en:
  js:
    number:
      format:
        # symbol used to separate the integer part from the fractional part of a number
        separator: "."
        # symbol for the thousands separator used in digit grouping
        delimiter: ","
      human:
        storage_units:
          format: "%n %u"
          units:
            byte:
              one: Byte
              other: Bytes
            gb: GB
            kb: KB
            mb: MB
            tb: TB
      percent: "%{count}%"
      short:
        thousands: "%{number}k"
        millions: "%{number}M"
    dates:
      # Use Moment.js format string: https://momentjs.com/docs/#/displaying/format/
      time: "h:mm a"
      # Use Moment.js format string: https://momentjs.com/docs/#/displaying/format/
      time_short: "h:mm"
      # Use Moment.js format string: https://momentjs.com/docs/#/displaying/format/
      time_with_zone: "hh:mm a (z)"
      # Use Moment.js format string: https://momentjs.com/docs/#/displaying/format/
      time_short_day: "ddd, h:mm a"
      # Use Moment.js format string: https://momentjs.com/docs/#/displaying/format/
      timeline_date: "MMM YYYY"
      # Use Moment.js format string: https://momentjs.com/docs/#/displaying/format/
      long_no_year: "MMM D, h:mm a"
      # Use Moment.js format string: https://momentjs.com/docs/#/displaying/format/
      long_no_year_no_time: "MMM D"
      # Use Moment.js format string: https://momentjs.com/docs/#/displaying/format/
      full_no_year_no_time: "MMMM Do"
      # Use Moment.js format string: https://momentjs.com/docs/#/displaying/format/
      long_with_year: "MMM D, YYYY h:mm a"
      # Use Moment.js format string: https://momentjs.com/docs/#/displaying/format/
      long_with_year_no_time: "MMM D, YYYY"
      # Use Moment.js format string: https://momentjs.com/docs/#/displaying/format/
      full_with_year_no_time: "MMMM Do, YYYY"
      # Use Moment.js format string: https://momentjs.com/docs/#/displaying/format/
      long_date_with_year: "MMM D, YYYY LT"
      # Use Moment.js format string: https://momentjs.com/docs/#/displaying/format/
      long_date_without_year: "MMM D, LT"
      # Use Moment.js format string: https://momentjs.com/docs/#/displaying/format/
      long_date_with_year_without_time: "MMM D, YYYY"
      # Use Moment.js format string: https://momentjs.com/docs/#/displaying/format/
      long_date_without_year_with_linebreak: "MMM D <br/>LT"
      # Use Moment.js format string: https://momentjs.com/docs/#/displaying/format/
      long_date_with_year_with_linebreak: "MMM D, YYYY <br/>LT"

      wrap_ago: "%{date} ago"
      wrap_on: "on %{date}"

      tiny:
        half_a_minute: "< 1m"
        less_than_x_seconds:
          one: "< %{count}s"
          other: "< %{count}s"
        x_seconds:
          one: "%{count}s"
          other: "%{count}s"
        less_than_x_minutes:
          one: "< %{count}m"
          other: "< %{count}m"
        x_minutes:
          one: "%{count}m"
          other: "%{count}m"
        about_x_hours:
          one: "%{count}h"
          other: "%{count}h"
        x_days:
          one: "%{count}d"
          other: "%{count}d"
        x_months:
          one: "%{count}mon"
          other: "%{count}mon"
        about_x_years:
          one: "%{count}y"
          other: "%{count}y"
        over_x_years:
          one: "> %{count}y"
          other: "> %{count}y"
        almost_x_years:
          one: "%{count}y"
          other: "%{count}y"
        # Use Moment.js format string: https://momentjs.com/docs/#/displaying/format/
        date_month: "MMM D"
        # Use Moment.js format string: https://momentjs.com/docs/#/displaying/format/
        date_year: "MMM YYYY"
      medium:
        less_than_x_minutes:
          one: "less than %{count} min"
          other: "less than %{count} mins"
        x_minutes:
          one: "%{count} min"
          other: "%{count} mins"
        x_hours:
          one: "%{count} hour"
          other: "%{count} hours"
        about_x_hours:
          one: "about %{count} hour"
          other: "about %{count} hours"
        x_days:
          one: "%{count} day"
          other: "%{count} days"
        x_months:
          one: "%{count} month"
          other: "%{count} months"
        about_x_years:
          one: "about %{count} year"
          other: "about %{count} years"
        over_x_years:
          one: "over %{count} year"
          other: "over %{count} years"
        almost_x_years:
          one: "almost %{count} year"
          other: "almost %{count} years"
        # Use Moment.js format string: https://momentjs.com/docs/#/displaying/format/
        date_year: "MMM D, YYYY"
      medium_with_ago:
        x_minutes:
          one: "%{count} min ago"
          other: "%{count} mins ago"
        x_hours:
          one: "%{count} hour ago"
          other: "%{count} hours ago"
        x_days:
          one: "%{count} day ago"
          other: "%{count} days ago"
        x_months:
          one: "%{count} month ago"
          other: "%{count} months ago"
        x_years:
          one: "%{count} year ago"
          other: "%{count} years ago"
      later:
        x_days:
          one: "%{count} day later"
          other: "%{count} days later"
        x_months:
          one: "%{count} month later"
          other: "%{count} months later"
        x_years:
          one: "%{count} year later"
          other: "%{count} years later"
      previous_month: "Previous Month"
      next_month: "Next Month"
      placeholder: date
      from_placeholder: "from date"
      to_placeholder: "to date"
    share:
      topic_html: 'Topic: <span class="topic-title">%{topicTitle}</span>'
      post: "post #%{postNumber} by @%{username}"
      close: "close"
      twitter: "Share on X"
      facebook: "Share on Facebook"
      email: "Send via email"
      url: "Copy and share URL"

    word_connector:
      comma: ", "
      last_item: "and"

    action_codes:
      public_topic: "Made this topic public %{when}"
      open_topic: "Converted this to a topic %{when}"
      private_topic: "Made this topic a personal message %{when}"
      split_topic: "Split this topic %{when}"
      invited_user: "Invited %{who} %{when}"
      invited_group: "Invited %{who} %{when}"
      user_left: "%{who} removed themselves from this message %{when}"
      removed_user: "Removed %{who} %{when}"
      removed_group: "Removed %{who} %{when}"
      autobumped: "Automatically bumped %{when}"
      tags_changed: "Tags updated %{when}"
      category_changed: "Category updated %{when}"
      autoclosed:
        enabled: "Closed %{when}"
        disabled: "Opened %{when}"
      closed:
        enabled: "Closed %{when}"
        disabled: "Opened %{when}"
      archived:
        enabled: "Archived %{when}"
        disabled: "Unarchived %{when}"
      pinned:
        enabled: "Pinned %{when}"
        disabled: "Unpinned %{when}"
      pinned_globally:
        enabled: "Pinned globally %{when}"
        disabled: "Unpinned %{when}"
      visible:
        enabled: "Listed %{when}"
        disabled: "Unlisted %{when}"
      banner:
        enabled: "Made this a banner %{when}. It will appear at the top of every page until it is dismissed by the user."
        disabled: "Removed this banner %{when}. It will no longer appear at the top of every page."
      forwarded: "Forwarded the above email"

    topic_admin_menu: "topic actions"
    skip_to_main_content: "Skip to main content"
    skip_user_nav: "Skip to profile content"

    emails_are_disabled: "All outgoing email has been globally disabled by an administrator. No email notifications of any kind will be sent."
    emails_are_disabled_non_staff: "Outgoing email has been disabled for non-staff users."

    software_update_prompt:
      message: "We've updated this site, <span>please refresh</span> to keep things working smoothly."
      dismiss: "Dismiss"

    bootstrap_mode: "Getting started"
    back_button: "Back"

    themes:
      default_description: "Default"
      broken_theme_alert: "Your site may not work because a theme / component has errors."
      error_caused_by: "Caused by '%{name}'. <a target='blank' href='%{path}'>Click here</a> to update, reconfigure or disable."
      only_admins: "(this message is only shown to site administrators)"

    broken_decorator_alert: "Posts may not display correctly because one of the post content decorators on your site raised an error."
    broken_page_change_alert: "An onPageChange handler raised an error. Check the browser developer tools for more information."

    broken_plugin_alert: "Caused by plugin '%{name}'"
    broken_transformer_alert: "There was an error. Your site may not work properly."

    critical_deprecation:
      notice: "<b>[Admin Notice]</b> One of your themes or plugins needs updating for compatibility with upcoming Discourse core changes."
      id: "(id:<em>%{id}</em>)"
      linked_id: "(id:<a href='%{url}' target='_blank'><em>%{id}</em></a>)"
      theme_source: "Identified theme: <a target='_blank' href='%{path}'>'%{name}'</a>."
      plugin_source: "Identified plugin: '%{name}'"

    s3:
      regions:
        ap_northeast_1: "Asia Pacific (Tokyo)"
        ap_northeast_2: "Asia Pacific (Seoul)"
        ap_east_1: "Asia Pacific (Hong Kong)"
        ap_south_1: "Asia Pacific (Mumbai)"
        ap_southeast_1: "Asia Pacific (Singapore)"
        ap_southeast_2: "Asia Pacific (Sydney)"
        ca_central_1: "Canada (Central)"
        cn_north_1: "China (Beijing)"
        cn_northwest_1: "China (Ningxia)"
        eu_central_1: "EU (Frankfurt)"
        eu_north_1: "EU (Stockholm)"
        eu_south_1: "EU (Milan)"
        eu_west_1: "EU (Ireland)"
        eu_west_2: "EU (London)"
        eu_west_3: "EU (Paris)"
        sa_east_1: "South America (São Paulo)"
        us_east_1: "US East (N. Virginia)"
        us_east_2: "US East (Ohio)"
        us_gov_east_1: "AWS GovCloud (US-East)"
        us_gov_west_1: "AWS GovCloud (US-West)"
        us_west_1: "US West (N. California)"
        us_west_2: "US West (Oregon)"

    clear_input: "Clear input"
    edit: "Edit"
    edit_topic: "edit the title and category of this topic"
    expand: "Expand"
    not_implemented: "That feature hasn't been implemented yet, sorry!"
    no_value: "No"
    yes_value: "Yes"
    ok_value: "OK"
    cancel_value: "Cancel"
    submit: "Submit"
    delete: "Delete"
    generic_error: "Sorry, an error has occurred."
    generic_error_with_reason: "An error occurred: %{error}"
    multiple_errors: "Multiple errors occurred: %{errors}"
    sign_up: "Sign Up"
    log_in: "Log In"
    age: "Age"
    joined: "Joined"
    admin_title: "Admin"
    show_more: "show more"
    show_help: "options"
    links: "Links"
    links_lowercase:
      one: "link"
      other: "links"
    faq: "FAQ"
    guidelines: "Guidelines"
    privacy_policy: "Privacy Policy"
    privacy: "Privacy"
    tos: "Terms of Service"
    rules: "Rules"
    conduct: "Code of Conduct"
    mobile_view: "Mobile View"
    desktop_view: "Desktop View"
    now: "just now"
    read_more: "read more"
    more: "More"
    more_options: "More options"
    x_more:
      one: "%{count} More"
      other: "%{count} More"
    never: "never"
    every_30_minutes: "every 30 minutes"
    every_hour: "every hour"
    daily: "daily"
    weekly: "weekly"
    every_month: "every month"
    every_six_months: "every six months"
    max_of_count:
      one: "max of %{count}"
      other: "max of %{count}"
    character_count:
      one: "%{count} character"
      other: "%{count} characters"
    period_chooser:
      aria_label: "Filter by period"

    related_messages:
      title: "Related Messages"
      pill: "Related Messages"
      see_all: 'See <a href="%{path}">all messages</a> from @%{username}…'

    suggested_topics:
      title: "New & Unread Topics"
      pill: "Suggested"
      pm_title: "Suggested Messages"

    about:
      edit: "Edit this page"
      simple_title: "About"
      title: "About %{title}"
      stats: "Site Statistics"
      our_admins: "Our Admins"
      our_moderators: "Our Moderators"
      moderators: "Moderators"
      stat:
        all_time: "All time"
        last_day: "24 hours"
        last_7_days: "7 days"
        last_30_days: "30 days"
      like_count: "Likes"
      topic_count: "Topics"
      post_count: "Posts"
      user_count: "Sign-ups"
      active_user_count: "Active users"
      visitor_count: "Visitors"
      eu_visitor_count: "Visitors from European Union"
      traffic_info_footer_MF: |
        In the last 6 months, this site has served content to an estimated { total_visitors, plural,
            one {# people}
          other {# people}
        } each month, with an estimated { eu_visitors, plural,
            one {# people}
          other {# people}
        } from the European Union.
      contact: "Contact us"
      contact_info: "In the event of a critical issue or urgent matter affecting this site, please contact %{contact_info}."
      site_activity: "Site activity"
      view_more: "View more"
      view_less: "View less"
      activities:
        topics:
          one: "%{formatted_number} topic"
          other: "%{formatted_number} topics"
        posts:
          one: "%{formatted_number} post"
          other: "%{formatted_number} posts"
        active_users:
          one: "%{formatted_number} active user"
          other: "%{formatted_number} active users"
        sign_ups:
          one: "%{formatted_number} sign-up"
          other: "%{formatted_number} sign-ups"
        likes:
          one: "%{formatted_number} like"
          other: "%{formatted_number} likes"
        visitors_MF: |
          { total_count, plural,
              one {{total_formatted_number} visitor}
            other {{total_formatted_number} visitors}
          }, about { eu_count, plural,
              one {{eu_formatted_number}}
            other {{eu_formatted_number}}
          } from the EU
        periods:
          last_7_days: "in the last 7 days"
          today: "today"
          all_time: "all time"
      member_count:
        one: "%{formatted_number} Member"
        other: "%{formatted_number} Members"
      admin_count:
        one: "%{formatted_number} Admin"
        other: "%{formatted_number} Admins"
      moderator_count:
        one: "%{formatted_number} Moderator"
        other: "%{formatted_number} Moderators"
      report_inappropriate_content: "If you come across any inappropriate content, don't hesitate to start a conversation with our moderators and admins. Remember to log in before reaching out."
      site_age:
        less_than_one_month: "Created < 1 month ago"
        month:
          one: "Created %{count} month ago"
          other: "Created %{count} months ago"
        year:
          one: "Created %{count} year ago"
          other: "Created %{count} years ago"

    bookmarked:
      title: "Bookmark"
      edit_bookmark: "Edit Bookmark"
      clear_bookmarks: "Clear Bookmarks"
      help:
        bookmark: "Click to bookmark this topic"
        edit_bookmark: "Click to edit the bookmark on a post in this topic"
        edit_bookmark_for_topic: "Click to edit the bookmark for this topic"
        unbookmark: "Click to remove all bookmarks in this topic"
        unbookmark_with_reminder: "Click to remove all bookmarks and reminders in this topic"

    bookmarks:
      also_set_reminder: "Also set a reminder?"
      bookmarked_success: "Bookmarked!"
      deleted_bookmark_success: "Bookmark deleted!"
      reminder_set_success: "Reminder set!"
      created: "You've bookmarked this post. %{name}"
      created_generic: "You've bookmarked this. %{name}"
      create: "Create bookmark"
      edit: "Edit bookmark"
      not_bookmarked: "bookmark this post"
      remove_reminder_keep_bookmark: "Remove reminder and keep bookmark"
      created_with_reminder: "You've bookmarked this post with a reminder %{date}. %{name}"
      created_with_reminder_generic: "You've bookmarked this with a reminder %{date}. %{name}"
      delete: "Delete Bookmark"
      confirm_delete: "Are you sure you want to delete this bookmark? The reminder will also be deleted."
      confirm_clear: "Are you sure you want to clear all your bookmarks from this topic?"
      save: "Save"
      no_timezone: 'You have not set a timezone yet. You will not be able to set reminders. Set one up <a href="%{basePath}/my/preferences/profile">in your profile</a>.'
      invalid_custom_datetime: "The date and time you provided is invalid, please try again."
      list_permission_denied: "You do not have permission to view this user's bookmarks."
      no_user_bookmarks: "You have no bookmarked posts; bookmarks allow you to quickly refer to specific posts."
      auto_delete_preference:
        label: "After you are notified"
        never: "Keep bookmark"
        when_reminder_sent: "Delete bookmark"
        on_owner_reply: "Delete bookmark, once I reply"
        clear_reminder: "Keep bookmark and clear reminder"
        after_reminder_label: "After reminding you we should..."
        after_reminder_checkbox: "Set this as default for all future bookmark reminders"
      search_placeholder: "Search bookmarks by name, topic title, or post content"
      search: "Search"
      bookmark: "Bookmark"
      bulk:
        delete_completed: "Bookmarks successfully deleted."
        reminders_cleared: "Bookmark reminders successfully cleared."
        toggle: "toggle bulk selection of bookmarks"
        select_all: "Select All"
        clear_all: "Clear All"
        selected_count:
          one: "%{count} selected"
          other: "%{count} selected"
      reminders:
        today_with_time: "today at %{time}"
        tomorrow_with_time: "tomorrow at %{time}"
        at_time: "at %{date_time}"
        existing_reminder: "You have a reminder set for this bookmark which will be sent %{at_date_time}"

    bookmark_bulk_actions:
      clear_reminders:
        name: "Clear Reminders"
        description:
          one: "Are you sure you want to clear the reminder for this bookmark?"
          other: "Are you sure you want to clear the reminder for these <b>%{count}</b> bookmarks?"
      delete_bookmarks:
        name: "Delete Bookmark"
        description:
          one: "Are you sure you want to delete this bookmark?"
          other: "Are you sure you want to delete these <b>%{count}</b> bookmarks?"

    copy_codeblock:
      copied: "copied!"
      copy: "copy code to clipboard"
      fullscreen: "show code in full screen"
      view_code: "View code"

    drafts:
      label: "Drafts"
      label_with_count: "Drafts (%{count})"
      resume: "Resume"
      remove: "Remove"
      remove_confirmation: "Are you sure you want to delete this draft?"
      new_topic: "New topic draft"
      new_private_message: "New personal message draft"
      abandon:
        confirm: "You already have a draft in progress. What would you like to do with it?"
        yes_value: "Discard"
        no_value: "Resume editing"

    topic_count_all:
      one: "See %{count} new topic"
      other: "See %{count} new topics"

    topic_count_categories:
      one: "See %{count} new or updated topic"
      other: "See %{count} new or updated topics"

    topic_count_latest:
      one: "See %{count} new or updated topic"
      other: "See %{count} new or updated topics"

    topic_count_unseen:
      one: "See %{count} new or updated topic"
      other: "See %{count} new or updated topics"

    topic_count_unread:
      one: "See %{count} unread topic"
      other: "See %{count} unread topics"

    topic_count_new:
      one: "See %{count} new topic"
      other: "See %{count} new topics"

    preview: "preview"
    cancel: "cancel"

    deleting: "Deleting…"

    save: "Save Changes"
    saving: "Saving…"
    saved: "Saved!"

    upload: "Upload"
    uploading: "Uploading…"
    processing: "Processing…"
    uploading_filename: "Uploading: %{filename}…"
    processing_filename: "Processing: %{filename}…"
    clipboard: "clipboard"
    uploaded: "Uploaded!"

    pasting: "Pasting…"

    enable: "Enable"
    disable: "Disable"
    continue: "Continue"

    switch_to_anon: "Enter Anonymous Mode"
    switch_from_anon: "Exit Anonymous Mode"

    select_placeholder: "Select…"
    none_placeholder: "None"

    banner:
      close: "Dismiss this banner"
      edit: "Edit"

    pwa:
      install_banner: "Do you want to <a href>install %{title} on this device?</a>"

    choose_topic:
      none_found: "No topics found."
      title:
        search: "Search for a Topic"
        placeholder: "type the topic title, url or id here"

    choose_message:
      none_found: "No messages found."
      title:
        search: "Search for a Message"
        placeholder: "type the message title, url or id here"

    review:
      show_more: "Show more"
      show_less: "Show less"
      order_by: "Order by"
      date_filter: "Posted between"
      in_reply_to: "in reply to"
      filtered_flagged_by: "Flagged by"
      explain:
        why: "explain why this item ended up in the queue"
        title: "Reviewable Scoring"
        formula: "Formula"
        subtotal: "Subtotal"
        total: "Total"
        min_score_visibility: "Minimum Score for Visibility"
        score_to_hide: "Score to Hide Post"
        take_action_bonus:
          name: "took action"
          title: "When a staff member chooses to take action the flag is given a bonus."
        user_accuracy_bonus:
          name: "user accuracy"
          title: "Users whose flags have been historically agreed with are given a bonus."
        trust_level_bonus:
          name: "trust level"
          title: "Reviewable items created by higher trust level users have a higher score."
        type_bonus:
          name: "type bonus"
          title: "Certain reviewable types can be assigned a bonus by staff to make them a higher priority."
      revise_and_reject_post:
        title: "Revise"
        reason: "Reason"
        send_pm: "Send PM"
        feedback: "Feedback"
        custom_reason: "Give a clear description of the reason"
        other_reason: "Other..."
        optional: "optional"
      stale_help: "This reviewable has been resolved by <b>%{username}</b>."
      claim_help:
        optional: "You can claim this item to prevent others from reviewing it."
        required: "You must claim items before you can review them."
        claimed_by_you: "You've claimed this item and can review it."
        claimed_by_other: "This item can only be reviewed by <b>%{username}</b>."
      claim:
        title: "claim this topic"
      unclaim:
        help: "remove this claim"
      awaiting_approval: "Awaiting Approval"
      delete: "Delete"
      settings:
        saved: "Saved"
        save_changes: "Save Changes"
        title: "Settings"
        priorities:
          title: "Reviewable Priorities"

      moderation_history: "Moderation History"
      view_all: "View All"
      grouped_by_topic: "Grouped by Topic"
      none: "There are no items to review."
      view_pending: "view pending"
      topic_has_pending:
        one: "This topic has <b>%{count}</b> post pending approval"
        other: "This topic has <b>%{count}</b> posts pending approval"
      title: "Review"
      topic: "Topic:"
      filtered_topic: "You have filtered to reviewable content in a single topic."
      filtered_user: "User"
      filtered_reviewed_by: "Reviewed By"
      show_all_topics: "show all topics"
      deleted_post: "(post deleted)"
      deleted_user: "(user deleted)"
      user:
        bio: "Bio"
        website: "Website"
        username: "Username"
        email: "Email"
        name: "Name"
        fields: "Fields"
        reject_reason: "Reason"

      user_percentage:
        summary:
          one: "%{agreed}, %{disagreed}, %{ignored} (of last flag)"
          other: "%{agreed}, %{disagreed}, %{ignored} (of last %{count} flags)"
        agreed:
          one: "%{count}% agree"
          other: "%{count}% agree"
        disagreed:
          one: "%{count}% disagree"
          other: "%{count}% disagree"
        ignored:
          one: "%{count}% ignore"
          other: "%{count}% ignore"
      topics:
        topic: "Topic"
        reviewable_count: "Count"
        reported_by: "Reported by"
        deleted: "[Topic Deleted]"
        original: "(original topic)"
        details: "details"
        unique_users:
          one: "%{count} user"
          other: "%{count} users"
      replies:
        one: "%{count} reply"
        other: "%{count} replies"
      edit: "Edit"
      save: "Save"
      cancel: "Cancel"
      new_topic: "Approving this item will create a new topic"

      filters:
        all_categories: "(all categories)"
        type:
          title: "Type"
          all: "(all types)"
        minimum_score: "Minimum Score:"
        refresh: "Refresh"
        status: "Status"
        category: "Category"
        score_type:
          title: "Reason"
          all: "(all reasons)"
        orders:
          score: "Score"
          score_asc: "Score (reverse)"
          created_at: "Created At"
          created_at_asc: "Created At (reverse)"

        priority:
          title: "Minimum Priority"
          any: "(any)"
          low: "Low"
          medium: "Medium"
          high: "High"

      conversation:
        view_full: "view full conversation"
      scores:
        about: "This score is calculated based on the trust level of the reporter, the accuracy of their previous flags, and the priority of the item being reported."
        score: "Score"
        date: "Report date"
        type: "Reason"
        status: "Status"
        submitted_by: "Reported by"
        reviewed_by: "Reviewed by"
        reviewed_timestamp: "Review date"

      statuses:
        pending:
          title: "Pending"
        approved:
          title: "Approved"
        approved_flag:
          title: "Flag approved"
        approved_user:
          title: "User approved"
        approved_post:
          title: "Post approved"
        rejected:
          title: "Rejected"
        rejected_flag:
          title: "Flag rejected"
        rejected_user:
          title: "User rejected"
        rejected_post:
          title: "Post rejected"
        ignored:
          title: "Flag ignored"
        deleted:
          title: "Topic or post deleted"
        reviewed:
          title: "All reviewed"
        all:
          title: "Everything"

      context_question:
        is_this_post: "Is this %{reviewable_type} %{reviewable_human_score_types}?"
        delimiter: "or"
        something_else_wrong: "Is there something wrong with this %{reviewable_type}?"

      types:
        reviewable_flagged_post:
          title: "Flagged Post"
          flagged_by: "Flagged By"
          noun: "post"
        reviewable_queued_topic:
          title: "Queued Topic"
          noun: "topic"
        reviewable_queued_post:
          title: "Queued Post"
          noun: "post"
        reviewable_user:
          title: "User"
          noun: "user"
        reviewable_post:
          title: "Post"
          noun: "post"
      approval:
        title: "Post Needs Approval"
        description: "We've received your new post but it needs to be approved by a moderator before it will appear. Please be patient."
        pending_posts:
          one: "You have <strong>%{count}</strong> post pending."
          other: "You have <strong>%{count}</strong> posts pending."
        ok: "OK"
      example_username: "username"
      reject_reason:
        title: "Why are you rejecting this user?"
        send_email: "Send rejection email"

    relative_time_picker:
      minutes:
        one: "minute"
        other: "minutes"
      hours:
        one: "hour"
        other: "hours"
      days:
        one: "day"
        other: "days"
      months:
        one: "month"
        other: "months"
      years:
        one: "year"
        other: "years"
      relative: "Relative"

    time_shortcut:
      now: "Now"
      in_one_hour: "In one hour"
      in_two_hours: "In two hours"
      later_today: "Later today"
      two_days: "Two days"
      three_days: "In three days"
      next_business_day: "Next business day"
      tomorrow: "Tomorrow"
      post_local_date: "Date in post"
      later_this_week: "Later this week"
      this_weekend: "This weekend"
      start_of_next_business_week: "Monday"
      start_of_next_business_week_alt: "Next Monday"
      next_week: "Next week"
      two_weeks: "Two weeks"
      next_month: "Next month"
      two_months: "Two months"
      three_months: "Three months"
      four_months: "Four months"
      six_months: "Six months"
      one_year: "One year"
      forever: "Forever"
      relative: "Relative time"
      none: "None needed"
      never: "Never"
      last_custom: "Last custom datetime"
      custom: "Custom date and time"
      more_options: "More options…"
      select_timeframe: "Select a timeframe"

    user_action:
      user_posted_topic: "<a href='%{userUrl}'>%{user}</a> posted <a href='%{topicUrl}'>the topic</a>"
      you_posted_topic: "<a href='%{userUrl}'>You</a> posted <a href='%{topicUrl}'>the topic</a>"
      user_replied_to_post: "<a href='%{userUrl}'>%{user}</a> replied to <a href='%{postUrl}'>%{post_number}</a>"
      you_replied_to_post: "<a href='%{userUrl}'>You</a> replied to <a href='%{postUrl}'>%{post_number}</a>"
      user_replied_to_topic: "<a href='%{userUrl}'>%{user}</a> replied to <a href='%{topicUrl}'>the topic</a>"
      you_replied_to_topic: "<a href='%{userUrl}'>You</a> replied to <a href='%{topicUrl}'>the topic</a>"

      user_mentioned_user: "<a href='%{user1Url}'>%{user}</a> mentioned <a href='%{user2Url}'>%{another_user}</a>"
      user_mentioned_you: "<a href='%{user1Url}'>%{user}</a> mentioned <a href='%{user2Url}'>you</a>"
      you_mentioned_user: "<a href='%{user1Url}'>You</a> mentioned <a href='%{user2Url}'>%{another_user}</a>"

      posted_by_user: "Posted by <a href='%{userUrl}'>%{user}</a>"
      posted_by_you: "Posted by <a href='%{userUrl}'>you</a>"
      sent_by_user: "Sent by <a href='%{userUrl}'>%{user}</a>"
      sent_by_you: "Sent by <a href='%{userUrl}'>you</a>"

    directory:
      username: "Username"
      filter_name: "filter by username"
      title: "Users"
      likes_given: "Given"
      likes_received: "Received"
      topics_entered: "Viewed"
      topics_entered_long: "Topics Viewed"
      time_read: "Time Read"
      topic_count: "Topics"
      topic_count_long: "Topics Created"
      post_count: "Replies"
      post_count_long: "Replies Posted"
      no_results:
        body: "A list of community members showing their activity will be shown here. For now the list is empty because your community is still brand new!"
        extra_body: "Admins and moderators can see and manage users in <a href='%{basePath}/admin/users/'>User Admin</a>."
      no_results_with_search: "No results were found."
      days_visited: "Visits"
      days_visited_long: "Days Visited"
      posts_read: "Read"
      posts_read_long: "Posts Read"
      last_updated: "Last Updated:"
      total_rows:
        one: "%{count} user"
        other: "%{count} users"
      edit_columns:
        title: "Edit Directory Columns"
        save: "Save"
        reset_to_default: "Reset to default"
      group:
        all: "all groups"
      sort:
        label: "Sort by %{criteria}"

    group_histories:
      actions:
        change_group_setting: "Change group setting"
        add_user_to_group: "Add user"
        remove_user_from_group: "Remove user"
        make_user_group_owner: "Make owner"
        remove_user_as_group_owner: "Revoke owner"

    groups:
      member_added: "Added"
      member_requested: "Requested at"
      add_members:
        title: "Add Users to %{group_name}"
        description: "Enter a list of users you want to invite to the group or paste in a comma separated list:"
        usernames_placeholder: "usernames"
        usernames_or_emails_placeholder: "usernames or emails"
        notify_users: "Notify users"
        set_owner: "Set users as owners of this group"
      requests:
        title: "Requests"
        reason: "Reason"
        accept: "Accept"
        accepted: "accepted"
        deny: "Deny"
        denied: "denied"
        undone: "request undone"
        handle: "handle membership request"
        undo: "Undo"
      manage:
        title: "Manage"
        name: "Name"
        full_name: "Full Name"
        add_members: "Add Users"
        invite_members: "Invite"
        delete_member_confirm: "Remove '%{username}' from the '%{group}' group?"
        profile:
          title: Profile
        interaction:
          title: Interaction
          posting: Posting
          notification: Notification
        email:
          title: "Email"
          status: "Synchronized %{old_emails} / %{total_emails} emails via IMAP."
          enable_smtp: "Enable SMTP"
          enable_imap: "Enable IMAP"
          test_settings: "Test Settings"
          save_settings: "Save Settings"
          last_updated: "Last updated:"
          last_updated_by: "by"
          settings_required: "All settings are required, please fill in all fields before validation."
          smtp_settings_valid: "SMTP settings valid."
          smtp_title: "SMTP"
          smtp_instructions: "When you enable SMTP for the group, all outbound emails sent from the group's inbox will be sent via the SMTP settings specified here instead of the mail server configured for other emails sent by your forum."
          imap_title: "IMAP"
          imap_additional_settings: "Additional Settings"
          imap_instructions: 'When you enable IMAP for the group, emails are synced between the group inbox and the provided IMAP server and mailbox. SMTP must be enabled with valid and tested credentials before IMAP can be enabled. The email username and password used for SMTP will be used for IMAP. For more information see <a target="_blank" href="https://meta.discourse.org/t/imap-support-for-group-inboxes/160588">feature announcement on Discourse Meta</a>.'
          imap_alpha_warning: "Warning: This is an alpha-stage feature. Only Gmail is officially supported. Use at your own risk!"
          imap_settings_valid: "IMAP settings valid."
          smtp_disable_confirm: "If you disable SMTP, all SMTP and IMAP settings will be reset and the associated functionality will be disabled. Are you sure you want to continue?"
          imap_disable_confirm: "If you disable IMAP, all IMAP settings will be reset and the associated functionality will be disabled. Are you sure you want to continue?"
          imap_mailbox_not_selected: "You must select a Mailbox for this IMAP configuration or no mailboxes will be synced!"
          prefill:
            title: "Prefill with settings for:"
            gmail: "Gmail"
            outlook: "Outlook.com"
            office365: "Microsoft 365"
          ssl_modes:
            none: "None"
            ssl_tls: "SSL/TLS"
            starttls: "STARTTLS"
          credentials:
            title: "Credentials"
            smtp_server: "SMTP Server"
            smtp_port: "SMTP Port"
            smtp_ssl_mode: "SSL Mode"
            imap_server: "IMAP Server"
            imap_port: "IMAP Port"
            imap_ssl: "Use SSL for IMAP"
            username: "Username"
            password: "Password"
          settings:
            title: "Settings"
            allow_unknown_sender_topic_replies: "Allow unknown sender topic replies."
            allow_unknown_sender_topic_replies_hint: "Allows unknown senders to reply to group topics. If this is not enabled, replies from email addresses not already invited to the topic will create a new topic."
            from_alias: "From Alias"
            from_alias_hint: "Alias to use as the from address when sending group SMTP emails. Note this may not be supported by all mail providers, please consult your mail provider's documentation."
          mailboxes:
            synchronized: "Synchronized Mailbox"
            none_found: "No mailboxes were found in this email account."
            disabled: "Disabled"
        membership:
          title: Membership
          access: Access
        categories:
          title: Categories
          long_title: "Category default notifications"
          description: "When users are added to this group, their category notification settings will be set to these defaults. Afterwards, they can change them."
          watched_categories_instructions: "Automatically watch all topics in these categories. Group members will be notified of all new posts and topics, and a count of new posts will also appear next to the topic."
          tracked_categories_instructions: "Automatically track all topics in these categories. A count of new posts will appear next to the topic."
          watching_first_post_categories_instructions: "Users will be notified of the first post in each new topic in these categories."
          regular_categories_instructions: "If these categories are muted, they will be unmuted for group members. Users will be notified if they are mentioned or someone replies to them."
          muted_categories_instructions: "Users will not be notified of anything about new topics in these categories, and they will not appear on the categories or latest topics pages."
        tags:
          title: Tags
          long_title: "Tags default notifications"
          description: "When users are added to this group, their tag notification settings will be set to these defaults. Afterwards, they can change them."
          watched_tags_instructions: "Automatically watch all topics with these tags. Group members will be notified of all new posts and topics, and a count of new posts will also appear next to the topic."
          tracked_tags_instructions: "Automatically track all topics with these tags. A count of new posts will appear next to the topic."
          watching_first_post_tags_instructions: "Users will be notified of the first post in each new topic with these tags."
          regular_tags_instructions: "If these tags are muted, they will be unmuted for group members. Users will be notified if they are mentioned or someone replies to them."
          muted_tags_instructions: "Users will not be notified of anything about new topics with these tags, and they will not appear in latest."
        logs:
          title: "Logs"
          when: "When"
          action: "Action"
          acting_user: "Acting user"
          target_user: "Target user"
          subject: "Subject"
          details: "Details"
          from: "From"
          to: "To"
      permissions:
        title: "Permissions"
        none: "There are no categories associated with this group."
        description: "Members of this group can access these categories"
      public_admission: "Allow users to join the group freely (Requires publicly visible group)"
      public_exit: "Allow users to leave the group freely"
      empty:
        posts: "There are no posts by members of this group"
        members: "There are no members in this group"
        requests: "There are no membership requests for this group"
        mentions: "There are no mentions of this group"
        messages: "There are no messages for this group"
        topics: "There are no topics by members of this group"
        logs: "There are no logs for this group"
      add: "Add"
      join: "Join"
      leave: "Leave"
      request: "Request"
      message: "Message"
      confirm_leave: "Are you sure you want to leave this group?"
      allow_membership_requests: "Allow users to send membership requests to group owners (Requires publicly visible group)"
      membership_request_template: "Custom template to display to users when sending a membership request"
      membership_request:
        submit: "Submit Request"
        title: "Request to join @%{group_name}"
        reason: "Let the group owners know why you belong in this group"
      membership: "Membership"
      name: "Name"
      group_name: "Group name"
      user_count: "Users"
      bio: "About Group"
      selector_placeholder: "enter username"
      owner: "owner"
      index:
        title: "Groups"
        all: "All Groups"
        empty: "There are no visible groups."
        filter: "Filter by group type"
        owner_groups: "Groups I own"
        close_groups: "Closed Groups"
        automatic_groups: "Automatic Groups"
        automatic: "Automatic"
        closed: "Closed"
        public: "Public"
        private: "Private"
        public_groups: "Public Groups"
        my_groups: "My Groups"
        group_type: "Group type"
        is_group_user: "Member"
        is_group_owner: "Owner"
        search_results: "Search results will appear below."
      title:
        one: "Group"
        other: "Groups"
      activity: "Activity"
      members:
        title: "Members"
        filter_placeholder_admin: "username or email"
        filter_placeholder: "username"
        remove_member: "Remove Member"
        remove_member_description: "Remove <b>%{username}</b> from this group"
        make_owner: "Make Owner"
        make_owner_description: "Make <b>%{username}</b> an owner of this group"
        remove_owner: "Remove as Owner"
        remove_owner_description: "Remove <b>%{username}</b> as an owner of this group"
        make_primary: "Make Primary"
        make_primary_description: "Make this the primary group for <b>%{username}</b>"
        remove_primary: "Remove as Primary"
        remove_primary_description: "Remove this as the primary group for <b>%{username}</b>"
        remove_members: "Remove Members"
        remove_members_description: "Remove selected users from this group"
        make_owners: "Make Owners"
        make_owners_description: "Make selected users owners of this group"
        remove_owners: "Remove Owners"
        remove_owners_description: "Remove selected users as owners of this group"
        make_all_primary: "Make All Primary"
        make_all_primary_description: "Make this the primary group for all selected users"
        remove_all_primary: "Remove as Primary"
        remove_all_primary_description: "Remove this group as primary"
        status: "Status"
        owner: "Owner"
        primary: "Primary"
        forbidden: "You're not allowed to view the members."
        no_filter_matches: "No members match that search."
      topics: "Topics"
      posts: "Posts"
      aria_post_number: "%{title} - post #%{postNumber}"
      mentions: "Mentions"
      messages: "Messages"
      notification_level: "Default notification level for group messages"
      alias_levels:
        mentionable: "Who can @mention this group?"
        messageable: "Who can message this group?"
        nobody: "Nobody"
        only_admins: "Only admins"
        mods_and_admins: "Only moderators and Admins"
        members_mods_and_admins: "Only group members, moderators and admins"
        owners_mods_and_admins: "Only group owners, moderators and admins"
        everyone: "Everyone"
      notifications:
        watching:
          title: "Watching"
          description: "You will be notified of every new post in every message, and a count of new replies will be shown."
        watching_first_post:
          title: "Watching First Post"
          description: "You will be notified of new messages in this group but not replies to the messages."
        tracking:
          title: "Tracking"
          description: "You will be notified if someone mentions your @name or replies to you, and a count of new replies will be shown."
        regular:
          title: "Normal"
          description: "You will be notified if someone mentions your @name or replies to you."
        muted:
          title: "Muted"
          description: "You will not be notified of anything about messages in this group."
      flair_url: "Avatar Flair Image"
      flair_upload_description: "Use square images no smaller than 20px by 20px."
      flair_bg_color: "Avatar Flair Background Color"
      flair_bg_color_placeholder: "(Optional) Hex color value"
      flair_color: "Avatar Flair Color"
      flair_color_placeholder: "(Optional) Hex color value"
      flair_preview_icon: "Preview Icon"
      flair_preview_image: "Preview Image"
      flair_type:
        icon: "Select an icon"
        image: "Upload an image"
      default_notifications:
        modal_title: "User default notifications"
        modal_description:
          one: "Would you like to apply this change historically? This will change preferences for %{count} existing user."
          other: "Would you like to apply this change historically? This will change preferences for %{count} existing users."
        modal_yes: "Yes"
        modal_no: "No, only apply change going forward"

    user_action_groups:
      "1": "Likes"
      "2": "Likes"
      "3": "Bookmarks"
      "4": "Topics"
      "5": "Replies"
      "6": "Responses"
      "7": "Mentions"
      "9": "Quotes"
      "11": "Edits"
      "12": "Sent Items"
      "13": "Inbox"
      "14": "Pending"
      "15": "Drafts"
      "17": "Links"

    categories:
      categories_label: "categories"
      subcategories_label: "subcategories"
      no_subcategories: "no subcategories"
      remove_filter: "remove filter"
      plus_more_count:
        one: "+%{count} more"
        other: "+%{count} more"
      view_all: "view all"
      category: "Category"
      category_list: "Display category list"
      reorder:
        title: "Reorder Categories"
        title_long: "Reorganize the category list"
        save: "Save Order"
        apply_all: "Apply"
        position: "Position"
      posts: "Posts"
      topics: "Topics"
      latest: "Latest"
      subcategories: "Subcategories"
      muted: "Muted categories"
      topic_sentence:
        one: "%{count} topic"
        other: "%{count} topics"
      topic_stat:
        one: "%{number} / %{unit}"
        other: "%{number} / %{unit}"
      topic_stat_unit:
        week: "week"
        month: "month"
      topic_stat_all_time:
        one: "%{number} total"
        other: "%{number} total"
      topic_stat_sentence_week:
        one: "%{count} new topic in the past week."
        other: "%{count} new topics in the past week."
      topic_stat_sentence_month:
        one: "%{count} new topic in the past month."
        other: "%{count} new topics in the past month."
      n_more:
        one: "Categories (%{count} more)…"
        other: "Categories (%{count} more)…"

    ip_lookup:
      title: IP Address Lookup
      hostname: Hostname
      location: Location
      location_not_found: (unknown)
      organisation: Organization
      phone: Phone
      other_accounts: "Other accounts with this IP address:"
      delete_other_accounts:
        one: "Delete %{count}"
        other: "Delete %{count}"
      username: "username"
      trust_level: "trust level"
      read_time: "read time"
      topics_entered: "topics entered"
      post_count: "posts"
      confirm_delete_other_accounts: "Are you sure you want to delete these accounts?"
      powered_by: "using <a href='https://maxmind.com'>MaxMindDB</a>"
      copied: "copied"

    user_fields:
      none: "(select an option)"
      required: 'Please enter a value for "%{name}"'
      required_checkbox: 'The field "%{name}" is required'
      same_as_password: "Your password should not be repeated in other fields"
      optional: (optional)

    user:
      said: "%{username}:"
      profile: "Profile"
      profile_possessive: "%{username}'s profile"
      account_possessive: "%{name}'s account"
      mute: "Mute"
      edit: "Edit Preferences"
      download_archive:
        title: "Export your data"
        description: "Download an archive of your account activity and preferences."
        button_text: "Request archive"
        confirm: "Do you really want to download an archive of your account activity and preferences?"
        success: "We've started collecting your archive, you will receive a message when the process is complete."
        rate_limit_error: "Account archives can be downloaded once per day, please try again tomorrow."
      new_private_message: "New Message"
      private_message: "Message"
      private_messages: "Messages"
      user_notifications:
        filters:
          filter_by: "Filter By"
          all: "All"
          read: "Read"
          unread: "Unread"
          unseen: "Unseen"
        ignore_duration_title: "Ignore User"
        ignore_duration_username: "Username"
        ignore_duration_when: "Duration:"
        ignore_duration_save: "Ignore"
        ignore_duration_note: "Please note that all ignores are automatically removed after the ignore duration expires."
        ignore_duration_time_frame_required: "Please select a time frame"
        ignore_no_users: "You have no ignored users."
        ignore_option: "Ignored"
        ignore_option_title: "You will not receive any notifications related to this user and all their content will be hidden."
        add_ignored_user: "Add…"
        mute_option: "Muted"
        mute_option_title: "You will not receive any notifications, personal messages, or chat direct messages from this user."
        normal_option: "Normal"
        normal_option_title: "You will be notified if this user replies to you, quotes you, or mentions you."
      notification_schedule:
        title: "Notification Schedule"
        label: "Enable custom notification schedule"
        tip: "Outside of these hours your notifications will be paused."
        midnight: "Midnight"
        none: "None"
        monday: "Monday"
        tuesday: "Tuesday"
        wednesday: "Wednesday"
        thursday: "Thursday"
        friday: "Friday"
        saturday: "Saturday"
        sunday: "Sunday"
        to: "to"
      activity_stream: "Activity"
      read: "Read"
      read_help: "Recently read topics"
      preferences:
        title: "Preferences"
        profile:
          enforced_required_fields: "You are required to provide additional information before continuing to use this site."
      feature_topic_on_profile:
        open_search: "Select a New Topic"
        title: "Select a Topic"
        search_label: "Search for Topic by title"
        save: "Save"
        clear:
          title: "Clear"
          warning: "Are you sure you want to clear your featured topic?"
      use_current_timezone: "Use Current Timezone"
      profile_hidden: "This user's public profile is hidden."
      login_to_view_profile: "You must log in to view user profiles"
      inactive_user: "This user is no longer active."
      expand_profile: "Expand"
      sr_expand_profile: "Expand profile details"
      collapse_profile: "Collapse"
      sr_collapse_profile: "Collapse profile details"
      bookmarks: "Bookmarks"
      bio: "About me"
      timezone: "Timezone"
      invited_by: "Invited By"
      trust_level: "Trust Level"
      notifications: "Notifications"
      statistics: "Stats"
      desktop_notifications:
        label: "Live Notifications"
        not_supported: "Notifications are not supported on this browser. Sorry."
        perm_default: "Turn On Notifications"
        perm_denied_btn: "Permission Denied"
        perm_denied_expl: "You denied permission for notifications. Allow notifications via your browser settings."
        disable: "Disable Notifications"
        enable: "Enable Notifications"
        each_browser_note: "Note: You have to change this setting on every browser you use. All notifications will be disabled if you pause notifications from user menu, regardless of this setting."
        consent_prompt: "Do you want live notifications when people reply to your posts?"
      dismiss: "Dismiss"
      dismiss_notifications: "Dismiss All"
      dismiss_notifications_tooltip: "Mark all unread notifications as read"
      dismiss_bookmarks_tooltip: "Mark all unread bookmark reminders as read"
      dismiss_messages_tooltip: "Mark all unread personal messages notifications as read"
      no_likes_title: "You haven't received any likes yet"
      no_likes_body: >
        You will be notified here any time someone likes one of your posts so you can see what others are finding valuable. Others will see the same when you like their posts too!
        <br><br>
        Notifications for likes are never emailed to you, but you can tune how you receive notifications about likes on the site in your <a href='%{preferencesUrl}'>notification preferences</a>.
      no_messages_title: "You don’t have any messages"
      no_messages_body: >
        Need to have a direct personal conversation with someone, outside the normal conversational flow? Message them by selecting their avatar and using the %{icon} message button.<br><br>
        If you need help, you can <a href='%{aboutUrl}'>message a staff member</a>.
      no_bookmarks_title: "You haven’t bookmarked anything yet"
      no_bookmarks_body: >
        Start bookmarking posts with the %{icon} button and they will be listed here for easy reference. You can schedule a reminder too!
      no_bookmarks_search: "No bookmarks found with the provided search query."
      no_notifications_title: "You don’t have any notifications yet"
      no_notifications_body: >
        You will be notified in this panel about activity directly relevant to you, including replies to your topics and posts, when someone <b>@mentions</b> you or quotes you, and replies to topics you are watching. Notifications will also be sent to your email when you haven’t logged in for a while.
        <br><br>
        Look for the %{icon} to decide which specific topics, categories and tags you want to be notified about. For more, see your <a href='%{preferencesUrl}'>notification preferences</a>.
      no_other_notifications_title: "You don’t have any other notifications yet"
      no_other_notifications_body: >
        You will be notified in this panel about other kinds of activity that may be relevant to you - for example, when someone links to or edits one of your posts.
      no_notifications_page_title: "You don’t have any notifications yet"
      no_notifications_page_body: >
        You will be notified about activity directly relevant to you, including replies to your topics and posts, when someone <b>@mentions</b> you or quotes you, and replies to topics you are watching. Notifications will also be sent to your email when you haven’t logged in for a while.
        <br><br>
        Look for the %{icon} to decide which specific topics, categories and tags you want to be notified about. For more, see your <a href='%{preferencesUrl}'>notification preferences</a>.
      dynamic_favicon: "Show counts on browser icon"
      skip_new_user_tips:
        description: "Skip new user onboarding tips and badges"
      reset_seen_user_tips: "Show user tips again"
      theme_default_on_all_devices: "Make this the default theme on all my devices"
      color_scheme_default_on_all_devices: "Set default color palette on all my devices"
      color_scheme: "Color Palette"
      color_schemes:
        default_description: "Theme default"
        disable_dark_scheme: "Same as regular"
        dark_instructions: "You can preview the dark mode color palette by toggling your device's dark mode."
        undo: "Reset"
        regular: "Regular"
        dark: "Dark mode"
        default_dark_scheme: "(site default)"
      dark_mode: "Dark Mode"
      dark_mode_enable: "Enable automatic dark mode color palette"
      text_size_default_on_all_devices: "Make this the default text size on all my devices"
      allow_private_messages: "Allow other users to send me personal messages"
      external_links_in_new_tab: "Open all external links in a new tab"
      enable_quoting: "Enable quote reply for highlighted text"
      enable_smart_lists: "Enable smart lists when writing in the composer"
      enable_defer: "Enable mark topics as unread"
      experimental_sidebar:
        enable: "Enable sidebar"
        options: "Options"
        navigation_section: "Navigation"
        navigation_section_instruction: "When a topic list in the navigation menu has new or unread items…"
        link_to_filtered_list_checkbox_description: "Link to the filtered list"
        show_count_new_items_checkbox_description: "Show a count of the new items"
      change: "change"
      featured_topic: "Featured Topic"
      moderator: "%{user} is a moderator"
      admin: "%{user} is an admin"
      moderator_tooltip: "This user is a moderator"
      admin_tooltip: "This user is an admin"
      silenced_tooltip: "This user is silenced"
      suspended_notice: "This user is suspended until %{date}."
      suspended_permanently: "This user is suspended."
      suspended_reason: "Reason: "
      github_profile: "GitHub"
      email_activity_summary: "Activity Summary"
      mailing_list_mode:
        label: "Mailing list mode"
        enabled: "Enable mailing list mode"
        instructions: |
          This setting overrides the activity summary.<br />
          Muted topics and categories are not included in these emails.
        individual: "Send an email for every new post"
        individual_no_echo: "Send an email for every new post except my own"
        many_per_day: "Send me an email for every new post (about %{dailyEmailEstimate} per day)"
        few_per_day: "Send me an email for every new post (about 2 per day)"
        warning: "Mailing list mode enabled. Email notification settings are overridden."
      tag_settings: "Tags"
      watched_tags: "Watched"
      watched_tags_instructions: "You will automatically watch all topics with these tags. You will be notified of all new posts and topics, and a count of new posts will also appear next to the topic."
      tracked_tags: "Tracked"
      tracked_tags_instructions: "You will automatically track all topics with these tags. A count of new posts will appear next to the topic."
      muted_tags: "Muted"
      muted_tags_instructions: "You will not be notified of anything about new topics with these tags, and they will not appear in latest."
      watched_categories: "Watched"
      watched_categories_instructions: "You will automatically watch all topics in these categories. You will be notified of all new posts and topics, and a count of new posts will also appear next to the topic."
      tracked_categories: "Tracked"
      tracked_categories_instructions: "You will automatically track all topics in these categories. A count of new posts will appear next to the topic."
      watched_first_post_categories: "Watching First Post"
      watched_first_post_categories_instructions: "You will be notified of the first post in each new topic in these categories."
      watched_first_post_tags: "Watching First Post"
      watched_first_post_tags_instructions: "You will be notified of the first post in each new topic with these tags."
      watched_precedence_over_muted: "Notify me about topics in categories or tags I’m watching that also belong to one I have muted"

      muted_categories: "Muted"
      muted_categories_instructions: "You will not be notified of anything about new topics in these categories, and they will not appear on the categories or latest pages."
      muted_categories_instructions_dont_hide: "You will not be notified of anything about new topics in these categories."
      regular_categories: "Normal"
      regular_categories_instructions: "You will see these categories in the “Latest” and “Top” topic lists."
      no_category_access: "As a moderator you have limited category access, save is disabled."
      delete_account: "Delete My Account"
      delete_account_confirm: "Are you sure you want to permanently delete your account? This action cannot be undone!"
      deleted_yourself: "Your account has been deleted successfully."
      delete_yourself_not_allowed: "Please contact a staff member if you wish your account to be deleted."
      unread_message_count: "Messages"
      admin_delete: "Delete"
      users: "Users"
      muted_users: "Muted"
      muted_users_instructions: "Suppress all notifications and PMs from these users."
      allowed_pm_users: "Allowed"
      allowed_pm_users_instructions: "Only allow PMs from these users."
      allow_private_messages_from_specific_users: "Only allow specific users to send me personal messages"
      ignored_users: "Ignored"
      ignored_users_instructions: "Suppress all posts, notifications, and PMs from these users."
      tracked_topics_link: "Show"
      automatically_unpin_topics: "Automatically unpin topics when I reach the bottom"
      apps: "Apps"
      revoke_access: "Revoke Access"
      undo_revoke_access: "Undo Revoke Access"
      api_approved: "Approved:"
      api_last_used_at: "Last used at:"
      theme: "Theme"
      save_to_change_theme: 'Theme will be updated after you click "%{save_text}"'
      home: "Default Home Page"
      staged: "Staged"

      staff_counters:
        flags_given:
          one: '<span class="%{className}">%{count}</span> helpful flag'
          other: '<span class="%{className}">%{count}</span> helpful flags'
        flagged_posts:
          one: '<span class="%{className}">%{count}</span> flagged post'
          other: '<span class="%{className}">%{count}</span> flagged posts'
        deleted_posts:
          one: '<span class="%{className}">%{count}</span> deleted post'
          other: '<span class="%{className}">%{count}</span> deleted posts'
        suspensions:
          one: '<span class="%{className}">%{count}</span> suspension'
          other: '<span class="%{className}">%{count}</span> suspensions'
        warnings_received:
          one: '<span class="%{className}">%{count}</span> warning'
          other: '<span class="%{className}">%{count}</span> warnings'
        rejected_posts:
          one: '<span class="%{className}">%{count}</span> rejected post'
          other: '<span class="%{className}">%{count}</span> rejected posts'

      messages:
        all: "all inboxes"
        inbox: "Inbox"
        personal: "Personal"
        latest: "Latest"
        sent: "Sent"
        unread: "Unread"
        unread_with_count:
          one: "Unread (%{count})"
          other: "Unread (%{count})"
        new: "New"
        new_with_count:
          one: "New (%{count})"
          other: "New (%{count})"
        archive: "Archive"
        groups: "My Groups"
        move_to_inbox: "Move to Inbox"
        move_to_archive: "Archive"
        failed_to_move: "Failed to move selected messages (perhaps your network is down)"
        tags: "Tags"
        all_tags: "All Tags"
        warnings: "Official Warnings"
        read_more_in_group: "Want to read more? Browse other messages in %{groupLink}."
        read_more: "Want to read more? Browse other messages in <a href='%{basePath}/u/%{username}/messages'>personal messages</a>."

        # This string uses the ICU Message Format. See https://meta.discourse.org/t/7035 for translation guidelines.
        #
        # Both UNREAD and NEW are greater than 0 when HAS_UNREAD_AND_NEW is true
        # Either UNREAD or NEW is greater than 0 when HAS_UNREAD_AND_NEW is false
        read_more_group_pm_MF: |
          { HAS_UNREAD_AND_NEW, select,
            true {
              { UNREAD, plural,
                   =0 {}
                  one {There is <a href="{basePath}/u/{username}/messages/group/{groupName}/unread"># unread</a>}
                other {There are <a href="{basePath}/u/{username}/messages/group/{groupName}/unread"># unread</a>}
              }
              { NEW, plural,
                   =0 {}
                  one { and <a href="{basePath}/u/{username}/messages/group/{groupName}/new"># new</a> message remaining, or browse other messages in {groupLink}}
                other { and <a href="{basePath}/u/{username}/messages/group/{groupName}/new"># new</a> messages remaining, or browse other messages in {groupLink}}
              }
            }
            false {
              { UNREAD, plural,
                   =0 {}
                  one {There is <a href="{basePath}/u/{username}/messages/group/{groupName}/unread"># unread</a> message remaining, or browse other messages in {groupLink}}
                other {There are <a href="{basePath}/u/{username}/messages/group/{groupName}/unread"># unread</a> messages remaining, or browse other messages in {groupLink}}
              }
              { NEW, plural,
                   =0 {}
                  one {There is <a href="{basePath}/u/{username}/messages/group/{groupName}/new"># new</a> message remaining, or browse other messages in {groupLink}}
                other {There are <a href="{basePath}/u/{username}/messages/group/{groupName}/new"># new</a> messages remaining, or browse other messages in {groupLink}}
              }
            }
            other {}
          }

        # This string uses the ICU Message Format. See https://meta.discourse.org/t/7035 for translation guidelines.
        #
        # Both UNREAD and NEW are greater than 0 when HAS_UNREAD_AND_NEW is true
        # Either UNREAD or NEW is greater than 0 when HAS_UNREAD_AND_NEW is false
        read_more_personal_pm_MF: |
          { HAS_UNREAD_AND_NEW, select,
            true {
              { UNREAD, plural,
                   =0 {}
                  one {There is <a href="{basePath}/u/{username}/messages/unread"># unread</a>}
                other {There are <a href="{basePath}/u/{username}/messages/unread"># unread</a>}
              }
              { NEW, plural,
                   =0 {}
                  one { and <a href="{basePath}/u/{username}/messages/new"># new</a> message remaining, or browse other <a href="{basePath}/u/{username}/messages">personal messages</a>}
                other { and <a href="{basePath}/u/{username}/messages/new"># new</a> messages remaining, or browse other <a href="{basePath}/u/{username}/messages">personal messages</a>}
              }
            }
            false {
              { UNREAD, plural,
                   =0 {}
                  one {There is <a href="{basePath}/u/{username}/messages/unread"># unread</a> message remaining, or browse other <a href="{basePath}/u/{username}/messages">personal messages</a>}
                other {There are <a href="{basePath}/u/{username}/messages/unread"># unread</a> messages remaining, or browse other <a href="{basePath}/u/{username}/messages">personal messages</a>}
              }
              { NEW, plural,
                   =0 {}
                  one {There is <a href="{basePath}/u/{username}/messages/new"># new</a> message remaining, or browse other <a href="{basePath}/u/{username}/messages">personal messages</a>}
                other {There are <a href="{basePath}/u/{username}/messages/new"># new</a> messages remaining, or browse other <a href="{basePath}/u/{username}/messages">personal messages</a>}
              }
            }
            other {}
          }

      preferences_nav:
        account: "Account"
        security: "Security"
        profile: "Profile"
        emails: "Emails"
        notifications: "Notifications"
        tracking: "Tracking"
        categories: "Categories"
        users: "Users"
        tags: "Tags"
        interface: "Interface"
        apps: "Apps"
        navigation_menu: "Navigation Menu"

      change_password:
        success: "(email sent)"
        in_progress: "(sending email)"
        error: "(error)"
        action: "Send Password Reset Email"
        set_password: "Set Password"
        choose_new: "Choose a new password"
        choose: "Choose a password"
        verify_identity: "To continue, please verify your identity."
        title: "Password Reset"

      second_factor_backup:
        title: "Two-Factor Backup Codes"
        regenerate: "Regenerate"
        disable: "Disable"
        enable: "Create backup codes"
        enable_long: "Add backup codes"
        not_enabled: "You haven't created any backup codes yet."
        manage:
          one: "You have <strong>%{count}</strong> backup code remaining."
          other: "You have <strong>%{count}</strong> backup codes remaining."
        copy_to_clipboard: "Copy to Clipboard"
        copy_to_clipboard_error: "Error copying data to Clipboard"
        copied_to_clipboard: "Copied to Clipboard"
        download_backup_codes: "Download backup codes"
        remaining_codes:
          one: "You have <strong>%{count}</strong> backup code remaining."
          other: "You have <strong>%{count}</strong> backup codes remaining."
        use: "Use a backup code"
        enable_prerequisites: "You must enable a primary two-factor method before generating backup codes."
        codes:
          title: "Backup Codes Generated"
          description: "Each of these backup codes can only be used once. Keep them somewhere safe but accessible."

      second_factor:
        title: "Two-Factor Authentication"
        enable: "Manage Two-Factor Authentication"
        disable_all: "Disable All"
        name: "Name"
        label: "Code"
        rate_limit: "Please wait before trying another authentication code."
        enable_description: |
          Scan this QR code in a supported app (<a href="https://www.google.com/search?q=authenticator+apps+for+android" target="_blank">Android</a> – <a href="https://www.google.com/search?q=authenticator+apps+for+ios" target="_blank">iOS</a>) and enter your authentication code.
        disable_description: "Please enter the authentication code from your app"
        show_key_description: "Enter manually"
        short_description: |
          Protect your account with one-time use security codes or physical security keys.
        extended_description: |
          Two-factor authentication adds extra security to your account by requiring a one-time token in addition to your password. Tokens can be generated on <a href="https://www.google.com/search?q=authenticator+apps+for+android" target='_blank'>Android</a> and <a href="https://www.google.com/search?q=authenticator+apps+for+ios">iOS</a> devices.
        oauth_enabled_warning: "Please note that social logins will be disabled once two-factor authentication has been enabled on your account."
        use: "Use Authenticator app"
        enforced_with_oauth_notice: "You are required to enable two-factor authentication. You will only be prompted to use this when logging in with a password, not with external authentication or social login methods."
        enforced_notice: "You are required to enable two-factor authentication before accessing this site."
        disable: "Disable"
        disable_confirm: "Are you sure you want to disable two-factor authentication?"
        delete: "Delete"
        delete_confirm_header: "These Token-Based Authenticators and Physical Security Keys will be deleted:"
        delete_confirm_instruction: "To confirm, type <strong>%{confirm}</strong> in the box below."
        delete_single_confirm_title: "Deleting an authenticator"
        delete_single_confirm_message: "You are deleting %{name}. You can't undo this action. If you change your mind, you have to register this authenticator again."
        delete_backup_codes_confirm_title: "Deleting backup codes"
        delete_backup_codes_confirm_message: "You are deleting backup codes. You can't undo this action. If you change your mind, you have to regenerate backup codes."
        save: "Save"
        edit: "Edit"
        edit_title: "Edit Authenticator"
        edit_description: "Authenticator Name"
        enable_security_key_description: |
          When you have your <a href="https://www.google.com/search?q=hardware+security+key" target="_blank">hardware security key</a> or compatible mobile device prepared, press the Register button below.
        totp:
          title: "Token-Based Authenticators"
          add: "Add Authenticator"
          default_name: "My Authenticator"
          name_and_code_required_error: "You must provide a name and the code from your authenticator app."
        security_key:
          register: "Register"
          title: "Physical Security Keys"
          add: "Add Physical Security Key"
          default_name: "Main Security Key"
          iphone_default_name: "iPhone"
          android_default_name: "Android"
          not_allowed_error: "The security key registration process either timed out or was cancelled."
          already_added_error: "You have already registered this security key. You don’t have to register it again."
          edit: "Edit Physical Security Key"
          save: "Save"
          edit_description: "Physical Security Key Name"
          name_required_error: "You must provide a name for your security key."
      passkeys:
        rename_passkey: "Rename Passkey"
        add_passkey: "Add Passkey"
        confirm_delete_passkey: "Are you sure you want to delete this passkey?"
        passkey_successfully_created: "Success! Your new passkey was created."
        rename_passkey_instructions: "Pick a passkey name that will easily identify it for you, for example, use the name of your password manager."
        name:
          default: "Main Passkey"
        save: "Save"
        title: "Passkeys"
        short_description: "Passkeys are password replacements that validate your identity biometrically (e.g. touch, faceID) or via a device PIN/password."
        added_date: "Added %{date}"
        last_used_date: "Last Used %{date}"
        never_used: "Never Used"
        not_allowed_error: "The passkey registration process either timed out, was cancelled or is not allowed."
        already_added_error: "You have already registered this passkey. You don’t have to register it again."
        confirm_button: "or use a passkey"

      change_about:
        title: "Change About Me"
        error: "There was an error changing this value."

      change_username:
        title: "Change Username"
        confirm: "Are you absolutely sure you want to change your username?"
        taken: "Sorry, that username is taken."
        invalid: "That username is invalid. It must only include numbers and letters"

      add_email:
        title: "Add Email"
        add: "add"

      change_email:
        title: "Change Email"
        taken: "Sorry, that email is not available."
        error: "There was an error changing your email. Perhaps that address is already in use?"
        success: "We've sent an email to that address. Please follow the confirmation instructions."
        success_via_admin: "We've sent an email to that address. The user will need to follow the confirmation instructions in the email."
        success_staff: "We've sent an email to your current address. Please follow the confirmation instructions."
        back_to_preferences: "Back to preferences"
        confirm_success: "Your email has been updated."
        confirm: "Confirm"
        authorizing_new:
          description: "Please confirm you would like your email address changed to:"
          description_add: "Please confirm you would like to add an alternate email address:"
        authorizing_old:
          title: "Verify old email address"
          description: "Please verify your old email address to continue changing your email:"
          description_add: "Please verify your existing email address to continue adding an alternate address:"
          old_email: "Old email: %{email}"
          new_email: "New email: %{email}"
          confirm_success: "We have sent an email to your new email address to confirm the change!"

      change_avatar:
        title: "Change your profile picture"
        gravatar: "<a href='//%{gravatarBaseUrl}%{gravatarLoginUrl}' target='_blank'>%{gravatarName}</a>, based on"
        gravatar_title: "Change your avatar on %{gravatarName}'s website"
        gravatar_failed: "We could not find a %{gravatarName} with that email address."
        refresh_gravatar_title: "Refresh your %{gravatarName}"
        letter_based: "System assigned profile picture"
        uploaded_avatar: "Custom picture"
        uploaded_avatar_empty: "Add a custom picture"
        upload_title: "Upload your picture"
        image_is_not_a_square: "Warning: we've cropped your image; width and height were not equal."
        logo_small: "Site's small logo. Used by default."
        use_custom: "Or upload a custom avatar:"

      change_profile_background:
        title: "Profile Header"
        instructions: "Profile headers will be centered and have a default width of 1110px."

      change_card_background:
        title: "User Card Background"
        instructions: "Background images will be centered and have a default width of 590px."

      change_featured_topic:
        title: "Featured Topic"
        instructions: "A link to this topic will be on your user card, and profile."

      email:
        title: "Email"
        primary: "Primary Email"
        secondary: "Secondary Emails"
        primary_label: "primary"
        unconfirmed_label: "unconfirmed"
        resend_label: "resend confirmation email"
        resending_label: "sending…"
        resent_label: "email sent"
        update_email: "Change Email"
        set_primary: "Set Primary Email"
        destroy: "Remove Email"
        add_email: "Add Alternate Email"
        auth_override_instructions: "Email can be updated from authentication provider."
        no_secondary: "No secondary emails"
        instructions: "Never shown to the public"
        admin_note: "Note: An admin user changing another non-admin user's email indicates the user has lost access to their original email account, so a reset password email will be sent to their new address. The user's email will not change until they complete the reset password process."
        ok: "We will email you to confirm"
        required: "Please enter an email address"
        invalid: "Please enter a valid email address"
        authenticated: "Your email has been authenticated by %{provider}"
        invite_auth_email_invalid: "Your invitation email does not match the email authenticated by %{provider}"
        authenticated_by_invite: "Your email has been authenticated by the invitation"
        frequency:
          one: "We'll only email you if we haven't seen you in the last minute."
          other: "We'll only email you if we haven't seen you in the last %{count} minutes."

      associated_accounts:
        title: "Associated Accounts"
        connect: "Connect"
        revoke: "Revoke"
        cancel: "Cancel"
        not_connected: "(not connected)"
        confirm_modal_title: "Connect %{provider} Account"
        confirm_description:
          disconnect: "Your existing %{provider} account '%{account_description}' will be disconnected."
          account_specific: "Your %{provider} account '%{account_description}' will be used for authentication."
          generic: "Your %{provider} account will be used for authentication."

      activate_account:
        action: "Click here to activate your account"
        already_done: "Sorry, this account confirmation link is no longer valid. Perhaps your account is already active?"
        please_continue: "Your new account is confirmed; you will be redirected to the home page."
        continue_button: "Finish!"
        welcome_to: "Welcome to %{site_name}!"
        approval_required: "A moderator must manually approve your new account before you can access this forum. You'll get an email when your account is approved!"

      name:
        title: "Name"
        title_optional: "Name (optional)"
        instructions: "Your full name (optional)"
        instructions_required: "Your full name"
        required: "Please enter a name"
        too_short: "Your name is too short"
        ok: "Your name looks good"
      username:
        title: "Username"
        instructions: "Unique, no spaces, short"
        short_instructions: "People can mention you as @%{username}"
        available: "Your username is available"
        not_available: "Not available. Try %{suggestion}?"
        not_available_no_suggestion: "Not available"
        too_short: "Your username is too short"
        too_long: "Your username is too long"
        checking: "Checking username availability…"
        prefilled: "Email matches this registered username"
        required: "Please enter a username"
        edit: "Edit username"

      locale:
        title: "Interface language"
        instructions: "User interface language. It will change when you refresh the page."
        default: "(default)"
        any: "any"

      homepage:
        default: "(default)"

      password_confirmation:
        title: "Password Again"

      invite_code:
        title: "Invite Code"
        instructions: "Account registration requires an invite code"

      auth_tokens:
        title: "Recently Used Devices"
        short_description: "This is a list of devices that have recently logged into your account."
        details: "Details"
        log_out_all: "Log out all"
        not_you: "Not you?"
        show_all: "Show all (%{count})"
        show_few: "Show fewer"
        was_this_you: "Was this you?"
        was_this_you_description: "If it wasn’t you, we recommend you change your password and log out everywhere."
        browser_and_device: "%{browser} on %{device}"
        secure_account: "Secure my Account"
        latest_post: "You last posted…"
        device_location: '<span class="auth-token-device">%{device}</span> &ndash; <span title="IP: %{ip}">%{location}</span>'
        browser_active: '%{browser} | <span class="active">active now</span>'
        browser_last_seen: "%{browser} | %{date}"

      last_posted: "Last Post"
      last_seen: "Seen"
      created: "Joined"
      log_out: "Log Out"
      location: "Location"

      website: "Web Site"
      email_settings: "Email"
      hide_profile: "Hide my public profile"
      enable_physical_keyboard: "Enable physical keyboard support on iPad"

      text_size:
        title: "Text Size"
        smallest: "Smallest"
        smaller: "Smaller"
        normal: "Normal"
        larger: "Larger"
        largest: "Largest"

      title_count_mode:
        title: "Background page title displays count of:"
        notifications: "New notifications"
        contextual: "New page content"
      bookmark_after_notification:
        title: "After a bookmark reminder notification is sent:"

      like_notification_frequency:
        title: "Notify when liked"
        always: "Always"
        first_time_and_daily: "First time a post is liked and daily"
        first_time: "First time a post is liked"
        never: "Never"
      email_previous_replies:
        title: "Include previous replies at the bottom of emails"
        unless_emailed: "unless previously sent"
        always: "always"
        never: "never"
      email_digests:
        title: "When I don’t visit here, send me an email summary of popular topics and replies"
        every_30_minutes: "every 30 minutes"
        every_hour: "hourly"
        daily: "daily"
        weekly: "weekly"
        every_month: "every month"
        every_six_months: "every six months"
      email_level:
        title: "Email me when I am quoted, replied to, my @username is mentioned, or when there is new activity in my watched categories, tags or topics"
        always: "always"
        only_when_away: "only when away"
        never: "never"
      email_messages_level: "Email me when I am sent a personal message"
      include_tl0_in_digests: "Include content from new users in summary emails"
      email_in_reply_to: "Include an excerpt of replied to post in emails"

      other_settings: "Other"
      categories_settings: "Categories"
      topics_settings: "Topics"

      new_topic_duration:
        label: "Consider topics new when"
        not_viewed: "I haven't viewed them yet"
        last_here: "created since I was here last"
        after_1_day: "created in the last day"
        after_2_days: "created in the last 2 days"
        after_1_week: "created in the last week"
        after_2_weeks: "created in the last 2 weeks"

      auto_track_topics: "Automatically track topics I enter"
      auto_track_options:
        never: "never"
        immediately: "immediately"
        after_30_seconds: "after 30 seconds"
        after_1_minute: "after 1 minute"
        after_2_minutes: "after 2 minutes"
        after_3_minutes: "after 3 minutes"
        after_4_minutes: "after 4 minutes"
        after_5_minutes: "after 5 minutes"
        after_10_minutes: "after 10 minutes"

      notification_level_when_replying: "When I post in a topic, set that topic to"
      topics_unread_when_closed: "Consider topics unread when they are closed"

      invited:
        title: "Invites"
        pending_tab: "Pending"
        pending_tab_with_count: "Pending (%{count})"
        expired_tab: "Expired"
        expired_tab_with_count: "Expired (%{count})"
        redeemed_tab: "Redeemed"
        redeemed_tab_with_count: "Redeemed (%{count})"
        invited_via: "Invitation"
        invited_via_link: "link %{key} (%{count} / %{max} redeemed)"
        groups: "Groups"
        topic: "Topic"
        sent: "Created/Last Sent"
        expires_at: "Expires"
        edit: "Edit"
        remove: "Remove"
        copy_link: "Get Link"
        reinvite: "Resend Email"
        reinvited: "Invite re-sent"
        removed: "Removed"
        search: "type to search invites…"
        user: "Invited User"
        none: "No invites to display."
        truncated:
          one: "Showing the first invite."
          other: "Showing the first %{count} invites."
        redeemed: "Redeemed Invites"
        redeemed_at: "Redeemed"
        pending: "Pending Invites"
        topics_entered: "Topics Viewed"
        posts_read_count: "Posts Read"
        expired: "This invite has expired."
        remove_all: "Remove Expired Invites"
        removed_all: "All Expired Invites removed!"
        remove_all_confirm: "Are you sure you want to remove all expired invites?"
        reinvite_all: "Resend All Invites"
        reinvite_all_confirm: "Are you sure you want to resend all invites?"
        reinvited_all: "All Invites Sent!"
        time_read: "Read Time"
        days_visited: "Days Visited"
        account_age_days: "Account age in days"
        create: "Invite"
        generate_link: "Create Invite Link"
        link_generated: "Here's your invite link!"
        valid_for: "Invite link is only valid for this email address: %{email}"
        single_user: "Invite by email"
        multiple_user: "Invite by link"
        invite_link:
          title: "Invite Link"
          success: "Invite link generated successfully!"
          error: "There was an error generating Invite link"
        cannot_invite_to_forum: "Sorry, you don't have permission to create invites. Please contact an admin to grant you invite permission."

        invite:
          new_title: "Invite members"
          edit_title: "Edit invite"

          expires_in_time: "Expires in %{time}"
          expired_at_time: "Expired at %{time}"
          create_link_to_invite: "Create a link that can be shared to instantly grant access to this site."
          copy_link_and_share_it: "Copy the link below and share it to instantly grant access to this site."
          copy_link: "Copy link"
          link_copied: "Link copied!"
          share_link: "Share link"
          link_validity_MF: |
            Link is valid for up to { user_count, plural,
                one {# user}
              other {# users}
            } and expires in { duration_days, plural,
                one {# day}
              other {# days}
            }.
          edit_link_options: "Edit link options or send by email."
          show_advanced: "Show Advanced Options"
          hide_advanced: "Hide Advanced Options"

          restrict: "Restrict to"
          restrict_email: "Restrict to email"
          restrict_domain: "Restrict to domain"
          email_or_domain_placeholder: "name@example.com or example.com"

          max_redemptions_allowed: "Max uses"

          add_to_groups: "Add to groups"
          invite_to_topic: "Arrive at topic"
          expires_at: "Expire at"
          expires_after: "Expire after"
          custom_message: "Custom message"
          custom_message_placeholder: "Add a personal note to your invitation"

          send_invite_email: "Save and Send Email"
          send_invite_email_instructions: "Restrict invite to email to send an invite email"
          update_invite: "Update"
          update_invite_and_send_email: "Update and send email"
          cancel: "Cancel"
          create_link: "Create link"
          create_link_and_send_email: "Create link and send email"

          invite_saved_without_sending_email: "Invite saved. Copy the link below and share it to instantly grant access to this site."
          invite_saved_with_sending_email: "Invite email has been sent. You can also copy the link below and share it to instantly grant access to this site."

        bulk_invite:
          none: "No invitations to display on this page."

          text: "Bulk Invite"
          instructions: |
            <p>Invite a list of users to get your community going quickly. Prepare a <a href="https://en.wikipedia.org/wiki/Comma-separated_values" target="_blank">CSV file</a> containing at least one row per email address of users you want to invite. The following comma separated information can be provided if you want to add people to groups or send them to a specific topic the first time they sign in.</p>
            <pre>john@smith.com,first_group_name;second_group_name,topic_id</pre>
            <p>Every email address in your uploaded CSV file will be sent an invitation, and you will be able to manage it later.</p>

          progress: "Uploaded %{progress}%…"
          success: "File uploaded successfully. You will be notified via message when the process is complete."
          error: "Sorry, file should be CSV format."

      confirm_access:
        title: "Confirm access"
        incorrect_password: "The entered password is incorrect."
        incorrect_passkey: "That passkey is incorrect."
        logged_in_as: "You are logged in as: "
        forgot_password: "Forgot your password?"
        password_reset_email_sent: "Password reset email sent."
        cannot_send_password_reset_email: "Could not send password reset email."
        instructions: "Please confirm your identity in order to complete this action."
        fine_print: "We are asking you to confirm your identity because this is a potentially sensitive action. Once authenticated, you will only be asked to re-authenticate again after a few hours of inactivity."
      password:
        title: "Password"
        too_short:
          one: "Your password is too short (minimum is %{count} character)."
          other: "Your password is too short (minimum is %{count} characters)."
        common: "That password is too common."
        same_as_username: "Your password is the same as your username."
        same_as_name: "Your password is the same as your name."
        same_as_email: "Your password is the same as your email."
        ok: "Your password looks good."
        instructions:
          one: "At least %{count} character"
          other: "At least %{count} characters"
        required: "Please enter a password"
        confirm: "Confirm"
        incorrect_password: "The entered password is incorrect."

      summary:
        title: "Summary"
        stats: "Stats"
        time_read: "read time"
        time_read_title: "%{duration} (all time)"
        recent_time_read: "recent read time"
        recent_time_read_title: "%{duration} (in the last 60 days)"
        topic_count:
          one: "topic created"
          other: "topics created"
        post_count:
          one: "post created"
          other: "posts created"
        likes_given:
          one: "given"
          other: "given"
        likes_received:
          one: "received"
          other: "received"
        days_visited:
          one: "day visited"
          other: "days visited"
        topics_entered:
          one: "topic viewed"
          other: "topics viewed"
        posts_read:
          one: "post read"
          other: "posts read"
        bookmark_count:
          one: "bookmark"
          other: "bookmarks"
        top_replies: "Top Replies"
        no_replies: "No replies yet."
        more_replies: "More Replies"
        top_topics: "Top Topics"
        no_topics: "No topics yet."
        more_topics: "More Topics"
        top_badges: "Top Badges"
        no_badges: "No badges yet."
        more_badges: "More Badges"
        top_links: "Top Links"
        no_links: "No links yet."
        most_liked_by: "Most Liked By"
        most_liked_users: "Most Liked"
        most_replied_to_users: "Most Replied To"
        no_likes: "No likes yet."
        top_categories: "Top Categories"
        topics: "Topics"
        replies: "Replies"

      ip_address:
        title: "Last IP Address"
      registration_ip_address:
        title: "Registration IP Address"
      avatar:
        title: "Profile Picture"
        header_title: "profile, messages, bookmarks and preferences"
        name_and_description: "%{name} - %{description}"
        edit: "Edit Profile Picture"
      title:
        title: "Title"
        none: "(none)"
        instructions: "appears after your username"
      flair:
        title: "Flair"
        none: "(none)"
        instructions: "icon displayed next to your profile picture"
      status:
        title: "Custom Status"
        not_set: "Not set"
      primary_group:
        title: "Primary Group"
        none: "(none)"

      filters:
        all: "All"

      stream:
        posted_by: "Posted by"
        sent_by: "Sent by"
        private_message: "message"
        the_topic: "the topic"

      card: "User card"
      profile_link: "%{username}, visit profile"

    user_status:
      save: "Save"
      set_custom_status: "Set custom status"
      what_are_you_doing: "What are you doing?"
      pause_notifications: "Pause notifications"
      remove_status: "Remove status"

    presence_toggle:
      online: "Online"
      offline: "Offline"
      title: "Toggle presence features"

    user_tips:
      button: "Got it!"
      skip: "Skip tips"

      first_notification:
        title: "Your first notification!"
        content: "Notifications are used to keep you up to date with what is happening in the community."

      topic_timeline:
        title: "Topic timeline"
        content: "Scroll quickly through long topics using the topic timeline."

      post_menu:
        title: "Post menu"
        content: "See how else you can interact with the post by clicking the three dots!"

      topic_notification_levels:
        title: "You are now following this topic"
        content: "Look for this bell to adjust your notification preferences for specific topics or whole categories."

      suggested_topics:
        title: "Keep reading!"
        content: "Here are some topics we think you might like to read next."

    loading: "Loading…"
    errors:
      prev_page: "while trying to load"
      reasons:
        network: "Network Error"
        server: "Server Error"
        forbidden: "Access Denied"
        unknown: "Error"
        not_found: "Page Not Found"
      desc:
        network: "Please check your connection."
        network_fixed: "Looks like it's back."
        server: "Error code: %{status}"
        forbidden: "You're not allowed to view that."
        not_found: "Oops, the application tried to load a URL that doesn't exist."
        unknown: "Something went wrong."
      buttons:
        back: "Go Back"
        again: "Try Again"
        fixed: "Load Page"
    modal:
      close: "close"
      dismiss_error: "Dismiss error"
    form_kit:
      reset: Reset
      optional: optional
      errors_summary_title: "This form contains errors:"
      dirty_form: "You didn't submit your changes! Are you sure you want to leave?"
      errors:
        required: "Required"
        invalid_url: "Must be a valid URL"
        not_an_integer: "Must be a whole number"
        not_accepted: "Must be accepted"
        not_a_number: "Must be a number"
        too_high: "Must be at most %{count}"
        too_low: "Must be at least %{count}"
        too_long:
          one: "Must be at most %{count} character"
          other: "Must be at most %{count} characters"
        too_short:
          one: "Must be at least %{count} character"
          other: "Must be at least %{count} characters"

    close: "Close"
    assets_changed_confirm: "This site just received a software update. Get the latest version now?"
    logout: "You were logged out."
    refresh: "Refresh"
    home: "Home"
    read_only_mode:
      enabled: "This site is in read only mode. Please continue to browse, but replying, likes, and other actions are disabled for now."
      login_disabled: "Login is disabled while the site is in read only mode."
      logout_disabled: "Logout is disabled while the site is in read only mode."
    staff_writes_only_mode:
      enabled: "This site is in staff only mode. Please continue to browse, but replying, likes, and other actions are limited to staff members only."

    logs_error_rate_notice:
      # This string uses the ICU Message Format. See https://meta.discourse.org/t/7035 for translation guidelines.
      reached_hour_MF: |
        <b>{relativeAge}</b> – <a href="{url}" target="_blank">{ rate, plural,
            one {# error/hour}
          other {# errors/hour}
        }</a> reached site setting limit of {limit, plural,
            one {# error/hour}
          other {# errors/hour}
        }.

      # This string uses the ICU Message Format. See https://meta.discourse.org/t/7035 for translation guidelines.
      reached_minute_MF: |
        <b>{relativeAge}</b> – <a href="{url}" target="_blank">{ rate, plural,
            one {# error/minute}
          other {# errors/minute}
        }</a> reached site setting limit of { limit, plural,
            one {# error/minute}
          other {# errors/minute}
        }.

      # This string uses the ICU Message Format. See https://meta.discourse.org/t/7035 for translation guidelines.
      exceeded_hour_MF: |
        <b>{relativeAge}</b> – <a href="{url}" target="_blank">{ rate, plural,
            one {# error/hour}
          other {# errors/hour}
        }</a> exceeded site setting limit of { limit, plural,
            one {# error/hour}
          other {# errors/hour}
        }.

      # This string uses the ICU Message Format. See https://meta.discourse.org/t/7035 for translation guidelines.
      exceeded_minute_MF: |
        <b>{relativeAge}</b> – <a href="{url}" target="_blank">{ rate, plural,
            one {# error/minute}
          other {# errors/minute}
        }</a> exceeded site setting limit of { limit, plural,
            one {# error/minute}
          other {# errors/minute}
        }.

    learn_more: "Learn more…"
    learn_more_with_link: "<a href='%{url}' target='_blank'>Learn more…</a>"

    mute: Mute
    unmute: Unmute
    last_post: Posted
    local_time: "Local Time"
    time_read: Read
    time_read_recently: "%{time_read} recently"
    time_read_tooltip: "%{time_read} total time read"
    time_read_recently_tooltip: "%{time_read} total time read (%{recent_time_read} in the last 60 days)"
    last_reply_lowercase: last reply
    replies_lowercase:
      one: reply
      other: replies

    signup_cta:
      sign_up: "Sign Up"
      hide_session: "Maybe later"
      hide_forever: "no thanks"
      hidden_for_session: "OK, we'll ask you tomorrow. You can always use 'Log In' to create an account, too."
      intro: "Hello! Looks like you’re enjoying the discussion, but you haven’t signed up for an account yet."
      value_prop: "Tired of scrolling through the same posts? When you create an account you’ll always come back to where you left off. With an account you can also be notified of new replies, save bookmarks, and use likes to thank others. We can all work together to make this community great. :heart:"

    offline_indicator:
      no_internet: "No internet connection."
      refresh_page: "Refresh page"

    summary:
      in_progress: "Summarizing topic using AI"
      summarized_on: "Summarized with AI on %{date}"
      model_used: "AI used: %{model}"
      outdated: "Summary is outdated"
      outdated_posts:
        one: "(%{count} post missing)"
        other: "(%{count} posts missing)"
      enabled_description: "You're viewing this topic top replies: the most interesting posts as determined by the community."
      description:
        one: "There is <b>%{count}</b> reply."
        other: "There are <b>%{count}</b> replies."
      buttons:
        hide: "Hide summary"
        generate: "Summarize"
        regenerate: "Regenerate"

      # This string uses the ICU Message Format. See https://meta.discourse.org/t/7035 for translation guidelines.
      description_time_MF: |
        There { replyCount, plural,
            one {is <b>#</b> reply}
          other {are <b>#</b> replies}
        } with an estimated read time of <b>{ readingTime, plural,
            one {# minute}
          other {# minutes}
        }</b>.

      enable: "Show top replies"
      disable: "Show All Posts"
      short_label: "Top replies"
      show_all_label: "Show all"
      short_title: "Show this topic top replies: the most interesting posts as determined by the community"

    deleted_filter:
      enabled_description: "This topic contains deleted posts, which have been hidden."
      disabled_description: "Deleted posts in the topic are shown."
      enable: "Hide Deleted Posts"
      disable: "Show Deleted Posts"

    private_message_info:
      title: "Message"
      invite: "Invite Others…"
      edit: "Add or Remove…"
      remove: "Remove…"
      add: "Add…"
      leave_message: "Do you really want to leave this message?"
      remove_allowed_user: "Do you really want to remove %{name} from this message?"
      remove_allowed_group: "Do you really want to remove %{name} from this message?"
      leave: "Leave"
      remove_group: "Remove group"
      remove_user: "Remove user"

    email: "Email"
    username: "Username"
    last_seen: "Seen"
    created: "Created"
    created_lowercase: "created"
    trust_level: "Trust Level"
    search_hint: "username, email or IP address"

    create_account:
      header_title: "Welcome!"
      disclaimer: "By registering, you agree to the <a href='%{privacy_link}' target='blank'>privacy policy</a> and <a href='%{tos_link}' target='blank'>terms of service</a>."
      title: "Sign Up"
      failed: "Something went wrong, perhaps this email is already registered, try the forgot password link"
      associate: "Already have an account? <a href='%{associate_link}'>Log In</a> to link your %{provider} account."
      activation_title: "Activate your account"
      already_have_account: "Already have an account?"
      no_account_yet: "Don't have an account?"
      progress_bar:
        signup: "Sign Up"
        activate: "Activate"
        approve: "Approve"
        login: "Log In"

    forgot_password:
      title: "Password Reset"
      action: "I forgot my password"
      invite: "Enter your username or email address, and we'll send you a password reset email."
      invite_no_username: "Enter your email address, and we'll send you a password reset email."
      email-username: "Email or username"
      reset: "Reset Password"
      complete_username: "If an account matches the username <b>%{username}</b>, you should receive an email with instructions on how to reset your password shortly."
      complete_email: "If an account matches <b>%{email}</b>, you should receive an email with instructions on how to reset your password shortly."
      complete_username_found: "We found an account that matches the username <b>%{username}</b>. You should receive an email with instructions on how to reset your password shortly."
      complete_email_found: "We found an account that matches <b>%{email}</b>. You should receive an email with instructions on how to reset your password shortly."

      complete_username_not_found: "No account matches the username <b>%{username}</b>"
      complete_email_not_found: "No account matches <b>%{email}</b>"
      help: "Email not arriving? Be sure to check your spam folder first.<p>Not sure which email address you used? Enter an email address and we’ll let you know if it exists here.</p><p>If you no longer have access to the email address on your account, please contact <a href='%{basePath}/about'>our helpful staff.</a></p>"
      button_ok: "OK"
      button_help: "Help"

    email_login:
      link_label: "Email me a login link"
      button_label: "with email"
      login_link: "Skip the password; email me a login link"
      complete_username: "If an account matches the username <b>%{username}</b>, you should receive an email with a login link shortly."
      complete_email: "If an account matches <b>%{email}</b>, you should receive an email with a login link shortly."
      complete_username_found: "We found an account that matches the username <b>%{username}</b>, you should receive an email with a login link shortly."
      complete_email_found: "We found an account that matches <b>%{email}</b>, you should receive an email with a login link shortly."
      complete_username_not_found: "No account matches the username <b>%{username}</b>"
      complete_email_not_found: "No account matches <b>%{email}</b>"
      confirm_title: Continue to %{site_name}
      logging_in_as: Logging in as %{email}
      confirm_button: Finish Login

    login:
      header_title: "Welcome back"
      title: "Log In"
      username: "User"
      password: "Password"
      show_password: "Show"
      hide_password: "Hide"
      show_password_title: "Show password"
      hide_password_title: "Hide password"
      second_factor_title: "Two-Factor Authentication"
      second_factor_description: "Please enter the authentication code from your app:"
      second_factor_backup: "Log in using a backup code"
      second_factor_backup_title: "Two-Factor Backup"
      second_factor_backup_description: "Please enter one of your backup codes:"
      second_factor: "Log in using Authenticator app"
      security_key_description: "When you have your physical security key or compatible mobile device prepared press the Authenticate with Security Key button below."
      security_key_alternative: "Try another way"
      security_key_authenticate: "Authenticate with Security Key"
      security_key_not_allowed_error: "The security key authentication process either timed out or was cancelled."
      security_key_no_matching_credential_error: "No matching credentials could be found in the provided security key."
      security_key_support_missing_error: "Your current device or browser does not support the use of security keys. Please use a different method."
      security_key_invalid_response_error: "The security key authentication process failed due to an invalid response."
      passkey_security_error: "There was a security error: %{message}"
      email_placeholder: "Email / Username"
      caps_lock_warning: "Caps Lock is on"
      error: "Unknown error"
      cookies_error: "Your browser seems to have cookies disabled. You might not be able to log in without enabling them first."
      rate_limit: "Please wait before trying to log in again."
      password_expired: "Password expired. Please <a href='%{reset_url}'>reset your password</a>."
      blank_username: "Please enter your email or username."
      blank_username_or_password: "Please enter your email or username, and password."
      reset_password: "Reset Password"
      logging_in: "Signing In…"
      previous_sign_up: "Already have an account?"
      or: "Or"
      authenticating: "Authenticating…"
      awaiting_activation: "Your account is awaiting activation, use the forgot password link to issue another activation email."
      awaiting_approval: "Your account has not been approved by a staff member yet. You will be sent an email when it is approved."
      requires_invite: "Sorry, access to this forum is by invite only."
      not_activated: "You can't log in yet. We previously sent an activation email to you at <b>%{sentTo}</b>. Please follow the instructions in that email to activate your account."
      not_allowed_from_ip_address: "You can't log in from that IP address."
      admin_not_allowed_from_ip_address: "You can't log in as admin from that IP address."
      resend_activation_email: "Click here to send the activation email again."
      omniauth_disallow_totp: "Your account has two-factor authentication enabled. Please log in with your password."

      activate_account: "Activate Account"
      resend_title: "Resend Activation Email"
      change_email: "Change Email Address"
      provide_new_email: "Provide a new address and we'll resend your confirmation email."
      submit_new_email: "Update Email Address"

      sent_activation_email_again: "We sent another activation email to you at <b>%{currentEmail}</b>. It might take a few minutes for it to arrive; be sure to check your spam folder."
      sent_activation_email_again_generic: "We sent another activation email. It might take a few minutes for it to arrive; be sure to check your spam folder."
      to_continue: "Please Log In"
      preferences: "You need to be logged in to change your user preferences."
      not_approved: "Your account hasn't been approved yet. You will be notified by email when you are ready to log in."
      google_oauth2:
        name: "Google"
        title: "Sign in with Google"
        sr_title: "Sign in with Google"
      twitter:
        name: "Twitter"
        title: "Sign in with Twitter"
        sr_title: "Sign in with Twitter"
      instagram:
        name: "Instagram"
        title: "Log in with Instagram"
        sr_title: "Log in with Instagram"
      facebook:
        name: "Facebook"
        title: "Log in with Facebook"
        sr_title: "Log in with Facebook"
      github:
        name: "GitHub"
        title: "Log in with GitHub"
        sr_title: "Log in with GitHub"
      discord:
        name: "Discord"
        title: "Log in with Discord"
        sr_title: "Log in with Discord"
      linkedin_oidc:
        name: "LinkedIn"
        title: "Log in with LinkedIn"
        sr_title: "Log in with LinkedIn"
      passkey:
        name: "Log in with a passkey"
      second_factor_toggle:
        totp: "Use an authenticator app instead"
        backup_code: "Use a backup code instead"
        security_key: "Use a security key instead"
      no_login_methods:
        title: "No login methods"
        description: "No login methods are configured. Administrators can visit <a href='%{adminLoginPath}' target='_blank'>%{adminLoginPath}</a> to reconfigure the site."
    invites:
      accept_title: "Invitation"
      welcome_to: "Welcome to %{site_name}!"
      invited_by: "You were invited by:"
      social_login_available: "You'll also be able to sign in with any social login using that email."
      your_email: "Your account email address is <b>%{email}</b>."
      accept_invite: "Accept Invitation"
      success: "Your account has been created and you're now logged in."
      name_label: "Name"
      password_label: "Password"

    password_reset:
      continue: "Continue to %{site_name}"

    emoji_set:
      apple_international: "Apple/International"
      google: "Google"
      twitter: "Twitter"
      win10: "Win10"
      google_classic: "Google Classic"
      facebook_messenger: "Facebook Messenger"

    category_page_style:
      categories_only: "Categories Only"
      categories_with_featured_topics: "Categories with Featured Topics"
      categories_and_latest_topics: "Categories and Latest Topics"
      categories_and_latest_topics_created_date: "Categories and Latest Topics (sort by topic created date)"
      categories_and_top_topics: "Categories and Top Topics"
      categories_boxes: "Boxes with Subcategories"
      categories_boxes_with_topics: "Boxes with Featured Topics"
      subcategories_with_featured_topics: "Subcategories with Featured Topics"
    full_name_requirement:
      required_at_signup: "Required at signup"
      optional_at_signup: "Optional at signup"
      hidden_at_signup: "Hidden at signup"

    shortcut_modifier_key:
      shift: "Shift"
      ctrl: "Ctrl"
      alt: "Alt"
      enter: "Enter"

    conditional_loading_section:
      loading: Loading…

    category_row:
      subcategory_count:
        one: "+%{count} subcategory"
        other: "+%{count} subcategories"
      topic_count:
        one: "%{count} topic in this category"
        other: "%{count} topics in this category"

    select_kit:
      delete_item: "Delete %{name}"
      filter_by: "Filter by: %{name}"
      select_to_filter: "Select a value to filter"
      default_header_text: Select…
      no_content: No matches found
      results_count:
        one: "%{count} result"
        other: "%{count} results"
      filter_placeholder: Search…
      filter_placeholder_with_any: Search or create…
      create: "Create: '%{content}'"
      max_content_reached:
        one: "You can only select %{count} item."
        other: "You can only select %{count} items."
      min_content_not_reached:
        one: "Select at least %{count} item."
        other: "Select at least %{count} items."
      components:
        filter_for_more: Filter for more…
        categories_admin_dropdown:
          title: "Manage categories"
        bulk_select_topics_dropdown:
          title: "Bulk Actions"
        bulk_select_bookmarks_dropdown:
          title: "Bulk Actions"

    date_time_picker:
      from: From
      to: To

    file_size_input:
      error:
        size_too_large: "%{provided_file_size} is greater than the max allowed %{max_file_size}"
        size_too_small: "%{provided_file_size} is smaller than the min allowed %{min_file_size}"

    emoji_picker:
      filter_placeholder: Search for emoji
      smileys_&_emotion: Smileys and Emotion
      people_&_body: People and Body
      animals_&_nature: Animals and Nature
      food_&_drink: Food and Drink
      travel_&_places: Travel and Places
      activities: Activities
      objects: Objects
      symbols: Symbols
      flags: Flags
      recent: Recently used
      default_tone: No skin tone
      light_tone: Light skin tone
      medium_light_tone: Medium light skin tone
      medium_tone: Medium skin tone
      medium_dark_tone: Medium dark skin tone
      dark_tone: Dark skin tone
      default: Custom emojis

    shared_drafts:
      title: "Shared Drafts"
      notice: "This topic is only visible to those who can publish shared drafts."
      destination_category: "Destination Category"
      publish: "Publish Shared Draft"
      confirm_publish: "Are you sure you want to publish this draft?"
      publishing: "Publishing Topic…"

    composer:
      emoji: "Emoji :)"
      more_emoji: "more…"
      options: "Options"
      whisper: "whisper"
      unlist: "unlisted"

      add_warning: "This is an official warning."
      toggle_whisper: "Toggle Whisper"
      toggle_unlisted: "Toggle Unlisted"
      insert_table: "Insert Table"
      posting_not_on_topic: "Which topic do you want to reply to?"
      saved_local_draft_tip: "saved locally"
      similar_topics: "Your topic is similar to…"
      drafts_offline: "drafts offline"
      edit_conflict: "edit conflict"
      esc: "esc"
      esc_label: "dismiss message"
      ok_proceed: "Ok, proceed"

      group_mentioned_limit:
        one: "<b>Warning!</b> You mentioned <a href='%{group_link}'>%{group}</a>, however this group has more members than the administrator configured mention limit of %{count} user. Nobody will be notified."
        other: "<b>Warning!</b> You mentioned <a href='%{group_link}'>%{group}</a>, however this group has more members than the administrator configured mention limit of %{count} users. Nobody will be notified."
      group_mentioned:
        one: "Mentioning %{group} will notify <a href='%{group_link}'>%{count} person</a>."
        other: "Mentioning %{group} will notify <a href='%{group_link}'>%{count} people</a>."
      larger_group_mentioned:
        one: "Mentioning %{group} will notify <a href='%{group_link}'>%{count} person</a>. Are you sure?"
        other: "Mentioning %{group} will notify <a href='%{group_link}'>%{count} people</a>. Are you sure?"
      cannot_see_mention:
        category: "You mentioned @%{username} but they won't be notified because they do not have access to this category. You will need to add them to a group that has access to this category."
        private: "You mentioned @%{username} but they won't be notified because they are unable to see this personal message. You will need to invite them to this personal message."
        muted_topic: "You mentioned @%{username} but they won't be notified because they muted this topic."
        not_allowed: "You mentioned @%{username} but they won't be notified because they were not invited to this topic."
      cannot_see_group_mention:
        not_mentionable: "You cannot mention group @%{group}."
        some_not_allowed:
          one: "You mentioned @%{group} but only %{count} member will be notified because the other members are unable to see this personal message. You will need to invite them to this personal message."
          other: "You mentioned @%{group} but only %{count} members will be notified because the other members are unable to see this personal message. You will need to invite them to this personal message."
        not_allowed: "You mentioned @%{group} but none of its members will be notified because they are unable to see this personal message. You will need to invite them to this personal message."
      here_mention:
        one: "By mentioning <b>@%{here}</b>, you are about to notify %{count} user – are you sure?"
        other: "By mentioning <b>@%{here}</b>, you are about to notify %{count} users – are you sure?"
      duplicate_link: "It looks like your link to <b>%{domain}</b> was already posted in the topic by <b>@%{username}</b> in <a href='%{post_url}'>a reply on %{ago}</a> – are you sure you want to post it again?"
      duplicate_link_same_user: "It looks like you already posted a link to <b>%{domain}</b> in this topic in <a href='%{post_url}'>a reply on %{ago}</a> - are you sure you want to post it again?"
      reference_topic_title: "RE: %{title}"

      error:
        title_missing: "Title is required"
        title_too_short:
          one: "Title must be at least %{count} character"
          other: "Title must be at least %{count} characters"
        title_too_long:
          one: "Title can't be more than %{count} character"
          other: "Title can't be more than %{count} characters"
        post_missing: "Post can’t be empty"
        post_length:
          one: "Post must be at least %{count} character"
          other: "Post must be at least %{count} characters"
        try_like: "Have you tried the %{heart} button?"
        category_missing: "You must choose a category"
        tags_missing:
          one: "You must choose at least %{count} tag"
          other: "You must choose at least %{count} tags"
        topic_template_not_modified: "Please add details and specifics to your topic by editing the topic template."

      save_edit: "Save Edit"
      overwrite_edit: "Overwrite Edit"
      reply: "Reply"
      cancel: "Cancel"
      create_topic: "Create Topic"
      create_pm: "Send Message"
      create_whisper: "Whisper"
      create_shared_draft: "Create Shared Draft"
      edit_shared_draft: "Edit Shared Draft"
      title: "Or press %{modifier}Enter"

      users_placeholder: "Add users or groups"
      title_placeholder: "What is this discussion about in one brief sentence?"
      title_or_link_placeholder: "Type title, or paste a link here"
      edit_reason_placeholder: "why are you editing?"
      topic_featured_link_placeholder: "Enter link shown with title."
      remove_featured_link: "Remove link from topic."
      reply_placeholder: "Type here. Use Markdown, BBCode, or HTML to format. Drag or paste images."
      reply_placeholder_no_images: "Type here. Use Markdown, BBCode, or HTML to format."
      reply_placeholder_choose_category: "Select a category before typing here."
      view_new_post: "View your new post."
      saving: "Saving"
      saved: "Saved!"
      saved_draft: "Post draft in progress. Tap to resume."
      uploading: "Uploading…"
      show_preview: "show preview"
      hide_preview: "hide preview"

      quote_post_title: "Quote whole post"
      bold_label: "B"
      bold_title: "Strong"
      bold_text: "strong text"
      italic_label: "I"
      italic_title: "Emphasis"
      italic_text: "emphasized text"
      link_title: "Hyperlink"
      link_description: "enter link description here"
      link_dialog_title: "Insert Hyperlink"
      link_optional_text: "optional title"
      link_url_placeholder: "Paste a URL or type to search topics"
      blockquote_title: "Blockquote"
      blockquote_text: "Blockquote"
      code_title: "Preformatted text"
      code_text: "indent preformatted text by 4 spaces"
      paste_code_text: "type or paste code here"
      upload_title: "Upload"
      upload_description: "enter upload description here"
      olist_title: "Numbered List"
      ulist_title: "Bulleted List"
      list_item: "List item"
      toggle_direction: "Toggle Direction"
      help: "Markdown Editing Help"
      collapse: "minimize the composer panel"
      open: "open the composer panel"
      abandon: "close composer and discard draft"
      enter_fullscreen: "enter fullscreen composer"
      exit_fullscreen: "exit fullscreen composer"
      exit_fullscreen_prompt: "Press <kbd>ESC</kbd> to exit full screen"
      show_toolbar: "show composer toolbar"
      hide_toolbar: "hide composer toolbar"
      modal_ok: "OK"
      cant_send_pm: "Sorry, you can't send a message to %{username}."
      create_message_error: "Sorry, there was an error creating that message. Please try again."
      yourself_confirm:
        title: "Did you forget to add recipients?"
        body: "Right now this message is only being sent to yourself!"
      slow_mode:
        error: "This topic is in slow mode. You already posted recently; you can post again in %{timeLeft}."
      user_not_seen_in_a_while:
        single: "The person you are messaging, <b>%{usernames}</b>, hasn’t been seen here in a very long time – %{time_ago}. They may not receive your message. You may wish to seek out alternate methods of contacting %{usernames}."
        multiple: "The following people you are messaging: <b>%{usernames}</b>, haven’t been seen here in a very long time – %{time_ago}. They may not receive your message. You may wish to seek out alternate methods of contacting them."

      admin_options_title: "Optional staff settings for this topic"

      composer_actions:
        reply: Reply
        draft: Draft
        edit: Edit
        reply_to_post:
          label: Reply to a post by %{postUsername}
          desc: Reply to a specific post
        reply_as_new_topic:
          label: Reply as linked topic
          desc: Create a new topic linked to this topic
          confirm: You have a new topic draft saved, which will be overwritten if you create a linked topic.
        reply_as_new_group_message:
          label: Reply as new group message
          desc: Create new message starting with same recipients
        reply_to_topic:
          label: Reply to topic
          desc: Reply to the topic, not any specific post
        toggle_whisper:
          label: Toggle whisper
          desc: Whispers are only visible to staff members
        create_topic:
          label: "New Topic"
          desc: Create a new topic
        shared_draft:
          label: "Shared Draft"
          desc: "Draft a topic that will only be visible to allowed users"
        toggle_topic_bump:
          label: "Toggle topic bump"
          desc: "Reply without changing latest reply date"

      reload: "Reload"
      ignore: "Ignore"

      image_alt_text:
        aria_label: Alt text for image
        title: "Add image description"

      image_scale_button: "Scale image to %{percent}%"
      delete_image_button: Delete Image
      toggle_image_grid: Toggle image grid

    notifications:
      tooltip:
        regular:
          one: "%{count} unseen notification"
          other: "%{count} unseen notifications"
        message:
          one: "%{count} unread message"
          other: "%{count} unread messages"
        high_priority:
          one: "%{count} unread high priority notification"
          other: "%{count} unread high priority notifications"
        new_message_notification:
          one: "%{count} new message notification"
          other: "%{count} new message notifications"
        new_reviewable:
          one: "%{count} new reviewable"
          other: "%{count} new reviewables"
      paused: "Notifications paused"
      title: "notifications of @name mentions, replies to your posts and topics, messages, etc"
      none: "Unable to load notifications at this time."
      empty: "No notifications found."
      post_approved: "Your post was approved"
      reviewable_items: "items requiring review"
      watching_first_post_label: "New Topic"
      user_moved_post: "%{username} moved"
      mentioned: "<span>%{username}</span> %{description}"
      group_mentioned: "<span>%{username}</span> %{description}"
      quoted: "<span>%{username}</span> %{description}"
      bookmark_reminder: "<span>%{username}</span> %{description}"
      replied: "<span>%{username}</span> %{description}"
      posted: "<span>%{username}</span> %{description}"
      watching_category_or_tag: "<span>%{username}</span> %{description}"
      edited: "<span>%{username}</span> %{description}"
      liked: "<span>%{username}</span> %{description}"
      liked_2: "<span class='double-user'>%{username}, %{username2}</span> %{description}"
      liked_many:
        one: "<span class='multi-user'>%{username} and %{count} other</span> %{description}"
        other: "<span class='multi-user'>%{username} and %{count} others</span> %{description}"
      liked_by_2_users: "%{username}, %{username2}"
      liked_by_multiple_users:
        one: "%{username} and %{count} other"
        other: "%{username} and %{count} others"
      liked_consolidated_description:
        one: "liked %{count} of your posts"
        other: "liked %{count} of your posts"
      liked_consolidated: "<span>%{username}</span> %{description}"
      linked_consolidated_description:
        one: "linked %{count} of your posts"
        other: "linked %{count} of your posts"
      linked_consolidated: "<span>%{username}</span> %{description}"
      private_message: "<span>%{username}</span> %{description}"
      invited_to_private_message: "<p><span>%{username}</span> %{description}"
      invited_to_topic: "<span>%{username}</span> %{description}"
      invitee_accepted: "<span>%{username}</span> accepted your invitation"
      invitee_accepted_your_invitation: "accepted your invitation"
      moved_post: "<span>%{username}</span> moved %{description}"
      linked: "<span>%{username}</span> %{description}"
      granted_badge: "Earned '%{description}'"
      topic_reminder: "<span>%{username}</span> %{description}"
      watching_first_post: "<span>New Topic</span> %{description}"
      membership_request_accepted: "Membership accepted in '%{group_name}'"
      membership_request_consolidated:
        one: "%{count} open membership request for '%{group_name}'"
        other: "%{count} open membership requests for '%{group_name}'"
      reaction: "<span>%{username}</span> %{description}"
      reaction_2: "<span>%{username}, %{username2}</span> %{description}"
      votes_released: "%{description} - completed"
      new_features: "New features available!"
      admin_problems: "New advice on your site dashboard"
      dismiss_confirmation:
        body:
          default:
            one: "Are you sure? You have %{count} important notification."
            other: "Are you sure? You have %{count} important notifications."
          bookmarks:
            one: "Are you sure? You have %{count} unread bookmark reminder."
            other: "Are you sure? You have %{count} unread bookmark reminders."
          messages:
            one: "Are you sure? You have %{count} unread personal message."
            other: "Are you sure? You have %{count} unread personal messages."
        dismiss: "Dismiss"
        cancel: "Cancel"

      group_message_summary:
        one: "%{count} message in your %{group_name} inbox"
        other: "%{count} messages in your %{group_name} inbox"

      popup:
        mentioned: '%{username} mentioned you in "%{topic}" - %{site_title}'
        group_mentioned: '%{username} mentioned you in "%{topic}" - %{site_title}'
        quoted: '%{username} quoted you in "%{topic}" - %{site_title}'
        replied: '%{username} replied to you in "%{topic}" - %{site_title}'
        posted: '%{username} posted in "%{topic}" - %{site_title}'
        private_message: '%{username} sent you a personal message in "%{topic}" - %{site_title}'
        linked: '%{username} linked to your post from "%{topic}" - %{site_title}'
        watching_first_post: '%{username} created a new topic "%{topic}" - %{site_title}'
        watching_category_or_tag: '%{username} posted in "%{topic}" - %{site_title}'
        confirm_title: "Notifications enabled - %{site_title}"
        confirm_body: "Success! Notifications have been enabled."
        custom: "Notification from %{username} on %{site_title}"

      titles:
        mentioned: "mentioned"
        replied: "new reply"
        quoted: "quoted"
        edited: "edited"
        liked: "new like"
        private_message: "new personal message"
        invited_to_private_message: "invited to personal message"
        invitee_accepted: "invite accepted"
        posted: "new post"
        watching_category_or_tag: "new post"
        moved_post: "post moved"
        linked: "linked"
        bookmark_reminder: "bookmark reminder"
        bookmark_reminder_with_name: "bookmark reminder - %{name}"
        granted_badge: "badge granted"
        invited_to_topic: "invited to topic"
        group_mentioned: "group mentioned"
        group_message_summary: "new group messages"
        watching_first_post: "new topic"
        topic_reminder: "topic reminder"
        liked_consolidated: "new likes"
        linked_consolidated: "new links"
        post_approved: "post approved"
        membership_request_consolidated: "new membership requests"
        reaction: "new reaction"
        votes_released: "Vote was released"
        new_features: "new Discourse features have been released!"
        admin_problems: "new advice on your site dashboard"

    upload_selector:
      uploading: "Uploading"
      processing: "Processing Upload"
      select_file: "Select File"
      default_image_alt_text: image

    search:
      sort_by: "Sort by"
      relevance: "Relevance"
      latest_post: "Latest Post"
      latest_topic: "Latest Topic"
      most_viewed: "Most Viewed"
      most_liked: "Most Liked"
      select_all: "Select All"
      clear_all: "Clear All"
      too_short: "Your search term is too short."
      open_advanced: "Open advanced search"
      clear_search: "Clear search"
      sort_or_bulk_actions: "Sort or bulk select results"
      result_count:
        one: "<span>%{count} result for</span><span class='term'>%{term}</span>"
        other: "<span>%{count}%{plus} results for</span><span class='term'>%{term}</span>"
      title: "Search"
      full_page_title: "Search"
      results: "results"
      no_results: "No results found."
      no_more_results: "No more results found."
      post_format: "#%{post_number} by %{username}"
      results_page: "Search results for '%{term}'"
      more_results: "There are more results. Please narrow your search criteria."
      cant_find: "Can’t find what you’re looking for?"
      start_new_topic: "Perhaps start a new topic?"
      or_search_google: "Or try searching with Google instead:"
      search_google: "Try searching with Google instead:"
      search_google_button: "Google"
      search_button: "Search"
      search_term_label: "enter search keyword"
      categories: "Categories"
      tags: "Tags"
      in: "in"
      in_this_topic: "in this topic"
      in_this_topic_tooltip: "switch to searching all topics"
      in_messages: "in messages"
      in_messages_tooltip: "switch to searching regular topics"
      in_topics_posts: "in all topics and posts"
      enter_hint: "or press Enter"
      in_posts_by: "in posts by %{username}"
      browser_tip: "%{modifier} + f"
      browser_tip_description: "again to use native browser search"
      recent: "Recent Searches"
      clear_recent: "Clear Recent Searches"

      type:
        default: "Topics/posts"
        users: "Users"
        categories: "Categories"
        categories_and_tags: "Categories/tags"

      context:
        user: "Search posts by @%{username}"
        category: "Search the #%{category} category"
        tag: "Search the #%{tag} tag"
        topic: "Search this topic"
        private_messages: "Search messages"

      tips:
        category_tag: "filters by category or tag"
        author: "filters by post author"
        in: "filters by metadata (e.g. in:title, in:personal, in:pinned)"
        status: "filters by topic status"
        full_search: "launches full page search"
        full_search_key: "%{modifier} + Enter"
        me: "shows only your posts"

      advanced:
        title: Advanced filters
        posted_by:
          label: Posted by
          aria_label: Filter by post author
        in_category:
          label: Categorized
        in_group:
          label: In Group
        with_badge:
          label: With Badge
        with_tags:
          label: Tagged
          aria_label: Filter using tags
        filters:
          label: Only return topics/posts…
          title: Matching in title only
          likes: I liked
          posted: I posted in
          created: I created
          watching: I'm watching
          tracking: I'm tracking
          private: In my messages
          bookmarks: I bookmarked
          first: are the very first post
          pinned: are pinned
          seen: I read
          unseen: I've not read
          wiki: are wiki
          images: include images
          all_tags: All the above tags
        statuses:
          label: Where topics
          open: are open
          closed: are closed
          public: are public
          archived: are archived
          noreplies: have zero replies
          single_user: contain a single user
        post:
          count:
            label: Posts
          min:
            placeholder: minimum
            aria_label: filter by minimum number of posts
          max:
            placeholder: maximum
            aria_label: filter by maximum number of posts
          time:
            label: Posted
            aria_label: Filter by posted date
            before: before
            after: after
        views:
          label: Views
        min_views:
          placeholder: minimum
          aria_label: filter by minimum views
        max_views:
          placeholder: maximum
          aria_label: filter by maximum views
        additional_options:
          label: "Filter by post count and topic views"

    hamburger_menu: "menu"
    new_item: "new"
    go_back: "go back"
    not_logged_in_user: "user page with summary of current activity and preferences"
    current_user: "go to your user page"
    view_all: "view all %{tab}"
    user_menu:
      generic_no_items: "There are no items in this list."
      sr_menu_tabs: "User menu tabs"
      view_all_notifications: "view all notifications"
      view_all_bookmarks: "view all bookmarks"
      view_all_messages: "view all personal messages"
      tabs:
        all_notifications: "All notifications"
        replies: "Replies"
        replies_with_unread:
          one: "Replies - %{count} unread reply"
          other: "Replies - %{count} unread replies"
        mentions: "Mentions"
        mentions_with_unread:
          one: "Mentions - %{count} unread mention"
          other: "Mentions - %{count} unread mentions"
        likes: "Likes"
        likes_with_unread:
          one: "Likes - %{count} unread like"
          other: "Likes - %{count} unread likes"
        watching: "Watched topics"
        watching_with_unread:
          one: "Watched topics - %{count} unread watched topic"
          other: "Watched topics - %{count} unread watched topics"
        messages: "Personal messages"
        messages_with_unread:
          one: "Personal messages - %{count} unread message"
          other: "Personal messages - %{count} unread messages"
        bookmarks: "Bookmarks"
        bookmarks_with_unread:
          one: "Bookmarks - %{count} unread bookmark"
          other: "Bookmarks - %{count} unread bookmarks"
        review_queue: "Review queue"
        review_queue_with_unread:
          one: "Review queue - %{count} item needs review"
          other: "Review queue - %{count} items need review"
        other_notifications: "Other notifications"
        other_notifications_with_unread:
          one: "Other notifications - %{count} unread notification"
          other: "Other notifications - %{count} unread notifications"
        profile: "Profile"
      reviewable:
        view_all: "view all review items"
        queue: "Queue"
        deleted_user: "(deleted user)"
        deleted_post: "(deleted post)"
        post_number_with_topic_title: "post #%{post_number} - %{title}"
        new_post_in_topic: "new post in %{title}"
        user_requires_approval: "%{username} requires approval"
        default_item: "reviewable item #%{reviewable_id}"

    topics:
      new_messages_marker: "last visit"
      bulk:
        confirm: "Confirm"
        select_all: "Select All"
        clear_all: "Clear All"
        unlist_topics: "Unlist Topics"
        relist_topics: "Relist Topics"
        reset_bump_dates: "Reset bump dates"
        defer: "Mark unread"
        delete: "Delete Topics"
        dismiss: "Dismiss"
        dismiss_read: "Dismiss all unread"
        dismiss_read_with_selected:
          one: "Dismiss %{count} unread"
          other: "Dismiss %{count} unread"
        dismiss_button: "Dismiss…"
        dismiss_button_with_selected:
          one: "Dismiss (%{count})…"
          other: "Dismiss (%{count})…"
        dismiss_tooltip: "Dismiss just new posts or stop tracking topics"
        also_dismiss_topics: "Stop tracking these topics so they never show up as unread for me again"
        dismiss_new: "Dismiss New"
        dismiss_new_modal:
          title: "Dismiss new"
          topics: "Dismiss new topics"
          posts: "Dismiss new replies"
          topics_with_count:
            one: "Dismiss %{count} new topic"
            other: "Dismiss %{count} new topics"
          replies_with_count:
            one: "Dismiss %{count} new reply"
            other: "Dismiss %{count} new replies"
          replies: "Dismiss new replies"
          untrack: "Stop tracking these topics so they stop appearing in my new list"
        dismiss_new_with_selected:
          one: "Dismiss New (%{count})"
          other: "Dismiss New (%{count})"
        toggle: "toggle bulk selection of topics"
        actions: "Bulk Actions"
        change_category: "Set Category…"
        close_topics: "Close Topics"
        archive_topics: "Archive Topics"
        move_messages_to_inbox: "Move to Inbox"
        archive_messages: "Move to Archive"
        notification_level: "Notifications…"
        change_notification_level: "Change Notification Level"
        choose_new_category: "Choose the new category for the topics:"
        selected:
          one: "You have selected <b>%{count}</b> topic."
          other: "You have selected <b>%{count}</b> topics."
        selected_sole_category:
          one: "You have selected <b>%{count}</b> topic from category:"
          other: "You have selected <b>%{count}</b> topics from category:"
        selected_count:
          one: "%{count} selected"
          other: "%{count} selected"
        change_tags: "Replace Tags"
        append_tags: "Append Tags"
        choose_new_tags: "Choose new tags for these topics:"
        choose_append_tags: "Choose new tags to append for these topics:"
        changed_tags: "The tags of those topics were changed."
        remove_tags: "Remove All Tags"
        confirm_remove_tags:
          one: "All tags will be removed from this topic. Are you sure?"
          other: "All tags will be removed from %{count} topics. Are you sure?"
        progress:
          one: "Progress: <strong>%{count}</strong> topic"
          other: "Progress: <strong>%{count}</strong> topics"
        silent: "Perform this action silently."
        performing: "Performing bulk operations, please wait…"
        completed: "Bulk operations completed successfully!"

      none:
        unread: "You have no unread topics."
        unseen: "You have no unseen topics."
        new: "You have no new topics."
        read: "You haven't read any topics yet."
        posted: "You haven't posted in any topics yet."
        latest: "You're all caught up!"
        bookmarks: "You have no bookmarked topics yet."
        category: "There are no %{category} topics."
        top: "There are no top topics."
        hot: "There are no hot topics."
        filter: "There are no topics."
        educate:
          new: '<p>Your new topics will appear here. By default, topics are considered new and will show a <span class="badge new-topic badge-notification" style="vertical-align:middle;line-height:inherit;"></span> indicator if they were created in the last 2 days.</p><p>Visit your <a href="%{userPrefsUrl}">preferences</a> to change this.</p>'
          unread: '<p>Your unread topics appear here.</p><p>By default, topics are considered unread and will show unread counts <span class="badge unread-posts badge-notification">1</span> if you:</p><ul><li>Created the topic</li><li>Replied to the topic</li><li>Read the topic for more than 5 minutes</li></ul><p>Or if you have explicitly set the topic to Tracked or Watched via the 🔔 in each topic.</p><p>Visit your <a href="%{userPrefsUrl}">preferences</a> to change this.</p>'
          new_new: '<p>Your new topics will appear here, and your unread topics will also be displayed. By default, topics are considered new and will show a <span class="badge new-topic badge-notification" style="vertical-align:middle;line-height:inherit;"></span> indicator if they were created in the last 2 days. Unread topics will show unread counts <span class="badge unread-posts badge-notification">1</span> if you: created the topic, replied to the topic, read the topic for more than 5 minutes, or if you have explicitly set the topic to Tracked or Watched via the 🔔 in each topic.</p><p>Visit your <a href="%{userPrefsUrl}">preferences</a> to change this.</p>'
      bottom:
        latest: "There are no more latest topics."
        posted: "There are no more posted topics."
        read: "There are no more read topics."
        new: "There are no more new topics."
        unread: "There are no more unread topics."
        unseen: "There are no more unseen topics."
        category: "There are no more %{category} topics."
        tag: "There are no more %{tag} topics."
        top: "There are no more top topics."
        hot: "There are no more hot topics."
        bookmarks: "There are no more bookmarked topics."
        filter: "There are no more topics."

    topic_bulk_actions:
      dismiss:
        name: "Dismiss"
      close_topics:
        name: "Close"
        note: "Note"
        optional: (optional)
      archive_topics:
        name: "Archive"
      archive_messages:
        name: "Move to Archive"
      move_messages_to_inbox:
        name: "Move to Inbox"
      unlist_topics:
        name: "Unlist"
      relist_topics:
        name: "Relist"
      remove_tags:
        name: "Remove Tags"
      append_tags:
        name: "Append Tags"
      replace_tags:
        name: "Replace Tags"
      delete_topics:
        name: "Delete"
      update_category:
        name: "Update Category"
        description: "Choose the new category for the selected topics"
      reset_bump_dates:
        name: "Reset Bump Dates"
        description: "Reset the topic bump date to the last created post date, which affects ordering in the topic list"
      defer:
        name: "Mark Unread"
        description: "Mark topics as unread"
      update_notifications:
        name: "Update Notifications"
        description: "Change notification level to Watching, Tracking, Normal, or Muted"

    topic:
      filter_to:
        one: "%{count} post in topic"
        other: "%{count} posts in topic"
      create: "New Topic"
      create_disabled_category: "You're not allowed to create topics in this category"
      create_disabled_tag: "You're not allowed to create topics with this tag"
      create_long: "Create a new Topic"
      open_draft: "Open Draft"
      private_message: "Start a message"
      archive_message:
        help: "Move message to your archive"
        title: "Archive"
      move_to_inbox:
        title: "Move to Inbox"
        help: "Move message back to Inbox"
      defer:
        help: "Mark topic as unread"
        title: "Mark unread"

      list: "Topics"
      new: "new topic"
      unread: "unread"
      new_topics:
        one: "%{count} new topic"
        other: "%{count} new topics"
      unread_topics:
        one: "%{count} unread topic"
        other: "%{count} unread topics"
      title: "Topic"
      invalid_access:
        title: "Topic is private"
        description: "Sorry, you don't have access to that topic!"
        login_required: "You need to log in to see that topic."
      server_error:
        title: "Topic failed to load"
        description: "Sorry, we couldn't load that topic, possibly due to a connection problem. Please try again. If the problem persists, let us know."
      not_found:
        title: "Topic not found"
        description: "Sorry, we couldn't find that topic. Perhaps it was removed by a moderator?"
      unread_posts:
        one: "you have %{count} unread post in this topic"
        other: "you have %{count} unread posts in this topic"
      likes:
        one: "there is %{count} like in this topic"
        other: "there are %{count} likes in this topic"
      back_to_list: "Back to Topic List"
      options: "Topic Options"
      show_links: "show links within this topic"
      collapse_details: "collapse topic details"
      expand_details: "expand topic details"
      read_more_in_category: "Want to read more? Browse other topics in %{categoryLink} or <a href='%{latestLink}'>view latest topics</a>."
      read_more: "Want to read more? <a href='%{categoryLink}'>Browse all categories</a> or <a href='%{latestLink}'>view latest topics</a>."
      unread_indicator: "No member has read the last post of this topic yet."
      participant_groups: "Participant groups"

      # This string uses the ICU Message Format. See https://meta.discourse.org/t/7035 for translation guidelines.
      #
      # Both UNREAD and NEW are greater than 0 when HAS_UNREAD_AND_NEW is true
      # Either UNREAD or NEW is greater than 0 when HAS_UNREAD_AND_NEW is false
      read_more_MF: |
        { HAS_UNREAD_AND_NEW, select,
          true {
            { UNREAD, plural,
                 =0 {}
                one {There is <a href="{basePath}/unread"># unread</a>}
              other {There are <a href="{basePath}/unread"># unread</a>}
            }
            { NEW, plural,
                 =0 {}
                one { and <a href="{basePath}/new"># new</a> topic remaining,}
              other { and <a href="{basePath}/new"># new</a> topics remaining,}
            }
          }
          false {
            { UNREAD, plural,
                 =0 {}
                one {There is <a href="{basePath}/unread"># unread</a> topic remaining,}
              other {There are <a href="{basePath}/unread"># unread</a> topics remaining,}
            }
            { NEW, plural,
                 =0 {}
                one {There is <a href="{basePath}/new"># new</a> topic remaining,}
              other {There are <a href="{basePath}/new"># new</a> topics remaining,}
            }
          }
          other {}
        }
        { HAS_CATEGORY, select,
          true { or browse other topics in {categoryLink}}
          false { or <a href="{basePath}/latest">view latest topics</a>}
          other {}
        }

      created_at: "Created: %{date}"
      bumped_at: "Latest: %{date}"

      browse_all_categories_latest: "<a href='%{basePath}/categories'>Browse all categories</a> or <a href='%{basePath}/latest'>view latest topics</a>."
      browse_all_categories_latest_or_top: "<a href='%{basePath}/categories'>Browse all categories</a>, <a href='%{basePath}/latest'>view latest topics</a> or see top:"
      browse_all_tags_or_latest: "<a href='%{basePath}/tags'>Browse all tags</a> or <a href='%{basePath}/latest'>view latest topics</a>."

      suggest_create_topic: Ready to <a href>start a new conversation?</a>
      jump_reply: "Jump to post's original location"
      jump_reply_aria: "Jump to @%{username}'s post in its original location"
      jump_reply_button: "Jump to post"
      deleted: "The topic has been deleted"

      slow_mode_update:
        title: "Slow Mode"
        select: "Users may only post in this topic once every:"
        description: "To promote thoughtful discussion in fast moving or contentious discussions, users must wait before posting again in this topic."
        enable: "Enable"
        update: "Update"
        enabled_until: "Enabled until:"
        remove: "Disable"
        hours: "Hours:"
        minutes: "Minutes:"
        seconds: "Seconds:"
        durations:
          10_minutes: "10 Minutes"
          15_minutes: "15 Minutes"
          30_minutes: "30 Minutes"
          45_minutes: "45 Minutes"
          1_hour: "1 Hour"
          2_hours: "2 Hours"
          4_hours: "4 Hours"
          8_hours: "8 Hours"
          12_hours: "12 Hours"
          24_hours: "24 Hours"
          custom: "Custom Duration"
      slow_mode_notice:
        duration: "Please wait %{duration} between posts in this topic"
      topic_status_update:
        title: "Topic Timer"
        save: "Set Timer"
        num_of_hours: "Number of hours:"
        num_of_days: "Number of days:"
        remove: "Remove Timer"
        publish_to: "Publish To:"
        when: "When:"
        time_frame_required: "Please select a time frame"
        min_duration: "Duration must be greater than 0"
        max_duration: "Duration must be less than 20 years"
        duration: "Duration"
      publish_to_category:
        title: "Schedule Publishing"
      temp_open:
        title: "Open Temporarily"
      auto_reopen:
        title: "Auto-Open Topic"
      temp_close:
        title: "Close Temporarily"
      auto_close:
        title: "Auto-Close Topic"
        label: "Auto-close topic after:"
        error: "Please enter a valid value."
        based_on_last_post: "Don't close until the last post in the topic is at least this old."
      auto_close_after_last_post:
        title: "Auto-Close Topic After Last Post"
      auto_delete:
        title: "Auto-Delete Topic"
      auto_bump:
        title: "Auto-Bump Topic"
      reminder:
        title: "Remind Me"
      auto_delete_replies:
        title: "Auto-Delete Replies"

      status_update_notice:
        auto_open: "This topic will automatically open %{timeLeft}."
        auto_close: "This topic will automatically close %{timeLeft}."
        auto_publish_to_category: "This topic will be published to <a href=%{categoryUrl}>#%{categoryName}</a> %{timeLeft}."
        auto_close_after_last_post: "This topic will close %{duration} after the last reply."
        auto_delete: "This topic will be automatically deleted %{timeLeft}."
        auto_bump: "This topic will be automatically bumped %{timeLeft}."
        auto_reminder: "You will be reminded about this topic %{timeLeft}."
        auto_delete_replies: "Replies on this topic are automatically deleted after %{duration}."
      auto_close_title: "Auto-Close Settings"
      auto_close_immediate:
        one: "The last post in the topic is already %{count} hour old, so the topic will be closed immediately."
        other: "The last post in the topic is already %{count} hours old, so the topic will be closed immediately."
      auto_close_momentarily:
        one: "The last post in the topic is already %{count} hour old, so the topic will be closed momentarily."
        other: "The last post in the topic is already %{count} hours old, so the topic will be closed momentarily."

      timeline:
        back: "Back"
        back_description: "Go back to your last unread post"
        replies_short: "%{current} / %{total}"

      progress:
        title: topic progress
        jump_prompt: "jump to…"
        jump_prompt_of:
          one: "of %{count} post"
          other: "of %{count} posts"
        jump_prompt_long: "Jump to…"
        jump_prompt_to_date: "to date"
        jump_prompt_or: "or"

      notifications:
        title: change how often you get notified about this topic
        reasons:
          mailing_list_mode: "You have mailing list mode enabled, so you will be notified of replies to this topic via email."
          "3_10": "You will receive notifications because you are watching a tag on this topic."
          "3_10_stale": "You will receive notifications because you were watching a tag on this topic in the past."
          "3_6": "You will receive notifications because you are watching this category."
          "3_6_stale": "You will receive notifications because you were watching this category in the past."
          "3_5": "You will receive notifications because you started watching this topic automatically."
          "3_2": "You will receive notifications because you are watching this topic."
          "3_1": "You will receive notifications because you created this topic."
          "3": "You will receive notifications because you are watching this topic."
          "2_8": "You will see a count of new replies because you are tracking this category."
          "2_8_stale": "You will see a count of new replies because you were tracking this category in the past."
          "2_4": "You will see a count of new replies because you posted a reply to this topic."
          "2_2": "You will see a count of new replies because you are tracking this topic."
          "2": 'You will see a count of new replies because you <a href="%{basePath}/u/%{username}/preferences/notifications">read this topic</a>.'
          "1_2": "You will be notified if someone mentions your @name or replies to you."
          "1": "You will be notified if someone mentions your @name or replies to you."
          "0_7": "You are ignoring all notifications in this category."
          "0_2": "You are ignoring all notifications on this topic."
          "0": "You are ignoring all notifications on this topic."
        watching_pm:
          title: "Watching"
          description: "You will be notified of every new reply in this message, and a count of new replies will be shown."
        watching:
          title: "Watching"
          description: "You will be notified of every new reply in this topic, and a count of new replies will be shown."
        tracking_pm:
          title: "Tracking"
          description: "A count of new replies will be shown for this message. You will be notified if someone mentions your @name or replies to you."
        tracking:
          title: "Tracking"
          description: "A count of new replies will be shown for this topic. You will be notified if someone mentions your @name or replies to you."
        regular:
          title: "Normal"
          description: "You will be notified if someone mentions your @name or replies to you."
        regular_pm:
          title: "Normal"
          description: "You will be notified if someone mentions your @name or replies to you."
        muted_pm:
          title: "Muted"
          description: "You will never be notified of anything about this message."
        muted:
          title: "Muted"
          description: "You will never be notified of anything about this topic, and it will not appear in latest."

      actions:
        title: "Actions"
        recover: "Un-Delete Topic"
        delete: "Delete Topic"
        open: "Open Topic"
        close: "Close Topic"
        multi_select: "Select Posts…"
        slow_mode: "Set Slow Mode…"
        timed_update: "Set Topic Timer…"
        pin: "Pin Topic…"
        unpin: "Un-Pin Topic…"
        unarchive: "Unarchive Topic"
        archive: "Archive Topic"
        invisible: "Unlist Topic"
        visible: "List Topic"
        reset_read: "Reset Read Data"
        make_public: "Make Public Topic…"
        make_private: "Make Personal Message"
        reset_bump_date: "Reset Bump Date"

      feature:
        pin: "Pin Topic"
        unpin: "Un-Pin Topic"
        pin_globally: "Pin Topic Globally"
        make_banner: "Make Banner Topic"
        remove_banner: "Remove Banner Topic"

      reply:
        title: "Reply"
        help: "begin composing a reply to this topic"

      share:
        title: "Share Topic"
        extended_title: "Share a link"
        help: "share a link to this topic"
        instructions: "Share a link to this topic:"
        copied: "Topic link copied."
        restricted_groups:
          one: "Only visible to members of group: %{groupNames}"
          other: "Only visible to members of groups: %{groupNames}"
        invite_users: "Invite"

      print:
        title: "Print"
        help: "Open a printer friendly version of this topic"

      flag_topic:
        title: "Flag"
        help: "privately flag this topic for attention or send a personal message about it"
        success_message: "You successfully flagged this topic."
      make_public:
        title: "Convert to Public Topic"
        choose_category: "Please choose a category for the public topic:"

      feature_topic:
        title: "Feature this topic"
        pin: "Make this topic appear at the top of the %{categoryLink} category until"
        unpin: "Remove this topic from the top of the %{categoryLink} category."
        unpin_until: "Remove this topic from the top of the %{categoryLink} category or wait until <strong>%{until}</strong>."
        pin_note: "Users can unpin the topic individually for themselves."
        pin_validation: "A date is required to pin this topic."
        not_pinned: "There are no topics pinned in %{categoryLink}."
        already_pinned:
          one: "Topics currently pinned in %{categoryLink}: <strong class='badge badge-notification unread'>%{count}</strong>"
          other: "Topics currently pinned in %{categoryLink}: <strong class='badge badge-notification unread'>%{count}</strong>"
        pin_globally: "Make this topic appear at the top of all topic lists until"
        confirm_pin_globally:
          one: "You already have %{count} globally pinned topic. Too many pinned topics may be a burden for new and anonymous users. Are you sure you want to pin another topic globally?"
          other: "You already have %{count} globally pinned topics. Too many pinned topics may be a burden for new and anonymous users. Are you sure you want to pin another topic globally?"
        unpin_globally: "Remove this topic from the top of all topic lists."
        unpin_globally_until: "Remove this topic from the top of all topic lists or wait until <strong>%{until}</strong>."
        global_pin_note: "Users can unpin the topic individually for themselves."
        not_pinned_globally: "There are no topics pinned globally."
        already_pinned_globally:
          one: "Topics currently pinned globally: <strong class='badge badge-notification unread'>%{count}</strong>"
          other: "Topics currently pinned globally: <strong class='badge badge-notification unread'>%{count}</strong>"
        make_banner: "Make this topic into a banner that appears at the top of all pages."
        remove_banner: "Remove the banner that appears at the top of all pages."
        banner_note: "Users can dismiss the banner by closing it. Only one topic can be bannered at any given time."
        no_banner_exists: "There is no banner topic."
        banner_exists: "There <strong class='badge badge-notification unread'>is</strong> currently a banner topic."

      inviting: "Inviting…"
      automatically_add_to_groups: "This invite also includes access to these groups:"

      invite_private:
        title: "Invite to Message"
        email_or_username: "Invitee's Email or Username"
        email_or_username_placeholder: "email address or username"
        action: "Invite"
        success: "We've invited that user to participate in this message."
        success_group: "We've invited that group to participate in this message."
        error: "Sorry, there was an error inviting that user."
        not_allowed: "Sorry, that user can't be invited."
        group_name: "group name"

      controls: "Topic Controls"

      invite_reply:
        title: "Invite"
        username_placeholder: "username"
        action: "Send Invite"
        help: "invite others to this topic via email or notifications"
        to_forum: "We'll send a brief email allowing your friend to immediately join by clicking a link."
        discourse_connect_enabled: "Enter the username of the person you'd like to invite to this topic."
        to_topic_blank: "Enter the username or email address of the person you'd like to invite to this topic."
        to_topic_email: "You've entered an email address. We'll email an invitation that allows your friend to immediately reply to this topic."
        to_topic_username: "You've entered a username. We'll send a notification with a link inviting them to this topic."
        to_username: "Enter the username of the person you'd like to invite. We'll send a notification with a link inviting them to this topic."

        email_placeholder: "name@example.com"
        success_email: "We mailed out an invitation to <b>%{invitee}</b>. We'll notify you when the invitation is redeemed. Check the invitations tab on your user page to keep track of your invites."
        success_username: "We've invited that user to participate in this topic."
        error: "Sorry, we couldn't invite that person. Perhaps they have already been invited? (Invites are rate limited)"
        success_existing_email: "A user with email <b>%{emailOrUsername}</b> already exists. We've invited that user to participate in this topic."

      login_reply: "Log In to Reply"

      filters:
        n_posts:
          one: "%{count} post"
          other: "%{count} posts"
        cancel: "Remove filter"

      move_to:
        title: "Move to"
        action: "move to"
        error: "There was an error moving posts."

      split_topic:
        title: "Move to New Topic"
        action: "move to new topic"
        topic_name: "New Topic Title"
        radio_label: "New Topic"
        error: "There was an error moving posts to the new topic."
        instructions:
          one: "You are about to create a new topic and populate it with the post you've selected."
          other: "You are about to create a new topic and populate it with the <b>%{count}</b> posts you've selected."

      merge_topic:
        title: "Move to Existing Topic"
        action: "move to existing topic"
        error: "There was an error moving posts into that topic."
        radio_label: "Existing Topic"
        instructions:
          one: "Please choose the topic you'd like to move that post to."
          other: "Please choose the topic you'd like to move those <b>%{count}</b> posts to."
        chronological_order: "preserve chronological order after merging"

      move_to_new_message:
        title: "Move to New Message"
        action: "move to new message"
        message_title: "New Message Title"
        radio_label: "New Message"
        participants: "Participants"
        instructions:
          one: "You are about to create a new message and populate it with the post you've selected."
          other: "You are about to create a new message and populate it with the <b>%{count}</b> posts you've selected."

      move_to_existing_message:
        title: "Move to Existing Message"
        action: "move to existing message"
        radio_label: "Existing Message"
        participants: "Participants"
        instructions:
          one: "Please choose the message you'd like to move that post to."
          other: "Please choose the message you'd like to move those <b>%{count}</b> posts to."

      merge_posts:
        title: "Merge Selected Posts"
        action: "merge selected posts"
        error: "There was an error merging the selected posts."

      publish_page:
        title: "Page Publishing"
        publish: "Publish"
        description: "When a topic is published as a page, its URL can be shared and it will displayed with custom styling."
        slug: "Slug"
        public: "Public"
        public_description: "People can see the page even if the associated topic is private."
        publish_url: "Your page has been published at:"
        topic_published: "Your topic has been published at:"
        preview_url: "Your page will be published at:"
        invalid_slug: "Sorry, you can't publish this page."
        unpublish: "Unpublish"
        unpublished: "Your page has been unpublished and is no longer accessible."
        publishing_settings: "Publishing Settings"

      change_owner:
        title: "Change Owner"
        action: "change ownership"
        error: "There was an error changing the ownership of the posts."
        placeholder: "username of new owner"
        instructions:
          one: "Please choose a new owner for the post by <b>@%{old_user}</b>"
          other: "Please choose a new owner for the %{count} posts by <b>@%{old_user}</b>"
        instructions_without_old_user:
          one: "Please choose a new owner for the post"
          other: "Please choose a new owner for the %{count} posts"

      change_timestamp:
        title: "Change Timestamp…"
        action: "change timestamp"
        invalid_timestamp: "Timestamp cannot be in the future."
        error: "There was an error changing the timestamp of the topic."
        instructions: "Please select the new timestamp of the topic. Posts in the topic will be updated to have the same time difference."

      multi_select:
        select: "select"
        selected: "selected (%{count})"
        select_post:
          label: "select"
          title: "Add post to selection"
        selected_post:
          label: "selected"
          title: "Click to remove post from selection"
        select_replies:
          label: "select +replies"
          title: "Add post and all its replies to selection"
        select_below:
          label: "select +below"
          title: "Add post and all after it to selection"
        delete: delete selected
        cancel: cancel selecting
        select_all: select all
        deselect_all: deselect all
        description:
          one: You have selected <b>%{count}</b> post.
          other: "You have selected <b>%{count}</b> posts."
      deleted_by_author_simple: "(topic deleted by author)"

    post_list:
      empty: "There are no posts"
      aria_post_number: "%{title} - post #%{postNumber}"

    post:
      confirm_delete: "Are you sure you want to delete this post?"
      quote_reply: "Quote"
      quote_reply_shortcut: "Quote (or press q)"
      quote_edit: "Edit"
      quote_edit_shortcut: "Edit (or press e)"
      quote_copy: "Copy Quote"
      quote_copied_to_clibboard: "Quote copied to clipboard"
      quote_share: "Share"
      edit_reason: "Reason: "
      post_number: "post %{number}"
      ignored: "Ignored content"
      wiki_last_edited_on: "wiki last edited on %{dateTime}"
      last_edited_on: "post last edited on %{dateTime}"
      edit_history: "post edit history"
      reply_as_new_topic: "Reply as linked Topic"
      reply_as_new_private_message: "Reply as new message to the same recipients"
      continue_discussion: "Continuing the discussion from %{postLink}:"
      follow_quote: "go to the quoted post"
      show_full: "Show Full Post"
      show_hidden: "View ignored content."
      deleted_by_author_simple: "(post deleted by author)"
      collapse: "collapse"
      load_more_replies: "load more replies"
      sr_collapse_replies: "Collapse embedded replies"
      sr_load_more_replies: "Load more embedded replies"
      sr_date: "Post date"
      sr_expand_replies:
        one: "This post has %{count} reply"
        other: "This post has %{count} replies"
      expand_collapse: "expand/collapse"
      sr_below_embedded_posts_description: "post #%{post_number} replies"
      sr_embedded_reply_description: "reply by @%{username} to post #%{post_number}"
      locked: "a staff member has locked this post from being edited"
      gap:
        one: "view %{count} hidden reply"
        other: "view %{count} hidden replies"
      sr_reply_to: "Reply to post #%{post_number} by @%{username}"
      link_clicked:
        one: "link clicked %{count} time"
        other: "link clicked %{count} times"

      notice:
        new_user: "This is the first time %{user} has posted — let’s welcome them to our community!"
        returning_user: "It’s been a while since we’ve seen %{user} — their last post was %{time}."

      unread: "Post is unread"
      has_replies:
        one: "%{count} Reply"
        other: "%{count} Replies"
      has_replies_count: "%{count}"

      unknown_user: "(unknown/deleted user)"
      has_likes_title:
        one: "%{count} person liked this post"
        other: "%{count} people liked this post"

      has_likes_title_only_you: "you liked this post"
      has_likes_title_you:
        one: "you and %{count} other person liked this post"
        other: "you and %{count} other people liked this post"

      sr_post_like_count_button:
        one: "%{count} person liked this post. Click to view"
        other: "%{count} people liked this post. Click to view"
      sr_post_read_count_button:
        one: "%{count} person read this post. Click to view"
        other: "%{count} people read this post. Click to view"
      filtered_replies_hint:
        one: "View this post and its reply"
        other: "View this post and its %{count} replies"

      filtered_replies_viewing:
        one: "Viewing %{count} reply to"
        other: "Viewing %{count} replies to"

      in_reply_to: "Load parent post"
      view_all_posts: "View all posts"

      badge_granted_tooltip: "%{username} earned the '%{badge_name}' badge for this post!"

      errors:
        create: "Sorry, there was an error creating your post. Please try again."
        edit: "Sorry, there was an error editing your post. Please try again."
        upload: "Sorry, there was an error uploading %{file_name}. Please try again."
        backup_too_large: "Sorry, that backup file is too large."
        file_too_large: "Sorry, that file is too big (maximum size is %{max_size_kb}kb). Why not upload your large file to a cloud sharing service, then paste the link?"
        file_size_zero: "Sorry, it looks like something has gone wrong, the file you are trying to upload is 0 bytes. Please try again."
        file_too_large_humanized: "Sorry, that file is too big (maximum size is %{max_size}). Why not upload your large file to a cloud sharing service, then paste the link?"
        too_many_uploads: "Sorry, you can only upload one file at a time."
        too_many_dragged_and_dropped_files:
          one: "Sorry, you can only upload %{count} file at a time."
          other: "Sorry, you can only upload %{count} files at a time."
        upload_not_authorized: "Sorry, the file you are trying to upload is not authorized (authorized extensions: %{authorized_extensions})."
        no_uploads_authorized: "Sorry, no files are authorized to be uploaded."
        image_upload_not_allowed_for_new_user: "Sorry, new users can not upload images."
        attachment_upload_not_allowed_for_new_user: "Sorry, new users can not upload attachments."
        attachment_download_requires_login: "Sorry, you need to be logged in to download attachments."

      cancel_composer:
        confirm: "What would you like to do with your post?"
        discard: "Discard"
        save_draft: "Save draft for later"
        keep_editing: "Keep editing"

      via_email: "this post arrived via email"
      via_auto_generated_email: "this post arrived via an auto generated email"
      whisper: "this post is a private whisper for moderators"
      whisper_groups: "this post is a private whisper only visible to %{groupNames}"

      wiki:
        about: "this post is a wiki"

      few_likes_left: "Thanks for sharing the love! You only have a few likes left for today."

      controls:
        reply: "begin composing a reply to this post"
        like_action: "Like"
        like: "like this post"
        has_liked: "you've liked this post"
        read_indicator: "members who read this post"
        undo_like_action: "Undo like"
        undo_like: "undo like"
        edit: "edit this post"
        edit_action: "Edit"
        edit_anonymous: "Sorry, but you need to be logged in to edit this post."
        flag_action: "Flag"
        flag: "privately flag this post for attention or send a personal message about it"
        delete_action: "Delete post"
        delete: "delete this post"
        undelete_action: "Undelete post"
        undelete: "undelete this post"
        share_action: "Share"
        share: "share a link to this post"
        copy_action: "Copy link"
        copy_title: "copy a link to this post to clipboard"
        link_copied: "Link copied!"
        more: "More"
        delete_replies:
          confirm: "Do you also want to delete the replies to this post?"
          direct_replies:
            one: "Yes, and %{count} direct reply"
            other: "Yes, and %{count} direct replies"
          all_replies:
            one: "Yes, and %{count} reply"
            other: "Yes, and all %{count} replies"
          just_the_post: "No, just this post"
        admin: "post admin actions"
        admin_action: "Admin"
        permanently_delete: "Permanently Delete"
        permanently_delete_confirmation: "Are you sure you permanently want to delete this post? You will not be able to recover it."
        wiki: "Make Wiki"
        unwiki: "Remove Wiki"
        convert_to_moderator: "Add Staff Color"
        revert_to_regular: "Remove Staff Color"
        rebake: "Rebuild HTML"
        publish_page: "Page Publishing"
        unhide: "Unhide"
        change_owner: "Change Ownership…"
        grant_badge: "Grant Badge…"
        lock_post: "Lock Post"
        lock_post_description: "prevent the poster from editing this post"
        unlock_post: "Unlock Post"
        unlock_post_description: "allow the poster to edit this post"
        delete_topic_disallowed_modal: "You don't have permission to delete this topic. If you really want it to be deleted, submit a flag for moderator attention together with reasoning."
        delete_topic_disallowed: "you don't have permission to delete this topic"
        delete_topic_confirm_modal:
          one: "This topic currently has over %{count} view and may be a popular search destination. Are you sure you want to delete this topic entirely, instead of editing it to improve it?"
          other: "This topic currently has over %{count} views and may be a popular search destination. Are you sure you want to delete this topic entirely, instead of editing it to improve it?"
        delete_topic_confirm_modal_yes: "Yes, delete this topic"
        delete_topic_confirm_modal_no: "No, keep this topic"
        delete_topic_error: "An error occurred while deleting this topic"
        delete_topic: "delete topic"
        add_post_notice: "Add Staff Notice…"
        change_post_notice: "Change Staff Notice…"
        delete_post_notice: "Delete Staff Notice"
        remove_timer: "remove timer"
        edit_timer: "edit timer"

      actions:
        people:
          like:
            one: "liked this"
            other: "liked this"
          read:
            one: "read this"
            other: "read this"
          like_capped:
            one: "and %{count} other liked this"
            other: "and %{count} others liked this"
          read_capped:
            one: "and %{count} other read this"
            other: "and %{count} others read this"
          sr_post_likers_list_description: "users who liked this post"
          sr_post_readers_list_description: "users who read this post"
        by_you:
          off_topic: "You flagged this as off-topic"
          spam: "You flagged this as spam"
          inappropriate: "You flagged this as inappropriate"
          illegal: "You flagged this as illegal"
          notify_moderators: "You flagged this for moderation"
          notify_user: "You sent a message to this user"
          custom: "You flagged this topic as %{custom}"

      delete:
        confirm:
          one: "Are you sure you want to delete that post?"
          other: "Are you sure you want to delete these %{count} posts?"

      merge:
        confirm:
          one: "Are you sure you want to merge these posts?"
          other: "Are you sure you want to merge these %{count} posts?"

      revisions:
        controls:
          first: "First revision"
          previous: "Previous revision"
          next: "Next revision"
          last: "Last revision"
          hide: "Hide revision"
          show: "Show revision"
          destroy: "Delete revisions"
          destroy_confirm: "Are you sure you want to delete all of the revisions on this post? This action is permanent."
          revert: "Revert to revision %{revision}"
          edit_wiki: "Edit Wiki"
          edit_post: "Edit Post"
          comparing_previous_to_current_out_of_total: "<strong>%{previous}</strong> %{icon} <strong>%{current}</strong> / %{total}"
        displays:
          inline:
            title: "Show the rendered output with additions and removals inline"
            button: "HTML"
          side_by_side:
            title: "Show the rendered output diffs side-by-side"
            button: "HTML"
          side_by_side_markdown:
            title: "Show the raw source diffs side-by-side"
            button: "Raw"

      raw_email:
        displays:
          raw:
            title: "Show the raw email"
            button: "Raw"
          text_part:
            title: "Show the text part of the email"
            button: "Text"
          html_part:
            title: "Show the html part of the email"
            button: "HTML"

      bookmarks:
        create: "Create bookmark"
        create_for_topic: "Create bookmark for topic"
        edit: "Edit bookmark"
        edit_for_topic: "Edit bookmark for topic"
        updated: "Updated"
        name: "Name"
        name_placeholder: "What is this bookmark for?"
        name_input_label: "Bookmark name"
        set_reminder: "Remind me"
        options: "Options"
        actions:
          delete_bookmark:
            name: "Delete bookmark"
            description: "Removes the bookmark from your profile and stops all reminders for the bookmark"
          edit_bookmark:
            name: "Edit bookmark"
            description: "Edit the bookmark name or change the reminder date and time"
          clear_bookmark_reminder:
            name: "Clear reminder"
            description: "Clear the reminder date and time"
          pin_bookmark:
            name: "Pin bookmark"
            description: "Pin the bookmark. This will make it appear at the top of your bookmarks list."
          unpin_bookmark:
            name: "Unpin bookmark"
            description: "Unpin the bookmark. It will no longer appear at the top of your bookmarks list."

      filtered_replies:
        viewing_posts_by: "Viewing %{post_count} posts by"
        viewing_subset: "Some replies are collapsed"
        viewing_summary: "Viewing this topic top replies"
        post_number: "%{username}, post #%{post_number}"
        show_all: "Show all"

      share:
        title: "Share Post #%{post_number}"
        instructions: "Share a link to this post:"

    category:
      none: "(no category)"
      all: "All categories"
      choose: "category&hellip;"
      edit: "Edit"
      edit_title: "Edit this category"
      edit_dialog_title: "Edit: %{categoryName}"
      view: "View Topics in Category"
      back: "Back to category"
      general: "General"
      settings: "Settings"
      topic_template: "Template"
      tags: "Tags"
      tags_allowed_tags: "Restrict these tags to this category:"
      tags_allowed_tag_groups: "Restrict these tag groups to this category:"
      tags_placeholder: "(Optional) list of allowed tags"
      tags_tab_description: "Tags and tag groups specified above will only be available in this category and other categories that also specify them. They won't be available for use in other categories."
      tag_groups_placeholder: "(Optional) list of allowed tag groups"
      manage_tag_groups_link: "Manage tag groups"
      allow_global_tags_label: "Also allow other tags"
      required_tag_group:
        description: "Require new topics to have tags from tag groups:"
        delete: "Delete"
        add: "Add required tag group"
        placeholder: "select tag group…"
      topic_featured_link_allowed: "Allow featured links in this category"
      delete: "Delete Category"
      create: "New Category"
      create_long: "Create a new category"
      save: "Save Category"
      slug: "Category Slug"
      slug_placeholder: "(Optional) dashed-words for url"
      creation_error: There has been an error during the creation of the category.
      save_error: There was an error saving the category.
      name: "Category Name"
      description: "Description"
      logo: "Category Logo Image"
      logo_dark: "Dark Mode Category Logo Image"
      background_image: "Category Background Image"
      background_image_dark: "Dark Category Background Image"
      badge_colors: "Badge colors"
      background_color: "Background color"
      foreground_color: "Foreground color"
      color_used: "Color in use"
      predefined_colors: "Predefined color options"
      name_placeholder: "One or two words maximum"
      color_placeholder: "Any web color"
      delete_confirm: "Are you sure you want to delete this category?"
      delete_error: "There was an error deleting the category."
      list: "List Categories"
      no_description: "Please add a description for this category."
      change_in_category_topic: "Edit Description"
      already_used: "This color has been used by another category"
      security: "Security"
      security_add_group: "Add a group"
      permissions:
        group: "Group"
        see: "See"
        reply: "Reply"
        create: "Create"
        no_groups_selected: "No groups have been granted access; this category will only be visible to staff."
        everyone_has_access: 'This category is public, everyone can see, reply and create posts. To restrict permissions, remove one or more of the permissions granted to the "everyone" group.'
        toggle_reply: "Toggle Reply permission"
        toggle_full: "Toggle Create permission"
        inherited: 'This permission is inherited from "everyone"'
      special_warning: "Warning: This category is a pre-seeded category and the security settings cannot be edited. If you do not wish to use this category, delete it instead of repurposing it."
      uncategorized_security_warning: "This category is special. It is intended as holding area for topics that have no category; it cannot have security settings."
      uncategorized_general_warning: 'This category is special. It is used as the default category for new topics that do not have a category selected. If you want to prevent this behavior and force category selection, <a href="%{settingLink}">please disable the setting here</a>. If you want to change the name or description, go to <a href="%{customizeLink}">Customize / Text Content</a>.'
      pending_permission_change_alert: "You haven't added %{group} to this category; click this button to add them."
      images: "Images"
      email_in: "Custom incoming email address:"
      email_in_tooltip: "You can separate multiple email addresses with the | character."
      email_in_allow_strangers: "Accept emails from anonymous users with no accounts"
      email_in_disabled: "Posting new topics via email is disabled. To enable posting new topics via email, enable the <a href='%{setting_url}'>'email in'</a> setting."
      mailinglist_mirror: "Category mirrors a mailing list"
      show_subcategory_list: "Show subcategory list above topics in this category."
      read_only_banner: "Banner text when a user cannot create a topic in this category:"
      num_featured_topics: "Number of topics shown on the categories page:"
      subcategory_num_featured_topics: "Number of featured topics on parent category's page:"
      all_topics_wiki: "Make new topics wikis by default"
      allow_unlimited_owner_edits_on_first_post: "Allow unlimited owner edits on first post"
      subcategory_list_style: "Subcategory List Style:"
      sort_order: "Topic List Sort By:"
      default_view: "Default Topic List:"
      default_top_period: "Default Top Period:"
      default_list_filter: "Default List Filter:"
      allow_badges_label: "Allow badges to be awarded in this category"
      edit_permissions: "Edit Permissions"
      reviewable_by_group: "In addition to staff, content in this category can also be reviewed by:"
      review_group_name: "group name"
      require_topic_approval: "Require moderator approval of all new topics"
      require_reply_approval: "Require moderator approval of all new replies"
      this_year: "this year"
      position: "Position on the categories page:"
      default_position: "Default Position"
      position_disabled: "Categories will be displayed in order of activity. To control the order of categories in lists, enable the <a href='%{url}'>'fixed category positions'</a> setting."
      minimum_required_tags: "Minimum number of tags required in a topic:"
      default_slow_mode: 'Enable "Slow Mode" for new topics in this category.'
      parent: "Parent Category"
      num_auto_bump_daily: "Number of open topics to automatically bump daily:"
      auto_bump_cooldown_days: "Minimum days before bumping the same topic again:"
      navigate_to_first_post_after_read: "Navigate to first post after topics are read"
      notifications:
        title: "change notification level for this category"
        watching:
          title: "Watching"
          description: "You will automatically watch all topics in this category. You will be notified of every new post in every topic, and a count of new replies will be shown."
        watching_first_post:
          title: "Watching First Post"
          description: "You will be notified of new topics in this category but not replies to the topics."
        tracking:
          title: "Tracking"
          description: "You will automatically track all topics in this category. You will be notified if someone mentions your @name or replies to you, and a count of new replies will be shown."
        regular:
          title: "Normal"
          description: "You will be notified if someone mentions your @name or replies to you."
        muted:
          title: "Muted"
          description: "You will never be notified of anything about new topics in this category, and they will not appear in latest."
      search_priority:
        label: "Search Priority"
        options:
          normal: "Normal"
          ignore: "Ignore"
          very_low: "Very Low"
          low: "Low"
          high: "High"
          very_high: "Very High"
      sort_options:
        default: "default"
        likes: "Likes"
        op_likes: "Original Post Likes"
        views: "Views"
        posts: "Posts"
        activity: "Activity"
        posters: "Posters"
        category: "Category"
        created: "Created"
      sort_ascending: "Ascending"
      sort_descending: "Descending"
      subcategory_list_styles:
        rows: "Rows"
        rows_with_featured_topics: "Rows with featured topics"
        boxes: "Boxes"
        boxes_with_featured_topics: "Boxes with featured topics"
      settings_sections:
        general: "General"
        moderation: "Moderation"
        appearance: "Appearance"
        email: "Email"
      list_filters:
        all: "all topics"
        none: "no subcategories"
      colors_disabled: "You can’t select colors because you have a category style of none."

    flagging:
      title: "Thanks for keeping our community civil!"
      action: "Flag Post"
      take_action: "Take Action…"
      take_action_options:
        default:
          title: "Hide Post"
          details: "Reach the flag threshold immediately, hide the post, and agree with all pending flags"
        suspend:
          title: "Suspend User"
          details: "Reach the flag threshold, and suspend the user"
        silence:
          title: "Silence User"
          details: "Reach the flag threshold, and silence the user"
      notify_action: "Message"
      official_warning: "Official Warning"
      delete_spammer: "Delete Spammer"
      flag_for_review: "Queue For Review"

      # This string uses the ICU Message Format. See https://meta.discourse.org/t/7035 for translation guidelines.
      delete_confirm_MF: |
        You are about to delete { POSTS, plural,
            one {<b>#</b> post}
          other {<b>#</b> posts}
        } and { TOPICS, plural,
            one {<b>#</b> topic}
          other {<b>#</b> topics}
        } from this user, remove their account, block signups from their IP address <b>{ip_address}</b>, and add their email address <b>{email}</b> to a permanent block list. Are you sure this user is really a spammer?

      yes_delete_spammer: "Yes, Delete Spammer"
      ip_address_missing: "(N/A)"
      hidden_email_address: "(hidden)"
      submit_tooltip: "Submit the private flag"
      take_action_tooltip: "Reach the flag threshold immediately, hide the post, and agree with all pending flags"
      cant: "Sorry, you can't flag this post at this time."
      notify_staff: "Notify staff privately"
      formatted_name:
        off_topic: "It's Off-Topic"
        inappropriate: "It's Inappropriate"
        spam: "It's Spam"
        illegal: "It's Illegal"
      custom_placeholder_notify_user: "Be specific, be constructive, and always be kind."
      notify_user_textarea_label: "Message for the user"
      custom_placeholder_notify_moderators: "Let us know specifically what you are concerned about, and provide relevant links and examples where possible."
      notify_moderators_textarea_label: "Message for the moderators"
      custom_placeholder_illegal: "Let us know specifically why you believe this content is illegal, and provide relevant links and examples where possible."
      confirmation_illegal: "What I’ve written above is accurate and complete."
      custom_message:
        at_least:
          one: "enter at least %{count} character"
          other: "enter at least %{count} characters"
        more:
          one: "%{count} to go…"
          other: "%{count} to go…"
        left:
          one: "%{count} remaining"
          other: "%{count} remaining"

    flagging_topic:
      title: "Thanks for keeping our community civil!"
      action: "Flag Topic"
      notify_action: "Message"

    topic_map:
      title: "Topic Summary"
      participants_title: "Frequent Posters"
      links_title: "Popular Links"
      links_shown: "show more links…"
      clicks:
        one: "%{count} click"
        other: "%{count} clicks"
      menu_titles:
        replies: Most liked replies
        views: Recent views
      view_explainer: One view per unique visitor every 8 hours.
      no_views: No view stats yet, check back later.
      chart_error: Error rendering chart, please try again.
      views: "Views"
      predicted_views: "Predicted Views"
      so_far: (so far)
      read: read
      minutes: min
    post_links:
      about: "expand more links for this post"
      title:
        one: "%{count} more"
        other: "%{count} more"

    topic_statuses:
      warning:
        help: "This is an official warning."
      bookmarked:
        help: "You bookmarked this topic"
      locked:
        help: "This topic is closed; it no longer accepts new replies"
      archived:
        help: "This topic is archived; it is frozen and cannot be changed"
      locked_and_archived:
        help: "This topic is closed and archived; it no longer accepts new replies and cannot be changed"
      unpinned:
        title: "Unpinned"
        help: "This topic is unpinned for you; it will display in regular order"
      pinned_globally:
        title: "Pinned Globally"
        help: "This topic is pinned globally; it will display at the top of latest and its category"
      pinned:
        title: "Pinned"
        help: "This topic is pinned for you; it will display at the top of its category"
      unlisted:
        help: "This topic is unlisted; it will not be displayed in topic lists, and can only be accessed via a direct link. %{unlistedReason}"
      personal_message:
        title: "This topic is a personal message"
        help: "This topic is a personal message"
      visibility_reasons:
        op_flag_threshold_reached: "This topic was automatically unlisted because it reached the flag threshold"
        op_unhidden: "This topic was relisted by the author"
        embedded_topic: "This topic was relisted because it is an embedded topic"
        manually_unlisted: "This topic was manually unlisted by an admin or moderator"
        manually_relisted: "This topic was manually relisted by an admin or moderator"
        bulk_action: "This topic's visibility was changed because of a bulk action performed by a user"
    posts: "Posts"
    pending_posts:
      label: "Pending"
      label_with_count: "Pending (%{count})"
    sr_topic_list_caption: Topic list, column headers with buttons are sortable.

    # This string uses the ICU Message Format. See https://meta.discourse.org/t/7035 for translation guidelines.
    posts_likes_MF: |
      { count, plural,
          one {# reply,}
        other {# replies,}
      }{ ratio, select,
          low { high like to post ratio,}
          med { very high like to post ratio,}
         high { extremely high like to post ratio,}
        other {}
      } jump to the first or last post…

    posters: "Posters"
    latest_poster_link: "%{username}'s profile, latest poster"
    original_post: "Original Post"
    views: "Views"
    views_lowercase:
      one: "view"
      other: "views"
    replies: "Replies"
    views_long:
      one: "this topic has been viewed %{count} time"
      other: "this topic has been viewed %{count} times"
    activity: "Activity"
    likes: "Likes"
    likes_lowercase:
      one: "like"
      other: "likes"
    users: "Users"
    users_lowercase:
      one: "user"
      other: "users"
    category_title: "Category"
    history_capped_revisions: "History, last 100 revisions"
    history: "History"

    raw_email:
      title: "Incoming Email"
      not_available: "Not available!"

    categories_list: "Categories List"

    filters:
      with_topics: "%{filter} topics"
      with_category: "%{filter} %{category} topics"
      filter:
        title: "Filtered results for %{filter}"
        button:
          label: "Filter"
      latest:
        title: "Latest"
        title_with_count:
          one: "Latest (%{count})"
          other: "Latest (%{count})"
        help: "topics with recent posts"
      read:
        title: "Read"
        help: "topics you've read, in the order that you last read them"
      categories:
        title: "Categories"
        title_in: "Category - %{categoryName}"
        help: "all topics grouped by category"
      unread:
        title: "Unread"
        title_with_count:
          one: "Unread (%{count})"
          other: "Unread (%{count})"
        help: "topics you are currently watching or tracking with unread posts"
        lower_title_with_count:
          one: "%{count} unread"
          other: "%{count} unread"
      unseen:
        title: "Unseen"
        lower_title: "unseen"
        help: "new topics and topics you are currently watching or tracking with unread posts"
      hot:
        title: "Hot"
        lower_title: "hot"
        help: "top recent topics"
      new:
        lower_title_with_count:
          one: "%{count} new"
          other: "%{count} new"
        lower_title: "new"
        title: "New"
        title_with_count:
          one: "New (%{count})"
          other: "New (%{count})"
        help: "topics created in the last few days"
        all: "All"
        all_with_count: "All (%{count})"
        topics: "Topics"
        topics_with_count: "Topics (%{count})"
        replies: "Replies"
        replies_with_count: "Replies (%{count})"
      posted:
        title: "My Posts"
        help: "topics you have posted in"
      bookmarks:
        title: "Bookmarks"
        help: "topics you have bookmarked"
      category:
        title: "%{categoryName}"
        title_with_count:
          one: "%{categoryName} (%{count})"
          other: "%{categoryName} (%{count})"
        help: "latest topics in the %{categoryName} category"
      top:
        title: "Top"
        help: "the most active topics in the last year, month, week or day"
        all:
          title: "All Time"
        yearly:
          title: "Yearly"
        quarterly:
          title: "Quarterly"
        monthly:
          title: "Monthly"
        weekly:
          title: "Weekly"
        daily:
          title: "Daily"
        all_time: "All Time"
        this_year: "Year"
        this_quarter: "Quarter"
        this_month: "Month"
        this_week: "Week"
        today: "Today"

    custom_homepage:
      admin_message: 'One of your themes has enabled the "custom_homepage" modifier but it does not output anything in the [custom-homepage] connector. (This message is only shown to site administrators.)'

    browser_update: 'Unfortunately, <a href="https://www.discourse.org/faq/#browser">your browser is unsupported</a>. Please <a href="https://browsehappy.com">switch to a supported browser</a> to view rich content, log in and reply.'

    permission_types:
      full: "Create / Reply / See"
      create_post: "Reply / See"
      readonly: "See"

    preloader_text: "Loading"

    lightbox:
      download: "download"
      open: "original image"
      previous: "Previous (Left arrow key)"
      next: "Next (Right arrow key)"
      counter: "%curr% of %total%"
      close: "Close (Esc)"
      content_load_error: '<a href="%url%">The content</a> could not be loaded.'
      image_load_error: '<a href="%url%">The image</a> could not be loaded.'

    experimental_lightbox:
      image_load_error: "The image could not be loaded."
      screen_reader_image_title: "Image %{current} of %{total}: %{title}"
      buttons:
        next: "Next (Right or down arrow key)"
        previous: "Previous (Left or up arrow key)"
        close: "Close (Esc)"
        download: "Download image"
        newtab: "Open image in a new tab"
        zoom: "Zoom image in/out (Z key)"
        rotate: "Rotate image (R key)"
        fullscreen: "Toggle browser full screen mode (M key)"
        carousel: "Display all images in a carousel (A key)"
        retry: "Retry loading the image"

    cannot_render_video: This video cannot be rendered because your browser does not support the codec.

    keyboard_shortcuts_help:
      shortcut_key_delimiter_comma: ", "
      shortcut_key_delimiter_plus: "+"
      shortcut_delimiter_or: "%{shortcut1} or %{shortcut2}"
      shortcut_delimiter_slash: "%{shortcut1}/%{shortcut2}"
      shortcut_delimiter_space: "%{shortcut1} %{shortcut2}"
      shortcut_delimiter_newline: "%{shortcut1}<br>%{shortcut2}"
      title: "Keyboard Shortcuts"
      short_title: "Shortcuts"
      jump_to:
        title: "Jump To"
        home: "%{shortcut} Home"
        latest: "%{shortcut} Latest"
        new: "%{shortcut} New"
        unread: "%{shortcut} Unread"
        categories: "%{shortcut} Categories"
        top: "%{shortcut} Top"
        bookmarks: "%{shortcut} Bookmarks"
        profile: "%{shortcut} Profile"
        messages: "%{shortcut} Messages"
        drafts: "%{shortcut} Drafts"
        next: "%{shortcut} Next Topic"
        previous: "%{shortcut} Previous Topic"
      navigation:
        title: "Navigation"
        jump: "%{shortcut} Go to post #"
        back: "%{shortcut} Back"
        up_down: "%{shortcut} Move selection &uarr; &darr;"
        open: "%{shortcut} Open selected topic"
        next_prev: "%{shortcut} Next/previous section"
        go_to_unread_post: "%{shortcut} Go to the first unread post"
      application:
        title: "Application"
        create: "%{shortcut} Create a new topic"
        notifications: "%{shortcut} Open notifications"
        hamburger_menu: "%{shortcut} Open hamburger menu"
        user_profile_menu: "%{shortcut} Open user menu"
        show_incoming_updated_topics: "%{shortcut} Show updated topics"
        search: "%{shortcut} Search"
        filter_sidebar: "%{shortcut} Filter sidebar"
        help: "%{shortcut} Open keyboard help"
        toggle_bulk_select: "%{shortcut} Toggle bulk select"
        dismiss: "%{shortcut} Dismiss selected topics"
        x: "%{shortcut} Toggle selection (in bulk select mode)"
        log_out: "%{shortcut} Log Out"
      composing:
        title: "Composing"
        return: "%{shortcut} Return to composer"
        fullscreen: "%{shortcut} Fullscreen composer"
        insert_current_time: "%{shortcut} Insert current time"
      bookmarks:
        title: "Bookmarking"
        enter: "%{shortcut} Save and close"
        later_today: "%{shortcut} Later today"
        later_this_week: "%{shortcut} Later this week"
        tomorrow: "%{shortcut} Tomorrow"
        next_week: "%{shortcut} Next week"
        next_month: "%{shortcut} Next month"
        next_business_week: "%{shortcut} Start of next week"
        next_business_day: "%{shortcut} Next business day"
        custom: "%{shortcut} Custom date and time"
        none: "%{shortcut} No reminder"
        delete: "%{shortcut} Delete bookmark"
      actions:
        title: "Actions"
        bookmark_topic: "%{shortcut} Toggle bookmark topic"
        pin_unpin_topic: "%{shortcut} Pin/Unpin topic"
        share_topic: "%{shortcut} Share topic"
        share_post: "%{shortcut} Share post"
        reply_as_new_topic: "%{shortcut} Reply as linked topic"
        reply_topic: "%{shortcut} Reply to topic"
        reply_post: "%{shortcut} Reply to post"
        quote_post: "%{shortcut} Quote post"
        like: "%{shortcut} Like post"
        flag: "%{shortcut} Flag post"
        bookmark: "%{shortcut} Bookmark post"
        edit: "%{shortcut} Edit post"
        delete: "%{shortcut} Delete post"
        mark_muted: "%{shortcut} Mute topic"
        mark_regular: "%{shortcut} Normal (default) topic"
        mark_tracking: "%{shortcut} Track topic"
        mark_watching: "%{shortcut} Watch topic"
        print: "%{shortcut} Print topic"
        defer: "%{shortcut} Mark topic as unread"
        topic_admin_actions: "%{shortcut} Open topic admin actions"
        archive_private_message: "%{shortcut} Toggle archive personal message"
      search_menu:
        title: "Search Menu"
        prev_next: "%{shortcut} Move selection up and down"
        insert_url: "%{shortcut} Insert selection into open composer"
        full_page_search: "%{shortcut} Launches full page search"

    badges:
      earned_n_times:
        one: "Earned this badge %{count} time"
        other: "Earned this badge %{count} times"
      granted_on: "Granted %{date}"
      others_count:
        one: "Granted to others %{count} time"
        other: "Granted to others %{count} times"
      title: Badges
      allow_title: "You can use this badge as a title"
      multiple_grant: "You can earn this multiple times"
      badge_count:
        one: "%{count} Badge"
        other: "%{count} Badges"
      more_badges:
        one: "+%{count} More"
        other: "+%{count} More"
      awarded:
        one: "%{number} awarded"
        other: "%{number} awarded"
      select_badge_for_title: Select a badge to use as your title
      none: "(none)"
      successfully_granted: "Successfully granted %{badge} to %{username}"
      badge_grouping:
        getting_started:
          name: Getting Started
        community:
          name: Community
        trust_level:
          name: Trust Level
        other:
          name: Other
        posting:
          name: Posting
      favorite_max_reached: "You can’t favorite more badges."
      favorite_max_not_reached: "Mark this badge as favorite"
      favorite_count: "%{count}/%{max} badges marked as favorite"

    download_calendar:
      title: "Download calendar"
      save_ics: "Download .ics file"
      save_google: "Add to Google calendar"
      remember: "Don’t ask me again"
      remember_explanation: "(you can change this preference in your user prefs)"
      download: "Download"
      default_calendar: "Default calendar"
      default_calendar_instruction: "Determine which calendar should be used when dates are saved"
      add_to_calendar: "Add to calendar"
      google: "Google Calendar"
      ics: "ICS"
    tagging:
      all_tags: "All tags"
      other_tags: "Other Tags"
      selector_tags: "tags"
      selector_no_tags: "no tags"
      selector_remove_filter: "remove filter"
      tags: "Tags"
      choose_for_topic: "optional tags"
      choose_for_topic_required:
        one: "select at least %{count} tag…"
        other: "select at least %{count} tags…"
      choose_for_topic_required_group:
        one: "select %{count} tag from '%{name}'…"
        other: "select %{count} tags from '%{name}'…"
      info: "Info"
      default_info: "This tag isn't restricted to any categories, and has no synonyms."
      staff_info: "To add restrictions, put this tag in a <a href=%{basePath}/tag_groups>tag group</a>."
      category_restricted: "This tag is restricted to categories you don't have permission to access."
      synonyms: "Synonyms"
      synonyms_description: "When the following tags are used, they will be replaced with <b>%{base_tag_name}</b>."
      save: "Save name and description of the tag"
      tag_groups_info:
        one: 'This tag belongs to the group "%{tag_groups}".'
        other: "This tag belongs to these groups: %{tag_groups}."
      category_restrictions:
        one: "It can only be used in this category:"
        other: "It can only be used in these categories:"
      edit_synonyms: "Edit Synonyms"
      add_synonyms_label: "Add synonyms:"
      add_synonyms: "Add"
      add_synonyms_explanation:
        one: "Any place that currently uses this tag will be changed to use <b>%{tag_name}</b> instead. Are you sure you want to make this change?"
        other: "Any place that currently uses these tags will be changed to use <b>%{tag_name}</b> instead. Are you sure you want to make this change?"
      add_synonyms_failed: "The following tags couldn't be added as synonyms: <b>%{tag_names}</b>. Ensure they don't have synonyms and aren't synonyms of another tag."
      remove_synonym: "Remove Synonym"
      delete_synonym_confirm: 'Are you sure you want to delete the synonym "%{tag_name}"?'
      delete_tag: "Delete Tag"
      delete_confirm:
        one: "Are you sure you want to delete this tag and remove it from %{count} topic it is assigned to?"
        other: "Are you sure you want to delete this tag and remove it from %{count} topics it is assigned to?"
      delete_confirm_no_topics: "Are you sure you want to delete this tag?"
      delete_confirm_synonyms:
        one: "Its synonym will also be deleted."
        other: "Its %{count} synonyms will also be deleted."
      edit_tag: "Edit tag name and description"
      description: "Description (max 1000 characters)"
      sort_by: "Sort by:"
      sort_by_count: "count"
      sort_by_name: "name"
      manage_groups: "Manage Tag Groups"
      manage_groups_description: "Define groups to organize tags"
      upload: "Upload Tags"
      upload_description: "Upload a csv file to create tags in bulk"
      upload_instructions: "One per line, optionally with a tag group in the format 'tag_name,tag_group'."
      upload_successful: "Tags uploaded successfully"
      delete_unused_confirmation:
        one: "%{count} tag will be deleted: %{tags}"
        other: "%{count} tags will be deleted: %{tags}"
      delete_unused_confirmation_more_tags:
        one: "%{tags} and %{count} more"
        other: "%{tags} and %{count} more"
      delete_no_unused_tags: "There are no unused tags."
      # Example: "tag1, tag2, tag3"
      tag_list_joiner: ", "
      delete_unused: "Delete Unused Tags"
      delete_unused_description: "Delete all tags which are not attached to any topics or personal messages"
      filters:
        without_category: "%{filter} %{tag} topics"
        with_category: "%{filter} %{tag} topics in %{category}"
        untagged_without_category: "%{filter} untagged topics"
        untagged_with_category: "%{filter} untagged topics in %{category}"

      notifications:
        watching:
          title: "Watching"
          description: "You will automatically watch all topics with this tag. You will be notified of all new posts and topics, plus the count of unread and new posts will also appear next to the topic."
        watching_first_post:
          title: "Watching First Post"
          description: "You will be notified of new topics in this tag but not replies to the topics."
        tracking:
          title: "Tracking"
          description: "You will automatically track all topics with this tag. A count of unread and new posts will appear next to the topic."
        regular:
          title: "Normal"
          description: "You will be notified if someone mentions your @name or replies to your post."
        muted:
          title: "Muted"
          description: "You will not be notified of anything about new topics with this tag, and they will not appear on your unread tab."

      groups:
        back_btn: "Back to all tags"
        title: "Tag Groups"
        about_heading: "Select a tag group or create a new one"
        about_heading_empty: "Create a new tag group to get started"
        about_description: "Tag groups help you manage permissions for many tags in one place."
        new: "New Group"
        new_title: "Create New Group"
        edit_title: "Edit Tag Group"
        tags_label: "Tags in this group"
        parent_tag_label: "Parent tag"
        parent_tag_description: "Tags from this group can only be used if the parent tag is present."
        one_per_topic_label: "Limit one tag per topic from this group"
        new_name: "New Tag Group"
        name_placeholder: "Name"
        save: "Save"
        delete: "Delete"
        confirm_delete: "Are you sure you want to delete this tag group?"
        everyone_can_use: "Tags can be used by everyone"
        usable_only_by_groups: "Tags are visible to everyone, but only the following groups can use them"
        visible_only_to_groups: "Tags are visible only to the following groups"
        cannot_save: "Cannot save tag group. Make sure that there is at least one tag present, tag group name is not empty and less than 100 characters, and a group is selected for tags permission."
        tags_placeholder: "Search or create tags"
        parent_tag_placeholder: "Optional"
        select_groups_placeholder: "Select groups…"
        disabled: "Tagging is disabled. "

      topics:
        none:
          unread: "You have no unread topics."
          unseen: "You have no unseen topics."
          new: "You have no new topics."
          read: "You haven't read any topics yet."
          posted: "You haven't posted in any topics yet."
          latest: "There are no latest topics."
          bookmarks: "You have no bookmarked topics yet."
          top: "There are no top topics."

    invite:
      custom_message: "Make your invite a little bit more personal by writing a <a href>custom message</a>."
      custom_message_placeholder: "Enter your custom message"
      approval_not_required: "User will be auto-approved as soon as they accept this invite."
      custom_message_template_forum: "Hey, you should join this forum!"
      custom_message_template_topic: "Hey, I thought you might enjoy this topic!"

    forced_anonymous: "Due to extreme load, this is temporarily being shown to everyone as a logged out user would see it."
    forced_anonymous_login_required: "The site is under extreme load and cannot be loaded at this time, try again in a few minutes."

    footer_nav:
      back: "Back"
      forward: "Forward"
      share: "Share"
      dismiss: "Dismiss"

    safe_mode:
      enabled: "Safe mode is enabled, to exit safe mode close this browser window"

    theme_preview_notice: "You are currently previewing a theme, close this browser tab or window to return to your normal site configuration."

    image_removed: "(image removed)"

    pause_notifications:
      title: "Pause notifications for…"
      label: "Pause notifications"
      options:
        half_hour: "30 minutes"
        one_hour: "1 hour"
        two_hours: "2 hours"
        tomorrow: "Until tomorrow"
      set_schedule: "Set a notification schedule"

    trust_levels:
      names:
        newuser: "new user"
        basic: "basic user"
        member: "member"
        regular: "regular"
        leader: "leader"
      detailed_name: "%{level}: %{name}"

    pick_files_button:
      unsupported_file_picked: "You have picked an unsupported file. Supported file types – %{types}."

    user_activity:
      no_activity_title: "No activity yet"
      no_activity_body: "Welcome to our community! You are brand new here and have not yet contributed to discussions. As a first step, visit <a href='%{topUrl}'>Top</a> or <a href='%{categoriesUrl}'>Categories</a> and just start reading! Select %{heartIcon} on posts that you like or want to learn more about. As you participate, your activity will be listed here."
      no_replies_title: "You have not replied to any topics yet"
      no_replies_title_others: "%{username} has not replied to any topics yet"
      no_replies_body: "When you <a href='%{searchUrl}'>discover</a> an interesting conversation that you wish to contribute to, press the <kbd>Reply</kbd> button directly under any post to begin replying to that specific post. Or, if you’d prefer to reply to the general topic rather than any individual post or person, look for the <kbd>Reply</kbd> button at the very bottom of the topic, or under the topic timeline."
      no_drafts_title: "You haven’t started any drafts"
      no_drafts_body: "Not quite ready to post? We’ll automatically save a new draft and list it here whenever you start composing a topic, reply, or personal message. Select the cancel button to discard or save your draft to continue later."
      no_likes_title: "You haven’t liked any topics yet"
      no_likes_title_others: "%{username} has not liked any topics yet"
      no_likes_body: "A great way to jump in and start contributing is to start reading conversations that have already taken place, and select the %{heartIcon} on posts that you like!"
      no_topics_title: "You have not started any topics yet"
      no_topics_body: "It’s always best to <a href='%{searchUrl}'>search</a> for existing topics of conversation before starting a new one, but if you’re confident the topic you want isn’t out there already, go ahead and start a new topic of your very own. Look for the <kbd>+ New Topic</kbd> button at the top right of the topic list, category, or tag to begin creating a new topic in that area."
      no_topics_title_others: "%{username} has not started any topics yet"
      no_read_topics_title: "You haven’t read any topics yet"
      no_read_topics_body: "Once you start reading discussions, you’ll see a list here. To start reading, look for topics that interest you in <a href='%{topUrl}'>Top</a> or <a href='%{categoriesUrl}'>Categories</a> or search by keyword %{searchIcon}"

    no_group_messages_title: "No group messages found"

    topic_entrance:
      sr_jump_top_button: "Jump to the first post - %{date}"
      sr_jump_bottom_button: "Jump to the last post - %{date}"
      jump_top_button_title: "Jump to the first post"
      jump_bottom_button_title: "Jump to the last post"
    fullscreen_table:
      expand_btn: "Expand Table"
      view_table: "View Table"

    second_factor_auth:
      redirect_after_success: "Second factor authentication is successful. Redirecting to the previous page…"

    sidebar:
      title: "Sidebar"
      unread_count:
        one: "%{count} unread"
        other: "%{count} unread"
      new_count:
        one: "%{count} new"
        other: "%{count} new"
      toggle_section: "Toggle section"
      more: "More"
      all_categories: "All categories"
      all_tags: "All tags"
      categories_form_modal:
        title: "Edit categories navigation"
        subtitle:
          text: "and we'll automatically show this site's most popular categories"
        filter_placeholder: "Filter categories"
        no_categories: "There are no categories matching the given term."
        show_more: "Show more"
      tags_form_modal:
        title: "Edit tags navigation"
        filter_placeholder: "Filter tags"
        no_tags: "There are no tags matching the given term."
        subtitle:
          text: "and we'll automatically show this site's top tags"
      edit_navigation_modal_form:
        deselect_button_text: "Deselect all"
        reset_to_defaults: "Reset to defaults"
        filter_dropdown:
          all: "All"
          selected: "Selected"
          unselected: "Unselected"

      sections:
        custom:
          add: "Add custom section"
          edit: "Edit custom section"
          save: "Save"
          delete: "Delete"
          delete_confirm: "Are you sure you want to delete this section?"
          delete_public_confirm: "This section is <strong>visible to everyone</strong>, are you sure you want to delete it?"
          update_public_confirm: "Changes will be <strong>visible to everyone</strong> on this site. Are you sure?"
          mark_as_private_confirm: "This section is <strong>visible to everyone</strong>. After the update, it will be <strong>visible only to you</strong>. Are you sure?"
          reset_confirm: "Are you sure you want to reset this section to default?"
          public: "Visible to everyone"
          always_public: "Content in this section is always public"
          more_menu: "More menu"
          links:
            add: "Add another link"
            delete: "Delete link"
            reset: "Reset to default"
            icon:
              label: "Icon"
              validation:
                blank: "Icon cannot be blank"
                maximum:
                  one: "Icon must be shorter than %{count} character"
                  other: "Icon must be shorter than %{count} characters"
            name:
              label: "Name"
              validation:
                blank: "Name cannot be blank"
                maximum:
                  one: "Name must be shorter than %{count} character"
                  other: "Name must be shorter than %{count} characters"
            value:
              label: "Link"
              validation:
                blank: "Link cannot be blank"
                maximum:
                  one: "Link must be shorter than %{count} character"
                  other: "Link must be shorter than %{count} characters"
                invalid: "Format is invalid"
          title:
            label: "Section title"
            validation:
              blank: "Title cannot be blank"
              maximum:
                one: "Title must be shorter than %{count} character"
                other: "Title must be shorter than %{count} characters"
        about:
          header_link_text: "About"
        messages:
          header_link_text: "Messages"
          header_action_title: "Create a personal message"
          links:
            inbox: "Inbox"
            sent: "Sent"
            new: "New"
            new_with_count: "New (%{count})"
            unread: "Unread"
            unread_with_count: "Unread (%{count})"
            archive: "Archive"
        tags:
          none: "You have not added any tags."
          click_to_get_started: "Click here to get started."
          header_link_text: "Tags"
          header_action_title: "Edit your sidebar tags"
          configure_defaults: "Configure defaults"
        categories:
          none: "You have not added any categories."
          click_to_get_started: "Click here to get started."
          header_link_text: "Categories"
          header_action_title: "Edit your sidebar categories"
          configure_defaults: "Configure defaults"
        community:
          edit_section:
            sidebar: "Customize this section"
            header_dropdown: "Customize"
          links:
            about:
              content: "About"
              title: "More details about this site"
            admin:
              content: "Admin"
              title: "Site settings and reports"
            badges:
              content: "Badges"
              title: "All the badges available to earn"
            topics:
              content: "Topics"
              title: "All topics"
            faq:
              content: "FAQ"
              title: "Guidelines for using this site"
            guidelines:
              content: "Guidelines"
              title: "Guidelines for using this site"
            groups:
              content: "Groups"
              title: "List of available user groups"
            users:
              content: "Users"
              title: "List of all users"
            my_posts:
              content: "My Posts"
              content_drafts: "My Drafts"
              title: "My recent topic activity"
              title_drafts: "My unposted drafts"
              draft_count:
                one: "%{count} draft"
                other: "%{count} drafts"
            review:
              content: "Review"
              title: "Flagged posts and other queued items"
              pending_count:
                one: "%{count} pending"
                other: "%{count} pending"
            invite:
              content: "Invite"
              title: "Invite new members"
        global_section: "Global section, visible to everyone"
      panels:
        forum:
          label: Forum
      back_to_forum: "Back to Forum"
      collapse_all_sections: "Collapse all sections"
      expand_all_sections: "Expand all sections"
      filter: "Filter..."
      clear_filter: "Clear filter"
      no_results:
        title: "No results"
        description: 'We couldn’t find anything matching ‘%{filter}’.<br><br>Did you want to <a class="sidebar-additional-filter-settings" href="%{settings_filter_url}">search site settings</a> or the <a class="sidebar-additional-filter-users" href="%{user_list_filter_url}">admin user list?</a>'

    welcome_topic_banner:
      title: "Create your Welcome Topic"
      description: "Your welcome topic is the first thing new members will read. Think of it as your “elevator pitch” or “mission statement.” Let everyone know who this community is for, what they can expect to find here, and what you’d like them to do first."
      button_title: "Start Editing"

    until: "Until:"

    char_counter:
      exceeded: "The maximum number of characters allowed has been exceeded."

    form_template_chooser:
      select_template: "Select form templates"
    form_templates:
      upload_field:
        upload: "Upload"
        uploading: "Uploading"
      errors:
        value_missing:
          default: "Please fill out this field."
          select_one: "Please select an item in the list."
          select_multiple: "Please select at least one item in the list."
          checkbox: "Please check this box if you want to proceed."
        type_mismatch:
          default: "Please enter a valid value."
          color: "Please enter a color."
          date: "Please enter a date."
          email: "Please enter a valid email address."
          number: "Please enter a number."
          password: "Please enter a valid password."
          tel: "Please enter a valid telephone number."
          text: "Please enter a text value."
          url: "Please enter a valid URL."
        too_short:
          one: "The input must be %{count} character or longer."
          other: "The input must be %{count} characters or longer."
        too_long:
          one: "The input must be less than %{count} character."
          other: "The input must be less than %{count} characters."
        range_overflow:
          one: "The input must be less than %{count}."
          other: "The input must be less than %{count}."
        range_underflow:
          one: "The input must be more than %{count}."
          other: "The input must be more than %{count}."
        pattern_mismatch: "Please match the requested format."
        bad_input: "Please enter a valid input."

    table_builder:
      title: "Table Builder"
      modal:
        title: "Table Builder"
        create: "Build Table"
        help:
          title: "Using the Spreadsheet Editor"
          enter_key: "Enter"
          tab_key: "Tab"
          new_row: "at the end of a row to insert a new row."
          new_col: "at the end of a column to insert a new column."
          options: "Right-click on cells to access more options in a dropdown menu."
        confirm_close: "Are you sure you want to close the table builder? Any unsaved changes will be lost."
      edit:
        btn_edit: "Edit Table"
        modal:
          title: "Edit Table"
          cancel: "cancel"
          create: "Save"
          reason: "why are you editing?"
          trigger_reason: "Add reason for edit"
        default_edit_reason: "Update Table with Table Editor"
      default_header:
        col_1: "Column 1"
        col_2: "Column 2"
        col_3: "Column 3"
        col_4: "Column 4"
      spreadsheet:
        no_records_found: "No records found"
        show: "Show"
        entries: "entries"
        about: "About"
        prompts:
          delete_selected_rows: "Are you sure you want to delete the selected rows?"
          delete_selected_cols: "Are you sure you want to delete the selected columns?"
          will_destroy_merged_cells: "This action will destroy any existing merged cells. Are you sure?"
          will_clear_search_results: "This action will destroy any existing merged cells. Are you sure?"
          conflicts_with_merged_cells: "There is a conflict with another merged cell"
        invalid_merge_props: "Invalid merged properties"
        cells_already_merged: "Cell already merged"
        no_cells_selected: "No cells selected"
        context_menu:
          row:
            before: "Insert a new row before"
            after: "Insert a new row after"
            delete: "Delete selected rows"
          col:
            before: "Insert a new column before"
            after: "Insert a new column after"
            delete: "Delete selected columns"
            rename: "Rename this column"
          order:
            ascending: "Order ascending"
            descending: "Order descending"
          copy: "Copy..."
          paste: "Paste..."
          save: "Save as..."
    powered_by_discourse: "Powered by Discourse"

  # This section is exported to the javascript for i18n in the admin section
  admin_js:
    # This is a text input placeholder, keep the translation short
    type_to_filter: "Type to filter…"
    settings: "Settings"

    admin:
      title: "Discourse Admin"
      moderator: "Moderator"
      filter_reports: Filter reports

      tags:
        remove_muted_tags_from_latest:
          always: "always"
          only_muted: "when used alone or with other muted tags"
          never: "never"

      reports:
        title: "List of available reports"
        meta_doc: "Explore our <a href='https://meta.discourse.org/t/-/240233' rel='noopener noreferrer' target='_blank'>documentation</a> for a detailed overview of the reports."
        sidebar_title: "Reports"
        sidebar_link:
          all: "All reports"

      config:
        font_style:
          title: "Font style"
          header_description: "Customize the font styles used by your themes."
        login_and_authentication:
          title: "Login and authentication"
          header_description: "Configure how users log in and authenticate, secrets and keys, OAuth2 providers, and more."
        logo:
          title: "Site logo"
          header_description: "Customize the variations of your site logo."
        notifications:
          title: "Notifications"
          header_description: "Configure how notifications are managed and delivered for users, including email preferences, push notifications, mention limits, and notification consolidation."
<<<<<<< HEAD
        legal:
          title: "Legal"
          header_description: "Configure legal settings, such as terms of service, privacy policy, contact details, and EU-specific considerations."
=======
        trust_levels:
          title: "Trust levels"
          header_description: "Trust level settings allow you to fine-tune the requirements and notifications for your community’s progression system, which automatically promotes users to higher trust levels as they demonstrate consistent, positive engagement with your forum."
>>>>>>> 21470e4a

      new_features:
        title: "What's new?"
        check_for_updates: "Check for updates"
      dashboard:
        title: "Dashboard"
        last_updated: "Dashboard updated:"
        discourse_last_updated: "Discourse updated:"
        version: "Version"
        up_to_date: "You're up to date!"
        critical_available: "A critical update is available."
        updates_available: "Updates are available."
        please_update: "Please update!"
        no_check_performed: "A check for updates has not been performed. Ensure Sidekiq is running."
        stale_data: "A check for updates has not been performed lately. Ensure Sidekiq is running."
        version_check_pending: "Looks like you updated recently. Fantastic!"
        installed_version: "Installed"
        latest_version: "Latest"
        problems_found: "Some advice based on your current site settings"
        dismiss_notice: "Dismiss"
        new_features:
          title: "What's new?"
          subtitle: "We are releasing new features and improvements all the time. This page covers the highlights, but you can click 'Learn more' to see extensive release notes."
          previous_announcements: "You can see previous new feature announcements on <a href='%{url}' target='_blank'>Discourse Meta</a>"
          learn_more: "Learn more..."
          experimental: "Experimental"
          experiment_enabled: "You have enabled the experimental feature."
          experiment_disabled: "You have disabled the experimental feature."
          experiment_toggled_too_fast: "You have toggled the experimental feature too fast. Please wait a few seconds before trying again."
          experiment_tooltip:
            title_disabled: "Try our experimental feature"
            title_enabled: "Turn off experimental feature"
            content_disabled: "Give our newest feature in development a spin! It's still in the experimental stage, so we might remove it at any time. You can opt-out whenever you like.<br/><br/>Changing this will enable the feature for all users."
            content_enabled: "Changing this will disable the feature for all users."

        last_checked: "Last checked"
        refresh_problems: "Refresh"
        no_problems: "No problems were found."
        moderators: "Moderators:"
        admins: "Admins:"
        silenced: "Silenced:"
        suspended: "Suspended:"
        private_messages_short: "Msgs"
        private_messages_title: "Messages"
        mobile_title: "Mobile"
        space_used: "%{usedSize} used"
        space_used_and_free: "%{usedSize} (%{freeSize} free)"
        uploads: "Uploads"
        backups: "Backups"
        backup_count:
          one: "%{count} backup on %{location}"
          other: "%{count} backups on %{location}"
        lastest_backup: "Latest: %{date}"
        traffic_short: "Traffic"
        traffic: "Application web requests"
        page_views: "Pageviews"
        page_views_short: "Pageviews"
        show_traffic_report: "Show Detailed Traffic Report"
        community_health: Community health
        moderators_activity: Moderators activity
        whats_new_in_discourse: What’s new in Discourse?
        activity_metrics: Activity Metrics
        all_reports: "All reports"
        general_tab: "General"
        moderation_tab: "Moderation"
        security_tab: "Security"
        reports_tab: "Reports"
        report_filter_any: "any"
        disabled: Disabled
        timeout_error: Sorry, query is taking too long, please pick a shorter interval
        exception_error: Sorry, an error occurred while executing the query
        too_many_requests: You’ve performed this action too many times. Please wait before trying again.
        not_found_error: Sorry, this report doesn’t exist
        custom_date_range: Custom date range

        reports:
          trend_title: "%{percent} change. Currently %{current}, was %{prev} in previous period."
          percent_change_tooltip: "%{percent} change."
          percent_change_tooltip_previous_value: "Was %{previousValue} %{previousPeriod}."
          today: "Today"
          yesterday: "Yesterday"
          last_7_days: "Last 7"
          last_30_days: "Last 30"
          all_time: "All Time"
          7_days_ago: "7 Days Ago"
          30_days_ago: "30 Days Ago"
          all: "All"
          view_table: "table"
          view_graph: "graph"
          refresh_report: "Refresh Report"
          daily: Daily
          monthly: Monthly
          weekly: Weekly
          dates: "Dates (UTC)"
          groups: "All groups"
          disabled: "This report is disabled"
          totals_for_sample: "Totals for sample"
          average_for_sample: "Average for sample"
          total: "All time total"
          no_data: "No data to display."
          trending_search:
            more: '<a href="%{basePath}/admin/logs/search_logs">Search logs</a>'
            disabled: 'Trending search report is disabled. Enable <a href="%{basePath}/admin/site_settings/category/all_results?filter=log%20search%20queries">log search queries</a> to collect data.'
          average_chart_label: Average
          filters:
            file_extension:
              label: File extension
            group:
              label: Group
            category:
              label: Category
            include_subcategories:
              label: "Include Subcategories"
            type_of_web_hook_event:
              label: "Type of event"
      flags:
        title: "Moderation"
        description: "Description"
        enabled: "Enabled?"
        more_options:
          title: "More options"
          move_up: "Move up"
          move_down: "Move down"
      groups:
        new:
          title: "New Group"
          create: "Create"
          name:
            too_short: "Group name is too short"
            too_long: "Group name is too long"
            checking: "Checking group name availability…"
            available: "Group name is available"
            not_available: "Group name is not available"
            blank: "Group name cannot be blank"
        manage:
          interaction:
            email: Email
            incoming_email: "Custom incoming email address"
            incoming_email_placeholder: "enter email address"
            incoming_email_tooltip: "You can separate multiple email addresses with the | character."
            visibility: Visibility
            visibility_levels:
              title: "Who can see this group?"
              public: "Everyone"
              logged_on_users: "Logged on users"
              members: "Group owners, members and moderators"
              staff: "Group owners and moderators"
              owners: "Group owners"
              description: "Admins can see all groups."
            members_visibility_levels:
              title: "Who can see this group's members?"
              description: "Admins can see members of all groups. Flair is visible to all users."
            publish_read_state: "On group messages publish group read state"

          membership:
            automatic: Automatic
            automatic_tooltip: "This group is automatic, you cannot delete it and members are added and removed automatically"
            trust_levels_title: "Trust level automatically granted to members when they're added:"
            effects: Effects
            trust_levels_none: "None"
            automatic_membership_email_domains: "Users who register with an email domain that exactly matches one in this list will be automatically added to this group:"
            automatic_membership_user_count:
              one: "%{count} user has the new email domains and will be added to the group."
              other: "%{count} users have the new email domains and will be added to the group."
            automatic_membership_associated_groups: "Users who are members of a group on a service listed here will be automatically added to this group when they log in with the service."
            primary_group: "Automatically set as primary group"
          alert:
            primary_group: "Since this is a primary group, the name '%{group_name}' will be used in CSS classes which can be viewed by anyone."
            flair_group: "Since this group has flair for its members, the name '%{group_name}' will be visible to anyone."
        name_placeholder: "Group name, no spaces, same as username rule"
        primary: "Primary Group"
        no_primary: "(no primary group)"
        title: "Groups"
        edit: "Edit Groups"
        refresh: "Refresh"
        about: "Edit your group membership and names here"
        group_members: "Group members"
        delete: "Delete"
        delete_confirm: "Are you sure you want to delete %{group}?"
        delete_details:
          one: "%{count} person will lose access to this group"
          other: "%{count} people will lose access to this group"
        delete_with_messages_confirm:
          one: "%{count} message will become inaccessible to group members"
          other: "%{count} messages will become inaccessible to group members"
        delete_warning: "Deleted groups can not be recovered"
        delete_failed: "Unable to delete group. If this is an automatic group, it cannot be destroyed."
        delete_automatic_group: This is an automatic group and cannot be deleted.
        delete_owner_confirm: "Remove owner privilege for '%{username}'?"
        add: "Add"
        custom: "Custom"
        automatic: "Automatic"
        default_title: "Default title"
        default_title_description: "will be applied to all users in the group"
        group_owners: Owners
        add_owners: Add owners
        none_selected: "Select a group to get started"
        no_custom_groups: "Create a new custom group"

      api:
        generate_master: "Generate Master API Key"
        none: "There are no active API keys right now."
        user: "User"
        title: "API"
        key: "Key"
        keys: "Keys"
        created: Created
        updated: Updated
        last_used: Last Used
        never_used: (never)
        generate: "Generate"
        undo_revoke: "Undo Revoke"
        revoke: "Revoke"
        all_users: "All Users"
        active_keys: "Active API Keys"
        manage_keys: Manage Keys
        show_details: Details
        description: Description
        no_description: (no description)
        all_api_keys: All API Keys
        user_mode: User Level
        scope_mode: Scope
        impersonate_all_users: Impersonate any user
        single_user: "Single User"
        user_placeholder: Enter username
        description_placeholder: What will this key be used for?
        save: Save
        new_key: New API Key
        revoked: Revoked
        delete: Permanently Delete
        not_shown_again: This key will not be displayed again. Make sure you take a copy before continuing.
        continue: Continue
        scopes:
          description: |
            When using scopes, you can restrict an API key to a specific set of endpoints.
            You can also define which parameters will be allowed. Use commas to separate multiple values.
          title: Scopes
          granular: Granular
          read_only: Read-only
          global: Global
          global_description: API key has no restriction and all endpoints are accessible.
          resource: Resource
          action: Action
          allowed_parameters: Allowed Parameters
          optional_allowed_parameters: Allowed Parameters (optional)
          any_parameter: (any parameter)
          allowed_urls: Allowed URLs
          descriptions:
            global:
              read: Restrict API key to read-only endpoints.
            topics:
              read: Read a topic or a specific post in it. RSS is also supported.
              write: Create a new topic or post to an existing one.
              update: Update a topic. Change the title, category, tags, status, archetype, featured_link etc.
              delete: Delete a topic.
              recover: Recover a topic.
              read_lists: Read topic lists like top, new, latest, etc. RSS is also supported.
              status: "Update a topic's status. Status: closed, archive, visible, pinned. Enabled: true, false. Specify a category_id here and in the request payload to only allow status changes on topics in that category."
            posts:
              edit: Edit any post or a specific one.
              delete: Delete a post.
              recover: Recover a post.
              list: List latest posts and private posts. RSS is also supported.
            revisions:
              read: "Get the latest or a specific revision."
              modify: "Hide, show, or revert revisions."
              permanently_delete: "Permanently delete a revision."
            tags:
              list: List tags.
            tag_groups:
              list: Get a list of tag groups.
              show: Get a single tag group by id.
              create: Creates a tag group.
              update: Updates a tag group specified by id.
            categories:
              list: Get a list of categories.
              show: Get a single category by id.
            uploads:
              create: Upload a new file or initiate single or multipart direct uploads to external storage.
            users:
              bookmarks: List user bookmarks. It returns bookmark reminders when using the ICS format.
              sync_sso: Synchronize a user using DiscourseConnect.
              show: Obtain information about a user.
              check_emails: List user emails.
              update: Update user profile information.
              log_out: Log out all sessions for a user.
              anonymize: Anonymize user accounts.
              suspend: Suspend user accounts.
              delete: Delete user accounts.
              list: Get a list of users.
            user_status:
              read: Read user status.
              update: Update user status.
            email:
              receive_emails: Combine this scope with the mail-receiver to process incoming emails.
            invites:
              create: Send email invites or generate invite links.
            badges:
              create: Create a new badge.
              show: Obtain information about a badge.
              update: Update a badge.
              delete: Delete a badge.
              list_user_badges: List user badges.
              assign_badge_to_user: Assign a badge to a user.
              revoke_badge_from_user: Revoke a badge from a user.
            groups:
              manage_groups: List, add, and remove group members.
              administer_groups: List, show, create, update, and delete groups.
            search:
              show: Search using the `/search.json?q=term` endpoint.
              query: Search using the `/search/query?term=term` endpoint.
            wordpress:
              publishing: Necessary for the WP Discourse plugin publishing features (required).
              commenting: Necessary for the WP Discourse plugin commenting features.
              discourse_connect: Necessary for the WP Discourse plugin DiscourseConnect features.
              utilities: Necessary if you use WP Discourse plugin Utilities.
            logs:
              messages: List messages from /logs or get a specific log message.

      web_hooks:
        title: "Webhooks"
        none: "There are no webhooks right now."
        instruction: "Webhooks allows Discourse to notify external services when certain event happens in your site. When the webhook is triggered, a POST request will send to URLs provided."
        detailed_instruction: "A POST request will be sent to provided URL when chosen event happens."
        new: "New Webhook"
        create: "Create"
        edit: "Edit"
        save: "Save"
        description_label: "Event triggers"
        controls: "Controls"
        go_back: "Back to list"
        payload_url: "Payload URL"
        payload_url_placeholder: "https://example.com/postreceive"
        secret_invalid: "Secret must not have any blank characters."
        secret_too_short: "Secret should be at least 12 characters."
        secret_placeholder: "An optional string, used for generating signature"
        event_type_missing: "You need to set up at least one event type."
        content_type: "Content Type"
        secret: "Secret"
        event_chooser: "Which events should trigger this webhook?"
        wildcard_event: "Send me everything."
        individual_event: "Select individual events."
        verify_certificate: "Check TLS certificate of payload url"
        active: "Active"
        active_notice: "We will deliver event details when it happens."
        categories_filter_instructions: "Relevant webhooks will only be triggered if the event is related with specified categories. Leave blank to trigger webhooks for all categories."
        categories_filter: "Triggered Categories"
        tags_filter_instructions: "Relevant webhooks will only be triggered if the event is related with specified tags. Leave blank to trigger webhooks for all tags."
        tags_filter: "Triggered Tags"
        groups_filter_instructions: "Relevant webhooks will only be triggered if the event is related with specified groups. Leave blank to trigger webhooks for all groups."
        groups_filter: "Triggered Groups"
        delete_confirm: "Delete this webhook?"
        topic_event:
          group_name: "Topic Events"
          topic_created: "Topic is created"
          topic_revised: "Topic is revised"
          topic_edited: "Topic is updated"
          topic_destroyed: "Topic is deleted"
          topic_recovered: "Topic is recovered"
        post_event:
          group_name: "Post Events"
          post_created: "Post is created"
          post_edited: "Post is updated"
          post_destroyed: "Post is deleted"
          post_recovered: "Post is recovered"
        group_event:
          group_name: "Group Events"
          group_created: "Group is created"
          group_updated: "Group is updated"
          group_destroyed: "Group is deleted"
        tag_event:
          group_name: "Tag Events"
          tag_created: "Tag is created"
          tag_updated: "Tag is updated"
          tag_destroyed: "Tag is deleted"
        category_event:
          group_name: "Category Events"
          category_created: "Category is created"
          category_updated: "Category is updated"
          category_destroyed: "Category is deleted"
        user_event:
          group_name: "User Events"
          user_logged_in: "User logged in"
          user_logged_out: "User logged out"
          user_confirmed_email: "User confirmed e-mail"
          user_created: "User is created"
          user_approved: "User is approved"
          user_updated: "User is updated"
          user_destroyed: "User is deleted"
          user_suspended: "User is suspended"
          user_unsuspended: "User is unsuspended"
        reviewable_event:
          group_name: "Reviewable Events"
          reviewable_created: "Reviewable item is ready"
          reviewable_updated: "Reviewable item is updated"
        user_badge_event:
          group_name: "Badge Events"
          user_badge_granted: "User badge is granted"
          user_badge_revoked: "User badge is revoked"
        like_event:
          group_name: "Like Events"
          post_liked: "When a user likes a post."
        notification_event:
          group_name: "Notification Events"
          notification_created: "A user receives a notification in their feed"
        group_user_event:
          group_name: "Group User Events"
          user_added_to_group: "A user is added to a group"
          user_removed_from_group: "A user is removed from a group"
        custom_event:
          group_name: "Custom Events"
        user_promoted_event:
          group_name: "User Promoted Events"
          user_promoted: "A user is promoted"
        delivery_status:
          title: "Delivery Status"
          inactive: "Inactive"
          failed: "Failed"
          successful: "Successful"
          disabled: "Disabled"
        events:
          none: "There are no related events."
          redeliver: "Redeliver"
          redeliver_failed: "Redeliver Failed"
          incoming:
            one: "There is a new event."
            other: "There are %{count} new events."
          completed_in:
            one: "Completed in %{count} second."
            other: "Completed in %{count} seconds."
          request: "Request"
          response: "Response"
          redeliver_confirm: "Are you sure you want to redeliver the same payload?"
          redeliver_failed_confirm:
            one: "Are you sure you want to redeliver %{count} webhook event?"
            other: "Are you sure you want to redeliver %{count} webhook events?"
          no_events_to_redeliver: "No events to redeliver."
          headers: "Headers"
          payload: "Payload"
          body: "Body"
          ping: "Ping"
          status: "Status Code"
          event_id: "ID"
          timestamp: "Created"
          completion: "Completion Time"
          actions: "Actions"
          filter_status:
            all: "All Events"
            successful: "Delivered"
            failed: "Failed"
      home:
        title: "Home"
      account:
        title: "Account"
        sidebar_link:
          backups: "Backups"
          whats_new:
            title: "What's new?"
            keywords: "changelog|feature|release"

      community:
        title: "Community"
        sidebar_link:
          about_your_site: "About your site"
          badges: "Badges"
          login_and_authentication: "Login & authentication"
          notifications: "Notifications"
          permalinks: "Permalinks"
          trust_levels: "Trust levels"
          users: "Users"
          groups: "Groups"
          user_fields: "User fields"
          watched_words: "Watched words"
          legal: "Legal"
          moderation_flags:
            title: "Moderation"
            keywords: "flag|review"

      appearance:
        title: "Appearance"
        sidebar_link:
          font_style: "Font style"
          site_logo: "Site logo"
          color_schemes: "Color palettes"
          emoji: "Emoji"
          navigation: "Navigation"
          themes: "Themes"
          components:
            title: "Components"
            keywords: "theme|extension"
          site_texts: "Site texts"

      email_settings:
        title: "Email Settings"
        sidebar_link:
          appearance: "Appearance"
          server_setup:
            title: "Server setup"
            keywords: "email|smtp|mailgun|sendgrid|sent|skipped|bounced|received|rejected|email logs|preview summary"

      security:
        title: "Security"
        sidebar_link:
          security: "Security settings"
          spam: "Spam settings"
          staff_action_logs:
            title: "Staff action logs"
            keywords: "error logs|screened emails|screened ips|screened urls|search logs"

      section_landing_pages:
        account:
          title: "Account"
          backups:
            title: "Backups"
            description: "Take a backup of your site's data"
          whats_new:
            title: "What's new?"
            description: "Discover new releases and improvements to Discourse"

      config_areas:
        about:
          header: "About your site"
          description: "Provide information here about this site and your team so that people can learn what your community is about, who is behind it, and how to reach you in case there is an issue. Displayed on your site's <a href='%{basePath}/about'>About page</a>."
          general_settings: "General settings"
          community_name: "Community name"
          community_name_placeholder: "Example Community"
          community_summary: "Community summary"
          community_description: "Community description"
          community_title: "Community title"
          community_title_help: "Short description, shown in the browser tab, for key pages such as categories and topic lists."
          banner_image: "Banner image"
          banner_image_help: |
            This will be used on your About page. Recommended size: 1100x300px. Accepted types: JPG, PNG, and SVG up to 10MB.
          contact_information: "Contact information"
          community_owner: "Community owner"
          community_owner_placeholder: "Johnny Smith"
          community_owner_help: |
            Name used for critical notifications, and also displayed on /about. Visible to anonymous users on public sites.
          contact_email: "Contact email"
          contact_email_placeholder: "contact@johnny-smith.com"
          contact_email_help: |
            Email used for critical notifications, and also displayed on /about. Visible to anonymous users on public sites.
          contact_url: "Contact URL"
          contact_url_placeholder: "https://johnny-smith.com/contact"
          contact_url_help: |
            When present, replaces contact email address on /about and visible to anonymous users on public sites.
          site_contact_name: "Site contact name"
          site_contact_name_help: |
            A staff username to send all automated messages from. If left blank, the default System account will be used.
          site_contact_group: "Site contact group"
          site_contact_group_help: |
            The group that gets invited to all automatically sent personal messages.
          your_organization: "Your organization"
          your_organization_description: "We'll use this information in the Terms of Service and Privacy Notice to show who operates the site and under which jurisdiction."
          company_name: "Name"
          company_name_placeholder: "Acme Organization"
          company_name_warning: |
            If left blank, no boilerplate Terms of Service or Privacy Notice will be provided.
          governing_law: "Governing law"
          governing_law_placeholder: "Province, State, or Country"
          governing_law_help: |
            Specify the jurisdiction for the site's legal terms, typically where the company is registered or operates.
          city_for_disputes: "City for disputes"
          city_for_disputes_placeholder: "City"
          city_for_disputes_help: |
            Specify the city for resolving legal disputes related to this forum.
          optional: "(optional)"
          update: "Update"
          toasts:
            general_settings_saved: "General settings saved"
            contact_information_saved: "Contact information saved"
            your_organization_saved: "Your organization saved"
          saved: "saved!"
        flags:
          header: "Moderation"
          edit_header: "Edit Flag"
          subheader: "The flagging system in Discourse helps you and your moderator team manage content and user behavior, keeping your community respectful and healthy. The defaults are suitable for most communities and you don’t have to change them. However, if your site has particular requirements you can disable flags you don’t need and add your own custom flags."
          description: "Description"
          enabled: "Enabled?"
          add: "Add flag"
          edit: "Edit"
          back: "Back to flags"
          delete: "Delete"
          delete_confirm: 'Are you sure you want to delete "%{name}"?'
          flags_tab: "Flags"
          settings: "Flags Settings"
          form:
            add_header: "Add flag"
            edit_header: "Edit flag"
            save: "Save"
            name: "Name"
            description: "Description"
            applies_to: "Display this flag on"
            invalid_applies_to: "Required"
            topic: "topics"
            post: "posts"
            chat_message: "chat messages"
            enabled: "Enable this custom flag after saving"
            alert: "Once a custom flag has been used, it can only be disabled but not edited or deleted."
            edit_flag: "Edit flag"
            non_editable: "You cannot edit this flag because it is a system flag or has already been used in the review system, however you can still disable it."
            delete_flag: "Delete flag"
            non_deletable: "You cannot delete this flag because it is a system flag or has already been used in the review system, however you can still disable it."
            require_message: "Prompt users to provide additional reasons"
            require_message_description: "When this flag is selected, a text field will be displayed for the user to provide additional detail about why they are flagging the content"
            auto_action_type: "Auto hide flagged content"
          more_options:
            title: "More options"
            move_up: "Move up"
            move_down: "Move down"
        permalinks:
          edit: "Edit"
          delete: "Delete"
        embeddable_host:
          edit: "Edit"
          delete: "Delete"
        look_and_feel:
          title: "Look and feel"
          description: "Customize and brand your Discourse site, giving it a distinctive style."
          themes:
            title: "Themes"
            themes_intro: "Install a new theme to get started, or create your own from scratch using these resources."
            themes_intro_img_alt: "New theme placeholder"
            set_default_theme: "Set default"
            default_theme: "Default theme"
            themes_description: "Themes are expansive customizations that change multiple elements of the style of your forum design, and often also include additional front-end features."
            new_theme: "New theme"
            user_selectable: "User selectable"
        user_fields:
          field: "Field"
          type: "Type"
          more_options:
            title: "More options"
            move_up: "Move up"
            move_down: "Move down"
          delete: "Delete"
          delete_successful: "User field deleted."
          save_successful: "User field saved."
      plugins:
        title: "Plugins"
        installed: "Installed plugins"
        description: "Any Discourse plugins that you have installed, or plugins that come preinstalled with Discourse hosting, will appear in this list."
        name: "Name"
        none_installed: "You don't have any plugins installed."
        version: "Version"
        enabled: "Enabled?"
        is_enabled: "Y"
        not_enabled: "N"
        change_settings_short: "Settings"
        settings_disabled: "This plugin can only be enabled or disabled, it has no additional settings."
        howto: "How do I install plugins?"
        official: "Official Discourse Plugin"
        broken_route: "Unable to configure link to '%{name}'. Ensure ad-blockers are disabled and try reloading the page."
        author: "By %{author}"
        experimental_badge: "experimental"
        learn_more: "Learn more"
        sidebar_link:
          installed: "Installed"

      advanced:
        title: "Advanced"
        sidebar_link:
          api_keys:
            title: "API keys"
            keywords: "token|webhook"
          developer: "Developer"
          embedding: "Embedding"
          rate_limits: "Rate limits"
          user_api: "User API"
          onebox: "Onebox"
          files: "Files"
          other_options: "Other"
          search: "Search"
          experimental: "Experimental"
          all_site_settings: "All site settings"

      navigation_menu:
        sidebar: "Sidebar"
        header_dropdown: "Header Dropdown"
        legacy: "Legacy"

      backups:
        title: "Backups"
        files_title: "Backup files"
        description: "Discourse backups include the full site database, which contains everything on the site: topics, posts, users, groups, settings, themes, etc. Depending on how the backup file is created, it may or may not include uploads."
        learn_more_url: ""
        menu:
          backups: "Backups"
          backup_files: "Backup files"
          logs: "Logs"
        none: "No backup available"
        read_only:
          enable:
            title: "Enable read-only mode"
            label: "Enable read-only"
            confirm: "Are you sure you want to enable read-only mode?"
          disable:
            title: "Disable read-only mode"
            label: "Disable read-only"
        logs:
          none: "No logs yet…"
        columns:
          filename: "Filename"
          size: "Size"
        upload:
          label: "Upload"
          title: "Upload a backup to this instance"
          uploading: "Uploading…"
          uploading_progress: "Uploading… %{progress}%"
          success: "'%{filename}' has successfully been uploaded. The file is now being processed and will take up to a minute to show up in the list."
          error: "There has been an error while uploading '%{filename}': %{message}"
        settings: "Settings"
        operations:
          is_running: "An operation is currently running…"
          failed: "The %{operation} failed. Please check the logs."
          cancel:
            label: "Cancel"
            title: "Cancel the current operation"
            confirm: "Are you sure you want to cancel the current operation?"
          backup:
            label: "Backup"
            title: "Create a backup"
            confirm: "Do you want to start a new backup?"
            include_uploads: "include all uploads"
            s3_upload_warning: 'This is for database backups only. Uploads will not be included, meaning all images and other file uploads can be missing if the backup is restored to another hosting setup. <b>To enable a full backup including your S3 uploads please see <a href="https://meta.discourse.org/t/-/276535" target="_blank">this guide</a>.</b>'
          download:
            label: "Download"
            title: "Send email with download link"
            alert: "A link to download this backup has been emailed to you"
          destroy:
            title: "Remove the backup"
            confirm: "Are you sure you want to destroy this backup?"
          restore:
            is_disabled: "Restore is currently disabled. To enable it, visit the <a href='%{url}'>site settings</a>."
            label: "Restore"
            title: "Restore the backup"
            confirm: "Are you sure you want to restore this backup?"
          rollback:
            label: "Rollback"
            title: "Rollback the database to previous working state"
            confirm: "Are you sure you want to rollback the database to the previous working state?"
        location:
          local: "Local storage"
          s3: "S3"
        backup_storage_error: "Failed to access backup storage: %{error_message}"

      export_csv:
        success: "Export initiated, you will be notified via message when the process is complete."
        failed: "Export failed. Please check the logs."
        button_text: "Export"
        button_title:
          user: "Export full user list in CSV format."
          staff_action: "Export full staff action log in CSV format."
          screened_email: "Export full screened email list in CSV format."
          screened_ip: "Export full screened IP list in CSV format."
          screened_url: "Export full screened URL list in CSV format."
      export_json:
        button_text: "Export"

      invite:
        button_text: "Send Invites"
        button_title: "Send Invites"

      customize:
        title: "Customize"
        preview: "preview"
        explain_preview: "See the site with this theme enabled"
        syntax_error: "Syntax Error"
        settings_editor: "Settings Editor"
        validation_settings_keys: "Each item must have only a 'setting' key and a 'value' key."
        validation_settings_deleted: "These settings were deleted. Please restore them and try again."
        validation_settings_added: "These settings were added. Please remove them and try again."
        save: "Save"
        new: "New"
        new_style: "New Style"
        install: "Install"
        delete: "Delete"
        delete_confirm: 'Are you sure you want to delete "%{theme_name}"?'
        bulk_delete: "Are you sure?"
        bulk_themes_delete_confirm: "This will uninstall the following themes, they will no longer be useable by any users on your site:"
        bulk_components_delete_confirm: "This will uninstall the following components, they will no longer be useable by any users on your site:"
        color: "Color"
        opacity: "Opacity"
        copy: "Duplicate"
        copy_to_clipboard: "Copy to Clipboard"
        copied_to_clipboard: "Copied to Clipboard"
        copy_to_clipboard_error: "Error copying data to Clipboard"
        theme_owner: "Not editable, owned by:"
        email_templates:
          title: "Email"
          subject: "Subject"
          multiple_subjects: "This email template has multiple subjects."
          body: "Body"
          revert: "Revert Changes"
          revert_confirm: "Are you sure you want to revert your changes?"
        component:
          all_filter: "All"
          used_filter: "Used"
          unused_filter: "Unused"
          enabled_filter: "Enabled"
          disabled_filter: "Disabled"
          updates_available_filter: "Updates Available"
        theme:
          filter_by: "Filter by"
          theme: "Theme"
          component: "Component"
          components: "Components"
          search_placeholder: "type to search…"
          theme_name: "Theme name"
          component_name: "Component name"
          themes_intro: "Select an existing theme or install a new one to get started"
          themes_intro_new: "Install a new theme to get started, or create your own from scratch using these resources."
          themes_intro_img_alt: "New theme placeholder"
          beginners_guide_title: "Beginner’s guide to using Discourse Themes"
          developers_guide_title: "Developer’s guide to Discourse Themes"
          browse_themes: "Browse community themes"
          customize_desc: "Customize:"
          title: "Themes"
          create: "Create"
          create_type: "Type"
          create_name: "Name"
          save: "Save"
          long_title: "Amend colors, CSS and HTML contents of your site"
          edit: "Edit"
          edit_confirm: "This is a remote theme, if you edit CSS/HTML your changes will be erased next time you update the theme."
          update_confirm: "These local changes will be erased by the update. Are you sure you want to continue?"
          update_confirm_yes: "Yes, continue with the update"
          common: "Common"
          desktop: "Desktop"
          mobile: "Mobile"
          settings: "Settings"
          translations: "Translations"
          extra_scss: "Extra SCSS"
          extra_files: "Extra files"
          extra_files_upload: "Export theme to view these files."
          extra_files_remote: "Export theme or check the git repository to view these files."
          preview: "Preview"
          settings_editor: "Settings Editor"
          show_advanced: "Show advanced fields"
          hide_advanced: "Hide advanced fields"
          hide_unused_fields: "Hide unused fields"
          is_default: "Theme is enabled by default"
          user_selectable: "Theme can be selected by users"
          color_scheme_user_selectable: "Color palette can be selected by users"
          auto_update: "Auto update when Discourse is updated"
          color_scheme: "Color Palette"
          edit_color_scheme: "Edit Color Palette"
          default_light_scheme: "Light (default)"
          color_scheme_select: "Select colors to be used by theme"
          custom_sections: "Custom sections:"
          theme_components: "Theme Components"
          add_all_themes: "Add all themes"
          convert: "Convert"
          convert_component_alert: "Are you sure you want to convert this component to theme? It will be removed as a component from %{relatives}."
          convert_component_tooltip: "Convert this component to theme"
          convert_component_alert_generic: "Are you sure you want to convert this component to theme?"
          convert_theme_alert: "Are you sure you want to convert this theme to component? It will be removed as a parent from %{relatives}."
          convert_theme_alert_generic: "Are you sure you want to convert this theme to component?"
          convert_theme_tooltip: "Convert this theme to component"
          inactive_themes: "Inactive themes:"
          set_default_theme: "Set default"
          default_theme: "Default theme"
          set_default_success: "Default theme set to %{theme}"
          install_success: "%{theme} installed successfully!"
          inactive_components: "Unused components:"
          selected:
            one: "%{count} selected"
            other: "%{count} selected"
          cancel: "Cancel"
          broken_theme_tooltip: "This theme has errors in its CSS, HTML or YAML"
          broken_theme: "Disable broken theme"
          disabled_component_tooltip: "This component has been disabled"
          default_theme_tooltip: "This theme is the site's default theme"
          updates_available_tooltip: "Updates are available for this theme"
          and_x_more:
            one: "and %{count} more."
            other: "and %{count} more."
          collapse: Collapse
          uploads: "Uploads"
          no_uploads: "You can upload assets associated with your theme such as fonts and images"
          add_upload: "Add Upload"
          upload_file_tip: "Choose an asset to upload (png, woff2, etc…)"
          variable_name: "SCSS var name:"
          variable_name_invalid: "Invalid variable name. Only alphanumeric allowed. Must start with a letter. Must be unique."
          variable_name_error:
            invalid_syntax: "Invalid variable name. Only alphanumeric allowed. Must start with a letter."
            no_overwrite: "Invalid variable name. Must not overwrite an existing variable."
            must_be_unique: "Invalid variable name. Must be unique."
          upload: "Upload"
          select_component: "Select a component…"
          unsaved_changes_alert: "You haven't saved your changes yet, do you want to discard them and move on?"
          unsaved_parent_themes: "You haven't assigned the component to themes, do you want to move on?"
          discard: "Discard"
          stay: "Stay"
          css_html: "Custom CSS/HTML"
          edit_css_html: "Edit CSS/HTML"
          edit_css_html_help: "You have not edited any CSS or HTML"
          delete_upload_confirm: "Delete this upload? (Theme CSS may stop working!)"
          component_on_themes: "Include component on these themes"
          included_components: "Included components"
          add_all: "Add all"
          import_web_tip: "Repository containing theme"
          direct_install_tip: "Are you sure you want to install <strong>%{name}</strong> from the repository listed below?"
          import_web_advanced: "Advanced…"
          import_file_tip: ".tar.gz, .zip, or .dcstyle.json file containing theme"
          is_private: "Theme is in a private git repository"
          finish_install: "Finish Theme Installation"
          last_attempt: "Installation process did not finish, last attempted:"
          remote_branch: "Branch name (optional)"
          public_key: "Grant the following public key access to the repo:"
          install: "Install"
          installed: "Installed"
          install_popular: "Popular"
          install_upload: "From your device"
          install_git_repo: "From a git repository"
          install_create: "Create new"
          installing_message: "Installing theme, this may take several minutes..."
          duplicate_remote_theme: "The theme component “%{name}” is already installed, are you sure you want to install another copy?"
          force_install: "The theme cannot be installed because the Git repository is inaccessible. Are you sure you want to continue installing it?"
          create_placeholder: "Create Placeholder"
          about_theme: "About"
          license: "License"
          version: "Version:"
          authors: "Authored by:"
          creator: "Created by:"
          source_url: "Source"
          enable: "Enable"
          disable: "Disable"
          disabled: "This component has been disabled."
          disabled_by: "This component has been disabled by"
          required_version:
            error: "This theme has been automatically disabled because it is not compatible with this version of Discourse."
            minimum: "Requires Discourse version %{version} or above."
            maximum: "Requires Discourse version %{version} or below."
          update_to_latest: "Update to Latest"
          check_for_updates: "Check for Updates"
          updating: "Updating…"
          update_success: "%{theme} Update complete"
          up_to_date: "Theme is up-to-date, last checked:"
          has_overwritten_history: "Current theme version no longer exists because the Git history has been overwritten by a force push."
          add: "Add"
          theme_settings: "Theme Settings"
          edit_objects_theme_setting: "Objects Setting Editor"
          overriden_settings_explanation: "Overridden settings are marked with a dot and have a highlighted color. To reset these settings to the default value, press the reset button next to them."
          no_settings: "This theme has no settings."
          theme_translations: "Theme Translations"
          empty: "No items"
          commits_behind:
            one: "Theme is %{count} commit behind!"
            other: "Theme is %{count} commits behind!"
          compare_commits: "(See new commits)"
          remote_theme_edits: "If you want to edit this theme, you must <a href='%{repoURL}' target='_blank'>submit a change on its repository</a>"
          repo_unreachable: "Couldn't contact the Git repository of this theme. Error message:"
          imported_from_archive: "This theme was imported from a .zip file"
          scss:
            text: "CSS"
            title: "Enter custom CSS, we accept all valid CSS and SCSS styles"
          header:
            text: "Header"
            title: "Enter HTML to display above site header"
          after_header:
            text: "After Header"
            title: "Enter HTML to display on all pages after header"
          footer:
            text: "Footer"
            title: "Enter HTML to display on page footer"
          embedded_scss:
            text: "Embedded CSS"
            title: "Enter custom CSS to deliver with embedded version of comments"
          embedded_header:
            text: "Embedded Header"
            title: "Enter HTML to display above the embedded version of comments"
          color_definitions:
            text: "Color Definitions"
            title: "Enter custom color definitions (advanced users only)"
            placeholder: |2-

              Use this stylesheet to add custom colors to the list of CSS custom properties.

              Example:

              %{example}

              Prefixing the property names is highly recommended to avoid conflicts with plugins and/or core.
          head_tag:
            text: "Head"
            title: "HTML that will be inserted before the head tag"
          body_tag:
            text: "Body"
            title: "HTML that will be inserted before the body tag"
          yaml:
            text: "YAML"
            title: "Define theme settings in YAML format"
          scss_color_variables_warning: 'Using core SCSS color variables in themes is deprecated. Please use CSS custom properties instead. See <a href="https://meta.discourse.org/t/-/77551#color-variables-2" target="_blank">this guide</a> for more details.'
          scss_warning_inline: "Using core SCSS color variables in themes is deprecated."
          all_filter: "All"
          active_filter: "Active"
          inactive_filter: "Inactive"
          updates_available_filter: "Updates Available"
          schema:
            title: "Edit %{name} setting"
            back_button: "Back to %{name}"
            fields:
              required: "*required"
              groups:
                at_least:
                  one: "at least %{count} group is required"
                  other: "at least %{count} groups are required"
              categories:
                at_least:
                  one: "at least %{count} category is required"
                  other: "at least %{count} categories are required"
              tags:
                at_least:
                  one: "at least %{count} tag is required"
                  other: "at least %{count} tags are required"
              string:
                too_short:
                  one: "must be at least %{count} character"
                  other: "must be at least %{count} characters"
              number:
                too_small: "must be greater than or equal to %{count}"
                too_large: "must be less than or equal to %{count}"

        colors:
          select_base:
            title: "Select base color palette"
            description: "Base palette:"
          title: "Colors"
          edit: "Edit Color Palettes"
          long_title: "Color Palettes"
          about: "Modify the colors used by your themes. Create a new color palette to start."
          new_name: "New Color Palette"
          copy_name_prefix: "Copy of"
          delete_confirm: "Delete this color palette?"
          undo: "Undo"
          undo_title: "Undo your changes to this color since the last time it was saved."
          revert: "Revert"
          revert_title: "Reset this color to Discourse's default color palette."
          primary:
            name: "primary"
            description: "Most text, icons, and borders."
          primary-medium:
            name: "primary-medium"
            description: ""
          primary-low-mid:
            name: "primary-low-mid"
            description: ""
          secondary:
            name: "secondary"
            description: "The main background color, and text color of some buttons."
          tertiary:
            name: "tertiary"
            description: "Links, some buttons, notifications, and accent color."
          quaternary:
            name: "quaternary"
            description: "For optional use in themes."
          header_background:
            name: "header background"
            description: "Background color of the site's header."
          header_primary:
            name: "header primary"
            description: "Text and icons in the site's header."
          highlight:
            name: "highlight"
            description: "The background color of highlighted elements on the page, such as posts and topics."
          highlight-high:
            name: "highlight-high"
            description: ""
          highlight-medium:
            name: "highlight-medium"
            description: ""
          highlight-low:
            name: "highlight-low"
            description: ""
          danger:
            name: "danger"
            description: "Highlight color for actions like deleting posts and topics."
          success:
            name: "success"
            description: "Used to indicate an action was successful."
          love:
            name: "love"
            description: "The like button's color."
          selected:
            name: "selected"
            description: "The background-color of elements such as list-items when they are selected/active."
          hover:
            name: "hover"
            description: "The background-color of elements such as list-items when they are hovered on or have keyboard focus."
        robots:
          title: "Override your site's robots.txt file:"
          warning: "This will permanently override any related site settings."
          overridden: Your site's default robots.txt file is overridden.
        email_style:
          title: "Email Style"
          heading: "Customize Email Style"
          html: "HTML Template"
          css: "CSS"
          reset: "Reset to default"
          reset_confirm: "Are you sure you want to reset to the default %{fieldName} and lose all your changes?"
          save_error_with_reason: "Your changes were not saved. %{error}"
          instructions: "Customize the template in which all html emails are rendered, and style using CSS."

      email:
        title: "Emails"
        settings: "Email Settings"
        templates: "Templates"
        templates_title: "Email Templates"
        preview_digest: "Preview Summary"
        advanced_test:
          title: "Advanced Test"
          desc: "See how Discourse processes received emails. To be able to correctly process the email, please paste below the whole original email message."
          email: "Original message"
          run: "Run Test"
          text: "Selected Text Body"
          elided: "Elided Text"
        sending_test: "Sending test Email…"
        error: "<b>ERROR</b> - %{server_error}"
        test_error: "There was a problem sending the test email. Please double-check your mail settings, verify that your host is not blocking mail connections, and try again."
        sent: "Sent"
        skipped: "Skipped"
        bounced: "Bounced"
        received: "Received"
        rejected: "Rejected"
        sent_at: "Sent At"
        time: "Time"
        user: "User"
        email_type: "Email Type"
        details_title: "Show email details"
        to_address: "To Address"
        test_email_address: "email address to test"
        send_test: "Send Test Email"
        sent_test: "sent!"
        delivery_method: "Delivery Method"
        preview_digest_desc: "Preview the content of the summary emails sent to inactive users."
        refresh: "Refresh"
        send_digest_label: "Send this result to:"
        send_digest: "Send"
        sending_email: "Sending email…"
        format: "Format"
        html: "html"
        text: "text"
        html_preview: "Email Content Preview"
        last_seen_user: "Last Seen User:"
        no_result: "No results found for summary."
        reply_key: "Reply Key"
        post_link_with_smtp: "Post & SMTP Details"
        skipped_reason: "Skip Reason"
        incoming_emails:
          from_address: "From"
          to_addresses: "To"
          cc_addresses: "Cc"
          subject: "Subject"
          error: "Error"
          none: "No incoming emails found."
          modal:
            title: "Incoming Email Details"
            error: "Error"
            headers: "Headers"
            subject: "Subject"
            body: "Body"
            rejection_message: "Rejection Mail"
          filters:
            from_placeholder: "from@example.com"
            to_placeholder: "to@example.com"
            cc_placeholder: "cc@example.com"
            subject_placeholder: "Subject…"
            error_placeholder: "Error"
        logs:
          none: "No logs found."
          filters:
            title: "Filter"
            user_placeholder: "username"
            address_placeholder: "name@example.com"
            type_placeholder: "digest, signup…"
            reply_key_placeholder: "reply key"
            smtp_transaction_response_placeholder: "SMTP ID"
          email_addresses:
            see_more: "[See more...]"
          post_id: "(Post ID: %{post_id})"

      moderation_history:
        performed_by: "Performed By"
        no_results: "There is no moderation history available."
        actions:
          delete_user: "User Deleted"
          suspend_user: "User Suspended"
          silence_user: "User Silenced"
          delete_post: "Post Deleted"
          delete_topic: "Topic Deleted"
          post_approved: "Post Approved"

      logs:
        title: "Logs"
        action: "Action"
        created_at: "Created"
        last_match_at: "Last Matched"
        match_count: "Matches"
        ip_address: "IP"
        topic_id: "Topic ID"
        post_id: "Post ID"
        category_id: "Category ID"
        delete: "Delete"
        edit: "Edit"
        save: "Save"
        screened_actions:
          block: "block"
          do_nothing: "do nothing"
        staff_actions:
          all: "all"
          filter: "Filter:"
          title: "Staff Actions"
          clear_filters: "Show Everything"
          staff_user: "User"
          target_user: "Target User"
          subject: "Subject"
          when: "When"
          context: "Context"
          details: "Details"
          previous_value: "Previous"
          new_value: "New"
          show: "Show"
          modal_title: "Details"
          no_previous: "There is no previous value."
          deleted: "No new value. The record was deleted."
          actions:
            permanently_delete_post_revisions: "permanently delete post revisions"
            delete_user: "delete user"
            change_trust_level: "change trust level"
            change_username: "change username"
            change_site_setting: "change site setting"
            change_theme: "change theme"
            delete_theme: "delete theme"
            change_site_text: "change site text"
            suspend_user: "suspend user"
            unsuspend_user: "unsuspend user"
            removed_suspend_user: "suspend user (removed)"
            removed_unsuspend_user: "unsuspend user (removed)"
            grant_badge: "grant badge"
            revoke_badge: "revoke badge"
            check_email: "check email"
            delete_topic: "delete topic"
            recover_topic: "un-delete topic"
            delete_post: "delete post"
            impersonate: "impersonate"
            anonymize_user: "anonymize user"
            roll_up: "roll up IP blocks"
            change_category_settings: "change category settings"
            delete_category: "delete category"
            create_category: "create category"
            silence_user: "silence user"
            unsilence_user: "unsilence user"
            removed_silence_user: "silence user (removed)"
            removed_unsilence_user: "unsilence user (removed)"
            grant_admin: "grant admin"
            revoke_admin: "revoke admin"
            grant_moderation: "grant moderation"
            revoke_moderation: "revoke moderation"
            backup_create: "create backup"
            deleted_tag: "deleted tag"
            update_directory_columns: "update directory columns"
            deleted_unused_tags: "deleted unused tags"
            renamed_tag: "renamed tag"
            revoke_email: "revoke email"
            lock_trust_level: "lock trust level"
            unlock_trust_level: "unlock trust level"
            activate_user: "activate user"
            deactivate_user: "deactivate user"
            change_readonly_mode: "change readonly mode"
            backup_download: "download backup"
            backup_destroy: "destroy backup"
            reviewed_post: "reviewed post"
            custom_staff: "plugin custom action"
            post_locked: "post locked"
            post_edit: "post edit"
            post_unlocked: "post unlocked"
            check_personal_message: "check personal message"
            disabled_second_factor: "disable Two-Factor Authentication"
            topic_published: "topic published"
            post_approved: "post approved"
            post_rejected: "post rejected"
            create_badge: "create badge"
            change_badge: "change badge"
            delete_badge: "delete badge"
            merge_user: "merge user"
            entity_export: "export entity"
            change_name: "change name"
            topic_timestamps_changed: "topic timestamps changed"
            approve_user: "approved user"
            web_hook_create: "webhook create"
            web_hook_update: "webhook update"
            web_hook_destroy: "webhook destroy"
            web_hook_deactivate: "webhook deactivate"
            embeddable_host_create: "embeddable host create"
            embeddable_host_update: "embeddable host update"
            embeddable_host_destroy: "embeddable host destroy"
            change_theme_setting: "change theme setting"
            disable_theme_component: "disable theme component"
            enable_theme_component: "enable theme component"
            revoke_title: "revoke title"
            change_title: "change title"
            api_key_create: "api key create"
            api_key_update: "api key update"
            api_key_destroy: "api key destroy"
            override_upload_secure_status: "override upload secure status"
            page_published: "page published"
            page_unpublished: "page unpublished"
            add_email: "add email"
            update_email: "update email"
            destroy_email: "destroy email"
            topic_closed: "topic closed"
            topic_opened: "topic opened"
            topic_archived: "topic archived"
            topic_unarchived: "topic unarchived"
            post_staff_note_create: "add staff note"
            post_staff_note_destroy: "destroy staff note"
            delete_group: "delete group"
            watched_word_create: "add watched word"
            watched_word_destroy: "delete watched word"
            create_public_sidebar_section: "create public sidebar section"
            update_public_sidebar_section: "update public sidebar section"
            destroy_public_sidebar_section: "destroy public sidebar section"
            reset_bounce_score: "reset bounce score"
            create_watched_word_group: "create watched word group"
            update_watched_word_group: "update watched word group"
            delete_watched_word_group: "delete watched word group"
            toggle_flag: "toggle flag"
            move_flag: "move flag"
            create_flag: "create flag"
            update_flag: "update flag"
            delete_flag: "delete flag"
            topic_slow_mode_set: "set topic slow mode"
            topic_slow_mode_removed: "remove topic slow mode"
            custom_emoji_create: "create custom emoji"
            custom_emoji_destroy: "delete custom emoji"
            delete_post_permanently: "permanently delete post"
            delete_topic_permanently: "permanently delete topic"
            tag_group_create: "create tag group"
            tag_group_destroy: "delete tag group"
            tag_group_change: "change tag group"
            delete_associated_accounts: "delete associated accounts"
        screened_emails:
          title: "Screened Emails"
          description: "When someone tries to create a new account, the following email addresses will be checked and the registration will be blocked, or some other action performed."
          email: "Email Address"
          actions:
            allow: "Allow"
        screened_urls:
          title: "Screened URLs"
          description: "The URLs listed here were used in posts by users who have been identified as spammers."
          url: "URL"
          domain: "Domain"
        screened_ips:
          title: "Screened IPs"
          description: 'IP addresses that are being watched. Use "Allow" to allowlist IP addresses.'
          delete_confirm: "Are you sure you want to remove the rule for %{ip_address}?"
          actions:
            block: "Block"
            do_nothing: "Allow"
            allow_admin: "Allow Admin"
          form:
            label: "New:"
            ip_address: "IP address"
            add: "Add"
            filter: "Search"
          roll_up:
            text: "Roll up"
            title: "Creates new subnet ban entries if there are at least 'min_ban_entries_for_roll_up' entries."
        search_logs:
          title: "Search Logs"
          term: "Term"
          searches: "Searches"
          click_through_rate: "CTR"
          types:
            all_search_types: "All search types"
            header: "Header"
            full_page: "Full Page"
            click_through_only: "All (click through only)"
          header_search_results: "Header Search Results"
        logster:
          title: "Error Logs"

      watched_words:
        title: "Watched Words"
        search: "search"
        clear_filter: "Clear"
        show_words:
          one: "show %{count} word"
          other: "show %{count} words"
        case_sensitive: "(case-sensitive)"
        html: "(html)"
        download: Download
        clear_all: Clear All
        clear_all_confirm: "Are you sure you want to clear all watched words for the %{action} action?"
        invalid_regex: 'The watched word "%{word}" is an invalid regular expression.'
        regex_warning: '<a href="%{basePath}/admin/site_settings/category/all_results?filter=watched%20words%20regular%20expressions%20">Watched words are regular expressions</a> and they do not automatically include word boundaries. If you want the regular expression to match whole words, include <code>\b</code> at the start and end of your regular expression.'
        actions:
          block: "Block"
          censor: "Censor"
          require_approval: "Require Approval"
          flag: "Flag"
          replace: "Replace"
          tag: "Tag"
          silence: "Silence"
          link: "Link"
        action_descriptions:
          block: "An error message will be displayed when attempting to create a post containing these words."
          censor: "Allow posts that contain these words, but replace them with characters that hide the censored words."
          require_approval: "Require staff approval for posts that contain these words before they can be visible to others."
          flag: "Allow posts that contain these words, but flag them as inappropriate for review by moderators."
          replace: "Replace words in posts with other words."
          tag: "Automatically tag topics if the first post contains a specific word."
          silence: "Silence new accounts if their very first post contains any of these words. The post will be automatically hidden until staff approves it."
          link: "Replace words in posts with links."
        form:
          label: "Has words or phrases"
          placeholder: "words or phrases (* is a wildcard)"
          placeholder_regexp: "regular expressions"
          replace_label: "Replacement"
          replace_placeholder: "example"
          tag_label: "Tag"
          link_label: "Link"
          link_placeholder: "https://example.com"
          add: "Add"
          success: "Success"
          exists: "Already exists"
          upload: "Add from file"
          upload_successful: "Upload successful. Words have been added."
          case_sensitivity_label: "Is case-sensitive"
          case_sensitivity_description: "Only words with matching character casing"
          html_label: "HTML"
          html_description: "Outputs HTML in the replacement"
          words_or_phrases: "words or phrases"
        test:
          button_label: "Test"
          modal_title: "%{action}: Test Watched Words"
          description: "Enter text below to check for matches with watched words"
          found_matches: "Found matches:"
          no_matches: "No matches found"

      form_templates:
        nav_title: "Templates"
        title: "Form Templates"
        help: "Create a form template structure that can be used to create new topics."
        new_template: "New Template"
        list_table:
          headings:
            name: "Name"
            active_categories: "Active Categories"
            actions: "Actions"
          actions:
            view: "View Template"
            edit: "Edit Template"
            delete: "Delete Template"
        view_template:
          close: "Close"
          edit: "Edit"
          delete: "Delete"
          toggle_preview: "Toggle Preview"
        new_template_form:
          submit: "Save"
          cancel: "Cancel"
          name:
            label: "Template Name"
            placeholder: "Enter a name for this template…"
          template:
            label: "Template"
            placeholder: "Create a YAML template here…"
          preview: "Preview"
        delete_confirm: "Are you sure you would like to delete this template?"
        quick_insert_fields:
          add_new_field: "Add"
          checkbox: "Checkbox"
          input: "Short answer"
          textarea: "Long answer"
          dropdown: "Dropdown"
          upload: "Upload a file"
          multiselect: "Multiple choice"
        validations_modal:
          button_title: "Validations"
          modal_title: "Validation Options"
          table_headers:
            key: "Key"
            type: "Type"
            description: "Description"
          validations:
            required:
              key: "required"
              type: "boolean"
              description: "Requires the field to be completed to submit the form."
            minimum:
              key: "minimum"
              type: "integer"
              description: "For text fields, specifies the minimum number of characters allowed."
            maximum:
              key: "maximum"
              type: "integer"
              description: "For text fields, specifies the maximum number of characters allowed."
            pattern:
              key: "pattern"
              type: "regex string"
              description: "For text fields, a regular expression specifying the allowed input."
            type:
              key: "type"
              type: "string"
              description: "For input fields, you can specify the type of input that should be expected (text|email|date|number|url|tel|color)"
        preview_modal:
          title: "Preview Template"
        field_placeholders:
          validations: "enter validations here"
          id: "enter-id-here"
          label: "Enter label here"
          placeholder: "Enter placeholder here"
          none_label: "Select an item"
          choices:
            first: "Option 1"
            second: "Option 2"
            third: "Option 3"
        edit_category:
          toggle_freeform: "form template disabled"
          toggle_form_template: "form template enabled"
          select_template: "Select form templates"
          select_template_help: "Add/Edit Form Templates"

      impersonate:
        title: "Impersonate"
        help: "Use this tool to impersonate a user account for debugging purposes. You will have to log out once finished."
        not_found: "That user can't be found."
        invalid: "Sorry, you may not impersonate that user."

      users:
        title: "Users"
        description: "View and manage users."
        create: "Add Admin User"
        last_emailed: "Last Emailed"
        not_found: "Sorry, that username doesn't exist in our system."
        id_not_found: "Sorry, that user id doesn't exist in our system."
        active: "Activated"
        status: "Status"
        show_emails: "Show Emails"
        hide_emails: "Hide Emails"
        bulk_actions:
          title: "Bulk actions"
          admin_cant_be_deleted: "This user can't be deleted because they're an admin"
          too_many_or_old_posts: "This user can't be deleted they have too many posts or a very old post"
          too_many_selected_users:
            one: "You've reached the %{count} user limit for bulk deletion"
            other: "You've reached the %{count} users limit for bulk deletion"
          delete:
            label: "Delete users…"
            confirmation_modal:
              prompt_text:
                one: 'You''re about to delete %{count} user permanently. Type "%{confirmation_phrase}" below to proceed:'
                other: 'You''re about to delete %{count} users permanently. Type "%{confirmation_phrase}" below to proceed:'
              confirmation_phrase:
                one: "delete %{count} user"
                other: "delete %{count} users"
              close: "Close"
              confirm: "Delete"
              title:
                one: "Delete %{count} user"
                other: "Delete %{count} users"
              bulk_delete_starting: "Starting bulk delete…"
              block_ip_and_email: "Block IP addresses and emails of all selected users"
              user_delete_succeeded: "[%{position}/%{total}] Successfully deleted @%{username}"
              user_delete_failed: "[%{position}/%{total}] Failed to delete @%{username} - %{error}"
              bulk_delete_finished: "Bulk delete operation completed."
              failed_to_delete_users: "The following users failed to be deleted:"
        nav:
          new: "New"
          active: "Active"
          staff: "Staff"
          suspended: "Suspended"
          silenced: "Silenced"
          staged: "Staged"
        approved: "Approved?"
        titles:
          active: "Active Users"
          new: "New Users"
          pending: "Users Pending Review"
          newuser: "Users at Trust Level 0 (New User)"
          basic: "Users at Trust Level 1 (Basic User)"
          member: "Users at Trust Level 2 (Member)"
          regular: "Users at Trust Level 3 (Regular)"
          leader: "Users at Trust Level 4 (Leader)"
          staff: "Staff"
          admins: "Admin Users"
          moderators: "Moderators"
          silenced: "Silenced Users"
          suspended: "Suspended Users"
          staged: "Staged Users"
        not_verified: "Not verified"
        check_email:
          title: "Reveal this user's email address"
          text: "Show"
        check_sso:
          title: "Reveal SSO payload"
          text: "Show"
        delete_associated_accounts:
          title: "Delete all associated accounts for this user"
          text: "Delete associated accounts"

      user:
        suspend_failed: "Something went wrong suspending this user %{error}"
        unsuspend_failed: "Something went wrong unsuspending this user %{error}"
        suspend_duration: "Suspend user until:"
        suspend_reason_label: "Why are you suspending? This text <b>will be visible to everyone</b> on this user's profile page, and will be shown to the user when they try to log in. Keep it short."
        suspend_reason_hidden_label: "Why are you suspending? This text will be shown to the user when they try to log in. Keep it short."
        suspend_reason: "Reason"
        suspend_reason_title: "Suspension Reason"
        suspend_reasons:
          not_listening_to_staff: "Would not listen to staff feedback"
          consuming_staff_time: "Consumed disproportionate amounts of staff time"
          combative: "Too combative"
          in_wrong_place: "In the wrong place"
          no_constructive_purpose: "No constructive purpose to their actions other than creating dissent within the community"
          custom: "Custom…"
        suspend_message: "Email Message"
        suspend_message_placeholder: "Optionally, provide more information about the suspension and it will be emailed to the user."
        suspended_by: "Suspended by"
        silence_reason: "Reason"
        silenced_by: "Silenced By"
        silence_modal_title: "Silence User"
        silence_duration: "How long will the user be silenced for?"
        silence_reason_label: "Why are you silencing this user?"
        silence_reason_placeholder: "Silence Reason"
        silence_message: "Email Message"
        silence_message_placeholder: "(leave blank to send default message)"
        suspended_until: "(until %{until})"
        suspend_forever: "Suspend forever"
        cant_suspend: "This user cannot be suspended."
        cant_silence: "This user cannot be silenced."

        delete_posts_failed: "There was a problem deleting the posts."
        post_edits: "Post Edits"
        view_edits: "View Edits"
        penalty_post_actions: "What would you like to do with the associated post?"
        penalty_post_delete: "Delete the post"
        penalty_post_delete_replies: "Delete the post + any replies"
        penalty_post_edit: "Edit the post"
        penalty_post_none: "Do nothing"
        penalty_count: "Penalty Count"

        # This string uses the ICU Message Format. See https://meta.discourse.org/t/7035 for translation guidelines.
        penalty_history_MF: >-
          In the past 6 months this user has been <b>suspended
          { SUSPENDED, plural,
                  one {# time}
                other {# times}
          }</b> and <b>silenced
          { SILENCED, plural,
                  one {# time}
                other {# times}
          }</b>.

        clear_penalty_history:
          title: "Clear Penalty History"
          description: "users with penalties cannot reach TL3"

        # This string uses the ICU Message Format. See https://meta.discourse.org/t/7035 for translation guidelines.
        delete_all_posts_confirm_MF: |
          You are about to delete { POSTS, plural,
              one {# post}
            other {# posts}
          } and { TOPICS, plural,
              one {# topic}
            other {# topics}
          }. Are you sure?

        silence: "Silence"
        unsilence: "Unsilence"
        silenced: "Silenced?"
        moderator: "Moderator?"
        admin: "Admin?"
        suspended: "Suspended?"
        staged: "Staged?"
        show_admin_profile: "Admin"
        manage_user: "Manage user"
        show_public_profile: "Show Public Profile"
        action_logs: "Action Logs"
        ip_lookup: "IP Lookup"
        log_out: "Log Out"
        logged_out: "User was logged out on all devices"
        revoke_admin: "Revoke Admin"
        grant_admin: "Grant Admin"
        grant_admin_success: "New administrator was confirmed."
        grant_admin_confirm: "We've sent you an email to verify the new administrator. Please open it and follow the instructions."
        revoke_moderation: "Revoke Moderation"
        grant_moderation: "Grant Moderation"
        unsuspend: "Unsuspend"
        suspend: "Suspend"
        show_flags_received: "Show Flags Received"
        flags_received_by: "Flags Received by %{username}"
        flags_received_none: "This user has not received any flags."
        reputation: Reputation
        permissions: Permissions
        activity: Activity
        like_count: Likes Given / Received
        last_100_days: "in the last 100 days"
        private_topics_count: Private Topics
        posts_read_count: Posts Read
        post_count: Posts Created
        second_factor_enabled: Two-Factor Authentication Enabled
        topics_entered: Topics Viewed
        flags_given_count: Flags Given
        flags_received_count: Flags Received
        warnings_received_count: Warnings Received
        warnings_list_warning: |
          As a moderator, you may not be able to view all of these topics. If necessary, ask an admin or the issuing moderator to give <b>@moderators</b> access to the message.
        flags_given_received_count: "Flags Given / Received"
        approve: "Approve"
        approved_by: "approved by"
        approve_success: "User approved and email sent with activation instructions."
        approve_bulk_success: "Success! All selected users have been approved and notified."
        time_read: "Read Time"
        post_edits_count: "Post Edits"
        anonymize: "Anonymize User"
        anonymize_confirm: "Are you sure you want to anonymize this account? This will change the username and email, and reset all profile information."
        delete_associated_accounts_confirm: "Are you sure you want to delete all associated accounts from this account? The user may not be able to log in if their email has changed."
        disable_second_factor_confirm: "Are you sure you want to disable Two-Factor Authentication for this account?"
        anonymize_yes: "Yes, anonymize this account"
        anonymize_failed: "There was a problem anonymizing the account."
        delete: "Delete User"
        delete_posts:
          button: "Delete all posts"
          progress:
            title: "Progress of deleting posts"
            description: "Deleting posts…"
          confirmation:
            title: "Delete all posts by @%{username}"
            description: |
              <p>Are you sure you would like to delete <b>%{post_count}</b> posts by @%{username}?

              <p><b>This can not be undone!</b></p>

              <p>To continue type: <code>%{text}</code></p>

            text: "delete posts by @%{username}"
            delete: "Delete posts by @%{username}"
            cancel: "Cancel"
        merge:
          button: "Merge"
          prompt:
            title: "Transfer & Delete @%{username}"
            description: |
              <p>Please choose a new owner for <b>@%{username}'s</b> content.</p>

              <p>All topics, posts, messages and other content created by <b>@%{username}</b> will be transferred.</p>

            target_username_placeholder: "Username of new owner"
            transfer_and_delete: "Transfer & Delete @%{username}"
            cancel: "Cancel"
          progress:
            title: "Merge progress"
          confirmation:
            title: "Transfer & Delete @%{username}"
            description: |
              <p>All of <b>@%{username}'s</b> content will be transferred and attributed to <b>@%{targetUsername}</b>. After the content is transferred, <b>@%{username}'s</b> account will be deleted.</p>

              <p><b>This can not be undone!</b></p>

              <p>To continue type: <code>%{text}</code></p>

            text: "transfer @%{username} to @%{targetUsername}"
            transfer_and_delete: "Transfer & Delete @%{username}"
            cancel: "Cancel"

        merging_user: "Merging user…"
        merge_failed: "There was an error while merging the users."
        delete_forbidden_because_staff: "Admins and moderators can't be deleted."
        delete_posts_forbidden_because_staff: "Can't delete all posts of admins and moderators."
        delete_forbidden:
          one: "Users can't be deleted if they have posts. Delete all posts before trying to delete a user. (Posts older than %{count} day old can't be deleted.)"
          other: "Users can't be deleted if they have posts. Delete all posts before trying to delete a user. (Posts older than %{count} days old can't be deleted.)"
        cant_delete_all_posts:
          one: "Can't delete all posts. Some posts are older than %{count} day old. (The delete_user_max_post_age setting.)"
          other: "Can't delete all posts. Some posts are older than %{count} days old. (The delete_user_max_post_age setting.)"
        cant_delete_all_too_many_posts:
          one: "Can't delete all posts because the user has more than %{count} post. (delete_all_posts_max)"
          other: "Can't delete all posts because the user has more than %{count} posts. (delete_all_posts_max)"
        delete_confirm_title: "Are you sure you want to delete this user? This is permanent!"
        delete_confirm: "It is generally preferable to anonymize users rather than deleting them, to avoid removing content from existing discussions."
        delete_and_block: "Delete and <b>block</b> this email and IP address"
        delete_dont_block: "Delete only"
        deleting_user: "Deleting user…"
        deleted: "The user was deleted."
        delete_failed: "There was an error deleting that user. Make sure all posts are deleted before trying to delete the user."
        send_activation_email: "Send Activation Email"
        activation_email_sent: "An activation email has been sent."
        send_activation_email_failed: "There was a problem sending another activation email. %{error}"
        activate: "Activate Account"
        activate_failed: "There was a problem activating the user."
        deactivate_account: "Deactivate Account"
        deactivate_failed: "There was a problem deactivating the user."
        unsilence_failed: "There was a problem unsilencing the user."
        silence_failed: "There was a problem silencing the user."
        silence_confirm: "Are you sure you want to silence this user? They will not be able to create any new topics or posts."
        silence_accept: "Yes, silence this user"
        bounce_score: "Bounce Score"
        reset_bounce_score:
          label: "Reset"
          title: "Reset bounce score back to 0"
        visit_profile: "Visit <a href='%{url}'>this user's preferences page</a> to edit their profile"

        deactivate_explanation: "A deactivated user must re-validate their email."
        suspended_explanation: "A suspended user can't log in."
        silence_explanation: "A silenced user can't post or start topics."
        staged_explanation: "A staged user can only post via email in specific topics."
        bounce_score_explanation:
          none: "No bounces were received recently from that email."
          some: "Some bounces were received recently from that email."
          threshold_reached: "Received too many bounces from that email."
        trust_level_change_failed: "There was a problem changing the user's trust level."
        suspend_modal_title: "Suspend User"
        confirm_cancel_penalty: "Are you sure you want to discard the penalty?"
        trust_level_2_users: "Trust Level 2 Users"
        trust_level_3_requirements: "Trust Level 3 Requirements"
        trust_level_locked_tip: "trust level is locked, system will not promote or demote user"
        trust_level_unlocked_tip: "trust level is unlocked, system may promote or demote user"
        lock_trust_level: "Lock Trust Level"
        unlock_trust_level: "Unlock Trust Level"
        silenced_count: "Silenced"
        suspended_count: "Suspended"
        last_six_months: "Last 6 months"
        other_matches:
          one: "There is <b>%{count} other user</b> with the same IP address. Review and select the suspicious ones to penalize along with %{username}."
          other: "There are <b>%{count} other users</b> with the same IP address. Review and select the suspicious ones to penalize along with %{username}."
        other_matches_list:
          username: "Username"
          trust_level: "Trust Level"
          read_time: "Read Time"
          topics_entered: "Topics Entered"
          posts: "Posts"
        tl3_requirements:
          title: "Requirements for Trust Level 3"
          table_title:
            one: "In the last day:"
            other: "In the last %{count} days:"
          value_heading: "Value"
          requirement_heading: "Requirement"
          posts_read_days: "Posts Read: unique days"
          days: "days"
          topics_replied_to: "Topics Replied To"
          topics_viewed: "Topics Viewed"
          topics_viewed_all_time: "Topics Viewed (all time)"
          posts_read: "Posts Read"
          posts_read_all_time: "Posts Read (all time)"
          flagged_posts: "Flagged Posts"
          flagged_by_users: "Users Who Flagged"
          likes_given: "Likes Given"
          likes_received: "Likes Received"
          likes_received_days: "Likes Received: unique days"
          likes_received_users: "Likes Received: unique users"
          suspended: "Suspended (last 6 months)"
          silenced: "Silenced (last 6 months)"
          qualifies: "Qualifies for trust level 3."
          does_not_qualify: "Doesn't qualify for trust level 3."
          will_be_promoted: "Will be promoted soon."
          will_be_demoted: "Will be demoted soon."
          on_grace_period: "Currently in promotion grace period, will not be demoted."
          locked_will_not_be_promoted: "Trust level locked. Will never be promoted."
          locked_will_not_be_demoted: "Trust level locked. Will never be demoted."
        discourse_connect:
          title: "DiscourseConnect Single Sign On"
          external_id: "External ID"
          external_username: "Username"
          external_name: "Name"
          external_email: "Email"
          external_avatar_url: "Profile Picture URL"
          last_payload: "Last Payload"
          delete_sso_record: "Delete SSO Record"
          confirm_delete: "Are you sure you would like to delete this DiscourseConnect record?"

      user_fields:
        title: "User Fields"
        help: "Create custom user fields to collect extra details about your community members. You can choose what information is required during sign-up, what shows on profiles, and what users can update."
        no_user_fields: "You don't have any custom user fields yet."
        add: "Add user field"
        back: "Back to user fields"
        edit_header: "Edit User Field"
        new_header: "Add User Field"
        untitled: "Untitled"
        name: "Field Name"
        type: "Field Type"
        description: "Field Description"
        preferences: "Preferences"
        save: "Save"
        edit: "Edit"
        delete: "Delete"
        cancel: "Cancel"
        delete_confirm: "Are you sure you want to delete that user field?"
        options: "Options"
        required:
          title: "Required at signup"
          enabled: "required"
          disabled: "not required"
        requirement:
          title: "Field Requirement"
          optional:
            title: "Optional"
          for_all_users:
            title: "For all users"
            description: "When new users sign up, they must fill out this field. When existing users return to the site and this is a new required field for them, they will also be prompted to fill it out. To re-prompt all users, delete this custom field and re-create it."
          on_signup:
            title: "On signup"
            description: "When new users sign up, they must fill out this field. Existing users are unaffected."
          confirmation: "This will prompt existing users to fill in this field and will not allow them to do anything else on your site until the field is filled. Proceed?"
        editable:
          title: "Editable after signup"
          enabled: "Editable"
          disabled: "Not editable"
        show_on_profile:
          title: "Show on public profile"
          enabled: "Shown on profile"
          disabled: "Not shown on profile"
        show_on_user_card:
          title: "Show on user card"
          enabled: "Shown on user card"
          disabled: "Not shown on user card"
        searchable:
          title: "Searchable"
          enabled: "Searchable"
          disabled: "Not searchable"

        field_types:
          text: "Text"
          confirm: "Confirmation"
          dropdown: "Dropdown"
          multiselect: "Multiselect"

      site_text:
        description: "You can customize any of the text on your forum. Please start by searching below:"
        search: "Search for the text you'd like to edit"
        title: "Text"
        edit: "edit"
        revert: "Revert Changes"
        revert_confirm: "Are you sure you want to revert your changes?"
        go_back: "Back to Search"
        recommended: "We recommend customizing the following text to suit your needs:"
        show_overriden: "Only show overridden"
        show_outdated: "Only show outdated/invalid"
        show_untranslated: "Only show untranslated"
        only_show_selected_locale: "Only show results in selected language"
        locale: "Language:"
        more_than_50_results: "There are more than 50 results. Please refine your search."
        no_results: "No matching site texts found"
        interpolation_keys: "Available interpolation keys:"
        outdated:
          title: "This translation is outdated"
          description: "The default translation for this key has changed since this override was created. Please check below that your translation matches any changes that have been made to the original intent."
          old_default: "Old default"
          new_default: "New default"
          dismiss: "Dismiss"

      settings: # used by theme and site settings
        show_overriden: "Only show overridden"
        history: "View change history"
        reset: "reset"
        none: "none"
        save: "save"
        cancel: "cancel"
        unmask: "unmask input"
        not_found: "Settings could not be found"
      site_settings:
        emoji_list:
          invalid_input: "Emoji list should only contain valid emoji names, eg: hugs"
          add_emoji_button:
            label: "Add Emoji"
        title: "Settings"
        no_results: "No results found."
        more_site_setting_results:
          one: "There is more than %{count} result. Please refine your search or select a category."
          other: "There are more than %{count} results. Please refine your search or select a category."
        clear_filter: "Clear"
        add_url: "add URL"
        add_host: "add host"
        add_group: "add group"
        uploaded_image_list:
          label: "Edit list"
          empty: "There are no pictures yet. Please upload one."
          upload:
            label: "Upload"
            title: "Upload images"
        selectable_avatars:
          title: "List of avatars users can choose from"
        table_column_heading:
          status: "Status"
        categories:
          all_results: "All"
          required: "Required"
          branding: "Branding"
          basic: "Basic Setup"
          users: "Users"
          posting: "Posting"
          email: "Email"
          files: "Files"
          trust: "Trust Levels"
          security: "Security"
          onebox: "Onebox"
          seo: "SEO"
          spam: "Spam"
          rate_limits: "Rate Limits"
          developer: "Developer"
          embedding: "Embedding"
          legal: "Legal"
          api: "API"
          user_api: "User API"
          uncategorized: "Other"
          backups: "Backups"
          login: "Login"
          plugins: "Plugins"
          user_preferences: "User Preferences"
          tags: "Tags"
          search: "Search"
          groups: "Groups"
          dashboard: "Dashboard"
          navigation: "Navigation"
          experimental: "Experimental"
        secret_list:
          invalid_input: "Input fields cannot be empty or contain vertical bar character."
        default_categories:
          modal_description:
            one: "Would you like to apply this change historically? This will change preferences for %{count} existing user."
            other: "Would you like to apply this change historically? This will change preferences for %{count} existing users."
          modal_yes: "Yes"
          modal_no: "No, only apply change going forward"
        simple_list:
          add_item: "Add item…"
        json_schema:
          edit: Launch Editor
          modal_title: "Edit %{name}"
        file_types_list:
          add_image_types: "Images"
          add_video_types: "Videos"
          add_audio_types: "Audio"
          add_document_types: "Documents"
          add_types_title: "Allow extensions %{types}"
          add_types_toast: "%{types} file types added"
        mandatory_group: "Group is mandatory"
        requires_confirmation_messages:
          default:
            prompt: "Changing this setting may have far-reaching or unintended consequences for your site. Are you sure you want to proceed?"
            confirm: "Yes, I'm sure"
          min_password_length:
            prompt: "You’re about to change your password policy. This will affect all users changing their passwords from now on. Are you sure you want to proceed?"
            confirm: "Yes, update password policy"
          min_admin_password_length:
            prompt: "You’re about to change your password policy. This will affect all admins changing their passwords from now on. Are you sure you want to proceed?"
            confirm: "Yes, update password policy"
          password_unique_charactes:
            prompt: "You’re about to change your password policy. This will affect all users changing their passwords from now on. Are you sure you want to proceed?"
            confirm: "Yes, update password policy"
          block_common_passwords:
            prompt: "You’re about to change your password policy. This will affect all users changing their passwords from now on. Are you sure you want to proceed?"
            confirm: "Yes, update password policy"

      badges:
        status: Status
        title: Badges
        page_description: Badges reward users for their activities, contributions, and achievements to recognize, validate, and encourage positive behavior and engagement within the community.
        new_badge: New Badge
        new: New
        name: Name
        badge: Badge
        display_name: Display Name
        description: Description
        long_description: Long description
        badge_type: Badge type
        group_settings: Group Settings
        badge_grouping: Group
        badge_groupings:
          modal_title: Badge Groupings
        granted_by: Granted By
        granted_at: Granted At
        reason_help: (A link to a post or topic)
        save: Save
        delete: Delete
        delete_confirm: Are you sure you want to delete this badge?
        revoke: Revoke
        reason: Reason
        expand: Expand &hellip;
        revoke_confirm: Are you sure you want to revoke this badge?
        edit_badges: Edit Badges
        grant_badge: Grant Badge
        granted_badges: Granted Badges
        grant: Grant
        no_user_badges: "%{name} has not been granted any badges."
        no_badges: There are no badges that can be granted.
        none_selected: "Select a badge to get started"
        usage_heading: Usage
        allow_title: Allow badge to be used as a title
        multiple_grant: Can be granted multiple times
        visibility_heading: Visibility
        listable: Show badge on the public badges page
        show_in_post_header: Show badge on the post it was granted for
        show_in_post_header_disabled: Requires both 'Show badge on the public badges page' and 'Show post granting badge on badge page' to be enabled.
        enabled: enabled
        disabled: disabled
        icon: Icon
        image: Image
        graphic: Graphic
        icon_or_image: A badge requires an icon or an image
        icon_help: "Enter a Font Awesome icon name (use prefix 'far-' for regular icons and 'fab-' for brand icons)"
        select_an_icon: "Select an icon"
        upload_an_image: "Upload an image"
        read_only_setting_help: "Customize text"
        query: Badge Query (SQL)
        target_posts: Query targets posts
        auto_revoke: Run revocation query daily
        show_posts: Show post granting badge on badge page
        trigger: Trigger
        trigger_type:
          none: "Update daily"
          post_action: "When a user acts on post"
          post_revision: "When a user edits or creates a post"
          trust_level_change: "When a user changes trust level"
          user_change: "When a user is edited or created"
        preview:
          link_text: "Preview granted badges"
          plan_text: "Preview with query plan"
          modal_title: "Badge Query Preview"
          sql_error_header: "There was an error with the query."
          error_help: "See the following links for help with badge queries."
          bad_count_warning:
            header: "WARNING!"
            text: "There are missing grant samples. This happens when the badge query returns user IDs or post IDs that do not exist. This may cause unexpected results later on - please double-check your query."
          no_grant_count: "No badges to be assigned."
          grant_count:
            one: "<b>%{count}</b> badge to be assigned."
            other: "<b>%{count}</b> badges to be assigned."
          sample: "Sample:"
          grant:
            with: <span class="username">%{username}</span>
            with_post: <span class="username">%{username}</span> for post in %{link}
            with_post_time: <span class="username">%{username}</span> for post in %{link} at <span class="time">%{time}</span>
            with_time: <span class="username">%{username}</span> at <span class="time">%{time}</span>
        badge_intro:
          title: "Choose a badge or create a new one"
          description: "Start by selecting an existing badge to customize, or create a brand new badge"
        mass_award:
          title: Bulk Award
          description: Award the same badge to many users at once.
          no_badge_selected: Please select a badge to get started.
          perform: "Award Badge to Users"
          upload_csv: Upload a CSV with either user emails or usernames
          aborted: Please upload a CSV containing either user emails or usernames
          success:
            one: "Your CSV was received and %{count} user will receive their badge shortly."
            other: "Your CSV was received and %{count} users will receive their badge shortly."
          csv_has_unmatched_users: "The following entries are in the CSV file but they couldn't be matched to existing users, and therefore won't receive the badge:"
          csv_has_unmatched_users_truncated_list:
            one: "There was %{count} entry in the CSV file that couldn't be matched to existing users, and therefore won't receive the badge."
            other: "There were %{count} entries in the CSV file that couldn't be matched to existing users, and therefore won't receive the badge. Due to the large number of unmatched entries, only the first 100 are shown:"
          replace_owners: Remove the badge from previous owners
          grant_existing_holders: Grant additional badges to existing badge holders

      emoji:
        title: "Emoji"
        description: "Add new emoji that will be available to everyone. Select multiple files to create emojis using their file names. The selected group will be used for all files that are added at the same time."
        no_emoji: "You don't have any custom emoji yet."
        add: "Add emoji"
        delete: "Delete"
        back: "Back to emoji"
        choose_files: "Choose files"
        uploading: "Uploading…"
        name: "Name"
        group: "Group"
        created_by: "Created By"
        image: "Image"
        alt: "custom emoji preview"
        delete_confirm: "Are you sure you want to delete the :%{name}: emoji?"
        settings: "Settings"

      embedding:
        get_started: "If you'd like to embed Discourse on another website, begin by adding its host."
        delete: "Delete"
        confirm_delete: "Are you sure you want to delete that host?"
        sample: |
          <p>Paste the following HTML code into your site to create and embed Discourse topics. Replace <b>EMBED_URL</b> with the canonical URL of the page you are embedding it on.</p>

          <p>If you want to customize the style, uncomment and replace <b>CLASS_NAME</b> with a CSS class defined in the <i>Embedded CSS</i> of your theme.</p>

          <p>Replace <b>DISCOURSE_USERNAME</b> with the Discourse username of the author that should create the topic. Discourse will automatically lookup the user by the <code>content</code> attribute of the <code>&lt;meta&gt;</code> tags with <code>name</code> attribute set to <code>discourse-username</code> or <code>author</code>. The <code>discourseUserName</code> parameter has been deprecated and will be removed in Discourse 3.2.</p>
        title: "Embedding"
        description: "Discourse has the ability to embed the comments from a topic in a remote site using a Javascript API that creates an IFRAME"
        host: "Allowed hosts"
        allowed_paths: "Path allowlist"
        edit: "Edit"
        category: "Post to category"
        tags: "Topic tags"
        post_author: "Post author"
        post_author_with_default: "Post author (defaults to %{author})"
        add_host: "Add host"
        posts_and_topics: "Posts and Topics configuration"
        crawlers: "Crawlers configuration"
        crawlers_description: "When Discourse creates topics for your posts, if no RSS/ATOM feed is present it will attempt to parse your content out of your HTML. Sometimes it can be challenging to extract your content, so we provide the ability to specify CSS rules to make extraction easier."

        embed_by_username: "Username for topic creation"
        embed_post_limit: "Maximum number of posts to embed"
        embed_title_scrubber: "Regular expression used to scrub the title of posts"
        embed_truncate: "Truncate the embedded posts"
        embed_unlisted: "Imported topics will be unlisted until there is a reply."
        allowed_embed_selectors: "CSS selector for elements that are allowed in embeds"
        blocked_embed_selectors: "CSS selector for elements that are removed from embeds"
        allowed_embed_classnames: "Allowed CSS class names"
        save: "Save"
        posts_and_topics_settings_saved: "Posts and Topics settings saved"
        crawler_settings_saved: "Crawler settings saved"
        back: "Back to Embedding"
        configuration_snippet: "Configuration snippet"
        host_form:
          add_header: "Add host"
          edit_header: "Edit host"
          save: "Save"
        nav:
          hosts: "Hosts"
          settings: "Settings"
          posts_and_topics: "Posts and Topics"
          crawlers: "Crawlers"

      permalink:
        title: "Permalinks"
        description: "Redirections to apply for URLs not known by the forum."
        url: "URL"
        topic_id: "Topic ID"
        topic_title: "Topic"
        post_id: "Post ID"
        post_title: "Post"
        category_id: "Category ID"
        category_title: "Category"
        tag_name: "Tag name"
        tag_title: "Tag"
        external_url: "External or Relative URL"
        user_id: "User ID"
        user_title: "User"
        username: "Username"
        destination: "Destination"
        copy_to_clipboard: "Copy Permalink to Clipboard"
        delete_confirm: Are you sure you want to delete this permalink?
        no_permalinks: "You don't have any permalinks yet."
        add: "Add permalink"
        back: "Back to Permalinks"
        more_options: "More options"
        copy_success: "Permalink copied to clipboard"
        nav:
          settings: "Settings"
          permalinks: "Permalinks"
        form:
          label: "New:"
          add_header: "Add permalink"
          edit_header: "Edit permalink"
          filter: "Search URL or destination URL"
          url: "URL"
          permalink_type: "Permalink type"
          save: "Save"

      reseed:
        action:
          label: "Replace Text…"
          title: "Replace text of categories and topics with translations"

        modal:
          title: "Replace Text"
          subtitle: "Replace text of system generated categories and topics with latest translations"
          categories: "Categories"
          topics: "Topics"
          replace: "Replace"

  wizard_js:
    wizard:
      jump_in: "Jump in!"
      finish: "Exit setup"
      back: "Back"
      next: "Next"
      configure_more: "Configure more…"
      step-text: "Step"
      step: "%{current} of %{total}"
      upload: "Upload file"
      uploading: "Uploading…"
      upload_error: "Sorry, there was an error uploading that file. Please try again."

      staff_count:
        one: "Your community has %{count} staff (you)."
        other: "Your community has %{count} staff, including you."

      invites:
        add_user: "add"
        none_added: "You haven’t invited any staff. Are you sure you want to continue?"
        roles:
          admin: "Admin"
          moderator: "Moderator"
          regular: "Regular User"

      previews:
        topic_title: "What books are you reading?"
        share_button: "Share"
        reply_button: "Reply"
        topic_preview: "Topic preview"
        homepage_preview: "Homepage preview"

      homepage_preview:
        nav_buttons:
          all_categories: "all categories"
          new: "New"
          unread: "Unread"
          top: "Top"
          latest: "Latest"
          hot: "Hot"
          categories: "Categories"
        topic_titles:
          what_books: "What books are you reading?"
          what_movies: "What movies have you seen recently?"
          random_fact: "Random fact of the day"
          tv_show: "Recommend a TV show"
        topic_ops:
          what_books: |
            We all love to read, let's use this topic to share our
            current or recent reads. I'm a fantasy fan and I've been
            re-reading The Lord of the Rings for the 100th time.
            What about you?
        category_descriptions:
          icebreakers: "Get to know your fellow community members with fun questions."
          news: "Discuss the latest news and events."
          site_feedback: "Share your thoughts on the community and suggest improvements."
        category_names:
          icebreakers: "Icebreakers"
          news: "News"
          site_feedback: "Site Feedback"
        table_headers:
          topic: "Topic"
          replies: "Replies"
          views: "Views"
          activity: "Activity"<|MERGE_RESOLUTION|>--- conflicted
+++ resolved
@@ -5146,15 +5146,12 @@
         notifications:
           title: "Notifications"
           header_description: "Configure how notifications are managed and delivered for users, including email preferences, push notifications, mention limits, and notification consolidation."
-<<<<<<< HEAD
         legal:
           title: "Legal"
           header_description: "Configure legal settings, such as terms of service, privacy policy, contact details, and EU-specific considerations."
-=======
         trust_levels:
           title: "Trust levels"
           header_description: "Trust level settings allow you to fine-tune the requirements and notifications for your community’s progression system, which automatically promotes users to higher trust levels as they demonstrate consistent, positive engagement with your forum."
->>>>>>> 21470e4a
 
       new_features:
         title: "What's new?"
