# WARNING: Never edit this file.
# It will be overwritten when translations are pulled from Crowdin.
#
# To work with us on translations, join this project:
# https://translate.discourse.org/

es:
  js:
    number:
      format:
        separator: ","
        delimiter: "."
      human:
        storage_units:
          format: "%n %u"
          units:
            byte:
              one: Byte
              other: Bytes
            gb: GB
            kb: KB
            mb: MB
            tb: TB
      short:
        thousands: "%{number}k"
        millions: "%{number}M"
    dates:
      time: "HH:mm"
      time_with_zone: "HH:mm (z)"
      time_short_day: "ddd, HH:mm"
      timeline_date: "MMM YYYY"
      long_no_year: "D MMM, HH:mm"
      long_no_year_no_time: "D MMM"
      full_no_year_no_time: "Do MMMM"
      long_with_year: "D MMM YYYY HH:mm"
      long_with_year_no_time: "D MMM YYYY"
      full_with_year_no_time: "D MMMM YYYY"
      long_date_with_year: "D MMM 'YY LT"
      long_date_without_year: "D MMM LT"
      long_date_with_year_without_time: "D MMM 'YY"
      long_date_without_year_with_linebreak: "D MMM <br/>LT"
      long_date_with_year_with_linebreak: "D MMM 'YY <br/>LT"
      wrap_ago: "hace %{date}"
      wrap_on: "el %{date}"
      tiny:
        half_a_minute: "< 1 m"
        less_than_x_seconds:
          one: "< %{count} s"
          other: "< %{count} s"
        x_seconds:
          one: "%{count} s"
          other: "%{count} s"
        less_than_x_minutes:
          one: "< %{count} min"
          other: "< %{count} min"
        x_minutes:
          one: "%{count} min"
          other: "%{count} min"
        about_x_hours:
          one: "%{count} h"
          other: "%{count} h"
        x_days:
          one: "%{count} d"
          other: "%{count} d"
        x_months:
          one: "%{count} mes"
          other: "%{count} meses"
        about_x_years:
          one: "%{count} a"
          other: "%{count} a"
        over_x_years:
          one: "> %{count} a"
          other: "> %{count} a"
        almost_x_years:
          one: "%{count} a"
          other: "%{count} a"
        date_month: "D MMM"
        date_year: "MMM 'YY"
      medium:
        less_than_x_minutes:
          one: "hace menos de %{count} min"
          other: "hace menos de %{count} mins"
        x_minutes:
          one: "%{count} minuto"
          other: "%{count} minutos"
        x_hours:
          one: "%{count} hora"
          other: "%{count} horas"
        about_x_hours:
          one: "alrededor de %{count} hora"
          other: "alrededor de %{count} horas"
        x_days:
          one: "%{count} día"
          other: "%{count} días"
        x_months:
          one: "%{count} mes"
          other: "%{count} meses"
        about_x_years:
          one: "alrededor de %{count} año"
          other: "alrededor de %{count} años"
        over_x_years:
          one: "más de %{count} año"
          other: "más de %{count} años"
        almost_x_years:
          one: "casi %{count} año"
          other: "casi %{count} años"
        date_year: "D MMM 'YY"
      medium_with_ago:
        x_minutes:
          one: "hace %{count} minuto"
          other: "hace %{count} minutos"
        x_hours:
          one: "hace %{count} hora"
          other: "hace %{count} horas"
        x_days:
          one: "hace %{count} día"
          other: "hace %{count} días"
        x_months:
          one: "hace %{count} mes"
          other: "hace %{count} meses"
        x_years:
          one: "hace %{count} año"
          other: "hace %{count} años"
      later:
        x_days:
          one: "%{count} día después"
          other: "%{count} días después"
        x_months:
          one: "%{count} mes después"
          other: "%{count} meses después"
        x_years:
          one: "%{count} año después"
          other: "%{count} años después"
      previous_month: "Mes anterior"
      next_month: "El próximo mes"
      placeholder: fecha
      from_placeholder: "desde la fecha"
      to_placeholder: "hasta hoy"
    share:
      topic_html: 'Tema: <span class="topic-title">%{topicTitle}</span>'
      post: "publicación n.º %{postNumber}, por @%{username}"
      close: "cerrar"
      twitter: "Compartir en Twitter"
      facebook: "Compartir en Facebook"
      email: "Enviar por correo electrónico"
      url: "Copiar y compartir la URL"
    word_connector:
      comma: ", "
    action_codes:
      public_topic: "Hizo este tema público %{when}"
      open_topic: "Convirtió esto en un tema %{when}"
      private_topic: "Hizo este tema un mensaje personal %{when}"
      split_topic: "Separó este tema %{when}"
      invited_user: "Invitó a %{who} %{when}"
      invited_group: "Invitó a %{who} %{when}"
      user_left: "%{who} se eliminó a sí mismo de este mensaje %{when}"
      removed_user: "Eliminó a %{who} %{when}"
      removed_group: "Eliminó a %{who} %{when}"
      autobumped: "Reflotado automáticamente %{when}"
      autoclosed:
        enabled: "Cerrado %{when}"
        disabled: "Abierto %{when}"
      closed:
        enabled: "Cerrado %{when}"
        disabled: "Abierto %{when}"
      archived:
        enabled: "Archivado %{when}"
        disabled: "Desarchivado %{when}"
      pinned:
        enabled: "Anclado %{when}"
        disabled: "Desanclado %{when}"
      pinned_globally:
        enabled: "Anclado globalmente %{when}"
        disabled: "Desanclado %{when}"
      visible:
        enabled: "Listado %{when}"
        disabled: "Quitado de la lista %{when}"
      banner:
        enabled: "Hizo esto un banner %{when}. Aparecerá en la parte superior de cada página hasta que el usuario lo descarte."
        disabled: "Quitó este banner %{when}. Ya no aparecerá en la parte superior de cada página."
      forwarded: "Reenvió el correo electrónico de arriba"
    topic_admin_menu: "acciones del tema"
    skip_to_main_content: "Saltar al contenido principal"
    skip_user_nav: "Saltar al contenido del perfil"
    emails_are_disabled: "Todos los correos electrónicos salientes han sido desactivados globalmente por un administrador. No se enviarán notificaciones por correo electrónico de ningún tipo."
    emails_are_disabled_non_staff: "El correo electrónico saliente se ha desactivado para los usuarios que no pertenecen al personal."
    software_update_prompt:
      message: "Hemos actualizado este sitio, <span>vuelve a cargarlo</span>, o podrías experimentar un comportamiento inesperado."
      dismiss: "Descartar"
    themes:
      default_description: "Por defecto"
      broken_theme_alert: "Puede que tu sitio no funcione, un tema o componente está causando errores."
      error_caused_by: "Causado por «%{name}». <a target='blank' href='%{path}'>Haz clic aquí</a> para actualizar, reconfigurar o desctivar."
      only_admins: "(este mensaje solo lo ven los administradores del sitio)"
    broken_decorator_alert: "Puede que las publicaciones no se muestren correctamente porque uno de los decoradores de publicaciones de tu sitio está causando errores."
    s3:
      regions:
        ap_northeast_1: "Asia-Pacífico (Tokio)"
        ap_northeast_2: "Asia-Pacífico (Seúl)"
        ap_east_1: "Asia Pacific (Hong Kong)"
        ap_south_1: "Asia Pacific (Mumbai)"
        ap_southeast_1: "Asia-Pacífico (Singapur)"
        ap_southeast_2: "Asia-Pacífico (Sydney)"
        ca_central_1: "Canadá (Central)"
        cn_north_1: "China (Beijing)"
        cn_northwest_1: "China (Ningxia)"
        eu_central_1: "EU (Frankfurt)"
        eu_north_1: "EU (Estocolmo)"
        eu_south_1: "UE (Milán)"
        eu_west_1: "EU (Irlanda)"
        eu_west_2: "EU (Londres)"
        eu_west_3: "EU (París)"
        sa_east_1: "Sudamérica (São Paulo)"
        us_east_1: "EE. UU. este (norte de Virginia)"
        us_east_2: "EE. UU. este (Ohio)"
        us_gov_east_1: "AWS GovCloud (EE. UU. este)"
        us_gov_west_1: "AWS GovCloud (EE. UU. oeste)"
        us_west_1: "EE. UU. oeste (norte de California)"
        us_west_2: "EE. UU. oeste (Oregon)"
    clear_input: "Borrar"
    edit: "editar el título y la categoría de este tema"
    expand: "Expandir"
    not_implemented: "¡Lo sentimos! Esa característica no se ha implementado todavía."
    no_value: "No"
    yes_value: "Sí"
    ok_value: "Aceptar"
    cancel_value: "Cancelar"
    submit: "Enviar"
    delete: "Eliminar"
    generic_error: "Lo sentimos, ha ocurrido un error."
    generic_error_with_reason: "Ha ocurrido un error: %{error}"
    multiple_errors: "Se han producido varios errores: %{errors}"
    sign_up: "Registrarse"
    log_in: "Iniciar sesión"
    age: "Edad"
    joined: "Registrado"
    admin_title: "Administrador"
    show_more: "mostrar más"
    show_help: "opciones"
    links: "Enlaces"
    links_lowercase:
      one: "enlace"
      other: "enlaces"
    faq: "Preguntas frecuentes"
    guidelines: "Directrices"
    privacy_policy: "Política de privacidad"
    privacy: "Privacidad"
    tos: "Términos del servicio"
    rules: "Reglas"
    conduct: "Código de conducta"
    mobile_view: "Versión móvil"
    desktop_view: "Versión de escritorio"
    now: "justo ahora"
    read_more: "leer más"
    more: "Más"
    x_more:
      one: "%{count} más"
      other: "%{count} más"
    never: "nunca"
    every_30_minutes: "cada 30 minutos"
    every_hour: "cada hora"
    daily: "diariamente"
    weekly: "semanalmente"
    every_month: "cada mes"
    every_six_months: "cada seis meses"
    max_of_count: "máximo de %{count}"
    character_count:
      one: "%{count} carácter"
      other: "%{count} caracteres"
    period_chooser:
      aria_label: "Filtrar por periodo"
    related_messages:
      title: "Mensajes relacionados"
      see_all: 'Ver <a href="%{path}">todos los mensajes</a> de @%{username}...'
    suggested_topics:
      title: "Temas sugeridos"
      pm_title: "Mensajes sugeridos"
    about:
      simple_title: "Acerca de"
      title: "Acerca de %{title}"
      stats: "Estadísticas del sitio"
      our_admins: "Nuestros administradores"
      our_moderators: "Nuestros moderadores"
      moderators: "Moderadores"
      stat:
        all_time: "Siempre"
        last_day: "Últimas 24 horas"
        last_7_days: "Últimos 7 días"
        last_30_days: "Últimos 30 días"
      like_count: "Me gusta"
      topic_count: "Temas"
      post_count: "Publicaciones"
      user_count: "Inscripciones"
      active_user_count: "Usuarios activos"
      contact: "Contáctanos"
      contact_info: "En caso de un problema crítico o urgente que esté afectando este sitio, contáctanos a través de %{contact_info}."
    bookmarked:
      title: "Marcador"
      edit_bookmark: "Editar marcador"
      clear_bookmarks: "Quitar marcadores"
      help:
        edit_bookmark_for_topic: "Haz clic para editar el marcador de este tema"
        unbookmark: "Haz clic para eliminar todos los marcadores de este tema"
        unbookmark_with_reminder: "Haz clic para eliminar todos los marcadores y recordatorios de este tema"
    bookmarks:
      created: "Has guardado esta publicación en marcadores. %{name}"
      created_generic: "Has añadido esto a marcadores. %{name}"
      create: "Crear marcador"
      edit: "Editar marcador"
      not_bookmarked: "guarda esta publicación en marcadores"
      remove_reminder_keep_bookmark: "Quitar recordatorio y mantener marcador"
      created_with_reminder: "Has marcado esta publicación con un recordatorio %{date}. %{name}"
      created_with_reminder_generic: "Has añadido esto a marcadores con un recordatorio %{date}. %{name}"
      delete: "Eliminar marcador"
      confirm_delete: "¿Quieres borrar este marcador? El recordatorio también se borrará."
      confirm_clear: "¿Seguro que quieres eliminar todos tus marcadores en este tema?"
      save: "Guardar"
      no_timezone: 'No has establecido una zona horaria todavía. No podrás establecer recordatorios. Puedes elegir una <a href="%{basePath}/my/preferences/profile">en tu perfil</a>.'
      invalid_custom_datetime: "La fecha y hora que has proporcionado no es válida. Inténtalo de nuevo."
      list_permission_denied: "No tienes permiso para ver los marcadores de este usuario."
      no_user_bookmarks: "No tienes publicaciones guardadas en marcadores; guardar en marcadores permite que vuelvas a los temas rápidamente."
      auto_delete_preference:
        label: "Después de ser notificado"
        never: "Mantener el marcador"
        when_reminder_sent: "Eliminar el marcador"
        on_owner_reply: "Borrar el marcador cuando responda"
        clear_reminder: "Mantener el marcador, pero quitar recordatorio"
      search_placeholder: "Buscar marcadores por nombre, título del tema o contenido de la publicación"
      search: "Buscar"
      reminders:
        today_with_time: "hoy a las %{time}"
        tomorrow_with_time: "mañana a las %{time}"
        at_time: "a las %{date_time}"
        existing_reminder: "Tienes un recordatorio para este marcador que se enviará %{at_date_time}"
    copy_codeblock:
      copied: "¡copiado!"
      copy: "copiar código al portapapeles"
      fullscreen: "ver código en pantalla completa"
    drafts:
      label: "Borradores"
      label_with_count: "Borradores (%{count})"
      resume: "Reanudar"
      remove: "Eliminar"
      remove_confirmation: "¿Seguro que quieres eliminar este borrador?"
      new_topic: "Nuevo borrador de tema"
      new_private_message: "Nuevo borrador de mensaje personal"
      abandon:
        yes_value: "Descartar"
        no_value: "Reanudar edición"
    topic_count_categories:
      one: "Ver %{count} tema nuevo o actualizado"
      other: "Ver %{count} temas nuevos o actualizados"
    topic_count_latest:
      one: "Ver %{count} tema nuevo o actualizado"
      other: "Ver %{count} temas nuevos o actualizados"
    topic_count_unseen:
      one: "Ver %{count} tema nuevo o actualizado"
      other: "Ver %{count} temas nuevos o actualizados"
    topic_count_unread:
      one: "Ver %{count} tema sin leer"
      other: "Ver %{count} temas sin leer"
    topic_count_new:
      one: "Ver %{count} tema nuevo"
      other: "Ver %{count} temas nuevos"
    preview: "vista previa"
    cancel: "cancelar"
    deleting: "Eliminando..."
    save: "Guardar cambios"
    saving: "Guardando..."
    saved: "¡Guardado!"
    upload: "Subir"
    uploading: "Subiendo..."
    processing: "Procesando…"
    uploading_filename: "Subiendo: %{filename}..."
    processing_filename: "Procesando: %{filename}..."
    clipboard: "portapapeles"
    uploaded: "¡Subido!"
    pasting: "Pegando..."
    enable: "Activar"
    disable: "Desactivar"
    continue: "Continuar"
    switch_to_anon: "Entrar en modo anónimo"
    switch_from_anon: "Salir del modo anónimo"
    banner:
      close: "Descartar este banner"
      edit: "Editar"
    pwa:
      install_banner: "¿Quieres <a href>instalar %{title} en este dispositivo?</a>"
    choose_topic:
      none_found: "No se encontraron temas."
      title:
        search: "Busca un tema"
        placeholder: "escribe el título, la URL o el ID del tema aquí"
    choose_message:
      none_found: "No se han encontrado mensajes."
      title:
        search: "Busca un mensaje"
        placeholder: "escribe el título, URL ID del mensaje aquí"
    review:
      show_more: "Mostrar más"
      show_less: "Mostrar menos"
      order_by: "Ordenar por"
      date_filter: "Publicado entre"
      in_reply_to: "en respuesta a"
      explain:
        why: "explica por qué este elemento ha acabado en la cola"
        title: "Puntuación revisable"
        formula: "Fórmula"
        subtotal: "Subtotal"
        total: "Total"
        min_score_visibility: "Puntuación mínima para ser visible"
        score_to_hide: "Puntuación mínima para ocultar publicación"
        take_action_bonus:
          name: "acción tomada"
          title: "Cuando un miembro del equipo decide adoptar una acción, la denuncia recibe una bonificación."
        user_accuracy_bonus:
          name: "precisión del usuario"
          title: "Los usuarios con los que se ha coincidido en denuncias anteriores reciben puntos extra."
        trust_level_bonus:
          name: "nivel de confianza"
          title: "Los elementos revisables creados por usuarios con niveles de confianza elevados reciben una puntuación más alta."
        type_bonus:
          name: "tipo de bonificación"
          title: "Algunos tipos revisables pueden recibir una bonificación por parte del personal para que tengan mayor prioridad."
      stale_help: "Este revisable ha sido resuelto por <b>%{username}</b>."
      claim_help:
        optional: "Puedes reclamar este elemento para evitar que otros lo revisen."
        required: "Debes reclamar los elementos antes de poder revisarlos."
        claimed_by_you: "Has reclamado este elemento y puedes revisarlo."
        claimed_by_other: "Este elemento solo puede ser revisado por <b>%{username}</b>."
      claim:
        title: "reclamar este tema"
      unclaim:
        help: "eliminar esta reclamación"
      awaiting_approval: "Esperando aprobación"
      delete: "Eliminar"
      settings:
        saved: "Guardado"
        save_changes: "Guardar cambios"
        title: "Ajustes"
        priorities:
          title: "Prioridades revisables"
      moderation_history: "Historial de moderación"
      view_all: "Ver todo"
      grouped_by_topic: "Agrupado por tema"
      none: "No hay nada para revisar."
      view_pending: "ver pendiente"
      topic_has_pending:
        one: "Este tema tiene <b>%{count}</b> publicación esperando aprobación"
        other: "Este tema tiene <b>%{count}</b> publicaciones esperando aprobación"
      title: "Revisión"
      topic: "Tema:"
      filtered_topic: "Has filtrado a contenido revisable en un solo tema."
      filtered_user: "Usuario"
      filtered_reviewed_by: "Revisado por"
      show_all_topics: "mostrar todos los temas"
      deleted_post: "(publicación eliminada)"
      deleted_user: "(usuario eliminado)"
      user:
        bio: "Biografía"
        website: "Página web"
        username: "Nombre de usuario"
        email: "Correo electrónico"
        name: "Nombre"
        fields: "Campos"
        reject_reason: "Motivo"
      user_percentage:
        summary:
          one: "%{agreed}, %{disagreed}, %{ignored}, (de la última denuncia)"
          other: "%{agreed}, %{disagreed}, %{ignored} (de las últimas %{count} denuncias)"
        agreed:
          one: "%{count}% de acuerdo"
          other: "%{count}% de acuerdo"
        disagreed:
          one: "%{count}% en desacuerdo"
          other: "%{count}% en desacuerdo"
        ignored:
          one: "%{count}% ignorado"
          other: "%{count}% ignorados"
      topics:
        topic: "Tema"
        reviewable_count: "Cantidad"
        reported_by: "Denunciado por"
        deleted: "[Tema eliminado]"
        original: "(tema original)"
        details: "detalles"
        unique_users:
          one: "%{count} usuario"
          other: "%{count} usuarios"
      replies:
        one: "%{count} respuesta"
        other: "%{count} respuestas"
      edit: "Editar"
      save: "Guardar"
      cancel: "Cancelar"
      new_topic: "Aprobar este elemento creará un nuevo tema"
      filters:
        all_categories: "(todas las categorías)"
        type:
          title: "Tipo"
          all: "(todos los tipos)"
        minimum_score: "Puntuación mínima:"
        refresh: "Volver a cargar"
        status: "Estado"
        category: "Categoría"
        orders:
          score: "Puntuación"
          score_asc: "Puntuación (orden inverso)"
          created_at: "Creado el"
          created_at_asc: "Creado el (inverso)"
        priority:
          title: "Prioridad mínima"
          any: "(cualquiera)"
          low: "Baja"
          medium: "Media"
          high: "Alta"
      conversation:
        view_full: "ver conversación completa"
      scores:
        about: "Esta puntuación se calcula en función del nivel de confianza de quien denuncia, la precisión de sus denuncias anteriores y la prioridad del elemento que se denuncia."
        score: "Puntuación"
        type: "Motivo"
        status: "Estado"
        submitted_by: "Denunciado por"
        reviewed_by: "Revisado por"
        reviewed_timestamp: "Fecha de revisión"
      statuses:
        pending:
          title: "Pendiente"
        approved:
          title: "Aprobado"
        rejected:
          title: "Rechazado"
        reviewed:
          title: "Todo revisado"
        all:
          title: "Todo"
      context_question:
        delimiter: "o"
      types:
        reviewable_flagged_post:
          title: "Publicación denunciada"
          flagged_by: "Denunciada por"
        reviewable_queued_topic:
          title: "Tema en cola"
        reviewable_queued_post:
          title: "Publicación en cola"
        reviewable_user:
          title: "Usuario"
        reviewable_post:
          title: "Publicación"
        reviewable_chat_message:
          title: "Mensaje de chat marcado"
      approval:
        title: "La publicación requiere aprobación"
        description: "Hemos recibido tu nueva publicación, pero debe ser aprobada por un moderador antes de que aparezca. Por favor, ten paciencia."
        pending_posts:
          one: "Tienes <strong>%{count}</strong> publicación pendiente."
          other: "Tienes <strong>%{count}</strong> publicaciones pendientes."
        ok: "OK"
      example_username: "nombre de usuario"
      reject_reason:
        title: "¿Por qué estás rechazando a este usuario?"
        send_email: "Enviar correo electrónico de rechazo"
    relative_time_picker:
      minutes:
        one: "minuto"
        other: "minutos"
      hours:
        one: "hora"
        other: "horas"
      days:
        one: "día"
        other: "días"
      months:
        one: "mes"
        other: "meses"
      years:
        one: "año"
        other: "años"
      relative: "Relativo"
    time_shortcut:
      now: "Ahora"
      in_one_hour: "En una hora"
      in_two_hours: "En dos horas"
      later_today: "Más tarde durante el día de hoy"
      two_days: "Dos días"
      next_business_day: "Siguiente día hábil"
      tomorrow: "Mañana"
      post_local_date: "Fecha en la publicación"
      later_this_week: "Esta misma semana"
      this_weekend: "Este fin de semana"
      start_of_next_business_week: "Lunes"
      start_of_next_business_week_alt: "El próximo lunes"
      next_week: "La próxima semana"
      two_weeks: "Dos semanas"
      next_month: "El próximo mes"
      two_months: "Dos meses"
      three_months: "Tres meses"
      four_months: "Cuatro meses"
      six_months: "Seis meses"
      one_year: "Un año"
      forever: "Para siempre"
      relative: "Tiempo relativo"
      none: "No se necesita"
      never: "Nunca"
      last_custom: "Última fecha y hora personalizada"
      custom: "Fecha y hora personalizadas"
      select_timeframe: "Selecciona el plazo"
    user_action:
      user_posted_topic: "<a href='%{userUrl}'>%{user}</a> publicó <a href='%{topicUrl}'>el tema</a>"
      you_posted_topic: "<a href='%{userUrl}'>Tú</a> publicaste <a href='%{topicUrl}'>el tema</a>"
      user_replied_to_post: "<a href='%{userUrl}'>%{user}</a> respondió a <a href='%{postUrl}'>%{post_number}</a>"
      you_replied_to_post: "<a href='%{userUrl}'>Tú</a> respondiste a <a href='%{postUrl}'>%{post_number}</a>"
      user_replied_to_topic: "<a href='%{userUrl}'>%{user}</a> respondió en <a href='%{topicUrl}'>el tema</a>"
      you_replied_to_topic: "<a href='%{userUrl}'>Tú</a> respondiste en <a href='%{topicUrl}'>el tema</a>"
      user_mentioned_user: "<a href='%{user1Url}'>%{user}</a> mencionó a <a href='%{user2Url}'>%{another_user}</a>"
      user_mentioned_you: "<a href='%{user1Url}'>%{user}</a> <a href='%{user2Url}'>te mencionó</a>"
      you_mentioned_user: "<a href='%{user1Url}'>Tú</a> mencionaste a <a href='%{user2Url}'>%{another_user}</a>"
      posted_by_user: "Publicado por <a href='%{userUrl}'>%{user}</a>"
      posted_by_you: "Publicado por <a href='%{userUrl}'>ti</a>"
      sent_by_user: "Enviado por <a href='%{userUrl}'>%{user}</a>"
      sent_by_you: "Enviado por <a href='%{userUrl}'>ti</a>"
    directory:
      username: "Nombre de usuario"
      filter_name: "filtrar por nombre de usuario"
      title: "Usuarios"
      likes_given: "Dados"
      likes_received: "Recibidos"
      topics_entered: "Vistos"
      topics_entered_long: "Temas vistos"
      time_read: "Tiempo de lectura"
      topic_count: "Temas"
      topic_count_long: "Temas creados"
      post_count: "Respuestas"
      post_count_long: "Respuestas publicadas"
      no_results: "No se han encontrado resultados."
      days_visited: "Visitas"
      days_visited_long: "Días visitados"
      posts_read: "Leídos"
      posts_read_long: "Publicaciones leídas"
      last_updated: "Última actualización:"
      total_rows:
        one: "%{count} usuario"
        other: "%{count} usuarios"
      edit_columns:
        title: "Editar columnas del listado de usuarios"
        save: "Guardar"
        reset_to_default: "Restablecer ajustes predeterminados"
      group:
        all: "todos los grupos"
      sort:
        label: "Ordenar por %{criteria}"
    group_histories:
      actions:
        change_group_setting: "Cambiar configuración de grupo"
        add_user_to_group: "Añadir usuario"
        remove_user_from_group: "Eliminar usuario"
        make_user_group_owner: "Hacer propietario"
        remove_user_as_group_owner: "Revocar propietario"
    groups:
      member_added: "Añadido"
      member_requested: "Solicitado el"
      add_members:
        title: "Añadir usuarios a %{group_name}"
        description: "Introduce la lista de usuarios a los que quieres invitar al grupo o pega una lista separada por comas:"
        usernames_placeholder: "nombres de usuario"
        usernames_or_emails_placeholder: "nombres de usuario o correos electrónicos"
        notify_users: "Notificar usuarios"
        set_owner: "Establecer usuarios como propietarios de este grupo"
      requests:
        title: "Solicitudes"
        reason: "Motivo"
        accept: "Aceptar"
        accepted: "aceptado"
        deny: "Denegar"
        denied: "denegado"
        undone: "solicitud deshecha"
        handle: "atender solicitud de membresía"
        undo: "Deshacer"
      manage:
        title: "Gestionar"
        name: "Nombre"
        full_name: "Nombre completo"
        add_members: "Añadir usuarios"
        invite_members: "Invitar"
        delete_member_confirm: "¿Eliminar a «%{username}» del grupo «%{group}»?"
        profile:
          title: Perfil
        interaction:
          title: Interacción
          posting: Publicando
          notification: Notificación
        email:
          title: "Correo electrónico"
          status: "Sincronizados %{old_emails} / %{total_emails} correos a través de IMAP."
          enable_smtp: "Activar SMTP"
          enable_imap: "Activar INAP"
          test_settings: "Probar ajustes"
          save_settings: "Guardar ajustes"
          last_updated: "Última actualización:"
          last_updated_by: "por"
          settings_required: "Todos los ajustes son obligatorios. Completa todos los campos antes de validar."
          smtp_settings_valid: "Ajustes de SMTP válidos."
          smtp_title: "SMTP"
          smtp_instructions: "Cuando activas SMTP para el grupo, todos los correos salientes enviados desde la bandeja de entrada del grupo se enviarán mediante la configuración SMTP especificada aquí en lugar del servidor de correo electrónico configurado para otros correos enviados por su foro."
          imap_title: "IMAP"
          imap_additional_settings: "Ajustes adicionales"
          imap_instructions: 'Cuando activas IMAP para el grupo, los correos electrónicos se sincronizan entre la bandeja de entrada del grupo y el servidor IMAP y el buzón proporcionados. El SMTP debe estar activado con credenciales válidas y probadas antes de activar IMAP. El nombre de usuario y la contraseña de correo electrónico utilizados para SMTP se utilizarán para IMAP. Para más información, consulta <a target="_blank" href="https://meta.discourse.org/t/imap-support-for-group-inboxes/160588">anuncio de características en Discourse Meta</a>.'
          imap_alpha_warning: "Advertencia: Esta es una característica en fase alfa. Solo Gmail es oficialmente compatible. ¡Úsala bajo tu propio riesgo!"
          imap_settings_valid: "Ajustes de IMAP válidos."
          smtp_disable_confirm: "Si desactivas SMTP, todos los ajustes SMTP e IMAP se restablecerán y la funcionalidad asociada se desactivará. ¿Seguro que quieres continuar?"
          imap_disable_confirm: "Si desactivas IMAP, todos los ajustes IMAP se restablecerán y la funcionalidad asociada se desactivará. ¿Seguro que quieres continuar?"
          imap_mailbox_not_selected: "¡Debes seleccionar un buzón para esta configuración IMAP o no se sincronizarán los buzones de correo!"
          prefill:
            title: "Rellenar con los ajustes de:"
            gmail: "GMail"
          credentials:
            title: "Credenciales"
            smtp_server: "Servidor SMTP"
            smtp_port: "Puerto SMTP"
            smtp_ssl: "Usar SSL para SMTP"
            imap_server: "Servidor IMAP"
            imap_port: "Puerto IMAP"
            imap_ssl: "Usar SSL para IMAP"
            username: "Nombre de usuario"
            password: "Contraseña"
          settings:
            title: "Ajustes"
            allow_unknown_sender_topic_replies: "Permitir respuestas a temas de remitentes desconocidos."
            allow_unknown_sender_topic_replies_hint: "Permite a remitentes desconocidos responder a temas de grupo. Si esto no está activado, las respuestas de direcciones de correo electrónico no invitadas todavía al tema crearán un nuevo tema."
            from_alias: "Alias de envío"
            from_alias_hint: "Alias que usar como la dirección de envío al enviar mensajes de grupo con SMTP. Ten en cuenta que no todos los proveedores de correo son compatibles con esta opción, consulta con el tuyo para saber si puedes usar los alias."
          mailboxes:
            synchronized: "Bandeja de correo electrónico sincronizada"
            none_found: "No se han encontrado bandejas de correo electrónico para esta cuenta de correo electrónico."
            disabled: "Desactivado"
        membership:
          title: Membresía
          access: Acceso
        categories:
          title: Categorías
          long_title: "Notificaciones predeterminadas de categoría"
          description: "Cuando se agregan usuarios a este grupo, la configuración de notificaciones de categorías será establecida a estos valores predeterminados. Después, pueden cambiarla."
          watched_categories_instructions: "Vigilar automáticamente todos los temas en estas categorías. Se notificará a los miembros del grupo sobre cada nueva respuesta y tema, y aparecerá un contador de respuestas nuevas al lado del tema."
          tracked_categories_instructions: "Seguir automáticamente todos los temas en estas categorías. Aparecerá un contador de nuevas respuestas al lado del tema."
          watching_first_post_categories_instructions: "Se notificará a los usuarios sobre la primera publicación en cada tema nuevo en estas categorías."
          regular_categories_instructions: "Si estas categorías están silenciadas, no estarán silenciadas para los miembros del grupo. Se les notificará a los usuarios si son mencionados o si alguien les responde."
          muted_categories_instructions: "No se notificará a los usuarios acerca de temas nuevos en estas categorías, y no aparecerán en las categorías o páginas de temas recientes."
        tags:
          title: Etiquetas
          long_title: "Ajustes de notificación por defecto para etiquetas"
          description: "Cuando se agreguen usuarios a este grupo, su configuración de notificaciones de etiquetas será establecida a estos valores predeterminados. Después, pueden cambiarla."
          watched_tags_instructions: "Vigilar automáticamente todos los temas con estas etiquetas. Se notificará a los miembros del grupo sobre todos los nuevos temas y respuestas, y aparecerá un contador con el número de mensajes nuevos junto al tema."
          tracked_tags_instructions: "Seguir automáticamente todos los temas con estas etiquetas. Aparecerá un contador con el número de mensajes nuevos junto al tema."
          watching_first_post_tags_instructions: "Se notificará a los usuarios cuando se realice la primera publicación en un nuevo tema con estas etiquetas."
          regular_tags_instructions: "Si estas etiquetas están silenciadas, dejarán de estarlo para los miembros del grupo. Se notificará a los usuarios si se les menciona o alguien les responde."
          muted_tags_instructions: "No se notificará de nada relacionado con nuevos temas con estas etiquetas, y no aparecerán en recientes."
        logs:
          title: "Registros"
          when: "Cuándo"
          action: "Acción"
          acting_user: "Usuario accionante"
          target_user: "Usuario objetivo"
          subject: "Asunto"
          details: "Detalles"
          from: "Desde"
          to: "Hasta"
      permissions:
        title: "Permisos"
        none: "No hay categorías asociadas a este grupo."
        description: "Los miembros de este grupo pueden acceder a estas categorías"
      public_admission: "Permitir que los usuarios se unan al grupo libremente (Se requiere que el grupo sea públicamente visible)"
      public_exit: "Permitir a los usuarios abandonar el grupo libremente"
      empty:
        posts: "No hay publicaciones por miembros de este grupo."
        members: "Este grupo no tiene miembros."
        requests: "No hay solicitudes de membresía para este grupo."
        mentions: "No hay menciones de este grupo."
        messages: "No hay mensajes para este grupo."
        topics: "No hay temas por miembros de este grupo."
        logs: "No hay registros para este grupo."
      add: "Añadir"
      join: "Unirse"
      leave: "Abandonar"
      request: "Solicitar"
      message: "Mensaje"
      confirm_leave: "¿Estás seguro de que quieres salir de este grupo?"
      allow_membership_requests: "Permitir a los usuarios enviar solicitudes de membresía a propietarios de grupo (el grupo tiene que ser públicamente visible)"
      membership_request_template: "Plantilla personalizada que se muestra a los usuarios cuando envían una solicitud de membresía"
      membership_request:
        submit: "Enviar solicitud"
        title: "Solicitar unirse a @%{group_name}"
        reason: "Hazles saber a los propietarios del grupo por qué perteneces a este grupo"
      membership: "Membresía"
      name: "Nombre"
      group_name: "Nombre del grupo"
      user_count: "Usuarios"
      bio: "Acerca del grupo"
      selector_placeholder: "introduce tu nombre de usuario"
      owner: "propietario"
      index:
        title: "Grupos"
        all: "Todos los grupos"
        empty: "No hay grupos visibles."
        filter: "Filtrar por tipo de grupo"
        owner_groups: "Grupos de los que soy propietario"
        close_groups: "Grupos cerrados"
        automatic_groups: "Grupos automáticos"
        automatic: "Automático"
        closed: "Cerrado"
        public: "Público"
        private: "Privado"
        public_groups: "Grupos públicos"
        my_groups: "Mis grupos"
        group_type: "Tipo de grupo"
        is_group_user: "Miembro"
        is_group_owner: "Propietario"
        search_results: "Los resultados de la búsqueda aparecerán a continuación."
      title:
        one: "Grupo"
        other: "Grupos"
      activity: "Actividad"
      members:
        title: "Miembros"
        filter_placeholder_admin: "nombre de usuario o correo electrónico"
        filter_placeholder: "nombre de usuario"
        remove_member: "Quitar miembro"
        remove_member_description: "Quitar a <b>%{username}</b> de este grupo"
        make_owner: "Hacer propietario"
        make_owner_description: "Hacer a <b>%{username}</b> un propietario de este grupo"
        remove_owner: "Quitar como propietario"
        remove_owner_description: "Quitar a <b>%{username}</b> como propietario de este grupo"
        make_primary: "Elegir como principal"
        make_primary_description: "Hacer de este el grupo principal de <b>%{username}</b>"
        remove_primary: "Quitar como principal"
        remove_primary_description: "Quitar esto como el grupo principal de <b>%{username}</b>"
        remove_members: "Quitar miembros"
        remove_members_description: "Quitar a los usuarios seleccionados de este grupo"
        make_owners: "Hacer propietarios"
        make_owners_description: "Convertir a los usuarios seleccionados en propietarios de este grupo"
        remove_owners: "Quitar propietarios"
        remove_owners_description: "Quitar a los usuarios seleccionados de propietarios de este grupo"
        make_all_primary: "Hacer todo principal"
        make_all_primary_description: "Hacer este grupo el principal de todos los usuarios seleccionados"
        remove_all_primary: "Quitar como principal"
        remove_all_primary_description: "Quitar este grupo como principal"
        status: "Estado"
        owner: "Propietario"
        primary: "Principal"
        forbidden: "No tienes permitido ver los miembros del grupo."
        no_filter_matches: "Ningún miembro coincide con esa búsqueda."
      topics: "Temas"
      posts: "Publicaciones"
      aria_post_number: "%{title}, publicación nº %{postNumber}"
      mentions: "Menciones"
      messages: "Mensajes"
      notification_level: "Nivel de notificación predeterminado para mensajes de grupo"
      alias_levels:
        mentionable: "¿Quién puede @mencionar este grupo?"
        messageable: "¿Quién puede enviar mensajes a este grupo?"
        nobody: "Nadie"
        only_admins: "Solo administradores"
        mods_and_admins: "Solo moderadores y administradores"
        members_mods_and_admins: "Solo miembros del grupo, moderadores y administradores"
        owners_mods_and_admins: "Solo propietarios del grupo, moderadores y administradores"
        everyone: "Todos"
      notifications:
        watching:
          title: "Vigilar"
          description: "Se te notificará cada nueva publicación en cada mensaje y se mostrará un recuento de las respuestas nuevas."
        watching_first_post:
          title: "Vigilando la primera publicación"
          description: "Se te notificarán los mensajes nuevos en este grupo, pero no las respuestas a los mensajes."
        tracking:
          title: "Seguir"
          description: "Se te notificará si alguien menciona tu @nombre o te responde y se mostrará un recuento de las respuestas nuevas."
        regular:
          title: "Normal"
          description: "Se te notificará si alguien menciona tu @nombre o te responde."
        muted:
          title: "Silenciado"
          description: "No se te notificará nada sobre los mensajes en este grupo."
      flair_url: "Imagen del sub-avatar"
      flair_upload_description: "Usa imágenes cuadradas de al menos 20px por 20px"
      flair_bg_color: "Color de fondo del sub-avatar"
      flair_bg_color_placeholder: "(Opcional) Valor de color hexadecimal"
      flair_color: "Color del sub-avatar"
      flair_color_placeholder: "(Opcional) Valor de color hexadecimal"
      flair_preview_icon: "Icono de vista previa"
      flair_preview_image: "Imagen de vista previa"
      flair_type:
        icon: "Selecciona un icono"
        image: "Sube una imagen"
      default_notifications:
        modal_title: "Notificaciones predeterminadas del usuario"
        modal_description: "¿Quieres aplicar este cambio retroactivamente? Esto cambiará las preferencias de %{count} usuarios existentes."
        modal_yes: "Sí"
        modal_no: "No, solo aplicar el cambio a partir de ahora"
    user_action_groups:
      "1": "Me gusta dados"
      "2": "Me gusta recibidos"
      "3": "Marcadores"
      "4": "Temas"
      "5": "Respuestas"
      "6": "Respuestas"
      "7": "Menciones"
      "9": "Citas"
      "11": "Ediciones"
      "12": "Elementos enviados"
      "13": "Bandeja de entrada"
      "14": "Pendiente"
      "15": "Borradores"
    categories:
      all: "todas las categorías"
      all_subcategories: "todas"
      no_subcategory: "ninguna"
      category: "Categoría"
      category_list: "Mostrar lista de categorías"
      reorder:
        title: "Reordenar las categorías"
        title_long: "Reorganizar la lista de categorías"
        save: "Guardar orden"
        apply_all: "Aplicar"
        position: "Posición"
      posts: "Publicaciones"
      topics: "Temas"
      latest: "Recientes"
      subcategories: "Subcategorías"
      muted: "Categorías silenciadas"
      topic_sentence:
        one: "%{count} tema"
        other: "%{count} temas"
      topic_stat:
        one: "%{number} / %{unit}"
        other: "%{number} / %{unit}"
      topic_stat_unit:
        week: "semana"
        month: "mes"
      topic_stat_all_time:
        one: "%{number} en total"
        other: "%{number} en total"
      topic_stat_sentence_week:
        one: "%{count} nuevo tema en la última semana."
        other: "%{count} temas nuevos en la última semana."
      topic_stat_sentence_month:
        one: "%{count} nuevo tema en el último mes."
        other: "%{count} temas nuevos en el último mes."
      n_more: "Categorías (%{count} más)..."
    ip_lookup:
      title: Búsqueda de dirección IP
      hostname: Nombre del host
      location: Ubicación
      location_not_found: (desconocido)
      organisation: Organización
      phone: Teléfono
      other_accounts: "Otras cuentas con esta dirección IP:"
      delete_other_accounts: "Eliminar %{count}"
      username: "nombre de usuario"
      trust_level: "NC"
      read_time: "tiempo de lectura"
      topics_entered: "temas visitados"
      post_count: "nº. de publicaciones"
      confirm_delete_other_accounts: "¿Estás seguro de que quieres eliminar estas cuentas?"
      powered_by: "usando <a href='https://maxmind.com'>MaxMindDB</a>"
      copied: "copiado"
    user_fields:
      none: "(selecciona una opción)"
      required: 'Introduce un valor para «%{name}»'
      same_as_password: "Tu contraseña no debe repetirse en otros campos."
    user:
      said: "%{username}:"
      profile: "Perfil"
      mute: "Silenciar"
      edit: "Editar preferencias"
      download_archive:
        title: "Exporta tus datos"
        description: "Descarga un archivo con la actividad y preferencias de tu cuenta."
        button_text: "Solicitar archivo"
        confirm: "¿Realmente quieres descargar un archivo con la actividad y preferencias de tu cuenta?"
        success: "Hemos empezado a recopilar tu archivo, recibirás un mensaje cuando se complete el proceso."
        rate_limit_error: "Los archivos de cuenta solo pueden descargarse una vez al día, inténtalo de nuevo mañana."
      new_private_message: "Nuevo mensaje"
      private_message: "Mensaje"
      private_messages: "Mensajes"
      user_notifications:
        filters:
          filter_by: "Filtrar por"
          all: "Todo"
          read: "Leídos"
          unread: "Sin leer"
          unseen: "No vistas"
        ignore_duration_title: "Ignorar usuario"
        ignore_duration_username: "Nombre de usuario"
        ignore_duration_when: "Duración:"
        ignore_duration_save: "Ignorar"
        ignore_duration_note: "Ten en cuenta que todos los ignorados se eliminan automáticamente al expirar la duración especificada para esta acción."
        ignore_duration_time_frame_required: "Selecciona un intervalo de tiempo"
        ignore_no_users: "No ignoras a ningún usuario."
        ignore_option: "Ignorado"
        ignore_option_title: "No recibirás notificaciones relacionadas con este usuario y todos sus temas y respuestas se ocultarán."
        add_ignored_user: "Añadir..."
        mute_option: "Silenciado"
        mute_option_title: "No recibirás ninguna notificación relacionada con este usuario."
        normal_option: "Normal"
        normal_option_title: "Se te notificará si este usuario te responde, cita o menciona."
      notification_schedule:
        title: "Horario de notificaciones"
        label: "Activar horario personalizado de notificaciones"
        tip: "Fuera de este horario, tus notificaciones se pondrán en pausa."
        midnight: "Medianoche"
        none: "Ninguno"
        monday: "Lunes"
        tuesday: "Martes"
        wednesday: "Miércoles"
        thursday: "Jueves"
        friday: "Viernes"
        saturday: "Sábado"
        sunday: "Domingo"
        to: "a"
      activity_stream: "Actividad"
      read: "Leer"
      read_help: "Temas leídos recientemente"
      preferences: "Preferencias"
      feature_topic_on_profile:
        open_search: "Selecciona un nuevo tema"
        title: "Selecciona un tema"
        search_label: "Buscar tema por título"
        save: "Guardar"
        clear:
          title: "Quitar filtros"
          warning: "¿Estás seguro de que quieres quitar tu tema destacado?"
      use_current_timezone: "Usar zona horaria actual"
      profile_hidden: "El perfil público de este usuario está oculto."
      inactive_user: "Este usuario está inactivo"
      expand_profile: "Expandir"
      sr_expand_profile: "Expandir detalles del perfil"
      collapse_profile: "Contraer"
      sr_collapse_profile: "Ocultar detalles del perfil"
      bookmarks: "Marcadores"
      bio: "Acerca de mí"
      timezone: "Zona horaria"
      invited_by: "Invitado por"
      trust_level: "Nivel de confianza"
      notifications: "Notificaciones"
      statistics: "Estadísticas"
      desktop_notifications:
        label: "Notificaciones en vivo"
        not_supported: "Las notificaciones no están disponibles en este navegador. Lo sentimos."
        perm_default: "Activar notificaciones"
        perm_denied_btn: "Permiso denegado"
        perm_denied_expl: "Has denegado el permiso para las notificaciones. Configura tu navegador para permitir notificaciones. "
        disable: "Desactivar notificaciones"
        enable: "Activar notificaciones"
<<<<<<< HEAD
        each_browser_note: 'Nota: Hay que cambiar esta configuración en cada navegador que utilices. Todas las notificaciones se desactivarán si pausas las notificaciones desde el menú de usuario, independientemente de este ajuste.'
=======
        each_browser_note: "Nota: Hay que cambiar esta configuración en cada navegador que utilices. Todas las notificaciones se desactivarán si pausas las notificaciones desde el menú de usuario, independientemente de este ajuste."
>>>>>>> 3d554aa1
        consent_prompt: "¿Quieres recibir notificaciones en tiempo real cuando alguien responda a tus mensajes?"
      dismiss: "Descartar"
      dismiss_notifications: "Descartar todo"
      dismiss_notifications_tooltip: "Marcar todas las notificaciones como leídas"
      dismiss_bookmarks_tooltip: "Marcar todos los recordatorios de marcadores como leídos"
      dismiss_messages_tooltip: "Marcar todos los mensajes personales como leídos"
      no_likes_title: "Todavía no has recibido ningún «Me gusta»"
      no_likes_body: >
        Se te notificará aquí cada vez que a alguien le guste una de tus publicaciones, para que puedas ver lo que otros encuentran valioso. Los demás también verán lo mismo cuando te gusten sus publicaciones. <br><br> Las notificaciones de «Me gusta» nunca se te envían por correo electrónico, pero puedes ajustar la forma en que recibes las notificaciones de «Me gusta» en tus <a href='%{preferencesUrl}'>preferencias de notificaciones</a>.
      no_messages_title: "No tienes ningún mensaje"
      no_messages_body: >
        ¿Necesitas tener una conversación personal directamente con una persona fuera de la conversación actual? Mándale un mensaje seleccionando su foto y usando el botón de %{icon} mensaje.<br><br> Si necesitas ayuda, puedes <a href='%{aboutUrl}'>enviar un mensaje a alguien del equipo</a>.
      no_bookmarks_title: "Todavía no has añadido nada a marcadores"
      no_bookmarks_body: >
        Añade publicaciones a tus marcadores con el botón %{icon}, y aparecerán aquí para que puedas volver fácilmente a ellos. ¡Hasta programarte recordatorios!
      no_bookmarks_search: "No se han encontrado marcadores para la consulta de búsqueda proporcionada."
      no_notifications_title: "No tienes ninguna notificación todavía"
      no_notifications_body: >
        En esta pestaña te avisaremos sobre actividad relevante para ti incluyendo respuestas a tus temas y mensajes, <b>@menciones</b> o citas, y respuestas a los temas que estés siguiendo. También te notificaremos por correo electrónico si hace tiempo que no te conectas.<br><br>A través del icono %{icon} puedes decidir sobre qué temas, categorías y etiquetas quieres que te avisemos. Ve a tus <a href='%{preferencesUrl}'>preferencias de notificaciones</a> para más detalles.
      no_other_notifications_title: "Todavía no tienes otras notificaciones"
      no_other_notifications_body: >
        En este panel se te notificará otro tipo de actividad que puede ser relevante para ti, por ejemplo, cuando alguien enlaza o edita una de tus publicaciones.
      no_notifications_page_title: "Todavía no tienes notificaciones"
      no_notifications_page_body: >
        Te notificaremos de actividad relevante para ti, como cuando alguien responda a tus temas o mensajes, te <b>@mencione</b> o cite, y también cuando alguien responda a temas que estés vigilando. Además, te mandaremos las notificaciones a tu correo electrónico cuando no te hayamos visto por aquí en un tiempo. <br><br>Busca el icono %{icon} para decidir las categorías o etiquetas sobre las que quieres que mandemos notificaciones. Para más ajustes, pásate por tus <a href='%{preferencesUrl}'>preferencias de notificaciones</a>.
      dynamic_favicon: "Mostrar número en el icono del navegador"
      skip_new_user_tips:
        description: "Omitir consejos e insignias de bienvenida"
      reset_seen_user_tips: "Mostrar consejos de usuario de nuevo"
      theme_default_on_all_devices: "Hacer que este sea el tema por defecto en todos mis dispositivos"
      color_scheme_default_on_all_devices: "Establecer la combinación de colores como predeterminada en todos mis dispositivos"
      color_scheme: "Combinación de colores"
      color_schemes:
        default_description: "Tema predeterminado"
        disable_dark_scheme: "Igual que el normal"
        dark_instructions: "Puedes previsualizar el esquema de colores del modo oscuro activando o desactivando el modo oscuro de tu dispositivo."
        undo: "Restablecer"
        regular: "Habitual"
        dark: "Modo oscuro"
        default_dark_scheme: "(valor predeterminado por el sitio)"
      dark_mode: "Modo oscuro"
      dark_mode_enable: "Activar modo oscuro automáticamente"
      text_size_default_on_all_devices: "Hacer que este sea el tamaño por defecto en todos mis dispositivos"
      allow_private_messages: "Permitir que otros usuarios me envíen mensajes personales"
      external_links_in_new_tab: "Abrir todos los enlaces externos en una nueva pestaña"
      enable_quoting: "Activar respuesta citando el texto seleccionado"
      enable_defer: "Activar diferir para marcar temas no leídos"
      experimental_sidebar:
        enable: "Activar barra lateral"
        options: "Opciones"
        navigation_section: "Navegación"
      change: "cambio"
      featured_topic: "Tema destacado"
      moderator: "%{user} es un moderador"
      admin: "%{user} es un administrador"
      moderator_tooltip: "Este usuario es un moderador"
      admin_tooltip: "Este usuario es un administrador"
      silenced_tooltip: "Este usuario está silenciado"
      suspended_notice: "Este usuario ha sido suspendido hasta %{date}."
      suspended_permanently: "Este usuario está suspendido."
      suspended_reason: "Motivo: "
      github_profile: "GitHub"
      email_activity_summary: "Resumen de actividad"
      mailing_list_mode:
        label: "Modo lista de correo"
        enabled: "Activar modo lista de correo"
        instructions: |
          Esta opción sobrescribe el resumen de actividad.<br />
          Los temas y categorías silenciados no se incluyen en estos correos electrónicos.
        individual: "Enviar un correo electrónico por cada publicación nueva"
        individual_no_echo: "Enviar un correo electrónico por cada publicación nueva excepto aquellas publicadas por mí"
        many_per_day: "Envíame un correo electrónico por cada publicación nueva (unos %{dailyEmailEstimate} por día)"
        few_per_day: "Envíame un correo electrónico por cada publicación nueva (unos 2 por día)"
        warning: "Modo de lista de correo electrónico activado. Se sobrescribe la configuración de notificaciones por correo electrónico."
      tag_settings: "Etiquetas"
      watched_tags: "Vigilados"
      watched_tags_instructions: "Vigilarás automáticamente todos los temas con estas etiquetas. Se te notificarán todas las publicaciones y temas nuevos y aparecerá un contador de publicaciones nuevas al lado del tema."
      tracked_tags: "Siguiendo"
      tracked_tags_instructions: "Seguirás automáticamente todos los temas con estas etiquetas. Aparecerá un contador de publicaciones nuevas al lado del tema."
      muted_tags: "Silenciados"
      muted_tags_instructions: "No recibirás notificaciones de ningún tema con estas etiquetas y estas no aparecerán en la pestaña Recientes."
      watched_categories: "Vigilados"
      watched_categories_instructions: "Vigilarás automáticamente todos los temas en estas categorías. Se te notificarán todos las publicaciones y temas nuevos y aparecerá un contador de publicaciones nuevas al lado del tema."
      tracked_categories: "Siguiendo"
      tracked_categories_instructions: "Seguirás automáticamente todos los temas en estas categorías. Aparecerá un contador de publicaciones nuevas al lado del tema."
      watched_first_post_categories: "Vigilar la primera publicación"
      watched_first_post_categories_instructions: "Se te notificará la primera publicación en cada tema nuevo en estas categorías."
      watched_first_post_tags: "Vigilando la primera publicación"
      watched_first_post_tags_instructions: "Se te notificará la primera publicación en cada tema nuevo con estas etiquetas."
      watched_precedence_over_muted: "Notificarme sobre temas en categorías o etiquetas que estoy viendo y que también pertenezcan a una que haya silenciado"
      muted_categories: "Silenciado"
      muted_categories_instructions: "No se te notificará acerca de ningún tema en estas categorías y no aparecerán en la página de categorías o mensajes recientes."
      muted_categories_instructions_dont_hide: "No se te notificará nada acerca de temas nuevos en estas categorías."
      regular_categories: "Normal"
      regular_categories_instructions: "Verás estas categorías en las listas de temas «Recientes» y «Destacados»."
      no_category_access: "Como moderador, tienes acceso limitado a categorías. Guardar está desactivado."
      delete_account: "Eliminar mi cuenta"
      delete_account_confirm: "¿Quieres eliminar permanentemente tu cuenta? ¡Esta acción no se puede deshacer!"
      deleted_yourself: "Tu cuenta se ha eliminado con éxito."
      delete_yourself_not_allowed: "Contacta con un miembro del equipo si deseas que se elimine tu cuenta."
      unread_message_count: "Mensajes"
      admin_delete: "Eliminar"
      users: "Usuarios"
      muted_users: "Silenciados"
      muted_users_instructions: "Omitir todas las notificaciones y mensajes personales de estos usuarios."
      allowed_pm_users: "Permitidos"
      allowed_pm_users_instructions: "Solo permitir mensajes personales de estos usuarios."
      allow_private_messages_from_specific_users: "Solo permitir que ciertos usuarios me envíen mensajes personales."
      ignored_users: "Ignorados"
      ignored_users_instructions: "Omitir todas las publicaciones, notificaciones y mensajes personales de estos usuarios."
      tracked_topics_link: "Mostrar"
      automatically_unpin_topics: "Desanclar temas automáticamente cuando los leo por completo."
      apps: "Aplicaciones"
      revoke_access: "Revocar acceso"
      undo_revoke_access: "Deshacer revocación de acceso"
      api_approved: "Fecha de aprobación:"
      api_last_used_at: "Fecha de último uso:"
      theme: "Tema"
      save_to_change_theme: 'Este tema se actualizará después de que hagas clic en «%{save_text}»'
      home: "Página de inicio por defecto"
      staged: "Temporal"
      messages:
        all: "todas las bandejas de entrada"
        inbox: "Bandeja de entrada"
        personal: "Personal"
        latest: "Recientes"
        sent: "Enviados"
        unread: "Sin leer"
        unread_with_count:
          one: "Sin leer (%{count})"
          other: "Sin leer (%{count})"
        new: "Nuevo"
        new_with_count:
          one: "Nuevo (%{count})"
          other: "Nuevo (%{count})"
        archive: "Archivo"
        groups: "Mis grupos"
        move_to_inbox: "Mover a la bandeja de entrada"
        move_to_archive: "Archivar"
        failed_to_move: "No se han podido mover los mensajes seleccionados (podrías estar teniendo problemas de conexión)"
        tags: "Etiquetas"
        all_tags: "Todas las etiquetas"
        warnings: "Advertencias oficiales"
        read_more_in_group: "¿Quieres leer más? Consulta otros mensajes de %{groupLink}."
        read_more: "¿Quieres seguir leyendo? Echa un vistazo a otros mensajes en tus <a href='%{basePath}/u/%{username}/messages'>mensajes personales</a>."
        read_more_group_pm_MF: |
          { HAS_UNREAD_AND_NEW, select,
            true {
              { UNREAD, plural,
                   =0 {}
                  one {Hay <a href='{basePath}/u/{username}/messages/group/{groupName}/unread'># sin leer</a>}
                other {Hay <a href='{basePath}/u/{username}/messages/group/{groupName}/unread'># sin leer</a>}
              }
              { NEW, plural,
                   =0 {}
                  one { y <a href='{basePath}/u/{username}/messages/group/{groupName}/new'># mensaje nuevo</a> restante, o explora otros mensajes en {groupLink}}
                other { y <a href='{basePath}/u/{username}/messages/group/{groupName}/new'># mensajes nuevos</a> restantes, o explora otros mensajes en {groupLink}}
              }
            }
            false {
              { UNREAD, plural,
                   =0 {}
                  one {Hay <a href='{basePath}/u/{username}/messages/group/{groupName}/unread'># mensaje sin leer</a> restante, o explora otros mensajes en {groupLink}}
                other {Hay <a href='{basePath}/u/{username}/messages/group/{groupName}/unread'># mensajes sin leer</a> restantes, o explora otros mensajes en {groupLink}}
              }
              { NEW, plural,
                   =0 {}
                  one {Hay <a href='{basePath}/u/{username}/messages/group/{groupName}/new'># mensaje nuevo</a> restante, o explora otros mensajes en {groupLink}}
                other {Hay <a href='{basePath}/u/{username}/messages/group/{groupName}/new'># mensajes nuevos</a> restante, o explora otros mensajes en {groupLink}}
              }
            }
            other {}
          }
        read_more_personal_pm_MF: |
          { HAS_UNREAD_AND_NEW, select,
            true {
              { UNREAD, plural,
                   =0 {}
                  one {Hay <a href='{basePath}/u/{username}/messages/unread'># sin leer</a>}
                other {Hay <a href='{basePath}/u/{username}/messages/unread'># sin leer</a>}
              }
              { NEW, plural,
                   =0 {}
                  one { y <a href='{basePath}/u/{username}/messages/new'># mensaje nuevo</a> restante, o explora otros <a href='{basePath}/u/{username}/messages'>mensajes personales</a>}
                other { y <a href='{basePath}/u/{username}/messages/new'># mensajes nuevos</a> restantes, o explora otros <a href='{basePath}/u/{username}/messages'>mensajes personales</a>}
              }
            }
            false {
              { UNREAD, plural,
                   =0 {}
                  one {Hay <a href='{basePath}/u/{username}/messages/unread'># mensaje sin leer</a> restante, o explora otros <a href='{basePath}/u/{username}/messages'>mensajes personales</a>}
                other {Hay <a href='{basePath}/u/{username}/messages/unread'># mensajes sin leer</a> restantes, o explora otros <a href='{basePath}/u/{username}/messages'>mensajes personales</a>}
              }
              { NEW, plural,
                   =0 {}
                  one {Hay <a href='{basePath}/u/{username}/messages/new'># mensaje nuevo</a> restante, o explora otros <a href='{basePath}/u/{username}/messages'>mensajes personales</a>}
                other {Hay <a href='{basePath}/u/{username}/messages/new'># mensajes nuevos</a> restantes, o explora otros <a href='{basePath}/u/{username}/messages'>mensajes personales</a>}
              }
            }
            other {}
          }
      preferences_nav:
        account: "Cuenta"
        security: "Seguridad"
        profile: "Perfil"
        emails: "Correos electrónicos"
        notifications: "Notificaciones"
        tracking: "Seguir"
        categories: "Categorías"
        users: "Usuarios"
        tags: "Etiquetas"
        interface: "Interfaz"
        apps: "Aplicaciones"
      change_password:
        success: "(correo electrónico enviado)"
        in_progress: "(enviando correo electrónico)"
        error: "(error)"
        emoji: "emoji candado"
        action: "Enviar correo electrónico para restablecer la contraseña"
        set_password: "Establecer contraseña"
        choose_new: "Escoge una nueva contraseña"
        choose: "Escoge una contraseña"
      second_factor_backup:
        title: "Códigos de respaldo de la verificación en dos factores"
        regenerate: "Generar nuevos"
        disable: "Desactivar"
        manage:
          one: "Te queda <strong>%{count}</strong> código de copia de seguridad sin usar todavía."
          other: "Te quedan <strong>%{count}</strong> códigos de respaldo sin usar todavía."
        copy_to_clipboard: "Copiar al portapapeles"
        copy_to_clipboard_error: "Error al copiar datos al portapapeles"
        copied_to_clipboard: "Copiado al portapapeles"
        download_backup_codes: "Descargar códigos de recuperación"
        remaining_codes:
          one: "Te queda <strong>%{count}</strong> código de copia de seguridad sin usar todavía."
          other: "Te quedan <strong>%{count}</strong> códigos de respaldo sin usar todavía."
        use: "Usar un código de copia de seguridad"
        enable_prerequisites: "Debes activar un método principal de dos factores antes de generar códigos de respaldo."
        codes:
          title: "Códigos de respaldo generados"
          description: "Cada uno de estos códigos de respaldo se puede usar una única vez. Mantenlos en un lugar seguro pero accesible."
      second_factor:
        title: "Autenticación de dos factores"
        enable: "Gestionar la autenticación de dos factores"
        disable_all: "Desactivar todo"
        forgot_password: "¿Has olvidado tu contraseña?"
        confirm_password_description: "Confirma tu contraseña para continuar"
        name: "Nombre"
        label: "Código"
        rate_limit: "Espera antes de intentar utilizar otro código de autenticación."
        enable_description: |
          Escanea este código QR en una aplicación que lo soporte (<a href="https://www.google.com/search?q=authenticator+apps+for+android" target="_blank">Android</a> – <a href="https://www.google.com/search?q=authenticator+apps+for+ios" target="_blank">iOS</a>) e introduce el código de autenticación.
        disable_description: "Introduce el código de autenticación que aparece en tu aplicación"
        show_key_description: "Introducir manualmente"
        short_description: |
          Protege tu cuenta mediante códigos de respaldo de un solo uso.
        extended_description: |
          La autenticación de dos factores añade una capa extra de seguridad a tu cuenta al pedirte un código de un solo uso además de tu contraseña. Los códigos se pueden generar en dispositivos <a href="https://www.google.com/search?q=authenticator+apps+for+android" target='_blank'>Android</a> e <a href="https://www.google.com/search?q=authenticator+apps+for+ios">iOS</a>.
        oauth_enabled_warning: "Ten en cuenta que los inicios de sesión con redes sociales y páginas de terceros se desactivarán para tu cuenta una vez que actives la autenticación de dos factores."
        use: "Utilizar la aplicación de autenticación"
        enforced_notice: "Es obligatorio que actives la autenticación de dos factores antes de acceder al sitio web."
        disable: "Desactivar"
        disable_confirm: "¿Seguro que quieres desactivar todos la autenticación de dos factores?"
        delete: "Eliminar"
        delete_confirm_header: "Estos autentificadores basados en tokens y claves de seguridad física se eliminarán:"
        delete_confirm_instruction: "Para confirmar, escribe <strong>%{confirm}</strong> en la casilla de abajo."
        delete_single_confirm_title: "Eliminar un autentificador"
        delete_single_confirm_message: "Estás eliminando %{name}. Esta acción no se puede deshacer. Si cambias de opinión, debes volver a registrar este autentificador."
        delete_backup_codes_confirm_title: "Eliminar códigos de copia de seguridad"
        delete_backup_codes_confirm_message: "Estás eliminando código de copia de seguridad. Esta acción no se puede deshacer. Si cambias de opinión, debes volver a generar estos códigos de copia de seguridad."
        save: "Guardar"
        edit: "Editar"
        edit_title: "Editar autenticador"
        edit_description: "Nombre del autenticador"
        enable_security_key_description: |
          Cuando tengas tu <a href="https://www.google.com/search?q=hardware+security+key" target="_blank">clave de seguridad</a> o tu dispositivo móvil compatible preparado, pulsa el botón de Registrar más abajo.
        totp:
          title: "Autenticación basada en tokens"
          add: "Añadir autentificador"
          default_name: "Mi autenticador"
          name_and_code_required_error: "Debes introducir un nombre y un código de tu aplicación de autentificación."
        security_key:
          register: "Registrar"
          title: "Claves de seguridad físicas"
          add: "Añadir clave de seguridad física"
          default_name: "Clave de seguridad principal"
          iphone_default_name: "iPhone"
          android_default_name: "Android"
          not_allowed_error: "El proceso de registro de clave de seguridad se canceló o se agotó el tiempo."
          already_added_error: "Ya registraste esta clave de seguridad. No tienes que registrarla de nuevo."
          edit: "Editar clave de seguridad física"
          save: "Guardar"
          edit_description: "Nombre de la clave de seguridad física"
          name_required_error: "Debes introducir un nombre para tu clave de seguridad."
      change_about:
        title: "Cambiar «Acerca de mí»"
        error: "Ha ocurrido un error al cambiar este valor."
      change_username:
        title: "Cambiar nombre de usuario"
        confirm: "¿Estás completamente seguro de que quieres cambiar tu nombre de usuario?"
        taken: "Lo sentimos, ese nombre de usuario ya está en uso."
        invalid: "Este nombre de usuario no es válido. Este solo puede incluir números y letras"
      add_email:
        title: "Añadir correo electrónico"
        add: "añadir"
      change_email:
        title: "Cambiar correo electrónico"
        taken: "Lo sentimos, ese correo electrónico no está disponible."
        error: "Ha ocurrido un error al cambiar tu correo electrónico. ¿Tal vez esa dirección ya se encuentra en uso?"
        success: "Te hemos enviado un correo electrónico a esa dirección. Sigue las instrucciones de confirmación."
        success_via_admin: "Hemos enviado un correo electrónico a esa dirección. El usuario tendrá que seguir las instrucciones de confirmación."
        success_staff: "Hemos enviado un correo electrónico a tu dirección actual. Sigue las instrucciones de confirmación."
        back_to_preferences: "Volver a preferencias"
      change_avatar:
        title: "Cambiar tu imagen de perfil"
        gravatar: "<a href='//%{gravatarBaseUrl}%{gravatarLoginUrl}' target='_blank'>%{gravatarName}</a>, basado en"
        gravatar_title: "Cambia tu avatar en la pagina web de %{gravatarName}"
        gravatar_failed: "No hemos podido encontrar un %{gravatarName} con esa dirección de correo electrónico."
        refresh_gravatar_title: "Actualiza tu %{gravatarName}"
        letter_based: "Imagen de perfil asignada por el sistema"
        uploaded_avatar: "Foto personalizada"
        uploaded_avatar_empty: "Añade una foto personalizada"
        upload_title: "Sube tu foto"
        image_is_not_a_square: "Advertencia: hemos recortado tu imagen porque la anchura y la altura no eran iguales."
        logo_small: "Logotipo pequeño del sitio. Usado por defecto."
        use_custom: "O sube un avatar personalizado:"
      change_profile_background:
        title: "Encabezado de perfil"
        instructions: "Por defecto, los encabezados de perfil estarán centrados y tendrán una anchura de 1110px."
      change_card_background:
        title: "Fondo de tarjeta de usuario"
        instructions: "Las imágenes de fondo estarán centradas y tendrán una anchura predeterminada de 590 px."
      change_featured_topic:
        title: "Tema destacado"
        instructions: "Un enlace a este tema estará en tu tarjeta de usuario y perfil."
      email:
        title: "Correo electrónico"
        primary: "Correo electrónico principal"
        secondary: "Correos electrónicos secundarios"
        primary_label: "principal"
        unconfirmed_label: "sin confirmar"
        resend_label: "reenviar correo electrónico de confirmación"
        resending_label: "enviando..."
        resent_label: "correo electrónico enviado"
        update_email: "Cambiar correo electrónico"
        set_primary: "Establecer como correo electrónico principal"
        destroy: "Quitar correo electrónico"
        add_email: "Añadir correo electrónico alternativo"
        auth_override_instructions: "El correo electrónico se puede actualizar desde el proveedor de autenticación."
        no_secondary: "Sin correos electrónicos secundarios"
        instructions: "Nunca se mostrará al público."
        admin_note: "Nota: Un usuario administrador que cambia el correo electrónico de otro usuario no administrador indica que el usuario ha perdido el acceso a su cuenta de correo electrónico original, por lo que se enviará un correo electrónico para restablecer la contraseña a su nueva dirección. El correo electrónico del usuario no cambiará hasta que complete el proceso de restablecimiento de contraseña."
        ok: "Te enviaremos un correo electrónico para confirmar"
        required: "Introduce un correo electrónico"
        invalid: "Introduce una dirección de correo electrónico válida"
        authenticated: "Tu correo electrónico ha sido autenticado por %{provider}"
        invite_auth_email_invalid: "Tu correo electrónico de invitación no coincide con el correo electrónico autenticado por %{provider}"
        authenticated_by_invite: "Tu correo electrónico ha sido autenticado a través de la invitación"
        frequency:
          one: "Solo te enviaremos un correo electrónico si no te hemos visto en el último minuto."
          other: "Solo te enviaremos un correo electrónico si no te hemos visto en los últimos %{count} minutos."
      associated_accounts:
        title: "Cuentas asociadas"
        connect: "Conectar"
        revoke: "Revocar"
        cancel: "Cancelar"
        not_connected: "(no conectada)"
        confirm_modal_title: "Conectar cuenta de %{provider}"
        confirm_description:
          disconnect: "Tu cuenta de %{provider} «%{account_description}» será desenlazada"
          account_specific: "Tu cuenta de %{provider} «%{account_description}» se utilizará para la autenticación."
          generic: "Tu cuenta de %{provider} se utilizará para la autenticación."
      name:
        title: "Nombre"
        instructions: "tu nombre completo (opcional)"
        instructions_required: "Tu nombre completo"
        required: "Introduce un nombre"
        too_short: "Tu nombre es demasiado corto"
        ok: "Tu nombre parece adecuado"
      username:
        title: "Nombre de usuario"
        instructions: "único, sin espacios y corto"
        short_instructions: "Los demás usuarios pueden mencionarte como @%{username}"
        available: "Tu nombre de usuario está disponible"
        not_available: "No disponible. ¿Quieres probar con %{suggestion}?"
        not_available_no_suggestion: "No disponible"
        too_short: "Tu nombre de usuario es demasiado corto"
        too_long: "Tu nombre de usuario es demasiado largo"
        checking: "Comprobando la disponibilidad del nombre de usuario..."
        prefilled: "El correo electrónico coincide con el nombre de usuario registrado"
        required: "Introduce un nombre de usuario"
        edit: "Editar nombre de usuario"
      locale:
        title: "Idioma de la interfaz"
        instructions: "Idioma de la interfaz. Cambiará cuando recargues la página."
        default: "(por defecto)"
        any: "cualquiera"
      password_confirmation:
        title: "Vuelve a introducir la contraseña"
      invite_code:
        title: "Código de invitación"
        instructions: "El registro de la cuenta requiere un código de invitación"
      auth_tokens:
        title: "Dispositivos utilizados recientemente"
        details: "Detalles"
        log_out_all: "Cerrar sesión en todos los dispositivos"
        not_you: "¿No eres tú?"
        show_all: "Mostrar todos (%{count})"
        show_few: "Mostrar menos"
        was_this_you: "¿Fuiste tú?"
        was_this_you_description: "Si no fuiste tú, te recomendamos que cambies tu contraseña y cierres sesión en todos los dispositivos."
        browser_and_device: "%{browser} en %{device}"
        secure_account: "Proteger mi cuenta"
        latest_post: "Publicaste por última vez..."
        device_location: '<span class="auth-token-device">%{device}</span> &ndash; <span title="IP: %{ip}">%{location}</span>'
        browser_active: '%{browser} | <span class="active">activo ahora mismo</span>'
        browser_last_seen: "%{browser} | %{date}"
      last_posted: "Última publicación"
      last_seen: "Última visita"
      created: "Creado el"
      log_out: "Cerrar sesión"
      location: "Ubicación"
      website: "Sitio web"
      email_settings: "Correo electrónico"
      hide_profile_and_presence: "Ocultar mi perfil público y elementos de presencia"
      enable_physical_keyboard: "Activar soporte de teclado físico en iPad"
      text_size:
        title: "Tamaño del texto"
        smallest: "Más pequeño"
        smaller: "Pequeño"
        normal: "Normal"
        larger: "Grande"
        largest: "Muy grande"
      title_count_mode:
        title: "El título de la página muestra un recuento de:"
        notifications: "Notificaciones nuevas"
        contextual: "Contenido nuevo en la página"
      bookmark_after_notification:
        title: "Después de enviar una notificación de recordatorio de marcador:"
      like_notification_frequency:
        title: "Notificar cuando me dan me gusta"
        always: "Siempre"
        first_time_and_daily: "Cuando mi publicación reciba el primer me gusta y luego diariamente si recibe más"
        first_time: "Cuando mi publicación reciba el primer me gusta"
        never: "Nunca"
      email_previous_replies:
        title: "Incluir respuestas previas en la parte inferior de los correos electrónicos"
        unless_emailed: "a menos que se hayan enviado previamente"
        always: "siempre"
        never: "nunca"
      email_digests:
        title: "Cuando no visite el sitio, enviarme un correo electrónico con un resumen de los temas y respuestas populares"
        every_30_minutes: "cada 30 minutos"
        every_hour: "cada hora"
        daily: "diariamente"
        weekly: "semanalmente"
        every_month: "cada mes"
        every_six_months: "cada seis meses"
      email_level:
        title: "Enviadme un correo cuando alguien me cite, responda, mencione mi @nombre de usuario o cuando haya nueva actividad en las categorías, etiquetas o temas que vigile"
        always: "siempre"
        only_when_away: "solo cuando no esté en la página"
        never: "nunca"
      email_messages_level: "Enviadme un correo cuando me manden un mensaje personal"
      include_tl0_in_digests: "Incluir contenido de usuarios nuevos en los correos electrónicos de resumen"
      email_in_reply_to: "Incluir un extracto de la publicación que recibió una respuesta en los correo electrónicos"
      other_settings: "Otros"
      categories_settings: "Categorías"
      topics_settings: "Temas"
      new_topic_duration:
        label: "Considerar que los temas son nuevos cuando"
        not_viewed: "No los he visto todavía"
        last_here: "creados desde mi última visita"
        after_1_day: "creados durante el último día "
        after_2_days: "creados durante los últimos 2 días"
        after_1_week: "creados durante la última semana"
        after_2_weeks: "creados durante las últimas 2 semanas"
      auto_track_topics: "Seguir automáticamente temas en los que entre"
      auto_track_options:
        never: "nunca"
        immediately: "inmediatamente"
        after_30_seconds: "después de 30 segundos"
        after_1_minute: "después de 1 minuto"
        after_2_minutes: "después de 2 minutos"
        after_3_minutes: "después de 3 minutos"
        after_4_minutes: "después de 4 minutos"
        after_5_minutes: "después de 5 minutos"
        after_10_minutes: "después de 10 minutos"
      notification_level_when_replying: "Cuando publique en un tema, cambiar el nivel de seguimiento a"
      invited:
        title: "Invitaciones"
        pending_tab: "Pendiente"
        pending_tab_with_count: "Pendientes (%{count})"
        expired_tab: "Caducado"
        expired_tab_with_count: "Caducado (%{count})"
        redeemed_tab: "Aceptada"
        redeemed_tab_with_count: "Canjeados (%{count})"
        invited_via: "Invitación"
        invited_via_link: "enlace %{key} (%{count} / %{max} canjeados)"
        groups: "Grupos"
        topic: "Tema"
        sent: "Creado/Último enviado"
        expires_at: "Caduca"
        edit: "Editar"
        remove: "Eliminar"
        copy_link: "Obtener enlace"
        reinvite: "Reenviar correo electrónico"
        reinvited: "Invitación reenviada"
        removed: "Eliminado"
        search: "escribe para buscar invitaciones..."
        user: "Usuario invitado"
        none: "Sin invitaciones para mostrar."
        truncated:
          one: "Mostrando la primera invitación."
          other: "Mostrando las primeras %{count} invitaciones."
        redeemed: "Invitaciones aceptadas"
        redeemed_at: "Aceptada"
        pending: "Invitaciones pendientes"
        topics_entered: "Temas vistos"
        posts_read_count: "Publicaciones leídas"
        expired: "Esta invitación ha caducado."
        remove_all: "Eliminar invitaciones caducadas"
        removed_all: "Se han eliminado todas las invitaciones caducadas"
        remove_all_confirm: "¿Quieres eliminar todas las invitaciones caducadas?"
        reinvite_all: "Reenviar todas las invitaciones"
        reinvite_all_confirm: "¿Estás seguro de que quieres reenviar todas las invitaciones?"
        reinvited_all: "¡Todas las invitaciones se han enviado!"
        time_read: "Tiempo de lectura"
        days_visited: "Días visitados"
        account_age_days: "Antigüedad de la cuenta en días"
        create: "Invitar"
        generate_link: "Crear enlace de invitación"
        link_generated: "Aquí tienes el enlace de invitación"
        valid_for: "El enlace de invitación solo es válido para esta dirección de correo electrónico: %{email}"
        single_user: "Invitar a través de correo electrónico"
        multiple_user: "Invitar a través de enlace"
        invite_link:
          title: "Enlace de invitación"
          success: "¡Enlace de invitación generado correctamente!"
          error: "Ha ocurrido un error al generar el enlace de invitación"
        invite:
          new_title: "Crear invitación"
          edit_title: "Editar invitación"
          instructions: "Comparte este enlace para dar acceso instantáneo a este sitio:"
          copy_link: "copiar enlace"
          expires_in_time: "Caduca en %{time}"
          expired_at_time: "Caducada en %{time}"
          show_advanced: "Mostrar opciones avanzadas"
          hide_advanced: "Ocultar opciones avanzadas"
          restrict: "Restringir a"
          restrict_email: "Restringir al correo electrónico"
          restrict_domain: "Restringir a un dominio"
          email_or_domain_placeholder: "nombre@ejemplo.com o ejemplo.com"
          max_redemptions_allowed: "Máximo de usos"
          add_to_groups: "Añadir a grupos"
          invite_to_topic: "Abrir tema al terminar el registro"
          expires_at: "Caducar tras"
          custom_message: "Mensaje personal opcional"
          send_invite_email: "Guardar y enviar correo electrónico"
          send_invite_email_instructions: "Restringir la invitación al correo electrónico para enviar un correo electrónico de invitación"
          save_invite: "Guardar invitación"
          invite_saved: "Invitación guardada."
        bulk_invite:
          none: "No hay invitaciones para mostrar en esta página."
          text: "Invitaciones en masa"
          instructions: |
            <p>Invita una lista de usuarios para lanzar rápidamente la comunidad. Prepara un <a href="https://en.wikipedia.org/wiki/Comma-separated_values" target="_blank">archivo CSV</a> con al menos una fila por cada correo electrónico de los usuarios a los que quieras invitar. Además, se puede añadir en cada fila la siguiente información separada por comas si quieres añadir a los usuarios a grupos o enviarles a un tema específico la primera vez que inicien sesión.</p>
            <pre>correo@ejemplo.com,primer_nombre_de_un_grupo,segundo_grupo,id_de_tema</pre>
            <p>Se enviará una invitación por correo electrónico a cada una de las direcciones que incluyas en el archivo CSV, que podrás gestionar después.</p>
          progress: "%{progress}% subido..."
          success: "Archivo subido con éxito. Se te notificará a través de un mensaje cuando el proceso se complete."
          error: "Lo sentimos, el formato del archivo debe ser CSV. "
      password:
        title: "Contraseña"
        too_short: "Tu contraseña es demasiada corta."
        common: "Esta contraseña es demasiado común."
        same_as_username: "Tu contraseña es la misma que tu nombre de usuario."
        same_as_email: "Tu contraseña es la misma que tu correo electrónico."
        ok: "Tu contraseña es válida."
        instructions: "debe tener al menos %{count} caracteres"
        required: "Introduce una contraseña"
      summary:
        title: "Resumen"
        stats: "Estadísticas"
        time_read: "tiempo de lectura"
        time_read_title: "%{duration} (total)"
        recent_time_read: "tiempo de lectura reciente"
        recent_time_read_title: "%{duration} (últimos 60 días)"
        topic_count:
          one: "tema creado"
          other: "temas creados"
        post_count:
          one: "publicación creada"
          other: "publicaciones creadas"
        likes_given:
          one: "dado"
          other: "dados"
        likes_received:
          one: "recibido"
          other: "recibidos"
        days_visited:
          one: "día visitado"
          other: "días visitados"
        topics_entered:
          one: "tema visto"
          other: "temas vistos"
        posts_read:
          one: "publicación leída"
          other: "publicaciones leídas"
        bookmark_count:
          one: "marcador"
          other: "marcadores"
        top_replies: "Respuestas destacadas"
        no_replies: "No hay respuestas aún."
        more_replies: "Más respuestas"
        top_topics: "Temas destacados"
        no_topics: "No hay temas aún."
        more_topics: "Más temas"
        top_badges: "Insignias destacadas"
        no_badges: "Todavía no hay insignias."
        more_badges: "Más insignias"
        top_links: "Enlaces destacados"
        no_links: "No hay enlaces aún."
        most_liked_by: "Recibió más me gusta de"
        most_liked_users: "Dio más me gusta a"
        most_replied_to_users: "Respondió más a"
        no_likes: "No hay ningún me gusta aún."
        top_categories: "Categorías destacadas"
        topics: "Temas"
        replies: "Respuestas"
      ip_address:
        title: "Última dirección IP"
      registration_ip_address:
        title: "Dirección IP del registro"
      avatar:
        title: "Imagen de perfil"
        header_title: "perfil, mensajes, marcadores y preferencias"
        name_and_description: "%{name} - %{description}"
        edit: "Editar foto de perfil"
      title:
        title: "Título"
        none: "(ninguno)"
        instructions: "aparece después de tu nombre de usuario"
      flair:
        title: "Icono"
        none: "(ninguno)"
        instructions: "icono que se muestra junto a tu foto de perfil"
      status:
        title: "Estado personalizado"
        not_set: "No establecido"
      primary_group:
        title: "Grupo principal"
        none: "(ninguno)"
      filters:
        all: "Todos"
      stream:
        posted_by: "Publicado por"
        sent_by: "Enviado por"
        private_message: "mensaje"
        the_topic: "el tema"
    user_status:
      save: "Guardar"
      set_custom_status: "Escribir estado personalizado"
      what_are_you_doing: "¿Qué estás haciendo?"
      pause_notifications: "Pausar notificaciones"
      remove_status: "Quitar estado"
    user_tips:
      primary: "¡Entendido!"
      secondary: "no mostrarme estos consejos"
      first_notification:
        title: "¡Tu primera notificación!"
        content: "Las notificaciones se utilizan para mantenerte al día de lo que ocurre en la comunidad."
      topic_timeline:
        title: "Cronología del tema"
        content: "Desplázate rápidamente por una publicación utilizando la cronología del tema."
      post_menu:
        title: "Menú de la publicación"
        content: "¡Mira qué más puedes interactuar con la publicación haciendo clic en los tres puntos!"
      topic_notification_levels:
        title: "Ahora estás siguiendo este tema"
        content: "Busca esta campana para ajustar tus preferencias de notificación para temas específicos o categorías completas."
      suggested_topics:
        title: "¡Sigue leyendo!"
        content: "Estos son algunos de los temas que creemos que te gustaría leer a continuación."
    loading: "Cargando..."
    errors:
      prev_page: "mientras se intentaba cargar"
      reasons:
        network: "Error de red"
        server: "Error del servidor"
        forbidden: "Acceso denegado"
        unknown: "Error"
        not_found: "Página no encontrada"
      desc:
        network: "Comprueba tu conexión."
        network_fixed: "Parece que ha vuelto."
        server: "Código de error: %{status}"
        forbidden: "No tienes permitido ver esto."
        not_found: "¡Ups! La aplicación intentó cargar una URL inexistente."
        unknown: "Algo salió mal."
      buttons:
        back: "Volver"
        again: "Intentar de nuevo"
        fixed: "Cargar página"
    modal:
      close: "cerrar"
      dismiss_error: "Descartar error"
    close: "Cerrar"
    assets_changed_confirm: "Se ha recibido una actualización de software. ¿Acualizar ahora?"
    logout: "Has cerrado sesión."
    refresh: "Volver a cargar"
    home: "Inicio"
    read_only_mode:
      enabled: "Este sitio está en modo de solo lectura. Puedes continuar navegando pero algunas acciones como responder o dar me gusta no están disponibles por ahora."
      login_disabled: "No se puede iniciar sesión mientras el foro se encuentre en modo de solo lectura."
      logout_disabled: "No se puede cerrar sesión mientras el sitio se encuentre en modo de solo lectura."
    staff_writes_only_mode:
      enabled: "Este sitio está en modo solo para el personal. Sigue navegando, pero las respuestas, los «me gusta» y otras acciones están limitadas solo a los miembros del personal."
    too_few_topics_and_posts_notice_MF: |
      <a href="https://blog.discourse.org/2014/08/building-a-discourse-community/" target="_blank" rel="noopener noreferrer">¡Comencemos la discusión!</a> Hay { currentTopics, plural,
          one {<strong>#</strong> tema}
        other {<strong>#</strong> temas}
      } y { currentPosts, plural,
          one {<strong>#</strong> publicación}
        other {<strong>#</strong> publicaciones}
      }. Los visitantes necesitan más contenido para leer y responder: nosotros recomendamos al menos { requiredTopics, plural,
          one {<strong>#</strong> tema}
        other {<strong>#</strong> temas}
      } y { requiredPosts, plural,
          one {<strong>#</strong> publicación}
        other {<strong>#</strong> publicaciones}
      }. Solo los miembros del equipo pueden ver este mensaje.
    too_few_topics_notice_MF: "<a href=\"https://blog.discourse.org/2014/08/building-a-discourse-community/\" target=\"_blank\" rel=\"noopener noreferrer\">¡Comencemos la discusión!</a> Hay { currentTopics, plural, \n    one {<strong>#</strong> tema}\n  other {<strong>#</strong> temas}}.\nLos visitantes necesitan más contenido para leer y responder: nosotros recomendamos al menos { requiredTopics, plural, \n    one {<strong>#</strong> tema} \n  other {<strong>#</strong> temas}}. \nSolo los miembros del equipo pueden ver este mensaje.\n"
    too_few_posts_notice_MF: |
      <a href="https://blog.discourse.org/2014/08/building-a-discourse-community/" target="_blank" rel="noopener noreferrer">¡Comencemos la discusión!</a> Hay { currentPosts, plural, one {<strong>#</strong> publicación} other {<strong>#</strong> publicaciones}}. Los visitantes necesitan más contenido para leer y responder – nosotros recomendamos al menos { requiredPosts, plural, one {<strong>#</strong> publicación} other {<strong>#</strong> publicaciones}}. Solo los miembros del equipo pueden ver este mensaje.
    logs_error_rate_notice:
      reached_hour_MF: |
        <b>{relativeAge}</b> – <a href='{url}' target='_blank'>{rate, plural, one {# error/hora} other {# errores/hora}}</a> alcanzó el límite de la configuración del sitio de {limit, plural, one {# error/hora} other {# errores/hora}}.
      reached_minute_MF: |
        <b>{relativeAge}</b> – <a href='{url}' target='_blank'>{rate, plural, one {# error/minuto} other {# errores/minuto}}</a> alcanzó el límite de la configuración del sitio de {limit, plural, one {# error/minuto} other {# errores/minuto}}.
      exceeded_hour_MF: |
        <b>{relativeAge}</b> – <a href='{url}' target='_blank'>{rate, plural, one {# error/hora} other {# errores/hora}}</a> excedió el límite de la configuración del sitio del {limit, plural, one {# error/hora} other {# errores/hora}}.
      exceeded_minute_MF: |
        <b>{relativeAge}</b> – <a href='{url}' target='_blank'>{rate, plural, one {# error/minuto} other {# errores/minuto}}</a> excedió el límite de la configuración del sitio de {limit, plural, one {# error/minuto} other {# errores/minuto}}.
    learn_more: "saber más..."
    mute: Silenciar
    unmute: No silenciar
    last_post: Fecha de publicación
    local_time: "Hora local"
    time_read: Leído
    time_read_recently: "%{time_read} recientemente"
    time_read_tooltip: "%{time_read} tiempo de lectura total"
    time_read_recently_tooltip: "%{time_read} tiempo de lectura total (%{recent_time_read} en los últimos 60 días)"
    last_reply_lowercase: última respuesta
    replies_lowercase:
      one: respuesta
      other: respuestas
    signup_cta:
      sign_up: "Registrarse"
      hide_session: "Tal vez más tarde"
      hide_forever: "no, gracias"
      hidden_for_session: "Vale, te preguntamos mañana. También puedes darle a «Iniciar sesión» para crear tu cuenta."
      intro: "¡Hola! Parece que estás disfrutando del tema, pero no has creado una cuenta todavía."
      value_prop: "¿Cansado de recorrer las mismas publicaciones? Si creas una cuenta, siempre volverás al punto donde lo dejaste. Con una cuenta también puedes recibir notificaciones de nuevas respuestas, guardar marcadores y utilizar los «me gusta» para dar las gracias a los demás. Podemos trabajar todos juntos para hacer grande esta comunidad :heart:"
    offline_indicator:
      no_internet: "Sin conexión a Internet."
      refresh_page: "Actualizar página"
    summary:
      enabled_description: "Estás viendo un resumen de este tema: las publicaciones más interesantes de acuerdo a la comunidad."
      description:
        one: "Hay <b>%{count}</b> respuesta."
        other: "Hay <b>%{count}</b> respuestas."
      description_time_MF: |
        Hay {replyCount, plural, one {Hay <b>#</b> respuesta} other {Hay <b>#</b> respuestas}} con un tiempo estimado de lectura de <b>{readingTime, plural, one {# minuto} other {# minutos}}</b>.
      disable: "Mostrar todas las publicaciones"
      short_label: "Resumir"
      short_title: "Muestra un resumen de este tema: los mensajes más interesantes según la comunidad"
    deleted_filter:
      enabled_description: "Este tema contiene publicaciones eliminadas que se han ocultado."
      disabled_description: "Se muestran las publicaciones eliminadas de este tema. "
      enable: "Ocultar publicaciones eliminadas"
      disable: "Mostrar publicaciones eliminadas"
    private_message_info:
      title: "Mensaje"
      invite: "Invitar a más gente..."
      edit: "Añadir o quitar..."
      remove: "Quitar..."
      add: "Añadir..."
      leave_message: "¿Quieres abandonar este mensaje?"
      remove_allowed_user: "¿Quieres quitar a %{name} de este mensaje?"
      remove_allowed_group: "¿Quieres quitar a %{name} de este mensaje?"
      leave: "Abandonar"
      remove_group: "Quitar grupo"
      remove_user: "Quitar usuario"
    email: "Correo electrónico"
    username: "Nombre de usuario"
    last_seen: "Visto por última vez"
    created: "Creado"
    created_lowercase: "creado"
    trust_level: "Nivel de confianza"
    search_hint: "usuario, correo electrónico o dirección IP"
    create_account:
      header_title: "¡Hola!"
      subheader_title: "Vamos a crear tu cuenta"
      disclaimer: "Al registrarte aceptas la <a href='%{privacy_link}' target='blank'>Política de privacidad</a> y los <a href='%{tos_link}' target='blank'>Términos de servicio</a>."
      title: "Crea tu cuenta"
      failed: "Algo salió mal. Quizás este correo electrónico ya se encuentra registrado. Prueba con el enlace «olvidé la contraseña»"
      associate: "¿Ya tienes una cuenta? <a href='%{associate_link}'>Inicia sesión</a> para enlazarla con tu cuenta de %{provider}."
    forgot_password:
      title: "Restablecer contraseña"
      action: "Olvidé mi contraseña"
      invite: "Introduce tu nombre de usuario o tu dirección de correo electrónico, y te enviaremos un correo electrónico para restablecer tu contraseña."
      invite_no_username: "Escribe tu correo y te mandamos un enlace para que cambies la contraseña."
      reset: "Restablecer contraseña"
      complete_username: "Si una cuenta coincide con el nombre de usuario <b>%{username}</b>, en breve deberías recibir un correo electrónico con las instrucciones para restablecer tu contraseña."
      complete_email: "Si una cuenta coincide con <b>%{email}</b>, en breve deberías recibir un correo electrónico con las instrucciones para restablecer tu contraseña."
      complete_username_found: "Hemos encontrado una cuenta que coincide con el nombre de usuario <b>%{username}</b>. Deberías recibir pronto un correo electrónico con instrucciones para restablecer tu contraseña."
      complete_email_found: "Hemos encontrado una cuenta que coincide con el correo electrónico <b>%{email}</b>. Deberías recibir pronto un correo electrónico con instrucciones para restablecer tu contraseña."
      complete_username_not_found: "No hay ninguna cuenta que coincida con el nombre de usuario <b>%{username}</b>"
      complete_email_not_found: "No hay ninguna cuenta que coincida con el correo electrónico <b>%{email}</b>"
      help: "¿No te ha llegado el correo? Asegúrate de revisar primero tu carpeta de correo electrónico no deseado. <p>¿No estás seguro de qué correo electrónico has usado? Introduce tu correo electrónico y te avisaremos si lo tenemos registrado.</p><p>Si no tienes acceso al correo electrónico asociado a tu cuenta, contacta <a href='%{basePath}/about'>con nuestro amable equipo.</a></p>"
      button_ok: "Aceptar"
      button_help: "Ayuda"
    email_login:
      link_label: "Enviarme un enlace para iniciar sesión por correo electrónico"
      button_label: "con correo electrónico"
      login_link: "Omitir la contraseña y enviar por correo electrónico un enlace para iniciar sesión"
      emoji: "emoji de candado"
      complete_username: "Si una cuenta coincide con el nombre de usuario <b>%{username}</b>, en breve deberías recibir un correo electrónico con un enlace para iniciar sesión en tu cuenta."
      complete_email: "Si una cuenta coincide con <b>%{email}</b>, en breve deberías recibir un correo electrónico con un enlace para iniciar sesión en tu cuenta."
      complete_username_found: "Hemos encontrado una cuenta que coincide con el nombre de usuario <b>%{username}</b>, en breve deberías recibir un correo electrónico con un enlace para iniciar sesión en tu cuenta."
      complete_email_found: "Hemos encontrado una cuenta que coincide con <b>%{email}</b>, deberías recibir un correo electrónico con un enlace para iniciar sesión en breve."
      complete_username_not_found: "No hay ninguna cuenta que coincida con el nombre de usuario <b>%{username}</b>"
      complete_email_not_found: "No hay ninguna cuenta que coincida con el correo electrónico <b>%{email}</b>"
      confirm_title: Continuar a %{site_name}
      logging_in_as: Iniciando sesión como %{email}
      confirm_button: Finalizar inicio de sesión
    login:
      header_title: "Bienvenido/a de vuelta"
      subheader_title: "Inicia sesión en tu cuenta"
      title: "Iniciar sesión"
      username: "Usuario"
      password: "Contraseña"
      show_password: "Mostrar"
      hide_password: "Ocultar"
      show_password_title: "Mostrar contraseña"
      hide_password_title: "Ocultar contraseña"
      second_factor_title: "Autenticación de dos factores"
      second_factor_description: "Introduce el código de autenticación desde tu aplicación:"
      second_factor_backup: "Iniciar sesión utilizando un código de copia de seguridad"
      second_factor_backup_title: "Código de respaldo de la autenticación de dos factores"
      second_factor_backup_description: "Introduce uno de los códigos de respaldo:"
      second_factor: "Iniciar sesión utilizando la aplicación de autenticación"
      security_key_description: "Cuando tengas tu clave de seguridad física o tu dispositivo móvil compatible preparado, presiona el botón de autenticar con clave de seguridad que se encuentra debajo."
      security_key_alternative: "Probar de otra manera"
      security_key_authenticate: "Autenticar con clave de seguridad"
      security_key_not_allowed_error: "La autenticación de la clave de seguridad fue cancelada o se agotó el tiempo."
      security_key_no_matching_credential_error: "No se encontraron credenciales que coincidan en la clave de seguridad provista."
      security_key_support_missing_error: "Tu dispositivo o navegador actual no soporta el uso de claves de seguridad. Utiliza un método diferente."
      email_placeholder: "Correo electrónico / Nombre de usuario"
      caps_lock_warning: "El bloqueo de mayúsculas está activado"
      error: "Error desconocido"
      cookies_error: "Parece que tu navegador tiene desactivadas las cookies. Es posible que no puedas iniciar sesión sin activarlas primero."
      rate_limit: "Espera un poco antes intentar iniciar sesión de nuevo."
      blank_username: "Introduce tu correo electrónico o nombre de usuario."
      blank_username_or_password: "Introduce tu correo electrónico o nombre de usuario y tu contraseña."
      reset_password: "Restablecer contraseña"
      logging_in: "Iniciando sesión..."
      previous_sign_up: "¿Ya tienes una cuenta?"
      or: "O"
      authenticating: "Autenticando..."
      awaiting_activation: "Tu cuenta está pendiente de activación, usa el enlace de «olvidé contraseña» para recibir otro correo electrónico de activación."
      awaiting_approval: "Tu cuenta todavía no ha sido aprobada por un miembro del equipo. Recibirás un correo electrónico cuando sea aprobada."
      requires_invite: "Lo sentimos, solo se puede acceder a este foro mediante invitación."
      not_activated: "No puedes iniciar sesión todavía. Anteriormente te hemos enviado un correo electrónico de activación a la dirección <b>%{sentTo}</b>. Sigue las instrucciones que allí se encuentran para activar tu cuenta."
      not_allowed_from_ip_address: "No puedes iniciar sesión desde esa dirección IP."
      admin_not_allowed_from_ip_address: "No puedes iniciar sesión como administrador desde esta dirección IP."
      resend_activation_email: "Haz clic aquí para enviar el correo electrónico de activación de nuevo."
      omniauth_disallow_totp: "Tu cuenta tiene la autenticación de dos factores activada. Inicia sesión con tu contraseña."
      resend_title: "Volver a enviar el correo electrónico de activación"
      change_email: "Cambiar dirección de correo electrónico"
      provide_new_email: "Introduce una dirección de correo electrónico nueva y te reenviaremos el correo electrónico de confirmación."
      submit_new_email: "Actualizar dirección de correo electrónico"
      sent_activation_email_again: "Te hemos enviado otro correo electrónico de activación a <b>%{currentEmail}</b>. Podría tardar algunos minutos en llegar; asegúrate de revisar la carpeta de correo electrónico no deseado."
      sent_activation_email_again_generic: "Te hemos enviado otro correo electrónico de activación. Podría tardar algunos minutos en llegar. Asegúrate de revisar la carpeta de correo electrónico no deseado."
      to_continue: "Por favor, inicia sesión"
      preferences: "Debes iniciar sesión para poder cambiar tus preferencias de usuario."
      not_approved: "Tu cuenta aún no ha sido aprobada. Se te notificará por correo electrónico cuando todo esté listo para que inicies sesión."
      google_oauth2:
        name: "Google"
        title: "Iniciar sesión con Google"
        sr_title: "Iniciar sesión con Google"
      twitter:
        name: "Twitter"
        title: "Iniciar sesión con Twitter"
        sr_title: "Iniciar sesión con Twitter"
      instagram:
        name: "Instagram"
        title: "Iniciar sesión con Instagram"
        sr_title: "Iniciar sesión con Instagram"
      facebook:
        name: "Facebook"
        title: "Iniciar sesión con Facebook"
        sr_title: "Iniciar sesión con Facebook"
      github:
        name: "GitHub"
        title: "Iniciar sesión con GitHub"
        sr_title: "Iniciar sesión con GitHub"
      discord:
        name: "Discord"
        title: "Iniciar sesión con Discord"
        sr_title: "Iniciar sesión con Discord"
      second_factor_toggle:
        totp: "Usar una aplicación de autenticación en su lugar"
        backup_code: "Usar un código de copia de seguridad en su lugar"
        security_key: "Usar una clave de seguridad en su lugar"
    invites:
      accept_title: "Invitación"
      emoji: "emoji de un sobre"
      welcome_to: "¡Te damos la bienvenida a %{site_name}!"
      invited_by: "Has sido invitado/a por:"
      social_login_available: "También tendrás la posibilidad de iniciar sesión con cualquier red social asociada a ese correo electrónico."
      your_email: "El correo electrónico de tu cuenta es <b>%{email}</b>."
      accept_invite: "Aceptar invitación"
      success: "Tu cuenta ha sido creada y has iniciado sesión."
      name_label: "Nombre"
      password_label: "Contraseña"
      existing_user_can_redeem: "Canjea tu invitación a un tema o grupo."
    password_reset:
      continue: "Continuar a %{site_name}"
    emoji_set:
      apple_international: "Apple/Internacional"
      google: "Google"
      twitter: "Twitter"
      win10: "Win10"
      google_classic: "Google Classic"
      facebook_messenger: "Facebook Messenger"
    category_page_style:
      categories_only: "Solo categorías"
      categories_with_featured_topics: "Categorías con temas destacados"
      categories_and_latest_topics: "Categorías y temas recientes"
      categories_and_latest_topics_created_date: "Categorías y temas más recientes (ordenar por fecha de creación del tema)"
      categories_and_top_topics: "Categorías y temas destacados"
      categories_boxes: "Cajas con subcategorías"
      categories_boxes_with_topics: "Cajas con temas destacados"
      subcategories_with_featured_topics: "Subcategorías con temas destacados"
    shortcut_modifier_key:
      shift: "Mayús"
      ctrl: "Ctrl"
      alt: "Alt"
      enter: "Intro"
    conditional_loading_section:
      loading: Cargando...
    category_row:
      topic_count:
        one: "%{count} tema en esta categoría"
        other: "%{count} temas en esta categoría"
      plus_subcategories_title:
        one: "%{name} y una subcategoría"
        other: "%{name} y %{count} subcategorías"
      plus_subcategories:
        one: "+ %{count} subcategoría"
        other: "+ %{count} subcategorías"
    select_kit:
      delete_item: "Eliminar %{name}"
      filter_by: "Filtrar por: %{name}"
      select_to_filter: "Selecciona un valor para filtrar"
      default_header_text: Seleccionar...
      no_content: No se encontraron coincidencias
      results_count:
        one: "%{count} resultado"
        other: "%{count} resultados"
      filter_placeholder: Buscar...
      filter_placeholder_with_any: Buscar o crear...
      create: "Crear: «%{content}»"
      max_content_reached:
        one: "Solo puedes seleccionar %{count} elemento."
        other: "Solo puedes seleccionar %{count} elementos."
      min_content_not_reached:
        one: "Selecciona al menos %{count} elemento."
        other: "Selecciona al menos %{count} elementos."
      components:
        tag_drop:
          filter_for_more: Filtrar para más...
        categories_admin_dropdown:
          title: "Gestionar categorías"
    date_time_picker:
      from: Desde
      to: Hasta
    emoji_picker:
      filter_placeholder: Buscar emoji
      smileys_&_emotion: Caras y emociones
      people_&_body: Personas y cuerpo
      animals_&_nature: Animales y naturaleza
      food_&_drink: Comida y bebida
      travel_&_places: Viajes y lugares
      activities: Actividades
      objects: Objetos
      symbols: Símbolos
      flags: Banderas
      recent: Usados recientemente
      default_tone: Sin tono de piel
      light_tone: Tono de piel claro
      medium_light_tone: Tono de piel medio claro
      medium_tone: Tono de piel medio
      medium_dark_tone: Tono de piel medio oscuro
      dark_tone: Tono de piel oscuro
      default: Emojis personalizados
    shared_drafts:
      title: "Borradores compartidos"
      notice: "Este tema solo es visible para aquellos que pueden publicar borradores compartidos."
      destination_category: "Categoría de destino"
      publish: "Publicar borrador compartido"
      confirm_publish: "¿Estás seguro de que quieres publicar este borrador?"
      publishing: "Publicando tema..."
    composer:
      emoji: "Emoji :)"
      more_emoji: "más..."
      options: "Opciones"
      whisper: "susurrar"
      unlist: "oculto"
      add_warning: "Esta es una advertencia oficial."
      toggle_whisper: "Activar/desactivar susurro"
      toggle_unlisted: "Visible/Invisible"
      posting_not_on_topic: "¿A qué tema quieres responder?"
      saved_local_draft_tip: "guardado localmente"
      similar_topics: "Tu tema es similar a..."
      drafts_offline: "borradores sin conexión"
      edit_conflict: "conflicto de edición"
      esc: "esc"
      esc_label: "Haz clic o pulsa escape para cerrar"
      ok_proceed: "Vale, continuar"
      group_mentioned_limit:
        one: "<b>Aviso</b> Has mencionado al grupo <a href='%{group_link}'>%{group}</a>, pero tiene más miembros que los que los administradores permiten mencionar (%{count} usuario) de una vez. No se notificará a nadie."
        other: "<b>Aviso</b> Has mencionado al grupo <a href='%{group_link}'>%{group}</a>, pero tiene más miembros que los que los administradores permiten mencionar (%{count} usuarios) de una vez. No se notificará a nadie."
      group_mentioned:
        one: "Al mencionar a %{group}, estás a punto de notificar a <a href='%{group_link}'>%{count} persona</a> ¿Seguro que quieres hacerlo?"
        other: "Al mencionar a %{group}, estás a punto de notificar a <a href='%{group_link}'>%{count} personas</a> ¿Seguro de que quieres hacerlo?"
      cannot_see_mention:
        category: "Has mencionado a @%{username}, pero no le va a llegar una notificación porque no tiene acceso a esta categoría. Tendrás que añadirle a un grupo que sí tenga acceso."
        private: "Has mencionado a @%{username}, pero no le va a llegar una notificación porque no puede ver este mensaje. Tendrás que invitarle al mensaje."
        muted_topic: "Has mencionado a @%{username}, pero no le va a llegar una notificación porque ha silenciado este tema."
        not_allowed: "Has mencionado a @%{username}, pero no le va a llegar una notificación porque no está invitado a este tema."
      cannot_see_group_mention:
        not_mentionable: "No puedes mencionar el grupo @%{group}."
        some_not_allowed:
          one: "Has mencionado a @%{grupo} pero solo se notificará a %{count} miembro porque los demás miembros no pueden ver este mensaje personal. Tendrás que invitarles a este mensaje personal."
          other: "Has mencionado a @%{grupo} pero solo se notificará a %{count} miembros porque los demás miembros no pueden ver este mensaje personal. Tendrás que invitarles a este mensaje personal."
        not_allowed: "Has mencionado a @%{group}, pero no se notificará a ninguno de sus miembros porque no puede ver este mensaje personal. Tendrás que invitarle al mensaje personal."
      here_mention:
        one: "Al mencionar a <b>@%{here}</b> mencionarás a %{count} usuario – ¿quieres continuar?"
        other: "Al mencionar a <b>@%{here}</b> mencionarás a %{count} usuarios – ¿quieres continuar?"
      duplicate_link: "Parece que tu enlace a <b>%{domain}</b> ya fue publicado en el tema por <b>@%{username}</b> en <a href='%{post_url}'>una respuesta el %{ago}</a>. ¿Seguro que deseas volver a publicarlo?"
      duplicate_link_same_user: "Parece que ya has publicado un enlace a <b>%{domain}</b> en este tema en <a href='%{post_url}'>una respuesta el %{ago}</a>. ¿Seguro que quieres volver a publicarlo?"
      reference_topic_title: "RE: %{title}"
      error:
        title_missing: "Es necesario un título"
        title_too_short:
          one: "El título debe tener al menos %{count} carácter"
          other: "El título debe tener al menos %{count} caracteres"
        title_too_long:
          one: "El título no puede tener más de %{count} carácter"
          other: "El título no puede tener más de %{count} caracteres"
        post_missing: "La publicación no puede estar vacía"
        post_length:
          one: "La publicación debe tener por lo menos %{count} carácter"
          other: "La publicación debe tener por lo menos %{count} caracteres"
        try_like: "¿Has probado el botón %{heart}?"
        category_missing: "Debes escoger una categoría."
        tags_missing:
          one: "Debes seleccionar al menos %{count} etiqueta"
          other: "Debes seleccionar al menos %{count} etiquetas"
        topic_template_not_modified: "Añade detalles y especificaciones a tu tema editando la plantilla de tema."
      save_edit: "Guardar edición"
      overwrite_edit: "Sobrescribir edición"
      reply: "Responder"
      cancel: "Cancelar"
      create_topic: "Crear tema"
      create_pm: "Mensaje"
      create_whisper: "Susurrar"
      create_shared_draft: "Crear borrador compartido"
      edit_shared_draft: "Editar borrador compartido"
      title: "O pulsa %{modifier}Intro"
      users_placeholder: "Añadir usuarios o grupos"
      title_placeholder: "En una frase breve, ¿de qué trata este tema?"
      title_or_link_placeholder: "Escribe un título o pega un enlace aquí"
      edit_reason_placeholder: "¿Por qué lo estás editando?"
      topic_featured_link_placeholder: "Introduce el enlace mostrado con el título."
      remove_featured_link: "Eliminar enlace del tema."
      reply_placeholder: "Escribe aquí. Usa Markdown, BBCode o HTML para darle formato. Arrastra o pega imágenes."
      reply_placeholder_no_images: "Escribe aquí. Usa Markdown, BBCode o HTML para darle formato."
      reply_placeholder_choose_category: "Selecciona una categoría antes de escribir aquí."
      view_new_post: "Ver tu publicación nueva."
      saving: "Guardando"
      saved: "¡Guardado!"
      saved_draft: "Borrador de publicación en progreso. Escribe para reanudar."
      uploading: "Subiendo..."
      show_preview: "mostrar vista previa"
      hide_preview: "ocultar vista previa"
      quote_post_title: "Citar toda la publicación"
      bold_label: "B"
      bold_title: "Negrita"
      bold_text: "texto en negrita"
      italic_label: "I"
      italic_title: "Cursiva"
      italic_text: "Texto en cursiva"
      link_title: "Hipervínculo"
      link_description: "Introduce la descripción del enlace aquí"
      link_dialog_title: "Insertar hipervínculo"
      link_optional_text: "título opcional"
      link_url_placeholder: "Copia una URL o escribe para buscar temas"
      blockquote_title: "Cita"
      blockquote_text: "Cita"
      code_title: "Texto preformateado"
      code_text: "texto preformateado con sangría de 4 espacios"
      paste_code_text: "escribe o pega el código aquí"
      upload_title: "Subir"
      upload_description: "introduce una descripción del archivo subido aquí"
      olist_title: "Lista numerada"
      ulist_title: "Lista con viñetas"
      list_item: "Lista de elementos"
      toggle_direction: "Alternar dirección"
      help: "Ayuda de edición con Markdown"
      collapse: "minimizar el panel de edición"
      open: "abrir el panel de composición"
      abandon: "cerrar el editor y descartar borrador"
      enter_fullscreen: "entrar en el editor en pantalla completa"
      exit_fullscreen: "salir del editor en pantalla completa"
      exit_fullscreen_prompt: "Pulsa <kbd>ESC</kbd> para salir del modo pantalla completa"
      show_toolbar: "mostrar la barra de herramientas del editor"
      hide_toolbar: "ocultar la barra de herramientas del editor"
      modal_ok: "Aceptar"
      modal_cancel: "Cancelar"
      cant_send_pm: "Lo sentimos, no puedes enviar un mensaje a %{username}."
      yourself_confirm:
        title: "¿Olvidaste añadir destinatarios?"
        body: "¡Vas a enviarte este mensaje solo a ti mismo!"
      slow_mode:
        error: "Este tema está en modo lento. Hace poco que has publicado, pero podrás volver a hacerlo en %{timeLeft}."
      user_not_seen_in_a_while:
        single: "<b>%{usernames}</b> (la persona a la que le estás mandando un mensaje) hace tiempo que no se pasa por aquí – %{time_ago}. Puede que no reciba tu mensaje. Igual es mejor que busques otro método alternativo para contactar a %{usernames}."
        multiple: "Las siguientes personas: <b>%{usernames}</b> hace tiempo que no se pasan por aquí – %{time_ago}. Puede que no reciban tu mensaje. Igual es mejor que busques otro método alternativo para contactarles."
      admin_options_title: "Configuración opcional del personal para este tema"
      composer_actions:
        reply: Responder
        draft: Borrador
        edit: Editar
        reply_to_post:
          label: Responder a una publicación de %{postUsername}
          desc: Responder a una publicación específica
        reply_as_new_topic:
          label: Responder como tema enlazado
          desc: Crear un nuevo tema enlazado a este tema
          confirm: Tienes un borrador de tema nuevo guardado. Este se sobrescribirá si creas un tema enlazado.
        reply_as_new_group_message:
          label: Responder como un nuevo mensaje de grupo
          desc: Crear un nuevo mensaje con los mismos destinatarios
        reply_to_topic:
          label: Responder al tema
          desc: Responder al tema, no a una publicación específica
        toggle_whisper:
          label: Activar/desactivar susurro
          desc: Los susurros son visibles solo para los miembros del personal
        create_topic:
          label: "Nuevo tema"
        shared_draft:
          label: "Borrador compartido"
          desc: "Inicia un tema-borrador que solo será visible por los usuarios permitidos"
        toggle_topic_bump:
          label: "Alternar reflote del tema"
          desc: "Responder sin alterar la fecha de última respuesta"
      reload: "Recargar"
      ignore: "Ignorar"
      image_alt_text:
        aria_label: Texto alternativo para imagen
      delete_image_button: Eliminar imagen
    notifications:
      tooltip:
        regular:
          one: "%{count} notificación sin leer"
          other: "%{count} notificaciones sin leer"
        message:
          one: "%{count} mensaje sin leer"
          other: "%{count} mensajes sin leer"
        high_priority:
          one: "%{count} notificación de alta prioridad sin leer"
          other: "%{count} notificaciones de alta prioridad sin leer"
        new_message_notification:
          one: "%{count} notificación de mensaje nuevo"
          other: "%{count} notificaciones de mensajes nuevos"
        new_reviewable:
          one: "%{count} nuevo revisable"
          other: "%{count} nuevos revisables"
      title: "notificaciones por menciones a tu @nombre, respuestas a tus publicaciones y temas, mensajes, etc"
      none: "No se pudieron cargar las notificaciones en este momento."
      empty: "No se encontraron notificaciones."
      post_approved: "Tu publicación ha sido aprobada"
      reviewable_items: "elementos que requieren revisión"
      watching_first_post_label: "Nuevo tema"
      user_moved_post: "%{username} movió"
      mentioned: "<span>%{username}</span> %{description}"
      group_mentioned: "<span>%{username}</span> %{description}"
      quoted: "<span>%{username}</span> %{description}"
      bookmark_reminder: "<span>%{username}</span> %{description}"
      replied: "<span>%{username}</span> %{description}"
      posted: "<span>%{username}</span> %{description}"
      watching_category_or_tag: "<span>%{username}</span> %{description}"
      edited: "<span>%{username}</span> %{description}"
      liked: "<span>%{username}</span> %{description}"
      liked_2: "<span class='double-user'>%{username}, %{username2}</span> %{description}"
      liked_many:
        one: "<span class='multi-user'>%{username}, %{username2} y %{count} más</span> %{description}"
        other: "<span class='multi-user'>%{username}, %{username2} y %{count} más</span> %{description}"
      liked_by_2_users: "%{username}, %{username2}"
      liked_by_multiple_users:
        one: "%{username}, %{username2} and %{count} mas"
        other: "%{username}, %{username2} y %{count} más"
      liked_consolidated_description:
        one: "le ha dado me gusta a %{count} de tus publicaciones"
        other: "le ha dado me gusta a %{count} de tus publicaciones"
      liked_consolidated: "<span>%{username}</span> %{description}"
      private_message: "<span>%{username}</span> %{description}"
      invited_to_private_message: "<p><span>%{username}</span> %{description}"
      invited_to_topic: "<span>%{username}</span> %{description}"
      invitee_accepted: "<span>%{username}</span> aceptó tu invitación"
      invitee_accepted_your_invitation: "aceptó tu invitación"
      moved_post: "<span>%{username}</span> movió %{description}"
      linked: "<span>%{username}</span> %{description}"
      granted_badge: "Ganaste «%{description}»"
      topic_reminder: "<span>%{username}</span> %{description}"
      watching_first_post: "<span>Nuevo tema</span> %{description}"
      membership_request_accepted: "Membresía aceptada en «%{group_name}»"
      membership_request_consolidated:
        one: "%{count} solicitud de membresía pendiente para el grupo «%{group_name}»"
        other: "%{count} solicitudes de membresía pendientes para el grupo «%{group_name}»"
      reaction: "<span>%{username}</span> %{description}"
      reaction_2: "<span>%{username}, %{username2}</span> %{description}"
      votes_released: "%{description} - completado"
      new_features: "¡Nuevas características disponibles!"
<<<<<<< HEAD
=======
      admin_problems: "Nuevos consejos en tu panel del sitio"
>>>>>>> 3d554aa1
      dismiss_confirmation:
        body:
          default:
            one: "¿Quieres descartar? Tienes %{count} notificación importante."
            other: "¿Quieres descartar? Tienes %{count} notificaciones importantes."
          bookmarks:
            one: "¿Seguro? Tienes %{count} recordatorio de marcadores sin leer."
            other: "¿Seguro? Tienes %{count} recordatorios de marcadores sin leer."
          messages:
            one: "¿Seguro? Tienes %{count} mensaje personal sin leer."
            other: "¿Seguro? Tienes %{count} mensajes personales sin leer."
        dismiss: "Descartar"
        cancel: "Cancelar"
      group_message_summary:
        one: "%{count} mensaje en tu bandeja de %{group_name}"
        other: "%{count} mensajes en tu bandeja de %{group_name} "
      popup:
        mentioned: '%{username} te mencionó en «%{topic}» - %{site_title}'
        group_mentioned: '%{username} te mencionó en «%{topic}» - %{site_title}'
        quoted: '%{username} te citó en «%{topic}» - %{site_title}'
        replied: '%{username} te respondió en «%{topic}» - %{site_title}'
        posted: '%{username} publicó en «%{topic}» - %{site_title}'
        private_message: '%{username} te envió un mensaje personal en «%{topic}» - %{site_title}'
        linked: '%{username} enlazó tu publicación desde «%{topic}» - %{site_title}'
        watching_first_post: '%{username} creó un nuevo tema «%{topic}» - %{site_title}'
        confirm_title: "Notificaciones activadas - %{site_title}"
        confirm_body: "¡Bien! Se han activado las notificaciones."
        custom: "Notificación de %{username} en %{site_title}"
      titles:
        mentioned: "mencionado"
        replied: "nueva respuesta"
        quoted: "citado"
        edited: "editado"
        liked: "nuevo me gusta"
        private_message: "nuevo mensaje privado"
        invited_to_private_message: "invitado a mensaje privado"
        invitee_accepted: "invitación aceptada"
        posted: "nueva publicación"
        watching_category_or_tag: "nueva publicación"
        moved_post: "publicación movida"
        linked: "enlazado"
        bookmark_reminder: "recordatorio de marcador"
        bookmark_reminder_with_name: "recordatorio de marcador - %{name}"
        granted_badge: "insignia concedida"
        invited_to_topic: "invitado al tema"
        group_mentioned: "grupo mencionado"
        group_message_summary: "nuevos mensajes grupales"
        watching_first_post: "nuevo tema"
        topic_reminder: "recordatorio de tema"
        liked_consolidated: "nuevos me gusta"
        post_approved: "publicación aprobada"
        membership_request_consolidated: "nuevas solicitudes de membresía"
        reaction: "nueva reacción"
        votes_released: "Voto liberado"
        new_features: "¡Se han lanzado nuevas funciones de Discourse!"
    upload_selector:
      uploading: "Subiendo"
      processing: "Procesando subida"
      select_file: "Seleccionar archivo"
      default_image_alt_text: imagen
    search:
      sort_by: "Ordenar por"
      relevance: "Relevancia"
      latest_post: "Publicación más reciente"
      latest_topic: "Tema más reciente"
      most_viewed: "Más visto"
      most_liked: "Más me gusta recibidos"
      select_all: "Seleccionar todo"
      clear_all: "Limpiar todo"
      too_short: "El término de búsqueda es demasiado corto."
      open_advanced: "Abrir búsqueda avanzada"
      clear_search: "Limpiar búsqueda"
      sort_or_bulk_actions: "Ordenar resultados o seleccionar en masa"
      result_count:
        one: "<span>%{count} resultado para</span><span class='term'>%{term}</span>"
        other: "<span>%{count}%{plus} resultados para</span><span class='term'>%{term}</span>"
      title: "Buscar"
      full_page_title: "Buscar"
      results: "resultados"
      no_results: "No se encontró ningún resultado."
      no_more_results: "No se encontraron más resultados."
      post_format: "#%{post_number} de %{username}"
      results_page: "Resultados de búsqueda para «%{term}»"
      more_results: "Hay más resultados. Restringe los criterios de búsqueda."
      cant_find: "¿No encuentras lo que estás buscando?"
      start_new_topic: "¿Y si creas un nuevo tema?"
      or_search_google: "O prueba buscar a través de Google:"
      search_google: "Intenta buscar con Google:"
      search_google_button: "Google"
      search_button: "Buscar"
      search_term_label: "escribe lo que quieres buscar"
      categories: "Categorías"
      tags: "Etiquetas"
      in: "en"
      in_this_topic: "en este tema"
      in_this_topic_tooltip: "cambiar a buscar en todos los temas"
      in_messages: "en mensajes"
      in_messages_tooltip: "cambiar a búsqueda de temas normales"
      in_topics_posts: "en todos los temas y publicaciones"
      enter_hint: "o pulsa Intro"
      in_posts_by: "en publicaciones por %{username}"
      browser_tip: "%{modifier} + f"
      browser_tip_description: "otra vez para usar la búsqueda nativa de tu navegador"
      recent: "Búsquedas recientes"
      clear_recent: "Borrar búsquedas recientes"
      type:
        default: "Temas/respuestas"
        users: "Usuarios"
        categories: "Categorías"
        categories_and_tags: "Categorías/etiquetas"
      context:
        user: "Buscar publicaciones de @%{username}"
        category: "Buscar la categoría #%{category}"
        tag: "Buscar la etiqueta #%{tag}"
        topic: "Buscar en este tema"
        private_messages: "Buscar en mensajes"
      tips:
        category_tag: "filtra por categoría o etiqueta"
        author: "filtra por el autor de la publicación"
        in: "filtra según los metadatos (por ejemplo, in:title, in:personal, in:pinned)"
        status: "filtra por el estado del tema"
        full_search: "lanza la página de búsqueda"
        full_search_key: "%{modifier} + Intro"
        me: "muestra solo tus publicaciones"
      advanced:
        title: Filtros avanzados
        posted_by:
          label: Publicado por
          aria_label: Filtrar por autor
        in_category:
          label: Categoría
        in_group:
          label: En el grupo
        with_badge:
          label: Con insignia
        with_tags:
          label: Etiquetado
          aria_label: Filtrar por etiqueta
        filters:
          label: Solo temas/mensajes que...
          title: coincide el título únicamente
          likes: me han gustado
          posted: he publicado en ellos
          created: Creado por mi
          watching: estoy vigilando
          tracking: estoy siguiendo
          private: en mis mensajes
          bookmarks: he guardado
          first: son la primera publicación
          pinned: están anclados
          seen: he leído
          unseen: no he leído
          wiki: son tipo wiki
          images: incluyen imágenes
          all_tags: todas las etiquetas anteriores
        statuses:
          label: Donde los temas
          open: están abiertos
          closed: están cerrados
          public: son públicos
          archived: están archivados
          noreplies: no tienen respuestas
          single_user: contienen un solo usuario
        post:
          count:
            label: Publicaciones
          min:
            placeholder: mínimo
            aria_label: filtrar por número mínimo de publicaciones
          max:
            placeholder: máximo
            aria_label: filtrar por número máximo de publicaciones
          time:
            label: Fecha de publicación
            aria_label: Filtrar por fecha de publicación
            before: antes de
            after: después de
        views:
          label: Vistas
        min_views:
          placeholder: mínimo
          aria_label: filtrar por número mínimo de visitas
        max_views:
          placeholder: máximo
          aria_label: filtrar por número máximo de visitas
        additional_options:
          label: "Filtra por número de respuestas y visitas del tema"
    hamburger_menu: "menú"
    new_item: "nuevo"
    go_back: "volver"
    not_logged_in_user: "página de usuario con resumen de la actividad y preferencias actuales"
    current_user: "ir a tu página de usuario"
    view_all: "ver todos %{tab}"
    user_menu:
      generic_no_items: "No hay elementos en esta lista."
      sr_menu_tabs: "Pestañas del menú de usuario"
      view_all_notifications: "ver todas las notificaciones"
      view_all_bookmarks: "ver todos los marcadores"
      view_all_messages: "ver todos los mensajes personales"
      tabs:
        all_notifications: "Todas las notificaciones"
        replies: "Respuestas"
        replies_with_unread:
          one: "Respuestas - %{count} sin leer"
          other: "Respuestas - %{count} sin leer"
        mentions: "Menciones"
        mentions_with_unread:
          one: "Menciones - %{count} mención sin leer"
          other: "Menciones - %{count} menciones sin leer"
        likes: "Me gusta dados"
        likes_with_unread:
          one: "Me gusta - %{count} me gusta sin leer"
          other: "Me gusta - %{count} me gusta sin leer"
        watching: "Temas observados"
        watching_with_unread:
          one: "Temas observados - %{count} tema observado no leído"
          other: "Temas observados - %{count} temas observados no leídos"
        messages: "Mensajes personales"
        messages_with_unread:
          one: "Mensajes personales - %{count} mensaje no leído"
          other: "Mensajes personales - %{count} mensajes no leídos"
        bookmarks: "Marcadores"
        bookmarks_with_unread:
          one: "Marcadores - %{count} marcador no leído"
          other: "Marcadores - %{count} marcadores no leídos"
        review_queue: "Cola de revisión"
        review_queue_with_unread:
          one: "Cola de revisión - %{count} elemento necesita revisión"
          other: "Cola de revisión - %{count} elementos necesitan revisión"
        other_notifications: "Otras notificaciones"
        other_notifications_with_unread:
          one: "Otras notificaciones - %{count} notificación no leída"
          other: "Otras notificaciones - %{count} notificaciones no leídas"
        profile: "Perfil"
      reviewable:
        view_all: "ver todos los artículos de revisión"
        queue: "Cola"
        deleted_user: "(usuario eliminado)"
        deleted_post: "(publicación eliminada)"
        post_number_with_topic_title: "publicación n.º %{post_number} – %{title}"
        new_post_in_topic: "nueva publicación en %{title}"
        user_requires_approval: "%{username} requiere aprobación"
        default_item: "elemento revisable n.º %{reviewable_id}"
    topics:
      new_messages_marker: "última visita"
      bulk:
        select_all: "Seleccionar todo"
        clear_all: "Limpiar todo"
        unlist_topics: "Hacer invisibles"
        relist_topics: "Hacer visibles de nuevo"
        reset_bump_dates: "Restablecer fechas de reflote"
        defer: "Aplazar"
        delete: "Eliminar temas"
        dismiss: "Descartar"
        dismiss_read: "Descartar todos los temas sin leer"
        dismiss_read_with_selected:
          one: "Descartar %{count} sin leer"
          other: "Descartar %{count} sin leer"
        dismiss_button: "Descartar..."
        dismiss_button_with_selected:
          one: "Descartar (%{count})…"
          other: "Descartar (%{count})…"
        dismiss_tooltip: "Descartar solamente las nuevas publicaciones o dejar de seguir los temas"
        also_dismiss_topics: "Dejar de seguir estos temas para que no aparezcan más en mis mensajes no leídos"
        dismiss_new: "Descartar nuevos"
        dismiss_new_modal:
          title: "Descartar nuevo"
          topics: "Descartar nuevos temas"
          posts: "Rechazar nuevos mensajes"
          untrack: "Dejar de seguir estos temas para que dejen de aparecer en mi nueva lista"
        dismiss_new_with_selected:
          one: "Descartar nuevo (%{count})"
          other: "Descartar nuevos (%{count})"
        toggle: "activar selección de temas en bloque"
        actions: "Acciones en bloque"
        change_category: "Cambiar categoría..."
        close_topics: "Cerrar temas"
        archive_topics: "Archivar temas"
        move_messages_to_inbox: "Mover a la bandeja de entrada"
        notification_level: "Notificaciones..."
        change_notification_level: "Cambiar nivel de notificación"
        choose_new_category: "Elige la nueva categoría de los temas:"
        selected:
          one: "Has seleccionado <b>%{count}</b> tema."
          other: "Has seleccionado <b>%{count}</b> temas."
        change_tags: "Remplazar etiquetas"
        append_tags: "Añadir etiquetas"
        choose_new_tags: "Elige etiquetas nuevas para estos temas:"
        choose_append_tags: "Elegir etiquetas nuevas para añadir a estos temas:"
        changed_tags: "Se han cambiado las etiquetas de esos temas."
        remove_tags: "Eliminar todas las etiquetas"
        confirm_remove_tags:
          one: "Todas las etiquetas se eliminarán de este tema. ¿Estás seguro/a?"
          other: "Todas las etiquetas se eliminarán de <b>%{count}</b> temas. ¿Estás seguro/a?"
        progress:
          one: "Progreso: <strong>%{count}</strong> tema"
          other: "Progreso: <strong>%{count}</strong> temas"
      none:
        unread: "No tienes temas sin leer."
        unseen: "Has visto todos los temas."
        new: "No tienes temas nuevos."
        read: "Todavía no has leído ningún tema."
        posted: "Todavía no has publicado en ningún tema."
        latest: "¡Estás al día!"
        bookmarks: "Todavía no tienes temas guardados en marcadores."
        category: "No hay temas con la categoría %{category}."
        top: "No hay temas destacados."
        filter: "No hay temas."
        educate:
          new: '<p>Tus nuevos temas aparecerán aquí. Por defecto, los temas se consideran nuevos y mostrarán un <span class="badge new-topic badge-notification" style="vertical-align:middle;line-height:inherit;"></span> indicador si se crearon hace menos de 2 días.</p><p>Visita tus <a href="%{userPrefsUrl}">preferencias</a> para cambiarlo.</p>'
          unread: "<p>Los temas sin leer aparecerán aquí.</p><p>Por defecto, se consideran sin leer y tendrán un marcador <span class=\"badge unread-posts badge-notification\">1</span> si:</p><ul><li>Has creado el tema</li><li>Has respondido al tema</li><li>Has leído el tema durante más de 5 minutos</li></ul><p>O si has seguido o vigilado el tema a través de la \U0001F514 individualmente en cada tema.</p><p>Visita tus <a href=\"%{userPrefsUrl}\">preferencias</a> para cambiar esto.</p>"
      bottom:
        latest: "No hay más temas recientes."
        posted: "No hay más temas publicados."
        read: "No hay más temas leídos."
        new: "No hay más temas nuevos."
        unread: "No hay más temas que no hayas leído."
        unseen: "Ya no hay más temas que no hayas visto."
        category: "No hay más temas de la categoría %{category}."
        tag: "No hay más temas con la etiqueta %{tag}."
        top: "No hay más temas destacados."
        bookmarks: "No hay más temas guardados en marcadores."
        filter: "No hay más temas."
    topic:
      filter_to:
        one: "%{count} publicación en el tema"
        other: "%{count} publicaciones en el tema"
      create: "Nuevo tema"
      create_disabled_category: "No tienes permiso para crear temas en esta categoría."
      create_long: "Crear un tema nuevo"
      open_draft: "Abrir borrador"
      private_message: "Comenzar un mensaje"
      archive_message:
        help: "Archivar mensaje"
        title: "Archivar"
      move_to_inbox:
        title: "Mover a la bandeja de entrada"
        help: "Restaurar mensaje a la bandeja de entrada"
      defer:
        help: "Marcar como no leído"
        title: "Aplazar"
      list: "Temas"
      new: "nuevo tema"
      unread: "sin leer"
      new_topics:
        one: "%{count} tema nuevo"
        other: "%{count} temas nuevos"
      unread_topics:
        one: "%{count} tema sin leer"
        other: "%{count} temas sin leer"
      title: "Tema"
      invalid_access:
        title: "Este tema es privado"
        description: "Lo sentimos, ¡no tienes acceso a este tema!"
        login_required: "Debes iniciar sesión para poder ver este tema."
      server_error:
        title: "No se pudo cargar el tema"
        description: "Lo sentimos, no pudimos cargar el tema. Posiblemente se deba a problemas de conexión. Inténtalo de nuevo más tarde. Si el problema persiste, contáctanos."
      not_found:
        title: "Tema no encontrado"
        description: "Lo sentimos, no pudimos encontrar ese tema. ¿Tal vez fue eliminado por un moderador?"
      unread_posts:
        one: "tienes %{count} publicación sin leer en este tema"
        other: "tienes %{count} publicaciones sin leer en este tema"
      likes:
        one: "este tema le gusta a %{count} persona"
        other: "este tema les gusta a %{count} personas"
      back_to_list: "Volver a la lista de temas"
      options: "Opciones del tema"
      show_links: "mostrar enlaces dentro de este tema"
      collapse_details: "ocultar detalles del tema"
      expand_details: "expandir detalles del tema"
      read_more_in_category: "¿Quieres leer más? Explora otros temas en %{categoryLink} o <a href='%{latestLink}'>consulta los últimos temas</a>."
      read_more: "¿Quieres leer más? <a href='%{categoryLink}'>Examina todas las categorías</a> o <a href='%{latestLink}'>consulta los últimos temas</a>."
      unread_indicator: "Ningún miembro ha leído todavía la última publicación de este tema."
<<<<<<< HEAD
=======
      participant_groups: "Grupos participantes"
>>>>>>> 3d554aa1
      read_more_MF: |
        { HAS_UNREAD_AND_NEW, select,
          true {
            { UNREAD, plural,
                 =0 {}
                one {Hay <a href="{basePath}/unread"># sin leer</a>}
              other {Hay <a href="{basePath}/unread"># sin leer</a>}
            }
            { NEW, plural,
                 =0 {}
                one { y <a href="{basePath}/new"># tema nuevo</a> restante,}
              other { y <a href="{basePath}/new"># temas nuevos</a> restantes,}
            }
          }
          false {
            { UNREAD, plural,
                 =0 {}
                one {Hay <a href="{basePath}/unread"># tema nuevo</a> restante,}
              other {Hay <a href="{basePath}/unread"># temas nuevos</a> restantes,}
            }
            { NEW, plural,
                 =0 {}
                one {Hay <a href="{basePath}/new"># nuevo</a> restante,}
              other {Hay <a href="{basePath}/new"># nuevos</a> restantes,}
            }
          }
          other {}
        }
        { HAS_CATEGORY, select,
          true { o explora otros temas en {categoryLink}}
          false { o <a href="{basePath}/latest">consulta otros temas</a>}
          other {}
        }
      bumped_at_title: |
        Primera publicación: %{createdAtDate}
        Publicado: %{bumpedAtDate}
      browse_all_categories_latest: "<a href='%{basePath}/categories'>Explorar todas las categorías</a> o <a href='%{basePath}/latest'>ver los temas más recientes</a>."
      browse_all_categories_latest_or_top: "<a href='%{basePath}/categories'>Explorar todas las categorías</a>, <a href='%{basePath}/latest'>ver los temas más recientes</a> o ver la parte superior:"
      browse_all_tags_or_latest: "<a href='%{basePath}/tags'>Explorar todas las etiquetas</a> o <a href='%{basePath}/latest'>ver los temas más recientes</a>."
      suggest_create_topic: '¿Listo para <a href>iniciar una nueva conversación?</a>'
      deleted: "El tema ha sido eliminado"
      slow_mode_update:
        title: "Modo lento"
        select: "Los usuarios solo pueden publicar en este tema una vez cada:"
        description: "Para promover un debate considerado en temas con mucho tráfico o controvertidos, los usuarios deberán esperar antes de volver a publicar en este tema."
        enable: "Activar"
        update: "Actualizar"
        enabled_until: "Activado hasta:"
        remove: "Desactivar"
        hours: "Horas:"
        minutes: "Minutos:"
        seconds: "Segundos:"
        durations:
          10_minutes: "10 minutos"
          15_minutes: "15 minutos"
          30_minutes: "30 Minutos"
          45_minutes: "45 minutos"
          1_hour: "1 hora"
          2_hours: "2 Horas"
          4_hours: "4 horas"
          8_hours: "8 Horas"
          12_hours: "12 Horas"
          24_hours: "24 Horas"
          custom: "Otra duración"
      slow_mode_notice:
        duration: "Espera %{duration} entre respuesta y respuesta a este tema."
      topic_status_update:
        title: "Temporizador de temas"
        save: "Configurar temporizador"
        num_of_hours: "Número de horas:"
        num_of_days: "Número de días:"
        remove: "Quitar temporizador"
        publish_to: "Publicar en:"
        when: "Cuándo:"
        time_frame_required: "Selecciona un intervalo de tiempo"
        min_duration: "La duración debe ser mayor que 0"
        max_duration: "La duración debe ser inferior a 20 años"
        duration: "Duración"
      publish_to_category:
        title: "Programar publicación"
      temp_open:
        title: "Abrir temporalmente"
      auto_reopen:
        title: "Abrir tema automáticamente"
      temp_close:
        title: "Cerrar temporalmente"
      auto_close:
        title: "Cerrar tema automáticamente"
        label: "Cerrar tema automáticamente después de:"
        error: "Introduce un valor válido."
        based_on_last_post: "No cerrar hasta que la última publicación en el tema tenga por lo menos esta antigüedad."
      auto_close_after_last_post:
        title: "Cerrar tema automáticamente después de cierto tiempo de la última publicación"
      auto_delete:
        title: "Eliminar tema automáticamente"
      auto_bump:
        title: "Reflotar tema automáticamente"
      reminder:
        title: "Recordarme"
      auto_delete_replies:
        title: "Eliminar respuestas automáticamente"
      status_update_notice:
        auto_open: "Este tema se abrirá automáticamente %{timeLeft}."
        auto_close: "Este tema se cerrará automáticamente %{timeLeft}."
        auto_publish_to_category: "Este tema se publicará en <a href=%{categoryUrl}>#%{categoryName}</a> %{timeLeft}."
        auto_close_after_last_post: "Este tema se cerrará %{duration} después de la última respuesta."
        auto_delete: "Este tema se eliminará automáticamente %{timeLeft}."
        auto_bump: "Este tema se reflotará automáticamente %{timeLeft}."
        auto_reminder: "Te recordaremos sobre este tema %{timeLeft}."
        auto_delete_replies: "Las respuestas a este tema se eliminarán automáticamente después de %{duration}."
      auto_close_title: "Configuración de cierre automático"
      auto_close_immediate:
        one: "La última publicación se realizó hace %{count} hora, por lo que el tema se cerrará inmediatamente."
        other: "La última publicación se realizó hace %{count} horas, por lo que el tema se cerrará inmediatamente."
      auto_close_momentarily:
        one: "La última publicación ha sido hace %{count} hora, por lo que el tema se cerrará en unos instantes."
        other: "La última publicación ha sido hace %{count} horas, por lo que el tema se cerrará en unos instantes."
      timeline:
        back: "Volver"
        back_description: "Volver a la última publicación sin leer"
        replies_short: "%{current} / %{total}"
      progress:
        title: avances
        jump_prompt: "saltar a..."
        jump_prompt_of:
          one: "de %{count} publicación"
          other: "de %{count} publicaciones"
        jump_prompt_long: "Saltar a..."
        jump_prompt_to_date: "hasta hoy"
        jump_prompt_or: "o"
      notifications:
        title: cambiar la frecuencia con la que se te notifica acerca de este tema
        reasons:
          mailing_list_mode: "El modo lista de correo electrónico se encuentra activado, por lo que se te notificarán las respuestas a este tema por correo electrónico."
          "3_10": "Recibirás notificaciones porque estás vigilando una etiqueta de este tema."
          "3_10_stale": "Recibirás notificaciones porque vigilaste una etiqueta de este tema en el pasado."
          "3_6": "Recibirás notificaciones porque estás vigilando esta categoría."
          "3_6_stale": "Recibirás notificaciones porque vigilaste esta categoría en el pasado."
          "3_5": "Recibirás notificaciones porque has empezado a vigilar este tema automáticamente."
          "3_2": "Recibirás notificaciones porque estás vigilando este tema."
          "3_1": "Recibirás notificaciones porque creaste este tema."
          "3": "Recibirás notificaciones porque estás vigilando este tema."
          "2_8": "Verás el número de respuestas nuevas porque estás siguiendo esta categoría."
          "2_8_stale": "Verás el número de respuestas nuevas porque seguiste esta categoría en el pasado."
          "2_4": "Verás el número de respuestas nuevas porque has publicado una respuesta en este tema."
          "2_2": "Verás el número de respuestas nuevas porque estás siguiendo este tema."
          "2": 'Verás un contador con el número de nuevas respuestas porque has <a href="%{basePath}/u/%{username}/preferences/notifications">leído este tema</a>.'
          "1_2": "Se te notificará si alguien menciona tu @nombre o te responde."
          "1": "Se te notificará si alguien menciona tu @nombre o te responde."
          "0_7": "Estás ignorando todas las notificaciones en esta categoría."
          "0_2": "Estás ignorando todas las notificaciones en este tema."
          "0": "Estás ignorando todas las notificaciones en este tema."
        watching_pm:
          title: "Vigilar"
          description: "Se te notificará de cada publicación nueva en este mensaje y se mostrará el número de publicaciones nuevas."
        watching:
          title: "Vigilar"
          description: "Se te notificará de cada publicación nueva en este tema y se mostrará el número de publicaciones nuevas."
        tracking_pm:
          title: "Seguir"
          description: "Se mostrará el número de respuestas nuevas a este mensaje y se te notificará si alguien menciona tu @nombre o te responde."
        tracking:
          title: "Seguir"
          description: "Se mostrará el número de respuestas nuevas en este tema. Se te notificará si alguien menciona tu @nombre o te responde."
        regular:
          title: "Normal"
          description: "Se te notificará si alguien menciona tu @nombre o te responde."
        regular_pm:
          title: "Normal"
          description: "Se te notificará si alguien menciona tu @nombre o te responde."
        muted_pm:
          title: "Silenciado"
          description: "No recibirás ninguna notificación de este mensaje."
        muted:
          title: "Silenciado"
          description: "No recibirás ninguna notificación de este tema y no aparecerá en temas recientes."
      actions:
        title: "Acciones"
        recover: "Recuperar tema"
        delete: "Eliminar tema"
        open: "Abrir tema"
        close: "Cerrar tema"
        multi_select: "Seleccionar publicaciones..."
        slow_mode: "Ajustar modo lento..."
        timed_update: "Configurar temporizador..."
        pin: "Anclar tema..."
        unpin: "Desanclar tema…"
        unarchive: "Desarchivar tema"
        archive: "Archivar tema"
        invisible: "Quitar de la lista"
        visible: "Devolver a la lista"
        reset_read: "Restablecer datos de lectura"
        make_public: "Hacer el tema público…"
        make_private: "Crear mensaje personal"
        reset_bump_date: "Restablecer fecha de reflote"
      feature:
        pin: "Anclar tema"
        unpin: "Desanclar tema"
        pin_globally: "Anclar tema globalmente"
        make_banner: "Convertir el tema en banner"
        remove_banner: "Quitar tema de banner"
      reply:
        title: "Responder"
        help: "comienza a escribir un mensaje en este tema"
      share:
        title: "Compartir tema"
        extended_title: "Compartir un enlace"
        help: "comparte el enlace a este tema"
        instructions: "Comparte el enlace a este tema:"
        copied: "Enlace al tema copiado."
        restricted_groups:
          one: "Solo visible para los miembros del grupo: %{groupNames}"
          other: "Solo visible para los miembros de los grupos: %{groupNames}"
        invite_users: "Invitar"
      print:
        title: "Imprimir"
        help: "Abrir una versión imprimible de este tema"
      flag_topic:
        title: "Denunciar"
        help: "denunciar de forma privada que se requiere atención o enviar una notificación privada"
        success_message: "Has denunciado este tema correctamente."
      make_public:
        title: "Convertir en tema público"
        choose_category: "Elige una categoría para el tema público:"
      feature_topic:
        title: "Características de este tema"
        pin: "Hacer que este tema aparezca de primero en la categoría %{categoryLink} hasta"
        unpin: "Quitar este tema del principio de la lista en la categoría %{categoryLink}."
        unpin_until: "Quitar este tema de los destacados de la categoría %{categoryLink} o esperar al <strong>%{until}</strong>."
        pin_note: "Los usuarios pueden desanclar el tema de forma individual por sí mismos."
        pin_validation: "Es obligatorio especificar una fecha para anclar este tema."
        not_pinned: "No hay temas anclados en %{categoryLink}."
        already_pinned:
          one: "Temas anclados actualmente en %{categoryLink}: <strong class='badge badge-notification unread'>%{count}</strong>"
          other: "Temas anclados actualmente en %{categoryLink}: <strong class='badge badge-notification unread'>%{count}</strong>"
        pin_globally: "Hacer que este tema aparezca de primero en todas las listas de temas hasta"
        confirm_pin_globally:
          one: "Ya tienes %{count} tema anclado globalmente. Demasiados temas anclados puede ser una molestia para los usuarios nuevos y anónimos. ¿Quieres anclar otro tema globalmente?"
          other: "Ya tienes %{count} temas anclados globalmente. Demasiados temas anclados pueden ser una molestia para los usuarios nuevos y anónimos. ¿Quieres anclar otro tema globalmente?"
        unpin_globally: "Quitar este tema de la parte superior de todas las listas de temas."
        unpin_globally_until: "Quitar este tema de la parte superior de todas las listas de temas o esperar hasta <strong>%{until}</strong>."
        global_pin_note: "Los usuarios pueden desanclar el tema de forma individual por sí mismos."
        not_pinned_globally: "No hay temas anclados globalmente."
        already_pinned_globally:
          one: "Temas anclados globalmente: <strong class='badge badge-notification unread'>%{count}</strong>"
          other: "Temas anclados globalmente: <strong class='badge badge-notification unread'>%{count}</strong>"
        make_banner: "Hacer que este tema aparezca como banner en la parte superior de todas las páginas."
        remove_banner: "Retirar el banner que aparece en la parte superior de todas las páginas."
        banner_note: "Los usuarios pueden cerrar el banner y descartarlo. Solo se puede anunciar un tema a la vez."
        no_banner_exists: "No hay ningún tema como banner."
        banner_exists: "Actualmente <strong class='badge badge-notification unread'>hay</strong> un tema como banner."
      inviting: "Invitando..."
      automatically_add_to_groups: "Esta invitación incluye además acceso a los siguientes grupos:"
      invite_private:
        title: "Invitar al mensaje"
        email_or_username: "Correo electrónico o nombre de usuario del invitado"
        email_or_username_placeholder: "correo electrónico o nombre de usuario"
        action: "Invitar"
        success: "Hemos invitado a ese usuario a participar en este mensaje."
        success_group: "Hemos invitado a ese grupo a participar en este mensaje."
        error: "Lo sentimos, se produjo un error al invitar a ese usuario."
        not_allowed: "Lo sentimos, no se puede invitar a ese usuario."
        group_name: "nombre del grupo"
      controls: "Controles del tema"
      invite_reply:
        title: "Invitar"
        username_placeholder: "nombre de usuario"
        action: "Enviar invitación"
        help: "invitar a otros a este tema mediante correo electrónico o notificaciones"
        to_forum: "Enviaremos un correo electrónico breve para que la persona pueda unirse inmediatamente haciendo clic en un enlace."
        discourse_connect_enabled: "Escribe el nombre de usuario o correo electrónico de la persona a la que quieres invitar al tema."
        to_topic_blank: "Introduce el nombre de usuario o correo electrónico de la persona que desea invitar a este tema."
        to_topic_email: "Has introducido una dirección de correo electrónico. Enviaremos una invitación a tu amigo que le permitirá responder inmediatamente a este tema."
        to_topic_username: "Has introducido un nombre de usuario. Te enviaremos una notificación con un enlace de invitación a este tema."
        to_username: "Introduce el nombre de usuario de la persona a la que quieres invitar. Le enviaremos una notificación con un enlace de invitación a este tema."
        email_placeholder: "nombre@ejemplo.com"
        success_email: "Hemos enviado una invitación a <b>%{invitee}</b>. Te avisaremos cuando se use. Comprueba el estado en la pestaña invitaciones."
        success_username: " Hemos invitado a ese usuario a participar en este tema."
        error: "Lo sentimos, no pudimos invitar a esa persona. ¿Tal vez ya fue invitada antes? (El número de invitaciones es limitado)"
        success_existing_email: "Ya existe un usuario con el correo electrónico <b>%{emailOrUsername}</b>. Invitamos a ese usuario a participar en este tema."
      login_reply: "Inicia sesión para responder"
      filters:
        n_posts:
          one: "%{count} publicación"
          other: "%{count} publicaciones"
        cancel: "Quitar filtro"
      move_to:
        title: "Mover a"
        action: "mover a"
        error: "Se produjo un error al mover los mensajes."
      split_topic:
        title: "Mover a un tema nuevo"
        action: "mover a un tema nuevo"
        topic_name: "Título del tema nuevo"
        radio_label: "Nuevo tema"
        error: "Se produjo un error al mover las publicaciones al nuevo tema"
        instructions:
          one: "Estás a punto de crear un tema nuevo y rellenarlo con la publicación que has seleccionado."
          other: "Estás a punto de crear un tema nuevo y rellenarlo con las <b>%{count}</b> publiacaciones que has seleccionado."
      merge_topic:
        title: "Mover a un tema existente"
        action: "mover a un tema existente"
        error: "Se produjo un error al mover las publicaciones a ese tema"
        radio_label: "Tema existente"
        instructions:
          one: "Escoge el tema al que quieres mover esa publicación."
          other: "Escoge el tema al que quieres mover estas <b>%{count}</b> publicaciones."
        chronological_order: "preservar el orden cronológico tras la fusión"
      move_to_new_message:
        title: "Mover a un mensaje nuevo"
        action: "mover a un mensaje nuevo"
        message_title: "Título del mensaje nuevo"
        radio_label: "Nuevo mensaje"
        participants: "Participantes"
        instructions:
          one: "Estás a punto de crear un nuevo mensaje y de llenarlo con la publicación que has seleccionado."
          other: "Estás a punto de crear un mensaje nuevo y llenarlo con las <b>%{count}</b> publicaciones seleccionadas."
      move_to_existing_message:
        title: "Mover a un mensaje existente"
        action: "mover a un mensaje existente"
        radio_label: "Mensaje existente"
        participants: "Participantes"
        instructions:
          one: "Selecciona el mensaje al que te gustaría mover la publicación."
          other: "Selecciona el mensaje al que te gustaría mover las <b>%{count}</b> publicaciones."
      merge_posts:
        title: "Fusionar las publicaciones seleccionadas"
        action: "fusionar las publicaciones seleccionadas"
        error: "Se produjo un error al fusionar las publicaciones seleccionadas."
      publish_page:
        title: "Publicación de página"
        publish: "Publicar"
        description: "Cuando un tema se publica como página su URL se puede compartir y se mostrará con estilos personalizados."
        slug: "Slug"
        public: "Público"
        public_description: "Cualquiera puede ver la página aunque el tema asociado sea privado."
        publish_url: "La página se ha publicado en:"
        topic_published: "El tema se ha publicado en:"
        preview_url: "La página se publicará en:"
        invalid_slug: "Lo sentimos, no puedes publicar esta página."
        unpublish: "Despublicar"
        unpublished: "La página se ha despublicado y ya no se puede acceder a ella."
        publishing_settings: "Ajustes de publicación"
      change_owner:
        title: "Cambiar propietario"
        action: "cambiar propiedad"
        error: "Se produjo un error al cambiar la propiedad de las publicaciones."
        placeholder: "nombre de usuario del nuevo propietario"
        instructions:
          one: "Escoge el nuevo propietario de la publicación de <b>@%{old_user}</b>"
          other: "Escoge el nuevo propietario para las %{count} publicaciones de <b>@%{old_user}</b>"
        instructions_without_old_user:
          one: "Escoge un nuevo propietario para la publicación."
          other: "Escoge un nuevo propietario para las %{count} publicaciones"
      change_timestamp:
        title: "Cambiar marca de tiempo..."
        action: "cambiar marca de tiempo"
        invalid_timestamp: "La marca de tiempo no puede ser en el futuro"
        error: "Hubo un error al cambiar la marca de tiempo de este tema."
        instructions: "Selecciona la nueva marca de tiempo del tema. Las publicaciones en el tema se actualizarán para mantener la diferencia de tiempo."
      multi_select:
        select: "seleccionar"
        selected: "seleccionados (%{count})"
        select_post:
          label: "seleccionar"
          title: "Añadir publicación a la selección"
        selected_post:
          label: "seleccionado"
          title: "Haz clic para quitar publicaciones de la selección"
        select_replies:
          label: "seleccionar +respuestas"
          title: "Añadir publicación y todas sus respuestas a la selección"
        select_below:
          label: "seleccionar +abajo"
          title: "Añadir publicación y todo lo que le sigue a la selección"
        delete: eliminar selección
        cancel: cancelar selección
        select_all: seleccionar todo
        deselect_all: deshacer seleccionar todo
        description:
          one: Has seleccionado <b>%{count}</b> publicación.
          other: "Has seleccionado <b>%{count}</b> publicaciones."
      deleted_by_author_simple: "(tema eliminado por su autor/a)"
    post:
      confirm_delete: "¿Seguro que quieres eliminar esta publicación?"
      quote_reply: "Citar"
      quote_reply_shortcut: "O pulsa q"
      quote_edit: "Editar"
      quote_edit_shortcut: "O pulsa e"
      quote_share: "Compartir"
      edit_reason: "Motivo: "
      post_number: "publicación %{number}"
      ignored: "Contenido ignorado"
      wiki_last_edited_on: "wiki editada por última vez el %{dateTime}"
      last_edited_on: "publicación editada por última vez el %{dateTime}"
      reply_as_new_topic: "Responder como tema enlazado"
      reply_as_new_private_message: "Responder como mensaje nuevo a los mismos destinatarios"
      continue_discussion: "Continuando la discusión desde %{postLink}:"
      follow_quote: "ir a la publicación citada"
      show_full: "Mostrar la publicación completa"
      show_hidden: "Ver contenido ignorado."
      deleted_by_author_simple: "(publicación eliminada por su autor/a)"
      collapse: "contraer"
      sr_collapse_replies: "Contraer respuestas inscrustadas"
      sr_date: "Fecha de publicación"
      expand_collapse: "expandir/contraer"
      sr_below_embedded_posts_description: "respuestas de la publicación n.º %{post_number}"
      sr_embedded_reply_description: "respuesta de @%{username} a la publicación n.º %{post_number}"
      locked: "un miembro del equipo bloqueó la posibilidad de editar esta publicación"
      gap:
        one: "ver %{count} publicación oculta"
        other: "ver %{count} publicaciones ocultas"
      sr_reply_to: "Responder a la publicación %{post_number} de @%{username}"
      notice:
        new_user: "Esta es la primera vez que %{user} ha publicado — ¡démosle la bienvenida a nuestra comunidad!"
        returning_user: "Hacía tiempo que no veíamos a %{user}, su última publicación fue %{time}."
      unread: "La publicación está sin leer"
      has_replies:
        one: "%{count} Respuesta"
        other: "%{count} Respuestas"
      has_replies_count: "%{count}"
      unknown_user: "(desconocido/usuario eliminado)"
      has_likes_title:
        one: "%{count} persona le ha dado Me gusta a esta publicación"
        other: "%{count} personas le han dado me gusta a esta publicación"
      has_likes_title_only_you: "te ha gustado esta publicación"
      has_likes_title_you:
        one: "A ti y a %{count} persona os ha gustado esta publicación"
        other: "A ti y a otras %{count} personas os ha gustado esta publicación"
      sr_post_like_count_button:
        one: "%{count} persona le ha dado a me gusta en esta publicación. Haz clic para ver"
        other: "%{count} personas le han dado a me gusta en esta publicación. Haz clic para ver"
      sr_post_read_count_button:
        one: "%{count} persona ha leído esta publicación. Haz clic para ver"
        other: "%{count} personas han leído esta publicación. Haz clic para ver"
      filtered_replies_hint:
        one: "Ver esta publicación y su respuesta"
        other: "Ver esta publicación y sus %{count} respuestas"
      filtered_replies_viewing:
        one: "Viendo %{count} respuesta"
        other: "Viendo %{count} respuestas"
      in_reply_to: "Cargar publicación principal"
      view_all_posts: "Ver todas las publicaciones"
      errors:
        create: "Lo sentimos, se produjo un error al crear tu publicación. Inténtalo de nuevo."
        edit: "Lo sentimos, se produjo un error al editar tu publicación. Inténtalo de nuevo."
        upload: "Lo sentimos, se ha producido un error al cargar este archivo. Inténtalo de nuevo."
        file_too_large: "Lo sentimos, ese archivo es demasiado grande (el tamaño máximo es %{max_size_kb} kb). ¿Por qué no lo subes a un servicio de almacenamiento en la nube y compartes el enlace luego?"
        file_size_zero: "Lo sentimos, algo ha ido mal. El archivo que estás intentando cargar ocupa 0 bytes. Inténtalo de nuevo."
        file_too_large_humanized: "Lo sentimos, el archivo es demasiado grande (el tamaño máximo es %{max_size}). Podrías probar a subirlo a una plataforma en la nube, compartirlo y pegar el enlace."
        too_many_uploads: "Lo sentimos, solo puedes cargar un archivo a la vez."
        too_many_dragged_and_dropped_files:
          one: "Solo se pueden subir archivos de %{count} en 1."
          other: "Solo se pueden subir %{count} archivos al mismo tiempo."
        upload_not_authorized: "Lo sentimos, el archivo que estás intentando subir no está permitido (extensiones autorizadas: %{authorized_extensions})."
        no_uploads_authorized: "Lo sentimos, no hay archivos autorizados para subir."
        image_upload_not_allowed_for_new_user: "Lo sentimos, los usuarios nuevos no pueden subir imágenes."
        attachment_upload_not_allowed_for_new_user: "Lo sentimos, los usuarios nuevos no pueden subir archivos adjuntos."
        attachment_download_requires_login: "Lo sentimos, necesitas haber iniciado sesión para descargar archivos adjuntos."
      cancel_composer:
        confirm: "¿Qué te gustaría hacer con tu publicación?"
        discard: "Descartar"
        save_draft: "Guardar borrador para más tarde"
        keep_editing: "Seguir editando"
      via_email: "esta publicación llegó por correo electrónico"
      via_auto_generated_email: "esta publicación llegó a través de un correo electrónico generado automáticamente"
      whisper: "esta publicación es un susurro privado para los moderadores"
      whisper_groups: "esta publicación es un susurro privado solo visible para %{groupNames}"
      wiki:
        about: "esta publicación tiene formato wiki"
      few_likes_left: "¡Gracias por compartir amor! Solo te quedan unos pocos me gusta por hoy."
      controls:
        reply: "crear una respuesta a esta publicación"
        like: "me gusta esta publicación"
        has_liked: "te gusta esta publicación"
        read_indicator: "miembros que han leído esta publicación"
        undo_like: "deshacer me gusta"
        edit: "editar esta publicación"
        edit_action: "Editar"
        edit_anonymous: "Lo sentimos, necesitas iniciar sesión para editar esta publicación."
        flag: "denuncia esta publicación de forma privada para llamar la atención de los moderadores o enviarles un notificación privada sobre el tema"
        delete: "eliminar este publicación"
        undelete: "deshacer la eliminación de esta publicación"
        share: "comparte un enlace a esta publicación"
        more: "Más"
        delete_replies:
          confirm: "¿Quieres eliminar también las respuestas a esta publicación?"
          direct_replies:
            one: "Si, y %{count} respuesta directa"
            other: "Sí, y las %{count} respuestas directas"
          all_replies:
            one: "Sí, y %{count} respuesta"
            other: "Sí, y todas las %{count} respuestas"
          just_the_post: "No, solo esta publicación"
        admin: "acciones de administrador para la publicación"
        permanently_delete: "Eliminar permanentemente"
        permanently_delete_confirmation: "¿Seguro que quieres eliminar para siempre esta publicación? No podrás recuperarla."
        wiki: "Transformar en formato wiki"
        unwiki: "Deshacer formato wiki"
        convert_to_moderator: "Añadir color del personal"
        revert_to_regular: "Revertir color del personal"
        rebake: "Reconstruir HTML"
        publish_page: "Publicación de página"
        unhide: "Deshacer ocultar"
        change_owner: "Cambiar dueño…"
        grant_badge: "Conceder medalla…"
        lock_post: "Bloquear publicación"
        lock_post_description: "impedir que el usuario que realizó esta publicación la edite"
        unlock_post: "Desbloquear publicación"
        unlock_post_description: "permitir que el usuario que realizó esta publicación la edite"
        delete_topic_disallowed_modal: "No tienes permiso para eliminar este tema. Si de verdad quieres que se elimine, denúncialo y explica tus motivos a los moderadores."
        delete_topic_disallowed: "no tienes permiso para eliminar este tema"
        delete_topic_confirm_modal:
          one: "Este tema tiene más de %{count} vista, y puede que sea un destino de búsqueda popular. ¿Seguro que quieres eliminarlo por completo, en lugar de editarlo para mejorarlo?"
          other: "Este tema tiene más de %{count} vistas, y puede que sea un destino de búsqueda popular. ¿Seguro que quieres eliminarlo por completo, en lugar de editarlo para mejorarlo?"
        delete_topic_confirm_modal_yes: "Sí, eliminar este tema"
        delete_topic_confirm_modal_no: "No, conservar este tema"
        delete_topic_error: "Ha ocurrido un error al eliminar este tema"
        delete_topic: "eliminar tema"
        add_post_notice: "Añadir aviso oficial…"
        change_post_notice: "Cambiar aviso oficial…"
        delete_post_notice: "Eliminar aviso del personal"
        remove_timer: "quitar temporizador"
        edit_timer: "editar temporizador"
      actions:
        people:
          like:
            one: "le dio me gusta a esto"
            other: "le dieron me gusta a esto"
          read:
            one: "leyó esto"
            other: "leyeron esto"
          like_capped:
            one: "y a %{count} otro le gustó esto"
            other: "y %{count} otros le dieron me gusta a esto"
          read_capped:
            one: "y %{count} otro ha leído esto"
            other: "y %{count} otros han leído esto"
          sr_post_likers_list_description: "usuarios que le han dado a me gusta en esta publicación"
          sr_post_readers_list_description: "usuarios que han leído esta publicación"
        by_you:
          off_topic: "Denunciaste esto como sin relación con el tema"
          spam: "Denunciaste esto como spam"
          inappropriate: "Denunciaste esto como inapropiado"
          notify_moderators: "Denunciaste esto para que sea atendido por un moderador"
          notify_user: "Enviaste un mensaje a este usuario"
      delete:
        confirm:
          one: "¿Seguro que quieres eliminar esa publicación?"
          other: "¿Seguro de que quieres eliminar esas %{count} publicaciones?"
      merge:
        confirm:
          one: "¿Seguro que quieres fusionar estas publicaciones?"
          other: "¿Seguro que quieres fusionar estas %{count} publicaciones?"
      revisions:
        controls:
          first: "Primera edición"
          previous: "Edición anterior"
          next: "Siguiente edición"
          last: "Última edición"
          hide: "Ocultar edición"
          show: "Mostrar edición"
          revert: "Volver a la edición %{revision}"
          edit_wiki: "Editar wiki"
          edit_post: "Editar publicación"
          comparing_previous_to_current_out_of_total: "<strong>%{previous}</strong> %{icon} <strong>%{current}</strong> / %{total}"
        displays:
          inline:
            title: "Mostrar la producción renderizada con adiciones y eleminaciones en línea"
            button: "HTML"
          side_by_side:
            title: "Mostrar las differencias con la producción renderizada lado a lado"
            button: "HTML"
          side_by_side_markdown:
            title: "Mostrar las diferencias con la fuente sin procesar"
            button: "Sin procesar"
      raw_email:
        displays:
          raw:
            title: "Mostrar correos electrónicos sin procesar"
            button: "Sin procesar"
          text_part:
            title: "Mostrar la parte del texto del correo electrónico"
            button: "Texto"
          html_part:
            title: "Mostrar la parte HTML del correo electrónico"
            button: "HTML"
      bookmarks:
        create: "Crear marcador"
        create_for_topic: "Añadir este tema a marcadores"
        edit: "Editar marcador"
        edit_for_topic: "Editar el marcador de este tema"
        updated: "Actualizado"
        name: "Nombre"
        name_placeholder: "¿Para qué es este marcador?"
        set_reminder: "Recordarme"
        options: "Opciones"
        actions:
          delete_bookmark:
            name: "Eliminar marcador"
            description: "Elimina el marcador de tu perfil y cancela todos los recordatorios para tal marcador"
          edit_bookmark:
            name: "Editar marcador"
            description: "Editar el nombre del marcador o cambia la fecha y hora del recordatorio"
          clear_bookmark_reminder:
            name: "Quitar recordatorio"
            description: "Quitar la fecha y hora del recordatorio"
          pin_bookmark:
            name: "Anclar marcador"
            description: "Anclar el marcador. Esto hará que aparezca al principio de tu lista de marcadores."
          unpin_bookmark:
            name: "Desanclar marcador"
            description: "Desanclar el marcador. Ya no aparecerá siempre arriba de la lista."
      filtered_replies:
        viewing_posts_by: "Viendo %{post_count} publicaciones de"
        viewing_subset: "Algunas respuestas no se muestran"
        viewing_summary: "Estás viendo un resumen de este tema"
        post_number: "%{username}, publicación nº %{post_number}"
        show_all: "Mostrar todas"
      share:
        title: "Compartir publicación n.º %{post_number}"
        instructions: "Comparte un enlace a esta publicación:"
    category:
      none: "(sin categoría)"
      all: "Todas las categorías"
      choose: "categoría&hellip;"
      edit: "Editar"
      edit_title: "Editar esta categoría"
      edit_dialog_title: "Editar: %{categoryName}"
      view: "Ver temas en la categoría"
      back: "Volver a la categoría"
      general: "General"
      settings: "Ajustes"
      tags: "Etiquetas"
      tags_allowed_tags: "Restringir estas etiquetas a esta categoría:"
      tags_allowed_tag_groups: "Restringir estos grupos de etiquetas a esta categoría:"
      tags_placeholder: "(Opcional) lista de etiquetas permitidas"
      tags_tab_description: "Las etiquetas y grupos de etiquetas arriba especificados solo estarán disponibles en esta categoría y en las otras categorías que igualmente lo especifiquen. No se permitirá su uso en otras categorías."
      tag_groups_placeholder: "(Opcional) lista de grupos de etiquetas permitidos"
      manage_tag_groups_link: "Gestionar grupos de etiquetas"
      allow_global_tags_label: "Permitir también otras etiquetas"
      required_tag_group:
        description: "Obligar a que los nuevos temas tengan etiquetas de los grupos:"
        delete: "Eliminar"
        add: "Añadir grupo de etiquetas obligado"
        placeholder: "selecciona un grupo de etiquetas…"
      topic_featured_link_allowed: "Permitir enlaces destacados en esta categoría"
      delete: "Eliminar categoría"
      create: "Nueva categoría"
      create_long: "Crear una nueva categoría"
      save: "Guardar categoría"
      slug: "Slug de la categoría para URL"
      slug_placeholder: "(Opcional) palabras-separadas-por-guiones para URL"
      creation_error: Se produjo un error al crear la categoría.
      save_error: Se produjo un error al guardar la categoría
      name: "Nombre de la categoría"
      description: "Descripción"
      logo: "Imagen (logo) para la categoría"
      logo_dark: "Imagen del logotipo de la categoría en modo oscuro"
      background_image: "Imagen de fondo de la categoría"
      badge_colors: "Colores de las insignias"
      background_color: "Color de fondo"
      foreground_color: "Colores de primer plano"
      name_placeholder: "Una o dos palabras máximo"
      color_placeholder: "Cualquier color web"
      delete_confirm: "¿Seguro que quieres eliminar esta categoría?"
      delete_error: "Se produjo un error al eliminar la categoría."
      list: "Lista de categorías"
      no_description: "Añade una descripción para esta categoría."
      change_in_category_topic: "Editar descripción"
      already_used: "Este color ya ha sido usado para otra categoría"
      security: "Seguridad"
      security_add_group: "Añadir un grupo"
      permissions:
        group: "Grupo"
        see: "Ver"
        reply: "Responder"
        create: "Crear"
        no_groups_selected: "Ningún grupo tiene acceso. Esta categoría solo será visible por el personal."
        everyone_has_access: 'Esta categoría es pública. Todo el mundo puede ver, responder y crear temas. Para restringir permisos, quita uno o varios permisos del grupo «todos».'
        toggle_reply: "Alternar el permiso para responder"
        toggle_full: "Alternar el permiso para crear temas"
        inherited: 'Este permiso está heredado de «todos»'
      special_warning: "Aviso: esta categoría se ajusta por defecto y las opciones de seguridad no se pueden editar. Si no deseas utilizarla, elimínala en vez de reutilizarla."
      uncategorized_security_warning: "Esta categoría es especial: se usa para temas que no tienen una categoría asignada y no puede tener ajustes de seguridad."
      uncategorized_general_warning: 'Esta categoría es especial. Se utiliza como la categoría predeterminada para los temas nuevos que no tienen una categoría seleccionada. Si deseas evitar este comportamiento y forzar la selección de categorías, <a href="%{settingLink}">desactiva la opción aquí</a>. Si deseas cambiar el nombre o la descripción, ve a <a href="%{customizeLink}">Personalizar / Contenido de texto</a>.'
      pending_permission_change_alert: "No has añadido a %{group} a esta categoría. Haz clic en este botón para añadirlos."
      images: "Imágenes"
      email_in: "Dirección de correo electrónico personalizada para el correo entrante:"
      email_in_tooltip: "Puedes separar varias direcciones de correo electrónico con el carácter |."
      email_in_allow_strangers: "Aceptar correo electrónicos de usuarios anónimos sin cuenta"
      mailinglist_mirror: "La categoría es el reflejo de una lista de correo"
      show_subcategory_list: "Mostrar la lista de subcategorías arriba de la lista de temas en esta categoría."
      read_only_banner: "Texto de banner cuando un usuario no pueda crear un tema en esta categoría:"
      num_featured_topics: "Número de temas que se muestran en la página de categorías:"
      subcategory_num_featured_topics: "Número de temas destacados a mostrar en la página principal de categorías:"
      all_topics_wiki: "Hacer que los temas nuevos tengan formato wiki por defecto"
      allow_unlimited_owner_edits_on_first_post: "Permitir que el propietario edite de forma ilimitada en su primera publicación"
      subcategory_list_style: "Estilo de lista de subcategorías:"
      sort_order: "Ordenar lista de temas:"
      default_view: "Lista de temas por defecto:"
      default_top_period: "Período por defecto para estar en la parte superior:"
      default_list_filter: "Filtro de lista por defecto:"
      allow_badges_label: "Permitir que se concedan insignias en esta categoría"
      edit_permissions: "Editar permisos"
      reviewable_by_group: "Además del personal, los siguientes grupos también pueden revisar el contenido de esta categoría:"
      review_group_name: "nombre del grupo"
      require_topic_approval: "Requiere aprobación del moderador para todos los temas nuevos"
      require_reply_approval: "Requiere aprobación del moderador para todas las respuestas nuevas"
      this_year: "este año"
      position: "Posición en la página de categorías:"
      default_position: "Posición predeterminada"
      position_disabled: "Las categorías se mostrarán por orden de actividad. Para controlar el orden de las categorías en las listas, activa el ajuste <a href='%{url}'>«posiciones fijas de las categorías»</a>."
      minimum_required_tags: "Número mínimo de etiquetas requeridas en un tema:"
      default_slow_mode: 'Activar «modo lento» en los nuevos temas de esta categoría'
      parent: "Categoría principal"
      num_auto_bump_daily: "Número de temas abiertos que se reflotarán diariamente de forma automática:"
      navigate_to_first_post_after_read: "Ir a la primera publicación después de haber leído los temas"
      notifications:
        title: "cambiar el nivel de notificación de esta categoría"
        watching:
          title: "Vigilar"
          description: "Vigilarás automáticamente todos los temas en esta categoría. Se te notificará de cada nueva respuesta en cada tema, y verás un contador de nuevas respuestas."
        watching_first_post:
          title: "Vigilar la primera publicación"
          description: "Se te notificará acerca de los temas nuevos en esta categoría, pero no cuando haya respuestas nuevas a los temas."
        tracking:
          title: "Seguir"
          description: "Seguirás todos los temas en esta categoría. Se te notificará si alguien menciona tu @nombre o te responde, y verás un contador con el número de nuevas respuestas de cada tema."
        regular:
          title: "Normal"
          description: "Se te notificará si alguien menciona tu @nombre o te responde."
        muted:
          title: "Silenciado"
          description: "No recibirás notificaciones sobre novedades de temas en esta categoría, y no aparecerán en la lista de temas recientes."
      search_priority:
        label: "Prioridad de búsqueda"
        options:
          normal: "Normal"
          ignore: "Ignorar"
          very_low: "Muy baja"
          low: "Baja"
          high: "Alta"
          very_high: "Muy alta"
      sort_options:
        default: "por defecto"
        likes: "Me gusta"
        op_likes: "Me gusta de la publicación original"
        views: "Vistas"
        posts: "Publicaciones"
        activity: "Actividad"
        posters: "Participantes"
        category: "Categoría"
        created: "Creado"
      sort_ascending: "Ascendente"
      sort_descending: "Descendente"
      subcategory_list_styles:
        rows: "Filas"
        rows_with_featured_topics: "Filas con temas destacados"
        boxes: "Cajas"
        boxes_with_featured_topics: "Cajas con temas destacados"
      settings_sections:
        general: "General"
        moderation: "Moderación"
        appearance: "Aspecto"
        email: "Correo electrónico"
      list_filters:
        all: "todos los temas"
        none: "sin subcategoría"
      colors_disabled: "No puedes seleccionar colores porque tienes no tienes activados los estilos de categoría."
    flagging:
      title: "¡Gracias por ayudar a mantener una comunidad civilizada!"
      action: "Denunciar publicación"
      take_action: "Tomar medidas..."
      take_action_options:
        default:
          title: "Tomar medidas"
          details: "Alcanzar el umbral de denuncias inmediatamente en vez de esperar más denuncias de la comunidad"
        suspend:
          title: "Suspender usuario"
          details: "Alcanzar el umbral de denuncias y suspender al usuario"
        silence:
          title: "Silenciar al usuario"
          details: "Alcanzar el umbral de denuncia y silenciar al usuario"
      notify_action: "Mensaje"
      official_warning: "Advertencia oficial"
      delete_spammer: "Eliminar spammer"
      flag_for_review: "Mandar a la cola de revisión"
      delete_confirm_MF: |
        Estás a punto de eliminar {POSTS, plural, one {<b>#</b> publicación} other {<b>#</b> publicaciones}} y {TOPICS, plural, one {<b>#</b> tema} other {<b>#</b> temas}} de este usuario, también eliminarás su cuenta, bloquearás registros desde su dirección IP <b>{ip_address}</b>, y añadirás su correo electrónico <b>{email}</b> a una lista de bloqueos permanentes. ¿Seguro que el usuario es de verdad un spammer?
      yes_delete_spammer: "Sí, eliminar spammer"
      ip_address_missing: "(N/D)"
      hidden_email_address: "(oculto)"
      submit_tooltip: "Enviar la denuncia privada"
      take_action_tooltip: "Alcanzar el umbral de denuncias inmediatamente en vez de esperar más denuncias de la comunidad"
      cant: "Lo sentimos, no puedes denunciar esta publicación en este momento."
      notify_staff: "Notificar al personal de forma privada"
      formatted_name:
        off_topic: "No tiene relación con el tema"
        inappropriate: "Es inapropiado"
        spam: "Es spam"
      custom_placeholder_notify_user: "Sé específico, constructivo y siempre amable."
      custom_placeholder_notify_moderators: "Haznos saber qué te preocupa específicamente y, siempre que sea posible, incluye enlaces y ejemplos relevantes."
      custom_message:
        at_least:
          one: "introduce al menos %{count} caracteres"
          other: "ingresa al menos %{count} caracteres"
        more:
          one: "%{count} más..."
          other: "%{count} más..."
        left:
          one: "%{count} restante"
          other: "%{count} restantes"
    flagging_topic:
      title: "¡Gracias por ayudar a mantener una comunidad civilizada!"
      action: "Denunciar tema"
      notify_action: "Mensaje"
    topic_map:
      title: "Resumen de temas"
      participants_title: "Autores frecuentes"
      links_title: "Enlaces populares"
      links_shown: "mostrar más enlaces..."
      clicks:
        one: "%{count} clic"
        other: "%{count} clics"
    post_links:
      about: "ver más enlaces de esta publicación"
      title:
        one: "%{count} más"
        other: "%{count} más"
    topic_statuses:
      warning:
        help: "Esta es una advertencia oficial."
      bookmarked:
        help: "Guardaste en marcadores este tema"
      locked:
        help: "Este tema está cerrado; ya no se aceptan respuestas nuevas"
      archived:
        help: "este tema está archivado; está congelado y no se puede cambiar"
      locked_and_archived:
        help: "este tema está cerrado y archivado; ya no acepta respuestas nuevas y no se puede cambiar"
      unpinned:
        title: "Desanclado"
        help: "Este tema se ha desanclado para ti; tu lista de temas se mostrará en orden normal"
      pinned_globally:
        title: "Anclado globalmente"
        help: "Este tema se ha anclado globalmente, se mostrará en la parte superior de la página de mensajes recientes y de su categoría."
      pinned:
        title: "Anclado"
        help: "Este tema se ha anclado para ti; se mostrará en la parte superior de su categoría"
      unlisted:
        help: "Este tema es invisible. No se mostrará en la lista de temas y solo se le puede acceder mediante un enlace directo"
      personal_message:
        title: "Este tema es un mensaje personal"
        help: "Este tema es un mensaje personal"
    posts: "Publicaciones"
    pending_posts:
      label: "Pendiente"
      label_with_count: "Pendientes (%{count})"
    posts_likes_MF: |
      Este tema tiene {count,  plural, one {# respuesta} other {# respuestas}} {ratio, select,
       low {con una proporción de me gusta por publicación alta}
       med {con una proporción de me gusta por publicación muy alta}
       high {con una proporción de me gusta por publicación extremadamente alta}
       other {}}
    original_post: "Publicación original"
    views: "Vistas"
    sr_views: "Ordenar por núm. de visitas"
    views_lowercase:
      one: "visita"
      other: "vistas"
    replies: "Respuestas"
    sr_replies: "Ordenar por núm. de respuestas"
    views_long:
      one: "este tema se ha visto %{count} vez"
      other: "este tema se ha visto %{number} veces"
    activity: "Actividad"
    sr_activity: "Ordenar por fecha de actividad"
    likes: "Me gusta"
    sr_likes: "Ordenar por núm. de me gusta"
    sr_op_likes: "Ordenar por núm. de me gusta de la primera publicación"
    likes_lowercase:
      one: "me gusta"
      other: "me gusta"
    users: "Usuarios"
    users_lowercase:
      one: "usuario"
      other: "usuarios"
    category_title: "Categoría"
    history_capped_revisions: "Últimas 100 ediciones"
    history: "Historial"
    raw_email:
      title: "Correo electrónico entrante"
      not_available: "¡No disponible!"
    categories_list: "Lista de categorías"
    filters:
      with_topics: "%{filter} temas"
      with_category: "%{filter} Foro de %{category}"
      filter:
        title: "Filtro"
        button:
          label: "Filtro"
      latest:
        title: "Recientes"
        title_with_count:
          one: "Reciente (%{count})"
          other: "Recientes (%{count})"
        help: "temas con publicaciones recientes"
      read:
        title: "Leídos"
        help: "temas que ya has leído en el orden que los leíste por última vez"
      categories:
        title: "Categorías"
        title_in: "Categoría - %{categoryName}"
        help: "todos los temas agrupados por categoría"
      unread:
        title: "Sin leer"
        title_with_count:
          one: "Sin leer (%{count})"
          other: "Sin leer (%{count})"
        help: "temas que estás vigilando o siguiendo actualmente con publicaciones sin leer"
        lower_title_with_count:
          one: "%{count} sin leer"
          other: "%{count} sin leer"
      unseen:
        title: "No vistos"
        lower_title: "no vistos"
        help: "nuevos temas y temas que estés vigilando, siguiendo, o que tengan respuestas sin leer"
      new:
        lower_title_with_count:
          one: "%{count} nuevo"
          other: "%{count} nuevos"
        lower_title: "nuevo"
        title: "Nuevo"
        title_with_count:
          one: "Nuevo (%{count})"
          other: "Nuevos (%{count})"
        help: "temas creados en los últimos días"
      posted:
        title: "Mis publicaciones"
        help: "temas en los que has publicado"
      bookmarks:
        title: "Marcadores"
        help: "temas que has guardado en marcadores"
      category:
        title: "%{categoryName}"
        title_with_count:
          one: "%{categoryName} (%{count})"
          other: "%{categoryName} (%{count})"
        help: "temas recientes en la categoría %{categoryName}"
      top:
        title: "Destacados"
        help: "los temas con más actividad en el último año, mes, semana o día"
        all:
          title: "Siempre"
        yearly:
          title: "Anualmente"
        quarterly:
          title: "Trimestralmente"
        monthly:
          title: "Mensualmente"
        weekly:
          title: "Semanalmente"
        daily:
          title: "Diariamente"
        all_time: "Siempre"
        this_year: "Año"
        this_quarter: "Trimestre"
        this_month: "Mes"
        this_week: "Semana"
        today: "Hoy"
    browser_update: 'Por desgracia, <a href="https://www.discourse.org/faq/#browser">tu navegador no es compatible</a>. Por favor, <a href="https://browsehappy.com">usa otro navegador</a> para ver el contenido completo, iniciar sesión y responder.'
    permission_types:
      full: "Crear / Responder / Ver"
      create_post: "Responder / Ver"
      readonly: "Ver"
    preloader_text: "Cargando"
    lightbox:
      download: "descargar"
      open: "imagen original"
      previous: "Anterior (flecha izquierda)"
      next: "Siguiente (flecha derecha)"
      counter: "%curr% de %total%"
      close: "Cerrar (Esc)"
      content_load_error: '<a href="%url%">El contenido</a> no se pudo cargar.'
      image_load_error: '<a href="%url%">La imagen</a> no se pudo cargar.'
    cannot_render_video: Este vídeo no se puede mostrar porque tu navegador no es compatible con el códec.
    keyboard_shortcuts_help:
      shortcut_key_delimiter_comma: ", "
      shortcut_key_delimiter_plus: "+"
      shortcut_delimiter_or: "%{shortcut1} o %{shortcut2}"
      shortcut_delimiter_slash: "%{shortcut1}/%{shortcut2}"
      shortcut_delimiter_space: "%{shortcut1} %{shortcut2}"
      title: "Atajos de teclado"
      short_title: "Atajos"
      jump_to:
        title: "Saltar a"
        home: "%{shortcut} Inicio"
        latest: "%{shortcut} Recientes"
        new: "%{shortcut} Nuevos"
        unread: "%{shortcut} Sin leer"
        categories: "%{shortcut} Categorías"
        top: "%{shortcut} Destacado"
        bookmarks: "%{shortcut} Marcadores"
        profile: "%{shortcut} Perfil"
        messages: "%{shortcut} Mensajes"
        drafts: "%{shortcut} Borradores"
        next: "%{shortcut} Tema siguiente"
        previous: "%{shortcut} Tema anterior"
      navigation:
        title: "Navegación"
        jump: "%{shortcut} Ir a la publicación #"
        back: "%{shortcut} Volver"
        up_down: "%{shortcut} Desplazar selección &uarr; &darr;"
        open: "%{shortcut} Abrir tema seleccionado"
        next_prev: "%{shortcut} Sección siguiente/anterior"
        go_to_unread_post: "%{shortcut} Ir a la primera publicación sin leer"
      application:
        title: "Aplicación"
        create: "%{shortcut} Crear un nuevo tema"
        notifications: "%{shortcut} Abrir notificaciones"
        hamburger_menu: "%{shortcut} Abrir menú hamburguesa"
        user_profile_menu: "%{shortcut} Abrir menú de usuario"
        show_incoming_updated_topics: "%{shortcut} Mostrar temas actualizados"
        search: "%{shortcut} Buscar"
        help: "%{shortcut} Abrir guía de atajos de teclado"
        dismiss_new: "%{shortcut} Descartar nuevas"
        dismiss_topics: "%{shortcut} Descartar temas"
        log_out: "%{shortcut} Cerrar sesión"
      composing:
        title: "Redactando"
        return: "%{shortcut} Regresar al editor"
        fullscreen: "%{shortcut} Edición en pantalla completa"
      bookmarks:
        title: "Marcadores"
        enter: "%{shortcut} Guardar y cerrar"
        later_today: "%{shortcut} Más tarde durante el día de hoy"
        later_this_week: "%{shortcut} Esta semana"
        tomorrow: "%{shortcut} Mañana"
        next_week: "%{shortcut} La semana que viene"
        next_month: "%{shortcut} El mes que viene"
        next_business_week: "%{shortcut} Principio de la semana que viene"
        next_business_day: "%{shortcut} Siguiente día hábil"
        custom: "%{shortcut} Fecha y hora personalizadas"
        none: "%{shortcut} Sin recordatorio"
        delete: "%{shortcut} Borrar marcador"
      actions:
        title: "Acciones"
        bookmark_topic: "%{shortcut} Guardar/quitar el tema de marcadores"
        pin_unpin_topic: "%{shortcut} Anclar/desanclar tema"
        share_topic: "%{shortcut} Compartir tema"
        share_post: "%{shortcut} Compartir publicación"
        reply_as_new_topic: "%{shortcut} Responder como un tema enlazado"
        reply_topic: "%{shortcut} Responder al tema"
        reply_post: "%{shortcut} Responder a la publicación"
        quote_post: "%{shortcut} Citar publicación"
        like: "%{shortcut} Me gusta la publicación"
        flag: "%{shortcut} Reportar publicación"
        bookmark: "%{shortcut} Guardar publicación en marcadores"
        edit: "%{shortcut} Editar publicación"
        delete: "%{shortcut} Eliminar publicación"
        mark_muted: "%{shortcut} Silenciar tema"
        mark_regular: "%{shortcut} Tema normal (por defecto)"
        mark_tracking: "%{shortcut} Seguir tema"
        mark_watching: "%{shortcut} Vigilar tema"
        print: "%{shortcut} Imprimir tema"
        defer: "%{shortcut} Aplazar el tema"
        topic_admin_actions: "%{shortcut} Abrir acciones de administrador del tema"
      search_menu:
        title: "Menú de búsqueda"
        prev_next: "%{shortcut} Mover selección arriba y abajo"
        insert_url: "%{shortcut} Insertar selección dentro del editor abierto"
        full_page_search: "%{shortcut} Lanza la página de búsqueda"
    badges:
      earned_n_times:
        one: "Insignia ganada %{count} vez"
        other: "Insignia ganada %{count} veces"
      granted_on: "Concedido hace %{date}"
      others_count:
        one: "Concedido a otros %{count} vez"
        other: "Concedido a otros %{count} veces"
      title: Insignias
      allow_title: "Puedes usar esta insignia como título"
      multiple_grant: "Puedes ganar esta insignia varias veces"
      badge_count:
        one: "%{count} insignia"
        other: "%{count} insignias"
      more_badges:
        one: "+%{count} Más"
        other: "+%{count} Más"
      granted:
        one: "%{count} concedida"
        other: "%{count} concedidas"
      select_badge_for_title: Selecciona una insignia para utilizar como tu título
      none: "(ninguna)"
      successfully_granted: "%{badge} concedida exitosamente a %{username}"
      badge_grouping:
        getting_started:
          name: Guía de inicio
        community:
          name: Comunidad
        trust_level:
          name: Nivel de confianza
        other:
          name: Otros
        posting:
          name: Publicaciones
      favorite_max_reached: "No puedes marcar más insignias como favoritas."
      favorite_max_not_reached: "Marcar esta insignia como favorita"
      favorite_count: "%{count}/%{max} insignias marcadas como favoritas"
    download_calendar:
      title: "Descargar calendario"
      save_ics: "Descargar archivo.ics"
      save_google: "Añadir a calendario de Google"
      remember: "No volver a preguntar"
      remember_explanation: "(puedes cambiar esto en tus preferencias)"
      download: "Descargar"
      default_calendar: "Calendario por defecto"
      default_calendar_instruction: "Elige qué calendarios usar al guardar las fechas"
      add_to_calendar: "Añadir al calendario"
      google: "Calendario de Google"
      ics: "ICS"
    tagging:
      all_tags: "Todas las etiquetas"
      other_tags: "Otras etiquetas"
      selector_all_tags: "todas las etiquetas"
      selector_no_tags: "sin etiquetas"
      changed: "etiquetas cambiadas:"
      tags: "Etiquetas"
      choose_for_topic: "etiquetas (opcional)"
      choose_for_topic_required:
        one: "selecciona al menos %{count} etiqueta…"
        other: "selecciona al menos %{count} etiquetas…"
      choose_for_topic_required_group:
        one: "selecciona %{count} etiqueta de «%{name}»…"
        other: "selecciona %{count} etiquetas de «%{name}»…"
      info: "Info"
      default_info: "Esta etiqueta no está restringida a ninguna categoría, y no tiene sinónimos."
      staff_info: "Para añadir restricciones, mete la etiqueta a un <a href=%{basePath}/tag_groups>grupo de etiquetas</a>."
      category_restricted: "Esta etiqueta está restringida para las categorías a las que no tienes permiso de acceso."
      synonyms: "Sinónimos"
      synonyms_description: "Cuando las siguientes etiquetas sean usadas, serán reemplazadas por <b>%{base_tag_name}</b>."
      save: "Guardar el nombre y la descripción de la etiqueta"
      tag_groups_info:
        one: 'Esta etiqueta pertence al grupo: «%{tag_groups}»'
        other: "Esta etiqueta pertence a estos grupos: %{tag_groups}."
      category_restrictions:
        one: "Solo se puede utilizar en esta categoría:"
        other: "Solo se puede utilizar en estas categorías:"
      edit_synonyms: "Editar sinónimos"
      add_synonyms_label: "Añadir sinónimos:"
      add_synonyms: "Añadir"
      add_synonyms_explanation:
        one: "Se cambiará la etiqueta en cualquier sitio que esté en uso, sustituyéndose por <b>%{tag_name}</b> en su lugar. ¿Seguro que quieres hacer el cambio?"
        other: "Se cambiarán las etiquetas en todos los lugares en los que estén en uso y se sustituirán por <b>%{tag_name}</b> en su lugar. ¿Seguro de que quieres hacer este cambio?"
      add_synonyms_failed: "No se han podido añadir las siguientes etiquetas como sinónimos: <b>%{tag_names}</b>. Asegúrate de que no tienen sinónimos y de que no son sinónimos de otra etiqueta."
      remove_synonym: "Quitar sinónimo"
      delete_synonym_confirm: '¿Seguro que quieres eliminar el sinónimo «%{tag_name}»?'
      delete_tag: "Eliminar etiqueta"
      delete_confirm:
        one: "¿Seguro que quieres borrar esta etiqueta y eliminarla de %{count} tema asignado?"
        other: "¿Seguro que quieres eliminar esta etiqueta y eliminarla de los %{count} temas a los que está asignada?"
      delete_confirm_no_topics: "¿Seguro que quieres eliminar esta etiqueta?"
      delete_confirm_synonyms:
        one: "Su sinónimo también se eliminará"
        other: "Sus %{count} sinónimos también se eliminarán."
      edit_tag: "Editar el nombre y la descripción de la etiqueta"
      description: "Descripción"
      sort_by: "Ordenar por:"
      sort_by_count: "cantidad"
      sort_by_name: "nombre"
      manage_groups: "Gestionar grupos de etiquetas"
      manage_groups_description: "Definir grupos para organizar etiquetas"
      upload: "Subir etiquetas"
      upload_description: "Sube un archivo csv para crear etiquetas en masa"
      upload_instructions: "Una por línea, opcional con un grupo de etiquetas en el formato «tag_name,tag_group»."
      upload_successful: "Etiquetas subidas con éxito"
      delete_unused_confirmation:
        one: "%{count} etiqueta será eliminada: %{tags}"
        other: "%{count} etiquetas serán eliminadas: %{tags}"
      delete_unused_confirmation_more_tags:
        one: "%{tags} y %{count} más"
        other: "%{tags} y %{count} más"
      delete_no_unused_tags: "No hay etiquetas sin usar."
      tag_list_joiner: ", "
      delete_unused: "Eliminar etiquetas sin usar"
      delete_unused_description: "Eliminar todas las etiquetas que no estén asociadas a ningún tema o mensaje personal"
      filters:
        without_category: "%{filter} %{tag} temas"
        with_category: "%{filter} %{tag} temas en %{category}"
        untagged_without_category: "%{filter} temas sin etiquetas"
        untagged_with_category: "%{filter} temas sin etiquetas en %{category}"
      notifications:
        watching:
          title: "Vigilar"
          description: "Vigilarás automáticamente todos los temas con esta etiqueta. Se te notificarán todos los temas y publicaciones nuevas. Además aparecerá un contador de publicaciones nuevas y sin leer al lado del tema."
        watching_first_post:
          title: "Vigilar la primera publicación"
          description: "Se te notificará acerca de nuevos temas con esta etiqueta, pero no cuando haya respuestas al tema."
        tracking:
          title: "Seguir"
          description: "Seguirás automáticamente todos los temas con esta etiqueta. Aparecerá un contador de publicaciones nuevas y sin leer al lado del tema."
        regular:
          title: "Normal"
          description: "Se te notificará si alguien menciona tu @nombre o responde a alguna de tus publicaciones."
        muted:
          title: "Silenciado"
          description: "No se te notificará sobre temas nuevos con esta etiqueta, ni aparecerán en tu pestaña de no leídos."
      groups:
        back_btn: "Volver a todas las etiquetas"
        title: "Grupos de etiquetas"
        about_heading: "Selecciona un grupo de etiquetas, o crea uno nuevo"
        about_heading_empty: "Crea un nuevo grupo de etiquetas para empezar"
        about_description: "Los grupos de etiquetas te ayudan a gestionar los permisos de muchas etiquetas en un único sitio."
        new: "Crear grupo"
        new_title: "Crear nuevo grupo"
        edit_title: "Editar grupo de etiquetas"
        tags_label: "Etiquetas en este grupo"
        parent_tag_label: "Etiqueta principal"
        parent_tag_description: "Las etiquetas de este grupo solo se podrán usar si la etiqueta principal está presente."
        one_per_topic_label: "Limitar las etiquetas de este grupo a utilizarse solo una vez por tema"
        new_name: "Nuevo grupo de etiquetas"
        name_placeholder: "Nombre"
        save: "Guardar"
        delete: "Eliminar"
        confirm_delete: "¿Estás seguro de que quieres eliminar este grupo de etiquetas?"
        everyone_can_use: "Todos pueden utilizar las etiquetas"
        usable_only_by_groups: "Las etiquetas son visibles para todo el mundo, pero solo los siguientes grupos las pueden usar"
        visible_only_to_groups: "Las etiquetas solo son visibles para los siguientes grupos"
        cannot_save: "No se ha podido guardar el grupo de etiquetas. Asegúrate de que tenga al menos una etiqueta, el nombre no esté vacío y hayas seleccionado un grupo para los permisos."
        tags_placeholder: "Buscar o crear etiquetas"
        parent_tag_placeholder: "Opcional"
        select_groups_placeholder: "Seleccionar grupos..."
        disabled: "El etiquetado está desactivado. "
      topics:
        none:
          unread: "No tienes temas sin leer."
          unseen: "Has visto todos los temas."
          new: "No tienes temas nuevos."
          read: "Todavía no has leído ningún tema."
          posted: "Todavía no has publicado en ningún tema."
          latest: "No hay temas recientes."
          bookmarks: "Todavía no tienes temas guardados en marcadores."
          top: "No hay temas destacados."
    invite:
      custom_message: "Dale a tu invitación un toque personal escribiendo un <a href>mensaje personalizado</a>."
      custom_message_placeholder: "Introduce tu mensaje personalizado"
      approval_not_required: "El usuario será aprobado automáticamente en cuanto acepte esta invitación."
      custom_message_template_forum: "¡Eh, deberías unirte a este foro!"
      custom_message_template_topic: "¡Eh, creemos que este tema te va a encantar!"
    forced_anonymous: "Debido a una carga extrema, esto se está mostrando temporalmente a todos como lo vería un usuario que no haya iniciado sesión."
    forced_anonymous_login_required: "El sistema está soportando un pico de carga excepcional y no puede responder en este momento. Inténtalo de nuevo más tarde."
    footer_nav:
      back: "Atrás"
      forward: "Avanzar"
      share: "Compartir"
      dismiss: "Descartar"
    safe_mode:
      enabled: "El modo seguro está activado, para salir del modo seguro cierra esta ventana del navegador"
    image_removed: "(imagen eliminada)"
    pause_notifications:
      title: "Pausar notificaciones para..."
      label: "Pausar notificaciones"
<<<<<<< HEAD
      remaining: "%{remaining} restante"
=======
>>>>>>> 3d554aa1
      options:
        half_hour: "30 minutos"
        one_hour: "1 hora"
        two_hours: "2 horas"
        tomorrow: "Hasta mañana"
      set_schedule: "Establecer un horario de notificaciones"
    trust_levels:
      names:
        newuser: "usuario nuevo"
        basic: "usuario básico"
        member: "miembro"
        regular: "habitual"
        leader: "líder"
      detailed_name: "%{level}: %{name}"
    pick_files_button:
      unsupported_file_picked: "Has elegido un tipo de archivo no admitido. Tipos de archivo admitidos: %{types}."
    user_activity:
      no_activity_title: "Todavía no hay actividad"
      no_activity_body: "¡Te damos la bienvenida a la comunidad! Acabas de llegar, por lo que todavía no has participado. Como primer paso, visita los <a href='%{topUrl}'>Destacados</a> o las <a href='%{categoriesUrl}'>Categorías</a> y empieza a leer. Dale al botón %{heartIcon} en las publicaciones que te gusten o sobre las que quieras saber más. Aquí verás tu actividad una vez empieces a participar."
      no_replies_title: "Todavía no has respondido a ningún tema"
      no_replies_title_others: "%{username} todavía no ha respondido a ningún tema"
      no_replies_body: "Cuando <a href='%{searchUrl}'>descubras</a> una conversación interesante a la que quieras contribuir, pulsa el botón <kbd>Responder</kbd> directamente debajo de cualquier mensaje para empezar a responder a ese mensaje específico. O, si prefieres responder al tema en general en lugar de a un mensaje o a una persona en particular, busca el botón <kbd>Responder</kbd> en la parte inferior del tema, o debajo de la cronología del tema."
      no_drafts_title: "Todavía no has empezado ningún borrador"
      no_drafts_body: "¿Todavía no quieres publicarlo? Vamos a guardar un borrador automáticamente y lo pondremos aquí cuando vayas a empezar a escribir un tema, respuesta o mensaje personal. Dale al botón de cancelar para descartarlo o guardar el borrador y seguir luego."
      no_likes_title: "Todavía no le has dado a me gusta en ningún tema"
      no_likes_title_others: "%{username} no le ha dado me gusta a ningún tema"
      no_likes_body: "Una buena manera de empezar a contribuir es ir leyendo los temas ya publicados y darle a %{heartIcon} en lo que te guste"
      no_topics_title: "Todavía no has empezado ningún tema"
      no_topics_body: "Siempre es mejor <a href='%{searchUrl}'>buscar</a> temas que ya existan antes de empezar uno nuevo, pero si crees que el tema que buscas no existe todavía, no dudes en crearlo. Busca el botón <kbd>+ Nuevo tema</kbd> arriba a la derecha de la lista de temas, en una categoría o etiqueta."
      no_topics_title_others: "%{username} no ha creado ningún tema todavía"
      no_read_topics_title: "Todavía no has leído ningún tema"
      no_read_topics_body: "Cuando empieces a leer temas, los verás aquí en una lista. Puedes empezar a buscar temas que te interesen en <a href='%{topUrl}'>Destacados</a>, la lista de <a href='%{categoriesUrl}'>Categorías</a> o buscando palabras %{searchIcon}"
    no_group_messages_title: "No hay ningún mensaje en el grupo"
    topic_entrance:
      sr_jump_top_button: "Ir a la primera publicación"
      sr_jump_bottom_button: "Ir a la última publicación"
    fullscreen_table:
      expand_btn: "Expandir tabla"
    second_factor_auth:
      redirect_after_success: "La autenticación de segundo factor se ha realizado con éxito. Redirigiendo a la página anterior…"
    sidebar:
      show_sidebar: "Mostrar barra lateral"
      hide_sidebar: "Ocultar barra lateral"
      unread_count:
        one: "%{count} sin leer"
        other: "%{count} sin leer"
      new_count:
        one: "%{count} nuevo"
        other: "%{count} nuevos"
      toggle_section: "Mostrar/ocultar sección"
      more: "Más"
      all_categories: "Todas las categorías"
      all_tags: "Todas las etiquetas"
      categories_form_modal:
        title: "Editar navegación de las categorías"
        filter_placeholder: "Filtrar categorías"
        no_categories: "No hay categorías que coincidan con el término proporcionado."
      tags_form_modal:
        title: "Editar etiquetas navegación"
        filter_placeholder: "Filtrar etiquetas"
        no_tags: "No hay etiquetas que coincidan con el término dado."
        subtitle:
          text: "y mostraremos automáticamente las etiquetas principales de este sitio"
      edit_navigation_modal_form:
        deselect_button_text: "Deseleccionar todo"
        reset_to_defaults: "Restablecer valores por defecto"
        filter_dropdown:
          all: "Todos"
          selected: "Seleccionado"
          unselected: "No seleccionado"
      sections:
        custom:
          save: "Guardar"
          delete: "Eliminar"
          delete_confirm: "¿Realmente quieres eliminar esta sección?"
          reset_confirm: "¿Está seguro de que desea restablecer esta sección a los valores predeterminados?"
          more_menu: "Más opciones menú"
          links:
            add: "Añadir otro enlace"
            reset: "Restablecer valores por defecto"
            icon:
              label: "Icono"
              validation:
                blank: "El icono no puede estar en blanco"
            name:
              label: "Nombre"
              validation:
                blank: "El nombre no puede estar en blanco"
            value:
              label: "Enlace"
              validation:
                blank: "El enlace no puede estar en blanco"
                invalid: "El formato no es válido"
          title:
            label: "Título de la sección"
            validation:
              blank: "El título no puede estar en blanco"
        about:
          header_link_text: "Acerca de"
        messages:
          header_link_text: "Mensajes"
          header_action_title: "Crear un mensaje personal"
          links:
            inbox: "Bandeja de entrada"
            sent: "Enviados"
            new: "Nuevo"
            new_with_count: "Nuevo (%{count})"
            unread: "Sin leer"
            unread_with_count: "Sin leer (%{count})"
            archive: "Archivo"
        tags:
          none: "No has añadido ninguna etiqueta."
          click_to_get_started: "Haz clic aquí para empezar."
          header_link_text: "Etiquetas"
          header_action_title: "Editar las etiquetas de tu barra lateral"
          configure_defaults: "Configurar valores predeterminados"
        categories:
          none: "No has añadido ninguna categoría."
          click_to_get_started: "Haz clic aquí para empezar."
          header_link_text: "Categorías"
          header_action_title: "Editar las categorías de tu barra lateral"
          configure_defaults: "Configurar valores predeterminados"
        community:
<<<<<<< HEAD
          header_link_text: "Comunidad"
          header_action_title: "Crear un tema"
=======
          edit_section:
            header_dropdown: "Personalizar"
>>>>>>> 3d554aa1
          links:
            about:
              content: "Acerca de"
              title: "Más detalles sobre este sitio"
            admin:
              content: "Administrador"
              title: "Ajustes del sitio e informes"
            badges:
              content: "Insignias"
              title: "Todas las insignias disponibles para ganar"
<<<<<<< HEAD
            everything:
              content: "Todo"
=======
            topics:
              content: "Temas"
>>>>>>> 3d554aa1
              title: "Todos los temas"
            faq:
              content: "Preguntas frecuentes"
              title: "Normas de uso de este sitio"
            groups:
              content: "Grupos"
              title: "Lista de grupos de usuarios disponibles"
            users:
              content: "Usuarios"
              title: "Lista de todos los usuarios"
            my_posts:
              content: "Mis publicaciones"
<<<<<<< HEAD
=======
              content_drafts: "Mis borradores"
>>>>>>> 3d554aa1
              title: "Mi actividad de tema reciente"
              title_drafts: "Mis borradores no publicados"
              draft_count:
                one: "%{count} borrador"
                other: "%{count} borradores"
            review:
              content: "Revisión"
              title: "Publicaciones denunciadas y otros elementos en cola"
              pending_count: "%{count} pendiente(s)"
        global_section: "Sección global, visible para todos"
    welcome_topic_banner:
      title: "Crea tu tema de bienvenida"
      description: "Tu tema de bienvenida es lo primero que leerán los nuevos miembros. Piensa en él como tu «discurso breve» o una «declaración de misión». Haz que todos sepan para quién es esta comunidad, qué pueden esperar encontrar aquí y qué te gustaría que hicieran primero."
      button_title: "Empezar a editar"
    until: "Hasta:"
    form_template_chooser:
      select_template: "Seleccionar plantillas de formulario"
    form_templates:
      errors:
        valueMissing:
          default: "Rellena este campo."
          text: "Rellena este campo."
          select-one: "Selecciona un elemento de la lista."
          select-multiple: "Selecciona al menos un elemento de la lista."
          checkbox: "Marca esta casilla si quieres continuar."
        typeMismatch:
          default: "Por favor, introduce un valor válido."
          color: "Por favor, introduce un color."
          date: "Por favor, introduce una fecha."
          email: "Introduce una dirección de correo electrónico válida."
          number: "Introduce un número."
          password: "Introduce una contraseña válida."
          tel: "Introduce un número de teléfono válido."
          text: "Introduce un valor de texto."
          url: "Por favor, introduce una URL válida."
        tooShort: "La entrada debe tener %{minLength} caracteres o más."
        tooLong: "La entrada debe tener menos de %{maxLength} caracteres."
        rangeOverflow: "La entrada debe ser inferior a %{max}."
        rangeUnderflow: "La entrada debe ser superior a %{min}."
        patternMismatch: "Utiliza el formato solicitado."
        badInput: "Por favor, introduce una entrada válida."
  admin_js:
    type_to_filter: "filtrar opciones..."
    admin:
      title: "Administrador de Discourse"
      moderator: "Moderador"
      tags:
        remove_muted_tags_from_latest:
          always: "siempre"
          only_muted: "cuando se usa solo o con otras etiquetas silenciadas"
          never: "nunca"
      reports:
        title: "Lista de informes disponibles"
      dashboard:
        title: "Panel de control"
        last_updated: "Última actualización del panel de control:"
        discourse_last_updated: "Última actualización de Discourse:"
        version: "Versión"
        up_to_date: "Estás en la última versión"
        critical_available: "Actualización crítica disponible."
        updates_available: "Hay actualizaciones disponibles."
        please_upgrade: "¡Por favor, actualiza!"
        no_check_performed: "Todavía no se ha realizado ninguna revisión de actualizaciones. Asegúrate de que sidekiq esté funcionando."
        stale_data: "No se ha realizado recientemente ninguna revisión de actualizaciones. Asegúrate de que sidekiq esté funcionando."
        version_check_pending: "Parece que has actualizado recientemente. ¡Fantástico!"
        installed_version: "Instalada"
        latest_version: "Última"
        problems_found: "Algunos consejos con base en tus ajustes actuales"
        new_features:
          title: "\U0001F381 Novedades"
          dismiss: "Descartar"
          learn_more: "Más información"
        last_checked: "Ultima comprobación"
        refresh_problems: "Volver a cargar"
        no_problems: "No se ha encontrado ningún problema."
        moderators: "Moderadores:"
        admins: "Administradores:"
        silenced: "Silenciados:"
        suspended: "Suspendidos:"
        private_messages_short: "Mensajes"
        private_messages_title: "Mensajes"
        mobile_title: "Móvil"
        space_used: "%{usedSize} usado"
        space_used_and_free: "%{usedSize} (%{freeSize} libre)"
        uploads: "Archivos subidos"
        backups: "Copias de seguridad"
        backup_count:
          one: "%{count} copia de seguridad en %{location}"
          other: "%{count} copias de seguridad en %{location}"
        lastest_backup: "Recientes: %{date}"
        traffic_short: "Tráfico"
        traffic: "Solicitudes web de la app"
        page_views: "Vistas de página"
        page_views_short: "Vistas de página"
        show_traffic_report: "Mostrar informe detallado del tráfico"
        community_health: Salud de la comunidad
        moderators_activity: Actividad de moderación
        whats_new_in_discourse: '¿Qué hay de nuevo en Discourse?'
        activity_metrics: Medidas de actividad
        all_reports: "Todos los informes"
        general_tab: "General"
        moderation_tab: "Moderación"
        security_tab: "Seguridad"
        reports_tab: "Informes"
        report_filter_any: "cualquiera"
        disabled: Desactivado
        timeout_error: Lo sentimos, la solicitud está durando demasiado. Por favor, selecciona un periodo más corto
        exception_error: Lo sentimos, se produjo un error al ejecutar la consulta
        too_many_requests: Has realizado esta acción demasiadas veces. Por favor, espera antes de intentarlo de nuevo.
        not_found_error: Lo sentimos, este informe no existe
        filter_reports: Filtrar informes
        reports:
          trend_title: "%{percent} de cambio. Actualmente %{current}, era %{prev} en el período previo."
          today: "Hoy"
          yesterday: "Ayer"
          last_7_days: "Últimos 7"
          last_30_days: "Últimos 30"
          all_time: "Siempre"
          7_days_ago: "Hace 7 días"
          30_days_ago: "Hace 30 días"
          all: "Todo"
          view_table: "tabla"
          view_graph: "gráfico"
          refresh_report: "Actualizar informe"
          daily: Diariamente
          monthly: Mensualmente
          weekly: Semanalmente
          dates: "Fechas (UTC)"
          groups: "Todos los grupos"
          disabled: "Este informe está desactivado"
          totals_for_sample: "Total para la muestra"
          average_for_sample: "Promedio por muestra"
          total: "Total en todo el tiempo"
          no_data: "No hay datos que mostrar."
          trending_search:
            more: '<a href="%{basePath}/admin/logs/search_logs">Registros de búsqueda</a>'
            disabled: 'El informe de tendencias de búsqueda está desactivado. Activa la opción <a href="%{basePath}/admin/site_settings/category/all_results?filter=log%20search%20queries">registrar consultas de búsquedas</a> para recopilar datos.'
          average_chart_label: Promedio
          filters:
            file_extension:
              label: Extensión del archivo
            group:
              label: Grupo
            category:
              label: Categoría
            include_subcategories:
              label: "Incluir subcategoría"
      groups:
        new:
          title: "Crear grupo"
          create: "Crear"
          name:
            too_short: "El nombre del grupo es muy corto"
            too_long: "El nombre del grupo es muy largo"
            checking: "Verificando disponibilidad del nombre del grupo..."
            available: "El nombre del grupo está disponible"
            not_available: "El nombre del grupo no está disponible"
            blank: "El nombre del grupo no puede estar vacío"
        manage:
          interaction:
            email: Correo electrónico
            incoming_email: "Dirección de correo electrónico entrante personalizada"
            incoming_email_placeholder: "introduce la dirección de correo electrónico"
            visibility: Visibilidad
            visibility_levels:
              title: "¿Quién puede ver este grupo?"
              public: "Todos"
              logged_on_users: "Usuarios que hayan iniciado sesión"
              members: "Propietarios y miembros del grupo y moderadores"
              staff: "Propietarios y moderadores de grupos"
              owners: "Propietarios del grupo"
              description: "Los administradores pueden ver todos los grupos."
            members_visibility_levels:
              title: "¿Quién puede ver los miembros de este grupo?"
              description: "Los administradores pueden ver todos los miembros de todos los grupos. Todos los usuarios podrán ver el icono."
            publish_read_state: "Publicar confirmaciones de lectura en los mensajes grupales"
          membership:
            automatic: Automático
            trust_levels_title: "Nivel de confianza concedido automáticamente a miembros cuando son añadidos:"
            effects: Efectos
            trust_levels_none: "Ninguno"
            automatic_membership_email_domains: "Los usuarios que se registren con un dominio de correo electrónico que esté en esta lista se añadirán automáticamente a este grupo:"
            automatic_membership_user_count:
              one: "%{count} usuario tiene el nuevo dominio de correo electrónico y será añadido al grupo"
              other: "%{count} usuarios tienen el nuevo dominio de correo electrónico y serán añadidos al grupo"
            automatic_membership_associated_groups: "Los usuarios que sean miembros de un grupo en uno de los proveedores listados aquí serán añadidos automáticamente a este grupo cuando inicien sesión con el proveedor."
            primary_group: "Establecer automáticamente como grupo principal"
          alert:
            primary_group: "Dado que se trata de un grupo primario, el nombre «%{group_name}» se utilizará en las clases CSS que puede ver cualquiera."
            flair_group: "Dado que este grupo tiene estilo para sus miembros, el nombre «%{group_name}» será visible para cualquiera."
        name_placeholder: "Nombre del grupo, sin espacios, al igual que los nombres de usuarios"
        primary: "Grupo principal"
        no_primary: "(ningún grupo principal)"
        title: "Grupos"
        edit: "Editar grupos"
        refresh: "Volver a cargar"
        about: "Edita la membresía de tu grupo y sus nombres aquí"
        group_members: "Miembros del grupo"
        delete: "Eliminar"
        delete_confirm: "¿Seguro que quieres eliminar este grupo?"
        delete_with_messages_confirm:
          one: "Al eliminar este grupo, %{count} mensaje se quedará huérfano, y los miembros del grupo dejarán de tener acceso a él."
          other: "Al eliminar este grupo, %{count} mensajes se quedará huérfanos, y los miembros del grupo dejarán de tener acceso a ellos."
        delete_failed: "No se pudo eliminar el grupo. Si este es un grupo automático, no se puede destruir."
        delete_automatic_group: Este grupo se ha creado automáticamente y no se puede eliminar.
        delete_owner_confirm: "¿Quitar los privilegios de propietario a «%{username}»?"
        add: "Añadir"
        custom: "Personalizado"
        automatic: "Automático"
        default_title: "Título por defecto"
        default_title_description: "se aplicará a todos los usuarios en el grupo"
        group_owners: Propietarios
        add_owners: Añadir propietarios
        none_selected: "Selecciona un grupo para empezar"
        no_custom_groups: "Crear un nuevo grupo personalizado"
      api:
        generate_master: "Generar clave maestra de API"
        none: "No hay ninguna clave de API activa en este momento."
        user: "Usuario"
        title: "API"
        key: "Clave"
        created: Creado
        updated: Actualizado
        last_used: Usada por última vez
        never_used: (nunca)
        generate: "Generar clave de API"
        undo_revoke: "Deshacer revocación"
        revoke: "Revocar"
        all_users: "Todos los usuarios"
        active_keys: "Claves de API activas"
        manage_keys: Gestionar clave
        show_details: Detalles
        description: Descripción
        no_description: (sin descripción)
        all_api_keys: Todas las claves de API
        user_mode: Nivel de usuario
        scope_mode: Ámbito
        impersonate_all_users: Suplantar cualquier usuario
        single_user: "Un usuario"
        user_placeholder: Introducir nombre de usuario
        description_placeholder: '¿Para qué se usará esta clave?'
        save: Guardar
        new_key: Nueva clave de API
        revoked: Revocada
        delete: Eliminar permanentemente
        not_shown_again: Esta clave no se volverá a mostrar. Asegúrate de copiarla correctamente antes de continuar.
        continue: Continuar
        scopes:
          description: |
            Al usar ámbitos, puedes restringir una clave de API a una lista de terminales específicos. También puedes definir qué parámetros permitir. Usa comas para separar varios valores.
          title: Ámbitos
          granular: Granular
          read_only: Solo lectura
          global: Global
          global_description: Esta clave de API no tiene restricciones y puede acceder a todas las rutas.
          resource: Recurso
          action: Acción
          allowed_parameters: Parámetros permitidos
          optional_allowed_parameters: Parámetros permitidos (opcional)
          any_parameter: (cualquier parámetro)
          allowed_urls: Direcciones URL permitidas
          descriptions:
            global:
              read: Restringir clave de API a rutas de solo lectura.
            topics:
              read: Leer un tema o una publicación específica del mismo. También usando RSS.
              write: Crear un nuevo tema o publicar en uno existente.
              read_lists: Lea listas de temas como destacados, nuevos, recientes, etc. También se admite RSS.
            posts:
              edit: Edita cualquier publicación o una específica.
              list: Listar los últimos mensajes y mensajes privados. RSS también es compatible.
            tags:
              list: Listar etiquetas.
            categories:
              list: Obtener la lista de categorías.
              show: Obtener una sola categoría por id.
            uploads:
              create: Subir un nuevo archivo o iniciar subidas directas de uno o varios archivos al almacenamiento externo.
            users:
              bookmarks: Listar marcadores de usuario. Devuelve recordatorios de marcadores cuando se utiliza el formato ICS.
              sync_sso: Sincroniza un usuario usando DiscourseConnect.
              show: Obtener información sobre un usuario.
              check_emails: Obtener una lista de los correos electrónicos del usuario.
              update: Actualizar información del perfil de usuario.
              log_out: Cerrar sesión todas las sesiones del usuario.
              anonymize: Anonimizar cuentas de usuario.
              suspend: Suspender cuentas de usuario.
              delete: Eliminar cuentas de usuario.
              list: Obtener una lista de usuarios.
            user_status:
              read: Lee el estado del usuario.
              update: Actualizar estado de usuario.
            email:
              receive_emails: Combinar este ámbito con el ámbito mail-receiver para procesar correos entrantes.
            badges:
              create: Crear nuevas medallas.
              show: Obtener información sobre las medallas.
              update: Actualizar una medalla.
              delete: Eliminar medallas.
              list_user_badges: Listar las medallas de los usuarios.
              assign_badge_to_user: Dar medallas a los usuarios.
              revoke_badge_from_user: Quitar medallas de los usuarios.
            wordpress:
              publishing: Necesario para las funcionalidades de publicación del plugin WP Discourse (obligatorio).
              commenting: Necesario para las funcionalidades de comentarios del plugin WP Discourse.
              discourse_connect: Necesario para las funcionalidades de DiscourseConnect del plugin WP Discourse.
              utilities: Necesario si se usan las utilidades del plugin WP Discourse.
      web_hooks:
        title: "Webhooks"
        none: "Ahora mismo no hay webhooks."
        instruction: "Los webhooks permiten a Discourse notificar a servicios externos cuando suceden ciertos eventos en tu sitio. Cuando se dispare el webhook, se enviará una petición POST a las URL proporcionadas."
        detailed_instruction: "Se enviará una petición POST a la URL proporcionada cuando suceda el evento elegido."
        new: "Nuevo webhook"
        create: "Crear"
        edit: "Editar"
        save: "Guardar"
        description_label: "Activadores de eventos"
        controls: "Controles"
        go_back: "Volver a la lista"
        payload_url: "URL a la que enviar el webhook"
        payload_url_placeholder: "https://ejemplo.com/postreceive"
        secret_invalid: "El secreto no puede tener espacios en blanco."
        secret_too_short: "El secreto debería tener al menos 12 caracteres."
        secret_placeholder: "Una cadena opcional, utilizada para generar una firma"
        event_type_missing: "Necesitas establecer al menos un tipo de evento."
        content_type: "Tipo de contenido"
        secret: "Secreto"
        event_chooser: "¿Qué eventos te gustaría que dispararan este webhook?"
        wildcard_event: "Enviar todos los eventos."
        individual_event: "Seleccionar eventos individuales."
        verify_certificate: "Comprobar certificado TLS de la URL destino"
        active: "Activos"
        active_notice: "Enviaremos detalles del evento cuando suceda."
        categories_filter_instructions: "Los webhooks solo se dispararán si el evento está relacionado con las categorías especificadas. Déjalo en blanco para disparar los webhooks con todas las categorías."
        categories_filter: "Categorías activadas"
        tags_filter_instructions: "Los webhooks relevantes solo se activarán si el evento está relacionado con las etiquetas específicadas. Déjalo en blanco para activar los webhooks con todas las etiquetas."
        tags_filter: "Etiquetas activadas"
        groups_filter_instructions: "Los webhooks relevantes solo se activarán si el evento está relacionado con los grupos específicados. Déjalo en blanco para activar los webhooks con todas los grupos."
        groups_filter: "Grupos activados"
        delete_confirm: "¿Eliminar este webhook?"
        topic_event:
          name: "Evento de tema"
          details: "Cuando se crea, revisa, cambia o elimina un tema."
        post_event:
          name: "Evento de publicación"
          details: "Cuando se publica, edita, elimina o recupera una respuesta."
        user_event:
          name: "Evento de usuario"
          details: "Cuando un usuario inicia o cierra sesión, confirma su correo electrónico, se registra, es aprobado o actualizado."
        group_event:
          name: "Evento de grupo"
          details: "Cuando se crea, actualiza o destruye un grupo."
        category_event:
          name: "Evento de categoría"
          details: "Cuando se crea, actualiza o destruye una categoría."
        tag_event:
          name: "Evento de etiqueta"
          details: "Cuando se crea, actualiza o destruye una etiqueta."
        reviewable_event:
          name: "Evento de revisión"
          details: "Cuando un elemento nuevo está disponible para ser revisado y cuando su estado se actualiza."
        notification_event:
          name: "Evento de notificación"
          details: "Cuando un usuario recibe una notificación."
        user_promoted_event:
          name: "Evento por ascenso de usuario"
          details: "Cuando un usuario asciende de nivel de confianza."
        group_user_event:
          name: "Evento de usuario de grupo"
          details: "Cuando se agrega o elimina un usuario en un grupo."
        like_event:
          name: "Evento de me gusta"
          details: "Cuando un usuario le da me gusta a una publicación."
        delivery_status:
          title: "Estado de entrega"
          inactive: "Inactivo"
          failed: "Falló"
          successful: "Exitoso"
          disabled: "Desactivado"
        events:
          none: "No hay eventos relacionados."
          redeliver: "Reenviar"
          incoming:
            one: "Hay un nuevo evento."
            other: "Hay %{count} eventos nuevos."
          completed_in:
            one: "Completado en %{count} segundo."
            other: "Completado en %{count} segundos."
          request: "Solicitud"
          response: "Respuesta"
          redeliver_confirm: "¿Seguro que quieres reenviar el mismo payload?"
          headers: "Encabezados"
          payload: "Payload"
          body: "Cuerpo"
          ping: "Ping"
          status: "Código de estado"
          event_id: "ID"
          timestamp: "Creado"
          completion: "Tiempo de realización"
          actions: "Acciones"
      plugins:
        title: "Plugins"
        installed: "Plugins instalados"
        name: "Nombre"
        none_installed: "No tienes plugins instalados."
        version: "Versión"
        enabled: "¿Activado?"
        is_enabled: "S"
        not_enabled: "N"
        change_settings_short: "Ajustes"
        howto: "¿Cómo instalo plugins?"
        official: "Plugin oficial"
        broken_route: "No se puede configurar el enlace a «%{name}». Asegúrate de que los bloqueadores de publicidad están desactivados e intenta recargar la página."
      navigation_menu:
        sidebar: "Barra lateral"
        header_dropdown: "Menú desplegable de encabezado"
        legacy: "Heredado"
      backups:
        title: "Copias de seguridad"
        menu:
          backups: "Copias de seguridad"
          logs: "Registros"
        none: "Ninguna copia de seguridad disponible."
        read_only:
          enable:
            title: "Activar el modo de solo lectura"
            label: "Activar solo lectura"
            confirm: "¿Seguro que quieres activar el modo de solo lectura?"
          disable:
            title: "Desactivar el modo de solo lectura"
            label: "Desactivar solo lectura"
        logs:
          none: "No hay información de momento..."
        columns:
          filename: "Nombre del archivo"
          size: "Tamaño"
        upload:
          label: "Subir"
          title: "Subir una copia de seguridad a esta instancia"
          uploading: "Subiendo..."
          uploading_progress: "Subiendo... %{progress}%"
          success: "«%{filename}» se subió exitosamente. El archivo se procesará ahora y tardará hasta un minuto en mostrarse en la lista."
          error: "Se produjo un error al subir el archivo «%{filename}»: %{message}"
        operations:
          is_running: "Hay una operación en proceso actualmente..."
          failed: "La %{operation} falló. Por favor, revisa los registros"
          cancel:
            label: "Cancelar"
            title: "Cancelar la operación actual"
            confirm: "¿Seguro que quieres cancelar la operación actual?"
          backup:
            label: "Copia de seguridad"
            title: "Crear una copia de seguridad"
            confirm: "¿Quieres iniciar una nueva copia de seguridad?"
            without_uploads: "Sí (no incluir archivos subidos)"
          download:
            label: "Descargar"
            title: "Enviar correo electrónico con enlace de descarga"
            alert: "El enlace para descargar esta copia de seguridad se te envió por correo electrónico."
          destroy:
            title: "Quitar la copia de seguridad"
            confirm: "¿Seguro que quieres destruir esta copia de seguridad?"
          restore:
            is_disabled: "Restaurar está desactivado en la configuración del sitio."
            label: "Restaurar"
            title: "Restaurar la copia de seguridad"
            confirm: "¿Seguro que quieres restaurar esta copia de seguridad?"
          rollback:
            label: "Revertir"
            title: "Regresar la base de datos al estado funcional anterior"
            confirm: "¿Seguro que quieres regresar la base de datos al estado funcional previo?"
        location:
          local: "Almacenamiento local"
          s3: "S3"
        backup_storage_error: "Error de acceso al almacenamiento de respaldos: %{error_message}"
      export_csv:
        success: "Exportación iniciada, se te notificará a través de un mensaje cuando el proceso se haya completado."
        failed: "La exportación falló. Por favor, revisa los registros."
        button_text: "Exportar"
        button_title:
          user: "Exportar la lista completa de usuarios en formato CSV."
          staff_action: "Exportar el registro completo de acciones del personal en formato CSV."
          screened_email: "Exportar la lista completa de correos electrónicos bloqueados en formato CSV."
          screened_ip: "Exportar la lista completa de direcciones IP bloqueadas en formato CSV."
          screened_url: "Exportar la lista completa de URL bloqueadas en formato CSV."
      export_json:
        button_text: "Exportar"
      invite:
        button_text: "Enviar invitaciones"
        button_title: "Enviar invitaciones"
      customize:
        title: "Personalizar"
        preview: "vista previa"
        explain_preview: "Ver el sitio con este tema activado"
        save: "Guardar"
        new: "Nuevo"
        new_style: "Nuevo estilo"
        install: "Instalar"
        delete: "Eliminar"
        delete_confirm: '¿Seguro que quieres eliminar «%{theme_name}»?'
        color: "Color"
        opacity: "Opacidad"
        copy: "Duplicar"
        copy_to_clipboard: "Copiar al portapapeles"
        copied_to_clipboard: "Copiado al portapapeles"
        copy_to_clipboard_error: "Error al copiar datos al portapapeles"
        theme_owner: "No editable, propiedad de:"
        email_templates:
          title: "Correo electrónico"
          subject: "Asunto"
          multiple_subjects: "Esta plantilla de correo electrónico tiene múltiples asuntos."
          body: "Cuerpo del correo electrónico"
          revert: "Revertir los cambios"
          revert_confirm: "¿Seguro que quieres revertir los cambios?"
        theme:
          theme: "Tema"
          component: "Componente"
          components: "Componentes"
          filter_placeholder: "escribe para filtrar…"
          theme_name: "Nombre del tema"
          component_name: "Nombre del componente"
          themes_intro: "Selecciona un tema existente o instala uno nuevo para empezar"
          themes_intro_emoji: "emoji de mujer artista"
          beginners_guide_title: "Guía básica para utilizar los temas de Discourse"
          developers_guide_title: "Guía de desarrollo de temas para Discourse"
          browse_themes: "Ver temas de la comunidad"
          customize_desc: "Personalizar:"
          title: "Temas"
          create: "Crear"
          create_type: "Tipo"
          create_name: "Nombre"
          long_title: "Modificar los colores, CSS y contenidos HTML de su sitio"
          edit: "Editar"
          edit_confirm: "Este es un tema remoto, si editas CSS/HTML, los cambios se eliminarán la próxima vez que actualices el tema."
          update_confirm: "Estos cambios locales se eliminarán por la actualización. ¿Seguro que quieres continuar?"
          update_confirm_yes: "Sí, continuar con la actualización"
          common: "Común"
          desktop: "Escritorio"
          mobile: "Móvil"
          settings: "Ajustes"
          translations: "Traducciones"
          extra_scss: "Extra SCSS"
          extra_files: "Archivos extra"
          extra_files_upload: "Exporta el tema para ver estos archivos."
          extra_files_remote: "Exporta el tema o consulta el repositorio de git para ver estos archivos."
          preview: "Vista previa"
          show_advanced: "Mostrar campos avanzados"
          hide_advanced: "Ocultar campos avanzados"
          hide_unused_fields: "Ocultar campos sin uso"
          is_default: "El tema está activado por defecto"
          user_selectable: "El tema puede ser seleccionado por usuarios"
          color_scheme_user_selectable: "Permitir que pueda ser seleccionada por usuarios"
          auto_update: "Actualizar automáticamente junto a Discourse"
          color_scheme: "Paleta de color"
          default_light_scheme: "Claro (predeterminado)"
          color_scheme_select: "Selecciona colores para usar en el tema"
          custom_sections: "Secciones personalizadas:"
          theme_components: "Componentes del tema"
          add_all_themes: "Agregar todos los temas"
          convert: "Convertir"
          convert_component_alert: "¿Seguro que quieres convertir este componente en tema? Se eliminará como componente en %{relatives}."
          convert_component_tooltip: "Convertir este componente en tema"
          convert_component_alert_generic: "¿Seguro que quieres convertir este componente en tema?"
          convert_theme_alert: "¿Seguro que quieres convertir este tema en componente? Se eliminará como principal en %{relatives}."
          convert_theme_alert_generic: "¿Seguro que quieres convertir este tema en componente?"
          convert_theme_tooltip: "Convertir este tema en componente"
          inactive_themes: "Temas inactivos:"
          inactive_components: "Componentes sin usar:"
          broken_theme_tooltip: "Este tema tiene errores en CSS, HTML o YAML"
          disabled_component_tooltip: "Este componente ha sido desactivado"
          default_theme_tooltip: "Este es el tema por defecto del sitio"
          updates_available_tooltip: "Hay actualizaciones disponibles para este tema"
          and_x_more: "y %{count} más."
          collapse: Contraer
          uploads: "Subidos"
          no_uploads: "Puedes subir activos asociados con tu tema como fuentes e imágenes"
          add_upload: "Añadir subida"
          upload_file_tip: "Selecciona el activo que subirás (png, woff2, etc...)"
          variable_name: "Nombre de variable SCSS:"
          variable_name_invalid: "Nombre de variable no válido. Solo se permiten caracteres alfanuméricos. Debe comenzar por una letra. Debe ser único."
          variable_name_error:
            invalid_syntax: "Nombre de variable no válido. Solo se permiten caracteres alfanuméricos. Debe comenzar por una letra."
            no_overwrite: "Nombre de variable no válido. No debe sobrescribir una variable existente."
            must_be_unique: "Nombre de variable no válido. Debe ser único."
          upload: "Subir"
          select_component: "Seleccionar un componente..."
          unsaved_changes_alert: "No has guardado los cambios aún, ¿los quieres descartar y seguir adelante?"
          unsaved_parent_themes: "No has asignado este componente a ningún tema, ¿quieres continuar?"
          discard: "Descartar"
          stay: "Permanecer"
          css_html: "Personalizar CSS/HTML"
          edit_css_html: "Editar CSS/HTML"
          edit_css_html_help: "No has editado ningún CSS o HTML"
          delete_upload_confirm: "¿Eliminar este archivo? (¡El tema CSS puede dejar de funcionar!)"
          component_on_themes: "Incluir componentes en estos temas"
          included_components: "Componentes incluidos"
          add_all: "Añadir todos"
          import_web_tip: "Repositorio que contiene el tema"
          direct_install_tip: "¿Seguro que quieres instalar <strong>%{name}</strong> del repositorio listado abajo?"
          import_web_advanced: "Avanzado..."
          import_file_tip: "archivo .tar.gz, .zip o .dcstyle.json que contiene un tema"
          is_private: "El tema está en un repositorio privado de git"
          finish_install: "Terminar la instalación del tema"
          last_attempt: "La instalación no ha terminado, último intento:"
          remote_branch: "Nombre de la rama (opcional)"
          public_key: "Conceda la siguiente clave pública de acceso al repositorio:"
          install: "Instalar"
          installed: "Instalado"
          install_popular: "Popular"
          install_upload: "Desde tu dispositivo"
          install_git_repo: "Desde un repositorio git"
          install_create: "Crear nuevo"
          duplicate_remote_theme: "El componente de tema «%{name}» ya está instalado, ¿seguro que quieres instalar otra copia?"
          force_install: "No se ha podido instalar el tema porque su repositorio Git no es accesible. ¿Seguro que quieres continuar con la instalación?"
          create_placeholder: "Crear marcador de posición"
          about_theme: "Acerca de"
          license: "Licencia"
          version: "Versión:"
          authors: "Autoría:"
          creator: "Creado por:"
          source_url: "Fuente"
          enable: "Activar"
          disable: "Desactivar"
          disabled: "Este componente ha sido desactivado."
          disabled_by: "Este componente ha sido desactivado por"
          required_version:
            error: "Este tema se desactivó automáticamente porque no es compatible con esta versión de Discourse."
            minimum: "Necesita la versión de Discourse %{version} o superior."
            maximum: "Necesita la versión de Discourse %{version} o inferior."
          update_to_latest: "Actualizar a lo último"
          check_for_updates: "Buscar actualizaciones"
          updating: "Actualizando..."
          up_to_date: "El tema está actualizado. Última comprobación:"
          has_overwritten_history: "La versión actual del tema ya no existe porque el historial de Git ha sido sobrescrito por un force push."
          add: "Añadir"
          theme_settings: "Ajustes del tema"
          overriden_settings_explanation: "Los ajustes anulados están marcados con un punto y tienen un color resaltado. Para restablecer estos ajustes al valor por defecto, pulsa el botón de reinicio que hay junto a ellos."
          no_settings: "Este tema no tiene ajustes."
          theme_translations: "Traducciones del tema"
          empty: "No hay elementos"
          commits_behind:
            one: "¡El tema está %{count} commit detrás!"
            other: "¡El tema está %{count} commits detrás!"
          compare_commits: "(Ver nuevos commits)"
          remote_theme_edits: "Si quieres editar este tema, deberás <a href='%{repoURL}' target='_blank'>proponer un cambio en su repositorio</a>"
          repo_unreachable: "No se ha podido contactar el repositorio Git de este tema. Mensaje de error:"
          imported_from_archive: "Este tema se importó desde un archivo .zip"
          scss:
            text: "CSS"
            title: "Introduce el CSS personalizado, aceptamos todos los estilos válidos de CSS y SCSS"
          header:
            text: "Encabezado"
            title: "Introduce el HTML para mostrar en el encabezado"
          after_header:
            text: "Después del encabezado"
            title: "Introduce el HTML para mostrar en todas las páginas después del encabezado"
          footer:
            text: "Pie de página"
            title: "Introduce el HTML para mostrar en el pie de página"
          embedded_scss:
            text: "CSS incrustado"
            title: "Introduce el CSS personalizado para mostrar en la versión insertada de los comentarios"
          color_definitions:
            text: "Definiciones de color"
            title: "Introducir definiciones de colores personalizadas (para usuarios avanzados)"
            placeholder: |2-

              Usa esta hoja de estilos para añadir colores personalizados a la lista de propiedades personalizadas de CSS

              Ejemplo:

              %{example}

              Se recomienda poner prefijos a los nombres de propiedad para evitar conflictos con plugins o el core
          head_tag:
            text: "Cabecera"
            title: "HTML que se insertará después de la etiqueta head"
          body_tag:
            text: "Cuerpo"
            title: "HTML que se insertará antes de la etiqueta body"
          yaml:
            text: "YAML"
            title: "Definir ajustes al tema en formato YAML"
          scss_color_variables_warning: 'El uso de las variables de color SCSS de núcleo en los temas está obsoleto. Utiliza propiedades CSS personalizadas en su lugar. Consulta <a href="https://meta.discourse.org/t/-/77551#color-variables-2" target="_blank">esta guía</a> para más detalles.'
          scss_warning_inline: "El uso de variables de color SCSS del sistema en los temas está obsoleto."
        colors:
          select_base:
            title: "Seleccionar paleta base de color"
            description: "Paleta base:"
          title: "Colores"
          edit: "Editar paletas de color"
          long_title: "Paletas de color"
          about: "Modifica los colores utilizados en tus temas. Crea una nueva paleta de color para empezar."
          new_name: "Nueva paleta de color"
          copy_name_prefix: "Copia de"
          delete_confirm: "¿Eliminar esta paleta de color?"
          undo: "Deshacer"
          undo_title: "Deshacer los cambios realizados a este color desde la última vez que se guardó."
          revert: "Revertir"
          revert_title: "Restablecer este color a la paleta de color por defecto de Discourse."
          primary:
            name: "principal"
            description: "La mayoría del texto, iconos y bordes."
          primary-medium:
            name: "primary-medium"
          primary-low-mid:
            name: "primary-low-mid"
          secondary:
            name: "secundario"
            description: "El color de fondo principal y el color de texto de algunos botones."
          tertiary:
            name: "terciario"
            description: "Enlaces, algunos botones, notificaciones y color de énfasis."
          quaternary:
            name: "cuaternario"
            description: "Enlaces de navegación."
          header_background:
            name: "fondo del encabezado"
            description: "Color de fondo del encabezado del sitio."
          header_primary:
            name: "encabezado principal"
            description: "Texto e iconos en el encabezado del sitio."
          highlight:
            name: "resaltado"
            description: "El color de fondo de los elementos resaltados en la página, como temas o publicaciones."
          highlight-high:
            name: "highlight-high"
          highlight-medium:
            name: "highlight-medium"
          highlight-low:
            name: "highlight-low"
          danger:
            name: "peligro"
            description: "Color del resaltado para acciones como eliminar temas o publicaciones."
          success:
            name: "éxito"
            description: "Para indicar que una acción se realizó con éxito."
          love:
            name: "me encanta"
            description: "El color del botón de me gusta"
          selected:
            name: "seleccionado"
        robots:
          title: "Sobrescribe el archivo robots.txt de tu sitio:"
          warning: "Esto sobrescribirá permanentemente cualquier configuración del sitio relacionada."
          overridden: El archivo robots.txt predeterminado de tu sitio está sobrescrito.
        email_style:
          title: "Estilo de correo electrónico"
          heading: "Personalizar estilo de correo electrónico"
          html: "Plantilla HTML"
          css: "CSS"
          reset: "Restablecer ajustes predeterminados"
          reset_confirm: "¿Seguro que deseas restablecer los ajustes predeterminados de %{fieldName} y perder todos los cambios?"
          save_error_with_reason: "Tus cambios no se guardaron. %{error}"
          instructions: "Personaliza la plantilla sobre la que se crean todos los correos HTML, y aplica estilos usando CSS."
      email:
        title: "Correos electrónicos"
        settings: "Ajustes"
        templates: "Plantillas"
        preview_digest: "Vista previa resumen"
        advanced_test:
          title: "Prueba avanzada"
          desc: "Observa cómo Discourse procesa los correos electrónicos recibidos. Para poder procesar correctamente el correo electrónico, pega aquí abajo un mensaje de correo electrónico original completo."
          email: "Mensaje original"
          run: "Realizar prueba"
          text: "Cuerpo del mensaje seleccionado"
          elided: "Texto elidido"
        sending_test: "Enviando correo electrónico de prueba..."
        error: "<b>ERROR</b> - %{server_error}"
        test_error: "Se produjo un error al enviar el correo electrónico de prueba. Revisa la configuración de correo, verifica que tu servicio de alojamiento no esté bloqueando los puertos de conexión de correo electrónico y prueba de nuevo."
        sent: "Enviado"
        skipped: "Omitido"
        bounced: "Rebotado"
        received: "Recibidos"
        rejected: "Rechazados"
        sent_at: "Enviado a las"
        time: "Hora"
        user: "Usuario"
        email_type: "Tipo de correo electrónico"
        details_title: "Ver detalles del correo electrónico"
        to_address: "Destino"
        test_email_address: "dirección de correo electrónico de prueba"
        send_test: "Enviar correo electrónico de prueba"
        sent_test: "enviado!"
        delivery_method: "Método de entrega"
        preview_digest_desc: "Previsualiza el contenido de los correos electrónicos de resumen enviados a los usuarios inactivos."
        refresh: "Volver a cargar"
        send_digest_label: "Enviar este resultado a:"
        send_digest: "Enviar"
        sending_email: "Enviando correo electrónico..."
        format: "Formato"
        html: "html"
        text: "texto"
        html_preview: "Vista previa de contenido de correo electrónico"
        last_seen_user: "Último usuario visto:"
        no_result: "No se han encontrado resultados para el resumen."
        reply_key: "Clave de respuesta"
        post_link_with_smtp: "Detalles de publicación y SMTP"
        skipped_reason: "Omitir motivo"
        incoming_emails:
          from_address: "De"
          to_addresses: "Para"
          cc_addresses: "Cc"
          subject: "Asunto"
          error: "Error"
          none: "No se encontraron correos electrónicos entrantes."
          modal:
            title: "Detalles de correo electrónico entrante"
            error: "Error"
            headers: "Encabezados"
            subject: "Asunto"
            body: "Cuerpo"
            rejection_message: "Correo de rechazo"
          filters:
            from_placeholder: "de@ejemplo.com"
            to_placeholder: "a@ejemplo.com"
            cc_placeholder: "cc@ejemplo.com"
            subject_placeholder: "Asunto..."
            error_placeholder: "Error"
        logs:
          none: "No se han encontrado registros."
          filters:
            title: "Filtro"
            user_placeholder: "nombre de usuario"
            address_placeholder: "nombre@ejemplo.com"
            type_placeholder: "resumen, registro..."
            reply_key_placeholder: "clave de respuesta"
            smtp_transaction_response_placeholder: "ID de SMTP"
      moderation_history:
        performed_by: "Realizado por"
        no_results: "No hay historial de moderación disponible."
        actions:
          delete_user: "Usuario eliminado"
          suspend_user: "Usuario suspendido"
          silence_user: "Usuario silenciado"
          delete_post: "Publicación eliminada"
          delete_topic: "Tema eliminado"
          post_approved: "Publicación aprobada"
      logs:
        title: "Registros"
        action: "Acción"
        created_at: "Creado"
        last_match_at: "Última coincidencia"
        match_count: "Coincidencias"
        ip_address: "IP"
        topic_id: "ID del tema"
        post_id: "ID de la publicación"
        category_id: "ID de la categoría"
        delete: "Eliminar"
        edit: "Editar"
        save: "Guardar"
        screened_actions:
          block: "bloquear"
          do_nothing: "no hacer nada"
        staff_actions:
          all: "todas"
          filter: "Filtrar:"
          title: "Acciones del personal"
          clear_filters: "Mostrar todo"
          staff_user: "Usuario"
          target_user: "Usuario objetivo"
          subject: "Asunto"
          when: "Cuándo"
          context: "Contexto"
          details: "Detalles"
          previous_value: "Anterior"
          new_value: "Nuevo"
          show: "Mostrar"
          modal_title: "Detalles"
          no_previous: "No existe un valor anterior."
          deleted: "No hay un valor nuevo. El registro ha sido eliminado."
          actions:
            delete_user: "eliminar usuario"
            change_trust_level: "cambiar nivel de confianza"
            change_username: "cambiar nombre de usuario"
            change_site_setting: "cambiar configuración del sitio"
            change_theme: "cambiar tema"
            delete_theme: "eliminar tema"
            change_site_text: "cambiar textos del sitio"
            suspend_user: "suspender usuario"
            unsuspend_user: "desbloquear usuario"
            removed_suspend_user: "suspender usuario (eliminado)"
            removed_unsuspend_user: "anular suspensión del usuario (eliminado)"
            grant_badge: "conceder insignia"
            revoke_badge: "retirar insignia"
            check_email: "comprobar correo electrónico"
            delete_topic: "eliminar tema"
            recover_topic: "recuperar tema"
            delete_post: "eliminar publicación"
            impersonate: "suplantar"
            anonymize_user: "anonimizar usuario"
            roll_up: "agrupar bloqueos de IP"
            change_category_settings: "cambiar opciones de categoría"
            delete_category: "eliminar categoría"
            create_category: "crear categoría"
            silence_user: "silenciar al usuario"
            unsilence_user: "dejar de silenciar al usuario"
            removed_silence_user: "silenciar al usuario (eliminado)"
            removed_unsilence_user: "dejar de silenciar al usuario (eliminado)"
            grant_admin: "conceder administración"
            revoke_admin: "revocar administración"
            grant_moderation: "conceder moderación"
            revoke_moderation: "revocar moderación"
            backup_create: "crear copia de seguridad"
            deleted_tag: "etiqueta eliminada"
            update_directory_columns: "actualizar columnas del directorio"
            deleted_unused_tags: "etiquetas sin usar eliminadas"
            renamed_tag: "etiqueta renombrada"
            revoke_email: "revocar correo electrónico"
            lock_trust_level: "Bloquear el nivel de confianza"
            unlock_trust_level: "Desbloquear el nivel de confianza"
            activate_user: "activar un usuario"
            deactivate_user: "desactivar un usuario"
            change_readonly_mode: "cambiar a modo de solo lectura"
            backup_download: "descargar copia de seguridad"
            backup_destroy: "destruir copia de seguridad"
            reviewed_post: "publicaciones revisadas"
            custom_staff: "acción personalizada de plugin"
            post_locked: "publicación bloqueada"
            post_edit: "editar publicación"
            post_unlocked: "publicación desbloqueada"
            check_personal_message: "revisar mensaje personal"
            disabled_second_factor: "desactivar autenticación de dos factores"
            topic_published: "tema publicado"
            post_approved: "publicación aprobada"
            post_rejected: "publicación rechazada"
            create_badge: "crear insignia"
            change_badge: "cambiar insignia"
            delete_badge: "eliminar insignia"
            merge_user: "fusionar usuario"
            entity_export: "entidad exportadora"
            change_name: "cambiar nombre"
            topic_timestamps_changed: "marcas de tiempo del tema cambiadas"
            approve_user: "usuario aprovado"
            web_hook_create: "crear webhook"
            web_hook_update: "actualizar webhook"
            web_hook_destroy: "destruir webhook"
            web_hook_deactivate: "desactivar webhook"
            embeddable_host_create: "crear host insertable"
            embeddable_host_update: "actualizar host insertable"
            embeddable_host_destroy: "eliminar host insertable"
            change_theme_setting: "cambiar la configuración del tema"
            disable_theme_component: "desactivar componente de tema"
            enable_theme_component: "activar componente de tema"
            revoke_title: "revocar título"
            change_title: "cambiar título"
            api_key_create: "crear clave API"
            api_key_update: "actualizar clave API"
            api_key_destroy: "destruir clave API"
            override_upload_secure_status: "sobrescribir estado seguro de la subida"
            page_published: "página publicada"
            page_unpublished: "página despublicada"
            add_email: "añadir correo electrónico"
            update_email: "actualizar correo electrónico"
            destroy_email: "destruir correo electrónico"
            topic_closed: "tema cerrado"
            topic_opened: "tema abierto"
            topic_archived: "tema archivado"
            topic_unarchived: "tema desarchivado"
            post_staff_note_create: "añadir nota del personal"
            post_staff_note_destroy: "destruir aviso del personal"
            delete_group: "eliminar grupo"
            watched_word_create: "añadir palabra vigilada"
            watched_word_destroy: "eliminar palabra vigilada"
        screened_emails:
          title: "Correos bloqueados"
          description: "Cuando alguien trate de crear una cuenta nueva, los siguientes correos electrónicos se revisarán y el registro se bloqueará, o se realizará alguna otra acción."
          email: "Correo electrónico"
          actions:
            allow: "Permitir"
        screened_urls:
          title: "URL bloqueadas"
          description: "Las URL listadas aquí fueron utilizadas en publicaciones de usuarios identificados como spammers."
          url: "URL"
          domain: "Dominio"
        screened_ips:
          title: "Direcciones IP bloqueadas"
          description: 'Direcciones IP que se están vigilando. Usar «Allow» para añadir direcciones a la lista de permitidas.'
          delete_confirm: "¿Seguro que quieres quitar el bloqueo para %{ip_address}?"
          actions:
            block: "Bloquear"
            do_nothing: "Permitir"
            allow_admin: "Permitir administrador"
          form:
            label: "Nueva:"
            ip_address: "Dirección IP"
            add: "Añadir"
            filter: "Buscar"
          roll_up:
            text: "Agrupar"
            title: "Crea un nuevo rango de entradas para bloquear si hay al menos «min_ban_entries_for_roll_up» entradas."
        search_logs:
          title: "Registros de búsqueda"
          term: "Término"
          searches: "Búsquedas"
          click_through_rate: "CTR"
          types:
            all_search_types: "Todos los tipos de búsqueda"
            header: "Encabezado"
            full_page: "Página completa"
            click_through_only: "Todo (a través del clic únicamente)"
          header_search_results: "Resultados de búsqueda de encabezado"
        logster:
          title: "Registros de errores"
      watched_words:
        title: "Palabras vigiladas"
        search: "buscar"
        clear_filter: "Quitar filtros"
        show_words:
          one: "ver %{count} palabra"
          other: "ver %{count} palabras"
        case_sensitive: "(distingue entre mayúsculas y minúsculas)"
        download: Descargar
        clear_all: Limpiar todo
        clear_all_confirm: "¿Quitar todas las palabras vigiladas para la acción %{action}?"
        invalid_regex: 'La palabra vigilada «%{word}» no es una expresión regular válida.'
        regex_warning: '<a href="%{basePath}/admin/site_settings/category/all_results?filter=watched%20words%20regular%20expressions%20">Las palabras vigiladas son expresiones regulares</a> y no incluyen automáticamente los límites de las palabras. Si quieres que la expresión regular coincida con palabras enteras, incluye <code>\b</code> al principio y al final de tu expresión regular.'
        actions:
          block: "Bloquear"
          censor: "Censurar"
          require_approval: "Requiere aprobación"
          flag: "Denunciar"
          replace: "Reemplazar"
          tag: "Etiqueta"
          silence: "Silenciar"
          link: "Enlace"
        action_descriptions:
          replace: "Reemplazar palabras en publicaciones por otras palabras."
          link: "Reemplazar palabras en publicaciones por enlaces."
        form:
          label: "Contiene palabra o frase"
          placeholder: "Escribe una palabra o frase (* es un comodín)"
          placeholder_regexp: "expresión regular"
          replace_label: "Sustitución"
          replace_placeholder: "ejemplo"
          tag_label: "Etiqueta"
          link_label: "Enlace"
          link_placeholder: "https://ejemplo.com"
          add: "Añadir"
          success: "Éxito"
          exists: "Ya existe"
          upload: "Añadir desde archivo"
          upload_successful: "Subida completada. Las palabras se han añadido."
          case_sensitivity_label: "Distingue entre mayúsculas y minúsculas"
          case_sensitivity_description: "Solo palabras con caracteres coincidentes"
        test:
          button_label: "Prueba"
          modal_title: "%{action}: Prueba de palabras vigiladas"
          description: "Escribe el texto más abajo para buscar coincidencias con las palabras vigiladas"
          found_matches: "Coincidencias encontradas:"
          no_matches: "No se encontraron coincidencias"
      form_templates:
        nav_title: "Plantillas"
        list_table:
          headings:
            name: "Nombre"
            actions: "Acciones"
        view_template:
          close: "Cerrar"
          edit: "Editar"
          delete: "Eliminar"
        new_template_form:
          submit: "Guardar"
          cancel: "Cancelar"
          preview: "Vista previa"
        quick_insert_fields:
          add_new_field: "Añadir"
          input: "Respuesta corta"
          textarea: "Respuesta larga"
          dropdown: "Desplegable"
          upload: "Subir un archivo"
          multiselect: "Opción múltiple"
        validations_modal:
          button_title: "Validaciones"
          modal_title: "Opciones de validación"
          table_headers:
            key: "Clave"
            type: "Tipo"
            description: "Descripción"
          validations:
            required:
              key: "obligatorio"
            minimum:
              key: "mínimo"
            maximum:
              key: "máximo"
            pattern:
              key: "patrón"
            type:
              key: "tipo"
        field_placeholders:
          choices:
            first: "Opción 1"
            second: "Opción 2"
            third: "Opción 3"
      impersonate:
        title: "Suplantar"
        help: "Utiliza esta herramienta para suplantar una cuenta de usuario con fines de depuración. Tendrás que cerrar sesión al terminar."
        not_found: "No se pudo encontrar a ese usuario."
        invalid: "Lo sentimos, no puedes suplantar a ese usuario."
      users:
        title: "Usuarios"
        create: "Añadir usuario administrador"
        last_emailed: "Último correo enviado"
        not_found: "Lo sentimos, ese usuario no existe en nuestro sistema."
        id_not_found: "Lo sentimos, esa ID de usuario no existe en nuestro sistema."
        active: "Activados"
        status: "Estado"
        show_emails: "Mostrar correos electrónicos"
        hide_emails: "Ocultar correos electrónicos"
        nav:
          new: "Nuevos"
          active: "Activos"
          staff: "Personal"
          suspended: "Suspendidos"
          silenced: "Silenciados"
          staged: "Temporal"
        approved: "¿Aprobado/s?"
        titles:
          active: "Usuarios activos"
          new: "Usuarios nuevos"
          pending: "Usuarios pendientes de revisión"
          newuser: "Usuarios con nivel de confianza 0 (Usuarios nuevos)"
          basic: "Usuarios con nivel de confianza 1 (Usuarios básicos)"
          member: "Usuarios con nivel de confianza 2 (Miembro)"
          regular: "Usuarios con nivel de confianza 3 (Habitual)"
          leader: "Usuarios con nivel de confianza 4 (Líder)"
          staff: "Personal"
          admins: "Administradores"
          moderators: "Moderadores"
          silenced: "Usuarios silenciados"
          suspended: "Usuarios suspendidos"
          staged: "Usuarios temporales"
        not_verified: "No verificado"
        check_email:
          title: "Revelar la dirección de correo electrónico de este usuario"
          text: "Mostrar"
        check_sso:
          title: "Mostrar payload de SSO"
          text: "Mostrar"
      user:
        suspend_failed: "Algo salió mal al suspender a este usuario %{error}"
        unsuspend_failed: "Algo salió mal al desbloquear a este usuario %{error}"
        suspend_duration: "Suspender al usuario hasta:"
        suspend_reason_label: "¿Por qué se le suspende? Este texto <b>será visible para todos</b> en la página de perfil del usuario y se mostrará al usuario cuando intente iniciar sesión. Sé conciso."
        suspend_reason_hidden_label: "¿Por qué se le suspende? Este texto se mostrará al usuario cuando trate de iniciar sesión. Sé conciso."
        suspend_reason: "Motivo"
        suspend_reason_title: "Motivo de la suspensión"
        suspend_reasons:
          not_listening_to_staff: "No escucha indicaciones del personal"
          consuming_staff_time: "Hace perder el tiempo desproporcionadamente al personal"
          combative: "Demasiado combatiente"
          in_wrong_place: "No está en el sitio adecuado"
          no_constructive_purpose: "No hay otro propósito constructivo para sus acciones que crear conflictos dentro de la comunidad"
          custom: "Personalizado..."
        suspend_message: "Mensaje por correo electrónico"
        suspend_message_placeholder: "Opcionalmente, brinda más información sobre la suspensión y esta se enviará por correo electrónico al usuario."
        suspended_by: "Suspendido por"
        silence_reason: "Motivo"
        silenced_by: "Silenciado por"
        silence_modal_title: "Silenciar al usuario"
        silence_duration: "¿Cuánto tiempo estará silenciado el usuario?"
        silence_reason_label: "¿Por qué se silencia a este usuario?"
        silence_reason_placeholder: "Motivo para silenciar"
        silence_message: "Mensaje por correo electrónico"
        silence_message_placeholder: "(dejar en blanco para enviar mensaje por defecto)"
        suspended_until: "(hasta %{until})"
        suspend_forever: "Suspender para siempre"
        cant_suspend: "Este usuario no puede ser suspendido."
        cant_silence: "Este usuario no puede ser silenciado."
        delete_posts_failed: "Hubo un problema al eliminar los mensajes."
        post_edits: "Ediciones de la publicación"
        view_edits: "Ver ediciones"
        penalty_post_actions: "¿Qué te gustaría hacer con la publicación asociada?"
        penalty_post_delete: "Eliminar la publicación"
        penalty_post_delete_replies: "Eliminar la publicación + sus respuestas"
        penalty_post_edit: "Editar la publicación"
        penalty_post_none: "No hacer nada"
        penalty_count: "Contador de faltas"
        penalty_history_MF: >-
          ¡En los últimos 6 meses este usuario ha sido <b>suspendido { SUSPENDED, plural, one {# vez} other {# veces} }</b> y <b>silenciado { SILENCED, plural, one {# vez} other {# veces} }</b>.
        clear_penalty_history:
          title: "Eliminado historial de faltas"
          description: "usuarios con faltas no pueden alcanzar NC3"
        delete_all_posts_confirm_MF: |
          Estás a punto de eliminar {POSTS, plural, one {# publicación} other {# publicaciones}} y {TOPICS, plural, one {# tema} other {# temas}}. ¿Estás seguro/a?
        silence: "Silenciar"
        unsilence: "Dejar de silenciar"
        silenced: "¿Silenciado?"
        moderator: "¿Moderador?"
        admin: "¿Administrador?"
        suspended: "¿Suspendido?"
        staged: "¿Temporal?"
        show_admin_profile: "Administrador"
        manage_user: "Administrar usuario"
        show_public_profile: "Ver perfil público"
        action_logs: "Registros de acciones"
        ip_lookup: "Búsqueda de IP"
        log_out: "Cerrar sesión"
        logged_out: "El usuario cerró sesión en todos los dispositivos"
        revoke_admin: "Revocar administración"
        grant_admin: "Conceder administración"
        grant_admin_success: "Nuevo administrador confirmado."
        grant_admin_confirm: "Te hemos enviado un correo electrónico para verificar al nuevo administrador. Abre el correo electrónico y sigue las instrucciones."
        revoke_moderation: "Revocar moderación"
        grant_moderation: "Conceder moderación"
        unsuspend: "Desbloquear"
        suspend: "Suspender"
        show_flags_received: "Mostrar denuncias recibidas"
        flags_received_by: "Denuncias recibidas de %{username}"
        flags_received_none: "Este usuario no ha recibido ninguna denuncia."
        reputation: Reputación
        permissions: Permisos
        activity: Actividad
        like_count: Me gusta dados / recibidos
        last_100_days: "en los últimos 100 días"
        private_topics_count: Temas privados
        posts_read_count: Publicaciones leídas
        post_count: Publicaciones creadas
        second_factor_enabled: activar autenticación de dos factores
        topics_entered: Temas vistos
        flags_given_count: Denuncias enviadas
        flags_received_count: Denuncias recibidas
        warnings_received_count: Advertencias recibidas
        warnings_list_warning: |
          Como moderador, es posible que no puedas ver todos estos temas. Si es necesario, pide a un administrador o al moderador emisor que dé acceso al mensaje a <b>@moderadores</b>.
        flags_given_received_count: "Denuncias enviadas / recibidas"
        approve: "Aprobar"
        approved_by: "aprobado por"
        approve_success: "Usuario aprobado y correo electrónico enviado con instrucciones para la activación."
        approve_bulk_success: "¡Perfecto! Todos los usuarios seleccionados han sido aprobados y notificados."
        time_read: "Tiempo de lectura"
        post_edits_count: "Ediciones de la publicación"
        anonymize: "Anonimizar usuario"
        anonymize_confirm: "¿SEGURO que quieres hacer anónima esta cuenta? Esto cambiará el nombre de usuario y el correo electrónico y restablecerá toda la información del perfil."
        anonymize_yes: "Sí, hacer anónima esta cuenta."
        anonymize_failed: "Hubo un problema al hacer anónima la cuenta."
        delete: "Eliminar usuario"
        delete_posts:
          button: "Eliminar todas las publicaciones"
          progress:
            title: "Progreso de la eliminación de publicaciones"
            description: "Eliminando publicaciones..."
          confirmation:
            title: "Eliminar todas las publicaciones de @%{username}"
            description: |
              <p>¿Estás seguro de que quieres eliminar <b>%{post_count}</b> publicaciones de @%{username}?

              <p><b>¡Esto no se puede deshacer!</b></p>

              <p>Para continuar escribe: <code>%{text}</code></p>
            text: "eliminar publicaciones de @%{username}"
            delete: "Eliminar publicaciones de @%{username}"
            cancel: "Cancelar"
        merge:
          button: "Fusionar"
          prompt:
            title: "Transferir y eliminar @%{username}"
            description: |
              <p>Por favor, escoge un nuevo propietario para <b>el contenido de @%{username}.</b></p>

              <p>Todos los temas, publicaciones, mensajes y otros contenidos creados por <b>@%{username}</b> serán transferidos.</p>
            target_username_placeholder: "Nombre de usuario del nuevo propietario"
            transfer_and_delete: "Transferir y eliminar @%{username}"
            cancel: "Cancelar"
          progress:
            title: "Progreso de la fusión"
          confirmation:
            title: "Transferir y eliminar @%{username}"
            description: |
              <p>Todo el contenido de <b>@%{username}</b> será transferido y atribuido a <b>@%{targetUsername}</b>. Después de la transferencia, la cuenta <b>@%{username}</b> será eliminada.</p>

              <p><b>¡No se puede deshacer!</b></p>

              <p>Para continuar, escribe: <code>%{text}</code></p>
            text: "transferir @%{username} a @%{targetUsername}"
            transfer_and_delete: "Transferir y eliminar @%{username}"
            cancel: "Cancelar"
        merging_user: "Fusionando usuario..."
        merge_failed: "Ha ocurrido un error al fusionar los usuarios."
        delete_forbidden_because_staff: "Los administradores y moderadores no se pueden eliminar."
        delete_posts_forbidden_because_staff: "No se pueden eliminar todos las publicaciones de administradores y moderadores."
        delete_forbidden:
          one: "Los usuarios no se pueden borrar si han sido registrados hace más de %{count} día, o si tienen publicaciones. Borra todas publicaciones antes de tratar de borrar un usuario."
          other: "Los usuarios no se pueden eliminar si tienen publicaciones. Elimina todas las publicaciones antes de tratar de eliminar a un usuario. (No se pueden eliminar las publicaciones que se hayan creado hace más de %{count} días)"
        cant_delete_all_posts:
          one: "No se pueden eliminar todas las publicaciones. Algunas tienen más de %{count} día de antigüedad. (Ver la opción delete_user_max_post_age )"
          other: "No se pueden eliminar todas las publicaciones. Algunas tienen más de %{count} días de antigüedad. (Ver la opción delete_user_max_post_age)"
        cant_delete_all_too_many_posts:
          one: "No se pueden eliminar todas las publicaciones porque el usuario tiene más de %{count}. (delete_all_posts_max)"
          other: "No se pueden eliminar todas las publicaciones porque el usuario tiene más de %{count}. (delete_all_posts_max)"
        delete_confirm_title: "¿SEGURO que quieres eliminar este usuario? ¡Esta acción es permanente!"
        delete_confirm: "Normalmente, es mejor anonimizar usuarios en vez de eliminarlos. Así, evitas eliminar contenido de temas existentes."
        delete_and_block: "Eliminar y <b>bloquear</b> este correo electrónico y esta dirección IP"
        delete_dont_block: "Solo eliminar"
        deleting_user: "Eliminando usuario..."
        deleted: "El usuario se eliminó"
        delete_failed: "Se produjo un error al eliminar este usuario. Asegúrate de que todas sus publicaciones fueron eliminadas antes de intentar de eliminar este usuario."
        send_activation_email: "Enviar correo electrónico de activación"
        activation_email_sent: "Se envió un correo electrónico de activación."
        send_activation_email_failed: "Hubo un problema al enviar otro correo electrónico de activación. %{error}"
        activate: "Activar cuenta"
        activate_failed: "Hubo un problema al activar el usuario."
        deactivate_account: "Desactivar cuenta"
        deactivate_failed: "Hubo un problema al desactivar el usuario."
        unsilence_failed: "Hubo un problema al dejar de silenciar al usuario."
        silence_failed: "Hubo un problema al silenciar al usuario."
        silence_confirm: "¿Seguro que quieres silenciar a este usuario? No podrá crear temas ni mensajes nuevos."
        silence_accept: "Sí, silenciar a este usuario"
        bounce_score: "Puntuación de rebote"
        reset_bounce_score:
          label: "Restablecer"
          title: "Restablecer la puntuación de rebote a 0"
        visit_profile: "Visita <a href='%{url}'>la página de preferencias de este usuario</a> para editar su perfil"
        deactivate_explanation: "Un usuario desactivado debe volver a validar su correo electrónico."
        suspended_explanation: "Un usuario suspendido no puede iniciar sesión."
        silence_explanation: "Un usuario silenciado no puede crear publicaciones ni temas."
        staged_explanation: "Un usuario temporal solo puede publicar por correo electrónico en temas específicos."
        bounce_score_explanation:
          none: "No se han recibido rebotes recientemente de este correo electrónico."
          some: "Se han recibido algunos rebotes recientemente desde este correo electrónico."
          threshold_reached: "Se recibieron demasiados rebotes desde ese correo electrónico."
        trust_level_change_failed: "Hubo un problema al cambiar el nivel de confianza del usuario."
        suspend_modal_title: "Suspender usuario"
        confirm_cancel_penalty: "¿Seguro que quieres descartar la falta?"
        trust_level_2_users: "Usuarios con nivel de confianza 2"
        trust_level_3_requirements: "Requisitos para el nivel de confianza 3"
        trust_level_locked_tip: "el nivel de confianza está bloqueado, el sistema no promoverá o degradará al usuario."
        trust_level_unlocked_tip: "el nivel de confianza está desbloqueado, el sistema puede promover o degradar al usuario"
        lock_trust_level: "Bloquear el nivel de confianza"
        unlock_trust_level: "Desbloquear el nivel de confianza"
        silenced_count: "Silenciado"
        suspended_count: "Suspendido"
        last_six_months: "Últimos 6 meses"
        other_matches:
          one: "Hay <b>%{count} otro usuario</b> con la misma dirección IP. Revisa y selecciona los sospechosos para penalizar junto con %{username}."
          other: "Hay <b>%{count} otros usuarios</b> con la misma dirección IP. Revisa y selecciona los sospechosos para penalizar junto con %{username}."
        other_matches_list:
          username: "Nombre de usuario"
          trust_level: "Nivel de confianza"
          read_time: "Tiempo de lectura"
          topics_entered: "Temas visitados"
          posts: "Publicaciones"
        tl3_requirements:
          title: "Requisitos para el nivel de confianza 3"
          table_title:
            one: "En el último día:"
            other: "En los últimos %{count} días:"
          value_heading: "Valor"
          requirement_heading: "Requisito"
          visits: "Visitas"
          days: "días"
          topics_replied_to: "Temas en los que ha comentado"
          topics_viewed: "Temas vistos"
          topics_viewed_all_time: "Temas vistos (desde siempre)"
          posts_read: "Publicaciones leídas"
          posts_read_all_time: "Publicaciones leídas (desde siempre)"
          flagged_posts: "Publicaciones denunciadas"
          flagged_by_users: "Usuarios que denunciaron"
          likes_given: "Me gusta dados"
          likes_received: "Me gusta recibidos"
          likes_received_days: "Me gusta recibidos: días únicos"
          likes_received_users: "Me gusta recibidos: usuarios únicos."
          suspended: "Suspendido (últimos 6 meses)"
          silenced: "Silenciado (últimos 6 meses)"
          qualifies: "Cumple los requisitos para el nivel de confianza 3."
          does_not_qualify: "No cumple los requisitos para el nivel de confianza 3."
          will_be_promoted: "Será promovido pronto."
          will_be_demoted: "Será degradado pronto."
          on_grace_period: "Actualmente en periodo de gracia de promoción, no será degradado."
          locked_will_not_be_promoted: "Nivel de confianza bloqueado. Nunca será promovido."
          locked_will_not_be_demoted: "Nivel de confianza bloqueado. Nunca será degradado."
        discourse_connect:
          title: "DiscourseConnect Single Sign On"
          external_id: "ID externa"
          external_username: "Nombre de usuario"
          external_name: "Nombre"
          external_email: "Correo electrónico"
          external_avatar_url: "URL de la imagen de perfil"
          last_payload: "Último payload"
          delete_sso_record: "Eliminar registro SSO"
          confirm_delete: "¿Seguro que quieres eliminar este registro de DiscourseConnect?"
      user_fields:
        title: "Campos de usuario"
        help: "Añade campos que cada usuario puede rellenar."
        create: "Crear campo de usuario"
        untitled: "Sin título"
        name: "Nombre del campo"
        type: "Tipo de campo"
        description: "Descripción del campo"
        save: "Guardar"
        edit: "Editar"
        delete: "Eliminar"
        cancel: "Cancelar"
        delete_confirm: "¿Seguro que quieres eliminar este campo de usuario?"
        options: "Opciones"
        required:
          title: "Obligatorio rellenarlo al registrarse"
          enabled: "obligatorio"
          disabled: "no requerido"
        editable:
          title: "Editable después del registro"
          enabled: "editable"
          disabled: "no editable"
        show_on_profile:
          title: "Se muestra públicamente en el perfil"
          enabled: "Mostrado en el perfil"
          disabled: "No mostrado en el perfil"
        show_on_user_card:
          title: "Mostrar en las tarjetas de usuario"
          enabled: "mostrado en las tarjetas de usuario"
          disabled: "no mostrado en las tarjetas de usuario"
        searchable:
          title: "Se puede buscar"
          enabled: "se puede buscar"
          disabled: "no se puede buscar"
        field_types:
          text: "Campo de texto"
          confirm: "Confirmación"
          dropdown: "Desplegable"
          multiselect: "Selección múltiple"
      site_text:
        description: "Puedes personalizar cualquier texto de tu foro. Empieza buscando:"
        search: "Busca el texto que te gustaría editar"
        title: "Texto"
        edit: "editar"
        revert: "Revertir los cambios"
        revert_confirm: "¿Seguro que quieres revertir los cambios?"
        go_back: "Volver a la búsqueda"
        recommended: "Te recomendamos que ajustes los siguientes textos a tu comunidad:"
        show_overriden: "Mostrar solo los sobrescritos"
        locale: "Idioma:"
        more_than_50_results: "Hay más de 50 resultados. Por favor, afina tu búsqueda."
      settings:
        show_overriden: "Mostrar solo los sobrescritos"
        history: "Ver historial de cambios"
        reset: "restablecer"
        none: "ninguno"
      site_settings:
        emoji_list:
          invalid_input: "Las listas de emojis solo pueden contener nombres válidos de emojis. Ej.: abrazos"
          add_emoji_button:
            label: "Añadir emoji"
        title: "Ajustes"
        no_results: "No se encontró ningún resultado."
        clear_filter: "Quitar filtros"
        add_url: "añadir URL"
        add_host: "añadir host"
        add_group: "añadir grupo"
        uploaded_image_list:
          label: "Editar lista"
          empty: "No hay imágenes todavía. Por favor, sube una."
          upload:
            label: "Subir"
            title: "Subir imagen(es)"
        selectable_avatars:
          title: "Lista de avatares que los usuarios pueden escoger"
        categories:
          all_results: "Todo"
          required: "Obligatorio"
          branding: "Marca"
          basic: "Ajustes básicos"
          users: "Usuarios"
          posting: "Publicaciones"
          email: "Correo electrónico"
          files: "Archivos"
          trust: "Niveles de confianza"
          security: "Seguridad"
          onebox: "Onebox"
          seo: "SEO"
          spam: "Spam"
          rate_limits: "Límites de velocidad"
          developer: "Desarrollador"
          embedding: "Incrustado"
          legal: "Legal"
          api: "API"
          user_api: "API de usuario"
          uncategorized: "Otros"
          backups: "Copias de seguridad"
          login: "Inicio de sesión"
          plugins: "Plugins"
          user_preferences: "Preferencias de usuario"
          tags: "Etiquetas"
          search: "Buscar"
          groups: "Grupos"
          dashboard: "Panel de control"
          navigation: "Navegación"
        secret_list:
          invalid_input: "Los campos no pueden estar vacíos o contener el carácter de barra vertical."
        default_categories:
          modal_description: "¿Quieres aplicar este cambio retroactivamente? Esto cambiará las preferencias de %{count} usuarios existentes."
          modal_yes: "Sí"
          modal_no: "No, solo aplicar el cambio a partir de ahora"
        simple_list:
          add_item: "Añadir elemento..."
        json_schema:
          edit: Abrir editor
          modal_title: "Editar %{name}"
      badges:
        title: Insignias
        new_badge: Nueva insignia
        new: Nueva
        name: Nombre
        badge: Insignia
        display_name: Nombre que se muestra
        description: Descripción
        long_description: Descripción completa
        badge_type: Tipo de insignia
        badge_grouping: Grupo
        badge_groupings:
          modal_title: Grupos de insignias
        granted_by: Concedido por
        granted_at: Concedido en
        reason_help: (Enlace a una publicación o tema)
        save: Guardar
        delete: Eliminar
        delete_confirm: '¿Estás seguro de que quieres eliminar esta insignia?'
        revoke: Revocar
        reason: Motivo
        expand: Expandir &hellip;
        revoke_confirm: '¿Estás seguro de que quieres revocar esta insignia?'
        edit_badges: Editar insignias
        grant_badge: Conceder insignia
        granted_badges: Insignias concedidas
        grant: Conceder
        no_user_badges: "%{name} no ha recibido ninguna insignia."
        no_badges: No hay insignias que puedan ser concedidas.
        none_selected: "Selecciona una insignia para empezar"
        allow_title: Permitir que se use la insignia como título
        multiple_grant: Se puede conceder varias veces
        listable: Mostrar insignia en la página pública de insignias
        disabled: desactivado
        icon: Icono
        image: Imagen
        graphic: Gráfico
        icon_help: "Introduce un nombre de icono de Font Awesome (usa el prefijo «far-» para iconos normales y «fab-» para iconos de marca)"
        image_help: "Subir una imagen sobrescribirá el campo del icono si ambos tienen valores."
        select_an_icon: "Selecciona un icono"
        upload_an_image: "Sube una imagen"
        read_only_setting_help: "Personalizar texto"
        query: Consulta de insignia (SQL)
        target_posts: Publicaciones destino de la consulta
        auto_revoke: Ejecutar diariamente la consulta de revocación
        show_posts: Mostrar la publicación por la cual se concedió la insignia en la página de insignias
        trigger: Activador
        trigger_type:
          none: "Actualizar diariamente"
          post_action: "Cuando un usuario interactúa con una publicación"
          post_revision: "Cuando un usuario edita o crea una publicación"
          trust_level_change: "Cuando un usuario cambia el nivel de confianza"
          user_change: "Cuando se edita o se crea un usuario"
        preview:
          link_text: "Vista previa de las insignias concedidas"
          plan_text: "Vista previa con el plan de ejecución de tu consulta"
          modal_title: "Vista previa de la consulta para la insignia"
          sql_error_header: "Ocurrió un error con la consulta."
          error_help: "Mira los siguientes enlaces para ayudarte con las solicitudes de las insignias"
          bad_count_warning:
            header: "¡ADVERTENCIA!"
            text: "Faltan algunas muestras de concesiones. Esto ocurre cuando la solicitud de la insignia devuelve ID de usuarios o de publicaciones que no existen. Esto podría causar resultados inesperados más tarde. Revisa de nuevo tu solicitud."
          no_grant_count: "No hay insignias para asignar."
          grant_count:
            one: "<b>%{count}</b> insignia para conceder."
            other: "<b>%{count}</b> insignias para conceder."
          sample: "Muestra:"
          grant:
            with: <span class="username">%{username}</span>
            with_post: <span class="username">%{username}</span> por la publicación en %{link}
            with_post_time: <span class="username">%{username}</span> por la publicación en %{link} a las <span class="time">%{time}</span>
            with_time: <span class="username">%{username}</span> a las <span class="time">%{time}</span>
        badge_intro:
          title: "Selecciona una insignia existente o crea una para empezar"
          emoji: "emoji de mujer estudiante"
          what_are_badges_title: "¿Qué son las insignias?"
          badge_query_examples_title: "Ejemplos de consultas de insignias"
        mass_award:
          title: Conceder en masa
          description: Concede la misma insignia a muchos usuarios a la vez.
          no_badge_selected: Selecciona una insignia para empezar.
          perform: "Conceder insignia a los usuarios"
          upload_csv: Sube un archivo CSV con correos electrónicos o nombres de usuario
          aborted: Sube un archivo CSV que contenga correos electrónicos o nombres de usuario
          success: Archivo CSV recibido. %{count} usuarios recibirán sus medallas en unos instantes.
          csv_has_unmatched_users: "Las siguientes filas del CSV no se han podido enlazar con usuarios existentes, por lo que no se les distribuirá ninguna medalla:"
          csv_has_unmatched_users_truncated_list: "El archivo CSV tenía %{count} filas que han coincidido con ningún usuario, por lo que no se han repartido sus medallas. Debido al gran número de filas que no han coincidido, solo se muestran las 100 primeras:"
          replace_owners: Quitar insignia de los anteriores propietarios
          grant_existing_holders: Conceder una vez más la medalla a las cuentas que ya la tengan
      emoji:
        title: "Emoji"
        help: "Añade emojis que cualquiera podrá usar. Suelta varios archivos a la vez sin escribir un nombre para crear emojis usando su nombre de archivo. Los archivos que subas a la vez serán parte del grupo seleccionado. También puedes hacer clic en «Añadir nuevo emoji» para abrir el selector de archivos."
        add: "Añadir emoji nuevo"
        choose_files: "Seleccionar archivos"
        uploading: "Subiendo..."
        name: "Nombre"
        group: "Grupo"
        image: "Imagen"
        alt: "vista previa de emoji personalizado"
        delete_confirm: "¿Seguro que quieres eliminar el emoji :%{name}:?"
      embedding:
        get_started: "Si quieres insertar Discourse en otro sitio web, empieza por añadir su host."
        confirm_delete: "¿Seguro que quieres eliminar este host?"
        title: "Incrustado"
        host: "Hosts permitidos"
        allowed_paths: "Lista de rutas permitidas"
        edit: "editar"
        category: "Publicar en categoría"
        add_host: "Añadir host"
        settings: "Ajustes de incrustado"
        crawling_settings: "Ajustes de crawlers"
        crawling_description: "Cuando Discourse crea temas para tus publicaciones, si no hay un feed RSS/ATOM presente intentará analizar el contenido de tu HTML. A veces puede ser difícil extraer tu contenido, por lo que damos la posibilidad de especificar las reglas CSS para hacer la extracción más fácil."
        embed_by_username: "Usuario para la creación de temas"
        embed_post_limit: "Número máximo de publicaciones que se pueden insertar"
        embed_title_scrubber: "Expresión regular utilizada para depurar el título de las publicaciones"
        embed_truncate: "Truncar las publicaciones insertadas"
        embed_unlisted: "Los temas importados se ocultarán de la lista hasta que tengan una respuesta."
        allowed_embed_selectors: "Selector CSS para elementos permitidos en los incrustados"
        blocked_embed_selectors: "Selector CSS para elementos que deben ser eliminados de los incrustados"
        allowed_embed_classnames: "Clases CSS permitidas"
        save: "Guardar ajustes de incrustado"
      permalink:
        title: "Enlaces permanentes"
        description: "Redirecciones para URL que no existan ya en el foro."
        url: "URL"
        topic_id: "ID del tema"
        topic_title: "Tema"
        post_id: "ID de la publicación"
        post_title: "Publicación"
        category_id: "ID de la categoría"
        category_title: "Categoría"
        tag_name: "Nombre de la etiqueta"
        external_url: "URL externa o relativa"
        destination: "Destino"
        copy_to_clipboard: "Copiar enlace permanente al portapapeles"
        delete_confirm: '¿Seguro que quieres eliminar este enlace permanente?'
        no_permalinks: "Todavía no tienes ningún enlace permanente. Crea un nuevo permalink arriba para empezar a ver una lista de tus permalinks aquí."
        form:
          label: "Nuevo:"
          add: "Añadir"
          filter: "Buscar (URL o URL externa)"
      reseed:
        action:
          label: "Reemplazar texto..."
          title: "Reemplazar texto de las categorías y temas con traducciones"
        modal:
          title: "Reemplazar texto"
          subtitle: "Reemplazar el texto de las categorías generadas por el sistema con las últimas traducciones"
          categories: "Categorías"
          topics: "Temas"
          replace: "Reemplazar"
  wizard_js:
    wizard:
      jump_in: "¡Empezar!"
      finish: "Salir del configurador"
      back: "Atrás"
      next: "Siguiente"
      configure_more: "Configurar más..."
      step-text: "Intervalo"
      step: "%{current} de %{total}"
      upload: "Subir archivo"
      uploading: "Subiendo..."
      upload_error: "Lo sentimos, se ha producido un error al cargar este archivo. Inténtalo de nuevo."
      staff_count:
        one: "Tu comunidad tiene %{count} miembro del equipo (tú)."
        other: "Tu comunidad tiene %{count} miembros del personal, tú incluido."
      invites:
        add_user: "añadir"
        none_added: "No has invitado a ningún miembro del equipo. ¿Seguro que quieres continuar?"
        roles:
          admin: "Administrador"
          moderator: "Moderador"
          regular: "Usuario habitual"
      previews:
        topic_title: "Encabezado de tema"
        share_button: "Compartir"
        reply_button: "Responder"
        topic_preview: "Vista previa de tema"
        homepage_preview: "Vista previa de la página de inicio"<|MERGE_RESOLUTION|>--- conflicted
+++ resolved
@@ -1052,11 +1052,7 @@
         perm_denied_expl: "Has denegado el permiso para las notificaciones. Configura tu navegador para permitir notificaciones. "
         disable: "Desactivar notificaciones"
         enable: "Activar notificaciones"
-<<<<<<< HEAD
-        each_browser_note: 'Nota: Hay que cambiar esta configuración en cada navegador que utilices. Todas las notificaciones se desactivarán si pausas las notificaciones desde el menú de usuario, independientemente de este ajuste.'
-=======
         each_browser_note: "Nota: Hay que cambiar esta configuración en cada navegador que utilices. Todas las notificaciones se desactivarán si pausas las notificaciones desde el menú de usuario, independientemente de este ajuste."
->>>>>>> 3d554aa1
         consent_prompt: "¿Quieres recibir notificaciones en tiempo real cuando alguien responda a tus mensajes?"
       dismiss: "Descartar"
       dismiss_notifications: "Descartar todo"
@@ -1775,23 +1771,6 @@
       logout_disabled: "No se puede cerrar sesión mientras el sitio se encuentre en modo de solo lectura."
     staff_writes_only_mode:
       enabled: "Este sitio está en modo solo para el personal. Sigue navegando, pero las respuestas, los «me gusta» y otras acciones están limitadas solo a los miembros del personal."
-    too_few_topics_and_posts_notice_MF: |
-      <a href="https://blog.discourse.org/2014/08/building-a-discourse-community/" target="_blank" rel="noopener noreferrer">¡Comencemos la discusión!</a> Hay { currentTopics, plural,
-          one {<strong>#</strong> tema}
-        other {<strong>#</strong> temas}
-      } y { currentPosts, plural,
-          one {<strong>#</strong> publicación}
-        other {<strong>#</strong> publicaciones}
-      }. Los visitantes necesitan más contenido para leer y responder: nosotros recomendamos al menos { requiredTopics, plural,
-          one {<strong>#</strong> tema}
-        other {<strong>#</strong> temas}
-      } y { requiredPosts, plural,
-          one {<strong>#</strong> publicación}
-        other {<strong>#</strong> publicaciones}
-      }. Solo los miembros del equipo pueden ver este mensaje.
-    too_few_topics_notice_MF: "<a href=\"https://blog.discourse.org/2014/08/building-a-discourse-community/\" target=\"_blank\" rel=\"noopener noreferrer\">¡Comencemos la discusión!</a> Hay { currentTopics, plural, \n    one {<strong>#</strong> tema}\n  other {<strong>#</strong> temas}}.\nLos visitantes necesitan más contenido para leer y responder: nosotros recomendamos al menos { requiredTopics, plural, \n    one {<strong>#</strong> tema} \n  other {<strong>#</strong> temas}}. \nSolo los miembros del equipo pueden ver este mensaje.\n"
-    too_few_posts_notice_MF: |
-      <a href="https://blog.discourse.org/2014/08/building-a-discourse-community/" target="_blank" rel="noopener noreferrer">¡Comencemos la discusión!</a> Hay { currentPosts, plural, one {<strong>#</strong> publicación} other {<strong>#</strong> publicaciones}}. Los visitantes necesitan más contenido para leer y responder – nosotros recomendamos al menos { requiredPosts, plural, one {<strong>#</strong> publicación} other {<strong>#</strong> publicaciones}}. Solo los miembros del equipo pueden ver este mensaje.
     logs_error_rate_notice:
       reached_hour_MF: |
         <b>{relativeAge}</b> – <a href='{url}' target='_blank'>{rate, plural, one {# error/hora} other {# errores/hora}}</a> alcanzó el límite de la configuración del sitio de {limit, plural, one {# error/hora} other {# errores/hora}}.
@@ -2296,10 +2275,7 @@
       reaction_2: "<span>%{username}, %{username2}</span> %{description}"
       votes_released: "%{description} - completado"
       new_features: "¡Nuevas características disponibles!"
-<<<<<<< HEAD
-=======
       admin_problems: "Nuevos consejos en tu panel del sitio"
->>>>>>> 3d554aa1
       dismiss_confirmation:
         body:
           default:
@@ -2675,10 +2651,7 @@
       read_more_in_category: "¿Quieres leer más? Explora otros temas en %{categoryLink} o <a href='%{latestLink}'>consulta los últimos temas</a>."
       read_more: "¿Quieres leer más? <a href='%{categoryLink}'>Examina todas las categorías</a> o <a href='%{latestLink}'>consulta los últimos temas</a>."
       unread_indicator: "Ningún miembro ha leído todavía la última publicación de este tema."
-<<<<<<< HEAD
-=======
       participant_groups: "Grupos participantes"
->>>>>>> 3d554aa1
       read_more_MF: |
         { HAS_UNREAD_AND_NEW, select,
           true {
@@ -3942,10 +3915,6 @@
     pause_notifications:
       title: "Pausar notificaciones para..."
       label: "Pausar notificaciones"
-<<<<<<< HEAD
-      remaining: "%{remaining} restante"
-=======
->>>>>>> 3d554aa1
       options:
         half_hour: "30 minutos"
         one_hour: "1 hora"
@@ -4069,13 +4038,8 @@
           header_action_title: "Editar las categorías de tu barra lateral"
           configure_defaults: "Configurar valores predeterminados"
         community:
-<<<<<<< HEAD
-          header_link_text: "Comunidad"
-          header_action_title: "Crear un tema"
-=======
           edit_section:
             header_dropdown: "Personalizar"
->>>>>>> 3d554aa1
           links:
             about:
               content: "Acerca de"
@@ -4086,13 +4050,8 @@
             badges:
               content: "Insignias"
               title: "Todas las insignias disponibles para ganar"
-<<<<<<< HEAD
-            everything:
-              content: "Todo"
-=======
             topics:
               content: "Temas"
->>>>>>> 3d554aa1
               title: "Todos los temas"
             faq:
               content: "Preguntas frecuentes"
@@ -4105,10 +4064,7 @@
               title: "Lista de todos los usuarios"
             my_posts:
               content: "Mis publicaciones"
-<<<<<<< HEAD
-=======
               content_drafts: "Mis borradores"
->>>>>>> 3d554aa1
               title: "Mi actividad de tema reciente"
               title_drafts: "Mis borradores no publicados"
               draft_count:
@@ -4308,10 +4264,6 @@
         about: "Edita la membresía de tu grupo y sus nombres aquí"
         group_members: "Miembros del grupo"
         delete: "Eliminar"
-        delete_confirm: "¿Seguro que quieres eliminar este grupo?"
-        delete_with_messages_confirm:
-          one: "Al eliminar este grupo, %{count} mensaje se quedará huérfano, y los miembros del grupo dejarán de tener acceso a él."
-          other: "Al eliminar este grupo, %{count} mensajes se quedará huérfanos, y los miembros del grupo dejarán de tener acceso a ellos."
         delete_failed: "No se pudo eliminar el grupo. Si este es un grupo automático, no se puede destruir."
         delete_automatic_group: Este grupo se ha creado automáticamente y no se puede eliminar.
         delete_owner_confirm: "¿Quitar los privilegios de propietario a «%{username}»?"
