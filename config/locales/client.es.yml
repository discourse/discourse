# WARNING: Never edit this file.
# It will be overwritten when translations are pulled from Crowdin.
#
# To work with us on translations, join this project:
# https://translate.discourse.org/

es:
  js:
    number:
      format:
        separator: ","
        delimiter: "."
      human:
        storage_units:
          format: "%n %u"
          units:
            byte:
              one: Byte
              other: Bytes
            gb: GB
            kb: KB
            mb: MB
            tb: TB
      percent: "%{count}%"
      short:
        thousands: "%{number}k"
        millions: "%{number}M"
    dates:
      time: "HH:mm"
      time_short: "h:mm"
      time_with_zone: "HH:mm (z)"
      time_short_day: "ddd, HH:mm"
      timeline_date: "MMM YYYY"
      long_no_year: "D MMM, HH:mm"
      long_no_year_no_time: "D MMM"
      full_no_year_no_time: "Do MMMM"
      long_with_year: "D MMM YYYY HH:mm"
      long_with_year_no_time: "D MMM YYYY"
      full_with_year_no_time: "D MMMM YYYY"
      long_date_with_year: "MMM D, YYYY LT"
      long_date_without_year: "D MMM LT"
      long_date_with_year_without_time: "D MMM YYYY"
      long_date_without_year_with_linebreak: "D MMM <br/>LT"
      long_date_with_year_with_linebreak: "MMM D, YYYY <br/>LT"
      wrap_ago: "hace %{date}"
      wrap_on: "el %{date}"
      tiny:
        half_a_minute: "< 1 m"
        less_than_x_seconds:
          one: "< %{count} s"
          other: "< %{count} s"
        x_seconds:
          one: "%{count} s"
          other: "%{count} s"
        less_than_x_minutes:
          one: "< %{count} min"
          other: "< %{count} min"
        x_minutes:
          one: "%{count} min"
          other: "%{count} min"
        about_x_hours:
          one: "%{count} h"
          other: "%{count} h"
        x_days:
          one: "%{count} d"
          other: "%{count} d"
        x_months:
          one: "%{count} mes"
          other: "%{count} meses"
        about_x_years:
          one: "%{count} a"
          other: "%{count} a"
        over_x_years:
          one: "> %{count} a"
          other: "> %{count} a"
        almost_x_years:
          one: "%{count} a"
          other: "%{count} a"
        date_month: "D MMM"
        date_year: "MMM YYYY"
      medium:
        less_than_x_minutes:
          one: "hace menos de %{count} min"
          other: "hace menos de %{count} mins"
        x_minutes:
          one: "%{count} minuto"
          other: "%{count} minutos"
        x_hours:
          one: "%{count} hora"
          other: "%{count} horas"
        about_x_hours:
          one: "alrededor de %{count} hora"
          other: "alrededor de %{count} horas"
        x_days:
          one: "%{count} día"
          other: "%{count} días"
        x_months:
          one: "%{count} mes"
          other: "%{count} meses"
        about_x_years:
          one: "alrededor de %{count} año"
          other: "alrededor de %{count} años"
        over_x_years:
          one: "más de %{count} año"
          other: "más de %{count} años"
        almost_x_years:
          one: "casi %{count} año"
          other: "casi %{count} años"
        date_year: "D MMM YYYY"
      medium_with_ago:
        x_minutes:
          one: "hace %{count} minuto"
          other: "hace %{count} minutos"
        x_hours:
          one: "hace %{count} hora"
          other: "hace %{count} horas"
        x_days:
          one: "hace %{count} día"
          other: "hace %{count} días"
        x_months:
          one: "hace %{count} mes"
          other: "hace %{count} meses"
        x_years:
          one: "hace %{count} año"
          other: "hace %{count} años"
      later:
        x_days:
          one: "%{count} día después"
          other: "%{count} días después"
        x_months:
          one: "%{count} mes después"
          other: "%{count} meses después"
        x_years:
          one: "%{count} año después"
          other: "%{count} años después"
      previous_month: "Mes anterior"
      next_month: "El próximo mes"
      placeholder: fecha
      from_placeholder: "desde la fecha"
      to_placeholder: "hasta hoy"
    share:
      topic_html: 'Tema: <span class="topic-title">%{topicTitle}</span>'
      post: "publicación n.º %{postNumber}, por @%{username}"
      close: "cerrar"
      twitter: "Compartir en X"
      facebook: "Compartir en Facebook"
      email: "Enviar por correo electrónico"
      url: "Copiar y compartir la URL"
    word_connector:
      comma: ", "
      last_item: "y"
    action_codes:
      public_topic: "Hizo este tema público %{when}"
      open_topic: "Convirtió esto en un tema %{when}"
      private_topic: "Hizo este tema un mensaje personal %{when}"
      split_topic: "Separó este tema %{when}"
      invited_user: "Invitó a %{who} %{when}"
      invited_group: "Invitó a %{who} %{when}"
      user_left: "%{who} se eliminó a sí mismo de este mensaje %{when}"
      removed_user: "Eliminó a %{who} %{when}"
      removed_group: "Eliminó a %{who} %{when}"
      autobumped: "Reflotado automáticamente %{when}"
      tags_changed: "Etiquetas actualizadas %{when}"
      category_changed: "Categoría actualizada %{when}"
      autoclosed:
        enabled: "Cerrado %{when}"
        disabled: "Abierto %{when}"
      closed:
        enabled: "Cerrado %{when}"
        disabled: "Abierto %{when}"
      archived:
        enabled: "Archivado %{when}"
        disabled: "Desarchivado %{when}"
      pinned:
        enabled: "Anclado %{when}"
        disabled: "Desanclado %{when}"
      pinned_globally:
        enabled: "Anclado globalmente %{when}"
        disabled: "Desanclado %{when}"
      visible:
        enabled: "Listado %{when}"
        disabled: "Quitado de la lista %{when}"
      banner:
        enabled: "Hizo esto un banner %{when}. Aparecerá en la parte superior de cada página hasta que el usuario lo descarte."
        disabled: "Quitó este banner %{when}. Ya no aparecerá en la parte superior de cada página."
      forwarded: "Reenvió el correo electrónico de arriba"
    topic_admin_menu: "acciones del tema"
    skip_to_main_content: "Saltar al contenido principal"
    skip_user_nav: "Saltar al contenido del perfil"
    emails_are_disabled: "Todos los correos electrónicos salientes han sido desactivados globalmente por un administrador. No se enviarán notificaciones por correo electrónico de ningún tipo."
    emails_are_disabled_non_staff: "El correo electrónico saliente se ha desactivado para los usuarios que no pertenecen al personal."
    software_update_prompt:
      message: "Hemos actualizado este sitio, <span>vuelva a cargarlo</span> para que todo funcione sin problemas."
      dismiss: "Descartar"
    bootstrap_mode: "Cómo empezar"
    back_button: "Volver"
    themes:
      default_description: "Por defecto"
      broken_theme_alert: "Puede que tu sitio no funcione, un tema o componente está causando errores."
      error_caused_by: "Causado por «%{name}». <a target='blank' href='%{path}'>Haz clic aquí</a> para actualizar, reconfigurar o desctivar."
      only_admins: "(este mensaje solo lo ven los administradores del sitio)"
    broken_decorator_alert: "Puede que las publicaciones no se muestren correctamente porque uno de los decoradores de publicaciones de tu sitio está causando errores."
    broken_page_change_alert: "Un controlador onPageChange ha generado un error. Comprueba las herramientas de desarrollo del navegador para obtener más información."
    broken_plugin_alert: "Causado por el plugin «%{name}»"
    broken_transformer_alert: "Hubo un error. Es posible que su sitio no funcione correctamente."
    critical_deprecation:
      notice: "<b>[Aviso al administrador]</b> Uno de tus temas o plugins necesita actualizarse para ser compatible con los próximos cambios en el núcleo de Discourse."
      id: "(id:<em>%{id}</em>)"
      linked_id: "(id:<a href='%{url}' target='_blank'><em>%{id}</em></a>)"
      theme_source: "Tema identificado: <a target='_blank' href='%{path}'>«%{name}»</a>."
      plugin_source: "Plugin identificado: «%{name}»"
    s3:
      regions:
        ap_northeast_1: "Asia-Pacífico (Tokio)"
        ap_northeast_2: "Asia-Pacífico (Seúl)"
        ap_east_1: "Asia Pacific (Hong Kong)"
        ap_south_1: "Asia Pacific (Mumbai)"
        ap_southeast_1: "Asia-Pacífico (Singapur)"
        ap_southeast_2: "Asia-Pacífico (Sydney)"
        ca_central_1: "Canadá (Central)"
        cn_north_1: "China (Beijing)"
        cn_northwest_1: "China (Ningxia)"
        eu_central_1: "EU (Frankfurt)"
        eu_north_1: "EU (Estocolmo)"
        eu_south_1: "UE (Milán)"
        eu_west_1: "EU (Irlanda)"
        eu_west_2: "EU (Londres)"
        eu_west_3: "EU (París)"
        sa_east_1: "Sudamérica (São Paulo)"
        us_east_1: "EE. UU. este (norte de Virginia)"
        us_east_2: "EE. UU. este (Ohio)"
        us_gov_east_1: "AWS GovCloud (EE. UU. este)"
        us_gov_west_1: "AWS GovCloud (EE. UU. oeste)"
        us_west_1: "EE. UU. oeste (norte de California)"
        us_west_2: "EE. UU. oeste (Oregon)"
    clear_input: "Borrar"
    edit: "Editar"
    edit_topic: "editar el título y la categoría de este tema"
    expand: "Expandir"
    not_implemented: "¡Lo sentimos! Esa característica no se ha implementado todavía."
    no_value: "No"
    yes_value: "Sí"
    ok_value: "Aceptar"
    cancel_value: "Cancelar"
    submit: "Enviar"
    delete: "Eliminar"
    generic_error: "Lo sentimos, ha ocurrido un error."
    generic_error_with_reason: "Ha ocurrido un error: %{error}"
    multiple_errors: "Se han producido varios errores: %{errors}"
    sign_up: "Registrarse"
    log_in: "Iniciar sesión"
    age: "Edad"
    joined: "Registrado"
    admin_title: "Administrador"
    show_more: "mostrar más"
    show_help: "opciones"
    links: "Enlaces"
    links_lowercase:
      one: "enlace"
      other: "enlaces"
    faq: "Preguntas frecuentes"
    guidelines: "Directrices"
    privacy_policy: "Política de privacidad"
    privacy: "Privacidad"
    tos: "Términos del servicio"
    rules: "Reglas"
    conduct: "Código de conducta"
    mobile_view: "Versión móvil"
    desktop_view: "Versión de escritorio"
    now: "justo ahora"
    read_more: "leer más"
    more: "Más"
    more_options: "Más opciones"
    x_more:
      one: "%{count} más"
      other: "%{count} más"
    never: "nunca"
    every_30_minutes: "cada 30 minutos"
    every_hour: "cada hora"
    daily: "diariamente"
    weekly: "semanalmente"
    every_month: "cada mes"
    every_six_months: "cada seis meses"
    max_of_count:
      one: "máximo de %{count}"
      other: "máximo de %{count}"
    character_count:
      one: "%{count} carácter"
      other: "%{count} caracteres"
    period_chooser:
      aria_label: "Filtrar por periodo"
    related_messages:
      title: "Mensajes relacionados"
      pill: "Mensajes relacionados"
      see_all: 'Ver <a href="%{path}">todos los mensajes</a> de @%{username}…'
    suggested_topics:
      title: "Temas nuevos y no leídos"
      pill: "Sugeridos"
      pm_title: "Mensajes sugeridos"
    about:
      edit: "Editar esta página"
      simple_title: "Acerca de"
      title: "Acerca de %{title}"
      stats: "Estadísticas del sitio"
      our_admins: "Nuestros administradores"
      our_moderators: "Nuestros moderadores"
      moderators: "Moderadores"
      stat:
        all_time: "Siempre"
        last_day: "24 horas"
        last_7_days: "7 días"
        last_30_days: "30 días"
      like_count: "Me gusta"
      topic_count: "Temas"
      post_count: "Publicaciones"
      user_count: "Inscripciones"
      active_user_count: "Usuarios activos"
      visitor_count: "Visitantes"
      eu_visitor_count: "Visitantes de la Unión Europea"
      traffic_info_footer_MF: |
        En los últimos 6 meses, este sitio ha servido contenido a aproximadamente { total_visitors, plural,
            one {# persona}
          other {# personas}
        } cada mes, de las cuales, se estima que { eu_visitors, plural,
            one {# persona}
          other {# personas}
        } eran procedentes de la Unión Europea.
      contact: "Contáctanos"
      contact_info: "En caso de un problema crítico o urgente que esté afectando este sitio, contáctanos a través de %{contact_info}."
      site_activity: "Actividad del sitio"
      view_more: "Ver más"
      view_less: "Ver menos"
      activities:
        topics:
          one: "%{formatted_number} tema"
          other: "%{formatted_number} temas"
        posts:
          one: "%{formatted_number} publicación"
          other: "%{formatted_number} publicaciones"
        active_users:
          one: "%{formatted_number} usuario activo"
          other: "%{formatted_number} usuarios activos"
        sign_ups:
          one: "%{formatted_number} registro"
          other: "%{formatted_number} registros"
        likes:
          one: "%{formatted_number} me gusta"
          other: "%{formatted_number} me gusta"
        visitors_MF: |
          { total_count, plural,
              one {{total_formatted_number} visitante}
            other {{total_formatted_number} visitanes}
          }, aproximadamente { eu_count, plural,
              one {{eu_formatted_number}}
            other {{eu_formatted_number}}
          } de la Unión Europea
        periods:
          last_7_days: "en los últimos 7 días"
          today: "hoy"
          all_time: "siempre"
      member_count:
        one: "%{formatted_number} Miembro"
        other: "%{formatted_number} Miembros"
      admin_count:
        one: "%{formatted_number} Administrador"
        other: "%{formatted_number} Administradores"
      moderator_count:
        one: "%{formatted_number} Moderador"
        other: "%{formatted_number} Moderadores"
      report_inappropriate_content: "Si encuentras algún contenido inapropiado, no dudes en iniciar una conversación con nuestros moderadores y administradores. Recuerda iniciar sesión antes de comunicarte."
      site_age:
        less_than_one_month: "Creado hace < 1 mes"
        month:
          one: "Creado hace %{count} mes"
          other: "Creado hace %{count} meses"
        year:
          one: "Creado hace %{count} año"
          other: "Creado hace %{count} años"
    bookmarked:
      title: "Marcador"
      edit_bookmark: "Editar marcador"
      clear_bookmarks: "Quitar marcadores"
      help:
        bookmark: "Haz clic para marcar este tema como favorito"
        edit_bookmark: "Haz clic para editar el marcador de una publicación de este tema"
        edit_bookmark_for_topic: "Haz clic para editar el marcador de este tema"
        unbookmark: "Haz clic para eliminar todos los marcadores de este tema"
        unbookmark_with_reminder: "Haz clic para eliminar todos los marcadores y recordatorios de este tema"
    bookmarks:
      also_set_reminder: "¿También establecer un recordatorio?"
      bookmarked_success: "¡Añadido a marcadores!"
      deleted_bookmark_success: "¡Marcador eliminado!"
      reminder_set_success: "¡Recordatorio establecido!"
      created: "Has guardado esta publicación en marcadores. %{name}"
      created_generic: "Has añadido esto a marcadores. %{name}"
      create: "Crear marcador"
      edit: "Editar marcador"
      not_bookmarked: "guarda esta publicación en marcadores"
      remove_reminder_keep_bookmark: "Eliminar recordatorio y mantener marcador"
      created_with_reminder: "Has marcado esta publicación con un recordatorio %{date}. %{name}"
      created_with_reminder_generic: "Has añadido esto a marcadores con un recordatorio %{date}. %{name}"
      delete: "Eliminar marcador"
      confirm_delete: "¿Quieres borrar este marcador? El recordatorio también se borrará."
      confirm_clear: "¿Seguro que quieres eliminar todos tus marcadores en este tema?"
      save: "Guardar"
      no_timezone: 'No has establecido una zona horaria todavía. No podrás establecer recordatorios. Puedes elegir una <a href="%{basePath}/my/preferences/profile">en tu perfil</a>.'
      invalid_custom_datetime: "La fecha y hora que has proporcionado no es válida. Inténtalo de nuevo."
      list_permission_denied: "No tienes permiso para ver los marcadores de este usuario."
      no_user_bookmarks: "No tienes publicaciones guardadas en marcadores; guardar en marcadores permite que vuelvas a los temas rápidamente."
      auto_delete_preference:
        label: "Después de ser notificado"
        never: "Mantener el marcador"
        when_reminder_sent: "Eliminar el marcador"
        on_owner_reply: "Borrar el marcador cuando responda"
        clear_reminder: "Mantener el marcador, pero quitar recordatorio"
        after_reminder_label: "Después de recordarte que deberíamos..."
        after_reminder_checkbox: "Establecer esto como predeterminado para todos los recordatorios futuros de marcadores"
      search_placeholder: "Buscar marcadores por nombre, título del tema o contenido de la publicación"
      search: "Buscar"
      bookmark: "Marcador"
      bulk:
        delete_completed: "Marcadores eliminados correctamente."
        reminders_cleared: "Recordatorios de marcadores borrados correctamente."
        toggle: "activar la selección de marcadores en bloque"
        select_all: "Seleccionar todo"
        clear_all: "Limpiar todo"
        selected_count:
          one: "%{count} seleccionado"
          other: "%{count} seleccionados"
      reminders:
        today_with_time: "hoy a las %{time}"
        tomorrow_with_time: "mañana a las %{time}"
        at_time: "a las %{date_time}"
        existing_reminder: "Tienes un recordatorio para este marcador que se enviará %{at_date_time}"
    bookmark_bulk_actions:
      clear_reminders:
        name: "Borrar recordatorios"
        description:
          one: "¿Seguro que quieres borrar el recordatorio de este marcador?"
          other: "¿Seguro que quieres borrar el recordatorio de estos <b>%{count}</b> marcadores?"
      delete_bookmarks:
        name: "Eliminar marcador"
        description:
          one: "¿Seguro que quieres eliminar este marcador?"
          other: "¿Seguro que quieres eliminar estos <b>%{count}</b> marcadores?"
    copy_codeblock:
      copied: "¡copiado!"
      copy: "copiar código al portapapeles"
      fullscreen: "ver código en pantalla completa"
      view_code: "Ver código"
    drafts:
      label: "Borradores"
      label_with_count: "Borradores (%{count})"
      resume: "Reanudar"
      remove: "Eliminar"
      remove_confirmation: "¿Seguro que quieres eliminar este borrador?"
      new_topic: "Nuevo borrador de tema"
      new_private_message: "Nuevo borrador de mensaje personal"
      abandon:
        confirm: "Ya tienes un borrador en curso. ¿Qué te gustaría hacer con él?"
        yes_value: "Descartar"
        no_value: "Reanudar edición"
      dropdown:
        title: "Abre el menú de últimos borradores"
        untitled: "Borrador sin título"
        view_all: "ver todo"
        other_drafts:
          one: "+%{count} otro borrador"
          other: "+%{count} otros borradores"
    topic_count_all:
      one: "Ver %{count} tema nuevo"
      other: "Ver %{count} temas nuevos"
    topic_count_categories:
      one: "Ver %{count} tema nuevo o actualizado"
      other: "Ver %{count} temas nuevos o actualizados"
    topic_count_latest:
      one: "Ver %{count} tema nuevo o actualizado"
      other: "Ver %{count} temas nuevos o actualizados"
    topic_count_unseen:
      one: "Ver %{count} tema nuevo o actualizado"
      other: "Ver %{count} temas nuevos o actualizados"
    topic_count_unread:
      one: "Ver %{count} tema sin leer"
      other: "Ver %{count} temas sin leer"
    topic_count_new:
      one: "Ver %{count} tema nuevo"
      other: "Ver %{count} temas nuevos"
    preview: "vista previa"
    cancel: "cancelar"
    deleting: "Eliminando…"
    save: "Guardar cambios"
    saving: "Guardando…"
    saved: "¡Guardado!"
    upload: "Subir"
    uploading: "Subiendo…"
    processing: "Procesando…"
    uploading_filename: "Subiendo: %{filename}…"
    processing_filename: "Procesando: %{filename}…"
    clipboard: "portapapeles"
    uploaded: "¡Subido!"
    pasting: "Pegando…"
    enable: "Activar"
    disable: "Desactivar"
    continue: "Continuar"
    switch_to_anon: "Entrar en modo anónimo"
    switch_from_anon: "Salir del modo anónimo"
    select_placeholder: "Seleccionar…"
    none_placeholder: "Ninguno"
    banner:
      close: "Descartar este banner"
      edit: "Editar"
    pwa:
      install_banner: "¿Quieres <a href>instalar %{title} en este dispositivo?</a>"
    choose_topic:
      none_found: "No se encontraron temas."
      title:
        search: "Busca un tema"
        placeholder: "escribe el título, la URL o el ID del tema aquí"
    choose_message:
      none_found: "No se han encontrado mensajes."
      title:
        search: "Busca un mensaje"
        placeholder: "escribe el título, URL ID del mensaje aquí"
    review:
      show_more: "Mostrar más"
      show_less: "Mostrar menos"
      order_by: "Ordenar por"
      date_filter: "Publicado entre"
      in_reply_to: "en respuesta a"
      filtered_flagged_by: "Denunciado por"
      explain:
        why: "explica por qué este elemento ha acabado en la cola"
        title: "Puntuación revisable"
        formula: "Fórmula"
        subtotal: "Subtotal"
        total: "Total"
        min_score_visibility: "Puntuación mínima para ser visible"
        score_to_hide: "Puntuación mínima para ocultar publicación"
        take_action_bonus:
          name: "acción tomada"
          title: "Cuando un miembro del equipo decide adoptar una acción, la denuncia recibe una bonificación."
        user_accuracy_bonus:
          name: "precisión del usuario"
          title: "Los usuarios con los que se ha coincidido en denuncias anteriores reciben puntos extra."
        trust_level_bonus:
          name: "nivel de confianza"
          title: "Los elementos revisables creados por usuarios con niveles de confianza elevados reciben una puntuación más alta."
        type_bonus:
          name: "tipo de bonificación"
          title: "Algunos tipos revisables pueden recibir una bonificación por parte del personal para que tengan mayor prioridad."
      revise_and_reject_post:
        title: "Revisar"
        reason: "Motivo"
        send_pm: "Enviar MP"
        feedback: "Comentarios"
        custom_reason: "Describe claramente el motivo"
        other_reason: "Otro..."
        optional: "opcional"
      stale_help: "Este revisable ha sido resuelto por <b>%{username}</b>."
      claim_help:
        optional: "Puedes reclamar este elemento para evitar que otros lo revisen."
        required: "Debes reclamar los elementos antes de poder revisarlos."
        claimed_by_you: "Has reclamado este elemento y puedes revisarlo."
        claimed_by_other: "Este elemento solo puede ser revisado por <b>%{username}</b>."
      claim:
        title: "reclamar este tema"
      unclaim:
        help: "eliminar esta reclamación"
      awaiting_approval: "Esperando aprobación"
      delete: "Eliminar"
      settings:
        saved: "Guardado"
        save_changes: "Guardar cambios"
        title: "Ajustes"
        priorities:
          title: "Prioridades revisables"
      moderation_history: "Historial de moderación"
      view_all: "Ver todo"
      grouped_by_topic: "Agrupado por tema"
      none: "No hay nada para revisar."
      view_pending: "ver pendiente"
      topic_has_pending:
        one: "Este tema tiene <b>%{count}</b> publicación esperando aprobación"
        other: "Este tema tiene <b>%{count}</b> publicaciones esperando aprobación"
      title: "Revisión"
      topic: "Tema:"
      filtered_topic: "Has filtrado a contenido revisable en un solo tema."
      filtered_user: "Usuario"
      filtered_reviewed_by: "Revisado por"
      show_all_topics: "mostrar todos los temas"
      deleted_post: "(publicación eliminada)"
      deleted_user: "(usuario eliminado)"
      user:
        bio: "Biografía"
        website: "Página web"
        username: "Nombre de usuario"
        email: "Correo electrónico"
        name: "Nombre"
        fields: "Campos"
        reject_reason: "Motivo"
      user_percentage:
        summary:
          one: "%{agreed}, %{disagreed}, %{ignored}, (de la última denuncia)"
          other: "%{agreed}, %{disagreed}, %{ignored} (de las últimas %{count} denuncias)"
        agreed:
          one: "%{count}% de acuerdo"
          other: "%{count}% de acuerdo"
        disagreed:
          one: "%{count}% en desacuerdo"
          other: "%{count}% en desacuerdo"
        ignored:
          one: "%{count}% ignorado"
          other: "%{count}% ignorados"
      topics:
        topic: "Tema"
        reviewable_count: "Cantidad"
        reported_by: "Denunciado por"
        deleted: "[Tema eliminado]"
        original: "(tema original)"
        details: "detalles"
        unique_users:
          one: "%{count} usuario"
          other: "%{count} usuarios"
      replies:
        one: "%{count} respuesta"
        other: "%{count} respuestas"
      edit: "Editar"
      save: "Guardar"
      cancel: "Cancelar"
      new_topic: "Aprobar este elemento creará un nuevo tema"
      filters:
        all_categories: "(todas las categorías)"
        type:
          title: "Tipo"
          all: "(todos los tipos)"
        minimum_score: "Puntuación mínima:"
        refresh: "Volver a cargar"
        status: "Estado"
        category: "Categoría"
        score_type:
          title: "Motivo"
          all: "(todos los motivos)"
        orders:
          score: "Puntuación"
          score_asc: "Puntuación (orden inverso)"
          created_at: "Creado el"
          created_at_asc: "Creado el (inverso)"
        priority:
          title: "Prioridad mínima"
          any: "(cualquiera)"
          low: "Baja"
          medium: "Media"
          high: "Alta"
      conversation:
        view_full: "ver conversación completa"
      scores:
        about: "Esta puntuación se calcula en función del nivel de confianza de quien denuncia, la precisión de sus denuncias anteriores y la prioridad del elemento que se denuncia."
        score: "Puntuación"
        date: "Fecha de la denuncia"
        type: "Motivo"
        status: "Estado"
        submitted_by: "Denunciado por"
        reviewed_by: "Revisado por"
        reviewed_timestamp: "Fecha de revisión"
      statuses:
        pending:
          title: "Pendiente"
        approved:
          title: "Aprobado"
        approved_flag:
          title: "Denuncia aprobada"
        approved_user:
          title: "Usuario aprobado"
        approved_post:
          title: "Publicación aprobada"
        rejected:
          title: "Rechazado"
        rejected_flag:
          title: "Denuncia rechazada"
        rejected_user:
          title: "Usuario rechazado"
        rejected_post:
          title: "Publicación rechazada"
        ignored:
          title: "Denuncia ignorada"
        deleted:
          title: "Tema o publicación eliminada"
        reviewed:
          title: "Todo revisado"
        all:
          title: "Todo"
      context_question:
        is_this_post: "¿Es este/a %{reviewable_type} %{reviewable_human_score_types}?"
        delimiter: "o"
        something_else_wrong: "¿Hay algún problema con este/a %{reviewable_type}?"
      types:
        reviewable_flagged_post:
          title: "Publicación denunciada"
          flagged_by: "Denunciada por"
          noun: "publicación"
        reviewable_queued_topic:
          title: "Tema en cola"
          noun: "tema"
        reviewable_queued_post:
          title: "Publicación en cola"
          noun: "publicación"
        reviewable_user:
          title: "Usuario"
          noun: "usuario"
        reviewable_post:
          title: "Publicación"
          noun: "publicación"
      approval:
        title: "La publicación requiere aprobación"
        description: "Hemos recibido tu nueva publicación, pero debe ser aprobada por un moderador antes de que aparezca. Por favor, ten paciencia."
        pending_posts:
          one: "Tienes <strong>%{count}</strong> publicación pendiente."
          other: "Tienes <strong>%{count}</strong> publicaciones pendientes."
        ok: "OK"
      example_username: "nombre de usuario"
      reject_reason:
        title: "¿Por qué estás rechazando a este usuario?"
        send_email: "Enviar correo electrónico de rechazo"
    relative_time_picker:
      minutes:
        one: "minuto"
        other: "minutos"
      hours:
        one: "hora"
        other: "horas"
      days:
        one: "día"
        other: "días"
      months:
        one: "mes"
        other: "meses"
      years:
        one: "año"
        other: "años"
      relative: "Relativo"
    time_shortcut:
      now: "Ahora"
      in_one_hour: "En una hora"
      in_two_hours: "En dos horas"
      later_today: "Más tarde durante el día de hoy"
      two_days: "Dos días"
      three_days: "En tres días"
      next_business_day: "Siguiente día hábil"
      tomorrow: "Mañana"
      post_local_date: "Fecha en la publicación"
      later_this_week: "Esta misma semana"
      this_weekend: "Este fin de semana"
      start_of_next_business_week: "Lunes"
      start_of_next_business_week_alt: "El próximo lunes"
      next_week: "La próxima semana"
      two_weeks: "Dos semanas"
      next_month: "El próximo mes"
      two_months: "Dos meses"
      three_months: "Tres meses"
      four_months: "Cuatro meses"
      six_months: "Seis meses"
      one_year: "Un año"
      forever: "Para siempre"
      relative: "Tiempo relativo"
      none: "No se necesita"
      never: "Nunca"
      last_custom: "Última fecha y hora personalizada"
      custom: "Fecha y hora personalizadas"
      more_options: "Más opciones…"
      select_timeframe: "Selecciona el plazo"
    user_action:
      user_posted_topic: "<a href='%{userUrl}'>%{user}</a> publicó <a href='%{topicUrl}'>el tema</a>"
      you_posted_topic: "<a href='%{userUrl}'>Tú</a> publicaste <a href='%{topicUrl}'>el tema</a>"
      user_replied_to_post: "<a href='%{userUrl}'>%{user}</a> respondió a <a href='%{postUrl}'>%{post_number}</a>"
      you_replied_to_post: "<a href='%{userUrl}'>Tú</a> respondiste a <a href='%{postUrl}'>%{post_number}</a>"
      user_replied_to_topic: "<a href='%{userUrl}'>%{user}</a> respondió en <a href='%{topicUrl}'>el tema</a>"
      you_replied_to_topic: "<a href='%{userUrl}'>Tú</a> respondiste en <a href='%{topicUrl}'>el tema</a>"
      user_mentioned_user: "<a href='%{user1Url}'>%{user}</a> mencionó a <a href='%{user2Url}'>%{another_user}</a>"
      user_mentioned_you: "<a href='%{user1Url}'>%{user}</a> <a href='%{user2Url}'>te mencionó</a>"
      you_mentioned_user: "<a href='%{user1Url}'>Tú</a> mencionaste a <a href='%{user2Url}'>%{another_user}</a>"
      posted_by_user: "Publicado por <a href='%{userUrl}'>%{user}</a>"
      posted_by_you: "Publicado por <a href='%{userUrl}'>ti</a>"
      sent_by_user: "Enviado por <a href='%{userUrl}'>%{user}</a>"
      sent_by_you: "Enviado por <a href='%{userUrl}'>ti</a>"
    directory:
      username: "Nombre de usuario"
      filter_name: "filtrar por nombre de usuario"
      title: "Usuarios"
      likes_given: "Dados"
      likes_received: "Recibidos"
      topics_entered: "Vistos"
      topics_entered_long: "Temas vistos"
      time_read: "Tiempo de lectura"
      topic_count: "Temas"
      topic_count_long: "Temas creados"
      post_count: "Respuestas"
      post_count_long: "Respuestas publicadas"
      no_results:
        body: "Aquí se mostrará una lista de los miembros de la comunidad mostrando su actividad. Por ahora la lista está vacía porque tu comunidad todavía es nueva."
        extra_body: "Los administradores y moderadores pueden ver y gestionar usuarios en <a href='%{basePath}/admin/users/'>Administrador de usuarios</a>."
      no_results_with_search: "No se han encontrado resultados."
      days_visited: "Visitas"
      days_visited_long: "Días visitados"
      posts_read: "Leídos"
      posts_read_long: "Publicaciones leídas"
      last_updated: "Última actualización:"
      total_rows:
        one: "%{count} usuario"
        other: "%{count} usuarios"
      edit_columns:
        title: "Editar columnas del listado de usuarios"
        save: "Guardar"
        reset_to_default: "Restablecer ajustes predeterminados"
      group:
        all: "todos los grupos"
      sort:
        label: "Ordenar por %{criteria}"
    group_histories:
      actions:
        change_group_setting: "Cambiar configuración de grupo"
        add_user_to_group: "Añadir usuario"
        remove_user_from_group: "Eliminar usuario"
        make_user_group_owner: "Hacer propietario"
        remove_user_as_group_owner: "Revocar propietario"
    groups:
      member_added: "Añadido"
      member_requested: "Solicitado el"
      add_members:
        title: "Añadir usuarios a %{group_name}"
        description: "Introduce la lista de usuarios a los que quieres invitar al grupo o pega una lista separada por comas:"
        usernames_placeholder: "nombres de usuario"
        usernames_or_emails_placeholder: "nombres de usuario o correos electrónicos"
        notify_users: "Notificar usuarios"
        set_owner: "Establecer usuarios como propietarios de este grupo"
      requests:
        title: "Solicitudes"
        reason: "Motivo"
        accept: "Aceptar"
        accepted: "aceptado"
        deny: "Denegar"
        denied: "denegado"
        undone: "solicitud deshecha"
        handle: "atender solicitud de membresía"
        undo: "Deshacer"
      manage:
        title: "Gestionar"
        name: "Nombre"
        full_name: "Nombre completo"
        add_members: "Añadir usuarios"
        invite_members: "Invitar"
        delete_member_confirm: "¿Eliminar a «%{username}» del grupo «%{group}»?"
        profile:
          title: Perfil
        interaction:
          title: Interacción
          posting: Publicando
          notification: Notificación
        email:
          title: "Correo electrónico"
          status: "Sincronizados %{old_emails} / %{total_emails} correos a través de IMAP."
          enable_smtp: "Activar SMTP"
          enable_imap: "Activar INAP"
          test_settings: "Probar ajustes"
          save_settings: "Guardar ajustes"
          last_updated: "Última actualización:"
          last_updated_by: "por"
          settings_required: "Todos los ajustes son obligatorios. Completa todos los campos antes de validar."
          smtp_settings_valid: "Ajustes de SMTP válidos."
          smtp_title: "SMTP"
          smtp_instructions: "Cuando activas SMTP para el grupo, todos los correos salientes enviados desde la bandeja de entrada del grupo se enviarán mediante la configuración SMTP especificada aquí en lugar del servidor de correo electrónico configurado para otros correos enviados por su foro."
          imap_title: "IMAP"
          imap_additional_settings: "Ajustes adicionales"
          imap_instructions: 'Cuando activas IMAP para el grupo, los correos electrónicos se sincronizan entre la bandeja de entrada del grupo y el servidor IMAP y el buzón proporcionados. El SMTP debe estar activado con credenciales válidas y probadas antes de activar IMAP. El nombre de usuario y la contraseña de correo electrónico utilizados para SMTP se utilizarán para IMAP. Para más información, consulta <a target="_blank" href="https://meta.discourse.org/t/imap-support-for-group-inboxes/160588">anuncio de características en Discourse Meta</a>.'
          imap_alpha_warning: "Advertencia: Esta es una característica en fase alfa. Solo Gmail es oficialmente compatible. ¡Úsala bajo tu propio riesgo!"
          imap_settings_valid: "Ajustes de IMAP válidos."
          smtp_disable_confirm: "Si desactivas SMTP, todos los ajustes SMTP e IMAP se restablecerán y la funcionalidad asociada se desactivará. ¿Seguro que quieres continuar?"
          imap_disable_confirm: "Si desactivas IMAP, todos los ajustes IMAP se restablecerán y la funcionalidad asociada se desactivará. ¿Seguro que quieres continuar?"
          imap_mailbox_not_selected: "¡Debes seleccionar un buzón para esta configuración IMAP o no se sincronizarán los buzones de correo!"
          prefill:
            title: "Rellenar con los ajustes de:"
            gmail: "Gmail"
            outlook: "Outlook.com"
            office365: "Microsoft 365"
          ssl_modes:
            none: "Ninguno"
            ssl_tls: "SSL/TLS"
            starttls: "STARTTLS"
          credentials:
            title: "Credenciales"
            smtp_server: "Servidor SMTP"
            smtp_port: "Puerto SMTP"
            smtp_ssl_mode: "Modo SSL"
            imap_server: "Servidor IMAP"
            imap_port: "Puerto IMAP"
            imap_ssl: "Usar SSL para IMAP"
            username: "Nombre de usuario"
            password: "Contraseña"
          settings:
            title: "Ajustes"
            allow_unknown_sender_topic_replies: "Permitir respuestas a temas de remitentes desconocidos."
            allow_unknown_sender_topic_replies_hint: "Permite a remitentes desconocidos responder a temas de grupo. Si esto no está activado, las respuestas de direcciones de correo electrónico no invitadas todavía al tema crearán un nuevo tema."
            from_alias: "Alias de envío"
            from_alias_hint: "Alias que usar como la dirección de envío al enviar mensajes de grupo con SMTP. Ten en cuenta que no todos los proveedores de correo son compatibles con esta opción, consulta con el tuyo para saber si puedes usar los alias."
          mailboxes:
            synchronized: "Bandeja de correo electrónico sincronizada"
            none_found: "No se han encontrado bandejas de correo electrónico para esta cuenta de correo electrónico."
            disabled: "Desactivado"
        membership:
          title: Membresía
          access: Acceso
        categories:
          title: Categorías
          long_title: "Notificaciones predeterminadas de categoría"
          description: "Cuando se agregan usuarios a este grupo, la configuración de notificaciones de categorías será establecida a estos valores predeterminados. Después, pueden cambiarla."
          watched_categories_instructions: "Vigilar automáticamente todos los temas en estas categorías. Se notificará a los miembros del grupo sobre cada nueva respuesta y tema, y aparecerá un contador de respuestas nuevas al lado del tema."
          tracked_categories_instructions: "Seguir automáticamente todos los temas en estas categorías. Aparecerá un contador de nuevas respuestas al lado del tema."
          watching_first_post_categories_instructions: "Se notificará a los usuarios sobre la primera publicación en cada tema nuevo en estas categorías."
          regular_categories_instructions: "Si estas categorías están silenciadas, no estarán silenciadas para los miembros del grupo. Se les notificará a los usuarios si son mencionados o si alguien les responde."
          muted_categories_instructions: "No se notificará a los usuarios acerca de temas nuevos en estas categorías, y no aparecerán en las categorías o páginas de temas recientes."
        tags:
          title: Etiquetas
          long_title: "Ajustes de notificación por defecto para etiquetas"
          description: "Cuando se agreguen usuarios a este grupo, su configuración de notificaciones de etiquetas será establecida a estos valores predeterminados. Después, pueden cambiarla."
          watched_tags_instructions: "Vigilar automáticamente todos los temas con estas etiquetas. Se notificará a los miembros del grupo sobre todos los nuevos temas y respuestas, y aparecerá un contador con el número de mensajes nuevos junto al tema."
          tracked_tags_instructions: "Seguir automáticamente todos los temas con estas etiquetas. Aparecerá un contador con el número de mensajes nuevos junto al tema."
          watching_first_post_tags_instructions: "Se notificará a los usuarios cuando se realice la primera publicación en un nuevo tema con estas etiquetas."
          regular_tags_instructions: "Si estas etiquetas están silenciadas, dejarán de estarlo para los miembros del grupo. Se notificará a los usuarios si se les menciona o alguien les responde."
          muted_tags_instructions: "No se notificará de nada relacionado con nuevos temas con estas etiquetas, y no aparecerán en recientes."
        logs:
          title: "Registros"
          when: "Cuándo"
          action: "Acción"
          acting_user: "Usuario accionante"
          target_user: "Usuario objetivo"
          subject: "Asunto"
          details: "Detalles"
          from: "Desde"
          to: "Hasta"
      permissions:
        title: "Permisos"
        none: "No hay categorías asociadas a este grupo."
        description: "Los miembros de este grupo pueden acceder a estas categorías"
      public_admission: "Permitir que los usuarios se unan al grupo libremente (Se requiere que el grupo sea públicamente visible)"
      public_exit: "Permitir a los usuarios abandonar el grupo libremente"
      empty:
        posts: "No hay publicaciones por miembros de este grupo"
        members: "Este grupo no tiene miembros"
        requests: "No hay solicitudes de membresía para este grupo"
        mentions: "No hay menciones de este grupo"
        messages: "No hay mensajes para este grupo"
        topics: "No hay temas por miembros de este grupo"
        logs: "No hay registros para este grupo"
      add: "Añadir"
      join: "Unirse"
      leave: "Abandonar"
      request: "Solicitar"
      message: "Mensaje"
      confirm_leave: "¿Seguro que quieres salir de este grupo?"
      allow_membership_requests: "Permitir a los usuarios enviar solicitudes de membresía a propietarios de grupo (el grupo tiene que ser públicamente visible)"
      membership_request_template: "Plantilla personalizada que se muestra a los usuarios cuando envían una solicitud de membresía"
      membership_request:
        submit: "Enviar solicitud"
        title: "Solicitar unirse a @%{group_name}"
        reason: "Hazles saber a los propietarios del grupo por qué perteneces a este grupo"
      membership: "Membresía"
      name: "Nombre"
      group_name: "Nombre del grupo"
      user_count: "Usuarios"
      bio: "Acerca del grupo"
      selector_placeholder: "introduce tu nombre de usuario"
      owner: "propietario"
      index:
        title: "Grupos"
        all: "Todos los grupos"
        empty: "No hay grupos visibles."
        filter: "Filtrar por tipo de grupo"
        owner_groups: "Grupos de los que soy propietario"
        close_groups: "Grupos cerrados"
        automatic_groups: "Grupos automáticos"
        automatic: "Automático"
        closed: "Cerrado"
        public: "Público"
        private: "Privado"
        public_groups: "Grupos públicos"
        my_groups: "Mis grupos"
        group_type: "Tipo de grupo"
        is_group_user: "Miembro"
        is_group_owner: "Propietario"
        search_results: "Los resultados de la búsqueda aparecerán a continuación."
      title:
        one: "Grupo"
        other: "Grupos"
      activity: "Actividad"
      members:
        title: "Miembros"
        filter_placeholder_admin: "nombre de usuario o correo electrónico"
        filter_placeholder: "nombre de usuario"
        remove_member: "Eliminar miembro"
        remove_member_description: "Eliminar a <b>%{username}</b> de este grupo"
        make_owner: "Hacer propietario"
        make_owner_description: "Hacer a <b>%{username}</b> un propietario de este grupo"
        remove_owner: "Eliminar como propietario"
        remove_owner_description: "Eliminar a <b>%{username}</b> como propietario de este grupo"
        make_primary: "Elegir como principal"
        make_primary_description: "Hacer de este el grupo principal de <b>%{username}</b>"
        remove_primary: "Eliminar como principal"
        remove_primary_description: "Eliminar esto como el grupo principal de <b>%{username}</b>"
        remove_members: "Eliminar miembros"
        remove_members_description: "Eliminar a los usuarios seleccionados de este grupo"
        make_owners: "Hacer propietarios"
        make_owners_description: "Convertir a los usuarios seleccionados en propietarios de este grupo"
        remove_owners: "Eliminar propietarios"
        remove_owners_description: "Eliminar a los usuarios seleccionados de propietarios de este grupo"
        make_all_primary: "Hacer todo principal"
        make_all_primary_description: "Hacer este grupo el principal de todos los usuarios seleccionados"
        remove_all_primary: "Eliminar como principal"
        remove_all_primary_description: "Eliminar este grupo como principal"
        status: "Estado"
        owner: "Propietario"
        primary: "Principal"
        forbidden: "No tienes permitido ver los miembros del grupo."
        no_filter_matches: "Ningún miembro coincide con esa búsqueda."
      topics: "Temas"
      posts: "Publicaciones"
      aria_post_number: "%{title}, publicación nº %{postNumber}"
      mentions: "Menciones"
      messages: "Mensajes"
      notification_level: "Nivel de notificación predeterminado para mensajes de grupo"
      alias_levels:
        mentionable: "¿Quién puede @mencionar este grupo?"
        messageable: "¿Quién puede enviar mensajes a este grupo?"
        nobody: "Nadie"
        only_admins: "Solo administradores"
        mods_and_admins: "Solo moderadores y administradores"
        members_mods_and_admins: "Solo miembros del grupo, moderadores y administradores"
        owners_mods_and_admins: "Solo propietarios del grupo, moderadores y administradores"
        everyone: "Todos"
      notifications:
        watching:
          title: "Vigilar"
          description: "Se te notificará cada nueva publicación en cada mensaje y se mostrará un recuento de las respuestas nuevas."
        watching_first_post:
          title: "Vigilando la primera publicación"
          description: "Se te notificarán los mensajes nuevos en este grupo, pero no las respuestas a los mensajes."
        tracking:
          title: "Seguir"
          description: "Se te notificará si alguien menciona tu @nombre o te responde y se mostrará un recuento de las respuestas nuevas."
        regular:
          title: "Normal"
          description: "Se te notificará si alguien menciona tu @nombre o te responde."
        muted:
          title: "Silenciado"
          description: "No se te notificará nada sobre los mensajes en este grupo."
      flair_url: "Imagen del sub-avatar"
      flair_upload_description: "Usa imágenes cuadradas de al menos 20px por 20px"
      flair_bg_color: "Color de fondo del sub-avatar"
      flair_bg_color_placeholder: "(Opcional) Valor de color hexadecimal"
      flair_color: "Color del sub-avatar"
      flair_color_placeholder: "(Opcional) Valor de color hexadecimal"
      flair_preview_icon: "Icono de vista previa"
      flair_preview_image: "Imagen de vista previa"
      flair_type:
        icon: "Selecciona un icono"
        image: "Sube una imagen"
      default_notifications:
        modal_title: "Notificaciones predeterminadas del usuario"
        modal_description:
          one: "¿Quieres aplicar este cambio históricamente? Esto cambiará las preferencias de %{count} usuario existente."
          other: "¿Quieres aplicar este cambio históricamente? Esto cambiará las preferencias de %{count} usuarios existentes."
        modal_yes: "Sí"
        modal_no: "No, solo aplicar el cambio a partir de ahora"
    user_action_groups:
      "1": "Me gusta dados"
      "2": "Me gusta recibidos"
      "3": "Marcadores"
      "4": "Temas"
      "5": "Respuestas"
      "6": "Respuestas"
      "7": "Menciones"
      "9": "Citas"
      "11": "Ediciones"
      "12": "Elementos enviados"
      "13": "Bandeja de entrada"
      "14": "Pendiente"
      "15": "Borradores"
      "17": "Enlaces"
    categories:
      categories_label: "categorías"
      subcategories_label: "subcategorías"
      no_subcategories: "sin subcategoría"
      remove_filter: "quitar filtro"
      plus_more_count:
        one: "+%{count} más"
        other: "+%{count} más"
      view_all: "ver todo"
      category: "Categoría"
      category_list: "Mostrar lista de categorías"
      reorder:
        title: "Reordenar las categorías"
        title_long: "Reorganizar la lista de categorías"
        save: "Guardar orden"
        apply_all: "Aplicar"
        position: "Posición"
      posts: "Publicaciones"
      topics: "Temas"
      latest: "Recientes"
      subcategories: "Subcategorías"
      muted: "Categorías silenciadas"
      topic_sentence:
        one: "%{count} tema"
        other: "%{count} temas"
      topic_stat:
        one: "%{number} / %{unit}"
        other: "%{number} / %{unit}"
      topic_stat_unit:
        week: "semana"
        month: "mes"
      topic_stat_all_time:
        one: "%{number} en total"
        other: "%{number} en total"
      topic_stat_sentence_week:
        one: "%{count} nuevo tema en la última semana."
        other: "%{count} temas nuevos en la última semana."
      topic_stat_sentence_month:
        one: "%{count} nuevo tema en el último mes."
        other: "%{count} temas nuevos en el último mes."
      n_more:
        one: "Categorías (%{count} más)…"
        other: "Categorías (%{count} más)…"
    ip_lookup:
      title: Búsqueda de dirección IP
      hostname: Nombre del host
      location: Ubicación
      location_not_found: (desconocido)
      organisation: Organización
      phone: Teléfono
      other_accounts: "Otras cuentas con esta dirección IP:"
      delete_other_accounts:
        one: "Eliminar %{count}"
        other: "Eliminar %{count}"
      username: "nombre de usuario"
      trust_level: "nivel de confianza"
      read_time: "tiempo de lectura"
      topics_entered: "temas visitados"
      post_count: "publicaciones"
      confirm_delete_other_accounts: "¿Seguro que quieres eliminar estas cuentas?"
      powered_by: "usando <a href='https://maxmind.com'>MaxMindDB</a>"
      copied: "copiado"
    user_fields:
      none: "(selecciona una opción)"
      required: 'Introduce un valor para «%{name}»'
      required_checkbox: 'El campo «%{name}» es obligatorio'
      same_as_password: "Tu contraseña no debe repetirse en otros campos"
      optional: (opcional)
    user:
      said: "%{username}:"
      profile: "Perfil"
      profile_possessive: "Perfil de %{username}"
      account_possessive: "Cuenta de %{name}"
      mute: "Silenciar"
      edit: "Editar preferencias"
      download_archive:
        title: "Exporta tus datos"
        description: "Descarga un archivo con la actividad y preferencias de tu cuenta."
        button_text: "Solicitar archivo"
        confirm: "¿Realmente quieres descargar un archivo con la actividad y preferencias de tu cuenta?"
        success: "Hemos empezado a recopilar tu archivo, recibirás un mensaje cuando se complete el proceso."
        rate_limit_error: "Los archivos de la cuenta solo pueden descargarse una vez al día, inténtalo de nuevo mañana."
      new_private_message: "Nuevo mensaje"
      private_message: "Mensaje"
      private_messages: "Mensajes"
      user_notifications:
        filters:
          filter_by: "Filtrar por"
          all: "Todo"
          read: "Leídos"
          unread: "Sin leer"
          unseen: "No vistas"
        ignore_duration_title: "Ignorar usuario"
        ignore_duration_username: "Nombre de usuario"
        ignore_duration_when: "Duración:"
        ignore_duration_save: "Ignorar"
        ignore_duration_note: "Ten en cuenta que todos los ignorados se eliminan automáticamente al expirar la duración especificada para esta acción."
        ignore_duration_time_frame_required: "Selecciona un intervalo de tiempo"
        ignore_no_users: "No ignoras a ningún usuario."
        ignore_option: "Ignorado"
        ignore_option_title: "No recibirás ninguna notificación relacionada con este usuario y se ocultará todo su contenido."
        add_ignored_user: "Añadir…"
        mute_option: "Silenciado"
        mute_option_title: "No recibirás notificaciones, mensajes personales ni mensajes directos de chat de este usuario."
        normal_option: "Normal"
        normal_option_title: "Se te notificará si este usuario te responde, cita o menciona."
      notification_schedule:
        title: "Horario de notificaciones"
        label: "Activar horario personalizado de notificaciones"
        tip: "Fuera de este horario, tus notificaciones se pondrán en pausa."
        midnight: "Medianoche"
        none: "Ninguno"
        monday: "Lunes"
        tuesday: "Martes"
        wednesday: "Miércoles"
        thursday: "Jueves"
        friday: "Viernes"
        saturday: "Sábado"
        sunday: "Domingo"
        to: "a"
      activity_stream: "Actividad"
      read: "Leer"
      read_help: "Temas leídos recientemente"
      preferences:
        title: "Preferencias"
        profile:
          enforced_required_fields: "Se te pide que proporciones información adicional antes de seguir utilizando este sitio."
      feature_topic_on_profile:
        open_search: "Selecciona un nuevo tema"
        title: "Selecciona un tema"
        search_label: "Buscar tema por título"
        save: "Guardar"
        clear:
          title: "Quitar filtros"
          warning: "¿Seguro que quieres quitar tu tema destacado?"
      use_current_timezone: "Usar zona horaria actual"
      profile_hidden: "El perfil público de este usuario está oculto."
      login_to_view_profile: "Debes iniciar sesión para ver los perfiles de usuario"
      inactive_user: "Este usuario ya no está activo."
      expand_profile: "Expandir"
      sr_expand_profile: "Expandir detalles del perfil"
      collapse_profile: "Contraer"
      sr_collapse_profile: "Ocultar detalles del perfil"
      bookmarks: "Marcadores"
      bio: "Acerca de mí"
      timezone: "Zona horaria"
      invited_by: "Invitado por"
      trust_level: "Nivel de confianza"
      notifications: "Notificaciones"
      statistics: "Estadísticas"
      desktop_notifications:
        label: "Notificaciones en vivo"
        not_supported: "Las notificaciones no están disponibles en este navegador. Lo sentimos."
        perm_default: "Activar notificaciones"
        perm_denied_btn: "Permiso denegado"
        perm_denied_expl: "Has denegado el permiso para las notificaciones. Configura tu navegador para permitir notificaciones. "
        disable: "Desactivar notificaciones"
        enable: "Activar notificaciones"
        each_browser_note: "Nota: Hay que cambiar esta configuración en cada navegador que utilices. Todas las notificaciones se desactivarán si pausas las notificaciones desde el menú de usuario, independientemente de este ajuste."
        consent_prompt: "¿Quieres recibir notificaciones en tiempo real cuando alguien responda a tus mensajes?"
      dismiss: "Descartar"
      dismiss_notifications: "Descartar todo"
      dismiss_notifications_tooltip: "Marcar todas las notificaciones como leídas"
      dismiss_bookmarks_tooltip: "Marcar todos los recordatorios de marcadores como leídos"
      dismiss_messages_tooltip: "Marcar todos los mensajes personales como leídos"
      no_likes_title: "Todavía no has recibido ningún «Me gusta»"
      no_likes_body: >
        Se te notificará aquí cada vez que a alguien le guste una de tus publicaciones, para que puedas ver lo que otros encuentran valioso. Los demás también verán lo mismo cuando te gusten sus publicaciones. <br><br> Las notificaciones de «Me gusta» nunca se te envían por correo electrónico, pero puedes ajustar la forma en que recibes las notificaciones de «Me gusta» en tus <a href='%{preferencesUrl}'>preferencias de notificaciones</a>.
      no_messages_title: "No tienes ningún mensaje"
      no_messages_body: >
        ¿Necesitas tener una conversación personal directamente con una persona fuera de la conversación actual? Mándale un mensaje seleccionando su foto y usando el botón de %{icon} mensaje.<br><br> Si necesitas ayuda, puedes <a href='%{aboutUrl}'>enviar un mensaje a alguien del equipo</a>.
      no_bookmarks_title: "Todavía no has añadido nada a marcadores"
      no_bookmarks_body: >
        Añade publicaciones a tus marcadores con el botón %{icon}, y aparecerán aquí para que puedas volver fácilmente a ellos. ¡Hasta programarte recordatorios!
      no_bookmarks_search: "No se han encontrado marcadores para la consulta de búsqueda proporcionada."
      no_notifications_title: "No tienes ninguna notificación todavía"
      no_notifications_body: >
        En esta pestaña te avisaremos sobre actividad relevante para ti incluyendo respuestas a tus temas y mensajes, <b>@menciones</b> o citas, y respuestas a los temas que estés siguiendo. También te notificaremos por correo electrónico si hace tiempo que no te conectas.<br><br>A través del icono %{icon} puedes decidir sobre qué temas, categorías y etiquetas quieres que te avisemos. Ve a tus <a href='%{preferencesUrl}'>preferencias de notificaciones</a> para más detalles.
      no_other_notifications_title: "Todavía no tienes otras notificaciones"
      no_other_notifications_body: >
        En este panel se te notificará otro tipo de actividad que puede ser relevante para ti, por ejemplo, cuando alguien enlaza o edita una de tus publicaciones.
      no_notifications_page_title: "Todavía no tienes notificaciones"
      no_notifications_page_body: >
        Te notificaremos de actividad relevante para ti, como cuando alguien responda a tus temas o mensajes, te <b>@mencione</b> o cite, y también cuando alguien responda a temas que estés vigilando. Además, te mandaremos las notificaciones a tu correo electrónico cuando no te hayamos visto por aquí en un tiempo. <br><br>Busca el icono %{icon} para decidir las categorías o etiquetas sobre las que quieres que mandemos notificaciones. Para más ajustes, pásate por tus <a href='%{preferencesUrl}'>preferencias de notificaciones</a>.
      dynamic_favicon: "Mostrar número en el icono del navegador"
      skip_new_user_tips:
        description: "Omitir consejos y medallas de bienvenida"
      reset_seen_user_tips: "Mostrar consejos de usuario de nuevo"
      theme_default_on_all_devices: "Hacer que este sea el tema por defecto en todos mis dispositivos"
      color_scheme_default_on_all_devices: "Establecer la paleta de colores por defecto en todos mis dispositivos"
      color_scheme: "Paleta de colores"
      color_schemes:
        default_description: "Tema predeterminado"
        disable_dark_scheme: "Igual que el normal"
        dark_instructions: "Puedes previsualizar la paleta de colores del modo oscuro activando el modo oscuro de tu dispositivo."
        undo: "Restablecer"
        regular: "Habitual"
        dark: "Modo oscuro"
        default_dark_scheme: "(valor predeterminado por el sitio)"
      dark_mode: "Modo oscuro"
      dark_mode_enable: "Activar la paleta de colores automática del modo oscuro"
      text_size_default_on_all_devices: "Hacer que este sea el tamaño por defecto en todos mis dispositivos"
      allow_private_messages: "Permitir que otros usuarios me envíen mensajes personales"
      external_links_in_new_tab: "Abrir todos los enlaces externos en una nueva pestaña"
      enable_quoting: "Activar respuesta citando el texto seleccionado"
      enable_smart_lists: "Activar listas inteligentes al escribir en el compositor"
      enable_defer: "Activar marcar temas como no leídos"
      experimental_sidebar:
        enable: "Activar barra lateral"
        options: "Opciones"
        navigation_section: "Navegación"
        navigation_section_instruction: "Cuando una lista de temas del menú de navegación tiene elementos nuevos o no leídos..."
        link_to_filtered_list_checkbox_description: "Enlace a la lista filtrada"
        show_count_new_items_checkbox_description: "Mostrar un recuento de los elementos nuevos"
      change: "cambio"
      featured_topic: "Tema destacado"
      moderator: "%{user} es un moderador"
      admin: "%{user} es un administrador"
      moderator_tooltip: "Este usuario es un moderador"
      admin_tooltip: "Este usuario es un administrador"
      silenced_tooltip: "Este usuario está silenciado"
      suspended_notice: "Este usuario ha sido suspendido hasta %{date}."
      suspended_permanently: "Este usuario está suspendido."
      suspended_reason: "Motivo: "
      github_profile: "GitHub"
      email_activity_summary: "Resumen de actividad"
      mailing_list_mode:
        label: "Modo lista de correo"
        enabled: "Activar modo lista de correo"
        instructions: |
          Esta opción sobrescribe el resumen de actividad.<br />
          Los temas y categorías silenciados no se incluyen en estos correos electrónicos.
        individual: "Enviar un correo electrónico por cada publicación nueva"
        individual_no_echo: "Enviar un correo electrónico por cada publicación nueva excepto aquellas publicadas por mí"
        many_per_day: "Envíame un correo electrónico por cada publicación nueva (unos %{dailyEmailEstimate} por día)"
        few_per_day: "Envíame un correo electrónico por cada publicación nueva (unos 2 por día)"
        warning: "Modo de lista de correo electrónico activado. Se sobrescribe la configuración de notificaciones por correo electrónico."
      tag_settings: "Etiquetas"
      watched_tags: "Vigilados"
      watched_tags_instructions: "Vigilarás automáticamente todos los temas con estas etiquetas. Se te notificarán todas las publicaciones y temas nuevos y aparecerá un contador de publicaciones nuevas al lado del tema."
      tracked_tags: "Siguiendo"
      tracked_tags_instructions: "Seguirás automáticamente todos los temas con estas etiquetas. Aparecerá un contador de publicaciones nuevas al lado del tema."
      muted_tags: "Silenciados"
      muted_tags_instructions: "No recibirás notificaciones de ningún tema con estas etiquetas y estas no aparecerán en la pestaña Recientes."
      watched_categories: "Vigilados"
      watched_categories_instructions: "Vigilarás automáticamente todos los temas en estas categorías. Se te notificarán todos las publicaciones y temas nuevos y aparecerá un contador de publicaciones nuevas al lado del tema."
      tracked_categories: "Siguiendo"
      tracked_categories_instructions: "Seguirás automáticamente todos los temas en estas categorías. Aparecerá un contador de publicaciones nuevas al lado del tema."
      watched_first_post_categories: "Vigilar la primera publicación"
      watched_first_post_categories_instructions: "Se te notificará la primera publicación en cada tema nuevo en estas categorías."
      watched_first_post_tags: "Vigilando la primera publicación"
      watched_first_post_tags_instructions: "Se te notificará la primera publicación en cada tema nuevo con estas etiquetas."
      watched_precedence_over_muted: "Notificarme sobre temas en categorías o etiquetas que estoy viendo y que también pertenezcan a una que haya silenciado"
      muted_categories: "Silenciado"
      muted_categories_instructions: "No se te notificará acerca de ningún tema en estas categorías y no aparecerán en la página de categorías o mensajes recientes."
      muted_categories_instructions_dont_hide: "No se te notificará nada acerca de temas nuevos en estas categorías."
      regular_categories: "Normal"
      regular_categories_instructions: "Verás estas categorías en las listas de temas «Recientes» y «Destacados»."
      no_category_access: "Como moderador, tienes acceso limitado a categorías. Guardar está desactivado."
      delete_account: "Eliminar mi cuenta"
      delete_account_confirm: "¿Quieres eliminar permanentemente tu cuenta? ¡Esta acción no se puede deshacer!"
      deleted_yourself: "Tu cuenta se ha eliminado con éxito."
      delete_yourself_not_allowed: "Contacta con un miembro del equipo si deseas que se elimine tu cuenta."
      unread_message_count: "Mensajes"
      admin_delete: "Eliminar"
      users: "Usuarios"
      muted_users: "Silenciados"
      muted_users_instructions: "Omitir todas las notificaciones y mensajes personales de estos usuarios."
      allowed_pm_users: "Permitidos"
      allowed_pm_users_instructions: "Solo permitir mensajes personales de estos usuarios."
      allow_private_messages_from_specific_users: "Solo permitir que ciertos usuarios me envíen mensajes personales."
      ignored_users: "Ignorados"
      ignored_users_instructions: "Omitir todas las publicaciones, notificaciones y mensajes personales de estos usuarios."
      tracked_topics_link: "Mostrar"
      automatically_unpin_topics: "Desanclar temas automáticamente cuando los leo por completo"
      apps: "Aplicaciones"
      revoke_access: "Revocar acceso"
      undo_revoke_access: "Deshacer revocación de acceso"
      api_approved: "Fecha de aprobación:"
      api_last_used_at: "Fecha de último uso:"
      theme: "Tema"
      save_to_change_theme: 'Este tema se actualizará después de que hagas clic en «%{save_text}»'
      home: "Página de inicio por defecto"
      staged: "Temporal"
      staff_counters:
        flags_given:
          one: '<span class="%{className}">%{count}</span> denuncia útil'
          other: '<span class="%{className}">%{count}</span> denuncias útiles'
        flagged_posts:
          one: '<span class="%{className}">%{count}</span> publicación denunciada'
          other: '<span class="%{className}">%{count}</span> publicaciones denunciadas'
        deleted_posts:
          one: '<span class="%{className}">%{count}</span> publicación eliminada'
          other: '<span class="%{className}">%{count}</span> publicaciones eliminadas'
        suspensions:
          one: '<span class="%{className}">%{count}</span> suspensión'
          other: '<span class="%{className}">%{count}</span> suspensiones'
        warnings_received:
          one: '<span class="%{className}">%{count}</span> advertencia'
          other: '<span class="%{className}">%{count}</span> advertencias'
        rejected_posts:
          one: '<span class="%{className}">%{count}</span> publicación rechazada'
          other: '<span class="%{className}">%{count}</span> publicaciones rechazadas'
      messages:
        all: "todas las bandejas de entrada"
        inbox: "Bandeja de entrada"
        personal: "Personal"
        latest: "Recientes"
        sent: "Enviados"
        unread: "Sin leer"
        unread_with_count:
          one: "Sin leer (%{count})"
          other: "Sin leer (%{count})"
        new: "Nuevo"
        new_with_count:
          one: "Nuevo (%{count})"
          other: "Nuevo (%{count})"
        archive: "Archivo"
        groups: "Mis grupos"
        move_to_inbox: "Mover a la bandeja de entrada"
        move_to_archive: "Archivar"
        failed_to_move: "No se han podido mover los mensajes seleccionados (podrías estar teniendo problemas de conexión)"
        tags: "Etiquetas"
        all_tags: "Todas las etiquetas"
        warnings: "Advertencias oficiales"
        read_more_in_group: "¿Quieres leer más? Consulta otros mensajes de %{groupLink}."
        read_more: "¿Quieres seguir leyendo? Echa un vistazo a otros mensajes en tus <a href='%{basePath}/u/%{username}/messages'>mensajes personales</a>."
        read_more_group_pm_MF: |
          { HAS_UNREAD_AND_NEW, select,
            true {
              { UNREAD, plural,
                   =0 {}
                  one {Hay <a href="{basePath}/u/{username}/messages/group/{groupName}/unread"># mensaje no leído</a>}
                other {Hay <a href="{basePath}/u/{username}/messages/group/{groupName}/unread"># mensajes no leídos</a>}
              }
              { NEW, plural,
                   =0 {}
                  one { y <a href="{basePath}/u/{username}/messages/group/{groupName}/new"># mensaje nuevo</a> mensaje restante, o explora otros mensajes en {groupLink}}
                other { y <a href="{basePath}/u/{username}/messages/group/{groupName}/new"># mensajes nuevos</a> restante(s), o explora otros mensajes en {groupLink}}
              }
            }
            false {
              { UNREAD, plural,
                   =0 {}
                  one {Hay <a href="{basePath}/u/{username}/messages/group/{groupName}/unread"># mensaje no leído</a> restante, o explora otros mensajes en {groupLink}}
                other {Hay <a href="{basePath}/u/{username}/messages/group/{groupName}/unread"># mensajes no leídos</a> restantes, o explora otros mensajes en {groupLink}}
              }
              { NEW, plural,
                   =0 {}
                  one {Hay <a href="{basePath}/u/{username}/messages/group/{groupName}/new"># mensaje nuevo</a> restante, o explora otros mensajes en {groupLink}}
                other {Hay <a href="{basePath}/u/{username}/messages/group/{groupName}/new"># mensajes nuevos</a> restantes, o explora otros mensajes en {groupLink}}
              }
            }
            other {}
          }
        read_more_personal_pm_MF: |
          { HAS_UNREAD_AND_NEW, select,
            true {
              { UNREAD, plural,
                   =0 {}
                  one {Hay <a href="{basePath}/u/{username}/messages/unread"># mensaje no leído</a>}
                other {Hay <a href="{basePath}/u/{username}/messages/unread"># mensajes no leídos</a>}
              }
              { NEW, plural,
                   =0 {}
                  one { y <a href="{basePath}/u/{username}/messages/new"># mensaje nuevo</a> restante, o explora otros <a href="{basePath}/u/{username}/messages">mensajes personales</a>}
                other { y <a href="{basePath}/u/{username}/messages/new"># mensajes nuevos</a> restantes, o explora otros <a href="{basePath}/u/{username}/messages">mensajes personales</a>}
              }
            }
            false {
              { UNREAD, plural,
                   =0 {}
                  one {Hay <a href="{basePath}/u/{username}/messages/unread"># mensaje no leído</a> restante, o explora otros <a href="{basePath}/u/{username}/messages">mensajes personales</a>}
                other {Hay <a href="{basePath}/u/{username}/messages/unread"># mensajes no leídos</a> restantes, o explora otros <a href="{basePath}/u/{username}/messages">mensajes personales</a>}
              }
              { NEW, plural,
                   =0 {}
                  one {Hay <a href="{basePath}/u/{username}/messages/new"># mensaje nuevo</a> restante, o explora otros <a href="{basePath}/u/{username}/messages">mensajes personales</a>}
                other {Hay <a href="{basePath}/u/{username}/messages/new"># mensajes nuevos</a> restantes, o explora otros <a href="{basePath}/u/{username}/messages">mensajes personales</a>}
              }
            }
            other {}
          }
      preferences_nav:
        account: "Cuenta"
        security: "Seguridad"
        profile: "Perfil"
        emails: "Correos electrónicos"
        notifications: "Notificaciones"
        tracking: "Seguir"
        categories: "Categorías"
        users: "Usuarios"
        tags: "Etiquetas"
        interface: "Interfaz"
        apps: "Aplicaciones"
        navigation_menu: "Menú de navegación"
      change_password:
        success: "(correo electrónico enviado)"
        in_progress: "(enviando correo electrónico)"
        error: "(error)"
        action: "Enviar correo electrónico para restablecer la contraseña"
        set_password: "Establecer contraseña"
        choose_new: "Escoge una nueva contraseña"
        choose: "Escoge una contraseña"
        verify_identity: "Para continuar, verifica tu identidad."
        title: "Restablecer contraseña"
      second_factor_backup:
        title: "Códigos de respaldo de la verificación en dos factores"
        regenerate: "Generar nuevos"
        disable: "Desactivar"
        enable: "Crear códigos de copia de seguridad"
        enable_long: "Añadir códigos de copia de seguridad"
        not_enabled: "Aún no has creado ningún código de copia de seguridad."
        manage:
          one: "Te queda <strong>%{count}</strong> código de copia de seguridad sin usar todavía."
          other: "Te quedan <strong>%{count}</strong> códigos de copia de seguridad sin usar todavía."
        copy_to_clipboard: "Copiar al portapapeles"
        copy_to_clipboard_error: "Error al copiar datos al portapapeles"
        copied_to_clipboard: "Copiado al portapapeles"
        download_backup_codes: "Descargar códigos de recuperación"
        remaining_codes:
          one: "Te queda <strong>%{count}</strong> código de copia de seguridad sin usar todavía."
          other: "Te quedan <strong>%{count}</strong> códigos de copia de seguridad sin usar todavía."
        use: "Usar un código de recuperación"
        enable_prerequisites: "Debes activar un método principal de dos factores antes de generar código de copia de seguridad."
        codes:
          title: "Códigos de copia de seguridad generados"
          description: "Cada uno de estos códigos de copia de seguridad se puede usar una única vez. Mantenlos en un lugar seguro pero accesible."
      second_factor:
        title: "Autenticación de dos factores"
        enable: "Gestionar la autenticación de dos factores"
        disable_all: "Desactivar todo"
        name: "Nombre"
        label: "Código"
        rate_limit: "Espera antes de intentar utilizar otro código de autenticación."
        enable_description: |
          Escanea este código QR en una aplicación que lo soporte (<a href="https://www.google.com/search?q=authenticator+apps+for+android" target="_blank">Android</a> – <a href="https://www.google.com/search?q=authenticator+apps+for+ios" target="_blank">iOS</a>) e introduce el código de autenticación.
        disable_description: "Introduce el código de autenticación que aparece en tu aplicación"
        show_key_description: "Introducir manualmente"
        short_description: |
          Protege tu cuenta con códigos de seguridad de un solo uso o claves de seguridad físicas.
        extended_description: |
          La autenticación de dos factores añade una capa extra de seguridad a tu cuenta al pedirte un código de un solo uso además de tu contraseña. Los códigos se pueden generar en dispositivos <a href="https://www.google.com/search?q=authenticator+apps+for+android" target='_blank'>Android</a> e <a href="https://www.google.com/search?q=authenticator+apps+for+ios">iOS</a>.
        oauth_enabled_warning: "Ten en cuenta que los inicios de sesión con redes sociales y páginas de terceros se desactivarán para tu cuenta una vez que actives la autenticación de dos factores."
        use: "Usar la aplicación de autenticación"
        enforced_with_oauth_notice: "Debes activar la autenticación de dos factores. Solo se te pedirá que la utilices cuando inicies sesión con una contraseña, no con métodos de autenticación externa o de inicio de sesión con red social."
        enforced_notice: "Es obligatorio que actives la autenticación de dos factores antes de acceder al sitio web."
        disable: "Desactivar"
        disable_confirm: "¿Seguro que quieres desactivar todos la autenticación de dos factores?"
        delete: "Eliminar"
        delete_confirm_header: "Estos autentificadores basados en tokens y claves de seguridad física se eliminarán:"
        delete_confirm_instruction: "Para confirmar, escribe <strong>%{confirm}</strong> en la casilla de abajo."
        delete_single_confirm_title: "Eliminar un autentificador"
        delete_single_confirm_message: "Estás eliminando %{name}. Esta acción no se puede deshacer. Si cambias de opinión, debes volver a registrar este autentificador."
        delete_backup_codes_confirm_title: "Eliminar códigos de copia de seguridad"
        delete_backup_codes_confirm_message: "Estás eliminando código de copia de seguridad. Esta acción no se puede deshacer. Si cambias de opinión, debes volver a generar estos códigos de copia de seguridad."
        save: "Guardar"
        edit: "Editar"
        edit_title: "Editar autenticador"
        edit_description: "Nombre del autenticador"
        enable_security_key_description: |
          Cuando tengas tu <a href="https://www.google.com/search?q=hardware+security+key" target="_blank">clave de seguridad</a> o tu dispositivo móvil compatible preparado, pulsa el botón de Registrar más abajo.
        totp:
          title: "Autenticación basada en tokens"
          add: "Añadir autentificador"
          default_name: "Mi autenticador"
          name_and_code_required_error: "Debes introducir un nombre y un código de tu aplicación de autentificación."
        security_key:
          register: "Registrar"
          title: "Claves de seguridad físicas"
          add: "Añadir clave de seguridad física"
          default_name: "Clave de seguridad principal"
          iphone_default_name: "iPhone"
          android_default_name: "Android"
          not_allowed_error: "El proceso de registro de clave de seguridad se canceló o se agotó el tiempo."
          already_added_error: "Ya registraste esta clave de seguridad. No tienes que registrarla de nuevo."
          edit: "Editar clave de seguridad física"
          save: "Guardar"
          edit_description: "Nombre de la clave de seguridad física"
          name_required_error: "Debes introducir un nombre para tu clave de seguridad."
      passkeys:
        rename_passkey: "Renombrar clave de acceso"
        add_passkey: "Añadir clave de acceso"
        confirm_delete_passkey: "¿Seguro que quieres eliminar esta clave?"
        passkey_successfully_created: "¡Se ha creado tu nueva clave de acceso correctamente!"
        rename_passkey_instructions: "Elige un nombre de clave que te permita identificarla fácilmente, por ejemplo, utiliza el nombre de tu gestor de contraseñas."
        name:
          default: "Clave de acceso principal"
        save: "Guardar"
        title: "Claves de acceso"
        short_description: "Las claves de acceso son sustitutos de las contraseñas que validan tu identidad biométricamente (por ejemplo, táctil, faceID) o mediante un PIN/contraseña del dispositivo."
        added_date: "Añadido:%{date}"
        last_used_date: "Último uso: %{date}"
        never_used: "Nunca usada"
        not_allowed_error: "El proceso de registro de la clave de acceso ha caducado, se ha cancelado o no está permitido."
        already_added_error: "Ya has registrado esta clave de acceso. No tienes que registrarla de nuevo."
        confirm_button: "o utiliza una contraseña"
      change_about:
        title: "Cambiar «Acerca de mí»"
        error: "Ha ocurrido un error al cambiar este valor."
      change_username:
        title: "Cambiar nombre de usuario"
        confirm: "¿Estás completamente seguro de que quieres cambiar tu nombre de usuario?"
        taken: "Lo sentimos, ese nombre de usuario ya está en uso."
        invalid: "Este nombre de usuario no es válido. Este solo puede incluir números y letras"
      add_email:
        title: "Añadir correo electrónico"
        add: "añadir"
      change_email:
        title: "Cambiar correo electrónico"
        taken: "Lo sentimos, ese correo electrónico no está disponible."
        error: "Ha ocurrido un error al cambiar tu correo electrónico. ¿Tal vez esa dirección ya se encuentra en uso?"
        success: "Te hemos enviado un correo electrónico a esa dirección. Sigue las instrucciones de confirmación."
        success_via_admin: "Hemos enviado un correo electrónico a esa dirección. El usuario tendrá que seguir las instrucciones de confirmación."
        success_staff: "Hemos enviado un correo electrónico a tu dirección actual. Sigue las instrucciones de confirmación."
        back_to_preferences: "Volver a preferencias"
        confirm_success: "Se ha actualizado tu correo electrónico."
        confirm: "Confirmar"
        authorizing_new:
          description: "Confirma que quieres cambiar tu dirección de correo electrónico a:"
          description_add: "Confirma que quieres añadir una dirección de correo electrónico alternativa:"
        authorizing_old:
          title: "Verificar la antigua dirección de correo electrónico"
          description: "Verifica tu antigua dirección de correo electrónico para continuar cambiando tu correo electrónico:"
          description_add: "Verifica tu dirección de correo electrónico actual para seguir añadiendo una dirección alternativa:"
          old_email: "Correo electrónico antiguo: %{email}"
          new_email: "Correo electrónico nuevo: %{email}"
          confirm_success: "Hemos enviado un correo electrónico a tu nueva dirección de correo electrónico para confirmar el cambio."
      change_avatar:
        title: "Cambiar tu imagen de perfil"
        gravatar: "<a href='//%{gravatarBaseUrl}%{gravatarLoginUrl}' target='_blank'>%{gravatarName}</a>, basado en"
        gravatar_title: "Cambia tu avatar en la pagina web de %{gravatarName}"
        gravatar_failed: "No hemos podido encontrar un %{gravatarName} con esa dirección de correo electrónico."
        refresh_gravatar_title: "Actualiza tu %{gravatarName}"
        letter_based: "Imagen de perfil asignada por el sistema"
        uploaded_avatar: "Foto personalizada"
        uploaded_avatar_empty: "Añade una foto personalizada"
        upload_title: "Sube tu foto"
        image_is_not_a_square: "Advertencia: hemos recortado tu imagen porque la anchura y la altura no eran iguales."
        logo_small: "Logotipo pequeño del sitio. Usado por defecto."
        use_custom: "O sube un avatar personalizado:"
      change_profile_background:
        title: "Encabezado de perfil"
        instructions: "Por defecto, los encabezados de perfil estarán centrados y tendrán una anchura de 1110px."
      change_card_background:
        title: "Fondo de tarjeta de usuario"
        instructions: "Las imágenes de fondo estarán centradas y tendrán una anchura predeterminada de 590 px."
      change_featured_topic:
        title: "Tema destacado"
        instructions: "Un enlace a este tema estará en tu tarjeta de usuario y perfil."
      email:
        title: "Correo electrónico"
        primary: "Correo electrónico principal"
        secondary: "Correos electrónicos secundarios"
        primary_label: "principal"
        unconfirmed_label: "sin confirmar"
        resend_label: "reenviar correo electrónico de confirmación"
        resending_label: "enviando…"
        resent_label: "correo electrónico enviado"
        update_email: "Cambiar correo electrónico"
        set_primary: "Establecer como correo electrónico principal"
        destroy: "Eliminar correo electrónico"
        add_email: "Añadir correo electrónico alternativo"
        auth_override_instructions: "El correo electrónico se puede actualizar desde el proveedor de autenticación."
        no_secondary: "Sin correos electrónicos secundarios"
        instructions: "Nunca se mostrará al público"
        admin_note: "Nota: Un usuario administrador que cambia el correo electrónico de otro usuario no administrador indica que el usuario ha perdido el acceso a su cuenta de correo electrónico original, por lo que se enviará un correo electrónico para restablecer la contraseña a su nueva dirección. El correo electrónico del usuario no cambiará hasta que complete el proceso de restablecimiento de contraseña."
        ok: "Te enviaremos un correo electrónico para confirmar"
        required: "Introduce un correo electrónico"
        invalid: "Introduce una dirección de correo electrónico válida"
        authenticated: "Tu correo electrónico ha sido autenticado por %{provider}"
        invite_auth_email_invalid: "Tu correo electrónico de invitación no coincide con el correo electrónico autenticado por %{provider}"
        authenticated_by_invite: "Tu correo electrónico ha sido autenticado a través de la invitación"
        frequency:
          one: "Solo te enviaremos un correo electrónico si no te hemos visto en el último minuto."
          other: "Solo te enviaremos un correo electrónico si no te hemos visto en los últimos %{count} minutos."
      associated_accounts:
        title: "Cuentas asociadas"
        connect: "Conectar"
        revoke: "Revocar"
        cancel: "Cancelar"
        not_connected: "(no conectada)"
        confirm_modal_title: "Conectar cuenta de %{provider}"
        confirm_description:
          disconnect: "Tu cuenta de %{provider} «%{account_description}» será desenlazada"
          account_specific: "Tu cuenta de %{provider} «%{account_description}» se usará para la autenticación."
          generic: "Tu cuenta de %{provider} se usará para la autenticación."
<<<<<<< HEAD
=======
      activate_account:
        action: "Haz clic aquí para activar tu cuenta"
        already_done: "Lo sentimos, este enlace de confirmación de cuenta ya no es válido. ¿Quizás tu cuenta ya está activa?"
        please_continue: "Tu nueva cuenta está confirmada; se te redirigirá a la página de inicio."
        continue_button: "¡Terminar!"
        welcome_to: "¡Te damos la bienvenida a %{site_name}!"
        approval_required: "Un moderador debe aprobar manualmente tu nueva cuenta antes de que puedas acceder a este foro. ¡Recibirás un correo electrónico cuando tu cuenta sea aprobada!"
>>>>>>> 76e7f12a
      name:
        title: "Nombre"
        title_optional: "Nombre (opcional)"
        instructions: "Tu nombre completo (opcional)"
        instructions_required: "Tu nombre completo"
        required: "Introduce un nombre"
        too_short: "Tu nombre es demasiado corto"
        ok: "Tu nombre parece adecuado"
      username:
        title: "Nombre de usuario"
        instructions: "Único, sin espacios, corto"
        short_instructions: "Los demás usuarios pueden mencionarte como @%{username}"
        available: "Tu nombre de usuario está disponible"
        not_available: "No disponible. ¿Quieres probar con %{suggestion}?"
        not_available_no_suggestion: "No disponible"
        too_short: "Tu nombre de usuario es demasiado corto"
        too_long: "Tu nombre de usuario es demasiado largo"
        checking: "Comprobando la disponibilidad del nombre de usuario…"
        prefilled: "El correo electrónico coincide con el nombre de usuario registrado"
        required: "Introduce un nombre de usuario"
        edit: "Editar nombre de usuario"
      locale:
        title: "Idioma de la interfaz"
        instructions: "Idioma de la interfaz. Cambiará cuando recargues la página."
        default: "(por defecto)"
        any: "cualquiera"
      homepage:
        default: "(por defecto)"
      password_confirmation:
        title: "Vuelve a introducir la contraseña"
      invite_code:
        title: "Código de invitación"
        instructions: "El registro de la cuenta requiere un código de invitación"
      auth_tokens:
        title: "Dispositivos usados recientemente"
        short_description: "Esta es una lista de los dispositivos que se han conectado recientemente a tu cuenta."
        details: "Detalles"
        log_out_all: "Cerrar sesión en todos los dispositivos"
        not_you: "¿No eres tú?"
        show_all: "Mostrar todos (%{count})"
        show_few: "Mostrar menos"
        was_this_you: "¿Fuiste tú?"
        was_this_you_description: "Si no fuiste tú, te recomendamos que cambies tu contraseña y cierres sesión en todos los dispositivos."
        browser_and_device: "%{browser} en %{device}"
        secure_account: "Proteger mi cuenta"
        latest_post: "Publicaste por última vez..."
        device_location: '<span class="auth-token-device">%{device}</span> &ndash; <span title="IP: %{ip}">%{location}</span>'
        browser_active: '%{browser} | <span class="active">activo ahora mismo</span>'
        browser_last_seen: "%{browser} | %{date}"
      last_posted: "Última publicación"
      last_seen: "Última visita"
      created: "Creado el"
      log_out: "Cerrar sesión"
      location: "Ubicación"
      website: "Sitio web"
      email_settings: "Correo electrónico"
      hide_profile: "Ocultar mi perfil público"
      enable_physical_keyboard: "Activar soporte de teclado físico en iPad"
      text_size:
        title: "Tamaño del texto"
        smallest: "Más pequeño"
        smaller: "Pequeño"
        normal: "Normal"
        larger: "Grande"
        largest: "Muy grande"
      title_count_mode:
        title: "El título de la página muestra un recuento de:"
        notifications: "Notificaciones nuevas"
        contextual: "Contenido nuevo en la página"
      bookmark_after_notification:
        title: "Después de enviar una notificación de recordatorio de marcador:"
      like_notification_frequency:
        title: "Notificar cuando me dan me gusta"
        always: "Siempre"
        first_time_and_daily: "Cuando mi publicación reciba el primer me gusta y luego diariamente si recibe más"
        first_time: "Cuando mi publicación reciba el primer me gusta"
        never: "Nunca"
      email_previous_replies:
        title: "Incluir respuestas previas en la parte inferior de los correos electrónicos"
        unless_emailed: "a menos que se hayan enviado previamente"
        always: "siempre"
        never: "nunca"
      email_digests:
        title: "Cuando no visite el sitio, enviarme un correo electrónico con un resumen de los temas y respuestas populares"
        every_30_minutes: "cada 30 minutos"
        every_hour: "cada hora"
        daily: "diariamente"
        weekly: "semanalmente"
        every_month: "cada mes"
        every_six_months: "cada seis meses"
      email_level:
        title: "Enviadme un correo cuando alguien me cite, responda, mencione mi @nombre de usuario o cuando haya nueva actividad en las categorías, etiquetas o temas que vigile"
        always: "siempre"
        only_when_away: "solo cuando no esté en la página"
        never: "nunca"
      email_messages_level: "Enviadme un correo cuando me manden un mensaje personal"
      include_tl0_in_digests: "Incluir contenido de usuarios nuevos en los correos electrónicos de resumen"
      email_in_reply_to: "Incluir un extracto de la publicación que recibió una respuesta en los correo electrónicos"
      other_settings: "Otros"
      categories_settings: "Categorías"
      topics_settings: "Temas"
      new_topic_duration:
        label: "Considerar que los temas son nuevos cuando"
        not_viewed: "No los he visto todavía"
        last_here: "creados desde mi última visita"
        after_1_day: "creados durante el último día "
        after_2_days: "creados durante los últimos 2 días"
        after_1_week: "creados durante la última semana"
        after_2_weeks: "creados durante las últimas 2 semanas"
      auto_track_topics: "Seguir automáticamente temas en los que entre"
      auto_track_options:
        never: "nunca"
        immediately: "inmediatamente"
        after_30_seconds: "después de 30 segundos"
        after_1_minute: "después de 1 minuto"
        after_2_minutes: "después de 2 minutos"
        after_3_minutes: "después de 3 minutos"
        after_4_minutes: "después de 4 minutos"
        after_5_minutes: "después de 5 minutos"
        after_10_minutes: "después de 10 minutos"
      notification_level_when_replying:
        label: "Al publicar"
        watch_topic: "Ver tema"
        track_topic: "Seguir tema"
        do_nothing: "No hacer nada"
      topics_unread_when_closed: "Considerar temas no leídos cuando se cierran"
      invited:
        title: "Invitaciones"
        pending_tab: "Pendiente"
        pending_tab_with_count: "Pendientes (%{count})"
        expired_tab: "Caducado"
        expired_tab_with_count: "Caducado (%{count})"
        redeemed_tab: "Aceptada"
        redeemed_tab_with_count: "Canjeados (%{count})"
        invited_via: "Invitación"
        invited_via_link: "enlace %{key} (%{count} / %{max} canjeados)"
        groups: "Grupos"
        topic: "Tema"
        sent: "Creado/Último enviado"
        expires_at: "Caduca"
        edit: "Editar"
        remove: "Eliminar"
        copy_link: "Obtener enlace"
        reinvite: "Reenviar correo electrónico"
        reinvited: "Invitación reenviada"
        removed: "Eliminado"
        search: "escribe para buscar invitaciones…"
        user: "Usuario invitado"
        none: "Sin invitaciones para mostrar."
        truncated:
          one: "Mostrando la primera invitación."
          other: "Mostrando las primeras %{count} invitaciones."
        redeemed: "Invitaciones aceptadas"
        redeemed_at: "Aceptada"
        pending: "Invitaciones pendientes"
        topics_entered: "Temas vistos"
        posts_read_count: "Publicaciones leídas"
        expired: "Esta invitación ha caducado."
        remove_all: "Eliminar invitaciones caducadas"
        removed_all: "Se han eliminado todas las invitaciones caducadas"
        remove_all_confirm: "¿Quieres eliminar todas las invitaciones caducadas?"
        reinvite_all: "Reenviar todas las invitaciones"
        reinvite_all_confirm: "¿Seguro que quieres reenviar todas las invitaciones?"
        reinvited_all: "¡Todas las invitaciones se han enviado!"
        time_read: "Tiempo de lectura"
        days_visited: "Días visitados"
        account_age_days: "Antigüedad de la cuenta en días"
        create: "Invitar"
        generate_link: "Crear enlace de invitación"
        link_generated: "Aquí tienes el enlace de invitación"
        valid_for: "El enlace de invitación solo es válido para esta dirección de correo electrónico: %{email}"
        single_user: "Invitar a través de correo electrónico"
        multiple_user: "Invitar a través de enlace"
        invite_link:
          title: "Enlace de invitación"
          success: "¡Enlace de invitación generado correctamente!"
          error: "Ha ocurrido un error al generar el enlace de invitación"
        cannot_invite_to_forum: "Lo sentimos, no tienes permiso para crear invitaciones. Ponte en contacto con un administrador para que te conceda permiso para crear invitaciones."
        invite:
          new_title: "Invitar a miembros"
          edit_title: "Editar invitación"
          expires_in_time: "Caduca en %{time}"
          expired_at_time: "Caducada en %{time}"
          create_link_to_invite: "Crea un enlace que se pueda compartir para dar acceso instantáneo a este sitio."
          copy_link_and_share_it: "Copia el enlace de abajo y compártelo para conceder acceso instantáneo a este sitio."
          copy_link: "Copiar enlace"
          link_copied: "¡Enlace copiado!"
          share_link: "Compartir enlace"
          link_validity_MF: |
            El enlace es válido hasta { user_count, plural,
            one {# usuario}
            other {# usuarios}
            } y caduca en { duration_days, plural,
            one {# día}
            other {# días} }
            }.
          edit_link_options: "Edita las opciones del enlace o envíalo por correo electrónico."
          show_advanced: "Mostrar opciones avanzadas"
          hide_advanced: "Ocultar opciones avanzadas"
          restrict: "Restringir a"
          restrict_email: "Restringir al correo electrónico"
          restrict_domain: "Restringir a un dominio"
          email_or_domain_placeholder: "nombre@ejemplo.com o ejemplo.com"
          max_redemptions_allowed: "Máximo de usos"
          add_to_groups: "Añadir a grupos"
          invite_to_topic: "Abrir tema al terminar el registro"
          expires_at: "Caduca a las"
          expires_after: "Caduca después de"
          custom_message: "Mensaje personalizado"
          custom_message_placeholder: "Añade una nota personal a tu invitación"
          send_invite_email: "Guardar y enviar correo electrónico"
          send_invite_email_instructions: "Restringir la invitación al correo electrónico para enviar un correo electrónico de invitación"
          update_invite: "Actualizar"
          update_invite_and_send_email: "Actualizar y enviar correo electrónico"
          cancel: "Cancelar"
          create_link: "Crear enlace"
          create_link_and_send_email: "Crear enlace y enviar correo electrónico"
          invite_saved_without_sending_email: "Invitación guardada. Copia el enlace de abajo y compártelo para conceder acceso instantáneo a este sitio."
          invite_saved_with_sending_email: "Se ha enviado el correo electrónico de invitación. También puedes copiar el enlace de abajo y compartirlo para conceder acceso instantáneo a este sitio."
        bulk_invite:
          none: "No hay invitaciones para mostrar en esta página."
          text: "Invitaciones en masa"
          instructions: |
            <p>Invita una lista de usuarios para lanzar rápidamente la comunidad. Prepara un <a href="https://en.wikipedia.org/wiki/Comma-separated_values" target="_blank">archivo CSV</a> con al menos una fila por cada correo electrónico de los usuarios a los que quieras invitar. Además, se puede añadir en cada fila la siguiente información separada por comas si quieres añadir a los usuarios a grupos o enviarles a un tema específico la primera vez que inicien sesión.</p>
            <pre>correo@ejemplo.com,primer_nombre_de_un_grupo,segundo_grupo,id_de_tema</pre>
            <p>Se enviará una invitación por correo electrónico a cada una de las direcciones que incluyas en el archivo CSV, que podrás gestionar después.</p>
          progress: "Subido %{progress}%…"
          success: "Archivo subido con éxito. Se te notificará a través de un mensaje cuando el proceso se complete."
          error: "Lo sentimos, el formato del archivo debe ser CSV. "
      confirm_access:
        title: "Confirmar acceso"
        incorrect_password: "La contraseña introducida es incorrecta."
        incorrect_passkey: "Esa clave de acceso es incorrecta."
        logged_in_as: "Has iniciado sesión como "
        forgot_password: "¿Olvidaste tu contraseña?"
        password_reset_email_sent: "Correo electrónico de restablecimiento de contraseña enviado."
        cannot_send_password_reset_email: "No se ha podido enviar el correo electrónico de restablecimiento de contraseña."
        instructions: "Confirma tu identidad para completar esta acción."
        fine_print: "Te pedimos que confirmes tu identidad porque se trata de una acción potencialmente sensible. Una vez autentificado, solo se te pedirá que vuelvas a autentificarte tras unas horas de inactividad."
      password:
        title: "Contraseña"
        too_short:
          one: "Tu contraseña es demasiado corta (el mínimo es de %{count} carácter)."
          other: "Tu contraseña es demasiado corta (el mínimo es de %{count} caracteres)."
        common: "Esta contraseña es demasiado común."
        same_as_username: "Tu contraseña es la misma que tu nombre de usuario."
        same_as_name: "Tu contraseña es la misma que tu nombre."
        same_as_email: "Tu contraseña es la misma que tu correo electrónico."
        ok: "Tu contraseña es válida."
        instructions:
          one: "Al menos %{count} carácter"
          other: "Al menos %{count} caracteres"
        required: "Introduce una contraseña"
        confirm: "Confirmar"
        incorrect_password: "La contraseña introducida es incorrecta."
      summary:
        title: "Resumen"
        stats: "Estadísticas"
        time_read: "tiempo de lectura"
        time_read_title: "%{duration} (total)"
        recent_time_read: "tiempo de lectura reciente"
        recent_time_read_title: "%{duration} (últimos 60 días)"
        topic_count:
          one: "tema creado"
          other: "temas creados"
        post_count:
          one: "publicación creada"
          other: "publicaciones creadas"
        likes_given:
          one: "dado"
          other: "dados"
        likes_received:
          one: "recibido"
          other: "recibidos"
        days_visited:
          one: "día visitado"
          other: "días visitados"
        topics_entered:
          one: "tema visto"
          other: "temas vistos"
        posts_read:
          one: "publicación leída"
          other: "publicaciones leídas"
        bookmark_count:
          one: "marcador"
          other: "marcadores"
        top_replies: "Respuestas destacadas"
        no_replies: "No hay respuestas aún."
        more_replies: "Más respuestas"
        top_topics: "Temas destacados"
        no_topics: "No hay temas aún."
        more_topics: "Más temas"
        top_badges: "Medallas destacadas"
        no_badges: "Todavía no hay medallas."
        more_badges: "Más medallas"
        top_links: "Enlaces destacados"
        no_links: "No hay enlaces aún."
        most_liked_by: "Recibió más me gusta de"
        most_liked_users: "Dio más me gusta a"
        most_replied_to_users: "Respondió más a"
        no_likes: "No hay ningún me gusta aún."
        top_categories: "Categorías destacadas"
        topics: "Temas"
        replies: "Respuestas"
      ip_address:
        title: "Última dirección IP"
      registration_ip_address:
        title: "Dirección IP del registro"
      avatar:
        title: "Imagen de perfil"
        header_title: "perfil, mensajes, marcadores y preferencias"
        name_and_description: "%{name} - %{description}"
        edit: "Editar foto de perfil"
      title:
        title: "Título"
        none: "(ninguno)"
        instructions: "aparece después de tu nombre de usuario"
      flair:
        title: "Icono"
        none: "(ninguno)"
        instructions: "icono que se muestra junto a tu foto de perfil"
      status:
        title: "Estado personalizado"
        not_set: "No establecido"
      primary_group:
        title: "Grupo principal"
        none: "(ninguno)"
      filters:
        all: "Todos"
      stream:
        posted_by: "Publicado por"
        sent_by: "Enviado por"
        private_message: "mensaje"
        the_topic: "el tema"
      card: "Tarjeta de usuario"
      profile_link: "%{username}, visitar perfil"
    user_status:
      save: "Guardar"
      set_custom_status: "Escribir estado personalizado"
      what_are_you_doing: "¿Qué estás haciendo?"
      pause_notifications: "Pausar notificaciones"
      remove_status: "Eliminar estado"
    presence_toggle:
      online: "En línea"
      offline: "Desconectado"
      title: "Activar o desactivar características de presencia"
    user_tips:
      button: "¡Entendido!"
      skip: "Omitir consejos"
      first_notification:
        title: "¡Tu primera notificación!"
        content: "Las notificaciones se utilizan para mantenerte al día de lo que ocurre en la comunidad."
      topic_timeline:
        title: "Cronología del tema"
        content: "Desplázate rápidamente por los temas largos utilizando la línea de tiempo de temas."
      post_menu:
        title: "Menú de la publicación"
        content: "¡Mira qué más puedes interactuar con la publicación haciendo clic en los tres puntos!"
      topic_notification_levels:
        title: "Ahora estás siguiendo este tema"
        content: "Busca esta campana para ajustar tus preferencias de notificación para temas específicos o categorías completas."
      suggested_topics:
        title: "¡Sigue leyendo!"
        content: "Estos son algunos de los temas que creemos que te gustaría leer a continuación."
    loading: "Cargando…"
    errors:
      prev_page: "mientras se intentaba cargar"
      reasons:
        network: "Error de red"
        server: "Error del servidor"
        forbidden: "Acceso denegado"
        unknown: "Error"
        not_found: "Página no encontrada"
      desc:
        network: "Comprueba tu conexión."
        network_fixed: "Parece que ha vuelto."
        server: "Código de error: %{status}"
        forbidden: "No tienes permitido ver esto."
        not_found: "¡Ups! La aplicación intentó cargar una URL inexistente."
        unknown: "Algo salió mal."
      buttons:
        back: "Volver"
        again: "Intentar de nuevo"
        fixed: "Cargar página"
    modal:
      close: "cerrar"
      dismiss_error: "Descartar error"
    form_kit:
      reset: Restablecer
      optional: opcional
      errors_summary_title: "Este formulario contiene errores:"
      dirty_form: "¡No has enviado tus cambios! ¿Seguro que quieres salir?"
      errors:
        required: "Obligatorio"
        invalid_url: "Debe ser una URL válida"
        not_an_integer: "Debe ser un número entero"
        not_accepted: "Debe ser aceptado"
        not_a_number: "Debe ser un número"
        too_high: "Debe ser como máximo %{count}"
        too_low: "Debe ser como mínimo %{count}"
        too_long:
          one: "Debe tener como máximo %{count} carácter"
          other: "Debe tener como máximo %{count} caracteres"
        too_short:
          one: "Debe tener al menos %{count} carácter"
          other: "Debe tener al menos %{count} caracteres"
    close: "Cerrar"
    assets_changed_confirm: "Se ha recibido una actualización de software. ¿Obtener la última versión ahora?"
    logout: "Has cerrado sesión."
    refresh: "Volver a cargar"
    home: "Inicio"
    read_only_mode:
      enabled: "Este sitio está en modo de solo lectura. Puedes continuar navegando pero algunas acciones como responder o dar me gusta no están disponibles por ahora."
      login_disabled: "No se puede iniciar sesión mientras el foro se encuentre en modo de solo lectura."
      logout_disabled: "No se puede cerrar sesión mientras el sitio se encuentre en modo de solo lectura."
    staff_writes_only_mode:
      enabled: "Este sitio está en modo solo para el personal. Sigue navegando, pero las respuestas, los «me gusta» y otras acciones están limitadas solo a los miembros del personal."
    logs_error_rate_notice:
      reached_hour_MF: |
        <b>{relativeAge}</b> – <a href="{url}" target="_blank">{ rate, plural,
            one {# error/hora}
          other {# errores/hora}
        }</a> alcanzó el límite del ajuste del sitio de {limit, plural,
            one {# error/hora}
          other {# errores/hora}
        }.
      reached_minute_MF: |
        <b>{relativeAge}</b> – <a href="{url}" target="_blank">{ rate, plural,
            one {# error/minuto}
          other {# errores/minuto}
        }</a> alcanzó el límite del ajuste del sitio de { limit, plural,
            one {# error/minuto}
          other {# errores/minuto}
        }.
      exceeded_hour_MF: |
        <b>{relativeAge}</b> – <a href="{url}" target="_blank">{ rate, plural,
            one {# error/hora}
          other {# errores/hora}
        }</a> superó el límite del ajuste del sitio de { limit, plural,
            one {# error/hora}
          other {# errores/hora}
        }.
      exceeded_minute_MF: |
        <b>{relativeAge}</b> – <a href="{url}" target="_blank">{ rate, plural,
            one {# error/minuto}
          other {# errores/minuto}
        }</a> superó el límite del ajuste del sitio de { limit, plural,
            one {# error/minuto}
          other {# errores/minuto}
        }.
    learn_more: "Más información…"
    learn_more_with_link: "<a href='%{url}' target='_blank'>Más información…</a>"
    mute: Silenciar
    unmute: No silenciar
    last_post: Fecha de publicación
    local_time: "Hora local"
    time_read: Leído
    time_read_recently: "%{time_read} recientemente"
    time_read_tooltip: "%{time_read} tiempo de lectura total"
    time_read_recently_tooltip: "%{time_read} tiempo de lectura total (%{recent_time_read} en los últimos 60 días)"
    last_reply_lowercase: última respuesta
    replies_lowercase:
      one: respuesta
      other: respuestas
    signup_cta:
      sign_up: "Registrarse"
      hide_session: "Tal vez más tarde"
      hide_forever: "no, gracias"
      hidden_for_session: "Vale, te preguntamos mañana. También puedes darle a «Iniciar sesión» para crear tu cuenta."
      intro: "¡Hola! Parece que estás disfrutando del tema, pero no has creado una cuenta todavía."
      value_prop: "¿Cansado de recorrer las mismas publicaciones? Si creas una cuenta, siempre volverás al punto donde lo dejaste. Con una cuenta también puedes recibir notificaciones de nuevas respuestas, guardar marcadores y utilizar los «me gusta» para dar las gracias a los demás. Podemos trabajar todos juntos para hacer grande esta comunidad :heart:"
    offline_indicator:
      no_internet: "Sin conexión a Internet."
      refresh_page: "Actualizar página"
    summary:
      in_progress: "Resumir tema utilizando IA"
      summarized_on: "Resumido con AI el %{date}"
      model_used: "IA utilizada: %{model}"
      outdated: "El resumen está obsoleto"
      outdated_posts:
        one: "(Falta %{count} publicación)"
        other: "(Faltan %{count} publicaciones)"
      enabled_description: "Estás viendo las principales respuestas de este tema: las publicaciones más interesantes según la comunidad."
      description:
        one: "Hay <b>%{count}</b> respuesta."
        other: "Hay <b>%{count}</b> respuestas."
      buttons:
        hide: "Ocultar resumen"
        generate: "Resumir"
        regenerate: "Regenerar"
      description_time_MF: |
        Hay {replyCount, plural, one {Hay <b>#</b> respuesta} other {Hay <b>#</b> respuestas}} con un tiempo estimado de lectura de <b>{readingTime, plural, one {# minuto} other {# minutos}}</b>.
      enable: "Mostrar las respuestas principales"
      disable: "Mostrar todas las publicaciones"
      short_label: "Respuestas principales"
      show_all_label: "Mostrar todas"
      short_title: "Mostrar las principales respuestas de este tema: las publicaciones más interesantes según la comunidad"
    deleted_filter:
      enabled_description: "Este tema contiene publicaciones eliminadas que se han ocultado."
      disabled_description: "Se muestran las publicaciones eliminadas de este tema. "
      enable: "Ocultar publicaciones eliminadas"
      disable: "Mostrar publicaciones eliminadas"
    private_message_info:
      title: "Mensaje"
      invite: "Invitar a más gente…"
      edit: "Añadir o quitar…"
      remove: "Eliminar…"
      add: "Añadir…"
      leave_message: "¿Quieres abandonar este mensaje?"
      remove_allowed_user: "¿Seguro que quieres eliminar a %{name} de este mensaje?"
      remove_allowed_group: "¿Seguro que quieres eliminar a %{name} de este mensaje?"
      leave: "Abandonar"
      remove_group: "Eliminar grupo"
      remove_user: "Eliminar usuario"
    email: "Correo electrónico"
    username: "Nombre de usuario"
    last_seen: "Visto por última vez"
    created: "Creado"
    created_lowercase: "creado"
    trust_level: "Nivel de confianza"
    search_hint: "usuario, correo electrónico o dirección IP"
    create_account:
      header_title: "¡Hola!"
      disclaimer: "Al registrarte aceptas la <a href='%{privacy_link}' target='blank'>Política de privacidad</a> y los <a href='%{tos_link}' target='blank'>Términos de servicio</a>."
      title: "Registrarse"
      failed: "Algo salió mal. Quizás este correo electrónico ya se encuentra registrado. Prueba con el enlace «olvidé la contraseña»"
      associate: "¿Ya tienes una cuenta? <a href='%{associate_link}'>Inicia sesión</a> para enlazarla con tu cuenta de %{provider}."
      activation_title: "Activa tu cuenta"
      already_have_account: "¿Ya tienes una cuenta?"
      no_account_yet: "¿No tienes una cuenta?"
      progress_bar:
        signup: "Registrarse"
        activate: "Activar"
        approve: "Aprobar"
        login: "Iniciar sesión"
    forgot_password:
      title: "Restablecer contraseña"
      action: "Olvidé mi contraseña"
      invite: "Introduce tu nombre de usuario o tu dirección de correo electrónico, y te enviaremos un correo electrónico para restablecer tu contraseña."
      invite_no_username: "Escribe tu correo y te mandamos un enlace para que cambies la contraseña."
      email-username: "Correo electrónico o nombre de usuario"
      reset: "Restablecer contraseña"
      complete_username: "Si una cuenta coincide con el nombre de usuario <b>%{username}</b>, en breve deberías recibir un correo electrónico con las instrucciones para restablecer tu contraseña."
      complete_email: "Si una cuenta coincide con <b>%{email}</b>, en breve deberías recibir un correo electrónico con las instrucciones para restablecer tu contraseña."
      complete_username_found: "Hemos encontrado una cuenta que coincide con el nombre de usuario <b>%{username}</b>. Deberías recibir pronto un correo electrónico con instrucciones para restablecer tu contraseña."
      complete_email_found: "Hemos encontrado una cuenta que coincide con el correo electrónico <b>%{email}</b>. Deberías recibir pronto un correo electrónico con instrucciones para restablecer tu contraseña."
      complete_username_not_found: "No hay ninguna cuenta que coincida con el nombre de usuario <b>%{username}</b>"
      complete_email_not_found: "No hay ninguna cuenta que coincida con el correo electrónico <b>%{email}</b>"
      help: "¿No te ha llegado el correo? Asegúrate de revisar primero tu carpeta de correo electrónico no deseado. <p>¿No estás seguro de qué correo electrónico has usado? Introduce tu correo electrónico y te avisaremos si lo tenemos registrado.</p><p>Si no tienes acceso al correo electrónico asociado a tu cuenta, contacta <a href='%{basePath}/about'>con nuestro amable equipo.</a></p>"
      button_ok: "Aceptar"
      button_help: "Ayuda"
    email_login:
      link_label: "Enviarme un enlace para iniciar sesión por correo electrónico"
      button_label: "con correo electrónico"
      login_link: "Omitir la contraseña y enviar por correo electrónico un enlace para iniciar sesión"
      complete_username: "Si una cuenta coincide con el nombre de usuario <b>%{username}</b>, en breve deberías recibir un correo electrónico con un enlace para iniciar sesión en tu cuenta."
      complete_email: "Si una cuenta coincide con <b>%{email}</b>, en breve deberías recibir un correo electrónico con un enlace para iniciar sesión en tu cuenta."
      complete_username_found: "Hemos encontrado una cuenta que coincide con el nombre de usuario <b>%{username}</b>, en breve deberías recibir un correo electrónico con un enlace para iniciar sesión en tu cuenta."
      complete_email_found: "Hemos encontrado una cuenta que coincide con <b>%{email}</b>, deberías recibir un correo electrónico con un enlace para iniciar sesión en breve."
      complete_username_not_found: "No hay ninguna cuenta que coincida con el nombre de usuario <b>%{username}</b>"
      complete_email_not_found: "No hay ninguna cuenta que coincida con el correo electrónico <b>%{email}</b>"
      confirm_title: Continuar a %{site_name}
      logging_in_as: Iniciando sesión como %{email}
      confirm_button: Finalizar inicio de sesión
    login:
      header_title: "Bienvenido/a de vuelta"
      title: "Iniciar sesión"
      username: "Usuario"
      password: "Contraseña"
      show_password: "Mostrar"
      hide_password: "Ocultar"
      show_password_title: "Mostrar contraseña"
      hide_password_title: "Ocultar contraseña"
      second_factor_title: "Autenticación de dos factores"
      second_factor_description: "Introduce el código de autenticación desde tu aplicación:"
      second_factor_backup: "Iniciar sesión utilizando un código de copia de seguridad"
      second_factor_backup_title: "Código de respaldo de la autenticación de dos factores"
      second_factor_backup_description: "Introduce uno de los códigos de copia de seguridad:"
      second_factor: "Iniciar sesión utilizando la aplicación de autenticación"
      security_key_description: "Cuando tengas tu clave de seguridad física o tu dispositivo móvil compatible preparado, presiona el botón de autenticar con clave de seguridad que se encuentra debajo."
      security_key_alternative: "Probar de otra manera"
      security_key_authenticate: "Autenticar con clave de seguridad"
      security_key_not_allowed_error: "La autenticación de la clave de seguridad fue cancelada o se agotó el tiempo."
      security_key_no_matching_credential_error: "No se encontraron credenciales que coincidan en la clave de seguridad provista."
      security_key_support_missing_error: "Tu dispositivo o navegador actual no soporta el uso de claves de seguridad. Utiliza un método diferente."
      security_key_invalid_response_error: "El proceso de autenticación de la clave de seguridad ha fallado debido a una respuesta no válida."
      passkey_security_error: "Se ha producido un error de seguridad: %{message}"
      email_placeholder: "Correo electrónico / Nombre de usuario"
      caps_lock_warning: "El bloqueo de mayúsculas está activado"
      error: "Error desconocido"
      cookies_error: "Parece que tu navegador tiene desactivadas las cookies. Es posible que no puedas iniciar sesión sin activarlas primero."
      rate_limit: "Espera un poco antes intentar iniciar sesión de nuevo."
      password_expired: "La contraseña ha caducado. <a href='%{reset_url}'>Restablece tu contraseña</a>."
      blank_username: "Introduce tu correo electrónico o nombre de usuario."
      blank_username_or_password: "Introduce tu correo electrónico o nombre de usuario y tu contraseña."
      reset_password: "Restablecer contraseña"
      logging_in: "Iniciando sesión…"
      previous_sign_up: "¿Ya tienes una cuenta?"
      or: "O"
      authenticating: "Autenticando…"
      awaiting_activation: "Tu cuenta está pendiente de activación, usa el enlace de «olvidé contraseña» para recibir otro correo electrónico de activación."
      awaiting_approval: "Tu cuenta todavía no ha sido aprobada por un miembro del equipo. Recibirás un correo electrónico cuando sea aprobada."
      requires_invite: "Lo sentimos, solo se puede acceder a este foro mediante invitación."
      not_activated: "No puedes iniciar sesión todavía. Anteriormente te hemos enviado un correo electrónico de activación a la dirección <b>%{sentTo}</b>. Sigue las instrucciones que allí se encuentran para activar tu cuenta."
      not_allowed_from_ip_address: "No puedes iniciar sesión desde esa dirección IP."
      admin_not_allowed_from_ip_address: "No puedes iniciar sesión como administrador desde esta dirección IP."
      resend_activation_email: "Haz clic aquí para enviar el correo electrónico de activación de nuevo."
      omniauth_disallow_totp: "Tu cuenta tiene la autenticación de dos factores activada. Inicia sesión con tu contraseña."
      activate_account: "Activar cuenta"
      resend_title: "Volver a enviar el correo electrónico de activación"
      change_email: "Cambiar dirección de correo electrónico"
      provide_new_email: "Introduce una dirección de correo electrónico nueva y te reenviaremos el correo electrónico de confirmación."
      submit_new_email: "Actualizar dirección de correo electrónico"
      sent_activation_email_again: "Te hemos enviado otro correo electrónico de activación a <b>%{currentEmail}</b>. Podría tardar algunos minutos en llegar; asegúrate de revisar la carpeta de correo electrónico no deseado."
      sent_activation_email_again_generic: "Te hemos enviado otro correo electrónico de activación. Podría tardar algunos minutos en llegar. Asegúrate de revisar la carpeta de correo electrónico no deseado."
      to_continue: "Por favor, inicia sesión"
      preferences: "Debes iniciar sesión para poder cambiar tus preferencias de usuario."
      not_approved: "Tu cuenta aún no ha sido aprobada. Se te notificará por correo electrónico cuando todo esté listo para que inicies sesión."
      google_oauth2:
        name: "Google"
        title: "Iniciar sesión con Google"
        sr_title: "Iniciar sesión con Google"
      twitter:
        name: "Twitter"
        title: "Iniciar sesión con Twitter"
        sr_title: "Iniciar sesión con Twitter"
      instagram:
        name: "Instagram"
        title: "Iniciar sesión con Instagram"
        sr_title: "Iniciar sesión con Instagram"
      facebook:
        name: "Facebook"
        title: "Iniciar sesión con Facebook"
        sr_title: "Iniciar sesión con Facebook"
      github:
        name: "GitHub"
        title: "Iniciar sesión con GitHub"
        sr_title: "Iniciar sesión con GitHub"
      discord:
        name: "Discord"
        title: "Iniciar sesión con Discord"
        sr_title: "Iniciar sesión con Discord"
      linkedin_oidc:
        name: "LinkedIn"
        title: "Iniciar sesión con LinkedIn"
        sr_title: "Iniciar sesión con LinkedIn"
      passkey:
        name: "Iniciar sesión con una clave de acceso"
      second_factor_toggle:
        totp: "Usar una aplicación de autenticación en su lugar"
        backup_code: "Usar un código de copia de seguridad en su lugar"
        security_key: "Usar una clave de seguridad en su lugar"
      no_login_methods:
        title: "No hay métodos de inicio de sesión"
        description: "No hay métodos de inicio de sesión configurados. Los administradores pueden visitar <a href='%{adminLoginPath}' target='_blank'>%{adminLoginPath}</a> para reconfigurar el sitio."
    invites:
      accept_title: "Invitación"
      welcome_to: "¡Te damos la bienvenida a %{site_name}!"
      invited_by: "Has sido invitado/a por:"
      social_login_available: "También tendrás la posibilidad de iniciar sesión con cualquier red social asociada a ese correo electrónico."
      your_email: "El correo electrónico de tu cuenta es <b>%{email}</b>."
      accept_invite: "Aceptar invitación"
      success: "Tu cuenta ha sido creada y has iniciado sesión."
      name_label: "Nombre"
      password_label: "Contraseña"
    password_reset:
      continue: "Continuar a %{site_name}"
    emoji_set:
      apple_international: "Apple/Internacional"
      google: "Google"
      twitter: "Twitter"
      win10: "Win10"
      google_classic: "Google Classic"
      facebook_messenger: "Facebook Messenger"
    category_page_style:
      categories_only: "Solo categorías"
      categories_with_featured_topics: "Categorías con temas destacados"
      categories_and_latest_topics: "Categorías y temas recientes"
      categories_and_latest_topics_created_date: "Categorías y temas más recientes (ordenar por fecha de creación del tema)"
      categories_and_top_topics: "Categorías y temas destacados"
      categories_boxes: "Cajas con subcategorías"
      categories_boxes_with_topics: "Cajas con temas destacados"
      subcategories_with_featured_topics: "Subcategorías con temas destacados"
    full_name_requirement:
      required_at_signup: "Obligatorio"
      optional_at_signup: "Opcional"
      hidden_at_signup: "Opcional, oculto al registrarte"
    shortcut_modifier_key:
      shift: "Mayús"
      ctrl: "Ctrl"
      alt: "Alt"
      enter: "Intro"
    conditional_loading_section:
      loading: Cargando…
    category_row:
      subcategory_count:
        one: "+%{count} subcategoría"
        other: "+%{count} subcategorías"
      topic_count:
        one: "%{count} tema en esta categoría"
        other: "%{count} temas en esta categoría"
    select_kit:
      delete_item: "Eliminar %{name}"
      filter_by: "Filtrar por: %{name}"
      select_to_filter: "Selecciona un valor para filtrar"
      default_header_text: Seleccionar…
      no_content: No se encontraron coincidencias
      results_count:
        one: "%{count} resultado"
        other: "%{count} resultados"
      filter_placeholder: Buscar…
      filter_placeholder_with_any: Buscar o crear…
      create: "Crear: «%{content}»"
      max_content_reached:
        one: "Solo puedes seleccionar %{count} elemento."
        other: "Solo puedes seleccionar %{count} elementos."
      min_content_not_reached:
        one: "Selecciona al menos %{count} elemento."
        other: "Selecciona al menos %{count} elementos."
      components:
        filter_for_more: Filtrar para más…
        categories_admin_dropdown:
          title: "Gestionar categorías"
        bulk_select_topics_dropdown:
          title: "Acciones en bloque"
        bulk_select_bookmarks_dropdown:
          title: "Acciones en bloque"
    date_time_picker:
      from: Desde
      to: Hasta
    file_size_input:
      error:
        size_too_large: "%{provided_file_size} es mayor que el %{max_file_size} máximo permitido"
        size_too_small: "%{provided_file_size} es más equeño que el %{min_file_size} mínimo permitido"
    emoji_picker:
      filter_placeholder: Buscar emoji
      smileys_&_emotion: Caras y emociones
      people_&_body: Personas y cuerpo
      animals_&_nature: Animales y naturaleza
      food_&_drink: Comida y bebida
      travel_&_places: Viajes y lugares
      activities: Actividades
      objects: Objetos
      symbols: Símbolos
      flags: Banderas
      recent: Usados recientemente
      default_tone: Sin tono de piel
      light_tone: Tono de piel claro
      medium_light_tone: Tono de piel medio claro
      medium_tone: Tono de piel medio
      medium_dark_tone: Tono de piel medio oscuro
      dark_tone: Tono de piel oscuro
      default: Emojis personalizados
    shared_drafts:
      title: "Borradores compartidos"
      notice: "Este tema solo es visible para aquellos que pueden publicar borradores compartidos."
      destination_category: "Categoría de destino"
      publish: "Publicar borrador compartido"
      confirm_publish: "¿Seguro que quieres publicar este borrador?"
      publishing: "Publicando tema…"
    composer:
      emoji: "Emoji :)"
      more_emoji: "más…"
      options: "Opciones"
      whisper: "susurrar"
      unlist: "oculto"
      add_warning: "Esta es una advertencia oficial."
      toggle_whisper: "Activar/desactivar susurro"
      toggle_unlisted: "Visible/Invisible"
      insert_table: "Insertar tabla"
      posting_not_on_topic: "¿A qué tema quieres responder?"
      saved_local_draft_tip: "guardado localmente"
      similar_topics: "Tu tema es similar a…"
      drafts_offline: "borradores sin conexión"
      edit_conflict: "conflicto de edición"
      esc: "esc"
      esc_label: "descartar mensaje"
      ok_proceed: "Vale, continuar"
      group_mentioned_limit:
        one: "<b>Aviso</b> Has mencionado al grupo <a href='%{group_link}'>%{group}</a>, pero tiene más miembros que los que los administradores permiten mencionar (%{count} usuario) de una vez. No se notificará a nadie."
        other: "<b>Aviso</b> Has mencionado al grupo <a href='%{group_link}'>%{group}</a>, pero tiene más miembros que los que los administradores permiten mencionar (%{count} usuarios) de una vez. No se notificará a nadie."
      group_mentioned:
        one: "Mencionar a %{group} notificará a <a href='%{group_link}'>%{count} persona</a>."
        other: "Mencionar a %{group} notificará a <a href='%{group_link}'>%{count} personas</a>."
      larger_group_mentioned:
        one: "Mencionar a %{group} notificará a <a href='%{group_link}'>%{count} persona</a>. ¿Seguro que quieres continuar?"
        other: "Mencionar a %{group} notificará a <a href='%{group_link}'>%{count} personas</a>. ¿Seguro que quieres continuar?"
      cannot_see_mention:
        category: "Has mencionado a @%{username}, pero no le va a llegar una notificación porque no tiene acceso a esta categoría. Tendrás que añadirle a un grupo que sí tenga acceso."
        private: "Has mencionado a @%{username}, pero no le va a llegar una notificación porque no puede ver este mensaje. Tendrás que invitarle al mensaje."
        muted_topic: "Has mencionado a @%{username}, pero no le va a llegar una notificación porque ha silenciado este tema."
        not_allowed: "Has mencionado a @%{username}, pero no le va a llegar una notificación porque no está invitado a este tema."
      cannot_see_group_mention:
        not_mentionable: "No puedes mencionar el grupo @%{group}."
        some_not_allowed:
          one: "Has mencionado a @%{grupo} pero solo se notificará a %{count} miembro porque los demás miembros no pueden ver este mensaje personal. Tendrás que invitarles a este mensaje personal."
          other: "Has mencionado a @%{grupo} pero solo se notificará a %{count} miembros porque los demás miembros no pueden ver este mensaje personal. Tendrás que invitarles a este mensaje personal."
        not_allowed: "Has mencionado a @%{group}, pero no se notificará a ninguno de sus miembros porque no puede ver este mensaje personal. Tendrás que invitarle al mensaje personal."
      here_mention:
        one: "Al mencionar a <b>@%{here}</b> mencionarás a %{count} usuario – ¿quieres continuar?"
        other: "Al mencionar a <b>@%{here}</b> mencionarás a %{count} usuarios – ¿quieres continuar?"
      duplicate_link: "Parece que tu enlace a <b>%{domain}</b> ya fue publicado en el tema por <b>@%{username}</b> en <a href='%{post_url}'>una respuesta el %{ago}</a>. ¿Seguro que deseas volver a publicarlo?"
      duplicate_link_same_user: "Parece que ya has publicado un enlace a <b>%{domain}</b> en este tema en <a href='%{post_url}'>una respuesta el %{ago}</a>. ¿Seguro que quieres volver a publicarlo?"
      reference_topic_title: "RE: %{title}"
      error:
        title_missing: "Es necesario un título"
        title_too_short:
          one: "El título debe tener al menos %{count} carácter"
          other: "El título debe tener al menos %{count} caracteres"
        title_too_long:
          one: "El título no puede tener más de %{count} carácter"
          other: "El título no puede tener más de %{count} caracteres"
        post_missing: "La publicación no puede estar vacía"
        post_length:
          one: "La publicación debe tener por lo menos %{count} carácter"
          other: "La publicación debe tener por lo menos %{count} caracteres"
        try_like: "¿Has probado el botón %{heart}?"
        category_missing: "Debes escoger una categoría."
        tags_missing:
          one: "Debes seleccionar al menos %{count} etiqueta"
          other: "Debes seleccionar al menos %{count} etiquetas"
        topic_template_not_modified: "Añade detalles y especificaciones a tu tema editando la plantilla de tema."
      save_edit: "Guardar edición"
      overwrite_edit: "Sobrescribir edición"
      reply: "Responder"
      cancel: "Cancelar"
      create_topic: "Crear tema"
      create_pm: "Enviar mensaje"
      create_whisper: "Susurrar"
      create_shared_draft: "Crear borrador compartido"
      edit_shared_draft: "Editar borrador compartido"
      title: "O pulsa %{modifier}Intro"
      users_placeholder: "Añadir usuarios o grupos"
      title_placeholder: "En una frase breve, ¿de qué trata este tema?"
      title_or_link_placeholder: "Escribe un título o pega un enlace aquí"
      edit_reason_placeholder: "¿Por qué lo estás editando?"
      topic_featured_link_placeholder: "Introduce el enlace mostrado con el título."
      remove_featured_link: "Eliminar enlace del tema."
      reply_placeholder: "Escribe aquí. Usa Markdown, BBCode o HTML para darle formato. Arrastra o pega imágenes."
      reply_placeholder_no_images: "Escribe aquí. Usa Markdown, BBCode o HTML para darle formato."
      reply_placeholder_choose_category: "Selecciona una categoría antes de escribir aquí."
      view_new_post: "Ver tu publicación nueva."
      saving: "Guardando"
      saved: "¡Guardado!"
      saved_draft: "Borrador de publicación en progreso. Escribe para reanudar."
      uploading: "Subiendo…"
      show_preview: "mostrar vista previa"
      hide_preview: "ocultar vista previa"
      quote_post_title: "Citar toda la publicación"
      bold_label: "B"
      bold_title: "Negrita"
      bold_text: "texto en negrita"
      italic_label: "I"
      italic_title: "Cursiva"
      italic_text: "Texto en cursiva"
      link_title: "Hipervínculo"
      link_description: "Introduce la descripción del enlace aquí"
      link_dialog_title: "Insertar hipervínculo"
      link_optional_text: "título opcional"
      link_url_placeholder: "Copia una URL o escribe para buscar temas"
      blockquote_title: "Cita"
      blockquote_text: "Cita"
      code_title: "Texto preformateado"
      code_text: "texto preformateado con sangría de 4 espacios"
      paste_code_text: "escribe o pega el código aquí"
      upload_title: "Subir"
      upload_description: "introduce una descripción del archivo subido aquí"
      olist_title: "Lista numerada"
      ulist_title: "Lista con viñetas"
      list_item: "Lista de elementos"
      toggle_direction: "Alternar dirección"
      help: "Ayuda de edición con Markdown"
      collapse: "minimizar el panel de edición"
      open: "abrir el panel de composición"
      abandon: "cerrar el editor y descartar borrador"
      enter_fullscreen: "entrar en el editor en pantalla completa"
      exit_fullscreen: "salir del editor en pantalla completa"
      exit_fullscreen_prompt: "Pulsa <kbd>ESC</kbd> para salir del modo pantalla completa"
      show_toolbar: "mostrar la barra de herramientas del editor"
      hide_toolbar: "ocultar la barra de herramientas del editor"
      modal_ok: "Aceptar"
      cant_send_pm: "Lo sentimos, no puedes enviar un mensaje a %{username}."
      create_message_error: "Lo sentimos, se produjo un error al crear ese mensaje. Inténtalo de nuevo."
      yourself_confirm:
        title: "¿Olvidaste añadir destinatarios?"
        body: "¡Vas a enviarte este mensaje solo a ti mismo!"
      slow_mode:
        error: "Este tema está en modo lento. Hace poco que has publicado, pero podrás volver a hacerlo en %{timeLeft}."
      user_not_seen_in_a_while:
        single: "<b>%{usernames}</b> (la persona a la que le estás mandando un mensaje) hace tiempo que no se pasa por aquí – %{time_ago}. Puede que no reciba tu mensaje. Igual es mejor que busques otro método alternativo para contactar a %{usernames}."
        multiple: "Las siguientes personas: <b>%{usernames}</b> hace tiempo que no se pasan por aquí – %{time_ago}. Puede que no reciban tu mensaje. Igual es mejor que busques otro método alternativo para contactarles."
      admin_options_title: "Configuración opcional del personal para este tema"
      composer_actions:
        reply: Responder
        draft: Borrador
        edit: Editar
        reply_to_post:
          label: Responder a una publicación de %{postUsername}
          desc: Responder a una publicación específica
        reply_as_new_topic:
          label: Responder como tema enlazado
          desc: Crear un nuevo tema enlazado a este tema
          confirm: Tienes un borrador de tema nuevo guardado. Este se sobrescribirá si creas un tema enlazado.
        reply_as_new_group_message:
          label: Responder como un nuevo mensaje de grupo
          desc: Crear un nuevo mensaje con los mismos destinatarios
        reply_to_topic:
          label: Responder al tema
          desc: Responder al tema, no a una publicación específica
        toggle_whisper:
          label: Activar/desactivar susurro
          desc: Los susurros son visibles solo para los miembros del personal
        create_topic:
          label: "Nuevo tema"
          desc: Crear un nuevo tema
        shared_draft:
          label: "Borrador compartido"
          desc: "Inicia un tema-borrador que solo será visible por los usuarios permitidos"
        toggle_topic_bump:
          label: "Alternar reflote del tema"
          desc: "Responder sin alterar la fecha de última respuesta"
      reload: "Recargar"
      ignore: "Ignorar"
      image_alt_text:
        aria_label: Texto alternativo para imagen
        title: "Añadir descripción de la imagen"
      image_scale_button: "Escalar imagen a %{percent} %"
      delete_image_button: Eliminar imagen
      toggle_image_grid: Alternar cuadrícula de imágenes
    notifications:
      tooltip:
        regular:
          one: "%{count} notificación sin leer"
          other: "%{count} notificaciones sin leer"
        message:
          one: "%{count} mensaje sin leer"
          other: "%{count} mensajes sin leer"
        high_priority:
          one: "%{count} notificación de alta prioridad sin leer"
          other: "%{count} notificaciones de alta prioridad sin leer"
        new_message_notification:
          one: "%{count} notificación de mensaje nuevo"
          other: "%{count} notificaciones de mensajes nuevos"
        new_reviewable:
          one: "%{count} nuevo revisable"
          other: "%{count} nuevos revisables"
      paused: "Notificaciones en pausa"
      title: "notificaciones por menciones a tu @nombre, respuestas a tus publicaciones y temas, mensajes, etc"
      none: "No se pudieron cargar las notificaciones en este momento."
      empty: "No se encontraron notificaciones."
      post_approved: "Tu publicación ha sido aprobada"
      reviewable_items: "elementos que requieren revisión"
      watching_first_post_label: "Nuevo tema"
      user_moved_post: "%{username} movió"
      mentioned: "<span>%{username}</span> %{description}"
      group_mentioned: "<span>%{username}</span> %{description}"
      quoted: "<span>%{username}</span> %{description}"
      bookmark_reminder: "<span>%{username}</span> %{description}"
      replied: "<span>%{username}</span> %{description}"
      posted: "<span>%{username}</span> %{description}"
      watching_category_or_tag: "<span>%{username}</span> %{description}"
      edited: "<span>%{username}</span> %{description}"
      liked: "<span>%{username}</span> %{description}"
      liked_2: "<span class='double-user'>%{username}, %{username2}</span> %{description}"
      liked_many:
        one: "<span class='multi-user'>%{username} y %{count} más</span> %{description}"
        other: "<span class='multi-user'>%{username} y %{count} más</span> %{description}"
      liked_by_2_users: "%{username}, %{username2}"
      liked_by_multiple_users:
        one: "%{username} y %{count} más"
        other: "%{username} y %{count} más"
      liked_consolidated_description:
        one: "le ha dado me gusta a %{count} de tus publicaciones"
        other: "le ha dado me gusta a %{count} de tus publicaciones"
      liked_consolidated: "<span>%{username}</span> %{description}"
      linked_consolidated_description:
        one: "se ha vinculado %{count} de tus publicaciones"
        other: "se han vinculado %{count} de tus publicaciones"
      linked_consolidated: "<span>%{username}</span> %{description}"
      private_message: "<span>%{username}</span> %{description}"
      invited_to_private_message: "<p><span>%{username}</span> %{description}"
      invited_to_topic: "<span>%{username}</span> %{description}"
      invitee_accepted: "<span>%{username}</span> aceptó tu invitación"
      invitee_accepted_your_invitation: "aceptó tu invitación"
      moved_post: "<span>%{username}</span> movió %{description}"
      linked: "<span>%{username}</span> %{description}"
      granted_badge: "Ganaste «%{description}»"
      topic_reminder: "<span>%{username}</span> %{description}"
      watching_first_post: "<span>Nuevo tema</span> %{description}"
      membership_request_accepted: "Membresía aceptada en «%{group_name}»"
      membership_request_consolidated:
        one: "%{count} solicitud de membresía pendiente para el grupo «%{group_name}»"
        other: "%{count} solicitudes de membresía pendientes para el grupo «%{group_name}»"
      reaction: "<span>%{username}</span> %{description}"
      reaction_2: "<span>%{username}, %{username2}</span> %{description}"
      votes_released: "%{description} - completado"
      new_features: "¡Nuevas características disponibles!"
      admin_problems: "Nuevos consejos en tu panel de control del sitio"
      dismiss_confirmation:
        body:
          default:
            one: "¿Quieres descartar? Tienes %{count} notificación importante."
            other: "¿Quieres descartar? Tienes %{count} notificaciones importantes."
          bookmarks:
            one: "¿Seguro? Tienes %{count} recordatorio de marcadores sin leer."
            other: "¿Seguro? Tienes %{count} recordatorios de marcadores sin leer."
          messages:
            one: "¿Seguro? Tienes %{count} mensaje personal sin leer."
            other: "¿Seguro? Tienes %{count} mensajes personales sin leer."
        dismiss: "Descartar"
        cancel: "Cancelar"
      group_message_summary:
        one: "%{count} mensaje en tu bandeja de %{group_name}"
        other: "%{count} mensajes en tu bandeja de %{group_name} "
      popup:
        mentioned: '%{username} te mencionó en «%{topic}» - %{site_title}'
        group_mentioned: '%{username} te mencionó en «%{topic}» - %{site_title}'
        quoted: '%{username} te citó en «%{topic}» - %{site_title}'
        replied: '%{username} te respondió en «%{topic}» - %{site_title}'
        posted: '%{username} publicó en «%{topic}» - %{site_title}'
        private_message: '%{username} te envió un mensaje personal en «%{topic}» - %{site_title}'
        linked: '%{username} enlazó tu publicación desde «%{topic}» - %{site_title}'
        watching_first_post: '%{username} creó un nuevo tema «%{topic}» - %{site_title}'
        watching_category_or_tag: '%{username} publicó en «%{topic}» - %{site_title}'
        confirm_title: "Notificaciones activadas - %{site_title}"
        confirm_body: "¡Bien! Se han activado las notificaciones."
        custom: "Notificación de %{username} en %{site_title}"
      titles:
        mentioned: "mencionado"
        replied: "nueva respuesta"
        quoted: "citado"
        edited: "editado"
        liked: "nuevo me gusta"
        private_message: "nuevo mensaje personal"
        invited_to_private_message: "invitado a mensaje personal"
        invitee_accepted: "invitación aceptada"
        posted: "nueva publicación"
        watching_category_or_tag: "nueva publicación"
        moved_post: "publicación movida"
        linked: "enlazado"
        bookmark_reminder: "recordatorio de marcador"
        bookmark_reminder_with_name: "recordatorio de marcador - %{name}"
        granted_badge: "medalla concedida"
        invited_to_topic: "invitado al tema"
        group_mentioned: "grupo mencionado"
        group_message_summary: "nuevos mensajes grupales"
        watching_first_post: "nuevo tema"
        topic_reminder: "recordatorio de tema"
        liked_consolidated: "nuevos me gusta"
        linked_consolidated: "nuevos enlaces"
        post_approved: "publicación aprobada"
        membership_request_consolidated: "nuevas solicitudes de membresía"
        reaction: "nueva reacción"
        votes_released: "Voto liberado"
        new_features: "¡Se han lanzado nuevas características de Discourse!"
        admin_problems: "nuevos consejos en tu panel de control del sitio"
    upload_selector:
      uploading: "Subiendo"
      processing: "Procesando subida"
      select_file: "Seleccionar archivo"
      default_image_alt_text: imagen
    search:
      sort_by: "Ordenar por"
      relevance: "Relevancia"
      latest_post: "Publicación más reciente"
      latest_topic: "Tema más reciente"
      most_viewed: "Más visto"
      most_liked: "Más me gusta recibidos"
      select_all: "Seleccionar todo"
      clear_all: "Limpiar todo"
      too_short: "El término de búsqueda es demasiado corto."
      open_advanced: "Abrir búsqueda avanzada"
      clear_search: "Limpiar búsqueda"
      sort_or_bulk_actions: "Ordenar resultados o seleccionar en masa"
      result_count:
        one: "<span>%{count} resultado para</span><span class='term'>%{term}</span>"
        other: "<span>%{count}%{plus} resultados para</span><span class='term'>%{term}</span>"
      title: "Buscar"
      full_page_title: "Buscar"
      results: "resultados"
      no_results: "No se encontró ningún resultado."
      no_more_results: "No se encontraron más resultados."
      post_format: "#%{post_number} de %{username}"
      results_page: "Resultados de búsqueda para «%{term}»"
      more_results: "Hay más resultados. Restringe los criterios de búsqueda."
      cant_find: "¿No encuentras lo que estás buscando?"
      start_new_topic: "¿Y si creas un nuevo tema?"
      or_search_google: "O prueba buscar a través de Google:"
      search_google: "Intenta buscar con Google:"
      search_google_button: "Google"
      search_button: "Buscar"
      search_term_label: "escribe lo que quieres buscar"
      categories: "Categorías"
      tags: "Etiquetas"
      in: "en"
      in_this_topic: "en este tema"
      in_this_topic_tooltip: "cambiar a buscar en todos los temas"
      in_messages: "en mensajes"
      in_messages_tooltip: "cambiar a búsqueda de temas normales"
      in_topics_posts: "en todos los temas y publicaciones"
      enter_hint: "o pulsa Intro"
      in_posts_by: "en publicaciones por %{username}"
      browser_tip: "%{modifier} + f"
      browser_tip_description: "otra vez para usar la búsqueda nativa de tu navegador"
      recent: "Búsquedas recientes"
      clear_recent: "Borrar búsquedas recientes"
      type:
        default: "Temas/respuestas"
        users: "Usuarios"
        categories: "Categorías"
        categories_and_tags: "Categorías/etiquetas"
      context:
        user: "Buscar publicaciones de @%{username}"
        category: "Buscar la categoría #%{category}"
        tag: "Buscar la etiqueta #%{tag}"
        topic: "Buscar en este tema"
        private_messages: "Buscar en mensajes"
      tips:
        category_tag: "filtra por categoría o etiqueta"
        author: "filtra por el autor de la publicación"
        in: "filtra según los metadatos (por ejemplo, in:title, in:personal, in:pinned)"
        status: "filtra por el estado del tema"
        full_search: "lanza la página de búsqueda"
        full_search_key: "%{modifier} + Intro"
        me: "muestra solo tus publicaciones"
      advanced:
        title: Filtros avanzados
        posted_by:
          label: Publicado por
          aria_label: Filtrar por autor
        in_category:
          label: Categoría
        in_group:
          label: En el grupo
        with_badge:
          label: Con medalla
        with_tags:
          label: Etiquetado
          aria_label: Filtrar por etiqueta
        filters:
          label: Solo temas/publicaciones que…
          title: Coincide solo en el título
          likes: me han gustado
          posted: he publicado en ellos
          created: Creado por mi
          watching: estoy vigilando
          tracking: estoy siguiendo
          private: En mis mensajes
          bookmarks: he guardado
          first: son la primera publicación
          pinned: están anclados
          seen: he leído
          unseen: no he leído
          wiki: son tipo wiki
          images: incluir imágenes
          all_tags: todas las etiquetas anteriores
        statuses:
          label: Donde los temas
          open: están abiertos
          closed: están cerrados
          public: son públicos
          archived: están archivados
          noreplies: no tienen respuestas
          single_user: contienen un solo usuario
        post:
          count:
            label: Publicaciones
          min:
            placeholder: mínimo
            aria_label: filtrar por número mínimo de publicaciones
          max:
            placeholder: máximo
            aria_label: filtrar por número máximo de publicaciones
          time:
            label: Fecha de publicación
            aria_label: Filtrar por fecha de publicación
            before: antes de
            after: después de
        views:
          label: Vistas
        min_views:
          placeholder: mínimo
          aria_label: filtrar por número mínimo de visitas
        max_views:
          placeholder: máximo
          aria_label: filtrar por número máximo de visitas
        additional_options:
          label: "Filtra por número de respuestas y visitas del tema"
    hamburger_menu: "menú"
    new_item: "nuevo"
    go_back: "volver"
    not_logged_in_user: "página de usuario con resumen de la actividad y preferencias actuales"
    current_user: "ir a tu página de usuario"
    view_all: "ver todos %{tab}"
    user_menu:
      generic_no_items: "No hay elementos en esta lista."
      sr_menu_tabs: "Pestañas del menú de usuario"
      view_all_notifications: "ver todas las notificaciones"
      view_all_bookmarks: "ver todos los marcadores"
      view_all_messages: "ver todos los mensajes personales"
      tabs:
        all_notifications: "Todas las notificaciones"
        replies: "Respuestas"
        replies_with_unread:
          one: "Respuestas - %{count} sin leer"
          other: "Respuestas - %{count} sin leer"
        mentions: "Menciones"
        mentions_with_unread:
          one: "Menciones - %{count} mención sin leer"
          other: "Menciones - %{count} menciones sin leer"
        likes: "Me gusta dados"
        likes_with_unread:
          one: "Me gusta - %{count} me gusta sin leer"
          other: "Me gusta - %{count} me gusta sin leer"
        watching: "Temas observados"
        watching_with_unread:
          one: "Temas observados - %{count} tema observado no leído"
          other: "Temas observados - %{count} temas observados no leídos"
        messages: "Mensajes personales"
        messages_with_unread:
          one: "Mensajes personales - %{count} mensaje no leído"
          other: "Mensajes personales - %{count} mensajes no leídos"
        bookmarks: "Marcadores"
        bookmarks_with_unread:
          one: "Marcadores - %{count} marcador no leído"
          other: "Marcadores - %{count} marcadores no leídos"
        review_queue: "Cola de revisión"
        review_queue_with_unread:
          one: "Cola de revisión - %{count} elemento necesita revisión"
          other: "Cola de revisión - %{count} elementos necesitan revisión"
        other_notifications: "Otras notificaciones"
        other_notifications_with_unread:
          one: "Otras notificaciones - %{count} notificación no leída"
          other: "Otras notificaciones - %{count} notificaciones no leídas"
        profile: "Perfil"
      reviewable:
        view_all: "ver todos los artículos de revisión"
        queue: "Cola"
        deleted_user: "(usuario eliminado)"
        deleted_post: "(publicación eliminada)"
        post_number_with_topic_title: "publicación n.º %{post_number} – %{title}"
        new_post_in_topic: "nueva publicación en %{title}"
        user_requires_approval: "%{username} requiere aprobación"
        default_item: "elemento revisable n.º %{reviewable_id}"
    topics:
      new_messages_marker: "última visita"
      bulk:
        confirm: "Confirmar"
        select_all: "Seleccionar todo"
        clear_all: "Limpiar todo"
        unlist_topics: "Hacer invisibles"
        relist_topics: "Hacer visibles de nuevo"
        reset_bump_dates: "Restablecer fechas de reflote"
        defer: "Marcar como no leído"
        delete: "Eliminar temas"
        dismiss: "Descartar"
        dismiss_read: "Descartar todos los temas sin leer"
        dismiss_read_with_selected:
          one: "Descartar %{count} sin leer"
          other: "Descartar %{count} sin leer"
        dismiss_button: "Descartar..."
        dismiss_button_with_selected:
          one: "Descartar (%{count})…"
          other: "Descartar (%{count})…"
        dismiss_tooltip: "Descartar solamente las nuevas publicaciones o dejar de seguir los temas"
        also_dismiss_topics: "Dejar de seguir estos temas para que no aparezcan más en mis mensajes no leídos"
        dismiss_new: "Descartar nuevos"
        dismiss_new_modal:
          title: "Descartar nuevo"
          topics: "Rechazar nuevos temas"
          posts: "Descartar nuevas respuestas"
          topics_with_count:
            one: "Descartar %{count} tema nuevo"
            other: "Descartar %{count} temas nuevos"
          replies_with_count:
            one: "Descartar %{count} nueva respuesta"
            other: "Descartar %{count} nuevas respuestas"
          replies: "Descartar nuevas respuestas"
          untrack: "Dejar de seguir estos temas para que dejen de aparecer en mi nueva lista"
        dismiss_new_with_selected:
          one: "Descartar nuevo (%{count})"
          other: "Descartar nuevos (%{count})"
        toggle: "activar selección de temas en bloque"
        actions: "Acciones en bloque"
        change_category: "Establecer categoría…"
        close_topics: "Cerrar temas"
        archive_topics: "Archivar temas"
        move_messages_to_inbox: "Mover a la bandeja de entrada"
        archive_messages: "Mover al archivo"
        notification_level: "Notificaciones…"
        change_notification_level: "Cambiar nivel de notificación"
        choose_new_category: "Elige la nueva categoría de los temas:"
        selected:
          one: "Has seleccionado <b>%{count}</b> tema."
          other: "Has seleccionado <b>%{count}</b> temas."
        selected_sole_category:
          one: "Has seleccionado <b>%{count}</b> tema de la categoría:"
          other: "Has seleccionado <b>%{count}</b> temas de la categoría:"
        selected_count:
          one: "%{count} seleccionado"
          other: "%{count} seleccionados"
        change_tags: "Remplazar etiquetas"
        append_tags: "Añadir etiquetas"
        choose_new_tags: "Elige etiquetas nuevas para estos temas:"
        choose_append_tags: "Elegir etiquetas nuevas para añadir a estos temas:"
        changed_tags: "Se han cambiado las etiquetas de esos temas."
        remove_tags: "Eliminar todas las etiquetas"
        confirm_remove_tags:
          one: "Todas las etiquetas se eliminarán de este tema. ¿Estás seguro/a?"
          other: "Todas las etiquetas se eliminarán de <b>%{count}</b> temas. ¿Estás seguro/a?"
        progress:
          one: "Progreso: <strong>%{count}</strong> tema"
          other: "Progreso: <strong>%{count}</strong> temas"
        silent: "Realiza esta acción en silencio."
        performing: "Realizando operaciones en bloque, espera…"
        completed: "¡Operaciones en bloque completadas con éxito!"
      none:
        unread: "No tienes temas sin leer."
        unseen: "Has visto todos los temas."
        new: "No tienes temas nuevos."
        read: "Todavía no has leído ningún tema."
        posted: "Todavía no has publicado en ningún tema."
        latest: "¡Estás al día!"
        bookmarks: "Todavía no tienes temas guardados en marcadores."
        category: "No hay temas con la categoría %{category}."
        top: "No hay temas destacados."
        hot: "No hay temas candentes."
        filter: "No hay temas."
        educate:
          new: '<p>Tus nuevos temas aparecerán aquí. Por defecto, los temas se consideran nuevos y mostrarán un <span class="badge new-topic badge-notification" style="vertical-align:middle;line-height:inherit;"></span> indicador si se crearon hace menos de 2 días.</p><p>Visita tus <a href="%{userPrefsUrl}">preferencias</a> para cambiarlo.</p>'
          unread: "<p>Los temas sin leer aparecerán aquí.</p><p>Por defecto, se consideran sin leer y tendrán un marcador <span class=\"badge unread-posts badge-notification\">1</span> si:</p><ul><li>Has creado el tema</li><li>Has respondido al tema</li><li>Has leído el tema durante más de 5 minutos</li></ul><p>O si has seguido o vigilado el tema a través de la \U0001F514 individualmente en cada tema.</p><p>Visita tus <a href=\"%{userPrefsUrl}\">preferencias</a> para cambiar esto.</p>"
          new_new: "<p>Tus temas nuevos aparecerán aquí, y también se mostrarán tus temas no leídos. Por defecto, los temas se consideran nuevos y mostrarán un indicador <span class=\"badge new-topic badge-notification\" style=\"vertical-align:middle;line-height:inherit;\"></span> si se han creado en los últimos 2 días. Los temas no leídos tendrán un marcador <pan class=\"badge unread-posts badge-notification\">1</span> si: has creado el tema, has respondido al tema, has leído el tema durante más de 5 minutos, o si has seguido o vigilado el tema a través de la \U0001F514 individualmente en cada tema.</p><p>Visita tus <a href=\"%{userPrefsUrl}\">preferencias</a> para cambiar esto.</p>"
      bottom:
        latest: "No hay más temas recientes."
        posted: "No hay más temas publicados."
        read: "No hay más temas leídos."
        new: "No hay más temas nuevos."
        unread: "No hay más temas que no hayas leído."
        unseen: "Ya no hay más temas que no hayas visto."
        category: "No hay más temas de la categoría %{category}."
        tag: "No hay más temas con la etiqueta %{tag}."
        top: "No hay más temas destacados."
        hot: "Ya no hay temas candentes."
        bookmarks: "No hay más temas guardados en marcadores."
        filter: "No hay más temas."
    topic_bulk_actions:
      dismiss:
        name: "Descartar"
      close_topics:
        name: "Cerrar"
        note: "Nota"
        optional: (opcional)
      archive_topics:
        name: "Archivar"
      archive_messages:
        name: "Mover al Archivo"
      move_messages_to_inbox:
        name: "Mover a la Bandeja de entrada"
      unlist_topics:
        name: "Despublicar"
      relist_topics:
        name: "Volver a publicar"
      remove_tags:
        name: "Eliminar etiquetas"
      append_tags:
        name: "Añadir etiquetas"
      replace_tags:
        name: "Remplazar etiquetas"
      delete_topics:
        name: "Eliminar"
      update_category:
        name: "Actualizar Categoría"
        description: "Elige la nueva categoría para los temas seleccionados"
      reset_bump_dates:
        name: "Restablecer las fechas de reflote"
        description: "Restablecer la fecha de reflote del tema a la fecha de la última publicación creada, lo que afecta a la ordenación en la lista de temas."
      defer:
        name: "Marcar como no leído"
        description: "Marcar temas como no leídos"
      update_notifications:
        name: "Actualizar notificaciones"
        description: "Cambia el nivel de notificación a Viendo, En seguimiento, Normal o Silenciado"
    topic:
      filter_to:
        one: "%{count} publicación en el tema"
        other: "%{count} publicaciones en el tema"
      create: "Nuevo tema"
      create_disabled_category: "No tienes permiso para crear temas en esta categoría."
      create_disabled_tag: "No puedes crear temas con esta etiqueta"
      create_long: "Crear un tema nuevo"
      open_draft: "Abrir borrador"
      private_message: "Comenzar un mensaje"
      archive_message:
        help: "Archivar mensaje"
        title: "Archivar"
      move_to_inbox:
        title: "Mover a la bandeja de entrada"
        help: "Restaurar mensaje a la bandeja de entrada"
      defer:
        help: "Marcar tema como no leído"
        title: "Marcar como no leído"
      list: "Temas"
      new: "nuevo tema"
      unread: "sin leer"
      new_topics:
        one: "%{count} tema nuevo"
        other: "%{count} temas nuevos"
      unread_topics:
        one: "%{count} tema sin leer"
        other: "%{count} temas sin leer"
      title: "Tema"
      invalid_access:
        title: "Este tema es privado"
        description: "Lo sentimos, ¡no tienes acceso a este tema!"
        login_required: "Debes iniciar sesión para poder ver este tema."
      server_error:
        title: "No se pudo cargar el tema"
        description: "Lo sentimos, no pudimos cargar el tema. Posiblemente se deba a problemas de conexión. Inténtalo de nuevo más tarde. Si el problema persiste, contáctanos."
      not_found:
        title: "Tema no encontrado"
        description: "Lo sentimos, no pudimos encontrar ese tema. ¿Tal vez fue eliminado por un moderador?"
      unread_posts:
        one: "tienes %{count} publicación sin leer en este tema"
        other: "tienes %{count} publicaciones sin leer en este tema"
      likes:
        one: "este tema le gusta a %{count} persona"
        other: "este tema les gusta a %{count} personas"
      back_to_list: "Volver a la lista de temas"
      options: "Opciones del tema"
      show_links: "mostrar enlaces dentro de este tema"
      collapse_details: "ocultar detalles del tema"
      expand_details: "expandir detalles del tema"
      read_more_in_category: "¿Quieres leer más? Explora otros temas en %{categoryLink} o <a href='%{latestLink}'>consulta los últimos temas</a>."
      read_more: "¿Quieres leer más? <a href='%{categoryLink}'>Examina todas las categorías</a> o <a href='%{latestLink}'>consulta los últimos temas</a>."
      unread_indicator: "Ningún miembro ha leído todavía la última publicación de este tema."
      participant_groups: "Grupos participantes"
      read_more_MF: |
        { HAS_UNREAD_AND_NEW, select,
          true {
            { UNREAD, plural,
                 =0 {}
                one {Hay <a href="{basePath}/unread"># sin leer</a>}
              other {Hay <a href="{basePath}/unread"># sin leer</a>}
            }
            { NEW, plural,
                 =0 {}
                one { y <a href="{basePath}/new"># tema nuevo</a> restante,}
              other { y <a href="{basePath}/new"># temas nuevos</a> restantes,}
            }
          }
          false {
            { UNREAD, plural,
                 =0 {}
                one {Hay <a href="{basePath}/unread"># tema nuevo</a> restante,}
              other {Hay <a href="{basePath}/unread"># temas nuevos</a> restantes,}
            }
            { NEW, plural,
                 =0 {}
                one {Hay <a href="{basePath}/new"># nuevo</a> restante,}
              other {Hay <a href="{basePath}/new"># nuevos</a> restantes,}
            }
          }
          other {}
        }
        { HAS_CATEGORY, select,
          true { o explora otros temas en {categoryLink}}
          false { o <a href="{basePath}/latest">consulta otros temas</a>}
          other {}
        }
      created_at: "Creado: %{date}"
      bumped_at: "Recientes: %{date}"
      browse_all_categories_latest: "<a href='%{basePath}/categories'>Explorar todas las categorías</a> o <a href='%{basePath}/latest'>ver los temas más recientes</a>."
      browse_all_categories_latest_or_top: "<a href='%{basePath}/categories'>Explorar todas las categorías</a>, <a href='%{basePath}/latest'>ver los temas más recientes</a> o ver la parte superior:"
      browse_all_tags_or_latest: "<a href='%{basePath}/tags'>Explorar todas las etiquetas</a> o <a href='%{basePath}/latest'>ver los temas más recientes</a>."
      suggest_create_topic: '¿Listo para <a href>iniciar una nueva conversación?</a>'
      jump_reply: "Saltar a la ubicación original del mensaje"
      jump_reply_aria: "Saltar al mensaje de @%{username} en su ubicación original"
      jump_reply_button: "Saltar a la publicación"
      deleted: "El tema ha sido eliminado"
      slow_mode_update:
        title: "Modo lento"
        select: "Los usuarios solo pueden publicar en este tema una vez cada:"
        description: "Para promover un debate considerado en temas con mucho tráfico o controvertidos, los usuarios deberán esperar antes de volver a publicar en este tema."
        enable: "Activar"
        update: "Actualizar"
        enabled_until: "Activado hasta:"
        remove: "Desactivar"
        hours: "Horas:"
        minutes: "Minutos:"
        seconds: "Segundos:"
        durations:
          10_minutes: "10 minutos"
          15_minutes: "15 minutos"
          30_minutes: "30 Minutos"
          45_minutes: "45 minutos"
          1_hour: "1 hora"
          2_hours: "2 Horas"
          4_hours: "4 horas"
          8_hours: "8 Horas"
          12_hours: "12 Horas"
          24_hours: "24 Horas"
          custom: "Otra duración"
      slow_mode_notice:
        duration: "Espera %{duration} entre respuesta y respuesta a este tema."
      topic_status_update:
        title: "Temporizador de temas"
        save: "Configurar temporizador"
        num_of_hours: "Número de horas:"
        num_of_days: "Número de días:"
        remove: "Eliminar temporizador"
        publish_to: "Publicar en:"
        when: "Cuándo:"
        time_frame_required: "Selecciona un intervalo de tiempo"
        min_duration: "La duración debe ser mayor que 0"
        max_duration: "La duración debe ser inferior a 20 años"
        duration: "Duración"
      publish_to_category:
        title: "Programar publicación"
      temp_open:
        title: "Abrir temporalmente"
      auto_reopen:
        title: "Abrir tema automáticamente"
      temp_close:
        title: "Cerrar temporalmente"
      auto_close:
        title: "Cerrar tema automáticamente"
        label: "Cerrar tema automáticamente después de:"
        error: "Introduce un valor válido."
        based_on_last_post: "No cerrar hasta que la última publicación en el tema tenga por lo menos esta antigüedad."
      auto_close_after_last_post:
        title: "Cerrar tema automáticamente después de cierto tiempo de la última publicación"
      auto_delete:
        title: "Eliminar tema automáticamente"
      auto_bump:
        title: "Reflotar tema automáticamente"
      reminder:
        title: "Recordarme"
      auto_delete_replies:
        title: "Eliminar respuestas automáticamente"
      status_update_notice:
        auto_open: "Este tema se abrirá automáticamente %{timeLeft}."
        auto_close: "Este tema se cerrará automáticamente %{timeLeft}."
        auto_publish_to_category: "Este tema se publicará en <a href=%{categoryUrl}>#%{categoryName}</a> %{timeLeft}."
        auto_close_after_last_post: "Este tema se cerrará %{duration} después de la última respuesta."
        auto_delete: "Este tema se eliminará automáticamente %{timeLeft}."
        auto_bump: "Este tema se reflotará automáticamente %{timeLeft}."
        auto_reminder: "Te recordaremos sobre este tema %{timeLeft}."
        auto_delete_replies: "Las respuestas a este tema se eliminarán automáticamente después de %{duration}."
      auto_close_title: "Configuración de cierre automático"
      auto_close_immediate:
        one: "La última publicación se realizó hace %{count} hora, por lo que el tema se cerrará inmediatamente."
        other: "La última publicación se realizó hace %{count} horas, por lo que el tema se cerrará inmediatamente."
      auto_close_momentarily:
        one: "La última publicación ha sido hace %{count} hora, por lo que el tema se cerrará en unos instantes."
        other: "La última publicación ha sido hace %{count} horas, por lo que el tema se cerrará en unos instantes."
      timeline:
        back: "Volver"
        back_description: "Volver a la última publicación sin leer"
        replies_short: "%{current} / %{total}"
      progress:
        title: avances
        jump_prompt: "saltar a…"
        jump_prompt_of:
          one: "de %{count} publicación"
          other: "de %{count} publicaciones"
        jump_prompt_long: "Saltar a…"
        jump_prompt_to_date: "hasta hoy"
        jump_prompt_or: "o"
      notifications:
        title: cambiar la frecuencia con la que se te notifica acerca de este tema
        reasons:
          mailing_list_mode: "El modo lista de correo electrónico se encuentra activado, por lo que se te notificarán las respuestas a este tema por correo electrónico."
          "3_10": "Recibirás notificaciones porque estás vigilando una etiqueta de este tema."
          "3_10_stale": "Recibirás notificaciones porque vigilaste una etiqueta de este tema en el pasado."
          "3_6": "Recibirás notificaciones porque estás vigilando esta categoría."
          "3_6_stale": "Recibirás notificaciones porque vigilaste esta categoría en el pasado."
          "3_5": "Recibirás notificaciones porque has empezado a vigilar este tema automáticamente."
          "3_2": "Recibirás notificaciones porque estás vigilando este tema."
          "3_1": "Recibirás notificaciones porque creaste este tema."
          "3": "Recibirás notificaciones porque estás vigilando este tema."
          "2_8": "Verás el número de respuestas nuevas porque estás siguiendo esta categoría."
          "2_8_stale": "Verás el número de respuestas nuevas porque seguiste esta categoría en el pasado."
          "2_4": "Verás el número de respuestas nuevas porque has publicado una respuesta en este tema."
          "2_2": "Verás el número de respuestas nuevas porque estás siguiendo este tema."
          "2": 'Verás un contador con el número de nuevas respuestas porque has <a href="%{basePath}/u/%{username}/preferences/notifications">leído este tema</a>.'
          "1_2": "Se te notificará si alguien menciona tu @nombre o te responde."
          "1": "Se te notificará si alguien menciona tu @nombre o te responde."
          "0_7": "Estás ignorando todas las notificaciones en esta categoría."
          "0_2": "Estás ignorando todas las notificaciones en este tema."
          "0": "Estás ignorando todas las notificaciones en este tema."
        watching_pm:
          title: "Vigilar"
          description: "Se te notificará de cada publicación nueva en este mensaje y se mostrará el número de publicaciones nuevas."
        watching:
          title: "Vigilar"
          description: "Se te notificará de cada publicación nueva en este tema y se mostrará el número de publicaciones nuevas."
        tracking_pm:
          title: "Seguir"
          description: "Se mostrará el número de respuestas nuevas a este mensaje y se te notificará si alguien menciona tu @nombre o te responde."
        tracking:
          title: "Seguir"
          description: "Se mostrará el número de respuestas nuevas en este tema. Se te notificará si alguien menciona tu @nombre o te responde."
        regular:
          title: "Normal"
          description: "Se te notificará si alguien menciona tu @nombre o te responde."
        regular_pm:
          title: "Normal"
          description: "Se te notificará si alguien menciona tu @nombre o te responde."
        muted_pm:
          title: "Silenciado"
          description: "No recibirás ninguna notificación de este mensaje."
        muted:
          title: "Silenciado"
          description: "No recibirás ninguna notificación de este tema y no aparecerá en temas recientes."
      actions:
        title: "Acciones"
        recover: "Recuperar tema"
        delete: "Eliminar tema"
        open: "Abrir tema"
        close: "Cerrar tema"
        multi_select: "Seleccionar publicaciones..."
        slow_mode: "Establecer modo lento…"
        timed_update: "Establecer temporizador de tema…"
        pin: "Anclar tema..."
        unpin: "Desanclar tema…"
        unarchive: "Desarchivar tema"
        archive: "Archivar tema"
        invisible: "Quitar de la lista"
        visible: "Devolver a la lista"
        reset_read: "Restablecer datos de lectura"
        make_public: "Convertir en tema público…"
        make_private: "Crear mensaje personal"
        reset_bump_date: "Restablecer fecha de reflote"
      feature:
        pin: "Anclar tema"
        unpin: "Desanclar tema"
        pin_globally: "Anclar tema globalmente"
        make_banner: "Convertir el tema en banner"
        remove_banner: "Eliminar tema de banner"
      reply:
        title: "Responder"
        help: "comienza a escribir un mensaje en este tema"
      share:
        title: "Compartir tema"
        extended_title: "Compartir un enlace"
        help: "comparte el enlace a este tema"
        instructions: "Comparte el enlace a este tema:"
        copied: "Enlace al tema copiado."
        restricted_groups:
          one: "Solo visible para los miembros del grupo: %{groupNames}"
          other: "Solo visible para los miembros de los grupos: %{groupNames}"
        invite_users: "Invitar"
      print:
        title: "Imprimir"
        help: "Abrir una versión imprimible de este tema"
      flag_topic:
        title: "Denunciar"
        help: "denuncia en privado este tema para llamar la atención o envía un mensaje personal sobre él"
        success_message: "Has denunciado este tema correctamente."
      make_public:
        title: "Convertir en tema público"
        choose_category: "Elige una categoría para el tema público:"
      feature_topic:
        title: "Características de este tema"
        pin: "Hacer que este tema aparezca de primero en la categoría %{categoryLink} hasta"
        unpin: "Eliminar este tema del principio de la lista en la categoría %{categoryLink}."
        unpin_until: "Eliminar este tema de los destacados de la categoría %{categoryLink} o esperar al <strong>%{until}</strong>."
        pin_note: "Los usuarios pueden desanclar el tema de forma individual por sí mismos."
        pin_validation: "Es obligatorio especificar una fecha para anclar este tema."
        not_pinned: "No hay temas anclados en %{categoryLink}."
        already_pinned:
          one: "Temas anclados actualmente en %{categoryLink}: <strong class='badge badge-notification unread'>%{count}</strong>"
          other: "Temas anclados actualmente en %{categoryLink}: <strong class='badge badge-notification unread'>%{count}</strong>"
        pin_globally: "Hacer que este tema aparezca de primero en todas las listas de temas hasta"
        confirm_pin_globally:
          one: "Ya tienes %{count} tema anclado globalmente. Demasiados temas anclados puede ser una molestia para los usuarios nuevos y anónimos. ¿Quieres anclar otro tema globalmente?"
          other: "Ya tienes %{count} temas anclados globalmente. Demasiados temas anclados pueden ser una molestia para los usuarios nuevos y anónimos. ¿Quieres anclar otro tema globalmente?"
        unpin_globally: "Eliminar este tema de la parte superior de todas las listas de temas."
        unpin_globally_until: "Eliminar este tema de la parte superior de todas las listas de temas o esperar hasta <strong>%{until}</strong>."
        global_pin_note: "Los usuarios pueden desanclar el tema de forma individual por sí mismos."
        not_pinned_globally: "No hay temas anclados globalmente."
        already_pinned_globally:
          one: "Temas anclados globalmente: <strong class='badge badge-notification unread'>%{count}</strong>"
          other: "Temas anclados globalmente: <strong class='badge badge-notification unread'>%{count}</strong>"
        make_banner: "Hacer que este tema aparezca como banner en la parte superior de todas las páginas."
        remove_banner: "Retirar el banner que aparece en la parte superior de todas las páginas."
        banner_note: "Los usuarios pueden cerrar el banner y descartarlo. Solo se puede anunciar un tema a la vez."
        no_banner_exists: "No hay ningún tema como banner."
        banner_exists: "Actualmente <strong class='badge badge-notification unread'>hay</strong> un tema como banner."
      inviting: "Invitando…"
      automatically_add_to_groups: "Esta invitación incluye además acceso a los siguientes grupos:"
      invite_private:
        title: "Invitar al mensaje"
        email_or_username: "Correo electrónico o nombre de usuario del invitado"
        email_or_username_placeholder: "correo electrónico o nombre de usuario"
        action: "Invitar"
        success: "Hemos invitado a ese usuario a participar en este mensaje."
        success_group: "Hemos invitado a ese grupo a participar en este mensaje."
        error: "Lo sentimos, se produjo un error al invitar a ese usuario."
        not_allowed: "Lo sentimos, no se puede invitar a ese usuario."
        group_name: "nombre del grupo"
      controls: "Controles del tema"
      invite_reply:
        title: "Invitar"
        username_placeholder: "nombre de usuario"
        action: "Enviar invitación"
        help: "invitar a otros a este tema mediante correo electrónico o notificaciones"
        to_forum: "Enviaremos un correo electrónico breve para que la persona pueda unirse inmediatamente haciendo clic en un enlace."
        discourse_connect_enabled: "Escribe el nombre de usuario o correo electrónico de la persona a la que quieres invitar al tema."
        to_topic_blank: "Introduce el nombre de usuario o correo electrónico de la persona que desea invitar a este tema."
        to_topic_email: "Has introducido una dirección de correo electrónico. Enviaremos una invitación a tu amigo que le permitirá responder inmediatamente a este tema."
        to_topic_username: "Has introducido un nombre de usuario. Te enviaremos una notificación con un enlace de invitación a este tema."
        to_username: "Introduce el nombre de usuario de la persona a la que quieres invitar. Le enviaremos una notificación con un enlace de invitación a este tema."
        email_placeholder: "nombre@ejemplo.com"
        success_email: "Hemos enviado una invitación a <b>%{invitee}</b>. Te avisaremos cuando se use. Comprueba el estado en la pestaña invitaciones."
        success_username: " Hemos invitado a ese usuario a participar en este tema."
        error: "Lo sentimos, no pudimos invitar a esa persona. ¿Tal vez ya fue invitada antes? (El número de invitaciones es limitado)"
        success_existing_email: "Ya existe un usuario con el correo electrónico <b>%{emailOrUsername}</b>. Invitamos a ese usuario a participar en este tema."
      login_reply: "Inicia sesión para responder"
      filters:
        n_posts:
          one: "%{count} publicación"
          other: "%{count} publicaciones"
        cancel: "Eliminar filtro"
      move_to:
        title: "Mover a"
        action: "mover a"
        error: "Se produjo un error al mover los mensajes."
      split_topic:
        title: "Mover a un tema nuevo"
        action: "mover a un tema nuevo"
        topic_name: "Título del tema nuevo"
        radio_label: "Nuevo tema"
        error: "Se produjo un error al mover las publicaciones al nuevo tema"
        instructions:
          one: "Estás a punto de crear un tema nuevo y rellenarlo con la publicación que has seleccionado."
          other: "Estás a punto de crear un tema nuevo y rellenarlo con las <b>%{count}</b> publiacaciones que has seleccionado."
      merge_topic:
        title: "Mover a un tema existente"
        action: "mover a un tema existente"
        error: "Se produjo un error al mover las publicaciones a ese tema"
        radio_label: "Tema existente"
        instructions:
          one: "Escoge el tema al que quieres mover esa publicación."
          other: "Escoge el tema al que quieres mover estas <b>%{count}</b> publicaciones."
        chronological_order: "preservar el orden cronológico tras la fusión"
      move_to_new_message:
        title: "Mover a un mensaje nuevo"
        action: "mover a un mensaje nuevo"
        message_title: "Título del mensaje nuevo"
        radio_label: "Nuevo mensaje"
        participants: "Participantes"
        instructions:
          one: "Estás a punto de crear un nuevo mensaje y de llenarlo con la publicación que has seleccionado."
          other: "Estás a punto de crear un mensaje nuevo y llenarlo con las <b>%{count}</b> publicaciones seleccionadas."
      move_to_existing_message:
        title: "Mover a un mensaje existente"
        action: "mover a un mensaje existente"
        radio_label: "Mensaje existente"
        participants: "Participantes"
        instructions:
          one: "Selecciona el mensaje al que te gustaría mover la publicación."
          other: "Selecciona el mensaje al que te gustaría mover las <b>%{count}</b> publicaciones."
      merge_posts:
        title: "Fusionar las publicaciones seleccionadas"
        action: "fusionar las publicaciones seleccionadas"
        error: "Se produjo un error al fusionar las publicaciones seleccionadas."
      publish_page:
        title: "Publicación de página"
        publish: "Publicar"
        description: "Cuando un tema se publica como página su URL se puede compartir y se mostrará con estilos personalizados."
        slug: "Slug"
        public: "Público"
        public_description: "Cualquiera puede ver la página aunque el tema asociado sea privado."
        publish_url: "La página se ha publicado en:"
        topic_published: "El tema se ha publicado en:"
        preview_url: "La página se publicará en:"
        invalid_slug: "Lo sentimos, no puedes publicar esta página."
        unpublish: "Despublicar"
        unpublished: "La página se ha despublicado y ya no se puede acceder a ella."
        publishing_settings: "Ajustes de publicación"
      change_owner:
        title: "Cambiar propietario"
        action: "cambiar propiedad"
        error: "Se produjo un error al cambiar la propiedad de las publicaciones."
        placeholder: "nombre de usuario del nuevo propietario"
        instructions:
          one: "Escoge el nuevo propietario de la publicación de <b>@%{old_user}</b>"
          other: "Escoge el nuevo propietario para las %{count} publicaciones de <b>@%{old_user}</b>"
        instructions_without_old_user:
          one: "Escoge un nuevo propietario para la publicación."
          other: "Escoge un nuevo propietario para las %{count} publicaciones"
      change_timestamp:
        title: "Cambiar marca de tiempo…"
        action: "cambiar marca de tiempo"
        invalid_timestamp: "La marca de tiempo no puede ser en el futuro"
        error: "Hubo un error al cambiar la marca de tiempo de este tema."
        instructions: "Selecciona la nueva marca de tiempo del tema. Las publicaciones en el tema se actualizarán para mantener la diferencia de tiempo."
      multi_select:
        select: "seleccionar"
        selected: "seleccionados (%{count})"
        select_post:
          label: "seleccionar"
          title: "Añadir publicación a la selección"
        selected_post:
          label: "seleccionado"
          title: "Haz clic para quitar publicaciones de la selección"
        select_replies:
          label: "seleccionar +respuestas"
          title: "Añadir publicación y todas sus respuestas a la selección"
        select_below:
          label: "seleccionar +abajo"
          title: "Añadir publicación y todo lo que le sigue a la selección"
        delete: eliminar selección
        cancel: cancelar selección
        select_all: seleccionar todo
        deselect_all: deshacer seleccionar todo
        description:
          one: Has seleccionado <b>%{count}</b> publicación.
          other: "Has seleccionado <b>%{count}</b> publicaciones."
      deleted_by_author_simple: "(tema eliminado por su autor/a)"
    post_list:
      title: "Últimas publicaciones"
      empty: "No hay publicaciones"
      aria_post_number: "%{title}, publicación n.º %{postNumber}"
    post:
      confirm_delete: "¿Seguro que quieres eliminar esta publicación?"
      quote_reply: "Citar"
      quote_reply_shortcut: "Citar (o pulsa q)"
      quote_edit: "Editar"
      quote_edit_shortcut: "Editar (o pulsa e)"
      quote_copy: "Copiar cita"
      quote_copied_to_clibboard: "Cita copiada en el portapapeles"
      quote_share: "Compartir"
      edit_reason: "Motivo: "
      post_number: "publicación %{number}"
      ignored: "Contenido ignorado"
      wiki_last_edited_on: "wiki editada por última vez el %{dateTime}"
      last_edited_on: "publicación editada por última vez el %{dateTime}"
      edit_history: "historial de edición de la publicación"
      reply_as_new_topic: "Responder como tema enlazado"
      reply_as_new_private_message: "Responder como mensaje nuevo a los mismos destinatarios"
      continue_discussion: "Continuando la discusión desde %{postLink}:"
      follow_quote: "ir a la publicación citada"
      show_full: "Mostrar la publicación completa"
      show_hidden: "Ver contenido ignorado."
      deleted_by_author_simple: "(publicación eliminada por su autor/a)"
      collapse: "contraer"
      load_more_replies: "cargar más respuestas"
      sr_collapse_replies: "Contraer respuestas inscrustadas"
      sr_load_more_replies: "Cargar más respuestas incrustadas"
      sr_date: "Fecha de publicación"
      sr_expand_replies:
        one: "Este mensaje tiene %{count} respuesta"
        other: "Este mensaje tiene %{count} respuestas"
      expand_collapse: "expandir/contraer"
      sr_below_embedded_posts_description: "respuestas de la publicación n.º %{post_number}"
      sr_embedded_reply_description: "respuesta de @%{username} a la publicación n.º %{post_number}"
      locked: "un miembro del equipo bloqueó la posibilidad de editar esta publicación"
      gap:
        one: "ver %{count} publicación oculta"
        other: "ver %{count} publicaciones ocultas"
      sr_reply_to: "Responder a la publicación %{post_number} de @%{username}"
      link_clicked:
        one: "enlace pulsado %{count} vez"
        other: "enlace pulsado %{count} veces"
      notice:
        new_user: "Esta es la primera vez que %{user} ha publicado — ¡démosle la bienvenida a nuestra comunidad!"
        returning_user: "Hacía tiempo que no veíamos a %{user}, su última publicación fue %{time}."
        custom_created_by: "(añadido por %{userLinkHTML})"
      unread: "La publicación está sin leer"
      has_replies:
        one: "%{count} Respuesta"
        other: "%{count} Respuestas"
      has_replies_count: "%{count}"
      unknown_user: "(desconocido/usuario eliminado)"
      has_likes_title:
        one: "%{count} persona le ha dado Me gusta a esta publicación"
        other: "%{count} personas le han dado me gusta a esta publicación"
      has_likes_title_only_you: "te ha gustado esta publicación"
      has_likes_title_you:
        one: "A ti y a %{count} persona os ha gustado esta publicación"
        other: "A ti y a otras %{count} personas os ha gustado esta publicación"
      sr_post_like_count_button:
        one: "%{count} persona le ha dado a me gusta en esta publicación. Haz clic para ver"
        other: "%{count} personas le han dado a me gusta en esta publicación. Haz clic para ver"
      sr_post_read_count_button:
        one: "%{count} persona ha leído esta publicación. Haz clic para ver"
        other: "%{count} personas han leído esta publicación. Haz clic para ver"
      filtered_replies_hint:
        one: "Ver esta publicación y su respuesta"
        other: "Ver esta publicación y sus %{count} respuestas"
      filtered_replies_viewing:
        one: "Viendo %{count} respuesta"
        other: "Viendo %{count} respuestas"
      in_reply_to: "Cargar publicación principal"
      view_all_posts: "Ver todas las publicaciones"
      badge_granted_tooltip: "¡%{username} ha ganado la medalla '%{badge_name}' por esta publicación!"
      errors:
        create: "Lo sentimos, se produjo un error al crear tu publicación. Inténtalo de nuevo."
        edit: "Lo sentimos, se produjo un error al editar tu publicación. Inténtalo de nuevo."
        upload: "Lo sentimos, se ha producido un error al subir %{file_name}. Inténtalo de nuevo."
        backup_too_large: "Lo sentimos, esa copia de seguridad es demasiado grande."
        file_too_large: "Lo sentimos, ese archivo es demasiado grande (el tamaño máximo es %{max_size_kb} kb). ¿Por qué no lo subes a un servicio de almacenamiento en la nube y compartes el enlace luego?"
        file_size_zero: "Lo sentimos, algo ha ido mal. El archivo que estás intentando cargar ocupa 0 bytes. Inténtalo de nuevo."
        file_too_large_humanized: "Lo sentimos, el archivo es demasiado grande (el tamaño máximo es %{max_size}). Podrías probar a subirlo a una plataforma en la nube, compartirlo y pegar el enlace."
        too_many_uploads: "Lo sentimos, solo puedes cargar un archivo a la vez."
        too_many_dragged_and_dropped_files:
          one: "Solo se pueden subir archivos de %{count} en 1."
          other: "Solo se pueden subir %{count} archivos al mismo tiempo."
        upload_not_authorized: "Lo sentimos, el archivo que estás intentando subir no está permitido (extensiones autorizadas: %{authorized_extensions})."
        no_uploads_authorized: "Lo sentimos, no hay archivos autorizados para subir."
        image_upload_not_allowed_for_new_user: "Lo sentimos, los usuarios nuevos no pueden subir imágenes."
        attachment_upload_not_allowed_for_new_user: "Lo sentimos, los usuarios nuevos no pueden subir archivos adjuntos."
        attachment_download_requires_login: "Lo sentimos, necesitas haber iniciado sesión para descargar archivos adjuntos."
      cancel_composer:
        confirm: "¿Qué te gustaría hacer con tu publicación?"
        discard: "Descartar"
        save_draft: "Guardar borrador para más tarde"
        keep_editing: "Seguir editando"
      via_email: "esta publicación llegó por correo electrónico"
      via_auto_generated_email: "esta publicación llegó a través de un correo electrónico generado automáticamente"
      whisper: "esta publicación es un susurro privado para los moderadores"
      whisper_groups: "esta publicación es un susurro privado solo visible para %{groupNames}"
      wiki:
        about: "esta publicación tiene formato wiki"
      few_likes_left: "¡Gracias por compartir amor! Solo te quedan unos pocos me gusta por hoy."
      controls:
        reply: "crear una respuesta a esta publicación"
        like_action: "Me gusta"
        like: "me gusta esta publicación"
        has_liked: "te gusta esta publicación"
        read_indicator: "miembros que han leído esta publicación"
        undo_like_action: "Deshacer me gusta"
        undo_like: "deshacer me gusta"
        edit: "editar esta publicación"
        edit_action: "Editar"
        edit_anonymous: "Lo sentimos, necesitas iniciar sesión para editar esta publicación."
        flag_action: "Denunciar"
        flag: "denuncia en privado esta publicación para llamar la atención o envía un mensaje personal sobre ella"
        anonymous_flag: "envía un correo electrónico al personal para marcar esta publicación"
        delete_action: "Eliminar publicación"
        delete: "eliminar este publicación"
        undelete_action: "Recuperar publicación eliminada"
        undelete: "deshacer la eliminación de esta publicación"
        share_action: "Compartir"
        share: "comparte un enlace a esta publicación"
        copy_action: "Copiar enlace"
        copy_title: "copiar un enlace a esta publicación al portapapeles"
        link_copied: "¡Enlace copiado!"
        more: "Más"
        delete_replies:
          confirm: "¿Quieres eliminar también las respuestas a esta publicación?"
          direct_replies:
            one: "Si, y %{count} respuesta directa"
            other: "Sí, y las %{count} respuestas directas"
          all_replies:
            one: "Sí, y %{count} respuesta"
            other: "Sí, y todas las %{count} respuestas"
          just_the_post: "No, solo esta publicación"
        admin: "acciones de administrador para la publicación"
        admin_action: "Administrador"
        permanently_delete: "Eliminar permanentemente"
        permanently_delete_confirmation: "¿Seguro que quieres eliminar para siempre esta publicación? No podrás recuperarla."
        wiki: "Transformar en formato wiki"
        unwiki: "Deshacer formato wiki"
        convert_to_moderator: "Añadir color del personal"
        revert_to_regular: "Eliminar color del personal"
        rebake: "Reconstruir HTML"
        publish_page: "Publicación de página"
        unhide: "Deshacer ocultar"
        change_owner: "Cambiar propiedad…"
        grant_badge: "Conceder medalla…"
        lock_post: "Bloquear publicación"
        lock_post_description: "impedir que el usuario que realizó esta publicación la edite"
        unlock_post: "Desbloquear publicación"
        unlock_post_description: "permitir que el usuario que realizó esta publicación la edite"
        delete_topic_disallowed_modal: "No tienes permiso para eliminar este tema. Si de verdad quieres que se elimine, denúncialo y explica tus motivos a los moderadores."
        delete_topic_disallowed: "no tienes permiso para eliminar este tema"
        delete_topic_confirm_modal:
          one: "Este tema tiene más de %{count} vista, y puede que sea un destino de búsqueda popular. ¿Seguro que quieres eliminarlo por completo, en lugar de editarlo para mejorarlo?"
          other: "Este tema tiene más de %{count} vistas, y puede que sea un destino de búsqueda popular. ¿Seguro que quieres eliminarlo por completo, en lugar de editarlo para mejorarlo?"
        delete_topic_confirm_modal_yes: "Sí, eliminar este tema"
        delete_topic_confirm_modal_no: "No, conservar este tema"
        delete_topic_error: "Ha ocurrido un error al eliminar este tema"
        delete_topic: "eliminar tema"
        add_post_notice: "Añadir Aviso oficial…"
        change_post_notice: "Cambiar Aviso oficial…"
        delete_post_notice: "Eliminar Aviso oficial"
        remove_timer: "quitar temporizador"
        edit_timer: "editar temporizador"
      actions:
        people:
          like:
            one: "le dio me gusta a esto"
            other: "le dieron me gusta a esto"
          read:
            one: "leyó esto"
            other: "leyeron esto"
          like_capped:
            one: "y a %{count} otro le gustó esto"
            other: "y %{count} otros le dieron me gusta a esto"
          read_capped:
            one: "y %{count} otro ha leído esto"
            other: "y %{count} otros han leído esto"
          sr_post_likers_list_description: "usuarios que le han dado a me gusta en esta publicación"
          sr_post_readers_list_description: "usuarios que han leído esta publicación"
        by_you:
          off_topic: "Denunciaste esto como sin relación con el tema"
          spam: "Denunciaste esto como spam"
          inappropriate: "Denunciaste esto como inapropiado"
          illegal: "Has marcado esto como ilegal"
          notify_moderators: "Denunciaste esto para que sea atendido por un moderador"
          notify_user: "Enviaste un mensaje a este usuario"
          custom: "Has marcado este tema como %{custom}"
      delete:
        confirm:
          one: "¿Seguro que quieres eliminar esa publicación?"
          other: "¿Seguro de que quieres eliminar esas %{count} publicaciones?"
      merge:
        confirm:
          one: "¿Seguro que quieres fusionar estas publicaciones?"
          other: "¿Seguro que quieres fusionar estas %{count} publicaciones?"
      revisions:
        controls:
          first: "Primera edición"
          previous: "Edición anterior"
          next: "Siguiente edición"
          last: "Última edición"
          hide: "Ocultar edición"
          show: "Mostrar edición"
          destroy: "Eliminar revisiones"
          destroy_confirm: "¿Seguro que quieres eliminar todas las revisiones de esta publicación? Esta acción es permanente."
          revert: "Volver a la edición %{revision}"
          edit_wiki: "Editar wiki"
          edit_post: "Editar publicación"
          comparing_previous_to_current_out_of_total: "<strong>%{previous}</strong> %{icon} <strong>%{current}</strong> / %{total}"
        displays:
          inline:
            title: "Mostrar la producción renderizada con adiciones y eleminaciones en línea"
            button: "HTML"
          side_by_side:
            title: "Mostrar las differencias con la producción renderizada lado a lado"
            button: "HTML"
          side_by_side_markdown:
            title: "Mostrar las diferencias con la fuente sin procesar"
            button: "Sin procesar"
      raw_email:
        displays:
          raw:
            title: "Mostrar correos electrónicos sin procesar"
            button: "Sin procesar"
          text_part:
            title: "Mostrar la parte del texto del correo electrónico"
            button: "Texto"
          html_part:
            title: "Mostrar la parte HTML del correo electrónico"
            button: "HTML"
      bookmarks:
        create: "Crear marcador"
        create_for_topic: "Añadir este tema a marcadores"
        edit: "Editar marcador"
        edit_for_topic: "Editar el marcador de este tema"
        updated: "Actualizado"
        name: "Nombre"
        name_placeholder: "¿Para qué es este marcador?"
        name_input_label: "Nombre del marcador"
        set_reminder: "Recordarme"
        options: "Opciones"
        actions:
          delete_bookmark:
            name: "Eliminar marcador"
            description: "Elimina el marcador de tu perfil y cancela todos los recordatorios para tal marcador"
          edit_bookmark:
            name: "Editar marcador"
            description: "Editar el nombre del marcador o cambia la fecha y hora del recordatorio"
          clear_bookmark_reminder:
            name: "Quitar recordatorio"
            description: "Quitar la fecha y hora del recordatorio"
          pin_bookmark:
            name: "Anclar marcador"
            description: "Anclar el marcador. Esto hará que aparezca al principio de tu lista de marcadores."
          unpin_bookmark:
            name: "Desanclar marcador"
            description: "Desanclar el marcador. Ya no aparecerá siempre arriba de la lista."
      filtered_replies:
        viewing_posts_by: "Viendo %{post_count} publicaciones de"
        viewing_subset: "Algunas respuestas no se muestran"
        viewing_summary: "Ver las respuestas principales de este tema"
        post_number: "%{username}, publicación nº %{post_number}"
        show_all: "Mostrar todas"
      share:
        title: "Compartir publicación n.º %{post_number}"
        instructions: "Comparte un enlace a esta publicación:"
    category:
      none: "(sin categoría)"
      all: "Todas las categorías"
      choose: "categoría&hellip;"
      edit: "Editar"
      edit_title: "Editar esta categoría"
      edit_dialog_title: "Editar: %{categoryName}"
      view: "Ver temas en la categoría"
      back: "Volver a la categoría"
      general: "General"
      settings: "Ajustes"
      topic_template: "Plantilla"
      tags: "Etiquetas"
      tags_allowed_tags: "Restringir estas etiquetas a esta categoría:"
      tags_allowed_tag_groups: "Restringir estos grupos de etiquetas a esta categoría:"
      tags_placeholder: "(Opcional) lista de etiquetas permitidas"
      tags_tab_description: "Las etiquetas y grupos de etiquetas arriba especificados solo estarán disponibles en esta categoría y en las otras categorías que igualmente lo especifiquen. No se permitirá su uso en otras categorías."
      tag_groups_placeholder: "(Opcional) lista de grupos de etiquetas permitidos"
      manage_tag_groups_link: "Gestionar grupos de etiquetas"
      allow_global_tags_label: "Permitir también otras etiquetas"
      required_tag_group:
        description: "Obligar a que los nuevos temas tengan etiquetas de los grupos:"
        delete: "Eliminar"
        add: "Añadir grupo de etiquetas obligado"
        placeholder: "selecciona un grupo de etiquetas…"
      topic_featured_link_allowed: "Permitir enlaces destacados en esta categoría"
      delete: "Eliminar categoría"
      create: "Nueva categoría"
      create_long: "Crear una nueva categoría"
      save: "Guardar categoría"
      slug: "Slug de la categoría para URL"
      slug_placeholder: "(Opcional) palabras-separadas-por-guiones para URL"
      creation_error: Se produjo un error al crear la categoría.
      save_error: Se produjo un error al guardar la categoría
      name: "Nombre de la categoría"
      description: "Descripción"
      logo: "Imagen (logo) para la categoría"
      logo_dark: "Imagen del logotipo de la categoría en modo oscuro"
      background_image: "Imagen de fondo de la categoría"
      background_image_dark: "Imagen de fondo de categoría oscura"
      badge_colors: "Colores de las medallas"
      background_color: "Color de fondo"
      foreground_color: "Colores de primer plano"
      color_used: "Color en uso"
      predefined_colors: "Opciones de color predefinidas"
      name_placeholder: "Una o dos palabras máximo"
      color_placeholder: "Cualquier color web"
      delete_confirm: "¿Seguro que quieres eliminar esta categoría?"
      delete_error: "Se produjo un error al eliminar la categoría."
      list: "Lista de categorías"
      no_description: "Añade una descripción para esta categoría."
      change_in_category_topic: "Editar descripción"
      already_used: "Este color ya ha sido usado para otra categoría"
      security: "Seguridad"
      security_add_group: "Añadir un grupo"
      permissions:
        group: "Grupo"
        see: "Ver"
        reply: "Responder"
        create: "Crear"
        no_groups_selected: "Ningún grupo tiene acceso. Esta categoría solo será visible por el personal."
        everyone_has_access: 'Esta categoría es pública. Todo el mundo puede ver, responder y crear temas. Para restringir permisos, quita uno o varios permisos del grupo «todos».'
        toggle_reply: "Alternar el permiso para responder"
        toggle_full: "Alternar el permiso para crear temas"
        inherited: 'Este permiso está heredado de «todos»'
      special_warning: "Aviso: esta categoría se ajusta por defecto y las opciones de seguridad no se pueden editar. Si no deseas utilizarla, elimínala en vez de reutilizarla."
      uncategorized_security_warning: "Esta categoría es especial: se usa para temas que no tienen una categoría asignada y no puede tener ajustes de seguridad."
      uncategorized_general_warning: 'Esta categoría es especial. Se utiliza como la categoría predeterminada para los temas nuevos que no tienen una categoría seleccionada. Si deseas evitar este comportamiento y forzar la selección de categorías, <a href="%{settingLink}">desactiva la opción aquí</a>. Si deseas cambiar el nombre o la descripción, ve a <a href="%{customizeLink}">Personalizar / Contenido de texto</a>.'
      pending_permission_change_alert: "No has añadido a %{group} a esta categoría. Haz clic en este botón para añadirlos."
      images: "Imágenes"
      email_in: "Dirección de correo electrónico personalizada para el correo entrante:"
      email_in_tooltip: "Puedes separar varias direcciones de correo electrónico con el carácter |."
      email_in_allow_strangers: "Aceptar correo electrónicos de usuarios anónimos sin cuenta"
      email_in_disabled: "La publicación de nuevos temas por correo electrónico está desactivada. Para activar la publicación de nuevos temas por correo electrónico, activa el ajuste <a href='%{setting_url}'>'email in'</a>."
      mailinglist_mirror: "La categoría es el reflejo de una lista de correo"
      show_subcategory_list: "Mostrar la lista de subcategorías arriba de la lista de temas en esta categoría."
      read_only_banner: "Texto de banner cuando un usuario no pueda crear un tema en esta categoría:"
      num_featured_topics: "Número de temas que se muestran en la página de categorías:"
      subcategory_num_featured_topics: "Número de temas destacados a mostrar en la página principal de categorías:"
      all_topics_wiki: "Hacer que los temas nuevos tengan formato wiki por defecto"
      allow_unlimited_owner_edits_on_first_post: "Permitir que el propietario edite de forma ilimitada en su primera publicación"
      subcategory_list_style: "Estilo de lista de subcategorías:"
      sort_order: "Ordenar lista de temas:"
      default_view: "Lista de temas por defecto:"
      default_top_period: "Período por defecto para estar en la parte superior:"
      default_list_filter: "Filtro de lista por defecto:"
      allow_badges_label: "Permitir que se concedan medallas en esta categoría"
      edit_permissions: "Editar permisos"
      reviewable_by_group: "Además del personal, los siguientes grupos también pueden revisar el contenido de esta categoría:"
      review_group_name: "nombre del grupo"
      require_topic_approval: "Requiere aprobación del moderador para todos los temas nuevos"
      require_reply_approval: "Requiere aprobación del moderador para todas las respuestas nuevas"
      this_year: "este año"
      position: "Posición en la página de categorías:"
      default_position: "Posición predeterminada"
      position_disabled: "Las categorías se mostrarán por orden de actividad. Para controlar el orden de las categorías en las listas, activa el ajuste <a href='%{url}'>«posiciones fijas de las categorías»</a>."
      minimum_required_tags: "Número mínimo de etiquetas requeridas en un tema:"
      default_slow_mode: 'Activar «modo lento» en los nuevos temas de esta categoría'
      parent: "Categoría principal"
      num_auto_bump_daily: "Número de temas abiertos que se reflotarán diariamente de forma automática:"
      auto_bump_cooldown_days: "Mínimo de días antes de reactivar el mismo tema:"
      navigate_to_first_post_after_read: "Ir a la primera publicación después de haber leído los temas"
      notifications:
        title: "cambiar el nivel de notificación de esta categoría"
        watching:
          title: "Vigilar"
          description: "Vigilarás automáticamente todos los temas en esta categoría. Se te notificará de cada nueva respuesta en cada tema, y verás un contador de nuevas respuestas."
        watching_first_post:
          title: "Vigilar la primera publicación"
          description: "Se te notificará acerca de los temas nuevos en esta categoría, pero no cuando haya respuestas nuevas a los temas."
        tracking:
          title: "Seguir"
          description: "Seguirás todos los temas en esta categoría. Se te notificará si alguien menciona tu @nombre o te responde, y verás un contador con el número de nuevas respuestas de cada tema."
        regular:
          title: "Normal"
          description: "Se te notificará si alguien menciona tu @nombre o te responde."
        muted:
          title: "Silenciado"
          description: "No recibirás notificaciones sobre novedades de temas en esta categoría, y no aparecerán en la lista de temas recientes."
      search_priority:
        label: "Prioridad de búsqueda"
        options:
          normal: "Normal"
          ignore: "Ignorar"
          very_low: "Muy baja"
          low: "Baja"
          high: "Alta"
          very_high: "Muy alta"
      sort_options:
        default: "por defecto"
        likes: "Me gusta"
        op_likes: "Me gusta de la publicación original"
        views: "Vistas"
        posts: "Publicaciones"
        activity: "Actividad"
        posters: "Participantes"
        category: "Categoría"
        created: "Creado"
      sort_ascending: "Ascendente"
      sort_descending: "Descendente"
      subcategory_list_styles:
        rows: "Filas"
        rows_with_featured_topics: "Filas con temas destacados"
        boxes: "Cajas"
        boxes_with_featured_topics: "Cajas con temas destacados"
      settings_sections:
        general: "General"
        moderation: "Moderación"
        appearance: "Aspecto"
        email: "Correo electrónico"
      list_filters:
        all: "todos los temas"
        none: "sin subcategoría"
      colors_disabled: "No puedes seleccionar colores porque tienes no tienes activados los estilos de categoría."
    anonymous_flagging:
      title: "Denunciar contenido ilegal"
      description: "Para denunciar contenido ilegal, ponte en contacto con <a href='mailto:%{email}?subject=Illegal content: %{topic_title}&body=This post %{url} contains illegal content.'>%{email}</a>"
    flagging:
      title: "¡Gracias por ayudar a mantener una comunidad civilizada!"
      action: "Denunciar publicación"
      take_action: "Tomar medidas…"
      take_action_options:
        default:
          title: "Ocultar publicación"
          details: "Alcanzar el umbral de denuncia inmediatamente, ocultar la publicación y aceptar todas las denuncias pendientes"
        suspend:
          title: "Suspender usuario"
          details: "Alcanzar el umbral de denuncias y suspender al usuario"
        silence:
          title: "Silenciar al usuario"
          details: "Alcanzar el umbral de denuncia y silenciar al usuario"
      notify_action: "Mensaje"
      official_warning: "Advertencia oficial"
      delete_spammer: "Eliminar spammer"
      flag_for_review: "Mandar a la cola de revisión"
      delete_confirm_MF: |
        Estás a punto de eliminar {POSTS, plural, one {<b>#</b> publicación} other {<b>#</b> publicaciones}} y {TOPICS, plural, one {<b>#</b> tema} other {<b>#</b> temas}} de este usuario, también eliminarás su cuenta, bloquearás registros desde su dirección IP <b>{ip_address}</b>, y añadirás su correo electrónico <b>{email}</b> a una lista de bloqueos permanentes. ¿Seguro que el usuario es de verdad un spammer?
      yes_delete_spammer: "Sí, eliminar spammer"
      ip_address_missing: "(N/D)"
      hidden_email_address: "(oculto)"
      submit_tooltip: "Enviar la denuncia privada"
      take_action_tooltip: "Alcanzar el umbral de denuncia inmediatamente, ocultar la publicación y aceptar todas las denuncias pendientes"
      cant: "Lo sentimos, no puedes denunciar esta publicación en este momento."
      notify_staff: "Notificar al personal de forma privada"
      formatted_name:
        off_topic: "No tiene relación con el tema"
        inappropriate: "Es inapropiado"
        spam: "Es spam"
        illegal: "Es ilegal"
      custom_placeholder_notify_user: "Sé específico, constructivo y siempre amable."
      notify_user_textarea_label: "Mensaje para el usuario"
      custom_placeholder_notify_moderators: "Haznos saber qué te preocupa específicamente y, siempre que sea posible, incluye enlaces y ejemplos relevantes."
      notify_moderators_textarea_label: "Mensaje para los moderadores"
      custom_placeholder_illegal: "Indícanos exactamente por qué consideras este contenido ilegal, y proporciona enlaces y ejemplos relevantes cuando sea posible."
      confirmation_illegal: "Lo que he escrito más arriba es preciso y completo."
      custom_message:
        at_least:
          one: "introduce al menos %{count} caracteres"
          other: "ingresa al menos %{count} caracteres"
        more:
          one: "%{count} más…"
          other: "%{count} más…"
        left:
          one: "%{count} restante"
          other: "%{count} restantes"
    flagging_topic:
      title: "¡Gracias por ayudar a mantener una comunidad civilizada!"
      action: "Denunciar tema"
      notify_action: "Mensaje"
    topic_map:
      title: "Resumen de temas"
      participants_title: "Autores frecuentes"
      links_title: "Enlaces populares"
      links_shown: "mostrar más enlaces…"
      clicks:
        one: "%{count} clic"
        other: "%{count} clics"
      menu_titles:
        replies: Respuestas que más han gustado
        views: Vistas recientes
      view_explainer: Una vista por visitante único cada 8 horas.
      no_views: Todavía no hay estadísticas de vistas, compruébalo más tarde.
      chart_error: Error al representar el gráfico, inténtalo de nuevo.
      views: "Vistas"
      predicted_views: "Vistas previstas"
      so_far: (hasta ahora)
      read: leer
      minutes: min
    post_links:
      about: "ver más enlaces de esta publicación"
      title:
        one: "%{count} más"
        other: "%{count} más"
    topic_statuses:
      warning:
        help: "Esta es una advertencia oficial."
      bookmarked:
        help: "Guardaste en marcadores este tema"
      locked:
        help: "Este tema está cerrado; ya no se aceptan respuestas nuevas"
      archived:
        help: "este tema está archivado; está congelado y no se puede cambiar"
      locked_and_archived:
        help: "este tema está cerrado y archivado; ya no acepta respuestas nuevas y no se puede cambiar"
      unpinned:
        title: "Desanclado"
        help: "Este tema se ha desanclado para ti; tu lista de temas se mostrará en orden normal"
      pinned_globally:
        title: "Anclado globalmente"
        help: "Este tema se ha anclado globalmente, se mostrará en la parte superior de la página de mensajes recientes y de su categoría."
      pinned:
        title: "Anclado"
        help: "Este tema se ha anclado para ti; se mostrará en la parte superior de su categoría"
      unlisted:
        help: "Este tema no está incluido en la lista; no se mostrará en las listas de temas y solo se podrá acceder a él mediante un enlace directo. %{unlistedReason}"
      personal_message:
        title: "Este tema es un mensaje personal"
        help: "Este tema es un mensaje personal"
      visibility_reasons:
        op_flag_threshold_reached: "Este tema se ha eliminado automáticamente de la lista porque ha alcanzado el umbral de la denuncia"
        op_unhidden: "Este tema se ha vuelto a incluir en la lista por el autor"
        embedded_topic: "Este tema se ha vuelto a incluir en la lista porque es un tema incrustado"
        manually_unlisted: "Este tema ha sido eliminado manualmente por un administrador o moderador"
        manually_relisted: "Este tema se ha vuelto a incluir en la lista manualmente por un administrador o moderador"
        bulk_action: "La visibilidad de este tema ha cambiado debido a una acción masiva realizada por un usuario"
    posts: "Publicaciones"
    pending_posts:
      label: "Pendiente"
      label_with_count: "Pendientes (%{count})"
    sr_topic_list_caption: Lista de temas, los encabezados de columna con botones se pueden ordenar.
    posts_likes_MF: |
      { count, plural,
          one {# respuesta,}
        other {# respuestas,}
      }{ ratio, select,
          low { alta proporción de me gusta por publicación,}
          med { muy alta proporción de me gusta por publicación,}
         high { extremadamente alta proporción de me gusta por publicación,}
        other {}
      } saltar a la primera o a la última publicación...
    posters: "Participantes"
    latest_poster_link: "Perfil de %{username}, último participante"
    original_post: "Publicación original"
    views: "Vistas"
    views_lowercase:
      one: "visita"
      other: "vistas"
    replies: "Respuestas"
    views_long:
      one: "este tema se ha visto %{count} vez"
      other: "este tema se ha visto %{number} veces"
    activity: "Actividad"
    likes: "Me gusta"
    likes_lowercase:
      one: "me gusta"
      other: "me gusta"
    users: "Usuarios"
    users_lowercase:
      one: "usuario"
      other: "usuarios"
    category_title: "Categoría"
    history_capped_revisions: "Últimas 100 ediciones"
    history: "Historial"
    raw_email:
      title: "Correo electrónico entrante"
      not_available: "¡No disponible!"
    categories_list: "Lista de categorías"
    filters:
      with_topics: "%{filter} temas"
      with_category: "%{filter} Foro de %{category}"
      filter:
        title: "Resultados filtrados para %{filter}"
        button:
          label: "Filtrar"
      latest:
        title: "Recientes"
        title_with_count:
          one: "Reciente (%{count})"
          other: "Recientes (%{count})"
        help: "temas con publicaciones recientes"
      read:
        title: "Leídos"
        help: "temas que ya has leído en el orden que los leíste por última vez"
      categories:
        title: "Categorías"
        title_in: "Categoría - %{categoryName}"
        help: "todos los temas agrupados por categoría"
      unread:
        title: "Sin leer"
        title_with_count:
          one: "Sin leer (%{count})"
          other: "Sin leer (%{count})"
        help: "temas que estás vigilando o siguiendo actualmente con publicaciones sin leer"
        lower_title_with_count:
          one: "%{count} sin leer"
          other: "%{count} sin leer"
      unseen:
        title: "No vistos"
        lower_title: "no vistos"
        help: "nuevos temas y temas que estés vigilando, siguiendo, o que tengan respuestas sin leer"
      hot:
        title: "Caliente"
        lower_title: "caliente"
        help: "principales temas recientes"
      new:
        lower_title_with_count:
          one: "%{count} nuevo"
          other: "%{count} nuevos"
        lower_title: "nuevo"
        title: "Nuevo"
        title_with_count:
          one: "Nuevo (%{count})"
          other: "Nuevos (%{count})"
        help: "temas creados en los últimos días"
        all: "Todo"
        all_with_count: "Todo (%{count})"
        topics: "Temas"
        topics_with_count: "Temas (%{count})"
        replies: "Respuestas"
        replies_with_count: "Respuestas (%{count})"
      posted:
        title: "Mis publicaciones"
        help: "temas en los que has publicado"
      bookmarks:
        title: "Marcadores"
        help: "temas que has guardado en marcadores"
      category:
        title: "%{categoryName}"
        title_with_count:
          one: "%{categoryName} (%{count})"
          other: "%{categoryName} (%{count})"
        help: "temas recientes en la categoría %{categoryName}"
      top:
        title: "Destacados"
        help: "los temas con más actividad en el último año, mes, semana o día"
        all:
          title: "Siempre"
        yearly:
          title: "Anualmente"
        quarterly:
          title: "Trimestralmente"
        monthly:
          title: "Mensualmente"
        weekly:
          title: "Semanalmente"
        daily:
          title: "Diariamente"
        all_time: "Siempre"
        this_year: "Año"
        this_quarter: "Trimestre"
        this_month: "Mes"
        this_week: "Semana"
        today: "Hoy"
    custom_homepage:
      admin_message: 'Uno de tus temas ha activado el modificador «custom_homepage», pero no muestra nada en el conector [custom-homepage]. (Este mensaje solo se muestra a los administradores del sitio).'
    browser_update: 'Por desgracia, <a href="https://www.discourse.org/faq/#browser">tu navegador no es compatible</a>. Por favor, <a href="https://browsehappy.com">usa otro navegador</a> para ver el contenido completo, iniciar sesión y responder.'
    permission_types:
      full: "Crear / Responder / Ver"
      create_post: "Responder / Ver"
      readonly: "Ver"
    preloader_text: "Cargando"
    lightbox:
      download: "descargar"
      open: "imagen original"
      previous: "Anterior (flecha izquierda)"
      next: "Siguiente (flecha derecha)"
      counter: "%curr% de %total%"
      close: "Cerrar (Esc)"
      content_load_error: '<a href="%url%">El contenido</a> no se pudo cargar.'
      image_load_error: '<a href="%url%">La imagen</a> no se pudo cargar.'
    cannot_render_video: Este vídeo no se puede mostrar porque tu navegador no es compatible con el códec.
    keyboard_shortcuts_help:
      shortcut_key_delimiter_comma: ", "
      shortcut_key_delimiter_plus: "+"
      shortcut_delimiter_or: "%{shortcut1} o %{shortcut2}"
      shortcut_delimiter_slash: "%{shortcut1}/%{shortcut2}"
      shortcut_delimiter_space: "%{shortcut1} %{shortcut2}"
      shortcut_delimiter_newline: "%{shortcut1}<br>%{shortcut2}"
      title: "Atajos de teclado"
      short_title: "Atajos"
      jump_to:
        title: "Saltar a"
        home: "%{shortcut} Inicio"
        latest: "%{shortcut} Recientes"
        new: "%{shortcut} Nuevos"
        unread: "%{shortcut} Sin leer"
        categories: "%{shortcut} Categorías"
        top: "%{shortcut} Destacado"
        bookmarks: "%{shortcut} Marcadores"
        profile: "%{shortcut} Perfil"
        messages: "%{shortcut} Mensajes"
        drafts: "%{shortcut} Borradores"
        next: "%{shortcut} Tema siguiente"
        previous: "%{shortcut} Tema anterior"
      navigation:
        title: "Navegación"
        jump: "%{shortcut} Ir a la publicación #"
        back: "%{shortcut} Volver"
        up_down: "%{shortcut} Desplazar selección &uarr; &darr;"
        open: "%{shortcut} Abrir tema seleccionado"
        next_prev: "%{shortcut} Sección siguiente/anterior"
        go_to_unread_post: "%{shortcut} Ir a la primera publicación sin leer"
      application:
        title: "Aplicación"
        create: "%{shortcut} Crear un nuevo tema"
        notifications: "%{shortcut} Abrir notificaciones"
        hamburger_menu: "%{shortcut} Abrir menú de navegación"
        user_profile_menu: "%{shortcut} Abrir menú de usuario"
        show_incoming_updated_topics: "%{shortcut} Mostrar temas actualizados"
        search: "%{shortcut} Buscar"
        filter_sidebar: "%{shortcut} Barra lateral de filtro"
        help: "%{shortcut} Abrir guía de atajos de teclado"
        toggle_bulk_select: "%{shortcut} Activar selección en bloque"
        dismiss: "%{shortcut} Descartar temas seleccionados"
        x: "%{shortcut} Alternar selección (en modo de selección en bloque)"
        log_out: "%{shortcut} Cerrar sesión"
      composing:
        title: "Redactando"
        return: "%{shortcut} Regresar al editor"
        fullscreen: "%{shortcut} Edición en pantalla completa"
        insert_current_time: "%{shortcut} Insertar hora actual"
      bookmarks:
        title: "Marcadores"
        enter: "%{shortcut} Guardar y cerrar"
        later_today: "%{shortcut} Más tarde durante el día de hoy"
        later_this_week: "%{shortcut} Esta semana"
        tomorrow: "%{shortcut} Mañana"
        next_week: "%{shortcut} La semana que viene"
        next_month: "%{shortcut} El mes que viene"
        next_business_week: "%{shortcut} Principio de la semana que viene"
        next_business_day: "%{shortcut} Siguiente día hábil"
        custom: "%{shortcut} Fecha y hora personalizadas"
        none: "%{shortcut} Sin recordatorio"
        delete: "%{shortcut} Borrar marcador"
      actions:
        title: "Acciones"
        bookmark_topic: "%{shortcut} Guardar/quitar el tema de marcadores"
        pin_unpin_topic: "%{shortcut} Anclar/desanclar tema"
        share_topic: "%{shortcut} Compartir tema"
        share_post: "%{shortcut} Compartir publicación"
        reply_as_new_topic: "%{shortcut} Responder como un tema enlazado"
        reply_topic: "%{shortcut} Responder al tema"
        reply_post: "%{shortcut} Responder a la publicación"
        quote_post: "%{shortcut} Citar publicación"
        like: "%{shortcut} Me gusta la publicación"
        flag: "%{shortcut} Reportar publicación"
        bookmark: "%{shortcut} Guardar publicación en marcadores"
        edit: "%{shortcut} Editar publicación"
        delete: "%{shortcut} Eliminar publicación"
        mark_muted: "%{shortcut} Silenciar tema"
        mark_regular: "%{shortcut} Tema normal (por defecto)"
        mark_tracking: "%{shortcut} Seguir tema"
        mark_watching: "%{shortcut} Vigilar tema"
        print: "%{shortcut} Imprimir tema"
        defer: "%{shortcut} Marcar tema como no leído"
        topic_admin_actions: "%{shortcut} Abrir acciones de administrador del tema"
        archive_private_message: "%{shortcut} Activar el archivo de mensajes personales"
      search_menu:
        title: "Menú de búsqueda"
        prev_next: "%{shortcut} Mover selección arriba y abajo"
        insert_url: "%{shortcut} Insertar selección dentro del editor abierto"
        full_page_search: "%{shortcut} Lanza la página de búsqueda"
    badges:
      earned_n_times:
        one: "Medalla ganada %{count} vez"
        other: "Medalla ganada %{count} veces"
      granted_on: "Concedido hace %{date}"
      others_count:
        one: "Concedido a otros %{count} vez"
        other: "Concedido a otros %{count} veces"
      title: Medallas
      allow_title: "Puedes usar esta medalla como título"
      multiple_grant: "Puedes ganar esta medalla varias veces"
      badge_count:
        one: "%{count} medalla"
        other: "%{count} medallas"
      more_badges:
        one: "+%{count} Más"
        other: "+%{count} Más"
      awarded:
        one: "%{number} otorgado"
        other: "%{number} otorgados"
      select_badge_for_title: Selecciona una medalla para utilizar como tu título
      none: "(ninguna)"
      successfully_granted: "%{badge} concedida exitosamente a %{username}"
      badge_grouping:
        getting_started:
          name: Guía de inicio
        community:
          name: Comunidad
        trust_level:
          name: Nivel de confianza
        other:
          name: Otros
        posting:
          name: Publicaciones
      favorite_max_reached: "No puedes marcar más medallas como favoritas."
      favorite_max_not_reached: "Marcar esta medalla como favorita"
      favorite_count: "%{count}/%{max} medallas marcadas como favoritas"
    download_calendar:
      title: "Descargar calendario"
      save_ics: "Descargar archivo.ics"
      save_google: "Añadir a calendario de Google"
      remember: "No volver a preguntar"
      remember_explanation: "(puedes cambiar esto en tus preferencias)"
      download: "Descargar"
      default_calendar: "Calendario por defecto"
      default_calendar_instruction: "Elige qué calendarios usar al guardar las fechas"
      add_to_calendar: "Añadir al calendario"
      google: "Calendario de Google"
      ics: "ICS"
    tagging:
      all_tags: "Todas las etiquetas"
      other_tags: "Otras etiquetas"
      selector_tags: "etiquetas"
      selector_no_tags: "sin etiquetas"
      selector_remove_filter: "quitar filtro"
      tags: "Etiquetas"
      choose_for_topic: "etiquetas (opcional)"
      choose_for_topic_required:
        one: "selecciona al menos %{count} etiqueta…"
        other: "selecciona al menos %{count} etiquetas…"
      choose_for_topic_required_group:
        one: "selecciona %{count} etiqueta de «%{name}»…"
        other: "selecciona %{count} etiquetas de «%{name}»…"
      info: "Info"
      default_info: "Esta etiqueta no está restringida a ninguna categoría, y no tiene sinónimos."
      staff_info: "Para añadir restricciones, mete la etiqueta a un <a href=%{basePath}/tag_groups>grupo de etiquetas</a>."
      category_restricted: "Esta etiqueta está restringida para las categorías a las que no tienes permiso de acceso."
      synonyms: "Sinónimos"
      synonyms_description: "Cuando las siguientes etiquetas sean usadas, serán reemplazadas por <b>%{base_tag_name}</b>."
      save: "Guardar el nombre y la descripción de la etiqueta"
      tag_groups_info:
        one: 'Esta etiqueta pertence al grupo: «%{tag_groups}»'
        other: "Esta etiqueta pertence a estos grupos: %{tag_groups}."
      category_restrictions:
        one: "Solo se puede usar en esta categoría:"
        other: "Solo se puede usar en estas categorías:"
      edit_synonyms: "Editar sinónimos"
      add_synonyms_label: "Añadir sinónimos:"
      add_synonyms: "Añadir"
      add_synonyms_explanation:
        one: "Se cambiará la etiqueta en cualquier sitio que esté en uso, sustituyéndose por <b>%{tag_name}</b> en su lugar. ¿Seguro que quieres hacer el cambio?"
        other: "Se cambiarán las etiquetas en todos los lugares en los que estén en uso y se sustituirán por <b>%{tag_name}</b> en su lugar. ¿Seguro de que quieres hacer este cambio?"
      add_synonyms_failed: "No se han podido añadir las siguientes etiquetas como sinónimos: <b>%{tag_names}</b>. Asegúrate de que no tienen sinónimos y de que no son sinónimos de otra etiqueta."
      remove_synonym: "Eliminar sinónimo"
      delete_synonym_confirm: '¿Seguro que quieres eliminar el sinónimo «%{tag_name}»?'
      delete_tag: "Eliminar etiqueta"
      delete_confirm:
        one: "¿Seguro que quieres borrar esta etiqueta y eliminarla de %{count} tema asignado?"
        other: "¿Seguro que quieres eliminar esta etiqueta y eliminarla de los %{count} temas a los que está asignada?"
      delete_confirm_no_topics: "¿Seguro que quieres eliminar esta etiqueta?"
      delete_confirm_synonyms:
        one: "Su sinónimo también se eliminará"
        other: "Sus %{count} sinónimos también se eliminarán."
      edit_tag: "Editar el nombre y la descripción de la etiqueta"
      description: "Descripción (máx. 1000 caracteres)"
      sort_by: "Ordenar por:"
      sort_by_count: "cantidad"
      sort_by_name: "nombre"
      manage_groups: "Gestionar grupos de etiquetas"
      manage_groups_description: "Definir grupos para organizar etiquetas"
      upload: "Subir etiquetas"
      upload_description: "Sube un archivo csv para crear etiquetas en masa"
      upload_instructions: "Una por línea, opcional con un grupo de etiquetas en el formato «tag_name,tag_group»."
      upload_successful: "Etiquetas subidas con éxito"
      delete_unused_confirmation:
        one: "%{count} etiqueta será eliminada: %{tags}"
        other: "%{count} etiquetas serán eliminadas: %{tags}"
      delete_unused_confirmation_more_tags:
        one: "%{tags} y %{count} más"
        other: "%{tags} y %{count} más"
      delete_no_unused_tags: "No hay etiquetas sin usar."
      tag_list_joiner: ", "
      delete_unused: "Eliminar etiquetas sin usar"
      delete_unused_description: "Eliminar todas las etiquetas que no estén asociadas a ningún tema o mensaje personal"
      filters:
        without_category: "%{filter} %{tag} temas"
        with_category: "%{filter} %{tag} temas en %{category}"
        untagged_without_category: "%{filter} temas sin etiquetas"
        untagged_with_category: "%{filter} temas sin etiquetas en %{category}"
      notifications:
        watching:
          title: "Vigilar"
          description: "Vigilarás automáticamente todos los temas con esta etiqueta. Se te notificarán todos los temas y publicaciones nuevas. Además aparecerá un contador de publicaciones nuevas y sin leer al lado del tema."
        watching_first_post:
          title: "Vigilar la primera publicación"
          description: "Se te notificará acerca de nuevos temas con esta etiqueta, pero no cuando haya respuestas al tema."
        tracking:
          title: "Seguir"
          description: "Seguirás automáticamente todos los temas con esta etiqueta. Aparecerá un contador de publicaciones nuevas y sin leer al lado del tema."
        regular:
          title: "Normal"
          description: "Se te notificará si alguien menciona tu @nombre o responde a alguna de tus publicaciones."
        muted:
          title: "Silenciado"
          description: "No se te notificará sobre temas nuevos con esta etiqueta, ni aparecerán en tu pestaña de no leídos."
      groups:
        back_btn: "Volver a todas las etiquetas"
        title: "Grupos de etiquetas"
        about_heading: "Selecciona un grupo de etiquetas, o crea uno nuevo"
        about_heading_empty: "Crea un nuevo grupo de etiquetas para empezar"
        about_description: "Los grupos de etiquetas te ayudan a gestionar los permisos de muchas etiquetas en un único sitio."
        new: "Crear grupo"
        new_title: "Crear nuevo grupo"
        edit_title: "Editar grupo de etiquetas"
        tags_label: "Etiquetas en este grupo"
        parent_tag_label: "Etiqueta principal"
        parent_tag_description: "Las etiquetas de este grupo solo se podrán usar si la etiqueta principal está presente."
        one_per_topic_label: "Limitar las etiquetas de este grupo a utilizarse solo una vez por tema"
        new_name: "Nuevo grupo de etiquetas"
        name_placeholder: "Nombre"
        save: "Guardar"
        delete: "Eliminar"
        confirm_delete: "¿Seguro que quieres eliminar este grupo de etiquetas?"
        everyone_can_use: "Todos pueden utilizar las etiquetas"
        usable_only_by_groups: "Las etiquetas son visibles para todo el mundo, pero solo los siguientes grupos las pueden usar"
        visible_only_to_groups: "Las etiquetas solo son visibles para los siguientes grupos"
<<<<<<< HEAD
        cannot_save: "No se puede guardar el grupo de etiquetas. Asegúrese de que haya al menos una etiqueta presente, que el nombre del grupo de etiquetas no esté vacío y tenga menos de 100 caracteres, y que esté seleccionado un grupo para el permiso de etiquetas."
=======
        cannot_save:
          empty_name: "No se puede guardar el grupo de etiquetas. Asegúrate de que el nombre del grupo de etiquetas no está vacío."
          no_tags: "No se puede guardar el grupo de etiquetas. Asegúrate de que hay al menos una etiqueta seleccionada."
          no_groups: "No se puede guardar el grupo de etiquetas. Asegúrate de que hay al menos un grupo seleccionado para el permiso."
>>>>>>> 76e7f12a
        tags_placeholder: "Buscar o crear etiquetas"
        parent_tag_placeholder: "Opcional"
        select_groups_placeholder: "Seleccionar grupos…"
        disabled: "El etiquetado está desactivado. "
      topics:
        none:
          unread: "No tienes temas sin leer."
          unseen: "Has visto todos los temas."
          new: "No tienes temas nuevos."
          read: "Todavía no has leído ningún tema."
          posted: "Todavía no has publicado en ningún tema."
          latest: "No hay temas recientes."
          bookmarks: "Todavía no tienes temas guardados en marcadores."
          top: "No hay temas destacados."
    invite:
      custom_message: "Dale a tu invitación un toque personal escribiendo un <a href>mensaje personalizado</a>."
      custom_message_placeholder: "Introduce tu mensaje personalizado"
      approval_not_required: "El usuario será aprobado automáticamente en cuanto acepte esta invitación."
      custom_message_template_forum: "¡Eh, deberías unirte a este foro!"
      custom_message_template_topic: "¡Eh, creemos que este tema te va a encantar!"
    forced_anonymous: "Debido a una carga extrema, esto se está mostrando temporalmente a todos como lo vería un usuario que no haya iniciado sesión."
    forced_anonymous_login_required: "El sistema está soportando un pico de carga excepcional y no puede responder en este momento. Inténtalo de nuevo más tarde."
    footer_nav:
      back: "Atrás"
      forward: "Avanzar"
      share: "Compartir"
      dismiss: "Descartar"
    safe_mode:
      enabled: "El modo seguro está activado, para salir del modo seguro cierra esta ventana del navegador"
    theme_preview_notice: "En este momento estás previsualizando un tema, cierra esta pestaña o ventana del navegador para volver a la configuración normal de tu sitio."
    image_removed: "(imagen eliminada)"
    pause_notifications:
      title: "Pausar notificaciones para…"
      label: "Pausar notificaciones"
      options:
        half_hour: "30 minutos"
        one_hour: "1 hora"
        two_hours: "2 horas"
        tomorrow: "Hasta mañana"
      set_schedule: "Establecer un horario de notificaciones"
    trust_levels:
      names:
        newuser: "usuario nuevo"
        basic: "usuario básico"
        member: "miembro"
        regular: "habitual"
        leader: "líder"
      detailed_name: "%{level}: %{name}"
    pick_files_button:
      unsupported_file_picked: "Has elegido un tipo de archivo no admitido. Tipos de archivo admitidos: %{types}."
    user_activity:
      no_activity_title: "Todavía no hay actividad"
      no_activity_body: "¡Te damos la bienvenida a la comunidad! Acabas de llegar, por lo que todavía no has participado. Como primer paso, visita los <a href='%{topUrl}'>Destacados</a> o las <a href='%{categoriesUrl}'>Categorías</a> y empieza a leer. Dale al botón %{heartIcon} en las publicaciones que te gusten o sobre las que quieras saber más. Aquí verás tu actividad una vez empieces a participar."
      no_replies_title: "Todavía no has respondido a ningún tema"
      no_replies_title_others: "%{username} todavía no ha respondido a ningún tema"
      no_replies_body: "Cuando <a href='%{searchUrl}'>descubras</a> una conversación interesante a la que quieras contribuir, pulsa el botón <kbd>Responder</kbd> directamente debajo de cualquier mensaje para empezar a responder a ese mensaje específico. O, si prefieres responder al tema en general en lugar de a un mensaje o a una persona en particular, busca el botón <kbd>Responder</kbd> en la parte inferior del tema, o debajo de la cronología del tema."
      no_drafts_title: "Todavía no has empezado ningún borrador"
      no_drafts_body: "¿Todavía no quieres publicarlo? Vamos a guardar un borrador automáticamente y lo pondremos aquí cuando vayas a empezar a escribir un tema, respuesta o mensaje personal. Dale al botón de cancelar para descartarlo o guardar el borrador y seguir luego."
      no_likes_title: "Todavía no le has dado a me gusta en ningún tema"
      no_likes_title_others: "%{username} no le ha dado me gusta a ningún tema"
      no_likes_body: "Una buena manera de empezar a contribuir es ir leyendo los temas ya publicados y darle a %{heartIcon} en lo que te guste"
      no_topics_title: "Todavía no has empezado ningún tema"
      no_topics_body: "Siempre es mejor <a href='%{searchUrl}'>buscar</a> temas que ya existan antes de empezar uno nuevo, pero si crees que el tema que buscas no existe todavía, no dudes en crearlo. Busca el botón <kbd>+ Nuevo tema</kbd> arriba a la derecha de la lista de temas, en una categoría o etiqueta."
      no_topics_title_others: "%{username} no ha creado ningún tema todavía"
      no_read_topics_title: "Todavía no has leído ningún tema"
      no_read_topics_body: "Cuando empieces a leer temas, los verás aquí en una lista. Puedes empezar a buscar temas que te interesen en <a href='%{topUrl}'>Destacados</a>, la lista de <a href='%{categoriesUrl}'>Categorías</a> o buscando palabras %{searchIcon}"
    no_group_messages_title: "No hay ningún mensaje en el grupo"
    topic_entrance:
      sr_jump_top_button: "Ir a la primera publicación - %{date}"
      sr_jump_bottom_button: "Ir a la última publicación - %{date}"
      jump_top_button_title: "Ir a la primera publicación"
      jump_bottom_button_title: "Ir a la última publicación"
    fullscreen_table:
      expand_btn: "Expandir tabla"
      view_table: "Ver Tabla"
    second_factor_auth:
      redirect_after_success: "La autenticación de segundo factor se ha realizado con éxito. Redirigiendo a la página anterior…"
    sidebar:
      title: "Barra lateral"
      unread_count:
        one: "%{count} sin leer"
        other: "%{count} sin leer"
      new_count:
        one: "%{count} nuevo"
        other: "%{count} nuevos"
      toggle_section: "Mostrar/ocultar sección"
      more: "Más"
      all_categories: "Todas las categorías"
      all_tags: "Todas las etiquetas"
      categories_form_modal:
        title: "Editar navegación de las categorías"
        subtitle:
          text: "y mostraremos automáticamente las categorías más populares de este sitio"
        filter_placeholder: "Filtrar categorías"
        no_categories: "No hay categorías que coincidan con el término proporcionado."
        show_more: "Mostrar más"
      tags_form_modal:
        title: "Editar etiquetas navegación"
        filter_placeholder: "Filtrar etiquetas"
        no_tags: "No hay etiquetas que coincidan con el término proporcionado."
        subtitle:
          text: "y mostraremos automáticamente las etiquetas principales de este sitio"
      edit_navigation_modal_form:
        deselect_button_text: "Deseleccionar todo"
        reset_to_defaults: "Restablecer valores por defecto"
        filter_dropdown:
          all: "Todos"
          selected: "Seleccionado"
          unselected: "No seleccionado"
      sections:
        custom:
          add: "Añadir sección personalizada"
          edit: "Editar sección personalizada"
          save: "Guardar"
          delete: "Eliminar"
          delete_confirm: "¿Seguro que quieres eliminar esta sección?"
          delete_public_confirm: "Esta sección es <strong>visible para todos</strong>, ¿seguro que quieres eliminarla?"
          update_public_confirm: "Los cambios serán <strong>visibles para todos</strong> en este sitio. ¿Continuar?"
          mark_as_private_confirm: "Esta sección es <strong>visible para todos</strong>. Después de la actualización, será <strong>visible solo para ti</strong>. ¿Continuar?"
          reset_confirm: "¿Seguro que quieres restablecer esta sección a los valores predeterminados?"
          public: "Visible para todos"
          always_public: "El contenido de esta sección es siempre público"
          more_menu: "Menú Más"
          links:
            add: "Añadir otro enlace"
            delete: "Eliminar enlace"
            reset: "Restablecer valores por defecto"
            icon:
              label: "Icono"
              validation:
                blank: "El icono no puede estar en blanco"
                maximum:
                  one: "El icono debe tener menos de %{count} carácter"
                  other: "El icono debe tener menos de %{count} caracteres"
            name:
              label: "Nombre"
              validation:
                blank: "El nombre no puede estar en blanco"
                maximum:
                  one: "El nombre debe tener menos de %{count} carácter"
                  other: "El nombre debe tener menos de %{count} caracteres"
            value:
              label: "Enlace"
              validation:
                blank: "El enlace no puede estar en blanco"
                maximum:
                  one: "El enlace debe tener menos de %{count} carácter"
                  other: "El enlace debe tener menos de %{count} caracteres"
                invalid: "El formato no es válido"
          title:
            label: "Título de la sección"
            validation:
              blank: "El título no puede estar en blanco"
              maximum:
                one: "El título debe tener menos de %{count} carácter"
                other: "El título debe tener menos de %{count} caracteres"
        about:
          header_link_text: "Acerca de"
        messages:
          header_link_text: "Mensajes"
          header_action_title: "Crear un mensaje personal"
          links:
            inbox: "Bandeja de entrada"
            sent: "Enviados"
            new: "Nuevo"
            new_with_count: "Nuevo (%{count})"
            unread: "Sin leer"
            unread_with_count: "Sin leer (%{count})"
            archive: "Archivo"
        tags:
          none: "No has añadido ninguna etiqueta."
          click_to_get_started: "Haz clic aquí para empezar."
          header_link_text: "Etiquetas"
          header_action_title: "Editar las etiquetas de tu barra lateral"
          configure_defaults: "Configurar valores predeterminados"
        categories:
          none: "No has añadido ninguna categoría."
          click_to_get_started: "Haz clic aquí para empezar."
          header_link_text: "Categorías"
          header_action_title: "Editar las categorías de tu barra lateral"
          configure_defaults: "Configurar valores predeterminados"
        community:
          edit_section:
            sidebar: "Personaliza esta sección"
            header_dropdown: "Personalizar"
          links:
            about:
              content: "Acerca de"
              title: "Más detalles sobre este sitio"
            admin:
              content: "Administrador"
              title: "Ajustes del sitio e informes"
            badges:
              content: "Medallas"
              title: "Todas las medallas disponibles para ganar"
            topics:
              content: "Temas"
              title: "Todos los temas"
            faq:
              content: "Preguntas frecuentes"
              title: "Normas de uso de este sitio"
            guidelines:
              content: "Directrices"
              title: "Normas de uso de este sitio"
            groups:
              content: "Grupos"
              title: "Lista de grupos de usuarios disponibles"
            users:
              content: "Usuarios"
              title: "Lista de todos los usuarios"
            my_posts:
              content: "Mis publicaciones"
              content_drafts: "Mis borradores"
              title: "Mi actividad de tema reciente"
              title_drafts: "Mis borradores no publicados"
              draft_count:
                one: "%{count} borrador"
                other: "%{count} borradores"
            review:
              content: "Revisión"
              title: "Publicaciones denunciadas y otros elementos en cola"
              pending_count:
                one: "%{count} pendiente"
                other: "%{count} pendientes"
            invite:
              content: "Invitar"
              title: "Invitar a nuevos miembros"
        global_section: "Sección global, visible para todos"
      panels:
        forum:
          label: Foro
      back_to_forum: "Volver al Foro"
      collapse_all_sections: "Contraer todas las secciones"
      expand_all_sections: "Expandir todas las secciones"
      filter: "Filtrar..."
      clear_filter: "Limpiar filtro"
      no_results:
        title: "No hay resultados"
        description: 'No hemos encontrado nada que coincida con «%{filter}».<br><br>¿Quieres <a class="sidebar-additional-filter-settings" href="%{settings_filter_url}">buscar en los ajustes del sitio</a> o en la <a class="sidebar-additional-filter-users" href="%{user_list_filter_url}">lista de usuarios de administración?</a>'
    welcome_topic_banner:
      title: "Crea tu tema de bienvenida"
      description: "Tu tema de bienvenida es lo primero que leerán los nuevos miembros. Piensa en él como tu «discurso breve» o una «declaración de misión». Haz que todos sepan para quién es esta comunidad, qué pueden esperar encontrar aquí y qué te gustaría que hicieran primero."
      button_title: "Empezar a editar"
    until: "Hasta:"
    char_counter:
      exceeded: "Se ha superado el número máximo de caracteres permitidos."
    form_template_chooser:
      select_template: "Seleccionar plantillas de formulario"
    form_templates:
      upload_field:
        upload: "Subir"
        uploading: "Subiendo"
      errors:
        value_missing:
          default: "Rellena este campo."
          select_one: "Selecciona un elemento de la lista."
          select_multiple: "Selecciona al menos un elemento de la lista."
          checkbox: "Marca esta casilla si quieres continuar."
        type_mismatch:
          default: "Introduce un valor válido."
          color: "Introduce un color."
          date: "Introduce una fecha."
          email: "Introduce una dirección de correo electrónico válida."
          number: "Introduce un número."
          password: "Introduce una contraseña válida."
          tel: "Introduce un número de teléfono válido."
          text: "Introduce un valor de texto."
          url: "Introduce una URL válida."
        too_short:
          one: "La entrada debe tener %{count} carácter o más."
          other: "La entrada debe tener %{count} caracteres o más."
        too_long:
          one: "La entrada debe tener menos de %{count} carácter."
          other: "La entrada debe tener menos de %{count} caracteres."
        range_overflow:
          one: "La entrada debe ser menor que %{count}."
          other: "La entrada debe ser menor que %{count}."
        range_underflow:
          one: "La entrada debe ser mayor que %{count}."
          other: "La entrada debe ser mayor que %{count}."
        pattern_mismatch: "Utiliza el formato solicitado."
        bad_input: "Introduce una entrada válida."
    table_builder:
      title: "Creador de tablas"
      modal:
        title: "Creador de tablas"
        create: "Crear tabla"
        help:
          title: "Utilizar el editor de hojas de cálculo"
          enter_key: "Intro"
          tab_key: "Tabulador"
          new_row: "al final de una fila para insertar una nueva fila."
          new_col: "al final de una columna para insertar una nueva columna."
          options: "Haz clic con el botón derecho en las celdas para acceder a más opciones en un menú desplegable."
        confirm_close: "¿Seguro que quieres cerrar el creador de tablas? Cualquier cambio no guardado se perderá."
      edit:
        btn_edit: "Editar tabla"
        modal:
          title: "Editar tabla"
          cancel: "cancelar"
          create: "Guardar"
          reason: "¿Por qué estás editando?"
          trigger_reason: "Añadir motivo de la edición"
        default_edit_reason: "Actualizar tabla con el editor de tablas"
      default_header:
        col_1: "Columna 1"
        col_2: "Columna 2"
        col_3: "Columna 3"
        col_4: "Columna 4"
      spreadsheet:
        no_records_found: "No se han encontrado registros"
        show: "Mostrar"
        entries: "entradas"
        about: "Acerca de"
        prompts:
          delete_selected_rows: "¿Seguro que quieres eliminar las filas seleccionadas?"
          delete_selected_cols: "¿Seguro que quieres eliminar las columnas seleccionadas?"
          will_destroy_merged_cells: "Esta acción destruirá cualquier celda fusionada existente. ¿Estás seguro/a?"
          will_clear_search_results: "Esta acción destruirá cualquier celda fusionada existente. ¿Estás seguro/a?"
          conflicts_with_merged_cells: "Hay un conflicto con otra celda fusionada."
        invalid_merge_props: "Propiedades fusionadas no válidas"
        cells_already_merged: "Celda ya fusionada"
        no_cells_selected: "No hay celdas seleccionadas"
        context_menu:
          row:
            before: "Insertar una nueva fila antes"
            after: "Insertar una nueva fila después"
            delete: "Eliminar filas seleccionadas"
          col:
            before: "Insertar una nueva columna antes"
            after: "Insertar una nueva columna después"
            delete: "Eliminar columnas seleccionadas"
            rename: "Cambiar el nombre de esta columna"
          order:
            ascending: "Orden ascendente"
            descending: "Orden descendente"
          copy: "Copiar..."
          paste: "Pegar..."
          save: "Guardar como..."
    powered_by_discourse: "Desarrollado por Discourse"
  admin_js:
    type_to_filter: "Escribe para filtrar…"
    settings: "Ajustes"
    admin:
      title: "Administrador de Discourse"
      moderator: "Moderador"
      filter_reports: Filtrar informes
      tags:
        remove_muted_tags_from_latest:
          always: "siempre"
          only_muted: "cuando se usa solo o con otras etiquetas silenciadas"
          never: "nunca"
      reports:
        title: "Lista de informes disponibles"
        meta_doc: "Los informes son una poderosa herramienta para ayudarte a comprender lo que ocurre en tu sitio. Pueden ayudarte a identificar tendencias, detectar problemas y tomar decisiones basadas en datos."
        sidebar_title: "Informes"
        back: "Volver a todos los informes"
        sidebar_link:
          all: "Todos los informes"
      config:
        developer:
          title: "Desarrollador"
          header_description: "Ajustes del desarrollador para controlar los límites de velocidad, multiplicadores y cálculos, modo seguro y otras funciones avanzadas"
        experimental:
          title: "Experimental"
          header_description: "Activa o desactiva las características experimentales de tu sitio; la mayoría de ellas se pueden controlar en grupo"
        font_style:
          title: "Estilo de letra"
          header_description: "Personaliza los estilos de fuente utilizados por tus temas"
        files:
          title: "Archivos"
          header_description: "Ajustes que controlan los límites de tamaño y tipo de archivo, los tamaños y fuentes de los avatares, el almacenamiento de archivos, la calidad y compresión de las imágenes, etc."
        legal:
          title: "Legal"
          header_description: "Configura los ajustes legales, como las condiciones del servicio, la política de privacidad, los datos de contacto y las consideraciones específicas de la UE."
        login_and_authentication:
          title: "Inicio de sesión y autenticación"
          header_description: "Configura cómo se conectan y autentican los usuarios, secretos y claves, proveedores de OAuth2, etc."
        logo:
          title: "Logotipo del sitio"
          header_description: "Personaliza las variaciones del logotipo de tu sitio"
        navigation:
          title: "Navegación"
          header_description: "Configura los enlaces de navegación y los elementos de menú de tu sitio. Esto incluye la ubicación y el comportamiento del menú de navegación principal, los enlaces rápidos de la parte superior de la página de inicio, así como la barra lateral de administración."
        notifications:
          title: "Notificaciones"
          header_description: "Configura cómo se gestionan y entregan las notificaciones a los usuarios, incluyendo preferencias de correo electrónico, notificaciones push, límites de menciones y consolidación de notificaciones"
        onebox:
          title: "Onebox"
          header_description: "Configura cómo se generan y se muestran las previsualizaciones de onebox para tu sitio"
        other:
          title: "Otros"
          header_description: "Ajustes que no encajan en ninguna otra categoría"
        rate_limits:
          title: "Límites de velocidad"
          header_description: "Configura la frecuencia con la que los usuarios pueden realizar determinadas acciones, como crear temas, enviar mensajes y publicar respuestas"
        search:
          title: "Buscar"
          header_description: "Configura los ajustes de búsqueda, incluidos el registro y la tokenización para los idiomas chino y japonés"
        security:
          title: "Seguridad"
          header_description: "Configura los ajustes de seguridad, incluida la autenticación de dos factores, los privilegios de moderador y las políticas de seguridad de contenidos."
        spam:
          title: "Spam"
          header_description: "Configura cómo analiza el sistema el comportamiento de registro y publicación de los usuarios para identificar y bloquear rápidamente el spam"
        trust_levels:
          title: "Niveles de confianza"
          header_description: "La configuración del nivel de confianza te permite ajustar los requisitos y las notificaciones del sistema de progresión de tu comunidad, que asciende automáticamente a los usuarios a niveles de confianza más altos a medida que demuestran un compromiso constante y positivo con tu foro"
        user_api:
          title: "API de usuario"
          header_description: "Configura qué grupos de usuarios pueden acceder a la API, así como los ámbitos permitidos"
        group_permissions:
          title: "Permisos de grupo"
          header_description: "Aquí se gestionan todos los permisos de aplicaciones basados en grupos, que controlan el acceso a diversas funciones dentro de Discourse"
      new_features:
        title: "Novedades"
        check_for_updates: "Buscar actualizaciones"
      dashboard:
        title: "Panel de control"
        last_updated: "Última actualización del panel de control:"
        discourse_last_updated: "Última actualización de Discourse:"
        version: "Versión"
        up_to_date: "Estás en la última versión"
        critical_available: "Actualización crítica disponible."
        updates_available: "Hay actualizaciones disponibles."
        please_update: "Por favor, ¡actualiza!"
        no_check_performed: "Todavía no se ha realizado ninguna revisión de actualizaciones. Asegúrate de que sidekiq esté funcionando."
        stale_data: "No se ha realizado recientemente ninguna revisión de actualizaciones. Asegúrate de que sidekiq esté funcionando."
        version_check_pending: "Parece que has actualizado recientemente. ¡Fantástico!"
        installed_version: "Instalada"
        latest_version: "Última"
        problems_found: "Algunos consejos con base en tus ajustes actuales"
        dismiss_notice: "Descartar"
        new_features:
          title: "Novedades"
<<<<<<< HEAD
          subtitle: "Para obtener más información sobre las nuevas funciones y mejoras que añadimos constantemente, consulta las <a href='https://meta.discourse.org/tags/c/announcements/67/release-notes' target='_blank'>Notas de la versión</a>."
=======
          subtitle: "Lanzamos nuevas funciones y mejoras continuamente. Esta página cubre los aspectos más destacados, pero puedes hacer clic en «Más información» para ver las notas de la versión completa."
>>>>>>> 76e7f12a
          previous_announcements: "Puedes ver anuncios anteriores de nuevas funciones en <a href='%{url}' target='_blank'>Discourse Meta</a>"
          learn_more: "Más información..."
          experimental: "Experimental"
          experiment_enabled: "Has activado la característica experimental."
          experiment_disabled: "Has desactivado la característica experimental."
          experiment_toggled_too_fast: "Has activado la característica experimental demasiado rápido. Espera unos segundos antes de volver a intentarlo."
          experiment_tooltip:
            title_disabled: "Prueba nuestra característica experimental"
            title_enabled: "Desactivar la característica experimental"
            content_disabled: "¡Prueba nuestra nueva característica en desarrollo! Aún está en fase experimental, por lo que podríamos eliminarla en cualquier momento. Puedes excluirte cuando quieras.<br/><br/>Si cambias esto, se activará la característica para todos los usuarios."
            content_enabled: "Si cambias esto, se desactivará la característica para todos los usuarios."
        last_checked: "Ultima comprobación"
        refresh_problems: "Volver a cargar"
        no_problems: "No se ha encontrado ningún problema."
        moderators: "Moderadores:"
        admins: "Administradores:"
        silenced: "Silenciados:"
        suspended: "Suspendidos:"
        private_messages_short: "Mensajes"
        private_messages_title: "Mensajes"
        mobile_title: "Móvil"
        space_used: "%{usedSize} usado"
        space_used_and_free: "%{usedSize} (%{freeSize} libre)"
        uploads: "Archivos subidos"
        backups: "Copias de seguridad"
        backup_count:
          one: "%{count} copia de seguridad en %{location}"
          other: "%{count} copias de seguridad en %{location}"
        lastest_backup: "Recientes: %{date}"
        traffic_short: "Tráfico"
        traffic: "Solicitudes web de la app"
        page_views: "Vistas de página"
        page_views_short: "Vistas de página"
        show_traffic_report: "Mostrar informe detallado del tráfico"
        community_health: Salud de la comunidad
        moderators_activity: Actividad de moderación
        whats_new_in_discourse: '¿Qué hay de nuevo en Discourse?'
        activity_metrics: Medidas de actividad
        all_reports: "Todos los informes"
        general_tab: "General"
        moderation_tab: "Moderación"
        security_tab: "Seguridad"
        reports_tab: "Informes"
        report_filter_any: "cualquiera"
        disabled: Desactivado
        timeout_error: Lo sentimos, la solicitud está durando demasiado. Por favor, selecciona un periodo más corto
        exception_error: Lo sentimos, se produjo un error al ejecutar la consulta
        too_many_requests: Has realizado esta acción demasiadas veces. Por favor, espera antes de intentarlo de nuevo.
        not_found_error: Lo sentimos, este informe no existe
        custom_date_range: Rango de fechas personalizado
        reports:
          trend_title: "%{percent} de cambio. Actualmente %{current}, era %{prev} en el período previo."
          percent_change_tooltip: "%{percent} de cambio."
          percent_change_tooltip_previous_value:
            yesterday:
              one: "Fue %{count} hace dos días."
              other: "Fue %{count} hace dos días."
            two_weeks_ago:
              one: "Fue %{count} hace dos semanas."
              other: "Fue %{count} hace dos semanas."
            thirty_days_ago:
              one: "Fue %{count} en el periodo de 30 días anterior."
              other: "Fue %{count} en el periodo de 30 días anterior."
          today: "Hoy"
          yesterday: "Ayer"
          last_7_days: "Últimos 7"
          last_30_days: "Últimos 30"
          all_time: "Siempre"
          7_days_ago: "Hace 7 días"
          30_days_ago: "Hace 30 días"
          all: "Todo"
          view_table: "tabla"
          view_graph: "gráfico"
          refresh_report: "Actualizar informe"
          daily: Diariamente
          monthly: Mensualmente
          weekly: Semanalmente
          dates: "Fechas (UTC)"
          groups: "Todos los grupos"
          disabled: "Este informe está desactivado"
          totals_for_sample: "Total para la muestra"
          average_for_sample: "Promedio por muestra"
          total: "Total en todo el tiempo"
          no_data: "No hay datos que mostrar."
          trending_search:
            more: '<a href="%{basePath}/admin/logs/search_logs">Registros de búsqueda</a>'
            disabled: 'El informe de tendencias de búsqueda está desactivado. Activa la opción <a href="%{basePath}/admin/site_settings/category/all_results?filter=log%20search%20queries">registrar consultas de búsquedas</a> para recopilar datos.'
          average_chart_label: Promedio
          filters:
            file_extension:
              label: Extensión del archivo
            group:
              label: Grupo
            category:
              label: Categoría
            include_subcategories:
              label: "Incluir subcategoría"
            type_of_web_hook_event:
              label: "Tipo de evento"
      flags:
        title: "Moderación"
        description: "Descripción"
        enabled: "¿Activado?"
        more_options:
          title: "Más opciones"
          move_up: "Subir"
          move_down: "Bajar"
      groups:
        new:
          title: "Crear grupo"
          create: "Crear"
          name:
            too_short: "El nombre del grupo es muy corto"
            too_long: "El nombre del grupo es muy largo"
            checking: "Verificando disponibilidad del nombre del grupo…"
            available: "El nombre del grupo está disponible"
            not_available: "El nombre del grupo no está disponible"
            blank: "El nombre del grupo no puede estar vacío"
        manage:
          interaction:
            email: Correo electrónico
            incoming_email: "Dirección de correo electrónico entrante personalizada"
            incoming_email_placeholder: "introduce la dirección de correo electrónico"
            incoming_email_tooltip: "Puedes separar varias direcciones de correo electrónico con el carácter |."
            visibility: Visibilidad
            visibility_levels:
              title: "¿Quién puede ver este grupo?"
              public: "Todos"
              logged_on_users: "Usuarios que hayan iniciado sesión"
              members: "Propietarios y miembros del grupo y moderadores"
              staff: "Propietarios y moderadores de grupos"
              owners: "Propietarios del grupo"
              description: "Los administradores pueden ver todos los grupos."
            members_visibility_levels:
              title: "¿Quién puede ver los miembros de este grupo?"
              description: "Los administradores pueden ver todos los miembros de todos los grupos. Todos los usuarios podrán ver el icono."
            publish_read_state: "Publicar confirmaciones de lectura en los mensajes grupales"
          membership:
            automatic: Automático
            automatic_tooltip: "Este grupo es automático, no puedes eliminarlo y los miembros se añaden y eliminan automáticamente"
            trust_levels_title: "Nivel de confianza concedido automáticamente a miembros cuando son añadidos:"
            effects: Efectos
            trust_levels_none: "Ninguno"
            automatic_membership_email_domains: "Los usuarios que se registren con un dominio de correo electrónico que esté en esta lista se añadirán automáticamente a este grupo:"
            automatic_membership_user_count:
              one: "%{count} usuario tiene el nuevo dominio de correo electrónico y será añadido al grupo"
              other: "%{count} usuarios tienen el nuevo dominio de correo electrónico y serán añadidos al grupo"
            automatic_membership_associated_groups: "Los usuarios que sean miembros de un grupo en uno de los proveedores listados aquí serán añadidos automáticamente a este grupo cuando inicien sesión con el proveedor."
            primary_group: "Establecer automáticamente como grupo principal"
          alert:
            primary_group: "Dado que se trata de un grupo primario, el nombre «%{group_name}» se utilizará en las clases CSS que puede ver cualquiera."
            flair_group: "Dado que este grupo tiene estilo para sus miembros, el nombre «%{group_name}» será visible para cualquiera."
        name_placeholder: "Nombre del grupo, sin espacios, al igual que los nombres de usuarios"
        primary: "Grupo principal"
        no_primary: "(ningún grupo principal)"
        title: "Grupos"
        edit: "Editar grupos"
        refresh: "Volver a cargar"
        about: "Edita la membresía de tu grupo y sus nombres aquí"
        group_members: "Miembros del grupo"
        delete: "Eliminar"
        delete_confirm: "¿Seguro que quieres eliminar %{group}?"
        delete_details:
          one: "%{count} persona perderá el acceso a este grupo"
          other: "%{count} personas perderán el acceso a este grupo"
        delete_with_messages_confirm:
          one: "%{count} mensaje será inaccesible para los miembros del grupo"
          other: "%{count} mensajes serán inaccesibles para los miembros del grupo"
        delete_warning: "Los grupos eliminados no se pueden recuperar"
        delete_failed: "No se pudo eliminar el grupo. Si este es un grupo automático, no se puede destruir."
        delete_automatic_group: Este grupo se ha creado automáticamente y no se puede eliminar.
        delete_owner_confirm: "¿Eliminar los privilegios de propietario a «%{username}»?"
        add: "Añadir"
        custom: "Personalizado"
        automatic: "Automático"
        default_title: "Título por defecto"
        default_title_description: "se aplicará a todos los usuarios en el grupo"
        group_owners: Propietarios
        add_owners: Añadir propietarios
        none_selected: "Selecciona un grupo para empezar"
        no_custom_groups: "Crear un nuevo grupo personalizado"
      api_keys:
        title: "Claves API"
        description: "La característica de claves API te permite integrar Discourse de forma segura con sistemas externos y automatizar acciones. Los administradores pueden crear claves con ámbitos específicos para controlar el acceso a recursos y datos sensibles. Los ámbitos limitan la funcionalidad, garantizando una mayor seguridad."
        add: "Añadir clave API"
        edit: "Editar"
        save: "Guardar"
        cancel: "Cancelar"
        continue: "Continuar"
        back: "Volver a Claves API"
        revoke: "Revocar"
        undo_revoke: "Deshacer la revocación"
        revoked: "Revocada"
        delete: Eliminar permanentemente
        no_api_keys: "Aún no tienes ninguna clave API."
      api:
        generate_master: "Generar clave maestra de API"
        none: "No hay ninguna clave de API activa en este momento."
        user: "Usuario"
        title: "API"
        key: "Clave"
        keys: "Claves"
        created: Creado por
        updated: Actualizado
        last_used: Usada por última vez
        never_used: Nunca
        generate: "Generar clave de API"
        undo_revoke: "Deshacer la revocación"
        revoke: "Revocar"
        all_users: "Todos los usuarios"
        active_keys: "Claves de API activas"
        manage_keys: Gestionar clave
        show_details: Detalles
        description: Descripción
        no_description: (sin descripción)
        all_api_keys: Todas las claves de API
        user_mode: Nivel de usuario
        scope_mode: Ámbito
        impersonate_all_users: Suplantar cualquier usuario
        single_user: "Usuario único"
        user_placeholder: Introducir nombre de usuario
        description_placeholder: '¿Para qué se usará esta clave?'
        save: Guardar
        new_key: Nueva clave de API
        revoked: Revocada
        delete: Eliminar permanentemente
        not_shown_again: Esta clave no se volverá a mostrar. Asegúrate de copiarla correctamente antes de continuar.
        continue: Continuar
        scopes:
          description: |
            Al usar ámbitos, puedes restringir una clave de API a una lista de terminales específicos. También puedes definir qué parámetros permitir. Usa comas para separar varios valores.
          title: Ámbitos
          granular: Granular
          read_only: Solo lectura
          global: Global
          global_description: Esta clave de API no tiene restricciones y puede acceder a todas las rutas.
          resource: Recurso
          action: Acción
          allowed_parameters: Parámetros permitidos
          optional_allowed_parameters: Parámetros permitidos (opcional)
          any_parameter: (cualquier parámetro)
          allowed_urls: Direcciones URL permitidas
          descriptions:
            global:
              read: Restringir clave de API a rutas de solo lectura.
            topics:
              read: Leer un tema o una publicación específica del mismo. También usando RSS.
              write: Crear un nuevo tema o publicar en uno existente.
              update: Actualiza un tema. Cambia el título, la categoría, las etiquetas, el estado, el arquetipo, el enlace_destacado, etc.
              delete: Eliminar un tema.
              recover: Recuperar un tema.
              read_lists: Lea listas de temas como destacados, nuevos, recientes, etc. También se admite RSS.
              status: "Actualiza el estado de un tema. Estado: cerrado, archivado, visible, anclado. Activado: verdadero, falso. Especifica un category_id aquí y en la carga útil de la solicitud para permitir solo cambios de estado en temas de esa categoría."
            posts:
              edit: Edita cualquier publicación o una específica.
              delete: Eliminar una publicación.
              recover: Recuperar una publicación.
              list: Listar las últimas publicaciones y publicaciones privadas. También se admite RSS.
            revisions:
              read: "Consigue la última revisión o una revisión concreta."
              modify: "Ocultar, mostrar o revertir revisiones."
              permanently_delete: "Eliminar permanentemente una revisión."
            tags:
              list: Listar etiquetas.
            tag_groups:
              list: Obtener una lista de grupos de etiquetas.
              show: Obtener un único grupo de etiquetas por ID.
              create: Crea un grupo de etiquetas.
              update: Actualizar un grupo de etiquetas especificado por ID.
            categories:
              list: Obtener la lista de categorías.
              show: Obtener una sola categoría por id.
            uploads:
              create: Subir un nuevo archivo o iniciar subidas directas de uno o varios archivos al almacenamiento externo.
            users:
              bookmarks: Listar marcadores de usuario. Devuelve recordatorios de marcadores cuando se utiliza el formato ICS.
              sync_sso: Sincroniza un usuario usando DiscourseConnect.
              show: Obtener información sobre un usuario.
              check_emails: Obtener una lista de los correos electrónicos del usuario.
              update: Actualizar información del perfil de usuario.
              log_out: Cerrar sesión todas las sesiones del usuario.
              anonymize: Anonimizar cuentas de usuario.
              suspend: Suspender cuentas de usuario.
              delete: Eliminar cuentas de usuario.
              list: Obtener una lista de usuarios.
            user_status:
              read: Lee el estado del usuario.
              update: Actualizar estado de usuario.
            email:
              receive_emails: Combinar este ámbito con el ámbito mail-receiver para procesar correos entrantes.
            invites:
              create: Enviar invitaciones por correo electrónico o generar enlaces de invitación.
            badges:
              create: Crear nuevas medallas.
              show: Obtener información sobre las medallas.
              update: Actualizar una medalla.
              delete: Eliminar medallas.
              list_user_badges: Listar las medallas de los usuarios.
              assign_badge_to_user: Dar medallas a los usuarios.
              revoke_badge_from_user: Quitar medallas de los usuarios.
            groups:
              manage_groups: Listar, añadir y eliminar miembros del grupo.
              administer_groups: Listar, mostrar, crear, actualizar y eliminar grupos.
            search:
              show: Buscar utilizando la ruta `/search.json?q=term`.
              query: Buscar utilizando la ruta `/search/query?term=term`.
            wordpress:
              publishing: Necesario para las funcionalidades de publicación del plugin WP Discourse (obligatorio).
              commenting: Necesario para las funcionalidades de comentarios del plugin WP Discourse.
              discourse_connect: Necesario para las funcionalidades de DiscourseConnect del plugin WP Discourse.
              utilities: Necesario si se usan las utilidades del plugin WP Discourse.
            logs:
              messages: Lista los mensajes de /logs u obtén un mensaje de registro concreto.
      web_hooks:
        title: "Webhooks"
        none: "Aún no tienes ningún webhook"
        instruction: "Los webhooks permiten a Discourse notificar a servicios externos cuando suceden ciertos eventos en tu sitio. Cuando se dispare el webhook, se enviará una petición POST a las URL proporcionadas."
        detailed_instruction: "Se enviará una petición POST a la URL proporcionada cuando suceda el evento elegido."
        add: "Añadir webhook"
        create: "Crear"
        edit: "Editar"
        save: "Guardar"
        show: "Eventos"
        delete: "Eliminar"
        cancel: "Cancelar"
        description_label: "Activadores de eventos"
        controls: "Controles"
        back: "Volver a los webhooks"
        payload_url: "URL a la que enviar el webhook"
        payload_url_placeholder: "https://ejemplo.com/postreceive"
        secret_invalid: "El secreto no puede tener espacios en blanco."
        secret_too_short: "El secreto debería tener al menos 12 caracteres."
        secret_placeholder: "Cadena utilizada para generar firmas"
        event_type_missing: "Necesitas establecer al menos un tipo de evento."
        content_type: "Tipo de contenido"
        secret: "Secreto"
        event_chooser: "¿Qué eventos te gustaría que dispararan este webhook?"
        wildcard_event: "Envíamelo todo"
        individual_event: "Seleccionar eventos individuales"
        verify_certificate: "Comprobar certificado TLS de la URL destino"
        active: "Activos"
        active_notice: "Enviaremos detalles del evento cuando suceda."
        categories_filter_instructions: "Los webhooks solo se dispararán si el evento está relacionado con las categorías especificadas. Déjalo en blanco para disparar los webhooks con todas las categorías."
        categories_filter: "Categorías activadas"
        tags_filter_instructions: "Los webhooks relevantes solo se activarán si el evento está relacionado con las etiquetas específicadas. Déjalo en blanco para activar los webhooks con todas las etiquetas."
        tags_filter: "Etiquetas activadas"
        groups_filter_instructions: "Los webhooks relevantes solo se activarán si el evento está relacionado con los grupos específicados. Déjalo en blanco para activar los webhooks con todas los grupos."
        groups_filter: "Grupos activados"
        delete_confirm: "¿Eliminar este webhook?"
        topic_event:
          group_name: "Eventos de tema"
          topic_created: "Se ha creado el tema"
          topic_revised: "Se ha revisado el tema"
          topic_edited: "Se ha actualizado el tema"
          topic_destroyed: "Se ha eliminado el tema"
          topic_recovered: "Se ha recuperado el tema"
        post_event:
          group_name: "Eventos de publicación"
          post_created: "Se ha creado la publicación"
          post_edited: "Se ha actualizado la publicación"
          post_destroyed: "Se ha eliminado la publicación"
          post_recovered: "Se ha recuperado la publicación"
        group_event:
          group_name: "Eventos de grupo"
          group_created: "Se ha creado el grupo"
          group_updated: "Se ha actualizado el grupo"
          group_destroyed: "Se ha eliminado el grupo"
        tag_event:
          group_name: "Eventos de etiqueta"
          tag_created: "Se ha creado la etiqueta"
          tag_updated: "Se ha actualizado la etiqueta"
          tag_destroyed: "Se ha eliminado la etiqueta"
        category_event:
          group_name: "Eventos de categoría"
          category_created: "Se ha creado la categoría"
          category_updated: "Se ha actualizado la categoría"
          category_destroyed: "Se ha eliminado la categoría"
        user_event:
          group_name: "Eventos de usuario"
          user_logged_in: "Usuario conectado"
          user_logged_out: "Usuario desconectado"
          user_confirmed_email: "Correo electrónico confirmado por el usuario"
          user_created: "Se ha creado el usuario"
          user_approved: "Se ha aprobado el usuario"
          user_updated: "Se ha actualizado el usuario"
          user_destroyed: "Se ha eliminado el usuario"
          user_suspended: "El usuario está suspendido"
          user_unsuspended: "El usuario no está suspendido"
        reviewable_event:
          group_name: "Eventos revisables"
          reviewable_created: "El elemento revisable está listo"
          reviewable_updated: "Se ha actualizado el elemento revisable"
        user_badge_event:
          group_name: "Eventos de medalla"
          user_badge_granted: "Se ha concedido la medalla de usuario"
          user_badge_revoked: "Se ha revocado la medalla de usuario"
        like_event:
          group_name: "Eventos de Me gusta"
          post_liked: "Cuando un usuario le da me gusta a una publicación."
        notification_event:
          group_name: "Eventos de notificación"
          notification_created: "Un usuario recibe una notificación en su feed"
        group_user_event:
          group_name: "Eventos de usuario de grupo"
          user_added_to_group: "Se añade un usuario a un grupo"
          user_removed_from_group: "Se elimina un usuario de un grupo"
        custom_event:
          group_name: "Eventos personalizados"
        user_promoted_event:
          group_name: "Eventos promovidos por el usuario"
          user_promoted: "Un usuario es ascendido"
        delivery_status:
          title: "Estado de entrega"
          inactive: "Inactivo"
          failed: "Falló"
          successful: "Exitoso"
          disabled: "Desactivado"
        events:
          none: "No hay eventos relacionados."
          redeliver: "Reenviar"
          redeliver_failed: "Entrega fallida"
          incoming:
            one: "Hay un nuevo evento."
            other: "Hay %{count} eventos nuevos."
          completed_in:
            one: "Completado en %{count} segundo."
            other: "Completado en %{count} segundos."
          request: "Solicitud"
          response: "Respuesta"
          redeliver_confirm: "¿Seguro que quieres reenviar el mismo payload?"
          redeliver_failed_confirm:
            one: "¿Seguro que quieres redistribuir el evento de webhook?"
            other: "¿Seguro que quieres redistribuir %{count} eventos de webhook?"
          no_events_to_redeliver: "No hay eventos que redistribuir."
          headers: "Encabezados"
          payload: "Payload"
          body: "Cuerpo"
          ping: "Ping"
          status: "Código de estado"
          event_id: "ID"
          timestamp: "Creado"
          completion: "Tiempo de realización"
          actions: "Acciones"
          filter_status:
            all: "Todos los eventos"
            successful: "Entregado"
            failed: "Falló"
      home:
        title: "Inicio"
      account:
        title: "Cuenta"
        sidebar_link:
          backups: "Copias de seguridad"
          whats_new:
            title: "Novedades"
            keywords: "registro de cambios|característica|lanzamiento"
      community:
        title: "Comunidad"
        sidebar_link:
          about_your_site: "Acerca de tu sitio"
          badges: "Medallas"
          login_and_authentication: "Inicio de sesión y autenticación"
          notifications: "Notificaciones"
          permalinks: "Enlaces permanentes"
          trust_levels: "Niveles de confianza"
          group_permissions: "Permisos de grupo"
          users: "Usuarios"
          groups: "Grupos"
          user_fields: "Campos de usuario"
          watched_words: "Palabras vigiladas"
          legal: "Legal"
          moderation_flags:
            title: "Moderación"
            keywords: "denunciar|revisar"
      appearance:
        title: "Aspecto"
        sidebar_link:
          font_style: "Estilo de letra"
          site_logo: "Logotipo del sitio"
          color_schemes: "Paletas de colores"
          emoji: "Emoji"
          navigation: "Navegación"
          themes: "Temas"
          components:
            title: "Componentes"
            keywords: "tema|extensión"
          site_texts: "Textos del sitio"
      email_settings:
        title: "Ajustes del correo electrónico"
        sidebar_link:
          appearance: "Aspecto"
          server_setup:
            title: "Configuración y registros del servidor"
            keywords: "correo electrónico|smtp|mailgun|sendgrid|enviado|omitido|recibido|rechazado|registros de correo electrónico|previsualizar resumen"
      security:
        title: "Seguridad"
        sidebar_link:
          security: "Ajustes de seguridad"
          spam: "Ajustes de correo no deseado"
          staff_action_logs:
            title: "Registros y cribado"
            keywords: "registros de errores|acciones del personal|correos electrónicos cribados|ips cribadas|urls cribadas|registros de búsqueda"
      section_landing_pages:
        account:
          title: "Cuenta"
          backups:
            title: "Copias de seguridad"
            description: "Haz una copia de seguridad de los datos de tu sitio web"
          whats_new:
            title: "Novedades"
            description: "Descubre nuevas versiones y mejoras de Discourse"
      config_areas:
        about:
          header: "Acerca de tu sitio"
          description: "Proporciona aquí información sobre este sitio y tu equipo para que la gente pueda saber de qué trata tu comunidad, quién está detrás de ella y cómo ponerse en contacto contigo en caso de que haya algún problema. Se muestra en la página <a href='%{basePath}/about'>Acerca de</a> de tu sitio."
          general_settings: "Ajustes generales"
          community_name: "Nombre de la comunidad"
          community_name_placeholder: "Comunidad de ejemplo"
          community_summary: "Resumen comunitario"
          community_description: "Descripción de la comunidad"
          community_title: "Título de la comunidad"
          community_title_help: "Descripción breve, que se muestra en la pestaña del navegador, para páginas clave como categorías y listas de temas."
          banner_image: "Imagen del banner"
          banner_image_help: |
            Se utilizará en tu página Acerca de. Tamaño recomendado: 1100x300px. Tipos aceptados: JPG, PNG y SVG hasta 10 MB.
          contact_information: "Información de contacto"
          community_owner: "Propietario de la comunidad"
          community_owner_placeholder: "Pepe Luis"
          community_owner_help: |
            Nombre utilizado para notificaciones críticas, y también mostrado en /about. Visible para usuarios anónimos en sitios públicos.
          contact_email: "Correo electrónico de contacto"
          contact_email_placeholder: "contacto@pepe-luis.com"
          contact_email_help: |
            Correo electrónico utilizado para notificaciones críticas, y también mostrado en /about. Visible para usuarios anónimos en sitios públicos.
          contact_url: "URL de contacto"
          contact_url_placeholder: "https://pepe-luis.com/contacto"
          contact_url_help: |
            Cuando está presente, sustituye a la dirección de correo electrónico de contacto en /about y es visible para los usuarios anónimos en los sitios públicos.
          site_contact_name: "Nombre del contacto del sitio"
          site_contact_name_help: |
            Un nombre de usuario de personal desde el que enviar todos los mensajes automatizados. Si se deja en blanco, se utilizará la cuenta predeterminada del Sistema.
          site_contact_group: "Grupo de contacto del sitio"
          site_contact_group_help: |
            El grupo al que se invita a todos los mensajes personales enviados automáticamente.
          your_organization: "Tu organización"
<<<<<<< HEAD
          company_name: "Nombre de la empresa"
          company_name_placeholder: "Empresa de ejemplo S.A."
          company_name_help: |
            Nombre de tu empresa u organización.
          company_name_warning: |
            Si se deja en blanco, no se proporcionará ningún tipo de Términos del servicio o Aviso de privacidad.
          governing_law: "Ley que rige"
          governing_law_placeholder: "Estado de Nueva York"
=======
          your_organization_description: "Utilizaremos esta información en los Términos del servicio y en el Aviso de privacidad para mostrar quién opera el sitio y bajo qué jurisdicción."
          company_name: "Nombre"
          company_name_placeholder: "Organización Acme"
          company_name_warning: |
            Si se deja en blanco, no se proporcionará ningún tipo de Términos del servicio o Aviso de privacidad.
          governing_law: "Ley que rige"
          governing_law_placeholder: "Provincia, Estado o País"
>>>>>>> 76e7f12a
          governing_law_help: |
            Especifica la jurisdicción para los términos legales del sitio, normalmente donde está registrada u opera la empresa.
          city_for_disputes: "Ciudad para disputas"
<<<<<<< HEAD
          city_for_disputes_placeholder: "Ciudad de Nueva York"
=======
          city_for_disputes_placeholder: "Ciudad"
>>>>>>> 76e7f12a
          city_for_disputes_help: |
            Especifica la ciudad para resolver las disputas legales relacionadas con este foro.
          optional: "(opcional)"
          update: "Actualizar"
          toasts:
            general_settings_saved: "Ajustes generales guardados"
            contact_information_saved: "Información de contacto guardada"
            your_organization_saved: "Tu organización se ha guardado"
          saved: "guardada!"
        flags:
          header: "Moderación"
          edit_header: "Editar denuncia"
          subheader: "El sistema de marcado de Discourse te ayuda a ti y a tu equipo de moderadores a gestionar el contenido y el comportamiento de los usuarios, manteniendo tu comunidad respetuosa y saludable. Los valores predeterminados son adecuados para la mayoría de las comunidades y no es necesario que los cambies. Sin embargo, si tu sitio tiene requisitos particulares, puedes desactivar los indicadores que no necesites y añadir tus propios indicadores personalizados."
          description: "Descripción"
          enabled: "¿Activado?"
          add: "Añadir denuncia"
          edit: "Editar"
          back: "Volver a las banderas"
          delete: "Eliminar"
          delete_confirm: '¿Seguro que quieres eliminar «%{name}»?'
          flags_tab: "Denuncias"
          settings: "Ajustes de denuncias"
          form:
            add_header: "Añadir bandera"
            edit_header: "Editar bandera"
            save: "Guardar"
            name: "Nombre"
            description: "Descripción"
            applies_to: "Mostrar esta bandera en"
            invalid_applies_to: "Obligatorio"
            topic: "temas"
            post: "publicaciones"
            chat_message: "mensajes de chat"
            enabled: "Activa esta bandera personalizada después de guardar"
            alert: "Una vez que se ha utilizado una bandera personalizada, solo se puede desactivar, pero no editar ni borrar."
            edit_flag: "Editar bandera"
            non_editable: "No puedes editar esta bandera porque es una bandera del sistema o ya se ha utilizado en el sistema de revisión, sin embargo, puedes desactivarla."
            delete_flag: "Eliminar bandera"
            non_deletable: "No puedes eliminar esta bandera porque es una bandera del sistema o ya se ha utilizado en el sistema de revisión, sin embargo, puedes desactivarla."
            require_message: "Pedir a los usuarios que proporcionen razones adicionales"
            require_message_description: "Cuando se seleccione esta marca, se mostrará un campo de texto para que el usuario proporcione detalles adicionales sobre por qué está marcando el contenido"
            auto_action_type: "Ocultar automáticamente el contenido denunciado"
          more_options:
            title: "Más opciones"
            move_up: "Subir"
            move_down: "Bajar"
        permalinks:
          edit: "Editar"
          delete: "Eliminar"
        embeddable_host:
          edit: "Editar"
          delete: "Eliminar"
          more_options:
            title: "Más opciones"
        look_and_feel:
          title: "Aspecto y estilo"
          description: "Personaliza y marca tu sitio de Discourse, dándole un estilo distintivo."
          themes:
            title: "Temas"
            themes_intro: "Instala un tema nuevo para empezar, o crea el tuyo desde cero utilizando estos recursos."
            themes_intro_img_alt: "Nuevo marcador de posición del tema"
            set_default_theme: "Establecer como predeterminado"
            default_theme: "Tema predeterminado"
            themes_description: "Los temas son personalizaciones expansivas que cambian múltiples elementos del estilo del diseño de tu foro, y a menudo también incluyen características adicionales del front-end."
            new_theme: "Nuevo tema"
            user_selectable: "Seleccionable por el usuario"
        user_fields:
          field: "Campo"
          type: "Tipo"
          more_options:
            title: "Más opciones"
            move_up: "Subir"
            move_down: "Bajar"
          delete: "Eliminar"
          delete_successful: "Campo de usuario eliminado."
          save_successful: "Campo de usuario guardado."
      plugins:
        title: "Plugins"
        installed: "Plugins instalados"
        description: "En esta lista aparecerán todos los plugins de Discourse que tengas instalados o los que vienen preinstalados con el alojamiento de Discourse."
        name: "Nombre"
        none_installed: "No tienes plugins instalados."
        version: "Versión"
        enabled: "¿Activado?"
        is_enabled: "S"
        not_enabled: "N"
        change_settings_short: "Ajustes"
        settings_disabled: "Este plugin solo se puede activar o desactivar, no tiene ajustes adicionales."
        howto: "¿Cómo instalo plugins?"
        official: "Plugin oficial de Discourse"
        broken_route: "No se puede configurar el enlace a «%{name}». Asegúrate de que los bloqueadores de publicidad están desactivados e intenta recargar la página."
        author: "Por %{author}"
        experimental_badge: "experimental"
        learn_more: "Más información"
        sidebar_link:
          installed: "Instalado"
      advanced:
        title: "Avanzado"
        sidebar_link:
          api_keys:
            title: "Claves API"
            keywords: "token"
          webhooks: "Webhooks"
          developer: "Desarrollador"
          embedding: "Incrustado"
          rate_limits: "Límites de velocidad"
          user_api: "API de usuario"
          onebox: "Onebox"
          files: "Archivos"
          other_options: "Otros"
          search: "Buscar"
          experimental: "Experimental"
          all_site_settings: "Todos los ajustes del sitio"
      navigation_menu:
        sidebar: "Barra lateral"
        header_dropdown: "Menú desplegable de encabezado"
        legacy: "Heredado"
      backups:
        title: "Copias de seguridad"
        files_title: "Archivos de copia de seguridad"
        description: "Las copias de seguridad de Discourse incluyen la base de datos completa del sitio, que contiene todo lo que hay en él: temas, entradas, usuarios, grupos, ajustes, etc. Dependiendo de cómo se cree el archivo de copia de seguridad, puede incluir o no las cargas."
        menu:
          backups: "Copias de seguridad"
          backup_files: "Archivos de copia de seguridad"
          logs: "Registros"
        none: "Ninguna copia de seguridad disponible"
        read_only:
          enable:
            title: "Activar el modo de solo lectura"
            label: "Activar solo lectura"
            confirm: "¿Seguro que quieres activar el modo de solo lectura?"
          disable:
            title: "Desactivar el modo de solo lectura"
            label: "Desactivar solo lectura"
        logs:
          none: "Aún no hay registros…"
        columns:
          filename: "Nombre del archivo"
          size: "Tamaño"
        upload:
          label: "Subir"
          title: "Subir una copia de seguridad a esta instancia"
          uploading: "Subiendo…"
          uploading_progress: "Subiendo… %{progress}%"
          success: "«%{filename}» se subió exitosamente. El archivo se procesará ahora y tardará hasta un minuto en mostrarse en la lista."
          error: "Se produjo un error al subir el archivo «%{filename}»: %{message}"
        settings: "Ajustes"
        operations:
          is_running: "Hay una operación en proceso actualmente…"
          failed: "La %{operation} falló. Por favor, revisa los registros"
          cancel:
            label: "Cancelar"
            title: "Cancelar la operación actual"
            confirm: "¿Seguro que quieres cancelar la operación actual?"
          backup:
            label: "Copia de seguridad"
            title: "Crear una copia de seguridad"
            confirm: "¿Quieres iniciar una nueva copia de seguridad?"
            include_uploads: "incluir todos los archivos subidos"
            s3_upload_warning: 'Esto es solo para copias de seguridad de bases de datos. No se incluirán los archivos subidos, lo que significa que tanto imágenes como otro tipo de archivos pueden faltar si la copia de seguridad se restaura en otra configuración de alojamiento. <b>Para activar una copia de seguridad completa que incluya todos los archivos subidos a S3 consulta <a href="https://meta.discourse.org/t/-/276535" target="_blank">esta guía</a>.</b>'
          download:
            label: "Descargar"
            title: "Enviar correo electrónico con enlace de descarga"
            alert: "Se te ha enviado por correo electrónico un enlace para descargar esta copia de seguridad."
          destroy:
            title: "Eliminar"
            confirm: "¿Seguro que quieres destruir esta copia de seguridad?"
          restore:
            is_disabled: "La restauración está desactivada actualmente. Para activarla, visita los <a href='%{url}'>ajustes del sitio</a>."
            label: "Restaurar"
            title: "Restaurar la copia de seguridad"
            confirm: "¿Seguro que quieres restaurar esta copia de seguridad?"
          rollback:
            label: "Revertir"
            title: "Regresar la base de datos al estado funcional anterior"
            confirm: "¿Seguro que quieres regresar la base de datos al estado funcional previo?"
        location:
          local: "Almacenamiento local"
          s3: "S3"
        backup_storage_error: "Error de acceso al almacenamiento de respaldos: %{error_message}"
      export_csv:
        success: "Exportación iniciada, se te notificará a través de un mensaje cuando el proceso se haya completado."
        failed: "La exportación falló. Por favor, revisa los registros."
        button_text: "Exportar"
        button_title:
          user: "Exportar la lista completa de usuarios en formato CSV."
          staff_action: "Exportar el registro completo de acciones del personal en formato CSV."
          screened_email: "Exportar la lista completa de correos electrónicos bloqueados en formato CSV."
          screened_ip: "Exportar la lista completa de direcciones IP bloqueadas en formato CSV."
          screened_url: "Exportar la lista completa de URL bloqueadas en formato CSV."
      export_json:
        button_text: "Exportar"
      invite:
        button_text: "Enviar invitaciones"
        button_title: "Enviar invitaciones"
      customize:
        title: "Personalizar"
        preview: "vista previa"
        explain_preview: "Ver el sitio con este tema activado"
        syntax_error: "Error de sintaxis"
        settings_editor: "Editor de ajustes"
        validation_settings_keys: "Cada elemento debe tener solo una clave «settings» y una clave «value»."
        validation_settings_deleted: "Estos ajustes se han eliminado. Restablécelos e inténtalo de nuevo."
        validation_settings_added: "Se han añadido estos ajustes. Elimínalos e inténtalo de nuevo."
        save: "Guardar"
        new: "Nuevo"
        new_style: "Nuevo estilo"
        install: "Instalar"
        delete: "Eliminar"
        delete_confirm: '¿Seguro que quieres eliminar «%{theme_name}»?'
        bulk_delete: "¿Estás seguro/a?"
        bulk_themes_delete_confirm: "Esto desinstalará los siguientes temas, que ya no podrán ser utilizados por ningún usuario de tu sitio:"
        bulk_components_delete_confirm: "Esto desinstalará los siguientes componentes, que ya no podrán ser utilizados por ningún usuario de tu sitio:"
        color: "Color"
        opacity: "Opacidad"
        copy: "Duplicar"
        copy_to_clipboard: "Copiar al portapapeles"
        copied_to_clipboard: "Copiado al portapapeles"
        copy_to_clipboard_error: "Error al copiar datos al portapapeles"
        theme_owner: "No editable, propiedad de:"
        email_templates:
          title: "Correo electrónico"
          subject: "Asunto"
          multiple_subjects: "Esta plantilla de correo electrónico tiene múltiples asuntos."
          body: "Cuerpo del correo electrónico"
          revert: "Revertir los cambios"
          revert_confirm: "¿Seguro que quieres revertir los cambios?"
        component:
          all_filter: "Todo"
          used_filter: "Usado"
          unused_filter: "No usado"
          enabled_filter: "Activado"
          disabled_filter: "Desactivado"
          updates_available_filter: "Actualizaciones disponibles"
        theme:
          filter_by: "Filtrar por"
          theme: "Tema"
          component: "Componente"
          components: "Componentes"
          search_placeholder: "escribe para buscar..."
          theme_name: "Nombre del tema"
          component_name: "Nombre del componente"
          themes_intro: "Selecciona un tema existente o instala uno nuevo para empezar"
          themes_intro_new: "Instala un tema nuevo para empezar, o crea el tuyo desde cero utilizando estos recursos."
          themes_intro_img_alt: "Nuevo marcador de posición del tema"
          beginners_guide_title: "Guía básica para utilizar los temas de Discourse"
          developers_guide_title: "Guía de desarrollo de temas para Discourse"
          browse_themes: "Ver temas de la comunidad"
          customize_desc: "Personalizar:"
          title: "Temas"
          description: "Los temas son personalizaciones expansivas que cambian múltiples elementos del estilo del diseño de tu foro, y a menudo también incluyen características adicionales del front-end."
          components_description: "Los componentes son pequeñas personalizaciones que pueden añadirse a los temas para cambiar elementos específicos del estilo del diseño de tu foro."
          create: "Crear"
          create_type: "Tipo"
          create_name: "Nombre"
          save: "Guardar"
          long_title: "Modificar los colores, CSS y contenidos HTML de su sitio"
          edit: "Editar"
          edit_confirm: "Este es un tema remoto, si editas CSS/HTML, los cambios se eliminarán la próxima vez que actualices el tema."
          update_confirm: "Estos cambios locales se eliminarán por la actualización. ¿Seguro que quieres continuar?"
          update_confirm_yes: "Sí, continuar con la actualización"
          common: "Común"
          desktop: "Escritorio"
          mobile: "Móvil"
          settings: "Ajustes"
          translations: "Traducciones"
          extra_scss: "Extra SCSS"
          extra_files: "Archivos extra"
          extra_files_upload: "Exporta el tema para ver estos archivos."
          extra_files_remote: "Exporta el tema o consulta el repositorio de git para ver estos archivos."
          preview: "Vista previa"
          settings_editor: "Editor de ajustes"
          show_advanced: "Mostrar campos avanzados"
          hide_advanced: "Ocultar campos avanzados"
          hide_unused_fields: "Ocultar campos sin uso"
          is_default: "El tema está activado por defecto"
          user_selectable: "El tema puede ser seleccionado por usuarios"
          color_scheme_user_selectable: "Los usuarios pueden seleccionar la paleta de colores"
          auto_update: "Actualizar automáticamente junto a Discourse"
          color_scheme: "Paleta de color"
          edit_color_scheme: "Editar paleta de colores"
          default_light_scheme: "Claro (predeterminado)"
          color_scheme_select: "Selecciona colores para usar en el tema"
          custom_sections: "Secciones personalizadas:"
          theme_components: "Componentes del tema"
          add_all_themes: "Agregar todos los temas"
          convert: "Convertir"
          convert_component_alert: "¿Seguro que quieres convertir este componente en tema? Se eliminará como componente en %{relatives}."
          convert_component_tooltip: "Convertir este componente en tema"
          convert_component_alert_generic: "¿Seguro que quieres convertir este componente en tema?"
          convert_theme_alert: "¿Seguro que quieres convertir este tema en componente? Se eliminará como principal en %{relatives}."
          convert_theme_alert_generic: "¿Seguro que quieres convertir este tema en componente?"
          convert_theme_tooltip: "Convertir este tema en componente"
          inactive_themes: "Temas inactivos:"
          set_default_theme: "Establecer como predeterminado"
          default_theme: "Tema predeterminado"
          set_default_success: "Tema predeterminado establecido en %{theme}"
          install_success: "¡%{theme} Instalado correctamente!"
          inactive_components: "Componentes sin usar:"
          selected:
            one: "%{count} seleccionado"
            other: "%{count} seleccionados"
          cancel: "Cancelar"
          broken_theme_tooltip: "Este tema tiene errores en CSS, HTML o YAML"
          broken_theme: "Desactivar tema roto"
          disabled_component_tooltip: "Este componente ha sido desactivado"
          default_theme_tooltip: "Este es el tema por defecto del sitio"
          updates_available_tooltip: "Hay actualizaciones disponibles para este tema"
          and_x_more:
            one: "y %{count} más."
            other: "y %{count} más."
          collapse: Contraer
          uploads: "Subidos"
          no_uploads: "Puedes subir activos asociados con tu tema como fuentes e imágenes"
          add_upload: "Añadir subida"
          upload_file_tip: "Selecciona el activo que subirás (png, woff2, etc.)"
          variable_name: "Nombre de variable SCSS:"
          variable_name_invalid: "Nombre de variable no válido. Solo se permiten caracteres alfanuméricos. Debe comenzar por una letra. Debe ser único."
          variable_name_error:
            invalid_syntax: "Nombre de variable no válido. Solo se permiten caracteres alfanuméricos. Debe comenzar por una letra."
            no_overwrite: "Nombre de variable no válido. No debe sobrescribir una variable existente."
            must_be_unique: "Nombre de variable no válido. Debe ser único."
          upload: "Subir"
          select_component: "Selecciona un componente…"
          unsaved_changes_alert: "No has guardado los cambios aún, ¿los quieres descartar y seguir adelante?"
          unsaved_parent_themes: "No has asignado este componente a ningún tema, ¿quieres continuar?"
          discard: "Descartar"
          stay: "Permanecer"
          css_html: "Personalizar CSS/HTML"
          edit_css_html: "Editar CSS/HTML"
          edit_css_html_help: "No has editado ningún CSS o HTML"
          delete_upload_confirm: "¿Eliminar este archivo? (¡El tema CSS puede dejar de funcionar!)"
          component_on_themes: "Incluir componentes en estos temas"
          included_components: "Componentes incluidos"
          add_all: "Añadir todos"
          import_web_tip: "Repositorio que contiene el tema"
          direct_install_tip: "¿Seguro que quieres instalar <strong>%{name}</strong> del repositorio listado abajo?"
          import_web_advanced: "Avanzado…"
          import_file_tip: "archivo .tar.gz, .zip o .dcstyle.json que contiene un tema"
          is_private: "El tema está en un repositorio privado de git"
          finish_install: "Terminar la instalación del tema"
          last_attempt: "La instalación no ha terminado, último intento:"
          remote_branch: "Nombre de la rama (opcional)"
          public_key: "Conceda la siguiente clave pública de acceso al repositorio:"
          install: "Instalar"
          installed: "Instalado"
          install_popular: "Popular"
          install_upload: "Desde tu dispositivo"
          install_git_repo: "Desde un repositorio git"
          install_create: "Crear nuevo"
          installing_message: "Configurando tu nuevo tema…"
          installing_message_long_time: "La configuración de tu nuevo tema está tardando un poco más de lo esperado, espere…"
          duplicate_remote_theme: "El componente de tema «%{name}» ya está instalado, ¿seguro que quieres instalar otra copia?"
          force_install: "No se ha podido instalar el tema porque su repositorio Git no es accesible. ¿Seguro que quieres continuar con la instalación?"
          create_placeholder: "Crear marcador de posición"
          about_theme: "Acerca de"
          license: "Licencia"
          version: "Versión:"
          authors: "Autoría:"
          creator: "Creado por:"
          source_url: "Fuente"
          enable: "Activar"
          disable: "Desactivar"
          disabled: "Este componente ha sido desactivado."
          disabled_by: "Este componente ha sido desactivado por"
          required_version:
            error: "Este tema se desactivó automáticamente porque no es compatible con esta versión de Discourse."
            minimum: "Necesita la versión de Discourse %{version} o superior."
            maximum: "Necesita la versión de Discourse %{version} o inferior."
          update_to_latest: "Actualizar a lo último"
          check_for_updates: "Buscar actualizaciones"
          updating: "Actualizando…"
          update_success: "Actualización de %{theme} completada"
          up_to_date: "El tema está actualizado. Última comprobación:"
          has_overwritten_history: "La versión actual del tema ya no existe porque el historial de Git ha sido sobrescrito por un force push."
          add: "Añadir"
          theme_settings: "Ajustes del tema"
          edit_objects_theme_setting: "Editor de ajustes de objetos"
          overriden_settings_explanation: "Los ajustes anulados están marcados con un punto y tienen un color resaltado. Para restablecer estos ajustes al valor por defecto, pulsa el botón de reinicio que hay junto a ellos."
          no_settings: "Este tema no tiene ajustes."
          theme_translations: "Traducciones del tema"
          empty: "No hay elementos"
          commits_behind:
            one: "¡El tema está %{count} commit detrás!"
            other: "¡El tema está %{count} commits detrás!"
          compare_commits: "(Ver nuevos commits)"
          remote_theme_edits: "Si quieres editar este tema, deberás <a href='%{repoURL}' target='_blank'>proponer un cambio en su repositorio</a>"
          repo_unreachable: "No se ha podido contactar el repositorio Git de este tema. Mensaje de error:"
          imported_from_archive: "Este tema se importó desde un archivo .zip"
          scss:
            text: "CSS"
            title: "Introduce el CSS personalizado, aceptamos todos los estilos válidos de CSS y SCSS"
          header:
            text: "Encabezado"
            title: "Introduce el HTML para mostrar en el encabezado"
          after_header:
            text: "Después del encabezado"
            title: "Introduce el HTML para mostrar en todas las páginas después del encabezado"
          footer:
            text: "Pie de página"
            title: "Introduce el HTML para mostrar en el pie de página"
          embedded_scss:
            text: "CSS incrustado"
            title: "Introduce el CSS personalizado para mostrar en la versión insertada de los comentarios"
          embedded_header:
            text: "Encabezado incrustado"
            title: "Introduce el HTML que se mostrará encima de la versión incrustada de los comentarios"
          color_definitions:
            text: "Definiciones de color"
            title: "Introducir definiciones de colores personalizadas (para usuarios avanzados)"
            placeholder: |2-

              Usa esta hoja de estilos para añadir colores personalizados a la lista de propiedades personalizadas de CSS

              Ejemplo:

              %{example}

              Se recomienda poner prefijos a los nombres de propiedad para evitar conflictos con plugins o el core
          head_tag:
            text: "Cabecera"
            title: "HTML que se insertará después de la etiqueta head"
          body_tag:
            text: "Cuerpo"
            title: "HTML que se insertará antes de la etiqueta body"
          yaml:
            text: "YAML"
            title: "Definir ajustes al tema en formato YAML"
          scss_color_variables_warning: 'El uso de las variables de color SCSS de núcleo en los temas está obsoleto. Utiliza propiedades CSS personalizadas en su lugar. Consulta <a href="https://meta.discourse.org/t/-/77551#color-variables-2" target="_blank">esta guía</a> para más detalles.'
          scss_warning_inline: "El uso de variables de color SCSS del sistema en los temas está obsoleto."
          all_filter: "Todo"
          active_filter: "Activo"
          inactive_filter: "Inactivo"
          updates_available_filter: "Actualizaciones disponibles"
          schema:
            title: "Editar el ajuste de %{name}"
            back_button: "Volver a %{name}"
            fields:
              required: "*obligatorio"
              groups:
                at_least:
                  one: "se requiere al menos %{count} grupo"
                  other: "se requieren al menos %{count} grupos"
              categories:
                at_least:
                  one: "se requiere al menos %{count} categoría"
                  other: "se requieren al menos %{count} categorías"
              tags:
                at_least:
                  one: "Se requiere al menos %{count} etiqueta"
                  other: "se requieren al menos %{count} etiquetas"
              string:
                too_short:
                  one: "debe tener al menos %{count} carácter"
                  other: "debe tener al menos %{count} caracteres"
              number:
                too_small: "debe ser mayor o igual que %{count}"
                too_large: "debe ser menor o igual que %{count}"
        colors:
          select_base:
            title: "Seleccionar paleta base de color"
            description: "Paleta base:"
          title: "Colores"
          edit: "Editar paletas de colores"
          long_title: "Paletas de colores"
          description: "Las paletas de colores definen los colores básicos utilizados en la interfaz de tu sitio, mientras que los temas pueden proporcionar estilos, diseños y componentes adicionales: ambos pueden trabajar juntos para crear el aspecto único de tu sitio, y ambos pueden estar disponibles para que los usuarios seleccionen sus preferencias."
          about: "Modifica los colores utilizados en tus temas. Crea una nueva paleta de color para empezar."
          new_name: "Nueva paleta de colores"
          copy_name_prefix: "Copia de"
          delete_confirm: "¿Eliminar esta paleta de color?"
          undo: "Deshacer"
          undo_title: "Deshacer los cambios realizados a este color desde la última vez que se guardó."
          revert: "Revertir"
          revert_title: "Restablecer este color a la paleta de color por defecto de Discourse."
          primary:
            name: "principal"
            description: "La mayoría del texto, iconos y bordes."
          primary-medium:
            name: "primary-medium"
          primary-low-mid:
            name: "primary-low-mid"
          secondary:
            name: "secundario"
            description: "El color de fondo principal y el color de texto de algunos botones."
          tertiary:
            name: "terciario"
            description: "Enlaces, algunos botones, notificaciones y color de énfasis."
          quaternary:
            name: "cuaternario"
            description: "Para uso opcional en temas."
          header_background:
            name: "fondo del encabezado"
            description: "Color de fondo del encabezado del sitio."
          header_primary:
            name: "encabezado principal"
            description: "Texto e iconos en el encabezado del sitio."
          highlight:
            name: "resaltado"
            description: "El color de fondo de los elementos resaltados en la página, como temas o publicaciones."
          highlight-high:
            name: "highlight-high"
          highlight-medium:
            name: "highlight-medium"
          highlight-low:
            name: "highlight-low"
          danger:
            name: "peligro"
            description: "Color del resaltado para acciones como eliminar temas o publicaciones."
          success:
            name: "éxito"
            description: "Para indicar que una acción se realizó con éxito."
          love:
            name: "me encanta"
            description: "El color del botón de me gusta"
          selected:
            name: "seleccionado"
            description: "El color de fondo de elementos como los elementos de lista cuando están seleccionados/activos."
          hover:
            name: "pasar el ratón por encima"
            description: "El color de fondo de elementos como los elementos de lista cuando se pasa el ratón sobre ellos o tienen el foco del teclado."
        robots:
          title: "Sobrescribe el archivo robots.txt de tu sitio:"
          warning: "Esto sobrescribirá permanentemente cualquier configuración del sitio relacionada."
          overridden: El archivo robots.txt predeterminado de tu sitio está sobrescrito.
        email_style:
          title: "Estilo de correo electrónico"
          heading: "Personalizar estilo de correo electrónico"
          html: "HTML"
          css: "CSS"
          reset: "Restablecer ajustes predeterminados"
          reset_confirm: "¿Seguro que deseas restablecer los ajustes predeterminados de %{fieldName} y perder todos los cambios?"
          save_error_with_reason: "Tus cambios no se guardaron. %{error}"
          instructions: "Personaliza la plantilla sobre la que se crean todos los correos HTML, y aplica estilos usando CSS."
      email:
        title: "Correos electrónicos"
        description: "Personaliza las plantillas utilizadas para crear correos electrónicos, previsualiza los correos electrónicos de resumen que se enviarán y consulta los registros de correo electrónico."
        settings: "Ajustes"
        templates: "Plantillas"
        templates_title: "Plantillas de correo electrónico"
        preview_digest: "Previsualizar resumen"
        advanced_test:
          title: "Prueba avanzada"
          desc: "Observa cómo Discourse procesa los correos electrónicos recibidos. Para poder procesar correctamente el correo electrónico, pega aquí abajo un mensaje de correo electrónico original completo."
          email: "Mensaje original"
          run: "Ejecutar prueba"
          text: "Cuerpo de texto seleccionado"
          elided: "Texto suprimido"
        sending_test: "Enviando correo electrónico de prueba…"
        error: "<b>ERROR</b> - %{server_error}"
        test_error: "Se produjo un error al enviar el correo electrónico de prueba. Revisa la configuración de correo, verifica que tu servicio de alojamiento no esté bloqueando los puertos de conexión de correo electrónico y prueba de nuevo."
        sent: "Enviado"
        skipped: "Omitido"
        bounced: "Rebotado"
        received: "Recibidos"
        rejected: "Rechazados"
        sent_at: "Enviado a las"
        time: "Hora"
        user: "Usuario"
        email_type: "Tipo de correo electrónico"
        details_title: "Ver detalles del correo electrónico"
        to_address: "Destino"
        test_email_address: "dirección de correo electrónico de prueba"
        send_test: "Enviar correo electrónico de prueba"
        sent_test: "enviado!"
        delivery_method: "Método de entrega"
        preview_digest_desc: "Previsualiza el contenido de los correos electrónicos de resumen enviados a los usuarios inactivos."
        refresh: "Volver a cargar"
        send_digest_label: "Enviar este resultado a:"
        send_digest: "Enviar"
        sending_email: "Enviando correo electrónico…"
        format: "Formato"
        html: "html"
        text: "texto"
        html_preview: "Vista previa de contenido de correo electrónico"
        last_seen_user: "Última vez que se vio al usuario:"
        no_result: "No se han encontrado resultados para el resumen."
        reply_key: "Clave de respuesta"
        post_link_with_smtp: "Detalles de publicación y SMTP"
        skipped_reason: "Motivo de la omisión"
        incoming_emails:
          from_address: "De"
          to_addresses: "Para"
          cc_addresses: "Cc"
          subject: "Asunto"
          error: "Error"
          none: "No se encontraron correos electrónicos entrantes."
          modal:
            title: "Detalles de correo electrónico entrante"
            error: "Error"
            headers: "Encabezados"
            subject: "Asunto"
            body: "Cuerpo"
            rejection_message: "Correo de rechazo"
          filters:
            from_placeholder: "de@ejemplo.com"
            to_placeholder: "a@ejemplo.com"
            cc_placeholder: "cc@ejemplo.com"
            subject_placeholder: "Asunto…"
            error_placeholder: "Error"
        logs:
          none: "No se han encontrado registros."
          filters:
            title: "Filtro"
            user_placeholder: "nombre de usuario"
            address_placeholder: "nombre@ejemplo.com"
            type_placeholder: "resumen, registro…"
            reply_key_placeholder: "clave de respuesta"
            smtp_transaction_response_placeholder: "ID de SMTP"
          email_addresses:
            see_more: "[Ver más...]"
          post_id: "(ID del post: %{post_id})"
      moderation_history:
        performed_by: "Realizado por"
        no_results: "No hay historial de moderación disponible."
        actions:
          delete_user: "Usuario eliminado"
          suspend_user: "Usuario suspendido"
          silence_user: "Usuario silenciado"
          delete_post: "Publicación eliminada"
          delete_topic: "Tema eliminado"
          post_approved: "Publicación aprobada"
      logs:
        title: "Registros y cribado"
        description: "Los registros y la selección te permiten supervisar y gestionar tu comunidad, garantizando que siga siendo segura y respetuosa. Puedes ver los registros de todas las acciones realizadas por los miembros del personal, buscar registros y configurar la selección de usuarios."
        nav_title: "Registros"
        action: "Acción"
        created_at: "Creado"
        last_match_at: "Última coincidencia"
        match_count: "Coincidencias"
        ip_address: "IP"
        topic_id: "ID del tema"
        post_id: "ID de la publicación"
        category_id: "ID de la categoría"
        delete: "Eliminar"
        edit: "Editar"
        save: "Guardar"
        screened_actions:
          block: "bloquear"
          do_nothing: "no hacer nada"
        staff_actions:
          all: "todas"
          filter: "Filtrar:"
          title: "Acciones del personal"
          clear_filters: "Mostrar todo"
          staff_user: "Usuario"
          target_user: "Usuario objetivo"
          subject: "Asunto"
          when: "Cuándo"
          context: "Contexto"
          details: "Detalles"
          previous_value: "Anterior"
          new_value: "Nuevo"
          show: "Mostrar"
          modal_title: "Detalles"
          no_previous: "No existe un valor anterior."
          deleted: "No hay un valor nuevo. El registro ha sido eliminado."
          actions:
            permanently_delete_post_revisions: "eliminar permanentemente las revisiones de publicaciones"
            delete_user: "eliminar usuario"
            change_trust_level: "cambiar nivel de confianza"
            change_username: "cambiar nombre de usuario"
            change_site_setting: "cambiar configuración del sitio"
            change_theme: "cambiar tema"
            delete_theme: "eliminar tema"
            change_site_text: "cambiar textos del sitio"
            suspend_user: "suspender usuario"
            unsuspend_user: "desbloquear usuario"
            removed_suspend_user: "suspender usuario (eliminado)"
            removed_unsuspend_user: "anular suspensión del usuario (eliminado)"
            grant_badge: "conceder medalla"
            revoke_badge: "retirar medalla"
            check_email: "comprobar correo electrónico"
            delete_topic: "eliminar tema"
            recover_topic: "recuperar tema"
            delete_post: "eliminar publicación"
            impersonate: "suplantar"
            anonymize_user: "anonimizar usuario"
            roll_up: "agrupar bloqueos de IP"
            change_category_settings: "cambiar opciones de categoría"
            delete_category: "eliminar categoría"
            create_category: "crear categoría"
            silence_user: "silenciar al usuario"
            unsilence_user: "dejar de silenciar al usuario"
            removed_silence_user: "silenciar al usuario (eliminado)"
            removed_unsilence_user: "dejar de silenciar al usuario (eliminado)"
            grant_admin: "conceder administración"
            revoke_admin: "revocar administración"
            grant_moderation: "conceder moderación"
            revoke_moderation: "revocar moderación"
            backup_create: "crear copia de seguridad"
            deleted_tag: "etiqueta eliminada"
            update_directory_columns: "actualizar columnas del directorio"
            deleted_unused_tags: "etiquetas sin usar eliminadas"
            renamed_tag: "etiqueta renombrada"
            revoke_email: "revocar correo electrónico"
            lock_trust_level: "Bloquear el nivel de confianza"
            unlock_trust_level: "Desbloquear el nivel de confianza"
            activate_user: "activar un usuario"
            deactivate_user: "desactivar un usuario"
            change_readonly_mode: "cambiar a modo de solo lectura"
            backup_download: "descargar copia de seguridad"
            backup_destroy: "destruir copia de seguridad"
            reviewed_post: "publicaciones revisadas"
            custom_staff: "acción personalizada de plugin"
            post_locked: "publicación bloqueada"
            post_edit: "editar publicación"
            post_unlocked: "publicación desbloqueada"
            check_personal_message: "revisar mensaje personal"
            disabled_second_factor: "desactivar autenticación de dos factores"
            topic_published: "tema publicado"
            post_approved: "publicación aprobada"
            post_rejected: "publicación rechazada"
            create_badge: "crear medalla"
            change_badge: "cambiar medalla"
            delete_badge: "eliminar medalla"
            merge_user: "fusionar usuario"
            entity_export: "entidad exportadora"
            change_name: "cambiar nombre"
            topic_timestamps_changed: "marcas de tiempo del tema cambiadas"
            approve_user: "usuario aprovado"
            web_hook_create: "crear webhook"
            web_hook_update: "actualizar webhook"
            web_hook_destroy: "destruir webhook"
            web_hook_deactivate: "desactivar webhook"
            embeddable_host_create: "crear host insertable"
            embeddable_host_update: "actualizar host insertable"
            embeddable_host_destroy: "eliminar host insertable"
            change_theme_setting: "cambiar la configuración del tema"
            disable_theme_component: "desactivar componente de tema"
            enable_theme_component: "activar componente de tema"
            revoke_title: "revocar título"
            change_title: "cambiar título"
            api_key_create: "crear clave API"
            api_key_update: "actualizar clave API"
            api_key_destroy: "destruir clave API"
            override_upload_secure_status: "sobrescribir estado seguro de la subida"
            page_published: "página publicada"
            page_unpublished: "página despublicada"
            add_email: "añadir correo electrónico"
            update_email: "actualizar correo electrónico"
            destroy_email: "destruir correo electrónico"
            topic_closed: "tema cerrado"
            topic_opened: "tema abierto"
            topic_archived: "tema archivado"
            topic_unarchived: "tema desarchivado"
            post_staff_note_create: "añadir nota del personal"
            post_staff_note_destroy: "destruir aviso del personal"
            delete_group: "eliminar grupo"
            watched_word_create: "añadir palabra vigilada"
            watched_word_destroy: "eliminar palabra vigilada"
            create_public_sidebar_section: "crear una sección pública en la barra lateral"
            update_public_sidebar_section: "actualizar la sección pública de la barra lateral"
            destroy_public_sidebar_section: "destruir la sección pública de la barra lateral"
            reset_bounce_score: "restablecer puntuación de rebote"
            create_watched_word_group: "crear grupo de palabras vigiladas"
            update_watched_word_group: "actualizar grupo de palabras vigiladas"
            delete_watched_word_group: "eliminar grupo de palabras vigiladas"
            toggle_flag: "activar/desactivar bandera"
            move_flag: "mover bandera"
            create_flag: "crear bandera"
            update_flag: "actualizar bandera"
            delete_flag: "eliminar bandera"
            topic_slow_mode_set: "establecer modo lento del tema"
            topic_slow_mode_removed: "eliminar el modo lento del tema"
            custom_emoji_create: "crear emoji personalizado"
            custom_emoji_destroy: "eliminar emoji personalizado"
            delete_post_permanently: "eliminar la publicación permanentemente"
            delete_topic_permanently: "eliminar el tema permanentemente"
            tag_group_create: "crear grupo de etiquetas"
            tag_group_destroy: "eliminar grupo de etiquetas"
            tag_group_change: "cambiar grupo de etiquetas"
            delete_associated_accounts: "eliminar cuentas asociadas"
        screened_emails:
          title: "Correos bloqueados"
          description: "Cuando alguien trate de crear una cuenta nueva, los siguientes correos electrónicos se revisarán y el registro se bloqueará, o se realizará alguna otra acción."
          email: "Dirección de correo electrónico"
          actions:
            allow: "Permitir"
        screened_urls:
          title: "URL bloqueadas"
          description: "Las URL listadas aquí fueron utilizadas en publicaciones de usuarios identificados como spammers."
          url: "URL"
          domain: "Dominio"
        screened_ips:
          title: "Direcciones IP bloqueadas"
          description: 'Direcciones IP que se están vigilando. Usar «Allow» para añadir direcciones a la lista de permitidas.'
          delete_confirm: "¿Seguro que quieres quitar el bloqueo para %{ip_address}?"
          actions:
            block: "Bloquear"
            do_nothing: "Permitir"
            allow_admin: "Permitir administrador"
          form:
            label: "Nueva:"
            ip_address: "Dirección IP"
            add: "Añadir"
            filter: "Buscar"
          roll_up:
            text: "Agrupar"
            title: "Crea un nuevo rango de entradas para bloquear si hay al menos «min_ban_entries_for_roll_up» entradas."
        search_logs:
          title: "Registros de búsqueda"
          term: "Término"
          searches: "Búsquedas"
          click_through_rate: "CTR"
          types:
            all_search_types: "Todos los tipos de búsqueda"
            header: "Encabezado"
            full_page: "Página completa"
            click_through_only: "Todo (a través del clic únicamente)"
          header_search_results: "Resultados de búsqueda de encabezado"
        logster:
          title: "Registros de errores"
      watched_words:
        title: "Palabras vigiladas"
        description: "Las palabras vigiladas son herramientas de moderación que pueden realizar varias acciones diferentes, como bloquear, censurar, enlazar o denunciar publicaciones que contengan determinadas palabras"
        search: "buscar"
        clear_filter: "Quitar filtros"
        show_words:
          one: "ver %{count} palabra"
          other: "ver %{count} palabras"
        case_sensitive: "(distingue entre mayúsculas y minúsculas)"
        html: "(html)"
        download: Descargar
        clear_all: Limpiar todo
        clear_all_confirm: "¿Quitar todas las palabras vigiladas para la acción %{action}?"
        invalid_regex: 'La palabra vigilada «%{word}» no es una expresión regular válida.'
        regex_warning: '<a href="%{basePath}/admin/site_settings/category/all_results?filter=watched%20words%20regular%20expressions%20">Las palabras vigiladas son expresiones regulares</a> y no incluyen automáticamente los límites de las palabras. Si quieres que la expresión regular coincida con palabras enteras, incluye <code>\b</code> al principio y al final de tu expresión regular.'
        actions:
          block: "Bloquear"
          censor: "Censurar"
          require_approval: "Requiere aprobación"
          flag: "Denunciar"
          replace: "Reemplazar"
          tag: "Etiqueta"
          silence: "Silenciar"
          link: "Enlace"
        action_descriptions:
          block: "Aparecerá un mensaje de error al intentar crear una publicación que contenga estas palabras."
          censor: "Permitir las publicaciones que contengan estas palabras, pero sustituirlas por caracteres que oculten las palabras censuradas."
          require_approval: "Requiere la aprobación del personal para las publicaciones que contengan estas palabras antes de que puedan ser visibles para los demás."
          flag: "Permitir las publicaciones que contengan estas palabras, pero marcarlas como inapropiadas para que las revisen los moderadores."
          replace: "Reemplazar palabras en publicaciones por otras palabras."
          tag: "Etiquetar temas automáticamente si el primer mensaje contiene una palabra específica."
          silence: "Silenciar las cuentas nuevas si su primera publicación contiene alguna de estas palabras. La publicación se ocultará automáticamente hasta que el personal la apruebe."
          link: "Reemplazar palabras en publicaciones por enlaces."
        form:
          label: "Tiene palabras o frases"
          placeholder: "palabras o frases (* es un comodín)"
          placeholder_regexp: "expresiones regulares"
          replace_label: "Sustitución"
          replace_placeholder: "ejemplo"
          tag_label: "Etiqueta"
          link_label: "Enlace"
          link_placeholder: "https://ejemplo.com"
          add: "Añadir"
          success: "Éxito"
          exists: "Ya existe"
          upload: "Añadir desde archivo"
          upload_successful: "Subida completada. Las palabras se han añadido."
          case_sensitivity_label: "Distingue entre mayúsculas y minúsculas"
          case_sensitivity_description: "Solo palabras con caracteres coincidentes"
          html_label: "HTML"
          html_description: "Muestra HTML en el reemplazo"
          words_or_phrases: "palabras o frases"
        test:
          button_label: "Prueba"
          modal_title: "%{action}: Prueba de palabras vigiladas"
          description: "Escribe el texto más abajo para buscar coincidencias con las palabras vigiladas"
          found_matches: "Coincidencias encontradas:"
          no_matches: "No se encontraron coincidencias"
      form_templates:
        nav_title: "Plantillas"
        title: "Plantillas de formularios"
        help: "Crea una estructura de plantillas que pueda utilizarse para crear nuevos temas."
        new_template: "Nueva plantilla"
        list_table:
          headings:
            name: "Nombre"
            active_categories: "Categorías activas"
            actions: "Acciones"
          actions:
            view: "Ver plantilla"
            edit: "Editar plantilla"
            delete: "Eliminar plantilla"
        view_template:
          close: "Cerrar"
          edit: "Editar"
          delete: "Eliminar"
          toggle_preview: "Alternar vista previa"
        new_template_form:
          submit: "Guardar"
          cancel: "Cancelar"
          name:
            label: "Nombre de la plantilla"
            placeholder: "Introduce un nombre para esta plantilla…"
          template:
            label: "Plantilla"
            placeholder: "Crea aquí una plantilla YAML…"
          preview: "Vista previa"
        delete_confirm: "¿Seguro que quieres eliminar esta plantilla?"
        quick_insert_fields:
          add_new_field: "Añadir"
          checkbox: "Casilla de verificación"
          input: "Respuesta corta"
          textarea: "Respuesta larga"
          dropdown: "Desplegable"
          upload: "Subir un archivo"
          multiselect: "Múltiples opciones"
        validations_modal:
          button_title: "Validaciones"
          modal_title: "Opciones de validación"
          table_headers:
            key: "Clave"
            type: "Tipo"
            description: "Descripción"
          validations:
            required:
              key: "obligatorio"
              type: "booleano"
              description: "Requiere que se rellene el campo para enviar el formulario."
            minimum:
              key: "mínimo"
              type: "entero"
              description: "Para los campos de texto, especifica el número mínimo de caracteres permitidos."
            maximum:
              key: "máximo"
              type: "entero"
              description: "Para los campos de texto, especifica el número máximo de caracteres permitidos."
            pattern:
              key: "patrón"
              type: "cadena de expresiones regulares"
              description: "Para los campos de texto, una expresión regular que especifique la entrada permitida."
            type:
              key: "tipo"
              type: "cadena"
              description: "Para los campos de entrada, puedes especificar el tipo de entrada que se espera (texto|email|fecha|número|url|tel|color)"
        preview_modal:
          title: "Plantilla de vista previa"
        field_placeholders:
          validations: "introduce aquí las validaciones"
          id: "introducir-id-aquí"
          label: "Introduce aquí la etiqueta"
          placeholder: "Introduce aquí el marcador de posición"
          none_label: "Selecciona un elemento"
          choices:
            first: "Opción 1"
            second: "Opción 2"
            third: "Opción 3"
        edit_category:
          toggle_freeform: "plantilla de formulario desactivada"
          toggle_form_template: "plantilla de formulario activada"
          select_template: "Seleccionar plantillas de formularios"
          select_template_help: "Añadir/editar plantillas de formulario"
      impersonate:
        title: "Suplantar"
        help: "Utiliza esta herramienta para suplantar una cuenta de usuario con fines de depuración. Tendrás que cerrar sesión al terminar."
        not_found: "No se pudo encontrar a ese usuario."
        invalid: "Lo sentimos, no puedes suplantar a ese usuario."
      users:
        title: "Usuarios"
        description: "Ver y gestionar usuarios."
        create: "Añadir usuario administrador"
        last_emailed: "Último correo enviado"
        not_found: "Lo sentimos, ese usuario no existe en nuestro sistema."
        id_not_found: "Lo sentimos, esa ID de usuario no existe en nuestro sistema."
        active: "Activados"
        status: "Estado"
        show_emails: "Mostrar correos electrónicos"
        hide_emails: "Ocultar correos electrónicos"
        silence_reason: "Motivo para silenciar"
        bulk_actions:
          title: "Acciones en bloque"
          admin_cant_be_deleted: "Este usuario no se puede eliminar porque es administrador"
          too_many_or_old_posts: "Este usuario no se puede eliminar porque tiene demasiadas publicaciones o una publicación muy antigua."
          too_many_selected_users:
            one: "Has alcanzado el límite de %{count} usuario para la eliminación en bloque"
            other: "Has alcanzado el límite de %{count} usuarios para la eliminación en bloque"
          delete:
            label: "Eliminar usuarios…"
            confirmation_modal:
              prompt_text:
                one: 'Estás a punto de eliminar %{count} usuario de forma permanente. Escribe «%{confirmation_phrase}» a continuación para continuar:'
                other: 'Estás a punto de eliminar %{count} usuarios de forma permanente. Escribe «%{confirmation_phrase}» a continuación para continuar:'
              confirmation_phrase:
                one: "eliminar %{count} usuario"
                other: "eliminar %{count} usuarios"
              close: "Cerrar"
              confirm: "Eliminar"
              title:
                one: "Eliminar %{count} usuario"
                other: "Eliminar %{count} usuarios"
              bulk_delete_starting: "Iniciando la eliminación en bloque…"
              block_ip_and_email: "Bloquear las direcciones IP y los correos electrónicos de todos los usuarios seleccionados"
              user_delete_succeeded: "[%{position}/%{total}] Se eliminó con éxito a @%{username}"
              user_delete_failed: "[%{position}/%{total}] No se ha podido eliminar a @%{username} - %{error}"
              bulk_delete_finished: "Operación de eliminación en bloque completada."
              failed_to_delete_users: "No se han podido eliminar los siguientes usuarios:"
        nav:
          new: "Nuevos"
          active: "Activos"
          staff: "Personal"
          suspended: "Suspendidos"
          silenced: "Silenciados"
          staged: "Temporal"
        approved: "¿Aprobado/s?"
        titles:
          active: "Usuarios activos"
          new: "Nuevos usuarios"
          pending: "Usuarios pendientes de revisión"
          newuser: "Usuarios con nivel de confianza 0 (Usuarios nuevos)"
          basic: "Usuarios con nivel de confianza 1 (Usuarios básicos)"
          member: "Usuarios con nivel de confianza 2 (Miembro)"
          regular: "Usuarios con nivel de confianza 3 (Habitual)"
          leader: "Usuarios con nivel de confianza 4 (Líder)"
          staff: "Personal"
          admins: "Administradores"
          moderators: "Moderadores"
          silenced: "Usuarios silenciados"
          suspended: "Usuarios suspendidos"
          staged: "Usuarios temporales"
        not_verified: "No verificado"
        check_email:
          title: "Revelar la dirección de correo electrónico de este usuario"
          text: "Mostrar"
        check_sso:
          title: "Mostrar payload de SSO"
          text: "Mostrar"
        delete_associated_accounts:
          title: "Eliminar todas las cuentas asociadas a este usuario"
          text: "Eliminar cuentas asociadas"
      user:
        suspend_failed: "Algo salió mal al suspender a este usuario %{error}"
        unsuspend_failed: "Algo salió mal al desbloquear a este usuario %{error}"
        suspend_duration: "Suspender al usuario hasta:"
        suspend_reason_label: "¿Por qué se le suspende? Este texto <b>será visible para todos</b> en la página de perfil del usuario y se mostrará al usuario cuando intente iniciar sesión. Sé conciso."
        suspend_reason_hidden_label: "¿Por qué se le suspende? Este texto se mostrará al usuario cuando trate de iniciar sesión. Sé conciso."
        suspend_reason: "Motivo"
        suspend_reason_title: "Motivo de la suspensión"
        suspend_reasons:
          not_listening_to_staff: "No escucha indicaciones del personal"
          consuming_staff_time: "Hace perder el tiempo desproporcionadamente al personal"
          combative: "Demasiado combatiente"
          in_wrong_place: "No está en el sitio adecuado"
          no_constructive_purpose: "No hay otro propósito constructivo para sus acciones que crear conflictos dentro de la comunidad"
          custom: "Personalizado…"
        suspend_message: "Mensaje por correo electrónico"
        suspend_message_placeholder: "Opcionalmente, brinda más información sobre la suspensión y esta se enviará por correo electrónico al usuario."
        suspended_by: "Suspendido por"
        silence_reason: "Motivo"
        silenced_by: "Silenciado por"
        silence_modal_title: "Silenciar al usuario"
        silence_duration: "¿Cuánto tiempo estará silenciado el usuario?"
        silence_reason_label: "¿Por qué se silencia a este usuario?"
        silence_reason_placeholder: "Motivo para silenciar"
        silence_message: "Mensaje por correo electrónico"
        silence_message_placeholder: "(dejar en blanco para enviar mensaje por defecto)"
        suspended_until: "(hasta %{until})"
        suspend_forever: "Suspender para siempre"
        cant_suspend: "Este usuario no puede ser suspendido."
        cant_silence: "Este usuario no puede ser silenciado."
        delete_posts_failed: "Hubo un problema al eliminar los mensajes."
        post_edits: "Ediciones de la publicación"
        view_edits: "Ver ediciones"
        penalty_post_actions: "¿Qué te gustaría hacer con la publicación asociada?"
        penalty_post_delete: "Eliminar la publicación"
        penalty_post_delete_replies: "Eliminar la publicación + sus respuestas"
        penalty_post_edit: "Editar la publicación"
        penalty_post_none: "No hacer nada"
        penalty_count: "Contador de faltas"
        penalty_history_MF: >-
          ¡En los últimos 6 meses este usuario ha sido <b>suspendido { SUSPENDED, plural, one {# vez} other {# veces} }</b> y <b>silenciado { SILENCED, plural, one {# vez} other {# veces} }</b>.
        clear_penalty_history:
          title: "Eliminado historial de faltas"
          description: "usuarios con faltas no pueden alcanzar NC3"
        delete_all_posts_confirm_MF: |
          Estás a punto de eliminar {POSTS, plural, one {# publicación} other {# publicaciones}} y {TOPICS, plural, one {# tema} other {# temas}}. ¿Estás seguro/a?
        silence: "Silenciar"
        unsilence: "Dejar de silenciar"
        silenced: "¿Silenciado?"
        moderator: "¿Moderador?"
        admin: "¿Administrador?"
        suspended: "¿Suspendido?"
        staged: "¿Temporal?"
        show_admin_profile: "Administrador"
        manage_user: "Administrar usuario"
        show_public_profile: "Ver perfil público"
        action_logs: "Registros de acciones"
        ip_lookup: "Búsqueda de IP"
        log_out: "Cerrar sesión"
        logged_out: "El usuario cerró sesión en todos los dispositivos"
        revoke_admin: "Revocar administración"
        grant_admin: "Conceder administración"
        grant_admin_success: "Nuevo administrador confirmado."
        grant_admin_confirm: "Te hemos enviado un correo electrónico para verificar al nuevo administrador. Abre el correo electrónico y sigue las instrucciones."
        revoke_moderation: "Revocar moderación"
        grant_moderation: "Conceder moderación"
        unsuspend: "Desbloquear"
        suspend: "Suspender"
        show_flags_received: "Mostrar denuncias recibidas"
        flags_received_by: "Denuncias recibidas de %{username}"
        flags_received_none: "Este usuario no ha recibido ninguna denuncia."
        reputation: Reputación
        permissions: Permisos
        activity: Actividad
        like_count: Me gusta dados / recibidos
        last_100_days: "en los últimos 100 días"
        private_topics_count: Temas privados
        posts_read_count: Publicaciones leídas
        post_count: Publicaciones creadas
        second_factor_enabled: activar autenticación de dos factores
        topics_entered: Temas vistos
        flags_given_count: Denuncias enviadas
        flags_received_count: Denuncias recibidas
        warnings_received_count: Advertencias recibidas
        warnings_list_warning: |
          Como moderador, es posible que no puedas ver todos estos temas. Si es necesario, pide a un administrador o al moderador emisor que dé acceso al mensaje a <b>@moderadores</b>.
        flags_given_received_count: "Denuncias enviadas / recibidas"
        approve: "Aprobar"
        approved_by: "aprobado por"
        approve_success: "Usuario aprobado y correo electrónico enviado con instrucciones para la activación."
        approve_bulk_success: "¡Perfecto! Todos los usuarios seleccionados han sido aprobados y notificados."
        time_read: "Tiempo de lectura"
        post_edits_count: "Ediciones de la publicación"
        exports:
          title: Exportaciones de usuario
          download:
            description: Descargar la última versión
            expires_in:
              one: Caduca en %{count} hora
              other: Caduca en %{count} horas
            not_available: No hay exportaciones disponibles
            button: Solicitar archivo
            confirm: '¿De verdad quieres crear un archivo de la actividad y preferencias de este usuario?'
            started: Hemos comenzado a recopilar el archivo, el enlace de descarga se actualizará cuando se complete el proceso.
            success: El archivo está listo para descargar.
            export_failed: Lo sentimos, pero la exportación ha fallado. Comprueba los registros para obtener más información.
        anonymize: "Anonimizar usuario"
        anonymize_confirm: "¿Seguro que quieres hacer anónima esta cuenta? Esto cambiará el nombre de usuario y el correo electrónico y restablecerá toda la información del perfil."
        delete_associated_accounts_confirm: "¿Seguro que quieres eliminar todas las cuentas asociadas a esta cuenta? Es posible que el usuario no pueda conectarse si su correo electrónico ha cambiado."
        disable_second_factor_confirm: "¿Seguro que quieres desactivar la autenticación de dos factores para esta cuenta?"
        anonymize_yes: "Sí, hacer anónima esta cuenta."
        anonymize_failed: "Hubo un problema al hacer anónima la cuenta."
        delete: "Eliminar usuario"
        delete_posts:
          button: "Eliminar todas las publicaciones"
          progress:
            title: "Progreso de la eliminación de publicaciones"
            description: "Eliminando publicaciones…"
          confirmation:
            title: "Eliminar todas las publicaciones de @%{username}"
            description: |
              <p>¿Seguro que quieres eliminar <b>%{post_count}</b> publicaciones de @%{username}?

              <p><b>¡Esto no se puede deshacer!</b></p>

              <p>Para continuar, escribe: <code>%{text}</code></p>
            text: "eliminar publicaciones de @%{username}"
            delete: "Eliminar publicaciones de @%{username}"
            cancel: "Cancelar"
        merge:
          button: "Fusionar"
          prompt:
            title: "Transferir y eliminar @%{username}"
            description: |
              <p>Por favor, escoge un nuevo propietario para <b>el contenido de @%{username}.</b></p>

              <p>Todos los temas, publicaciones, mensajes y otros contenidos creados por <b>@%{username}</b> serán transferidos.</p>
            target_username_placeholder: "Nombre de usuario del nuevo propietario"
            transfer_and_delete: "Transferir y eliminar @%{username}"
            cancel: "Cancelar"
          progress:
            title: "Progreso de la fusión"
          confirmation:
            title: "Transferir y eliminar @%{username}"
            description: |
              <p>Todo el contenido de <b>@%{username}</b> será transferido y atribuido a <b>@%{targetUsername}</b>. Después de la transferencia, la cuenta <b>@%{username}</b> será eliminada.</p>

              <p><b>¡No se puede deshacer!</b></p>

              <p>Para continuar, escribe: <code>%{text}</code></p>
            text: "transferir @%{username} a @%{targetUsername}"
            transfer_and_delete: "Transferir y eliminar @%{username}"
            cancel: "Cancelar"
        merging_user: "Fusionando usuario…"
        merge_failed: "Ha ocurrido un error al fusionar los usuarios."
        delete_forbidden_because_staff: "Los administradores y moderadores no se pueden eliminar."
        delete_posts_forbidden_because_staff: "No se pueden eliminar todos las publicaciones de administradores y moderadores."
        delete_forbidden:
          one: "Los usuarios no se pueden borrar si han sido registrados hace más de %{count} día, o si tienen publicaciones. Borra todas publicaciones antes de tratar de borrar un usuario."
          other: "Los usuarios no se pueden eliminar si tienen publicaciones. Elimina todas las publicaciones antes de tratar de eliminar a un usuario. (No se pueden eliminar las publicaciones que se hayan creado hace más de %{count} días)"
        cant_delete_all_posts:
          one: "No se pueden eliminar todas las publicaciones. Algunas tienen más de %{count} día de antigüedad. (Ver la opción delete_user_max_post_age )"
          other: "No se pueden eliminar todas las publicaciones. Algunas tienen más de %{count} días de antigüedad. (Ver la opción delete_user_max_post_age)"
        cant_delete_all_too_many_posts:
          one: "No se pueden eliminar todas las publicaciones porque el usuario tiene más de %{count}. (delete_all_posts_max)"
          other: "No se pueden eliminar todas las publicaciones porque el usuario tiene más de %{count}. (delete_all_posts_max)"
        delete_confirm_title: "¿Seguro que quieres eliminar este usuario? ¡Esta acción es permanente!"
        delete_confirm: "Normalmente, es mejor anonimizar usuarios en vez de eliminarlos. Así, evitas eliminar contenido de temas existentes."
        delete_and_block: "Eliminar y <b>bloquear</b> este correo electrónico y esta dirección IP"
        delete_dont_block: "Solo eliminar"
        deleting_user: "Eliminando usuario…"
        deleted: "El usuario se eliminó"
        delete_failed: "Se produjo un error al eliminar este usuario. Asegúrate de que todas sus publicaciones fueron eliminadas antes de intentar de eliminar este usuario."
        send_activation_email: "Enviar correo electrónico de activación"
        activation_email_sent: "Se envió un correo electrónico de activación."
        send_activation_email_failed: "Hubo un problema al enviar otro correo electrónico de activación. %{error}"
        activate: "Activar cuenta"
        activate_failed: "Hubo un problema al activar el usuario."
        deactivate_account: "Desactivar cuenta"
        deactivate_failed: "Hubo un problema al desactivar el usuario."
        unsilence_failed: "Hubo un problema al dejar de silenciar al usuario."
        silence_failed: "Hubo un problema al silenciar al usuario."
        silence_confirm: "¿Seguro que quieres silenciar a este usuario? No podrá crear temas ni mensajes nuevos."
        silence_accept: "Sí, silenciar a este usuario"
        bounce_score: "Puntuación de rebote"
        reset_bounce_score:
          label: "Restablecer"
          title: "Restablecer la puntuación de rebote a 0"
        visit_profile: "Visita <a href='%{url}'>la página de preferencias de este usuario</a> para editar su perfil"
        deactivate_explanation: "Un usuario desactivado debe volver a validar su correo electrónico."
        suspended_explanation: "Un usuario suspendido no puede iniciar sesión."
        silence_explanation: "Un usuario silenciado no puede crear publicaciones ni temas."
        staged_explanation: "Un usuario temporal solo puede publicar por correo electrónico en temas específicos."
        bounce_score_explanation:
          none: "No se han recibido rebotes recientemente de este correo electrónico."
          some: "Se han recibido algunos rebotes recientemente desde este correo electrónico."
          threshold_reached: "Se recibieron demasiados rebotes desde ese correo electrónico."
        trust_level_change_failed: "Hubo un problema al cambiar el nivel de confianza del usuario."
        suspend_modal_title: "Suspender usuario"
        confirm_cancel_penalty: "¿Seguro que quieres descartar la falta?"
        trust_level_2_users: "Usuarios con nivel de confianza 2"
        trust_level_3_requirements: "Requisitos para el nivel de confianza 3"
        trust_level_locked_tip: "el nivel de confianza está bloqueado, el sistema no promoverá o degradará al usuario."
        trust_level_unlocked_tip: "el nivel de confianza está desbloqueado, el sistema puede promover o degradar al usuario"
        lock_trust_level: "Bloquear el nivel de confianza"
        unlock_trust_level: "Desbloquear el nivel de confianza"
        silenced_count: "Silenciado"
        suspended_count: "Suspendido"
        last_six_months: "Últimos 6 meses"
        other_matches:
          one: "Hay <b>%{count} otro usuario</b> con la misma dirección IP. Revisa y selecciona los sospechosos para penalizar junto con %{username}."
          other: "Hay <b>%{count} otros usuarios</b> con la misma dirección IP. Revisa y selecciona los sospechosos para penalizar junto con %{username}."
        other_matches_list:
          username: "Nombre de usuario"
          trust_level: "Nivel de confianza"
          read_time: "Tiempo de lectura"
          topics_entered: "Temas visitados"
          posts: "Publicaciones"
        tl3_requirements:
          title: "Requisitos para el nivel de confianza 3"
          table_title:
            one: "En el último día:"
            other: "En los últimos %{count} días:"
          value_heading: "Valor"
          requirement_heading: "Requisito"
          posts_read_days: "Publicaciones leídas: días únicos"
          days: "días"
          topics_replied_to: "Temas en los que ha comentado"
          topics_viewed: "Temas vistos"
          topics_viewed_all_time: "Temas vistos (desde siempre)"
          posts_read: "Publicaciones leídas"
          posts_read_all_time: "Publicaciones leídas (desde siempre)"
          flagged_posts: "Publicaciones denunciadas"
          flagged_by_users: "Usuarios que denunciaron"
          likes_given: "Me gusta dados"
          likes_received: "Me gusta recibidos"
          likes_received_days: "Me gusta recibidos: días únicos"
          likes_received_users: "Me gusta recibidos: usuarios únicos."
          suspended: "Suspendido (últimos 6 meses)"
          silenced: "Silenciado (últimos 6 meses)"
          qualifies: "Cumple los requisitos para el nivel de confianza 3."
          does_not_qualify: "No cumple los requisitos para el nivel de confianza 3."
          will_be_promoted: "Será promovido pronto."
          will_be_demoted: "Será degradado pronto."
          on_grace_period: "Actualmente en periodo de gracia de promoción, no será degradado."
          locked_will_not_be_promoted: "Nivel de confianza bloqueado. Nunca será promovido."
          locked_will_not_be_demoted: "Nivel de confianza bloqueado. Nunca será degradado."
        discourse_connect:
          title: "DiscourseConnect Single Sign On"
          external_id: "ID externa"
          external_username: "Nombre de usuario"
          external_name: "Nombre"
          external_email: "Correo electrónico"
          external_avatar_url: "URL de la imagen de perfil"
          last_payload: "Último payload"
          delete_sso_record: "Eliminar registro SSO"
          confirm_delete: "¿Seguro que quieres eliminar este registro de DiscourseConnect?"
      user_fields:
        title: "Campos de usuario"
        help: "Crea campos de usuario personalizados para recopilar detalles adicionales sobre los miembros de tu comunidad. Puedes elegir qué información se requiere durante el registro, qué se muestra en los perfiles y qué pueden actualizar los usuarios."
        no_user_fields: "Aún no tienes ningún campo de usuario personalizado."
        add: "Añadir campo de usuario"
        back: "Volver a los campos de usuario"
        edit_header: "Editar campo de usuario"
        new_header: "Añadir campo de usuario"
        untitled: "Sin título"
        name: "Nombre del campo"
        type: "Tipo de campo"
        description: "Descripción del campo"
        preferences: "Preferencias"
        save: "Guardar"
        edit: "Editar"
        delete: "Eliminar"
        cancel: "Cancelar"
        delete_confirm: "¿Seguro que quieres eliminar este campo de usuario?"
        options: "Opciones"
        required:
          title: "Obligatorio rellenarlo al registrarse"
          enabled: "obligatorio"
          disabled: "no requerido"
        requirement:
          title: "Requisito de campo"
          optional:
            title: "Opcional"
          for_all_users:
            title: "Para todos los usuarios"
            description: "Cuando los nuevos usuarios se registran, deben rellenar este campo. Cuando los usuarios existentes vuelvan al sitio y este sea un nuevo campo obligatorio para ellos, también se les pedirá que lo rellenen. Para volver a preguntar a todos los usuarios, elimina este campo personalizado y vuelve a crearlo."
          on_signup:
            title: "Al registrarse"
            description: "Cuando se registran nuevos usuarios, deben rellenar este campo. Los usuarios existentes no se verán afectados."
          confirmation: "Esto pedirá a los usuarios existentes que rellenen este campo y no les permitirá hacer nada más en tu sitio hasta que el campo esté rellenado. ¿Continuar?"
        editable:
          title: "Editable después del registro"
          enabled: "Editable"
          disabled: "No editable"
        show_on_profile:
          title: "Se muestra públicamente en el perfil"
          enabled: "Se muestra en el perfil"
          disabled: "No se muestra en el perfil"
        show_on_user_card:
          title: "Mostrar en las tarjetas de usuario"
          enabled: "Se muestra en la tarjeta de usuario"
          disabled: "No se muestra en la tarjeta de usuario"
        searchable:
          title: "Se puede buscar"
          enabled: "Se puede buscar"
          disabled: "No se puede buscar"
        field_types:
          text: "Texto"
          confirm: "Confirmación"
          dropdown: "Desplegable"
          multiselect: "Selección múltiple"
      site_text:
        description: "Puedes personalizar cualquier texto de tu foro."
        search: "Busca el texto que te gustaría editar"
        title: "Textos del sitio"
        edit: "Editar"
        revert: "Revertir los cambios"
        revert_confirm: "¿Seguro que quieres revertir los cambios?"
        go_back: "Volver a la búsqueda"
        recommended: "Te recomendamos que ajustes los siguientes textos a tu comunidad:"
        show_overriden: "Mostrar solo los sobrescritos"
        show_outdated: "Mostrar solo obsoletos/no válidos"
        show_untranslated: "Mostrar solo sin traducir"
        only_show_selected_locale: "Mostrar resultados solo en el idioma seleccionado"
        locale: "Idioma:"
        more_than_50_results: "Hay más de 50 resultados. Por favor, afina tu búsqueda."
        no_results: "No se han encontrado textos de sitios coincidentes"
        interpolation_keys: "Claves de interpolación disponibles:"
        outdated:
          title: "Esta traducción está anticuada"
          description: "La traducción por defecto de esta clave ha cambiado desde que se creó esta anulación. Comprueba a continuación que tu traducción coincide con cualquier cambio que se haya hecho en la intención original."
          old_default: "Antiguo valor predeterminado"
          new_default: "Nuevo valor predeterminado"
          dismiss: "Descartar"
      settings:
        show_overriden: "Mostrar solo los sobrescritos"
        history: "Ver historial de cambios"
        reset: "restablecer"
        none: "ninguno"
        save: "guardar"
        cancel: "cancelar"
        unmask: "desenmascarar entrada"
        not_found: "No se han encontrado los ajustes"
      site_settings:
        title: "Ajustes del sitio"
        description: "Configura los ajustes de tu sitio Discourse para personalizar su apariencia, funcionalidad y experiencia de usuario."
        emoji_list:
          invalid_input: "Las listas de emojis solo pueden contener nombres válidos de emojis. Ej.: abrazos"
          add_emoji_button:
            label: "Añadir emoji"
        nav_title: "Ajustes"
        no_results: "No se encontró ningún resultado."
        more_site_setting_results:
          one: "Hay más de %{count} resultado. Afina tu búsqueda o selecciona una categoría."
          other: "Hay más de %{count} resultados. Afina tu búsqueda o selecciona una categoría."
        clear_filter: "Quitar filtros"
        add_url: "añadir URL"
        add_host: "añadir host"
        add_group: "añadir grupo"
        uploaded_image_list:
          label: "Editar lista"
          empty: "No hay imágenes todavía. Por favor, sube una."
          upload:
            label: "Subir"
            title: "Subir imágenes"
        selectable_avatars:
          title: "Lista de avatares que los usuarios pueden escoger"
        table_column_heading:
          status: "Estado"
        categories:
          all_results: "Todo"
          required: "Obligatorio"
          branding: "Marca"
          basic: "Ajustes básicos"
          users: "Usuarios"
          posting: "Publicaciones"
          email: "Correo electrónico"
          files: "Archivos"
          trust: "Niveles de confianza"
          security: "Seguridad"
          onebox: "Onebox"
          seo: "SEO"
          spam: "Spam"
          rate_limits: "Límites de velocidad"
          developer: "Desarrollador"
          embedding: "Incrustado"
          legal: "Legal"
          api: "API"
          user_api: "API de usuario"
          uncategorized: "Otros"
          backups: "Copias de seguridad"
          login: "Inicio de sesión"
          plugins: "Plugins"
          user_preferences: "Preferencias de usuario"
          tags: "Etiquetas"
          search: "Buscar"
          groups: "Grupos"
          dashboard: "Panel de control"
          navigation: "Navegación"
          experimental: "Experimental"
        secret_list:
          invalid_input: "Los campos no pueden estar vacíos o contener el carácter de barra vertical."
        default_categories:
          modal_description:
            one: "¿Quieres aplicar este cambio históricamente? Esto cambiará las preferencias de %{count} usuario existente."
            other: "¿Quieres aplicar este cambio históricamente? Esto cambiará las preferencias de %{count} usuarios existentes."
          modal_yes: "Sí"
          modal_no: "No, solo aplicar el cambio a partir de ahora"
        simple_list:
          add_item: "Añadir elemento…"
        json_schema:
          edit: Abrir editor
          modal_title: "Editar %{name}"
        file_types_list:
          add_image_types: "Imágenes"
          add_video_types: "Vídeos"
          add_audio_types: "Audio"
          add_document_types: "Documentos"
          add_types_title: "Permitir extensiones %{types}"
          add_types_toast: "%{types} tipos de archivo añadidos"
        mandatory_group: "El grupo es obligatorio"
        requires_confirmation_messages:
          default:
            prompt: "Cambiar esta configuración puede tener consecuencias de largo alcance o no deseadas para tu sitio. ¿Seguro que quieres proceder?"
            confirm: "Sí, seguro"
          min_password_length:
            prompt: "Estás a punto de cambiar tu política de contraseñas. Esto afectará a todos los usuarios que cambien sus contraseñas a partir de ahora. ¿Seguro que quieres proceder?"
            confirm: "Sí, actualizar la política de contraseñas"
          min_admin_password_length:
            prompt: "Estás a punto de cambiar tu política de contraseñas. Esto afectará a todos los administradores que cambien sus contraseñas a partir de ahora. ¿Seguro que quieres proceder?"
            confirm: "Sí, actualizar la política de contraseñas"
          password_unique_charactes:
            prompt: "Estás a punto de cambiar tu política de contraseñas. Esto afectará a todos los usuarios que cambien sus contraseñas a partir de ahora. ¿Seguro que quieres proceder?"
            confirm: "Sí, actualizar la política de contraseñas"
          block_common_passwords:
            prompt: "Estás a punto de cambiar tu política de contraseñas. Esto afectará a todos los usuarios que cambien sus contraseñas a partir de ahora. ¿Seguro que quieres proceder?"
            confirm: "Sí, actualizar la política de contraseñas"
      badges:
        status: Estado
        title: Medallas
        page_description: Las insignias recompensan a los usuarios por sus actividades, contribuciones y logros para reconocer, validar y fomentar el comportamiento positivo y el compromiso dentro de la comunidad.
        new_badge: Nueva medalla
        new: Nueva
        name: Nombre
        badge: Medalla
        display_name: Nombre que se muestra
        description: Descripción
        long_description: Descripción larga
        badge_type: Tipo de medalla
        group_settings: Ajustes de grupo
        badge_grouping: Grupo
        badge_groupings:
          modal_title: Grupos de medallas
        granted_by: Concedido por
        granted_at: Concedido en
        reason_help: (Enlace a una publicación o tema)
        save: Guardar
        delete: Eliminar
        delete_confirm: '¿Seguro que quieres eliminar esta medalla?'
        revoke: Revocar
        reason: Motivo
        expand: Expandir &hellip;
        revoke_confirm: '¿Seguro que quieres revocar esta medalla?'
        edit_badges: Editar medallas
        grant_badge: Conceder medalla
        granted_badges: Medallas concedidas
        grant: Conceder
        no_user_badges: "%{name} no ha recibido ninguna medalla."
        no_badges: No hay medallas que se puedan conceder.
        none_selected: "Selecciona una medalla para empezar"
        usage_heading: Uso
        allow_title: Permitir que se use la medalla como título
        multiple_grant: Se puede conceder varias veces
        visibility_heading: Visibilidad
        listable: Mostrar medalla en la página pública de medallas
        show_in_post_header: Mostrar medalla en la publicación para la que fue otorgada
        show_in_post_header_disabled: Requiere que estén activadas las opciones «Mostrar medalla en la página pública de medallas» y «Mostrar la publicación por la cual se concedió la medalla en la página de medallas».
        enabled: activado
        disabled: desactivado
        icon: Icono
        image: Imagen
        graphic: Gráfico
        icon_or_image: Una medalla requiere un icono o una imagen
        icon_help: "Introduce un nombre de icono de Font Awesome (usa el prefijo «far-» para iconos normales y «fab-» para iconos de marca)"
        select_an_icon: "Selecciona un icono"
        upload_an_image: "Sube una imagen"
        read_only_setting_help: "Personalizar texto"
        query: Consulta de medalla (SQL)
        target_posts: Publicaciones destino de la consulta
        auto_revoke: Ejecutar diariamente la consulta de revocación
        show_posts: Mostrar la publicación por la cual se concedió la medalla en la página de medallas
        trigger: Activador
        trigger_type:
          none: "Actualizar diariamente"
          post_action: "Cuando un usuario interactúa con una publicación"
          post_revision: "Cuando un usuario edita o crea una publicación"
          trust_level_change: "Cuando un usuario cambia el nivel de confianza"
          user_change: "Cuando se edita o se crea un usuario"
        preview:
          link_text: "Vista previa de las medallas concedidas"
          plan_text: "Vista previa con el plan de ejecución de tu consulta"
          modal_title: "Vista previa de la consulta para la medalla"
          sql_error_header: "Ocurrió un error con la consulta."
          error_help: "Mira los siguientes enlaces para ayudarte con las solicitudes de las medallas"
          bad_count_warning:
            header: "¡ADVERTENCIA!"
            text: "Faltan algunas muestras de concesiones. Esto ocurre cuando la solicitud de la medalla devuelve ID de usuarios o de publicaciones que no existen. Esto podría causar resultados inesperados más tarde. Revisa de nuevo tu solicitud."
          no_grant_count: "No hay medallas para asignar."
          grant_count:
            one: "<b>%{count}</b> medalla para conceder."
            other: "<b>%{count}</b> medallas para conceder."
          sample: "Muestra:"
          grant:
            with: <span class="username">%{username}</span>
            with_post: <span class="username">%{username}</span> por la publicación en %{link}
            with_post_time: <span class="username">%{username}</span> por la publicación en %{link} a las <span class="time">%{time}</span>
            with_time: <span class="username">%{username}</span> a las <span class="time">%{time}</span>
        badge_intro:
          title: "Elige una medalla o crea una nueva"
          description: "Empieza seleccionando una medalla existente para personalizarla, o crea una medalla totalmente nueva"
        mass_award:
          title: Conceder en masa
          description: Concede la misma medalla a muchos usuarios a la vez.
          no_badge_selected: Selecciona una medalla para empezar.
          perform: "Conceder medalla a los usuarios"
          upload_csv: Sube un archivo CSV con correos electrónicos o nombres de usuario
          aborted: Sube un archivo CSV que contenga correos electrónicos o nombres de usuario
          success:
            one: "Se ha recibido tu CSV y %{count} usuario recibirá su medalla en breve."
            other: "Se ha recibido tu CSV y %{count} usuarios recibirán su medalla en breve."
          csv_has_unmatched_users: "Las siguientes filas del CSV no se han podido enlazar con usuarios existentes, por lo que no se les distribuirá ninguna medalla:"
          csv_has_unmatched_users_truncated_list:
            one: "Hubo %{count} entradas en el archivo CSV que no se pudieron emparejar con los usuarios existentes y, por lo tanto, no recibirán la medalla."
            other: "Hubo %{count} entradas en el archivo CSV que no se pudieron emparejar con usuarios existentes, y por lo tanto no recibirán la medalla. Debido al gran número de entradas que no se han podido emparejar, solo se muestran las 100 primeras:"
          replace_owners: Eliminar medalla de los anteriores propietarios
          grant_existing_holders: Conceder una vez más la medalla a las cuentas que ya la tengan
      emoji:
        title: "Emoji"
        description: "Añade nuevos emoji que estarán disponibles para todos. Selecciona varios archivos para crear emojis utilizando sus nombres de archivo. El grupo seleccionado se utilizará para todos los archivos que se añadan al mismo tiempo."
        no_emoji: "Aún no tienes ningún emoji personalizado."
        add: "Añadir emoji"
        delete: "Eliminar"
        back: "Volver a emoji"
        choose_files: "Seleccionar archivos"
        uploading: "Subiendo…"
        name: "Nombre"
        group: "Grupo"
        created_by: "Creado por"
        image: "Imagen"
        alt: "vista previa de emoji personalizado"
        delete_confirm: "¿Seguro que quieres eliminar el emoji :%{name}:?"
        settings: "Ajustes"
      embedding:
        get_started: "Si quieres insertar Discourse en otro sitio web, empieza por añadir su host."
        delete: "Eliminar"
        confirm_delete: "¿Seguro que quieres eliminar este host?"
        sample: |
          <p>Pega el siguiente código HTML en tu sitio para crear e incrustar temas de Discourse. Sustituye <b>EMBED_URL</b> por la URL canónica de la página en la que lo vas a incrustar.

          <p>Si quieres personalizar el estilo, descomenta y sustituye <b>CLASS_NAME</b> por una clase CSS definida en el <i>Embedded CSS</i> de tu tema.</p> <p>

          <p>Sustituye <b>DISCOURSE_USERNAME</b> por el nombre de usuario de Discourse del autor que debe crear el tema. Discourse buscará automáticamente al usuario por el atributo <code>content</code> de las etiquetas <code>&lt;meta&gt;</code> con el atributo <code>name</code> establecido en <code>discourse-username</code> o <code>author</code>. El parámetro <code>discourseUserName</code> ha quedado obsoleto y será eliminado en Discourse 3.2.</p> <p>
        title: "Incrustado"
        description: "Discourse tiene la capacidad de incrustar los comentarios de un tema en un sitio remoto utilizando una API Javascript que crea un IFRAME"
        host: "Anfitriones permitidos"
        allowed_paths: "Lista de rutas permitidas"
        edit: "Editar"
        category: "Publicar en categoría"
        tags: "Etiquetas del tema"
        post_author: "Autor de la publicación"
        post_author_with_default: "Autor de la publicación (el valor predeterminado es %{author})"
        add_host: "Añadir anfitrión"
        posts_and_topics: "Configuración de publicaciones y temas"
        crawlers: "Configuración de rastreadores"
        crawlers_description: "Cuando Discourse crea temas para tus publicaciones, si no hay un feed RSS/ATOM presente intentará analizar el contenido de tu HTML. A veces puede ser difícil extraer tu contenido, por lo que damos la posibilidad de especificar las reglas CSS para hacer la extracción más fácil."
        embed_by_username: "Usuario para la creación de temas"
        embed_post_limit: "Número máximo de publicaciones que se pueden insertar"
        embed_title_scrubber: "Expresión regular utilizada para depurar el título de las publicaciones"
        embed_truncate: "Truncar las publicaciones insertadas"
        embed_unlisted: "Los temas importados se ocultarán de la lista hasta que tengan una respuesta."
        allowed_embed_selectors: "Selector CSS para elementos permitidos en los incrustados"
        blocked_embed_selectors: "Selector CSS para elementos que deben ser eliminados de los incrustados"
        allowed_embed_classnames: "Clases CSS permitidas"
        save: "Guardar"
        posts_and_topics_settings_saved: "Ajustes de publicaciones y temas guardados"
        crawler_settings_saved: "Se han guardado los ajustes del rastreador"
        back: "Volver a la incrustación"
        configuration_snippet: "Fragmento de configuración"
        host_form:
          add_header: "Añadir anfitrión"
          edit_header: "Editar anfitrión"
          save: "Guardar"
        nav:
          hosts: "Anfitriones"
          settings: "Ajustes"
          posts_and_topics: "Publicaciones y temas"
          crawlers: "Rastreadores"
      permalink:
        title: "Enlaces permanentes"
        description: "Redirecciones para URL que no existan ya en el foro."
        url: "URL"
        topic_id: "ID del tema"
        topic_title: "Tema"
        post_id: "ID de la publicación"
        post_title: "Publicación"
        category_id: "ID de la categoría"
        category_title: "Categoría"
        tag_name: "Nombre de la etiqueta"
        tag_title: "Etiqueta"
        external_url: "URL externa o relativa"
        user_id: "ID de usuario"
        user_title: "Usuario"
        username: "Nombre de usuario"
        destination: "Destino"
        copy_to_clipboard: "Copiar enlace permanente al portapapeles"
        delete_confirm: '¿Seguro que quieres eliminar este enlace permanente?'
        no_permalinks: "Aún no tienes ningún enlace permanente."
        add: "Añadir permalink"
        back: "Volver a Permalinks"
        more_options: "Más opciones"
        copy_success: "Permalink copiado al portapapeles"
        nav:
          settings: "Ajustes"
          permalinks: "Enlaces permanentes"
        form:
          label: "Nuevo:"
          add_header: "Añadir permalink"
          edit_header: "Editar permalink"
          filter: "URL de búsqueda o URL de destino"
          url: "URL"
          permalink_type: "Tipo de permalink"
          save: "Guardar"
      reseed:
        action:
          label: "Reemplazar texto …"
          title: "Reemplazar texto de las categorías y temas con traducciones"
        modal:
          title: "Reemplazar texto"
          subtitle: "Reemplazar el texto de las categorías generadas por el sistema con las últimas traducciones"
          categories: "Categorías"
          topics: "Temas"
          replace: "Reemplazar"
  wizard_js:
    wizard:
      jump_in: "¡Empezar!"
      finish: "Salir del configurador"
      back: "Atrás"
      next: "Siguiente"
      configure_more: "Configurar más…"
      step-text: "Intervalo"
      step: "%{current} de %{total}"
      upload: "Subir archivo"
      uploading: "Subiendo…"
      upload_error: "Lo sentimos, se ha producido un error al cargar este archivo. Inténtalo de nuevo."
      staff_count:
        one: "Tu comunidad tiene %{count} miembro del equipo (tú)."
        other: "Tu comunidad tiene %{count} miembros del personal, tú incluido."
      invites:
        add_user: "añadir"
        none_added: "No has invitado a ningún miembro del equipo. ¿Seguro que quieres continuar?"
        roles:
          admin: "Administrador"
          moderator: "Moderador"
          regular: "Usuario habitual"
      homepage_choices:
        custom:
          label: "Personalizado"
          description: "Muestra una página de inicio centrada en %{type} con los usuarios que llegan a %{landingPage}"
        style_type:
          categories: "categoría"
          topics: "tema"
      top_menu_items:
        new: "Nuevo"
        unread: "Sin leer"
        top: "Destacados"
        latest: "Recientes"
        hot: "Caliente"
        categories: "Categorías"
        unseen: "No vistos"
        read: "Leer"
        bookmarks: "Marcadores"
      previews:
        topic_title: "¿Qué libros estás leyendo?"
        share_button: "Compartir"
        reply_button: "Responder"
        topic_preview: "Vista previa de tema"
        homepage_preview: "Vista previa de la página de inicio"
      homepage_preview:
        nav_buttons:
          all_categories: "todas las categorías"
        topic_titles:
          what_books: "¿Qué libros estás leyendo?"
          what_movies: "¿Qué películas has visto recientemente?"
          random_fact: "Dato aleatorio del día"
          tv_show: "Recomienda un programa de TV"
          what_hobbies: "¿Cuáles son tus aficiones?"
          what_music: "¿Qué estás escuchando ahora mismo?"
          funniest_thing: "Lo más gracioso que has visto hoy"
          share_art: "¡Comparte tu arte!"
        topic_ops:
          what_books: |
            A todos nos gusta leer, utilicemos este tema para compartir nuestras
            lecturas actuales o recientes. Me gusta la fantasía y he estado releyendo
            El Señor de los Anillos por centésima vez.
            ¿Y tú?
        category_descriptions:
          icebreakers: "Conoce a tus compañeros de comunidad con preguntas divertidas."
          news: "Comenta las últimas noticias y eventos."
          site_feedback: "Comparte tus opiniones sobre la comunidad y sugiere mejoras."
        category_names:
          icebreakers: "Rompehielos"
          news: "Noticias"
          site_feedback: "Sugerencias sobre el sitio"
        table_headers:
          topic: "Tema"
          replies: "Respuestas"
          views: "Vistas"
          activity: "Actividad"<|MERGE_RESOLUTION|>--- conflicted
+++ resolved
@@ -1671,8 +1671,6 @@
           disconnect: "Tu cuenta de %{provider} «%{account_description}» será desenlazada"
           account_specific: "Tu cuenta de %{provider} «%{account_description}» se usará para la autenticación."
           generic: "Tu cuenta de %{provider} se usará para la autenticación."
-<<<<<<< HEAD
-=======
       activate_account:
         action: "Haz clic aquí para activar tu cuenta"
         already_done: "Lo sentimos, este enlace de confirmación de cuenta ya no es válido. ¿Quizás tu cuenta ya está activa?"
@@ -1680,7 +1678,6 @@
         continue_button: "¡Terminar!"
         welcome_to: "¡Te damos la bienvenida a %{site_name}!"
         approval_required: "Un moderador debe aprobar manualmente tu nueva cuenta antes de que puedas acceder a este foro. ¡Recibirás un correo electrónico cuando tu cuenta sea aprobada!"
->>>>>>> 76e7f12a
       name:
         title: "Nombre"
         title_optional: "Nombre (opcional)"
@@ -4433,14 +4430,10 @@
         everyone_can_use: "Todos pueden utilizar las etiquetas"
         usable_only_by_groups: "Las etiquetas son visibles para todo el mundo, pero solo los siguientes grupos las pueden usar"
         visible_only_to_groups: "Las etiquetas solo son visibles para los siguientes grupos"
-<<<<<<< HEAD
-        cannot_save: "No se puede guardar el grupo de etiquetas. Asegúrese de que haya al menos una etiqueta presente, que el nombre del grupo de etiquetas no esté vacío y tenga menos de 100 caracteres, y que esté seleccionado un grupo para el permiso de etiquetas."
-=======
         cannot_save:
           empty_name: "No se puede guardar el grupo de etiquetas. Asegúrate de que el nombre del grupo de etiquetas no está vacío."
           no_tags: "No se puede guardar el grupo de etiquetas. Asegúrate de que hay al menos una etiqueta seleccionada."
           no_groups: "No se puede guardar el grupo de etiquetas. Asegúrate de que hay al menos un grupo seleccionado para el permiso."
->>>>>>> 76e7f12a
         tags_placeholder: "Buscar o crear etiquetas"
         parent_tag_placeholder: "Opcional"
         select_groups_placeholder: "Seleccionar grupos…"
@@ -4876,11 +4869,7 @@
         dismiss_notice: "Descartar"
         new_features:
           title: "Novedades"
-<<<<<<< HEAD
-          subtitle: "Para obtener más información sobre las nuevas funciones y mejoras que añadimos constantemente, consulta las <a href='https://meta.discourse.org/tags/c/announcements/67/release-notes' target='_blank'>Notas de la versión</a>."
-=======
           subtitle: "Lanzamos nuevas funciones y mejoras continuamente. Esta página cubre los aspectos más destacados, pero puedes hacer clic en «Más información» para ver las notas de la versión completa."
->>>>>>> 76e7f12a
           previous_announcements: "Puedes ver anuncios anteriores de nuevas funciones en <a href='%{url}' target='_blank'>Discourse Meta</a>"
           learn_more: "Más información..."
           experimental: "Experimental"
@@ -5426,16 +5415,6 @@
           site_contact_group_help: |
             El grupo al que se invita a todos los mensajes personales enviados automáticamente.
           your_organization: "Tu organización"
-<<<<<<< HEAD
-          company_name: "Nombre de la empresa"
-          company_name_placeholder: "Empresa de ejemplo S.A."
-          company_name_help: |
-            Nombre de tu empresa u organización.
-          company_name_warning: |
-            Si se deja en blanco, no se proporcionará ningún tipo de Términos del servicio o Aviso de privacidad.
-          governing_law: "Ley que rige"
-          governing_law_placeholder: "Estado de Nueva York"
-=======
           your_organization_description: "Utilizaremos esta información en los Términos del servicio y en el Aviso de privacidad para mostrar quién opera el sitio y bajo qué jurisdicción."
           company_name: "Nombre"
           company_name_placeholder: "Organización Acme"
@@ -5443,15 +5422,10 @@
             Si se deja en blanco, no se proporcionará ningún tipo de Términos del servicio o Aviso de privacidad.
           governing_law: "Ley que rige"
           governing_law_placeholder: "Provincia, Estado o País"
->>>>>>> 76e7f12a
           governing_law_help: |
             Especifica la jurisdicción para los términos legales del sitio, normalmente donde está registrada u opera la empresa.
           city_for_disputes: "Ciudad para disputas"
-<<<<<<< HEAD
-          city_for_disputes_placeholder: "Ciudad de Nueva York"
-=======
           city_for_disputes_placeholder: "Ciudad"
->>>>>>> 76e7f12a
           city_for_disputes_help: |
             Especifica la ciudad para resolver las disputas legales relacionadas con este foro.
           optional: "(opcional)"
