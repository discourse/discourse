# WARNING: Never edit this file.
# It will be overwritten when translations are pulled from Crowdin.
#
# To work with us on translations, join this project:
# https://translate.discourse.org/

es:
  js:
    number:
      format:
        separator: ","
        delimiter: "."
      human:
        storage_units:
          format: "%n %u"
          units:
            byte:
              one: Byte
              other: Bytes
            gb: GB
            kb: KB
            mb: MB
            tb: TB
      percent: "%{count}%"
      short:
        thousands: "%{number}k"
        millions: "%{number}M"
    dates:
      time: "HH:mm"
      time_with_zone: "HH:mm (z)"
      time_short_day: "ddd, HH:mm"
      timeline_date: "MMM YYYY"
      long_no_year: "D MMM, HH:mm"
      long_no_year_no_time: "D MMM"
      full_no_year_no_time: "Do MMMM"
      long_with_year: "D MMM YYYY HH:mm"
      long_with_year_no_time: "D MMM YYYY"
      full_with_year_no_time: "D MMMM YYYY"
      long_date_with_year: "MMM D, YYYY LT"
      long_date_without_year: "D MMM LT"
      long_date_with_year_without_time: "D MMM YYYY"
      long_date_without_year_with_linebreak: "D MMM <br/>LT"
      long_date_with_year_with_linebreak: "MMM D, YYYY <br/>LT"
      wrap_ago: "hace %{date}"
      wrap_on: "el %{date}"
      tiny:
        half_a_minute: "< 1 m"
        less_than_x_seconds:
          one: "< %{count} s"
          other: "< %{count} s"
        x_seconds:
          one: "%{count} s"
          other: "%{count} s"
        less_than_x_minutes:
          one: "< %{count} min"
          other: "< %{count} min"
        x_minutes:
          one: "%{count} min"
          other: "%{count} min"
        about_x_hours:
          one: "%{count} h"
          other: "%{count} h"
        x_days:
          one: "%{count} d"
          other: "%{count} d"
        x_months:
          one: "%{count} mes"
          other: "%{count} meses"
        about_x_years:
          one: "%{count} a"
          other: "%{count} a"
        over_x_years:
          one: "> %{count} a"
          other: "> %{count} a"
        almost_x_years:
          one: "%{count} a"
          other: "%{count} a"
        date_month: "D MMM"
        date_year: "MMM YYYY"
      medium:
        less_than_x_minutes:
          one: "hace menos de %{count} min"
          other: "hace menos de %{count} mins"
        x_minutes:
          one: "%{count} minuto"
          other: "%{count} minutos"
        x_hours:
          one: "%{count} hora"
          other: "%{count} horas"
        about_x_hours:
          one: "alrededor de %{count} hora"
          other: "alrededor de %{count} horas"
        x_days:
          one: "%{count} día"
          other: "%{count} días"
        x_months:
          one: "%{count} mes"
          other: "%{count} meses"
        about_x_years:
          one: "alrededor de %{count} año"
          other: "alrededor de %{count} años"
        over_x_years:
          one: "más de %{count} año"
          other: "más de %{count} años"
        almost_x_years:
          one: "casi %{count} año"
          other: "casi %{count} años"
        date_year: "D MMM YYYY"
      medium_with_ago:
        x_minutes:
          one: "hace %{count} minuto"
          other: "hace %{count} minutos"
        x_hours:
          one: "hace %{count} hora"
          other: "hace %{count} horas"
        x_days:
          one: "hace %{count} día"
          other: "hace %{count} días"
        x_months:
          one: "hace %{count} mes"
          other: "hace %{count} meses"
        x_years:
          one: "hace %{count} año"
          other: "hace %{count} años"
      later:
        x_days:
          one: "%{count} día después"
          other: "%{count} días después"
        x_months:
          one: "%{count} mes después"
          other: "%{count} meses después"
        x_years:
          one: "%{count} año después"
          other: "%{count} años después"
      previous_month: "Mes anterior"
      next_month: "El próximo mes"
      placeholder: fecha
      from_placeholder: "desde la fecha"
      to_placeholder: "hasta hoy"
    share:
      topic_html: 'Tema: <span class="topic-title">%{topicTitle}</span>'
      post: "publicación n.º %{postNumber}, por @%{username}"
      close: "cerrar"
      twitter: "Compartir en Twitter"
      facebook: "Compartir en Facebook"
      email: "Enviar por correo electrónico"
      url: "Copiar y compartir la URL"
    word_connector:
      comma: ", "
      last_item: "y"
    action_codes:
      public_topic: "Hizo este tema público %{when}"
      open_topic: "Convirtió esto en un tema %{when}"
      private_topic: "Hizo este tema un mensaje personal %{when}"
      split_topic: "Separó este tema %{when}"
      invited_user: "Invitó a %{who} %{when}"
      invited_group: "Invitó a %{who} %{when}"
      user_left: "%{who} se eliminó a sí mismo de este mensaje %{when}"
      removed_user: "Eliminó a %{who} %{when}"
      removed_group: "Eliminó a %{who} %{when}"
      autobumped: "Reflotado automáticamente %{when}"
      tags_changed: "Etiquetas actualizadas %{when}"
      category_changed: "Categoría actualizada %{when}"
      autoclosed:
        enabled: "Cerrado %{when}"
        disabled: "Abierto %{when}"
      closed:
        enabled: "Cerrado %{when}"
        disabled: "Abierto %{when}"
      archived:
        enabled: "Archivado %{when}"
        disabled: "Desarchivado %{when}"
      pinned:
        enabled: "Anclado %{when}"
        disabled: "Desanclado %{when}"
      pinned_globally:
        enabled: "Anclado globalmente %{when}"
        disabled: "Desanclado %{when}"
      visible:
        enabled: "Listado %{when}"
        disabled: "Quitado de la lista %{when}"
      banner:
        enabled: "Hizo esto un banner %{when}. Aparecerá en la parte superior de cada página hasta que el usuario lo descarte."
        disabled: "Quitó este banner %{when}. Ya no aparecerá en la parte superior de cada página."
      forwarded: "Reenvió el correo electrónico de arriba"
    topic_admin_menu: "acciones del tema"
    skip_to_main_content: "Saltar al contenido principal"
    skip_user_nav: "Saltar al contenido del perfil"
    emails_are_disabled: "Todos los correos electrónicos salientes han sido desactivados globalmente por un administrador. No se enviarán notificaciones por correo electrónico de ningún tipo."
    emails_are_disabled_non_staff: "El correo electrónico saliente se ha desactivado para los usuarios que no pertenecen al personal."
    software_update_prompt:
      message: "Hemos actualizado este sitio, <span>vuelva a cargarlo</span> para que todo funcione sin problemas."
      dismiss: "Descartar"
    bootstrap_mode: "Cómo empezar"
    back_button: "Volver"
    themes:
      default_description: "Por defecto"
      broken_theme_alert: "Puede que tu sitio no funcione, un tema o componente está causando errores."
      error_caused_by: "Causado por «%{name}». <a target='blank' href='%{path}'>Haz clic aquí</a> para actualizar, reconfigurar o desctivar."
      only_admins: "(este mensaje solo lo ven los administradores del sitio)"
    broken_decorator_alert: "Puede que las publicaciones no se muestren correctamente porque uno de los decoradores de publicaciones de tu sitio está causando errores."
    broken_page_change_alert: "Un controlador onPageChange ha generado un error. Comprueba las herramientas de desarrollo del navegador para obtener más información."
    broken_plugin_alert: "Causado por el plugin «%{name}»"
    critical_deprecation:
      notice: "<b>[Aviso al administrador]</b> Uno de tus temas o plugins necesita actualizarse para ser compatible con los próximos cambios en el núcleo de Discourse."
      id: "(id:<em>%{id}</em>)"
      linked_id: "(id:<a href='%{url}' target='_blank'><em>%{id}</em></a>)"
      theme_source: "Tema identificado: <a target='_blank' href='%{path}'>«%{name}»</a>."
      plugin_source: "Plugin identificado: «%{name}»"
    s3:
      regions:
        ap_northeast_1: "Asia-Pacífico (Tokio)"
        ap_northeast_2: "Asia-Pacífico (Seúl)"
        ap_east_1: "Asia Pacific (Hong Kong)"
        ap_south_1: "Asia Pacific (Mumbai)"
        ap_southeast_1: "Asia-Pacífico (Singapur)"
        ap_southeast_2: "Asia-Pacífico (Sydney)"
        ca_central_1: "Canadá (Central)"
        cn_north_1: "China (Beijing)"
        cn_northwest_1: "China (Ningxia)"
        eu_central_1: "EU (Frankfurt)"
        eu_north_1: "EU (Estocolmo)"
        eu_south_1: "UE (Milán)"
        eu_west_1: "EU (Irlanda)"
        eu_west_2: "EU (Londres)"
        eu_west_3: "EU (París)"
        sa_east_1: "Sudamérica (São Paulo)"
        us_east_1: "EE. UU. este (norte de Virginia)"
        us_east_2: "EE. UU. este (Ohio)"
        us_gov_east_1: "AWS GovCloud (EE. UU. este)"
        us_gov_west_1: "AWS GovCloud (EE. UU. oeste)"
        us_west_1: "EE. UU. oeste (norte de California)"
        us_west_2: "EE. UU. oeste (Oregon)"
    clear_input: "Borrar"
    edit: "Editar"
    edit_topic: "editar el título y la categoría de este tema"
    expand: "Expandir"
    not_implemented: "¡Lo sentimos! Esa característica no se ha implementado todavía."
    no_value: "No"
    yes_value: "Sí"
    ok_value: "Aceptar"
    cancel_value: "Cancelar"
    submit: "Enviar"
    delete: "Eliminar"
    generic_error: "Lo sentimos, ha ocurrido un error."
    generic_error_with_reason: "Ha ocurrido un error: %{error}"
    multiple_errors: "Se han producido varios errores: %{errors}"
    sign_up: "Registrarse"
    log_in: "Iniciar sesión"
    age: "Edad"
    joined: "Registrado"
    admin_title: "Administrador"
    show_more: "mostrar más"
    show_help: "opciones"
    links: "Enlaces"
    links_lowercase:
      one: "enlace"
      other: "enlaces"
    faq: "Preguntas frecuentes"
    guidelines: "Directrices"
    privacy_policy: "Política de privacidad"
    privacy: "Privacidad"
    tos: "Términos del servicio"
    rules: "Reglas"
    conduct: "Código de conducta"
    mobile_view: "Versión móvil"
    desktop_view: "Versión de escritorio"
    now: "justo ahora"
    read_more: "leer más"
    more: "Más"
    x_more:
      one: "%{count} más"
      other: "%{count} más"
    never: "nunca"
    every_30_minutes: "cada 30 minutos"
    every_hour: "cada hora"
    daily: "diariamente"
    weekly: "semanalmente"
    every_month: "cada mes"
    every_six_months: "cada seis meses"
    max_of_count:
      one: "máximo de %{count}"
      other: "máximo de %{count}"
    character_count:
      one: "%{count} carácter"
      other: "%{count} caracteres"
    period_chooser:
      aria_label: "Filtrar por periodo"
    related_messages:
      title: "Mensajes relacionados"
      pill: "Mensajes relacionados"
      see_all: 'Ver <a href="%{path}">todos los mensajes</a> de @%{username}…'
    suggested_topics:
      title: "Temas nuevos y no leídos"
      pill: "Sugeridos"
      pm_title: "Mensajes sugeridos"
    about:
      simple_title: "Acerca de"
      title: "Acerca de %{title}"
      stats: "Estadísticas del sitio"
      our_admins: "Nuestros administradores"
      our_moderators: "Nuestros moderadores"
      moderators: "Moderadores"
      stat:
        all_time: "Siempre"
        last_day: "24 horas"
        last_7_days: "7 días"
        last_30_days: "30 días"
      like_count: "Me gusta"
      topic_count: "Temas"
      post_count: "Publicaciones"
      user_count: "Inscripciones"
      active_user_count: "Usuarios activos"
      contact: "Contáctanos"
      contact_info: "En caso de un problema crítico o urgente que esté afectando este sitio, contáctanos a través de %{contact_info}."
      member_count:
        one: "%{formatted_number} Miembro"
        other: "%{formatted_number} Miembros"
      admin_count:
        one: "%{formatted_number} Administrador"
        other: "%{formatted_number} Administradores"
      moderator_count:
        one: "%{formatted_number} Moderador"
        other: "%{formatted_number} Moderadores"
      report_inappropriate_content: "Si encuentras algún contenido inapropiado, no dudes en iniciar una conversación con nuestros moderadores y administradores. Recuerda iniciar sesión antes de comunicarte."
    bookmarked:
      title: "Marcador"
      edit_bookmark: "Editar marcador"
      clear_bookmarks: "Quitar marcadores"
      help:
        bookmark: "Haz clic para marcar este tema como favorito"
        edit_bookmark: "Haz clic para editar el marcador de una publicación de este tema"
        edit_bookmark_for_topic: "Haz clic para editar el marcador de este tema"
        unbookmark: "Haz clic para eliminar todos los marcadores de este tema"
        unbookmark_with_reminder: "Haz clic para eliminar todos los marcadores y recordatorios de este tema"
    bookmarks:
      also_set_reminder: "¿También establecer un recordatorio?"
      bookmarked_success: "¡Añadido a marcadores!"
      deleted_bookmark_success: "¡Marcador eliminado!"
      reminder_set_success: "¡Recordatorio establecido!"
      created: "Has guardado esta publicación en marcadores. %{name}"
      created_generic: "Has añadido esto a marcadores. %{name}"
      create: "Crear marcador"
      edit: "Editar marcador"
      not_bookmarked: "guarda esta publicación en marcadores"
      remove_reminder_keep_bookmark: "Eliminar recordatorio y mantener marcador"
      created_with_reminder: "Has marcado esta publicación con un recordatorio %{date}. %{name}"
      created_with_reminder_generic: "Has añadido esto a marcadores con un recordatorio %{date}. %{name}"
      delete: "Eliminar marcador"
      confirm_delete: "¿Quieres borrar este marcador? El recordatorio también se borrará."
      confirm_clear: "¿Seguro que quieres eliminar todos tus marcadores en este tema?"
      save: "Guardar"
      no_timezone: 'No has establecido una zona horaria todavía. No podrás establecer recordatorios. Puedes elegir una <a href="%{basePath}/my/preferences/profile">en tu perfil</a>.'
      invalid_custom_datetime: "La fecha y hora que has proporcionado no es válida. Inténtalo de nuevo."
      list_permission_denied: "No tienes permiso para ver los marcadores de este usuario."
      no_user_bookmarks: "No tienes publicaciones guardadas en marcadores; guardar en marcadores permite que vuelvas a los temas rápidamente."
      auto_delete_preference:
        label: "Después de ser notificado"
        never: "Mantener el marcador"
        when_reminder_sent: "Eliminar el marcador"
        on_owner_reply: "Borrar el marcador cuando responda"
        clear_reminder: "Mantener el marcador, pero quitar recordatorio"
        after_reminder_label: "Después de recordarte que deberíamos..."
        after_reminder_checkbox: "Establecer esto como predeterminado para todos los recordatorios futuros de marcadores"
      search_placeholder: "Buscar marcadores por nombre, título del tema o contenido de la publicación"
      search: "Buscar"
      bookmark: "Marcador"
      bulk:
        delete_completed: "Marcadores eliminados correctamente."
        reminders_cleared: "Recordatorios de marcadores borrados correctamente."
        toggle: "activar la selección de marcadores en bloque"
        select_all: "Seleccionar todo"
        clear_all: "Limpiar todo"
        selected_count:
          one: "%{count} seleccionado"
          other: "%{count} seleccionados"
      reminders:
        today_with_time: "hoy a las %{time}"
        tomorrow_with_time: "mañana a las %{time}"
        at_time: "a las %{date_time}"
        existing_reminder: "Tienes un recordatorio para este marcador que se enviará %{at_date_time}"
    bookmark_bulk_actions:
      clear_reminders:
        name: "Borrar recordatorios"
        description:
          one: "¿Seguro que quieres borrar el recordatorio de este marcador?"
          other: "¿Seguro que quieres borrar el recordatorio de estos <b>%{count}</b> marcadores?"
      delete_bookmarks:
        name: "Eliminar marcador"
        description:
          one: "¿Seguro que quieres eliminar este marcador?"
          other: "¿Seguro que quieres eliminar estos <b>%{count}</b> marcadores?"
    copy_codeblock:
      copied: "¡copiado!"
      copy: "copiar código al portapapeles"
      fullscreen: "ver código en pantalla completa"
      view_code: "Ver código"
    drafts:
      label: "Borradores"
      label_with_count: "Borradores (%{count})"
      resume: "Reanudar"
      remove: "Eliminar"
      remove_confirmation: "¿Seguro que quieres eliminar este borrador?"
      new_topic: "Nuevo borrador de tema"
      new_private_message: "Nuevo borrador de mensaje personal"
      abandon:
        confirm: "Ya tienes un borrador en curso. ¿Qué te gustaría hacer con él?"
        yes_value: "Descartar"
        no_value: "Reanudar edición"
    topic_count_all:
      one: "Ver %{count} tema nuevo"
      other: "Ver %{count} temas nuevos"
    topic_count_categories:
      one: "Ver %{count} tema nuevo o actualizado"
      other: "Ver %{count} temas nuevos o actualizados"
    topic_count_latest:
      one: "Ver %{count} tema nuevo o actualizado"
      other: "Ver %{count} temas nuevos o actualizados"
    topic_count_unseen:
      one: "Ver %{count} tema nuevo o actualizado"
      other: "Ver %{count} temas nuevos o actualizados"
    topic_count_unread:
      one: "Ver %{count} tema sin leer"
      other: "Ver %{count} temas sin leer"
    topic_count_new:
      one: "Ver %{count} tema nuevo"
      other: "Ver %{count} temas nuevos"
    preview: "vista previa"
    cancel: "cancelar"
    deleting: "Eliminando…"
    save: "Guardar cambios"
    saving: "Guardando…"
    saved: "¡Guardado!"
    upload: "Subir"
    uploading: "Subiendo…"
    processing: "Procesando…"
    uploading_filename: "Subiendo: %{filename}…"
    processing_filename: "Procesando: %{filename}…"
    clipboard: "portapapeles"
    uploaded: "¡Subido!"
    pasting: "Pegando…"
    enable: "Activar"
    disable: "Desactivar"
    continue: "Continuar"
    switch_to_anon: "Entrar en modo anónimo"
    switch_from_anon: "Salir del modo anónimo"
    banner:
      close: "Descartar este banner"
      edit: "Editar"
    pwa:
      install_banner: "¿Quieres <a href>instalar %{title} en este dispositivo?</a>"
    choose_topic:
      none_found: "No se encontraron temas."
      title:
        search: "Busca un tema"
        placeholder: "escribe el título, la URL o el ID del tema aquí"
    choose_message:
      none_found: "No se han encontrado mensajes."
      title:
        search: "Busca un mensaje"
        placeholder: "escribe el título, URL ID del mensaje aquí"
    review:
      show_more: "Mostrar más"
      show_less: "Mostrar menos"
      order_by: "Ordenar por"
      date_filter: "Publicado entre"
      in_reply_to: "en respuesta a"
      explain:
        why: "explica por qué este elemento ha acabado en la cola"
        title: "Puntuación revisable"
        formula: "Fórmula"
        subtotal: "Subtotal"
        total: "Total"
        min_score_visibility: "Puntuación mínima para ser visible"
        score_to_hide: "Puntuación mínima para ocultar publicación"
        take_action_bonus:
          name: "acción tomada"
          title: "Cuando un miembro del equipo decide adoptar una acción, la denuncia recibe una bonificación."
        user_accuracy_bonus:
          name: "precisión del usuario"
          title: "Los usuarios con los que se ha coincidido en denuncias anteriores reciben puntos extra."
        trust_level_bonus:
          name: "nivel de confianza"
          title: "Los elementos revisables creados por usuarios con niveles de confianza elevados reciben una puntuación más alta."
        type_bonus:
          name: "tipo de bonificación"
          title: "Algunos tipos revisables pueden recibir una bonificación por parte del personal para que tengan mayor prioridad."
      revise_and_reject_post:
        title: "Revisar"
        reason: "Motivo"
        send_pm: "Enviar MP"
        feedback: "Comentarios"
        custom_reason: "Describe claramente el motivo"
        other_reason: "Otro..."
        optional: "opcional"
      stale_help: "Este revisable ha sido resuelto por <b>%{username}</b>."
      claim_help:
        optional: "Puedes reclamar este elemento para evitar que otros lo revisen."
        required: "Debes reclamar los elementos antes de poder revisarlos."
        claimed_by_you: "Has reclamado este elemento y puedes revisarlo."
        claimed_by_other: "Este elemento solo puede ser revisado por <b>%{username}</b>."
      claim:
        title: "reclamar este tema"
      unclaim:
        help: "eliminar esta reclamación"
      awaiting_approval: "Esperando aprobación"
      delete: "Eliminar"
      settings:
        saved: "Guardado"
        save_changes: "Guardar cambios"
        title: "Ajustes"
        priorities:
          title: "Prioridades revisables"
      moderation_history: "Historial de moderación"
      view_all: "Ver todo"
      grouped_by_topic: "Agrupado por tema"
      none: "No hay nada para revisar."
      view_pending: "ver pendiente"
      topic_has_pending:
        one: "Este tema tiene <b>%{count}</b> publicación esperando aprobación"
        other: "Este tema tiene <b>%{count}</b> publicaciones esperando aprobación"
      title: "Revisión"
      topic: "Tema:"
      filtered_topic: "Has filtrado a contenido revisable en un solo tema."
      filtered_user: "Usuario"
      filtered_reviewed_by: "Revisado por"
      show_all_topics: "mostrar todos los temas"
      deleted_post: "(publicación eliminada)"
      deleted_user: "(usuario eliminado)"
      user:
        bio: "Biografía"
        website: "Página web"
        username: "Nombre de usuario"
        email: "Correo electrónico"
        name: "Nombre"
        fields: "Campos"
        reject_reason: "Motivo"
      user_percentage:
        summary:
          one: "%{agreed}, %{disagreed}, %{ignored}, (de la última denuncia)"
          other: "%{agreed}, %{disagreed}, %{ignored} (de las últimas %{count} denuncias)"
        agreed:
          one: "%{count}% de acuerdo"
          other: "%{count}% de acuerdo"
        disagreed:
          one: "%{count}% en desacuerdo"
          other: "%{count}% en desacuerdo"
        ignored:
          one: "%{count}% ignorado"
          other: "%{count}% ignorados"
      topics:
        topic: "Tema"
        reviewable_count: "Cantidad"
        reported_by: "Denunciado por"
        deleted: "[Tema eliminado]"
        original: "(tema original)"
        details: "detalles"
        unique_users:
          one: "%{count} usuario"
          other: "%{count} usuarios"
      replies:
        one: "%{count} respuesta"
        other: "%{count} respuestas"
      edit: "Editar"
      save: "Guardar"
      cancel: "Cancelar"
      new_topic: "Aprobar este elemento creará un nuevo tema"
      filters:
        all_categories: "(todas las categorías)"
        type:
          title: "Tipo"
          all: "(todos los tipos)"
        minimum_score: "Puntuación mínima:"
        refresh: "Volver a cargar"
        status: "Estado"
        category: "Categoría"
        orders:
          score: "Puntuación"
          score_asc: "Puntuación (orden inverso)"
          created_at: "Creado el"
          created_at_asc: "Creado el (inverso)"
        priority:
          title: "Prioridad mínima"
          any: "(cualquiera)"
          low: "Baja"
          medium: "Media"
          high: "Alta"
      conversation:
        view_full: "ver conversación completa"
      scores:
        about: "Esta puntuación se calcula en función del nivel de confianza de quien denuncia, la precisión de sus denuncias anteriores y la prioridad del elemento que se denuncia."
        score: "Puntuación"
        date: "Fecha de la denuncia"
        type: "Motivo"
        status: "Estado"
        submitted_by: "Denunciado por"
        reviewed_by: "Revisado por"
        reviewed_timestamp: "Fecha de revisión"
      statuses:
        pending:
          title: "Pendiente"
        approved:
          title: "Aprobado"
        approved_flag:
          title: "Denuncia aprobada"
        approved_user:
          title: "Usuario aprobado"
        approved_post:
          title: "Publicación aprobada"
        rejected:
          title: "Rechazado"
        rejected_flag:
          title: "Denuncia rechazada"
        rejected_user:
          title: "Usuario rechazado"
        rejected_post:
          title: "Publicación rechazada"
        ignored:
          title: "Denuncia ignorada"
        deleted:
          title: "Tema o publicación eliminada"
        reviewed:
          title: "Todo revisado"
        all:
          title: "Todo"
      context_question:
        is_this_post: "¿Es este/a %{reviewable_type} %{reviewable_human_score_types}?"
        delimiter: "o"
        something_else_wrong: "¿Hay algún problema con este/a %{reviewable_type}?"
      types:
        reviewable_flagged_post:
          title: "Publicación denunciada"
          flagged_by: "Denunciada por"
          noun: "publicación"
        reviewable_queued_topic:
          title: "Tema en cola"
          noun: "tema"
        reviewable_queued_post:
          title: "Publicación en cola"
          noun: "publicación"
        reviewable_user:
          title: "Usuario"
          noun: "usuario"
        reviewable_post:
          title: "Publicación"
          noun: "publicación"
      approval:
        title: "La publicación requiere aprobación"
        description: "Hemos recibido tu nueva publicación, pero debe ser aprobada por un moderador antes de que aparezca. Por favor, ten paciencia."
        pending_posts:
          one: "Tienes <strong>%{count}</strong> publicación pendiente."
          other: "Tienes <strong>%{count}</strong> publicaciones pendientes."
        ok: "OK"
      example_username: "nombre de usuario"
      reject_reason:
        title: "¿Por qué estás rechazando a este usuario?"
        send_email: "Enviar correo electrónico de rechazo"
    relative_time_picker:
      minutes:
        one: "minuto"
        other: "minutos"
      hours:
        one: "hora"
        other: "horas"
      days:
        one: "día"
        other: "días"
      months:
        one: "mes"
        other: "meses"
      years:
        one: "año"
        other: "años"
      relative: "Relativo"
    time_shortcut:
      now: "Ahora"
      in_one_hour: "En una hora"
      in_two_hours: "En dos horas"
      later_today: "Más tarde durante el día de hoy"
      two_days: "Dos días"
      three_days: "En tres días"
      next_business_day: "Siguiente día hábil"
      tomorrow: "Mañana"
      post_local_date: "Fecha en la publicación"
      later_this_week: "Esta misma semana"
      this_weekend: "Este fin de semana"
      start_of_next_business_week: "Lunes"
      start_of_next_business_week_alt: "El próximo lunes"
      next_week: "La próxima semana"
      two_weeks: "Dos semanas"
      next_month: "El próximo mes"
      two_months: "Dos meses"
      three_months: "Tres meses"
      four_months: "Cuatro meses"
      six_months: "Seis meses"
      one_year: "Un año"
      forever: "Para siempre"
      relative: "Tiempo relativo"
      none: "No se necesita"
      never: "Nunca"
      last_custom: "Última fecha y hora personalizada"
      custom: "Fecha y hora personalizadas"
      custom_short: "Personalizado..."
      select_timeframe: "Selecciona el plazo"
    user_action:
      user_posted_topic: "<a href='%{userUrl}'>%{user}</a> publicó <a href='%{topicUrl}'>el tema</a>"
      you_posted_topic: "<a href='%{userUrl}'>Tú</a> publicaste <a href='%{topicUrl}'>el tema</a>"
      user_replied_to_post: "<a href='%{userUrl}'>%{user}</a> respondió a <a href='%{postUrl}'>%{post_number}</a>"
      you_replied_to_post: "<a href='%{userUrl}'>Tú</a> respondiste a <a href='%{postUrl}'>%{post_number}</a>"
      user_replied_to_topic: "<a href='%{userUrl}'>%{user}</a> respondió en <a href='%{topicUrl}'>el tema</a>"
      you_replied_to_topic: "<a href='%{userUrl}'>Tú</a> respondiste en <a href='%{topicUrl}'>el tema</a>"
      user_mentioned_user: "<a href='%{user1Url}'>%{user}</a> mencionó a <a href='%{user2Url}'>%{another_user}</a>"
      user_mentioned_you: "<a href='%{user1Url}'>%{user}</a> <a href='%{user2Url}'>te mencionó</a>"
      you_mentioned_user: "<a href='%{user1Url}'>Tú</a> mencionaste a <a href='%{user2Url}'>%{another_user}</a>"
      posted_by_user: "Publicado por <a href='%{userUrl}'>%{user}</a>"
      posted_by_you: "Publicado por <a href='%{userUrl}'>ti</a>"
      sent_by_user: "Enviado por <a href='%{userUrl}'>%{user}</a>"
      sent_by_you: "Enviado por <a href='%{userUrl}'>ti</a>"
    directory:
      username: "Nombre de usuario"
      filter_name: "filtrar por nombre de usuario"
      title: "Usuarios"
      likes_given: "Dados"
      likes_received: "Recibidos"
      topics_entered: "Vistos"
      topics_entered_long: "Temas vistos"
      time_read: "Tiempo de lectura"
      topic_count: "Temas"
      topic_count_long: "Temas creados"
      post_count: "Respuestas"
      post_count_long: "Respuestas publicadas"
      no_results:
        body: "Aquí se mostrará una lista de los miembros de la comunidad mostrando su actividad. Por ahora la lista está vacía porque tu comunidad todavía es nueva."
        extra_body: "Los administradores y moderadores pueden ver y gestionar usuarios en <a href='%{basePath}/admin/users/'>Administrador de usuarios</a>."
      no_results_with_search: "No se han encontrado resultados."
      days_visited: "Visitas"
      days_visited_long: "Días visitados"
      posts_read: "Leídos"
      posts_read_long: "Publicaciones leídas"
      last_updated: "Última actualización:"
      total_rows:
        one: "%{count} usuario"
        other: "%{count} usuarios"
      edit_columns:
        title: "Editar columnas del listado de usuarios"
        save: "Guardar"
        reset_to_default: "Restablecer ajustes predeterminados"
      group:
        all: "todos los grupos"
      sort:
        label: "Ordenar por %{criteria}"
    group_histories:
      actions:
        change_group_setting: "Cambiar configuración de grupo"
        add_user_to_group: "Añadir usuario"
        remove_user_from_group: "Eliminar usuario"
        make_user_group_owner: "Hacer propietario"
        remove_user_as_group_owner: "Revocar propietario"
    groups:
      member_added: "Añadido"
      member_requested: "Solicitado el"
      add_members:
        title: "Añadir usuarios a %{group_name}"
        description: "Introduce la lista de usuarios a los que quieres invitar al grupo o pega una lista separada por comas:"
        usernames_placeholder: "nombres de usuario"
        usernames_or_emails_placeholder: "nombres de usuario o correos electrónicos"
        notify_users: "Notificar usuarios"
        set_owner: "Establecer usuarios como propietarios de este grupo"
      requests:
        title: "Solicitudes"
        reason: "Motivo"
        accept: "Aceptar"
        accepted: "aceptado"
        deny: "Denegar"
        denied: "denegado"
        undone: "solicitud deshecha"
        handle: "atender solicitud de membresía"
        undo: "Deshacer"
      manage:
        title: "Gestionar"
        name: "Nombre"
        full_name: "Nombre completo"
        add_members: "Añadir usuarios"
        invite_members: "Invitar"
        delete_member_confirm: "¿Eliminar a «%{username}» del grupo «%{group}»?"
        profile:
          title: Perfil
        interaction:
          title: Interacción
          posting: Publicando
          notification: Notificación
        email:
          title: "Correo electrónico"
          status: "Sincronizados %{old_emails} / %{total_emails} correos a través de IMAP."
          enable_smtp: "Activar SMTP"
          enable_imap: "Activar INAP"
          test_settings: "Probar ajustes"
          save_settings: "Guardar ajustes"
          last_updated: "Última actualización:"
          last_updated_by: "por"
          settings_required: "Todos los ajustes son obligatorios. Completa todos los campos antes de validar."
          smtp_settings_valid: "Ajustes de SMTP válidos."
          smtp_title: "SMTP"
          smtp_instructions: "Cuando activas SMTP para el grupo, todos los correos salientes enviados desde la bandeja de entrada del grupo se enviarán mediante la configuración SMTP especificada aquí en lugar del servidor de correo electrónico configurado para otros correos enviados por su foro."
          imap_title: "IMAP"
          imap_additional_settings: "Ajustes adicionales"
          imap_instructions: 'Cuando activas IMAP para el grupo, los correos electrónicos se sincronizan entre la bandeja de entrada del grupo y el servidor IMAP y el buzón proporcionados. El SMTP debe estar activado con credenciales válidas y probadas antes de activar IMAP. El nombre de usuario y la contraseña de correo electrónico utilizados para SMTP se utilizarán para IMAP. Para más información, consulta <a target="_blank" href="https://meta.discourse.org/t/imap-support-for-group-inboxes/160588">anuncio de características en Discourse Meta</a>.'
          imap_alpha_warning: "Advertencia: Esta es una característica en fase alfa. Solo Gmail es oficialmente compatible. ¡Úsala bajo tu propio riesgo!"
          imap_settings_valid: "Ajustes de IMAP válidos."
          smtp_disable_confirm: "Si desactivas SMTP, todos los ajustes SMTP e IMAP se restablecerán y la funcionalidad asociada se desactivará. ¿Seguro que quieres continuar?"
          imap_disable_confirm: "Si desactivas IMAP, todos los ajustes IMAP se restablecerán y la funcionalidad asociada se desactivará. ¿Seguro que quieres continuar?"
          imap_mailbox_not_selected: "¡Debes seleccionar un buzón para esta configuración IMAP o no se sincronizarán los buzones de correo!"
          prefill:
            title: "Rellenar con los ajustes de:"
            gmail: "Gmail"
            outlook: "Outlook.com"
            office365: "Microsoft 365"
          ssl_modes:
            none: "Ninguno"
            ssl_tls: "SSL/TLS"
            starttls: "STARTTLS"
          credentials:
            title: "Credenciales"
            smtp_server: "Servidor SMTP"
            smtp_port: "Puerto SMTP"
            smtp_ssl_mode: "Modo SSL"
            imap_server: "Servidor IMAP"
            imap_port: "Puerto IMAP"
            imap_ssl: "Usar SSL para IMAP"
            username: "Nombre de usuario"
            password: "Contraseña"
          settings:
            title: "Ajustes"
            allow_unknown_sender_topic_replies: "Permitir respuestas a temas de remitentes desconocidos."
            allow_unknown_sender_topic_replies_hint: "Permite a remitentes desconocidos responder a temas de grupo. Si esto no está activado, las respuestas de direcciones de correo electrónico no invitadas todavía al tema crearán un nuevo tema."
            from_alias: "Alias de envío"
            from_alias_hint: "Alias que usar como la dirección de envío al enviar mensajes de grupo con SMTP. Ten en cuenta que no todos los proveedores de correo son compatibles con esta opción, consulta con el tuyo para saber si puedes usar los alias."
          mailboxes:
            synchronized: "Bandeja de correo electrónico sincronizada"
            none_found: "No se han encontrado bandejas de correo electrónico para esta cuenta de correo electrónico."
            disabled: "Desactivado"
        membership:
          title: Membresía
          access: Acceso
        categories:
          title: Categorías
          long_title: "Notificaciones predeterminadas de categoría"
          description: "Cuando se agregan usuarios a este grupo, la configuración de notificaciones de categorías será establecida a estos valores predeterminados. Después, pueden cambiarla."
          watched_categories_instructions: "Vigilar automáticamente todos los temas en estas categorías. Se notificará a los miembros del grupo sobre cada nueva respuesta y tema, y aparecerá un contador de respuestas nuevas al lado del tema."
          tracked_categories_instructions: "Seguir automáticamente todos los temas en estas categorías. Aparecerá un contador de nuevas respuestas al lado del tema."
          watching_first_post_categories_instructions: "Se notificará a los usuarios sobre la primera publicación en cada tema nuevo en estas categorías."
          regular_categories_instructions: "Si estas categorías están silenciadas, no estarán silenciadas para los miembros del grupo. Se les notificará a los usuarios si son mencionados o si alguien les responde."
          muted_categories_instructions: "No se notificará a los usuarios acerca de temas nuevos en estas categorías, y no aparecerán en las categorías o páginas de temas recientes."
        tags:
          title: Etiquetas
          long_title: "Ajustes de notificación por defecto para etiquetas"
          description: "Cuando se agreguen usuarios a este grupo, su configuración de notificaciones de etiquetas será establecida a estos valores predeterminados. Después, pueden cambiarla."
          watched_tags_instructions: "Vigilar automáticamente todos los temas con estas etiquetas. Se notificará a los miembros del grupo sobre todos los nuevos temas y respuestas, y aparecerá un contador con el número de mensajes nuevos junto al tema."
          tracked_tags_instructions: "Seguir automáticamente todos los temas con estas etiquetas. Aparecerá un contador con el número de mensajes nuevos junto al tema."
          watching_first_post_tags_instructions: "Se notificará a los usuarios cuando se realice la primera publicación en un nuevo tema con estas etiquetas."
          regular_tags_instructions: "Si estas etiquetas están silenciadas, dejarán de estarlo para los miembros del grupo. Se notificará a los usuarios si se les menciona o alguien les responde."
          muted_tags_instructions: "No se notificará de nada relacionado con nuevos temas con estas etiquetas, y no aparecerán en recientes."
        logs:
          title: "Registros"
          when: "Cuándo"
          action: "Acción"
          acting_user: "Usuario accionante"
          target_user: "Usuario objetivo"
          subject: "Asunto"
          details: "Detalles"
          from: "Desde"
          to: "Hasta"
      permissions:
        title: "Permisos"
        none: "No hay categorías asociadas a este grupo."
        description: "Los miembros de este grupo pueden acceder a estas categorías"
      public_admission: "Permitir que los usuarios se unan al grupo libremente (Se requiere que el grupo sea públicamente visible)"
      public_exit: "Permitir a los usuarios abandonar el grupo libremente"
      empty:
        posts: "No hay publicaciones por miembros de este grupo."
        members: "Este grupo no tiene miembros."
        requests: "No hay solicitudes de membresía para este grupo."
        mentions: "No hay menciones de este grupo."
        messages: "No hay mensajes para este grupo."
        topics: "No hay temas por miembros de este grupo."
        logs: "No hay registros para este grupo."
      add: "Añadir"
      join: "Unirse"
      leave: "Abandonar"
      request: "Solicitar"
      message: "Mensaje"
      confirm_leave: "¿Seguro que quieres salir de este grupo?"
      allow_membership_requests: "Permitir a los usuarios enviar solicitudes de membresía a propietarios de grupo (el grupo tiene que ser públicamente visible)"
      membership_request_template: "Plantilla personalizada que se muestra a los usuarios cuando envían una solicitud de membresía"
      membership_request:
        submit: "Enviar solicitud"
        title: "Solicitar unirse a @%{group_name}"
        reason: "Hazles saber a los propietarios del grupo por qué perteneces a este grupo"
      membership: "Membresía"
      name: "Nombre"
      group_name: "Nombre del grupo"
      user_count: "Usuarios"
      bio: "Acerca del grupo"
      selector_placeholder: "introduce tu nombre de usuario"
      owner: "propietario"
      index:
        title: "Grupos"
        all: "Todos los grupos"
        empty: "No hay grupos visibles."
        filter: "Filtrar por tipo de grupo"
        owner_groups: "Grupos de los que soy propietario"
        close_groups: "Grupos cerrados"
        automatic_groups: "Grupos automáticos"
        automatic: "Automático"
        closed: "Cerrado"
        public: "Público"
        private: "Privado"
        public_groups: "Grupos públicos"
        my_groups: "Mis grupos"
        group_type: "Tipo de grupo"
        is_group_user: "Miembro"
        is_group_owner: "Propietario"
        search_results: "Los resultados de la búsqueda aparecerán a continuación."
      title:
        one: "Grupo"
        other: "Grupos"
      activity: "Actividad"
      members:
        title: "Miembros"
        filter_placeholder_admin: "nombre de usuario o correo electrónico"
        filter_placeholder: "nombre de usuario"
        remove_member: "Eliminar miembro"
        remove_member_description: "Eliminar a <b>%{username}</b> de este grupo"
        make_owner: "Hacer propietario"
        make_owner_description: "Hacer a <b>%{username}</b> un propietario de este grupo"
        remove_owner: "Eliminar como propietario"
        remove_owner_description: "Eliminar a <b>%{username}</b> como propietario de este grupo"
        make_primary: "Elegir como principal"
        make_primary_description: "Hacer de este el grupo principal de <b>%{username}</b>"
        remove_primary: "Eliminar como principal"
        remove_primary_description: "Eliminar esto como el grupo principal de <b>%{username}</b>"
        remove_members: "Eliminar miembros"
        remove_members_description: "Eliminar a los usuarios seleccionados de este grupo"
        make_owners: "Hacer propietarios"
        make_owners_description: "Convertir a los usuarios seleccionados en propietarios de este grupo"
        remove_owners: "Eliminar propietarios"
        remove_owners_description: "Eliminar a los usuarios seleccionados de propietarios de este grupo"
        make_all_primary: "Hacer todo principal"
        make_all_primary_description: "Hacer este grupo el principal de todos los usuarios seleccionados"
        remove_all_primary: "Eliminar como principal"
        remove_all_primary_description: "Eliminar este grupo como principal"
        status: "Estado"
        owner: "Propietario"
        primary: "Principal"
        forbidden: "No tienes permitido ver los miembros del grupo."
        no_filter_matches: "Ningún miembro coincide con esa búsqueda."
      topics: "Temas"
      posts: "Publicaciones"
      aria_post_number: "%{title}, publicación nº %{postNumber}"
      mentions: "Menciones"
      messages: "Mensajes"
      notification_level: "Nivel de notificación predeterminado para mensajes de grupo"
      alias_levels:
        mentionable: "¿Quién puede @mencionar este grupo?"
        messageable: "¿Quién puede enviar mensajes a este grupo?"
        nobody: "Nadie"
        only_admins: "Solo administradores"
        mods_and_admins: "Solo moderadores y administradores"
        members_mods_and_admins: "Solo miembros del grupo, moderadores y administradores"
        owners_mods_and_admins: "Solo propietarios del grupo, moderadores y administradores"
        everyone: "Todos"
      notifications:
        watching:
          title: "Vigilar"
          description: "Se te notificará cada nueva publicación en cada mensaje y se mostrará un recuento de las respuestas nuevas."
        watching_first_post:
          title: "Vigilando la primera publicación"
          description: "Se te notificarán los mensajes nuevos en este grupo, pero no las respuestas a los mensajes."
        tracking:
          title: "Seguir"
          description: "Se te notificará si alguien menciona tu @nombre o te responde y se mostrará un recuento de las respuestas nuevas."
        regular:
          title: "Normal"
          description: "Se te notificará si alguien menciona tu @nombre o te responde."
        muted:
          title: "Silenciado"
          description: "No se te notificará nada sobre los mensajes en este grupo."
      flair_url: "Imagen del sub-avatar"
      flair_upload_description: "Usa imágenes cuadradas de al menos 20px por 20px"
      flair_bg_color: "Color de fondo del sub-avatar"
      flair_bg_color_placeholder: "(Opcional) Valor de color hexadecimal"
      flair_color: "Color del sub-avatar"
      flair_color_placeholder: "(Opcional) Valor de color hexadecimal"
      flair_preview_icon: "Icono de vista previa"
      flair_preview_image: "Imagen de vista previa"
      flair_type:
        icon: "Selecciona un icono"
        image: "Sube una imagen"
      default_notifications:
        modal_title: "Notificaciones predeterminadas del usuario"
        modal_description:
          one: "¿Quieres aplicar este cambio históricamente? Esto cambiará las preferencias de %{count} usuario existente."
          other: "¿Quieres aplicar este cambio históricamente? Esto cambiará las preferencias de %{count} usuarios existentes."
        modal_yes: "Sí"
        modal_no: "No, solo aplicar el cambio a partir de ahora"
    user_action_groups:
      "1": "Me gusta dados"
      "2": "Me gusta recibidos"
      "3": "Marcadores"
      "4": "Temas"
      "5": "Respuestas"
      "6": "Respuestas"
      "7": "Menciones"
      "9": "Citas"
      "11": "Ediciones"
      "12": "Elementos enviados"
      "13": "Bandeja de entrada"
      "14": "Pendiente"
      "15": "Borradores"
      "17": "Enlaces"
    categories:
      categories_label: "categorías"
      subcategories_label: "subcategorías"
      no_subcategories: "sin subcategoría"
      remove_filter: "quitar filtro"
      plus_more_count:
        one: "+%{count} más"
        other: "+%{count} más"
      view_all: "ver todo"
      category: "Categoría"
      category_list: "Mostrar lista de categorías"
      reorder:
        title: "Reordenar las categorías"
        title_long: "Reorganizar la lista de categorías"
        save: "Guardar orden"
        apply_all: "Aplicar"
        position: "Posición"
      posts: "Publicaciones"
      topics: "Temas"
      latest: "Recientes"
      subcategories: "Subcategorías"
      muted: "Categorías silenciadas"
      topic_sentence:
        one: "%{count} tema"
        other: "%{count} temas"
      topic_stat:
        one: "%{number} / %{unit}"
        other: "%{number} / %{unit}"
      topic_stat_unit:
        week: "semana"
        month: "mes"
      topic_stat_all_time:
        one: "%{number} en total"
        other: "%{number} en total"
      topic_stat_sentence_week:
        one: "%{count} nuevo tema en la última semana."
        other: "%{count} temas nuevos en la última semana."
      topic_stat_sentence_month:
        one: "%{count} nuevo tema en el último mes."
        other: "%{count} temas nuevos en el último mes."
      n_more:
        one: "Categorías (%{count} más)…"
        other: "Categorías (%{count} más)…"
    ip_lookup:
      title: Búsqueda de dirección IP
      hostname: Nombre del host
      location: Ubicación
      location_not_found: (desconocido)
      organisation: Organización
      phone: Teléfono
      other_accounts: "Otras cuentas con esta dirección IP:"
      delete_other_accounts:
        one: "Eliminar %{count}"
        other: "Eliminar %{count}"
      username: "nombre de usuario"
      trust_level: "NC"
      read_time: "tiempo de lectura"
      topics_entered: "temas visitados"
      post_count: "nº. de publicaciones"
      confirm_delete_other_accounts: "¿Seguro que quieres eliminar estas cuentas?"
      powered_by: "usando <a href='https://maxmind.com'>MaxMindDB</a>"
      copied: "copiado"
    user_fields:
      none: "(selecciona una opción)"
      required: 'Introduce un valor para «%{name}»'
      same_as_password: "Tu contraseña no debe repetirse en otros campos."
      optional: (opcional)
    user:
      said: "%{username}:"
      profile: "Perfil"
      profile_possessive: "Perfil de %{username}"
      account_possessive: "Cuenta de %{name}"
      mute: "Silenciar"
      edit: "Editar preferencias"
      download_archive:
        title: "Exporta tus datos"
        description: "Descarga un archivo con la actividad y preferencias de tu cuenta."
        button_text: "Solicitar archivo"
        confirm: "¿Realmente quieres descargar un archivo con la actividad y preferencias de tu cuenta?"
        success: "Hemos empezado a recopilar tu archivo, recibirás un mensaje cuando se complete el proceso."
        rate_limit_error: "Los archivos de la cuenta solo pueden descargarse una vez al día, inténtalo de nuevo mañana."
      new_private_message: "Nuevo mensaje"
      private_message: "Mensaje"
      private_messages: "Mensajes"
      user_notifications:
        filters:
          filter_by: "Filtrar por"
          all: "Todo"
          read: "Leídos"
          unread: "Sin leer"
          unseen: "No vistas"
        ignore_duration_title: "Ignorar usuario"
        ignore_duration_username: "Nombre de usuario"
        ignore_duration_when: "Duración:"
        ignore_duration_save: "Ignorar"
        ignore_duration_note: "Ten en cuenta que todos los ignorados se eliminan automáticamente al expirar la duración especificada para esta acción."
        ignore_duration_time_frame_required: "Selecciona un intervalo de tiempo"
        ignore_no_users: "No ignoras a ningún usuario."
        ignore_option: "Ignorado"
        ignore_option_title: "No recibirás ninguna notificación relacionada con este usuario y se ocultará todo su contenido."
        add_ignored_user: "Añadir…"
        mute_option: "Silenciado"
        mute_option_title: "No recibirás notificaciones, mensajes personales ni mensajes directos de chat de este usuario."
        normal_option: "Normal"
        normal_option_title: "Se te notificará si este usuario te responde, cita o menciona."
      notification_schedule:
        title: "Horario de notificaciones"
        label: "Activar horario personalizado de notificaciones"
        tip: "Fuera de este horario, tus notificaciones se pondrán en pausa."
        midnight: "Medianoche"
        none: "Ninguno"
        monday: "Lunes"
        tuesday: "Martes"
        wednesday: "Miércoles"
        thursday: "Jueves"
        friday: "Viernes"
        saturday: "Sábado"
        sunday: "Domingo"
        to: "a"
      activity_stream: "Actividad"
      read: "Leer"
      read_help: "Temas leídos recientemente"
      preferences:
        title: "Preferencias"
        profile:
          enforced_required_fields: "Se te pide que proporciones información adicional antes de seguir utilizando este sitio."
      feature_topic_on_profile:
        open_search: "Selecciona un nuevo tema"
        title: "Selecciona un tema"
        search_label: "Buscar tema por título"
        save: "Guardar"
        clear:
          title: "Quitar filtros"
          warning: "¿Seguro que quieres quitar tu tema destacado?"
      use_current_timezone: "Usar zona horaria actual"
      profile_hidden: "El perfil público de este usuario está oculto."
      login_to_view_profile: "Debes iniciar sesión para ver los perfiles de usuario"
      inactive_user: "Este usuario ya no está activo."
      expand_profile: "Expandir"
      sr_expand_profile: "Expandir detalles del perfil"
      collapse_profile: "Contraer"
      sr_collapse_profile: "Ocultar detalles del perfil"
      bookmarks: "Marcadores"
      bio: "Acerca de mí"
      timezone: "Zona horaria"
      invited_by: "Invitado por"
      trust_level: "Nivel de confianza"
      notifications: "Notificaciones"
      statistics: "Estadísticas"
      desktop_notifications:
        label: "Notificaciones en vivo"
        not_supported: "Las notificaciones no están disponibles en este navegador. Lo sentimos."
        perm_default: "Activar notificaciones"
        perm_denied_btn: "Permiso denegado"
        perm_denied_expl: "Has denegado el permiso para las notificaciones. Configura tu navegador para permitir notificaciones. "
        disable: "Desactivar notificaciones"
        enable: "Activar notificaciones"
        each_browser_note: "Nota: Hay que cambiar esta configuración en cada navegador que utilices. Todas las notificaciones se desactivarán si pausas las notificaciones desde el menú de usuario, independientemente de este ajuste."
        consent_prompt: "¿Quieres recibir notificaciones en tiempo real cuando alguien responda a tus mensajes?"
      dismiss: "Descartar"
      dismiss_notifications: "Descartar todo"
      dismiss_notifications_tooltip: "Marcar todas las notificaciones como leídas"
      dismiss_bookmarks_tooltip: "Marcar todos los recordatorios de marcadores como leídos"
      dismiss_messages_tooltip: "Marcar todos los mensajes personales como leídos"
      no_likes_title: "Todavía no has recibido ningún «Me gusta»"
      no_likes_body: >
        Se te notificará aquí cada vez que a alguien le guste una de tus publicaciones, para que puedas ver lo que otros encuentran valioso. Los demás también verán lo mismo cuando te gusten sus publicaciones. <br><br> Las notificaciones de «Me gusta» nunca se te envían por correo electrónico, pero puedes ajustar la forma en que recibes las notificaciones de «Me gusta» en tus <a href='%{preferencesUrl}'>preferencias de notificaciones</a>.
      no_messages_title: "No tienes ningún mensaje"
      no_messages_body: >
        ¿Necesitas tener una conversación personal directamente con una persona fuera de la conversación actual? Mándale un mensaje seleccionando su foto y usando el botón de %{icon} mensaje.<br><br> Si necesitas ayuda, puedes <a href='%{aboutUrl}'>enviar un mensaje a alguien del equipo</a>.
      no_bookmarks_title: "Todavía no has añadido nada a marcadores"
      no_bookmarks_body: >
        Añade publicaciones a tus marcadores con el botón %{icon}, y aparecerán aquí para que puedas volver fácilmente a ellos. ¡Hasta programarte recordatorios!
      no_bookmarks_search: "No se han encontrado marcadores para la consulta de búsqueda proporcionada."
      no_notifications_title: "No tienes ninguna notificación todavía"
      no_notifications_body: >
        En esta pestaña te avisaremos sobre actividad relevante para ti incluyendo respuestas a tus temas y mensajes, <b>@menciones</b> o citas, y respuestas a los temas que estés siguiendo. También te notificaremos por correo electrónico si hace tiempo que no te conectas.<br><br>A través del icono %{icon} puedes decidir sobre qué temas, categorías y etiquetas quieres que te avisemos. Ve a tus <a href='%{preferencesUrl}'>preferencias de notificaciones</a> para más detalles.
      no_other_notifications_title: "Todavía no tienes otras notificaciones"
      no_other_notifications_body: >
        En este panel se te notificará otro tipo de actividad que puede ser relevante para ti, por ejemplo, cuando alguien enlaza o edita una de tus publicaciones.
      no_notifications_page_title: "Todavía no tienes notificaciones"
      no_notifications_page_body: >
        Te notificaremos de actividad relevante para ti, como cuando alguien responda a tus temas o mensajes, te <b>@mencione</b> o cite, y también cuando alguien responda a temas que estés vigilando. Además, te mandaremos las notificaciones a tu correo electrónico cuando no te hayamos visto por aquí en un tiempo. <br><br>Busca el icono %{icon} para decidir las categorías o etiquetas sobre las que quieres que mandemos notificaciones. Para más ajustes, pásate por tus <a href='%{preferencesUrl}'>preferencias de notificaciones</a>.
      dynamic_favicon: "Mostrar número en el icono del navegador"
      skip_new_user_tips:
        description: "Omitir consejos y medallas de bienvenida"
      reset_seen_user_tips: "Mostrar consejos de usuario de nuevo"
      theme_default_on_all_devices: "Hacer que este sea el tema por defecto en todos mis dispositivos"
      color_scheme_default_on_all_devices: "Establecer el esquema de colores por defecto en todos mis dispositivos"
      color_scheme: "Combinación de colores"
      color_schemes:
        default_description: "Tema predeterminado"
        disable_dark_scheme: "Igual que el normal"
        dark_instructions: "Puedes previsualizar el esquema de colores del modo oscuro activando o desactivando el modo oscuro de tu dispositivo."
        undo: "Restablecer"
        regular: "Habitual"
        dark: "Modo oscuro"
        default_dark_scheme: "(valor predeterminado por el sitio)"
      dark_mode: "Modo oscuro"
      dark_mode_enable: "Activar modo oscuro automáticamente"
      text_size_default_on_all_devices: "Hacer que este sea el tamaño por defecto en todos mis dispositivos"
      allow_private_messages: "Permitir que otros usuarios me envíen mensajes personales"
      external_links_in_new_tab: "Abrir todos los enlaces externos en una nueva pestaña"
      enable_quoting: "Activar respuesta citando el texto seleccionado"
      enable_defer: "Activar marcar temas como no leídos"
      experimental_sidebar:
        enable: "Activar barra lateral"
        options: "Opciones"
        navigation_section: "Navegación"
        navigation_section_instruction: "Cuando una lista de temas del menú de navegación tiene elementos nuevos o no leídos..."
        link_to_filtered_list_checkbox_description: "Enlace a la lista filtrada"
        show_count_new_items_checkbox_description: "Mostrar un recuento de los elementos nuevos"
      change: "cambio"
      featured_topic: "Tema destacado"
      moderator: "%{user} es un moderador"
      admin: "%{user} es un administrador"
      moderator_tooltip: "Este usuario es un moderador"
      admin_tooltip: "Este usuario es un administrador"
      silenced_tooltip: "Este usuario está silenciado"
      suspended_notice: "Este usuario ha sido suspendido hasta %{date}."
      suspended_permanently: "Este usuario está suspendido."
      suspended_reason: "Motivo: "
      github_profile: "GitHub"
      email_activity_summary: "Resumen de actividad"
      mailing_list_mode:
        label: "Modo lista de correo"
        enabled: "Activar modo lista de correo"
        instructions: |
          Esta opción sobrescribe el resumen de actividad.<br />
          Los temas y categorías silenciados no se incluyen en estos correos electrónicos.
        individual: "Enviar un correo electrónico por cada publicación nueva"
        individual_no_echo: "Enviar un correo electrónico por cada publicación nueva excepto aquellas publicadas por mí"
        many_per_day: "Envíame un correo electrónico por cada publicación nueva (unos %{dailyEmailEstimate} por día)"
        few_per_day: "Envíame un correo electrónico por cada publicación nueva (unos 2 por día)"
        warning: "Modo de lista de correo electrónico activado. Se sobrescribe la configuración de notificaciones por correo electrónico."
      tag_settings: "Etiquetas"
      watched_tags: "Vigilados"
      watched_tags_instructions: "Vigilarás automáticamente todos los temas con estas etiquetas. Se te notificarán todas las publicaciones y temas nuevos y aparecerá un contador de publicaciones nuevas al lado del tema."
      tracked_tags: "Siguiendo"
      tracked_tags_instructions: "Seguirás automáticamente todos los temas con estas etiquetas. Aparecerá un contador de publicaciones nuevas al lado del tema."
      muted_tags: "Silenciados"
      muted_tags_instructions: "No recibirás notificaciones de ningún tema con estas etiquetas y estas no aparecerán en la pestaña Recientes."
      watched_categories: "Vigilados"
      watched_categories_instructions: "Vigilarás automáticamente todos los temas en estas categorías. Se te notificarán todos las publicaciones y temas nuevos y aparecerá un contador de publicaciones nuevas al lado del tema."
      tracked_categories: "Siguiendo"
      tracked_categories_instructions: "Seguirás automáticamente todos los temas en estas categorías. Aparecerá un contador de publicaciones nuevas al lado del tema."
      watched_first_post_categories: "Vigilar la primera publicación"
      watched_first_post_categories_instructions: "Se te notificará la primera publicación en cada tema nuevo en estas categorías."
      watched_first_post_tags: "Vigilando la primera publicación"
      watched_first_post_tags_instructions: "Se te notificará la primera publicación en cada tema nuevo con estas etiquetas."
      watched_precedence_over_muted: "Notificarme sobre temas en categorías o etiquetas que estoy viendo y que también pertenezcan a una que haya silenciado"
      muted_categories: "Silenciado"
      muted_categories_instructions: "No se te notificará acerca de ningún tema en estas categorías y no aparecerán en la página de categorías o mensajes recientes."
      muted_categories_instructions_dont_hide: "No se te notificará nada acerca de temas nuevos en estas categorías."
      regular_categories: "Normal"
      regular_categories_instructions: "Verás estas categorías en las listas de temas «Recientes» y «Destacados»."
      no_category_access: "Como moderador, tienes acceso limitado a categorías. Guardar está desactivado."
      delete_account: "Eliminar mi cuenta"
      delete_account_confirm: "¿Quieres eliminar permanentemente tu cuenta? ¡Esta acción no se puede deshacer!"
      deleted_yourself: "Tu cuenta se ha eliminado con éxito."
      delete_yourself_not_allowed: "Contacta con un miembro del equipo si deseas que se elimine tu cuenta."
      unread_message_count: "Mensajes"
      admin_delete: "Eliminar"
      users: "Usuarios"
      muted_users: "Silenciados"
      muted_users_instructions: "Omitir todas las notificaciones y mensajes personales de estos usuarios."
      allowed_pm_users: "Permitidos"
      allowed_pm_users_instructions: "Solo permitir mensajes personales de estos usuarios."
      allow_private_messages_from_specific_users: "Solo permitir que ciertos usuarios me envíen mensajes personales."
      ignored_users: "Ignorados"
      ignored_users_instructions: "Omitir todas las publicaciones, notificaciones y mensajes personales de estos usuarios."
      tracked_topics_link: "Mostrar"
      automatically_unpin_topics: "Desanclar temas automáticamente cuando los leo por completo."
      apps: "Aplicaciones"
      revoke_access: "Revocar acceso"
      undo_revoke_access: "Deshacer revocación de acceso"
      api_approved: "Fecha de aprobación:"
      api_last_used_at: "Fecha de último uso:"
      theme: "Tema"
      save_to_change_theme: 'Este tema se actualizará después de que hagas clic en «%{save_text}»'
      home: "Página de inicio por defecto"
      staged: "Temporal"
      staff_counters:
        flags_given:
          one: '<span class="%{className}">%{count}</span> denuncia útil'
          other: '<span class="%{className}">%{count}</span> denuncias útiles'
        flagged_posts:
          one: '<span class="%{className}">%{count}</span> publicación denunciada'
          other: '<span class="%{className}">%{count}</span> publicaciones denunciadas'
        deleted_posts:
          one: '<span class="%{className}">%{count}</span> publicación eliminada'
          other: '<span class="%{className}">%{count}</span> publicaciones eliminadas'
        suspensions:
          one: '<span class="%{className}">%{count}</span> suspensión'
          other: '<span class="%{className}">%{count}</span> suspensiones'
        warnings_received:
          one: '<span class="%{className}">%{count}</span> advertencia'
          other: '<span class="%{className}">%{count}</span> advertencias'
        rejected_posts:
          one: '<span class="%{className}">%{count}</span> publicación rechazada'
          other: '<span class="%{className}">%{count}</span> publicaciones rechazadas'
      messages:
        all: "todas las bandejas de entrada"
        inbox: "Bandeja de entrada"
        personal: "Personal"
        latest: "Recientes"
        sent: "Enviados"
        unread: "Sin leer"
        unread_with_count:
          one: "Sin leer (%{count})"
          other: "Sin leer (%{count})"
        new: "Nuevo"
        new_with_count:
          one: "Nuevo (%{count})"
          other: "Nuevo (%{count})"
        archive: "Archivo"
        groups: "Mis grupos"
        move_to_inbox: "Mover a la bandeja de entrada"
        move_to_archive: "Archivar"
        failed_to_move: "No se han podido mover los mensajes seleccionados (podrías estar teniendo problemas de conexión)"
        tags: "Etiquetas"
        all_tags: "Todas las etiquetas"
        warnings: "Advertencias oficiales"
        read_more_in_group: "¿Quieres leer más? Consulta otros mensajes de %{groupLink}."
        read_more: "¿Quieres seguir leyendo? Echa un vistazo a otros mensajes en tus <a href='%{basePath}/u/%{username}/messages'>mensajes personales</a>."
        read_more_group_pm_MF: |
          { HAS_UNREAD_AND_NEW, select,
            true {
              { UNREAD, plural,
                   =0 {}
                  one {Hay <a href='{basePath}/u/{username}/messages/group/{groupName}/unread'># sin leer</a>}
                other {Hay <a href='{basePath}/u/{username}/messages/group/{groupName}/unread'># sin leer</a>}
              }
              { NEW, plural,
                   =0 {}
                  one { y <a href='{basePath}/u/{username}/messages/group/{groupName}/new'># mensaje nuevo</a> restante, o explora otros mensajes en {groupLink}}
                other { y <a href='{basePath}/u/{username}/messages/group/{groupName}/new'># mensajes nuevos</a> restantes, o explora otros mensajes en {groupLink}}
              }
            }
            false {
              { UNREAD, plural,
                   =0 {}
                  one {Hay <a href='{basePath}/u/{username}/messages/group/{groupName}/unread'># mensaje sin leer</a> restante, o explora otros mensajes en {groupLink}}
                other {Hay <a href='{basePath}/u/{username}/messages/group/{groupName}/unread'># mensajes sin leer</a> restantes, o explora otros mensajes en {groupLink}}
              }
              { NEW, plural,
                   =0 {}
                  one {Hay <a href='{basePath}/u/{username}/messages/group/{groupName}/new'># mensaje nuevo</a> restante, o explora otros mensajes en {groupLink}}
                other {Hay <a href='{basePath}/u/{username}/messages/group/{groupName}/new'># mensajes nuevos</a> restante, o explora otros mensajes en {groupLink}}
              }
            }
            other {}
          }
        read_more_personal_pm_MF: |
          { HAS_UNREAD_AND_NEW, select,
            true {
              { UNREAD, plural,
                   =0 {}
                  one {Hay <a href='{basePath}/u/{username}/messages/unread'># sin leer</a>}
                other {Hay <a href='{basePath}/u/{username}/messages/unread'># sin leer</a>}
              }
              { NEW, plural,
                   =0 {}
                  one { y <a href='{basePath}/u/{username}/messages/new'># mensaje nuevo</a> restante, o explora otros <a href='{basePath}/u/{username}/messages'>mensajes personales</a>}
                other { y <a href='{basePath}/u/{username}/messages/new'># mensajes nuevos</a> restantes, o explora otros <a href='{basePath}/u/{username}/messages'>mensajes personales</a>}
              }
            }
            false {
              { UNREAD, plural,
                   =0 {}
                  one {Hay <a href='{basePath}/u/{username}/messages/unread'># mensaje sin leer</a> restante, o explora otros <a href='{basePath}/u/{username}/messages'>mensajes personales</a>}
                other {Hay <a href='{basePath}/u/{username}/messages/unread'># mensajes sin leer</a> restantes, o explora otros <a href='{basePath}/u/{username}/messages'>mensajes personales</a>}
              }
              { NEW, plural,
                   =0 {}
                  one {Hay <a href='{basePath}/u/{username}/messages/new'># mensaje nuevo</a> restante, o explora otros <a href='{basePath}/u/{username}/messages'>mensajes personales</a>}
                other {Hay <a href='{basePath}/u/{username}/messages/new'># mensajes nuevos</a> restantes, o explora otros <a href='{basePath}/u/{username}/messages'>mensajes personales</a>}
              }
            }
            other {}
          }
      preferences_nav:
        account: "Cuenta"
        security: "Seguridad"
        profile: "Perfil"
        emails: "Correos electrónicos"
        notifications: "Notificaciones"
        tracking: "Seguir"
        categories: "Categorías"
        users: "Usuarios"
        tags: "Etiquetas"
        interface: "Interfaz"
        apps: "Aplicaciones"
        navigation_menu: "Menú de navegación"
      change_password:
        success: "(correo electrónico enviado)"
        in_progress: "(enviando correo electrónico)"
        error: "(error)"
        action: "Enviar correo electrónico para restablecer la contraseña"
        set_password: "Establecer contraseña"
        choose_new: "Escoge una nueva contraseña"
        choose: "Escoge una contraseña"
        verify_identity: "Para continuar, verifica tu identidad."
        title: "Restablecer contraseña"
      second_factor_backup:
        title: "Códigos de respaldo de la verificación en dos factores"
        regenerate: "Generar nuevos"
        disable: "Desactivar"
        enable: "Crear códigos de copia de seguridad"
        enable_long: "Añadir códigos de copia de seguridad"
        not_enabled: "Aún no has creado ningún código de copia de seguridad."
        manage:
          one: "Te queda <strong>%{count}</strong> código de copia de seguridad sin usar todavía."
          other: "Te quedan <strong>%{count}</strong> códigos de copia de seguridad sin usar todavía."
        copy_to_clipboard: "Copiar al portapapeles"
        copy_to_clipboard_error: "Error al copiar datos al portapapeles"
        copied_to_clipboard: "Copiado al portapapeles"
        download_backup_codes: "Descargar códigos de recuperación"
        remaining_codes:
          one: "Te queda <strong>%{count}</strong> código de copia de seguridad sin usar todavía."
          other: "Te quedan <strong>%{count}</strong> códigos de respaldo sin usar todavía."
        use: "Usar un código de copia de seguridad"
        enable_prerequisites: "Debes activar un método principal de dos factores antes de generar códigos de respaldo."
        codes:
          title: "Códigos de respaldo generados"
          description: "Cada uno de estos códigos de respaldo se puede usar una única vez. Mantenlos en un lugar seguro pero accesible."
      second_factor:
        title: "Autenticación de dos factores"
        enable: "Gestionar la autenticación de dos factores"
        disable_all: "Desactivar todo"
        name: "Nombre"
        label: "Código"
        rate_limit: "Espera antes de intentar utilizar otro código de autenticación."
        enable_description: |
          Escanea este código QR en una aplicación que lo soporte (<a href="https://www.google.com/search?q=authenticator+apps+for+android" target="_blank">Android</a> – <a href="https://www.google.com/search?q=authenticator+apps+for+ios" target="_blank">iOS</a>) e introduce el código de autenticación.
        disable_description: "Introduce el código de autenticación que aparece en tu aplicación"
        show_key_description: "Introducir manualmente"
        short_description: |
          Protege tu cuenta con códigos de seguridad de un solo uso o claves de seguridad físicas.
        extended_description: |
          La autenticación de dos factores añade una capa extra de seguridad a tu cuenta al pedirte un código de un solo uso además de tu contraseña. Los códigos se pueden generar en dispositivos <a href="https://www.google.com/search?q=authenticator+apps+for+android" target='_blank'>Android</a> e <a href="https://www.google.com/search?q=authenticator+apps+for+ios">iOS</a>.
        oauth_enabled_warning: "Ten en cuenta que los inicios de sesión con redes sociales y páginas de terceros se desactivarán para tu cuenta una vez que actives la autenticación de dos factores."
        use: "Utilizar la aplicación de autenticación"
        enforced_with_oauth_notice: "Debes activar la autenticación de dos factores. Solo se te pedirá que la utilices cuando inicies sesión con una contraseña, no con métodos de autenticación externa o de inicio de sesión con red social."
        enforced_notice: "Es obligatorio que actives la autenticación de dos factores antes de acceder al sitio web."
        disable: "Desactivar"
        disable_confirm: "¿Seguro que quieres desactivar todos la autenticación de dos factores?"
        delete: "Eliminar"
        delete_confirm_header: "Estos autentificadores basados en tokens y claves de seguridad física se eliminarán:"
        delete_confirm_instruction: "Para confirmar, escribe <strong>%{confirm}</strong> en la casilla de abajo."
        delete_single_confirm_title: "Eliminar un autentificador"
        delete_single_confirm_message: "Estás eliminando %{name}. Esta acción no se puede deshacer. Si cambias de opinión, debes volver a registrar este autentificador."
        delete_backup_codes_confirm_title: "Eliminar códigos de copia de seguridad"
        delete_backup_codes_confirm_message: "Estás eliminando código de copia de seguridad. Esta acción no se puede deshacer. Si cambias de opinión, debes volver a generar estos códigos de copia de seguridad."
        save: "Guardar"
        edit: "Editar"
        edit_title: "Editar autenticador"
        edit_description: "Nombre del autenticador"
        enable_security_key_description: |
          Cuando tengas tu <a href="https://www.google.com/search?q=hardware+security+key" target="_blank">clave de seguridad</a> o tu dispositivo móvil compatible preparado, pulsa el botón de Registrar más abajo.
        totp:
          title: "Autenticación basada en tokens"
          add: "Añadir autentificador"
          default_name: "Mi autenticador"
          name_and_code_required_error: "Debes introducir un nombre y un código de tu aplicación de autentificación."
        security_key:
          register: "Registrar"
          title: "Claves de seguridad físicas"
          add: "Añadir clave de seguridad física"
          default_name: "Clave de seguridad principal"
          iphone_default_name: "iPhone"
          android_default_name: "Android"
          not_allowed_error: "El proceso de registro de clave de seguridad se canceló o se agotó el tiempo."
          already_added_error: "Ya registraste esta clave de seguridad. No tienes que registrarla de nuevo."
          edit: "Editar clave de seguridad física"
          save: "Guardar"
          edit_description: "Nombre de la clave de seguridad física"
          name_required_error: "Debes introducir un nombre para tu clave de seguridad."
      passkeys:
        rename_passkey: "Renombrar clave de acceso"
        add_passkey: "Añadir clave de acceso"
        confirm_delete_passkey: "¿Seguro que quieres eliminar esta clave?"
        passkey_successfully_created: "¡Se ha creado tu nueva clave de acceso correctamente!"
        rename_passkey_instructions: "Elige un nombre de clave que te permita identificarla fácilmente, por ejemplo, utiliza el nombre de tu gestor de contraseñas."
        name:
          default: "Clave de acceso principal"
        save: "Guardar"
        title: "Claves de acceso"
        short_description: "Las claves de acceso son sustitutos de las contraseñas que validan tu identidad biométricamente (por ejemplo, táctil, faceID) o mediante un PIN/contraseña del dispositivo."
        added_date: "Añadido:%{date}"
        last_used_date: "Último uso: %{date}"
        never_used: "Nunca usada"
        not_allowed_error: "El proceso de registro de la clave de acceso ha caducado, se ha cancelado o no está permitido."
        already_added_error: "Ya has registrado esta clave de acceso. No tienes que registrarla de nuevo."
        confirm_button: "o utiliza una contraseña"
      change_about:
        title: "Cambiar «Acerca de mí»"
        error: "Ha ocurrido un error al cambiar este valor."
      change_username:
        title: "Cambiar nombre de usuario"
        confirm: "¿Estás completamente seguro de que quieres cambiar tu nombre de usuario?"
        taken: "Lo sentimos, ese nombre de usuario ya está en uso."
        invalid: "Este nombre de usuario no es válido. Este solo puede incluir números y letras"
      add_email:
        title: "Añadir correo electrónico"
        add: "añadir"
      change_email:
        title: "Cambiar correo electrónico"
        taken: "Lo sentimos, ese correo electrónico no está disponible."
        error: "Ha ocurrido un error al cambiar tu correo electrónico. ¿Tal vez esa dirección ya se encuentra en uso?"
        success: "Te hemos enviado un correo electrónico a esa dirección. Sigue las instrucciones de confirmación."
        success_via_admin: "Hemos enviado un correo electrónico a esa dirección. El usuario tendrá que seguir las instrucciones de confirmación."
        success_staff: "Hemos enviado un correo electrónico a tu dirección actual. Sigue las instrucciones de confirmación."
        back_to_preferences: "Volver a preferencias"
        confirm_success: "Se ha actualizado tu correo electrónico."
        confirm: "Confirmar"
        authorizing_new:
          description: "Confirma que quieres cambiar tu dirección de correo electrónico a:"
          description_add: "Confirma que quieres añadir una dirección de correo electrónico alternativa:"
        authorizing_old:
          title: "Verificar la antigua dirección de correo electrónico"
          description: "Verifica tu antigua dirección de correo electrónico para continuar cambiando tu correo electrónico:"
          description_add: "Verifica tu dirección de correo electrónico actual para seguir añadiendo una dirección alternativa:"
          old_email: "Correo electrónico antiguo: %{email}"
          new_email: "Correo electrónico nuevo: %{email}"
          confirm_success: "Hemos enviado un correo electrónico a tu nueva dirección de correo electrónico para confirmar el cambio."
      change_avatar:
        title: "Cambiar tu imagen de perfil"
        gravatar: "<a href='//%{gravatarBaseUrl}%{gravatarLoginUrl}' target='_blank'>%{gravatarName}</a>, basado en"
        gravatar_title: "Cambia tu avatar en la pagina web de %{gravatarName}"
        gravatar_failed: "No hemos podido encontrar un %{gravatarName} con esa dirección de correo electrónico."
        refresh_gravatar_title: "Actualiza tu %{gravatarName}"
        letter_based: "Imagen de perfil asignada por el sistema"
        uploaded_avatar: "Foto personalizada"
        uploaded_avatar_empty: "Añade una foto personalizada"
        upload_title: "Sube tu foto"
        image_is_not_a_square: "Advertencia: hemos recortado tu imagen porque la anchura y la altura no eran iguales."
        logo_small: "Logotipo pequeño del sitio. Usado por defecto."
        use_custom: "O sube un avatar personalizado:"
      change_profile_background:
        title: "Encabezado de perfil"
        instructions: "Por defecto, los encabezados de perfil estarán centrados y tendrán una anchura de 1110px."
      change_card_background:
        title: "Fondo de tarjeta de usuario"
        instructions: "Las imágenes de fondo estarán centradas y tendrán una anchura predeterminada de 590 px."
      change_featured_topic:
        title: "Tema destacado"
        instructions: "Un enlace a este tema estará en tu tarjeta de usuario y perfil."
      email:
        title: "Correo electrónico"
        primary: "Correo electrónico principal"
        secondary: "Correos electrónicos secundarios"
        primary_label: "principal"
        unconfirmed_label: "sin confirmar"
        resend_label: "reenviar correo electrónico de confirmación"
        resending_label: "enviando…"
        resent_label: "correo electrónico enviado"
        update_email: "Cambiar correo electrónico"
        set_primary: "Establecer como correo electrónico principal"
        destroy: "Eliminar correo electrónico"
        add_email: "Añadir correo electrónico alternativo"
        auth_override_instructions: "El correo electrónico se puede actualizar desde el proveedor de autenticación."
        no_secondary: "Sin correos electrónicos secundarios"
        instructions: "Nunca se mostrará al público."
        admin_note: "Nota: Un usuario administrador que cambia el correo electrónico de otro usuario no administrador indica que el usuario ha perdido el acceso a su cuenta de correo electrónico original, por lo que se enviará un correo electrónico para restablecer la contraseña a su nueva dirección. El correo electrónico del usuario no cambiará hasta que complete el proceso de restablecimiento de contraseña."
        ok: "Te enviaremos un correo electrónico para confirmar"
        required: "Introduce un correo electrónico"
        invalid: "Introduce una dirección de correo electrónico válida"
        authenticated: "Tu correo electrónico ha sido autenticado por %{provider}"
        invite_auth_email_invalid: "Tu correo electrónico de invitación no coincide con el correo electrónico autenticado por %{provider}"
        authenticated_by_invite: "Tu correo electrónico ha sido autenticado a través de la invitación"
        frequency:
          one: "Solo te enviaremos un correo electrónico si no te hemos visto en el último minuto."
          other: "Solo te enviaremos un correo electrónico si no te hemos visto en los últimos %{count} minutos."
      associated_accounts:
        title: "Cuentas asociadas"
        connect: "Conectar"
        revoke: "Revocar"
        cancel: "Cancelar"
        not_connected: "(no conectada)"
        confirm_modal_title: "Conectar cuenta de %{provider}"
        confirm_description:
          disconnect: "Tu cuenta de %{provider} «%{account_description}» será desenlazada"
          account_specific: "Tu cuenta de %{provider} «%{account_description}» se utilizará para la autenticación."
          generic: "Tu cuenta de %{provider} se utilizará para la autenticación."
      name:
        title: "Nombre"
        instructions: "Tu nombre completo (opcional)."
        instructions_required: "Tu nombre completo."
        required: "Introduce un nombre"
        too_short: "Tu nombre es demasiado corto"
        ok: "Tu nombre parece adecuado"
      username:
        title: "Nombre de usuario"
        instructions: "Único, sin espacios, corto."
        short_instructions: "Los demás usuarios pueden mencionarte como @%{username}"
        available: "Tu nombre de usuario está disponible"
        not_available: "No disponible. ¿Quieres probar con %{suggestion}?"
        not_available_no_suggestion: "No disponible"
        too_short: "Tu nombre de usuario es demasiado corto"
        too_long: "Tu nombre de usuario es demasiado largo"
        checking: "Comprobando la disponibilidad del nombre de usuario…"
        prefilled: "El correo electrónico coincide con el nombre de usuario registrado"
        required: "Introduce un nombre de usuario"
        edit: "Editar nombre de usuario"
      locale:
        title: "Idioma de la interfaz"
        instructions: "Idioma de la interfaz. Cambiará cuando recargues la página."
        default: "(por defecto)"
        any: "cualquiera"
      homepage:
        default: "(por defecto)"
      password_confirmation:
        title: "Vuelve a introducir la contraseña"
      invite_code:
        title: "Código de invitación"
        instructions: "El registro de la cuenta requiere un código de invitación"
      auth_tokens:
        title: "Dispositivos utilizados recientemente"
        short_description: "Esta es una lista de los dispositivos que se han conectado recientemente a tu cuenta."
        details: "Detalles"
        log_out_all: "Cerrar sesión en todos los dispositivos"
        not_you: "¿No eres tú?"
        show_all: "Mostrar todos (%{count})"
        show_few: "Mostrar menos"
        was_this_you: "¿Fuiste tú?"
        was_this_you_description: "Si no fuiste tú, te recomendamos que cambies tu contraseña y cierres sesión en todos los dispositivos."
        browser_and_device: "%{browser} en %{device}"
        secure_account: "Proteger mi cuenta"
        latest_post: "Publicaste por última vez..."
        device_location: '<span class="auth-token-device">%{device}</span> &ndash; <span title="IP: %{ip}">%{location}</span>'
        browser_active: '%{browser} | <span class="active">activo ahora mismo</span>'
        browser_last_seen: "%{browser} | %{date}"
      last_posted: "Última publicación"
      last_seen: "Última visita"
      created: "Creado el"
      log_out: "Cerrar sesión"
      location: "Ubicación"
      website: "Sitio web"
      email_settings: "Correo electrónico"
      hide_profile_and_presence: "Ocultar mi perfil público y elementos de presencia"
      enable_physical_keyboard: "Activar soporte de teclado físico en iPad"
      text_size:
        title: "Tamaño del texto"
        smallest: "Más pequeño"
        smaller: "Pequeño"
        normal: "Normal"
        larger: "Grande"
        largest: "Muy grande"
      title_count_mode:
        title: "El título de la página muestra un recuento de:"
        notifications: "Notificaciones nuevas"
        contextual: "Contenido nuevo en la página"
      bookmark_after_notification:
        title: "Después de enviar una notificación de recordatorio de marcador:"
      like_notification_frequency:
        title: "Notificar cuando me dan me gusta"
        always: "Siempre"
        first_time_and_daily: "Cuando mi publicación reciba el primer me gusta y luego diariamente si recibe más"
        first_time: "Cuando mi publicación reciba el primer me gusta"
        never: "Nunca"
      email_previous_replies:
        title: "Incluir respuestas previas en la parte inferior de los correos electrónicos"
        unless_emailed: "a menos que se hayan enviado previamente"
        always: "siempre"
        never: "nunca"
      email_digests:
        title: "Cuando no visite el sitio, enviarme un correo electrónico con un resumen de los temas y respuestas populares"
        every_30_minutes: "cada 30 minutos"
        every_hour: "cada hora"
        daily: "diariamente"
        weekly: "semanalmente"
        every_month: "cada mes"
        every_six_months: "cada seis meses"
      email_level:
        title: "Enviadme un correo cuando alguien me cite, responda, mencione mi @nombre de usuario o cuando haya nueva actividad en las categorías, etiquetas o temas que vigile"
        always: "siempre"
        only_when_away: "solo cuando no esté en la página"
        never: "nunca"
      email_messages_level: "Enviadme un correo cuando me manden un mensaje personal"
      include_tl0_in_digests: "Incluir contenido de usuarios nuevos en los correos electrónicos de resumen"
      email_in_reply_to: "Incluir un extracto de la publicación que recibió una respuesta en los correo electrónicos"
      other_settings: "Otros"
      categories_settings: "Categorías"
      topics_settings: "Temas"
      new_topic_duration:
        label: "Considerar que los temas son nuevos cuando"
        not_viewed: "No los he visto todavía"
        last_here: "creados desde mi última visita"
        after_1_day: "creados durante el último día "
        after_2_days: "creados durante los últimos 2 días"
        after_1_week: "creados durante la última semana"
        after_2_weeks: "creados durante las últimas 2 semanas"
      auto_track_topics: "Seguir automáticamente temas en los que entre"
      auto_track_options:
        never: "nunca"
        immediately: "inmediatamente"
        after_30_seconds: "después de 30 segundos"
        after_1_minute: "después de 1 minuto"
        after_2_minutes: "después de 2 minutos"
        after_3_minutes: "después de 3 minutos"
        after_4_minutes: "después de 4 minutos"
        after_5_minutes: "después de 5 minutos"
        after_10_minutes: "después de 10 minutos"
      notification_level_when_replying: "Cuando publique en un tema, cambiar el nivel de seguimiento a"
      topics_unread_when_closed: "Considerar temas no leídos cuando se cierran"
      invited:
        title: "Invitaciones"
        pending_tab: "Pendiente"
        pending_tab_with_count: "Pendientes (%{count})"
        expired_tab: "Caducado"
        expired_tab_with_count: "Caducado (%{count})"
        redeemed_tab: "Aceptada"
        redeemed_tab_with_count: "Canjeados (%{count})"
        invited_via: "Invitación"
        invited_via_link: "enlace %{key} (%{count} / %{max} canjeados)"
        groups: "Grupos"
        topic: "Tema"
        sent: "Creado/Último enviado"
        expires_at: "Caduca"
        edit: "Editar"
        remove: "Eliminar"
        copy_link: "Obtener enlace"
        reinvite: "Reenviar correo electrónico"
        reinvited: "Invitación reenviada"
        removed: "Eliminado"
        search: "escribe para buscar invitaciones…"
        user: "Usuario invitado"
        none: "Sin invitaciones para mostrar."
        truncated:
          one: "Mostrando la primera invitación."
          other: "Mostrando las primeras %{count} invitaciones."
        redeemed: "Invitaciones aceptadas"
        redeemed_at: "Aceptada"
        pending: "Invitaciones pendientes"
        topics_entered: "Temas vistos"
        posts_read_count: "Publicaciones leídas"
        expired: "Esta invitación ha caducado."
        remove_all: "Eliminar invitaciones caducadas"
        removed_all: "Se han eliminado todas las invitaciones caducadas"
        remove_all_confirm: "¿Quieres eliminar todas las invitaciones caducadas?"
        reinvite_all: "Reenviar todas las invitaciones"
        reinvite_all_confirm: "¿Seguro que quieres reenviar todas las invitaciones?"
        reinvited_all: "¡Todas las invitaciones se han enviado!"
        time_read: "Tiempo de lectura"
        days_visited: "Días visitados"
        account_age_days: "Antigüedad de la cuenta en días"
        create: "Invitar"
        generate_link: "Crear enlace de invitación"
        link_generated: "Aquí tienes el enlace de invitación"
        valid_for: "El enlace de invitación solo es válido para esta dirección de correo electrónico: %{email}"
        single_user: "Invitar a través de correo electrónico"
        multiple_user: "Invitar a través de enlace"
        invite_link:
          title: "Enlace de invitación"
          success: "¡Enlace de invitación generado correctamente!"
          error: "Ha ocurrido un error al generar el enlace de invitación"
        invite:
          new_title: "Crear invitación"
          edit_title: "Editar invitación"
          instructions: "Comparte este enlace para dar acceso instantáneo a este sitio:"
          copy_link: "copiar enlace"
          expires_in_time: "Caduca en %{time}"
          expired_at_time: "Caducada en %{time}"
          show_advanced: "Mostrar opciones avanzadas"
          hide_advanced: "Ocultar opciones avanzadas"
          restrict: "Restringir a"
          restrict_email: "Restringir al correo electrónico"
          restrict_domain: "Restringir a un dominio"
          email_or_domain_placeholder: "nombre@ejemplo.com o ejemplo.com"
          max_redemptions_allowed: "Máximo de usos"
          add_to_groups: "Añadir a grupos"
          invite_to_topic: "Abrir tema al terminar el registro"
          expires_at: "Caducar tras"
          custom_message: "Mensaje personal opcional"
          send_invite_email: "Guardar y enviar correo electrónico"
          send_invite_email_instructions: "Restringir la invitación al correo electrónico para enviar un correo electrónico de invitación"
          save_invite: "Guardar invitación"
          invite_saved: "Invitación guardada."
        bulk_invite:
          none: "No hay invitaciones para mostrar en esta página."
          text: "Invitaciones en masa"
          instructions: |
            <p>Invita una lista de usuarios para lanzar rápidamente la comunidad. Prepara un <a href="https://en.wikipedia.org/wiki/Comma-separated_values" target="_blank">archivo CSV</a> con al menos una fila por cada correo electrónico de los usuarios a los que quieras invitar. Además, se puede añadir en cada fila la siguiente información separada por comas si quieres añadir a los usuarios a grupos o enviarles a un tema específico la primera vez que inicien sesión.</p>
            <pre>correo@ejemplo.com,primer_nombre_de_un_grupo,segundo_grupo,id_de_tema</pre>
            <p>Se enviará una invitación por correo electrónico a cada una de las direcciones que incluyas en el archivo CSV, que podrás gestionar después.</p>
          progress: "Subido %{progress}%…"
          success: "Archivo subido con éxito. Se te notificará a través de un mensaje cuando el proceso se complete."
          error: "Lo sentimos, el formato del archivo debe ser CSV. "
      confirm_access:
        title: "Confirmar acceso"
        incorrect_password: "La contraseña introducida es incorrecta."
        incorrect_passkey: "Esa clave de acceso es incorrecta."
        logged_in_as: "Has iniciado sesión como "
        forgot_password: "¿Olvidaste tu contraseña?"
        password_reset_email_sent: "Correo electrónico de restablecimiento de contraseña enviado."
        cannot_send_password_reset_email: "No se ha podido enviar el correo electrónico de restablecimiento de contraseña."
        instructions: "Confirma tu identidad para completar esta acción."
        fine_print: "Te pedimos que confirmes tu identidad porque se trata de una acción potencialmente sensible. Una vez autentificado, solo se te pedirá que vuelvas a autentificarte tras unas horas de inactividad."
      password:
        title: "Contraseña"
        too_short:
          one: "Tu contraseña es demasiado corta (el mínimo es de %{count} carácter)."
          other: "Tu contraseña es demasiado corta (el mínimo es de %{count} caracteres)."
        common: "Esta contraseña es demasiado común."
        same_as_username: "Tu contraseña es la misma que tu nombre de usuario."
        same_as_email: "Tu contraseña es la misma que tu correo electrónico."
        ok: "Tu contraseña es válida."
        instructions:
          one: "Al menos %{count} carácter."
          other: "Al menos %{count} caracteres."
        required: "Introduce una contraseña"
        confirm: "Confirmar"
        incorrect_password: "La contraseña introducida es incorrecta."
      summary:
        title: "Resumen"
        stats: "Estadísticas"
        time_read: "tiempo de lectura"
        time_read_title: "%{duration} (total)"
        recent_time_read: "tiempo de lectura reciente"
        recent_time_read_title: "%{duration} (últimos 60 días)"
        topic_count:
          one: "tema creado"
          other: "temas creados"
        post_count:
          one: "publicación creada"
          other: "publicaciones creadas"
        likes_given:
          one: "dado"
          other: "dados"
        likes_received:
          one: "recibido"
          other: "recibidos"
        days_visited:
          one: "día visitado"
          other: "días visitados"
        topics_entered:
          one: "tema visto"
          other: "temas vistos"
        posts_read:
          one: "publicación leída"
          other: "publicaciones leídas"
        bookmark_count:
          one: "marcador"
          other: "marcadores"
        top_replies: "Respuestas destacadas"
        no_replies: "No hay respuestas aún."
        more_replies: "Más respuestas"
        top_topics: "Temas destacados"
        no_topics: "No hay temas aún."
        more_topics: "Más temas"
        top_badges: "Medallas destacadas"
        no_badges: "Todavía no hay medallas."
        more_badges: "Más medallas"
        top_links: "Enlaces destacados"
        no_links: "No hay enlaces aún."
        most_liked_by: "Recibió más me gusta de"
        most_liked_users: "Dio más me gusta a"
        most_replied_to_users: "Respondió más a"
        no_likes: "No hay ningún me gusta aún."
        top_categories: "Categorías destacadas"
        topics: "Temas"
        replies: "Respuestas"
      ip_address:
        title: "Última dirección IP"
      registration_ip_address:
        title: "Dirección IP del registro"
      avatar:
        title: "Imagen de perfil"
        header_title: "perfil, mensajes, marcadores y preferencias"
        name_and_description: "%{name} - %{description}"
        edit: "Editar foto de perfil"
      title:
        title: "Título"
        none: "(ninguno)"
        instructions: "aparece después de tu nombre de usuario"
      flair:
        title: "Icono"
        none: "(ninguno)"
        instructions: "icono que se muestra junto a tu foto de perfil"
      status:
        title: "Estado personalizado"
        not_set: "No establecido"
      primary_group:
        title: "Grupo principal"
        none: "(ninguno)"
      filters:
        all: "Todos"
      stream:
        posted_by: "Publicado por"
        sent_by: "Enviado por"
        private_message: "mensaje"
        the_topic: "el tema"
    user_status:
      save: "Guardar"
      set_custom_status: "Escribir estado personalizado"
      what_are_you_doing: "¿Qué estás haciendo?"
      pause_notifications: "Pausar notificaciones"
      remove_status: "Eliminar estado"
    user_tips:
      button: "¡Entendido!"
      skip: "Omitir consejos"
      first_notification:
        title: "¡Tu primera notificación!"
        content: "Las notificaciones se utilizan para mantenerte al día de lo que ocurre en la comunidad."
      topic_timeline:
        title: "Cronología del tema"
        content: "Desplázate rápidamente por los temas largos utilizando la línea de tiempo de temas."
      post_menu:
        title: "Menú de la publicación"
        content: "¡Mira qué más puedes interactuar con la publicación haciendo clic en los tres puntos!"
      topic_notification_levels:
        title: "Ahora estás siguiendo este tema"
        content: "Busca esta campana para ajustar tus preferencias de notificación para temas específicos o categorías completas."
      suggested_topics:
        title: "¡Sigue leyendo!"
        content: "Estos son algunos de los temas que creemos que te gustaría leer a continuación."
    loading: "Cargando…"
    errors:
      prev_page: "mientras se intentaba cargar"
      reasons:
        network: "Error de red"
        server: "Error del servidor"
        forbidden: "Acceso denegado"
        unknown: "Error"
        not_found: "Página no encontrada"
      desc:
        network: "Comprueba tu conexión."
        network_fixed: "Parece que ha vuelto."
        server: "Código de error: %{status}"
        forbidden: "No tienes permitido ver esto."
        not_found: "¡Ups! La aplicación intentó cargar una URL inexistente."
        unknown: "Algo salió mal."
      buttons:
        back: "Volver"
        again: "Intentar de nuevo"
        fixed: "Cargar página"
    modal:
      close: "cerrar"
      dismiss_error: "Descartar error"
    form_kit:
      reset: Restablecer
      optional: opcional
      errors_summary_title: "Este formulario contiene errores:"
      dirty_form: "¡No has enviado tus cambios! ¿Seguro que quieres salir?"
      errors:
        required: "Obligatorio"
        invalid_url: "Debe ser una URL válida"
        not_an_integer: "Debe ser un número entero"
        not_accepted: "Debe ser aceptado"
        not_a_number: "Debe ser un número"
        too_high: "Debe ser como máximo %{count}"
        too_low: "Debe ser como mínimo %{count}"
        too_long:
          one: "Debe tener como máximo %{count} carácter"
          other: "Debe tener como máximo %{count} caracteres"
        too_short:
          one: "Debe tener al menos %{count} carácter"
          other: "Debe tener al menos %{count} caracteres"
    close: "Cerrar"
    assets_changed_confirm: "Se ha recibido una actualización de software. ¿Obtener la última versión ahora?"
    logout: "Has cerrado sesión."
    refresh: "Volver a cargar"
    home: "Inicio"
    read_only_mode:
      enabled: "Este sitio está en modo de solo lectura. Puedes continuar navegando pero algunas acciones como responder o dar me gusta no están disponibles por ahora."
      login_disabled: "No se puede iniciar sesión mientras el foro se encuentre en modo de solo lectura."
      logout_disabled: "No se puede cerrar sesión mientras el sitio se encuentre en modo de solo lectura."
    staff_writes_only_mode:
      enabled: "Este sitio está en modo solo para el personal. Sigue navegando, pero las respuestas, los «me gusta» y otras acciones están limitadas solo a los miembros del personal."
    logs_error_rate_notice:
      reached_hour_MF: |
        <b>{relativeAge}</b> – <a href='{url}' target='_blank'>{rate, plural, one {# error/hora} other {# errores/hora}}</a> alcanzó el límite de la configuración del sitio de {limit, plural, one {# error/hora} other {# errores/hora}}.
      reached_minute_MF: |
        <b>{relativeAge}</b> – <a href='{url}' target='_blank'>{rate, plural, one {# error/minuto} other {# errores/minuto}}</a> alcanzó el límite de la configuración del sitio de {limit, plural, one {# error/minuto} other {# errores/minuto}}.
      exceeded_hour_MF: |
        <b>{relativeAge}</b> – <a href='{url}' target='_blank'>{rate, plural, one {# error/hora} other {# errores/hora}}</a> excedió el límite de la configuración del sitio del {limit, plural, one {# error/hora} other {# errores/hora}}.
      exceeded_minute_MF: |
        <b>{relativeAge}</b> – <a href='{url}' target='_blank'>{rate, plural, one {# error/minuto} other {# errores/minuto}}</a> excedió el límite de la configuración del sitio de {limit, plural, one {# error/minuto} other {# errores/minuto}}.
    learn_more: "Más información…"
    mute: Silenciar
    unmute: No silenciar
    last_post: Fecha de publicación
    local_time: "Hora local"
    time_read: Leído
    time_read_recently: "%{time_read} recientemente"
    time_read_tooltip: "%{time_read} tiempo de lectura total"
    time_read_recently_tooltip: "%{time_read} tiempo de lectura total (%{recent_time_read} en los últimos 60 días)"
    last_reply_lowercase: última respuesta
    replies_lowercase:
      one: respuesta
      other: respuestas
    signup_cta:
      sign_up: "Registrarse"
      hide_session: "Tal vez más tarde"
      hide_forever: "no, gracias"
      hidden_for_session: "Vale, te preguntamos mañana. También puedes darle a «Iniciar sesión» para crear tu cuenta."
      intro: "¡Hola! Parece que estás disfrutando del tema, pero no has creado una cuenta todavía."
      value_prop: "¿Cansado de recorrer las mismas publicaciones? Si creas una cuenta, siempre volverás al punto donde lo dejaste. Con una cuenta también puedes recibir notificaciones de nuevas respuestas, guardar marcadores y utilizar los «me gusta» para dar las gracias a los demás. Podemos trabajar todos juntos para hacer grande esta comunidad :heart:"
    offline_indicator:
      no_internet: "Sin conexión a Internet."
      refresh_page: "Actualizar página"
    summary:
      in_progress: "Resumir tema utilizando IA"
      summarized_on: "Resumido con AI el %{date}"
      model_used: "IA utilizada: %{model}"
      outdated: "El resumen está obsoleto"
      outdated_posts:
        one: "(Falta %{count} publicación)"
        other: "(Faltan %{count} publicaciones)"
      enabled_description: "Estás viendo las principales respuestas de este tema: las publicaciones más interesantes según la comunidad."
      description:
        one: "Hay <b>%{count}</b> respuesta."
        other: "Hay <b>%{count}</b> respuestas."
      buttons:
        hide: "Ocultar resumen"
        generate: "Resumir"
        regenerate: "Generar nuevos"
      description_time_MF: |
        Hay {replyCount, plural, one {Hay <b>#</b> respuesta} other {Hay <b>#</b> respuestas}} con un tiempo estimado de lectura de <b>{readingTime, plural, one {# minuto} other {# minutos}}</b>.
      enable: "Mostrar las respuestas principales"
      disable: "Mostrar todas las publicaciones"
      short_label: "Respuestas principales"
      show_all_label: "Mostrar todas"
      short_title: "Mostrar las principales respuestas de este tema: las publicaciones más interesantes según la comunidad"
    deleted_filter:
      enabled_description: "Este tema contiene publicaciones eliminadas que se han ocultado."
      disabled_description: "Se muestran las publicaciones eliminadas de este tema. "
      enable: "Ocultar publicaciones eliminadas"
      disable: "Mostrar publicaciones eliminadas"
    private_message_info:
      title: "Mensaje"
      invite: "Invitar a más gente…"
      edit: "Añadir o quitar…"
      remove: "Eliminar…"
      add: "Añadir…"
      leave_message: "¿Quieres abandonar este mensaje?"
      remove_allowed_user: "¿Quieres quitar a %{name} de este mensaje?"
      remove_allowed_group: "¿Quieres quitar a %{name} de este mensaje?"
      leave: "Abandonar"
      remove_group: "Eliminar grupo"
      remove_user: "Eliminar usuario"
    email: "Correo electrónico"
    username: "Nombre de usuario"
    last_seen: "Visto por última vez"
    created: "Creado"
    created_lowercase: "creado"
    trust_level: "Nivel de confianza"
    search_hint: "usuario, correo electrónico o dirección IP"
    create_account:
      header_title: "¡Hola!"
      subheader_title: "Vamos a crear tu cuenta"
      disclaimer: "Al registrarte aceptas la <a href='%{privacy_link}' target='blank'>Política de privacidad</a> y los <a href='%{tos_link}' target='blank'>Términos de servicio</a>."
      title: "Registrarse"
      failed: "Algo salió mal. Quizás este correo electrónico ya se encuentra registrado. Prueba con el enlace «olvidé la contraseña»"
      associate: "¿Ya tienes una cuenta? <a href='%{associate_link}'>Inicia sesión</a> para enlazarla con tu cuenta de %{provider}."
      activation_title: "Activa tu cuenta"
      already_have_account: "¿Ya tienes una cuenta?"
    forgot_password:
      title: "Restablecer contraseña"
      action: "Olvidé mi contraseña"
      invite: "Introduce tu nombre de usuario o tu dirección de correo electrónico, y te enviaremos un correo electrónico para restablecer tu contraseña."
      invite_no_username: "Escribe tu correo y te mandamos un enlace para que cambies la contraseña."
      email-username: "Correo electrónico o nombre de usuario"
      reset: "Restablecer contraseña"
      complete_username: "Si una cuenta coincide con el nombre de usuario <b>%{username}</b>, en breve deberías recibir un correo electrónico con las instrucciones para restablecer tu contraseña."
      complete_email: "Si una cuenta coincide con <b>%{email}</b>, en breve deberías recibir un correo electrónico con las instrucciones para restablecer tu contraseña."
      complete_username_found: "Hemos encontrado una cuenta que coincide con el nombre de usuario <b>%{username}</b>. Deberías recibir pronto un correo electrónico con instrucciones para restablecer tu contraseña."
      complete_email_found: "Hemos encontrado una cuenta que coincide con el correo electrónico <b>%{email}</b>. Deberías recibir pronto un correo electrónico con instrucciones para restablecer tu contraseña."
      complete_username_not_found: "No hay ninguna cuenta que coincida con el nombre de usuario <b>%{username}</b>"
      complete_email_not_found: "No hay ninguna cuenta que coincida con el correo electrónico <b>%{email}</b>"
      help: "¿No te ha llegado el correo? Asegúrate de revisar primero tu carpeta de correo electrónico no deseado. <p>¿No estás seguro de qué correo electrónico has usado? Introduce tu correo electrónico y te avisaremos si lo tenemos registrado.</p><p>Si no tienes acceso al correo electrónico asociado a tu cuenta, contacta <a href='%{basePath}/about'>con nuestro amable equipo.</a></p>"
      button_ok: "Aceptar"
      button_help: "Ayuda"
    email_login:
      link_label: "Enviarme un enlace para iniciar sesión por correo electrónico"
      button_label: "con correo electrónico"
      login_link: "Omitir la contraseña y enviar por correo electrónico un enlace para iniciar sesión"
      complete_username: "Si una cuenta coincide con el nombre de usuario <b>%{username}</b>, en breve deberías recibir un correo electrónico con un enlace para iniciar sesión en tu cuenta."
      complete_email: "Si una cuenta coincide con <b>%{email}</b>, en breve deberías recibir un correo electrónico con un enlace para iniciar sesión en tu cuenta."
      complete_username_found: "Hemos encontrado una cuenta que coincide con el nombre de usuario <b>%{username}</b>, en breve deberías recibir un correo electrónico con un enlace para iniciar sesión en tu cuenta."
      complete_email_found: "Hemos encontrado una cuenta que coincide con <b>%{email}</b>, deberías recibir un correo electrónico con un enlace para iniciar sesión en breve."
      complete_username_not_found: "No hay ninguna cuenta que coincida con el nombre de usuario <b>%{username}</b>"
      complete_email_not_found: "No hay ninguna cuenta que coincida con el correo electrónico <b>%{email}</b>"
      confirm_title: Continuar a %{site_name}
      logging_in_as: Iniciando sesión como %{email}
      confirm_button: Finalizar inicio de sesión
    login:
      header_title: "Bienvenido/a de vuelta"
      subheader_title: "Inicia sesión en tu cuenta"
      title: "Iniciar sesión"
      username: "Usuario"
      password: "Contraseña"
      show_password: "Mostrar"
      hide_password: "Ocultar"
      show_password_title: "Mostrar contraseña"
      hide_password_title: "Ocultar contraseña"
      second_factor_title: "Autenticación de dos factores"
      second_factor_description: "Introduce el código de autenticación desde tu aplicación:"
      second_factor_backup: "Iniciar sesión utilizando un código de copia de seguridad"
      second_factor_backup_title: "Código de respaldo de la autenticación de dos factores"
      second_factor_backup_description: "Introduce uno de los códigos de respaldo:"
      second_factor: "Iniciar sesión utilizando la aplicación de autenticación"
      security_key_description: "Cuando tengas tu clave de seguridad física o tu dispositivo móvil compatible preparado, presiona el botón de autenticar con clave de seguridad que se encuentra debajo."
      security_key_alternative: "Probar de otra manera"
      security_key_authenticate: "Autenticar con clave de seguridad"
      security_key_not_allowed_error: "La autenticación de la clave de seguridad fue cancelada o se agotó el tiempo."
      security_key_no_matching_credential_error: "No se encontraron credenciales que coincidan en la clave de seguridad provista."
      security_key_support_missing_error: "Tu dispositivo o navegador actual no soporta el uso de claves de seguridad. Utiliza un método diferente."
      security_key_invalid_response_error: "El proceso de autenticación de la clave de seguridad ha fallado debido a una respuesta no válida."
      passkey_security_error: "Se ha producido un error de seguridad: %{message}"
      email_placeholder: "Correo electrónico / Nombre de usuario"
      caps_lock_warning: "El bloqueo de mayúsculas está activado"
      error: "Error desconocido"
      cookies_error: "Parece que tu navegador tiene desactivadas las cookies. Es posible que no puedas iniciar sesión sin activarlas primero."
      rate_limit: "Espera un poco antes intentar iniciar sesión de nuevo."
      password_expired: "La contraseña ha caducado. <a href='%{reset_url}'>Restablece tu contraseña</a>."
      blank_username: "Introduce tu correo electrónico o nombre de usuario."
      blank_username_or_password: "Introduce tu correo electrónico o nombre de usuario y tu contraseña."
      reset_password: "Restablecer contraseña"
      logging_in: "Iniciando sesión…"
      previous_sign_up: "¿Ya tienes una cuenta?"
      or: "O"
      authenticating: "Autenticando…"
      awaiting_activation: "Tu cuenta está pendiente de activación, usa el enlace de «olvidé contraseña» para recibir otro correo electrónico de activación."
      awaiting_approval: "Tu cuenta todavía no ha sido aprobada por un miembro del equipo. Recibirás un correo electrónico cuando sea aprobada."
      requires_invite: "Lo sentimos, solo se puede acceder a este foro mediante invitación."
      not_activated: "No puedes iniciar sesión todavía. Anteriormente te hemos enviado un correo electrónico de activación a la dirección <b>%{sentTo}</b>. Sigue las instrucciones que allí se encuentran para activar tu cuenta."
      not_allowed_from_ip_address: "No puedes iniciar sesión desde esa dirección IP."
      admin_not_allowed_from_ip_address: "No puedes iniciar sesión como administrador desde esta dirección IP."
      resend_activation_email: "Haz clic aquí para enviar el correo electrónico de activación de nuevo."
      omniauth_disallow_totp: "Tu cuenta tiene la autenticación de dos factores activada. Inicia sesión con tu contraseña."
      resend_title: "Volver a enviar el correo electrónico de activación"
      change_email: "Cambiar dirección de correo electrónico"
      provide_new_email: "Introduce una dirección de correo electrónico nueva y te reenviaremos el correo electrónico de confirmación."
      submit_new_email: "Actualizar dirección de correo electrónico"
      sent_activation_email_again: "Te hemos enviado otro correo electrónico de activación a <b>%{currentEmail}</b>. Podría tardar algunos minutos en llegar; asegúrate de revisar la carpeta de correo electrónico no deseado."
      sent_activation_email_again_generic: "Te hemos enviado otro correo electrónico de activación. Podría tardar algunos minutos en llegar. Asegúrate de revisar la carpeta de correo electrónico no deseado."
      to_continue: "Por favor, inicia sesión"
      preferences: "Debes iniciar sesión para poder cambiar tus preferencias de usuario."
      not_approved: "Tu cuenta aún no ha sido aprobada. Se te notificará por correo electrónico cuando todo esté listo para que inicies sesión."
      google_oauth2:
        name: "Google"
        title: "Iniciar sesión con Google"
        sr_title: "Iniciar sesión con Google"
      twitter:
        name: "Twitter"
        title: "Iniciar sesión con Twitter"
        sr_title: "Iniciar sesión con Twitter"
      instagram:
        name: "Instagram"
        title: "Iniciar sesión con Instagram"
        sr_title: "Iniciar sesión con Instagram"
      facebook:
        name: "Facebook"
        title: "Iniciar sesión con Facebook"
        sr_title: "Iniciar sesión con Facebook"
      github:
        name: "GitHub"
        title: "Iniciar sesión con GitHub"
        sr_title: "Iniciar sesión con GitHub"
      discord:
        name: "Discord"
        title: "Iniciar sesión con Discord"
        sr_title: "Iniciar sesión con Discord"
      linkedin_oidc:
        name: "LinkedIn"
        title: "Iniciar sesión con LinkedIn"
        sr_title: "Iniciar sesión con LinkedIn"
      passkey:
        name: "Iniciar sesión con una clave de acceso"
      second_factor_toggle:
        totp: "Usar una aplicación de autenticación en su lugar"
        backup_code: "Usar un código de copia de seguridad en su lugar"
        security_key: "Usar una clave de seguridad en su lugar"
      no_login_methods:
        title: "No hay métodos de inicio de sesión"
        description: "No hay métodos de inicio de sesión configurados. Los administradores pueden visitar <a href='%{adminLoginPath}' target='_blank'>%{adminLoginPath}</a> para reconfigurar el sitio."
    invites:
      accept_title: "Invitación"
      welcome_to: "¡Te damos la bienvenida a %{site_name}!"
      invited_by: "Has sido invitado/a por:"
      social_login_available: "También tendrás la posibilidad de iniciar sesión con cualquier red social asociada a ese correo electrónico."
      your_email: "El correo electrónico de tu cuenta es <b>%{email}</b>."
      accept_invite: "Aceptar invitación"
      success: "Tu cuenta ha sido creada y has iniciado sesión."
      name_label: "Nombre"
      password_label: "Contraseña"
      existing_user_can_redeem: "Canjea tu invitación a un tema o grupo."
    password_reset:
      continue: "Continuar a %{site_name}"
    emoji_set:
      apple_international: "Apple/Internacional"
      google: "Google"
      twitter: "Twitter"
      win10: "Win10"
      google_classic: "Google Classic"
      facebook_messenger: "Facebook Messenger"
    category_page_style:
      categories_only: "Solo categorías"
      categories_with_featured_topics: "Categorías con temas destacados"
      categories_and_latest_topics: "Categorías y temas recientes"
      categories_and_latest_topics_created_date: "Categorías y temas más recientes (ordenar por fecha de creación del tema)"
      categories_and_top_topics: "Categorías y temas destacados"
      categories_boxes: "Cajas con subcategorías"
      categories_boxes_with_topics: "Cajas con temas destacados"
      subcategories_with_featured_topics: "Subcategorías con temas destacados"
    shortcut_modifier_key:
      shift: "Mayús"
      ctrl: "Ctrl"
      alt: "Alt"
      enter: "Intro"
    conditional_loading_section:
      loading: Cargando…
    category_row:
      subcategory_count:
        one: "+%{count} subcategoría"
        other: "+%{count} subcategorías"
      topic_count:
        one: "%{count} tema en esta categoría"
        other: "%{count} temas en esta categoría"
    select_kit:
      delete_item: "Eliminar %{name}"
      filter_by: "Filtrar por: %{name}"
      select_to_filter: "Selecciona un valor para filtrar"
      default_header_text: Seleccionar…
      no_content: No se encontraron coincidencias
      results_count:
        one: "%{count} resultado"
        other: "%{count} resultados"
      filter_placeholder: Buscar…
      filter_placeholder_with_any: Buscar o crear…
      create: "Crear: «%{content}»"
      max_content_reached:
        one: "Solo puedes seleccionar %{count} elemento."
        other: "Solo puedes seleccionar %{count} elementos."
      min_content_not_reached:
        one: "Selecciona al menos %{count} elemento."
        other: "Selecciona al menos %{count} elementos."
      components:
        filter_for_more: Filtrar para más…
        categories_admin_dropdown:
          title: "Gestionar categorías"
        bulk_select_topics_dropdown:
          title: "Acciones en bloque"
        bulk_select_bookmarks_dropdown:
          title: "Acciones en bloque"
    date_time_picker:
      from: Desde
      to: Hasta
    file_size_input:
      error:
        size_too_large: "%{provided_file_size} es mayor que el %{max_file_size} máximo permitido"
    emoji_picker:
      filter_placeholder: Buscar emoji
      smileys_&_emotion: Caras y emociones
      people_&_body: Personas y cuerpo
      animals_&_nature: Animales y naturaleza
      food_&_drink: Comida y bebida
      travel_&_places: Viajes y lugares
      activities: Actividades
      objects: Objetos
      symbols: Símbolos
      flags: Banderas
      recent: Usados recientemente
      default_tone: Sin tono de piel
      light_tone: Tono de piel claro
      medium_light_tone: Tono de piel medio claro
      medium_tone: Tono de piel medio
      medium_dark_tone: Tono de piel medio oscuro
      dark_tone: Tono de piel oscuro
      default: Emojis personalizados
    shared_drafts:
      title: "Borradores compartidos"
      notice: "Este tema solo es visible para aquellos que pueden publicar borradores compartidos."
      destination_category: "Categoría de destino"
      publish: "Publicar borrador compartido"
      confirm_publish: "¿Seguro que quieres publicar este borrador?"
      publishing: "Publicando tema…"
    composer:
      emoji: "Emoji :)"
      more_emoji: "más…"
      options: "Opciones"
      whisper: "susurrar"
      unlist: "oculto"
      add_warning: "Esta es una advertencia oficial."
      toggle_whisper: "Activar/desactivar susurro"
      toggle_unlisted: "Visible/Invisible"
      insert_table: "Insertar tabla"
      posting_not_on_topic: "¿A qué tema quieres responder?"
      saved_local_draft_tip: "guardado localmente"
      similar_topics: "Tu tema es similar a…"
      drafts_offline: "borradores sin conexión"
      edit_conflict: "conflicto de edición"
      esc: "esc"
      esc_label: "descartar mensaje"
      ok_proceed: "Vale, continuar"
      group_mentioned_limit:
        one: "<b>Aviso</b> Has mencionado al grupo <a href='%{group_link}'>%{group}</a>, pero tiene más miembros que los que los administradores permiten mencionar (%{count} usuario) de una vez. No se notificará a nadie."
        other: "<b>Aviso</b> Has mencionado al grupo <a href='%{group_link}'>%{group}</a>, pero tiene más miembros que los que los administradores permiten mencionar (%{count} usuarios) de una vez. No se notificará a nadie."
      group_mentioned:
        one: "Mencionar a %{group} notificará a <a href='%{group_link}'>%{count} persona</a>."
        other: "Mencionar a %{group} notificará a <a href='%{group_link}'>%{count} personas</a>."
      larger_group_mentioned:
        one: "Mencionar a %{group} notificará a <a href='%{group_link}'>%{count} persona</a>. ¿Seguro que quieres continuar?"
        other: "Mencionar a %{group} notificará a <a href='%{group_link}'>%{count} personas</a>. ¿Seguro que quieres continuar?"
      cannot_see_mention:
        category: "Has mencionado a @%{username}, pero no le va a llegar una notificación porque no tiene acceso a esta categoría. Tendrás que añadirle a un grupo que sí tenga acceso."
        private: "Has mencionado a @%{username}, pero no le va a llegar una notificación porque no puede ver este mensaje. Tendrás que invitarle al mensaje."
        muted_topic: "Has mencionado a @%{username}, pero no le va a llegar una notificación porque ha silenciado este tema."
        not_allowed: "Has mencionado a @%{username}, pero no le va a llegar una notificación porque no está invitado a este tema."
      cannot_see_group_mention:
        not_mentionable: "No puedes mencionar el grupo @%{group}."
        some_not_allowed:
          one: "Has mencionado a @%{grupo} pero solo se notificará a %{count} miembro porque los demás miembros no pueden ver este mensaje personal. Tendrás que invitarles a este mensaje personal."
          other: "Has mencionado a @%{grupo} pero solo se notificará a %{count} miembros porque los demás miembros no pueden ver este mensaje personal. Tendrás que invitarles a este mensaje personal."
        not_allowed: "Has mencionado a @%{group}, pero no se notificará a ninguno de sus miembros porque no puede ver este mensaje personal. Tendrás que invitarle al mensaje personal."
      here_mention:
        one: "Al mencionar a <b>@%{here}</b> mencionarás a %{count} usuario – ¿quieres continuar?"
        other: "Al mencionar a <b>@%{here}</b> mencionarás a %{count} usuarios – ¿quieres continuar?"
      duplicate_link: "Parece que tu enlace a <b>%{domain}</b> ya fue publicado en el tema por <b>@%{username}</b> en <a href='%{post_url}'>una respuesta el %{ago}</a>. ¿Seguro que deseas volver a publicarlo?"
      duplicate_link_same_user: "Parece que ya has publicado un enlace a <b>%{domain}</b> en este tema en <a href='%{post_url}'>una respuesta el %{ago}</a>. ¿Seguro que quieres volver a publicarlo?"
      reference_topic_title: "RE: %{title}"
      error:
        title_missing: "Es necesario un título"
        title_too_short:
          one: "El título debe tener al menos %{count} carácter"
          other: "El título debe tener al menos %{count} caracteres"
        title_too_long:
          one: "El título no puede tener más de %{count} carácter"
          other: "El título no puede tener más de %{count} caracteres"
        post_missing: "La publicación no puede estar vacía"
        post_length:
          one: "La publicación debe tener por lo menos %{count} carácter"
          other: "La publicación debe tener por lo menos %{count} caracteres"
        try_like: "¿Has probado el botón %{heart}?"
        category_missing: "Debes escoger una categoría."
        tags_missing:
          one: "Debes seleccionar al menos %{count} etiqueta"
          other: "Debes seleccionar al menos %{count} etiquetas"
        topic_template_not_modified: "Añade detalles y especificaciones a tu tema editando la plantilla de tema."
      save_edit: "Guardar edición"
      overwrite_edit: "Sobrescribir edición"
      reply: "Responder"
      cancel: "Cancelar"
      create_topic: "Crear tema"
      create_pm: "Enviar mensaje"
      create_whisper: "Susurrar"
      create_shared_draft: "Crear borrador compartido"
      edit_shared_draft: "Editar borrador compartido"
      title: "O pulsa %{modifier}Intro"
      users_placeholder: "Añadir usuarios o grupos"
      title_placeholder: "En una frase breve, ¿de qué trata este tema?"
      title_or_link_placeholder: "Escribe un título o pega un enlace aquí"
      edit_reason_placeholder: "¿Por qué lo estás editando?"
      topic_featured_link_placeholder: "Introduce el enlace mostrado con el título."
      remove_featured_link: "Eliminar enlace del tema."
      reply_placeholder: "Escribe aquí. Usa Markdown, BBCode o HTML para darle formato. Arrastra o pega imágenes."
      reply_placeholder_no_images: "Escribe aquí. Usa Markdown, BBCode o HTML para darle formato."
      reply_placeholder_choose_category: "Selecciona una categoría antes de escribir aquí."
      view_new_post: "Ver tu publicación nueva."
      saving: "Guardando"
      saved: "¡Guardado!"
      saved_draft: "Borrador de publicación en progreso. Escribe para reanudar."
      uploading: "Subiendo…"
      show_preview: "mostrar vista previa"
      hide_preview: "ocultar vista previa"
      quote_post_title: "Citar toda la publicación"
      bold_label: "B"
      bold_title: "Negrita"
      bold_text: "texto en negrita"
      italic_label: "I"
      italic_title: "Cursiva"
      italic_text: "Texto en cursiva"
      link_title: "Hipervínculo"
      link_description: "Introduce la descripción del enlace aquí"
      link_dialog_title: "Insertar hipervínculo"
      link_optional_text: "título opcional"
      link_url_placeholder: "Copia una URL o escribe para buscar temas"
      blockquote_title: "Cita"
      blockquote_text: "Cita"
      code_title: "Texto preformateado"
      code_text: "texto preformateado con sangría de 4 espacios"
      paste_code_text: "escribe o pega el código aquí"
      upload_title: "Subir"
      upload_description: "introduce una descripción del archivo subido aquí"
      olist_title: "Lista numerada"
      ulist_title: "Lista con viñetas"
      list_item: "Lista de elementos"
      toggle_direction: "Alternar dirección"
      help: "Ayuda de edición con Markdown"
      collapse: "minimizar el panel de edición"
      open: "abrir el panel de composición"
      abandon: "cerrar el editor y descartar borrador"
      enter_fullscreen: "entrar en el editor en pantalla completa"
      exit_fullscreen: "salir del editor en pantalla completa"
      exit_fullscreen_prompt: "Pulsa <kbd>ESC</kbd> para salir del modo pantalla completa"
      show_toolbar: "mostrar la barra de herramientas del editor"
      hide_toolbar: "ocultar la barra de herramientas del editor"
      modal_ok: "Aceptar"
      cant_send_pm: "Lo sentimos, no puedes enviar un mensaje a %{username}."
      create_message_error: "Lo sentimos, se produjo un error al crear ese mensaje. Inténtalo de nuevo."
      yourself_confirm:
        title: "¿Olvidaste añadir destinatarios?"
        body: "¡Vas a enviarte este mensaje solo a ti mismo!"
      slow_mode:
        error: "Este tema está en modo lento. Hace poco que has publicado, pero podrás volver a hacerlo en %{timeLeft}."
      user_not_seen_in_a_while:
        single: "<b>%{usernames}</b> (la persona a la que le estás mandando un mensaje) hace tiempo que no se pasa por aquí – %{time_ago}. Puede que no reciba tu mensaje. Igual es mejor que busques otro método alternativo para contactar a %{usernames}."
        multiple: "Las siguientes personas: <b>%{usernames}</b> hace tiempo que no se pasan por aquí – %{time_ago}. Puede que no reciban tu mensaje. Igual es mejor que busques otro método alternativo para contactarles."
      admin_options_title: "Configuración opcional del personal para este tema"
      composer_actions:
        reply: Responder
        draft: Borrador
        edit: Editar
        reply_to_post:
          label: Responder a una publicación de %{postUsername}
          desc: Responder a una publicación específica
        reply_as_new_topic:
          label: Responder como tema enlazado
          desc: Crear un nuevo tema enlazado a este tema
          confirm: Tienes un borrador de tema nuevo guardado. Este se sobrescribirá si creas un tema enlazado.
        reply_as_new_group_message:
          label: Responder como un nuevo mensaje de grupo
          desc: Crear un nuevo mensaje con los mismos destinatarios
        reply_to_topic:
          label: Responder al tema
          desc: Responder al tema, no a una publicación específica
        toggle_whisper:
          label: Activar/desactivar susurro
          desc: Los susurros son visibles solo para los miembros del personal
        create_topic:
          label: "Nuevo tema"
          desc: Crear un nuevo tema
        shared_draft:
          label: "Borrador compartido"
          desc: "Inicia un tema-borrador que solo será visible por los usuarios permitidos"
        toggle_topic_bump:
          label: "Alternar reflote del tema"
          desc: "Responder sin alterar la fecha de última respuesta"
      reload: "Recargar"
      ignore: "Ignorar"
      image_alt_text:
        aria_label: Texto alternativo para imagen
        title: "Añadir descripción de la imagen"
      image_scale_button: "Escalar imagen a %{percent} %"
      delete_image_button: Eliminar imagen
      toggle_image_grid: Alternar cuadrícula de imágenes
    notifications:
      tooltip:
        regular:
          one: "%{count} notificación sin leer"
          other: "%{count} notificaciones sin leer"
        message:
          one: "%{count} mensaje sin leer"
          other: "%{count} mensajes sin leer"
        high_priority:
          one: "%{count} notificación de alta prioridad sin leer"
          other: "%{count} notificaciones de alta prioridad sin leer"
        new_message_notification:
          one: "%{count} notificación de mensaje nuevo"
          other: "%{count} notificaciones de mensajes nuevos"
        new_reviewable:
          one: "%{count} nuevo revisable"
          other: "%{count} nuevos revisables"
      title: "notificaciones por menciones a tu @nombre, respuestas a tus publicaciones y temas, mensajes, etc"
      none: "No se pudieron cargar las notificaciones en este momento."
      empty: "No se encontraron notificaciones."
      post_approved: "Tu publicación ha sido aprobada"
      reviewable_items: "elementos que requieren revisión"
      watching_first_post_label: "Nuevo tema"
      user_moved_post: "%{username} movió"
      mentioned: "<span>%{username}</span> %{description}"
      group_mentioned: "<span>%{username}</span> %{description}"
      quoted: "<span>%{username}</span> %{description}"
      bookmark_reminder: "<span>%{username}</span> %{description}"
      replied: "<span>%{username}</span> %{description}"
      posted: "<span>%{username}</span> %{description}"
      watching_category_or_tag: "<span>%{username}</span> %{description}"
      edited: "<span>%{username}</span> %{description}"
      liked: "<span>%{username}</span> %{description}"
      liked_2: "<span class='double-user'>%{username}, %{username2}</span> %{description}"
      liked_many:
        one: "<span class='multi-user'>%{username} y %{count} más</span> %{description}"
        other: "<span class='multi-user'>%{username} y %{count} más</span> %{description}"
      liked_by_2_users: "%{username}, %{username2}"
      liked_by_multiple_users:
        one: "%{username} y %{count} más"
        other: "%{username} y %{count} más"
      liked_consolidated_description:
        one: "le ha dado me gusta a %{count} de tus publicaciones"
        other: "le ha dado me gusta a %{count} de tus publicaciones"
      liked_consolidated: "<span>%{username}</span> %{description}"
      linked_consolidated_description:
        one: "se ha vinculado %{count} de tus publicaciones"
        other: "se han vinculado %{count} de tus publicaciones"
      linked_consolidated: "<span>%{username}</span> %{description}"
      private_message: "<span>%{username}</span> %{description}"
      invited_to_private_message: "<p><span>%{username}</span> %{description}"
      invited_to_topic: "<span>%{username}</span> %{description}"
      invitee_accepted: "<span>%{username}</span> aceptó tu invitación"
      invitee_accepted_your_invitation: "aceptó tu invitación"
      moved_post: "<span>%{username}</span> movió %{description}"
      linked: "<span>%{username}</span> %{description}"
      granted_badge: "Ganaste «%{description}»"
      topic_reminder: "<span>%{username}</span> %{description}"
      watching_first_post: "<span>Nuevo tema</span> %{description}"
      membership_request_accepted: "Membresía aceptada en «%{group_name}»"
      membership_request_consolidated:
        one: "%{count} solicitud de membresía pendiente para el grupo «%{group_name}»"
        other: "%{count} solicitudes de membresía pendientes para el grupo «%{group_name}»"
      reaction: "<span>%{username}</span> %{description}"
      reaction_2: "<span>%{username}, %{username2}</span> %{description}"
      votes_released: "%{description} - completado"
      new_features: "¡Nuevas características disponibles!"
      admin_problems: "Nuevos consejos en tu panel de control del sitio"
      dismiss_confirmation:
        body:
          default:
            one: "¿Quieres descartar? Tienes %{count} notificación importante."
            other: "¿Quieres descartar? Tienes %{count} notificaciones importantes."
          bookmarks:
            one: "¿Seguro? Tienes %{count} recordatorio de marcadores sin leer."
            other: "¿Seguro? Tienes %{count} recordatorios de marcadores sin leer."
          messages:
            one: "¿Seguro? Tienes %{count} mensaje personal sin leer."
            other: "¿Seguro? Tienes %{count} mensajes personales sin leer."
        dismiss: "Descartar"
        cancel: "Cancelar"
      group_message_summary:
        one: "%{count} mensaje en tu bandeja de %{group_name}"
        other: "%{count} mensajes en tu bandeja de %{group_name} "
      popup:
        mentioned: '%{username} te mencionó en «%{topic}» - %{site_title}'
        group_mentioned: '%{username} te mencionó en «%{topic}» - %{site_title}'
        quoted: '%{username} te citó en «%{topic}» - %{site_title}'
        replied: '%{username} te respondió en «%{topic}» - %{site_title}'
        posted: '%{username} publicó en «%{topic}» - %{site_title}'
        private_message: '%{username} te envió un mensaje personal en «%{topic}» - %{site_title}'
        linked: '%{username} enlazó tu publicación desde «%{topic}» - %{site_title}'
        watching_first_post: '%{username} creó un nuevo tema «%{topic}» - %{site_title}'
        watching_category_or_tag: '%{username} publicó en «%{topic}» - %{site_title}'
        confirm_title: "Notificaciones activadas - %{site_title}"
        confirm_body: "¡Bien! Se han activado las notificaciones."
        custom: "Notificación de %{username} en %{site_title}"
      titles:
        mentioned: "mencionado"
        replied: "nueva respuesta"
        quoted: "citado"
        edited: "editado"
        liked: "nuevo me gusta"
        private_message: "nuevo mensaje privado"
        invited_to_private_message: "invitado a mensaje privado"
        invitee_accepted: "invitación aceptada"
        posted: "nueva publicación"
        watching_category_or_tag: "nueva publicación"
        moved_post: "publicación movida"
        linked: "enlazado"
        bookmark_reminder: "recordatorio de marcador"
        bookmark_reminder_with_name: "recordatorio de marcador - %{name}"
        granted_badge: "medalla concedida"
        invited_to_topic: "invitado al tema"
        group_mentioned: "grupo mencionado"
        group_message_summary: "nuevos mensajes grupales"
        watching_first_post: "nuevo tema"
        topic_reminder: "recordatorio de tema"
        liked_consolidated: "nuevos me gusta"
        linked_consolidated: "nuevos enlaces"
        post_approved: "publicación aprobada"
        membership_request_consolidated: "nuevas solicitudes de membresía"
        reaction: "nueva reacción"
        votes_released: "Voto liberado"
        new_features: "¡Se han lanzado nuevas funciones de Discourse!"
        admin_problems: "nuevos consejos en tu panel de control del sitio"
    upload_selector:
      uploading: "Subiendo"
      processing: "Procesando subida"
      select_file: "Seleccionar archivo"
      default_image_alt_text: imagen
    search:
      sort_by: "Ordenar por"
      relevance: "Relevancia"
      latest_post: "Publicación más reciente"
      latest_topic: "Tema más reciente"
      most_viewed: "Más visto"
      most_liked: "Más me gusta recibidos"
      select_all: "Seleccionar todo"
      clear_all: "Limpiar todo"
      too_short: "El término de búsqueda es demasiado corto."
      open_advanced: "Abrir búsqueda avanzada"
      clear_search: "Limpiar búsqueda"
      sort_or_bulk_actions: "Ordenar resultados o seleccionar en masa"
      result_count:
        one: "<span>%{count} resultado para</span><span class='term'>%{term}</span>"
        other: "<span>%{count}%{plus} resultados para</span><span class='term'>%{term}</span>"
      title: "Buscar"
      full_page_title: "Buscar"
      results: "resultados"
      no_results: "No se encontró ningún resultado."
      no_more_results: "No se encontraron más resultados."
      post_format: "#%{post_number} de %{username}"
      results_page: "Resultados de búsqueda para «%{term}»"
      more_results: "Hay más resultados. Restringe los criterios de búsqueda."
      cant_find: "¿No encuentras lo que estás buscando?"
      start_new_topic: "¿Y si creas un nuevo tema?"
      or_search_google: "O prueba buscar a través de Google:"
      search_google: "Intenta buscar con Google:"
      search_google_button: "Google"
      search_button: "Buscar"
      search_term_label: "escribe lo que quieres buscar"
      categories: "Categorías"
      tags: "Etiquetas"
      in: "en"
      in_this_topic: "en este tema"
      in_this_topic_tooltip: "cambiar a buscar en todos los temas"
      in_messages: "en mensajes"
      in_messages_tooltip: "cambiar a búsqueda de temas normales"
      in_topics_posts: "en todos los temas y publicaciones"
      enter_hint: "o pulsa Intro"
      in_posts_by: "en publicaciones por %{username}"
      browser_tip: "%{modifier} + f"
      browser_tip_description: "otra vez para usar la búsqueda nativa de tu navegador"
      recent: "Búsquedas recientes"
      clear_recent: "Borrar búsquedas recientes"
      type:
        default: "Temas/respuestas"
        users: "Usuarios"
        categories: "Categorías"
        categories_and_tags: "Categorías/etiquetas"
      context:
        user: "Buscar publicaciones de @%{username}"
        category: "Buscar la categoría #%{category}"
        tag: "Buscar la etiqueta #%{tag}"
        topic: "Buscar en este tema"
        private_messages: "Buscar en mensajes"
      tips:
        category_tag: "filtra por categoría o etiqueta"
        author: "filtra por el autor de la publicación"
        in: "filtra según los metadatos (por ejemplo, in:title, in:personal, in:pinned)"
        status: "filtra por el estado del tema"
        full_search: "lanza la página de búsqueda"
        full_search_key: "%{modifier} + Intro"
        me: "muestra solo tus publicaciones"
      advanced:
        title: Filtros avanzados
        posted_by:
          label: Publicado por
          aria_label: Filtrar por autor
        in_category:
          label: Categoría
        in_group:
          label: En el grupo
        with_badge:
          label: Con medalla
        with_tags:
          label: Etiquetado
          aria_label: Filtrar por etiqueta
        filters:
          label: Solo temas/publicaciones que…
          title: coincide el título únicamente
          likes: me han gustado
          posted: he publicado en ellos
          created: Creado por mi
          watching: estoy vigilando
          tracking: estoy siguiendo
          private: en mis mensajes
          bookmarks: he guardado
          first: son la primera publicación
          pinned: están anclados
          seen: he leído
          unseen: no he leído
          wiki: son tipo wiki
          images: incluir imágenes
          all_tags: todas las etiquetas anteriores
        statuses:
          label: Donde los temas
          open: están abiertos
          closed: están cerrados
          public: son públicos
          archived: están archivados
          noreplies: no tienen respuestas
          single_user: contienen un solo usuario
        post:
          count:
            label: Publicaciones
          min:
            placeholder: mínimo
            aria_label: filtrar por número mínimo de publicaciones
          max:
            placeholder: máximo
            aria_label: filtrar por número máximo de publicaciones
          time:
            label: Fecha de publicación
            aria_label: Filtrar por fecha de publicación
            before: antes de
            after: después de
        views:
          label: Vistas
        min_views:
          placeholder: mínimo
          aria_label: filtrar por número mínimo de visitas
        max_views:
          placeholder: máximo
          aria_label: filtrar por número máximo de visitas
        additional_options:
          label: "Filtra por número de respuestas y visitas del tema"
    hamburger_menu: "menú"
    new_item: "nuevo"
    go_back: "volver"
    not_logged_in_user: "página de usuario con resumen de la actividad y preferencias actuales"
    current_user: "ir a tu página de usuario"
    view_all: "ver todos %{tab}"
    user_menu:
      generic_no_items: "No hay elementos en esta lista."
      sr_menu_tabs: "Pestañas del menú de usuario"
      view_all_notifications: "ver todas las notificaciones"
      view_all_bookmarks: "ver todos los marcadores"
      view_all_messages: "ver todos los mensajes personales"
      tabs:
        all_notifications: "Todas las notificaciones"
        replies: "Respuestas"
        replies_with_unread:
          one: "Respuestas - %{count} sin leer"
          other: "Respuestas - %{count} sin leer"
        mentions: "Menciones"
        mentions_with_unread:
          one: "Menciones - %{count} mención sin leer"
          other: "Menciones - %{count} menciones sin leer"
        likes: "Me gusta dados"
        likes_with_unread:
          one: "Me gusta - %{count} me gusta sin leer"
          other: "Me gusta - %{count} me gusta sin leer"
        watching: "Temas observados"
        watching_with_unread:
          one: "Temas observados - %{count} tema observado no leído"
          other: "Temas observados - %{count} temas observados no leídos"
        messages: "Mensajes personales"
        messages_with_unread:
          one: "Mensajes personales - %{count} mensaje no leído"
          other: "Mensajes personales - %{count} mensajes no leídos"
        bookmarks: "Marcadores"
        bookmarks_with_unread:
          one: "Marcadores - %{count} marcador no leído"
          other: "Marcadores - %{count} marcadores no leídos"
        review_queue: "Cola de revisión"
        review_queue_with_unread:
          one: "Cola de revisión - %{count} elemento necesita revisión"
          other: "Cola de revisión - %{count} elementos necesitan revisión"
        other_notifications: "Otras notificaciones"
        other_notifications_with_unread:
          one: "Otras notificaciones - %{count} notificación no leída"
          other: "Otras notificaciones - %{count} notificaciones no leídas"
        profile: "Perfil"
      reviewable:
        view_all: "ver todos los artículos de revisión"
        queue: "Cola"
        deleted_user: "(usuario eliminado)"
        deleted_post: "(publicación eliminada)"
        post_number_with_topic_title: "publicación n.º %{post_number} – %{title}"
        new_post_in_topic: "nueva publicación en %{title}"
        user_requires_approval: "%{username} requiere aprobación"
        default_item: "elemento revisable n.º %{reviewable_id}"
    topics:
      new_messages_marker: "última visita"
      bulk:
        confirm: "Confirmar"
        select_all: "Seleccionar todo"
        clear_all: "Limpiar todo"
        unlist_topics: "Hacer invisibles"
        relist_topics: "Hacer visibles de nuevo"
        reset_bump_dates: "Restablecer fechas de reflote"
        defer: "Marcar como no leído"
        delete: "Eliminar temas"
        dismiss: "Descartar"
        dismiss_read: "Descartar todos los temas sin leer"
        dismiss_read_with_selected:
          one: "Descartar %{count} sin leer"
          other: "Descartar %{count} sin leer"
        dismiss_button: "Descartar..."
        dismiss_button_with_selected:
          one: "Descartar (%{count})…"
          other: "Descartar (%{count})…"
        dismiss_tooltip: "Descartar solamente las nuevas publicaciones o dejar de seguir los temas"
        also_dismiss_topics: "Dejar de seguir estos temas para que no aparezcan más en mis mensajes no leídos"
        dismiss_new: "Descartar nuevos"
        dismiss_new_modal:
          title: "Descartar nuevo"
          topics: "Rechazar nuevos temas"
          posts: "Descartar nuevas respuestas"
          topics_with_count:
            one: "Descartar %{count} tema nuevo"
            other: "Descartar %{count} temas nuevos"
          replies_with_count:
            one: "Descartar %{count} nueva respuesta"
            other: "Descartar %{count} nuevas respuestas"
          replies: "Descartar nuevas respuestas"
          untrack: "Dejar de seguir estos temas para que dejen de aparecer en mi nueva lista"
        dismiss_new_with_selected:
          one: "Descartar nuevo (%{count})"
          other: "Descartar nuevos (%{count})"
        toggle: "activar selección de temas en bloque"
        actions: "Acciones en bloque"
        change_category: "Establecer categoría…"
        close_topics: "Cerrar temas"
        archive_topics: "Archivar temas"
        move_messages_to_inbox: "Mover a la bandeja de entrada"
        archive_messages: "Mover al archivo"
        notification_level: "Notificaciones…"
        change_notification_level: "Cambiar nivel de notificación"
        choose_new_category: "Elige la nueva categoría de los temas:"
        selected:
          one: "Has seleccionado <b>%{count}</b> tema."
          other: "Has seleccionado <b>%{count}</b> temas."
        selected_sole_category:
          one: "Has seleccionado <b>%{count}</b> tema de la categoría:"
          other: "Has seleccionado <b>%{count}</b> temas de la categoría:"
        selected_count:
          one: "%{count} seleccionado"
          other: "%{count} seleccionados"
        change_tags: "Remplazar etiquetas"
        append_tags: "Añadir etiquetas"
        choose_new_tags: "Elige etiquetas nuevas para estos temas:"
        choose_append_tags: "Elegir etiquetas nuevas para añadir a estos temas:"
        changed_tags: "Se han cambiado las etiquetas de esos temas."
        remove_tags: "Eliminar todas las etiquetas"
        confirm_remove_tags:
          one: "Todas las etiquetas se eliminarán de este tema. ¿Estás seguro/a?"
          other: "Todas las etiquetas se eliminarán de <b>%{count}</b> temas. ¿Estás seguro/a?"
        progress:
          one: "Progreso: <strong>%{count}</strong> tema"
          other: "Progreso: <strong>%{count}</strong> temas"
        silent: "Realiza esta acción en silencio."
<<<<<<< HEAD
=======
        performing: "Realizando operaciones en bloque, espera…"
        completed: "¡Operaciones en bloque completadas con éxito!"
>>>>>>> f4cbf025
      none:
        unread: "No tienes temas sin leer."
        unseen: "Has visto todos los temas."
        new: "No tienes temas nuevos."
        read: "Todavía no has leído ningún tema."
        posted: "Todavía no has publicado en ningún tema."
        latest: "¡Estás al día!"
        bookmarks: "Todavía no tienes temas guardados en marcadores."
        category: "No hay temas con la categoría %{category}."
        top: "No hay temas destacados."
        hot: "No hay temas candentes."
        filter: "No hay temas."
        educate:
          new: '<p>Tus nuevos temas aparecerán aquí. Por defecto, los temas se consideran nuevos y mostrarán un <span class="badge new-topic badge-notification" style="vertical-align:middle;line-height:inherit;"></span> indicador si se crearon hace menos de 2 días.</p><p>Visita tus <a href="%{userPrefsUrl}">preferencias</a> para cambiarlo.</p>'
          unread: "<p>Los temas sin leer aparecerán aquí.</p><p>Por defecto, se consideran sin leer y tendrán un marcador <span class=\"badge unread-posts badge-notification\">1</span> si:</p><ul><li>Has creado el tema</li><li>Has respondido al tema</li><li>Has leído el tema durante más de 5 minutos</li></ul><p>O si has seguido o vigilado el tema a través de la \U0001F514 individualmente en cada tema.</p><p>Visita tus <a href=\"%{userPrefsUrl}\">preferencias</a> para cambiar esto.</p>"
          new_new: "<p>Tus temas nuevos aparecerán aquí, y también se mostrarán tus temas no leídos. Por defecto, los temas se consideran nuevos y mostrarán un indicador <span class=\"badge new-topic badge-notification\" style=\"vertical-align:middle;line-height:inherit;\"></span> si se han creado en los últimos 2 días. Los temas no leídos tendrán un marcador <pan class=\"badge unread-posts badge-notification\">1</span> si: has creado el tema, has respondido al tema, has leído el tema durante más de 5 minutos, o si has seguido o vigilado el tema a través de la \U0001F514 individualmente en cada tema.</p><p>Visita tus <a href=\"%{userPrefsUrl}\">preferencias</a> para cambiar esto.</p>"
      bottom:
        latest: "No hay más temas recientes."
        posted: "No hay más temas publicados."
        read: "No hay más temas leídos."
        new: "No hay más temas nuevos."
        unread: "No hay más temas que no hayas leído."
        unseen: "Ya no hay más temas que no hayas visto."
        category: "No hay más temas de la categoría %{category}."
        tag: "No hay más temas con la etiqueta %{tag}."
        top: "No hay más temas destacados."
        hot: "Ya no hay temas candentes."
        bookmarks: "No hay más temas guardados en marcadores."
        filter: "No hay más temas."
    topic_bulk_actions:
      close_topics:
<<<<<<< HEAD
        name: "Cerrar temas"
      update_category:
        name: "Actualizar Categoría"
        description: "Elige la nueva categoría para los temas seleccionados"
=======
        name: "Cerrar"
        note: "Nota"
        optional: (opcional)
      archive_topics:
        name: "Archivar"
      archive_messages:
        name: "Mover al Archivo"
      move_messages_to_inbox:
        name: "Mover a la Bandeja de entrada"
      unlist_topics:
        name: "Despublicar"
      relist_topics:
        name: "Volver a publicar"
      remove_tags:
        name: "Eliminar etiquetas"
      append_tags:
        name: "Añadir etiquetas"
      replace_tags:
        name: "Remplazar etiquetas"
      delete_topics:
        name: "Eliminar"
      update_category:
        name: "Actualizar Categoría"
        description: "Elige la nueva categoría para los temas seleccionados"
      reset_bump_dates:
        name: "Restablecer las fechas de reflote"
        description: "Restablecer la fecha de reflote del tema a la fecha de la última publicación creada, lo que afecta a la ordenación en la lista de temas."
      defer:
        name: "Marcar como no leído"
        description: "Marcar temas como no leídos"
      update_notifications:
        name: "Actualizar notificaciones"
        description: "Cambia el nivel de notificación a Viendo, En seguimiento, Normal o Silenciado"
>>>>>>> f4cbf025
    topic:
      filter_to:
        one: "%{count} publicación en el tema"
        other: "%{count} publicaciones en el tema"
      create: "Nuevo tema"
      create_disabled_category: "No tienes permiso para crear temas en esta categoría."
      create_long: "Crear un tema nuevo"
      open_draft: "Abrir borrador"
      private_message: "Comenzar un mensaje"
      archive_message:
        help: "Archivar mensaje"
        title: "Archivar"
      move_to_inbox:
        title: "Mover a la bandeja de entrada"
        help: "Restaurar mensaje a la bandeja de entrada"
      defer:
        help: "Marcar tema como no leído"
        title: "Marcar como no leído"
      list: "Temas"
      new: "nuevo tema"
      unread: "sin leer"
      new_topics:
        one: "%{count} tema nuevo"
        other: "%{count} temas nuevos"
      unread_topics:
        one: "%{count} tema sin leer"
        other: "%{count} temas sin leer"
      title: "Tema"
      invalid_access:
        title: "Este tema es privado"
        description: "Lo sentimos, ¡no tienes acceso a este tema!"
        login_required: "Debes iniciar sesión para poder ver este tema."
      server_error:
        title: "No se pudo cargar el tema"
        description: "Lo sentimos, no pudimos cargar el tema. Posiblemente se deba a problemas de conexión. Inténtalo de nuevo más tarde. Si el problema persiste, contáctanos."
      not_found:
        title: "Tema no encontrado"
        description: "Lo sentimos, no pudimos encontrar ese tema. ¿Tal vez fue eliminado por un moderador?"
      unread_posts:
        one: "tienes %{count} publicación sin leer en este tema"
        other: "tienes %{count} publicaciones sin leer en este tema"
      likes:
        one: "este tema le gusta a %{count} persona"
        other: "este tema les gusta a %{count} personas"
      back_to_list: "Volver a la lista de temas"
      options: "Opciones del tema"
      show_links: "mostrar enlaces dentro de este tema"
      collapse_details: "ocultar detalles del tema"
      expand_details: "expandir detalles del tema"
      read_more_in_category: "¿Quieres leer más? Explora otros temas en %{categoryLink} o <a href='%{latestLink}'>consulta los últimos temas</a>."
      read_more: "¿Quieres leer más? <a href='%{categoryLink}'>Examina todas las categorías</a> o <a href='%{latestLink}'>consulta los últimos temas</a>."
      unread_indicator: "Ningún miembro ha leído todavía la última publicación de este tema."
      participant_groups: "Grupos participantes"
      read_more_MF: |
        { HAS_UNREAD_AND_NEW, select,
          true {
            { UNREAD, plural,
                 =0 {}
                one {Hay <a href="{basePath}/unread"># sin leer</a>}
              other {Hay <a href="{basePath}/unread"># sin leer</a>}
            }
            { NEW, plural,
                 =0 {}
                one { y <a href="{basePath}/new"># tema nuevo</a> restante,}
              other { y <a href="{basePath}/new"># temas nuevos</a> restantes,}
            }
          }
          false {
            { UNREAD, plural,
                 =0 {}
                one {Hay <a href="{basePath}/unread"># tema nuevo</a> restante,}
              other {Hay <a href="{basePath}/unread"># temas nuevos</a> restantes,}
            }
            { NEW, plural,
                 =0 {}
                one {Hay <a href="{basePath}/new"># nuevo</a> restante,}
              other {Hay <a href="{basePath}/new"># nuevos</a> restantes,}
            }
          }
          other {}
        }
        { HAS_CATEGORY, select,
          true { o explora otros temas en {categoryLink}}
          false { o <a href="{basePath}/latest">consulta otros temas</a>}
          other {}
        }
      created_at: "Creado: %{date}"
      bumped_at: "Recientes: %{date}"
      browse_all_categories_latest: "<a href='%{basePath}/categories'>Explorar todas las categorías</a> o <a href='%{basePath}/latest'>ver los temas más recientes</a>."
      browse_all_categories_latest_or_top: "<a href='%{basePath}/categories'>Explorar todas las categorías</a>, <a href='%{basePath}/latest'>ver los temas más recientes</a> o ver la parte superior:"
      browse_all_tags_or_latest: "<a href='%{basePath}/tags'>Explorar todas las etiquetas</a> o <a href='%{basePath}/latest'>ver los temas más recientes</a>."
      suggest_create_topic: '¿Listo para <a href>iniciar una nueva conversación?</a>'
      jump_reply: "Saltar a la ubicación original del mensaje"
      jump_reply_aria: "Saltar al mensaje de @%{username} en su ubicación original"
      jump_reply_button: "Saltar a la publicación"
      deleted: "El tema ha sido eliminado"
      slow_mode_update:
        title: "Modo lento"
        select: "Los usuarios solo pueden publicar en este tema una vez cada:"
        description: "Para promover un debate considerado en temas con mucho tráfico o controvertidos, los usuarios deberán esperar antes de volver a publicar en este tema."
        enable: "Activar"
        update: "Actualizar"
        enabled_until: "Activado hasta:"
        remove: "Desactivar"
        hours: "Horas:"
        minutes: "Minutos:"
        seconds: "Segundos:"
        durations:
          10_minutes: "10 minutos"
          15_minutes: "15 minutos"
          30_minutes: "30 Minutos"
          45_minutes: "45 minutos"
          1_hour: "1 hora"
          2_hours: "2 Horas"
          4_hours: "4 horas"
          8_hours: "8 Horas"
          12_hours: "12 Horas"
          24_hours: "24 Horas"
          custom: "Otra duración"
      slow_mode_notice:
        duration: "Espera %{duration} entre respuesta y respuesta a este tema."
      topic_status_update:
        title: "Temporizador de temas"
        save: "Configurar temporizador"
        num_of_hours: "Número de horas:"
        num_of_days: "Número de días:"
        remove: "Eliminar temporizador"
        publish_to: "Publicar en:"
        when: "Cuándo:"
        time_frame_required: "Selecciona un intervalo de tiempo"
        min_duration: "La duración debe ser mayor que 0"
        max_duration: "La duración debe ser inferior a 20 años"
        duration: "Duración"
      publish_to_category:
        title: "Programar publicación"
      temp_open:
        title: "Abrir temporalmente"
      auto_reopen:
        title: "Abrir tema automáticamente"
      temp_close:
        title: "Cerrar temporalmente"
      auto_close:
        title: "Cerrar tema automáticamente"
        label: "Cerrar tema automáticamente después de:"
        error: "Introduce un valor válido."
        based_on_last_post: "No cerrar hasta que la última publicación en el tema tenga por lo menos esta antigüedad."
      auto_close_after_last_post:
        title: "Cerrar tema automáticamente después de cierto tiempo de la última publicación"
      auto_delete:
        title: "Eliminar tema automáticamente"
      auto_bump:
        title: "Reflotar tema automáticamente"
      reminder:
        title: "Recordarme"
      auto_delete_replies:
        title: "Eliminar respuestas automáticamente"
      status_update_notice:
        auto_open: "Este tema se abrirá automáticamente %{timeLeft}."
        auto_close: "Este tema se cerrará automáticamente %{timeLeft}."
        auto_publish_to_category: "Este tema se publicará en <a href=%{categoryUrl}>#%{categoryName}</a> %{timeLeft}."
        auto_close_after_last_post: "Este tema se cerrará %{duration} después de la última respuesta."
        auto_delete: "Este tema se eliminará automáticamente %{timeLeft}."
        auto_bump: "Este tema se reflotará automáticamente %{timeLeft}."
        auto_reminder: "Te recordaremos sobre este tema %{timeLeft}."
        auto_delete_replies: "Las respuestas a este tema se eliminarán automáticamente después de %{duration}."
      auto_close_title: "Configuración de cierre automático"
      auto_close_immediate:
        one: "La última publicación se realizó hace %{count} hora, por lo que el tema se cerrará inmediatamente."
        other: "La última publicación se realizó hace %{count} horas, por lo que el tema se cerrará inmediatamente."
      auto_close_momentarily:
        one: "La última publicación ha sido hace %{count} hora, por lo que el tema se cerrará en unos instantes."
        other: "La última publicación ha sido hace %{count} horas, por lo que el tema se cerrará en unos instantes."
      timeline:
        back: "Volver"
        back_description: "Volver a la última publicación sin leer"
        replies_short: "%{current} / %{total}"
      progress:
        title: avances
        jump_prompt: "saltar a…"
        jump_prompt_of:
          one: "de %{count} publicación"
          other: "de %{count} publicaciones"
        jump_prompt_long: "Saltar a…"
        jump_prompt_to_date: "hasta hoy"
        jump_prompt_or: "o"
      notifications:
        title: cambiar la frecuencia con la que se te notifica acerca de este tema
        reasons:
          mailing_list_mode: "El modo lista de correo electrónico se encuentra activado, por lo que se te notificarán las respuestas a este tema por correo electrónico."
          "3_10": "Recibirás notificaciones porque estás vigilando una etiqueta de este tema."
          "3_10_stale": "Recibirás notificaciones porque vigilaste una etiqueta de este tema en el pasado."
          "3_6": "Recibirás notificaciones porque estás vigilando esta categoría."
          "3_6_stale": "Recibirás notificaciones porque vigilaste esta categoría en el pasado."
          "3_5": "Recibirás notificaciones porque has empezado a vigilar este tema automáticamente."
          "3_2": "Recibirás notificaciones porque estás vigilando este tema."
          "3_1": "Recibirás notificaciones porque creaste este tema."
          "3": "Recibirás notificaciones porque estás vigilando este tema."
          "2_8": "Verás el número de respuestas nuevas porque estás siguiendo esta categoría."
          "2_8_stale": "Verás el número de respuestas nuevas porque seguiste esta categoría en el pasado."
          "2_4": "Verás el número de respuestas nuevas porque has publicado una respuesta en este tema."
          "2_2": "Verás el número de respuestas nuevas porque estás siguiendo este tema."
          "2": 'Verás un contador con el número de nuevas respuestas porque has <a href="%{basePath}/u/%{username}/preferences/notifications">leído este tema</a>.'
          "1_2": "Se te notificará si alguien menciona tu @nombre o te responde."
          "1": "Se te notificará si alguien menciona tu @nombre o te responde."
          "0_7": "Estás ignorando todas las notificaciones en esta categoría."
          "0_2": "Estás ignorando todas las notificaciones en este tema."
          "0": "Estás ignorando todas las notificaciones en este tema."
        watching_pm:
          title: "Vigilar"
          description: "Se te notificará de cada publicación nueva en este mensaje y se mostrará el número de publicaciones nuevas."
        watching:
          title: "Vigilar"
          description: "Se te notificará de cada publicación nueva en este tema y se mostrará el número de publicaciones nuevas."
        tracking_pm:
          title: "Seguir"
          description: "Se mostrará el número de respuestas nuevas a este mensaje y se te notificará si alguien menciona tu @nombre o te responde."
        tracking:
          title: "Seguir"
          description: "Se mostrará el número de respuestas nuevas en este tema. Se te notificará si alguien menciona tu @nombre o te responde."
        regular:
          title: "Normal"
          description: "Se te notificará si alguien menciona tu @nombre o te responde."
        regular_pm:
          title: "Normal"
          description: "Se te notificará si alguien menciona tu @nombre o te responde."
        muted_pm:
          title: "Silenciado"
          description: "No recibirás ninguna notificación de este mensaje."
        muted:
          title: "Silenciado"
          description: "No recibirás ninguna notificación de este tema y no aparecerá en temas recientes."
      actions:
        title: "Acciones"
        recover: "Recuperar tema"
        delete: "Eliminar tema"
        open: "Abrir tema"
        close: "Cerrar tema"
        multi_select: "Seleccionar publicaciones..."
        slow_mode: "Establecer modo lento…"
        timed_update: "Establecer temporizador de tema…"
        pin: "Anclar tema..."
        unpin: "Desanclar tema…"
        unarchive: "Desarchivar tema"
        archive: "Archivar tema"
        invisible: "Quitar de la lista"
        visible: "Devolver a la lista"
        reset_read: "Restablecer datos de lectura"
        make_public: "Convertir en tema público…"
        make_private: "Crear mensaje personal"
        reset_bump_date: "Restablecer fecha de reflote"
      feature:
        pin: "Anclar tema"
        unpin: "Desanclar tema"
        pin_globally: "Anclar tema globalmente"
        make_banner: "Convertir el tema en banner"
        remove_banner: "Eliminar tema de banner"
      reply:
        title: "Responder"
        help: "comienza a escribir un mensaje en este tema"
      share:
        title: "Compartir tema"
        extended_title: "Compartir un enlace"
        help: "comparte el enlace a este tema"
        instructions: "Comparte el enlace a este tema:"
        copied: "Enlace al tema copiado."
        restricted_groups:
          one: "Solo visible para los miembros del grupo: %{groupNames}"
          other: "Solo visible para los miembros de los grupos: %{groupNames}"
        invite_users: "Invitar"
      print:
        title: "Imprimir"
        help: "Abrir una versión imprimible de este tema"
      flag_topic:
        title: "Denunciar"
        help: "denunciar de forma privada que se requiere atención o enviar una notificación privada"
        success_message: "Has denunciado este tema correctamente."
      make_public:
        title: "Convertir en tema público"
        choose_category: "Elige una categoría para el tema público:"
      feature_topic:
        title: "Características de este tema"
        pin: "Hacer que este tema aparezca de primero en la categoría %{categoryLink} hasta"
        unpin: "Eliminar este tema del principio de la lista en la categoría %{categoryLink}."
        unpin_until: "Eliminar este tema de los destacados de la categoría %{categoryLink} o esperar al <strong>%{until}</strong>."
        pin_note: "Los usuarios pueden desanclar el tema de forma individual por sí mismos."
        pin_validation: "Es obligatorio especificar una fecha para anclar este tema."
        not_pinned: "No hay temas anclados en %{categoryLink}."
        already_pinned:
          one: "Temas anclados actualmente en %{categoryLink}: <strong class='badge badge-notification unread'>%{count}</strong>"
          other: "Temas anclados actualmente en %{categoryLink}: <strong class='badge badge-notification unread'>%{count}</strong>"
        pin_globally: "Hacer que este tema aparezca de primero en todas las listas de temas hasta"
        confirm_pin_globally:
          one: "Ya tienes %{count} tema anclado globalmente. Demasiados temas anclados puede ser una molestia para los usuarios nuevos y anónimos. ¿Quieres anclar otro tema globalmente?"
          other: "Ya tienes %{count} temas anclados globalmente. Demasiados temas anclados pueden ser una molestia para los usuarios nuevos y anónimos. ¿Quieres anclar otro tema globalmente?"
        unpin_globally: "Eliminar este tema de la parte superior de todas las listas de temas."
        unpin_globally_until: "Eliminar este tema de la parte superior de todas las listas de temas o esperar hasta <strong>%{until}</strong>."
        global_pin_note: "Los usuarios pueden desanclar el tema de forma individual por sí mismos."
        not_pinned_globally: "No hay temas anclados globalmente."
        already_pinned_globally:
          one: "Temas anclados globalmente: <strong class='badge badge-notification unread'>%{count}</strong>"
          other: "Temas anclados globalmente: <strong class='badge badge-notification unread'>%{count}</strong>"
        make_banner: "Hacer que este tema aparezca como banner en la parte superior de todas las páginas."
        remove_banner: "Retirar el banner que aparece en la parte superior de todas las páginas."
        banner_note: "Los usuarios pueden cerrar el banner y descartarlo. Solo se puede anunciar un tema a la vez."
        no_banner_exists: "No hay ningún tema como banner."
        banner_exists: "Actualmente <strong class='badge badge-notification unread'>hay</strong> un tema como banner."
      inviting: "Invitando…"
      automatically_add_to_groups: "Esta invitación incluye además acceso a los siguientes grupos:"
      invite_private:
        title: "Invitar al mensaje"
        email_or_username: "Correo electrónico o nombre de usuario del invitado"
        email_or_username_placeholder: "correo electrónico o nombre de usuario"
        action: "Invitar"
        success: "Hemos invitado a ese usuario a participar en este mensaje."
        success_group: "Hemos invitado a ese grupo a participar en este mensaje."
        error: "Lo sentimos, se produjo un error al invitar a ese usuario."
        not_allowed: "Lo sentimos, no se puede invitar a ese usuario."
        group_name: "nombre del grupo"
      controls: "Controles del tema"
      invite_reply:
        title: "Invitar"
        username_placeholder: "nombre de usuario"
        action: "Enviar invitación"
        help: "invitar a otros a este tema mediante correo electrónico o notificaciones"
        to_forum: "Enviaremos un correo electrónico breve para que la persona pueda unirse inmediatamente haciendo clic en un enlace."
        discourse_connect_enabled: "Escribe el nombre de usuario o correo electrónico de la persona a la que quieres invitar al tema."
        to_topic_blank: "Introduce el nombre de usuario o correo electrónico de la persona que desea invitar a este tema."
        to_topic_email: "Has introducido una dirección de correo electrónico. Enviaremos una invitación a tu amigo que le permitirá responder inmediatamente a este tema."
        to_topic_username: "Has introducido un nombre de usuario. Te enviaremos una notificación con un enlace de invitación a este tema."
        to_username: "Introduce el nombre de usuario de la persona a la que quieres invitar. Le enviaremos una notificación con un enlace de invitación a este tema."
        email_placeholder: "nombre@ejemplo.com"
        success_email: "Hemos enviado una invitación a <b>%{invitee}</b>. Te avisaremos cuando se use. Comprueba el estado en la pestaña invitaciones."
        success_username: " Hemos invitado a ese usuario a participar en este tema."
        error: "Lo sentimos, no pudimos invitar a esa persona. ¿Tal vez ya fue invitada antes? (El número de invitaciones es limitado)"
        success_existing_email: "Ya existe un usuario con el correo electrónico <b>%{emailOrUsername}</b>. Invitamos a ese usuario a participar en este tema."
      login_reply: "Inicia sesión para responder"
      filters:
        n_posts:
          one: "%{count} publicación"
          other: "%{count} publicaciones"
        cancel: "Eliminar filtro"
      move_to:
        title: "Mover a"
        action: "mover a"
        error: "Se produjo un error al mover los mensajes."
      split_topic:
        title: "Mover a un tema nuevo"
        action: "mover a un tema nuevo"
        topic_name: "Título del tema nuevo"
        radio_label: "Nuevo tema"
        error: "Se produjo un error al mover las publicaciones al nuevo tema"
        instructions:
          one: "Estás a punto de crear un tema nuevo y rellenarlo con la publicación que has seleccionado."
          other: "Estás a punto de crear un tema nuevo y rellenarlo con las <b>%{count}</b> publiacaciones que has seleccionado."
      merge_topic:
        title: "Mover a un tema existente"
        action: "mover a un tema existente"
        error: "Se produjo un error al mover las publicaciones a ese tema"
        radio_label: "Tema existente"
        instructions:
          one: "Escoge el tema al que quieres mover esa publicación."
          other: "Escoge el tema al que quieres mover estas <b>%{count}</b> publicaciones."
        chronological_order: "preservar el orden cronológico tras la fusión"
      move_to_new_message:
        title: "Mover a un mensaje nuevo"
        action: "mover a un mensaje nuevo"
        message_title: "Título del mensaje nuevo"
        radio_label: "Nuevo mensaje"
        participants: "Participantes"
        instructions:
          one: "Estás a punto de crear un nuevo mensaje y de llenarlo con la publicación que has seleccionado."
          other: "Estás a punto de crear un mensaje nuevo y llenarlo con las <b>%{count}</b> publicaciones seleccionadas."
      move_to_existing_message:
        title: "Mover a un mensaje existente"
        action: "mover a un mensaje existente"
        radio_label: "Mensaje existente"
        participants: "Participantes"
        instructions:
          one: "Selecciona el mensaje al que te gustaría mover la publicación."
          other: "Selecciona el mensaje al que te gustaría mover las <b>%{count}</b> publicaciones."
      merge_posts:
        title: "Fusionar las publicaciones seleccionadas"
        action: "fusionar las publicaciones seleccionadas"
        error: "Se produjo un error al fusionar las publicaciones seleccionadas."
      publish_page:
        title: "Publicación de página"
        publish: "Publicar"
        description: "Cuando un tema se publica como página su URL se puede compartir y se mostrará con estilos personalizados."
        slug: "Slug"
        public: "Público"
        public_description: "Cualquiera puede ver la página aunque el tema asociado sea privado."
        publish_url: "La página se ha publicado en:"
        topic_published: "El tema se ha publicado en:"
        preview_url: "La página se publicará en:"
        invalid_slug: "Lo sentimos, no puedes publicar esta página."
        unpublish: "Despublicar"
        unpublished: "La página se ha despublicado y ya no se puede acceder a ella."
        publishing_settings: "Ajustes de publicación"
      change_owner:
        title: "Cambiar propietario"
        action: "cambiar propiedad"
        error: "Se produjo un error al cambiar la propiedad de las publicaciones."
        placeholder: "nombre de usuario del nuevo propietario"
        instructions:
          one: "Escoge el nuevo propietario de la publicación de <b>@%{old_user}</b>"
          other: "Escoge el nuevo propietario para las %{count} publicaciones de <b>@%{old_user}</b>"
        instructions_without_old_user:
          one: "Escoge un nuevo propietario para la publicación."
          other: "Escoge un nuevo propietario para las %{count} publicaciones"
      change_timestamp:
        title: "Cambiar marca de tiempo…"
        action: "cambiar marca de tiempo"
        invalid_timestamp: "La marca de tiempo no puede ser en el futuro"
        error: "Hubo un error al cambiar la marca de tiempo de este tema."
        instructions: "Selecciona la nueva marca de tiempo del tema. Las publicaciones en el tema se actualizarán para mantener la diferencia de tiempo."
      multi_select:
        select: "seleccionar"
        selected: "seleccionados (%{count})"
        select_post:
          label: "seleccionar"
          title: "Añadir publicación a la selección"
        selected_post:
          label: "seleccionado"
          title: "Haz clic para quitar publicaciones de la selección"
        select_replies:
          label: "seleccionar +respuestas"
          title: "Añadir publicación y todas sus respuestas a la selección"
        select_below:
          label: "seleccionar +abajo"
          title: "Añadir publicación y todo lo que le sigue a la selección"
        delete: eliminar selección
        cancel: cancelar selección
        select_all: seleccionar todo
        deselect_all: deshacer seleccionar todo
        description:
          one: Has seleccionado <b>%{count}</b> publicación.
          other: "Has seleccionado <b>%{count}</b> publicaciones."
      deleted_by_author_simple: "(tema eliminado por su autor/a)"
    post:
      confirm_delete: "¿Seguro que quieres eliminar esta publicación?"
      quote_reply: "Citar"
      quote_reply_shortcut: "Citar (o pulsa q)"
      quote_edit: "Editar"
      quote_edit_shortcut: "Editar (o pulsa e)"
      quote_copy: "Copiar cita"
      quote_copied_to_clibboard: "Cita copiada en el portapapeles"
      quote_share: "Compartir"
      edit_reason: "Motivo: "
      post_number: "publicación %{number}"
      ignored: "Contenido ignorado"
      wiki_last_edited_on: "wiki editada por última vez el %{dateTime}"
      last_edited_on: "publicación editada por última vez el %{dateTime}"
      edit_history: "historial de edición de la publicación"
      reply_as_new_topic: "Responder como tema enlazado"
      reply_as_new_private_message: "Responder como mensaje nuevo a los mismos destinatarios"
      continue_discussion: "Continuando la discusión desde %{postLink}:"
      follow_quote: "ir a la publicación citada"
      show_full: "Mostrar la publicación completa"
      show_hidden: "Ver contenido ignorado."
      deleted_by_author_simple: "(publicación eliminada por su autor/a)"
      collapse: "contraer"
      sr_collapse_replies: "Contraer respuestas inscrustadas"
      sr_date: "Fecha de publicación"
      sr_expand_replies:
        one: "Este mensaje tiene %{count} respuesta"
        other: "Este mensaje tiene %{count} respuestas"
      expand_collapse: "expandir/contraer"
      sr_below_embedded_posts_description: "respuestas de la publicación n.º %{post_number}"
      sr_embedded_reply_description: "respuesta de @%{username} a la publicación n.º %{post_number}"
      locked: "un miembro del equipo bloqueó la posibilidad de editar esta publicación"
      gap:
        one: "ver %{count} publicación oculta"
        other: "ver %{count} publicaciones ocultas"
      sr_reply_to: "Responder a la publicación %{post_number} de @%{username}"
      notice:
        new_user: "Esta es la primera vez que %{user} ha publicado — ¡démosle la bienvenida a nuestra comunidad!"
        returning_user: "Hacía tiempo que no veíamos a %{user}, su última publicación fue %{time}."
      unread: "La publicación está sin leer"
      has_replies:
        one: "%{count} Respuesta"
        other: "%{count} Respuestas"
      has_replies_count: "%{count}"
      unknown_user: "(desconocido/usuario eliminado)"
      has_likes_title:
        one: "%{count} persona le ha dado Me gusta a esta publicación"
        other: "%{count} personas le han dado me gusta a esta publicación"
      has_likes_title_only_you: "te ha gustado esta publicación"
      has_likes_title_you:
        one: "A ti y a %{count} persona os ha gustado esta publicación"
        other: "A ti y a otras %{count} personas os ha gustado esta publicación"
      sr_post_like_count_button:
        one: "%{count} persona le ha dado a me gusta en esta publicación. Haz clic para ver"
        other: "%{count} personas le han dado a me gusta en esta publicación. Haz clic para ver"
      sr_post_read_count_button:
        one: "%{count} persona ha leído esta publicación. Haz clic para ver"
        other: "%{count} personas han leído esta publicación. Haz clic para ver"
      filtered_replies_hint:
        one: "Ver esta publicación y su respuesta"
        other: "Ver esta publicación y sus %{count} respuestas"
      filtered_replies_viewing:
        one: "Viendo %{count} respuesta"
        other: "Viendo %{count} respuestas"
      in_reply_to: "Cargar publicación principal"
      view_all_posts: "Ver todas las publicaciones"
      errors:
        create: "Lo sentimos, se produjo un error al crear tu publicación. Inténtalo de nuevo."
        edit: "Lo sentimos, se produjo un error al editar tu publicación. Inténtalo de nuevo."
        upload: "Lo sentimos, se ha producido un error al subir %{file_name}. Inténtalo de nuevo."
        backup_too_large: "Lo sentimos, esa copia de seguridad es demasiado grande."
        file_too_large: "Lo sentimos, ese archivo es demasiado grande (el tamaño máximo es %{max_size_kb} kb). ¿Por qué no lo subes a un servicio de almacenamiento en la nube y compartes el enlace luego?"
        file_size_zero: "Lo sentimos, algo ha ido mal. El archivo que estás intentando cargar ocupa 0 bytes. Inténtalo de nuevo."
        file_too_large_humanized: "Lo sentimos, el archivo es demasiado grande (el tamaño máximo es %{max_size}). Podrías probar a subirlo a una plataforma en la nube, compartirlo y pegar el enlace."
        too_many_uploads: "Lo sentimos, solo puedes cargar un archivo a la vez."
        too_many_dragged_and_dropped_files:
          one: "Solo se pueden subir archivos de %{count} en 1."
          other: "Solo se pueden subir %{count} archivos al mismo tiempo."
        upload_not_authorized: "Lo sentimos, el archivo que estás intentando subir no está permitido (extensiones autorizadas: %{authorized_extensions})."
        no_uploads_authorized: "Lo sentimos, no hay archivos autorizados para subir."
        image_upload_not_allowed_for_new_user: "Lo sentimos, los usuarios nuevos no pueden subir imágenes."
        attachment_upload_not_allowed_for_new_user: "Lo sentimos, los usuarios nuevos no pueden subir archivos adjuntos."
        attachment_download_requires_login: "Lo sentimos, necesitas haber iniciado sesión para descargar archivos adjuntos."
      cancel_composer:
        confirm: "¿Qué te gustaría hacer con tu publicación?"
        discard: "Descartar"
        save_draft: "Guardar borrador para más tarde"
        keep_editing: "Seguir editando"
      via_email: "esta publicación llegó por correo electrónico"
      via_auto_generated_email: "esta publicación llegó a través de un correo electrónico generado automáticamente"
      whisper: "esta publicación es un susurro privado para los moderadores"
      whisper_groups: "esta publicación es un susurro privado solo visible para %{groupNames}"
      wiki:
        about: "esta publicación tiene formato wiki"
      few_likes_left: "¡Gracias por compartir amor! Solo te quedan unos pocos me gusta por hoy."
      controls:
        reply: "crear una respuesta a esta publicación"
        like: "me gusta esta publicación"
        has_liked: "te gusta esta publicación"
        read_indicator: "miembros que han leído esta publicación"
        undo_like: "deshacer me gusta"
        edit: "editar esta publicación"
        edit_action: "Editar"
        edit_anonymous: "Lo sentimos, necesitas iniciar sesión para editar esta publicación."
        flag: "denuncia esta publicación de forma privada para llamar la atención de los moderadores o enviarles un notificación privada sobre el tema"
        delete: "eliminar este publicación"
        undelete: "deshacer la eliminación de esta publicación"
        share: "comparte un enlace a esta publicación"
        copy_title: "copiar un enlace a esta publicación al portapapeles"
        link_copied: "¡Enlace copiado!"
        more: "Más"
        delete_replies:
          confirm: "¿Quieres eliminar también las respuestas a esta publicación?"
          direct_replies:
            one: "Si, y %{count} respuesta directa"
            other: "Sí, y las %{count} respuestas directas"
          all_replies:
            one: "Sí, y %{count} respuesta"
            other: "Sí, y todas las %{count} respuestas"
          just_the_post: "No, solo esta publicación"
        admin: "acciones de administrador para la publicación"
        permanently_delete: "Eliminar permanentemente"
        permanently_delete_confirmation: "¿Seguro que quieres eliminar para siempre esta publicación? No podrás recuperarla."
        wiki: "Transformar en formato wiki"
        unwiki: "Deshacer formato wiki"
        convert_to_moderator: "Añadir color del personal"
        revert_to_regular: "Eliminar color del personal"
        rebake: "Reconstruir HTML"
        publish_page: "Publicación de página"
        unhide: "Deshacer ocultar"
        change_owner: "Cambiar propiedad…"
        grant_badge: "Conceder medalla…"
        lock_post: "Bloquear publicación"
        lock_post_description: "impedir que el usuario que realizó esta publicación la edite"
        unlock_post: "Desbloquear publicación"
        unlock_post_description: "permitir que el usuario que realizó esta publicación la edite"
        delete_topic_disallowed_modal: "No tienes permiso para eliminar este tema. Si de verdad quieres que se elimine, denúncialo y explica tus motivos a los moderadores."
        delete_topic_disallowed: "no tienes permiso para eliminar este tema"
        delete_topic_confirm_modal:
          one: "Este tema tiene más de %{count} vista, y puede que sea un destino de búsqueda popular. ¿Seguro que quieres eliminarlo por completo, en lugar de editarlo para mejorarlo?"
          other: "Este tema tiene más de %{count} vistas, y puede que sea un destino de búsqueda popular. ¿Seguro que quieres eliminarlo por completo, en lugar de editarlo para mejorarlo?"
        delete_topic_confirm_modal_yes: "Sí, eliminar este tema"
        delete_topic_confirm_modal_no: "No, conservar este tema"
        delete_topic_error: "Ha ocurrido un error al eliminar este tema"
        delete_topic: "eliminar tema"
        add_post_notice: "Añadir aviso del personal…"
        change_post_notice: "Cambiar aviso oficial…"
        delete_post_notice: "Eliminar aviso del personal"
        remove_timer: "quitar temporizador"
        edit_timer: "editar temporizador"
      actions:
        people:
          like:
            one: "le dio me gusta a esto"
            other: "le dieron me gusta a esto"
          read:
            one: "leyó esto"
            other: "leyeron esto"
          like_capped:
            one: "y a %{count} otro le gustó esto"
            other: "y %{count} otros le dieron me gusta a esto"
          read_capped:
            one: "y %{count} otro ha leído esto"
            other: "y %{count} otros han leído esto"
          sr_post_likers_list_description: "usuarios que le han dado a me gusta en esta publicación"
          sr_post_readers_list_description: "usuarios que han leído esta publicación"
        by_you:
          off_topic: "Denunciaste esto como sin relación con el tema"
          spam: "Denunciaste esto como spam"
          inappropriate: "Denunciaste esto como inapropiado"
          illegal: "Has marcado esto como ilegal"
          notify_moderators: "Denunciaste esto para que sea atendido por un moderador"
          notify_user: "Enviaste un mensaje a este usuario"
          custom: "Has marcado este tema como %{custom}"
      delete:
        confirm:
          one: "¿Seguro que quieres eliminar esa publicación?"
          other: "¿Seguro de que quieres eliminar esas %{count} publicaciones?"
      merge:
        confirm:
          one: "¿Seguro que quieres fusionar estas publicaciones?"
          other: "¿Seguro que quieres fusionar estas %{count} publicaciones?"
      revisions:
        controls:
          first: "Primera edición"
          previous: "Edición anterior"
          next: "Siguiente edición"
          last: "Última edición"
          hide: "Ocultar edición"
          show: "Mostrar edición"
          destroy: "Eliminar revisiones"
          destroy_confirm: "¿Seguro que quieres eliminar todas las revisiones de esta publicación? Esta acción es permanente."
          revert: "Volver a la edición %{revision}"
          edit_wiki: "Editar wiki"
          edit_post: "Editar publicación"
          comparing_previous_to_current_out_of_total: "<strong>%{previous}</strong> %{icon} <strong>%{current}</strong> / %{total}"
        displays:
          inline:
            title: "Mostrar la producción renderizada con adiciones y eleminaciones en línea"
            button: "HTML"
          side_by_side:
            title: "Mostrar las differencias con la producción renderizada lado a lado"
            button: "HTML"
          side_by_side_markdown:
            title: "Mostrar las diferencias con la fuente sin procesar"
            button: "Sin procesar"
      raw_email:
        displays:
          raw:
            title: "Mostrar correos electrónicos sin procesar"
            button: "Sin procesar"
          text_part:
            title: "Mostrar la parte del texto del correo electrónico"
            button: "Texto"
          html_part:
            title: "Mostrar la parte HTML del correo electrónico"
            button: "HTML"
      bookmarks:
        create: "Crear marcador"
        create_for_topic: "Añadir este tema a marcadores"
        edit: "Editar marcador"
        edit_for_topic: "Editar el marcador de este tema"
        updated: "Actualizado"
        name: "Nombre"
        name_placeholder: "¿Para qué es este marcador?"
        name_input_label: "Nombre del marcador"
        set_reminder: "Recordarme"
        options: "Opciones"
        actions:
          delete_bookmark:
            name: "Eliminar marcador"
            description: "Elimina el marcador de tu perfil y cancela todos los recordatorios para tal marcador"
          edit_bookmark:
            name: "Editar marcador"
            description: "Editar el nombre del marcador o cambia la fecha y hora del recordatorio"
          clear_bookmark_reminder:
            name: "Quitar recordatorio"
            description: "Quitar la fecha y hora del recordatorio"
          pin_bookmark:
            name: "Anclar marcador"
            description: "Anclar el marcador. Esto hará que aparezca al principio de tu lista de marcadores."
          unpin_bookmark:
            name: "Desanclar marcador"
            description: "Desanclar el marcador. Ya no aparecerá siempre arriba de la lista."
      filtered_replies:
        viewing_posts_by: "Viendo %{post_count} publicaciones de"
        viewing_subset: "Algunas respuestas no se muestran"
        viewing_summary: "Ver las respuestas principales de este tema"
        post_number: "%{username}, publicación nº %{post_number}"
        show_all: "Mostrar todas"
      share:
        title: "Compartir publicación n.º %{post_number}"
        instructions: "Comparte un enlace a esta publicación:"
    category:
      none: "(sin categoría)"
      all: "Todas las categorías"
      choose: "categoría&hellip;"
      edit: "Editar"
      edit_title: "Editar esta categoría"
      edit_dialog_title: "Editar: %{categoryName}"
      view: "Ver temas en la categoría"
      back: "Volver a la categoría"
      general: "General"
      settings: "Ajustes"
      topic_template: "Plantilla"
      tags: "Etiquetas"
      tags_allowed_tags: "Restringir estas etiquetas a esta categoría:"
      tags_allowed_tag_groups: "Restringir estos grupos de etiquetas a esta categoría:"
      tags_placeholder: "(Opcional) lista de etiquetas permitidas"
      tags_tab_description: "Las etiquetas y grupos de etiquetas arriba especificados solo estarán disponibles en esta categoría y en las otras categorías que igualmente lo especifiquen. No se permitirá su uso en otras categorías."
      tag_groups_placeholder: "(Opcional) lista de grupos de etiquetas permitidos"
      manage_tag_groups_link: "Gestionar grupos de etiquetas"
      allow_global_tags_label: "Permitir también otras etiquetas"
      required_tag_group:
        description: "Obligar a que los nuevos temas tengan etiquetas de los grupos:"
        delete: "Eliminar"
        add: "Añadir grupo de etiquetas obligado"
        placeholder: "selecciona un grupo de etiquetas…"
      topic_featured_link_allowed: "Permitir enlaces destacados en esta categoría"
      delete: "Eliminar categoría"
      create: "Nueva categoría"
      create_long: "Crear una nueva categoría"
      save: "Guardar categoría"
      slug: "Slug de la categoría para URL"
      slug_placeholder: "(Opcional) palabras-separadas-por-guiones para URL"
      creation_error: Se produjo un error al crear la categoría.
      save_error: Se produjo un error al guardar la categoría
      name: "Nombre de la categoría"
      description: "Descripción"
      logo: "Imagen (logo) para la categoría"
      logo_dark: "Imagen del logotipo de la categoría en modo oscuro"
      background_image: "Imagen de fondo de la categoría"
      background_image_dark: "Imagen de fondo de categoría oscura"
      badge_colors: "Colores de las medallas"
      background_color: "Color de fondo"
      foreground_color: "Colores de primer plano"
      name_placeholder: "Una o dos palabras máximo"
      color_placeholder: "Cualquier color web"
      delete_confirm: "¿Seguro que quieres eliminar esta categoría?"
      delete_error: "Se produjo un error al eliminar la categoría."
      list: "Lista de categorías"
      no_description: "Añade una descripción para esta categoría."
      change_in_category_topic: "Editar descripción"
      already_used: "Este color ya ha sido usado para otra categoría"
      security: "Seguridad"
      security_add_group: "Añadir un grupo"
      permissions:
        group: "Grupo"
        see: "Ver"
        reply: "Responder"
        create: "Crear"
        no_groups_selected: "Ningún grupo tiene acceso. Esta categoría solo será visible por el personal."
        everyone_has_access: 'Esta categoría es pública. Todo el mundo puede ver, responder y crear temas. Para restringir permisos, quita uno o varios permisos del grupo «todos».'
        toggle_reply: "Alternar el permiso para responder"
        toggle_full: "Alternar el permiso para crear temas"
        inherited: 'Este permiso está heredado de «todos»'
      special_warning: "Aviso: esta categoría se ajusta por defecto y las opciones de seguridad no se pueden editar. Si no deseas utilizarla, elimínala en vez de reutilizarla."
      uncategorized_security_warning: "Esta categoría es especial: se usa para temas que no tienen una categoría asignada y no puede tener ajustes de seguridad."
      uncategorized_general_warning: 'Esta categoría es especial. Se utiliza como la categoría predeterminada para los temas nuevos que no tienen una categoría seleccionada. Si deseas evitar este comportamiento y forzar la selección de categorías, <a href="%{settingLink}">desactiva la opción aquí</a>. Si deseas cambiar el nombre o la descripción, ve a <a href="%{customizeLink}">Personalizar / Contenido de texto</a>.'
      pending_permission_change_alert: "No has añadido a %{group} a esta categoría. Haz clic en este botón para añadirlos."
      images: "Imágenes"
      email_in: "Dirección de correo electrónico personalizada para el correo entrante:"
      email_in_tooltip: "Puedes separar varias direcciones de correo electrónico con el carácter |."
      email_in_allow_strangers: "Aceptar correo electrónicos de usuarios anónimos sin cuenta"
      email_in_disabled: "La publicación de nuevos temas por correo electrónico está desactivada. Para activar la publicación de nuevos temas por correo electrónico, activa el ajuste <a href='%{setting_url}'>'email in'</a>."
      mailinglist_mirror: "La categoría es el reflejo de una lista de correo"
      show_subcategory_list: "Mostrar la lista de subcategorías arriba de la lista de temas en esta categoría."
      read_only_banner: "Texto de banner cuando un usuario no pueda crear un tema en esta categoría:"
      num_featured_topics: "Número de temas que se muestran en la página de categorías:"
      subcategory_num_featured_topics: "Número de temas destacados a mostrar en la página principal de categorías:"
      all_topics_wiki: "Hacer que los temas nuevos tengan formato wiki por defecto"
      allow_unlimited_owner_edits_on_first_post: "Permitir que el propietario edite de forma ilimitada en su primera publicación"
      subcategory_list_style: "Estilo de lista de subcategorías:"
      sort_order: "Ordenar lista de temas:"
      default_view: "Lista de temas por defecto:"
      default_top_period: "Período por defecto para estar en la parte superior:"
      default_list_filter: "Filtro de lista por defecto:"
      allow_badges_label: "Permitir que se concedan medallas en esta categoría"
      edit_permissions: "Editar permisos"
      reviewable_by_group: "Además del personal, los siguientes grupos también pueden revisar el contenido de esta categoría:"
      review_group_name: "nombre del grupo"
      require_topic_approval: "Requiere aprobación del moderador para todos los temas nuevos"
      require_reply_approval: "Requiere aprobación del moderador para todas las respuestas nuevas"
      this_year: "este año"
      position: "Posición en la página de categorías:"
      default_position: "Posición predeterminada"
      position_disabled: "Las categorías se mostrarán por orden de actividad. Para controlar el orden de las categorías en las listas, activa el ajuste <a href='%{url}'>«posiciones fijas de las categorías»</a>."
      minimum_required_tags: "Número mínimo de etiquetas requeridas en un tema:"
      default_slow_mode: 'Activar «modo lento» en los nuevos temas de esta categoría'
      parent: "Categoría principal"
      num_auto_bump_daily: "Número de temas abiertos que se reflotarán diariamente de forma automática:"
      auto_bump_cooldown_days: "Mínimo de días antes de reactivar el mismo tema:"
      navigate_to_first_post_after_read: "Ir a la primera publicación después de haber leído los temas"
      notifications:
        title: "cambiar el nivel de notificación de esta categoría"
        watching:
          title: "Vigilar"
          description: "Vigilarás automáticamente todos los temas en esta categoría. Se te notificará de cada nueva respuesta en cada tema, y verás un contador de nuevas respuestas."
        watching_first_post:
          title: "Vigilar la primera publicación"
          description: "Se te notificará acerca de los temas nuevos en esta categoría, pero no cuando haya respuestas nuevas a los temas."
        tracking:
          title: "Seguir"
          description: "Seguirás todos los temas en esta categoría. Se te notificará si alguien menciona tu @nombre o te responde, y verás un contador con el número de nuevas respuestas de cada tema."
        regular:
          title: "Normal"
          description: "Se te notificará si alguien menciona tu @nombre o te responde."
        muted:
          title: "Silenciado"
          description: "No recibirás notificaciones sobre novedades de temas en esta categoría, y no aparecerán en la lista de temas recientes."
      search_priority:
        label: "Prioridad de búsqueda"
        options:
          normal: "Normal"
          ignore: "Ignorar"
          very_low: "Muy baja"
          low: "Baja"
          high: "Alta"
          very_high: "Muy alta"
      sort_options:
        default: "por defecto"
        likes: "Me gusta"
        op_likes: "Me gusta de la publicación original"
        views: "Vistas"
        posts: "Publicaciones"
        activity: "Actividad"
        posters: "Participantes"
        category: "Categoría"
        created: "Creado"
      sort_ascending: "Ascendente"
      sort_descending: "Descendente"
      subcategory_list_styles:
        rows: "Filas"
        rows_with_featured_topics: "Filas con temas destacados"
        boxes: "Cajas"
        boxes_with_featured_topics: "Cajas con temas destacados"
      settings_sections:
        general: "General"
        moderation: "Moderación"
        appearance: "Aspecto"
        email: "Correo electrónico"
      list_filters:
        all: "todos los temas"
        none: "sin subcategoría"
      colors_disabled: "No puedes seleccionar colores porque tienes no tienes activados los estilos de categoría."
    flagging:
      title: "¡Gracias por ayudar a mantener una comunidad civilizada!"
      action: "Denunciar publicación"
      take_action: "Tomar medidas…"
      take_action_options:
        default:
          title: "Ocultar publicación"
          details: "Alcanzar el umbral de denuncia inmediatamente, ocultar la publicación y aceptar todas las denuncias pendientes"
        suspend:
          title: "Suspender usuario"
          details: "Alcanzar el umbral de denuncias y suspender al usuario"
        silence:
          title: "Silenciar al usuario"
          details: "Alcanzar el umbral de denuncia y silenciar al usuario"
      notify_action: "Mensaje"
      official_warning: "Advertencia oficial"
      delete_spammer: "Eliminar spammer"
      flag_for_review: "Mandar a la cola de revisión"
      delete_confirm_MF: |
        Estás a punto de eliminar {POSTS, plural, one {<b>#</b> publicación} other {<b>#</b> publicaciones}} y {TOPICS, plural, one {<b>#</b> tema} other {<b>#</b> temas}} de este usuario, también eliminarás su cuenta, bloquearás registros desde su dirección IP <b>{ip_address}</b>, y añadirás su correo electrónico <b>{email}</b> a una lista de bloqueos permanentes. ¿Seguro que el usuario es de verdad un spammer?
      yes_delete_spammer: "Sí, eliminar spammer"
      ip_address_missing: "(N/D)"
      hidden_email_address: "(oculto)"
      submit_tooltip: "Enviar la denuncia privada"
      take_action_tooltip: "Alcanzar el umbral de denuncia inmediatamente, ocultar la publicación y aceptar todas las denuncias pendientes"
      cant: "Lo sentimos, no puedes denunciar esta publicación en este momento."
      notify_staff: "Notificar al personal de forma privada"
      formatted_name:
        off_topic: "No tiene relación con el tema"
        inappropriate: "Es inapropiado"
        spam: "Es spam"
        illegal: "Es ilegal"
      custom_placeholder_notify_user: "Sé específico, constructivo y siempre amable."
      notify_user_textarea_label: "Mensaje para el usuario"
      custom_placeholder_notify_moderators: "Haznos saber qué te preocupa específicamente y, siempre que sea posible, incluye enlaces y ejemplos relevantes."
      notify_moderators_textarea_label: "Mensaje para los moderadores"
      custom_placeholder_illegal: "Indícanos exactamente por qué consideras este contenido ilegal, y proporciona enlaces y ejemplos relevantes cuando sea posible."
      confirmation_illegal: "Lo que he escrito más arriba es preciso y completo."
      custom_message:
        at_least:
          one: "introduce al menos %{count} caracteres"
          other: "ingresa al menos %{count} caracteres"
        more:
          one: "%{count} más…"
          other: "%{count} más…"
        left:
          one: "%{count} restante"
          other: "%{count} restantes"
    flagging_topic:
      title: "¡Gracias por ayudar a mantener una comunidad civilizada!"
      action: "Denunciar tema"
      notify_action: "Mensaje"
    topic_map:
      title: "Resumen de temas"
      participants_title: "Autores frecuentes"
      links_title: "Enlaces populares"
      links_shown: "mostrar más enlaces…"
      clicks:
        one: "%{count} clic"
        other: "%{count} clics"
      menu_titles:
        replies: Respuestas que más han gustado
        views: Vistas recientes
      view_explainer: Una vista por visitante único cada 8 horas.
      no_views: Todavía no hay estadísticas de vistas, compruébalo más tarde.
      chart_error: Error al representar el gráfico, inténtalo de nuevo.
      views: "Vistas"
      predicted_views: "Vistas previstas"
      so_far: (hasta ahora)
      read: leer
      minutes: min
    post_links:
      about: "ver más enlaces de esta publicación"
      title:
        one: "%{count} más"
        other: "%{count} más"
    topic_statuses:
      warning:
        help: "Esta es una advertencia oficial."
      bookmarked:
        help: "Guardaste en marcadores este tema"
      locked:
        help: "Este tema está cerrado; ya no se aceptan respuestas nuevas"
      archived:
        help: "este tema está archivado; está congelado y no se puede cambiar"
      locked_and_archived:
        help: "este tema está cerrado y archivado; ya no acepta respuestas nuevas y no se puede cambiar"
      unpinned:
        title: "Desanclado"
        help: "Este tema se ha desanclado para ti; tu lista de temas se mostrará en orden normal"
      pinned_globally:
        title: "Anclado globalmente"
        help: "Este tema se ha anclado globalmente, se mostrará en la parte superior de la página de mensajes recientes y de su categoría."
      pinned:
        title: "Anclado"
        help: "Este tema se ha anclado para ti; se mostrará en la parte superior de su categoría"
      unlisted:
        help: "Este tema no está incluido en la lista; no se mostrará en las listas de temas y solo se podrá acceder a él mediante un enlace directo. %{unlistedReason}"
      personal_message:
        title: "Este tema es un mensaje personal"
        help: "Este tema es un mensaje personal"
      visibility_reasons:
        op_flag_threshold_reached: "Este tema se ha eliminado automáticamente de la lista porque ha alcanzado el umbral de la denuncia"
        op_unhidden: "Este tema se ha vuelto a incluir en la lista por el autor"
        embedded_topic: "Este tema se ha vuelto a incluir en la lista porque es un tema incrustado"
        manually_unlisted: "Este tema ha sido eliminado manualmente por un administrador o moderador"
        manually_relisted: "Este tema se ha vuelto a incluir en la lista manualmente por un administrador o moderador"
        bulk_action: "La visibilidad de este tema ha cambiado debido a una acción masiva realizada por un usuario"
    posts: "Publicaciones"
    pending_posts:
      label: "Pendiente"
      label_with_count: "Pendientes (%{count})"
    sr_topic_list_caption: Lista de temas, los encabezados de columna con botones se pueden ordenar.
    posts_likes_MF: |
      { count, plural,
          one {# respuesta,}
        other {# respuestas,}
      }{ ratio, select,
          low { alta proporción de me gusta por publicación,}
          med { muy alta proporción de me gusta por publicación,}
         high { extremadamente alta proporción de me gusta por publicación,}
        other {}
      } saltar a la primera o a la última publicación...
    posters: "Participantes"
    latest_poster_link: "Perfil de %{username}, último participante"
    original_post: "Publicación original"
    views: "Vistas"
    views_lowercase:
      one: "visita"
      other: "vistas"
    replies: "Respuestas"
    views_long:
      one: "este tema se ha visto %{count} vez"
      other: "este tema se ha visto %{number} veces"
    activity: "Actividad"
    likes: "Me gusta"
    likes_lowercase:
      one: "me gusta"
      other: "me gusta"
    users: "Usuarios"
    users_lowercase:
      one: "usuario"
      other: "usuarios"
    category_title: "Categoría"
    history_capped_revisions: "Últimas 100 ediciones"
    history: "Historial"
    raw_email:
      title: "Correo electrónico entrante"
      not_available: "¡No disponible!"
    categories_list: "Lista de categorías"
    filters:
      with_topics: "%{filter} temas"
      with_category: "%{filter} Foro de %{category}"
      filter:
        title: "Filtrar"
        button:
          label: "Filtrar"
      latest:
        title: "Recientes"
        title_with_count:
          one: "Reciente (%{count})"
          other: "Recientes (%{count})"
        help: "temas con publicaciones recientes"
      read:
        title: "Leídos"
        help: "temas que ya has leído en el orden que los leíste por última vez"
      categories:
        title: "Categorías"
        title_in: "Categoría - %{categoryName}"
        help: "todos los temas agrupados por categoría"
      unread:
        title: "Sin leer"
        title_with_count:
          one: "Sin leer (%{count})"
          other: "Sin leer (%{count})"
        help: "temas que estás vigilando o siguiendo actualmente con publicaciones sin leer"
        lower_title_with_count:
          one: "%{count} sin leer"
          other: "%{count} sin leer"
      unseen:
        title: "No vistos"
        lower_title: "no vistos"
        help: "nuevos temas y temas que estés vigilando, siguiendo, o que tengan respuestas sin leer"
      hot:
        title: "Caliente"
        lower_title: "caliente"
        help: "principales temas recientes"
      new:
        lower_title_with_count:
          one: "%{count} nuevo"
          other: "%{count} nuevos"
        lower_title: "nuevo"
        title: "Nuevo"
        title_with_count:
          one: "Nuevo (%{count})"
          other: "Nuevos (%{count})"
        help: "temas creados en los últimos días"
        all: "Todo"
        all_with_count: "Todo (%{count})"
        topics: "Temas"
        topics_with_count: "Temas (%{count})"
        replies: "Respuestas"
        replies_with_count: "Respuestas (%{count})"
      posted:
        title: "Mis publicaciones"
        help: "temas en los que has publicado"
      bookmarks:
        title: "Marcadores"
        help: "temas que has guardado en marcadores"
      category:
        title: "%{categoryName}"
        title_with_count:
          one: "%{categoryName} (%{count})"
          other: "%{categoryName} (%{count})"
        help: "temas recientes en la categoría %{categoryName}"
      top:
        title: "Destacados"
        help: "los temas con más actividad en el último año, mes, semana o día"
        all:
          title: "Siempre"
        yearly:
          title: "Anualmente"
        quarterly:
          title: "Trimestralmente"
        monthly:
          title: "Mensualmente"
        weekly:
          title: "Semanalmente"
        daily:
          title: "Diariamente"
        all_time: "Siempre"
        this_year: "Año"
        this_quarter: "Trimestre"
        this_month: "Mes"
        this_week: "Semana"
        today: "Hoy"
    custom_homepage:
      admin_message: 'Uno de tus temas ha activado el modificador «custom_homepage», pero no muestra nada en el conector [custom-homepage]. (Este mensaje solo se muestra a los administradores del sitio).'
    browser_update: 'Por desgracia, <a href="https://www.discourse.org/faq/#browser">tu navegador no es compatible</a>. Por favor, <a href="https://browsehappy.com">usa otro navegador</a> para ver el contenido completo, iniciar sesión y responder.'
    permission_types:
      full: "Crear / Responder / Ver"
      create_post: "Responder / Ver"
      readonly: "Ver"
    preloader_text: "Cargando"
    lightbox:
      download: "descargar"
      open: "imagen original"
      previous: "Anterior (flecha izquierda)"
      next: "Siguiente (flecha derecha)"
      counter: "%curr% de %total%"
      close: "Cerrar (Esc)"
      content_load_error: '<a href="%url%">El contenido</a> no se pudo cargar.'
      image_load_error: '<a href="%url%">La imagen</a> no se pudo cargar.'
    experimental_lightbox:
      image_load_error: "No se ha podido cargar la imagen."
      screen_reader_image_title: "Imagen %{current} de %{total}: %{title}"
      buttons:
        next: "Siguiente (tecla de flecha derecha o abajo)"
        previous: "Anterior (tecla de flecha izquierda o arriba)"
        close: "Cerrar (Esc)"
        download: "Descargar imagen"
        newtab: "Abrir la imagen en una pestaña nueva"
        zoom: "Acercar/alejar la imagen (tecla Z)"
        rotate: "Girar la imagen (tecla R)"
        fullscreen: "Alternar el modo de pantalla completa del navegador (tecla M)"
        carousel: "Mostrar todas las imágenes en un carrusel (tecla A)"
        retry: "Reintentar cargar la imagen"
    cannot_render_video: Este vídeo no se puede mostrar porque tu navegador no es compatible con el códec.
    keyboard_shortcuts_help:
      shortcut_key_delimiter_comma: ", "
      shortcut_key_delimiter_plus: "+"
      shortcut_delimiter_or: "%{shortcut1} o %{shortcut2}"
      shortcut_delimiter_slash: "%{shortcut1}/%{shortcut2}"
      shortcut_delimiter_space: "%{shortcut1} %{shortcut2}"
      title: "Atajos de teclado"
      short_title: "Atajos"
      jump_to:
        title: "Saltar a"
        home: "%{shortcut} Inicio"
        latest: "%{shortcut} Recientes"
        new: "%{shortcut} Nuevos"
        unread: "%{shortcut} Sin leer"
        categories: "%{shortcut} Categorías"
        top: "%{shortcut} Destacado"
        bookmarks: "%{shortcut} Marcadores"
        profile: "%{shortcut} Perfil"
        messages: "%{shortcut} Mensajes"
        drafts: "%{shortcut} Borradores"
        next: "%{shortcut} Tema siguiente"
        previous: "%{shortcut} Tema anterior"
      navigation:
        title: "Navegación"
        jump: "%{shortcut} Ir a la publicación #"
        back: "%{shortcut} Volver"
        up_down: "%{shortcut} Desplazar selección &uarr; &darr;"
        open: "%{shortcut} Abrir tema seleccionado"
        next_prev: "%{shortcut} Sección siguiente/anterior"
        go_to_unread_post: "%{shortcut} Ir a la primera publicación sin leer"
      application:
        title: "Aplicación"
        create: "%{shortcut} Crear un nuevo tema"
        notifications: "%{shortcut} Abrir notificaciones"
        hamburger_menu: "%{shortcut} Abrir menú hamburguesa"
        user_profile_menu: "%{shortcut} Abrir menú de usuario"
        show_incoming_updated_topics: "%{shortcut} Mostrar temas actualizados"
        search: "%{shortcut} Buscar"
        filter_sidebar: "%{shortcut} Barra lateral de filtro"
        help: "%{shortcut} Abrir guía de atajos de teclado"
        toggle_bulk_select: "%{shortcut} Activar selección en bloque"
        dismiss: "%{shortcut} Descartar temas seleccionados"
        x: "%{shortcut} Alternar selección (en modo de selección en bloque)"
        log_out: "%{shortcut} Cerrar sesión"
      composing:
        title: "Redactando"
        return: "%{shortcut} Regresar al editor"
        fullscreen: "%{shortcut} Edición en pantalla completa"
        insert_current_time: "%{shortcut} Insertar hora actual"
      bookmarks:
        title: "Marcadores"
        enter: "%{shortcut} Guardar y cerrar"
        later_today: "%{shortcut} Más tarde durante el día de hoy"
        later_this_week: "%{shortcut} Esta semana"
        tomorrow: "%{shortcut} Mañana"
        next_week: "%{shortcut} La semana que viene"
        next_month: "%{shortcut} El mes que viene"
        next_business_week: "%{shortcut} Principio de la semana que viene"
        next_business_day: "%{shortcut} Siguiente día hábil"
        custom: "%{shortcut} Fecha y hora personalizadas"
        none: "%{shortcut} Sin recordatorio"
        delete: "%{shortcut} Borrar marcador"
      actions:
        title: "Acciones"
        bookmark_topic: "%{shortcut} Guardar/quitar el tema de marcadores"
        pin_unpin_topic: "%{shortcut} Anclar/desanclar tema"
        share_topic: "%{shortcut} Compartir tema"
        share_post: "%{shortcut} Compartir publicación"
        reply_as_new_topic: "%{shortcut} Responder como un tema enlazado"
        reply_topic: "%{shortcut} Responder al tema"
        reply_post: "%{shortcut} Responder a la publicación"
        quote_post: "%{shortcut} Citar publicación"
        like: "%{shortcut} Me gusta la publicación"
        flag: "%{shortcut} Reportar publicación"
        bookmark: "%{shortcut} Guardar publicación en marcadores"
        edit: "%{shortcut} Editar publicación"
        delete: "%{shortcut} Eliminar publicación"
        mark_muted: "%{shortcut} Silenciar tema"
        mark_regular: "%{shortcut} Tema normal (por defecto)"
        mark_tracking: "%{shortcut} Seguir tema"
        mark_watching: "%{shortcut} Vigilar tema"
        print: "%{shortcut} Imprimir tema"
        defer: "%{shortcut} Marcar tema como no leído"
        topic_admin_actions: "%{shortcut} Abrir acciones de administrador del tema"
        archive_private_message: "%{shortcut} Archivar/desarchivar mensaje privado"
      search_menu:
        title: "Menú de búsqueda"
        prev_next: "%{shortcut} Mover selección arriba y abajo"
        insert_url: "%{shortcut} Insertar selección dentro del editor abierto"
        full_page_search: "%{shortcut} Lanza la página de búsqueda"
    badges:
      earned_n_times:
        one: "Medalla ganada %{count} vez"
        other: "Medalla ganada %{count} veces"
      granted_on: "Concedido hace %{date}"
      others_count:
        one: "Concedido a otros %{count} vez"
        other: "Concedido a otros %{count} veces"
      title: Medallas
      allow_title: "Puedes usar esta medalla como título"
      multiple_grant: "Puedes ganar esta medalla varias veces"
      badge_count:
        one: "%{count} medalla"
        other: "%{count} medallas"
      more_badges:
        one: "+%{count} Más"
        other: "+%{count} Más"
      awarded:
        one: "%{number} otorgado"
        other: "%{number} otorgados"
      select_badge_for_title: Selecciona una medalla para utilizar como tu título
      none: "(ninguna)"
      successfully_granted: "%{badge} concedida exitosamente a %{username}"
      badge_grouping:
        getting_started:
          name: Guía de inicio
        community:
          name: Comunidad
        trust_level:
          name: Nivel de confianza
        other:
          name: Otros
        posting:
          name: Publicaciones
      favorite_max_reached: "No puedes marcar más medallas como favoritas."
      favorite_max_not_reached: "Marcar esta medalla como favorita"
      favorite_count: "%{count}/%{max} medallas marcadas como favoritas"
    download_calendar:
      title: "Descargar calendario"
      save_ics: "Descargar archivo.ics"
      save_google: "Añadir a calendario de Google"
      remember: "No volver a preguntar"
      remember_explanation: "(puedes cambiar esto en tus preferencias)"
      download: "Descargar"
      default_calendar: "Calendario por defecto"
      default_calendar_instruction: "Elige qué calendarios usar al guardar las fechas"
      add_to_calendar: "Añadir al calendario"
      google: "Calendario de Google"
      ics: "ICS"
    tagging:
      all_tags: "Todas las etiquetas"
      other_tags: "Otras etiquetas"
      selector_tags: "etiquetas"
      selector_no_tags: "sin etiquetas"
      selector_remove_filter: "quitar filtro"
      tags: "Etiquetas"
      choose_for_topic: "etiquetas (opcional)"
      choose_for_topic_required:
        one: "selecciona al menos %{count} etiqueta…"
        other: "selecciona al menos %{count} etiquetas…"
      choose_for_topic_required_group:
        one: "selecciona %{count} etiqueta de «%{name}»…"
        other: "selecciona %{count} etiquetas de «%{name}»…"
      info: "Info"
      default_info: "Esta etiqueta no está restringida a ninguna categoría, y no tiene sinónimos."
      staff_info: "Para añadir restricciones, mete la etiqueta a un <a href=%{basePath}/tag_groups>grupo de etiquetas</a>."
      category_restricted: "Esta etiqueta está restringida para las categorías a las que no tienes permiso de acceso."
      synonyms: "Sinónimos"
      synonyms_description: "Cuando las siguientes etiquetas sean usadas, serán reemplazadas por <b>%{base_tag_name}</b>."
      save: "Guardar el nombre y la descripción de la etiqueta"
      tag_groups_info:
        one: 'Esta etiqueta pertence al grupo: «%{tag_groups}»'
        other: "Esta etiqueta pertence a estos grupos: %{tag_groups}."
      category_restrictions:
        one: "Solo se puede utilizar en esta categoría:"
        other: "Solo se puede utilizar en estas categorías:"
      edit_synonyms: "Editar sinónimos"
      add_synonyms_label: "Añadir sinónimos:"
      add_synonyms: "Añadir"
      add_synonyms_explanation:
        one: "Se cambiará la etiqueta en cualquier sitio que esté en uso, sustituyéndose por <b>%{tag_name}</b> en su lugar. ¿Seguro que quieres hacer el cambio?"
        other: "Se cambiarán las etiquetas en todos los lugares en los que estén en uso y se sustituirán por <b>%{tag_name}</b> en su lugar. ¿Seguro de que quieres hacer este cambio?"
      add_synonyms_failed: "No se han podido añadir las siguientes etiquetas como sinónimos: <b>%{tag_names}</b>. Asegúrate de que no tienen sinónimos y de que no son sinónimos de otra etiqueta."
      remove_synonym: "Eliminar sinónimo"
      delete_synonym_confirm: '¿Seguro que quieres eliminar el sinónimo «%{tag_name}»?'
      delete_tag: "Eliminar etiqueta"
      delete_confirm:
        one: "¿Seguro que quieres borrar esta etiqueta y eliminarla de %{count} tema asignado?"
        other: "¿Seguro que quieres eliminar esta etiqueta y eliminarla de los %{count} temas a los que está asignada?"
      delete_confirm_no_topics: "¿Seguro que quieres eliminar esta etiqueta?"
      delete_confirm_synonyms:
        one: "Su sinónimo también se eliminará"
        other: "Sus %{count} sinónimos también se eliminarán."
      edit_tag: "Editar el nombre y la descripción de la etiqueta"
      description: "Descripción (máx. 1000 caracteres)"
      sort_by: "Ordenar por:"
      sort_by_count: "cantidad"
      sort_by_name: "nombre"
      manage_groups: "Gestionar grupos de etiquetas"
      manage_groups_description: "Definir grupos para organizar etiquetas"
      upload: "Subir etiquetas"
      upload_description: "Sube un archivo csv para crear etiquetas en masa"
      upload_instructions: "Una por línea, opcional con un grupo de etiquetas en el formato «tag_name,tag_group»."
      upload_successful: "Etiquetas subidas con éxito"
      delete_unused_confirmation:
        one: "%{count} etiqueta será eliminada: %{tags}"
        other: "%{count} etiquetas serán eliminadas: %{tags}"
      delete_unused_confirmation_more_tags:
        one: "%{tags} y %{count} más"
        other: "%{tags} y %{count} más"
      delete_no_unused_tags: "No hay etiquetas sin usar."
      tag_list_joiner: ", "
      delete_unused: "Eliminar etiquetas sin usar"
      delete_unused_description: "Eliminar todas las etiquetas que no estén asociadas a ningún tema o mensaje personal"
      filters:
        without_category: "%{filter} %{tag} temas"
        with_category: "%{filter} %{tag} temas en %{category}"
        untagged_without_category: "%{filter} temas sin etiquetas"
        untagged_with_category: "%{filter} temas sin etiquetas en %{category}"
      notifications:
        watching:
          title: "Vigilar"
          description: "Vigilarás automáticamente todos los temas con esta etiqueta. Se te notificarán todos los temas y publicaciones nuevas. Además aparecerá un contador de publicaciones nuevas y sin leer al lado del tema."
        watching_first_post:
          title: "Vigilar la primera publicación"
          description: "Se te notificará acerca de nuevos temas con esta etiqueta, pero no cuando haya respuestas al tema."
        tracking:
          title: "Seguir"
          description: "Seguirás automáticamente todos los temas con esta etiqueta. Aparecerá un contador de publicaciones nuevas y sin leer al lado del tema."
        regular:
          title: "Normal"
          description: "Se te notificará si alguien menciona tu @nombre o responde a alguna de tus publicaciones."
        muted:
          title: "Silenciado"
          description: "No se te notificará sobre temas nuevos con esta etiqueta, ni aparecerán en tu pestaña de no leídos."
      groups:
        back_btn: "Volver a todas las etiquetas"
        title: "Grupos de etiquetas"
        about_heading: "Selecciona un grupo de etiquetas, o crea uno nuevo"
        about_heading_empty: "Crea un nuevo grupo de etiquetas para empezar"
        about_description: "Los grupos de etiquetas te ayudan a gestionar los permisos de muchas etiquetas en un único sitio."
        new: "Crear grupo"
        new_title: "Crear nuevo grupo"
        edit_title: "Editar grupo de etiquetas"
        tags_label: "Etiquetas en este grupo"
        parent_tag_label: "Etiqueta principal"
        parent_tag_description: "Las etiquetas de este grupo solo se podrán usar si la etiqueta principal está presente."
        one_per_topic_label: "Limitar las etiquetas de este grupo a utilizarse solo una vez por tema"
        new_name: "Nuevo grupo de etiquetas"
        name_placeholder: "Nombre"
        save: "Guardar"
        delete: "Eliminar"
        confirm_delete: "¿Seguro que quieres eliminar este grupo de etiquetas?"
        everyone_can_use: "Todos pueden utilizar las etiquetas"
        usable_only_by_groups: "Las etiquetas son visibles para todo el mundo, pero solo los siguientes grupos las pueden usar"
        visible_only_to_groups: "Las etiquetas solo son visibles para los siguientes grupos"
        cannot_save: "No se ha podido guardar el grupo de etiquetas. Asegúrate de que tenga al menos una etiqueta, el nombre no esté vacío y hayas seleccionado un grupo para los permisos."
        tags_placeholder: "Buscar o crear etiquetas"
        parent_tag_placeholder: "Opcional"
        select_groups_placeholder: "Seleccionar grupos…"
        disabled: "El etiquetado está desactivado. "
      topics:
        none:
          unread: "No tienes temas sin leer."
          unseen: "Has visto todos los temas."
          new: "No tienes temas nuevos."
          read: "Todavía no has leído ningún tema."
          posted: "Todavía no has publicado en ningún tema."
          latest: "No hay temas recientes."
          bookmarks: "Todavía no tienes temas guardados en marcadores."
          top: "No hay temas destacados."
    invite:
      custom_message: "Dale a tu invitación un toque personal escribiendo un <a href>mensaje personalizado</a>."
      custom_message_placeholder: "Introduce tu mensaje personalizado"
      approval_not_required: "El usuario será aprobado automáticamente en cuanto acepte esta invitación."
      custom_message_template_forum: "¡Eh, deberías unirte a este foro!"
      custom_message_template_topic: "¡Eh, creemos que este tema te va a encantar!"
    forced_anonymous: "Debido a una carga extrema, esto se está mostrando temporalmente a todos como lo vería un usuario que no haya iniciado sesión."
    forced_anonymous_login_required: "El sistema está soportando un pico de carga excepcional y no puede responder en este momento. Inténtalo de nuevo más tarde."
    footer_nav:
      back: "Atrás"
      forward: "Avanzar"
      share: "Compartir"
      dismiss: "Descartar"
    safe_mode:
      enabled: "El modo seguro está activado, para salir del modo seguro cierra esta ventana del navegador"
    image_removed: "(imagen eliminada)"
    pause_notifications:
      title: "Pausar notificaciones para…"
      label: "Pausar notificaciones"
      options:
        half_hour: "30 minutos"
        one_hour: "1 hora"
        two_hours: "2 horas"
        tomorrow: "Hasta mañana"
      set_schedule: "Establecer un horario de notificaciones"
    trust_levels:
      names:
        newuser: "usuario nuevo"
        basic: "usuario básico"
        member: "miembro"
        regular: "habitual"
        leader: "líder"
      detailed_name: "%{level}: %{name}"
    pick_files_button:
      unsupported_file_picked: "Has elegido un tipo de archivo no admitido. Tipos de archivo admitidos: %{types}."
    user_activity:
      no_activity_title: "Todavía no hay actividad"
      no_activity_body: "¡Te damos la bienvenida a la comunidad! Acabas de llegar, por lo que todavía no has participado. Como primer paso, visita los <a href='%{topUrl}'>Destacados</a> o las <a href='%{categoriesUrl}'>Categorías</a> y empieza a leer. Dale al botón %{heartIcon} en las publicaciones que te gusten o sobre las que quieras saber más. Aquí verás tu actividad una vez empieces a participar."
      no_replies_title: "Todavía no has respondido a ningún tema"
      no_replies_title_others: "%{username} todavía no ha respondido a ningún tema"
      no_replies_body: "Cuando <a href='%{searchUrl}'>descubras</a> una conversación interesante a la que quieras contribuir, pulsa el botón <kbd>Responder</kbd> directamente debajo de cualquier mensaje para empezar a responder a ese mensaje específico. O, si prefieres responder al tema en general en lugar de a un mensaje o a una persona en particular, busca el botón <kbd>Responder</kbd> en la parte inferior del tema, o debajo de la cronología del tema."
      no_drafts_title: "Todavía no has empezado ningún borrador"
      no_drafts_body: "¿Todavía no quieres publicarlo? Vamos a guardar un borrador automáticamente y lo pondremos aquí cuando vayas a empezar a escribir un tema, respuesta o mensaje personal. Dale al botón de cancelar para descartarlo o guardar el borrador y seguir luego."
      no_likes_title: "Todavía no le has dado a me gusta en ningún tema"
      no_likes_title_others: "%{username} no le ha dado me gusta a ningún tema"
      no_likes_body: "Una buena manera de empezar a contribuir es ir leyendo los temas ya publicados y darle a %{heartIcon} en lo que te guste"
      no_topics_title: "Todavía no has empezado ningún tema"
      no_topics_body: "Siempre es mejor <a href='%{searchUrl}'>buscar</a> temas que ya existan antes de empezar uno nuevo, pero si crees que el tema que buscas no existe todavía, no dudes en crearlo. Busca el botón <kbd>+ Nuevo tema</kbd> arriba a la derecha de la lista de temas, en una categoría o etiqueta."
      no_topics_title_others: "%{username} no ha creado ningún tema todavía"
      no_read_topics_title: "Todavía no has leído ningún tema"
      no_read_topics_body: "Cuando empieces a leer temas, los verás aquí en una lista. Puedes empezar a buscar temas que te interesen en <a href='%{topUrl}'>Destacados</a>, la lista de <a href='%{categoriesUrl}'>Categorías</a> o buscando palabras %{searchIcon}"
    no_group_messages_title: "No hay ningún mensaje en el grupo"
    topic_entrance:
      sr_jump_top_button: "Ir a la primera publicación - %{date}"
      sr_jump_bottom_button: "Ir a la última publicación - %{date}"
      jump_top_button_title: "Ir a la primera publicación"
      jump_bottom_button_title: "Ir a la última publicación"
    fullscreen_table:
      expand_btn: "Expandir tabla"
      view_table: "Ver Tabla"
    second_factor_auth:
      redirect_after_success: "La autenticación de segundo factor se ha realizado con éxito. Redirigiendo a la página anterior…"
    sidebar:
      title: "Barra lateral"
      unread_count:
        one: "%{count} sin leer"
        other: "%{count} sin leer"
      new_count:
        one: "%{count} nuevo"
        other: "%{count} nuevos"
      toggle_section: "Mostrar/ocultar sección"
      more: "Más"
      all_categories: "Todas las categorías"
      all_tags: "Todas las etiquetas"
      categories_form_modal:
        title: "Editar navegación de las categorías"
        subtitle:
          text: "y mostraremos automáticamente las categorías más populares de este sitio"
        filter_placeholder: "Filtrar categorías"
        no_categories: "No hay categorías que coincidan con el término proporcionado."
        show_more: "Mostrar más"
      tags_form_modal:
        title: "Editar etiquetas navegación"
        filter_placeholder: "Filtrar etiquetas"
        no_tags: "No hay etiquetas que coincidan con el término proporcionado."
        subtitle:
          text: "y mostraremos automáticamente las etiquetas principales de este sitio"
      edit_navigation_modal_form:
        deselect_button_text: "Deseleccionar todo"
        reset_to_defaults: "Restablecer valores por defecto"
        filter_dropdown:
          all: "Todos"
          selected: "Seleccionado"
          unselected: "No seleccionado"
      sections:
        custom:
          add: "Añadir sección personalizada"
          edit: "Editar sección personalizada"
          save: "Guardar"
          delete: "Eliminar"
          delete_confirm: "¿Seguro que quieres eliminar esta sección?"
          delete_public_confirm: "Esta sección es <strong>visible para todos</strong>, ¿seguro que quieres eliminarla?"
          update_public_confirm: "Los cambios serán <strong>visibles para todos</strong> en este sitio. ¿Continuar?"
          mark_as_private_confirm: "Esta sección es <strong>visible para todos</strong>. Después de la actualización, será <strong>visible solo para ti</strong>. ¿Continuar?"
          reset_confirm: "¿Seguro que quieres restablecer esta sección a los valores predeterminados?"
          public: "Visible para todos"
          always_public: "El contenido de esta sección es siempre público"
          more_menu: "Menú Más"
          links:
            add: "Añadir otro enlace"
            delete: "Eliminar enlace"
            reset: "Restablecer valores por defecto"
            icon:
              label: "Icono"
              validation:
                blank: "El icono no puede estar en blanco"
                maximum:
                  one: "El icono debe tener menos de %{count} carácter"
                  other: "El icono debe tener menos de %{count} caracteres"
            name:
              label: "Nombre"
              validation:
                blank: "El nombre no puede estar en blanco"
                maximum:
                  one: "El nombre debe tener menos de %{count} carácter"
                  other: "El nombre debe tener menos de %{count} caracteres"
            value:
              label: "Enlace"
              validation:
                blank: "El enlace no puede estar en blanco"
                maximum:
                  one: "El enlace debe tener menos de %{count} carácter"
                  other: "El enlace debe tener menos de %{count} caracteres"
                invalid: "El formato no es válido"
          title:
            label: "Título de la sección"
            validation:
              blank: "El título no puede estar en blanco"
              maximum:
                one: "El título debe tener menos de %{count} carácter"
                other: "El título debe tener menos de %{count} caracteres"
        about:
          header_link_text: "Acerca de"
        messages:
          header_link_text: "Mensajes"
          header_action_title: "Crear un mensaje personal"
          links:
            inbox: "Bandeja de entrada"
            sent: "Enviados"
            new: "Nuevo"
            new_with_count: "Nuevo (%{count})"
            unread: "Sin leer"
            unread_with_count: "Sin leer (%{count})"
            archive: "Archivo"
        tags:
          none: "No has añadido ninguna etiqueta."
          click_to_get_started: "Haz clic aquí para empezar."
          header_link_text: "Etiquetas"
          header_action_title: "Editar las etiquetas de tu barra lateral"
          configure_defaults: "Configurar valores predeterminados"
        categories:
          none: "No has añadido ninguna categoría."
          click_to_get_started: "Haz clic aquí para empezar."
          header_link_text: "Categorías"
          header_action_title: "Editar las categorías de tu barra lateral"
          configure_defaults: "Configurar valores predeterminados"
        community:
          edit_section:
            sidebar: "Personaliza esta sección"
            header_dropdown: "Personalizar"
          links:
            about:
              content: "Acerca de"
              title: "Más detalles sobre este sitio"
            admin:
              content: "Administrador"
              title: "Ajustes del sitio e informes"
            badges:
              content: "Medallas"
              title: "Todas las medallas disponibles para ganar"
            topics:
              content: "Temas"
              title: "Todos los temas"
            faq:
              content: "Preguntas frecuentes"
              title: "Normas de uso de este sitio"
            guidelines:
              content: "Directrices"
              title: "Normas de uso de este sitio"
            groups:
              content: "Grupos"
              title: "Lista de grupos de usuarios disponibles"
            users:
              content: "Usuarios"
              title: "Lista de todos los usuarios"
            my_posts:
              content: "Mis publicaciones"
              content_drafts: "Mis borradores"
              title: "Mi actividad de tema reciente"
              title_drafts: "Mis borradores no publicados"
              draft_count:
                one: "%{count} borrador"
                other: "%{count} borradores"
            review:
              content: "Revisión"
              title: "Publicaciones denunciadas y otros elementos en cola"
              pending_count:
                one: "%{count} pendiente"
                other: "%{count} pendientes"
        global_section: "Sección global, visible para todos"
      panels:
        forum:
          label: Foro
      back_to_forum: "Volver al Foro"
      collapse_all_sections: "Contraer todas las secciones"
      expand_all_sections: "Expandir todas las secciones"
      filter: "Filtrar..."
      clear_filter: "Limpiar filtro"
      no_results:
        title: "No hay resultados"
        description: 'No hemos encontrado nada que coincida con «%{filter}».<br><br>¿Quieres <a class="sidebar-additional-filter-settings" href="%{settings_filter_url}">buscar en los ajustes del sitio</a> o en la <a class="sidebar-additional-filter-users" href="%{user_list_filter_url}">lista de usuarios de administración?</a>'
    welcome_topic_banner:
      title: "Crea tu tema de bienvenida"
      description: "Tu tema de bienvenida es lo primero que leerán los nuevos miembros. Piensa en él como tu «discurso breve» o una «declaración de misión». Haz que todos sepan para quién es esta comunidad, qué pueden esperar encontrar aquí y qué te gustaría que hicieran primero."
      button_title: "Empezar a editar"
    until: "Hasta:"
    char_counter:
      exceeded: "Se ha superado el número máximo de caracteres permitidos."
    form_template_chooser:
      select_template: "Seleccionar plantillas de formulario"
    form_templates:
      upload_field:
        upload: "Subir"
        uploading: "Subiendo"
      errors:
        value_missing:
          default: "Rellena este campo."
          select_one: "Selecciona un elemento de la lista."
          select_multiple: "Selecciona al menos un elemento de la lista."
          checkbox: "Marca esta casilla si quieres continuar."
        type_mismatch:
          default: "Introduce un valor válido."
          color: "Introduce un color."
          date: "Introduce una fecha."
          email: "Introduce una dirección de correo electrónico válida."
          number: "Introduce un número."
          password: "Introduce una contraseña válida."
          tel: "Introduce un número de teléfono válido."
          text: "Introduce un valor de texto."
          url: "Introduce una URL válida."
        too_short:
          one: "La entrada debe tener %{count} carácter o más."
          other: "La entrada debe tener %{count} caracteres o más."
        too_long:
          one: "La entrada debe tener menos de %{count} carácter."
          other: "La entrada debe tener menos de %{count} caracteres."
        range_overflow:
          one: "La entrada debe ser menor que %{count}."
          other: "La entrada debe ser menor que %{count}."
        range_underflow:
          one: "La entrada debe ser mayor que %{count}."
          other: "La entrada debe ser mayor que %{count}."
        pattern_mismatch: "Utiliza el formato solicitado."
        bad_input: "Introduce una entrada válida."
    table_builder:
      title: "Creador de tablas"
      modal:
        title: "Creador de tablas"
        create: "Crear tabla"
        help:
          title: "Utilizar el editor de hojas de cálculo"
          enter_key: "Intro"
          tab_key: "Tabulador"
          new_row: "al final de una fila para insertar una nueva fila."
          new_col: "al final de una columna para insertar una nueva columna."
          options: "Haz clic con el botón derecho en las celdas para acceder a más opciones en un menú desplegable."
        confirm_close: "¿Seguro que quieres cerrar el creador de tablas? Cualquier cambio no guardado se perderá."
      edit:
        btn_edit: "Editar tabla"
        modal:
          title: "Editar tabla"
          cancel: "cancelar"
          create: "Guardar"
          reason: "¿Por qué estás editando?"
          trigger_reason: "Añadir motivo de la edición"
        default_edit_reason: "Actualizar tabla con el editor de tablas"
      default_header:
        col_1: "Columna 1"
        col_2: "Columna 2"
        col_3: "Columna 3"
        col_4: "Columna 4"
      spreadsheet:
        no_records_found: "No se han encontrado registros"
        show: "Mostrar"
        entries: "entradas"
        about: "Acerca de"
        prompts:
          delete_selected_rows: "¿Seguro que quieres eliminar las filas seleccionadas?"
          delete_selected_cols: "¿Seguro que quieres eliminar las columnas seleccionadas?"
          will_destroy_merged_cells: "Esta acción destruirá cualquier celda fusionada existente. ¿Estás seguro/a?"
          will_clear_search_results: "Esta acción destruirá cualquier celda fusionada existente. ¿Estás seguro/a?"
          conflicts_with_merged_cells: "Hay un conflicto con otra celda fusionada."
        invalid_merge_props: "Propiedades fusionadas no válidas"
        cells_already_merged: "Celda ya fusionada"
        no_cells_selected: "No hay celdas seleccionadas"
        context_menu:
          row:
            before: "Insertar una nueva fila antes"
            after: "Insertar una nueva fila después"
            delete: "Eliminar filas seleccionadas"
          col:
            before: "Insertar una nueva columna antes"
            after: "Insertar una nueva columna después"
            delete: "Eliminar columnas seleccionadas"
            rename: "Cambiar el nombre de esta columna"
          order:
            ascending: "Orden ascendente"
            descending: "Orden descendente"
          copy: "Copiar..."
          paste: "Pegar..."
          save: "Guardar como..."
    powered_by_discourse: "Desarrollado por Discourse"
  admin_js:
    type_to_filter: "escribe para filtrar…"
    admin:
      title: "Administrador de Discourse"
      moderator: "Moderador"
      filter_reports: Filtrar informes
      tags:
        remove_muted_tags_from_latest:
          always: "siempre"
          only_muted: "cuando se usa solo o con otras etiquetas silenciadas"
          never: "nunca"
      reports:
        title: "Lista de informes disponibles"
        meta_doc: "Explora nuestra <a href='https://meta.discourse.org/t/-/240233' rel='noopener noreferrer' target='_blank'>documentación</a> para obtener una visión detallada de los informes."
        sidebar_title: "Informes"
        sidebar_link:
          all: "Todos"
      new_features:
        title: "Novedades"
      dashboard:
        title: "Panel de control"
        last_updated: "Última actualización del panel de control:"
        discourse_last_updated: "Última actualización de Discourse:"
        version: "Versión"
        up_to_date: "Estás en la última versión"
        critical_available: "Actualización crítica disponible."
        updates_available: "Hay actualizaciones disponibles."
        please_update: "Por favor, ¡actualiza!"
        no_check_performed: "Todavía no se ha realizado ninguna revisión de actualizaciones. Asegúrate de que sidekiq esté funcionando."
        stale_data: "No se ha realizado recientemente ninguna revisión de actualizaciones. Asegúrate de que sidekiq esté funcionando."
        version_check_pending: "Parece que has actualizado recientemente. ¡Fantástico!"
        installed_version: "Instalada"
        latest_version: "Última"
        problems_found: "Algunos consejos con base en tus ajustes actuales"
        new_features:
          title: "Novedades"
          previous_announcements: "Puedes ver anuncios anteriores de nuevas funciones en <a href='%{url}' target='_blank'>Discourse Meta</a>"
          learn_more: "Más información..."
        last_checked: "Ultima comprobación"
        refresh_problems: "Volver a cargar"
        no_problems: "No se ha encontrado ningún problema."
        moderators: "Moderadores:"
        admins: "Administradores:"
        silenced: "Silenciados:"
        suspended: "Suspendidos:"
        private_messages_short: "Mensajes"
        private_messages_title: "Mensajes"
        mobile_title: "Móvil"
        space_used: "%{usedSize} usado"
        space_used_and_free: "%{usedSize} (%{freeSize} libre)"
        uploads: "Archivos subidos"
        backups: "Copias de seguridad"
        backup_count:
          one: "%{count} copia de seguridad en %{location}"
          other: "%{count} copias de seguridad en %{location}"
        lastest_backup: "Recientes: %{date}"
        traffic_short: "Tráfico"
        traffic: "Solicitudes web de la app"
        page_views: "Vistas de página"
        page_views_short: "Vistas de página"
        show_traffic_report: "Mostrar informe detallado del tráfico"
        community_health: Salud de la comunidad
        moderators_activity: Actividad de moderación
        whats_new_in_discourse: '¿Qué hay de nuevo en Discourse?'
        activity_metrics: Medidas de actividad
        all_reports: "Todos los informes"
        general_tab: "General"
        moderation_tab: "Moderación"
        security_tab: "Seguridad"
        reports_tab: "Informes"
        report_filter_any: "cualquiera"
        disabled: Desactivado
        timeout_error: Lo sentimos, la solicitud está durando demasiado. Por favor, selecciona un periodo más corto
        exception_error: Lo sentimos, se produjo un error al ejecutar la consulta
        too_many_requests: Has realizado esta acción demasiadas veces. Por favor, espera antes de intentarlo de nuevo.
        not_found_error: Lo sentimos, este informe no existe
        custom_date_range: Rango de fechas personalizado
        reports:
          trend_title: "%{percent} de cambio. Actualmente %{current}, era %{prev} en el período previo."
          today: "Hoy"
          yesterday: "Ayer"
          last_7_days: "Últimos 7"
          last_30_days: "Últimos 30"
          all_time: "Siempre"
          7_days_ago: "Hace 7 días"
          30_days_ago: "Hace 30 días"
          all: "Todo"
          view_table: "tabla"
          view_graph: "gráfico"
          refresh_report: "Actualizar informe"
          daily: Diariamente
          monthly: Mensualmente
          weekly: Semanalmente
          dates: "Fechas (UTC)"
          groups: "Todos los grupos"
          disabled: "Este informe está desactivado"
          totals_for_sample: "Total para la muestra"
          average_for_sample: "Promedio por muestra"
          total: "Total en todo el tiempo"
          no_data: "No hay datos que mostrar."
          trending_search:
            more: '<a href="%{basePath}/admin/logs/search_logs">Registros de búsqueda</a>'
            disabled: 'El informe de tendencias de búsqueda está desactivado. Activa la opción <a href="%{basePath}/admin/site_settings/category/all_results?filter=log%20search%20queries">registrar consultas de búsquedas</a> para recopilar datos.'
          average_chart_label: Promedio
          filters:
            file_extension:
              label: Extensión del archivo
            group:
              label: Grupo
            category:
              label: Categoría
            include_subcategories:
              label: "Incluir subcategoría"
            type_of_web_hook_event:
              label: "Tipo de evento"
      flags:
        title: "Banderas de moderación"
        description: "Descripción"
        enabled: "¿Activado?"
        more_options:
          title: "Más opciones"
          move_up: "Subir"
          move_down: "Bajar"
      groups:
        new:
          title: "Crear grupo"
          create: "Crear"
          name:
            too_short: "El nombre del grupo es muy corto"
            too_long: "El nombre del grupo es muy largo"
            checking: "Verificando disponibilidad del nombre del grupo…"
            available: "El nombre del grupo está disponible"
            not_available: "El nombre del grupo no está disponible"
            blank: "El nombre del grupo no puede estar vacío"
        manage:
          interaction:
            email: Correo electrónico
            incoming_email: "Dirección de correo electrónico entrante personalizada"
            incoming_email_placeholder: "introduce la dirección de correo electrónico"
            incoming_email_tooltip: "Puedes separar varias direcciones de correo electrónico con el carácter |."
            visibility: Visibilidad
            visibility_levels:
              title: "¿Quién puede ver este grupo?"
              public: "Todos"
              logged_on_users: "Usuarios que hayan iniciado sesión"
              members: "Propietarios y miembros del grupo y moderadores"
              staff: "Propietarios y moderadores de grupos"
              owners: "Propietarios del grupo"
              description: "Los administradores pueden ver todos los grupos."
            members_visibility_levels:
              title: "¿Quién puede ver los miembros de este grupo?"
              description: "Los administradores pueden ver todos los miembros de todos los grupos. Todos los usuarios podrán ver el icono."
            publish_read_state: "Publicar confirmaciones de lectura en los mensajes grupales"
          membership:
            automatic: Automático
            trust_levels_title: "Nivel de confianza concedido automáticamente a miembros cuando son añadidos:"
            effects: Efectos
            trust_levels_none: "Ninguno"
            automatic_membership_email_domains: "Los usuarios que se registren con un dominio de correo electrónico que esté en esta lista se añadirán automáticamente a este grupo:"
            automatic_membership_user_count:
              one: "%{count} usuario tiene el nuevo dominio de correo electrónico y será añadido al grupo"
              other: "%{count} usuarios tienen el nuevo dominio de correo electrónico y serán añadidos al grupo"
            automatic_membership_associated_groups: "Los usuarios que sean miembros de un grupo en uno de los proveedores listados aquí serán añadidos automáticamente a este grupo cuando inicien sesión con el proveedor."
            primary_group: "Establecer automáticamente como grupo principal"
          alert:
            primary_group: "Dado que se trata de un grupo primario, el nombre «%{group_name}» se utilizará en las clases CSS que puede ver cualquiera."
            flair_group: "Dado que este grupo tiene estilo para sus miembros, el nombre «%{group_name}» será visible para cualquiera."
        name_placeholder: "Nombre del grupo, sin espacios, al igual que los nombres de usuarios"
        primary: "Grupo principal"
        no_primary: "(ningún grupo principal)"
        title: "Grupos"
        edit: "Editar grupos"
        refresh: "Volver a cargar"
        about: "Edita la membresía de tu grupo y sus nombres aquí"
        group_members: "Miembros del grupo"
        delete: "Eliminar"
        delete_confirm: "¿Seguro que quieres eliminar %{group}?"
        delete_details:
          one: "%{count} persona perderá el acceso a este grupo"
          other: "%{count} personas perderán el acceso a este grupo"
        delete_with_messages_confirm:
          one: "%{count} mensaje será inaccesible para los miembros del grupo"
          other: "%{count} mensajes serán inaccesibles para los miembros del grupo"
        delete_warning: "Los grupos eliminados no se pueden recuperar"
        delete_failed: "No se pudo eliminar el grupo. Si este es un grupo automático, no se puede destruir."
        delete_automatic_group: Este grupo se ha creado automáticamente y no se puede eliminar.
        delete_owner_confirm: "¿Eliminar los privilegios de propietario a «%{username}»?"
        add: "Añadir"
        custom: "Personalizado"
        automatic: "Automático"
        default_title: "Título por defecto"
        default_title_description: "se aplicará a todos los usuarios en el grupo"
        group_owners: Propietarios
        add_owners: Añadir propietarios
        none_selected: "Selecciona un grupo para empezar"
        no_custom_groups: "Crear un nuevo grupo personalizado"
      api:
        generate_master: "Generar clave maestra de API"
        none: "No hay ninguna clave de API activa en este momento."
        user: "Usuario"
        title: "API"
        key: "Clave"
        keys: "Claves"
        created: Creado
        updated: Actualizado
        last_used: Usada por última vez
        never_used: (nunca)
        generate: "Generar clave de API"
        undo_revoke: "Deshacer revocación"
        revoke: "Revocar"
        all_users: "Todos los usuarios"
        active_keys: "Claves de API activas"
        manage_keys: Gestionar clave
        show_details: Detalles
        description: Descripción
        no_description: (sin descripción)
        all_api_keys: Todas las claves de API
        user_mode: Nivel de usuario
        scope_mode: Ámbito
        impersonate_all_users: Suplantar cualquier usuario
        single_user: "Un usuario"
        user_placeholder: Introducir nombre de usuario
        description_placeholder: '¿Para qué se usará esta clave?'
        save: Guardar
        new_key: Nueva clave de API
        revoked: Revocada
        delete: Eliminar permanentemente
        not_shown_again: Esta clave no se volverá a mostrar. Asegúrate de copiarla correctamente antes de continuar.
        continue: Continuar
        scopes:
          description: |
            Al usar ámbitos, puedes restringir una clave de API a una lista de terminales específicos. También puedes definir qué parámetros permitir. Usa comas para separar varios valores.
          title: Ámbitos
          granular: Granular
          read_only: Solo lectura
          global: Global
          global_description: Esta clave de API no tiene restricciones y puede acceder a todas las rutas.
          resource: Recurso
          action: Acción
          allowed_parameters: Parámetros permitidos
          optional_allowed_parameters: Parámetros permitidos (opcional)
          any_parameter: (cualquier parámetro)
          allowed_urls: Direcciones URL permitidas
          descriptions:
            global:
              read: Restringir clave de API a rutas de solo lectura.
            topics:
              read: Leer un tema o una publicación específica del mismo. También usando RSS.
              write: Crear un nuevo tema o publicar en uno existente.
              update: Actualiza un tema. Cambia el título, la categoría, las etiquetas, el estado, el arquetipo, el enlace_destacado, etc.
              delete: Eliminar un tema.
              recover: Recuperar un tema.
              read_lists: Lea listas de temas como destacados, nuevos, recientes, etc. También se admite RSS.
              status: "Actualiza el estado de un tema. Estado: cerrado, archivado, visible, anclado. Activado: verdadero, falso. Especifica un category_id aquí y en la carga útil de la solicitud para permitir solo cambios de estado en temas de esa categoría."
            posts:
              edit: Edita cualquier publicación o una específica.
              delete: Eliminar una publicación.
              recover: Recuperar una publicación.
              list: Listar las últimas publicaciones y publicaciones privadas. También se admite RSS.
            revisions:
              read: "Consigue la última revisión o una revisión concreta."
              modify: "Ocultar, mostrar o revertir revisiones."
              permanently_delete: "Eliminar permanentemente una revisión."
            tags:
              list: Listar etiquetas.
            tag_groups:
              list: Obtener una lista de grupos de etiquetas.
              show: Obtener un único grupo de etiquetas por ID.
              create: Crea un grupo de etiquetas.
              update: Actualizar un grupo de etiquetas especificado por ID.
            categories:
              list: Obtener la lista de categorías.
              show: Obtener una sola categoría por id.
            uploads:
              create: Subir un nuevo archivo o iniciar subidas directas de uno o varios archivos al almacenamiento externo.
            users:
              bookmarks: Listar marcadores de usuario. Devuelve recordatorios de marcadores cuando se utiliza el formato ICS.
              sync_sso: Sincroniza un usuario usando DiscourseConnect.
              show: Obtener información sobre un usuario.
              check_emails: Obtener una lista de los correos electrónicos del usuario.
              update: Actualizar información del perfil de usuario.
              log_out: Cerrar sesión todas las sesiones del usuario.
              anonymize: Anonimizar cuentas de usuario.
              suspend: Suspender cuentas de usuario.
              delete: Eliminar cuentas de usuario.
              list: Obtener una lista de usuarios.
            user_status:
              read: Lee el estado del usuario.
              update: Actualizar estado de usuario.
            email:
              receive_emails: Combinar este ámbito con el ámbito mail-receiver para procesar correos entrantes.
            invites:
              create: Enviar invitaciones por correo electrónico o generar enlaces de invitación.
            badges:
              create: Crear nuevas medallas.
              show: Obtener información sobre las medallas.
              update: Actualizar una medalla.
              delete: Eliminar medallas.
              list_user_badges: Listar las medallas de los usuarios.
              assign_badge_to_user: Dar medallas a los usuarios.
              revoke_badge_from_user: Quitar medallas de los usuarios.
            groups:
              manage_groups: Listar, añadir y eliminar miembros del grupo.
              administer_groups: Listar, mostrar, crear, actualizar y eliminar grupos.
            search:
              show: Buscar utilizando la ruta `/search.json?q=term`.
              query: Buscar utilizando la ruta `/search/query?term=term`.
            wordpress:
              publishing: Necesario para las funcionalidades de publicación del plugin WP Discourse (obligatorio).
              commenting: Necesario para las funcionalidades de comentarios del plugin WP Discourse.
              discourse_connect: Necesario para las funcionalidades de DiscourseConnect del plugin WP Discourse.
              utilities: Necesario si se usan las utilidades del plugin WP Discourse.
            logs:
              messages: Lista los mensajes de /logs u obtén un mensaje de registro concreto.
      web_hooks:
        title: "Webhooks"
        none: "Ahora mismo no hay webhooks."
        instruction: "Los webhooks permiten a Discourse notificar a servicios externos cuando suceden ciertos eventos en tu sitio. Cuando se dispare el webhook, se enviará una petición POST a las URL proporcionadas."
        detailed_instruction: "Se enviará una petición POST a la URL proporcionada cuando suceda el evento elegido."
        new: "Nuevo webhook"
        create: "Crear"
        edit: "Editar"
        save: "Guardar"
        description_label: "Activadores de eventos"
        controls: "Controles"
        go_back: "Volver a la lista"
        payload_url: "URL a la que enviar el webhook"
        payload_url_placeholder: "https://ejemplo.com/postreceive"
        secret_invalid: "El secreto no puede tener espacios en blanco."
        secret_too_short: "El secreto debería tener al menos 12 caracteres."
        secret_placeholder: "Una cadena opcional, utilizada para generar una firma"
        event_type_missing: "Necesitas establecer al menos un tipo de evento."
        content_type: "Tipo de contenido"
        secret: "Secreto"
        event_chooser: "¿Qué eventos te gustaría que dispararan este webhook?"
        wildcard_event: "Enviar todos los eventos."
        individual_event: "Seleccionar eventos individuales."
        verify_certificate: "Comprobar certificado TLS de la URL destino"
        active: "Activos"
        active_notice: "Enviaremos detalles del evento cuando suceda."
        categories_filter_instructions: "Los webhooks solo se dispararán si el evento está relacionado con las categorías especificadas. Déjalo en blanco para disparar los webhooks con todas las categorías."
        categories_filter: "Categorías activadas"
        tags_filter_instructions: "Los webhooks relevantes solo se activarán si el evento está relacionado con las etiquetas específicadas. Déjalo en blanco para activar los webhooks con todas las etiquetas."
        tags_filter: "Etiquetas activadas"
        groups_filter_instructions: "Los webhooks relevantes solo se activarán si el evento está relacionado con los grupos específicados. Déjalo en blanco para activar los webhooks con todas los grupos."
        groups_filter: "Grupos activados"
        delete_confirm: "¿Eliminar este webhook?"
        topic_event:
          group_name: "Eventos de tema"
          topic_created: "Se ha creado el tema"
          topic_revised: "Se ha revisado el tema"
          topic_edited: "Se ha actualizado el tema"
          topic_destroyed: "Se ha eliminado el tema"
          topic_recovered: "Se ha recuperado el tema"
        post_event:
          group_name: "Eventos de publicación"
          post_created: "Se ha creado la publicación"
          post_edited: "Se ha actualizado la publicación"
          post_destroyed: "Se ha eliminado la publicación"
          post_recovered: "Se ha recuperado la publicación"
        group_event:
          group_name: "Eventos de grupo"
          group_created: "Se ha creado el grupo"
          group_updated: "Se ha actualizado el grupo"
          group_destroyed: "Se ha eliminado el grupo"
        tag_event:
          group_name: "Eventos de etiqueta"
          tag_created: "Se ha creado la etiqueta"
          tag_updated: "Se ha actualizado la etiqueta"
          tag_destroyed: "Se ha eliminado la etiqueta"
        category_event:
          group_name: "Eventos de categoría"
          category_created: "Se ha creado la categoría"
          category_updated: "Se ha actualizado la categoría"
          category_destroyed: "Se ha eliminado la categoría"
        user_event:
          group_name: "Eventos de usuario"
          user_logged_in: "Usuario conectado"
          user_logged_out: "Usuario desconectado"
          user_confirmed_email: "Correo electrónico confirmado por el usuario"
          user_created: "Se ha creado el usuario"
          user_approved: "Se ha aprobado el usuario"
          user_updated: "Se ha actualizado el usuario"
          user_destroyed: "Se ha eliminado el usuario"
          user_suspended: "El usuario está suspendido"
          user_unsuspended: "El usuario no está suspendido"
        reviewable_event:
          group_name: "Eventos revisables"
          reviewable_created: "El elemento revisable está listo"
          reviewable_updated: "Se ha actualizado el elemento revisable"
        user_badge_event:
          group_name: "Eventos de Medalla"
          user_badge_granted: "Se ha concedido la medalla de usuario"
          user_badge_revoked: "Se ha revocado la medalla de usuario"
        like_event:
          group_name: "Eventos de Me gusta"
          post_liked: "Cuando un usuario le da me gusta a una publicación."
        notification_event:
          group_name: "Eventos de notificación"
          notification_created: "Un usuario recibe una notificación en su feed"
        group_user_event:
          group_name: "Eventos de usuario de grupo"
          user_added_to_group: "Se añade un usuario a un grupo"
          user_removed_from_group: "Se elimina un usuario de un grupo"
        user_promoted_event:
          group_name: "Eventos promovidos por el usuario"
          user_promoted: "Un usuario es ascendido"
        delivery_status:
          title: "Estado de entrega"
          inactive: "Inactivo"
          failed: "Falló"
          successful: "Exitoso"
          disabled: "Desactivado"
        events:
          none: "No hay eventos relacionados."
          redeliver: "Reenviar"
          redeliver_failed: "Entrega fallida"
          incoming:
            one: "Hay un nuevo evento."
            other: "Hay %{count} eventos nuevos."
          completed_in:
            one: "Completado en %{count} segundo."
            other: "Completado en %{count} segundos."
          request: "Solicitud"
          response: "Respuesta"
          redeliver_confirm: "¿Seguro que quieres reenviar el mismo payload?"
          redeliver_failed_confirm:
            one: "¿Seguro que quieres redistribuir el evento de webhook?"
            other: "¿Seguro que quieres redistribuir %{count} eventos de webhook?"
          no_events_to_redeliver: "No hay eventos que redistribuir."
          headers: "Encabezados"
          payload: "Payload"
          body: "Cuerpo"
          ping: "Ping"
          status: "Código de estado"
          event_id: "ID"
          timestamp: "Creado"
          completion: "Tiempo de realización"
          actions: "Acciones"
          filter_status:
            all: "Todos los eventos"
            successful: "Entregado"
            failed: "Falló"
      home:
        title: "Inicio"
      account:
        title: "Cuenta"
        sidebar_link:
          backups: "Copias de seguridad"
          whats_new:
            title: "Novedades"
            keywords: "registro de cambios|característica|lanzamiento"
      community:
        title: "Comunidad"
        sidebar_link:
          about_your_site: "Acerca de tu sitio"
          badges: "Medallas"
          login_and_authentication: "Inicio de sesión y autenticación"
          notifications: "Notificaciones"
          permalinks: "Enlaces permanentes"
          trust_levels: "Niveles de confianza"
          users: "Usuarios"
          user_fields: "Campos de usuario"
          watched_words: "Palabras vigiladas"
          legal: "Legal"
          moderation_flags: "Banderas de moderación"
      appearance:
        title: "Aspecto"
        sidebar_link:
          font_style: "Estilo de letra"
          site_logo: "Logotipo del sitio"
          color_schemes: "Esquemas de color"
          emoji: "Emoji"
          navigation: "Navegación"
          themes: "Temas"
          components:
            title: "Componentes"
            keywords: "tema|extensión"
          site_texts: "Textos del sitio"
      email_settings:
        title: "Ajustes del correo electrónico"
        sidebar_link:
          appearance: "Aspecto"
          preview_summary: "Vista previa resumen"
          server_setup: "Configuración del servidor"
      email_logs:
        title: "Registros de correo electrónico"
        sidebar_link:
          sent: "Enviado"
          skipped: "Omitido"
          bounced: "Rebotado"
          received: "Recibido"
          rejected: "Rechazado"
      security:
        title: "Seguridad"
        sidebar_link:
          error_logs: "Registros de errores"
          screened_emails: "Correos bloqueados"
          screened_ips: "Direcciones IP bloqueadas"
          screened_urls: "URL bloqueadas"
          search_logs: "Registros de búsqueda"
          security: "Seguridad"
          spam: "Spam"
          staff_action_logs: "Registros de acciones del personal"
      config_areas:
        about:
          header: "Acerca de tu sitio"
          general_settings: "Ajustes generales"
          community_name: "Nombre de la comunidad"
          community_summary: "Resumen comunitario"
          community_description: "Descripción de la comunidad"
          banner_image: "Imagen del banner"
          banner_image_help: |
            Se utilizará en tu página Acerca de. Tamaño recomendado: 800x300px. Tipos aceptados: JPG, PNG y SVG hasta 10 MB.
          contact_information: "Información de contacto"
          community_owner: "Propietario de la comunidad"
          community_owner_help: |
            Nombre del contacto clave responsable de este sitio. Utilizado para notificaciones críticas, y también se muestra en /about. Visible para usuarios anónimos en sitios públicos.
          contact_email: "Correo electrónico de contacto"
          contact_email_help: |
            Dirección de correo electrónico del contacto clave responsable de este sitio. Se utiliza para notificaciones críticas y también se muestra en /about. Visible para usuarios anónimos en sitios públicos.
          contact_url: "URL de contacto"
          contact_url_placeholder: "https://johnny-smith.com/contact"
          contact_url_help: |
            URL de contacto para este sitio. Cuando está presente, sustituye a la dirección de correo electrónico de contacto en /about y es visible para los usuarios anónimos en los sitios públicos.
          site_contact_name: "Nombre del contacto del sitio"
          site_contact_name_help: |
            Un nombre de usuario de personal válido desde el que enviar todos los mensajes automatizados. Si se deja en blanco, se utilizará la cuenta predeterminada del Sistema.
          site_contact_group: "Grupo de contacto del sitio"
          site_contact_group_help: |
            Un nombre válido de un grupo al que se invita a todos los mensajes privados enviados automáticamente.
          your_organization: "Tu organización"
          company_name: "Nombre de la empresa"
          company_name_help: |
            Nombre de tu empresa u organización.
          company_name_warning: |
            Si se deja en blanco, no se proporcionará ningún tipo de Términos del servicio o Aviso de privacidad.
          governing_law: "Ley que rige"
          governing_law_help: |
            Especifica la jurisdicción que rige los aspectos legales del sitio, incluidos los Términos del servicio y el Aviso de privacidad. Normalmente, se trata del país o estado en el que la empresa que gestiona el sitio está registrada o lleva a cabo sus actividades.
          city_for_disputes: "Ciudad para disputas"
          city_for_disputes_help: |
            Especifica la ciudad que se utilizará como jurisdicción para resolver cualquier disputa relacionada con el uso de este foro. Esta información suele incluirse en documentos legales como los Términos del servicio del foro.
          optional: "(opcional)"
          update: "Actualizar"
          toasts:
            general_settings_saved: "Ajustes generales guardados"
            contact_information_saved: "Información de contacto guardada"
            your_organization_saved: "Tu organización se ha guardado"
          saved: "guardada!"
        flags:
          header: "Banderas de moderación"
          subheader: "El sistema de marcado de Discourse te ayuda a ti y a tu equipo de moderadores a gestionar el contenido y el comportamiento de los usuarios, manteniendo tu comunidad respetuosa y saludable. Los valores predeterminados son adecuados para la mayoría de las comunidades y no es necesario que los cambies. Sin embargo, si tu sitio tiene requisitos particulares, puedes desactivar los indicadores que no necesites y añadir tus propios indicadores personalizados."
          description: "Descripción"
          enabled: "¿Activado?"
          add: "Añadir bandera"
          edit: "Editar"
          back: "Volver a las banderas"
          delete: "Eliminar"
          delete_confirm: '¿Seguro que quieres eliminar «%{name}»?'
          form:
            add_header: "Añadir bandera"
            edit_header: "Editar bandera"
            save: "Guardar"
            name: "Nombre"
            description: "Descripción"
            applies_to: "Mostrar esta bandera en"
            topic: "temas"
            post: "publicaciones"
            chat_message: "mensajes de chat"
            enabled: "Activa esta bandera personalizada después de guardar"
            alert: "Una vez que se ha utilizado una bandera personalizada, solo se puede desactivar, pero no editar ni borrar."
            edit_flag: "Editar bandera"
            non_editable: "No puedes editar esta bandera porque es una bandera del sistema o ya se ha utilizado en el sistema de revisión, sin embargo, puedes desactivarla."
            delete_flag: "Eliminar bandera"
            non_deletable: "No puedes eliminar esta bandera porque es una bandera del sistema o ya se ha utilizado en el sistema de revisión, sin embargo, puedes desactivarla."
            require_message: "Pedir a los usuarios que proporcionen razones adicionales"
            require_message_description: "Cuando se seleccione esta marca, se mostrará un campo de texto para que el usuario proporcione detalles adicionales sobre por qué está marcando el contenido"
          more_options:
            title: "Más opciones"
            move_up: "Subir"
            move_down: "Bajar"
      plugins:
        title: "Plugins"
        installed: "Plugins instalados"
        name: "Nombre"
        none_installed: "No tienes plugins instalados."
        version: "Versión"
        enabled: "¿Activado?"
        is_enabled: "S"
        not_enabled: "N"
        change_settings_short: "Ajustes"
        settings_disabled: "Este plugin solo se puede activar o desactivar, no tiene ajustes adicionales."
        howto: "¿Cómo instalo plugins?"
        official: "Plugin oficial de Discourse"
        broken_route: "No se puede configurar el enlace a «%{name}». Asegúrate de que los bloqueadores de publicidad están desactivados e intenta recargar la página."
        author: "Por %{author}"
        experimental_badge: "experimental"
        learn_more: "Más información"
        sidebar_link:
          installed: "Instalado"
      advanced:
        title: "Avanzado"
        sidebar_link:
          api_keys: "Claves API"
          developer: "Desarrollador"
          embedding: "Incrustado"
          rate_limits: "Límites de velocidad"
          user_api: "API de usuario"
          web_hooks: "Webhooks"
          onebox: "Onebox"
          files: "Archivos"
          other_options: "Otros"
          search: "Buscar"
          experimental: "Experimental"
          all_site_settings: "Todos los ajustes del sitio"
      navigation_menu:
        sidebar: "Barra lateral"
        header_dropdown: "Menú desplegable de encabezado"
        legacy: "Heredado"
      backups:
        title: "Copias de seguridad"
        menu:
          backups: "Copias de seguridad"
          logs: "Registros"
        none: "Ninguna copia de seguridad disponible."
        read_only:
          enable:
            title: "Activar el modo de solo lectura"
            label: "Activar solo lectura"
            confirm: "¿Seguro que quieres activar el modo de solo lectura?"
          disable:
            title: "Desactivar el modo de solo lectura"
            label: "Desactivar solo lectura"
        logs:
          none: "Aún no hay registros…"
        columns:
          filename: "Nombre del archivo"
          size: "Tamaño"
        upload:
          label: "Subir"
          title: "Subir una copia de seguridad a esta instancia"
          uploading: "Subiendo…"
          uploading_progress: "Subiendo… %{progress}%"
          success: "«%{filename}» se subió exitosamente. El archivo se procesará ahora y tardará hasta un minuto en mostrarse en la lista."
          error: "Se produjo un error al subir el archivo «%{filename}»: %{message}"
        settings: "Ajustes"
        operations:
          is_running: "Hay una operación en proceso actualmente…"
          failed: "La %{operation} falló. Por favor, revisa los registros"
          cancel:
            label: "Cancelar"
            title: "Cancelar la operación actual"
            confirm: "¿Seguro que quieres cancelar la operación actual?"
          backup:
            label: "Copia de seguridad"
            title: "Crear una copia de seguridad"
            confirm: "¿Quieres iniciar una nueva copia de seguridad?"
            include_uploads: "incluir todos los archivos subidos"
            s3_upload_warning: 'Esto es solo para copias de seguridad de bases de datos. No se incluirán los archivos subidos, lo que significa que tanto imágenes como otro tipo de archivos pueden faltar si la copia de seguridad se restaura en otra configuración de alojamiento. <b>Para activar una copia de seguridad completa que incluya todos los archivos subidos a S3 consulta <a href="https://meta.discourse.org/t/-/276535" target="_blank">esta guía</a>.</b>'
          download:
            label: "Descargar"
            title: "Enviar correo electrónico con enlace de descarga"
            alert: "El enlace para descargar esta copia de seguridad se te envió por correo electrónico."
          destroy:
            title: "Eliminar la copia de seguridad"
            confirm: "¿Seguro que quieres destruir esta copia de seguridad?"
          restore:
            is_disabled: "Restaurar está desactivado en la configuración del sitio."
            label: "Restaurar"
            title: "Restaurar la copia de seguridad"
            confirm: "¿Seguro que quieres restaurar esta copia de seguridad?"
          rollback:
            label: "Revertir"
            title: "Regresar la base de datos al estado funcional anterior"
            confirm: "¿Seguro que quieres regresar la base de datos al estado funcional previo?"
        location:
          local: "Almacenamiento local"
          s3: "S3"
        backup_storage_error: "Error de acceso al almacenamiento de respaldos: %{error_message}"
      export_csv:
        success: "Exportación iniciada, se te notificará a través de un mensaje cuando el proceso se haya completado."
        failed: "La exportación falló. Por favor, revisa los registros."
        button_text: "Exportar"
        button_title:
          user: "Exportar la lista completa de usuarios en formato CSV."
          staff_action: "Exportar el registro completo de acciones del personal en formato CSV."
          screened_email: "Exportar la lista completa de correos electrónicos bloqueados en formato CSV."
          screened_ip: "Exportar la lista completa de direcciones IP bloqueadas en formato CSV."
          screened_url: "Exportar la lista completa de URL bloqueadas en formato CSV."
      export_json:
        button_text: "Exportar"
      invite:
        button_text: "Enviar invitaciones"
        button_title: "Enviar invitaciones"
      customize:
        title: "Personalizar"
        preview: "vista previa"
        explain_preview: "Ver el sitio con este tema activado"
        syntax_error: "Error de sintaxis"
        settings_editor: "Editor de ajustes"
        validation_settings_keys: "Cada elemento debe tener solo una clave «settings» y una clave «value»."
        validation_settings_deleted: "Estos ajustes se han eliminado. Restablécelos e inténtalo de nuevo."
        validation_settings_added: "Se han añadido estos ajustes. Elimínalos e inténtalo de nuevo."
        save: "Guardar"
        new: "Nuevo"
        new_style: "Nuevo estilo"
        install: "Instalar"
        delete: "Eliminar"
        delete_confirm: '¿Seguro que quieres eliminar «%{theme_name}»?'
        bulk_delete: "¿Estás seguro/a?"
        bulk_themes_delete_confirm: "Esto desinstalará los siguientes temas, que ya no podrán ser utilizados por ningún usuario de tu sitio:"
        bulk_components_delete_confirm: "Esto desinstalará los siguientes componentes, que ya no podrán ser utilizados por ningún usuario de tu sitio:"
        color: "Color"
        opacity: "Opacidad"
        copy: "Duplicar"
        copy_to_clipboard: "Copiar al portapapeles"
        copied_to_clipboard: "Copiado al portapapeles"
        copy_to_clipboard_error: "Error al copiar datos al portapapeles"
        theme_owner: "No editable, propiedad de:"
        email_templates:
          title: "Correo electrónico"
          subject: "Asunto"
          multiple_subjects: "Esta plantilla de correo electrónico tiene múltiples asuntos."
          body: "Cuerpo del correo electrónico"
          revert: "Revertir los cambios"
          revert_confirm: "¿Seguro que quieres revertir los cambios?"
        component:
          all_filter: "Todo"
          used_filter: "Usado"
          unused_filter: "No usado"
          enabled_filter: "Activado"
          disabled_filter: "Desactivado"
          updates_available_filter: "Actualizaciones disponibles"
        theme:
          filter_by: "Filtrar por"
          theme: "Tema"
          component: "Componente"
          components: "Componentes"
          search_placeholder: "escribe para buscar..."
          theme_name: "Nombre del tema"
          component_name: "Nombre del componente"
          themes_intro: "Selecciona un tema existente o instala uno nuevo para empezar"
          beginners_guide_title: "Guía básica para utilizar los temas de Discourse"
          developers_guide_title: "Guía de desarrollo de temas para Discourse"
          browse_themes: "Ver temas de la comunidad"
          customize_desc: "Personalizar:"
          title: "Temas"
          create: "Crear"
          create_type: "Tipo"
          create_name: "Nombre"
          save: "Guardar"
          long_title: "Modificar los colores, CSS y contenidos HTML de su sitio"
          edit: "Editar"
          edit_confirm: "Este es un tema remoto, si editas CSS/HTML, los cambios se eliminarán la próxima vez que actualices el tema."
          update_confirm: "Estos cambios locales se eliminarán por la actualización. ¿Seguro que quieres continuar?"
          update_confirm_yes: "Sí, continuar con la actualización"
          common: "Común"
          desktop: "Escritorio"
          mobile: "Móvil"
          settings: "Ajustes"
          translations: "Traducciones"
          extra_scss: "Extra SCSS"
          extra_files: "Archivos extra"
          extra_files_upload: "Exporta el tema para ver estos archivos."
          extra_files_remote: "Exporta el tema o consulta el repositorio de git para ver estos archivos."
          preview: "Vista previa"
          settings_editor: "Editor de ajustes"
          show_advanced: "Mostrar campos avanzados"
          hide_advanced: "Ocultar campos avanzados"
          hide_unused_fields: "Ocultar campos sin uso"
          is_default: "El tema está activado por defecto"
          user_selectable: "El tema puede ser seleccionado por usuarios"
          color_scheme_user_selectable: "Permitir que pueda ser seleccionada por usuarios"
          auto_update: "Actualizar automáticamente junto a Discourse"
          color_scheme: "Paleta de color"
          edit_color_scheme: "Editar paleta de colores"
          default_light_scheme: "Claro (predeterminado)"
          color_scheme_select: "Selecciona colores para usar en el tema"
          custom_sections: "Secciones personalizadas:"
          theme_components: "Componentes del tema"
          add_all_themes: "Agregar todos los temas"
          convert: "Convertir"
          convert_component_alert: "¿Seguro que quieres convertir este componente en tema? Se eliminará como componente en %{relatives}."
          convert_component_tooltip: "Convertir este componente en tema"
          convert_component_alert_generic: "¿Seguro que quieres convertir este componente en tema?"
          convert_theme_alert: "¿Seguro que quieres convertir este tema en componente? Se eliminará como principal en %{relatives}."
          convert_theme_alert_generic: "¿Seguro que quieres convertir este tema en componente?"
          convert_theme_tooltip: "Convertir este tema en componente"
          inactive_themes: "Temas inactivos:"
          inactive_components: "Componentes sin usar:"
          selected:
            one: "%{count} seleccionado"
            other: "%{count} seleccionados"
          cancel: "Cancelar"
          broken_theme_tooltip: "Este tema tiene errores en CSS, HTML o YAML"
          disabled_component_tooltip: "Este componente ha sido desactivado"
          default_theme_tooltip: "Este es el tema por defecto del sitio"
          updates_available_tooltip: "Hay actualizaciones disponibles para este tema"
          and_x_more:
            one: "y %{count} más."
            other: "y %{count} más."
          collapse: Contraer
          uploads: "Subidos"
          no_uploads: "Puedes subir activos asociados con tu tema como fuentes e imágenes"
          add_upload: "Añadir subida"
          upload_file_tip: "Selecciona el activo que subirás (png, woff2, etc.)"
          variable_name: "Nombre de variable SCSS:"
          variable_name_invalid: "Nombre de variable no válido. Solo se permiten caracteres alfanuméricos. Debe comenzar por una letra. Debe ser único."
          variable_name_error:
            invalid_syntax: "Nombre de variable no válido. Solo se permiten caracteres alfanuméricos. Debe comenzar por una letra."
            no_overwrite: "Nombre de variable no válido. No debe sobrescribir una variable existente."
            must_be_unique: "Nombre de variable no válido. Debe ser único."
          upload: "Subir"
          select_component: "Selecciona un componente…"
          unsaved_changes_alert: "No has guardado los cambios aún, ¿los quieres descartar y seguir adelante?"
          unsaved_parent_themes: "No has asignado este componente a ningún tema, ¿quieres continuar?"
          discard: "Descartar"
          stay: "Permanecer"
          css_html: "Personalizar CSS/HTML"
          edit_css_html: "Editar CSS/HTML"
          edit_css_html_help: "No has editado ningún CSS o HTML"
          delete_upload_confirm: "¿Eliminar este archivo? (¡El tema CSS puede dejar de funcionar!)"
          component_on_themes: "Incluir componentes en estos temas"
          included_components: "Componentes incluidos"
          add_all: "Añadir todos"
          import_web_tip: "Repositorio que contiene el tema"
          direct_install_tip: "¿Seguro que quieres instalar <strong>%{name}</strong> del repositorio listado abajo?"
          import_web_advanced: "Avanzado…"
          import_file_tip: "archivo .tar.gz, .zip o .dcstyle.json que contiene un tema"
          is_private: "El tema está en un repositorio privado de git"
          finish_install: "Terminar la instalación del tema"
          last_attempt: "La instalación no ha terminado, último intento:"
          remote_branch: "Nombre de la rama (opcional)"
          public_key: "Conceda la siguiente clave pública de acceso al repositorio:"
          install: "Instalar"
          installed: "Instalado"
          install_popular: "Popular"
          install_upload: "Desde tu dispositivo"
          install_git_repo: "Desde un repositorio git"
          install_create: "Crear nuevo"
          installing_message: "Instalando el tema, puede llevar varios minutos..."
          duplicate_remote_theme: "El componente de tema «%{name}» ya está instalado, ¿seguro que quieres instalar otra copia?"
          force_install: "No se ha podido instalar el tema porque su repositorio Git no es accesible. ¿Seguro que quieres continuar con la instalación?"
          create_placeholder: "Crear marcador de posición"
          about_theme: "Acerca de"
          license: "Licencia"
          version: "Versión:"
          authors: "Autoría:"
          creator: "Creado por:"
          source_url: "Fuente"
          enable: "Activar"
          disable: "Desactivar"
          disabled: "Este componente ha sido desactivado."
          disabled_by: "Este componente ha sido desactivado por"
          required_version:
            error: "Este tema se desactivó automáticamente porque no es compatible con esta versión de Discourse."
            minimum: "Necesita la versión de Discourse %{version} o superior."
            maximum: "Necesita la versión de Discourse %{version} o inferior."
          update_to_latest: "Actualizar a lo último"
          check_for_updates: "Buscar actualizaciones"
          updating: "Actualizando…"
          up_to_date: "El tema está actualizado. Última comprobación:"
          has_overwritten_history: "La versión actual del tema ya no existe porque el historial de Git ha sido sobrescrito por un force push."
          add: "Añadir"
          theme_settings: "Ajustes del tema"
          edit_objects_theme_setting: "Editor de ajustes de objetos"
          overriden_settings_explanation: "Los ajustes anulados están marcados con un punto y tienen un color resaltado. Para restablecer estos ajustes al valor por defecto, pulsa el botón de reinicio que hay junto a ellos."
          no_settings: "Este tema no tiene ajustes."
          theme_translations: "Traducciones del tema"
          empty: "No hay elementos"
          commits_behind:
            one: "¡El tema está %{count} commit detrás!"
            other: "¡El tema está %{count} commits detrás!"
          compare_commits: "(Ver nuevos commits)"
          remote_theme_edits: "Si quieres editar este tema, deberás <a href='%{repoURL}' target='_blank'>proponer un cambio en su repositorio</a>"
          repo_unreachable: "No se ha podido contactar el repositorio Git de este tema. Mensaje de error:"
          imported_from_archive: "Este tema se importó desde un archivo .zip"
          scss:
            text: "CSS"
            title: "Introduce el CSS personalizado, aceptamos todos los estilos válidos de CSS y SCSS"
          header:
            text: "Encabezado"
            title: "Introduce el HTML para mostrar en el encabezado"
          after_header:
            text: "Después del encabezado"
            title: "Introduce el HTML para mostrar en todas las páginas después del encabezado"
          footer:
            text: "Pie de página"
            title: "Introduce el HTML para mostrar en el pie de página"
          embedded_scss:
            text: "CSS incrustado"
            title: "Introduce el CSS personalizado para mostrar en la versión insertada de los comentarios"
          embedded_header:
            text: "Encabezado incrustado"
            title: "Introduce el HTML que se mostrará encima de la versión incrustada de los comentarios"
          color_definitions:
            text: "Definiciones de color"
            title: "Introducir definiciones de colores personalizadas (para usuarios avanzados)"
            placeholder: |2-

              Usa esta hoja de estilos para añadir colores personalizados a la lista de propiedades personalizadas de CSS

              Ejemplo:

              %{example}

              Se recomienda poner prefijos a los nombres de propiedad para evitar conflictos con plugins o el core
          head_tag:
            text: "Cabecera"
            title: "HTML que se insertará después de la etiqueta head"
          body_tag:
            text: "Cuerpo"
            title: "HTML que se insertará antes de la etiqueta body"
          yaml:
            text: "YAML"
            title: "Definir ajustes al tema en formato YAML"
          scss_color_variables_warning: 'El uso de las variables de color SCSS de núcleo en los temas está obsoleto. Utiliza propiedades CSS personalizadas en su lugar. Consulta <a href="https://meta.discourse.org/t/-/77551#color-variables-2" target="_blank">esta guía</a> para más detalles.'
          scss_warning_inline: "El uso de variables de color SCSS del sistema en los temas está obsoleto."
          all_filter: "Todo"
          active_filter: "Activo"
          inactive_filter: "Inactivo"
          updates_available_filter: "Actualizaciones disponibles"
          schema:
            title: "Editar el ajuste de %{name}"
            back_button: "Volver a %{name}"
            fields:
              required: "*obligatorio"
              groups:
                at_least:
                  one: "se requiere al menos %{count} grupo"
                  other: "se requieren al menos %{count} grupos"
              categories:
                at_least:
                  one: "se requiere al menos %{count} categoría"
                  other: "se requieren al menos %{count} categorías"
              tags:
                at_least:
                  one: "Se requiere al menos %{count} etiqueta"
                  other: "se requieren al menos %{count} etiquetas"
              string:
                too_short:
                  one: "debe tener al menos %{count} carácter"
                  other: "debe tener al menos %{count} caracteres"
              number:
                too_small: "debe ser mayor o igual que %{count}"
                too_large: "debe ser menor o igual que %{count}"
        colors:
          select_base:
            title: "Seleccionar paleta base de color"
            description: "Paleta base:"
          title: "Colores"
          edit: "Editar paletas de color"
          long_title: "Paletas de color"
          about: "Modifica los colores utilizados en tus temas. Crea una nueva paleta de color para empezar."
          new_name: "Nueva paleta de color"
          copy_name_prefix: "Copia de"
          delete_confirm: "¿Eliminar esta paleta de color?"
          undo: "Deshacer"
          undo_title: "Deshacer los cambios realizados a este color desde la última vez que se guardó."
          revert: "Revertir"
          revert_title: "Restablecer este color a la paleta de color por defecto de Discourse."
          primary:
            name: "principal"
            description: "La mayoría del texto, iconos y bordes."
          primary-medium:
            name: "primary-medium"
          primary-low-mid:
            name: "primary-low-mid"
          secondary:
            name: "secundario"
            description: "El color de fondo principal y el color de texto de algunos botones."
          tertiary:
            name: "terciario"
            description: "Enlaces, algunos botones, notificaciones y color de énfasis."
          quaternary:
            name: "cuaternario"
            description: "Para uso opcional en temas."
          header_background:
            name: "fondo del encabezado"
            description: "Color de fondo del encabezado del sitio."
          header_primary:
            name: "encabezado principal"
            description: "Texto e iconos en el encabezado del sitio."
          highlight:
            name: "resaltado"
            description: "El color de fondo de los elementos resaltados en la página, como temas o publicaciones."
          highlight-high:
            name: "highlight-high"
          highlight-medium:
            name: "highlight-medium"
          highlight-low:
            name: "highlight-low"
          danger:
            name: "peligro"
            description: "Color del resaltado para acciones como eliminar temas o publicaciones."
          success:
            name: "éxito"
            description: "Para indicar que una acción se realizó con éxito."
          love:
            name: "me encanta"
            description: "El color del botón de me gusta"
          selected:
            name: "seleccionado"
            description: "El color de fondo de elementos como los elementos de lista cuando están seleccionados/activos."
          hover:
            name: "pasar el ratón por encima"
            description: "El color de fondo de elementos como los elementos de lista cuando se pasa el ratón sobre ellos o tienen el foco del teclado."
        robots:
          title: "Sobrescribe el archivo robots.txt de tu sitio:"
          warning: "Esto sobrescribirá permanentemente cualquier configuración del sitio relacionada."
          overridden: El archivo robots.txt predeterminado de tu sitio está sobrescrito.
        email_style:
          title: "Estilo de correo electrónico"
          heading: "Personalizar estilo de correo electrónico"
          html: "Plantilla HTML"
          css: "CSS"
          reset: "Restablecer ajustes predeterminados"
          reset_confirm: "¿Seguro que deseas restablecer los ajustes predeterminados de %{fieldName} y perder todos los cambios?"
          save_error_with_reason: "Tus cambios no se guardaron. %{error}"
          instructions: "Personaliza la plantilla sobre la que se crean todos los correos HTML, y aplica estilos usando CSS."
      email:
        title: "Correos electrónicos"
        settings: "Ajustes del correo electrónico"
        templates: "Plantillas"
        templates_title: "Plantillas de correo electrónico"
        preview_digest: "Vista previa resumen"
        advanced_test:
          title: "Prueba avanzada"
          desc: "Observa cómo Discourse procesa los correos electrónicos recibidos. Para poder procesar correctamente el correo electrónico, pega aquí abajo un mensaje de correo electrónico original completo."
          email: "Mensaje original"
          run: "Realizar prueba"
          text: "Cuerpo del mensaje seleccionado"
          elided: "Texto elidido"
        sending_test: "Enviando correo electrónico de prueba…"
        error: "<b>ERROR</b> - %{server_error}"
        test_error: "Se produjo un error al enviar el correo electrónico de prueba. Revisa la configuración de correo, verifica que tu servicio de alojamiento no esté bloqueando los puertos de conexión de correo electrónico y prueba de nuevo."
        sent: "Enviado"
        skipped: "Omitido"
        bounced: "Rebotado"
        received: "Recibidos"
        rejected: "Rechazados"
        sent_at: "Enviado a las"
        time: "Hora"
        user: "Usuario"
        email_type: "Tipo de correo electrónico"
        details_title: "Ver detalles del correo electrónico"
        to_address: "Destino"
        test_email_address: "dirección de correo electrónico de prueba"
        send_test: "Enviar correo electrónico de prueba"
        sent_test: "enviado!"
        delivery_method: "Método de entrega"
        preview_digest_desc: "Previsualiza el contenido de los correos electrónicos de resumen enviados a los usuarios inactivos."
        refresh: "Volver a cargar"
        send_digest_label: "Enviar este resultado a:"
        send_digest: "Enviar"
        sending_email: "Enviando correo electrónico…"
        format: "Formato"
        html: "html"
        text: "texto"
        html_preview: "Vista previa de contenido de correo electrónico"
        last_seen_user: "Último usuario visto:"
        no_result: "No se han encontrado resultados para el resumen."
        reply_key: "Clave de respuesta"
        post_link_with_smtp: "Detalles de publicación y SMTP"
        skipped_reason: "Omitir motivo"
        incoming_emails:
          from_address: "De"
          to_addresses: "Para"
          cc_addresses: "Cc"
          subject: "Asunto"
          error: "Error"
          none: "No se encontraron correos electrónicos entrantes."
          modal:
            title: "Detalles de correo electrónico entrante"
            error: "Error"
            headers: "Encabezados"
            subject: "Asunto"
            body: "Cuerpo"
            rejection_message: "Correo de rechazo"
          filters:
            from_placeholder: "de@ejemplo.com"
            to_placeholder: "a@ejemplo.com"
            cc_placeholder: "cc@ejemplo.com"
            subject_placeholder: "Asunto…"
            error_placeholder: "Error"
        logs:
          none: "No se han encontrado registros."
          filters:
            title: "Filtro"
            user_placeholder: "nombre de usuario"
            address_placeholder: "nombre@ejemplo.com"
            type_placeholder: "resumen, registro…"
            reply_key_placeholder: "clave de respuesta"
            smtp_transaction_response_placeholder: "ID de SMTP"
          email_addresses:
            see_more: "[Ver más...]"
          post_id: "(ID del post: %{post_id})"
      moderation_history:
        performed_by: "Realizado por"
        no_results: "No hay historial de moderación disponible."
        actions:
          delete_user: "Usuario eliminado"
          suspend_user: "Usuario suspendido"
          silence_user: "Usuario silenciado"
          delete_post: "Publicación eliminada"
          delete_topic: "Tema eliminado"
          post_approved: "Publicación aprobada"
      logs:
        title: "Registros"
        action: "Acción"
        created_at: "Creado"
        last_match_at: "Última coincidencia"
        match_count: "Coincidencias"
        ip_address: "IP"
        topic_id: "ID del tema"
        post_id: "ID de la publicación"
        category_id: "ID de la categoría"
        delete: "Eliminar"
        edit: "Editar"
        save: "Guardar"
        screened_actions:
          block: "bloquear"
          do_nothing: "no hacer nada"
        staff_actions:
          all: "todas"
          filter: "Filtrar:"
          title: "Acciones del personal"
          clear_filters: "Mostrar todo"
          staff_user: "Usuario"
          target_user: "Usuario objetivo"
          subject: "Asunto"
          when: "Cuándo"
          context: "Contexto"
          details: "Detalles"
          previous_value: "Anterior"
          new_value: "Nuevo"
          show: "Mostrar"
          modal_title: "Detalles"
          no_previous: "No existe un valor anterior."
          deleted: "No hay un valor nuevo. El registro ha sido eliminado."
          actions:
            permanently_delete_post_revisions: "eliminar permanentemente las revisiones de publicaciones"
            delete_user: "eliminar usuario"
            change_trust_level: "cambiar nivel de confianza"
            change_username: "cambiar nombre de usuario"
            change_site_setting: "cambiar configuración del sitio"
            change_theme: "cambiar tema"
            delete_theme: "eliminar tema"
            change_site_text: "cambiar textos del sitio"
            suspend_user: "suspender usuario"
            unsuspend_user: "desbloquear usuario"
            removed_suspend_user: "suspender usuario (eliminado)"
            removed_unsuspend_user: "anular suspensión del usuario (eliminado)"
            grant_badge: "conceder medalla"
            revoke_badge: "retirar medalla"
            check_email: "comprobar correo electrónico"
            delete_topic: "eliminar tema"
            recover_topic: "recuperar tema"
            delete_post: "eliminar publicación"
            impersonate: "suplantar"
            anonymize_user: "anonimizar usuario"
            roll_up: "agrupar bloqueos de IP"
            change_category_settings: "cambiar opciones de categoría"
            delete_category: "eliminar categoría"
            create_category: "crear categoría"
            silence_user: "silenciar al usuario"
            unsilence_user: "dejar de silenciar al usuario"
            removed_silence_user: "silenciar al usuario (eliminado)"
            removed_unsilence_user: "dejar de silenciar al usuario (eliminado)"
            grant_admin: "conceder administración"
            revoke_admin: "revocar administración"
            grant_moderation: "conceder moderación"
            revoke_moderation: "revocar moderación"
            backup_create: "crear copia de seguridad"
            deleted_tag: "etiqueta eliminada"
            update_directory_columns: "actualizar columnas del directorio"
            deleted_unused_tags: "etiquetas sin usar eliminadas"
            renamed_tag: "etiqueta renombrada"
            revoke_email: "revocar correo electrónico"
            lock_trust_level: "Bloquear el nivel de confianza"
            unlock_trust_level: "Desbloquear el nivel de confianza"
            activate_user: "activar un usuario"
            deactivate_user: "desactivar un usuario"
            change_readonly_mode: "cambiar a modo de solo lectura"
            backup_download: "descargar copia de seguridad"
            backup_destroy: "destruir copia de seguridad"
            reviewed_post: "publicaciones revisadas"
            custom_staff: "acción personalizada de plugin"
            post_locked: "publicación bloqueada"
            post_edit: "editar publicación"
            post_unlocked: "publicación desbloqueada"
            check_personal_message: "revisar mensaje personal"
            disabled_second_factor: "desactivar autenticación de dos factores"
            topic_published: "tema publicado"
            post_approved: "publicación aprobada"
            post_rejected: "publicación rechazada"
            create_badge: "crear medalla"
            change_badge: "cambiar medalla"
            delete_badge: "eliminar medalla"
            merge_user: "fusionar usuario"
            entity_export: "entidad exportadora"
            change_name: "cambiar nombre"
            topic_timestamps_changed: "marcas de tiempo del tema cambiadas"
            approve_user: "usuario aprovado"
            web_hook_create: "crear webhook"
            web_hook_update: "actualizar webhook"
            web_hook_destroy: "destruir webhook"
            web_hook_deactivate: "desactivar webhook"
            embeddable_host_create: "crear host insertable"
            embeddable_host_update: "actualizar host insertable"
            embeddable_host_destroy: "eliminar host insertable"
            change_theme_setting: "cambiar la configuración del tema"
            disable_theme_component: "desactivar componente de tema"
            enable_theme_component: "activar componente de tema"
            revoke_title: "revocar título"
            change_title: "cambiar título"
            api_key_create: "crear clave API"
            api_key_update: "actualizar clave API"
            api_key_destroy: "destruir clave API"
            override_upload_secure_status: "sobrescribir estado seguro de la subida"
            page_published: "página publicada"
            page_unpublished: "página despublicada"
            add_email: "añadir correo electrónico"
            update_email: "actualizar correo electrónico"
            destroy_email: "destruir correo electrónico"
            topic_closed: "tema cerrado"
            topic_opened: "tema abierto"
            topic_archived: "tema archivado"
            topic_unarchived: "tema desarchivado"
            post_staff_note_create: "añadir nota del personal"
            post_staff_note_destroy: "destruir aviso del personal"
            delete_group: "eliminar grupo"
            watched_word_create: "añadir palabra vigilada"
            watched_word_destroy: "eliminar palabra vigilada"
            create_public_sidebar_section: "crear una sección pública en la barra lateral"
            update_public_sidebar_section: "actualizar la sección pública de la barra lateral"
            destroy_public_sidebar_section: "destruir la sección pública de la barra lateral"
            reset_bounce_score: "restablecer puntuación de rebote"
            create_watched_word_group: "crear grupo de palabras vigiladas"
            update_watched_word_group: "actualizar grupo de palabras vigiladas"
            delete_watched_word_group: "eliminar grupo de palabras vigiladas"
            toggle_flag: "activar/desactivar bandera"
            move_flag: "mover bandera"
            create_flag: "crear bandera"
            update_flag: "actualizar bandera"
            delete_flag: "eliminar bandera"
            topic_slow_mode_set: "establecer modo lento del tema"
            topic_slow_mode_removed: "eliminar el modo lento del tema"
            custom_emoji_create: "crear emoji personalizado"
            custom_emoji_destroy: "eliminar emoji personalizado"
            delete_post_permanently: "eliminar la publicación permanentemente"
            delete_topic_permanently: "eliminar el tema permanentemente"
        screened_emails:
          title: "Correos bloqueados"
          description: "Cuando alguien trate de crear una cuenta nueva, los siguientes correos electrónicos se revisarán y el registro se bloqueará, o se realizará alguna otra acción."
          email: "Correo electrónico"
          actions:
            allow: "Permitir"
        screened_urls:
          title: "URL bloqueadas"
          description: "Las URL listadas aquí fueron utilizadas en publicaciones de usuarios identificados como spammers."
          url: "URL"
          domain: "Dominio"
        screened_ips:
          title: "Direcciones IP bloqueadas"
          description: 'Direcciones IP que se están vigilando. Usar «Allow» para añadir direcciones a la lista de permitidas.'
          delete_confirm: "¿Seguro que quieres quitar el bloqueo para %{ip_address}?"
          actions:
            block: "Bloquear"
            do_nothing: "Permitir"
            allow_admin: "Permitir administrador"
          form:
            label: "Nueva:"
            ip_address: "Dirección IP"
            add: "Añadir"
            filter: "Buscar"
          roll_up:
            text: "Agrupar"
            title: "Crea un nuevo rango de entradas para bloquear si hay al menos «min_ban_entries_for_roll_up» entradas."
        search_logs:
          title: "Registros de búsqueda"
          term: "Término"
          searches: "Búsquedas"
          click_through_rate: "CTR"
          types:
            all_search_types: "Todos los tipos de búsqueda"
            header: "Encabezado"
            full_page: "Página completa"
            click_through_only: "Todo (a través del clic únicamente)"
          header_search_results: "Resultados de búsqueda de encabezado"
        logster:
          title: "Registros de errores"
      watched_words:
        title: "Palabras vigiladas"
        search: "buscar"
        clear_filter: "Quitar filtros"
        show_words:
          one: "ver %{count} palabra"
          other: "ver %{count} palabras"
        case_sensitive: "(distingue entre mayúsculas y minúsculas)"
        html: "(html)"
        download: Descargar
        clear_all: Limpiar todo
        clear_all_confirm: "¿Quitar todas las palabras vigiladas para la acción %{action}?"
        invalid_regex: 'La palabra vigilada «%{word}» no es una expresión regular válida.'
        regex_warning: '<a href="%{basePath}/admin/site_settings/category/all_results?filter=watched%20words%20regular%20expressions%20">Las palabras vigiladas son expresiones regulares</a> y no incluyen automáticamente los límites de las palabras. Si quieres que la expresión regular coincida con palabras enteras, incluye <code>\b</code> al principio y al final de tu expresión regular.'
        actions:
          block: "Bloquear"
          censor: "Censurar"
          require_approval: "Requiere aprobación"
          flag: "Denunciar"
          replace: "Reemplazar"
          tag: "Etiqueta"
          silence: "Silenciar"
          link: "Enlace"
        action_descriptions:
          block: "Aparecerá un mensaje de error al intentar crear una publicación que contenga estas palabras."
          censor: "Permitir las publicaciones que contengan estas palabras, pero sustituirlas por caracteres que oculten las palabras censuradas."
          require_approval: "Requiere la aprobación del personal para las publicaciones que contengan estas palabras antes de que puedan ser visibles para los demás."
          flag: "Permitir las publicaciones que contengan estas palabras, pero marcarlas como inapropiadas para que las revisen los moderadores."
          replace: "Reemplazar palabras en publicaciones por otras palabras."
          tag: "Etiquetar temas automáticamente si el primer mensaje contiene una palabra específica."
          silence: "Silenciar las cuentas nuevas si su primera publicación contiene alguna de estas palabras. La publicación se ocultará automáticamente hasta que el personal la apruebe."
          link: "Reemplazar palabras en publicaciones por enlaces."
        form:
          label: "Tiene palabras o frases"
          placeholder: "palabras o frases (* es un comodín)"
          placeholder_regexp: "expresiones regulares"
          replace_label: "Sustitución"
          replace_placeholder: "ejemplo"
          tag_label: "Etiqueta"
          link_label: "Enlace"
          link_placeholder: "https://ejemplo.com"
          add: "Añadir"
          success: "Éxito"
          exists: "Ya existe"
          upload: "Añadir desde archivo"
          upload_successful: "Subida completada. Las palabras se han añadido."
          case_sensitivity_label: "Distingue entre mayúsculas y minúsculas"
          case_sensitivity_description: "Solo palabras con caracteres coincidentes"
          html_label: "HTML"
          html_description: "Muestra HTML en el reemplazo"
          words_or_phrases: "palabras o frases"
        test:
          button_label: "Prueba"
          modal_title: "%{action}: Prueba de palabras vigiladas"
          description: "Escribe el texto más abajo para buscar coincidencias con las palabras vigiladas"
          found_matches: "Coincidencias encontradas:"
          no_matches: "No se encontraron coincidencias"
      form_templates:
        nav_title: "Plantillas"
        title: "Plantillas de formularios"
        help: "Crea una estructura de plantillas que pueda utilizarse para crear nuevos temas."
        new_template: "Nueva plantilla"
        list_table:
          headings:
            name: "Nombre"
            active_categories: "Categorías activas"
            actions: "Acciones"
          actions:
            view: "Ver plantilla"
            edit: "Editar plantilla"
            delete: "Eliminar plantilla"
        view_template:
          close: "Cerrar"
          edit: "Editar"
          delete: "Eliminar"
          toggle_preview: "Alternar vista previa"
        new_template_form:
          submit: "Guardar"
          cancel: "Cancelar"
          name:
            label: "Nombre de la plantilla"
            placeholder: "Introduce un nombre para esta plantilla…"
          template:
            label: "Plantilla"
            placeholder: "Crea aquí una plantilla YAML…"
          preview: "Vista previa"
        delete_confirm: "¿Seguro que quieres eliminar esta plantilla?"
        quick_insert_fields:
          add_new_field: "Añadir"
          checkbox: "Casilla de verificación"
          input: "Respuesta corta"
          textarea: "Respuesta larga"
          dropdown: "Desplegable"
          upload: "Subir un archivo"
          multiselect: "Múltiples opciones"
        validations_modal:
          button_title: "Validaciones"
          modal_title: "Opciones de validación"
          table_headers:
            key: "Clave"
            type: "Tipo"
            description: "Descripción"
          validations:
            required:
              key: "obligatorio"
              type: "booleano"
              description: "Requiere que se rellene el campo para enviar el formulario."
            minimum:
              key: "mínimo"
              type: "entero"
              description: "Para los campos de texto, especifica el número mínimo de caracteres permitidos."
            maximum:
              key: "máximo"
              type: "entero"
              description: "Para los campos de texto, especifica el número máximo de caracteres permitidos."
            pattern:
              key: "patrón"
              type: "cadena de expresiones regulares"
              description: "Para los campos de texto, una expresión regular que especifique la entrada permitida."
            type:
              key: "tipo"
              type: "cadena"
              description: "Para los campos de entrada, puedes especificar el tipo de entrada que se espera (texto|email|fecha|número|url|tel|color)"
        preview_modal:
          title: "Plantilla de vista previa"
        field_placeholders:
          validations: "introduce aquí las validaciones"
          id: "introducir-id-aquí"
          label: "Introduce aquí la etiqueta"
          placeholder: "Introduce aquí el marcador de posición"
          none_label: "Selecciona un elemento"
          choices:
            first: "Opción 1"
            second: "Opción 2"
            third: "Opción 3"
        edit_category:
          toggle_freeform: "plantilla de formulario desactivada"
          toggle_form_template: "plantilla de formulario activada"
          select_template: "Seleccionar plantillas de formularios"
          select_template_help: "Añadir/editar plantillas de formulario"
      impersonate:
        title: "Suplantar"
        help: "Utiliza esta herramienta para suplantar una cuenta de usuario con fines de depuración. Tendrás que cerrar sesión al terminar."
        not_found: "No se pudo encontrar a ese usuario."
        invalid: "Lo sentimos, no puedes suplantar a ese usuario."
      users:
        title: "Usuarios"
        create: "Añadir usuario administrador"
        last_emailed: "Último correo enviado"
        not_found: "Lo sentimos, ese usuario no existe en nuestro sistema."
        id_not_found: "Lo sentimos, esa ID de usuario no existe en nuestro sistema."
        active: "Activados"
        status: "Estado"
        show_emails: "Mostrar correos electrónicos"
        hide_emails: "Ocultar correos electrónicos"
        nav:
          new: "Nuevos"
          active: "Activos"
          staff: "Personal"
          suspended: "Suspendidos"
          silenced: "Silenciados"
          staged: "Temporal"
        approved: "¿Aprobado/s?"
        titles:
          active: "Usuarios activos"
          new: "Usuarios nuevos"
          pending: "Usuarios pendientes de revisión"
          newuser: "Usuarios con nivel de confianza 0 (Usuarios nuevos)"
          basic: "Usuarios con nivel de confianza 1 (Usuarios básicos)"
          member: "Usuarios con nivel de confianza 2 (Miembro)"
          regular: "Usuarios con nivel de confianza 3 (Habitual)"
          leader: "Usuarios con nivel de confianza 4 (Líder)"
          staff: "Personal"
          admins: "Administradores"
          moderators: "Moderadores"
          silenced: "Usuarios silenciados"
          suspended: "Usuarios suspendidos"
          staged: "Usuarios temporales"
        not_verified: "No verificado"
        check_email:
          title: "Revelar la dirección de correo electrónico de este usuario"
          text: "Mostrar"
        check_sso:
          title: "Mostrar payload de SSO"
          text: "Mostrar"
      user:
        suspend_failed: "Algo salió mal al suspender a este usuario %{error}"
        unsuspend_failed: "Algo salió mal al desbloquear a este usuario %{error}"
        suspend_duration: "Suspender al usuario hasta:"
        suspend_reason_label: "¿Por qué se le suspende? Este texto <b>será visible para todos</b> en la página de perfil del usuario y se mostrará al usuario cuando intente iniciar sesión. Sé conciso."
        suspend_reason_hidden_label: "¿Por qué se le suspende? Este texto se mostrará al usuario cuando trate de iniciar sesión. Sé conciso."
        suspend_reason: "Motivo"
        suspend_reason_title: "Motivo de la suspensión"
        suspend_reasons:
          not_listening_to_staff: "No escucha indicaciones del personal"
          consuming_staff_time: "Hace perder el tiempo desproporcionadamente al personal"
          combative: "Demasiado combatiente"
          in_wrong_place: "No está en el sitio adecuado"
          no_constructive_purpose: "No hay otro propósito constructivo para sus acciones que crear conflictos dentro de la comunidad"
          custom: "Personalizado…"
        suspend_message: "Mensaje por correo electrónico"
        suspend_message_placeholder: "Opcionalmente, brinda más información sobre la suspensión y esta se enviará por correo electrónico al usuario."
        suspended_by: "Suspendido por"
        silence_reason: "Motivo"
        silenced_by: "Silenciado por"
        silence_modal_title: "Silenciar al usuario"
        silence_duration: "¿Cuánto tiempo estará silenciado el usuario?"
        silence_reason_label: "¿Por qué se silencia a este usuario?"
        silence_reason_placeholder: "Motivo para silenciar"
        silence_message: "Mensaje por correo electrónico"
        silence_message_placeholder: "(dejar en blanco para enviar mensaje por defecto)"
        suspended_until: "(hasta %{until})"
        suspend_forever: "Suspender para siempre"
        cant_suspend: "Este usuario no puede ser suspendido."
        cant_silence: "Este usuario no puede ser silenciado."
        delete_posts_failed: "Hubo un problema al eliminar los mensajes."
        post_edits: "Ediciones de la publicación"
        view_edits: "Ver ediciones"
        penalty_post_actions: "¿Qué te gustaría hacer con la publicación asociada?"
        penalty_post_delete: "Eliminar la publicación"
        penalty_post_delete_replies: "Eliminar la publicación + sus respuestas"
        penalty_post_edit: "Editar la publicación"
        penalty_post_none: "No hacer nada"
        penalty_count: "Contador de faltas"
        penalty_history_MF: >-
          ¡En los últimos 6 meses este usuario ha sido <b>suspendido { SUSPENDED, plural, one {# vez} other {# veces} }</b> y <b>silenciado { SILENCED, plural, one {# vez} other {# veces} }</b>.
        clear_penalty_history:
          title: "Eliminado historial de faltas"
          description: "usuarios con faltas no pueden alcanzar NC3"
        delete_all_posts_confirm_MF: |
          Estás a punto de eliminar {POSTS, plural, one {# publicación} other {# publicaciones}} y {TOPICS, plural, one {# tema} other {# temas}}. ¿Estás seguro/a?
        silence: "Silenciar"
        unsilence: "Dejar de silenciar"
        silenced: "¿Silenciado?"
        moderator: "¿Moderador?"
        admin: "¿Administrador?"
        suspended: "¿Suspendido?"
        staged: "¿Temporal?"
        show_admin_profile: "Administrador"
        manage_user: "Administrar usuario"
        show_public_profile: "Ver perfil público"
        action_logs: "Registros de acciones"
        ip_lookup: "Búsqueda de IP"
        log_out: "Cerrar sesión"
        logged_out: "El usuario cerró sesión en todos los dispositivos"
        revoke_admin: "Revocar administración"
        grant_admin: "Conceder administración"
        grant_admin_success: "Nuevo administrador confirmado."
        grant_admin_confirm: "Te hemos enviado un correo electrónico para verificar al nuevo administrador. Abre el correo electrónico y sigue las instrucciones."
        revoke_moderation: "Revocar moderación"
        grant_moderation: "Conceder moderación"
        unsuspend: "Desbloquear"
        suspend: "Suspender"
        show_flags_received: "Mostrar denuncias recibidas"
        flags_received_by: "Denuncias recibidas de %{username}"
        flags_received_none: "Este usuario no ha recibido ninguna denuncia."
        reputation: Reputación
        permissions: Permisos
        activity: Actividad
        like_count: Me gusta dados / recibidos
        last_100_days: "en los últimos 100 días"
        private_topics_count: Temas privados
        posts_read_count: Publicaciones leídas
        post_count: Publicaciones creadas
        second_factor_enabled: activar autenticación de dos factores
        topics_entered: Temas vistos
        flags_given_count: Denuncias enviadas
        flags_received_count: Denuncias recibidas
        warnings_received_count: Advertencias recibidas
        warnings_list_warning: |
          Como moderador, es posible que no puedas ver todos estos temas. Si es necesario, pide a un administrador o al moderador emisor que dé acceso al mensaje a <b>@moderadores</b>.
        flags_given_received_count: "Denuncias enviadas / recibidas"
        approve: "Aprobar"
        approved_by: "aprobado por"
        approve_success: "Usuario aprobado y correo electrónico enviado con instrucciones para la activación."
        approve_bulk_success: "¡Perfecto! Todos los usuarios seleccionados han sido aprobados y notificados."
        time_read: "Tiempo de lectura"
        post_edits_count: "Ediciones de la publicación"
        anonymize: "Anonimizar usuario"
        anonymize_confirm: "¿SEGURO que quieres hacer anónima esta cuenta? Esto cambiará el nombre de usuario y el correo electrónico y restablecerá toda la información del perfil."
        anonymize_yes: "Sí, hacer anónima esta cuenta."
        anonymize_failed: "Hubo un problema al hacer anónima la cuenta."
        delete: "Eliminar usuario"
        delete_posts:
          button: "Eliminar todas las publicaciones"
          progress:
            title: "Progreso de la eliminación de publicaciones"
            description: "Eliminando publicaciones…"
          confirmation:
            title: "Eliminar todas las publicaciones de @%{username}"
            description: |
              <p>¿Seguro que quieres eliminar <b>%{post_count}</b> publicaciones de @%{username}?

              <p><b>¡Esto no se puede deshacer!</b></p>

              <p>Para continuar escribe: <code>%{text}</code></p>
            text: "eliminar publicaciones de @%{username}"
            delete: "Eliminar publicaciones de @%{username}"
            cancel: "Cancelar"
        merge:
          button: "Fusionar"
          prompt:
            title: "Transferir y eliminar @%{username}"
            description: |
              <p>Por favor, escoge un nuevo propietario para <b>el contenido de @%{username}.</b></p>

              <p>Todos los temas, publicaciones, mensajes y otros contenidos creados por <b>@%{username}</b> serán transferidos.</p>
            target_username_placeholder: "Nombre de usuario del nuevo propietario"
            transfer_and_delete: "Transferir y eliminar @%{username}"
            cancel: "Cancelar"
          progress:
            title: "Progreso de la fusión"
          confirmation:
            title: "Transferir y eliminar @%{username}"
            description: |
              <p>Todo el contenido de <b>@%{username}</b> será transferido y atribuido a <b>@%{targetUsername}</b>. Después de la transferencia, la cuenta <b>@%{username}</b> será eliminada.</p>

              <p><b>¡No se puede deshacer!</b></p>

              <p>Para continuar, escribe: <code>%{text}</code></p>
            text: "transferir @%{username} a @%{targetUsername}"
            transfer_and_delete: "Transferir y eliminar @%{username}"
            cancel: "Cancelar"
        merging_user: "Fusionando usuario…"
        merge_failed: "Ha ocurrido un error al fusionar los usuarios."
        delete_forbidden_because_staff: "Los administradores y moderadores no se pueden eliminar."
        delete_posts_forbidden_because_staff: "No se pueden eliminar todos las publicaciones de administradores y moderadores."
        delete_forbidden:
          one: "Los usuarios no se pueden borrar si han sido registrados hace más de %{count} día, o si tienen publicaciones. Borra todas publicaciones antes de tratar de borrar un usuario."
          other: "Los usuarios no se pueden eliminar si tienen publicaciones. Elimina todas las publicaciones antes de tratar de eliminar a un usuario. (No se pueden eliminar las publicaciones que se hayan creado hace más de %{count} días)"
        cant_delete_all_posts:
          one: "No se pueden eliminar todas las publicaciones. Algunas tienen más de %{count} día de antigüedad. (Ver la opción delete_user_max_post_age )"
          other: "No se pueden eliminar todas las publicaciones. Algunas tienen más de %{count} días de antigüedad. (Ver la opción delete_user_max_post_age)"
        cant_delete_all_too_many_posts:
          one: "No se pueden eliminar todas las publicaciones porque el usuario tiene más de %{count}. (delete_all_posts_max)"
          other: "No se pueden eliminar todas las publicaciones porque el usuario tiene más de %{count}. (delete_all_posts_max)"
        delete_confirm_title: "¿SEGURO que quieres eliminar este usuario? ¡Esta acción es permanente!"
        delete_confirm: "Normalmente, es mejor anonimizar usuarios en vez de eliminarlos. Así, evitas eliminar contenido de temas existentes."
        delete_and_block: "Eliminar y <b>bloquear</b> este correo electrónico y esta dirección IP"
        delete_dont_block: "Solo eliminar"
        deleting_user: "Eliminando usuario…"
        deleted: "El usuario se eliminó"
        delete_failed: "Se produjo un error al eliminar este usuario. Asegúrate de que todas sus publicaciones fueron eliminadas antes de intentar de eliminar este usuario."
        send_activation_email: "Enviar correo electrónico de activación"
        activation_email_sent: "Se envió un correo electrónico de activación."
        send_activation_email_failed: "Hubo un problema al enviar otro correo electrónico de activación. %{error}"
        activate: "Activar cuenta"
        activate_failed: "Hubo un problema al activar el usuario."
        deactivate_account: "Desactivar cuenta"
        deactivate_failed: "Hubo un problema al desactivar el usuario."
        unsilence_failed: "Hubo un problema al dejar de silenciar al usuario."
        silence_failed: "Hubo un problema al silenciar al usuario."
        silence_confirm: "¿Seguro que quieres silenciar a este usuario? No podrá crear temas ni mensajes nuevos."
        silence_accept: "Sí, silenciar a este usuario"
        bounce_score: "Puntuación de rebote"
        reset_bounce_score:
          label: "Restablecer"
          title: "Restablecer la puntuación de rebote a 0"
        visit_profile: "Visita <a href='%{url}'>la página de preferencias de este usuario</a> para editar su perfil"
        deactivate_explanation: "Un usuario desactivado debe volver a validar su correo electrónico."
        suspended_explanation: "Un usuario suspendido no puede iniciar sesión."
        silence_explanation: "Un usuario silenciado no puede crear publicaciones ni temas."
        staged_explanation: "Un usuario temporal solo puede publicar por correo electrónico en temas específicos."
        bounce_score_explanation:
          none: "No se han recibido rebotes recientemente de este correo electrónico."
          some: "Se han recibido algunos rebotes recientemente desde este correo electrónico."
          threshold_reached: "Se recibieron demasiados rebotes desde ese correo electrónico."
        trust_level_change_failed: "Hubo un problema al cambiar el nivel de confianza del usuario."
        suspend_modal_title: "Suspender usuario"
        confirm_cancel_penalty: "¿Seguro que quieres descartar la falta?"
        trust_level_2_users: "Usuarios con nivel de confianza 2"
        trust_level_3_requirements: "Requisitos para el nivel de confianza 3"
        trust_level_locked_tip: "el nivel de confianza está bloqueado, el sistema no promoverá o degradará al usuario."
        trust_level_unlocked_tip: "el nivel de confianza está desbloqueado, el sistema puede promover o degradar al usuario"
        lock_trust_level: "Bloquear el nivel de confianza"
        unlock_trust_level: "Desbloquear el nivel de confianza"
        silenced_count: "Silenciado"
        suspended_count: "Suspendido"
        last_six_months: "Últimos 6 meses"
        other_matches:
          one: "Hay <b>%{count} otro usuario</b> con la misma dirección IP. Revisa y selecciona los sospechosos para penalizar junto con %{username}."
          other: "Hay <b>%{count} otros usuarios</b> con la misma dirección IP. Revisa y selecciona los sospechosos para penalizar junto con %{username}."
        other_matches_list:
          username: "Nombre de usuario"
          trust_level: "Nivel de confianza"
          read_time: "Tiempo de lectura"
          topics_entered: "Temas visitados"
          posts: "Publicaciones"
        tl3_requirements:
          title: "Requisitos para el nivel de confianza 3"
          table_title:
            one: "En el último día:"
            other: "En los últimos %{count} días:"
          value_heading: "Valor"
          requirement_heading: "Requisito"
          posts_read_days: "Publicaciones leídas: días únicos"
          days: "días"
          topics_replied_to: "Temas en los que ha comentado"
          topics_viewed: "Temas vistos"
          topics_viewed_all_time: "Temas vistos (desde siempre)"
          posts_read: "Publicaciones leídas"
          posts_read_all_time: "Publicaciones leídas (desde siempre)"
          flagged_posts: "Publicaciones denunciadas"
          flagged_by_users: "Usuarios que denunciaron"
          likes_given: "Me gusta dados"
          likes_received: "Me gusta recibidos"
          likes_received_days: "Me gusta recibidos: días únicos"
          likes_received_users: "Me gusta recibidos: usuarios únicos."
          suspended: "Suspendido (últimos 6 meses)"
          silenced: "Silenciado (últimos 6 meses)"
          qualifies: "Cumple los requisitos para el nivel de confianza 3."
          does_not_qualify: "No cumple los requisitos para el nivel de confianza 3."
          will_be_promoted: "Será promovido pronto."
          will_be_demoted: "Será degradado pronto."
          on_grace_period: "Actualmente en periodo de gracia de promoción, no será degradado."
          locked_will_not_be_promoted: "Nivel de confianza bloqueado. Nunca será promovido."
          locked_will_not_be_demoted: "Nivel de confianza bloqueado. Nunca será degradado."
        discourse_connect:
          title: "DiscourseConnect Single Sign On"
          external_id: "ID externa"
          external_username: "Nombre de usuario"
          external_name: "Nombre"
          external_email: "Correo electrónico"
          external_avatar_url: "URL de la imagen de perfil"
          last_payload: "Último payload"
          delete_sso_record: "Eliminar registro SSO"
          confirm_delete: "¿Seguro que quieres eliminar este registro de DiscourseConnect?"
      user_fields:
        title: "Campos de usuario"
        help: "Añade campos que cada usuario puede rellenar."
        create: "Crear campo de usuario"
        untitled: "Sin título"
        name: "Nombre del campo"
        type: "Tipo de campo"
        description: "Descripción del campo"
        preferences: "Preferencias"
        save: "Guardar"
        edit: "Editar"
        delete: "Eliminar"
        cancel: "Cancelar"
        delete_confirm: "¿Seguro que quieres eliminar este campo de usuario?"
        options: "Opciones"
        required:
          title: "Obligatorio rellenarlo al registrarse"
          enabled: "obligatorio"
          disabled: "no requerido"
        requirement:
          title: "Requisito de campo"
          optional:
            title: "Opcional"
          for_all_users:
            title: "Para todos los usuarios"
            description: "Cuando los nuevos usuarios se registran, deben rellenar este campo. Cuando los usuarios existentes vuelvan al sitio y este sea un nuevo campo obligatorio para ellos, también se les pedirá que lo rellenen. Para volver a preguntar a todos los usuarios, elimina este campo personalizado y vuelve a crearlo."
          on_signup:
            title: "Al registrarse"
            description: "Cuando se registran nuevos usuarios, deben rellenar este campo. Los usuarios existentes no se verán afectados."
          confirmation: "Esto pedirá a los usuarios existentes que rellenen este campo y no les permitirá hacer nada más en tu sitio hasta que el campo esté rellenado. ¿Continuar?"
        editable:
          title: "Editable después del registro"
          enabled: "editable"
          disabled: "no editable"
        show_on_profile:
          title: "Se muestra públicamente en el perfil"
          enabled: "Mostrado en el perfil"
          disabled: "No mostrado en el perfil"
        show_on_user_card:
          title: "Mostrar en las tarjetas de usuario"
          enabled: "mostrado en las tarjetas de usuario"
          disabled: "no mostrado en las tarjetas de usuario"
        searchable:
          title: "Se puede buscar"
          enabled: "se puede buscar"
          disabled: "no se puede buscar"
        field_types:
          text: "Campo de texto"
          confirm: "Confirmación"
          dropdown: "Desplegable"
          multiselect: "Selección múltiple"
      site_text:
        description: "Puedes personalizar cualquier texto de tu foro. Empieza buscando:"
        search: "Busca el texto que te gustaría editar"
        title: "Texto"
        edit: "editar"
        revert: "Revertir los cambios"
        revert_confirm: "¿Seguro que quieres revertir los cambios?"
        go_back: "Volver a la búsqueda"
        recommended: "Te recomendamos que ajustes los siguientes textos a tu comunidad:"
        show_overriden: "Mostrar solo los sobrescritos"
        show_outdated: "Mostrar solo obsoletos/no válidos"
        show_untranslated: "Mostrar solo sin traducir"
        locale: "Idioma:"
        more_than_50_results: "Hay más de 50 resultados. Por favor, afina tu búsqueda."
        no_results: "No se han encontrado textos de sitios coincidentes"
        interpolation_keys: "Claves de interpolación disponibles:"
        outdated:
          title: "Esta traducción está anticuada"
          description: "La traducción por defecto de esta clave ha cambiado desde que se creó esta anulación. Comprueba a continuación que tu traducción coincide con cualquier cambio que se haya hecho en la intención original."
          old_default: "Antiguo valor predeterminado"
          new_default: "Nuevo valor predeterminado"
          dismiss: "Descartar"
      settings:
        show_overriden: "Mostrar solo los sobrescritos"
        history: "Ver historial de cambios"
        reset: "restablecer"
        none: "ninguno"
      site_settings:
        emoji_list:
          invalid_input: "Las listas de emojis solo pueden contener nombres válidos de emojis. Ej.: abrazos"
          add_emoji_button:
            label: "Añadir emoji"
        title: "Ajustes"
        no_results: "No se encontró ningún resultado."
        more_site_setting_results:
          one: "Hay más de %{count} resultado. Afina tu búsqueda o selecciona una categoría."
          other: "Hay más de %{count} resultados. Afina tu búsqueda o selecciona una categoría."
        clear_filter: "Quitar filtros"
        add_url: "añadir URL"
        add_host: "añadir host"
        add_group: "añadir grupo"
        uploaded_image_list:
          label: "Editar lista"
          empty: "No hay imágenes todavía. Por favor, sube una."
          upload:
            label: "Subir"
            title: "Subir imágenes"
        selectable_avatars:
          title: "Lista de avatares que los usuarios pueden escoger"
        categories:
          all_results: "Todo"
          required: "Obligatorio"
          branding: "Marca"
          basic: "Ajustes básicos"
          users: "Usuarios"
          posting: "Publicaciones"
          email: "Correo electrónico"
          files: "Archivos"
          trust: "Niveles de confianza"
          security: "Seguridad"
          onebox: "Onebox"
          seo: "SEO"
          spam: "Spam"
          rate_limits: "Límites de velocidad"
          developer: "Desarrollador"
          embedding: "Incrustado"
          legal: "Legal"
          api: "API"
          user_api: "API de usuario"
          uncategorized: "Otros"
          backups: "Copias de seguridad"
          login: "Inicio de sesión"
          plugins: "Plugins"
          user_preferences: "Preferencias de usuario"
          tags: "Etiquetas"
          search: "Buscar"
          groups: "Grupos"
          dashboard: "Panel de control"
          navigation: "Navegación"
        secret_list:
          invalid_input: "Los campos no pueden estar vacíos o contener el carácter de barra vertical."
        default_categories:
          modal_description:
            one: "¿Quieres aplicar este cambio históricamente? Esto cambiará las preferencias de %{count} usuario existente."
            other: "¿Quieres aplicar este cambio históricamente? Esto cambiará las preferencias de %{count} usuarios existentes."
          modal_yes: "Sí"
          modal_no: "No, solo aplicar el cambio a partir de ahora"
        simple_list:
          add_item: "Añadir elemento…"
        json_schema:
          edit: Abrir editor
          modal_title: "Editar %{name}"
        file_types_list:
          add_image_types: "Imágenes"
          add_video_types: "Vídeos"
          add_audio_types: "Audio"
          add_document_types: "Documentos"
          add_types_title: "Permitir extensiones %{types}"
          add_types_toast: "%{types} tipos de archivo añadidos"
        mandatory_group: "El grupo es obligatorio"
        requires_confirmation_messages:
          default:
            prompt: "Cambiar esta configuración puede tener consecuencias de largo alcance o no deseadas para tu sitio. ¿Seguro que quieres proceder?"
            confirm: "Sí, seguro"
          min_password_length:
            prompt: "Estás a punto de cambiar tu política de contraseñas. Esto afectará a todos los usuarios que cambien sus contraseñas a partir de ahora. ¿Seguro que quieres proceder?"
            confirm: "Sí, actualizar la política de contraseñas"
          min_admin_password_length:
            prompt: "Estás a punto de cambiar tu política de contraseñas. Esto afectará a todos los administradores que cambien sus contraseñas a partir de ahora. ¿Seguro que quieres proceder?"
            confirm: "Sí, actualizar la política de contraseñas"
          password_unique_charactes:
            prompt: "Estás a punto de cambiar tu política de contraseñas. Esto afectará a todos los usuarios que cambien sus contraseñas a partir de ahora. ¿Seguro que quieres proceder?"
            confirm: "Sí, actualizar la política de contraseñas"
          block_common_passwords:
            prompt: "Estás a punto de cambiar tu política de contraseñas. Esto afectará a todos los usuarios que cambien sus contraseñas a partir de ahora. ¿Seguro que quieres proceder?"
            confirm: "Sí, actualizar la política de contraseñas"
      badges:
<<<<<<< HEAD
=======
        disable_system: Esta medalla es una medalla del sistema y no se puede desactivar ni eliminar.
        status: Estado
>>>>>>> f4cbf025
        title: Medallas
        new_badge: Nueva medalla
        new: Nueva
        name: Nombre
        badge: Medalla
        display_name: Nombre que se muestra
        description: Descripción
<<<<<<< HEAD
        long_description: Descripción completa
=======
        long_description: Descripción larga
>>>>>>> f4cbf025
        badge_type: Tipo de medalla
        badge_grouping: Grupo
        badge_groupings:
          modal_title: Grupos de medallas
        granted_by: Concedido por
        granted_at: Concedido en
        reason_help: (Enlace a una publicación o tema)
        save: Guardar
        delete: Eliminar
        delete_confirm: '¿Seguro que quieres eliminar esta medalla?'
        revoke: Revocar
        reason: Motivo
        expand: Expandir &hellip;
        revoke_confirm: '¿Seguro que quieres revocar esta medalla?'
        edit_badges: Editar medallas
        grant_badge: Conceder medalla
        granted_badges: Medallas concedidas
        grant: Conceder
        no_user_badges: "%{name} no ha recibido ninguna medalla."
        no_badges: No hay medallas que puedan ser concedidas.
        none_selected: "Selecciona una medalla para empezar"
        allow_title: Permitir que se use la medalla como título
        multiple_grant: Se puede conceder varias veces
        listable: Mostrar medalla en la página pública de medallas
        enabled: activado
        disabled: desactivado
        icon: Icono
        image: Imagen
        graphic: Gráfico
        icon_or_image: Una medalla requiere un icono o una imagen
        icon_help: "Introduce un nombre de icono de Font Awesome (usa el prefijo «far-» para iconos normales y «fab-» para iconos de marca)"
        select_an_icon: "Selecciona un icono"
        upload_an_image: "Sube una imagen"
        read_only_setting_help: "Personalizar texto"
        query: Consulta de medalla (SQL)
        target_posts: Publicaciones destino de la consulta
        auto_revoke: Ejecutar diariamente la consulta de revocación
        show_posts: Mostrar la publicación por la cual se concedió la medalla en la página de medallas
        trigger: Activador
        trigger_type:
          none: "Actualizar diariamente"
          post_action: "Cuando un usuario interactúa con una publicación"
          post_revision: "Cuando un usuario edita o crea una publicación"
          trust_level_change: "Cuando un usuario cambia el nivel de confianza"
          user_change: "Cuando se edita o se crea un usuario"
        preview:
          link_text: "Vista previa de las medallas concedidas"
          plan_text: "Vista previa con el plan de ejecución de tu consulta"
          modal_title: "Vista previa de la consulta para la medalla"
          sql_error_header: "Ocurrió un error con la consulta."
          error_help: "Mira los siguientes enlaces para ayudarte con las solicitudes de las medallas"
          bad_count_warning:
            header: "¡ADVERTENCIA!"
            text: "Faltan algunas muestras de concesiones. Esto ocurre cuando la solicitud de la medalla devuelve ID de usuarios o de publicaciones que no existen. Esto podría causar resultados inesperados más tarde. Revisa de nuevo tu solicitud."
          no_grant_count: "No hay medallas para asignar."
          grant_count:
            one: "<b>%{count}</b> medalla para conceder."
            other: "<b>%{count}</b> medallas para conceder."
          sample: "Muestra:"
          grant:
            with: <span class="username">%{username}</span>
            with_post: <span class="username">%{username}</span> por la publicación en %{link}
            with_post_time: <span class="username">%{username}</span> por la publicación en %{link} a las <span class="time">%{time}</span>
            with_time: <span class="username">%{username}</span> a las <span class="time">%{time}</span>
        badge_intro:
          title: "Selecciona una medalla existente o crea una para empezar"
          what_are_badges_title: "¿Qué son las medallas?"
          badge_query_examples_title: "Ejemplos de consultas de medallas"
        mass_award:
          title: Conceder en masa
          description: Concede la misma medalla a muchos usuarios a la vez.
          no_badge_selected: Selecciona una medalla para empezar.
          perform: "Conceder medalla a los usuarios"
          upload_csv: Sube un archivo CSV con correos electrónicos o nombres de usuario
          aborted: Sube un archivo CSV que contenga correos electrónicos o nombres de usuario
          success:
            one: "Se ha recibido tu CSV y %{count} usuario recibirá su medalla en breve."
            other: "Se ha recibido tu CSV y %{count} usuarios recibirán su medalla en breve."
          csv_has_unmatched_users: "Las siguientes filas del CSV no se han podido enlazar con usuarios existentes, por lo que no se les distribuirá ninguna medalla:"
<<<<<<< HEAD
          csv_has_unmatched_users_truncated_list: "El archivo CSV tenía %{count} filas que han coincidido con ningún usuario, por lo que no se han repartido sus medallas. Debido al gran número de filas que no han coincidido, solo se muestran las 100 primeras:"
=======
>>>>>>> f4cbf025
          replace_owners: Eliminar medalla de los anteriores propietarios
          grant_existing_holders: Conceder una vez más la medalla a las cuentas que ya la tengan
      emoji:
        title: "Emoji"
        help: "Añade emojis que cualquiera podrá usar. Suelta varios archivos a la vez sin escribir un nombre para crear emojis usando su nombre de archivo. Los archivos que subas a la vez serán parte del grupo seleccionado. También puedes hacer clic en «Añadir nuevo emoji» para abrir el selector de archivos."
        add: "Añadir emoji nuevo"
        choose_files: "Seleccionar archivos"
        uploading: "Subiendo…"
        name: "Nombre"
        group: "Grupo"
        image: "Imagen"
        alt: "vista previa de emoji personalizado"
        delete_confirm: "¿Seguro que quieres eliminar el emoji :%{name}:?"
        settings: "Ajustes"
      embedding:
        get_started: "Si quieres insertar Discourse en otro sitio web, empieza por añadir su host."
        confirm_delete: "¿Seguro que quieres eliminar este host?"
        sample: |
          <p>Pega el siguiente código HTML en tu sitio para crear e incrustar temas de Discourse. Sustituye <b>EMBED_URL</b> por la URL canónica de la página en la que lo vas a incrustar.

          <p>Si quieres personalizar el estilo, descomenta y sustituye <b>CLASS_NAME</b> por una clase CSS definida en el <i>Embedded CSS</i> de tu tema.</p> <p>

          <p>Sustituye <b>DISCOURSE_USERNAME</b> por el nombre de usuario de Discourse del autor que debe crear el tema. Discourse buscará automáticamente al usuario por el atributo <code>content</code> de las etiquetas <code>&lt;meta&gt;</code> con el atributo <code>name</code> establecido en <code>discourse-username</code> o <code>author</code>. El parámetro <code>discourseUserName</code> ha quedado obsoleto y será eliminado en Discourse 3.2.</p> <p>
        title: "Incrustado"
        host: "Hosts permitidos"
        allowed_paths: "Lista de rutas permitidas"
        edit: "editar"
        category: "Publicar en categoría"
        tags: "Etiquetas del tema"
        post_author: "Autor de la publicación: el valor predeterminado es %{author}"
        add_host: "Añadir host"
        settings: "Ajustes de incrustado"
        crawling_settings: "Ajustes de crawlers"
        crawling_description: "Cuando Discourse crea temas para tus publicaciones, si no hay un feed RSS/ATOM presente intentará analizar el contenido de tu HTML. A veces puede ser difícil extraer tu contenido, por lo que damos la posibilidad de especificar las reglas CSS para hacer la extracción más fácil."
        embed_by_username: "Usuario para la creación de temas"
        embed_post_limit: "Número máximo de publicaciones que se pueden insertar"
        embed_title_scrubber: "Expresión regular utilizada para depurar el título de las publicaciones"
        embed_truncate: "Truncar las publicaciones insertadas"
        embed_unlisted: "Los temas importados se ocultarán de la lista hasta que tengan una respuesta."
        allowed_embed_selectors: "Selector CSS para elementos permitidos en los incrustados"
        blocked_embed_selectors: "Selector CSS para elementos que deben ser eliminados de los incrustados"
        allowed_embed_classnames: "Clases CSS permitidas"
        save: "Guardar ajustes de incrustado"
      permalink:
        title: "Enlaces permanentes"
        description: "Redirecciones para URL que no existan ya en el foro."
        url: "URL"
        topic_id: "ID del tema"
        topic_title: "Tema"
        post_id: "ID de la publicación"
        post_title: "Publicación"
        category_id: "ID de la categoría"
        category_title: "Categoría"
        tag_name: "Nombre de la etiqueta"
        external_url: "URL externa o relativa"
        user_id: "ID de usuario"
        username: "Nombre de usuario"
        destination: "Destino"
        copy_to_clipboard: "Copiar enlace permanente al portapapeles"
        delete_confirm: '¿Seguro que quieres eliminar este enlace permanente?'
        no_permalinks: "Todavía no tienes ningún enlace permanente. Crea un nuevo permalink arriba para empezar a ver una lista de tus permalinks aquí."
        form:
          label: "Nuevo:"
          add: "Añadir"
          filter: "Buscar (URL o URL externa)"
      reseed:
        action:
          label: "Reemplazar texto..."
          title: "Reemplazar texto de las categorías y temas con traducciones"
        modal:
          title: "Reemplazar texto"
          subtitle: "Reemplazar el texto de las categorías generadas por el sistema con las últimas traducciones"
          categories: "Categorías"
          topics: "Temas"
          replace: "Reemplazar"
  wizard_js:
    wizard:
      jump_in: "¡Empezar!"
      finish: "Salir del configurador"
      back: "Atrás"
      next: "Siguiente"
      configure_more: "Configurar más…"
      step-text: "Intervalo"
      step: "%{current} de %{total}"
      upload: "Subir archivo"
      uploading: "Subiendo…"
      upload_error: "Lo sentimos, se ha producido un error al cargar este archivo. Inténtalo de nuevo."
      staff_count:
        one: "Tu comunidad tiene %{count} miembro del equipo (tú)."
        other: "Tu comunidad tiene %{count} miembros del personal, tú incluido."
      invites:
        add_user: "añadir"
        none_added: "No has invitado a ningún miembro del equipo. ¿Seguro que quieres continuar?"
        roles:
          admin: "Administrador"
          moderator: "Moderador"
          regular: "Usuario habitual"
      previews:
        topic_title: "Encabezado de tema"
        share_button: "Compartir"
        reply_button: "Responder"
        topic_preview: "Vista previa de tema"
        homepage_preview: "Vista previa de la página de inicio"<|MERGE_RESOLUTION|>--- conflicted
+++ resolved
@@ -2850,11 +2850,8 @@
           one: "Progreso: <strong>%{count}</strong> tema"
           other: "Progreso: <strong>%{count}</strong> temas"
         silent: "Realiza esta acción en silencio."
-<<<<<<< HEAD
-=======
         performing: "Realizando operaciones en bloque, espera…"
         completed: "¡Operaciones en bloque completadas con éxito!"
->>>>>>> f4cbf025
       none:
         unread: "No tienes temas sin leer."
         unseen: "Has visto todos los temas."
@@ -2886,12 +2883,6 @@
         filter: "No hay más temas."
     topic_bulk_actions:
       close_topics:
-<<<<<<< HEAD
-        name: "Cerrar temas"
-      update_category:
-        name: "Actualizar Categoría"
-        description: "Elige la nueva categoría para los temas seleccionados"
-=======
         name: "Cerrar"
         note: "Nota"
         optional: (opcional)
@@ -2925,7 +2916,6 @@
       update_notifications:
         name: "Actualizar notificaciones"
         description: "Cambia el nivel de notificación a Viendo, En seguimiento, Normal o Silenciado"
->>>>>>> f4cbf025
     topic:
       filter_to:
         one: "%{count} publicación en el tema"
@@ -6508,11 +6498,8 @@
             prompt: "Estás a punto de cambiar tu política de contraseñas. Esto afectará a todos los usuarios que cambien sus contraseñas a partir de ahora. ¿Seguro que quieres proceder?"
             confirm: "Sí, actualizar la política de contraseñas"
       badges:
-<<<<<<< HEAD
-=======
         disable_system: Esta medalla es una medalla del sistema y no se puede desactivar ni eliminar.
         status: Estado
->>>>>>> f4cbf025
         title: Medallas
         new_badge: Nueva medalla
         new: Nueva
@@ -6520,11 +6507,7 @@
         badge: Medalla
         display_name: Nombre que se muestra
         description: Descripción
-<<<<<<< HEAD
-        long_description: Descripción completa
-=======
         long_description: Descripción larga
->>>>>>> f4cbf025
         badge_type: Tipo de medalla
         badge_grouping: Grupo
         badge_groupings:
@@ -6604,10 +6587,6 @@
             one: "Se ha recibido tu CSV y %{count} usuario recibirá su medalla en breve."
             other: "Se ha recibido tu CSV y %{count} usuarios recibirán su medalla en breve."
           csv_has_unmatched_users: "Las siguientes filas del CSV no se han podido enlazar con usuarios existentes, por lo que no se les distribuirá ninguna medalla:"
-<<<<<<< HEAD
-          csv_has_unmatched_users_truncated_list: "El archivo CSV tenía %{count} filas que han coincidido con ningún usuario, por lo que no se han repartido sus medallas. Debido al gran número de filas que no han coincidido, solo se muestran las 100 primeras:"
-=======
->>>>>>> f4cbf025
           replace_owners: Eliminar medalla de los anteriores propietarios
           grant_existing_holders: Conceder una vez más la medalla a las cuentas que ya la tengan
       emoji:
