# WARNING: Never edit this file.
# It will be overwritten when translations are pulled from Crowdin.
#
# To work with us on translations, join this project:
# https://translate.discourse.org/

th:
  js:
    number:
      format:
        separator: "."
        delimiter: ","
      human:
        storage_units:
          format: "%n %u"
          units:
            byte:
              other: ไบต์
            gb: GB
            kb: KB
            mb: MB
            tb: TB
      short:
        thousands: "%{number}พัน"
        millions: "%{number}ล้าน"
    dates:
      time: "h:mm a"
      time_with_zone: "HH:mm (z)"
      time_short_day: "ddd, HH:mm"
      timeline_date: "MMM YYYY"
      long_no_year: "D MMM, HH:mm"
      long_no_year_no_time: "MMM D"
      full_no_year_no_time: "MMMM Do"
      long_with_year: "MMM D, YYYY h:mm a"
      long_with_year_no_time: "MMM D, YYYY"
      full_with_year_no_time: "MMMM Do, YYYY"
      long_date_with_year: "MMM D, 'YY LT"
      long_date_without_year: "MMM D, LT"
      long_date_with_year_without_time: "MMM D, 'YY"
      long_date_without_year_with_linebreak: "MMM D <br/>LT"
      long_date_with_year_with_linebreak: "MMM D, 'YY <br/>LT"
      wrap_ago: "%{date} วันก่อน"
      wrap_on: "เมื่อ %{date}"
      tiny:
        half_a_minute: "< 1 นาที"
        less_than_x_seconds:
          other: "< %{count} วินาที"
        x_seconds:
          other: "%{count} วินาที"
        less_than_x_minutes:
          other: "%{count}นาที"
        x_minutes:
          other: "%{count} นาที"
        about_x_hours:
          other: "%{count} ชั่วโมง"
        x_days:
          other: "%{count} วัน"
        x_months:
          other: "%{count}เดือน"
        about_x_years:
          other: "%{count} ปี"
        over_x_years:
          other: "> %{count} ปี"
        almost_x_years:
          other: "%{count} ปี"
        date_month: "MMM D"
        date_year: "MMM 'YY"
      medium:
        less_than_x_minutes:
          other: "ไม่ถึง %{count} นาที"
        x_minutes:
          other: "%{count} นาที"
        x_hours:
          other: "%{count} ชั่วโมง"
        about_x_hours:
          other: "ราว %{count} ชั่วโมง"
        x_days:
          other: "%{count} วัน"
        x_months:
          other: "%{count} เดือน"
        about_x_years:
          other: "ราว %{count} ปี"
        over_x_years:
          other: "กว่า %{count} ปี"
        almost_x_years:
          other: "เกือบ %{count} ปี"
        date_year: "MMM D, 'YY"
      medium_with_ago:
        x_minutes:
          other: "%{count} นาทีที่แล้ว"
        x_hours:
          other: "%{count} ชั่วโมงที่แล้ว"
        x_days:
          other: "%{count} วันที่แล้ว"
        x_months:
          other: "%{count}เดือนที่แล้ว"
        x_years:
          other: "%{count}ปีที่แล้ว"
      later:
        x_days:
          other: "%{count} วันหลังจากนี้"
        x_months:
          other: "%{count} เดือนหลังจากนี้"
        x_years:
          other: "%{count} ปีหลังจากนี้"
      previous_month: "เดือนที่แล้ว"
      next_month: "เดือนถัดไป"
      placeholder: วัน
      from_placeholder: "ตั้งแต่วันที่"
      to_placeholder: "ไปวันที่"
    share:
      topic_html: 'กระทู้: <span class="topic-title">%{topicTitle}</span>'
      post: "โพสต์ #%{postNumber} โดย @%{username}"
      close: "ปิด"
      twitter: "แชร์บนทวิตเตอร์"
      facebook: "แชร์บนเฟสบุ๊ค"
      email: "ส่งทางอีเมล"
      url: "คัดลอกและแชร์ URL"
    action_codes:
      public_topic: "ทำให้กระทู้นี้เป็นสาธารณะ %{when} "
      open_topic: "แปลงเป็นหัวเรื่องเมื่อ %{when}"
      split_topic: "แบ่งกระทู้นี้เมื่อ %{when}"
      invited_user: "ได้เชิญ %{who} %{when}"
      invited_group: "ได้เชิญ %{who} %{when}"
      user_left: "%{who}ลบตัวเองออกจากข้อความนี้%{when}"
      removed_user: "ลบ %{who} %{when}"
      removed_group: "ลบ %{who} %{when}"
      autoclosed:
        enabled: "ปิดเมื่อ %{when}"
        disabled: "เปิดเมื่อ %{when}"
      closed:
        enabled: "ปิดเมื่อ %{when}"
        disabled: "เปิดเมื่อ %{when}"
      archived:
        enabled: "ถูกเก็บเข้าคลังเมื่อ %{when}"
        disabled: "ถูกเอาออกจากคลังเมื่อ %{when}"
      pinned:
        enabled: "ถูกปักหมุดเมื่อ %{when}"
        disabled: "ถูกปลดหมุดเมื่อ %{when}"
      pinned_globally:
        enabled: "ถูกปักหมุดแบบรวมเมื่อ %{when}"
        disabled: "ถูกปลดหมุดเมื่อ %{when}"
      visible:
        enabled: "ถูกแสดงเมื่อ %{when}"
        disabled: "ถูกซ่อนเมื่อ %{when}"
      banner:
        enabled: "ทำให้เป็นแบนเนอร์%{when} จะปรากฏที่ด้านบนสุดของทุกหน้าจนกว่าจะผู้ใช้งานจะกดลบ"
        disabled: "ลบแบนเนอร์นี้%{when} จะไม่ปรากฏที่ด้านบนของหน้าใดๆ"
    topic_admin_menu: "การดำเนินการสำหรับหัวเรื่อง"
    skip_to_main_content: "ข้ามไปยังเนื้อหา"
    emails_are_disabled: "อีเมลขาออกทั้งหมดถูกปิดโดยผู้ดูแลระบบ จะไม่มีอีเมลแจ้งเตือนใดๆถูกส่งออกไป"
    emails_are_disabled_non_staff: "การส่งอีเมลออกถูกปิดใช้งานสำหรับผู้ใช้ที่ไม่ใช่เจ้าหน้าที่"
    software_update_prompt:
      message: "เราอัปเดตไซต์นี้เมื่อสักครู่ โปรด<span>รีเฟรช</span>หน้านี้ หรือคุณอาจเกิดเหตุการณ์ที่ไม่ตรงตามต้องการ"
      dismiss: "ซ่อน"
    themes:
      default_description: "ค่าเริ่มต้น"
      only_admins: "(ข้อความนี้จะแสดงเฉพาะผู้ดูแลไซต์เท่านั้น)"
    s3:
      regions:
        ap_northeast_1: "เอเชียแปซิฟิก (โตเกียว)"
        ap_northeast_2: "เอเชียแปซิฟิก (โซล)"
        ap_east_1: "เอเชียแปซิฟิก (ฮ่องกง)"
        ap_south_1: "เอเชียแปซิฟิก (มุมไบ)"
        ap_southeast_1: "เอเชียแปซิฟิก (สิงคโปร์)"
        ap_southeast_2: "เอเชียแปซิฟิก (ซิดนีย์)"
        ca_central_1: "แคนาดา (กลาง)"
        cn_north_1: "จีน (ปักกิ่ง)"
        cn_northwest_1: "จีน (หนิงเซี่ย)"
        eu_central_1: "อียู (แฟรงก์เฟิร์ต)"
        eu_north_1: "อียู (สต็อกโฮล์ม)"
        eu_south_1: "สหภาพยุโรป (มิลาน)"
        eu_west_1: "อียู (ไอร์แลนด์)"
        eu_west_2: "อียู (ลอนดอน)"
        eu_west_3: "อียู (ปารีส)"
        sa_east_1: "อเมริกาใต้ (เซาเปาโล)"
        us_east_1: "สหรัฐอเมริกาฝั่งตะวันออก (เวอร์จิเนียเหนือ)"
        us_east_2: "สหรัฐอเมริกาฝั่งตะวันออก (โอไฮโอ)"
        us_gov_east_1: "AWS GovCloud (สหรัฐอเมริกาฝั่งตะวันออก)"
        us_gov_west_1: "AWS GovCloud (สหรัฐอเมริกาฝั่งตะวันตก)"
        us_west_1: "สหรัฐอเมริกาฝั่งตะวันตก (แคลิฟอร์เนียเหนือ)"
        us_west_2: "สหรัฐอเมริกาฝั่งตะวันตก (ออริกอน)"
    edit: "แก้ไขหัวข้อและหมวดหมู่ของกระทู้นี้"
    expand: "ขยาย"
    not_implemented: "ขออภัย! คุณสมบัตินั้นยังไม่เสร็จสมบูรณ์"
    no_value: "ไม่ใช่"
    yes_value: "ใช่"
    ok_value: "ตกลง"
    cancel_value: "ยกเลิก"
    submit: "ตกลง"
    delete: "ลบ"
    generic_error: "ขออภัย เกิดข้อผิดพลาดขึ้น"
    generic_error_with_reason: "เกิดข้อผิดพลาดขึ้น: %{error}"
    sign_up: "สมัครสมาชิก"
    log_in: "เข้าสู่ระบบ"
    age: "อายุ"
    joined: "เข้าร่วมแล้ว"
    admin_title: "ผู้ดูแลระบบ"
    show_more: "แสดงเพิ่มเติม"
    show_help: "ตัวเลือก"
    links: "ลิงก์"
    links_lowercase:
      other: "ลิงก์"
    faq: "คำถามที่พบบ่อย"
    guidelines: "คู่มือ"
    privacy_policy: "นโยบายความเป็นส่วนตัว"
    privacy: "ความเป็นส่วนตัว"
    tos: "เงื่อนไขการบริการ"
    rules: "กฎ"
    conduct: "กฎเกณฑ์และเงื่อนไข"
    mobile_view: "ดูแบบอุปกรณ์เคลื่อนที่"
    desktop_view: "ดูแบบเดสก์ท็อป"
    now: "ขณะนี้"
    read_more: "อ่านเพิ่มเติม"
    more: "เพิ่มเติม"
    x_more:
      other: "อีก %{count}"
    never: "ไม่เคย"
    every_30_minutes: "ทุก 30 นาที"
    every_hour: "ทุกชั่วโมง"
    daily: "ทุกวัน"
    weekly: "รายสัปดาห์"
    every_month: "ทุกเดือน"
    every_six_months: "ทุกหกเดือน"
    max_of_count: "สูงสุดของ %{count}"
    character_count:
      other: "%{count} ตัวอักษร"
    period_chooser:
      aria_label: "กรองตามช่วงเวลา"
    related_messages:
      title: "ข้อความที่เกี่ยวข้อง"
      see_all: 'ดู<a href="%{path}">ข้อความทั้งหมด</a>จาก @%{username}'
    suggested_topics:
      title: "กระทู้แนะนำ"
      pm_title: "ข้อความแนะนำ"
    about:
      simple_title: "เกี่ยวกับ"
      title: "เกี่ยวกับ %{title}"
      stats: "สถิติเว็บไซต์"
      our_admins: "แอดมินของเรา"
      our_moderators: "ผู้ดูแลของเรา"
      moderators: "ผู้ดูแล"
      stat:
        all_time: "ตลอดเวลา"
        last_day: "24 ชั่วโมงที่ผ่านมา"
        last_7_days: "7 วันที่ผ่านมา"
        last_30_days: "30 วันที่ผ่านมา"
      like_count: "ถูกใจ"
      topic_count: "กระทู้"
      post_count: "โพสต์"
      active_user_count: "ผู้ใช้ที่ใช้งานอยู่"
      contact: "ติดต่อเรา"
      contact_info: "ในกรณีที่เกิดเหตุฉุกเฉินหรือประเด็นสำคัญที่ส่งผลต่อเว็บไซต์นี้ กรุณาติดต่อเราที่ %{contact_info}"
    bookmarked:
      title: "บุ๊กมาร์ก"
      edit_bookmark: "แก้ไขบุ๊กมาร์ก"
      clear_bookmarks: "ล้างบุ๊กมาร์ก"
      help:
        unbookmark: "คลิกเพื่อลบบุ๊กมาร์กทั้งหมดในกระทู้นี้"
    bookmarks:
      created: "คุณได้บุ๊กมาร์กโพสต์นี้ %{name}"
      created_generic: "คุณได้บุ๊กมาร์กสิ่งนี้ %{name}"
      create: "สร้างบุ๊กมาร์ก"
      edit: "แก้ไขบุ๊กมาร์ก"
      not_bookmarked: "บุ๊กมาร์กโพสต์นี้"
      delete: "ลบบุ๊กมาร์ก"
      confirm_delete: "คุณแน่ใจหรือไม่ว่าต้องการลบบุ๊กมาร์กนี้ การเตือนความจำจะถูกลบออกด้วย"
      confirm_clear: "คุณแน่ใจหรือว่าต้องการล้างบุ๊กมาร์กทั้งหมดจากกระทู้นี้"
      save: "บันทึก"
      invalid_custom_datetime: "วันและเวลาที่คุณกรอกไม่ถูกต้อง กรุณาลองอีกครั้ง"
      list_permission_denied: "คุณไม่ได้รับอนุญาตให้ดูบุ๊กมาร์กของผู้ใช้งานนี้"
      auto_delete_preference:
        label: "หลังจากที่คุณได้รับแจ้ง"
        when_reminder_sent: "ลบบุ๊กมาร์ก"
      search: "ค้นหา"
      reminders:
        today_with_time: "วันนี้ตอน%{time}"
        tomorrow_with_time: "พรุ่งนี้ตอน%{time}"
        at_time: "เมื่อ%{date_time}"
    copy_codeblock:
      copied: "คัดลอกแล้ว!"
    drafts:
      label: "แบบร่าง"
      resume: "ดำเนินการต่อ"
      remove: "ลบ"
      new_topic: "แบบร่างกระทู้ใหม่"
    topic_count_categories:
      other: "ดู %{count} กระทู้ใหม่หรือที่อัปเดต"
    topic_count_latest:
      other: "ดู %{count} กระทู้ใหม่หรือที่อัปเดต"
    topic_count_unseen:
      other: "ดู %{count} กระทู้ใหม่หรือที่อัปเดต"
    topic_count_unread:
      other: "ดู%{count}กระทู้ที่ยังไม่ได้อ่าน"
    topic_count_new:
      other: "ดู%{count}กระทู้ใหม่"
    preview: "แสดงตัวอย่าง"
    cancel: "ยกเลิก"
    save: "บันทึกการเปลี่ยนแปลง"
    saving: "กำลังบันทึก..."
    saved: "บันทึกแล้ว!"
    upload: "อัปโหลด"
    uploading: "กำลังอัปโหลด..."
    uploading_filename: "กำลังอัปโหลด: %{filename} ..."
    clipboard: "คลิปบอร์ด"
    uploaded: "อัปโหลดแล้ว!"
    pasting: "วาง..."
    enable: "เปิดใช้งาน"
    disable: "ปิดใช้งาน"
    continue: "ดำเนินการต่อ"
    switch_to_anon: "เข้าสู่โหมดไม่ระบุชื่อ"
    switch_from_anon: "ออกจากโหมดไม่ระบุชื่อ"
    banner:
      edit: "แก้ไข"
    pwa:
      install_banner: "คุณต้องการ<a href>ติดตั้ง%{title}บนอุปกรณ์นี้ใช่ไหม</a>"
    choose_topic:
      none_found: "ไม่พบกระทู้ใดๆ"
      title:
        search: "ค้นหากระทู้"
        placeholder: "ระบุหัวข้อกระทู้ หมายเลข หรือ url ที่นี่ "
    choose_message:
      none_found: "ไม่พบข้อความ"
      title:
        search: "ค้นหาข้อความ"
        placeholder: "ระบุหัวข้อข้อความ หมายเลข หรือ url ที่นี่ "
    review:
      order_by: "สั่งโดย"
      in_reply_to: "ตอบไปยัง"
      explain:
        total: "ทั้งหมด"
        trust_level_bonus:
          name: "ระดับความไว้ใจ"
      awaiting_approval: "กำลังรอการยืนยัน"
      delete: "ลบ"
      settings:
        saved: "บันทึกแล้ว"
        save_changes: "บันทึกการเปลี่ยนแปลง"
        title: "การตั้งค่า"
      view_all: "ดูทั้งหมด"
      grouped_by_topic: "จัดกลุ่มโดยหมวดหมู่"
      topic_has_pending:
        other: "กระทู้นี้มี<b>%{count}</b>โพสต์ที่กำลังรอการอนุมัติ"
      title: "รีวิว"
      topic: "กระทู้:"
      filtered_user: "ผู้ใช้"
      filtered_reviewed_by: "รีวิวโดย"
      show_all_topics: "แสดงกระทู้ทั้งหมด"
      deleted_post: "(โพสต์ถูกลบ)"
      deleted_user: "(ผู้ใช้ถูกลบ)"
      user:
        website: "เว็บไซต์"
        username: "ชื่อผู้ใช้"
        email: "อีเมล"
        name: "ชื่อ"
        reject_reason: "เหตุผล"
      user_percentage:
        agreed:
          other: "%{count}% เห็นด้วย"
        disagreed:
          other: "%{count} % ไม่เห็นด้วย"
        ignored:
          other: "%{count} % ไม่สนใจ"
      topics:
        topic: "หัวข้อ"
        deleted: "[กระทู้ถูกลบ]"
        original: "(กระทู้ต้นฉบับ)"
        details: "รายละเอียด"
        unique_users:
          other: "%{count} ผู้ใช้"
      replies:
        other: "%{count} ตอบ"
      edit: "แก้ไข"
      save: "บันทึก"
      cancel: "ยกเลิก"
      filters:
        all_categories: "(หมวดหมู่ทั้งหมด)"
        type:
          title: "ชนิด"
          all: "(ทุกประเภท)"
        minimum_score: "คะแนนขั้นต่ำ:"
        refresh: "รีเฟรช"
        status: "สถานะ"
        category: "หมวดหมู่"
        orders:
          score: "คะแนน"
          created_at: "ถูกสร้างเมื่อ"
        priority:
          low: "ต่ำ"
          medium: "ปานกลาง"
          high: "สูง"
      conversation:
        view_full: "ดูบทสนทนาทั้งหมด"
      scores:
        score: "คะแนน"
        type: "เหตุผล"
        status: "สถานะ"
      statuses:
        pending:
          title: "อยู่ระหว่างการพิจารณา"
        approved:
          title: "อนุมัติ"
        rejected:
          title: "ปฏิเสธ"
        reviewed:
          title: "ถูกรีวิวทั้งหมด"
        all:
          title: "ทุกสิ่ง"
      context_question:
        delimiter: "หรือ"
      types:
        reviewable_flagged_post:
          title: "โพสต์ที่ถูกปักธง"
          flagged_by: "ถูกปักธงโดย"
        reviewable_user:
          title: "ผู้ใช้"
        reviewable_post:
          title: "โพสต์"
      approval:
        title: "โพสต์นี้ต้องได้รับการอนุมัติ"
        description: "เราได้รับโพสต์ใหม่ของคุณแล้ว แต่ต้องได้รับการอนุมัติจากผู้ดูแลก่อนถึงจะปรากฏขึ้น กรุณารอสักครู่"
        pending_posts:
          other: "คุณมี<strong>%{count}</strong>โพสต์ที่กำลังรอการยืนยัน"
        ok: "ตกลง"
      example_username: "ผู้ใช้"
    relative_time_picker:
      days:
        other: "วัน"
    time_shortcut:
      now: "ตอนนี้"
      later_today: "ภายหลังในวันนี้"
      next_business_day: "ในวันทำการถัดไป"
      tomorrow: "พรุ่งนี้"
      later_this_week: "ภายหลังในสัปดาห์นี้"
      this_weekend: "สัปดาห์นี้"
      start_of_next_business_week: "วันจันทร์"
      start_of_next_business_week_alt: "วันจันทร์หน้า"
      next_week: "สัปดาห์หน้า"
      next_month: "เดือนหน้า"
      forever: "ตลอดไป"
      never: "ไม่เคย"
      custom: "วันและเวลาที่กำหนดเอง"
    user_action:
      user_posted_topic: "<a href='%{userUrl}'>%{user}</a> โพสต์ <a href='%{topicUrl}'>กระทู้</a>"
      you_posted_topic: "<a href='%{userUrl}'>คุณ</a> โพสต์ <a href='%{topicUrl}'>กระทู้</a>"
      user_replied_to_post: "<a href='%{userUrl}'>%{user}</a> ตอบกลับ <a href='%{postUrl}'>%{post_number}</a>"
      you_replied_to_post: "<a href='%{userUrl}'>คุณ</a> ตอบกลับ <a href='%{postUrl}'>%{post_number}</a>"
      user_replied_to_topic: "<a href='%{userUrl}'>%{user}</a> ตอบกลับ <a href='%{topicUrl}'>กระทู้</a>"
      you_replied_to_topic: "<a href='%{userUrl}'>คุณ</a> ตอบกลับ <a href='%{topicUrl}'>กระทู้</a>"
      user_mentioned_user: "<a href='%{user1Url}'>%{user}</a> พูดถึง <a href='%{user2Url}'>%{another_user}</a>"
      user_mentioned_you: "<a href='%{user1Url}'>%{user}</a> พูดถึง <a href='%{user2Url}'>คุณ</a>"
      you_mentioned_user: "<a href='%{user1Url}'>คุณ</a> พูดถึง <a href='%{user2Url}'>%{another_user}</a>"
      posted_by_user: "โพสต์โดย <a href='%{userUrl}'>%{user}</a>"
      posted_by_you: "โพสต์โดย <a href='%{userUrl}'>คุณ</a>"
      sent_by_user: "ถูกส่งโดย <a href='%{userUrl}'>%{user}</a>"
      sent_by_you: "ถูกส่งโดย <a href='%{userUrl}'>คุณ</a>"
    directory:
      username: "ชื่อผู้ใช้"
      filter_name: "กรองด้วยชื่อผู้ใช้"
      title: "ผู้ใช้"
      likes_given: "ให้"
      likes_received: "รับ"
      topics_entered: "ดู"
      topics_entered_long: "กระทู้ที่ดู"
      time_read: "เวลาที่อ่าน"
      topic_count: "กระทู้"
      topic_count_long: "กระทู้ถูกสร้าง"
      post_count: "ตอบ"
      post_count_long: "คำตอบถูกโพสต์แล้ว"
      no_results: "ไม่พบผลการค้นหา"
      days_visited: "เยี่ยมชม"
      days_visited_long: "วันที่เยี่ยมชม"
      posts_read: "อ่าน"
      posts_read_long: "โพสต์ถูกอ่าน"
      last_updated: "อัปเดตล่าสุด:"
      total_rows:
        other: "%{count} ผู้ใช้"
      edit_columns:
        save: "บันทึก"
      group:
        all: "กลุ่มทั้งหมด"
    group_histories:
      actions:
        change_group_setting: "แก้ไขการตั้งค่ากลุ่ม"
        add_user_to_group: "เพิ่มผู้ใช้"
        remove_user_from_group: "ลบผู้ใช้"
        make_user_group_owner: "ตั้งเป็นเจ้าของ"
    groups:
      member_added: "เพิ่ม"
      member_requested: "ร้องขอเมื่อ"
      add_members:
        usernames_placeholder: "ชื่อผู้ใช้"
      requests:
        title: "คำร้องขอ"
        reason: "เหตุผล"
        accept: "ยอมรับ"
        accepted: "ยอมรับแล้ว"
        deny: "ปฏิเสธ"
        denied: "ปฏิเสธแล้ว"
        undo: "เลิกทำ"
      manage:
        title: "จัดการ"
        name: "ชื่อ"
        full_name: "ชื่อ-นามสกุล"
        invite_members: "เชิญ"
        delete_member_confirm: "ลบ '%{username}' ออกจากกลุ่ม '%{group}' ใช่ไหม"
        profile:
          title: โปรไฟล์
        interaction:
          posting: กำลังโพสต์
          notification: การแจ้งเตือน
        email:
          title: "อีเมล"
          last_updated_by: "โดย"
          credentials:
            username: "ชื่อผู้ใช้"
            password: "รหัสผ่าน"
          settings:
            title: "การตั้งค่า"
          mailboxes:
            disabled: "ปิดใช้งานแล้ว"
        membership:
          title: การเป็นสมาชิก
          access: การเข้าถึง
        categories:
          title: หมวดหมู่
        tags:
          title: แท็ก
        logs:
          when: "เมื่อ"
          acting_user: "ผู้ใช้ชั่วคราว"
          target_user: "ผู้ใช้เป้าหมาย"
          subject: "หัวข้อ"
          details: "รายละเอียด"
          from: "จาก"
          to: "ถึง"
      public_exit: "อนุญาตให้ผู้ใช้ออกจากกลุ่มอย่างอิสระ"
      empty:
        posts: "ไม่มีโพสต์โดยสมาชิกของกลุ่มนี้"
        members: "ไม่มีสมาชิกในกลุ่มนี้"
        requests: "ไม่มีคำร้องขอเป็นสมาชิกของกลุ่มนี้"
        mentions: "ไม่มีการกล่าวถึงของกลุ่มนี้"
        messages: "ไม่มีข้อความสำหรับกลุ่มนี้"
        topics: "ไม่มีกระทู้โดยสมาชิกของกลุ่มนี้"
      add: "เพิ่ม"
      join: "เข้าร่วม"
      leave: "ออก"
      request: "ร้องขอ"
      message: "ข้อความ<br><div><br data-mce-bogus=\"1\"></div>"
      confirm_leave: "คุณแน่ใจหรือว่าต้องการออกจากกลุ่มนี้"
      membership_request:
        submit: "ส่งคำร้องขอ"
        title: "ขอเข้าร่วม @%{group_name}"
        reason: "บอกให้เจ้าของกลุ่มทราบว่าทำไมคุณถึงเหมาะสมกับกลุ่มนี้"
      membership: "การเป็นสมาชิก"
      name: "ชื่อ"
      group_name: "ชื่อกลุ่ม"
      user_count: "ผู้ใช้"
      bio: "เกี่ยวกับกลุ่ม"
      selector_placeholder: "กรอกชื่อผู้ใช้"
      owner: "เจ้าของ"
      index:
        title: "กลุ่ม"
        all: "ทุกกลุ่ม"
        empty: "ไม่มีกลุ่มที่เห็นได้"
        owner_groups: "กลุ่มที่ฉันเป็นเจ้าของ"
        close_groups: "กลุ่มปิด"
        automatic_groups: "กลุ่มอัตโนมัติ"
        automatic: "อัตโนมัติ"
        closed: "ปิด"
        public: "สาธารณะ"
        private: "ส่วนตัว"
        public_groups: "กลุ่มสาธารณะ"
        my_groups: "กลุ่มของฉัน"
        group_type: "ประเภทกลุ่ม"
        is_group_user: "สมาชิก"
        is_group_owner: "เจ้าของ"
      title:
        other: "กลุ่ม"
      activity: "กิจกรรม"
      members:
        title: "สมาชิก"
        filter_placeholder_admin: "ชื่อผู้ใช้หรืออีเมล"
        filter_placeholder: "ชื่อผู้ใช้"
        remove_member: "ลบสมาชิก"
        remove_member_description: "ลบ<b>%{username}</b>ออกจากกลุ่มนี้"
        make_owner: "แต่งตั้งเจ้าของ"
        make_owner_description: "แต่งตั้ง<b>%{username}</b>เป็นเจ้าของกลุ่มนี้"
        remove_owner: "ลบในสถานะเจ้าของ"
        remove_owner_description: "ลบ<b>%{username}</b>ในสถานะเจ้าของกลุ่มนี้"
        status: "สถานะ"
        owner: "เจ้าของ"
        forbidden: "คุณไม่ได้รับอนุญาตให้ดูสมาชิก"
      topics: "กระทู้"
      posts: "โพสต์"
      mentions: "กล่าวถึง"
      messages: "ข้อความ"
      alias_levels:
        mentionable: "ใครสามารถ @กล่าวถึงกลุ่มนี้ได้"
        messageable: "ใครสามารถส่งข้อความในกลุ่มนี้ได้"
        nobody: "ไม่มีใคร"
        only_admins: "เฉพาะแอดมิน"
        mods_and_admins: "เฉพาะผู้ดูแลระบบและแอดมิน"
        members_mods_and_admins: "เฉพาะสมาชิกกลุ่ม ผู้ดูแลระบบและแอดมิน"
        owners_mods_and_admins: "เฉพาะเจ้าของกลุ่ม ผู้ดูแลระบบ และแอดมินเท่านั้น"
        everyone: "ทุกคน"
      notifications:
        watching:
          title: "กำลังดู"
          description: "คุณจะถูกแจ้งเตือนทุกๆโพสต์ใหม่ในทุกๆข้อความ และจำนวนของคำตอบใหม่จะถูกแสดง"
        watching_first_post:
          title: "กำลังดูโพสต์แรก"
          description: "คุณจะได้รับการแจ้งเตือนเมื่อมีข้อความใหม่ในกลุ่มนี้ ยกเว้นคำตอบของข้อความเหล่านั้น"
        tracking:
          title: "กำลังติดตาม"
          description: "คุณจะได้รับการแจ้งเตือนเมื่อมีคนกล่าวถึงชื่อของคุณ @name หรือตอบคุณ และจำนวนของคำตอบใหม่จะถูกแสดง"
        regular:
          title: "ปกติ"
          description: "คุณจะได้รับการแจ้งเตือนเมื่อมีคนกล่าวถึงชื่อของคุณ @name หรือตอบคุณ"
        muted:
          title: "ปิด"
          description: "คุณจะไม่ได้รับการแจ้งเตือนใดๆเกี่ยวกับข้อความในกลุ่มนี้"
      flair_upload_description: "ใช้รูปสี่เหลี่ยมไม่เล็กกว่า 20 พิกเซล x 20 พิกเซล"
      flair_preview_icon: "ไอคอนตัวอย่าง"
      flair_preview_image: "รูปภาพตัวอย่าง"
      flair_type:
        icon: "เลือกไอคอน"
        image: "อัปโหลดรูปภาพ"
      default_notifications:
        modal_yes: "ใช่"
    user_action_groups:
      "1": "ถูกใจ"
      "2": "ถูกใจ"
      "3": "บุ๊กมาร์ก"
      "4": "กระทู้"
      "5": "ตอบ"
      "6": "ตอบสนอง"
      "7": "กล่าวถึง"
      "9": "อ้างอิง"
      "11": "แก้ไข"
      "12": "รายการที่ส่งแล้ว"
      "13": "กล่องข้อความ"
      "14": "อยู่ระหว่างการพิจารณา"
      "15": "แบบร่าง"
    categories:
      all: "ทุกหมวดหมู่"
      all_subcategories: "ทั้งหมด"
      no_subcategory: "ไม่มี"
      category: "หมวดหมู่"
      category_list: "แสดงรายชื่อหมวดหมู่"
      reorder:
        title: "เรียงหมวดหมู่ใหม่"
        title_long: "จัดการรายชื่อหมวดหมู่ใหม่"
        save: "บันทึกคำสั่ง"
        apply_all: "นำไปใช้"
        position: "ตำแหน่ง"
      posts: "โพสต์"
      topics: "กระทู้"
      latest: "ล่าสุด"
      subcategories: "หมวดหมู่ย่อย"
      topic_sentence:
        other: "%{count}กระทู้"
      topic_stat_unit:
        week: "สัปดาห์"
        month: "เดือน"
      topic_stat_sentence_week:
        other: "%{count}กระทู้ใหม่ในสัปดาห์ที่ผ่านมา"
      topic_stat_sentence_month:
        other: "%{count}กระทู้ใหม่ในเดือนที่ผ่านมา"
      n_more: "หมวดหมู่ (อีก%{count})..."
    ip_lookup:
      title: มองหาที่อยู่ไอพี
      hostname: ชื่อโฮสต์
      location: สถานที่
      location_not_found: (ไม่ทราบ)
      organisation: องค์กร
      phone: โทรศัพท์
      other_accounts: "บัญชีอื่นที่ใช้ไอพีนี้"
      delete_other_accounts: "ลบ %{count}"
      username: "ชื่อผู้ใช้"
      trust_level: "TL"
      read_time: "เวลาที่อ่าน"
      topics_entered: "กระทู้ที่เข้า"
      post_count: "# โพสต์"
      confirm_delete_other_accounts: "คุณแน่ใจแล้วหรือว่าจะลบบัญชีเหล่านี้"
      copied: "คัดลอกแล้ว"
    user_fields:
      none: "(เลือกตัวเลือก)"
    user:
      said: "%{username}:"
      profile: "โปรไฟล์"
      mute: "ปิด"
      edit: "แก้ไขการตั้งค่า"
      new_private_message: "สร้างข้อความส่วนตัวใหม่"
      private_message: "ข้อความส่วนตัว"
      private_messages: "ข้อความ"
      user_notifications:
        filters:
          filter_by: "กรองโดย"
          all: "ทั้งหมด"
          read: "อ่าน"
          unread: "ยังไม่อ่าน"
        ignore_duration_title: "ละเว้นผู้ใช้"
        ignore_duration_username: "ชื่อผู้ใช้"
        ignore_duration_when: "ช่วงเวลา:"
        ignore_duration_save: "ไม่สนใจ"
        ignore_duration_time_frame_required: "กรุณาเลือกระยะเวลา"
        ignore_no_users: "คุณไม่มีผู้ใช้ที่ถูกละเว้น"
        ignore_option: "ละเว้นแล้ว"
        ignore_option_title: "คุณจะไม่ได้รับการแจ้งเตือนที่เกี่ยวข้องกับผู้ใช้รายนี้ และกระทู้และคำตอบทั้งหมดจะถูกซ่อนไว้"
        add_ignored_user: "เพิ่ม..."
        mute_option: "ปิด"
        mute_option_title: "คุณจะไม่ได้รับการแจ้งเตือนใดๆที่เกี่ยวกับผู้ใช้นี้"
        normal_option: "ปกติ"
        normal_option_title: "คุณจะได้รับการแจ้งเตือนเมื่อผู้ใช้นี้ตอบคุณ อ้างอิงถึงคุณ หรือกล่าวถึงคุณ"
      notification_schedule:
        none: "ไม่มี"
        monday: "วันจันทร์"
        to: "ถึง"
      activity_stream: "กิจกรรม"
      read: "อ่าน"
      preferences: "การตั้งค่า"
      feature_topic_on_profile:
        open_search: "เลือกกระทู้ใหม่"
        title: "เลือกกระทู้"
        search_label: "ค้นหากระทู้โดยหัวข้อ"
        save: "บันทึก"
        clear:
          title: "ล้าง"
          warning: "คุณแน่ใจหรือว่าต้องการล้างกระทู้เด่นของคุณ"
      use_current_timezone: "ใช้เขตเวลาปัจจุบัน"
      profile_hidden: "โปรไฟล์สาธารณะของผู้ใช้นี้ถูกซ่อนอยู่"
      expand_profile: "ขยาย"
      collapse_profile: "ย่อ"
      bookmarks: "บุ๊กมาร์ก"
      bio: "เกี่ยวกับฉัน"
      timezone: "เขตเวลา"
      invited_by: "เชิญชวนโดย"
      trust_level: "ระดับความถูกต้อง"
      notifications: "การแจ้งเตือน"
      statistics: "สถิติ"
      desktop_notifications:
        label: "การแจ้งเตือนทันที"
        not_supported: "ขออภัย บราวเซอร์นี้ไม่สนับสนุนการแจ้งเตือน"
        perm_default: "เปิดการแจ้งเตือน"
        perm_denied_btn: "ไม่มีสิทธิ์เข้าถึง"
        perm_denied_expl: "คุณปฏิเสธการอนุญาตการแจ้งเตือน เปิดการแจ้งเตือนในการตั้งค่าบราวเซอร์ของคุณ"
        disable: "ปิดการแจ้งเตือน"
        enable: "เปิดการแจ้งเตือน"
        consent_prompt: "เมื่อมีคนตอบกลับโพสต์ของคุณ คุณต้องการการแจ้งเตือนโดยทันทีหรือไม่"
      dismiss: "ซ่อน"
      dismiss_notifications: "ซ่อนทั้งหมด"
      dismiss_notifications_tooltip: "ทำเครื่องหมายอ่านบนการแจ้งเตือนที่ยังไม่ได้อ่านทั้งหมด"
      dynamic_favicon: "แสดงจำนวนบนไอคอนเบราว์เซอร์"
      theme_default_on_all_devices: "ทำให้ธีมนี้เป็นธีมเริ่มต้นบนทุกอุปกรณ์ของฉัน"
      color_schemes:
        regular: "ทั่วไป"
      text_size_default_on_all_devices: "ทำให้ขนาดฟอนต์นี้เป็นค่าเริ่มต้นบนทุกอุปกรณ์ของฉัน"
      allow_private_messages: "อนุญาตให้ผู้ใช้อื่นส่งข้อความส่วนตัวหาฉัน"
      external_links_in_new_tab: "เปิดลิงก์ภายนอกทั้งหมดในแท็บใหม่"
      enable_quoting: "เปิดการตอบกลับการอ้างอิงโดยไฮไลท์ข้อความ"
      experimental_sidebar:
        options: "ตัวเลือก"
        navigation_section: "การนำทาง"
      change: "เปลี่ยนแปลง"
      featured_topic: "กระทู้เด่น"
      moderator: "%{user} เป็นผู้ดูแลระบบ"
      admin: "%{user} เป็นแอดมิน"
      moderator_tooltip: "ผู้ใช้นี้เป็นผู้ดูแลระบบ"
      admin_tooltip: "ผู้ใช้นี้เป็นแอดมิน"
      suspended_notice: "ผู้ใช้นี้ถูกระงับจนถึง %{date}"
      suspended_permanently: "ผู้ใช้นี้ถูกระงับชั่วคราว"
      suspended_reason: "เหตุผล:"
      github_profile: "กิตฮับ"
      email_activity_summary: "สรุปกิจกรรม"
      mailing_list_mode:
        label: "โหมดจดหมายข่าว"
        enabled: "เปิดใช้งานโหมดจดหมายข่าว"
        instructions: |
          การตั้งค่านี้จะเปลี่ยนแปลงการสรุปกิจกรรม<br />
          กระทู้และหมวดที่ปิดการแจ้งเตือนจะไม่ถูกรวมอยู่ในอีเมลเหล่านี้
        individual: "ส่งอีเมลทุกครั้งที่มีโพสต์ใหม่"
        individual_no_echo: "ส่งอีเมลทุกครั้งที่มีโพสต์ใหม่ ยกเว้นของตัวฉันเอง"
        many_per_day: "ส่งอีเมลหาฉันทุกๆโพสต์ใหม่ (ประมาณ %{dailyEmailEstimate} ต่อวัน)"
        few_per_day: "ส่งอีเมลหาฉันทุกๆโพสต์ใหม่ (ประมาณ 2 ต่อวัน)"
      tag_settings: "แท็ก"
      watched_tags: "ดูแล้ว"
      tracked_tags: "ติดตาม"
      muted_tags: "ปิด"
      watched_categories: "ดูแล้ว"
      tracked_categories: "ติดตาม"
      watched_first_post_categories: "กำลังดูโพสต์แรก"
      watched_first_post_tags: "กำลังดูโพสต์แรก"
      muted_categories: "ปิดเสียง"
      regular_categories: "ปกติ"
      delete_account: "ลบบัญชีของฉัน"
      delete_account_confirm: "คุณแน่ใจไหมที่จะลบบัญชีอย่างถาวร การดำเนินการนี้ไม่สามารถยกเลิกได้"
      deleted_yourself: "บัญชีของคุณถูกลบเรียบร้อยแล้ว"
      unread_message_count: "ข้อความ"
      admin_delete: "ลบ"
      users: "ผู้ใช้"
      muted_users: "ปิดการแจ้งเตือน"
      ignored_users: "ละเว้นแล้ว"
      ignored_users_instructions: "ระงับโพสต์ การแจ้งเตือน และข้อความส่วนตัวทั้งหมดจากผู้ใช้เหล่านี้"
      tracked_topics_link: "แสดง"
      automatically_unpin_topics: "ยกเลิกปักหมุดกระทู้อัตโนมัติเมื่อถึงท้ายหน้า"
      apps: "แอป"
      api_approved: "อนุมัติแล้ว:"
      api_last_used_at: "ใช้ครั้งสุดท้ายเมื่อ:"
      theme: "ธีม"
      save_to_change_theme: 'ธีมจะถูกอัปเดตเมื่อคุณคลิก "%{save_text}"'
      home: "หน้าเริ่มต้น"
      messages:
        inbox: "กล่องจดหมายเข้า"
        latest: "ล่าสุด"
        sent: "ส่ง"
        unread: "ยังไม่อ่าน"
        unread_with_count:
          other: "ยังไม่อ่าน (%{count})"
        new: "ใหม่"
        new_with_count:
          other: "ใหม่ (%{count})"
        archive: "คลัง"
        groups: "กลุ่มของฉัน"
        move_to_inbox: "ย้ายไปกล่องขาเข้า"
        move_to_archive: "เก็บเข้าคลัง"
        failed_to_move: "เกิดความผิดพลาดในการย้ายข้อความที่เลือก (เครือข่ายของคุณอาจล่ม)"
        tags: "แท็ก"
        all_tags: "แท็กทั้งหมด"
      preferences_nav:
        account: "บัญชี"
        security: "ความปลอดภัย"
        profile: "โปรไฟล์"
        emails: "อีเมล"
        notifications: "การแจ้งเตือน"
        tracking: "ติดตาม"
        categories: "หมวดหมู่"
        users: "ผู้ใช้"
        tags: "แท็ก"
        apps: "แอป"
      change_password:
        success: "(อีเมลถูกส่งแล้ว)"
        in_progress: "(กำลังส่งอีเมล)"
        error: "(ผิดพลาด)"
        action: "ส่งอีเมลรีเซ็ทรหัสผ่าน"
        set_password: "ตั้งรหัสผ่าน"
        choose_new: "เลือกรหัสผ่านใหม่"
        choose: "เลือกรหัสผ่าน"
      second_factor_backup:
        disable: "ปิดใช้งาน"
      second_factor:
        forgot_password: "ลืมรหัสผ่านใช่ไหม"
        confirm_password_description: "กรุณายืนยันรหัสผ่านเพื่อดำเนินการต่อ"
        name: "ชื่อ"
        disable: "ปิดใช้งาน"
        delete: "ลบ"
        save: "บันทึก"
        edit: "แก้ไข"
        security_key:
          register: "ลงทะเบียน"
          save: "บันทึก"
      change_about:
        title: "เปลี่ยนข้อมูลเกี่ยวกับฉัน"
        error: "เกิดความผิดพลาดในการแก้ไขค่านี้"
      change_username:
        title: "เปลี่ยนชื่อผู้ใช้"
        confirm: "คุณแน่ใจจริงๆหรือว่าต้องการเปลี่ยนชื่อผู้ใช้ของคุณ"
        taken: "ขออภัย มีผู้ใช้ชื่อนี้แล้ว"
        invalid: "ชื่อผู้ใช้ไม่ถูกต้อง จะต้องมีเพียงแค่ตัวอักษรและตัวเลขเท่านั้น"
      add_email:
        title: "เพิ่มอีเมล"
        add: "เพิ่ม"
      change_email:
        title: "เปลี่ยนอีเมล"
        taken: "ขออภัย อีเมลไม่ถูกต้อง"
        error: "มีข้อผิดพลาดในการเปลี่ยนอีเมล บางทีอีเมลนี้อาจถูกใช้งานแล้ว"
        success: "เราส่งอีเมลไปยังที่อยู่อีเมลดังกล่าวแล้ว กรุณาทำตามขั้นตอนยืนยัน"
        success_staff: "เราส่งอีเมลไปยังที่อยู่อีเมลปัจจุบันแล้ว กรุณาทำตามขั้นตอนยืนยัน"
      change_avatar:
        title: "เปลี่ยนรูปโปรไฟล์ของคุณ"
        gravatar_failed: "คุณไม่สามารถค้นหา%{gravatarName}ด้วยที่อยู่อีเมลนั้น"
        refresh_gravatar_title: "รีเฟรช%{gravatarName}ของคุณ"
        letter_based: "รูปโพรไฟล์ที่ระบบทำให้อัตโนมัติ"
        uploaded_avatar: "รูปกำหนดเอง"
        uploaded_avatar_empty: "เพิ่มรูปกำหนดเอง"
        upload_title: "อัปโหลดรูปภาพของคุณ"
        image_is_not_a_square: "คำเตือน: เราได้ตัดรูปภาพของคุณ; ความกว้างและความสูงไม่เท่ากัน"
      change_card_background:
        title: "พื้นหลังผู้ใช้"
        instructions: "รูปพื้นหลังจะถูกจัดให้อยู่ตรงกลางและมีความกว้างมาตรฐานที่ 590px"
      change_featured_topic:
        title: "กระทู้เด่น"
        instructions: "ลิงก์ไปยังกระทู้นี้จะอยู่บนการ์ดผู้ใช้และโปรไฟล์ของคุณ"
      email:
        title: "อีเมล"
        primary: "อีเมลหลัก"
        secondary: "อีเมลสำรอง"
        primary_label: "หลัก"
        unconfirmed_label: "ไม่ได้ยืนยัน"
        resend_label: "ส่งอีเมลยืนยันตัวตนอีกครั้ง"
        resending_label: "กำลังส่ง..."
        resent_label: "อีเมลถูกส่งแล้ว"
        update_email: "เปลี่ยนอีเมล"
        set_primary: "ตั้งอีเมลหลัก"
        destroy: "ลบอีเมล"
        add_email: "เพิ่มอีเมลสำรอง"
        no_secondary: "ไม่มีอีเมลสำรอง"
        instructions: "ไม่แสดงเป็นสาธารณะ"
        ok: "เราจะส่งอีเมลไปหาคุณเพื่อยืนยัน"
        required: "กรุณากรอกที่อยู่อีเมล"
        invalid: "กรุณาใส่อีเมลที่ถูกต้อง"
        authenticated: "อีเมลของคุณได้รับการยืนยันโดย %{provider}"
        frequency:
          other: "เราจะอีเมลหาคุณเฉพาะตอนที่ไม่ได้เห็นคุณเป็นเวลา %{count} นาที"
      associated_accounts:
        connect: "เชื่อมต่อ"
        revoke: "เอาออก"
        cancel: "ยกเลิก"
        not_connected: "(ไม่เชื่อมต่อ)"
        confirm_modal_title: "เชื่อมต่อ%{provider}บัญชี"
      name:
        title: "ชื่อ"
        instructions: "ชื่อเต็มของคุณ (ไม่บังคับ)"
        instructions_required: "ชื่อเต็มของคุณ"
        required: "กรุณากรอกชื่อ"
        too_short: "ชื่อของคุณสั้นไป"
        ok: "ชื่อของคุณเหมาะสม"
      username:
        title: "ชื่อผู้ใช้"
        instructions: "ไม่เหมือนใคร, ไม่มีช่องว่าง, สั้น"
        short_instructions: "ผู้คนสามารถกล่าวถึงคุณโดย @%{username}"
        available: "ชื่อผู้ใช้ของคุณสามารถใช้ได้"
        not_available: "ใช้งานไม่ได้ กรุณาลอง%{suggestion}"
        not_available_no_suggestion: "ถูกใช้แล้ว"
        too_short: "ชื่อผู้ใช้สั้นไป"
        too_long: "ชื่อผู้ใช้ยาวไป"
        checking: "กำลังตรวจสอบชื่อผู้ใช้"
        prefilled: "อีเมลตรงกับชื่อผู้ใช้ที่ลงทะเบียนนี้"
        required: "กรุณากรอกชื่อผู้ใช้"
      locale:
        title: "ภาษา"
        instructions: "ภาษา จะเปลี่ยนเมื่อคุณรีเฟรชหน้า"
        default: "(ค่าเริ่มต้น)"
        any: "ใดๆ"
      password_confirmation:
        title: "ยืนยันรหัสผ่าน"
      invite_code:
        title: "รหัสเชิญ"
      auth_tokens:
        title: "อุปกรณ์ที่ถูกใช้เร็วๆนี้"
        details: "รายละเอียด"
        log_out_all: "ออกจากระบบทั้งหมด"
        not_you: "ไม่ใช่คุณใช่ไหม"
        show_all: "แสดงทั้งหมด (%{count})"
        show_few: "แสดงน้อยลง"
        was_this_you: "ใช่คุณหรือไม่"
        was_this_you_description: "ถ้าไม่ใช่คุณ เราแนะนำให้เปลี่ยนรหัสผ่านและออกจากระบบทุกเครื่อง"
        browser_and_device: "%{browser}บน%{device}"
        secure_account: "ตั้งค่าความปลอดภัยบัญชีของฉัน"
        latest_post: "คุณโพสต์ครั้งล่าสุด..."
      last_posted: "โพสต์ล่าสุด"
      last_seen: "ดูแล้ว"
      created: "เข้าร่วมแล้ว"
      log_out: "ออกจากระบบ"
      location: "ที่อยู่"
      website: "เว็บไซต์"
      email_settings: "อีเมล"
      text_size:
        title: "ขนาดข้อความ"
        smallest: "เล็กที่สุด"
        smaller: "เล็กลง"
        normal: "ปกติ"
        larger: "ใหญ่ขึ้น"
        largest: "ใหญ่ที่สุด"
      title_count_mode:
        notifications: "การแจ้งเตือนใหม่"
      like_notification_frequency:
        title: "แจ้งเตือนเมื่อมีคนกดถูกใจ"
        always: "เสมอ"
        first_time_and_daily: "ครั้งแรกที่โพสโดนชอบในวันนี้"
        first_time: "ครั้งแรกที่โพสต์โดนกดถูกใจ"
        never: "ไม่เคย"
      email_previous_replies:
        title: "เพิ่มข้อความตอบรับเก่าในอีเมล"
        unless_emailed: "นอกจากว่าเคยส่งมาก่อน"
        always: "เสมอ"
        never: "ไม่เคย"
      email_digests:
        title: "เมื่อฉันไม่ได้เยี่ยมชมเว็บไซต์ ให้ส่งอีเมลสรุปกระทู้ยอดนิยมและการตอบกลับ"
        every_30_minutes: "ทุก 30 นาที"
        every_hour: "ทุกชั่วโมง"
        daily: "ทุกวัน"
        weekly: "ทุกสัปดาห์"
        every_month: "ทุกเดือน"
        every_six_months: "ทุกหกเดือน"
      email_level:
        always: "เสมอ"
        never: "ไม่เคย"
      include_tl0_in_digests: "รวมเนื้อหาจากผู้ใช้ใหม่ในอีเมลสรุป"
      email_in_reply_to: "เพิ่มการตอบในโพสท์ที่คัดกรองแล้วในอีเมล"
      other_settings: "อื่นๆ"
      categories_settings: "หมวดหมู่"
      topics_settings: "หัวข้อ"
      new_topic_duration:
        label: "พิจารณาเป็นกระทู้ใหม่เมื่อ"
        not_viewed: "ฉันยังไม่ได้ดูมันเลย"
        last_here: "ถูกสร้างขึ้นเมื่อฉันดูครั้งล่าสุด"
        after_1_day: "ถูกสร้างขึ้นเมื่อวาน"
        after_2_days: "ถูกสร้างขึ้นเมื่อ 2 วันที่แล้ว"
        after_1_week: "ถูกสร้างขึ้นเมื่อสัปดาห์ที่แล้ว"
        after_2_weeks: "ถูกสร้างขึ้นเมื่อ 2 สัปดาห์ที่แล้ว"
      auto_track_topics: "ติดตามกระทู้ที่ฉันเข้าโดยอัตโนมัติ"
      auto_track_options:
        never: "ไม่เคย"
        immediately: "ทันที"
        after_30_seconds: "หลังจาก 30 วินาที"
        after_1_minute: "หลังจาก 1 นาที"
        after_2_minutes: "หลังจาก 2 นาที"
        after_3_minutes: "หลังจาก 3 นาที"
        after_4_minutes: "หลังจาก 4 นาที"
        after_5_minutes: "หลังจาก 5 นาที"
        after_10_minutes: "หลังจาก 10 นาที"
      invited:
        title: "เชิญชวน"
        pending_tab: "กำลังรอ"
        pending_tab_with_count: "กำลังรอ (%{count})"
        redeemed_tab: "ยืนยัน"
        redeemed_tab_with_count: "ยืนยันแล้ว (%{count})"
        invited_via: "คำเชิญ"
        groups: "กลุ่ม"
        topic: "หัวข้อ"
        expires_at: "หมดอายุ"
        edit: "แก้ไข"
        remove: "ลบ"
        reinvited: "การเชิญชวนถูกส่งอีกครั้งแล้ว"
        search: "พิมพ์เพื่อค้นหาคำเชิญ..."
        user: "เชิญชวนผู้ใช้แล้ว"
        none: "ไม่มีคำเชิญที่จะแสดง"
        truncated:
          other: "กำลังแสดงคำเชิญ %{count} รายการแรก"
        redeemed: "ยืนยันการเชิญชวน"
        redeemed_at: "ยืนยัน"
        pending: "คำเชิญที่กำลังรอการพิจารณา"
        topics_entered: "กระทู้ที่ดูแล้ว"
        posts_read_count: "โพสต์ที่อ่านแล้ว"
        expired: "การเชิญชวนนี้หมดอายุแล้ว"
        remove_all: "ลบคำเชิญที่หมดอายุ"
        removed_all: "คำเชิญที่หมดอายุทั้งหมดถูกลบแล้ว!"
        remove_all_confirm: "คุณแน่ใจหรือว่าต้องการลบคำเชิญที่หมดอายุทั้งหมด"
        reinvite_all_confirm: "คุณแน่ใจหรือว่าต้องการส่งคำเชิญทั้งหมดอีกครั้ง"
        time_read: "เวลาอ่าน"
        days_visited: "วันที่เข้าชม"
        account_age_days: "อายุบัญชีผู้ใช้ในหน่วยวัน"
        create: "เชิญ"
        valid_for: "ลิงก์คำเชิญใช้งานได้กับที่อยู่อีเมลนี้เท่านั้น: %{email}"
        invite_link:
          title: "ลิงก์คำเชิญ"
          success: "สร้างลิงก์คำเชิญสำเร็จแล้ว!"
          error: "มีข้อผิดพลาดในการสร้างลิงก์คำเชิญ"
      password:
        title: "รหัสผ่าน"
        too_short: "รหัสผ่านสั้นเกินไป"
        common: "รหัสผ่านง่ายเกินไป"
        same_as_username: "รหัสผ่านเหมือนกับชื่อผู้ใช้ของคุณ"
        same_as_email: "รหัสผ่านเหมือนกับอีเมลของคุณ"
        ok: "รหัสผ่านของคุณเหมาะสม"
        instructions: "อย่างน้อย %{count} ตัวอักษร"
        required: "กรุณากรอกรหัสผ่าน"
      summary:
        title: "สรุปภาพรวม"
        stats: "สถิติ"
        time_read: "เวลาอ่าน"
        recent_time_read: "เวลาอ่านเมื่อไม่นานมานี้"
        topic_count:
          other: "กระทู้ถูกสร้าง"
        post_count:
          other: "โพสต์ถูกสร้าง"
        likes_given:
          other: "ให้แล้ว"
        likes_received:
          other: "ได้รับแล้ว"
        days_visited:
          other: "วันที่เข้าชม"
        topics_entered:
          other: "กระทู้ที่ดู"
        posts_read:
          other: "โพสต์ถูกอ่าน"
        bookmark_count:
          other: "บุ๊กมาร์ก"
        top_replies: "คำตอบยอดนิยม"
        no_replies: "ยังไม่มีคำตอบ"
        more_replies: "คำตอบอื่น"
        top_topics: "กระทู้ยอดนิยม"
        no_topics: "ยังไม่มีกระทู้"
        more_topics: "กระทู้อื่น"
        top_badges: "เหรียญยอดนิยม"
        no_badges: "ยังไม่มีเหรียญ"
        more_badges: "เหรียญอื่น"
        top_links: "ลิงก์ยอดนิยม"
        no_links: "ยังไม่มีลิงก์"
        most_liked_by: "ถูกใจมากที่สุดโดย"
        most_liked_users: "ไลค์มากที่สุด"
        most_replied_to_users: "ถูกตอบมากที่สุด"
        no_likes: "ยังไม่มีใครถูกใจ"
        top_categories: "หมวดหมู่ยอดนิยม"
        topics: "หัวข้อ"
        replies: "ตอบ"
      ip_address:
        title: "ไอพีล่าสุด"
      registration_ip_address:
        title: "ไอพีที่ลงทะเบียน"
      avatar:
        title: "รูปโปรไฟล์"
        header_title: "โปรไฟล์ ข้อความ บุ๊กมาร์ก และการตั้งค่า"
      title:
        title: "ชื่อเรื่อง"
        none: "(ไม่มี)"
      flair:
        none: "(ไม่มี)"
      primary_group:
        title: "กลุ่มหลัก"
        none: "(ไม่มี)"
      filters:
        all: "ทั้งหมด"
      stream:
        posted_by: "โพสต์โดย"
        sent_by: "ส่งโดย"
        private_message: "ข้อความส่วนตัว"
        the_topic: "กระทู้"
    user_status:
      save: "บันทึก"
    loading: "กำลังโหลด..."
    errors:
      prev_page: "พยายามที่จะโหลด"
      reasons:
        network: "เครือข่ายมีปัญหา"
        server: "เซิร์ฟเวอร์มีปัญหา"
        forbidden: "การเข้าถึงถูกปฏิเสธ"
        unknown: "ผิดพลาด"
        not_found: "ไม่พบหน้าดังกล่าว"
      desc:
        network: "โปรดตรวจสอบการเชื่อมต่อของคุณ"
        network_fixed: "ดูเหมือนว่ามันจะกลับมาแล้ว"
        server: "รหัสที่ผิดพลาด: %{status}"
        forbidden: "คุณไม่ได้รับอนุญาตให้ชม"
        not_found: "อุ๊ปส์! ระบบพยายามโหลดหน้าที่ไม่มีอยู่"
        unknown: "มีบางอย่างผิดปกติ"
      buttons:
        back: "ย้อนกลับ"
        again: "ลองอีกครั้ง"
        fixed: "โหลดหน้า"
    modal:
      close: "ปิด"
      dismiss_error: "ละทิ้งข้อผิดพลาด"
    close: "ปิด"
    logout: "คุณได้ออกจากระบบ"
    refresh: "รีเฟรช"
    home: "หน้าแรก"
    read_only_mode:
      enabled: "เว็บไซต์นี้อยู่ในโหมดอ่านเท่านั้น คุณสามารถดูได้แต่การตอบ ถูกใจ และอื่นๆถูกปิดอยู่ในขณะนี้"
      login_disabled: "การลงชื่อเข้าใช้จะไม่สามารถใช้งานได้เมื่อเว็บไซต์อยู่ในโหมดอ่านเท่านั้น"
      logout_disabled: "การออกจากระบบจะไม่สามารถใช้งานได้เมื่อเว็บไซต์อยู่ในโหมดอ่านเท่านั้น"
    learn_more: "เรียนรู้เพิ่มเติม..."
    mute: ปิดเสียง
    unmute: เลิกปิดเสียง
    last_post: โพสต์แล้ว
    local_time: "เวลาท้องถิ่น"
    time_read: อ่าน
    time_read_recently: "%{time_read}ไม่นานมานี้"
    time_read_tooltip: "อ่านทั้งหมด %{time_read} ครั้ง"
    time_read_recently_tooltip: "อ่านทั้งหมด %{time_read} ครั้ง (เมื่อ %{recent_time_read} ใน 60 วันที่ผ่านมา)"
    last_reply_lowercase: การตอบล่าสุด
    replies_lowercase:
      other: ตอบ
    signup_cta:
      sign_up: "สมัครสมาชิก"
      hide_forever: "ไม่เป็นไร"
    summary:
      enabled_description: "คุณกำลังดูสรุปของกระทู้นี้ : นี่คือโพสที่น่าสนใจที่สุดที่หลายๆคนแนะนำ"
      description:
        other: "มี <b>%{count}</b> คำตอบ"
      disable: "แสดงโพสต์ทั้งหมด"
    deleted_filter:
      enabled_description: "กระทู้นี้ซ่อนโพสต์ที่ถูกลบไปแล้ว"
      disabled_description: "โพสต์ที่ถูกลบแสดงในกระทู้"
      enable: "ซ่อนโพสต์ที่ถูกลบ"
      disable: "แสดงโพสต์ที่ถูกลบ"
    private_message_info:
      title: "ข้อความ"
      invite: "เชิญผู้อื่น..."
      edit: "เพิ่มหรือลบ..."
      add: "เพิ่ม..."
      leave_message: "คุณต้องการละทิ้งข้อความนี้จริงๆใช่หรือไม่"
      remove_allowed_user: "คุณต้องการลบ %{name} จากข้อความนี้ใช่หรือไม่"
      remove_allowed_group: "คุณต้องการลบ %{name} จากข้อความนี้ใช่หรือไม่"
      leave: "ออก"
      remove_user: "ลบผู้ใช้"
    email: "อีเมล"
    username: "ชื่อผู้ใช้"
    last_seen: "เห็น"
    created: "สร้างเมื่อ"
    created_lowercase: "ตั้งเมื่อ"
    trust_level: "ระดับความน่าไว้ใจ"
    search_hint: "ชื่อผู้ใช้ อีเมล หรือที่อยู่ไอพี"
    create_account:
      disclaimer: "เมื่อลงทะเบียน คุณได้ยอมรับ <a href='%{privacy_link}' target='blank'>นโยบายความเป็นส่วนตัว</a> และ <a href='%{tos_link}' target='blank'> เงื่อนไขการบริการ</a>"
      failed: "มีบางอย่างผิดพลาด อีเมลนี้อาจถูกลงทะเบียนไว้แล้ว กดลิงก์หากลืมรหัสผ่าน"
    forgot_password:
      title: "รีเซ็ตรหัสผ่าน"
      action: "ฉันลืมรหัสผ่าน"
      invite: "กรอกชื่อผู้ใช้หรืออีเมลของท่าน เราจะส่งอีเมลสำหรับรีเซ็ตรหัสผ่านให้"
      reset: "รีเซ็ตรหัสผ่าน"
      complete_username: "ถ้าบัญชีตรงกับชื่อผู้ใช้ <b>%{username}</b> คุณจะได้รับอีเมลเกี่ยวกับขั้นตอนการรีเซ็ตรหัสผ่านในไม่ช้า"
      complete_email: "ถ้าบัญชีตรงกับ <b>%{email}</b> คุณจะได้รับอีเมลเกี่ยวกับขั้นตอนการรีเซ็ตรหัสผ่านในไม่ช้า"
      complete_username_not_found: "ไม่มีบัญชีที่ตรงกับชื่อผู้ใช้ <b>%{username}</b>"
      complete_email_not_found: "ไม่มีบัญชีที่ตรงกับ <b>%{email}</b>"
      button_ok: "ตกลง"
      button_help: "ช่วยเหลือ"
    email_login:
      button_label: "ด้วยอีเมล"
      complete_username_not_found: "ไม่มีบัญชีที่ตรงกับชื่อผู้ใช้ <b>%{username}</b>"
      complete_email_not_found: "ไม่มีบัญชีที่ตรงกับ <b>%{email}</b>"
      confirm_title: ดำเนินการต่อไปยัง %{site_name}
      logging_in_as: กำลังเข้าสู่ระบบด้วย %{email}
      confirm_button: เสร็จสิ้นการเข้าสู่ระบบ
    login:
      username: "ชื่อผู้ใช้"
      password: "รหัสผ่าน"
      show_password: "แสดง"
      security_key_alternative: "ลองวิธีอื่น"
      caps_lock_warning: "เปิดแคปล็อคอยู่"
      error: "ข้อผิดพลาดไม่ทราบสาเหตุ"
      cookies_error: "ดูเหมือนว่าเบราว์เซอร์ของคุณจะปิดการใช้งานคุกกี้ คุณอาจไม่สามารถเข้าสู่ระบบได้หากไม่เปิดใช้งานก่อน"
      rate_limit: "กรุณารอสักครู่ก่อนเข้าสู่ระบบอีกครั้ง"
      blank_username: "กรุณากรอกอีเมลหรือชื่อผู้ใช้"
      blank_username_or_password: "กรุณากรอกอีเมลหรือชื่อผู้ใช้ และรหัสผ่าน"
      reset_password: "รีเซ็ตรหัสผ่าน"
      logging_in: "กำลังลงชื่อเข้าใช้"
      or: "หรือ"
      authenticating: "กำลังตรวจสอบ..."
      awaiting_activation: "บัญชีของคุณกำลังรอการยืนยันตัวตน ใช้ลิงก์ลืมรหัสผ่านหากต้องการส่งอีเมลยืนยันตัวตนอีกครั้ง"
      awaiting_approval: "บัญชีของคุณยังไม่ได้รับการยืนยันโดยทีมงาน คุณจะได้รับอีเมลแจ้งเมื่อได้รับการยืนยันแล้ว"
      requires_invite: "ขออภัย, สามารถเข้าถึงได้เฉพาะผู้ที่ได้รับเชิญเท่านั้น"
      not_activated: "คุณไม่สามารถเข้าสู่ระบบได้ เราได้ส่งอีเมลยืนยันตัวตนไปหาคุณที่ <b>%{sentTo}</b> กรุณาทำตามขั้นตอนในอีเมลเพื่อยืนยันตัวตนของคุณ"
      admin_not_allowed_from_ip_address: "คุณไม่สามารถเข้าสู่ระบบในสถานะแอดมินด้วยไอพีนี้ได้"
      resend_activation_email: "คลิกที่นี่เพื่อส่งอีเมลยืนยันตัวตนอีกครั้ง"
      resend_title: "ส่งอีเมลยืนยันตัวตนอีกครั้ง"
      change_email: "เปลี่ยนที่อยู่อีเมล"
      provide_new_email: "กรอกที่อยู่อีเมลใหม่ แล้วเราจะส่งอีเมลยืนยันตัวตนอีกครั้ง"
      submit_new_email: "อัปเดตที่อยู่อีเมล"
      sent_activation_email_again: "เราส่งอีเมลยืนยันตัวตนใหม่ไปให้คุณที่ <b>%{currentEmail}</b> กรุณารอสักครู่และตรวจสอบในถังขยะอีเมลของคุณ"
      sent_activation_email_again_generic: "เราส่งอีเมลยืนยันตัวตนใหม่ไปแล้ว กรุณารอสักครู่และตรวจสอบในถังขยะอีเมลของคุณ"
      to_continue: "กรุณาเข้าสู่ระบบ"
      preferences: "คุณจำเป็นต้องเข้าสู่ระบบเพื่อเปลี่ยนการตั้งค่าผู้ใช้ของคุณได้"
      not_approved: "บัญชีของคุณยังไม่ได้รับการยืนยัน คุณจะได้รับการแจ้งเตือนทางอีเมลเมื่อคุณสามารถเข้าสู่ระบบได้"
      google_oauth2:
        name: "กูเกิล"
      twitter:
        name: "ทวิตเตอร์"
      instagram:
        name: "อินสตาแกรม"
      facebook:
        name: "เฟซบุ๊ก"
      github:
        name: "กิตฮับ"
    invites:
      accept_title: "คำเชิญ"
      welcome_to: "ยินดีต้อนรับสู่ %{site_name}!"
      invited_by: "คุณถูกเชิญโดย:"
      your_email: "ที่อยู่อีเมลบัญชีของคุณคือ <b>%{email}</b>"
      accept_invite: "ยอมรับคำเชิญ"
      success: "บัญชีของคุณถูกสร้าง คุณได้เข้าสู่ระบบแล้ว"
      name_label: "ชื่อ"
      password_label: "รหัสผ่าน"
    password_reset:
      continue: "ดำเนินการต่อไปยัง %{site_name}"
    emoji_set:
      apple_international: "แอปเปิล/นานาชาติ"
      google: "กูเกิล"
      twitter: "ทวิตเตอร์"
      win10: "Win10"
      google_classic: "Google Classic"
      facebook_messenger: "Facebook Messenger"
    category_page_style:
      categories_only: "หมวดหมู่เท่านั้น"
      categories_with_featured_topics: "หมวดหมู่พร้อมด้วยกระทู้เด่น"
      categories_and_latest_topics: "หมวดหมู่และกระทู้ล่าสุด"
      categories_and_top_topics: "หมวดหมู่และกระทู้ยอดนิยม"
    shortcut_modifier_key:
      shift: "Shift"
      ctrl: "Ctrl"
      alt: "Alt"
      enter: "เอ็นเทอร์"
    conditional_loading_section:
      loading: กำลังโหลด...
    category_row:
      topic_count:
        other: "%{count}กระทู้ในหมวดหมู่นี้"
    select_kit:
      delete_item: "ลบ %{name}"
      default_header_text: เลือก...
      no_content: ไม่พบผลลัพธ์ที่ตรงกัน
      filter_placeholder: ค้นหา...
      filter_placeholder_with_any: ค้นหาหรือสร้าง...
      create: "สร้าง: '%{content}'"
      max_content_reached:
        other: "คุณสามารถเลือกได้ %{count} รายการเท่านั้น"
      min_content_not_reached:
        other: "เลือกอย่างน้อย %{count} รายการ"
    date_time_picker:
      from: จาก
      to: ถึง
    emoji_picker:
      filter_placeholder: ค้นหาอีโมจิ
      smileys_&_emotion: ยิ้มและอารมณ์
      people_&_body: ผู้คนและร่างกาย
      animals_&_nature: สัตว์และธรรมชาติ
      food_&_drink: อาหารและเครื่องดื่ม
      travel_&_places: ท่องเที่ยวและสถานที่
      activities: กิจกรรม
      objects: วัตถุ
      symbols: สัญลักษณ์
      flags: ธง
      recent: ใช่เมื่อไม่นานมานี้
      default_tone: ไม่มีโทนผิว
      light_tone: โทนผิวอ่อน
      medium_light_tone: โทนผิวอ่อนปานกลาง
      medium_tone: โทนผิวปานกลาง
      medium_dark_tone: โทนผิวเข้มปานกลาง
      dark_tone: โทนผิวเข้ม
      default: อีโมจิที่กำหนดเอง
    shared_drafts:
      title: "แบบร่างที่ถูกแบ่งปัน"
      publish: "เผยแพร่แบบร่างที่ถูกแบ่งปัน"
      confirm_publish: "คุณแน่ใจหรือว่าต้องการเผยแพร่แบบร่างนี้"
      publishing: "กำลังเผยแพร่กระทู้..."
    composer:
      emoji: "อีโมจิ :)"
      more_emoji: "อื่นๆ..."
      options: "ตัวเลือก"
      whisper: "กระซิบ"
      add_warning: "นี่คือคำเตือนอย่างเป็นทางการ"
      toggle_whisper: "เปิดกระซิบ"
      posting_not_on_topic: "กระทู้ไหนที่คุณต้องการตอบ"
      saved_local_draft_tip: "บันทึกบนอุปกรณ์"
      similar_topics: "กระทู้ของคุณใกล้เคียงกับ..."
      drafts_offline: "แบบร่างออฟไลน์"
      duplicate_link: "ดูเหมือนว่าลิงก์ของคุณ <b>%{domain}</b> ถูกโพสต์ในกระทู้แล้วโดย <b>@%{username}</b> ใน <a href='%{post_url}'> ตอบกลับเมื่อ %{ago}</a> - คุณแน่ใจหรือว่าต้องการโพสต์มันอีกครั้ง"
      reference_topic_title: "ตอบกลับ: %{title}"
      error:
        title_missing: "ต้องมีชื่อเรื่อง"
        title_too_short:
          other: "ชื่อเรื่องต้องมีอย่างน้อย %{count} ตัวอักษร"
        title_too_long:
          other: "ชื่อเรื่องต้องไม่ยาวเกิน %{count} ตัวอักษร"
        post_missing: "โพสต์ไม่สามารถว่างได้"
        post_length:
          other: "โพสต์ต้องมีอย่างน้อย %{count} ตัวอักษร"
        try_like: "คุณได้ลองปุ่ม %{heart} แล้วหรือยัง"
        category_missing: "คุณต้องเลือกหมวดหมู่"
        tags_missing:
          other: "คุณต้องเลือกอย่างน้อย %{count} แท็ก"
      save_edit: "บันทึกการแก้ไข"
      reply: "ตอบกลับ"
      cancel: "ยกเลิก"
      create_topic: "สร้างกระทู้"
      create_pm: "ข้อความ"
      title_placeholder: "บทสนทนานี้เกี่ยวกับอะไร ขอสั้นๆ 1 ประโยค"
      title_or_link_placeholder: "พิมพ์หัวข้อ หรือวางลิงก์ที่นี่"
      edit_reason_placeholder: "ทำไมคุณถึงแก้ไข"
      topic_featured_link_placeholder: "กรอกลิงก์ที่แสดงหัวข้อ"
      remove_featured_link: "ลบลิงก์ออกจากกระทู้"
      reply_placeholder: "พิมพ์ที่นี่. ใช้ Markdown, BBCode หรือ HTML เพื่อจัดรูปแบบ สามารถลากหรือวางรูปภาพได้"
      reply_placeholder_no_images: "พิมพ์ที่นี่ ใช้ Markdown, BBCode หรือ HTML เพื่อจัดรูปแบบ"
      reply_placeholder_choose_category: "เลือกหมวดหมู่ก่อนพิมพ์ที่นี่"
      view_new_post: "ดูโพสต์ใหม่ของคุณ"
      saving: "กำลังบันทึก"
      saved: "บันทึกแล้ว!"
      saved_draft: "โพสต์ร่างกำลังดำเนินการ กดเพื่อดำเนินการต่อ"
      uploading: "กำลังอัปโหลด..."
      quote_post_title: "อ้างถึงโพสต์ทั้งหมด"
      bold_label: "หนา"
      bold_title: "หนา"
      bold_text: "ตัวอักษรหนา"
      italic_label: "เอียง"
      italic_title: "เอียง"
      italic_text: "ตัวอักษรเอียง"
      link_title: "ลิงค์"
      link_description: "กรอกรายละเอียดลิงก์ที่นี่"
      link_dialog_title: "เพิ่มลิงค์"
      link_optional_text: "ชื่อเรื่องเพิ่มเติม"
      link_url_placeholder: "วาง URL หรือพิมพ์เพื่อค้นหากระทู้"
      blockquote_title: "ส่วนอ้างถึง"
      blockquote_text: "ส่วนอ้างถึง"
      code_title: "ข้อความก่อนจัดรูปแบบ"
      code_text: "ข้อความก่อนจัดรูปแบบเยื้อง 4 เคาะ"
      paste_code_text: "พิมพ์หรือวางโค้ดที่นี่"
      upload_title: "อัปโหลด"
      upload_description: "กรอกรายละเอียดการอัปโหลดที่นี่"
      olist_title: "รายการลำดับ"
      ulist_title: "รายการดอกจันทร์"
      list_item: "รายการ"
      help: "ช่วยเหลือการจัดรูปแบบ"
      collapse: "ย่อหน้าเขียนกระทู้"
      open: "เปิดหน้าเขียนกระทู้"
      abandon: "ปิดหน้าเขียนกระทู้และละทิ้งแบบร่าง"
      enter_fullscreen: "ขยายหน้าเขียนกระทู้เต็มจอ"
      exit_fullscreen: "ออกจากหน้าเขียนกระทู้เต็มจอ"
      modal_ok: "ตกลง"
      modal_cancel: "ยกเลิก"
      cant_send_pm: "ขออภัย คุณไม่สามารถส่งข้อความหา %{username} ได้"
      yourself_confirm:
        title: "คุณลืมเพิ่มผู้รับหรือไม่"
        body: "ตอนนี้ข้อความนี้กำลังถูกส่งไปยังตัวคุณเท่านั้น"
      admin_options_title: "ตั้งค่าทางเลือกทีมงานสำหรับกระทู้นี้"
      composer_actions:
        reply: ตอบ
        draft: แบบร่าง
        edit: แก้ไข
        reply_to_post:
          desc: ตอบกลับโพสต์ที่เจาะจง
        reply_to_topic:
          label: ตอบกลับกระทู้
        create_topic:
          label: "กระทู้ใหม่"
        shared_draft:
          label: "แบบร่างที่ถูกแบ่งปัน"
        toggle_topic_bump:
          desc: "ตอบกลับโดยไม่เปลี่ยนวันที่ตอบกลับล่าสุด"
      ignore: "ไม่สนใจ"
    notifications:
      tooltip:
        regular:
          other: "%{count} การแจ้งเตือนที่ยังไม่เห็น"
        message:
          other: "%{count} ข้อความที่ยังไม่ได้อ่าน"
        high_priority:
          other: "มี %{count} การแจ้งเตือนสำคัญที่ยังไม่ได้อ่าน"
      title: "การแจ้งเตือนการพูดถึง,การตอบกลับไปยังโพส กระทู้ หรือข้อความส่วนตัว และอื่นๆของ @name "
      none: "ไม่สามารถโหลดการแจ้งเตือนได้ในขณะนี้"
      empty: "ไม่พบการแจ้งเตือน"
      post_approved: "โพสต์ของคุณได้รับการอนุมัติ"
      watching_first_post_label: "กระทู้ใหม่"
      mentioned: "<span>%{username}</span>%{description}"
      group_mentioned: "<span>%{username}</span>%{description}"
      quoted: "<span>%{username}</span>%{description}"
      bookmark_reminder: "<span>%{username}</span>%{description}"
      replied: "<span>%{username}</span>%{description}"
      posted: "<span>%{username}</span>%{description}"
      watching_category_or_tag: "<span>%{username}</span>%{description}"
      edited: "<span>%{username}</span>%{description}"
      liked: "<span>%{username}</span>%{description}"
      liked_2: "<span class='double-user'>%{username}, %{username2}</span>%{description}"
      liked_many:
        other: "<span class='multi-user'>%{username}, %{username2} และอื่นๆอีก %{count}</span>%{description}"
      liked_consolidated_description:
        other: "ถูกใจ %{count} ครั้งต่อโพสต์ของคุณ"
      liked_consolidated: "<span>%{username}</span>%{description}"
      private_message: "<span>%{username}</span>%{description}"
      invited_to_private_message: "<p><span>%{username}</span>%{description}"
      invited_to_topic: "<span>%{username}</span>%{description}"
      invitee_accepted: "<span>%{username}</span>ยอมรับคำเชิญของคุณ"
      moved_post: "<span>%{username}</span>ได้ลบ%{description}"
      linked: "<span>%{username}</span>%{description}"
      topic_reminder: "<span>%{username}</span>%{description}"
      watching_first_post: "<span>กระทู้ใหม่</span>%{description}"
      membership_request_accepted: "ถูกรับเป็นสมาชิกในกลุ่ม '%{group_name}'"
      reaction: "<span>%{username}</span>%{description}"
      reaction_2: "<span>%{username}, %{username2}</span>%{description}"
      dismiss_confirmation:
        dismiss: "ซ่อน"
        cancel: "ยกเลิก"
      group_message_summary:
        other: "%{count}ข้อความในกล่องขาเข้าของกลุ่ม %{group_name}"
      popup:
        mentioned: '%{username} กล่าวถึงคุณใน "%{topic}" - %{site_title}'
        group_mentioned: '%{username} กล่าวถึงคุณใน "%{topic}" - %{site_title}'
        quoted: '%{username} อ้างอิงถึงคุณใน "%{topic}" - %{site_title}'
        replied: '%{username} ตอบคุณใน "%{topic}" - %{site_title}'
        posted: '%{username} โพสต์ใน "%{topic}" - %{site_title}'
        private_message: '%{username}ได้ส่งข้อความส่วนตัวไปหาคุณใน "%{topic}"-%{site_title}'
        linked: '%{username} ลิงค์โพสของคุณจาก "%{topic}" - %{site_title}'
        watching_first_post: '%{username}ได้สร้างกระทู้ใหม่ "%{topic}"-%{site_title}'
        confirm_title: "เปิดการแจ้งเตือนแล้ว - %{site_title}"
        confirm_body: "สำเร็จแล้ว! การแจ้งเตือนถูกเปิดใช้งาน"
        custom: "การแจ้งเตือนจาก %{username} บน %{site_title}"
      titles:
        mentioned: "ได้กล่าวถึง"
        replied: "คำตอบใหม่"
        quoted: "ถูกอ้างอิงถึง"
        edited: "ถูกแก้ไข"
        liked: "การถูกใจใหม่"
        private_message: "ข้อความส่วนตัวใหม่"
        invited_to_private_message: "ถูกเชิญไปยังข้อความส่วนตัว"
        invitee_accepted: "คำเชิญถูกยอมรับ"
        posted: "โพสต์ใหม่"
        watching_category_or_tag: "โพสต์ใหม่"
        invited_to_topic: "ถูกเชิญไปยังกระทู้"
        group_message_summary: "ข้อความกลุ่มใหม่"
        watching_first_post: "กระทู้ใหม่"
        liked_consolidated: "ไลค์ใหม่"
        post_approved: "โพสต์ได้รับอนุมัติ"
    upload_selector:
      uploading: "กำลังอัปโหลด"
      select_file: "เลือกไฟล์"
      default_image_alt_text: รูปภาพ
    search:
      sort_by: "เรียงโดย"
      relevance: "เกี่ยวข้อง"
      latest_post: "โพสต์ล่าสุด"
      latest_topic: "กระทู้ล่าสุด"
      most_viewed: "ดูมากที่สุด"
      most_liked: "ถูกใจมากที่สุด"
      select_all: "เลือกทั้งหมด"
      clear_all: "ล้างทั้งหมด"
      too_short: "คำค้นหาสั้นเกินไป"
      title: "ค้นหา"
      full_page_title: "ค้นหา"
      no_results: "ไม่มีผลการค้นหา"
      no_more_results: "ไม่มีผลการค้นหาเพิ่มเติมแล้ว"
      post_format: "#%{post_number} โดย %{username}"
      cant_find: "ไม่พบสิ่งที่คุณค้นหาใช่หรือไม่"
      start_new_topic: "ลองเริ่มกระทู้ใหม่ดีไหม"
      or_search_google: "หรือลองค้นหาด้วยกูเกิล:"
      search_google: "ลองค้นหาด้วยกูเกิล:"
      search_google_button: "กูเกิล"
      search_button: "ค้นหา"
      categories: "หมวดหมู่"
      tags: "แท็ก"
      type:
        users: "ผู้ใช้"
        categories: "หมวดหมู่"
      context:
        user: "ค้นหาโพสต์โดย @%{username}"
        category: "ค้นหาหมวด #%{category}"
        tag: "ค้นหาแท็ก #%{tag}"
        topic: "ค้นหากระทู้นี้"
        private_messages: "ค้นหาข้อความ"
      advanced:
        posted_by:
          label: โพสต์โดย
        in_category:
          label: จัดหมวดหมู่
        in_group:
          label: ในกลุ่ม
        with_tags:
          label: แท็กแล้ว
        filters:
          likes: ฉันได้ถูกใจ
          posted: ฉันได้โพสต์ใน
          created: ฉันได้สร้าง
          watching: ฉันกำลังดู
          tracking: ฉันกำลังติดตาม
          private: ในข้อความของฉัน
          bookmarks: ฉันได้บุ๊กมาร์ก
          first: เป็นโพสต์แรกๆ
          pinned: ถูกปักหมุด
          seen: ฉันได้อ่าน
          unseen: ฉันยังไม่ได้อ่าน
          images: พร้อมรูปภาพ
          all_tags: แท็กด้านบนทั้งหมด
        statuses:
          label: ประเภทกระทู้
          open: เปิด
          closed: ปิด
          public: เป็นสาธารณะ
          archived: ถูกเก็บเข้าคลัง
          noreplies: ไม่มีการตอบกลับ
          single_user: มีผู้ใช้คนเดียว
        post:
          count:
            label: โพสต์
          time:
            label: โพสต์แล้ว
            before: ก่อน
            after: หลังจาก
        views:
          label: ดู
    new_item: "ใหม่"
    go_back: "ย้อนกลับ"
    not_logged_in_user: "หน้าผู้ใช้พร้อมสรุปกิจกรรมล่าสุดและการตั้งค่า"
    current_user: "ไปยังหน้าผู้ใช้ของคุณ"
    user_menu:
      tabs:
        replies: "ตอบ"
        mentions: "กล่าวถึง"
        likes: "ถูกใจ"
        bookmarks: "บุ๊คมาร์ค"
        profile: "โปรไฟล์"
    topics:
      new_messages_marker: "เยี่ยมชมครั้งล่าสุด"
      bulk:
        select_all: "เลือกทั้งหมด"
        clear_all: "ล้างทั้งหมด"
        unlist_topics: "กระทู้ที่ไม่ได้แสดง"
        delete: "ลบกระทู้"
        dismiss: "ซ่อน"
        dismiss_read: "ซ่อนทั้งหมดที่ไม่ได้อ่าน"
        dismiss_button: "ซ่อน..."
        dismiss_tooltip: "ซ่อนเฉพาะโพสต์ใหม่หรือหยุดติดตามกระทู้"
        also_dismiss_topics: "หยุดติดตามกระทู้เหล่านี้เพื่อไม่ให้แสดงว่าเป็นกระทู้ที่ยังไม่ได้อ่าน"
        dismiss_new: "ซ่อนใหม่"
        toggle: "สลับการเลือกกระทู้จำนวนมาก"
        actions: "การดำเนินการจำนวนมาก"
        close_topics: "ปิดกระทู้"
        archive_topics: "คลังกระทู้"
        move_messages_to_inbox: "ย้ายไปกล่องขาเข้า"
        notification_level: "การแจ้งเตือน..."
        choose_new_category: "เลือกหมวดหมู่ใหม่ให้กระทู้"
        selected:
          other: "คุณได้เลือก <b>%{count}</b> กระทู้"
        change_tags: "แทนที่แท็ก"
        choose_new_tags: "เลือกแท็กใหม่เพื่อกระทู้เหล่านี้:"
        changed_tags: "แท็กของกระทู้เหล่านี้ถูกเปลี่ยนแปลง"
      none:
        unread: "คุณไม่มีกระทู้ที่ยังไม่ได้อ่าน"
        new: "คุณไม่มีกระทู้ใหม่"
        read: "คุณยังไม่ได้อ่านกระทู้ใดๆเลย"
        posted: "คุณยังไม่ได้โพสต์ในกระทู้ใดๆเลย"
        bookmarks: "คุณยังไม่ได้บุ๊กมาร์กกระทู้ใดๆเลย"
        category: "ไม่มีกระทู้ในหมวด %{category}"
        top: "ไม่มีกระทู้ยอดนิยม"
      bottom:
        latest: "ไม่มีกระทู้ล่าสุดอีกแล้ว"
        posted: "ไม่มีกระทู้ที่โพสต์อีกแล้ว"
        read: "ไม่มีกระทู้ที่อ่านแล้วอีก"
        new: "ไม่มีกระทู้ใหม่อีกแล้ว"
        unread: "ไม่มีกระทู้ที่ยังไม่อ่านอีกแล้ว"
        category: "ไม่มีกระทู้อื่นอีกใน %{category}"
        tag: "ไม่มีกระทู้อื่นอีกใน %{tag}"
        top: "ไม่มีกระทู้ยอดนิยมอีกแล้ว"
        bookmarks: "ไม่มีกระทู้ที่บุ๊กมาร์กอีกแล้ว"
    topic:
      filter_to:
        other: " %{count} โพสต์ในกระทู้"
      create: "กระทู้ใหม่"
      create_long: "สร้างกระทู้ใหม่"
      open_draft: "เปิดแบบร่าง"
      private_message: "เริ่มข้อความ"
      archive_message:
        help: "ย้ายข้อความไปคลังของคุณ"
        title: "คลัง"
      move_to_inbox:
        title: "ย้ายไปกล่องขาเข้า"
        help: "ย้ายข้อความกลับไปกล่องขาเข้า"
      defer:
        help: "ทำเครื่องหมายว่ายังไม่ได้อ่าน"
      list: "กระทู้"
      new: "กระทู้ใหม่"
      unread: "ยังไม่ได้อ่าน"
      new_topics:
        other: "%{count} กระทู้ใหม่"
      unread_topics:
        other: "%{count} กระทู้ที่ยังไม่ได้อ่าน"
      title: "กระทู้"
      invalid_access:
        title: "กระทู้นี้เป็นกระทู้ส่วนตัว"
        description: "ขออภัย คุณไม่สามารถเข้าถึงกระทู้ที่ต้องการได้!"
        login_required: "คุณจำเป็นต้องเข้าสู่ระบบเพื่อดูกระทู้นี้"
      server_error:
        title: "ไม่สามารถโหลดกระทู้ได้"
        description: "ขออภัย ไม่สามารถโหลดกระทู้ได้ อาจเป็นเพราะปัญหาการเชื่อมต่อ กรุณาลองใหม่อีกครั้ง หากยังไม่ได้รับการแก้ไข กรุณาติดต่อเรา"
      not_found:
        title: "ไม่พบกระทู้"
        description: "ขออภัย ไม่สามารถค้นหากระทู้นั้นได้ อาจถูกลบโดยผู้ดูแลระบบ"
      unread_posts:
        other: "คุณมี %{count} โพสต์ที่ยังไม่ได้อ่านในกระทู้นี้"
      likes:
        other: "มี %{count}ถูกใจในกระทู้นี้"
      back_to_list: "กลับไปที่รายชื่อกระทู้"
      options: "ตัวเลือกกระทู้"
      show_links: "แสดงลิงก์ในกระทู้นี้"
      unread_indicator: "ยังไม่มีสมาชิกอ่านโพสต์ล่าสุดของกระทู้นี้"
      deleted: "กระทู้ถูกลบ"
      slow_mode_update:
        enable: "เปิดใช้งาน"
        update: "อัปเดต"
        remove: "ปิดใช้งาน"
      topic_status_update:
        num_of_hours: "จำนวนชั่วโมง:"
        num_of_days: "จำนวนวัน:"
        publish_to: "เผยแพร่ไปยัง:"
        when: "เมื่อ:"
        time_frame_required: "กรุณาเลือกระยะเวลา"
        duration: "ช่วงเวลา"
      temp_open:
        title: "เปิดชั่วคราว"
      temp_close:
        title: "ปิดชั่วคราว"
      auto_close:
        title: "กระทู้ที่ปิดอัตโนมัติ"
        error: "กรอกค่าที่ถูกต้อง"
        based_on_last_post: "ไม่ปิดจนกว่าโพสสุดท้ายในกระทู้นี่เก่า"
      auto_delete:
        title: "กระทู้ที่ลบอัตโนมัติ"
      reminder:
        title: "เตือนฉัน"
      auto_delete_replies:
        title: "คำตอบที่ลบอัตโนมัติ"
      status_update_notice:
        auto_open: "กระทู้นี้จะเปิดโดยอัตโนมัติ%{timeLeft}"
        auto_close: "กระทู้นี้จะถูกปิดอัตโนมัติใน %{timeLeft}"
        auto_close_after_last_post: "กระทู้นี้จะถูกปิด %{duration} หลังจากการตอบล่าสุด"
        auto_delete: "กระทู้นี้จะลบโดยอัตโนมัติ%{timeLeft}"
        auto_reminder: "คุณจะถูกเตือนเกี่ยวกับกระทู้นี้%{timeLeft}"
        auto_delete_replies: "คำตอบในกระทู้นี้จะถูกลบโดยอัตโนมัติหลังจาก%{duration}"
      auto_close_title: "ปิดการตั้งค่าอัตโนมัติ"
      auto_close_immediate:
        other: "โพสต์ล่าสุดของกระทู้นี้มีอายุ %{count} ชั่วโมงแล้ว กระทู้จะถูกปิดเร็วๆนี้"
      timeline:
        back: "กลับ"
        back_description: "กลับไปยังโพสต์ล่าสุดที่ยังไม่ได้อ่าน"
        replies_short: "%{current} / %{total}"
      progress:
        jump_prompt: "ข้ามไปยัง..."
        jump_prompt_of:
          other: "ของ %{count} โพสต์"
        jump_prompt_long: "ข้ามไปยัง..."
        jump_prompt_to_date: "ไปวันที่"
        jump_prompt_or: "หรือ"
      notifications:
        title: เปลี่ยนความถี่ในการรับการแจ้งเตือนเกี่ยวกระทู้นี้
        reasons:
          "3_10": "คุณจะได้รับการแจ้งเตือนเพราะคุณกำลังดูแท็กในกระทู้นี้"
          "3_6": "คุณจะได้รับการแจ้งเตือนเพราะคุณกำลังดูหมวดหมู่นี้"
          "3_5": "คุณจะได้รับการแจ้งเตือนเพราะคุณได้เริ่มดูกระทู้นี้อย่างอัตโนมัติ"
          "3_2": "คุณจะได้รับการแจ้งเตือนเพราะคุณกำลังดูกระทู้นี้"
          "3_1": "คุณจะได้รับการแจ้งเตือนเพราะคุณได้สร้างกระทู้นี้"
          "3": "คุณจะได้รับการแจ้งเตือนเพราะคุณกำลังดูกระทู้นี้"
          "2_8": "คุณจะเห็นจำนวนคำตอบใหม่เพราะคุณกำลังติดตามหมวดหมู่นี้"
          "2_4": "คุณจะเห็นจำนวนคำตอบใหม่เพราะคุณได้โพสต์คำตอบไปยังกระทู้นี้"
          "2_2": "คุณจะเห็นจำนวนคำตอบใหม่เพราะคุณกำลังติดตามกระทู้นี้"
          "2": 'You will see a count of new replies because you <a href="%{basePath}/u/%{username}/preferences/notifications">read this topic</a>.'
          "1_2": "คุณจะได้รับการแจ้งเตือนเมื่อมีคนกล่าวถึงชื่อของคุณ @name หรือตอบคุณ"
          "1": "คุณจะได้รับการแจ้งเตือนเมื่อมีคนกล่าวถึงชื่อของคุณ @name หรือตอบคุณ"
          "0_2": "คุณไม่ต้องการรับการแจ้งเตือนทั้งหมดจากกระทู้นี้"
          "0": "คุณไม่ต้องการรับการแจ้งเตือนทั้งหมดจากกระทู้นี้"
        watching_pm:
          title: "กำลังดู"
          description: "คุณจะได้รับการแจ้งเตือนของทุกคำตอบใหม่ในข้อความนี้ และจะเห็นจำนวนคำตอบใหม่"
        watching:
          title: "กำลังดู"
          description: "คุณจะได้รับการแจ้งเตือนของทุกคำตอบใหม่ในกระทู้นี้ และจะเห็นจำนวนคำตอบใหม่"
        tracking_pm:
          title: "ติดตาม"
          description: "จำนวนคำตอบใหม่จะถูกแสดงสำหรับข้อความนี้ คุณจะได้รับการแจ้งเตือนเมื่อมีคนกล่าวถึงชื่อของคุณ  @name หรือตอบคุณ"
        tracking:
          title: "ติดตาม"
          description: "จำนวนคำตอบใหม่จะถูกแสดงสำหรับกระทู้นี้ คุณจะได้รับการแจ้งเตือนเมื่อมีคนกล่าวถึงชื่อของคุณ @name หรือตอบคุณ"
        regular:
          title: "ปกติ"
          description: "คุณจะได้รับการแจ้งเตือนเมื่อมีคนกล่าวถึงชื่อของคุณ @name หรือตอบคุณ"
        regular_pm:
          title: "ปกติ"
          description: "คุณจะได้รับการแจ้งเตือนเมื่อมีคนกล่าวถึงชื่อของคุณ @name หรือตอบคุณ"
        muted_pm:
          title: "ปิด"
          description: "คุณจะไม่ได้รับการแจ้งเตือนใดๆเกี่ยวกับข้อความนี้"
        muted:
          title: "ปิดการแจ้งเตือน"
      actions:
        title: "การกระทำ"
        recover: "เลิกลบกระทู้"
        delete: "ลบกระทู้"
        open: "เปิดกระทู้"
        close: "ปิดกระทู้"
        multi_select: "เลือกโพสต์..."
        pin: "ปักหมุดกระทู้..."
        unpin: "เลิกปักหมุดกระทู้"
        unarchive: "เลิกเก็บกระทู้เข้าคลัง"
        archive: "เก็บกระทู้เข้าคลัง"
        reset_read: "ล้างข้อมูลการอ่าน"
        make_public: "ทำให้กระทู้เป็นสาธารณะ..."
        make_private: "สร้างข้อความส่วนตัว"
      feature:
        pin: "ปักหมุดกระทู้"
        unpin: "เลิกปักหมุดกระทู้"
        pin_globally: "ปักหมุดกระทู้ทั้งหมด"
        remove_banner: "ยกเลิกป้ายกระทู้"
      reply:
        title: "ตอบ"
        help: "เริ่มเขียนตอบกระทู้นี้"
      share:
        extended_title: "แบ่งปันลิงก์"
        help: "แบ่งปันลิงก์ไปยังกระทู้นี้"
        invite_users: "เชิญ"
      print:
        title: "พิมพ์เอกสาร"
      flag_topic:
        title: "ธง"
        help: "ปังธงกระทู้นี้เพื่อติดตามหรือรับการแจ้งเตือนเกี่ยวกับกระทู้"
        success_message: "คุณปักธงกระทู้นี้แล้ว"
      make_public:
        choose_category: "กรุณาเลือกหมวดหมู่สำหรับกระทู้สาธารณะ:"
      feature_topic:
        title: "แนะนำกระทู้นี้"
        pin: "ทำให้กระทู้นี้ปรากฏด้านบนสุดของหมวดหมู่ %{categoryLink} จนกระทั่ง"
        unpin: "ลบกระทู้นี้ออกจากด้านบนสุดของหมวดหมู่ %{categoryLink}"
        unpin_until: "ลบกระทู้นี้ออกจากด้านบนสุดของหมวดหมู่ %{categoryLink} หรือรอจนกระทั่ง <strong>%{until}</strong>"
        pin_validation: "จำเป็นต้องมีวันที่เพื่อปักหมุดกระทู้นี้"
        not_pinned: "ไม่มีกระทู้ที่ถูกปักหมุดใน %{categoryLink}"
        already_pinned:
          other: "ตอนนี้กระทู้ถูกปักหมุดใน %{categoryLink}: <strong class='badge badge-notification unread'>%{count}</strong>"
        pin_globally: "ทำให้กระทู้นี้ปรากฏด้านบนสุดของรายการกระทู้ทั้งหมดจนกระทั่ง"
        confirm_pin_globally:
          other: "คุณมีกระทู้ที่ปักหมุดทั้งหมด %{count}  กระทู้ การมีกระทู้ที่ปักหมุดมากๆอาจสร้างปัญหาให้แก่ผู้ใช้ใหม่และผู้ใช้ที่ไม่ระบุชื่อได้ คุณแน่ใจหรือว่าจะปักหมุดกระทู้เพิ่มอีกในหมวดหมู่นี้"
        unpin_globally: "ลบกระทู้นี้ออกจากด้านบนสุดของรายการกระทู้ทั้งหมด"
        unpin_globally_until: "ลบกระทู้นี้ออกจากด้านบนสุดของรายการกระทู้ทั้งหมดหรือรอจนกระทั่ง <strong>%{until}</strong>"
        make_banner: "ทำให้กระทู้นี้เป็นแบนเนอร์ที่จะแสดงอยู่ด้านบนสุดของทุกหน้า"
        remove_banner: "เอาแบนเนอร์ที่แสดงบนทุกหน้าออก"
        banner_note: "ผู้ใช้งานสามารถที่จะยกเลิกแบนเนอร์ได้ด้วยการกดปิดทางขวาบนของแบนเนอร์ แบนเนอร์จะมีได้เพียงหนึ่งเดียวเท่านั้นในทุกเวลา"
        no_banner_exists: "ไม่มีกระทู้ไหนที่ถูกตั้งเป็นแบนเนอร์"
        banner_exists: "ในตอนนี้<strong class='badge badge-notification unread'>มี</strong>กระทู้ที่เป็นแบนเนอร์อยู่แล้ว"
      inviting: "กำลังเชิญ..."
      invite_private:
        title: "เชิญไปยังข้อความ"
        email_or_username: "อีเมลหรือชื่อผู้ใช้ที่ถูกเชิญ"
        email_or_username_placeholder: "อีเมลหรือชื่อผู้ใช้"
        action: "เชิญ"
        success: "เราได้เชิญผู้ใช้นั้นให้มีส่วนร่วมในข้อความนี้แล้ว"
        success_group: "เราได้เชิญกลุ่มนั้นให้เข้าร่วมในข้อความนี้แล้ว"
        error: "ขออภัย เกิดความผิดพลาดในการเชิญผู้ใช้ท่านนี้"
        group_name: "ชื่อกลุ่ม"
      controls: "การควบคุมหัวข้อ"
      invite_reply:
        title: "เชิญ"
        username_placeholder: "ชื่อผู้ใช้"
        action: "ส่งคำเชิญ"
        help: "เชิญคนอื่นมาที่กระทู้นี้โดยอีเมลหรือการแจ้งเตือน"
        discourse_connect_enabled: "กรอกชื่อผู้ใช้ของคนที่คุณต้องการเชิญมายังกระทู้นี้"
        to_topic_blank: "กรอกชื่อผู้ใช้หรือที่อยู่อีเมลของคนที่คุณต้องการเชิญมายังกระทู้นี้"
        to_topic_email: "คุณได้กรอกที่อยู่อีเมลแล้ว เราจะส่งอีเมลคำเชิญเพื่ออนุญาตเพื่อนของคุณให้ตอบกลับกระทู้นี้ได้โดยทันที"
        to_topic_username: "คุณได้กรอกชื่อผู้ใช้แล้ว เราจะส่งการแจ้งเตือนพร้อมลิงก์เพื่อเชิญพวกเขามายังกระทู้นี้"
        to_username: "กรอกชื่อผู้ใช้ของคนที่คุณต้องการเชิญ เราจะส่งการแจ้งเตือนพร้อมลิงก์เพื่อเชิญพวกเขามายังกระทู้นี้"
        email_placeholder: "name@example.com"
        success_username: "เราได้เชิญผู้ใช้นั้นให้เข้าร่วมในกระทู้นี้แล้ว"
        success_existing_email: "ผู้ใช้อีเมล <b>%{emailOrUsername}</b>มีอยู่ที่นี่แล้ว เราได้เชิญผู้ใช้นั้นให้เข้าร่วมในกระทู้นี้แล้ว"
      login_reply: "เข้าสู่ระบบเพื่อตอบ"
      filters:
        n_posts:
          other: "%{count} โพสต์"
        cancel: "เอาตัวกรองออก"
      move_to:
        title: "ย้ายไปยัง"
        action: "ย้ายไปยัง"
        error: "มีข้อผิดพลาดในการย้ายโพสต์"
      split_topic:
        title: "ย้ายไปกระทู้ใหม่"
        action: "ย้ายไปกระทู้ใหม่"
        topic_name: "หัวข้อกระทู้ใหม่"
        radio_label: "กระทู้ใหม่"
        error: "มีข้อผิดพลาดในการย้ายโพสต์ไปยังกระทู้ใหม่"
      merge_topic:
        title: "ย้ายไปกระทู้ที่มีอยู่แล้ว"
        action: "ย้ายไปกระทู้ที่มีอยู่แล้ว"
        error: "มีข้อผิดพลาดในการย้ายโพสต์ไปยังกระทู้นั้น"
        radio_label: "กระทู้ที่มีอยู่แล้ว"
        instructions:
          other: "กรุณาเลือกกระทู้ที่คุณต้องการย้าย <b>%{count}</b> โพสต์ไป"
      move_to_new_message:
        title: "ย้ายไปข้อความใหม่"
        action: "ย้ายไปข้อความใหม่"
        message_title: "หัวข้อข้อความใหม่"
        radio_label: "สร้างข้อความใหม่"
      move_to_existing_message:
        title: "ย้ายไปข้อความที่มีอยู่แล้ว"
        action: "ย้ายไปข้อความที่มีอยู่แล้ว"
        radio_label: "ข้อความที่มีอยู่แล้ว"
        instructions:
          other: "กรุณาเลือกข้อความที่คุณต้องการย้าย<b>%{count}</b>โพสต์ไป"
      publish_page:
        title: "การเผยแพร่เพจ"
        publish: "เผยแพร่"
        public: "สาธารณะ"
        publish_url: "เพจของคุณถูกเผยแพร่เมื่อ:"
        topic_published: "กระทู้ของคุณถูกเผยแพร่เมื่อ:"
        preview_url: "เพจของคุณจะถูกเผยแพร่เมื่อ:"
        invalid_slug: "ขออภัย คุณไม่สามารถเผยแพร่เพจนี้"
        unpublish: "ไม่เผยแพร่"
        unpublished: "เพจของคุณถูกหยุดการเผยแพร่และไม่สามารถเข้าถึงได้อีกต่อไป"
        publishing_settings: "ตั้งค่าการเผยแพร่"
      change_owner:
        title: "เปลี่ยนเจ้าของ"
        action: "เปลี่ยนความเป็นเจ้าของ"
        error: "มีข้อผิดพลาดขณะกำลังเปลี่ยนความเป็นเจ้าของโพสต์"
        placeholder: "ชื่อผู้ใช้ของเจ้าของใหม่"
        instructions:
          other: "กรุณาเลือกเจ้าของใหม่สำหรับ %{count}โพสต์ โดย<b>@%{old_user}</b>"
        instructions_without_old_user:
          other: "กรุณาเลือกเจ้าของใหม่สำหรับ %{count}โพสต์"
      change_timestamp:
        action: "เปลี่ยนแปลงเวลา"
      multi_select:
        select: "เลือก"
        selected: "เลือกแล้ว (%{count})"
        select_post:
          label: "เลือก"
          title: "เพิ่มโพสต์ไปยังการเลือก"
        selected_post:
          label: "เลือกแล้ว"
          title: "คลิกเพื่อลบโพสต์จากการเลือก"
        select_replies:
          label: "เลือก + ตอบ"
          title: "เพิ่มโพสต์และคำตอบทั้งหมดไปยังการเลือก"
        select_below:
          label: "เลือก+ด้านล่าง"
          title: "เพิ่มโพสต์และทุกอย่างหลังจากนั้นไปยังการเลือก"
        delete: ลบที่เลือก
        cancel: ยกเลิกการเลือก
        select_all: เลือกทั้งหมด
        deselect_all: ไม่เลือกทั้งหมด
        description:
          other: "คุณได้เลือก <b>%{count}</b> โพสต์"
    post:
      quote_reply: "อ้างอิง"
      quote_edit: "แก้ไข"
      quote_share: "แบ่งปัน"
      edit_reason: "เหตุผล:"
      post_number: "โพสต์ %{number}"
      reply_as_new_topic: "ตอบด้วยหัวข้อที่ลิงค์ไว้"
      reply_as_new_private_message: "ตอบกลับด้วยข้อความใหม่ไปยังผู้รับคนเดียวกัน"
      follow_quote: "ไปยังโพสต์ที่ถูกกล่าวถึง"
      show_full: "แสดงโพสต์ทั้งหมด"
      collapse: "ย่อ"
      expand_collapse: "ขยาย/ย่อ"
      locked: "ทีมงานได้ปิดโพสต์นี้จากการแก้ไข"
      gap:
        other: "ดู%{count}คำตอบที่ถูกซ่อน"
      notice:
        new_user: "นี่เป็นครั้งแรกที่ %{user} ได้โพสต์ มาร่วมต้อนรับเขาสู่ชุมชนของเรากันเถอะ!"
        returning_user: "นานแล้วที่เราเห็น %{user} โพสต์ล่าสุดของเขาคือเมื่อ %{time}"
      unread: "โพสต์นี้ยังไม่ถูกอ่าน"
      has_replies:
        other: "%{count} ตอบ"
      unknown_user: "(ผู้ใช้ที่ลูกลบ/ไม่รู้จัก)"
      has_likes_title:
        other: "%{count} คนถูกใจโพสต์นี้"
      has_likes_title_only_you: "คุณถูกใจโพสต์นี้"
      has_likes_title_you:
        other: "คุณและคนอื่นอีก %{count}คนถูกใจโพสต์นี้"
      errors:
        create: "ขออภัย เกิดความผิดพลาดขณะกำลังสร้างโพสต์ของคุณ กรุณาลองใหม่อีกครั้ง"
        edit: "ขออภัย เกิดความผิดพลาดขณะกำลังแก้ไขโพสต์ของคุณ กรุณาลองใหม่อีกครั้ง"
        upload: "ขออภัย เกิดความผิดพลาดขณะกำลังอัปโหลดไฟล์ของคุณ กรุณาลองใหม่อีกครั้ง"
        too_many_uploads: "ขออภัย คุณสามารถอัปโหลดได้ครั้งละหนึ่งไฟล์เท่านั้น"
        too_many_dragged_and_dropped_files:
          other: "ขออภัย คุณสามารถอัปโหลดได้ครั้งละ %{count}ไฟล์เท่านั้น"
        image_upload_not_allowed_for_new_user: "ขออภัย ผู้ใช้ใหม่ไม่สามารถอัปโหลดรูปภาพได้"
        attachment_upload_not_allowed_for_new_user: "ขออภัย ผู้ใช้ใหม่ไม่สามารถอัปโหลดไฟล์แนบได้"
        attachment_download_requires_login: "ขออภัย คุณต้องเข้าสู่ระบบเพื่อดาวน์โหลดไฟล์แนบ"
      via_email: "โพสนี้ถูกเก็บโดยอีเมล"
      whisper: "โพสนี้คือการกระซิบจากผู้ดูแล"
      wiki:
        about: "โพสนี้เป็นวิกิ; ผู้ใช้ธรรมดาสามารถแก้ไขได้"
      few_likes_left: "ขอบคุณสำหรับการแบ่งปันความรัก! คุณเหลือเพียงไม่กี่ไลค์สำหรับวันนี้"
      controls:
        reply: "เริ่มเขียนคำตอบโพสต์นี้"
        like: "ถูกใจโพสต์นี้"
        has_liked: "คุณได้ถูกใจโพสต์นี้แล้ว"
        read_indicator: "สมาชิกที่อ่านโพสต์นี้"
        undo_like: "เลิกถูกใจ"
        edit: "แก้ไขโพสต์นี้"
        edit_action: "แก้ไข"
        edit_anonymous: "ขออภัย คุณต้องเข้าสู่ระบบเพื่อแก้ไขโพสต์นี้"
        delete: "ลบโพสต์นี้"
        undelete: "เลิกลบโพสต์นี้"
        share: "แบ่งปันลิงก์ไปยังโพสต์นี้"
        more: "อื่นๆ"
        delete_replies:
          confirm: "คุณต้องการลบคำตอบไปยังโพสต์นี้ด้วยหรือไม่"
          direct_replies:
            other: "ใช่ และ %{count}คำตอบโดยตรง"
          all_replies:
            other: "ใช่ และทั้งหมด %{count}คำตอบ"
          just_the_post: "ไม่ แค่โพสต์นี้เท่านั้น"
        publish_page: "การเผยแพร่เพจ"
        unhide: "เลิกซ่อน"
        lock_post: "ล็อกโพสต์"
        lock_post_description: "ป้องกันผู้โพสต์จากการแก้ไขโพสต์นี้"
        unlock_post: "เลิกล็อกโพสต์นี้"
        unlock_post_description: "อนุญาตให้ผู้โพสต์แก้ไขโพสต์นี้"
        delete_topic_disallowed: "คุณไม่ได้รับอนุญาตให้ลบกระทู้นี้"
        delete_topic: "ลบกระทู้"
      actions:
        people:
          like:
            other: "ถูกใจแล้ว"
          read:
            other: "อ่านแล้ว"
          like_capped:
            other: "และอีก %{count}คนถูกใจสิ่งนี้"
          read_capped:
            other: "และอีก %{count}คนอ่านสิ่งนี้"
        by_you:
          spam: "คุณปักธงไว้ว่าเป็นสแปม"
          inappropriate: "คุณปักธงไว้ว่าไม่เหมาะสม"
          notify_user: "คุณได้ส่งข้อความไปหาผู้ใช้นี้แล้ว"
      delete:
        confirm:
          other: "คุณแน่ใจหรือว่าต้องการลบ %{count}โพสต์นี้"
      revisions:
        controls:
          edit_post: "แก้ไขโพสต์"
          comparing_previous_to_current_out_of_total: "<strong>%{previous}</strong>%{icon}<strong>%{current}</strong> / %{total}"
        displays:
          inline:
            button: "HTML"
          side_by_side:
            title: "HTML"
            button: "HTML"
      raw_email:
        displays:
          text_part:
            button: "ข้อความ"
          html_part:
            button: "HTML"
      bookmarks:
        create: "สร้างบุ๊กมาร์ก"
        edit: "แก้ไขบุ๊กมาร์ก"
        updated: "อัปเดตแล้ว"
        name: "ชื่อ"
        name_placeholder: "บุ๊กมาร์กนี้สำหรับสิ่งใด"
        set_reminder: "เตือนฉัน"
        options: "ตัวเลือก"
        actions:
          delete_bookmark:
            name: "ลบบุ๊กมาร์ก"
          edit_bookmark:
            name: "แก้ไขบุ๊กมาร์ก"
    category:
      none: "(ไม่มีหมวดหมู่)"
      all: "หมวดหมู่ทั้งหมด"
      edit: "แก้ไข"
      edit_dialog_title: "แก้ไข: %{categoryName}"
      view: "ดูกระทู้ในหมวดหมู่"
      general: "ทั่วไป"
      settings: "การตั้งค่า"
      tags: "แท็ก"
      allow_global_tags_label: "อนุญาตแท็กอื่นด้วย"
      required_tag_group:
        delete: "ลบ"
      delete: "ลบหมวดหมู่"
      create: "หมวดหมู่ใหม่"
      create_long: "สร้างหมวดหมู่ใหม่"
      save: "บันทึกหมวดหมู่"
      creation_error: มีข้อผิดพลาดขณะสร้างหมวดหมู่
      save_error: มีข้อผิดพลาดในการบันทึกหมวดหมู่
      name: "ชื่อหมวดหมู่"
      description: "รายละเอียด"
      logo: "รูปโลโก้หมวดหมู่"
      background_image: "รูปพื้นหลังหมวดหมู่"
      background_color: "สีพื้นหลัง"
      name_placeholder: "สูงสุดหนึ่งหรือสองคำ"
      delete_confirm: "คุณแน่ใจหรือว่าจะลบหมวดหมู่นี้ออก"
      delete_error: "มีข้อผิดพลาดในการลบหมวดหมู่"
      no_description: "กรุณาเพิ่มรายละเอียดสำหรับหมวดหมู่นี้"
      change_in_category_topic: "แก้ไขรายละเอียด"
      already_used: "สีนี้ถูกใช้สำหรับหมวดหมู่อื่นแล้ว"
      security: "ความปลอดภัย"
      permissions:
        group: "กลุ่ม"
        see: "ดู"
        reply: "ตอบกลับ"
        create: "สร้าง"
      pending_permission_change_alert: "คุณยังไม่ได้เพิ่ม %{group} ไปยังหมวดหมู่นี้ คลิกปุ่มนี้เพื่อเพิ่ม"
      images: "รูปภาพ"
      email_in: "ตั้งที่อยู่สำหรับอีเมลขาเข้า:"
      email_in_allow_strangers: "ยอมรับอีเมลจากผู้ใช้ที่ไม่ระบุชื่อและไม่มีบัญชี"
      edit_permissions: "แก้ไขการอนุญาต"
      review_group_name: "ชื่อกลุ่ม"
      require_topic_approval: "กระทู้ใหม่ทั้งหมดต้องผ่านการอนุมัติจากผู้ดูแลระบบ"
      require_reply_approval: "คำตอบใหม่ทั้งหมดต้องผ่านการอนุมัติจากผู้ดูแลระบบ"
      this_year: "ปีนี้"
      minimum_required_tags: "จำนวนแท็กขั้นต่ำในกระทู้:"
      notifications:
        watching:
          title: "กำลังดู"
        watching_first_post:
          title: "กำลังดูโพสต์แรก"
        tracking:
          title: "กำลังติดตาม"
        regular:
          title: "ปกติ"
          description: "คุณจะได้รับการแจ้งเตือนเมื่อมีคนกล่าวถึงชื่อของคุณ @name หรือตอบคุณ"
        muted:
          title: "ปิด"
      search_priority:
        options:
          normal: "ปกติ"
          ignore: "ไม่สนใจ"
          very_low: "ต่ำมาก"
          low: "ต่ำ"
          high: "สูง"
          very_high: "สูงมาก"
      sort_options:
        default: "ค่าเริ่มต้น"
        likes: "ถูกใจ"
        views: "ดู"
        posts: "โพสต์"
        activity: "กิจกรรม"
        posters: "ผู้โพสต์"
        category: "หมวดหมู่"
        created: "สร้าง"
      settings_sections:
        general: "ทั่วไป"
        email: "อีเมล"
      list_filters:
        all: "กระทู้ทั้งหมด"
        none: "ไม่มีหมวดหมู่ย่อย"
    flagging:
      notify_action: "ข้อความส่วนตัว"
      official_warning: "คำเตือนอย่างเป็นทางการ"
      delete_spammer: "ลบสแปมเมอร์"
      yes_delete_spammer: "ใช่ ลบสแปมเมอร์"
      hidden_email_address: "(ถูกซ่อน)"
      cant: "ขออภัย คุณไม่สามารถปักธงโพสต์นี้ได้ในขณะนี้"
      notify_staff: "แจ้งทีมงานโดยส่วนตัว"
      formatted_name:
        inappropriate: "มันไม่เหมาะสม"
        spam: "มันคือสแปม"
      custom_placeholder_notify_moderators: "บอกเราในเรื่องที่คุณไม่สบายใจ พร้อมส่งลิงก์และตัวอย่างที่เกี่ยวข้องหากเป็นไปได้"
      custom_message:
        at_least:
          other: "กรอกอย่างน้อย %{count} ตัวอักษร"
        more:
          other: "อีก %{count}..."
        left:
          other: "เหลืออีก %{count}"
    flagging_topic:
      action: "ปักธงกระทู้"
      notify_action: "ข้อความส่วนตัว"
    topic_map:
      title: "สรุปกระทู้"
      participants_title: "ผู้โพสต์บ่อย"
      links_title: "ลิงก์ยอดนิยม"
      links_shown: "แสดงลิงก์เพิ่มอีก..."
      clicks:
        other: "%{count} คลิก"
    post_links:
      title:
        other: "อีก %{count}"
    topic_statuses:
      warning:
        help: "นี่คือคำเตือนอย่างเป็นทางการ"
      bookmarked:
        help: "คุณได้บุ๊กมาร์กกระทู้นี้แล้ว"
      locked:
        help: "กระทู้นี้ถูกปิด ไม่รับคำตอบใหม่อีกต่อไป"
      archived:
        help: "หัวข้อนี้ถูกจัดเก้บแล้ว; นั่นหมายความว่ามันถูกแช่แข็งและไม่สามารถเปลี่ยนแปลงได้"
      locked_and_archived:
        help: "หัวข้อนี้ถูกปิดและถูกจัดเก็บแล้ว; นั่นหมายความว่ามันไม่รับข้อความใหม่และไม่สามารถเปลี่ยนแปลงได้"
      unpinned:
        title: "เลิกปักหมุดแล้ว"
        help: "เลิกปักหมุดกระทู้นี้แล้ว มันจะถูกแสดงในลำดับปกติ"
      pinned:
        title: "ปักหมุดแล้ว"
        help: "ปักหมุดกระทู้นี้แล้ว มันจะถูกแสดงด้านบนสุดของหมวดหมู่"
      personal_message:
        title: "กระทู้นี้เป็นข้อความส่วนตัว"
        help: "กระทู้นี้เป็นข้อความส่วนตัว"
    posts: "โพสต์"
    pending_posts:
      label: "อยู่ระหว่างการพิจารณา"
      label_with_count: "กำลังรอ (%{count})"
    original_post: "โพสต์ต้นฉบับ"
    views: "ดู"
    views_lowercase:
      other: "ดู"
    replies: "ตอบ"
    views_long:
      other: "กระทู้นี้ถูกดู %{number}ครั้ง"
    activity: "กิจกรรม"
    likes: "ถูกใจ"
    likes_lowercase:
      other: "ถูกใจ"
    users: "ผู้ใช้"
    users_lowercase:
      other: "ผู้ใช้"
    category_title: "หมวดหมู่"
    raw_email:
      not_available: "ไม่พร้อม!"
    categories_list: "รายชื่อหมวดหมู่"
    filters:
      with_topics: "%{filter} กระทู้"
      with_category: "%{filter} %{category} กระทู้"
      latest:
        title: "ล่าสุด"
        title_with_count:
          other: "ล่าสุด (%{count})"
        help: "กระทู้พร้อมโพสต์ล่าสุด"
      read:
        title: "อ่าน"
      categories:
        title: "หมวดหมู่"
        title_in: "หมวดหมู่ - %{categoryName}"
        help: "ทุกกระทู้ถูกจัดกลุ่มโดยหมวดหมู่"
      unread:
        title: "ยังไม่อ่าน"
        title_with_count:
          other: "ยังไม่อ่าน (%{count})"
        help: "กระทู้ที่คุณกำลังดูหรือติดตามพร้อมโพสต์ที่ยังไม่อ่าน"
        lower_title_with_count:
          other: "%{count} ยังไม่อ่าน"
      new:
        lower_title_with_count:
          other: "%{count} ใหม่"
        lower_title: "ใหม่"
        title: "ใหม่"
        title_with_count:
          other: "ใหม่ (%{count})"
        help: "กระทู้ที่ถูกสร้างในช่วงไม่กี่วันที่ผ่านมา"
      posted:
        title: "โพสต์ของฉัน"
        help: "กระทู้ที่คุณได้โพสต์"
      bookmarks:
        title: "บุ๊กมาร์ก"
        help: "กระทู้ที่คุณได้บุ๊กมาร์ก"
      category:
        title: "%{categoryName}"
        title_with_count:
          other: "%{categoryName} (%{count})"
        help: "กระทู้ล่าสุดในหมวดหมู่ %{categoryName}"
      top:
        title: "บน"
        help: "กระทู้ที่มีการเคลื่อนไหวมากที่สุดในปี เดือน สัปดาห์ หรือวันที่ผ่านมา"
        all:
          title: "ตลอดเวลา"
        yearly:
          title: "รายปี"
        quarterly:
          title: "รายไตรมาส"
        monthly:
          title: "รายเดือน"
        weekly:
          title: "รายสัปดาห์"
        daily:
          title: "รายวัน"
        all_time: "ตลอดเวลา"
        this_year: "ปี"
        this_quarter: "ไตรมาส"
        this_month: "เดือน"
        this_week: "สัปดาห์"
        today: "วันนี้"
    permission_types:
      full: "สร้าง / ตอบ / ดู"
      create_post: "ตอบ / ดู"
      readonly: "ดู"
    preloader_text: "กำลังโหลด"
    lightbox:
      download: "ดาวน์โหลด"
      close: "ปิด (Esc)"
    keyboard_shortcuts_help:
      shortcut_key_delimiter_comma: ","
      shortcut_key_delimiter_plus: "+"
      shortcut_delimiter_or: "%{shortcut1}หรือ%{shortcut2}"
      shortcut_delimiter_slash: "%{shortcut1}/%{shortcut2}"
      shortcut_delimiter_space: "%{shortcut1}%{shortcut2}"
      title: "ปุ่มลัดของคีย์บอร์ด"
      jump_to:
        title: "ข้ามไปยัง"
        home: "%{shortcut} หน้าแรก"
        latest: "%{shortcut} ล่าสุด"
        new: "%{shortcut} ใหม่"
        unread: "%{shortcut} ยังไม่อ่าน"
        categories: "%{shortcut} หมวดหมู่"
        top: "%{shortcut} ด้านบน"
        bookmarks: "%{shortcut} บุ๊กมาร์ก"
        profile: "%{shortcut} โปรไฟล์"
        messages: "%{shortcut} ข้อความ"
        drafts: "%{shortcut}แบบร่าง"
      navigation:
        title: "การนำทาง"
        jump: "%{shortcut} ไปยังโพสต์ #"
        back: "%{shortcut} กลับ"
        up_down: "%{shortcut} ย้ายส่วน &uarr; &darr;"
        open: "%{shortcut} เปิดกระทู้ที่เลือก"
        next_prev: "%{shortcut} หมวดถัดไป/ก่อนหน้า"
        go_to_unread_post: "%{shortcut}ไปยังโพสต์แรกที่ยังไม่ได้อ่าน"
      application:
        title: "แอปพลิเคชัน"
        create: "%{shortcut} สร้างกระทู้ใหม่"
        notifications: "%{shortcut} เปิดการแจ้งเตือน"
        user_profile_menu: "%{shortcut} เปิดเมนูผู้ใช้"
        show_incoming_updated_topics: "%{shortcut} แสดงกระทู้ที่อัปเดต"
        search: "%{shortcut}ค้นหา"
        help: "%{shortcut} เปิดความช่วยเหลือของแป้นพิมพ์"
        dismiss_topics: "%{shortcut} ยกเลิกหัวข้อ"
        log_out: "%{shortcut} ออกจากระบบ"
      bookmarks:
        title: "บุ๊กมาร์ก"
        enter: "%{shortcut}บันทึกและปิด"
        later_today: "%{shortcut}ภายหลังในวันนี้"
        later_this_week: "%{shortcut}ภายหลังในสัปดาห์นี้"
        tomorrow: "%{shortcut}พรุ่งนี้"
        next_week: "%{shortcut}สัปดาห์หน้า"
        next_month: "%{shortcut}เดือนหน้า"
        next_business_week: "%{shortcut}เริ่มสัปดาห์หน้า"
        next_business_day: "%{shortcut}วันทำการถัดไป"
        delete: "%{shortcut}ลบบุ๊กมาร์ก"
      actions:
        title: "การกระทำ"
        bookmark_topic: "%{shortcut} บุ๊คมาร์คหัวข้อ"
        pin_unpin_topic: "%{shortcut} ปักหมุด/เลิกปักหมุดกระทู้"
        share_topic: "%{shortcut} แบ่งปันกระทู้"
        share_post: "%{shortcut} แบ่งปันโพสต์"
        reply_as_new_topic: "%{shortcut} ตอบแบบหัวข้อที่ลิงค์ไว้"
        reply_topic: "%{shortcut} ตอบไปยังกระทู้"
        reply_post: "%{shortcut} ตอบไปยังโพสต์"
        quote_post: "%{shortcut} อ้างถึงโพสต์"
        like: "%{shortcut} ถูกใจโพสต์"
        flag: "%{shortcut} ปักธงโพสต์"
        bookmark: "%{shortcut} บุ๊กมาร์กโพสต์"
        edit: "%{shortcut} แก้ไขโพสต์"
        delete: "%{shortcut} ลบโพสต์"
        mark_muted: "%{shortcut} ปิดการแจ้งเตือนกระทู้"
        mark_tracking: "%{shortcut} ติดตามกระทู้"
        mark_watching: "%{shortcut} ดูกระทู้"
        print: "%{shortcut}พิมพ์กระทู้"
      search_menu:
        title: "เมนูค้นหา"
    badges:
      granted_on: "ได้รับเมื่อ %{date}"
      title: เหรียญ
      allow_title: "คุณสามารถใช้เหรียญนี้เป็นชื่อเรื่อง"
      badge_count:
        other: "%{count}เหรียญ"
      more_badges:
        other: "อีก+%{count}"
      select_badge_for_title: เลือกเหรียญเพื่อใช้เป็นชื่อเรื่อง
      none: "(ไม่มี)"
      badge_grouping:
        getting_started:
          name: กำลังเริ่มต้น
        community:
          name: ชุมชน
        trust_level:
          name: ระดับความไว้ใจ
        other:
          name: อื่นๆ
        posting:
          name: โพสต์
    download_calendar:
      download: "ดาวน์โหลด"
    tagging:
      other_tags: "แท็กอื่น"
      selector_all_tags: "แท็กทั้งหมด"
      selector_no_tags: "ไม่มีแท็ก"
      changed: "เปลี่ยนแท็ก:"
      tags: "แท็ก"
      choose_for_topic: "แท็กทางเลือก"
      info: "ข้อมูล"
      tag_groups_info:
        other: "แท็กนี้เป็นของกลุ่มเหล่านี้: %{tag_groups}"
      category_restrictions:
        other: "สามารถใช้ได้แค่ในหมวดหมู่เหล่านี้เท่านั้น"
      add_synonyms: "เพิ่ม"
      delete_tag: "ลบแท็ก"
      delete_confirm_no_topics: "คุณแน่ใจหรือว่าต้องการลบแท็กนี้"
      description: "รายละเอียด"
      sort_by: "เรียงโดย:"
      sort_by_count: "นับ"
      sort_by_name: "ชื่อ"
      upload: "อัปโหลดแท็ก"
      upload_successful: "แท็กถูกอัปโหลดสำเร็จแล้ว"
      delete_unused_confirmation:
        other: "%{count}แท็กจะถูกลบ: %{tags}"
      delete_unused_confirmation_more_tags:
        other: "%{tags}และอีก%{count}"
      delete_unused: "ลบแท็กที่ไม่ได้ใช้"
      delete_unused_description: "ลบแท็กทั้งหมดที่ไม่ได้ถูกติดในกระทู้หรือข้อความส่วนตัวใดๆ"
      filters:
        without_category: "%{filter} %{tag} กระทู้"
        with_category: "%{filter} %{tag} กระทู้ใน %{category}"
      notifications:
        watching:
          title: "กำลังดู"
        watching_first_post:
          title: "กำลังดูโพสต์แรก"
        tracking:
          title: "กำลังติดตาม"
        regular:
          title: "ปกติ"
        muted:
          title: "ปิด"
      groups:
        new: "กลุ่มใหม่"
        one_per_topic_label: "จำกัดหนึ่งแท็กต่อหนึ่งกระทู้จากกลุ่มนี้"
        name_placeholder: "ชื่อ"
        save: "บันทึก"
        delete: "ลบ"
        everyone_can_use: "ทุกคนสามารถใช้แท็กได้"
        parent_tag_placeholder: "ทางเลือก"
      topics:
        none:
          unread: "คุณไม่มีกระทู้ที่ยังไม่ได้อ่าน"
          new: "คุณไม่มีกระทู้ใหม่"
          read: "คุณยังไม่ได้อ่านกระทู้ใดๆเลย"
          posted: "คุณยังไม่ได้โพสต์ในกระทู้ใดๆเลย"
          latest: "ไม่มีกระทู้ล่าสุด"
          bookmarks: "คุณยังไม่ได้บุ๊กมาร์กกระทู้ใดๆเลย"
          top: "ไม่มีกระทู้ยอดนิยม"
    invite:
      custom_message_template_topic: "สวัสดี ฉันคิดว่าคุณอาจชอบกระทู้นี้!"
    footer_nav:
      back: "กลับ"
      forward: "ส่งต่อ"
      share: "แบ่งปัน"
      dismiss: "ซ่อน"
    trust_levels:
      names:
        member: "สมาชิก"
        regular: "ทั่วไป"
    sidebar:
      unread_count:
        other: "%{count} ยังไม่อ่าน"
      new_count:
        other: "%{count} ใหม่"
      more: "อื่น"
      all_categories: "หมวดหมู่ทั้งหมด"
      edit_navigation_modal_form:
        filter_dropdown:
          all: "ทั้งหมด"
      sections:
        custom:
          save: "บันทึก"
          delete: "ลบ"
          links:
            icon:
              label: "ไอคอน"
            name:
              label: "ชื่อ"
            value:
              label: "ลิงก์"
        about:
          header_link_text: "เกี่ยวกับ"
        messages:
          header_link_text: "ข้อความ"
          links:
            inbox: "กล่องข้อความ"
            sent: "ส่ง"
            new: "ใหม่"
            new_with_count: "ใหม่ (%{count})"
            unread: "ยังไม่อ่าน"
            unread_with_count: "ยังไม่อ่าน (%{count})"
            archive: "คลัง"
        tags:
          header_link_text: "ป้าย"
        categories:
          header_link_text: "หมวดหมู่"
        community:
          edit_section:
            header_dropdown: "การปรับแต่ง"
          links:
            about:
              content: "เกี่ยวกับ"
            admin:
              content: "แอดมิน"
            badges:
              content: "เหรียญ"
<<<<<<< HEAD
            everything:
              content: "ทุกสิ่ง"
=======
            topics:
              content: "หัวข้อ"
>>>>>>> 3d554aa1
            faq:
              content: "คำถามที่พบบ่อย"
            groups:
              content: "กลุ่ม"
            users:
              content: "ผู้ใช้"
            my_posts:
              content: "โพสต์ของฉัน"
              draft_count:
                other: "%{count}แบบร่าง"
            review:
              content: "รีวิว"
    until: "จนถึง:"
<<<<<<< HEAD
=======
    form_templates:
      errors:
        typeMismatch:
          default: "กรอกค่าที่ถูกต้อง"
          email: "กรุณาใส่อีเมลที่ถูกต้อง."
>>>>>>> 3d554aa1
  admin_js:
    type_to_filter: "พิมพ์เพื่อกรอง..."
    admin:
      title: "ผู้ดูแลระบบดิสคอส"
      moderator: "ผู้ดูแล"
      tags:
        remove_muted_tags_from_latest:
          always: "เสมอ"
          never: "ไม่เลย"
      dashboard:
        title: "แดชบอร์ด"
        version: "เวอร์ชัน"
        up_to_date: "คุณเป็นเวอร์ชั่นล่าสุด!"
        critical_available: "การอัพเดตที่สำคัญมีให้อัพเดต"
        updates_available: "มีการอัปเดต"
        please_upgrade: "กรุณาอัปเกรด!"
        installed_version: "ติดตั้งแล้ว"
        latest_version: "ล่าสุด"
        new_features:
          dismiss: "ซ่อน"
          learn_more: "เรียนรู้เพิ่มเติม"
        last_checked: "ตรวจล่าสุด"
        refresh_problems: "รีเฟรช"
        no_problems: "ไม่พบปัญหา"
        moderators: "ผู้ดูแล:"
        admins: "แอดมิน:"
        suspended: "ถูกระงับชั่วคราว:"
        private_messages_short: "ข้อความ"
        private_messages_title: "ข้อความ"
        mobile_title: "โทรศัพท์"
        space_used_and_free: "%{usedSize}(%{freeSize}ฟรี)"
        uploads: "อัปโหลด"
        backups: "สำรองข้อมูล"
        lastest_backup: "ล่าสุด: %{date}"
        traffic_short: "การจราจร"
        moderators_activity: กิจกรรมของผู้ดูแลระบบ
        general_tab: "ทั่วไป"
        security_tab: "ความปลอดภัย"
        report_filter_any: "ใดๆ"
        disabled: ปิดใช้งานแล้ว
        reports:
          today: "วันนี้"
          yesterday: "เมื่อวาน"
          last_7_days: "7 วันที่ผ่านมา"
          last_30_days: "30 วันที่ผ่านมา"
          all_time: "ตลอดเวลา"
          7_days_ago: "7 วันที่แล้ว"
          30_days_ago: "30 วันที่แล้ว"
          all: "ทั้งหมด"
          view_table: "ตาราง"
          view_graph: "กราฟ"
          refresh_report: "โหลดรายงานใหม่"
          daily: รายวัน
          monthly: รายเดือน
          weekly: รายสัปดาห์
          dates: "วัน (UTC)"
          groups: "กลุ่มทั้งหมด"
          no_data: "ไม่มีข้อมูลที่จะแสดง"
          filters:
            group:
              label: กลุ่ม
            category:
              label: หมวดหมู่
            include_subcategories:
              label: "รวมหมวดหมู่ย่อย"
      groups:
        new:
          title: "กลุ่มใหม่"
          create: "สร้าง"
          name:
            too_short: "ชื่อกลุ่มสั้นเกินไป"
            too_long: "ชื่อกลุ่มยาวเกินไป"
            checking: "กำลังตรวจสอบชื่อกลุ่ม..."
            available: "สามารถใช้ชื่อกลุ่มได้"
            not_available: "ไม่สามารถใช้ชื่อกลุ่มได้"
            blank: "ไม่สามารถเว้นว่างชื่อกลุ่มได้"
        manage:
          interaction:
            email: อีเมล
            incoming_email: "ตั้งที่อยู่สำหรับอีเมลขาเข้า"
            incoming_email_placeholder: "ใส่อีเมล"
            visibility_levels:
              title: "ใครสามารถเห็นกลุ่มนี้"
              public: "ทุกคน"
              owners: "เจ้าของกลุ่ม"
              description: "แอดมินสามารถกลุ่มทั้งหมดได้"
            members_visibility_levels:
              title: "ใครสามารถเห็นสมาชิกของกลุ่มนี้ได้"
          membership:
            automatic: อัตโนมัติ
            trust_levels_title: "ระดับความไว้ใจจะถูกให้ไปยังผู้ใช้โดยอัตโนมัติเมื่อพวกเขาเพิ่ม:"
            trust_levels_none: "ไม่มี"
        name_placeholder: "ชื่อกลุ่ม ไม่มีเว้นวรรค ใช้กฎเดียวกับชื่อผู้ใช้"
        primary: "กลุ่มหลัก"
        no_primary: "(ไม่มีกลุ่มหลัก)"
        title: "กลุ่ม"
        edit: "แก้ไขกลุ่ม"
        refresh: "รีเฟรช"
        about: "แก้ไขสมาชิกและชื่อกลุ่มของคุณได้ที่นี่"
        group_members: "สมาชิกกลุ่ม"
        delete: "ลบ"
        delete_failed: "ไม่สามารถลบกลุ่มได้ ถ้ากลุ่มนี้เป็นกลุ่มอัตโนมัติ จะไม่สามารถทำให้หายไปได้"
        delete_owner_confirm: "ลบสิทธิ์การเป็นเจ้าของ ของ '%{username}'?"
        add: "เพิ่ม"
        automatic: "อัตโนมัติ"
        group_owners: เจ้าของ
        add_owners: เพิ่มเจ้าของ
        none_selected: "เลือกกลุ่มเพื่อเริ่มต้น"
      api:
        user: "ผู้ใช้"
        title: "API"
        created: สร้างแล้ว
        updated: อัปเดตแล้ว
        last_used: ใช้ครั้งล่าสุด
        never_used: (ไม่เคย)
        revoke: "เอาออก"
        all_users: "ผู้ใช้ทั้งหมด"
        show_details: รายละเอียด
        description: รายละเอียด
        user_placeholder: กรอกชื่อผู้ใช้
        save: บันทึก
        continue: ดำเนินการต่อ
      web_hooks:
        create: "สร้าง"
        edit: "แก้ไข"
        save: "บันทึก"
        wildcard_event: "ส่งทุกอย่างหาฉัน"
        active: "ใช้งานอยู่"
        delivery_status:
          title: "สถานะการส่ง"
          inactive: "ไม่ใช้งาน"
          failed: "ล้มเหลว"
          successful: "สำเร็จ"
          disabled: "ปิดใช้งานแล้ว"
        events:
          redeliver: "ส่งอีกครั้ง"
          completed_in:
            other: "เสร็จสิ้นใน %{count} วินาที"
          request: "ร้องขอ"
          timestamp: "สร้าง"
          actions: "การกระทำ"
      plugins:
        title: "ปลั้กอิน"
        installed: "ปลั้กอินที่ติดตั้งแล้ว"
        name: "ชื่อ"
        none_installed: "คุณยังไม่มีปลั้กอินใดๆติดตั้ง"
        version: "เวอร์ชัน"
        enabled: "เปิดใช้"
        is_enabled: "Y"
        not_enabled: "N"
        change_settings_short: "การตั้งค่า"
      backups:
        title: "สำรอง"
        menu:
          backups: "สำรอง"
        columns:
          filename: "ชื่อไฟล์"
          size: "ขนาด"
        upload:
          label: "อัปโหลด"
          uploading: "กำลังอัปโหลด..."
          uploading_progress: "กำลังอัปโหลด...%{progress}%"
        operations:
          cancel:
            label: "ยกเลิก"
          download:
            label: "ดาวน์โหลด"
            title: "ส่งอีเมลพร้อมลิงก์ดาวน์โหลด"
        location:
          s3: "S3"
      export_csv:
        button_text: "ส่งออก"
      export_json:
        button_text: "ส่งออก"
      invite:
        button_text: "ส่งคำเชิญ"
        button_title: "ส่งคำเชิญ"
      customize:
        title: "การปรับแต่ง"
        preview: "แสดงตัวอย่าง"
        save: "บันทึก"
        new: "ใหม่"
        new_style: "รูปแบบใหม่"
        install: "ติดตั้ง"
        delete: "ลบ"
        delete_confirm: 'คุณแน่ใจหรือว่าต้องการลบ "%{theme_name}"'
        color: "สี"
        theme_owner: "ไม่สามารถแก้ไขได้ เป็นเจ้าของโดย:"
        email_templates:
          title: "อีเมล"
          subject: "หัวข้อ"
          revert: "ย้อนกลับการแก้ไข"
          revert_confirm: "คุณแน่ใจหรือว่าจะย้อนกลับการแก้ไข"
        theme:
          theme: "ธีม"
          theme_name: "ชื่อธีม"
          customize_desc: "การปรับแต่ง:"
          title: "ธีม"
          create: "สร้าง"
          create_type: "ชนิด"
          create_name: "ชื่อ"
          edit: "แก้ไข"
          mobile: "โทรศัพท์"
          settings: "การตั้งค่า"
          preview: "แสดงตัวอย่าง"
          add_all_themes: "เพิ่มธีมทั้งหมด"
          inactive_themes: "ธีมที่ไม่ได้ใช้งาน:"
          and_x_more: "และอีก%{count}"
          collapse: ย่อ
          uploads: "อัปโหลด"
          upload: "อัปโหลด"
          add_all: "เพิ่มทั้งหมด"
          install: "ติดตั้ง"
          installed: "ติดตั้งแล้ว"
          install_popular: "ยอดนิยม"
          install_upload: "จากอุปกรณ์ของคุณ"
          install_create: "สร้างใหม่"
          about_theme: "เกี่ยวกับ"
          version: "เวอร์ชัน:"
          authors: "เขียนโดย:"
          creator: "สร้างโดย:"
          enable: "เปิดใช้งาน"
          disable: "ปิดใช้งาน"
          updating: "กำลังอัปเดต..."
          add: "เพิ่ม"
          theme_settings: "การตั้งค่าธีม"
          no_settings: "ธีมนี้ไม่มีการตั้งค่า"
          scss:
            text: "CSS"
          header:
            text: "Header"
          footer:
            text: "Footer"
          embedded_scss:
            text: "Embedded CSS"
        colors:
          title: "สี"
          undo: "เลิกทำ"
          revert: "ย้อนกลับ"
          primary:
            name: "หลัก"
          success:
            name: "สำเร็จ"
          selected:
            name: "เลือกแล้ว"
        email_style:
          css: "CSS"
          save_error_with_reason: "การเปลี่ยนแปลงไม่ได้ถูกบันทึก %{error}"
      email:
        title: "อีเมล"
        settings: "การตั้งค่า"
        templates: "รูปแบบ"
        advanced_test:
          email: "ข้อความต้นฉบับ"
        error: "<b>ผิดพลาด</b> - %{server_error}"
        sent: "ส่ง"
        skipped: "ข้าม"
        received: "รับ"
        rejected: "ถูกปฏิเสธ"
        sent_at: "ถูกส่งเมื่อ"
        time: "เวลา"
        user: "ผู้ใช้"
        email_type: "ประเภทอีเมล"
        to_address: "ไปยังที่อยู่"
        sent_test: "ส่งแล้ว!"
        refresh: "รีเฟรช"
        send_digest_label: "ส่งผลลัพธ์นี้ไปยัง:"
        send_digest: "ส่ง"
        sending_email: "กำลังส่งอีเมล"
        html: "html"
        text: "ข้อความ"
        last_seen_user: "ผู้ใช้ที่ดูล่าสุด:"
        incoming_emails:
          from_address: "จาก"
          to_addresses: "ถึง"
          cc_addresses: "Cc"
          subject: "หัวข้อ"
          error: "ผิดพลาด"
          modal:
            error: "ผิดพลาด"
            subject: "หัวข้อ"
          filters:
            from_placeholder: "from@example.com"
            to_placeholder: "to@example.com"
            cc_placeholder: "cc@example.com"
            subject_placeholder: "หัวข้อ..."
            error_placeholder: "ผิดพลาด"
        logs:
          filters:
            user_placeholder: "ผู้ใช้"
            address_placeholder: "name@example.com"
      moderation_history:
        actions:
          delete_topic: "กระทู้ถูกลบ"
      logs:
        created_at: "สร้าง"
        ip_address: "ไอพี"
        topic_id: "หมายเลขกระทู้"
        post_id: "หมายเลขโพสต์"
        category_id: "หมายเลขหมวดหมู่"
        delete: "ลบ"
        edit: "แก้ไข"
        save: "บันทึก"
        screened_actions:
          block: "บล็อก"
        staff_actions:
          all: "ทั้งหมด"
          clear_filters: "แสดงทั้งหมด"
          staff_user: "ผู้ใช้"
          target_user: "ผู้ใช้เป้าหมาย"
          subject: "หัวข้อ"
          when: "เมื่อ"
          details: "รายละเอียด"
          previous_value: "ก่อนหน้า"
          new_value: "ใหม่"
          show: "แสดง"
          modal_title: "รายละเอียด"
          deleted: "ไม่มีค่าใหม่ การบันทึกถูกลบ"
          actions:
            delete_user: "ลบผู้ใช้"
            change_trust_level: "เปลี่ยนระดับความไว้ใจ"
            change_username: "เปลี่ยนชื่อผู้ใช้"
            change_theme: "เปลี่ยนธีม"
            delete_theme: "ลบธีม"
            suspend_user: "ระงับผู้ใช้"
            unsuspend_user: "เลิกระงับผู้ใช้"
            removed_suspend_user: "ระงับผู้ใช้ (ถูกลบ)"
            removed_unsuspend_user: "เลิกระงับผู้ใช้ (ถูกลบ)"
            check_email: "ตรวจสอบอีเมล"
            delete_topic: "ลบกระทู้"
            delete_post: "ลบโพสต์"
            change_category_settings: "เปลี่ยนการตั้งค่าหมวดหมู่"
            delete_category: "ลบหมวดหมู่"
            create_category: "สร้างหมวดหมู่"
            deleted_tag: "แท็กที่ถูกลบ"
            renamed_tag: "แท็กที่ถูกเปลี่ยนชื่อ"
            activate_user: "เปิดใช้งานผู้ใช้"
            deactivate_user: "ระงับการเปิดใช้งานผู้ใช้"
            reviewed_post: "โพสต์ที่ถูกรีวิว"
            check_personal_message: "ตรวจสอบข้อความส่วนตัว"
            topic_published: "กระทู้ถูกเผยแพร่"
            post_approved: "โพสต์ได้รับอนุมัติ"
            post_rejected: "โพสต์ถูกปฏิเสธ"
            create_badge: "สร้างเหรียญ"
            change_badge: "เปลี่ยนเหรียญ"
            delete_badge: "ลบเหรียญ"
            change_name: "เปลี่ยนชื่อ"
            approve_user: "ผู้ใช้ที่ได้รับอนุมัติ"
            change_theme_setting: "เปลี่ยนการตั้งค่าธีม"
            change_title: "เปลี่ยนชื่อเรื่อง"
            page_published: "เพจถูกเผยแพร่"
            page_unpublished: "เพจไม่ถูกเผยแพร่"
            add_email: "เพิ่มอีเมล"
            update_email: "อัปเดตอีเมล"
            destroy_email: "ทำลายอีเมล"
        screened_emails:
          email: "ที่อยู่อีเมล"
          actions:
            allow: "อนุญาต"
        screened_urls:
          url: "URL"
          domain: "โดเมน"
        screened_ips:
          actions:
            block: "บล็อก"
            do_nothing: "อนุญาต"
            allow_admin: "อนุญาตแอดมิน"
          form:
            label: "ใหม่:"
            ip_address: "ที่อยู่ไอพี"
            add: "เพิ่ม"
            filter: "ค้นหา"
        search_logs:
          searches: "ค้นหา"
          types:
            all_search_types: "การค้นหาทั้งหมด"
            header: "Header"
            full_page: "ทั้งหน้า"
      watched_words:
        search: "ค้นหา"
        clear_filter: "ล้าง"
        download: ดาวน์โหลด
        clear_all: ล้างทั้งหมด
        actions:
          block: "บล็อก"
          censor: "เซนเซอร์"
          require_approval: "ต้องได้รับการอนุมัติ"
          flag: "ธง"
          link: "ลิงก์"
        form:
          link_label: "ลิงก์"
          add: "เพิ่ม"
          success: "สำเร็จ"
          exists: "มีอยู่แล้ว"
          upload: "เพิ่มจากไฟล์"
          upload_successful: "อัปโหลดสำเร็จแล้ว เพิ่มคำเรียบร้อย"
        test:
          no_matches: "ไม่พบผลลัพธ์ที่ตรงกัน"
      form_templates:
        nav_title: "รูปแบบ"
        list_table:
          headings:
            name: "ชื่อ"
            actions: "การกระทำ"
        view_template:
          close: "ปิด"
          edit: "แก้ไข"
          delete: "ลบ"
        new_template_form:
          submit: "บันทึก"
          cancel: "ยกเลิก"
          preview: "แสดงตัวอย่าง"
        quick_insert_fields:
          add_new_field: "เพิ่ม"
          dropdown: "ดร็อปดาวน์"
        validations_modal:
          table_headers:
            type: "ชนิด"
            description: "รายละเอียด"
          validations:
            required:
              key: "ต้องการ"
            type:
              key: "ชนิด"
      impersonate:
        not_found: "ไม่พบผู้ใช้นั้น"
      users:
        title: "ผู้ใช้"
        last_emailed: "อีเมลล่าสุด"
        active: "เปิดใช้งานแล้ว"
        status: "สถานะ"
        show_emails: "แสดงอีเมล"
        hide_emails: "ซ่อนอีเมล"
        nav:
          new: "ใหม่"
          active: "ใช้งานอยู่"
          staff: "ทีมงาน"
          suspended: "ระงับการใช้งาน"
        approved: "ยืนยันหรือไม่"
        titles:
          active: "ผู้ใช้ที่ใช้งานอยู่"
          new: "ผู้ใช้งานใหม่"
          pending: "ผู้ใช้งานที่รอการยืนยัน"
          newuser: "ผู้ใช้ที่ระดับความไว้ใจ 0 (ผู้ใช้ใหม่)"
          basic: "ผู้ใช้ที่ระดับความไว้ใจ 1 (ผู้ใช้ทั่วไป)"
          member: "ผู้ใช้ที่ระดับความไว้ใจ 2 (สมาชิก)"
          regular: "ผู้ใช้ที่ระดับความไว้ใจ 3 (ทั่วไป)"
          leader: "ผู้ใช้ที่ระดับความไว้ใจ 4 (ผู้นำ)"
          staff: "ทีมงาน"
          moderators: "ผู้ดูแลระบบ"
          suspended: "ผู้ใช้งานที่ถูกระงับ"
        not_verified: "ยังไม่ได้รับการตรวจสอบ"
        check_email:
          title: "แสดงอีเมลของผู้ใช้งานนี้"
          text: "แสดง"
        check_sso:
          text: "แสดง"
      user:
        suspend_failed: "มีข้อผิดพลาดในการระงับผู้ใช้งานนี้ %{error}"
        unsuspend_failed: "มีข้อผิดพลาดในเปิดผู้ใช้งานนี้ %{error}"
        suspend_reason: "เหตุผล"
        suspend_message: "ข้อความอีเมล"
        suspended_by: "ระงับการใช้งานโดย"
        silence_reason: "เหตุผล"
        silence_message: "ข้อความอีเมล"
        suspended_until: "(จนกระทั่ง%{until})"
        cant_suspend: "ไม่สามารถระงับผู้ใช้งานนี้ได้"
        delete_posts_failed: "มีปัญหาขณะกำลังลบโพสต์"
        penalty_post_delete: "ลบโพสต์"
        penalty_post_delete_replies: "ลบโพสต์ + คำตอบ"
        penalty_post_edit: "แก้ไขโพสต์"
        moderator: "ผู้ดูแลระบบใช่ไหม"
        admin: "แอดมินใช่ไหม"
        suspended: "ระงับการใช้งานหรือไม่"
        show_admin_profile: "แอดมิน"
        show_public_profile: "แสดงโปรไฟล์สาธารณะ"
        ip_lookup: "ค้นหา IP"
        log_out: "ออกจากระบบ"
        unsuspend: "เปิดการใช้งาน"
        suspend: "ระงับการใช้งาน"
        activity: กิจกรรม
        last_100_days: "ใน 100 วันที่ผ่านมา"
        private_topics_count: กระทู้ส่วนตัว
        posts_read_count: โพสต์ที่อ่าน
        post_count: โพสต์ที่สร้าง
        topics_entered: กระทู้ที่ดู
        approve: "อนุมัติ"
        approved_by: "อนุมัติโดย"
        time_read: "เวลาอ่าน"
        anonymize: "ผู้ใช้ที่ไม่ระบุ"
        delete: "ลบผู้ใช้"
        delete_posts:
          button: "ลบโพสต์ทั้งหมด"
          progress:
            description: "กำลังลบโพสต์"
          confirmation:
            cancel: "ยกเลิก"
        merge:
          prompt:
            title: "ย้ายและลบ @%{username}"
            target_username_placeholder: "ชื่อผู้ใช้ของเจ้าของใหม่"
            transfer_and_delete: "ถ่ายโอนและลบ @%{username}"
            cancel: "ยกเลิก"
          confirmation:
            title: "ถ่ายโอนและลบ @%{username}"
            text: "ถ่ายโอน @%{username} ไปยัง @%{targetUsername}"
            transfer_and_delete: "ถ่ายโอนและลบ @%{username}"
            cancel: "ยกเลิก"
        delete_forbidden_because_staff: "ไม่สามารถลบแอดมินและผู้ดูแลระบบได้"
        delete_posts_forbidden_because_staff: "ไม่สามารถลบโพสต์ทั้งหมดของแอดมินและผู้ดูแลระบบได้"
        delete_and_block: "ลบและ <b>บล็อก</b> อีเมลและไอพีนี้"
        delete_dont_block: "ลบเท่านั้น"
        deleting_user: "กำลังลบผู้ใช้..."
        deleted: "ผู้ใช้ถูกลบแล้ว"
        delete_failed: "มีข้อผิดพลาดขณะกำลังลบผู้ใช้นั้น กรุณาตรวจสอบอีกครั้งว่าโพสต์ทั้งหมดถูกลบก่อนลบผู้ใช้นั้น"
        send_activation_email: "ส่งอีเมลยืนยันตัวตน"
        activation_email_sent: "อีเมลยืนยันตัวตนถูกส่งแล้ว"
        send_activation_email_failed: "เกิดปัญหาขณะกำลังส่งอีเมลยืนยันตัวตนอีกฉบับ %{error}"
        trust_level_change_failed: "มีความผิดพลาดขณะกำลังเปลี่ยนระดับความไว้ใจของผู้ใช้"
        trust_level_2_users: "ระดับความไว้ใจ 2 ผู้ใช้"
        trust_level_3_requirements: "ระดับความไว้ใจ 3 ความต้องการ"
        trust_level_locked_tip: "ระดับความไว้ใจถูกล็อกไว้ระบบจะไม่ปรับระดับความไว้ใจของผู้ใช้ขึ้นหรือลง"
        lock_trust_level: "ล็อกระดับความไว้ใจ"
        unlock_trust_level: "ปลดล็อกระดับความไว้ใจ"
        suspended_count: "ระงับการใช้งาน"
        other_matches_list:
          username: "ชื่อผู้ใช้"
          trust_level: "ระดับความไว้ใจ"
          read_time: "เวลาอ่าน"
          posts: "โพส"
        tl3_requirements:
          title: "ความต้องการเพิ่มปรับระดับความไว้ใจเป็น 3"
          table_title:
            other: "ในช่วง %{count}วันที่ผ่านมา:"
          value_heading: "ค่า"
          requirement_heading: "ความต้องการ"
          visits: "เยี่ยมชม"
          days: "วัน"
          topics_viewed: "กระทู้ที่ดู"
          posts_read: "โพสต์ที่อ่าน"
          flagged_posts: "โพสต์ที่ถูกปักธง"
          flagged_by_users: "ผู้ใช้ที่ปักธง"
          likes_given: "ได้ชอบ"
          likes_received: "ได้รับการชอบ"
          suspended: "ถูกระงับการใช้งาน (6 เดือนที่ผ่านมา)"
          qualifies: "คุณสมบัติเพียงพอสำหรับระดับความไว้ใจที่ 3"
          does_not_qualify: "คุณสมบัติไม่เพียงพอสำหรับระดับความไว้ใจที่ 3"
          locked_will_not_be_promoted: "ระดับความไว้ใจถูกล็อก จะไม่ถูกปรับระดับความไว้ใจขึ้น"
          locked_will_not_be_demoted: "ระดับความไว้ใจถูกล็อก จะไม่ถูกปรับระดับความไว้ใจลง"
        discourse_connect:
          external_id: "รหัสภายนอก"
          external_username: "ชื่อผู้ใช้"
          external_name: "ชื่อ"
          external_email: "อีเมล"
          external_avatar_url: "URL ของรูปโปรไฟล์"
      user_fields:
        title: "ช่องข้อมูลผู้ใช้"
        help: "เพิ่มช่องที่คุณสามารถใส่ข้อมูลเพิ่มได้"
        create: "สร้างช่องข้อมูลผู้ใช้"
        untitled: "ไม่ได้ตั้งชื่อ"
        name: "ชื่อช่อง"
        type: "ประเภทช่อง"
        description: "รายละเอียดช่อง"
        save: "บันทึก"
        edit: "แก้ไข"
        delete: "ลบ"
        cancel: "ยกเลิก"
        delete_confirm: "คุณแน่ใจหรือว่าจะลบฟิวส์ของผู้ใช้นี้?"
        options: "ตัวเลือก"
        required:
          title: "ต้องการเมื่อลงทะเบียน"
          enabled: "ต้องการ"
          disabled: "ไม่ต้องการ"
        editable:
          enabled: "แก้ไขได้"
          disabled: "แก้ไขไม่ได้"
        show_on_profile:
          title: "แสดงในข้อมูลสาธารณะ"
          enabled: "แสดงแสดงในข้อมูลส่วนตัว"
          disabled: "ไม่แสดงในข้อมูลส่วนตัว"
        show_on_user_card:
          enabled: "แสดงบนการ์ดผู้ใช้"
          disabled: "ไม่แสดงบนการ์ดผู้ใช้"
        field_types:
          text: "ช่องข้อความ"
          confirm: "การยืนยัน"
          dropdown: "ดร็อปดาวน์"
      site_text:
        description: "คุณสามารถปรับแต่งข้อความบนฟอรั่มของคุณได้คุณอย่าง เริ่มได้โดยการค้นหาข้างล่างนี่"
        search: "ค้นหาข้อความที่คุณต้องการแก้ไข"
        title: "ข้อความ"
        edit: "แก้ไข"
        revert: "ย้อนกลับการแก้ไข"
        revert_confirm: "คุณแน่ใจหรือว่าจะย้อนกลับการแก้ไข"
        go_back: "กลับไปค้นหา"
        recommended: "เราแนะนำให้คุณแก้ไขข้อความให้ตรงกับความต้องการของคุณ:"
      settings:
        reset: "ล้าง"
        none: "ไม่มี"
      site_settings:
        title: "การตั้งค่า"
        no_results: "ไม่มีผลการค้นหา"
        clear_filter: "ล้าง"
        add_url: "เพิ่ม URL"
        add_host: "เพิ่มโฮส"
        add_group: "เพิ่มกลุ่ม"
        uploaded_image_list:
          upload:
            label: "อัปโหลด"
            title: "อัปโหลดรูปภาพ"
        categories:
          all_results: "ทั้งหมด"
          required: "ต้องการ"
          basic: "การตั้งค่าพื้นฐาน"
          users: "ผู้ใช้"
          posting: "กำลังโพสต์"
          email: "อีเมล"
          files: "ไฟล์"
          trust: "ระดับความไว้ใจ"
          security: "ความปลอดภัย"
          seo: "SEO"
          spam: "ขยะ"
          rate_limits: "ข้อจำกัด"
          developer: "นักพัฒนา"
          embedding: "การฝั่ง"
          legal: "กฎ"
          api: "API"
          uncategorized: "อื่นๆ"
          backups: "สำรองข้อมูล"
          login: "เข้าสู่ระบบ"
          plugins: "ตัวเสริม"
          user_preferences: "การตั้งค่าของผู้ใช้"
          tags: "แท็ก"
          search: "ค้นหา"
          groups: "กลุ่ม"
          dashboard: "แดชบอร์ด"
          navigation: "การนำทาง"
        default_categories:
          modal_yes: "ใช่"
      badges:
        title: เหรียญ
        new_badge: เหรียญใหม่
        new: ใหม่
        name: ชื่อ
        badge: เหรียญ
        display_name: ชื่อที่ใช้แสดง
        description: รายละเอียด
        long_description: รายละเอียดแบบยาว
        badge_type: ประเภทเหรียญ
        badge_grouping: กลุ่ม
        badge_groupings:
          modal_title: การจัดกลุ่มเหรียญ
        granted_by: อนุญาตโดย
        granted_at: อนุญาตเมื่อ
        reason_help: (ลิงก์ไปยังหัวข้อหรือโพส)
        save: บันทึก
        delete: ลบ
        delete_confirm: คุณแน่ใจหรือว่าต้องการลบเหรียญนี้
        revoke: เอาออก
        reason: เหตุผล
        edit_badges: แก้ไขเหรียญ
        disabled: ปิดใช้งานแล้ว
        icon: ไอคอน
        image: ภาพ
        trigger_type:
          none: "อัปเดตรายวัน"
          post_revision: "เมื่อผู้ใช้แก้ไขหรือสร้างโพสต์"
          trust_level_change: "เมื่อผู้ใช้เปลี่ยนระดับความไว้ใจ"
          user_change: "เมื่อผู้ใช้ถูกแก้ไขหรือถูกสร้าง"
        preview:
          bad_count_warning:
            header: "ระวัง!"
          sample: "ตัวอย่าง:"
          grant:
            with: <span class="username">%{username}</span>
            with_post: <span class="username">%{username}</span> สำหรับโพสต์ใน %{link}
            with_post_time: <span class="username">%{username}</span> สำหรับโพสต์ใน %{link} เมื่อ <span class="time">%{time}</span>
            with_time: <span class="username">%{username}</span> เมื่อ <span class="time">%{time}</span>
        badge_intro:
          emoji: "อีโมจินักเรียนหญิง"
          what_are_badges_title: "เหรียญคืออะไร"
        mass_award:
          replace_owners: ลบเหรียญจากผู้ใช้ก่อนหน้านี้
      emoji:
        title: "อีโมจิ"
        add: "เพิ่มอีโมจิใหม่"
        uploading: "กำลังอัปโหลด..."
        name: "ชื่อ"
        group: "กลุ่ม"
        image: "ภาพ"
        delete_confirm: "คุณแน่ใจหรือว่าจะลบอีโมจิ :%{name}: ออก"
      embedding:
        confirm_delete: "คุณแน่ใจหรือว่าจะลบโพสนั้น?"
        title: "ฝั่ง"
        host: "อนุญาตโฮส"
        edit: "แก้ไข"
        category: "โพสต์ไปยังหมวดหมู่"
        add_host: "เพิ่มโฮส"
        settings: "การตั้งการการฝั่ง"
        save: "บันทึกการตั้งค่าการฝั่ง"
      permalink:
        title: "ลิงค์ถาวร"
        url: "URL"
        topic_id: "หมายเลขกระทู้"
        topic_title: "กระทู้"
        post_id: "หมายเลขโพสต์"
        post_title: "โพสต์"
        category_id: "หมายเลขหมวดหมู่"
        category_title: "หมวดหมู่"
        tag_name: "ชื่อแท็ก"
        delete_confirm: คุณแน่ใจหรือว่าจะลบลิงค์ถาวรนี้?
        form:
          label: "ใหม่:"
          add: "เพิ่ม"
          filter: "ค้นหา (URL หรือ ลิงก์ภายนอก)"
      reseed:
        modal:
          categories: "หมวดหมู่"
          topics: "กระทู้"
  wizard_js:
    wizard:
      back: "กลับ"
      next: "ต่อไป"
      uploading: "กำลังอัปโหลด..."
      upload_error: "ขออภัย เกิดความผิดพลาดขณะกำลังอัปโหลดไฟล์ กรุณาลองใหม่อีกครั้ง"
      staff_count:
        other: "ชุมชนของคุณมีทีมงาน %{count}คน รวมถึงคุณด้วย"
      invites:
        add_user: "เพิ่ม"
        none_added: "คุณยังไม่ได้เชิญทีมงาน คุณแน่ใจหรือว่าต้องการดำเนินการต่อ"
        roles:
          admin: "แอดมิน"
          moderator: "ผู้ดูแล"
          regular: "ผู้ใช้ทั่วไป"
      previews:
        share_button: "แบ่งปัน"
        reply_button: "ตอบ"<|MERGE_RESOLUTION|>--- conflicted
+++ resolved
@@ -2458,13 +2458,8 @@
               content: "แอดมิน"
             badges:
               content: "เหรียญ"
-<<<<<<< HEAD
-            everything:
-              content: "ทุกสิ่ง"
-=======
             topics:
               content: "หัวข้อ"
->>>>>>> 3d554aa1
             faq:
               content: "คำถามที่พบบ่อย"
             groups:
@@ -2478,14 +2473,11 @@
             review:
               content: "รีวิว"
     until: "จนถึง:"
-<<<<<<< HEAD
-=======
     form_templates:
       errors:
         typeMismatch:
           default: "กรอกค่าที่ถูกต้อง"
           email: "กรุณาใส่อีเมลที่ถูกต้อง."
->>>>>>> 3d554aa1
   admin_js:
     type_to_filter: "พิมพ์เพื่อกรอง..."
     admin:
