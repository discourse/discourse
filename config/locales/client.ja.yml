--- conflicted
+++ resolved
@@ -3083,10 +3083,7 @@
       default_list_filter: "デフォルトのリストのフィルタ:"
       allow_badges_label: "このカテゴリでバッジの付与を許可する"
       edit_permissions: "権限を編集"
-<<<<<<< HEAD
-=======
       reviewable_by_group: "このカテゴリのコンテンツはスタッフのほか、次のユーザーもレビューできます:"
->>>>>>> 3ee0a492
       review_group_name: "グループ名"
       require_topic_approval: "すべての新しいトピックにモデレーターの承認を必要とする"
       require_reply_approval: "すべての新しい返信にモデレーターの承認を必要とする"
