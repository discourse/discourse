# WARNING: Never edit this file.
# It will be overwritten when translations are pulled from Crowdin.
#
# To work with us on translations, join this project:
# https://translate.discourse.org/

ja:
  js:
    number:
      format:
        separator: "."
        delimiter: ","
      human:
        storage_units:
          format: "%n %u"
          units:
            byte:
              other: バイト
            gb: GB
            kb: KB
            mb: MB
            tb: TB
      percent: "%{count}%"
      short:
        thousands: "%{number}k"
        millions: "%{number}M"
    dates:
      time: "a h:mm"
      time_short: "h:mm"
      time_with_zone: "a hh:mm (z)"
      time_short_day: "ddd a h:mm"
      timeline_date: "YYYY 年 MMM"
      long_no_year: "MMM D 日 a h:mm"
      long_no_year_no_time: "MMM D 日"
      full_no_year_no_time: "MMMM D 日"
      long_with_year: "YYYY 年 MMM D 日 a h:mm"
      long_with_year_no_time: "YYYY 年 MMM D 日"
      full_with_year_no_time: "YYYY 年 MMMM D 日"
      long_date_with_year: "YYYY 年 MMM D 日 LT"
      long_date_without_year: "MMM D 日 LT"
      long_date_with_year_without_time: "YYYY 年 MMM D 日"
      long_date_without_year_with_linebreak: "MMM D 日 <br/>LT"
      long_date_with_year_with_linebreak: "YYYY 年 MMM D 日 <br/>LT"
      wrap_ago: "%{date}前"
      wrap_on: "%{date}"
      tiny:
        half_a_minute: "1 分未満"
        less_than_x_seconds:
          other: "%{count} 秒未満"
        x_seconds:
          other: "%{count} 秒"
        less_than_x_minutes:
          other: "%{count} 分未満"
        x_minutes:
          other: "%{count} 分"
        about_x_hours:
          other: "%{count} 時間"
        x_days:
          other: "%{count} 日"
        x_months:
          other: "%{count} か月"
        about_x_years:
          other: "%{count} 年"
        over_x_years:
          other: "%{count} 年以上"
        almost_x_years:
          other: "%{count} 年"
        date_month: "MMM D 日"
        date_year: "YYYY 年 MMM"
      medium:
        less_than_x_minutes:
          other: "%{count} 分未満"
        x_minutes:
          other: "%{count} 分"
        x_hours:
          other: "%{count} 時間"
        about_x_hours:
          other: "約 %{count} 時間"
        x_days:
          other: "%{count} 日"
        x_months:
          other: "%{count} か月"
        about_x_years:
          other: "約 %{count} 年"
        over_x_years:
          other: "%{count} 年以上"
        almost_x_years:
          other: "ほぼ %{count} 年"
        date_year: "YYYY 年 MMM D 日"
      medium_with_ago:
        x_minutes:
          other: "%{count} 分前"
        x_hours:
          other: "%{count} 時間前"
        x_days:
          other: "%{count} 日前"
        x_months:
          other: "%{count} か月前"
        x_years:
          other: "%{count} 年前"
      later:
        x_days:
          other: "%{count} 日後"
        x_months:
          other: "%{count} か月後"
        x_years:
          other: "%{count} 年後"
      previous_month: "前月"
      next_month: "翌月"
      placeholder: 日付
      from_placeholder: "開始日"
      to_placeholder: "終了日"
    share:
      topic_html: 'トピック: <span class="topic-title">%{topicTitle}</span>'
      post: "%{username} の投稿 #%{postNumber}"
      close: "閉じる"
      twitter: "X で共有"
      facebook: "Facebook で共有"
      email: "メールで送信"
      url: "URL をコピーして共有"
    word_connector:
      comma: "、"
      last_item: "および"
    action_codes:
      public_topic: "トピックを公開しました: %{when}"
      open_topic: "これをトピックに変換しました: %{when}"
      private_topic: "このトピックを個人メッセージにしました: %{when}"
      split_topic: "このトピックを分割しました: %{when}"
      invited_user: "%{who} を招待しました: %{when}"
      invited_group: "%{who} を招待しました: %{when}"
      user_left: "%{who} は %{when} にこのメッセージから退出しました"
      removed_user: "%{who} を削除しました: %{when}"
      removed_group: "%{who} を削除しました: %{when}"
      autobumped: "自動的にバンプされました: %{when}"
      tags_changed: "タグが更新されました: %{when}"
      category_changed: "カテゴリが更新されました: %{when}"
      autoclosed:
        enabled: "クローズされました: %{when}"
        disabled: "オープンされました: %{when}"
      closed:
        enabled: "クローズされました: %{when}"
        disabled: "オープンされました: %{when}"
      archived:
        enabled: "アーカイブされました: %{when}"
        disabled: "アーカイブを解除されました: %{when}"
      pinned:
        enabled: "固定しました: %{when}"
        disabled: "固定解除しました: %{when}"
      pinned_globally:
        enabled: "全体に固定しました: %{when}"
        disabled: "固定解除しました: %{when}"
      visible:
        enabled: "表示: %{when}"
        disabled: "非表示: %{when}"
      banner:
        enabled: "%{when}にこれをバナーにしました。ユーザーが閉じるまで各ページの上部に表示されます。"
        disabled: "%{when}にこのバナーを削除しました。今後ページの上部に表示されることはありません。"
      forwarded: "上記のメールを転送しました"
    topic_admin_menu: "トピックの操作"
    skip_to_main_content: "メインコンテンツにスキップ"
    skip_user_nav: "プロファイルのコンテンツにスキップ"
    emails_are_disabled: "メールの送信は管理者によって無効化されています。メール通知は一切送信されません。"
    emails_are_disabled_non_staff: "スタッフ以外のユーザーの送信メールは無効になっています。"
    software_update_prompt:
      message: "このサイトを更新しました。スムーズに動作するように<span>更新してください</span>。"
      dismiss: "閉じる"
    bootstrap_mode: "はじめに"
    back_button: "戻る"
    themes:
      default_description: "デフォルト"
      broken_theme_alert: "テーマ/コンポーネントにエラーがあるため、サイトが動作しない可能性があります。"
      error_caused_by: "原因は '%{name}' です。<a target='blank' href='%{path}'>ここをクリック</a>して、更新、再構成、または無効にしてください。"
      only_admins: "(このメッセージはサイト管理者にのみ表示されます)"
    broken_decorator_alert: "サイトのいずれかの投稿コンテンツデコレータでエラーが発生したため、投稿が正しく表示されない可能性があります。"
    broken_page_change_alert: "onPageChange ハンドラーでエラーが発生しました。詳細は、ブラウザの開発者ツールを確認してください。"
    broken_plugin_alert: "プラグイン '%{name}' が原因"
    broken_transformer_alert: "エラーが発生しました。サイトが正しく動作しない可能性があります。"
    critical_deprecation:
      notice: "<b>[管理者からのお知らせ]</b> 次回の Discourse コアの変更に対応するために、お使いのテーマまたはプラグインの 1 つを更新する必要があります。"
      id: "(id:<em>%{id}</em>)"
      linked_id: "(id:<a href='%{url}' target='_blank'><em>%{id}</em></a>)"
      theme_source: "検出されたテーマ: <a target='_blank' href='%{path}'>'%{name}'</a>。"
      plugin_source: "検出されたプラグイン: '%{name}'"
    s3:
      regions:
        ap_northeast_1: "アジア・太平洋 (東京)"
        ap_northeast_2: "アジア・太平洋 (ソウル)"
        ap_east_1: "アジア・太平洋 (香港)"
        ap_south_1: "アジア・太平洋 (ムンバイ)"
        ap_southeast_1: "アジア・太平洋 (シンガポール)"
        ap_southeast_2: "アジア・太平洋 (シドニー)"
        ca_central_1: "カナダ (中部)"
        cn_north_1: "中国 (北京)"
        cn_northwest_1: "中国 (寧夏)"
        eu_central_1: "EU (フランクフルト)"
        eu_north_1: "EU (ストックホルム)"
        eu_south_1: "EU (ミラノ)"
        eu_west_1: "EU (アイルランド)"
        eu_west_2: "EU (ロンドン)"
        eu_west_3: "EU (パリ)"
        sa_east_1: "南アメリカ (サンパウロ)"
        us_east_1: "米国東部 (バージニア北部)"
        us_east_2: "米国東部 (オハイオ)"
        us_gov_east_1: "AWS GovCloud (米国東部)"
        us_gov_west_1: "AWS GovCloud (米国西部)"
        us_west_1: "米国西部 (北カリフォルニア)"
        us_west_2: "米国西部 (オレゴン)"
    clear_input: "入力をクリア"
    edit: "編集"
    edit_topic: "このトピックのタイトルとカテゴリを編集"
    expand: "展開"
    not_implemented: "その機能はまだ実装されていません！"
    no_value: "いいえ"
    yes_value: "はい"
    ok_value: "OK"
    cancel_value: "キャンセル"
    submit: "送信"
    delete: "削除"
    generic_error: "申し訳ありません。エラーが発生しました。"
    generic_error_with_reason: "エラーが発生しました: %{error}"
    multiple_errors: "複数のエラーが発生しました: %{errors}"
    sign_up: "アカウントを登録"
    log_in: "ログイン"
    age: "年齢"
    joined: "参加"
    admin_title: "管理"
    show_more: "もっと表示"
    show_help: "オプション"
    links: "リンク"
    links_lowercase:
      other: "リンク"
    faq: "FAQ"
    guidelines: "ガイドライン"
    privacy_policy: "プライバシーポリシー"
    privacy: "プライバシー"
    tos: "利用規約"
    rules: "ルール"
    conduct: "行動規範"
    mobile_view: "モバイルビュー"
    desktop_view: "デスクトップビュー"
    now: "たった今"
    read_more: "もっと読む"
    more: "もっと"
    more_options: "その他のオプション"
    x_more:
      other: "他 %{count}"
    never: "なし"
    every_30_minutes: "30 分毎"
    every_hour: "1 時間毎"
    daily: "毎日"
    weekly: "毎週"
    every_month: "毎月"
    every_six_months: "6 か月毎"
    max_of_count:
      other: "最大 %{count}"
    character_count:
      other: "%{count} 文字"
    period_chooser:
      aria_label: "期間でフィルタ"
    related_messages:
      title: "関連メッセージ"
      pill: "関連メッセージ"
      see_all: '@%{username} からの<a href="%{path}">すべてのメッセージ</a>を表示…'
    suggested_topics:
      title: "新規と未読のトピック"
      pill: "提案"
      pm_title: "推奨メッセージ"
    about:
      edit: "このページを編集"
      simple_title: "サイト情報"
      title: "%{title}について"
      stats: "サイトの統計"
      our_admins: "管理者"
      our_moderators: "モデレーター"
      moderators: "モデレーター"
      stat:
        all_time: "全期間"
        last_day: "24 時間"
        last_7_days: "7 日間"
        last_30_days: "30日間"
      like_count: "「いいね！」数"
      topic_count: "トピック"
      post_count: "投稿"
      user_count: "登録数"
      active_user_count: "アクティブユーザー数"
      visitor_count: "訪問者"
      eu_visitor_count: "欧州連合からの訪問者"
      traffic_info_footer_MF: |
        過去 6 か月において、このサイトは毎月およそ { total_visitors, plural,
            other {# 人}
        } に配信され、内 { eu_visitors, plural,
            other {# 人}
        } は欧州連合からのアクセスでした。
      contact: "お問い合わせ"
      contact_info: "このサイトに影響を与える重要な問題や緊急の問題が発生した場合は、%{contact_info} までご連絡ください。"
      site_activity: "サイトのアクティビティ"
      view_more: "さらに表示"
      view_less: "表示を減らす"
      activities:
        topics:
          other: "%{formatted_number}トピック"
        posts:
          other: "%{formatted_number} 投稿"
        active_users:
          other: "%{formatted_number} アクティブユーザー"
        sign_ups:
          other: "%{formatted_number} 登録"
        likes:
          other: "%{formatted_number}「いいね！」"
        visitors_MF: |
          { total_count, plural,
              other {訪問者数 {total_formatted_number} 人}
          }、EU からの訪問者数約 { eu_count, plural,
              other {{eu_formatted_number} 人}
          }
        periods:
          last_7_days: "過去 7 日間"
          today: "今日"
          all_time: "全期間"
      member_count:
        other: "%{formatted_number} メンバー"
      admin_count:
        other: "%{formatted_number} 管理者"
      moderator_count:
        other: "%{formatted_number} モデレーター"
      report_inappropriate_content: "不適切なコンテンツに遭遇した場合は、モデレーターや管理者にお伝えください。ご連絡の前に必ずログインしてください。"
      site_age:
        less_than_one_month: "1 か月未満前に作成"
        month:
          other: "%{count} か月前に作成"
        year:
          other: "%{count} 年前に作成"
    bookmarked:
      title: "ブックマーク"
      edit_bookmark: "ブックマークを編集"
      clear_bookmarks: "ブックマークをクリア"
      help:
        bookmark: "クリックしてこのトピックをブックマークします"
        edit_bookmark: "クリックしてこのトピックの投稿のブックマークを編集します"
        edit_bookmark_for_topic: "クリックしてこのトピックのブックマークを編集します"
        unbookmark: "クリックしてこのトピック内のすべてのブックマークを削除します"
        unbookmark_with_reminder: "クリックしてこのトピック内のすべてのブックマークとリマインダーを削除します"
    bookmarks:
      also_set_reminder: "リマインダーも設定しますか？"
      bookmarked_success: "ブックマークしました！"
      deleted_bookmark_success: "ブックマークが削除されました！"
      reminder_set_success: "リマインダーを設定しました！"
      created: "この投稿をブックマークしました。%{name}"
      created_generic: "これをブックマークしました。%{name}"
      create: "ブックマークを作成"
      edit: "ブックマークを編集"
      not_bookmarked: "この投稿をブックマークする"
      remove_reminder_keep_bookmark: "リマインダーを削除してブックマークを保持"
      created_with_reminder: "%{date} のリマインダー付きでこの投稿をブックマークしました。%{name}"
      created_with_reminder_generic: "%{date} のリマインダー付きでこれをブックマークしました。%{name}"
      delete: "ブックマークを削除"
      confirm_delete: "このブックマークを削除してもよろしいですか？リマインダーも削除されます。"
      confirm_clear: "このトピックのすべてのブックマークをクリアしてもよろしいですか?"
      save: "保存"
      no_timezone: 'まだタイムゾーンを設定していないためリマインダーを設定することはできません。<a href="%{basePath}/my/preferences/profile">プロファイル</a>で設定してください。'
      invalid_custom_datetime: "入力された日時が無効です。もう一度お試しください。"
      list_permission_denied: "このユーザーのブックマークを表示する権限がありません。"
      no_user_bookmarks: "ブックマークした投稿はありません。ブックマークを使用すると、特定の投稿を素早く参照できます。"
      auto_delete_preference:
        label: "通知を受けた後"
        never: "ブックマークを保持する"
        when_reminder_sent: "ブックマークを削除"
        on_owner_reply: "返信したら、ブックマークを削除する"
        clear_reminder: "ブックマークを保持してリマインダーをクリアする"
        after_reminder_label: "お知らせした後で..."
        after_reminder_checkbox: "これを今後のすべてのブックマークリマインダーのデフォルトに設定する"
      search_placeholder: "名前、トピックタイトル、または投稿コンテンツでブックマークを検索する"
      search: "検索"
      bookmark: "ブックマーク"
      bulk:
        delete_completed: "ブックマークを正常に削除しました。"
        reminders_cleared: "ブックマークリマインダーを正常にクリアしました。"
        toggle: "ブックマークの一括選択を切り替える"
        select_all: "すべて選択"
        clear_all: "すべてクリア"
        selected_count:
          other: "%{count} 個選択済み"
      reminders:
        today_with_time: "今日 %{time}"
        tomorrow_with_time: "明日 %{time}"
        at_time: "%{date_time}"
        existing_reminder: "このブックマークに %{at_date_time} に送信されるリマインダーが設定されています"
    bookmark_bulk_actions:
      clear_reminders:
        name: "リマインダーをクリアする"
        description:
          other: "これら <b>%{count}</b> 個のブックマークのリマインダーをクリアしてもよろしいですか？"
      delete_bookmarks:
        name: "ブックマークを削除"
        description:
          other: "これら <b>%{count}</b> 個のブックマークを削除してもよろしいですか？"
    copy_codeblock:
      copied: "コピーしました！"
      copy: "コードをクリップボードにコピー"
      fullscreen: "コードを全画面で表示"
      view_code: "コードを表示"
    drafts:
      label: "下書き"
      label_with_count: "下書き (%{count})"
      resume: "再開"
      remove: "削除"
      remove_confirmation: "この下書きを削除してもよろしいですか？"
      new_topic: "新しいトピックの下書き"
      new_private_message: "新しい個人メッセージの下書き"
      abandon:
        confirm: "作成中の下書きがあります。どうしますか？"
        yes_value: "破棄"
        no_value: "編集を再開"
      dropdown:
        title: "最新の下書きメニューを開く"
        untitled: "無題の下書き"
        view_all: "すべて表示"
        other_drafts:
          other: "他 %{count} 件の下書き"
    topic_count_all:
      other: "%{count} 件の新規トピックを見る"
    topic_count_categories:
      other: "%{count} 件の新規/更新トピックを見る"
    topic_count_latest:
      other: "%{count} 件の新規/更新トピックを見る"
    topic_count_unseen:
      other: "%{count} 件の新規/更新トピックを見る"
    topic_count_unread:
      other: "%{count} 件の未読トピックを見る"
    topic_count_new:
      other: "%{count} 件の新規トピックを見る"
    preview: "プレビュー"
    cancel: "キャンセル"
    deleting: "削除中..."
    save: "変更を保存"
    saving: "保存中…"
    saved: "保存しました！"
    upload: "アップロード"
    uploading: "アップロード中…"
    processing: "処理中…"
    uploading_filename: "アップロード中: %{filename}…"
    processing_filename: "処理中: %{filename}…"
    clipboard: "クリップボード"
    uploaded: "アップロードしました！"
    pasting: "貼り付け中…"
    enable: "有効化"
    disable: "無効化"
    continue: "続行"
    switch_to_anon: "匿名モードを開始"
    switch_from_anon: "匿名モードを終了"
    select_placeholder: "選択…"
    none_placeholder: "なし"
    banner:
      close: "このバナーを閉じる"
      edit: "編集"
    pwa:
      install_banner: "<a href>このデバイスに %{title} をインストール</a>しますか？"
    choose_topic:
      none_found: "トピックが見つかりませんでした。"
      title:
        search: "トピックの検索"
        placeholder: "ここにトピックのタイトル、URL、または ID を入力してください"
    choose_message:
      none_found: "メッセージが見つかりません。"
      title:
        search: "メッセージの検索"
        placeholder: "ここにメッセージのタイトル、URL、または ID を入力してください"
    review:
      show_more: "もっと表示"
      show_less: "表示を減らす"
      order_by: "並べ替え順"
      date_filter: "投稿期間"
      in_reply_to: "返信"
      filtered_flagged_by: "通報者"
      explain:
        why: "この項目が、キューに追加された理由を説明してください"
        title: "レビュー待ち項目スコア"
        formula: "式"
        subtotal: "小計"
        total: "合計"
        min_score_visibility: "表示する最低スコア"
        score_to_hide: "投稿を非表示にするスコア"
        take_action_bonus:
          name: "対応済み"
          title: "スタッフが対応すると、通報にボーナスが与えられます。"
        user_accuracy_bonus:
          name: "ユーザーの正確性"
          title: "過去に同意を得た通報を報告したユーザーにはボーナスが与えられます。"
        trust_level_bonus:
          name: "信頼レベル"
          title: "レビュー待ち項目を作成したユーザーの信頼レベルが高いほど、その項目のスコアが高くなります。"
        type_bonus:
          name: "タイプボーナス"
          title: "特定のレビュー待ち項目タイプには、スタッフがボーナスを割り当てて優先順位を上げられます。"
      revise_and_reject_post:
        title: "要再校"
        reason: "理由"
        send_pm: "PM を送信"
        feedback: "フィードバック"
        custom_reason: "理由を明確に説明してください"
        other_reason: "その他..."
        optional: "オプション"
      stale_help: "このレビュー待ち項目は <b>%{username}</b> によって解決されました。"
      claim_help:
        optional: "この項目を自分に割り当ててほかのユーザーがレビューしないようにできます。"
        required: "レビューする前に項目を自分に割り当てる必要があります。"
        claimed_by_you: "この項目を自分に割り当てたため、レビューできます。"
        claimed_by_other: "この項目は <b>%{username}</b> のみがレビューできます。"
      claim:
        title: "トピックを自分に割り当てる"
      unclaim:
        help: "この割り当てを削除する"
      awaiting_approval: "承認待ち"
      delete: "削除"
      settings:
        saved: "保存しました"
        save_changes: "変更を保存"
        title: "設定"
        priorities:
          title: "レビュー待ち項目の優先順位"
      moderation_history: "モデレーション履歴"
      view_all: "すべて表示"
      grouped_by_topic: "トピック別"
      none: "レビューする項目がありません"
      view_pending: "保留中を表示"
      topic_has_pending:
        other: "このトピックには承認待ちの投稿が <b>%{count}</b> 件あります"
      title: "レビュー"
      topic: "トピック:"
      filtered_topic: "1 つのトピックのレビュー待ちコンテンツにフィルターを適用しました。"
      filtered_user: "ユーザー"
      filtered_reviewed_by: "レビュー者:"
      show_all_topics: "すべてのトピックを表示"
      deleted_post: "(削除された投稿)"
      deleted_user: "(削除されたユーザー)"
      user:
        bio: "略歴"
        website: "ウェブサイト"
        username: "ユーザー名"
        email: "メール"
        name: "名前"
        fields: "フィールド"
        reject_reason: "理由"
      user_percentage:
        summary:
          other: "%{agreed}、%{disagreed}、%{ignored} (最後の %{count} 件の通報の内)"
        agreed:
          other: "同意 %{count}%"
        disagreed:
          other: "同意しない %{count}%"
        ignored:
          other: "無視 %{count}%"
      topics:
        topic: "トピック"
        reviewable_count: "件数"
        reported_by: "報告者:"
        deleted: "[削除されたトピック]"
        original: "(元のトピック)"
        details: "詳細"
        unique_users:
          other: "ユーザー: %{count} 人"
      replies:
        other: "返信: %{count} 件"
      edit: "編集"
      save: "保存"
      cancel: "キャンセル"
      new_topic: "この項目を承認すると新しいトピックが作成されます"
      filters:
        all_categories: "(すべてのカテゴリ)"
        type:
          title: "タイプ"
          all: "(全タイプ)"
        minimum_score: "最低スコア:"
        refresh: "更新"
        status: "ステータス"
        category: "カテゴリ"
        score_type:
          title: "理由"
          all: "(すべての理由)"
        orders:
          score: "スコア"
          score_asc: "スコア (昇順)"
          created_at: "作成日"
          created_at_asc: "作成日 (昇順)"
        priority:
          title: "最低優先度"
          any: "(すべて)"
          low: "低"
          medium: "普通"
          high: "高"
      conversation:
        view_full: "会話をすべて表示"
      scores:
        about: "このスコアは、報告者の信頼レベル、以前の通報の正確性、および報告されている項目の優先度に基づいて計算されます。"
        score: "スコア"
        date: "報告日"
        type: "理由"
        status: "ステータス"
        submitted_by: "報告者:"
        reviewed_by: "レビュー者:"
        reviewed_timestamp: "レビュー日"
      statuses:
        pending:
          title: "保留中"
        approved:
          title: "承認済み"
        approved_flag:
          title: "フラグが承認されました"
        approved_user:
          title: "ユーザーが承認されました"
        approved_post:
          title: "投稿が承認されました"
        rejected:
          title: "却下"
        rejected_flag:
          title: "通報が拒否されました"
        rejected_user:
          title: "ユーザーが拒否されました"
        rejected_post:
          title: "投稿が拒否されました"
        ignored:
          title: "通報が無視されました"
        deleted:
          title: "トピックまたは投稿が削除されました"
        reviewed:
          title: "すべてレビュー済み"
        all:
          title: "すべて"
      context_question:
        is_this_post: "この%{reviewable_type}は%{reviewable_human_score_types}ですか？"
        delimiter: "または"
        something_else_wrong: "この%{reviewable_type}に何か問題がありますか？"
      types:
        reviewable_flagged_post:
          title: "通報された投稿"
          flagged_by: "通報者:"
          noun: "投稿"
        reviewable_queued_topic:
          title: "待機中のトピック"
          noun: "トピック"
        reviewable_queued_post:
          title: "待機中の投稿"
          noun: "投稿"
        reviewable_user:
          title: "ユーザー"
          noun: "ユーザー"
        reviewable_post:
          title: "投稿"
          noun: "投稿"
      approval:
        title: "承認待ちの投稿"
        description: "あなたの新しい投稿を受領しましたが、表示するにはモデレーターの承認が必要です。しばらくお待ちください。"
        pending_posts:
          other: "保留中の投稿が <strong>%{count}</strong> 件あります。"
        ok: "OK"
      example_username: "ユーザー名"
      reject_reason:
        title: "なぜこのユーザーを拒否しますか？"
        send_email: "拒否メールを送信"
    relative_time_picker:
      minutes:
        other: "分"
      hours:
        other: "時間"
      days:
        other: "日"
      months:
        other: "か月"
      years:
        other: "年"
      relative: "相対"
    time_shortcut:
      now: "今"
      in_one_hour: "1 時間以内"
      in_two_hours: "2 時間以内"
      later_today: "今日の後程"
      two_days: "2 日"
      three_days: "3 日後"
      next_business_day: "翌営業日"
      tomorrow: "明日"
      post_local_date: "投稿の日付"
      later_this_week: "今週の後半"
      this_weekend: "今週末"
      start_of_next_business_week: "月曜日"
      start_of_next_business_week_alt: "来週の月曜日"
      next_week: "来週"
      two_weeks: "2 週間"
      next_month: "来月"
      two_months: "2 か月"
      three_months: "3 か月"
      four_months: "4 か月"
      six_months: "6 か月"
      one_year: "1 年"
      forever: "永遠"
      relative: "相対時間"
      none: "不要"
      never: "なし"
      last_custom: "最後のカスタム日時"
      custom: "カスタムの日付と時刻"
      more_options: "その他のオプション…"
      select_timeframe: "時間枠を選択してください"
    user_action:
      user_posted_topic: "<a href='%{userUrl}'>%{user}</a> が<a href='%{topicUrl}'>トピック</a>を作成しました"
      you_posted_topic: "<a href='%{userUrl}'>あなた</a>が<a href='%{topicUrl}'>トピック</a>を作成しました"
      user_replied_to_post: "<a href='%{userUrl}'>%{user}</a> が <a href='%{postUrl}'>%{post_number}</a> に返信しました"
      you_replied_to_post: "<a href='%{userUrl}'>あなた</a> が <a href='%{postUrl}'>%{post_number}</a> に返信しました"
      user_replied_to_topic: "<a href='%{userUrl}'>%{user}</a> が<a href='%{topicUrl}'>トピック</a>に返信しました"
      you_replied_to_topic: "<a href='%{userUrl}'>あなた</a> が<a href='%{topicUrl}'>トピック</a>に返信しました"
      user_mentioned_user: "<a href='%{user1Url}'>%{user}</a> が <a href='%{user2Url}'>%{another_user}</a> をメンションしました"
      user_mentioned_you: "<a href='%{user1Url}'>%{user}</a> が<a href='%{user2Url}'>あなた</a>をメンションしました"
      you_mentioned_user: "<a href='%{user1Url}'>あなた</a>が <a href='%{user2Url}'>%{another_user}</a> をメンションしました"
      posted_by_user: "投稿者: <a href='%{userUrl}'>%{user}</a>"
      posted_by_you: "投稿者: <a href='%{userUrl}'>あなた</a>"
      sent_by_user: "送信者: <a href='%{userUrl}'>%{user}</a>"
      sent_by_you: "送信者: <a href='%{userUrl}'>あなた</a>"
    directory:
      username: "ユーザー名"
      filter_name: "ユーザー名でフィルタ"
      title: "ユーザー"
      likes_given: "与えた"
      likes_received: "受け取った"
      topics_entered: "閲覧数"
      topics_entered_long: "閲覧したトピック数"
      time_read: "読んだ時間"
      topic_count: "トピック"
      topic_count_long: "作成したトピック数"
      post_count: "返信"
      post_count_long: "投稿の返信数"
      no_results:
        body: "アクティビティを表示するコミュニティーメンバーのリストがここに表示されます。現時点ではコミュニティーがまだ新しいため、リストは空です！"
        extra_body: "管理者とモデレーターは<a href='%{basePath}/admin/users/'>ユーザー管理者</a>でユーザーの表示と管理を行えます。"
      no_results_with_search: "結果はありませんでした。"
      days_visited: "アクセス"
      days_visited_long: "アクセス日数"
      posts_read: "既読"
      posts_read_long: "既読の投稿数"
      last_updated: "最終更新:"
      total_rows:
        other: "ユーザー: %{count} 人"
      edit_columns:
        title: "ディレクトリ列の編集"
        save: "保存"
        reset_to_default: "デフォルトにリセット"
      group:
        all: "すべてのグループ"
      sort:
        label: "%{criteria} で並べ替え"
    group_histories:
      actions:
        change_group_setting: "グループの設定を変更"
        add_user_to_group: "ユーザーを追加"
        remove_user_from_group: "ユーザーを削除"
        make_user_group_owner: "オーナーにする"
        remove_user_as_group_owner: "オーナーを取り消す"
    groups:
      member_added: "追加済み"
      member_requested: "リクエスト日:"
      add_members:
        title: "ユーザーを %{group_name} に追加"
        description: "グループに招待するユーザーのリストを入力するか、カンマ区切りのリストを貼り付けます:"
        usernames_placeholder: "ユーザー名"
        usernames_or_emails_placeholder: "ユーザー名またはメール"
        notify_users: "ユーザーに通知"
        set_owner: "ユーザーをこのグループのオーナーに設定する"
      requests:
        title: "リクエスト"
        reason: "理由"
        accept: "承諾"
        accepted: "承諾"
        deny: "拒否"
        denied: "拒否"
        undone: "リクエストの取り消し"
        handle: "メンバーシップリクエストを処理する"
        undo: "元に戻す"
      manage:
        title: "管理"
        name: "名前"
        full_name: "フルネーム"
        add_members: "ユーザーを追加"
        invite_members: "招待"
        delete_member_confirm: "%{username} を %{group} グループから削除しますか？"
        profile:
          title: プロファイル
        interaction:
          title: 交流
          posting: 投稿
          notification: 通知
        email:
          title: "メール"
          status: "IMAP 経由で %{old_emails} / %{total_emails} のメールを同期しました。"
          enable_smtp: "SMTP を有効化"
          enable_imap: "IMAP を有効化"
          test_settings: "設定をテスト"
          save_settings: "設定を保存"
          last_updated: "最終更新:"
          last_updated_by: "更新者:"
          settings_required: "すべての設定は必須です。すべてのフィールドに入力してから検証してください。"
          smtp_settings_valid: "SMTP 設定は有効です。"
          smtp_title: "SMTP"
          smtp_instructions: "このグループで SMTP を有効化すると、グループの受信トレイから送信されるすべての送信メールは、フォーラムが送信するほかのメール用に構成されているメールサーバーではなく、ここで指定される SMTP 設定を介して送信されます。"
          imap_title: "IMAP"
          imap_additional_settings: "追加設定"
          imap_instructions: 'このグループで IMAP を有効化すると、グループの受信トレイと指定された IMAP サーバーとメールボックスの間でメールが同期されます。IMAP を有効にする前に、テスト済みの有効な資格情報で SMTP を有効にする必要があります。SMTP に使用されるメールのユーザー名とパスワードが IMAP にも使用されます。詳細は、「<a target="_blank" href="https://meta.discourse.org/t/imap-support-for-group-inboxes/160588">Discourse Meta の機能に関するお知らせ</a>」をご覧ください。'
          imap_alpha_warning: "警告: これはアルファステージの機能です。Gmail のみが公式にサポートされています。自己責任でご利用ください！"
          imap_settings_valid: "IMAP の設定は有効です。"
          smtp_disable_confirm: "SMTP を無効にすると、すべての SMTP と IMAP の設定がリセットされ、関連付けられている機能が無効になります。続行してもよろしいですか？"
          imap_disable_confirm: "IMAP を無効にすると、すべての IMAP 設定がリセットされ、関連付けられている機能が無効になります。続行してもよろしいですか？"
          imap_mailbox_not_selected: "この IMAP 構成のメールボックスを選択する必要があります。選択しない場合、メールボックスは同期されません！"
          prefill:
            title: "次の設定で事前入力:"
            gmail: "Gmail"
            outlook: "Outlook.com"
            office365: "Microsoft 365"
          ssl_modes:
            none: "なし"
            ssl_tls: "SSL/TLS"
            starttls: "STARTTLS"
          credentials:
            title: "資格情報"
            smtp_server: "SMTP サーバー"
            smtp_port: "SMTP ポート"
            smtp_ssl_mode: "SSL モード"
            imap_server: "IMAP サーバー"
            imap_port: "IMAP ポート"
            imap_ssl: "IMAP に SSL を使用する"
            username: "ユーザー名"
            password: "パスワード"
          settings:
            title: "設定"
            allow_unknown_sender_topic_replies: "不明な送信者によるトピックの返信を許可します。"
            allow_unknown_sender_topic_replies_hint: "不明な送信者がグループトピックに返信できるようにします。これが有効になっていない場合、トピックに招待されていないメールアドレスからの返信があった場合は、新しいトピックを作成します。"
            from_alias: "送信元のエイリアス"
            from_alias_hint: "グループ SMTP メールを送信する際に送信元アドレスとして使用するエイリアス。すべてのメールプロバイダーでサポートされているわけではなことにご注意ください。メールプロバイダーのドキュメントを参照してください。"
          mailboxes:
            synchronized: "同期メールボックス"
            none_found: "このメールアカウントにはメールボックスが見つかりませんでした。"
            disabled: "無効"
        membership:
          title: メンバーシップ
          access: アクセス
        categories:
          title: カテゴリ
          long_title: "カテゴリのデフォルト通知"
          description: "ユーザーがこのグループに追加されると、ユーザーのカテゴリ通知設定はこれらのデフォルトに設定されます。ユーザーは後でその設定を変更することができます。"
          watched_categories_instructions: "カテゴリ内のすべてのトピックを自動的にウォッチします。グループのメンバーにすべての新しい投稿とトピックが通知され、トピックの隣に新しい投稿の件数が表示されます。"
          tracked_categories_instructions: "カテゴリ内のすべてのトピックを自動的に追跡します。トピックの隣に新しい投稿の件数が表示されます。"
          watching_first_post_categories_instructions: "これらのカテゴリの新規トピックに最初の投稿があった場合、それがユーザーに通知されます。"
          regular_categories_instructions: "これらのカテゴリがミュートされている場合、グループメンバーのミュートは解除されます。ユーザーがメンションされたり、誰かが返信したりすると、ユーザーに通知されます。"
          muted_categories_instructions: "これらのカテゴリの新しいトピックに関する通知はユーザーに送信されません。また、カテゴリや最新のトピックページにも表示されません。"
        tags:
          title: タグ
          long_title: "タグのデフォルト通知"
          description: "ユーザーがこのグループに追加されると、そのユーザーのタグ通知設定はこれらのデフォルトに設定されます。ユーザーは後でその設定を変更することができます。"
          watched_tags_instructions: "これらのタグが付いたすべてのトピックを自動的にウォッチします。グループのメンバーにすべての新しい投稿とトピックが通知され、トピックの隣に新しい投稿の件数が表示されます。"
          tracked_tags_instructions: "これらのタグが付いたすべてのトピックを自動的に追跡します。トピックの横に新しい投稿の件数が表示されます。"
          watching_first_post_tags_instructions: "これらのタグが付いた新しいトピック内の最初の投稿が通知されます。"
          regular_tags_instructions: "これらのタグがミュートされている場合、グループメンバーにはミュートが解除されます。ユーザーがメンションされたり、誰かが返信したりすると、ユーザーに通知されます。"
          muted_tags_instructions: "これらのタグが付いている新規トピックについては、ユーザーには何も通知されず、最新情報には表示されません。"
        logs:
          title: "ログ"
          when: "日時"
          action: "操作"
          acting_user: "代理ユーザー"
          target_user: "対象ユーザー"
          subject: "件名"
          details: "詳細"
          from: "開始"
          to: "終了"
      permissions:
        title: "権限"
        none: "このグループに関連付けられているカテゴリはありません。"
        description: "このグループのメンバーはこれらのカテゴリにアクセスできます"
      public_admission: "ユーザーがグループに自由に参加することを許可する (一般公開グループである必要があります)"
      public_exit: "ユーザーがグループから自由に退出することを許可する"
      empty:
        posts: "このグループのメンバーによる投稿はありません"
        members: "このグループにはメンバーがいません"
        requests: "このグループへのメンバーシップリクエストはありません"
        mentions: "このグループのメンションはありません"
        messages: "このグループのメッセージはありません"
        topics: "このグループのメンバーによるトピックはありません"
        logs: "このグループに関するログはありません"
      add: "追加"
      join: "参加"
      leave: "退出"
      request: "リクエスト"
      message: "メッセージ"
      confirm_leave: "このグループから退出してもよろしいですか？"
      allow_membership_requests: "ユーザーがグループのオーナーにメンバーシップリクエストを送信することを許可する (一般公開グループである必要があります)"
      membership_request_template: "メンバーシップリクエスト送信時にユーザーに表示するカスタムテンプレート"
      membership_request:
        submit: "リクエストを送信"
        title: "@%{group_name} への参加をリクエストする"
        reason: "グループに属する理由をグループオーナーに知らせる"
      membership: "メンバーシップ"
      name: "名前"
      group_name: "グループ名"
      user_count: "ユーザー"
      bio: "グループについて"
      selector_placeholder: "ユーザー名を入力"
      owner: "オーナー"
      index:
        title: "グループ"
        all: "すべてのグループ"
        empty: "公開グループはありません。"
        filter: "グループのタイプでフィルタ"
        owner_groups: "自分が所有するグループ"
        close_groups: "クローズされたグループ"
        automatic_groups: "自動作成グループ"
        automatic: "自動"
        closed: "クローズ"
        public: "公開"
        private: "非公開"
        public_groups: "公開グループ"
        my_groups: "自分のグループ"
        group_type: "グループのタイプ"
        is_group_user: "メンバー"
        is_group_owner: "オーナー"
        search_results: "検索結果は下に表示されます。"
      title:
        other: "グループ"
      activity: "アクティビティ"
      members:
        title: "メンバー"
        filter_placeholder_admin: "ユーザー名またはメール"
        filter_placeholder: "ユーザー名"
        remove_member: "メンバーを削除"
        remove_member_description: "このグループから <b>%{username}</b> を削除する"
        make_owner: "オーナーにする"
        make_owner_description: "<b>%{username}</b> をこのグループのオーナーにする"
        remove_owner: "オーナーから削除"
        remove_owner_description: "<b>%{username}</b> をこのグループのオーナーから削除する"
        make_primary: "プライマリーにする"
        make_primary_description: "これを <b>%{username}</b> のプライマリーグループにします"
        remove_primary: "プライマリーとして削除"
        remove_primary_description: "これを <b>%{username}</b> のプライマリーグループとして削除します"
        remove_members: "メンバーを削除"
        remove_members_description: "選択したユーザーをこのグループから削除する"
        make_owners: "オーナーにする"
        make_owners_description: "選択したユーザーをこのグループのオーナーにする"
        remove_owners: "オーナーを削除"
        remove_owners_description: "このグループのオーナーとして、選択したユーザーを削除する"
        make_all_primary: "すべてをプライマリーにする"
        make_all_primary_description: "これを選択したすべてのユーザーのプライマリーグループにします"
        remove_all_primary: "プライマリーとして削除"
        remove_all_primary_description: "このグループをプライマリーとして削除します"
        status: "ステータス"
        owner: "オーナー"
        primary: "プライマリー"
        forbidden: "メンバーの表示は許可されていません。"
        no_filter_matches: "その検索に一致するメンバーはいません。"
      topics: "トピック"
      posts: "投稿"
      aria_post_number: "%{title} - 投稿 #%{postNumber}"
      mentions: "メンション"
      messages: "メッセージ"
      notification_level: "グループメッセージのデフォルト通知レベル"
      alias_levels:
        mentionable: "誰がこのグループに @メンションを送れますか?"
        messageable: "誰がこのグループにメッセージを送れますか?"
        nobody: "なし"
        only_admins: "管理者のみ"
        mods_and_admins: "モデレーターと管理者のみ"
        members_mods_and_admins: "グループメンバー、モデレーター、管理者のみ"
        owners_mods_and_admins: "グループオーナー、モデレーター、管理者のみ"
        everyone: "全員"
      notifications:
        watching:
          title: "ウォッチ中"
          description: "すべてのメッセージの新規投稿について通知があり、新しい返信の件数が表示されます。"
        watching_first_post:
          title: "最初の投稿をウォッチ中"
          description: "このグループの新規メッセージは通知されますが、メッセージへの返信は通知されません。"
        tracking:
          title: "追跡中"
          description: "誰かが @ユーザー名であなたをメンションするか返信すると通知され、新しい返信の件数が表示されます。"
        regular:
          title: "通常"
          description: "誰かが @ユーザー名であなたをメンションしたり、あなたに返信したりすると通知が送信されます。"
        muted:
          title: "ミュート"
          description: "このグループのすべてのメッセージは通知されません。"
      flair_url: "アバター画像"
      flair_upload_description: "20 px x 20 px 以上の正方形の画像を使用してください。"
      flair_bg_color: "アバターの背景色"
      flair_bg_color_placeholder: "(オプション) 16 進カラー値"
      flair_color: "アバターの色"
      flair_color_placeholder: "(オプション) 16 進カラー値"
      flair_preview_icon: "アイコンのプレビュー"
      flair_preview_image: "画像のプレビュー"
      flair_type:
        icon: "アイコンを選択する"
        image: "画像をアップロードする"
      default_notifications:
        modal_title: "ユーザーのデフォルト通知"
        modal_description:
          other: "この変更を過去に適用しますか？これにより、既存の %{count} 人のユーザーの設定が変更されます。"
        modal_yes: "はい"
        modal_no: "いいえ。今後のみに変更を適用する"
    user_action_groups:
      "1": "「いいね！」した数"
      "2": "「いいね！」された数"
      "3": "ブックマーク"
      "4": "トピック"
      "5": "返信"
      "6": "回答"
      "7": "メンション"
      "9": "引用"
      "11": "編集"
      "12": "送信済み項目"
      "13": "受信トレイ"
      "14": "保留中"
      "15": "下書き"
      "17": "リンク"
    categories:
      categories_label: "カテゴリ"
      subcategories_label: "サブカテゴリ"
      no_subcategories: "サブカテゴリなし"
      remove_filter: "フィルタを削除"
      plus_more_count:
        other: "他 %{count}"
      view_all: "すべて表示"
      category: "カテゴリ"
      category_list: "カテゴリリストを表示"
      reorder:
        title: "カテゴリの並べ替え"
        title_long: "カテゴリリストを並べ変える"
        save: "順番を保存"
        apply_all: "適用"
        position: "位置"
      posts: "投稿"
      topics: "トピック"
      latest: "最新"
      subcategories: "サブカテゴリ"
      muted: "ミュートされたカテゴリ"
      topic_sentence:
        other: "%{count}トピック"
      topic_stat:
        other: "%{number} / %{unit}"
      topic_stat_unit:
        week: "週"
        month: "月"
      topic_stat_all_time:
        other: "全 %{number} 件"
      topic_stat_sentence_week:
        other: "先週、新しいトピックが %{count} 件投稿されました。"
      topic_stat_sentence_month:
        other: "先月、新しいトピックが %{count} 件投稿されました。"
      n_more:
        other: "カテゴリ (その他 %{count} 個)…"
    ip_lookup:
      title: IP アドレスを検索
      hostname: ホスト名
      location: 場所
      location_not_found: (不明)
      organisation: 組織
      phone: 電話
      other_accounts: "同じ IP アドレスを持つほかのアカウント:"
      delete_other_accounts:
        other: "%{count} 件削除"
      username: "ユーザー名"
      trust_level: "信頼レベル"
      read_time: "閲覧時間"
      topics_entered: "閲覧したトピック"
      post_count: "投稿数"
      confirm_delete_other_accounts: "これらのアカウントを削除してもよろしいですか?"
      powered_by: "<a href='https://maxmind.com'>MaxMindDB</a> を使用する"
      copied: "コピーしました"
    user_fields:
      none: "(オプションを選択)"
      required: '"%{name}" の値を入力してください'
      required_checkbox: '"%{name}" フィールドは必須です'
      same_as_password: "他のフィールドでパスワードを繰り返し入力してはいけません"
      optional: (オプション)
    user:
      said: "%{username}:"
      profile: "プロファイル"
      profile_possessive: "%{username} のプロファイル"
      account_possessive: "%{name} のアカウント"
      mute: "ミュート"
      edit: "プロファイルを編集"
      download_archive:
        title: "データのエクスポート"
        description: "アカウントのアクティビティと設定のアーカイブをダウンロードします。"
        button_text: "アーカイブをリクエスト"
        confirm: "アカウントのアクティビティと設定のアーカイブをダウンロードしてもよろしいですか？"
        success: "アーカイブの収集を開始しました。処理が完了するとメッセージが届きます。"
        rate_limit_error: "アカウントのアーカイブは 1 日 1 回ダウンロードできます。明日もう一度お試しください。"
      new_private_message: "新規メッセージ"
      private_message: "メッセージ"
      private_messages: "メッセージ"
      user_notifications:
        filters:
          filter_by: "フィルタ基準:"
          all: "すべて"
          read: "既読"
          unread: "未読"
          unseen: "未読"
        ignore_duration_title: "ユーザーを無視"
        ignore_duration_username: "ユーザー名"
        ignore_duration_when: "期間:"
        ignore_duration_save: "無視する"
        ignore_duration_note: "無視の期間が過ぎると、無視したすべての項目は自動的に削除されることに注意してください。"
        ignore_duration_time_frame_required: "時間枠を選択してください"
        ignore_no_users: "無視されたユーザーはいません。"
        ignore_option: "無視"
        ignore_option_title: "このユーザーに関連する通知を受け取りません。またこのユーザーのすべてのコンテンツは非表示になります。"
        add_ignored_user: "追加…"
        mute_option: "ミュート"
        mute_option_title: "このユーザーからの通知、個人メッセージ、またはチャットのダイレクトメッセージを受け取りません。"
        normal_option: "通常"
        normal_option_title: "このユーザーがあなたに返信したり、引用したり、メンションすると通知されます。"
      notification_schedule:
        title: "通知スケジュール"
        label: "カスタム通知スケジュールを有効にする"
        tip: "この時間外は、通知が停止されます。"
        midnight: "深夜"
        none: "なし"
        monday: "月曜日"
        tuesday: "火曜日"
        wednesday: "水曜日"
        thursday: "木曜日"
        friday: "金曜日"
        saturday: "土曜日"
        sunday: "日曜日"
        to: "終了:"
      activity_stream: "アクティビティ"
      read: "既読"
      read_help: "最近読んだトピック"
      preferences:
        title: "設定"
        profile:
          enforced_required_fields: "このサイトの利用を続行する前に、追加情報の提供が必要です。"
      feature_topic_on_profile:
        open_search: "新規トピックを選択"
        title: "トピックを選択"
        search_label: "タイトルでトピックを検索"
        save: "保存"
        clear:
          title: "クリア"
          warning: "注目のトピックをクリアしてもよろしいですか？"
      use_current_timezone: "現在のタイムゾーンを使用"
      profile_hidden: "このユーザーの公開プロファイルは非公開です。"
      login_to_view_profile: "ユーザープロファイルを表示するにはログインする必要があります"
      inactive_user: "このユーザーはアクティブでなくなりました。"
      expand_profile: "展開"
      sr_expand_profile: "プロファイルの詳細を展開する"
      collapse_profile: "折りたたむ"
      sr_collapse_profile: "プロファイルの詳細を折りたたむ"
      bookmarks: "ブックマーク"
      bio: "自己紹介"
      timezone: "タイムゾーン"
      invited_by: "招待した人:"
      trust_level: "信頼レベル"
      notifications: "通知"
      statistics: "統計"
      desktop_notifications:
        label: "ライブ通知"
        not_supported: "このブラウザでは通知がサポートされていません。"
        perm_default: "通知を有効にする"
        perm_denied_btn: "アクセス拒否"
        perm_denied_expl: "通知へのアクセスが拒否されました。ブラウザの設定から通知を許可してください。"
        disable: "通知を無効にする"
        enable: "通知を有効にする"
        each_browser_note: "注意: 使用するすべてのブラウザでこの設定を変更する必要があります。ユーザーメニューから通知を一時停止にした場合、この設定に関係なくすべての通知が無効になります。"
        consent_prompt: "あなたの投稿に返信があったときライブ通知しますか？"
      dismiss: "閉じる"
      dismiss_notifications: "すべて閉じる"
      dismiss_notifications_tooltip: "すべての未読の通知を既読にします"
      dismiss_bookmarks_tooltip: "未読のブックマークリマインダーをすべて既読にします"
      dismiss_messages_tooltip: "個人メッセージの未読の通知をすべて既読にします"
      no_likes_title: "まだ「いいね！」を受け取っていません"
      no_likes_body: >
        誰かがあなたの投稿の 1 つに「いいね！」するとここで通知されるため、他の人が評価するものを確認することができます。あなたが他の人の投稿に「いいね！」する場合も、その人に通知されます！<br><br>「いいね！」はメールでは通知されませんが、サイトの<a href='%{preferencesUrl}'>通知設定</a>で「いいね！」に関する通知の受信方法を調整することができます。
      no_messages_title: "メッセージはありません"
      no_messages_body: >
        通常の会話の外で、誰かと直接個人的に話す必要がありますか？相手のアバターを選択して、%{icon} メッセージボタンを使うと、その人にメッセージを送信できます。<br><br> ヘルプが必要な場合は、<a href='%{aboutUrl}'>スタッフメンバーにメッセージを送信</a>してください。
      no_bookmarks_title: "まだ何もブックマークしていません"
      no_bookmarks_body: >
        %{icon} ボタンを使って投稿をブックマークしましょう。すぐに参照できるように、ここに一覧表示されます。リマインダーもスケジュール設定可能です！
      no_bookmarks_search: "指定された検索クエリでブックマークは見つかりませんでした。"
      no_notifications_title: "まだ通知はありません"
      no_notifications_body: >
        あなたのトピックや投稿に対する返信があったとき、誰かがあなたを <b>@メンション</b>または引用したとき、あなたがウォッチ中のトピックに返信があったときなど、あなたに直接関連するアクティビティはこのパネルで通知されます。あなたがしばらくログインしていない場合は、メールにも通知が送信されます。<br><br>%{icon} を探して、どの特定のトピック、カテゴリ、およびタグについて通知するかを決めましょう。詳細については、<a href='%{preferencesUrl}'>通知の設定</a>をご覧ください。
      no_other_notifications_title: "他の通知はまだありません"
      no_other_notifications_body: >
        誰かがあなたの投稿にリンクしたり、あなたの投稿を編集したりすると、このパネルにあなたに関連する可能性のある他の種類のアクティビティについて通知されます。
      no_notifications_page_title: "まだ通知はありません"
      no_notifications_page_body: >
        あなたのトピックや投稿に対する返信があったとき、誰かがあなたを <b>@メンション</b>または引用したとき、あなたがウォッチ中のトピックに返信があったときなど、あなたに直接関連するアクティビティが通知されます。あなたがしばらくログインしていない場合は、メールにも通知が送信されます。<br><br>%{icon} を探して、どの特定のトピック、カテゴリ、およびタグについて通知するかを決めましょう。詳細については、<a href='%{preferencesUrl}'>通知の設定</a>をご覧ください。
      dynamic_favicon: "ブラウザのアイコンに件数を表示する"
      skip_new_user_tips:
        description: "新規ユーザー向けオンボーディングのヒントとバッジをスキップする"
      reset_seen_user_tips: "ユーザーヒントをもう一度表示する"
      theme_default_on_all_devices: "これをすべてのデバイスのデフォルトのテーマにする"
      color_scheme_default_on_all_devices: "デフォルトの色パレットをすべてのデバイスに設定する"
      color_scheme: "色パレット"
      color_schemes:
        default_description: "デフォルトのテーマ"
        disable_dark_scheme: "通常と同じ"
        dark_instructions: "デバイスをダークモードに切り替えると、ダークモードの色パレットをプレビューできます。"
        undo: "リセット"
        regular: "通常"
        dark: "ダークモード"
        default_dark_scheme: "(サイトのデフォルト)"
      dark_mode: "ダークモード"
      dark_mode_enable: "ダークモードの色パレットを自動的に有効にする"
      text_size_default_on_all_devices: "これをすべてのデバイスのデフォルトのテキストサイズにする"
      allow_private_messages: "ほかのユーザーが私に個人メッセージを送信することを許可する"
      external_links_in_new_tab: "すべての外部リンクを新しいタブで開く"
      enable_quoting: "選択したテキストを引用して返信する"
      enable_smart_lists: "コンポーザーに書き込む際にスマートリストを有効にする"
      enable_defer: "トピックを未読としてマークする"
      experimental_sidebar:
        enable: "サイドバーを有効にする"
        options: "オプション"
        navigation_section: "ナビゲーション"
        navigation_section_instruction: "ナビゲーションメニューのトピックリストに新しい項目または未読の項目がある場合…"
        link_to_filtered_list_checkbox_description: "フィルタされたリストにリンクします"
        show_count_new_items_checkbox_description: "新しい項目の数を表示します"
      change: "変更"
      featured_topic: "注目のトピック"
      moderator: "%{user} はモデレーターです"
      admin: "%{user} は管理者です"
      moderator_tooltip: "このユーザーはモデレーターです"
      admin_tooltip: "このユーザーは管理者です"
      silenced_tooltip: "このユーザーは投稿を禁止されています"
      suspended_notice: "このユーザーは %{date} まで凍結されています。"
      suspended_permanently: "このユーザーは凍結されています。"
      suspended_reason: "理由: "
      github_profile: "GitHub"
      email_activity_summary: "アクティビティの概要"
      mailing_list_mode:
        label: "メーリングリストモード"
        enabled: "メーリングリストモードを有効にする"
        instructions: |
          この設定は、アクティビティの概要を無効化します。<br />
          ミュートしているトピックやカテゴリはこれらのメールには含まれません。
        individual: "新しい投稿があるたびにメールで送る"
        individual_no_echo: "自分以外の新しい投稿があるたびにメールで送る"
        many_per_day: "新しい投稿があるたびにメールを受け取る (1 日 %{dailyEmailEstimate} 回程度)"
        few_per_day: "新しい投稿があるたびにメールを受け取る (1 日 2 回程度)"
        warning: "メーリングリストモードです。メール通知設定が無効になります。"
      tag_settings: "タグ"
      watched_tags: "ウォッチ中"
      watched_tags_instructions: "これらのタグが付いたすべてのトピックを自動的にウォッチします。すべての新しい投稿とトピックが通知され、トピックの隣に新しい投稿の件数が表示されます。"
      tracked_tags: "追跡中"
      tracked_tags_instructions: "これらのタグが付いたすべてのトピックを自動的に追跡します。トピックの横に新しい投稿の件数が表示されます。"
      muted_tags: "ミュート"
      muted_tags_instructions: "これらのカテゴリの新規トピックについては通知されず、最新にも表示されません。"
      watched_categories: "ウォッチ中"
      watched_categories_instructions: "これらのカテゴリ内のすべてのトピックを自動的にウォッチします。すべての新しい投稿とトピックが通知され、トピックの隣に新しい投稿の件数が表示されます。"
      tracked_categories: "追跡中"
      tracked_categories_instructions: "これらのカテゴリ内のすべてのトピックを自動的に追跡します。トピックの隣に新しい投稿の件数が表示されます。"
      watched_first_post_categories: "最初の投稿をウォッチ中"
      watched_first_post_categories_instructions: "これらのカテゴリの新規トピックに最初の投稿があった場合、通知されます。"
      watched_first_post_tags: "最初の投稿をウォッチ中"
      watched_first_post_tags_instructions: "これらのタグが付いた新しいトピック内の最初の投稿が通知されます。"
      watched_precedence_over_muted: "ミュートしているものも含むウォッチ中のカテゴリまたはタグ内のトピックについて通知する"
      muted_categories: "ミュート"
      muted_categories_instructions: "これらのカテゴリの新しいトピックに関する通知はユーザーに送信されません。また、カテゴリや最新のページにも表示されません。"
      muted_categories_instructions_dont_hide: "これらのカテゴリの新しいトピックに関する通知は送信されません。"
      regular_categories: "通常"
      regular_categories_instructions: "これらのカテゴリは「最新」と「人気」のトピックリストに表示されます。"
      no_category_access: "カテゴリへのアクセスはモデレーターとして制限されているため、保存できません。"
      delete_account: "アカウントを削除"
      delete_account_confirm: "アカウントを永久に削除してもよろしいですか？この操作は元に戻せません！"
      deleted_yourself: "あなたのアカウントは正常に削除されました。"
      delete_yourself_not_allowed: "アカウントの削除を希望する場合は、スタッフメンバーに連絡をしてください。"
      unread_message_count: "メッセージ"
      admin_delete: "削除"
      users: "ユーザー"
      muted_users: "ミュート"
      muted_users_instructions: "これらのユーザーからのすべての通知と PM を抑制します。"
      allowed_pm_users: "許可"
      allowed_pm_users_instructions: "これらのユーザーからの PM のみを許可します。"
      allow_private_messages_from_specific_users: "特定のユーザーのみが私に個人メッセージを送信することを許可する"
      ignored_users: "無視"
      ignored_users_instructions: "これらのユーザーからのすべての投稿、通知、および PM を抑制します。"
      tracked_topics_link: "表示"
      automatically_unpin_topics: "最後に到達したら、自動的にトピックの固定表示を解除する"
      apps: "アプリ連携"
      revoke_access: "アクセスを取り消す"
      undo_revoke_access: "アクセスの取り消しを元に戻す"
      api_approved: "承認:"
      api_last_used_at: "最終使用時間:"
      theme: "テーマ"
      save_to_change_theme: '「%{save_text}」をクリックするとテーマが更新されます'
      home: "デフォルトのホームページ"
      staged: "ステージング"
      staff_counters:
        flags_given:
          other: '<span class="%{className}">%{count}</span> 有益な通報'
        flagged_posts:
          other: '<span class="%{className}">%{count}</span> 通報された投稿'
        deleted_posts:
          other: '<span class="%{className}">%{count}</span> 削除された投稿'
        suspensions:
          other: '<span class="%{className}">%{count}</span> 凍結'
        warnings_received:
          other: '<span class="%{className}">%{count}</span> 警告'
        rejected_posts:
          other: '<span class="%{className}">%{count}</span> 拒否された投稿'
      messages:
        all: "すべての受信トレイ"
        inbox: "受信トレイ"
        personal: "個人メッセージ"
        latest: "最新"
        sent: "送信済み"
        unread: "未読"
        unread_with_count:
          other: "未読 (%{count})"
        new: "新規"
        new_with_count:
          other: "新規 (%{count})"
        archive: "アーカイブ"
        groups: "自分のグループ"
        move_to_inbox: "受信トレイに移動"
        move_to_archive: "アーカイブ"
        failed_to_move: "選択されたメッセージを移動できませんでした (ネットワークがダウンしている可能性があります)"
        tags: "タグ"
        all_tags: "すべてのタグ"
        warnings: "運営スタッフからの警告"
        read_more_in_group: "もっと読みますか？%{groupLink} で他のメッセージを閲覧できます。"
        read_more: "もっと読みますか？<a href='%{basePath}/u/%{username}/messages'>個人メッセージ</a>で他のメッセージを閲覧できます。"
        read_more_group_pm_MF: |
          { HAS_UNREAD_AND_NEW, select,
            true {
              { UNREAD, plural,
                   =0 {}
                other {<a href="{basePath}/u/{username}/messages/group/{groupName}/unread"># 件の未読</a>メッセージがあります}
              }
              { NEW, plural,
                   =0 {}
                other { また、残り <a href="{basePath}/u/{username}/messages/group/{groupName}/new"># 件の新着</a>メッセージがあります。または {groupLink} で他のメッセージを閲覧してください}
              }
            }
            false {
              { UNREAD, plural,
                   =0 {}
                other {残り <a href="{basePath}/u/{username}/messages/group/{groupName}/unread"># 件の未読</a>メッセージがあります。または {groupLink} で他のメッセージを閲覧してください}
              }
              { NEW, plural,
                   =0 {}
                other {残り <a href="{basePath}/u/{username}/messages/group/{groupName}/new"># 件の新着</a>メッセージがあります。または {groupLink} で他のメッセージを閲覧してください}
              }
            }
            other {}
          }
        read_more_personal_pm_MF: |
          { HAS_UNREAD_AND_NEW, select,
            true {
              { UNREAD, plural,
                   =0 {}
                other {<a href="{basePath}/u/{username}/messages/unread"># 件の未読</a>メッセージがあります}
              }
              { NEW, plural,
                   =0 {}
                other { また、残り <a href="{basePath}/u/{username}/messages/new"># 件の新着</a>メッセージがあります。または他の<a href="{basePath}/u/{username}/messages">個人メッセージ</a>を閲覧してください}
              }
            }
            false {
              { UNREAD, plural,
                   =0 {}
                other {残り <a href="{basePath}/u/{username}/messages/unread"># 件の未読</a>メッセージがあります。または、他の<a href="{basePath}/u/{username}/messages">個人メッセージ</a>を閲覧してください}
              }
              { NEW, plural,
                   =0 {}
                other {残り <a href="{basePath}/u/{username}/messages/new"># 件の新着</a>メッセージがあります。または、他の<a href="{basePath}/u/{username}/messages">個人メッセージ</a>を閲覧してください}
              }
            }
            other {}
          }
      preferences_nav:
        account: "アカウント"
        security: "セキュリティ"
        profile: "プロファイル"
        emails: "メール"
        notifications: "通知"
        tracking: "追跡中"
        categories: "カテゴリ"
        users: "ユーザー"
        tags: "タグ"
        interface: "表示設定"
        apps: "アプリ連携"
        navigation_menu: "ナビゲーションメニュー"
      change_password:
        success: "(メール送信済み)"
        in_progress: "(メール送信中)"
        error: "(エラー)"
        action: "パスワードのリセットメールを送信"
        set_password: "パスワードを設定"
        choose_new: "新しいパスワードを選択する"
        choose: "パスワードを選択する"
        verify_identity: "続行するには本人確認を行ってください。"
        title: "パスワードをリセット"
      second_factor_backup:
        title: "二要素認証のバックアップコード"
        regenerate: "再生成"
        disable: "無効化"
        enable: "バックアップコードを作成する"
        enable_long: "バックアップコードを追加する"
        not_enabled: "バックアップコードをまだ作成していません。"
        manage:
          other: "<strong>%{count}</strong> 個のバックアップコードが残っています。"
        copy_to_clipboard: "クリップボードにコピー"
        copy_to_clipboard_error: "データをクリップボードにコピーする際にエラーが発生しました"
        copied_to_clipboard: "クリップボードにコピーしました"
        download_backup_codes: "バックアップコードをダウンロードする"
        remaining_codes:
          other: "<strong>%{count}</strong> 個のバックアップコードが残っています。"
        use: "バックアップコードを使用する"
        enable_prerequisites: "バックアップコードを生成する前に、最初の二要素認証を有効にする必要があります。"
        codes:
          title: "バックアップコードが生成されました"
          description: "これらのバックアップコードはそれぞれ 1 回しか使用できません。アクセス可能な安全な場所に保管してください。"
      second_factor:
        title: "二要素認証"
        enable: "二要素認証を管理"
        disable_all: "すべて無効化"
        name: "名前"
        label: "コード"
        rate_limit: "別の認証コードを試す前に、しばらくお待ちください。"
        enable_description: |
          サポートされているアプリ (<a href="https://www.google.com/search?q=authenticator+apps+for+android" target="_blank">Android</a> – <a href="https://www.google.com/search?q=authenticator+apps+for+ios" target="_blank">iOS</a>) でこの QR コードをスキャンし、認証コードを入力します。
        disable_description: "アプリから認証コードを入力してください"
        show_key_description: "手動で入力する"
        short_description: |
          使い捨てのセキュリティコードまたは物理的なセキュリティキーを使ってアカウントを保護します。
        extended_description: |
          二要素認証は、パスワードに加えてワンタイムトークンを必要とすることで、アカウントにさらにセキュリティを追加します。トークンは <a href="https://www.google.com/search?q=authenticator+apps+for+android" target='_blank'>Android</a> および <a href="https://www.google.com/search?q=authenticator+apps+for+ios">iOS</a> デバイスで生成できます。
        oauth_enabled_warning: "アカウントで二要素認証が有効になると、ソーシャルログインは無効になります。"
        use: "認証アプリを使用する"
        enforced_with_oauth_notice: "二要素認証を有効にする必要があります。パスワードを使用してログインする場合にのみ、これを使用するように求められます。外部認証またはソーシャルログインの場合は求められません。"
        enforced_notice: "このサイトにアクセスするには二要素認証を有効にする必要があります。"
        disable: "無効化"
        disable_confirm: "二要素認証を無効にしてもよろしいですか？"
        delete: "削除"
        delete_confirm_header: "これらのトークンベース認証と物理セキュリティキーは削除されます:"
        delete_confirm_instruction: "確認するには、下のボックスに <strong>%{confirm}</strong> を入力します。"
        delete_single_confirm_title: "認証アプリの削除"
        delete_single_confirm_message: "%{name} を削除しようとしています。この操作を元に戻すことはできません。変更する場合は、この認証アプリをもう一度登録する必要があります。"
        delete_backup_codes_confirm_title: "バックアップコードの削除"
        delete_backup_codes_confirm_message: "バックアップコードを削除しようとしています。この操作を元に戻すことはできません。変更する場合は、このバックアップコードをもう一度生成する必要があります。"
        save: "保存"
        edit: "編集"
        edit_title: "認証アプリの編集"
        edit_description: "認証アプリ名"
        enable_security_key_description: |
          <a href="https://www.google.com/search?q=hardware+security+key" target="_blank">ハードウェアセキュリティキー</a>、または互換性のあるモバイルデバイスを準備したら、下の登録ボタンを押します。
        totp:
          title: "トークンベースの認証アプリ"
          add: "認証アプリを追加"
          default_name: "自分の認証アプリ"
          name_and_code_required_error: "認証アプリから名前とコードを入力する必要があります。"
        security_key:
          register: "登録"
          title: "物理的なセキュリティキー"
          add: "物理的なセキュリティキーを追加"
          default_name: "メインセキュリティキー"
          iphone_default_name: "iPhone"
          android_default_name: "Android"
          not_allowed_error: "セキュリティキーの登録プロセスがタイムアウトしたかキャンセルされました。"
          already_added_error: "このセキュリティキーはすでに登録されています。再度登録する必要はありません。"
          edit: "物理的なセキュリティキーを編集"
          save: "保存"
          edit_description: "物理的なセキュリティキーの名前"
          name_required_error: "セキュリティキーの名前を入力する必要があります。"
      passkeys:
        rename_passkey: "パスキーの名前を変更"
        add_passkey: "パスキーを追加"
        confirm_delete_passkey: "このパスキーを削除してもよろしいですか？"
        passkey_successfully_created: "成功！新しいパスキーが作成されました。"
        rename_passkey_instructions: "パスワードマネージャーの名前を使用するなど、区別しやすいパスキー名を選択してください。"
        name:
          default: "メインのパスキー"
        save: "保存"
        title: "パスキー"
        short_description: "パスキーは、パスワードに代わって整体認証 (タッチ、FaceID など) やデバイスの PIN/パスワードによって ID を検証するものです。"
        added_date: "%{date} を追加しました"
        last_used_date: "最終使用日: %{date}"
        never_used: "未使用"
        not_allowed_error: "パスキーの登録プロセスはタイムアウトしたか、キャンセルされたか、許可されていません。"
        already_added_error: "このパスキーはすでに登録されています。再度登録する必要はありません。"
        confirm_button: "またはパスキーを使用する"
      change_about:
        title: "自己紹介を変更"
        error: "この値を変更中にエラーが発生しました。"
      change_username:
        title: "ユーザー名を変更"
        confirm: "ユーザー名を変更してもよろしいですか？"
        taken: "このユーザー名は既に使われています。"
        invalid: "このユーザー名は無効です。英数字のみを使用できます"
      add_email:
        title: "メールアドレスを追加"
        add: "追加"
      change_email:
        title: "メールアドレスを変更"
        taken: "このメールアドレスを使用できません。"
        error: "メールアドレスを変更中にエラーが発生しました。このアドレスは既に使用されている可能性があります。"
        success: "このアドレスにメールを送信しました。確認手順に従ってください。"
        success_via_admin: "このアドレスにメールを送信しました。ユーザーはメールに記載の確認手順に従う必要があります。"
        success_staff: "現在のメールアドレスにメールを送信しました。確認手順に従ってください。"
        back_to_preferences: "設定に戻る"
        confirm_success: "メールアドレスが更新されました。"
        confirm: "確認"
        authorizing_new:
          description: "次のメールアドレスに変更することを確認してください:"
          description_add: "代替メールアドレスを追加することを確認してください:"
        authorizing_old:
          title: "古いメールアドレスの確認"
          description: "メールアドレスの変更を続けるには、古いメールアドレスを確認してください:"
          description_add: "代替アドレスの追加を続けるには、既存のメールアドレスを確認してください:"
          old_email: "古いメール: %{email}"
          new_email: "新しいメール: %{email}"
          confirm_success: "新しいメールアドレスに変更を確認するためのメールを送信しました！"
      change_avatar:
        title: "プロファイル画像を変更する"
        gravatar: "<a href='//%{gravatarBaseUrl}%{gravatarLoginUrl}' target='_blank'>%{gravatarName}</a> 取得場所:"
        gravatar_title: "%{gravatarName} のウェブサイトでアバターを変更する"
        gravatar_failed: "このメールアドレスの %{gravatarName} は見つかりませんでした。"
        refresh_gravatar_title: "%{gravatarName} を更新"
        letter_based: "システムプロファイル画像"
        uploaded_avatar: "カスタム画像"
        uploaded_avatar_empty: "カスタム画像を追加する"
        upload_title: "写真をアップロードする"
        image_is_not_a_square: "警告: 幅と高さが等しくないため、画像をトリミングしました。"
        logo_small: "サイトの小さなロゴ。デフォルトで使用されます。"
        use_custom: "またはカスタムアバターをアップロード:"
      change_profile_background:
        title: "プロファイルヘッダー"
        instructions: "プロファイルヘッダーは中央揃えで、デフォルトの幅は 1110 px です。"
      change_card_background:
        title: "ユーザーカードの背景"
        instructions: "背景画像は中央揃えで、デフォルトの幅は 590 px です。"
      change_featured_topic:
        title: "注目のトピック"
        instructions: "このトピックへのリンクは、あなたのユーザーカードとプロファイルに表示されます。"
      email:
        title: "メールアドレス"
        primary: "プライマリーメールアドレス"
        secondary: "セカンダリメールアドレス"
        primary_label: "プライマリー"
        unconfirmed_label: "未確認"
        resend_label: "確認メールを再送信する"
        resending_label: "送信中…"
        resent_label: "メールを送信しました"
        update_email: "メールアドレスを変更"
        set_primary: "プライマリーメールアドレスを設定"
        destroy: "メールアドレスを削除"
        add_email: "代替メールアドレスを追加"
        auth_override_instructions: "メールアドレスは認証プロバイダーから更新できます。"
        no_secondary: "セカンダリメールアドレスはありません"
        instructions: "絶対に公開されません"
        admin_note: "注意: 管理者ユーザーが別の非管理者ユーザーのメールを変更すると、そのユーザーは元のメールアカウントにアクセスできなくなるため、パスワードのリセットメールが新しいアドレスに送信されます。ユーザーのメールアドレスは、パスワードのリセットプロセスが完了するまで変更されません。"
        ok: "確認のためにメールを送信します"
        required: "メールアドレスを入力してください"
        invalid: "正しいメールアドレスを入力してください"
        authenticated: "あなたのメールアドレスは %{provider} によって認証されました"
        invite_auth_email_invalid: "あなたの招待メールは %{provider} が認証したメールと一致しません"
        authenticated_by_invite: "あなたのメールは招待によって認証されました"
        frequency:
          other: "最後のアクセスから %{count} 分以上アクセスがない場合にのみメールを送信します。"
      associated_accounts:
        title: "リンクされているアカウント"
        connect: "接続"
        revoke: "取り消す"
        cancel: "キャンセル"
        not_connected: "(未接続)"
        confirm_modal_title: "%{provider} アカウントを接続"
        confirm_description:
          disconnect: "既存の %{provider} アカウント '%{account_description}' は切断されます。"
          account_specific: "あなたの %{provider} アカウント '%{account_description}' が認証に使用されます。"
          generic: "あなたの %{provider} アカウントが認証に使用されます。"
      activate_account:
        action: "クリックしてアカウントを有効化する"
        already_done: "このアカウントの確認リンクは無効です。すでにアカウントがアクティブになっている可能性があります。"
        please_continue: "あなたのアカウントは確認されました。ホームページにリダイレクトされます。"
        continue_button: "終了！"
        welcome_to: "%{site_name} へようこそ！"
        approval_required: "このフォーラムにアクセスするには、モデレーターがあなたの新規アカウントを手動で承認する必要があります。承認されるとメールで通知されます！"
      name:
        title: "名前"
        title_optional: "名前 (オプション)"
        instructions: "氏名 (オプション)"
        instructions_required: "氏名"
        required: "名前を入力してください"
        too_short: "名前が短かすぎます"
        ok: "その名前で良さそうです"
      username:
        title: "ユーザー名"
        instructions: "一意の短い名前、スペースの使用不可"
        short_instructions: "@%{username} であなたをメンションできます"
        available: "ユーザー名を使用できます"
        not_available: "利用できません。%{suggestion}を試しますか？"
        not_available_no_suggestion: "使用できません"
        too_short: "ユーザー名が短すぎます"
        too_long: "ユーザー名が長すぎます"
        checking: "ユーザー名を使用できるか確認中…"
        prefilled: "メールアドレスはこの登録ユーザー名に一致しています"
        required: "ユーザー名を入力してください"
        edit: "ユーザー名を編集"
      locale:
        title: "インターフェースの言語"
        instructions: "ユーザーインターフェースの言語です。ページを更新すると変更されます。"
        default: "(デフォルト)"
        any: "すべて"
      homepage:
        default: "(デフォルト)"
      password_confirmation:
        title: "パスワードを再入力"
      invite_code:
        title: "招待コード"
        instructions: "アカウント登録には招待コードが必要です"
      auth_tokens:
        title: "最近使用したデバイス"
        short_description: "これは、最近あなたのアカウントにログインしたデバイスのリストです。"
        details: "詳細"
        log_out_all: "すべてログアウトする"
        not_you: "あなたではありませんか？"
        show_all: "すべて表示 (%{count})"
        show_few: "表示を減らす"
        was_this_you: "これはあなたですか？"
        was_this_you_description: "あなたではない場合は、パスワードを変更しログアウトすることをお勧めします。"
        browser_and_device: "%{device} の %{browser}"
        secure_account: "アカウントの保護"
        latest_post: "最後の投稿…"
        device_location: '<span class="auth-token-device">%{device}</span> &ndash; <span title="IP: %{ip}">%{location}</span>'
        browser_active: '%{browser} | <span class="active">現在アクティブ</span>'
        browser_last_seen: "%{browser} | %{date}"
      last_posted: "最後の投稿"
      last_seen: "アクセス"
      created: "参加日"
      log_out: "ログアウト"
      location: "場所"
      website: "ウェブサイト"
      email_settings: "メール"
      hide_profile: "公開プロファイルを非表示にする"
      enable_physical_keyboard: "iPad で物理キーボードのサポートを有効にする"
      text_size:
        title: "テキストサイズ"
        smallest: "最小"
        smaller: "小"
        normal: "標準"
        larger: "大"
        largest: "最大"
      title_count_mode:
        title: "バックグラウンドのページのタイトルに表示する件数:"
        notifications: "新しい通知"
        contextual: "新しいページのコンテンツ"
      bookmark_after_notification:
        title: "ブックマークのリマインダー通知が送信された後:"
      like_notification_frequency:
        title: "「いいね！」された時に通知する"
        always: "常時"
        first_time_and_daily: "投稿の最初の「いいね！」と毎日"
        first_time: "投稿の最初の「いいね！」"
        never: "通知しない"
      email_previous_replies:
        title: "メールの下部に前の返信を含める"
        unless_emailed: "最初だけ"
        always: "常に含める"
        never: "含めない"
      email_digests:
        title: "ここを訪れない場合、人気のトピックと返信の要約をメールで送信する"
        every_30_minutes: "30 分毎"
        every_hour: "1 時間毎"
        daily: "毎日"
        weekly: "毎週"
        every_month: "毎月"
        every_six_months: "6 か月毎"
      email_level:
        title: "引用されたとき、返信されたとき、自分の@ユーザー名がメンションされたとき、またはウォッチ中のカテゴリ、タグ、またはトピックに新しいアクティビティがあったときに、メールで通知する"
        always: "常時"
        only_when_away: "離れている時のみ"
        never: "通知しない"
      email_messages_level: "個人メッセージが届いたときにメールで通知する"
      include_tl0_in_digests: "要約メールに新規ユーザーのコンテンツを含める"
      email_in_reply_to: "メールに投稿への返信の抜粋を含める"
      other_settings: "その他"
      categories_settings: "カテゴリ"
      topics_settings: "トピック"
      new_topic_duration:
        label: "以下の場合、トピックを新規と見なす"
        not_viewed: "未読のもの"
        last_here: "ログアウトした後に投稿されたもの"
        after_1_day: "前日以降に投稿されたもの"
        after_2_days: "2 日以内に投稿されたもの"
        after_1_week: "先週以内に投稿されたもの"
        after_2_weeks: "2 週間以内に投稿されたもの"
      auto_track_topics: "閲覧したトピックを自動的に追跡する"
      auto_track_options:
        never: "追跡しない"
        immediately: "すぐに"
        after_30_seconds: "30 秒後"
        after_1_minute: "1 分後"
        after_2_minutes: "2 分後"
        after_3_minutes: "3 分後"
        after_4_minutes: "4 分後"
        after_5_minutes: "5 分後"
        after_10_minutes: "10 分後"
      notification_level_when_replying:
        label: "投稿時"
        watch_topic: "トピックをウォッチ"
        track_topic: "トピックを追跡"
        do_nothing: "何もしない"
      topics_unread_when_closed: "トピックが閉じられている場合は未読と見なす"
      invited:
        title: "招待"
        pending_tab: "保留中"
        pending_tab_with_count: "保留中 (%{count})"
        expired_tab: "期限切れ"
        expired_tab_with_count: "期限切れ (%{count})"
        redeemed_tab: "承諾済み"
        redeemed_tab_with_count: "承諾済み (%{count})"
        invited_via: "招待"
        invited_via_link: "リンク %{key} (%{count}/%{max} 引き換え済み)"
        groups: "グループ"
        topic: "トピック"
        sent: "作成日/最終送信日"
        expires_at: "有効期限"
        edit: "編集"
        remove: "削除"
        copy_link: "リンクを取得"
        reinvite: "メールを再送信"
        reinvited: "再度招待しました"
        removed: "削除"
        search: "招待履歴を検索…"
        user: "招待したユーザー"
        none: "表示する招待はありません。"
        truncated:
          other: "最初の %{count} 件の招待を表示しています。"
        redeemed: "承諾済みの招待"
        redeemed_at: "承諾済み"
        pending: "保留中の招待"
        topics_entered: "閲覧したトピック数"
        posts_read_count: "既読の投稿数"
        expired: "この招待は期限切れになりました。"
        remove_all: "期限切れの招待を削除"
        removed_all: "期限切れの招待はすべて削除されました！"
        remove_all_confirm: "期限切れの招待をすべて削除してもよろしいですか？"
        reinvite_all: "すべての招待を再送信"
        reinvite_all_confirm: "すべての招待を再送してもよろしいですか？"
        reinvited_all: "すべての招待が送信されました！"
        time_read: "閲覧時間"
        days_visited: "アクセス日数"
        account_age_days: "アカウント有効日数"
        create: "招待"
        generate_link: "招待リンクを作成"
        link_generated: "こちらが招待リンクです！"
        valid_for: "招待リンクは次のメールアドレスのみで有効です: %{email}"
        single_user: "メールで招待"
        multiple_user: "リンクで招待"
        invite_link:
          title: "招待リンク"
          success: "招待リンクが生成されました！"
          error: "招待リンクの生成中にエラーが発生しました"
        cannot_invite_to_forum: "招待を作成する権限がありません。管理者に問い合わせ、招待権限の付与を依頼してください。"
        invite:
          new_title: "メンバーの招待"
          edit_title: "招待の編集"
          expires_in_time: "%{time} で期限切れ"
          expired_at_time: "%{time} に期限切れ"
          create_link_to_invite: "このサイトへのアクセスを即座に許可する共有リンクを作成します。"
          copy_link_and_share_it: "以下のリンクをコピーして共有し、このサイトへのアクセスを即座に許可します。"
          copy_link: "リンクをコピー"
          link_copied: "リンクがコピーされました！"
          share_link: "リンクを共有"
          link_validity_MF: |
            リンクは最大 { user_count, plural,
                other {# 人のユーザー}
            }が使用できます。有効期間は { duration_days, plural,
                other {# 日}
            }です。
          edit_link_options: "リンクオプションを編集するかメールで送信します。"
          show_advanced: "高度なオプションを表示"
          hide_advanced: "高度なオプションを非表示"
          restrict: "制限する:"
          restrict_email: "メールに制限"
          restrict_domain: "ドメインに制限"
          email_or_domain_placeholder: "name@example.com または example.com"
          max_redemptions_allowed: "最大使用回数"
          add_to_groups: "グループに追加"
          invite_to_topic: "トピックに到着"
          expires_at: "有効期限"
          expires_after: "有効期限"
          custom_message: "カスタムメッセージ"
          custom_message_placeholder: "招待状に個人的なメモを追加してください"
          send_invite_email: "保存してメールを送信"
          send_invite_email_instructions: "招待をメールに制限して、招待メールを送信します"
          update_invite: "更新"
          update_invite_and_send_email: "更新してメールを送信"
          cancel: "キャンセル"
          create_link: "リンクを作成"
          create_link_and_send_email: "リンクを作成してメールを送信"
          invite_saved_without_sending_email: "招待が保存されました。以下のリンクをコピーして共有し、このサイトへのアクセスを即座に許可します。"
          invite_saved_with_sending_email: "招待メールが送信されました。このサイトへのアクセスを即座に許可するには、以下のリンクをコピーして共有することもできます。"
        bulk_invite:
          none: "このページに表示する招待はありません。"
          text: "一括招待"
          instructions: |
            <p>コミュニティーをすばやく拡大するには、ユーザーのリストを招待します。招待するユーザーのメールアドレスごとに少なくとも 1 行を含む <a href="https://en.wikipedia.org/wiki/Comma-separated_values" target="_blank">CSV ファイル</a>を準備してください。カンマ区切りの情報は、グループに人を追加したい場合、またはそれらのユーザーが初めてサインインしたときに特定のトピックに移動させる場合に利用できます。</p>
            <pre>john@smith.com,first_group_name;second_group_name,topic_id</pre>
            <p>アップロードされる CSV ファイルに含まれるメールアドレスに招待が送られ、後で管理することができます。</p>
          progress: "%{progress}% アップロード済み…"
          success: "ファイルは正常にアップロードされました。処理が完了すると、メッセージで通知されます。"
          error: "ファイルは CSV 形式である必要があります。"
      confirm_access:
        title: "アクセスの確認"
        incorrect_password: "入力したパスワードは誤っています。"
        incorrect_passkey: "そのパスキーは誤っています。"
        logged_in_as: "次のユーザーとしてログイン中: "
        forgot_password: "パスワードを忘れましたか？"
        password_reset_email_sent: "パスワードリセットメールを送信しました。"
        cannot_send_password_reset_email: "パスワードリセットメールを送信できませんでした。"
        instructions: "この操作を完了するには本人確認を行ってください。"
        fine_print: "これは機密性のある操作である可能性があるため、本人確認を求めています。認証が完了すると、数時間操作がなかった場合にのみもう一度認証が求められます。"
      password:
        title: "パスワード"
        too_short:
          other: "パスワードが短すぎます (%{count} 文字以上)。"
        common: "このパスワードは非常に一般的です。"
        same_as_username: "パスワードとユーザー名が同じです。"
        same_as_name: "パスワードと名前が同じです。"
        same_as_email: "パスワードとメールアドレスが同じです。"
        ok: "そのパスワードで良さそうです。"
        instructions:
          other: "%{count} 文字以上"
        required: "パスワードを入力してください"
        confirm: "確認"
        incorrect_password: "入力したパスワードは誤っています。"
      summary:
        title: "要約"
        stats: "統計"
        time_read: "閲覧時間"
        time_read_title: "%{duration} (全期間)"
        recent_time_read: "最近の閲覧時間"
        recent_time_read_title: "%{duration} (過去 60 日間)"
        topic_count:
          other: "作成したトピック数"
        post_count:
          other: "作成した投稿数"
        likes_given:
          other: "「いいね！」した数"
        likes_received:
          other: "「いいね！」された数"
        days_visited:
          other: "アクセス日数"
        topics_entered:
          other: "閲覧したトピック数"
        posts_read:
          other: "既読の投稿数"
        bookmark_count:
          other: "ブックマーク数"
        top_replies: "人気の返信"
        no_replies: "まだ返信はありません。"
        more_replies: "その他の返信"
        top_topics: "人気のトピック"
        no_topics: "まだトピックはありません。"
        more_topics: "その他のトピック"
        top_badges: "人気のバッジ"
        no_badges: "まだバッジはありません。"
        more_badges: "その他のバッジ"
        top_links: "人気のリンク"
        no_links: "まだリンクはありません。"
        most_liked_by: "最も「いいね！」したユーザー"
        most_liked_users: "最も「いいね！」されたユーザー"
        most_replied_to_users: "最も多く返信したユーザー"
        no_likes: "まだ「いいね！」はありません。"
        top_categories: "人気のカテゴリ"
        topics: "トピック"
        replies: "返信"
      ip_address:
        title: "最後の IP アドレス"
      registration_ip_address:
        title: "登録時の IP アドレス"
      avatar:
        title: "プロファイル画像"
        header_title: "プロファイル、メッセージ、ブックマーク、設定"
        name_and_description: "%{name} - %{description}"
        edit: "プロファイル画像を編集"
      title:
        title: "タグライン"
        none: "(なし)"
        instructions: "ユーザー名の後に表示されます"
      flair:
        title: "フレア"
        none: "(なし)"
        instructions: "プロファイル写真の横に表示されるアイコン"
      status:
        title: "カスタムステータス"
        not_set: "未設定"
      primary_group:
        title: "プライマリーグループ"
        none: "(なし)"
      filters:
        all: "すべて"
      stream:
        posted_by: "投稿者"
        sent_by: "送信者"
        private_message: "メッセージ"
        the_topic: "トピック"
      card: "ユーザーカード"
      profile_link: "%{username}、プロファイルにアクセス"
    user_status:
      save: "保存"
      set_custom_status: "カスタムステータスを設定する"
      what_are_you_doing: "何をしていますか？"
      pause_notifications: "通知を停止する"
      remove_status: "ステータスを削除する"
    presence_toggle:
      online: "オンライン"
      offline: "オフライン"
      title: "プレゼンス機能の切り替え"
    user_tips:
      button: "了解！"
      skip: "ヒントをスキップ"
      first_notification:
        title: "はじめての通知です！"
        content: "通知は、コミュニティーで起きていることに関する最新情報を提供するために使用されます。"
      topic_timeline:
        title: "トピックタイムライン"
        content: "トピックタイムラインを使って長いトピックを素早くスクロールします。"
      post_menu:
        title: "投稿メニュー"
        content: "三点リーダーをクリックして、投稿について他にどのような操作が可能か見てみましょう！"
      topic_notification_levels:
        title: "このトピックをフォローしました"
        content: "このベルを見つけて、特定のトピックまたはカテゴリ全体の通知設定を調整します。"
      suggested_topics:
        title: "どんどん読みましょう！"
        content: "次に読むことをお勧めするトピックをいくつかご紹介します。"
    loading: "読み込み中…"
    errors:
      prev_page: "次の項目を読み込み中に発生しました:"
      reasons:
        network: "ネットワークエラー"
        server: "サーバーエラー"
        forbidden: "アクセス拒否"
        unknown: "エラー"
        not_found: "ページが見つかりません"
      desc:
        network: "インターネット接続を確認してください。"
        network_fixed: "ネットワーク接続が回復したようです。"
        server: "エラーコード : %{status}"
        forbidden: "閲覧する権限がありません。"
        not_found: "アプリケーションは存在しない URL を読み込もうとしました。"
        unknown: "エラーが発生しました。"
      buttons:
        back: "戻る"
        again: "やり直す"
        fixed: "ページを読み込む"
    modal:
      close: "閉じる"
      dismiss_error: "エラーを閉じる"
    form_kit:
      reset: リセット
      optional: オプション
      errors_summary_title: "このフォームにはエラーがあります:"
      dirty_form: "変更を送信しませんでした！終了してもよろしいですか？"
      errors:
        required: "必須"
        invalid_url: "有効な URL である必要があります"
        not_an_integer: "整数である必要があります"
        not_accepted: "同意する必要があります"
        not_a_number: "数値である必要があります"
        too_high: "%{count} 以下である必要があります"
        too_low: "%{count} 以上である必要があります"
        too_long:
          other: "%{count} 文字以上である必要があります"
        too_short:
          other: "%{count} 文字以上である必要があります"
    close: "閉じる"
    assets_changed_confirm: "このサイトのソフトウェアが更新されました。今すぐ最新バージョンを入手しますか？"
    logout: "ログアウトしました。"
    refresh: "更新"
    home: "ホーム"
    read_only_mode:
      enabled: "このサイトは閲覧専用モードになっています。閲覧し続けられますが、返信したり「いいね！」を付けるなどの操作は現在できません。"
      login_disabled: "閲覧専用モードのため、ログインできません。"
      logout_disabled: "閲覧専用モードのため、ログアウトできません。"
    staff_writes_only_mode:
      enabled: "このサイトはスタッフ専用モードになっています。このまま閲覧できますが、返信や「いいね！」、その他の操作はスタッフメンバーのみに制限されています。"
    logs_error_rate_notice:
      reached_hour_MF: |
        <b>{relativeAge}</b> – <a href="{url}" target="_blank">{ rate, plural,
            other {1 時間あたりのエラー件数 (#)}
        }</a> はサイトで設定されている {limit, plural,
            other {1 時間あたりのエラー件数 (#)}
        } の制限に達しました。
      reached_minute_MF: |
        <b>{relativeAge}</b> – <a href="{url}" target="_blank">{ rate, plural,
            other {1 分あたりのエラー件数 (#)}
        }</a> はサイトで設定されている {limit, plural,
            other {1 分あたりのエラー件数 (#)}
        } の制限に達しました。
      exceeded_hour_MF: |
        <b>{relativeAge}</b> – <a href="{url}" target="_blank">{ rate, plural,
            other {1 時間あたりのエラー件数 (#)}
        }</a> はサイトで設定されている { limit, plural,
            other {1 時間あたりのエラー件数 (#)}
        } の制限を超えました。
      exceeded_minute_MF: |
        <b>{relativeAge}</b> – <a href="{url}" target="_blank">{ rate, plural,
            other {1 分あたりのエラー件数 (#)}
        }</a> はサイトで設定されている {limit, plural,
            other {1 分あたりのエラー件数 (#)}
        } の制限を超えました。
    learn_more: "もっと読む…"
    learn_more_with_link: "<a href='%{url}' target='_blank'>詳細…</a>"
    mute: ミュート
    unmute: ミュート解除
    last_post: 最終投稿
    local_time: "現地時間"
    time_read: 既読
    time_read_recently: "最近の閲覧時間 %{time_read}"
    time_read_tooltip: "合計閲覧時間 %{time_read}"
    time_read_recently_tooltip: "合計閲覧時間 %{time_read} (過去 60 日間: %{recent_time_read})"
    last_reply_lowercase: 最後の返信
    replies_lowercase:
      other: 返信
    signup_cta:
      sign_up: "アカウントを登録"
      hide_session: "後で確認"
      hide_forever: "いいえ、結構です"
      hidden_for_session: "了解です。明日お尋ねします。'ログイン' からでもアカウントを作成できます。"
      intro: "こんにちは！ ディスカッションを楽しんでいるようですね。ですが、アカウント登録はまだのようです。"
      value_prop: "同じ投稿をスクロールするのにうんざりしていませんか？アカウントを作成すると、中断した場所にいつでも戻ることができます。アカウントを使うと、新しい返信の通知を受け取ったり、ブックマークを保存したり、「いいね！」を使って感謝の気持ちを伝えたりすることも可能です。このコミュニティーを一緒に盛り上げていきましょう。:heart:"
    offline_indicator:
      no_internet: "インターネット接続がありません。"
      refresh_page: "ページを更新"
    summary:
      in_progress: "AI を使ってトピックを要約中"
      summarized_on: "%{date} に AI で要約されました"
      model_used: "使用された AI: %{model}"
      outdated: "要約は古くなっています"
      outdated_posts:
        other: "(%{count} 件の投稿が見つかりません)"
      enabled_description: "このトピックの上位返信を閲覧しています。コミュニティーが最も面白いとした投稿のまとめです。"
      description:
        other: "<b>%{count}</b> 件の返信があります。"
      buttons:
        hide: "要約を非表示にする"
        generate: "要約"
        regenerate: "再生成"
      description_time_MF: |
        {replyCount, plural, other {<b>#</b> 件の返信}}があります。読了目安時間は <b>{readingTime, plural, other {# 分}}</b>です。
      enable: "上位返信を表示する"
      disable: "すべての投稿を表示"
      short_label: "上位返信"
      show_all_label: "すべて表示"
      short_title: "このトピックの上位返信を表示: コミュニティーが最も面白いとした投稿のまとめ"
    deleted_filter:
      enabled_description: "削除された投稿は非表示になっています。"
      disabled_description: "削除された投稿は表示されています。"
      enable: "削除された投稿を非表示"
      disable: "削除された投稿を表示"
    private_message_info:
      title: "メッセージ"
      invite: "他の人を招待…"
      edit: "追加または削除…"
      remove: "削除…"
      add: "追加…"
      leave_message: "このメッセージを閉じてもよろしいですか？"
      remove_allowed_user: "このメッセージから %{name} を削除してもよろしいですか？"
      remove_allowed_group: "このメッセージから %{name} を削除してもよろしいですか？"
      leave: "退出"
      remove_group: "グループを削除する"
      remove_user: "ユーザーを削除する"
    email: "メール"
    username: "ユーザー名"
    last_seen: "アクセス"
    created: "作成"
    created_lowercase: "作成"
    trust_level: "信頼レベル"
    search_hint: "ユーザー名、メールアドレス、または IPアドレス"
    create_account:
      header_title: "ようこそ！"
      disclaimer: "登録すると、<a href='%{privacy_link}' target='blank'>プライバシーポリシー</a>と<a href='%{tos_link}' target='blank'>利用規約</a>に同意することになります。"
      title: "アカウントを登録"
      failed: "エラーが発生しました。このメールアドレスは使用中かもしれません。「パスワードを忘れました」リンクを試してみてください"
      associate: "アカウントをお持ちですか？<a href='%{associate_link}'>ログイン</a>して %{provider} アカウントにリンクします。"
      activation_title: "アカウントの有効化"
      already_have_account: "すでにアカウントをお持ちですか？"
      no_account_yet: "アカウントがありませんか？"
      progress_bar:
        signup: "登録"
        activate: "アクティベーション"
        approve: "承認"
        login: "ログイン"
    forgot_password:
      title: "パスワードをリセット"
      action: "パスワードを忘れました"
      invite: "ユーザー名またはメールアドレスを入力してください。パスワードのリセットメールを送信します。"
      invite_no_username: "メールアドレスを入力してください。パスワードのリセットメールを送信します。"
      email-username: "メールアドレスまたはユーザー名"
      reset: "パスワードをリセット"
      complete_username: "アカウントがユーザー名 <b>%{username}</b> に一致する場合、まもなく、パスワードのリセット方法が記載されたメールが届きます。"
      complete_email: "アカウントと <b>%{email}</b> が一致する場合、まもなく、パスワードのリセット方法が記載されたメールが届きます。"
      complete_username_found: "ユーザー名 <b>%{username}</b> に一致するアカウントが見つかりました。まもなく、パスワードのリセット方法が記載されたメールが届きます。"
      complete_email_found: "<b>%{email}</b> に一致するアカウントが見つかりました。まもなく、パスワードのリセット方法が記載されたメールが届きます。"
      complete_username_not_found: "ユーザー名 <b>%{username}</b> に一致するアカウントはありません"
      complete_email_not_found: "<b>%{email}</b> に一致するアカウントはありません"
      help: "メールが届きませんか？まずは迷惑メールフォルダを確認してください。<p>使用したメールアドレスがわかりませんか？メールアドレスを入力すると、存在するかどうかをお知らせします。</p><p>アカウントのメールアドレスにアクセスできなくなった場合は、<a href='%{basePath}/about'>スタッフ</a>にご連絡ください。</p>"
      button_ok: "OK"
      button_help: "ヘルプ"
    email_login:
      link_label: "ログインリンクをメールする"
      button_label: "メール"
      login_link: "パスワードをスキップします。ログインリンクを送信してください"
      complete_username: "アカウントがユーザー名 <b>%{username}</b> と一致する場合、まもなくログインリンクが記載されたメールが届きます。"
      complete_email: "アカウントが <b>%{email}</b> と一致する場合、まもなくログインリンクが記載されたメールが届きます。"
      complete_username_found: "<b>%{username}</b> に一致するアカウントが見つかりました。まもなく、ログインリンクが記載されたメールが届きます。"
      complete_email_found: "<b>%{email}</b> に一致するアカウントが見つかりました。まもなく、ログインリンクが記載されたメールが届きます。"
      complete_username_not_found: "ユーザー名 <b>%{username}</b> に一致するアカウントはありません"
      complete_email_not_found: "<b>%{email}</b> に一致するアカウントはありません"
      confirm_title: '%{site_name} に進む'
      logging_in_as: '%{email} としてログイン'
      confirm_button: ログイン完了
    login:
      header_title: "おかえりなさい"
      title: "ログイン"
      username: "ユーザー"
      password: "パスワード"
      show_password: "表示"
      hide_password: "非表示"
      show_password_title: "パスワードを表示"
      hide_password_title: "パスワードを非表示"
      second_factor_title: "二要素認証"
      second_factor_description: "アプリから認証コードを入力してください:"
      second_factor_backup: "バックアップ コードを使用してログインする"
      second_factor_backup_title: "二要素バックアップ"
      second_factor_backup_description: "バックアップコードの 1 つを入力してください。"
      second_factor: "認証アプリを使用してログインする"
      security_key_description: "物理的なセキュリティキーまたは互換性のあるモバイルデバイスの準備ができたら、「セキュリティキーで認証」ボタンを押します。"
      security_key_alternative: "別の方法を試してください"
      security_key_authenticate: "セキュリティキーで認証"
      security_key_not_allowed_error: "セキュリティキーの認証プロセスがタイムアウトしたかキャンセルされました。"
      security_key_no_matching_credential_error: "提供されたセキュリティキーに一致する資格情報が見つかりませんでした。"
      security_key_support_missing_error: "現在のデバイスまたはブラウザではセキュリティキーの使用がサポートされていません。別の方法を使用してください。"
      security_key_invalid_response_error: "応答が無効であるため、セキュリティキー認証プロセスに失敗しました。"
      passkey_security_error: "セキュリティエラーが発生しました: %{message}"
      email_placeholder: "メール / ユーザー名"
      caps_lock_warning: "Caps Lock がオンになっています"
      error: "不明なエラー"
      cookies_error: "お使いのブラウザで Cookie が無効になっているようです。有効でない場合、ログインできないことがあります。"
      rate_limit: "しばらく待ってから再度ログインをお試しください。"
      password_expired: "パスワードの有効期限が切れました。<a href='%{reset_url}'>パスワードをリセット</a>してください。"
      blank_username: "あなたのメールまたはユーザー名を入力してください。"
      blank_username_or_password: "あなたのメールまたはユーザー名、およびパスワードを入力してください。"
      reset_password: "パスワードをリセット"
      logging_in: "サインイン中…"
      previous_sign_up: "すでにアカウントをお持ちですか？"
      or: "または"
      authenticating: "認証中…"
      awaiting_activation: "あなたのアカウントはアクティベーション待ちの状態です。もう一度アクティベーションメールを送信するには「パスワードを忘れました」リンクをクリックしてください。"
      awaiting_approval: "アカウントはまだスタッフメンバーに承認されていません。承認され次第メールでお知らせします。"
      requires_invite: "このフォーラムは招待制です。"
      not_activated: "まだログインできません。<b>%{sentTo}</b> にアクティベーションメールを送信済みです。メールの指示に従ってアカウントのアクティベーションを行ってください。"
      not_allowed_from_ip_address: "この IP アドレスでログインできません。"
      admin_not_allowed_from_ip_address: "その IP アドレスからは管理者としてログインできません。"
      resend_activation_email: "ここをクリックすると、再度アクティベーションメールを送信します。"
      omniauth_disallow_totp: "あなたのアカウントは二要素認証が有効になっています。ログインにはパスワードが必要です。"
      activate_account: "アカウントを有効化"
      resend_title: "アクティベーションメールの再送"
      change_email: "メールアドレスを変更"
      provide_new_email: "新しいメールアドレスを入力すると、確認メールを再送します。"
      submit_new_email: "メールアドレスを更新"
      sent_activation_email_again: "<b>%{currentEmail}</b> にアクティベーションメールを再送しました。メールが届くまで数分掛かることがあります。迷惑メールフォルダも確認してください。"
      sent_activation_email_again_generic: "アクティベーションメールを再送しました。メールが届くまで数分掛かることがあります。迷惑メールフォルダも確認してください。"
      to_continue: "ログインしてください"
      preferences: "ユーザー設定を変更するには、ログインする必要があります。"
      not_approved: "あなたのアカウントはまだ承認されていません。ログインできるようになったら、メールで通知します。"
      google_oauth2:
        name: "Google"
        title: "Google でサインイン"
        sr_title: "Google でサインイン"
      twitter:
        name: "Twitter"
        title: "Twitter でサインイン"
        sr_title: "Twitter でサインイン"
      instagram:
        name: "Instagram"
        title: "Instagram でログイン"
        sr_title: "Instagram でログイン"
      facebook:
        name: "Facebook"
        title: "Facebook でログイン"
        sr_title: "Facebook でログイン"
      github:
        name: "GitHub"
        title: "GitHub でログイン"
        sr_title: "GitHub でログイン"
      discord:
        name: "Discord"
        title: "Discord でログイン"
        sr_title: "Discord でログイン"
      linkedin_oidc:
        name: "LinkedIn"
        title: "LinkedIn でログイン"
        sr_title: "LinkedIn でログイン"
      passkey:
        name: "パスキーでログイン"
      second_factor_toggle:
        totp: "代わりに認証アプリを使用する"
        backup_code: "代わりにバックアップコードを使用する"
        security_key: "代わりにセキュリティキーを使用する"
      no_login_methods:
        title: "ログイン方法がありません"
        description: "ログイン方法が構成されていません。管理者は <a href='%{adminLoginPath}' target='_blank'>%{adminLoginPath}</a> にアクセスしてサイトを再構成できます。"
    invites:
      accept_title: "招待"
      welcome_to: "%{site_name} へようこそ！"
      invited_by: "あなたは次の人から招待されました:"
      social_login_available: "このメールアドレスを使ってソーシャルログインすることも可能です。"
      your_email: "あなたのアカウントのメールアドレスは <b>%{email}</b> です。"
      accept_invite: "招待を承諾"
      success: "あなたのアカウントが作成され、ログインしました。"
      name_label: "名前"
      password_label: "パスワード"
    password_reset:
      continue: "%{site_name} に進む"
    emoji_set:
      apple_international: "Apple/International"
      google: "Google"
      twitter: "Twitter"
      win10: "Win10"
      google_classic: "Google Classic"
      facebook_messenger: "Facebook メッセンジャー"
    category_page_style:
      categories_only: "カテゴリのみ"
      categories_with_featured_topics: "注目のトピックのカテゴリ"
      categories_and_latest_topics: "カテゴリと最新トピック"
      categories_and_latest_topics_created_date: "カテゴリと最新のトピック (トピック作成日順)"
      categories_and_top_topics: "カテゴリと人気トピック"
      categories_boxes: "サブカテゴリのあるボックス"
      categories_boxes_with_topics: "注目のトピックのあるボックス"
      subcategories_with_featured_topics: "注目のトピックを含むサブカテゴリ"
    full_name_requirement:
      required_at_signup: "必須"
      optional_at_signup: "オプション"
      hidden_at_signup: "オプション、登録時に非表示"
    shortcut_modifier_key:
      shift: "Shift"
      ctrl: "Ctrl"
      alt: "Alt"
      enter: "Enter"
    conditional_loading_section:
      loading: 読み込み中…
    category_row:
      subcategory_count:
        other: "+%{count} 個のサブカテゴリ"
      topic_count:
        other: "このカテゴリの %{count} 件のトピック"
    select_kit:
      delete_item: "%{name} を削除"
      filter_by: "フィルタ: %{name}"
      select_to_filter: "フィルタする値を選択する"
      default_header_text: 選択…
      no_content: 一致する項目が見つかりませんでした
      results_count:
        other: "%{count} 件の結果"
      filter_placeholder: 検索…
      filter_placeholder_with_any: 検索または作成…
      create: "作成: '%{content}'"
      max_content_reached:
        other: "%{count} 項目まで選択できます。"
      min_content_not_reached:
        other: "少なくとも %{count} 項目を選択してください。"
      components:
        filter_for_more: もっとフィルタ…
        categories_admin_dropdown:
          title: "カテゴリの管理"
        bulk_select_topics_dropdown:
          title: "一括操作"
        bulk_select_bookmarks_dropdown:
          title: "一括操作"
    date_time_picker:
      from: 開始
      to: 終了
    file_size_input:
      error:
        size_too_large: "%{provided_file_size} は許容される %{max_file_size} の最大値を超えています"
        size_too_small: "%{provided_file_size} は最低許容サイズの %{min_file_size} を下回っています"
    emoji_picker:
      filter_placeholder: 絵文字を探す
      smileys_&_emotion: スマイルと感情
      people_&_body: 人と体
      animals_&_nature: 動物と自然
      food_&_drink: 食べ物とドリンク
      travel_&_places: 旅行と場所
      activities: アクティビティ
      objects: オブジェクト
      symbols: シンボル
      flags: 通報
      recent: 最近使ったもの
      default_tone: スキントーンなし
      light_tone: ライトスキントーン
      medium_light_tone: ミディアムライトスキントーン
      medium_tone: ミディアムスキントーン
      medium_dark_tone: ミディアムダークスキントーン
      dark_tone: ダークスキントーン
      default: カスタム絵文字
    shared_drafts:
      title: "共有の下書き"
      notice: "このトピックは、共有の下書きを公開できるユーザーのみに表示されます。"
      destination_category: "宛先カテゴリ"
      publish: "共有の下書きを公開"
      confirm_publish: "この下書きを公開してもよろしいですか？"
      publishing: "トピックを公開中…"
    composer:
      emoji: "絵文字 :)"
      more_emoji: "もっと…"
      options: "オプション"
      whisper: "ささやき"
      unlist: "非表示"
      add_warning: "これは運営スタッフからの警告です。"
      toggle_whisper: "ささやきを切り替える"
      toggle_unlisted: "非表示を切り替える"
      insert_table: "テーブルを挿入"
      posting_not_on_topic: "どのトピックに返信しますか？"
      saved_local_draft_tip: "ローカルに保存しました"
      similar_topics: "これに似たトピックがあります…"
      drafts_offline: "オフラインの下書き"
      edit_conflict: "競合を編集する"
      esc: "esc"
      esc_label: "メッセージを閉じる"
      ok_proceed: "OK、続行する"
      group_mentioned_limit:
        other: "<b>警告！</b> <a href='%{group_link}'>%{group}</a> をメンションしましたが、このグループのメンバー数は、管理者がメンション数制限として設定した %{count} 人を超えています。そのため誰にも通知されません。"
      group_mentioned:
        other: "%{group} をメンションすると、<a href='%{group_link}'>%{count} 人</a>に通知されます。"
      larger_group_mentioned:
        other: "%{group} をメンションすると、<a href='%{group_link}'>%{count} 人</a>に通知されます。よろしいですか？"
      cannot_see_mention:
        category: "@%{username} をメンションしましたが、このカテゴリへのアクセス権がないため通知されません。このカテゴリにアクセスできるグループに追加してください。"
        private: "@%{username} をメンションしましたが、この個人メッセージを見ることができないため通知されません。この個人メッセージに招待してください。"
        muted_topic: "@%{username} をメンションしましたが、このユーザーがこのトピックをミュートしているため、通知されません。"
        not_allowed: "@%{username} をメンションしましたが、このユーザーはトピックに招待されていないため、通知されません。"
      cannot_see_group_mention:
        not_mentionable: "グループ @%{group} をメンションできません。"
        some_not_allowed:
          other: "@%{group} をメンションしましたが、通知されるのは %{count} メンバーのみです。他のメンバーはこの個人メッセージを見ることはできません。それらのメンバーをこの個人メッセージに招待してください。"
        not_allowed: "@%{group} をメンションしましたが、どのメンバーもこの個人メッセージを見ることができないため通知されません。この個人メッセージに招待してください。"
      here_mention:
        other: "<b>@%{here}</b> をメンションして %{count} 人のユーザーに通知しようとしています。よろしいですか？"
      duplicate_link: "<b>%{domain}</b> へのリンクは、すでに <b>@%{username}</b> が <a href='%{post_url}'>%{ago}</a> 前に投稿しています。もう一度投稿してもよろしいですか？"
      duplicate_link_same_user: "<a href='%{post_url}'>%{ago} の返信</a>で、このトピックに <b>%{domain}</b> へのリンクをすでに投稿しているようです。もう一度投稿してもよろしいですか？"
      reference_topic_title: "RE: %{title}"
      error:
        title_missing: "タイトルを入力してください。"
        title_too_short:
          other: "タイトルは %{count} 文字以上である必要があります"
        title_too_long:
          other: "タイトルは %{count} 文字以上にすることはできません"
        post_missing: "空白の投稿はできません"
        post_length:
          other: "投稿は %{count} 文字以上である必要があります"
        try_like: "%{heart} ボタンは試しましたか？"
        category_missing: "カテゴリを選択してください"
        tags_missing:
          other: "少なくとも %{count} 個のタグが必要です"
        topic_template_not_modified: "トピックテンプレートを編集して、トピックに詳細を追加してください。"
      save_edit: "編集内容を保存"
      overwrite_edit: "上書き編集"
      reply: "返信"
      cancel: "キャンセル"
      create_topic: "トピックを作成"
      create_pm: "メッセージを送信"
      create_whisper: "ささやき"
      create_shared_draft: "共有の下書きを作成"
      edit_shared_draft: "共有の下書きを編集"
      title: "または %{modifier}Enter キーを押します"
      users_placeholder: "ユーザーまたはグループを追加"
      title_placeholder: "トピックのタイトルを入力してください"
      title_or_link_placeholder: "タイトルを入力するか、リンクを貼り付けてください"
      edit_reason_placeholder: "編集する理由は？"
      topic_featured_link_placeholder: "タイトルに表示されるリンクを入力してください。"
      remove_featured_link: "トピックからリンクを削除してください。"
      reply_placeholder: "ここに入力してください。 Markdown、BBCode、HTML を使用できます。画像はドラッグか貼り付けできます。"
      reply_placeholder_no_images: "ここに入力してください。 Markdown、BBCode、HTML を使用できます。"
      reply_placeholder_choose_category: "カテゴリを選択してから、ここに入力してください。"
      view_new_post: "新しい投稿を表示します。"
      saving: "保存中"
      saved: "保存しました！"
      saved_draft: "下書きを投稿中です。タップして再開します。"
      uploading: "アップロード中…"
      show_preview: "プレビューを表示"
      hide_preview: "プレビューを非表示"
      quote_post_title: "投稿全体を引用"
      bold_label: "B"
      bold_title: "太字"
      bold_text: "太字テキスト"
      italic_label: "I"
      italic_title: "斜体"
      italic_text: "斜体テキスト"
      link_title: "ハイパーリンク"
      link_description: "リンクの説明をここに入力"
      link_dialog_title: "ハイパーリンクを挿入"
      link_optional_text: "オプションのタイトル"
      link_url_placeholder: "URL を貼り付けるか入力してトピックを検索します"
      blockquote_title: "ブロック引用"
      blockquote_text: "ブロック引用"
      code_title: "整形済みテキスト"
      code_text: "4 文字スペースでインデント"
      paste_code_text: "コードをここに入力または貼り付け"
      upload_title: "アップロード"
      upload_description: "アップロードの説明をここに入力"
      olist_title: "番号付きリスト"
      ulist_title: "箇条書き"
      list_item: "リスト項目"
      toggle_direction: "方向の切り替え"
      help: "Markdown 編集のヘルプ"
      collapse: "コンポーザーパネルを最小化"
      open: "コンポーザーパネルを開く"
      abandon: "コンポーザーを閉じて下書きを破棄"
      enter_fullscreen: "コンポーザーの全画面表示を開始"
      exit_fullscreen: "コンポーザーの全画面表示を終了"
      exit_fullscreen_prompt: "<kbd>ESC</kbd> を押して全画面表示を終了"
      show_toolbar: "コンポーザーツールバーを表示"
      hide_toolbar: "コンポーザーツールバーを非表示"
      modal_ok: "OK"
      cant_send_pm: "%{username} にメッセージを送ることはできません。"
      create_message_error: "メッセージを作成中にエラーが発生しました。もう一度お試しください。"
      yourself_confirm:
        title: "受信者を追加し忘れましたか？"
        body: "現時点では、このメッセージは自分にしか送信されません！"
      slow_mode:
        error: "このトピックは低速モードです。最近投稿したばかりです。%{timeLeft} してから投稿してください。"
      user_not_seen_in_a_while:
        single: "メッセージの送信先のユーザー (<b>%{usernames}</b>) は、かなり長い間ここにアクセスしていません - %{time_ago}。メッセージを受信しない可能性があります。%{usernames} には別の方法で連絡することをお勧めします。"
        multiple: "メッセージの送信先のユーザー (<b>%{usernames}</b>) は、かなり長い間ここにアクセスしていません - %{time_ago}。メッセージを受信しない可能性があります。別の方法で連絡することをお勧めします。"
      admin_options_title: "このトピックのオプションのスタッフ設定"
      composer_actions:
        reply: 返信
        draft: 下書き
        edit: 編集
        reply_to_post:
          label: '%{postUsername} の投稿に返信'
          desc: 特定の投稿に返信する
        reply_as_new_topic:
          label: リンクトピックとして返信
          desc: このトピックにリンクしている新しいトピックを作成する
          confirm: 新しいトピックの下書きが保存されていますが、リンクトピックを作成すると上書きされます。
        reply_as_new_group_message:
          label: 新しいグループメッセージとして返信
          desc: 同じ受信者で始まる新しいメッセージを作成します
        reply_to_topic:
          label: トピックへ返信
          desc: 特定の投稿ではなく、トピックに返信する
        toggle_whisper:
          label: ささやきを切り替える
          desc: ささやきはスタッフメンバーにのみ表示されます
        create_topic:
          label: "新規トピック"
          desc: 新しいトピックを作成します
        shared_draft:
          label: "共有の下書き"
          desc: "許可されたユーザーにのみ表示されるトピックの下書きを作成します"
        toggle_topic_bump:
          label: "トピックのバンプを切り替える"
          desc: "最新の返信日を変更せずに返信します"
      reload: "再読み込み"
      ignore: "無視する"
      image_alt_text:
        aria_label: 画像の代替テキスト
        title: "画像の説明の追加"
      image_scale_button: "画像の表示率を %{percent}% に変更"
      delete_image_button: 画像を削除
      toggle_image_grid: 画像グリッドを切り替える
    notifications:
      tooltip:
        regular:
          other: "%{count} 件の未読通知"
        message:
          other: "%{count} 件の未読メッセージ"
        high_priority:
          other: "%{count} 件の優先度の高い未読通知"
        new_message_notification:
          other: "%{count} 件の新着メッセージ通知"
        new_reviewable:
          other: "%{count} 件の新しいレビュー待ち項目"
      paused: "通知を一時的に停止しました"
      title: "@ユーザー名のメンション、投稿やトピックへの返信、メッセージなどの通知"
      none: "現在、通知を読み込めません。"
      empty: "通知はありません。"
      post_approved: "あなたの投稿が承認されました"
      reviewable_items: "レビューが必要な項目"
      watching_first_post_label: "新規トピック"
      user_moved_post: "%{username} が移動しました"
      mentioned: "<span>%{username}</span> %{description}"
      group_mentioned: "<span>%{username}</span> %{description}"
      quoted: "<span>%{username}</span> %{description}"
      bookmark_reminder: "<span>%{username}</span> %{description}"
      replied: "<span>%{username}</span> %{description}"
      posted: "<span>%{username}</span> %{description}"
      watching_category_or_tag: "<span>%{username}</span> %{description}"
      edited: "<span>%{username}</span> %{description}"
      liked: "<span>%{username}</span> %{description}"
      liked_2: "<span class='double-user'>%{username}、%{username2}</span> %{description}"
      liked_many:
        other: "<span class='multi-user'>%{username}、他 %{count} 人</span> %{description}"
      liked_by_2_users: "%{username}、%{username2}"
      liked_by_multiple_users:
        other: "%{username} および他 %{count} 人"
      liked_consolidated_description:
        other: "はあなたの %{count} 件の投稿に「いいね！」しました"
      liked_consolidated: "<span>%{username}</span> %{description}"
      linked_consolidated_description:
        other: "%{count} 件の投稿をリンクしました"
      linked_consolidated: "<span>%{username}</span> %{description}"
      private_message: "<span>%{username}</span> %{description}"
      invited_to_private_message: "<p><span>%{username}</span> %{description}"
      invited_to_topic: "<span>%{username}</span> %{description}"
      invitee_accepted: "<span>%{username}</span> があなたの招待を承諾しました"
      invitee_accepted_your_invitation: "があなたの招待を承諾しました"
      moved_post: "<span>%{username}</span> が %{description} を移動しました"
      linked: "<span>%{username}</span> %{description}"
      granted_badge: "「%{description}」をゲット！"
      topic_reminder: "<span>%{username}</span> %{description}"
      watching_first_post: "<span>新規トピック</span> %{description}"
      membership_request_accepted: "'%{group_name}' のメンバーシップが承認されました"
      membership_request_consolidated:
        other: "'%{group_name}' の %{count} 件のオープンメンバーシップリクエスト"
      reaction: "<span>%{username}</span> %{description}"
      reaction_2: "<span>%{username}、%{username2}</span> %{description}"
      votes_released: "%{description} - 完了"
      new_features: "新機能が公開されました！"
      admin_problems: "サイトダッシュボードに関する新しいアドバイス"
      dismiss_confirmation:
        body:
          default:
            other: "本当によろしいですか？重要な通知が %{count} 件あります。"
          bookmarks:
            other: "本当によろしいですか？未読のブックマークリマインダーが %{count} 件あります。"
          messages:
            other: "本当によろしいですか？未読の個人メッセージが %{count} 件あります。"
        dismiss: "閉じる"
        cancel: "キャンセル"
      group_message_summary:
        other: "%{group_name} の受信トレイに %{count} 件のメッセージがあります"
      popup:
        mentioned: '%{username} が「%{topic}」であなたをメンションしました - %{site_title}'
        group_mentioned: '%{username} が「%{topic}」であなたをメンションしました - %{site_title}'
        quoted: '%{username} が「%{topic}」であなたを引用しました - %{site_title}'
        replied: '%{username} が「%{topic}」であなたに返信しました - %{site_title}'
        posted: '%{username} が「%{topic}」に投稿しました - %{site_title}'
        private_message: '「%{topic}」で %{username} があなたに個人メッセージを送信しました - %{site_title}'
        linked: '%{username} が「%{topic}」のあなたの投稿にリンクしました - %{site_title}'
        watching_first_post: '%{username} が新規トピック「%{topic}」を作成しました - %{site_title}'
        watching_category_or_tag: '%{username} が「%{topic}」に投稿しました - %{site_title}'
        confirm_title: "通知を有効にしました - %{site_title}"
        confirm_body: "成功！通知を有効にしました！"
        custom: "%{username} からの通知（%{site_title}）"
      titles:
        mentioned: "メンション"
        replied: "新しい返信"
        quoted: "引用"
        edited: "編集"
        liked: "新しい「いいね！」"
        private_message: "新しい個人メッセージ"
        invited_to_private_message: "個人メッセージに招待されました"
        invitee_accepted: "招待が承諾されました"
        posted: "新しい投稿"
        watching_category_or_tag: "新しい投稿"
        moved_post: "投稿が移動されました"
        linked: "リンクされました"
        bookmark_reminder: "ブックマークのリマインダー"
        bookmark_reminder_with_name: "ブックマークのリマインダー - %{name}"
        granted_badge: "バッジを獲得しました"
        invited_to_topic: "トピックに招待されました"
        group_mentioned: "グループがメンションされました"
        group_message_summary: "新規グループメッセージ"
        watching_first_post: "新規トピック"
        topic_reminder: "トピックのリマインダー"
        liked_consolidated: "新しい「いいね！」"
        linked_consolidated: "新しいリンク"
        post_approved: "投稿が承認されました"
        membership_request_consolidated: "新しいメンバーシップリクエスト"
        reaction: "新しいリアクション"
        votes_released: "投票がリリースされました"
        new_features: "新しい Discourse 機能がリリースされました！"
        admin_problems: "サイトダッシュボードに関する新しいアドバイス"
    upload_selector:
      uploading: "アップロード中"
      processing: "アップロードを処理中"
      select_file: "ファイル選択"
      default_image_alt_text: 画像
    search:
      sort_by: "並べ替え"
      relevance: "関連性の高い項目"
      latest_post: "最新の投稿"
      latest_topic: "最新のトピック"
      most_viewed: "最も閲覧されている項目"
      most_liked: "「いいね！」の多い項目"
      select_all: "すべて選択"
      clear_all: "すべてクリア"
      too_short: "検索文字が短すぎます。"
      open_advanced: "高度な検索を開く"
      clear_search: "検索をクリア"
      sort_or_bulk_actions: "結果の並べ替えまたは一括選択"
      result_count:
        other: "<span class='term'>%{term}</span> の <span>%{count}%{plus} 件の結果</span>"
      title: "検索"
      full_page_title: "検索"
      results: "結果"
      no_results: "何も見つかりませんでした。"
      no_more_results: "検索結果は以上です。"
      post_format: "%{username} の #%{post_number}"
      results_page: "'%{term}' の検索結果"
      more_results: "検索結果が多数あります。検索条件を絞ってください。"
      cant_find: "探しているものが見つかりませんか？"
      start_new_topic: "新しいトピックを始めてみては？"
      or_search_google: "または Google で検索してみてください:"
      search_google: "Google で検索してみてください:"
      search_google_button: "Google"
      search_button: "検索"
      search_term_label: "検索キーワードを入力"
      categories: "カテゴリ"
      tags: "タグ"
      in: "検索対象"
      in_this_topic: "このトピック"
      in_this_topic_tooltip: "全トピックの検索に切り替えます"
      in_messages: "メッセージ内"
      in_messages_tooltip: "通常のトピックの検索に切り替えます"
      in_topics_posts: "すべてのトピックと投稿"
      enter_hint: "または Enter キーを押します"
      in_posts_by: "%{username} の投稿内"
      browser_tip: "%{modifier} + f"
      browser_tip_description: "もう一度ネイティブブラウザ検索を使用します"
      recent: "最近の検索"
      clear_recent: "最近の検索をクリア"
      type:
        default: "トピック/投稿"
        users: "ユーザー"
        categories: "カテゴリ"
        categories_and_tags: "カテゴリ/タグ"
      context:
        user: "@%{username} の投稿を検索"
        category: "#%{category} カテゴリを検索"
        tag: "#%{tag} タグを検索"
        topic: "このトピックを検索"
        private_messages: "メッセージを検索"
      tips:
        category_tag: "カテゴリまたはタグでフィルタします"
        author: "投稿者でフィルタします"
        in: "メタデータでフィルタします (例: in:title、in:personal、in:pinned)"
        status: "トピックのステータスでフィルタします"
        full_search: "全ページ検索を開始します"
        full_search_key: "%{modifier} + Enter"
        me: "自分の投稿のみを表示します"
      advanced:
        title: 高度なフィルタ
        posted_by:
          label: 投稿者
          aria_label: 投稿者でフィルタ
        in_category:
          label: カテゴリ
        in_group:
          label: グループ内
        with_badge:
          label: バッジ
        with_tags:
          label: タグ
          aria_label: タグを使ってフィルタ
        filters:
          label: トピック/投稿のみを返す…
          title: タイトルが一致するもの
          likes: '「いいね！」した項目'
          posted: 投稿したもの
          created: 自分が作成したもの
          watching: ウォッチ中
          tracking: 追跡中
          private: メッセージ内
          bookmarks: ブックマーク済み
          first: 最初の投稿
          pinned: 固定表示
          seen: 既読
          unseen: 未読
          wiki: ウィキ
          images: 画像を含める
          all_tags: 上記のすべてのタグ
        statuses:
          label: トピック
          open: オープン
          closed: クローズ
          public: 公開のもの
          archived: アーカイブ済み
          noreplies: 返信がない
          single_user: ユーザーが 1 人
        post:
          count:
            label: 投稿
          min:
            placeholder: 最小
            aria_label: 最小投稿数でフィルタ
          max:
            placeholder: 最大
            aria_label: 最大投稿数でフィルタ
          time:
            label: 投稿時期
            aria_label: 投稿日でフィルタ
            before: 以前
            after: 以降
        views:
          label: 表示回数
        min_views:
          placeholder: 最小
          aria_label: 最小閲覧数でフィルタ
        max_views:
          placeholder: 最大
          aria_label: 最大閲覧数でフィルタ
        additional_options:
          label: "投稿数とトピックの閲覧数でフィルタ"
    hamburger_menu: "メニュー"
    new_item: "新規"
    go_back: "戻る"
    not_logged_in_user: "現在のアクティビティと設定に関するユーザーの概要ページ"
    current_user: "ユーザーページに移動"
    view_all: "すべての%{tab}を表示"
    user_menu:
      generic_no_items: "このリストには項目がありません。"
      sr_menu_tabs: "ユーザーメニューのタブ"
      view_all_notifications: "すべての通知を表示"
      view_all_bookmarks: "すべてのブックマークを表示"
      view_all_messages: "すべての個人メッセージを表示"
      tabs:
        all_notifications: "すべての通知"
        replies: "返信"
        replies_with_unread:
          other: "返信 - %{count} 件の未読の返信"
        mentions: "メンション"
        mentions_with_unread:
          other: "メンション - %{count} 件の未読のメンション"
        likes: "「いいね！」された数"
        likes_with_unread:
          other: "いいね - %{count} 件の未読の「いいね！」"
        watching: "ウォッチトピック"
        watching_with_unread:
          other: "ウォッチトピック - %{count} 件の未読のウォッチトピック"
        messages: "個人メッセージ"
        messages_with_unread:
          other: "個人メッセージ - %{count} 件の未読のメッセージ"
        bookmarks: "ブックマーク"
        bookmarks_with_unread:
          other: "ブックマーク - %{count} 件の未読のブックマーク"
        review_queue: "レビューキュー"
        review_queue_with_unread:
          other: "レビューキュー - %{count} 個の項目がレビュー待ちです"
        other_notifications: "その他の通知"
        other_notifications_with_unread:
          other: "その他の通知 - %{count} 件の未読の通知"
        profile: "プロファイル"
      reviewable:
        view_all: "すべてのレビュー項目を表示"
        queue: "キュー"
        deleted_user: "(削除されたユーザー)"
        deleted_post: "(削除された投稿)"
        post_number_with_topic_title: "投稿 #%{post_number} - %{title}"
        new_post_in_topic: "「%{title}」の新しい投稿"
        user_requires_approval: "%{username} は承認が必要です"
        default_item: "レビュー待ち項目 #%{reviewable_id}"
    topics:
      new_messages_marker: "最後の訪問"
      bulk:
        confirm: "確認"
        select_all: "すべて選択"
        clear_all: "すべてクリア"
        unlist_topics: "トピックを非表示"
        relist_topics: "トピックを表示"
        reset_bump_dates: "バンプ日をリセットする"
        defer: "未読にする"
        delete: "トピックを削除"
        dismiss: "閉じる"
        dismiss_read: "未読をすべて閉じる"
        dismiss_read_with_selected:
          other: "未読の %{count} 件を閉じる"
        dismiss_button: "閉じる..."
        dismiss_button_with_selected:
          other: "閉じる (%{count})…"
        dismiss_tooltip: "新規投稿のみを閉じるかトピックの追跡を停止します"
        also_dismiss_topics: "これらのトピックの追跡を停止して、未読として表示されないようにする"
        dismiss_new: "新規を閉じる"
        dismiss_new_modal:
          title: "新規を閉じる"
          topics: "新しいトピックを閉じる"
          posts: "新しい返信を閉じる"
          topics_with_count:
            other: "%{count} 件の新規トピックを閉じる"
          replies_with_count:
            other: "%{count} 件の新しい返信を閉じる"
          replies: "新しい返信を閉じる"
          untrack: "新しいリストに表示されないように、これらのトピックの追跡を停止する"
        dismiss_new_with_selected:
          other: "新規を閉じる (%{count})"
        toggle: "トピックの一括選択を切り替える"
        actions: "一括操作"
        change_category: "カテゴリを設定…"
        close_topics: "トピックをクローズ"
        archive_topics: "トピックをアーカイブ"
        move_messages_to_inbox: "受信トレイに移動"
        archive_messages: "アーカイブに移動"
        notification_level: "通知…"
        change_notification_level: "通知レベルを変更"
        choose_new_category: "このトピックの新しいカテゴリを選択:"
        selected:
          other: "<b>%{count}</b> 件のトピックを選択しました。"
        selected_sole_category:
          other: "カテゴリから <b>%{count} 件</b>のトピックを選択しました:"
        selected_count:
          other: "%{count} 個選択済み"
        change_tags: "タグを置換"
        append_tags: "タグを追加"
        choose_new_tags: "これらのトピックに新しいタグを選択:"
        choose_append_tags: "これらのトピックに追加する新しいタグを選択:"
        changed_tags: "トピックのタグが変更されました。"
        remove_tags: "すべてのタグを削除"
        confirm_remove_tags:
          other: "<b>%{count}</b> 件のトピックからすべてのタグが削除されます。よろしいですか？"
        progress:
          other: "進捗状況: <strong>%{count}</strong> 件のトピック"
        silent: "この操作をサイレントで実行します。"
        performing: "一括操作を実行中です。お待ちください…"
        completed: "一括操作が完了しました！"
      none:
        unread: "未読のトピックはありません。"
        unseen: "未読のトピックはありません。"
        new: "新しいトピックはありません。"
        read: "まだトピックを一つも読んでいません。"
        posted: "まだトピックを一つも投稿していません。"
        latest: "すべて既読です！"
        bookmarks: "ブックマークしたトピックはありません。"
        category: "%{category} のトピックはありません。"
        top: "人気のトピックはありません。"
        hot: "ホットなトピックはありません。"
        filter: "トピックはありません。"
        educate:
          new: '<p>新しいトピックがここに表示されます。デフォルトでは、2 日以内に作成されたトピックは新しいトピックとみなされ、<span class="badge new-topic badge-notification" style="vertical-align:middle;line-height:inherit;"></span> が表示されます。</p><p>この設定はユーザー<a href="%{userPrefsUrl}">設定</a>で変更できます。</p>'
          unread: "<p>新しいトピックがここに表示されます。</p><p>デフォルトでは次の場合にトピックは未読とされ未読数 <span class=\"badge unread-posts badge-notification\">1</span> が表示されます。</p><ul><li>トピックを作成した場合</li><li>トピックに返信した場合</li><li>トピックを 5 分以上閲覧した場合</li></ul><p>または各トピックの \U0001F514 を通じて明示的にトピックを「追跡」または「ウォッチ中」に設定した場合</p><p>これを変更するには、<a href=\"%{userPrefsUrl}\">設定</a>にアクセスしてください。</p>"
          new_new: "<p>新しいトピックがここに表示されます。また、未読のトピックも表示されます。デフォルトでは、トピックは新規と見なされ、過去 2 日間に作成されたかどうかを示す <span class=\"badge new-topic badge-notification\" style=\"vertical-align:middle;line-height:inherit;\"></span> インジケーターが表示されます。未読のトピックは、トピックを作成した場合、トピックに返信した場合、5 分以上トピックを閲覧した場合、またはトピックの\U0001F514 からトピックを「追跡」または「ウォッチ中」に設定した場合に未読数 <span class=\"badge unread-posts badge-notification\">1</span> を表示します。</p><p>これを変更するには、<a href=\"%{userPrefsUrl}\">設定</a>にアクセスしてください。</p>"
      bottom:
        latest: "最新のトピックは以上です。"
        posted: "投稿のあるトピックは以上です。"
        read: "既読のトピックは以上です。"
        new: "新規トピックは以上です。"
        unread: "未読のトピックは以上です。"
        unseen: "その他の未読のトピックはありません。"
        category: "%{category} のトピックは以上です。"
        tag: "%{tag} のトピックは以上です。"
        top: "人気のトピックは以上です。"
        hot: "ホットなトピックは以上です。"
        bookmarks: "ブックマーク済みのトピックは以上です。"
        filter: "トピックは以上です。"
    topic_bulk_actions:
      dismiss:
        name: "閉じる"
      close_topics:
        name: "閉じる"
        note: "注意"
        optional: (オプション)
      archive_topics:
        name: "アーカイブ"
      archive_messages:
        name: "アーカイブに移動"
      move_messages_to_inbox:
        name: "受信トレイに移動"
      unlist_topics:
        name: "掲載取消"
      relist_topics:
        name: "再掲載"
      remove_tags:
        name: "タグを削除"
      append_tags:
        name: "タグを追加"
      replace_tags:
        name: "タグを置換"
      delete_topics:
        name: "削除"
      update_category:
        name: "カテゴリを更新"
        description: "選択したトピックの新しいカテゴリを選択します"
      reset_bump_dates:
        name: "バンプ日をリセット"
        description: "トピックのバンプ日を投稿の最終作成日にリセットします。これにより、トピックリストの順序が変わります。"
      defer:
        name: "未読にする"
        description: "トピックを未読としてマーク"
      update_notifications:
        name: "通知を更新"
        description: "通知レベルをウォッチ中、追跡中、通常、またはミュートに変更します"
    topic:
      filter_to:
        other: "トピックの %{count} 件の投稿"
      create: "新規トピック"
      create_disabled_category: "このカテゴリにトピックを作成することはできません"
      create_disabled_tag: "このタグでトピックを作成することはできません"
      create_long: "新しいトピックの作成"
      open_draft: "下書きを開く"
      private_message: "メッセージを書く"
      archive_message:
        help: "アーカイブにメセージを移動する"
        title: "アーカイブ"
      move_to_inbox:
        title: "受信トレイに移動"
        help: "受信トレイにメッセージを戻す"
      defer:
        help: "トピックを未読としてマーク"
        title: "未読にする"
      list: "トピック"
      new: "新規トピック"
      unread: "未読"
      new_topics:
        other: "%{count} 件の新規トピック"
      unread_topics:
        other: "%{count} 件の未読トピック"
      title: "トピック"
      invalid_access:
        title: "トピックはプライベートです"
        description: "このトピックへのアクセスは許可されていません！"
        login_required: "トピックを閲覧するには、ログインする必要があります"
      server_error:
        title: "トピックの読み込みに失敗しました"
        description: "トピックを読み込めませんでした。接続に問題があるようです。もう一度試してください。もし問題が継続する場合はお知らせください。"
      not_found:
        title: "トピックが見つかりませんでした"
        description: "トピックが見つかりませんでした。モデレーターによって削除された可能性があります。"
      unread_posts:
        other: "このトピックに %{count} 件の未読の投稿があります"
      likes:
        other: "このトピックには %{count} 個の「いいね！」があります"
      back_to_list: "トピックリストに戻る"
      options: "トピックのオプション"
      show_links: "このトピック内のリンクを表示する"
      collapse_details: "トピックの詳細を折りたたむ"
      expand_details: "トピックの詳細を展開する"
      read_more_in_category: "もっと読みますか？%{categoryLink} で他のトピックを閲覧するか、<a href='%{latestLink}'>最新のトピックを表示</a>してください。"
      read_more: "もっと読みますか？<a href='%{categoryLink}'>すべてのカテゴリを閲覧</a>するか、<a href='%{latestLink}'>最新のトピックを表示</a>してください。"
      unread_indicator: "このトピックの最後の投稿を読んだメンバーはまだいません。"
      participant_groups: "参加グループ"
      read_more_MF: |
        { HAS_UNREAD_AND_NEW, select,
          true {
            { UNREAD, plural,
                 =0 {}
              other {残り <a href="{basePath}/unread"># 件の未読</a>}
            }
            { NEW, plural,
                 =0 {}
              other {と <a href="{basePath}/new"># 件の新規</a>トピックがあります。}
            }
          }
          false {
            { UNREAD, plural,
                 =0 {}
              other {残り <a href="{basePath}/unread"># 件の未読</a>トピックがあります。}
            }
            { NEW, plural,
                 =0 {}
              other {残り <a href="{basePath}/new"># 件の新規</a>トピックがあります。}
            }
          }
          other {}
        }
        { HAS_CATEGORY, select,
          true {または、{categoryLink} で他のトピックを閲覧してください}
          false {または、<a href="{basePath}/latest">最新のトピックを表示</a>してください}
          other {}
        }
      created_at: "作成日: %{date}"
      bumped_at: "最新: %{date}"
      browse_all_categories_latest: "<a href='%{basePath}/categories'>すべてのカテゴリを閲覧</a>するか<a href='%{basePath}/latest'>最新のトピックを表示</a>します。"
      browse_all_categories_latest_or_top: "<a href='%{basePath}/categories'>すべてのカテゴリを閲覧</a>するか、<a href='%{basePath}/latest'>最新のトピックを表示</a>するか、トップを見ます。"
      browse_all_tags_or_latest: "<a href='%{basePath}/tags'>すべてのタグを閲覧</a>するか<a href='%{basePath}/latest'>最新のトピックを表示</a>します。"
      suggest_create_topic: <a href>新しい会話を開始しますか？</a>
      jump_reply: "投稿の下の場所にジャンプする"
      jump_reply_aria: "元の場所にある @%{username} の投稿にジャンプする"
      jump_reply_button: "投稿にジャンプ"
      deleted: "トピックは削除されました"
      slow_mode_update:
        title: "低速モード"
        select: "ユーザーはこのトピックに次の頻度でのみ投稿できます。"
        description: "流れの速いディスカッションや論争になりがちなディスカッションで建設的な対話を奨励するため、このトピックへの投稿はしばらく待ってから行う必要があります。"
        enable: "有効化"
        update: "更新"
        enabled_until: "有効期限:"
        remove: "無効化"
        hours: "時間:"
        minutes: "分:"
        seconds: "秒:"
        durations:
          10_minutes: "10 分間"
          15_minutes: "15分"
          30_minutes: "30 分"
          45_minutes: "45分"
          1_hour: "１時間"
          2_hours: "２時間"
          4_hours: "4 時間"
          8_hours: "8 時間"
          12_hours: "12 時間"
          24_hours: "24 時間"
          custom: "カスタム期間"
      slow_mode_notice:
        duration: "このトピックでは次の投稿まで %{duration}お待ちください"
      topic_status_update:
        title: "トピックタイマー"
        save: "タイマーをセット"
        num_of_hours: "時間:"
        num_of_days: "日数:"
        remove: "タイマーを削除"
        publish_to: "公開先:"
        when: "公開時間:"
        time_frame_required: "時間枠を選択してください"
        min_duration: "期間は 0 より大きくする必要があります"
        max_duration: "期間は 20 年未満である必要があります"
        duration: "期間"
      publish_to_category:
        title: "公開スケジュール"
      temp_open:
        title: "一時的にオープン"
      auto_reopen:
        title: "トピックを自動オープン"
      temp_close:
        title: "一時的にクローズ"
      auto_close:
        title: "トピックを自動的にクローズ"
        label: "次の後トピックを自動的にクローズ:"
        error: "有効な値を入力してください。"
        based_on_last_post: "トピックの最後の投稿が古くなるまでクローズしない。"
      auto_close_after_last_post:
        title: "最後の投稿の後トピックを自動的にクローズ"
      auto_delete:
        title: "トピックを自動的に削除"
      auto_bump:
        title: "トピックの自動バンプ"
      reminder:
        title: "リマインダー"
      auto_delete_replies:
        title: "返信の自動削除"
      status_update_notice:
        auto_open: "このトピックは後 %{timeLeft}で自動的にオープンします。"
        auto_close: "このトピックは後 %{timeLeft}で自動的にクローズします。"
        auto_publish_to_category: "このトピックは後 %{timeLeft}で <a href=%{categoryUrl}>#%{categoryName}</a> に公開されます。"
        auto_close_after_last_post: "このトピックは最後の返信から%{duration}後にクローズされます。"
        auto_delete: "このトピックは後 %{timeLeft}で自動的に削除されます。"
        auto_bump: "このトピックは後 %{timeLeft}で自動的にバンプされます。"
        auto_reminder: "このトピックについて %{timeLeft}後にリマインダーを通知します。"
        auto_delete_replies: "このトピックへの返信は、%{duration}後に自動的に削除されます。"
      auto_close_title: "自動クローズの設定"
      auto_close_immediate:
        other: "このトピックは最終投稿からすでに %{count} 時間経過しているため、すぐにクローズされます。"
      auto_close_momentarily:
        other: "このトピックは最終投稿からすでに %{count} 時間経過しているため、すぐにクローズされます。"
      timeline:
        back: "戻る"
        back_description: "最後の未読の投稿に戻る"
        replies_short: "%{current} / %{total}"
      progress:
        title: トピックの進捗
        jump_prompt: "ジャンプ…"
        jump_prompt_of:
          other: "/ %{count} の投稿"
        jump_prompt_long: "ジャンプ…"
        jump_prompt_to_date: "日付"
        jump_prompt_or: "または"
      notifications:
        title: このトピックに関する通知頻度の変更
        reasons:
          mailing_list_mode: "メーリングリストモードになっているため、このトピックへの返信はメールで通知されます。"
          "3_10": "このトピックのタグをウォッチしているため通知されます。"
          "3_10_stale": "このトピックのタグを過去にウォッチしていたため通知されます。"
          "3_6": "このカテゴリをウォッチしているため通知されます。"
          "3_6_stale": "このカテゴリを過去にウォッチしていたため通知されます。"
          "3_5": "このトピックを自動的にウォッチし始めたため通知されます。"
          "3_2": "このトピックをウォッチしているため通知されます。"
          "3_1": "このトピックを作成したため通知されます。"
          "3": "このトピックをウォッチしているため通知されます。"
          "2_8": "このカテゴリを追跡しているため、新しい返信の件数が表示されます。"
          "2_8_stale": "このカテゴリを過去に追跡していたため、新しい返信の件数が表示されます。"
          "2_4": "このトピックに返信したので、新しい返信の件数が表示されます。"
          "2_2": "このトピックを追跡しているので、新しい返信の件数が表示されます。"
          "2": '<a href="%{basePath}/u/%{username}/preferences/notifications">このトピックを読んでいる</a>ため、新しい返信の件数が表示されます。'
          "1_2": "誰かが @ユーザー名であなたをメンションしたり、あなたに返信したりすると通知が送信されます。"
          "1": "誰かが @ユーザー名であなたをメンションしたり、あなたに返信したりすると通知が送信されます。"
          "0_7": "このカテゴリのすべての通知を無視しています。"
          "0_2": "このトピックのすべての通知を無視しています。"
          "0": "このトピックのすべての通知を無視しています。"
        watching_pm:
          title: "ウォッチ中"
          description: "このメッセージに返信があるたびに通知され、新しい返信の件数が表示されます。"
        watching:
          title: "ウォッチ中"
          description: "このトピックに返信があるたびに通知され、新しい返信の件数が表示されます。"
        tracking_pm:
          title: "追跡中"
          description: "このメッセージの新しい返信の件数が表示されます。誰かが@ユーザー名であなたをメンションしたり、あなたに返信したりすると通知が送信されます。"
        tracking:
          title: "追跡中"
          description: "このトピックの新しい返信の件数が表示されます。誰かが@ユーザー名であなたをメンションしたり、あなたに返信したりすると通知が送信されます。"
        regular:
          title: "通常"
          description: "誰かが @ユーザー名であなたをメンションしたり、あなたに返信したりすると通知が送信されます。"
        regular_pm:
          title: "通常"
          description: "誰かが @ユーザー名であなたをメンションしたり、あなたに返信したりすると通知が送信されます。"
        muted_pm:
          title: "ミュート"
          description: "このメッセージに関する通知を受け取りません。"
        muted:
          title: "ミュート"
          description: "このトピックについて何も通知されず、最新にも表示されません。"
      actions:
        title: "操作"
        recover: "トピックの削除を取り消す"
        delete: "トピックを削除"
        open: "トピックをオープン"
        close: "トピックをクローズ"
        multi_select: "投稿を選択..."
        slow_mode: "低速モードを設定…"
        timed_update: "トピックタイマーを設定…"
        pin: "トピックを固定..."
        unpin: "トピックを固定解除..."
        unarchive: "トピックをアーカイブ解除"
        archive: "トピックをアーカイブ"
        invisible: "トピックを非表示"
        visible: "トピックを表示"
        reset_read: "閲覧データをリセット"
        make_public: "公開トピックにする…"
        make_private: "個人メッセージにする"
        reset_bump_date: "バンプ日をリセット"
      feature:
        pin: "トピックを固定"
        unpin: "トピックを固定解除"
        pin_globally: "トピックを全体に固定"
        make_banner: "バナートピックにする"
        remove_banner: "バナートピックを削除"
      reply:
        title: "返信"
        help: "このトピックへの返信を作成する"
      share:
        title: "トピックを共有"
        extended_title: "リンクの共有"
        help: "このトピックのリンクを共有する"
        instructions: "このトピックへのリンクを共有します:"
        copied: "トピックのリンクをコピーしました。"
        restricted_groups:
          other: "グループのメンバーにのみ表示する: %{groupNames}"
        invite_users: "招待"
      print:
        title: "印刷"
        help: "このトピックの印刷バージョンを開く"
      flag_topic:
        title: "通報"
        help: "このトピックに注意を引くために非公開に通報するか、個人メッセージを送信する"
        success_message: "このトピックを通報しました。"
      make_public:
        title: "公開トピックに変換"
        choose_category: "公開トピックのカテゴリを選択してください:"
      feature_topic:
        title: "これを注目のトピックにする"
        pin: "このトピックを %{categoryLink} カテゴリのトップに次の期間表示する:"
        unpin: "このトピックを %{categoryLink} カテゴリのトップから削除する"
        unpin_until: "このトピックを %{categoryLink} カテゴリのトップから削除するか、<strong>%{until}</strong> まで待つ。"
        pin_note: "ユーザーはトピックごとに固定表示を解除できます。"
        pin_validation: "このトピックを固定するには日付が必要です。"
        not_pinned: "%{categoryLink} で固定されているトピックはありません。"
        already_pinned:
          other: "%{categoryLink}で固定されているトピック: <strong class='badge badge-notification unread'>%{count} 件</strong>"
        pin_globally: "このトピックをすべてのトピックリストのトップに表示する"
        confirm_pin_globally:
          other: "すでに %{count} 個のトピックをサイト全体に固定表示しています。固定されたトピックが多すぎると、新規ユーザーや匿名ユーザーの負担になる可能性があります。別のトピックをさらに固定してもよいですか？"
        unpin_globally: "このトピックをトピックリストのトップから削除します。"
        unpin_globally_until: "このトピックをすべてのトピックリストのトップから削除するか、<strong>%{until}</strong> まで待つ。"
        global_pin_note: "ユーザーはトピックごとに固定表示を解除できます。"
        not_pinned_globally: "全体に固定されているトピックはありません。"
        already_pinned_globally:
          other: "全体に固定されているトピック: <strong class='badge badge-notification unread'>%{count} 件</strong>"
        make_banner: "このトピックをすべてのページの上部に表示されるバナーにします。"
        remove_banner: "すべてのページの上部に表示されるバナーを削除します。"
        banner_note: "ユーザーはバナーを閉じることができます。任意のタイミングでバナー表示できるのは 1 つのトピックだけです。"
        no_banner_exists: "バナートピックはありません。"
        banner_exists: "現在、バナートピックが<strong class='badge badge-notification unread'>あります</strong>。"
      inviting: "招待中…"
      automatically_add_to_groups: "この招待によって、次のグループにもアクセスできます。"
      invite_private:
        title: "メッセージに招待"
        email_or_username: "招待者のメールまたはユーザー名"
        email_or_username_placeholder: "メールアドレスまたはユーザー名"
        action: "招待"
        success: "ユーザーをこのメッセージへ招待しました。"
        success_group: "グループをこのメッセージへ招待しました。"
        error: "ユーザーを招待中にエラーが発生しました。"
        not_allowed: "そのユーザーを招待できません。"
        group_name: "グループ名"
      controls: "トピックの管理"
      invite_reply:
        title: "招待"
        username_placeholder: "ユーザー名"
        action: "招待を送信"
        help: "メールまたは通知で、ほかのユーザーをこのトピックに招待する"
        to_forum: "あなたの友人がリンクをクリックしてすぐに参加できるように、簡単なメールを送信します。"
        discourse_connect_enabled: "このトピックに招待する人のユーザー名を入力してください。"
        to_topic_blank: "このトピックに招待する人のユーザー名またはメールアドレスを入力してください。"
        to_topic_email: "あなたはメールアドレスを入力しました。フレンドがすぐにこのトピックへ返信できるようにメールで招待します。"
        to_topic_username: "ユーザー名を入力しました。このトピックへの招待リンクを記載した通知を送信します。"
        to_username: "招待する人のユーザ名を入れてください。このトピックへの招待リンクを記載した通知を送信します。"
        email_placeholder: "name@example.com"
        success_email: "<b>%{invitee}</b> に招待を送信しました。招待が承諾されたらお知らせします。招待のステータスは、ユーザーページの招待タブで確認できます。"
        success_username: "ユーザーをこのトピックへ招待しました。"
        error: "その人を招待できませんでした。すでに招待を送信していませんか？ (招待できる数には限りがあります)"
        success_existing_email: "<b>%{emailOrUsername}</b> のユーザーはすでに存在します。このトピックに参加するように、このユーザーを招待しました。"
      login_reply: "ログインして返信"
      filters:
        n_posts:
          other: "%{count} 件の投稿"
        cancel: "フィルタを削除"
      move_to:
        title: "移動先"
        action: "移動先"
        error: "投稿を移動中にエラーが発生しました。"
      split_topic:
        title: "新規トピックに移動"
        action: "新規トピックに移動"
        topic_name: "新しいトピックのタイトル"
        radio_label: "新規トピック"
        error: "投稿を新規トピックに移動する際にエラーが発生しました。"
        instructions:
          other: "新しいトピックを作成し、それに選択した <b>%{count}</b> 件の投稿を移動しようとしています。"
      merge_topic:
        title: "既存のトピックに移動"
        action: "既存のトピックに移動"
        error: "指定されたトピックへの投稿移動中にエラーが発生しました。"
        radio_label: "既存のトピック"
        instructions:
          other: "<b>%{count}</b> 件の投稿を移動するトピックを選択してください。"
        chronological_order: "マージ後に時系列を維持する"
      move_to_new_message:
        title: "新しいメッセージに移動"
        action: "新しいメッセージに移動"
        message_title: "新規メッセージタイトル"
        radio_label: "新規メッセージ"
        participants: "参加者"
        instructions:
          other: "新しいメッセージを作成し、選択した <b>%{count}</b> 件の投稿をそれに挿入しようとしています。"
      move_to_existing_message:
        title: "既存のメッセージに移動"
        action: "既存のメッセージに移動"
        radio_label: "既存のメッセージ"
        participants: "参加者"
        instructions:
          other: "<b>%{count}</b> 件の投稿を移動するメッセージを選択してください。"
      merge_posts:
        title: "選択した投稿をマージ"
        action: "選択した投稿をマージ"
        error: "選択した投稿をマージ中にエラーが発生しました。"
      publish_page:
        title: "ページの公開"
        publish: "公開"
        description: "トピックがページとして公開されると、その URL を共有できるようになり、カスタムスタイルで表示されるようになります。"
        slug: "スラッグ"
        public: "公開"
        public_description: "関連するトピックが非公開である場合でも、ページを閲覧できます。"
        publish_url: "ページは次の場所に公開されました:"
        topic_published: "トピックは次の場所に公開されました:"
        preview_url: "ページは次の場所に公開されます:"
        invalid_slug: "このページを公開できません。"
        unpublish: "公開を取り消す"
        unpublished: "ページの公開は取り消され、アクセスできなくなりました。"
        publishing_settings: "公開設定"
      change_owner:
        title: "オーナーを変更"
        action: "オーナーシップを変更"
        error: "投稿のオーナーシップを変更中にエラーが発生しました。"
        placeholder: "新しいオーナーのユーザー名"
        instructions:
          other: "<b>@%{old_user}</b> の %{count} 件の投稿に新しいオーナーを選択してください"
        instructions_without_old_user:
          other: "%{count} 件の投稿に新しいオーナーを選択してください"
      change_timestamp:
        title: "タイムスタンプを変更…"
        action: "タイムスタンプを変更"
        invalid_timestamp: "タイムスタンプを未来の時刻にすることはできません。"
        error: "トピックのタイムスタンプを変更中にエラーが発生しました。"
        instructions: "トピックに新しいタイムスタンプを設定してください。トピックの各投稿の時間はそのタイムスタンプを起点に再計算されます。"
      multi_select:
        select: "選択"
        selected: "選択済み (%{count})"
        select_post:
          label: "選択"
          title: "選択に投稿を追加する"
        selected_post:
          label: "選択済み"
          title: "クリックして選択から投稿を削除する"
        select_replies:
          label: "複数の返信を選択"
          title: "投稿とすべての返信を選択に追加する"
        select_below:
          label: "+下を選択"
          title: "投稿とその後のすべてを選択に追加する"
        delete: 選択済みを削除
        cancel: 選択をキャンセル
        select_all: すべて選択
        deselect_all: すべて選択解除
        description:
          other: "<b>%{count}</b> 件の投稿を選択しました。"
      deleted_by_author_simple: "(作成者が削除したトピック)"
    post_list:
      title: "最新の投稿"
      empty: "投稿はありません"
      aria_post_number: "%{title} - 投稿 #%{postNumber}"
    post:
      confirm_delete: "この投稿を削除してもよろしいですか？"
      quote_reply: "引用"
      quote_reply_shortcut: "引用 (または q を押す)"
      quote_edit: "編集"
      quote_edit_shortcut: "編集 (または e を押す)"
      quote_copy: "引用をコピー"
      quote_copied_to_clibboard: "引用をクリップボードにコピーしました"
      quote_share: "共有"
      edit_reason: "理由: "
      post_number: "投稿 %{number}"
      ignored: "無視したコンテンツ"
      wiki_last_edited_on: "%{dateTime}に最終編集されたウィキ"
      last_edited_on: "%{dateTime}に最終編集された投稿"
      edit_history: "投稿の編集履歴"
      reply_as_new_topic: "リンクトピックとして返信"
      reply_as_new_private_message: "同じ受信者に新規メッセージとして返信する"
      continue_discussion: "%{postLink} からディスカッションを続行:"
      follow_quote: "引用した投稿に移動"
      show_full: "投稿全文を表示"
      show_hidden: "無視したコンテンツを表示します。"
      deleted_by_author_simple: "(作成者が削除した投稿)"
      collapse: "折りたたむ"
      load_more_replies: "返信をさらに読み込む"
      sr_collapse_replies: "埋め込まれた返信を折りたたむ"
      sr_load_more_replies: "埋め込み返信をさらに読み込む"
      sr_date: "投稿日"
      sr_expand_replies:
        other: "この投稿には %{count} 件の返信があります"
      expand_collapse: "展開/折りたたむ"
      sr_below_embedded_posts_description: "投稿 #%{post_number} の返信"
      sr_embedded_reply_description: "投稿 #%{post_number} に対する @%{username} からの返信"
      locked: "スタッフメンバーは、この投稿を編集できないようにロックしました"
      gap:
        other: "%{count} 件の非表示の返信を表示する"
      sr_reply_to: "投稿 #%{post_number} への @%{username} の返信"
      link_clicked:
        other: "リンクは %{count} 回クリックされました"
      notice:
        new_user: "%{user} が投稿するのはこれが初めてです。コミュニティーで歓迎しましょう！"
        returning_user: "%{user} を見かけてからしばらく経ちました。最後の投稿は %{time} でした。"
        custom_created_by: "(%{userLinkHTML} によって追加されました)"
      unread: "投稿は未読です"
      has_replies:
        other: "%{count} 件の返信"
      has_replies_count: "%{count} 件"
      unknown_user: "(不明/削除されたユーザー)"
      has_likes_title:
        other: "%{count} 人がこの投稿に「いいね！」しました"
      has_likes_title_only_you: "この投稿に「いいね！」しました"
      has_likes_title_you:
        other: "あなたと他 %{count} 人がこの投稿に「いいね！」しました"
      sr_post_like_count_button:
        other: "%{count} 人がこの投稿に「いいね！」しました。クリックして表示"
      sr_post_read_count_button:
        other: "%{count} 人がこの投稿を読みました。クリックして表示"
      filtered_replies_hint:
        other: "この投稿との %{count} 件の返信を表示します"
      filtered_replies_viewing:
        other: "%{count} 件の返信を表示中:"
      in_reply_to: "親投稿を読み込む"
      view_all_posts: "すべての投稿を表示"
      badge_granted_tooltip: "%{username} はこの投稿で '%{badge_name}' バッジを獲得しました！"
      errors:
        create: "投稿を作成中にエラーが発生しました。もう一度お試しください。"
        edit: "投稿を編集中にエラーが発生しました。もう一度お試しください。"
        upload: "%{file_name} のアップロード中にエラーが発生しました。もう一度お試しください。"
        backup_too_large: "そのバックアップファイルは大きすぎます。"
        file_too_large: "ファイルが大きすぎます (最大サイズは %{max_size_kb} kb です)。クラウド共有サービスにアップロードしてから、そのリンクを貼り付けてはどうですか？"
        file_size_zero: "問題が発生したようです。アップロードしようとしているファイルは 0 バイトです。もう一度お試しください。"
        file_too_large_humanized: "ファイルが大きすぎます (最大サイズは %{max_size} です)。クラウド共有サービスにアップロードしてから、そのリンクを貼り付けてはどうですか？"
        too_many_uploads: "複数のファイルを同時にアップロードすることはできません。"
        too_many_dragged_and_dropped_files:
          other: "一度にアップロードできるファイルは %{count} 個までです。"
        upload_not_authorized: "アップロードしようとしているファイルは許可されていません (許可されている拡張子: %{authorized_extensions})。"
        no_uploads_authorized: "アップロードが許可されたファイルはありません。"
        image_upload_not_allowed_for_new_user: "新規ユーザーは画像をアップロードできません。"
        attachment_upload_not_allowed_for_new_user: "新規ユーザーはファイルを添付できません。"
        attachment_download_requires_login: "添付ファイルをダウンロードするには、ログインする必要があります。"
      cancel_composer:
        confirm: "投稿をどうしますか？"
        discard: "破棄"
        save_draft: "後で使用するために下書きとして保存"
        keep_editing: "編集を続ける"
      via_email: "これはメールで投稿されました"
      via_auto_generated_email: "この投稿は自動生成メール経由で届きました"
      whisper: "この投稿はモデレーターの非公開のささやきです"
      whisper_groups: "この投稿は %{groupNames} にのみ表示される非公開のささやきです"
      wiki:
        about: "この投稿はウィキです"
      few_likes_left: "愛を共有してくれてありがとう！今日は後数個しか「いいね！」できません。"
      controls:
        reply: "この投稿の返信を作成する"
        like_action: "いいね！"
        like: "この投稿に「いいね！」する"
        has_liked: "この投稿に「いいね！」しました"
        read_indicator: "この投稿を読んだメンバー"
        undo_like_action: "「いいね！」を取り消す"
        undo_like: "「いいね！」を取り消す"
        edit: "この投稿を編集"
        edit_action: "編集"
        edit_anonymous: "この投稿を編集するには、ログインする必要があります。"
        flag_action: "通報"
        flag: "この投稿に注意を引くために非公開に通報するか、個人メッセージを送信する"
        anonymous_flag: "この投稿をメールでスタッフに通報する"
        delete_action: "投稿を削除"
        delete: "この投稿を削除する"
        undelete_action: "投稿の削除を取り消す"
        undelete: "この投稿の削除を取り消す"
        share_action: "共有"
        share: "この投稿へのリンクを共有する"
        copy_action: "リンクをコピー"
        copy_title: "この投稿へのリンクをクリップボードにコピー"
        link_copied: "リンクがコピーされました！"
        more: "もっと"
        delete_replies:
          confirm: "この投稿への返信も削除しますか？"
          direct_replies:
            other: "はい。%{count} 件のダイレクト返信も削除"
          all_replies:
            other: "はい。全 %{count} 件の返信も削除"
          just_the_post: "いいえ、この投稿のみ"
        admin: "投稿の管理者操作"
        admin_action: "管理"
        permanently_delete: "永久に削除"
        permanently_delete_confirmation: "この投稿を永久に削除してよろしいですか？復元できなくなります。"
        wiki: "ウィキにする"
        unwiki: "ウィキから削除"
        convert_to_moderator: "スタッフの色を追加"
        revert_to_regular: "スタッフの色を削除"
        rebake: "HTML を再作成"
        publish_page: "ページの公開"
        unhide: "表示"
        change_owner: "所有を変更…"
        grant_badge: "バッジを付与…"
        lock_post: "投稿をロック"
        lock_post_description: "投稿者がこの投稿を編集できないようにします"
        unlock_post: "投稿のロックを解除"
        unlock_post_description: "投稿者がこの投稿を編集できるようにします"
        delete_topic_disallowed_modal: "このトピックを削除する権限がありません。本当に削除したい場合は、モデレーターの注意要として、理由と共に通報してください。"
        delete_topic_disallowed: "このトピックを削除する権限がありません。"
        delete_topic_confirm_modal:
          other: "このトピックの閲覧数は現在 %{count} 回を超えており、人気の検索先となっているようです。トピックの編集や改善を行わずに、このトピック全体を削除してもよろしいですか？"
        delete_topic_confirm_modal_yes: "はい。このトピックを削除する"
        delete_topic_confirm_modal_no: "いいえ。このトピックを維持する"
        delete_topic_error: "このトピックを削除中にエラーが発生しました"
        delete_topic: "トピックを削除"
        add_post_notice: "公式通知を追加…"
        change_post_notice: "公式通知を変更…"
        delete_post_notice: "公式通知を削除"
        remove_timer: "タイマーを削除"
        edit_timer: "タイマーを編集"
      actions:
        people:
          like:
            other: "「いいね！」しました"
          read:
            other: "これを読む"
          like_capped:
            other: "および他 %{count} 人がこれに「いいね！」と言いました"
          read_capped:
            other: "および他 %{count} 人がこれを読みました"
          sr_post_likers_list_description: "この投稿に「いいね！」したユーザー"
          sr_post_readers_list_description: "この投稿を読んだユーザー"
        by_you:
          off_topic: "関係のない話題として通報しました"
          spam: "迷惑として通報しました"
          inappropriate: "不適切として通報しました"
          illegal: "これを違法として通報しました"
          notify_moderators: "スタッフによる確認が必要として通報しました"
          notify_user: "このユーザーにメッセージを送信しました"
          custom: "このトピックを%{custom}として通報しました"
      delete:
        confirm:
          other: "%{count} 件の投稿を削除してもよろしいですか？"
      merge:
        confirm:
          other: "これらの %{count} 件の投稿をマージしてよろしいですか？"
      revisions:
        controls:
          first: "最初のリビジョン"
          previous: "前のリビジョン"
          next: "次のリビジョン"
          last: "最後のリビジョン"
          hide: "リビジョンを非表示"
          show: "リビジョンを表示"
          destroy: "リビジョンを削除する"
          destroy_confirm: "この投稿のすべてのリビジョンを削除してもよろしいですか？このアクションは永久です。"
          revert: "リビジョン %{revision} に戻す"
          edit_wiki: "ウィキを編集"
          edit_post: "投稿を編集"
          comparing_previous_to_current_out_of_total: "<strong>%{previous}</strong> %{icon} <strong>%{current}</strong> / %{total}"
        displays:
          inline:
            title: "追加・削除箇所をインラインで表示"
            button: "HTML"
          side_by_side:
            title: "出力の差分を横に並べて表示"
            button: "HTML"
          side_by_side_markdown:
            title: "ソースの差分を横に並べて表示"
            button: "Raw"
      raw_email:
        displays:
          raw:
            title: "メールのソースを表示"
            button: "ソース"
          text_part:
            title: "メールのテキスト部分を表示"
            button: "テキスト"
          html_part:
            title: "メールの HTML 部分を表示"
            button: "HTML"
      bookmarks:
        create: "ブックマークを作成"
        create_for_topic: "トピックのブックマークを作成する"
        edit: "ブックマークを編集"
        edit_for_topic: "トピックのブックマークを編集する"
        updated: "更新"
        name: "名前"
        name_placeholder: "これは何のブックマークですか？"
        name_input_label: "ブックマーク名"
        set_reminder: "リマインダー"
        options: "オプション"
        actions:
          delete_bookmark:
            name: "ブックマークを削除"
            description: "プロファイルからブックマークを削除し、ブックマークのすべてのリマインダーを停止します"
          edit_bookmark:
            name: "ブックマークを編集"
            description: "ブックマーク名を編集するか、リマインダーの日時を変更します"
          clear_bookmark_reminder:
            name: "リマインダーをクリアする"
            description: "リマインダーの日時をクリアする"
          pin_bookmark:
            name: "ブックマークを固定"
            description: "ブックマークを固定します。固定すると、ブックマークリストの一番上に表示されるようになります。"
          unpin_bookmark:
            name: "ブックマークの固定を解除"
            description: "ブックマークの固定を解除します。解除すると、ブックマークリストの一番上に表示されなくなります。"
      filtered_replies:
        viewing_posts_by: "次の投稿者の %{post_count} 件の投稿を閲覧中"
        viewing_subset: "一部の返信は折りたたまれています"
        viewing_summary: "このトピックの上位返信を表示中"
        post_number: "%{username}、投稿 #%{post_number}"
        show_all: "すべて表示"
      share:
        title: "投稿 #%{post_number} の共有"
        instructions: "この投稿へのリンクを共有します:"
    category:
      none: "(カテゴリなし)"
      all: "すべてのカテゴリ"
      choose: "カテゴリ&hellip;"
      edit: "編集"
      edit_title: "このカテゴリの編集"
      edit_dialog_title: "編集: %{categoryName}"
      view: "カテゴリのトピックを表示"
      back: "カテゴリに戻る"
      general: "一般"
      settings: "設定"
      topic_template: "テンプレート"
      tags: "タグ"
      tags_allowed_tags: "これらのタグをこのカテゴリに制限する:"
      tags_allowed_tag_groups: "これらのタググループをこのカテゴリに制限する:"
      tags_placeholder: "(オプション) 許可されたタグのリスト"
      tags_tab_description: "上記に指定されたタグとタググループはこのカテゴリと、それらを同様に指定したほかのカテゴリでのみ利用できるようになります。指定されていないカテゴリでは利用できません。"
      tag_groups_placeholder: "(オプション) 許可されたタググループのリスト"
      manage_tag_groups_link: "タググループの管理"
      allow_global_tags_label: "他のタグも許可"
      required_tag_group:
        description: "新しいトピックでタググループのタグの使用を必須とする:"
        delete: "削除"
        add: "必須タググループを追加する"
        placeholder: "タググループを選択…"
      topic_featured_link_allowed: "このカテゴリに注目のリンクを許可する"
      delete: "カテゴリを削除"
      create: "新規カテゴリ"
      create_long: "新しいカテゴリを作成する"
      save: "カテゴリを保存"
      slug: "カテゴリのスラッグ"
      slug_placeholder: "(オプション) URL 用のダッシュ区切りの語"
      creation_error: カテゴリを作成中にエラーが発生しました。
      save_error: カテゴリを保存中にエラーが発生しました。
      name: "カテゴリ名"
      description: "説明"
      logo: "カテゴリのロゴの画像"
      logo_dark: "ダークモードのカテゴリロゴの画像"
      background_image: "カテゴリの背景画像"
      background_image_dark: "ダークのカテゴリ背景画像"
      badge_colors: "バッジの色"
      background_color: "背景色"
      foreground_color: "前景色"
      color_used: "使用中の色"
      predefined_colors: "既定の色オプション"
      name_placeholder: "簡単な名前にしてください"
      color_placeholder: "すべてのウェブ色"
      delete_confirm: "このカテゴリを削除してもよろしいですか？"
      delete_error: "カテゴリを削除中にエラーが発生しました。"
      list: "カテゴリをリスト表示"
      no_description: "このカテゴリの説明を追加してください。"
      change_in_category_topic: "説明を編集"
      already_used: "この色は他のカテゴリで使用されています。"
      security: "セキュリティ"
      security_add_group: "グループの追加"
      permissions:
        group: "グループ"
        see: "閲覧"
        reply: "返信"
        create: "作成"
        no_groups_selected: "アクセスを許可されたグループはありません。このカテゴリはスタッフにのみ表示されます。"
        everyone_has_access: 'このカテゴリは公開されており、全員が閲覧、返信、および投稿の作成を行えます。権限を制限するには、"全員" グループに付与されている 1 つ以上の権限を削除してください。'
        toggle_reply: "返信権限の切り替え"
        toggle_full: "作成権限の切り替え"
        inherited: 'この権限は "全員" から継承されます'
      special_warning: "警告: このカテゴリは事前作成されたカテゴリであるため、セキュリティ設定を編集できません。このカテゴリを使用しない場合は、転用せずに削除してください。"
      uncategorized_security_warning: "このカテゴリは特殊です。カテゴリのないトピックを保存するために用意されているため、セキュリティを設定できません。"
      uncategorized_general_warning: 'このカテゴリは特殊です。カテゴリが選択されていない新しいトピックのデフォルトのカテゴリとして使用されます。この動作を適用せずにカテゴリの選択を強制するには、<a href="%{settingLink}">ここで設定を無効にしてください</a>。名前または説明を変更するには、<a href="%{customizeLink}">カスタマイズ/テキストコンテンツ</a>に移動してください。'
      pending_permission_change_alert: "このカテゴリに %{group} を追加していません。このボタンをクリックして追加してください。"
      images: "画像"
      email_in: "カスタム受信メールアドレス:"
      email_in_tooltip: "複数のメールアドレスは「|」文字で区切ることができます。"
      email_in_allow_strangers: "登録されていない匿名のユーザーからのメールを受け取る"
      email_in_disabled: "メールによる新規トピックの投稿は無効になっています。メールによる新規トピックの投稿を有効にするには、<a href='%{setting_url}'>'email in'</a> 設定を有効にしてください。"
      mailinglist_mirror: "カテゴリはメーリングリストを反映"
      show_subcategory_list: "このカテゴリのトピックの上にサブカテゴリのリストを表示します。"
      read_only_banner: "ユーザーがこのカテゴリにトピックを作成できない場合のバナーテキスト:"
      num_featured_topics: "カテゴリページに表示するトピック数:"
      subcategory_num_featured_topics: "親カテゴリのページに掲載する注目のトピック数:"
      all_topics_wiki: "デフォルトで新しいトピックをウィキにする"
      allow_unlimited_owner_edits_on_first_post: "最初の投稿へのオーナーによる無制限の編集を許可する"
      subcategory_list_style: "サブカテゴリのリストのスタイル:"
      sort_order: "トピックリストの並べ替え順:"
      default_view: "デフォルトのトピックリスト:"
      default_top_period: "デフォルトのトップの期間:"
      default_list_filter: "デフォルトのリストのフィルタ:"
      allow_badges_label: "このカテゴリでバッジの付与を許可する"
      edit_permissions: "権限を編集"
      reviewable_by_group: "このカテゴリのコンテンツはスタッフのほか、次のユーザーもレビューできます:"
      review_group_name: "グループ名"
      require_topic_approval: "すべての新しいトピックにモデレーターの承認を必要とする"
      require_reply_approval: "すべての新しい返信にモデレーターの承認を必要とする"
      this_year: "今年"
      position: "カテゴリページの位置:"
      default_position: "デフォルトの位置"
      position_disabled: "カテゴリはアクティビティの順に表示されます。リスト内のカテゴリの順を制御するには、<a href='%{url}'>'カテゴリの位置の固定'</a> 設定を有効にしてください。"
      minimum_required_tags: "トピックに必要なタグの最小数:"
      default_slow_mode: 'このカテゴリの新しいトピックに「低速モード」を有効にします。'
      parent: "親カテゴリ"
      num_auto_bump_daily: "毎日自動的にバンプするオープントピックの数:"
      auto_bump_cooldown_days: "同じトピックをもう一度バンプするまでの最低日数:"
      navigate_to_first_post_after_read: "トピックが読まれた後最初の投稿に移動する"
      notifications:
        title: "このカテゴリの通知レベルを変更する"
        watching:
          title: "ウォッチ中"
          description: "このカテゴリのすべてのトピックを自動的にウォッチします。各トピックに新しい投稿があるたびに通知され、新しい返信の数が表示されます。"
        watching_first_post:
          title: "最初の投稿をウォッチ中"
          description: "このカテゴリの新しいトピックについて通知されますが、トピックへの返信は通知されません。"
        tracking:
          title: "追跡中"
          description: "カテゴリ内のすべてのトピックを自動的に追跡します。誰かがあなたを @name でメンションした場合やあなたに返信した場合は通知され、新しい返信の数が表示されます。"
        regular:
          title: "通常"
          description: "誰かが @ユーザー名であなたをメンションしたり、あなたに返信したりすると通知が送信されます。"
        muted:
          title: "ミュート"
          description: "このカテゴリの新しいトピックについて何も通知されません。また最新にも表示されません。"
      search_priority:
        label: "検索の優先度"
        options:
          normal: "通常"
          ignore: "無視"
          very_low: "非常に低い"
          low: "低"
          high: "高"
          very_high: "非常に高い"
      sort_options:
        default: "デフォルト"
        likes: "いいね！"
        op_likes: "元の投稿の「いいね！」"
        views: "表示"
        posts: "投稿"
        activity: "アクティビティ"
        posters: "投稿者"
        category: "カテゴリ"
        created: "作成"
      sort_ascending: "昇順"
      sort_descending: "降順"
      subcategory_list_styles:
        rows: "行"
        rows_with_featured_topics: "注目のトピックのある行"
        boxes: "ボックス"
        boxes_with_featured_topics: "注目のトピックのあるボックス"
      settings_sections:
        general: "一般"
        moderation: "介入"
        appearance: "外観"
        email: "メール"
      list_filters:
        all: "すべてのトピック"
        none: "サブカテゴリなし"
      colors_disabled: "category style が none であるため色を選択できません。"
    anonymous_flagging:
      title: "違法コンテンツの報告"
      description: "違法コンテンツを報告するには、<a href='mailto:%{email}?subject=Illegal content: %{topic_title}&body=This post %{url} contains illegal content.'>%{email}</a> まで連絡してください。"
    flagging:
      title: "ご報告ありがとうございます！"
      action: "投稿を通報"
      take_action: "対応する…"
      take_action_options:
        default:
          title: "投稿を非表示"
          details: "今すぐ通報のしきい値に達し、投稿を非表示にし、すべての保留中の通報に同意する"
        suspend:
          title: "ユーザーを凍結"
          details: "通報のしきい値に達すると、ユーザーを凍結します"
        silence:
          title: "ユーザーを投稿禁止にする"
          details: "通報のしきい値に達すると、ユーザーを投稿禁止にします"
      notify_action: "メッセージ"
      official_warning: "運営スタッフからの警告"
      delete_spammer: "迷惑行為者を削除"
      flag_for_review: "レビューのキューに入れる"
      delete_confirm_MF: |
        このユーザーの {POSTS, plural, other {<b>#</b> 件の投稿}}と{TOPICS, plural, other {<b>#</b> 件のトピック}}を削除し、アカウントを削除し、IP アドレス <b>{ip_address}</b> からの登録をブロックし、メールアドレス <b>{email}</b> を永久ブロックリストに追加しようとしています。このユーザーは本当に迷惑行為者ですか？
      yes_delete_spammer: "はい、迷惑行為者を削除する"
      ip_address_missing: "(該当なし)"
      hidden_email_address: "(非表示)"
      submit_tooltip: "非公開の通報を送信する"
      take_action_tooltip: "今すぐ通報のしきい値に達し、投稿を非表示にし、すべての保留中の通報に同意します"
      cant: "現在、この投稿を通報することはできません。"
      notify_staff: "非公開でスタッフに通報"
      formatted_name:
        off_topic: "話題に関係ない"
        inappropriate: "不適切"
        spam: "迷惑コンテンツ"
        illegal: "違法です"
      custom_placeholder_notify_user: "具体的に、建設的に、そして常に親切に説明しましょう。"
      notify_user_textarea_label: "ユーザーへのメッセージ"
      custom_placeholder_notify_moderators: "具体的にどのような問題が発生しているか説明してください。可能なら、関連するリンクや例を含めてください。"
      notify_moderators_textarea_label: "モデレーターへのメッセージ"
      custom_placeholder_illegal: "具体的になぜこのコンテンツが違法だと思うのか説明してください。可能なら、関連するリンクと例を含めてください。"
      confirmation_illegal: "上記の記述は正確かつ完全です。"
      custom_message:
        at_least:
          other: "%{count} 文字以上を入力してください"
        more:
          other: "あと %{count} 件…"
        left:
          other: "残り %{count}"
    flagging_topic:
      title: "ご報告ありがとうございます！"
      action: "トピックを通報"
      notify_action: "メッセージ"
    topic_map:
      title: "トピックの要約"
      participants_title: "よく投稿する人"
      links_title: "人気のリンク"
      links_shown: "リンクをもっと表示…"
      clicks:
        other: "%{count} クリック"
      menu_titles:
        replies: 最も「いいね！」された返信
        views: 最近の閲覧
      view_explainer: 8 時間ごとのユニークビジターあたり 1 ビュー。
      no_views: ビュー統計はまだありません。後で確認してください。
      chart_error: チャートのレンダリング中にエラーが発生しました。もう一度お試しください。
      views: "ビュー"
      predicted_views: "予測ビュー"
      so_far: (現時点まで)
      read: 読了
      minutes: 分
    post_links:
      about: "この投稿のリンクをもっと表示"
      title:
        other: "他 %{count}"
    topic_statuses:
      warning:
        help: "これは運営スタッフからの警告です。"
      bookmarked:
        help: "このトピックをブックマークしました"
      locked:
        help: "このトピックはクローズしています。新たに返信することはできません。"
      archived:
        help: "このトピックはアーカイブされています。凍結状態のため一切の変更ができません"
      locked_and_archived:
        help: "このトピックはクローズされ、アーカイブされています。新しい返信を受け入れず、変更することはできません"
      unpinned:
        title: "固定解除"
        help: "このトピックは固定解除されています。 通常の順番で表示されます"
      pinned_globally:
        title: "全体に固定"
        help: "このトピックは全体に固定されています。常に最新とカテゴリのトップに表示されます"
      pinned:
        title: "固定"
        help: "このトピックは固定されています。常にカテゴリのトップに表示されます"
      unlisted:
        help: "このトピックは未掲載です。トピックリストには表示されません。直リンクでのみアクセス可能です。%{unlistedReason}"
      personal_message:
        title: "このトピックは個人メッセージです"
        help: "このトピックは個人メッセージです"
      visibility_reasons:
        op_flag_threshold_reached: "このトピックは通報のしきい値に達したため、自動的に掲載取消になりました"
        op_unhidden: "このトピックは作成者によって再掲載されました"
        embedded_topic: "このトピックは埋め込みトピックであるため再掲載されました"
        manually_unlisted: "このトピックは管理者またはモデレーターによって手動で掲載取消にされました"
        manually_relisted: "このトピックは管理者またはモデレーターによって手動で再掲載されました"
        bulk_action: "このトピックの表示状態は、ユーザーが実行した一括操作により変更されました"
    posts: "投稿"
    pending_posts:
      label: "保留中"
      label_with_count: "保留中 (%{count})"
    sr_topic_list_caption: トピックリスト、ボタン付きの列ヘッダーは並べ替え可能です。
    posts_likes_MF: |
      { count, plural,
          other {返信 # 件、}
      }{ ratio, select,
          low { 高い「いいね！対投稿」率、}
          med { とても高い「いいね！対投稿」率、}
         high { 非常に高い「いいね！対投稿」率、}
        other {}
      } 最初または最後の投稿にジャンプ…
    posters: "投稿者"
    latest_poster_link: "%{username} のプロファイル、最新の投稿者"
    original_post: "元の投稿"
    views: "表示"
    views_lowercase:
      other: "表示"
    replies: "返信"
    views_long:
      other: "このトピックは %{number} 回表示されました"
    activity: "アクティビティ"
    likes: "いいね！"
    likes_lowercase:
      other: "いいね！"
    users: "ユーザー"
    users_lowercase:
      other: "ユーザー"
    category_title: "カテゴリ"
    history_capped_revisions: "履歴、直近の 100 回のレビジョン"
    history: "履歴"
    raw_email:
      title: "受信メール"
      not_available: "利用できません！"
    categories_list: "カテゴリリスト"
    filters:
      with_topics: "%{filter} トピック"
      with_category: "%{filter} %{category} トピック"
      filter:
        title: "%{filter} の絞り込み結果"
        button:
          label: "フィルタ"
      latest:
        title: "最新"
        title_with_count:
          other: "最新 (%{count})"
        help: "最近の投稿のあるトピック"
      read:
        title: "既読"
        help: "既読のトピックを最後に読んだ順に表示する"
      categories:
        title: "カテゴリ"
        title_in: "カテゴリ - %{categoryName}"
        help: "カテゴリ別トピック"
      unread:
        title: "未読"
        title_with_count:
          other: "未読 (%{count})"
        help: "未読の投稿のあるウォッチ中または追跡中のトピック"
        lower_title_with_count:
          other: "未読 %{count}"
      unseen:
        title: "未読"
        lower_title: "未読"
        help: "新しいトピックと、未読の投稿のあるウォッチ中または追跡中のトピック"
      hot:
        title: "ホット"
        lower_title: "ホット"
        help: "最近の人気トピック"
      new:
        lower_title_with_count:
          other: "新規 %{count}"
        lower_title: "新規"
        title: "新規"
        title_with_count:
          other: "新規 (%{count})"
        help: "数日以内に作成されたトピック"
        all: "すべて"
        all_with_count: "すべて (%{count})"
        topics: "トピック"
        topics_with_count: "トピック (%{count})"
        replies: "返信"
        replies_with_count: "返信 (%{count})"
      posted:
        title: "自分の投稿"
        help: "投稿したトピック"
      bookmarks:
        title: "ブックマーク"
        help: "ブックマークしたトピック"
      category:
        title: "%{categoryName}"
        title_with_count:
          other: "%{categoryName} (%{count})"
        help: "%{categoryName} カテゴリの最新トピック"
      top:
        title: "人気"
        help: "昨年、先月、先週、または昨日で最もアクティブだったトピック"
        all:
          title: "全期間"
        yearly:
          title: "年間"
        quarterly:
          title: "四半期"
        monthly:
          title: "月間"
        weekly:
          title: "週間"
        daily:
          title: "日間"
        all_time: "全期間"
        this_year: "今年"
        this_quarter: "今季"
        this_month: "今月"
        this_week: "今週"
        today: "今日"
    custom_homepage:
      admin_message: 'テーマの 1 つで "custom_homepage" 修飾子が有効になっていますが、[custom-homepage] コネクタには何も出力されません。(このメッセージはサイト管理者にのみ表示されます。)'
    browser_update: '残念ながら、<a href="https://www.discourse.org/faq/#browser">あなたのブラウザはサポートされていません</a>。リッチコンテンツを表示するには<a href="https://browsehappy.com">サポートされているブラウザに切り替え</a>てから、ログインして返信してください。'
    permission_types:
      full: "作成 / 返信 / 閲覧"
      create_post: "返信 / 閲覧"
      readonly: "閲覧"
    preloader_text: "読み込み中"
    lightbox:
      download: "ダウンロード"
      open: "元の画像"
      previous: "前へ (左矢印キー)"
      next: "次へ (右矢印キー)"
      counter: "%curr% / %total%"
      close: "閉じる (Esc)"
      content_load_error: '<a href="%url%">コンテンツ</a>を読み込めませんでした。'
      image_load_error: '<a href="%url%">画像</a>を読み込めませんでした。'
    cannot_render_video: ブラウザがコーデックをサポートしていないため、この動画をレンダリングできません。
    keyboard_shortcuts_help:
      shortcut_key_delimiter_comma: "、"
      shortcut_key_delimiter_plus: "+"
      shortcut_delimiter_or: "%{shortcut1} または %{shortcut2}"
      shortcut_delimiter_slash: "%{shortcut1}/%{shortcut2}"
      shortcut_delimiter_space: "%{shortcut1} %{shortcut2}"
      shortcut_delimiter_newline: "%{shortcut1}<br>%{shortcut2}"
      title: "ショートカットキー"
      short_title: "ショートカット"
      jump_to:
        title: "ページ移動"
        home: "%{shortcut} ホーム"
        latest: "%{shortcut} 最新"
        new: "%{shortcut} 新規"
        unread: "%{shortcut} 未読"
        categories: "%{shortcut} カテゴリ"
        top: "%{shortcut} トップへ"
        bookmarks: "%{shortcut} ブックマーク"
        profile: "%{shortcut} プロファイル"
        messages: "%{shortcut} メッセージ"
        drafts: "%{shortcut} 下書き"
        next: "%{shortcut} 次のトピック"
        previous: "%{shortcut} 前のトピック"
      navigation:
        title: "ナビゲーション"
        jump: "%{shortcut} 投稿へ移動"
        back: "%{shortcut} 戻る"
        up_down: "%{shortcut} 選択を移動 &uarr; &darr;"
        open: "%{shortcut} 選択したトピックを開く"
        next_prev: "%{shortcut} 次/前のセクション"
        go_to_unread_post: "%{shortcut} 最初の未読の投稿に移動"
      application:
        title: "アプリケーション"
        create: "%{shortcut} 新しいトピックを作成"
        notifications: "%{shortcut} 通知を開く"
        hamburger_menu: "%{shortcut} ナビゲーションメニューを開く"
        user_profile_menu: "%{shortcut} ユーザーメニューを開く"
        show_incoming_updated_topics: "%{shortcut} 更新されたトピックを表示する"
        search: "%{shortcut} 検索"
        filter_sidebar: "%{shortcut} サイドバーをフィルター"
        help: "%{shortcut} キーボードヘルプを表示する"
        toggle_bulk_select: "%{shortcut} 一括選択を切り替える"
        dismiss: "%{shortcut} 選択されたトピックを閉じる"
        x: "%{shortcut} 選択を切り替える (一括選択モード)"
        log_out: "%{shortcut} ログアウト"
      composing:
        title: "作成"
        return: "%{shortcut} コンポーザーに戻る"
        fullscreen: "%{shortcut} コンポーザーを全画面表示にする"
        insert_current_time: "%{shortcut} 現在の時刻を挿入"
      bookmarks:
        title: "ブックマークの設定"
        enter: "%{shortcut} 保存して閉じる"
        later_today: "%{shortcut} 今日の後程"
        later_this_week: "%{shortcut} 今週の後半"
        tomorrow: "%{shortcut} 明日"
        next_week: "%{shortcut} 来週"
        next_month: "%{shortcut} 来月"
        next_business_week: "%{shortcut} 来週の始め"
        next_business_day: "%{shortcut} 翌営業日"
        custom: "%{shortcut} カスタム日時"
        none: "%{shortcut} リマインダーなし"
        delete: "%{shortcut} ブックマークを削除"
      actions:
        title: "操作"
        bookmark_topic: "%{shortcut} ブックマークのトピックを切り替える"
        pin_unpin_topic: "%{shortcut}トピックを固定/固定解除"
        share_topic: "%{shortcut} トピックを共有"
        share_post: "%{shortcut} 投稿を共有"
        reply_as_new_topic: "%{shortcut} リンクトピックとして返信"
        reply_topic: "%{shortcut} トピックに返信"
        reply_post: "%{shortcut} 投稿に返信"
        quote_post: "%{shortcut} 投稿を引用"
        like: "%{shortcut} 投稿に「いいね！」する"
        flag: "%{shortcut} 投稿を通報"
        bookmark: "%{shortcut} 投稿をブックマーク"
        edit: "%{shortcut} 投稿を編集"
        delete: "%{shortcut} 投稿を削除"
        mark_muted: "%{shortcut} トピックをミュート"
        mark_regular: "%{shortcut} 通常 (デフォルト) のトピック"
        mark_tracking: "%{shortcut} トピックを追跡"
        mark_watching: "%{shortcut} トピックをウォッチ"
        print: "%{shortcut} トピックを印刷"
        defer: "%{shortcut} トピックを未読としてマーク"
        topic_admin_actions: "%{shortcut} トピックの管理者操作を開く"
        archive_private_message: "%{shortcut} 個人メッセージのアーカイブ操作を切り替える"
      search_menu:
        title: "検索メニュー"
        prev_next: "%{shortcut} 選択を上下に移動"
        insert_url: "%{shortcut} 開いたコンポーザーに選択を挿入する"
        full_page_search: "%{shortcut} 前ページ検索を開始"
    badges:
      earned_n_times:
        other: "このバッジを %{count} 回獲得しました"
      granted_on: "%{date} にゲット！"
      others_count:
        other: "他の人に %{count} 回付与しました"
      title: バッジ
      allow_title: "このバッジをタグラインとして使用できます"
      multiple_grant: "これは何度でも獲得できます"
      badge_count:
        other: "%{count} 個のバッジ"
      more_badges:
        other: "他 %{count}"
      awarded:
        other: "%{number} 獲得"
      select_badge_for_title: タグラインとして使用するバッジを選択
      none: "(なし)"
      successfully_granted: "%{badge} を %{username} に正常に付与しました"
      badge_grouping:
        getting_started:
          name: はじめの一歩
        community:
          name: コミュニティー
        trust_level:
          name: 信頼レベル
        other:
          name: その他
        posting:
          name: 投稿
      favorite_max_reached: "これ以上のバッジをお気に入りにできません。"
      favorite_max_not_reached: "このバッジをお気に入りにする"
      favorite_count: "%{count}/%{max} 個のバッジがお気に入りに登録されています"
    download_calendar:
      title: "カレンダーをダウンロード"
      save_ics: ".ics ファイルをダウンロード"
      save_google: "Google カレンダーに追加"
      remember: "今後表示しない"
      remember_explanation: "(この設定はユーザー設定で変更できます)"
      download: "ダウンロード"
      default_calendar: "デフォルトのカレンダー"
      default_calendar_instruction: "日付を保存する際に、どのカレンダーを使用するかを決定します"
      add_to_calendar: "カレンダーに追加"
      google: "Google カレンダー"
      ics: "ICS"
    tagging:
      all_tags: "すべてのタグ"
      other_tags: "他のタグ"
      selector_tags: "タグ"
      selector_no_tags: "タグなし"
      selector_remove_filter: "フィルタを削除"
      tags: "タグ"
      choose_for_topic: "オプションのタグ"
      choose_for_topic_required:
        other: "少なくとも %{count} 個のタグを選択してください…"
      choose_for_topic_required_group:
        other: "'%{name}' から %{count} 個のタグを選択…"
      info: "情報"
      default_info: "このタグはどのカテゴリにも制限されておらず、同義語もありません。"
      staff_info: "制限を追加するには、このタグを<a href=%{basePath}/tag_groups>タググループ</a>に追加します。"
      category_restricted: "このタグは、アクセス権限のないカテゴリに制限されています。"
      synonyms: "同義語"
      synonyms_description: "次のタグが使用されている場合、<b>%{base_tag_name}</b> に置き換えられます。"
      save: "タグの名前と説明を保存する"
      tag_groups_info:
        other: "このタグは次のグループに属しています: %{tag_groups}。"
      category_restrictions:
        other: "次のカテゴリでのみ使用できます:"
      edit_synonyms: "同義語を編集"
      add_synonyms_label: "同義語の追加:"
      add_synonyms: "追加"
      add_synonyms_explanation:
        other: "これらのタグが現在使用されている場所は、<b>%{tag_name}</b> を使用するように変更されます。この変更を行ってもよろしいですか？"
      add_synonyms_failed: "次のタグを同義語として追加できませんでした: <b>%{tag_names}</b>。同義語が存在せず、別のタグの同義語でないことを確認してください。"
      remove_synonym: "同義語を削除"
      delete_synonym_confirm: '本当に同義語 "%{tag_name}" を削除しますか？'
      delete_tag: "タグを削除"
      delete_confirm:
        other: "このタグを削除して、それが割り当てられている %{count} 件のトピックから削除してもよろしいですか？"
      delete_confirm_no_topics: "このタグを削除してもよろしいですか？"
      delete_confirm_synonyms:
        other: "その %{count} 個の同義語も削除されます。"
      edit_tag: "タグ名と説明を編集する"
      description: "説明 (最大 1000 文字)"
      sort_by: "並べ替え:"
      sort_by_count: "件数"
      sort_by_name: "名前"
      manage_groups: "タググループを管理"
      manage_groups_description: "グループを定義してタグを整理します"
      upload: "タグをアップロード"
      upload_description: "csv ファイルをアップロードしてタグを一括作成します"
      upload_instructions: "1 行に 1 つ、オプションで 'タグ名,タググループ' の形式でタググループを使用します。"
      upload_successful: "タグを正常にアップロードしました"
      delete_unused_confirmation:
        other: "%{count} 個のタグが削除されます: %{tags}"
      delete_unused_confirmation_more_tags:
        other: "%{tags} と他 %{count} 個"
      delete_no_unused_tags: "未使用のタグはありません。"
      tag_list_joiner: "、"
      delete_unused: "未使用のタグを削除"
      delete_unused_description: "どのトピックまたは個人メッセージにも添付されていないすべてのタグを削除します"
      filters:
        without_category: "%{filter} %{tag} トピック"
        with_category: "%{filter} %{category} の %{tag} 件のトピック"
        untagged_without_category: "%{filter} タグなしのトピック"
        untagged_with_category: "%{filter} %{category} のタグなしのトピック"
      notifications:
        watching:
          title: "ウォッチ中"
          description: "このタグのついたすべてのトピックを自動的にウォッチします。すべての新しい投稿とトピックが通知され、トピックの隣に未読と新しい投稿の件数が表示されます。"
        watching_first_post:
          title: "最初の投稿をウォッチ中"
          description: "このタグの新規トピックは通知されますが、トピックへの返信は通知されません。"
        tracking:
          title: "追跡中"
          description: "このタグが付いたすべてのトピックを自動的に追跡します。トピックの隣に未読と新しい投稿の件数が表示されます。"
        regular:
          title: "通常"
          description: "誰かが @ユーザー名であなたをメンションしたり、あなたの投稿に返信したりすると通知が送信されます。"
        muted:
          title: "ミュート"
          description: "このタグのついた新しいトピックについては何も通知されず、未読タブにも表示されません。"
      groups:
        back_btn: "すべてのタグに戻る"
        title: "タグのグループ"
        about_heading: "タググループの選択または新しいタググループの作成"
        about_heading_empty: "まず新しいタググループを作成します"
        about_description: "タググループでは、1 か所で複数のタグの権限を管理できます。"
        new: "新しいグループ"
        new_title: "グループの新規作成"
        edit_title: "タググループの編集"
        tags_label: "このグループのタグ"
        parent_tag_label: "親タグ"
        parent_tag_description: "親タグがある場合、このグループのタグのみを使用できます。"
        one_per_topic_label: "トピック当たりこのグループから 1 つのタグに制限する"
        new_name: "新しいタグのグループ"
        name_placeholder: "名前"
        save: "保存"
        delete: "削除"
        confirm_delete: "このタググループを削除してもよろしいですか？"
        everyone_can_use: "全員がタグを使用できます。"
        usable_only_by_groups: "タグは全員に表示されますが、次のグループのみが使用できます。"
        visible_only_to_groups: "タグは次のグループにのみ表示されます"
<<<<<<< HEAD
        cannot_save: "タググループを保存できません。少なくとも 1 つのタグが存在し、タググループ名が空ではなく 100 文字以下であり、タグ権限のグループが選択されていることを確認してください。"
=======
        cannot_save:
          empty_name: "タググループを保存できません。タググループ名が空でないことを確認してください。"
          no_tags: "タググループを保存できません。少なくとも 1 つのタグが選択されていることを確認してください。"
          no_groups: "タググループを保存できません。権限に対して少なくとも 1 つのグループが選択されていることを確認してください。"
>>>>>>> 76e7f12a
        tags_placeholder: "タグを検索または作成"
        parent_tag_placeholder: "オプション"
        select_groups_placeholder: "グループを選択…"
        disabled: "タグ付けは無効になっています。 "
      topics:
        none:
          unread: "未読のトピックはありません。"
          unseen: "未読のトピックはありません。"
          new: "新規トピックはありません。"
          read: "まだトピックを一つも読んでいません。"
          posted: "まだトピックを一つも投稿していません。"
          latest: "最新のトピックはありません。"
          bookmarks: "ブックマークしたトピックはありません。"
          top: "人気のトピックはありません。"
    invite:
      custom_message: "<a href>カスタムメッセージ</a>で、招待をもう少し個人的にします。"
      custom_message_placeholder: "カスタムメッセージを入力"
      approval_not_required: "ユーザーはこの招待を承認するとすぐに自動認証されます。"
      custom_message_template_forum: "このフォーラムに参加しませんか？"
      custom_message_template_topic: "このトピックを読んでみませんか？"
    forced_anonymous: "負荷が非常に高いため、ログアウトしたユーザーに表示される内容を一時的に全員に表示しています。"
    forced_anonymous_login_required: "このサイトは負荷が非常に高くなっているため、現在読み込めません。数分後にもう一度お試しください。"
    footer_nav:
      back: "戻る"
      forward: "転送"
      share: "共有"
      dismiss: "閉じる"
    safe_mode:
      enabled: "セーフモードが有効になっています。セーフモードを終了するには、このブラウザウィンドウを閉じてください。"
    theme_preview_notice: "現在、テーマをプレビューしています。通常のサイト構成に戻るには、このブラウザタブまたはウィンドウを閉じてください。"
    image_removed: "(画像は削除されました)"
    pause_notifications:
      title: "通知を停止する…"
      label: "通知を停止する"
      options:
        half_hour: "30 分"
        one_hour: "１時間"
        two_hours: "２時間"
        tomorrow: "明日まで"
      set_schedule: "通知スケジュールを設定する"
    trust_levels:
      names:
        newuser: "新規ユーザー"
        basic: "基本ユーザー"
        member: "メンバー"
        regular: "レギュラー"
        leader: "リーダー"
      detailed_name: "%{level}: %{name}"
    pick_files_button:
      unsupported_file_picked: "サポートされていないファイルを選択しました。サポートされているファイルタイプ – %{types}。"
    user_activity:
      no_activity_title: "まだアクティビティがありません"
      no_activity_body: "コミュニティーへようこそ！初めてアクセスしたため、ディスカッションへの貢献がまだありません。最初のステップとして、<a href='%{topUrl}'>トップ</a>または<a href='%{categoriesUrl}'>カテゴリ</a>にアクセスし、コンテンツを読み始めましょう！気に入った投稿や詳しく知りたい投稿には %{heartIcon} を選択してください。参加すると、あなたのアクティビティがここに表示されます。"
      no_replies_title: "まだトピックに返信していません。"
      no_replies_title_others: "%{username} はまだトピックに返信していません"
      no_replies_body: "貢献したい興味深い会話を<a href='%{searchUrl}'>見つけたら</a>、投稿のすぐ下にある<kbd>返信</kbd>ボタンを押せば、その投稿に返信することができます。また、個々の投稿やユーザーではなく、全般トピックに返信したい場合は、トピックの一番下かトピックのタイムラインの下にある<kbd>返信</kbd>ボタンを使用してください。"
      no_drafts_title: "下書きを開始していません"
      no_drafts_body: "まだ投稿の準備ができていませんか？トピック、返信、または個人メッセージを作成し始めると、新しい下書きが自動的に保存され、ここに表示されます。キャンセルボタンを選択して破棄するか、後で再開できるように下書きを保存します。"
      no_likes_title: "「いいね！」したトピックはまだありません"
      no_likes_title_others: "%{username} はまだどのトピックにも「いいね！」していません"
      no_likes_body: "貢献を始めるには、すでに行われた会話を読み、気に入った投稿に %{heartIcon} を付けるのが、最も簡単な方法です！"
      no_topics_title: "開始したトピックはまだありません"
      no_topics_body: "会話で新しいトピックを開始する前に、既存のトピックを<a href='%{searchUrl}'>検索</a>するのが常に追従されますが、希望するトピックがまだ存在しないことを確信している場合は、自分のトピックを新規作成してください。トピックリスト、カテゴリ、またはタグのすぐ上にある <kbd>+ 新しいトピック</kbd>を使って、その分野に新しいトピックを作成しましょう。"
      no_topics_title_others: "%{username} はまだトピックを開始していません"
      no_read_topics_title: "既読のトピックはまだありません"
      no_read_topics_body: "ディスカッションを読み始めると、ここにリストが表示されます。読み始めるには、<a href='%{topUrl}'>トップ</a>または<a href='%{categoriesUrl}'>カテゴリ</a>で興味のあるトピックを探すか、キーワードで検索 %{searchIcon} してください。"
    no_group_messages_title: "グループメッセージが見つかりません"
    topic_entrance:
      sr_jump_top_button: "最初の投稿にジャンプ - %{date}"
      sr_jump_bottom_button: "最後の投稿にジャンプ - %{date}"
      jump_top_button_title: "最初の投稿に移動"
      jump_bottom_button_title: "最後の投稿に移動"
    fullscreen_table:
      expand_btn: "表を展開"
      view_table: "テーブルを表示"
    second_factor_auth:
      redirect_after_success: "二要素認証に成功しました。前のページにリダイレクトします..."
    sidebar:
      title: "サイドバー"
      unread_count:
        other: "未読 %{count}"
      new_count:
        other: "新規 %{count}"
      toggle_section: "セクションの切り替え"
      more: "もっと"
      all_categories: "すべてのカテゴリ"
      all_tags: "すべてのタグ"
      categories_form_modal:
        title: "カテゴリナビゲーションの編集"
        subtitle:
          text: "このサイトで最も人気のあるカテゴリを自動的に表示します"
        filter_placeholder: "カテゴリをフィルタする"
        no_categories: "指定された用語に一致するカテゴリはありません。"
        show_more: "もっと表示"
      tags_form_modal:
        title: "タグナビゲーションを編集する"
        filter_placeholder: "タグをフィルタする"
        no_tags: "指定された用語に一致するタグはありません。"
        subtitle:
          text: "このサイトの上位タグを自動的に表示します"
      edit_navigation_modal_form:
        deselect_button_text: "すべて選択解除"
        reset_to_defaults: "デフォルトにリセットする"
        filter_dropdown:
          all: "すべて"
          selected: "選択済み"
          unselected: "未選択"
      sections:
        custom:
          add: "カスタムセクションを追加する"
          edit: "カスタムセクションを編集する"
          save: "保存"
          delete: "削除"
          delete_confirm: "このセクションを削除してもよろしいですか？"
          delete_public_confirm: "このセクションは<strong>全員に表示</strong>されます。削除してもよろしいですか？"
          update_public_confirm: "変更はこのサイトの<strong>全員に表示</strong>されます。よろしいですか？"
          mark_as_private_confirm: "このセクションは<strong>全員に表示</strong>されます。更新後は<strong>あなたにだけ表示</strong>されます。よろしいですか？"
          reset_confirm: "このセクションをデフォルトにリセットしてもよろしいですか？"
          public: "全員に表示"
          always_public: "このセクションのコンテンツは常に公開される"
          more_menu: "その他のメニュー"
          links:
            add: "別のリンクを追加する"
            delete: "リンクを削除する"
            reset: "デフォルトにリセット"
            icon:
              label: "アイコン"
              validation:
                blank: "アイコンを空にすることはできません"
                maximum:
                  other: "アイコンは %{count} 文字以下である必要があります"
            name:
              label: "名前"
              validation:
                blank: "名前を空にすることはできません"
                maximum:
                  other: "名前は %{count} 文字以下である必要があります"
            value:
              label: "リンク"
              validation:
                blank: "リンクを空にすることはできません"
                maximum:
                  other: "リンクは %{count} 文字以下である必要があります"
                invalid: "フォーマットが無効です"
          title:
            label: "セクションのタイトル"
            validation:
              blank: "タイトルを空にすることはできません"
              maximum:
                other: "タイトルは %{count} 文字以下である必要があります"
        about:
          header_link_text: "サイト情報"
        messages:
          header_link_text: "メッセージ"
          header_action_title: "個人メッセージを作成"
          links:
            inbox: "受信トレイ"
            sent: "送信済み"
            new: "新規"
            new_with_count: "新規 (%{count})"
            unread: "未読"
            unread_with_count: "未読 (%{count})"
            archive: "アーカイブ"
        tags:
          none: "追加したタグはまだありません"
          click_to_get_started: "ここをクリックして開始してください。"
          header_link_text: "タグ"
          header_action_title: "サイドバーのタグを編集"
          configure_defaults: "デフォルトの構成"
        categories:
          none: "追加したカテゴリはありません"
          click_to_get_started: "ここをクリックして開始してください。"
          header_link_text: "カテゴリ"
          header_action_title: "サイドバーのカテゴリを編集"
          configure_defaults: "デフォルトの構成"
        community:
          edit_section:
            sidebar: "このセクションをカスタマイズする"
            header_dropdown: "カスタマイズ"
          links:
            about:
              content: "サイト情報"
              title: "このサイトの詳細"
            admin:
              content: "管理者"
              title: "サイトの設定とレポート"
            badges:
              content: "バッジ"
              title: "獲得可能なすべてのバッジ"
            topics:
              content: "トピック"
              title: "すべてのトピック"
            faq:
              content: "FAQ"
              title: "このサイトの利用に関するガイドライン"
            guidelines:
              content: "ガイドライン"
              title: "このサイトの利用に関するガイドライン"
            groups:
              content: "グループ"
              title: "使用可能なユーザーグループのリスト"
            users:
              content: "ユーザー"
              title: "すべてのユーザーのリスト"
            my_posts:
              content: "自分の投稿"
              content_drafts: "下書き"
              title: "最近のトピックアクティビティ"
              title_drafts: "未投稿の下書き"
              draft_count:
                other: "%{count} 下書き"
            review:
              content: "レビュー"
              title: "通報された投稿とその他の待機中の項目"
              pending_count:
                other: "%{count} 保留中"
            invite:
              content: "招待"
              title: "新しいメンバーの招待"
        global_section: "グローバルセクション、全員が閲覧可能"
      panels:
        forum:
          label: フォーラム
      back_to_forum: "フォーラムに戻る"
      collapse_all_sections: "すべてのセクションを折りたたむ"
      expand_all_sections: "すべてのセクションを展開"
      filter: "フィルタ..."
      clear_filter: "フィルタをクリア"
      no_results:
        title: "結果がありません"
        description: '‘%{filter}’ に一致するものは見つかりませんでした。<br><br><a class="sidebar-additional-filter-settings" href="%{settings_filter_url}">サイト設定</a>または<a class="sidebar-additional-filter-users" href="%{user_list_filter_url}">管理者ユーザーリストを検索</a>しますか？'
    welcome_topic_banner:
      title: "ウェルカムトピックを作成しましょう"
      description: "ウェルカムトピックは、新しいメンバーが最初に読むものです。「エレベーターピッチ」や「ミッションステートメント」と考えると良いでしょう。このコミュニティーの対象者、ここで期待できること、最初にしてほしいことを伝えましょう。"
      button_title: "編集を開始"
    until: "終了日:"
    char_counter:
      exceeded: "許容文字数の上限を超えました。"
    form_template_chooser:
      select_template: "フォームテンプレートを選択する"
    form_templates:
      upload_field:
        upload: "アップロード"
        uploading: "アップロード中"
      errors:
        value_missing:
          default: "このフィールドに入力してください。"
          select_one: "リスト内の項目を選択してください。"
          select_multiple: "リスト内の項目を少なくとも 1 つ選択してください。"
          checkbox: "続行する場合は、このチェックボックスをオンにしてください。"
        type_mismatch:
          default: "有効な値を入力してください。"
          color: "色を入力してください。"
          date: "日付を入力してください。"
          email: "正しいメールアドレスを入力してください。"
          number: "数字を入力してください。"
          password: "有効なパスワードを入力してください。"
          tel: "有効な電話番号を入力してください。"
          text: "テキスト値を入力してください。"
          url: "有効な URL を入力してください。"
        too_short:
          other: "入力は %{count} 文字以上である必要があります。"
        too_long:
          other: "入力は %{count} 文字未満である必要があります。"
        range_overflow:
          other: "入力は %{count} 未満である必要があります。"
        range_underflow:
          other: "入力は %{count} 以上である必要があります。"
        pattern_mismatch: "要求されたフォーマットに一致させてください。"
        bad_input: "有効な入力を入力してください。"
    table_builder:
      title: "テーブル作成ツール"
      modal:
        title: "テーブル作成ツール"
        create: "テーブルを作成"
        help:
          title: "表計算シート作成ツールの使用"
          enter_key: "Enter"
          tab_key: "Tab"
          new_row: "を行の末尾に使用して、新しい行を挿入します。"
          new_col: "を列の末尾に使用した、新しい列を挿入します。"
          options: "セルを右クリックすると、ドロップダウンメニューのその他のオプションにアクセスできます。"
        confirm_close: "テーブル作成ツールを閉じてもよろしいですか？保存されていない変更は失われます。"
      edit:
        btn_edit: "テーブルの編集"
        modal:
          title: "テーブルの編集"
          cancel: "キャンセル"
          create: "保存"
          reason: "編集する理由は？"
          trigger_reason: "編集理由を追加してください"
        default_edit_reason: "テーブル作成ツールでテーブルを更新"
      default_header:
        col_1: "列 1"
        col_2: "列 2"
        col_3: "列 3"
        col_4: "列 4"
      spreadsheet:
        no_records_found: "レコードが見つかりません"
        show: "表示"
        entries: "エントリ"
        about: "情報"
        prompts:
          delete_selected_rows: "選択された行を削除してもよろしいですか？"
          delete_selected_cols: "選択された列を削除してもよろしいですか？"
          will_destroy_merged_cells: "この操作によってマージされた既存のセルがすべて破棄されます。よろしいですか？"
          will_clear_search_results: "この操作によってマージされた既存のセルがすべて破棄されます。よろしいですか？"
          conflicts_with_merged_cells: "別のマージセルと競合しています"
        invalid_merge_props: "マージされたプロパティが無効です"
        cells_already_merged: "セルはすでにマージ済みです"
        no_cells_selected: "セルが選択されていません"
        context_menu:
          row:
            before: "前に新しい行を挿入"
            after: "後に新しい行を挿入"
            delete: "選択行を削除"
          col:
            before: "前に新しい列を挿入"
            after: "後に新しい列を挿入"
            delete: "選択列を削除"
            rename: "この列の名前を変更"
          order:
            ascending: "昇順で並べ替え"
            descending: "降順で並べ替え"
          copy: "コピー..."
          paste: "貼り付け..."
          save: "名前を付けて保存..."
    powered_by_discourse: "Discourse 提供"
  admin_js:
    type_to_filter: "入力してフィルタ..."
    settings: "設定"
    admin:
      title: "Discourse の管理者"
      moderator: "モデレーター"
      filter_reports: レポートをフィルタ
      tags:
        remove_muted_tags_from_latest:
          always: "常時"
          only_muted: "単独で使用された場合、または他のミュートされたタグを使用された場合"
          never: "削除しない"
      reports:
        title: "使用可能なレポートのリスト"
        meta_doc: "レポートは、サイトで起きていることを理解するのに役立つ強力なツールです。トレンドの特定、問題の発見、データに基づく決定に役立ちます。"
        sidebar_title: "レポート"
        back: "すべてのレポートに戻る"
        sidebar_link:
          all: "すべてのレポート"
      config:
        developer:
          title: "開発者"
          header_description: "レート制限、乗数と計算、セーフモード、およびその他の高度な機能を制御するための開発者設定"
        experimental:
          title: "実験的"
          header_description: "サイトの実験的機能をオンまたはオフに切り替えます。これらのほとんどは、グループ単位で制御できます。"
        font_style:
          title: "フォントスタイル"
          header_description: "テーマで使用するフォントスタイルをカスタマイズする"
        files:
          title: "ファイル"
          header_description: "ファイルのサイズと形式の制限、アバターのサイズとソース、ファイルストレージ、画像の品質と圧縮などを制御する設定"
        legal:
          title: "法関連"
          header_description: "利用規約、プライバシーポリシー、連絡先の詳細、EU 固有の考慮事項など、法的な設定を構成します"
        login_and_authentication:
          title: "ログインと認証"
          header_description: "ユーザーのログインと認証方法、シークレットと鍵、OAuth2 プロバイダーなどを構成します"
        logo:
          title: "サイトのロゴ"
          header_description: "サイトのロゴのバリエーションをカスタマイズします"
        navigation:
          title: "ナビゲーション"
          header_description: "サイトのナビゲーションリンクとメニュー項目を構成します。これには、メインのナビゲーションメニュー、ホームページ上部のクイックリンク、および管理者サイドバーの場所と動作が含まれます。"
        notifications:
          title: "通知"
          header_description: "メールの設定、プッシュ通知、メンションの制限、通知の統合など、通知の管理とユーザーへの配信方法を構成します"
        onebox:
          title: "ワンボックス"
          header_description: "サイトのワンボックスプレビューの生成と表示方法を構成します"
        other:
          title: "その他"
          header_description: "他のどのカテゴリにも当てはまらない設定"
        rate_limits:
          title: "レート制限"
          header_description: "トピックの作成、メッセージの送信、返信の投稿など、ユーザーが特定の操作を実行できる頻度を構成します"
        search:
          title: "検索"
          header_description: "ログ記録やトークン化など、中国語と日本語の検索設定を構成します"
        security:
          title: "セキュリティ"
          header_description: "二要素認証、モデレーター権限、コンテンツセキュリティポリシーなどのセキュリティ設定を構成します"
        spam:
          title: "迷惑"
          header_description: "迷惑行為を素早く特定してブロックできるように、ユーザーによる登録や投稿の行動をシステムがどのように分析するかを構成します"
        trust_levels:
          title: "信頼レベル"
          header_description: "信頼レベルの設定によって、コミュニティーの進行システムに関する要件と通知を細かく調整できます。これにより、ユーザーが一貫して積極的にフォーラムに取り組むと、ユーザーを自動的により高い信頼レベルに昇格することができます。"
        user_api:
          title: "ユーザー API"
          header_description: "API にアクセスできるユーザーグループと許可される範囲を構成します"
        group_permissions:
          title: "グループ権限"
          header_description: "グループで使用するアプリの権限はすべてここで管理されます。Discourse 内の様々な機能へのアクセスを制御できます。"
      new_features:
        title: "新機能"
        check_for_updates: "アップデートを確認"
      dashboard:
        title: "ダッシュボード"
        last_updated: "ダッシュボードが更新されました:"
        discourse_last_updated: "Discourse が更新されました:"
        version: "バージョン"
        up_to_date: "最新のバージョンです!"
        critical_available: "重大なアップデートがあります。"
        updates_available: "アップデートがあります。"
        please_update: "更新してください！"
        no_check_performed: "アップデートの確認が行われていません。sidekiq が起動していることを確認してください。"
        stale_data: "最近、更新のチェックが行われていません。sidekiq が動作しているか確認してください。"
        version_check_pending: "最近更新したようですね。素晴らしいです！"
        installed_version: "インストール済み"
        latest_version: "最新"
        problems_found: "現在のサイト設定に基づいたアドバイス"
        dismiss_notice: "閉じる"
        new_features:
          title: "新機能"
<<<<<<< HEAD
          subtitle: "随時追加されている新機能や改善点の詳細については、<a href='https://meta.discourse.org/tags/c/announcements/67/release-notes' target='_blank'>リリースノート</a>をご覧ください。"
=======
          subtitle: "新しい機能や改善機能は常にリリースされています。このページでは主な内容を説明していますが、'詳細' をクリックすると、さらに詳しく説明されたリリースノートをご覧いただけます。"
>>>>>>> 76e7f12a
          previous_announcements: "以前の新機能の発表は <a href='%{url}' target='_blank'>Discourse Meta</a> をご覧ください"
          learn_more: "もっと詳しく..."
          experimental: "実験的"
          experiment_enabled: "実験的機能を有効にしました。"
          experiment_disabled: "実験的機能を無効にしました。"
          experiment_toggled_too_fast: "実験的機能の切り替え操作が速すぎます。数秒待ってから、もう一度お試しください。"
          experiment_tooltip:
            title_disabled: "実験的機能をお試しください"
            title_enabled: "実験的機能をオフにする"
            content_disabled: "開発中の最新の機能をぜひお試しください！実験段階であるため、いつか削除される可能性があります。いつでもオプトアウトできます。<br/><br/>これを変更すると、すべてのユーザーに対して機能が有効になります。"
            content_enabled: "これを変更すると、すべてのユーザーに対して機能が無効になります。"
        last_checked: "最終チェック"
        refresh_problems: "更新"
        no_problems: "問題は見つかりませんでした。"
        moderators: "モデレーター:"
        admins: "管理者:"
        silenced: "投稿禁止:"
        suspended: "停止中:"
        private_messages_short: "メッセージ"
        private_messages_title: "メッセージ"
        mobile_title: "モバイル"
        space_used: "使用中: %{usedSize}"
        space_used_and_free: "%{usedSize} (未使用: %{freeSize})"
        uploads: "アップロード"
        backups: "バックアップ"
        backup_count:
          other: "%{location} の %{count} 個のバックアップ"
        lastest_backup: "最新: %{date}"
        traffic_short: "トラフィック"
        traffic: "アプリケーション Web リクエスト"
        page_views: "ページビュー"
        page_views_short: "ページビュー"
        show_traffic_report: "詳細なトラフィックレポートを表示"
        community_health: コミュニティーの健全性
        moderators_activity: モデレーターのアクティビティ
        whats_new_in_discourse: Discourse の新機能
        activity_metrics: アクティビティのメトリクス
        all_reports: "すべてのレポート"
        general_tab: "一般"
        moderation_tab: "介入"
        security_tab: "セキュリティ"
        reports_tab: "レポート"
        report_filter_any: "すべて"
        disabled: 無効化
        timeout_error: クエリに時間が掛かり過ぎています。より短い間隔を選択してください
        exception_error: クエリを実行中にエラーが発生しました
        too_many_requests: この操作の実行回数が多すぎます。しばらくしてからもう一度お試しください。
        not_found_error: このレポートは存在しません
        custom_date_range: カスタムの日付範囲
        reports:
          trend_title: "%{percent} 変更。現在 %{current}、前の期間中 %{prev}。"
          percent_change_tooltip: "%{percent} 変化。"
          percent_change_tooltip_previous_value:
            yesterday:
              other: "2 日前は %{count} でした。"
            two_weeks_ago:
              other: "2 週間前は %{count} でした。"
            thirty_days_ago:
              other: "過去 30 日間は %{count} でした。"
          today: "今日"
          yesterday: "昨日"
          last_7_days: "過去 7 日間"
          last_30_days: "過去 30 日間"
          all_time: "全期間"
          7_days_ago: "7 日前"
          30_days_ago: "30 日前"
          all: "すべて"
          view_table: "テーブル"
          view_graph: "グラフ"
          refresh_report: "レポートを更新"
          daily: 日間
          monthly: 月間
          weekly: 週間
          dates: "日付 (UTC)"
          groups: "すべてのグループ"
          disabled: "このレポートは無効化されています"
          totals_for_sample: "サンプルの合計"
          average_for_sample: "サンプルの平均"
          total: "全期間合計"
          no_data: "表示するデータはありません。"
          trending_search:
            more: '<a href="%{basePath}/admin/logs/search_logs">検索ログ</a>'
            disabled: 'トレンド検索レポートは無効です。データを収集するには、<a href="%{basePath}/admin/site_settings/category/all_results?filter=log%20search%20queries">ログ検索クエリ</a>を有効にしてください。'
          average_chart_label: 平均
          filters:
            file_extension:
              label: ファイル拡張子
            group:
              label: グループ
            category:
              label: カテゴリ
            include_subcategories:
              label: "サブカテゴリを含める"
            type_of_web_hook_event:
              label: "イベントの種類"
      flags:
        title: "モデレーション"
        description: "説明"
        enabled: "有効化？"
        more_options:
          title: "その他のオプション"
          move_up: "上に移動"
          move_down: "下に移動"
      groups:
        new:
          title: "新しいグループ"
          create: "作成"
          name:
            too_short: "グループ名が短すぎます"
            too_long: "グループ名が長すぎます"
            checking: "グループ名を使用できるか確認しています…"
            available: "グループ名を使用できます"
            not_available: "グループ名を使用できません"
            blank: "グループ名は空にできません"
        manage:
          interaction:
            email: メール
            incoming_email: "カスタム受信メールアドレス"
            incoming_email_placeholder: "メールアドレスを入力"
            incoming_email_tooltip: "複数のメールアドレスは「|」文字で区切ることができます。"
            visibility: 表示状態
            visibility_levels:
              title: "誰がこのグループを閲覧できますか？"
              public: "全員"
              logged_on_users: "ログオンユーザー"
              members: "グループオーナー、メンバー、モデレーター"
              staff: "グループオーナー、モデレーター"
              owners: "グループオーナー"
              description: "管理者はすべてのグループを閲覧できます。"
            members_visibility_levels:
              title: "誰がこのグループメンバーを閲覧できますか？"
              description: "管理者は、すべてのグループのメンバーを見ることができます。フレアは全ユーザーに表示されます。"
            publish_read_state: "グループメッセージにグループの既読状態を公開する"
          membership:
            automatic: 自動
            automatic_tooltip: "このグループは自動であるため削除することはできません。メンバーの追加と削除は自動的に行われます。"
            trust_levels_title: "メンバーが追加されたときにメンバーに自動で付与される信頼トレベル:"
            effects: 効果
            trust_levels_none: "なし"
            automatic_membership_email_domains: "メールのドメインがこのリストにあるものと完全に一致する場合、そのメールのユーザーは自動的にこのグループに追加されます。"
            automatic_membership_user_count:
              other: "%{count} 人のユーザーが新しいメールドメインを持っており、グループに追加されます。"
            automatic_membership_associated_groups: "ここに表示されているサービスのグループメンバーであるユーザーは、サービスにログインすると、自動的にこのグループに追加されます。"
            primary_group: "自動的にプライマリーグループとして設定する"
          alert:
            primary_group: "これはプライマリーグループであるため、CSS クラスに誰もが表示できる '%{group_name}' という名前が使用されます。"
            flair_group: "このグループにはメンバーのフレアがあるため、'%{group_name}' と言う名前は誰にでも表示されます。"
        name_placeholder: "グループ名、スペースなし、ユーザー名のルールと同じ"
        primary: "プライマリーグループ"
        no_primary: "(プライマリーグループなし)"
        title: "グループ"
        edit: "グループの編集"
        refresh: "更新"
        about: "グループのメンバーシップとグループ名を編集"
        group_members: "グループメンバー"
        delete: "削除"
        delete_confirm: "%{group} を削除してもよろしいですか？"
        delete_details:
          other: "%{count} 人がこのグループにアクセスできなくなります"
        delete_with_messages_confirm:
          other: "グループメンバーは %{count} 件のメッセージにアクセスできなくなります"
        delete_warning: "削除されたグループを復元することはできません"
        delete_failed: "グループを削除できません。自動作成グループを削除することはできません。"
        delete_automatic_group: これは自動グループであるため削除できません。
        delete_owner_confirm: "'%{username}' のオーナー権限を削除しますか？"
        add: "追加"
        custom: "カスタム"
        automatic: "自動作成"
        default_title: "デフォルトのタイトル"
        default_title_description: "グループ内のすべてのユーザーに適用されます"
        group_owners: オーナー
        add_owners: オーナーを追加
        none_selected: "開始するにはグループを選択してください"
        no_custom_groups: "新しいカスタムグループを作成する"
      api_keys:
        title: "API キー"
        description: "API キー機能を使用すると、Discourse を外部のシステムと安全に統合し、操作を自動化できます。管理者はリソースと機密データへのアクセスを制御するために、特定の範囲でキーを作成できます。機能は範囲によって制限されるため、セキュリティが強化されます。"
        add: "API キーを追加"
        edit: "編集"
        save: "保存"
        cancel: "キャンセル"
        continue: "続行"
        back: "API キーに戻る"
        revoke: "取り消す"
        undo_revoke: "取り消しを元に戻す"
        revoked: "取り消し済み"
        delete: 永久に削除
        no_api_keys: "API キーはまだありません。"
      api:
        generate_master: "マスター API キーを生成"
        none: "現在アクティブな API キーが存在しません。"
        user: "ユーザー"
        title: "API"
        key: "キー"
        keys: "キー"
        created: 作成者
        updated: 更新
        last_used: 最後の使用
        never_used: 未使用
        generate: "生成"
        undo_revoke: "取り消しを元に戻す"
        revoke: "取り消す"
        all_users: "すべてのユーザー"
        active_keys: "アクティブな API キー"
        manage_keys: キーを管理
        show_details: 詳細
        description: 説明
        no_description: (説明なし)
        all_api_keys: すべての API キー
        user_mode: ユーザーレベル
        scope_mode: 範囲
        impersonate_all_users: ユーザーを代理して操作
        single_user: "単一ユーザー"
        user_placeholder: ユーザー名を入力
        description_placeholder: このキーは何に使用されますか？
        save: 保存
        new_key: 新しい API キー
        revoked: 取り消し済み
        delete: 永久に削除
        not_shown_again: このキーは二度と表示されません。続行する前に必ずコピーしてください。
        continue: 続行
        scopes:
          description: |
            スコープを使用する場合、API キーを特定のエンドポイントのセットに制限できます。
            また、どのパラメーターが許可されるかを定義することもできます。複数の値はカンマ区切りで指定してください。
          title: スコープ
          granular: 詳細
          read_only: 読み取り専用
          global: グローバル
          global_description: API キーには制限がなく、すべてのエンドポイントにアクセスできます。
          resource: リソース
          action: 操作
          allowed_parameters: 許可されたパラメーター
          optional_allowed_parameters: 許可されたパラメーター (オプション)
          any_parameter: (任意のパラメーター)
          allowed_urls: 許可された URL
          descriptions:
            global:
              read: API キーを読み取り専用エンドポイントに制限します。
            topics:
              read: トピックまたはその中の特定の投稿を読み取ります。RSS もサポートされています。
              write: 新しいトピックまたは既存のトピックに投稿を作成します。
              update: トピックを更新します。タイトル、カテゴリ、タグ、ステータス、アーキタイプ、featured_link などを変更します。
              delete: トピックを削除します。
              recover: トピックを復元します。
              read_lists: 人気、新規、最新などのトピックリストを読み取ります。RSS もサポートされています。
              status: "トピックのステータスを更新します。ステータス: 閉鎖、アーカイブ、表示、固定。有効: true、false。category_id をこことリクエストペイロードに指定すると、そのカテゴリのトピックのみのステータスを変更できます。"
            posts:
              edit: 任意の投稿または特定の投稿を編集します。
              delete: 投稿を削除します。
              recover: 投稿を復元します。
              list: 最新の投稿と非公開の投稿をリストします。RSS にも対応しています。
            revisions:
              read: "最新または特定のリビジョンを取得します。"
              modify: "リビジョンを非表示、表示、または元に戻します。"
              permanently_delete: "リビジョンを永久に削除します。"
            tags:
              list: タグをリストします。
            tag_groups:
              list: タググループのリストを取得します。
              show: ID で 1 つのタググループを取得します。
              create: タググループを作成します。
              update: ID で指定されたタググループを更新します。
            categories:
              list: カテゴリのリストを取得します。
              show: ID で 1 つのカテゴリを取得します。
            uploads:
              create: 新しいファイルをアップロードするか、外部ストレージへの単一またはマルチパートの直接アップロードを開始します。
            users:
              bookmarks: ユーザーブックマークを一覧表示します。ICS 形式を使用している場合は、ブックマークのリマインダーが返されます。
              sync_sso: DiscourseConnect を使用してユーザーを同期します。
              show: ユーザーに関する情報を取得します。
              check_emails: ユーザーのメールを一覧表示します。
              update: ユーザープロファイル情報を更新します。
              log_out: ユーザーのすべてのセッションをログアウトします。
              anonymize: ユーザーのアカウントを匿名化します。
              suspend: ユーザーアカウントを凍結します。
              delete: ユーザーのアカウントを削除します。
              list: ユーザーのリストを取得します。
            user_status:
              read: ユーザーステータスを読み取ります。
              update: ユーザーステータスを更新します。
            email:
              receive_emails: このスコープを mail-receiver と組み合わせて、受信メールを処理します。
            invites:
              create: 招待メールを送信するか、招待リンクを生成します。
            badges:
              create: 新しいバッジを作成します。
              show: バッジに関する情報を取得します。
              update: バッジを更新します。
              delete: バッジを削除します。
              list_user_badges: ユーザーのバッチを表示します。
              assign_badge_to_user: バッジをユーザーに割り当てます。
              revoke_badge_from_user: ユーザーのバッジを取り消します。
            groups:
              manage_groups: グループメンバーをリスト、追加、および削除します。
              administer_groups: グループをリスト、表示、作成、更新、および削除します。
            search:
              show: '`/search.json?q=term` エンドポイントを使用して検索します。'
              query: '`/search/query?term=term` エンドポイントを使用して検索します。'
            wordpress:
              publishing: WP Discourse プラグインの公開機能 (必須) に必要です。
              commenting: WP Discourse プラグインのコメント機能に必要です。
              discourse_connect: WP Discourse プラグインの DiscourseConnect 機能に必要です。
              utilities: WP Discourse プラグインのユーティリティを使用する場合に必要です。
            logs:
              messages: /logs のメッセージをリスト表示するか、特定のログメッセージを取得します。
      web_hooks:
        title: "Webhook"
        none: "Webhook はまだありません"
        instruction: "Webhook を使うと、サイトで特定のイベントが発生したときに、Discourse から外部サービスに通知できるようになります。Webhook がトリガーされると、指定された URL に POST リスクエストが送信されます。"
        detailed_instruction: "選択したイベントが発生すると、指定した URL に POST リクエストが送信されます。"
        add: "Webhook を追加"
        create: "作成"
        edit: "編集"
        save: "保存"
        show: "イベント"
        delete: "削除"
        cancel: "キャンセル"
        description_label: "イベントトリガー"
        controls: "コントロール"
        back: "Webhook に戻る"
        payload_url: "ペイロード URL"
        payload_url_placeholder: "https://example.com/postreceive"
        secret_invalid: "シークレットには空白文字を使用できません。"
        secret_too_short: "シークレットは 12 文字以上です。"
        secret_placeholder: "署名の生成に使用される文字列"
        event_type_missing: "少なくとも 1 つのイベントタイプをセットアップする必要があります。"
        content_type: "コンテンツタイプ"
        secret: "シークレット"
        event_chooser: "どのイベントがこの Webhook をトリガーしますか？"
        wildcard_event: "すべてを受け取る"
        individual_event: "個別のイベントを選択する"
        verify_certificate: "ペイロード URL の TLS 証明書を確認してください"
        active: "アクティブ"
        active_notice: "イベントが発生したらその詳細を通知します。"
        categories_filter_instructions: "関連する Webhook はイベントが指定されたカテゴリに関連している場合にのみトリガーされます。すべてのカテゴリに Webhook をトリガーするには空のままにします。"
        categories_filter: "トリガーされたカテゴリ"
        tags_filter_instructions: "関連する Webhook はイベントが指定されたタグに関連している場合にのみトリガーされます。すべてのタグに Webhook をトリガーするには空のままにします。"
        tags_filter: "トリガーされたタグ"
        groups_filter_instructions: "関連する Webhook はイベントが指定されたグループに関連している場合にのみトリガーされます。すべてのグループに Webhook をトリガーするには空のままにします。"
        groups_filter: "トリガーされたグループ"
        delete_confirm: "この Webhook を削除しますか？"
        topic_event:
          group_name: "トピックイベント"
          topic_created: "トピックが作成された"
          topic_revised: "トピックが変更された"
          topic_edited: "トピックが更新された"
          topic_destroyed: "トピックが削除された"
          topic_recovered: "トピックが復元された"
        post_event:
          group_name: "投稿イベント"
          post_created: "投稿が作成された"
          post_edited: "投稿が更新された"
          post_destroyed: "投稿が削除された"
          post_recovered: "投稿が復元された"
        group_event:
          group_name: "グループイベント"
          group_created: "グループが作成された"
          group_updated: "グループが更新された"
          group_destroyed: "グループが削除された"
        tag_event:
          group_name: "タグイベント"
          tag_created: "タグが作成された"
          tag_updated: "タグが更新された"
          tag_destroyed: "タグが削除された"
        category_event:
          group_name: "カテゴリイベント"
          category_created: "カテゴリが作成された"
          category_updated: "カテゴリが更新された"
          category_destroyed: "カテゴリが削除された"
        user_event:
          group_name: "ユーザーイベント"
          user_logged_in: "ユーザーがログインした"
          user_logged_out: "ユーザーがログアウトした"
          user_confirmed_email: "ユーザーがメールアドレスを確認した"
          user_created: "ユーザーが作成された"
          user_approved: "ユーザーが承認された"
          user_updated: "ユーザーが更新された"
          user_destroyed: "ユーザーが削除された"
          user_suspended: "ユーザーが凍結された"
          user_unsuspended: "ユーザーが凍結解除された"
        reviewable_event:
          group_name: "レビュー待ち項目イベント"
          reviewable_created: "レビュー待ち項目がある"
          reviewable_updated: "レビュー待ち項目が更新された"
        user_badge_event:
          group_name: "バッジイベント"
          user_badge_granted: "ユーザーバッジが付与された"
          user_badge_revoked: "ユーザーバッジが取り消された"
        like_event:
          group_name: "「いいね！」イベント"
          post_liked: "ユーザーが投稿に「いいね！」した場合。"
        notification_event:
          group_name: "通知イベント"
          notification_created: "ユーザーはフィードで通知を受け取ります"
        group_user_event:
          group_name: "グループユーザーイベント"
          user_added_to_group: "ユーザーがグループに追加された"
          user_removed_from_group: "ユーザーがグループから削除された"
        custom_event:
          group_name: "カスタムイベント"
        user_promoted_event:
          group_name: "ユーザー昇格イベント"
          user_promoted: "ユーザーが昇格された"
        delivery_status:
          title: "配信ステータス"
          inactive: "非アクティブ"
          failed: "失敗"
          successful: "成功"
          disabled: "無効化"
        events:
          none: "関連するイベントはありません。"
          redeliver: "再配信"
          redeliver_failed: "再配信に失敗しました"
          incoming:
            other: "%{count} 件の新しいイベントがあります。"
          completed_in:
            other: "%{count} 秒で完了しました。"
          request: "リクエスト"
          response: "応答"
          redeliver_confirm: "同じペイロードを再配信してもよろしいですか？"
          redeliver_failed_confirm:
            other: "%{count} 件の webhook イベントを再配信してもよろしいですか？"
          no_events_to_redeliver: "再配信するイベントはありません。"
          headers: "ヘッダー"
          payload: "ペイロード"
          body: "本文"
          ping: "Ping"
          status: "ステータスコード"
          event_id: "ID"
          timestamp: "作成"
          completion: "完了時間"
          actions: "操作"
          filter_status:
            all: "すべてのイベント"
            successful: "配信しました"
            failed: "失敗しました"
      home:
        title: "ホーム"
      account:
        title: "アカウント"
        sidebar_link:
          backups: "バックアップ"
          whats_new:
            title: "新着情報"
            keywords: "変更ログ|機能|リリース"
      community:
        title: "コミュニティー"
        sidebar_link:
          about_your_site: "サイトについて"
          badges: "バッジ"
          login_and_authentication: "ログインと認証"
          notifications: "通知"
          permalinks: "パーマリンク"
          trust_levels: "信頼レベル"
          group_permissions: "グループ権限"
          users: "ユーザー"
          groups: "グループ"
          user_fields: "ユーザーフィールド"
          watched_words: "ウォッチ中の語"
          legal: "法関連"
          moderation_flags:
            title: "モデレーション"
            keywords: "通報|レビュー"
      appearance:
        title: "外観"
        sidebar_link:
          font_style: "フォントスタイル"
          site_logo: "サイトのロゴ"
          color_schemes: "色パレット"
          emoji: "絵文字"
          navigation: "ナビゲーション"
          themes: "テーマ"
          components:
            title: "コンポーネント"
            keywords: "テーマ|拡張機能"
          site_texts: "サイトのテキスト"
      email_settings:
        title: "メールの設定"
        sidebar_link:
          appearance: "外観"
          server_setup:
            title: "サーバーのセットアップとログ"
            keywords: "メール|smtp|mailgun|sendgrid|送信|スキップ|バウンス|受信|拒否|メールログ|要約をプレビュー"
      security:
        title: "セキュリティ"
        sidebar_link:
          security: "セキュリティの設定"
          spam: "迷惑行為の設定"
          staff_action_logs:
            title: "ログとスクリーニング"
            keywords: "エラーログ|スタッフの操作|スクリーン対象メール|スクリーン対象 IP|スクリーン対象 URL|検索ログ"
      section_landing_pages:
        account:
          title: "アカウント"
          backups:
            title: "バックアップ"
            description: "サイトのデータのバックアップを作成します"
          whats_new:
            title: "新着情報"
            description: "Discourse の新しいリリースと改善点をご覧ください"
      config_areas:
        about:
          header: "サイトについて"
          description: "コミュニティーの目的、運営者、および問題が発生した場合の連絡方法がわかるように、このサイトとチームに関する情報をここに入力します。サイトの<a href='%{basePath}/about'>情報ページ</a>に表示されます。"
          general_settings: "一般設定"
          community_name: "コミュニティー名"
          community_name_placeholder: "サンプルコミュニティー"
          community_summary: "コミュニティーの概要"
          community_description: "コミュニティーの説明"
          community_title: "コミュニティーのタイトル"
          community_title_help: "ブラウザのタブに表示される、カテゴリやトピックリストなどの主要ページの短い説明です。"
          banner_image: "バナー画像"
          banner_image_help: |
            これは情報ページで使用されます。推奨サイズ: 1100x300px。許容される形式: 10MB 以下の JPG、PNG、SVG。
          contact_information: "連絡先情報"
          community_owner: "コミュニティーオーナー"
          community_owner_placeholder: "ジョニー・スミス"
          community_owner_help: |
            重要な通知に使用される名前で、/about にも表示されます。公開サイトでは匿名ユーザーに表示されます。
          contact_email: "連絡先メールアドレス"
          contact_email_placeholder: "contact@johnny-smith.com"
          contact_email_help: |
            重要な通知に使用されるメールアドレスで、/about にも表示されます。公開サイトでは匿名ユーザーに表示されます。
          contact_url: "連絡先 URL"
          contact_url_placeholder: "https://johnny-smith.com/contact"
          contact_url_help: |
            存在する場合、/about の連絡先メールアドレスを置き換え、公開サイトの匿名ユーザーにも表示されます。
          site_contact_name: "サイトの連絡先名"
          site_contact_name_help: |
            自動送信メールの from に使用されるスタッフのユーザー名。空欄の場合、デフォルトのシステムアカウントが使用されます。
          site_contact_group: "サイトの連絡先グループ"
          site_contact_group_help: |
            自動的に送信されるすべての個人メッセージに招待されるグループ。
          your_organization: "あなたの組織"
          your_organization_description: "この情報は、サイトの運営者と管轄地域を示すために、利用規約とプライバシーに関する通知に使用されます。"
          company_name: "名前"
          company_name_placeholder: "あいうえお組織"
          company_name_warning: |
            空白の場合、定型の利用規約またはプライバシーに関する通知は提供されません。
          governing_law: "準拠法"
          governing_law_placeholder: "都道府県または国"
          governing_law_help: |
            サイトの法的条件の管轄を指定します。通常、会社が登録または運営されている場所です。
          city_for_disputes: "紛争都市"
          city_for_disputes_placeholder: "都市"
          city_for_disputes_help: |
            このフォーラムに関連する法的紛争を解決するための都市を指定します。
          optional: "(オプション)"
          update: "更新"
          toasts:
            general_settings_saved: "一般設定が保存されました"
            contact_information_saved: "連絡先情報が保存されました"
            your_organization_saved: "組織が保存されました"
          saved: "保存しました！"
        flags:
          header: "モデレーション"
          edit_header: "通報を編集"
          subheader: "Discourse の通報システムは、あなたとあなたのモデレーターチームがコミュニティーの尊厳と健全性を保つためにコンテンツとユーザーの行動を管理する上で役立ちます。デフォルト設定はほとんどのコミュニティーに最適であるため、変更の必要はありません。ただし、サイトに特別な要件がある場合は、不要な通報を無効にし、独自のカスタム通報を追加できます。"
          description: "説明"
          enabled: "有効化？"
          add: "通報を追加"
          edit: "編集"
          back: "通報に戻る"
          delete: "削除"
          delete_confirm: '"%{name}" を削除してもよろしいですか？'
          flags_tab: "通報"
          settings: "通報の設定"
          form:
            add_header: "通報を追加"
            edit_header: "通報を編集"
            save: "保存"
            name: "名前"
            description: "説明"
            applies_to: "この通報を表示する:"
            invalid_applies_to: "必須"
            topic: "トピック"
            post: "投稿"
            chat_message: "チャットメッセージ"
            enabled: "保存後にこのカスタム通報を有効にする"
            alert: "カスタム通報が使用されると、無効にすることはできますが、編集や削除は行えません。"
            edit_flag: "通報を編集"
            non_editable: "これはシステム通報であるかレビューシステムですでに使用されているため編集できません。無効にすることはできます。"
            delete_flag: "通報を削除"
            non_deletable: "これはシステム通報であるかレビューシステムですでに使用されているため削除できません。無効にすることはできます。"
            require_message: "ユーザーに追加の理由を提供するよう求める"
            require_message_description: "この通報が選択されると、コンテンツを通報する理由に関する追加情報を提供するためのテキストフィールドが表示されます"
            auto_action_type: "通報されたコンテンツを自動的に非表示にする"
          more_options:
            title: "その他のオプション"
            move_up: "上に移動"
            move_down: "下に移動"
        permalinks:
          edit: "編集"
          delete: "削除"
        embeddable_host:
          edit: "編集"
          delete: "削除"
          more_options:
            title: "その他のオプション"
        look_and_feel:
          title: "外観と使い心地"
          description: "Discourse サイトをカスタマイズしてブランド化することで、個性的なスタイルを持たせます。"
          themes:
            title: "テーマ"
            themes_intro: "新しいテーマをインストールするか、これらのリソースを使用して独自のテーマを新規作成します。"
            themes_intro_img_alt: "新しいテーマのプレースホルダー"
            set_default_theme: "デフォルトに設定"
            default_theme: "デフォルトのテーマ"
            themes_description: "テーマは、フォーラムのデザインの複数のスタイル要素を変更する広範なカスタマイズテンプレートであり、多くの場合、フロントエンドの追加機能も含まれています。"
            new_theme: "新しいテーマ"
            user_selectable: "ユーザー選択可能"
        user_fields:
          field: "フィールド"
          type: "タイプ"
          more_options:
            title: "その他のオプション"
            move_up: "上に移動"
            move_down: "下に移動"
          delete: "削除"
          delete_successful: "ユーザーフィールドは削除されました。"
          save_successful: "ユーザーフィールドは保存されました。"
      plugins:
        title: "プラグイン"
        installed: "インストール済みのプラグイン"
        description: "このリストには、インストールした Discourse プラグイン、または Discourse ホスティングにあらかじめインストールされているプラグインが表示されます。"
        name: "名前"
        none_installed: "インストール済みのプラグインはありません。"
        version: "バージョン"
        enabled: "有効化？"
        is_enabled: "はい"
        not_enabled: "いいえ"
        change_settings_short: "設定"
        settings_disabled: "このプラグインは有効または無効のみが可能であり、追加の設定はありません。"
        howto: "プラグインをインストールするには？"
        official: "Discourse 公式プラグイン"
        broken_route: "'%{name}' へのリンクを構成できません。広告ブロッカーが無効になっていることを確認し、ページを再読み込みしてみてください。"
        author: "作成者: %{author}"
        experimental_badge: "実験的"
        learn_more: "もっと詳しく"
        sidebar_link:
          installed: "インストール済み"
      advanced:
        title: "高度"
        sidebar_link:
          api_keys:
            title: "API キー"
            keywords: "トークン"
          webhooks: "Webhook"
          developer: "開発者"
          embedding: "埋め込み"
          rate_limits: "レート制限"
          user_api: "ユーザー API"
          onebox: "ワンボックス"
          files: "ファイル"
          other_options: "その他"
          search: "検索"
          experimental: "実験的"
          all_site_settings: "すべてのサイト設定"
      navigation_menu:
        sidebar: "サイドバー"
        header_dropdown: "ヘッダードロップダウン"
        legacy: "レガシー"
      backups:
        title: "バックアップ"
        files_title: "バックアップファイル"
        description: "Discourse のバックアップには、トピック、投稿、ユーザー、グループ、設定、テーマなど、サイトのすべてを含むサイトの完全なデータベースが含まれます。バックアップファイルの作成方法に応じて、アップロードが含まれる場合や含まれない場合があります。"
        menu:
          backups: "バックアップ"
          backup_files: "バックアップファイル"
          logs: "ログ"
        none: "バックアップはありません"
        read_only:
          enable:
            title: "閲覧専用モードを有効にする"
            label: "閲覧専用モードを有効化"
            confirm: "閲覧専用モードを有効にしてもよろしいですか？"
          disable:
            title: "閲覧専用モードを無効にする"
            label: "閲覧専用モードを無効化"
        logs:
          none: "まだログがありません…"
        columns:
          filename: "ファイル名"
          size: "サイズ"
        upload:
          label: "アップロード"
          title: "このインスタンスにバックアップをアップロード"
          uploading: "アップロード中…"
          uploading_progress: "アップロード中… %{progress}%"
          success: "'%{filename}' のアップロードに成功しました。このファイルは現在処理中で、リストに表示されるまでに数分程度かかることがあります。"
          error: "ファイル '%{filename}' のアップロード中にエラーが発生しました: %{message}"
        settings: "設定"
        operations:
          is_running: "バックアップ作業を実行中…"
          failed: "%{operation}に失敗しました。ログを確認してください。"
          cancel:
            label: "キャンセル"
            title: "バックアップ作業をキャンセルする"
            confirm: "実行中のバックアップをキャンセルしてもよろしいですか？"
          backup:
            label: "バックアップ"
            title: "バックアップの作成"
            confirm: "新しいバックアップを開始しますか？"
            include_uploads: "すべてのアップロードを含める"
            s3_upload_warning: 'これはデータベースのバックアップのみに使用されます。アップロードは含まれません。バックアップが別のホスティングセットアップで復元されると、すべての画像とその他のファイルのアップロードが失われる可能性があります。<b>S3 アップロードも含む完全なバックアップを有効にするには、<a href="https://meta.discourse.org/t/-/276535" target="_blank">こちらのガイド</a>をご覧ください。</b>'
          download:
            label: "ダウンロード"
            title: "ダウンロードリンクをメールで送る"
            alert: "このバックアップのダウンロードリンクがメールで送信されました"
          destroy:
            title: "削除"
            confirm: "このバックアップを削除してもよろしいですか？"
          restore:
            is_disabled: "復元は現在無効になっています。有効にするには、<a href='%{url}'>サイト設定</a>にアクセスしてください。"
            label: "復元"
            title: "バックアップの復元"
            confirm: "バックアップを復元してもよろしいですか？"
          rollback:
            label: "ロールバック"
            title: "データベースを前回の状態に戻す"
            confirm: "データベースを以前の稼働状態にロールバックしてもよろしいですか？"
        location:
          local: "ローカルストレージ"
          s3: "S3"
        backup_storage_error: "バックアップストレージへのアクセスに失敗しました: %{error_message}"
      export_csv:
        success: "エクスポートを開始しました。処理が完了したら、メッセージでお知らせします。"
        failed: "エクスポートに失敗しました。ログを確認してください。"
        button_text: "エクスポート"
        button_title:
          user: "ユーザーの全リストを CSV 形式でエクスポートします。"
          staff_action: "スタッフの全操作ログを CSV 形式でエクスポートします。"
          screened_email: "スクリーンメールアドレスの全リストを CSV 形式でエクスポートします。"
          screened_ip: "スクリーン IP の全リストを CSV 形式でエクスポートします。"
          screened_url: "スクリーン URL の全リストを CSV 形式でエクスポートします。"
      export_json:
        button_text: "エクスポート"
      invite:
        button_text: "招待を送信"
        button_title: "招待を送信"
      customize:
        title: "カスタマイズ"
        preview: "プレビュー"
        explain_preview: "このテーマを有効にした状態でサイトを見る"
        syntax_error: "構文エラー"
        settings_editor: "設定エディター"
        validation_settings_keys: "各項目には、'setting' キーと 'value' キーのみが必要です。"
        validation_settings_deleted: "これらの設定は削除されました。復元してからもう一度お試しください。"
        validation_settings_added: "これらの設定が追加されました。削除してからもう一度お試しください。"
        save: "保存"
        new: "新規"
        new_style: "新規スタイル"
        install: "インストール"
        delete: "削除"
        delete_confirm: '"%{theme_name}" を削除してもよろしいですか？'
        bulk_delete: "よろしいですか？"
        bulk_themes_delete_confirm: "これにより次のテーマがアンインストールされ、サイト上のどのユーザーも使用できなくなります。"
        bulk_components_delete_confirm: "これにより次のコンポーネントがアンインストールされ、サイト上のどのユーザーも使用できなくなります。"
        color: "色"
        opacity: "透明度"
        copy: "複製"
        copy_to_clipboard: "クリップボードにコピー"
        copied_to_clipboard: "クリップボードにコピーしました"
        copy_to_clipboard_error: "データをクリップボードにコピーする際にエラーが発生しました"
        theme_owner: "編集できません。オーナー:"
        email_templates:
          title: "メール"
          subject: "件名"
          multiple_subjects: "このメールテンプレートには複数の件名があります。"
          body: "本文"
          revert: "変更を戻す"
          revert_confirm: "変更を戻してよろしいですか？"
        component:
          all_filter: "すべて"
          used_filter: "使用中"
          unused_filter: "未使用"
          enabled_filter: "有効"
          disabled_filter: "無効"
          updates_available_filter: "アップデートあり"
        theme:
          filter_by: "フィルタ基準:"
          theme: "テーマ"
          component: "コンポーネント"
          components: "コンポーネント"
          search_placeholder: "入力して検索…"
          theme_name: "テーマ名"
          component_name: "コンポーネント名"
          themes_intro: "まず既存のテーマを選択するか、新しいテーマをインストールしてください"
          themes_intro_new: "新しいテーマをインストールするか、これらのリソースを使用して独自のテーマを新規作成します。"
          themes_intro_img_alt: "新しいテーマのプレースホルダー"
          beginners_guide_title: "Discourse テーマの使用に関する初心者ガイド"
          developers_guide_title: "Discourse テーマの開発者ガイド"
          browse_themes: "コミュニティーのテーマを閲覧"
          customize_desc: "カスタマイズ:"
          title: "テーマ"
          description: "テーマは、フォーラムのデザインの複数のスタイル要素を変更する広範なカスタマイズテンプレートであり、多くの場合、フロントエンドの追加機能も含まれています。"
          components_description: "コンポーネントは、フォーラムデザインの特定のスタイル要素を変更するために、テーマに追加できる小さなカスタマイズです。"
          create: "作成"
          create_type: "タイプ"
          create_name: "名前"
          save: "保存"
          long_title: "サイトの色、CSS、HTML コンテンツの修正"
          edit: "編集"
          edit_confirm: "これはリモートのテーマです。CSS/HTML を編集しても、その変更は次にテーマを更新する際に消去されます。"
          update_confirm: "これらのローカルの変更は更新によって消去されます。続行してもよろしいですか？"
          update_confirm_yes: "はい。更新を続行します"
          common: "共通"
          desktop: "デスクトップ"
          mobile: "モバイル"
          settings: "設定"
          translations: "翻訳"
          extra_scss: "追加 SCSS"
          extra_files: "追加ファイル"
          extra_files_upload: "これらのファイルを表示するにはテーマをエクスポートします。"
          extra_files_remote: "これらのファイルを表示するには、テーマをエクスポートするか、Git リポジトリをチェックします。"
          preview: "プレビュー"
          settings_editor: "設定エディター"
          show_advanced: "高度なフィールドを表示"
          hide_advanced: "高度なフィールドを非表示"
          hide_unused_fields: "未使用のフィールドを非表示"
          is_default: "テーマはデフォルトで有効"
          user_selectable: "ユーザーがテーマを選択できる"
          color_scheme_user_selectable: "ユーザーが色パレットを選択できる"
          auto_update: "Discourse が更新された時に自動更新する"
          color_scheme: "色パレット"
          edit_color_scheme: "色パレットを編集"
          default_light_scheme: "ライト (デフォルト)"
          color_scheme_select: "テーマで使用する色を選択してください"
          custom_sections: "カスタムセクション:"
          theme_components: "テーマのコンポーネント"
          add_all_themes: "すべてのテーマを追加"
          convert: "変換"
          convert_component_alert: "このコンポーネントをテーマに変換してもよろしいですか？%{relatives} からコンポーネントとして削除されます。"
          convert_component_tooltip: "このコンポーネントをテーマに変換します"
          convert_component_alert_generic: "このコンポーネントをテーマに変換してもよろしいですか？"
          convert_theme_alert: "このテーマをコンポーネントに変換してもよろしいですか？%{relatives} から親として削除されます。"
          convert_theme_alert_generic: "このテーマをコンポーネントに変換してもよろしいですか？"
          convert_theme_tooltip: "このテーマをコンポーネントに変換します"
          inactive_themes: "非アクティブなテーマ:"
          set_default_theme: "デフォルトに設定"
          default_theme: "デフォルトのテーマ"
          set_default_success: "デフォルトのテーマは %{theme} に設定されました"
          install_success: "%{theme} が正常にインストールされました！"
          inactive_components: "未使用のコンポーネント:"
          selected:
            other: "%{count} 個選択済み"
          cancel: "キャンセル"
          broken_theme_tooltip: "このテーマの CSS、HTML、または YAML にエラーがあります"
          broken_theme: "破損したテーマを無効にする"
          disabled_component_tooltip: "このコンポーネントは削除されています"
          default_theme_tooltip: "このテーマはサイトのデフォルトのテーマです"
          updates_available_tooltip: "このテーマの更新があります"
          and_x_more:
            other: "と他 %{count} 個。"
          collapse: 折りたたむ
          uploads: "アップロード"
          no_uploads: "フォントや画像など、テーマに関連するアセットをアップロードできます"
          add_upload: "アップロードを追加"
          upload_file_tip: "アップロードするセットを選択してください (png、woff2 など)"
          variable_name: "SCSS 変数名:"
          variable_name_invalid: "無効な変数名です。英数字のみを使用できます。文字で開始し、一意である必要があります。"
          variable_name_error:
            invalid_syntax: "無効な変数名です。英数字のみを使用できます。文字で開始する必要があります。"
            no_overwrite: "無効な変数名です。既存の変数を上書きしてはいけません。"
            must_be_unique: "無効な変数名です。一意である必要があります。"
          upload: "アップロード"
          select_component: "コンポーネントを選択してください…"
          unsaved_changes_alert: "変更内容を保存していません。変更を破棄して続行しますか？"
          unsaved_parent_themes: "テーマにコンポーネントを割り当てていません。続行しますか？"
          discard: "破棄"
          stay: "移動しない"
          css_html: "カスタム CSS/HTML"
          edit_css_html: "CSS/HTML を編集"
          edit_css_html_help: "CSS または HTML を編集していません"
          delete_upload_confirm: "このアップロードを削除しますか？(テーマの CSS が動作しなくなる可能性があります！)"
          component_on_themes: "これらのテーマにコンポーネントを含める"
          included_components: "含まれているコンポーネント"
          add_all: "すべてを追加"
          import_web_tip: "テーマを含むリポジトリ"
          direct_install_tip: "下にリストされているリポジトリから <strong>%{name}</strong> をインストールしてもよろしいですか？"
          import_web_advanced: "高度…"
          import_file_tip: "テーマを含む .tar.gz、.zip、または .dcstyle.json ファイル"
          is_private: "テーマはプライベート git リポジトリにあります"
          finish_install: "テーマのインストールを終了"
          last_attempt: "インストールプロセスが終了しませんでした。最終試行:"
          remote_branch: "ブランチ名 (オプション)"
          public_key: "次の公開鍵アクセスをリポジトリに許可する:"
          install: "インストール"
          installed: "インストール済み"
          install_popular: "人気"
          install_upload: "自分のデバイスから"
          install_git_repo: "git リポジトリから"
          install_create: "新規作成"
          installing_message: "新しいテーマをセットアップ中です…"
          installing_message_long_time: "新しいテーマのセットアップに予想よりも少し長い時間がかかっています。しばらくお待ちください…"
          duplicate_remote_theme: "テーマのコンポーネント “%{name}” はすでにインストールされています。別のコピーをインストールしてもよろしいですか？"
          force_install: "Git リポジトリにアクセスできないため、テーマをインストールできません。インストールを続行してもよろしいですか？"
          create_placeholder: "プレースホルダーを作成"
          about_theme: "テーマについて"
          license: "ライセンス"
          version: "バージョン:"
          authors: "作成者:"
          creator: "作成者:"
          source_url: "ソース"
          enable: "有効化"
          disable: "無効化"
          disabled: "このコンポーネントは無効になっています。"
          disabled_by: "このコンポーネントは無効になっています。無効にした人:"
          required_version:
            error: "このテーマは、このバージョンの Discourse と互換性がないため、自動的に無効になりました。"
            minimum: "Discourse バージョン %{version} 以上が必要です。"
            maximum: "Discourse バージョン %{version} 以下が必要です。"
          update_to_latest: "最新に更新"
          check_for_updates: "アップデートを確認"
          updating: "更新中…"
          update_success: "%{theme} の更新が完了しました"
          up_to_date: "テーマは最新です。最終確認日:"
          has_overwritten_history: "現在のテーマのバージョンは、Git 履歴が強制プッシュで上書きされたため、存在しなくなりました。"
          add: "追加"
          theme_settings: "テーマの設定"
          edit_objects_theme_setting: "オブジェクト設定エディター"
          overriden_settings_explanation: "オーバーライドされた設定はドットでマークされ、ハイライト表示されます。これらの設定をデフォルトの値にリセットするには、その横にあるリセットボタンを押します。"
          no_settings: "このテーマには設定がありません。"
          theme_translations: "テーマの翻訳"
          empty: "項目なし"
          commits_behind:
            other: "テーマは %{count} コミット遅れです！"
          compare_commits: "(新しいコミットを参照)"
          remote_theme_edits: "このテーマを編集する場合は、<a href='%{repoURL}' target='_blank'>そのリポジトリに変更を送信</a>する必要があります"
          repo_unreachable: "このテーマの Git リポジトリに接続できませんでした。エラーメッセージ:"
          imported_from_archive: "このテーマは .zip ファイルからインポートされました"
          scss:
            text: "CSS"
            title: "カスタム CSS を入力してください。すべての有効な CSS および SCSS スタイルを受け入れます"
          header:
            text: "ヘッダー"
            title: "サイトヘッダーの上に表示する HTML を入力してください"
          after_header:
            text: "ヘッダーの後"
            title: "すべてのページのヘッダーの後に表示する HTML を入力してください"
          footer:
            text: "フッター"
            title: "ページのフッターに表示する HTML を入力してください"
          embedded_scss:
            text: "埋め込み CSS"
            title: "埋め込みバージョンのコメントとともに配信するカスタム CSS を入力してください"
          embedded_header:
            text: "埋め込みヘッダー"
            title: "埋め込まれたバージョンのコメントの上に表示する HTML を入力する"
          color_definitions:
            text: "色の定義"
            title: "カスタム色定義を入力してください (上級ユーザーのみ)"
            placeholder: |2-

              このスタイルシートを使用して、カスタム色を CSS カスタムプロパティのリストに追加します。

              例:

              %{example}

              プラグインやコアとの競合を避けるには、プロパティ名に接頭辞を付けることを強くお勧めします。
          head_tag:
            text: "Head"
            title: "head タグの前に挿入される HTML"
          body_tag:
            text: "本文"
            title: "body タグの前に挿入される HTML"
          yaml:
            text: "YAML"
            title: "YAML 形式でテーマ設定を定義してください"
          scss_color_variables_warning: 'テーマにコア SCSS 色変数を使用することは推奨されません。CSS カスタムプロパティを使用してください。詳細については、<a href="https://meta.discourse.org/t/-/77551#color-variables-2" target="_blank">こちらのガイド</a>を参照してください。'
          scss_warning_inline: "テーマにコア SCSS 色変数を使用するのは推奨されません。"
          all_filter: "すべて"
          active_filter: "アクティブ"
          inactive_filter: "非アクティブ"
          updates_available_filter: "アップデートあり"
          schema:
            title: "%{name} 設定の編集"
            back_button: "%{name} に戻る"
            fields:
              required: "*必須"
              groups:
                at_least:
                  other: "%{count} 個以上のグループが必要です"
              categories:
                at_least:
                  other: "%{count} 個以上のカテゴリが必要です"
              tags:
                at_least:
                  other: "%{count} 個以上のタグが必要です"
              string:
                too_short:
                  other: "は %{count} 文字以上である必要があります"
              number:
                too_small: "は %{count} 以上である必要があります"
                too_large: "は %{count} 以下の値である必要があります"
        colors:
          select_base:
            title: "基本色パレットを選択してください"
            description: "基本パレット:"
          title: "色"
          edit: "色パレットを編集"
          long_title: "色パレット"
          description: "色パレットは、サイトのインターフェースに使用される主な色を定義しますが、テーマには追加のスタイル、レイアウト、およびコンポーネントが含まれます。これらを併用してサイト独自の外観と使い心地を作ることができます。また、ユーザーが好みに応じて選択できるようにすることもできます。"
          about: "テーマで使用する色を変更します。まず新しい色パレットを作成します。"
          new_name: "新しい色パレット"
          copy_name_prefix: "コピー元:"
          delete_confirm: "この色パレットを削除しますか？"
          undo: "元に戻す"
          undo_title: "変更を元に戻して、前回保存された色にします。"
          revert: "戻す"
          revert_title: "この色を Discourse のデフォルトの色パレットにリセットします。"
          primary:
            name: "プライマリー"
            description: "ほとんどのテキスト、アイコン、ボーダー。"
          primary-medium:
            name: "primary-medium"
          primary-low-mid:
            name: "primary-low-mid"
          secondary:
            name: "セカンダリー"
            description: "メインの背景色とボタンのテキスト色。"
          tertiary:
            name: "ターシャリー"
            description: "リンク、一部のボタン、通知、およびアクセントカラー。"
          quaternary:
            name: "クォータナリー"
            description: "テーマでオプションとして使用します。"
          header_background:
            name: "ヘッダー背景"
            description: "サイトのヘッダー背景色。"
          header_primary:
            name: "ヘッダーのプライマリー"
            description: "サイトのヘッダーのテキストとアイコン。"
          highlight:
            name: "ハイライト"
            description: "投稿やトピックなど、ページのハイライトされた要素の背景色。"
          highlight-high:
            name: "highlight-high"
          highlight-medium:
            name: "highlight-medium"
          highlight-low:
            name: "highlight-low"
          danger:
            name: "危険"
            description: "投稿やトピックの削除といった操作の強調色。"
          success:
            name: "成功"
            description: "操作が成功したことを示すために使用します。"
          love:
            name: "ラブ"
            description: "「いいね！」ボタンの色。"
          selected:
            name: "選択済み"
            description: "リスト項目などの要素が選択/アクティブの場合の背景色。"
          hover:
            name: "ホバー"
            description: "リスト項目などの要素がホバーされているかキーボードフォーカスにある場合の背景色。"
        robots:
          title: "サイトの robots.txt ファイルをオーバーライド:"
          warning: "これにより、関連するすべてのサイト設定が永久にオーバーライドされます。"
          overridden: サイトのデフォルトの robots.txt ファイルがオーバーライドされています。
        email_style:
          title: "メールのスタイル"
          heading: "メールのスタイルをカスタマイズ"
          html: "HTML"
          css: "CSS"
          reset: "デフォルトにリセット"
          reset_confirm: "デフォルトの %{fieldName} にリセットしてすべての変更を失ってもよろしいですか？"
          save_error_with_reason: "変更は保存されませんでした。%{error}"
          instructions: "すべての HTML メールがレンダリングされるテンプレートをカスタマイズし、CSS を使ってスタイルを設定します。"
      email:
        title: "メール"
        description: "メールを作成する際に使用するテンプレートをカスタマイズし、送信される要約メールをプレビューし、メールログを表示します。"
        settings: "設定"
        templates: "テンプレート"
        templates_title: "メールのテンプレート"
        preview_digest: "要約をプレビュー"
        advanced_test:
          title: "高度なテスト"
          desc: "Discourse が受信したメールをどのように処理するのかご覧ください。メールを正しく処理できるようにするには、元のメールメッセージ全体を以下に貼り付けてください。"
          email: "元のメッセージ"
          run: "テストを実行"
          text: "選択されたテキスト本文"
          elided: "省略テキスト"
        sending_test: "テストメールを送信中…"
        error: "<b>エラー</b> - %{server_error}"
        test_error: "テストメールを送信中に問題が発生しました。メール設定を再確認し、ホストがメール接続をブロックしていないことを確認してから、もう一度お試しください。"
        sent: "送信"
        skipped: "スキップ"
        bounced: "バウンス"
        received: "受信"
        rejected: "拒否"
        sent_at: "送信日"
        time: "時間"
        user: "ユーザー"
        email_type: "メールの種類"
        details_title: "メールの詳細を表示"
        to_address: "宛先アドレス"
        test_email_address: "テストするメールアドレス"
        send_test: "テストメールを送信する"
        sent_test: "送信完了！"
        delivery_method: "送信方法"
        preview_digest_desc: "非アクティブユーザーに送信される要約メールのコンテンツをプレビューします。"
        refresh: "更新"
        send_digest_label: "この結果の送信先:"
        send_digest: "送信"
        sending_email: "メールを送信中…"
        format: "形式"
        html: "html"
        text: "テキスト"
        html_preview: "メールコンテンツのプレビュー"
        last_seen_user: "最終アクセスユーザー:"
        no_result: "要約の結果は見つかりませんでした。"
        reply_key: "返信キー"
        post_link_with_smtp: "投稿と SMTP の詳細"
        skipped_reason: "スキップの理由"
        incoming_emails:
          from_address: "送信者"
          to_addresses: "宛先"
          cc_addresses: "CC"
          subject: "件名"
          error: "エラー"
          none: "受信メールはありません。"
          modal:
            title: "受信メールの詳細"
            error: "エラー"
            headers: "ヘッダー"
            subject: "件名"
            body: "本文"
            rejection_message: "拒否メール"
          filters:
            from_placeholder: "from@example.com"
            to_placeholder: "to@example.com"
            cc_placeholder: "cc@example.com"
            subject_placeholder: "件名…"
            error_placeholder: "エラー"
        logs:
          none: "ログはありません。"
          filters:
            title: "フィルタ"
            user_placeholder: "ユーザー名"
            address_placeholder: "name@example.com"
            type_placeholder: "ダイジェスト、アカウント登録…"
            reply_key_placeholder: "返信キー"
            smtp_transaction_response_placeholder: "SMTP ID"
          email_addresses:
            see_more: "[もっと見る...]"
          post_id: "(投稿 ID: %{post_id})"
      moderation_history:
        performed_by: "実行者:"
        no_results: "介入履歴はありません。"
        actions:
          delete_user: "ユーザーを削除"
          suspend_user: "ユーザーを凍結"
          silence_user: "ユーザーを投稿禁止"
          delete_post: "投稿を削除"
          delete_topic: "トピックを削除"
          post_approved: "投稿を承認"
      logs:
        title: "ログとスクリーニング"
        description: "ログとスクリーニングではコミュニティーの監視と管理を行い、コミュニティーの安全と礼節を維持することができます。スタッフメンバーが実行したすべての操作のログ、検索ログ、およびユーザースクリーニングの構成を表示できます。"
        nav_title: "ログ"
        action: "操作"
        created_at: "作成"
        last_match_at: "最終一致"
        match_count: "一致"
        ip_address: "IP"
        topic_id: "トピック ID"
        post_id: "投稿 ID"
        category_id: "カテゴリ ID"
        delete: "削除"
        edit: "編集"
        save: "保存"
        screened_actions:
          block: "ブロック"
          do_nothing: "何もしない"
        staff_actions:
          all: "すべて"
          filter: "フィルタ:"
          title: "スタッフの操作"
          clear_filters: "すべて表示"
          staff_user: "ユーザー"
          target_user: "対象ユーザー"
          subject: "対象"
          when: "日時"
          context: "コンテキスト"
          details: "詳細"
          previous_value: "変更前"
          new_value: "変更後"
          show: "表示"
          modal_title: "詳細"
          no_previous: "変更前の値がありません。"
          deleted: "変更後の値がありません。レコードが削除されました。"
          actions:
            permanently_delete_post_revisions: "投稿のリビジョンを永久に削除"
            delete_user: "ユーザーの削除"
            change_trust_level: "信頼レベルの変更"
            change_username: "ユーザー名の変更"
            change_site_setting: "サイトの設定の変更"
            change_theme: "テーマの変更"
            delete_theme: "テーマの削除"
            change_site_text: "サイトのテキストの変更"
            suspend_user: "ユーザー凍結"
            unsuspend_user: "ユーザーの凍結解除"
            removed_suspend_user: "ユーザーを凍結 (削除)"
            removed_unsuspend_user: "ユーザーの凍結を解除 (削除)"
            grant_badge: "バッジ付与"
            revoke_badge: "バッジ取り消し"
            check_email: "メール確認"
            delete_topic: "トピック削除"
            recover_topic: "トピックの削除を取り消し"
            delete_post: "投稿削除"
            impersonate: "代理操作"
            anonymize_user: "ユーザーの匿名化"
            roll_up: "IP ブロックのロールアップ"
            change_category_settings: "カテゴリ設定の変更"
            delete_category: "カテゴリの削除"
            create_category: "カテゴリの作成"
            silence_user: "ユーザーを投稿禁止"
            unsilence_user: "ユーザーの投稿禁止を解除"
            removed_silence_user: "ユーザーを投稿禁止 (削除)"
            removed_unsilence_user: "ユーザーの投稿禁止を解除 (削除)"
            grant_admin: "管理者権限の付与"
            revoke_admin: "管理者権限の取り消し"
            grant_moderation: "モデレーター権限の付与"
            revoke_moderation: "モデレーター権限の取り消し"
            backup_create: "バックアップの作成"
            deleted_tag: "タグの削除"
            update_directory_columns: "ディレクトリ列を更新"
            deleted_unused_tags: "未使用のタグを削除"
            renamed_tag: "タグ名の変更"
            revoke_email: "メールを取り消し"
            lock_trust_level: "信頼レベルをロック"
            unlock_trust_level: "信頼レベルをロック解除"
            activate_user: "ユーザーを有効化"
            deactivate_user: "ユーザーを無効化"
            change_readonly_mode: "閲覧専用モードに変更"
            backup_download: "バックアップのダウンロード"
            backup_destroy: "バックアップの消去"
            reviewed_post: "投稿をレビュー"
            custom_staff: "プラグインのカスタム操作"
            post_locked: "投稿をロック"
            post_edit: "投稿を編集"
            post_unlocked: "投稿のロックを解除"
            check_personal_message: "個人メッセージを確認"
            disabled_second_factor: "二要素認証を無効化"
            topic_published: "トピックを公開"
            post_approved: "投稿を承認"
            post_rejected: "投稿を拒否"
            create_badge: "バッジを作成"
            change_badge: "バッジを変更"
            delete_badge: "バッジを削除"
            merge_user: "ユーザーをマージ"
            entity_export: "エンティティをエクスポート"
            change_name: "名前を変更"
            topic_timestamps_changed: "トピックのタイムスタンプを変更"
            approve_user: "ユーザーを承認"
            web_hook_create: "Webhook を作成"
            web_hook_update: "Webhook を更新"
            web_hook_destroy: "Webhook を消去"
            web_hook_deactivate: "Webhook を無効化"
            embeddable_host_create: "埋め込み可能なホストを作成"
            embeddable_host_update: "埋め込み可能なホストを更新"
            embeddable_host_destroy: "埋め込み可能なホストを消去"
            change_theme_setting: "テーマの設定の変更"
            disable_theme_component: "テーマのコンポーネントを無効化"
            enable_theme_component: "テーマのコンポーネントを有効化"
            revoke_title: "タイトルを取り消す"
            change_title: "タイトルを変更"
            api_key_create: "API キーを作成"
            api_key_update: "API キーを更新"
            api_key_destroy: "API キーを消去"
            override_upload_secure_status: "アップロードの安全ステータスをオーバーライド"
            page_published: "ページを公開"
            page_unpublished: "ページを非公開"
            add_email: "メールアドレスを追加"
            update_email: "メールを更新"
            destroy_email: "メールを消去"
            topic_closed: "トピックをクローズ"
            topic_opened: "トピックをオープン"
            topic_archived: "トピックをアーカイブ"
            topic_unarchived: "トピックのアーカイブを解除"
            post_staff_note_create: "スタッフメモを追加"
            post_staff_note_destroy: "スタッフメモを消去"
            delete_group: "グループを削除"
            watched_word_create: "ウォッチ語を追加"
            watched_word_destroy: "ウォッチ語を削除"
            create_public_sidebar_section: "公開サイドバーセクションを作成"
            update_public_sidebar_section: "公開サイドバーセクションを更新"
            destroy_public_sidebar_section: "公開サイドバーセクションを破棄"
            reset_bounce_score: "バウンススコアをリセット"
            create_watched_word_group: "ウォッチ中の単語グループを作成する"
            update_watched_word_group: "ウォッチ中の単語グループを更新する"
            delete_watched_word_group: "ウォッチ中の単語グループを削除する"
            toggle_flag: "通報を切り替える"
            move_flag: "通報を移動する"
            create_flag: "通報を作成する"
            update_flag: "通報を更新する"
            delete_flag: "通報を削除する"
            topic_slow_mode_set: "トピックの低速モードに設定する"
            topic_slow_mode_removed: "トピックの低速モードを削除する"
            custom_emoji_create: "カスタム絵文字を作成する"
            custom_emoji_destroy: "カスタム絵文字を削除する"
            delete_post_permanently: "投稿を永久に削除する"
            delete_topic_permanently: "トピックを永久に削除する"
            tag_group_create: "タググループの作成"
            tag_group_destroy: "タググループの削除"
            tag_group_change: "タググループの変更"
            delete_associated_accounts: "関連アカウントの削除"
        screened_emails:
          title: "スクリーン対象メール"
          description: "誰かが新規アカウントを作成すると、次のメールアドレスがチェックされるか、登録がブロックされるか、ほかの操作が実行されます。"
          email: "メールアドレス"
          actions:
            allow: "許可"
        screened_urls:
          title: "スクリーン対象 URL"
          description: "ここにリストされている URL は、スパムユーザーとして認識されているユーザーの投稿に使用されています。"
          url: "URL"
          domain: "ドメイン"
        screened_ips:
          title: "スクリーン対象 IP"
          description: 'ウォッチ中の IP アドレスです。IP アドレスのホワイトリストに追加するには "許可" を使用します。'
          delete_confirm: "%{ip_address} のルールを削除してもよろしいですか？"
          actions:
            block: "ブロック"
            do_nothing: "許可"
            allow_admin: "管理者を許可"
          form:
            label: "新規:"
            ip_address: "IP アドレス"
            add: "追加"
            filter: "検索"
          roll_up:
            text: "ロールアップ"
            title: "少なくとも 'min_ban_entries_for_roll_up' エントリがある場合、新しいサブネットブロックエントリを作成します。"
        search_logs:
          title: "検索ログ"
          term: "用語"
          searches: "検索"
          click_through_rate: "CTR"
          types:
            all_search_types: "すべての検索タイプ"
            header: "ヘッダー"
            full_page: "フルページ"
            click_through_only: "すべて (クリックする―のみ)"
          header_search_results: "ヘッダー検索結果"
        logster:
          title: "エラーログ"
      watched_words:
        title: "ウォッチ中の語"
        description: "ウォッチ中の語は、特定の語を含む投稿のブロック、検閲、リンク、通報など、複数の様々な操作を実行できるモデレーションツールです。"
        search: "検索"
        clear_filter: "クリア"
        show_words:
          other: "%{count} 語を表示"
        case_sensitive: "(大文字と小文字を区別)"
        html: "(html)"
        download: ダウンロード
        clear_all: すべてクリア
        clear_all_confirm: "%{action}操作のすべてのウォッチ語をクリアしてもよろしいですか？"
        invalid_regex: 'ウォッチ語 "%{word}" は無効な正規表現です。'
        regex_warning: '<a href="%{basePath}/admin/site_settings/category/all_results?filter=watched%20words%20regular%20expressions%20">ウォッチ語は正規表現</a>で、語の境界は自動的に含まれることはありません。全語に一致する正規表現が必要な場合は、正規表現の最初と最後に <code>\b</code> を含めます。'
        actions:
          block: "ブロック"
          censor: "検閲"
          require_approval: "要承認"
          flag: "通報"
          replace: "置換"
          tag: "タグ"
          silence: "投稿禁止"
          link: "リンク"
        action_descriptions:
          block: "これらの語を含む投稿を作成しようとすると、エラーメッセージが表示されます。"
          censor: "これらの語を含む投稿を許可しますが、検閲された語を非表示にする文字に置き換えられます。"
          require_approval: "これらの語を含む投稿は、他の人に表示される前に、スタッフの承認が必要です。"
          flag: "これらの語を含む投稿を許可しますが、モデレーターがレビューできるように不適切として通報されます。"
          replace: "投稿内の語を他の語に置き換えます."
          tag: "最初の投稿に特定の語が含まれる場合、トピックに自動的にタグを付けます。"
          silence: "新規アカウントの最初の投稿にこれらのいずれかの語が含まれる場合、そのアカウントを投稿禁止にします。投稿はスタッフが承認するまで自動的に非表示になります。"
          link: "投稿内の語をリンクに置き換える."
        form:
          label: "語またはフレーズがある"
          placeholder: "語またはフレーズ (* はワイルドカード)"
          placeholder_regexp: "正規表現"
          replace_label: "置換"
          replace_placeholder: "例"
          tag_label: "タグ"
          link_label: "リンク"
          link_placeholder: "https://example.com"
          add: "追加"
          success: "成功"
          exists: "すでに存在します"
          upload: "ファイルから追加"
          upload_successful: "アップロードが成功し、言葉が追加されました。"
          case_sensitivity_label: "大文字と小文字を区別"
          case_sensitivity_description: "大文字と小文字が一致する語のみ"
          html_label: "HTML"
          html_description: "置換先に HTML を出力します"
          words_or_phrases: "語またはフレーズ"
        test:
          button_label: "テスト"
          modal_title: "%{action}: ウォッチ語をテスト"
          description: "テキストを入力して、ウォッチ語に一致しているかどうかを確認します"
          found_matches: "見つかった一致:"
          no_matches: "一致する項目が見つかりませんでした"
      form_templates:
        nav_title: "テンプレート"
        title: "フォームテンプレート"
        help: "新規トピックを作成するために使用できるフォームのテンプレート構造を作成します。"
        new_template: "新しいテンプレート"
        list_table:
          headings:
            name: "名前"
            active_categories: "アクティブなカテゴリ"
            actions: "操作"
          actions:
            view: "テンプレートを表示"
            edit: "テンプレートを編集"
            delete: "テンプレートを削除"
        view_template:
          close: "閉じる"
          edit: "編集"
          delete: "削除"
          toggle_preview: "プレビューの切り替え"
        new_template_form:
          submit: "保存"
          cancel: "キャンセル"
          name:
            label: "テンプレート名"
            placeholder: "このテンプレートの名前を入力してください…"
          template:
            label: "テンプレート"
            placeholder: "ここに YAML テンプレートを作成してください…"
          preview: "プレビュー"
        delete_confirm: "このテンプレートを削除してもよろしいですか？"
        quick_insert_fields:
          add_new_field: "追加"
          checkbox: "チェックボックス"
          input: "短い回答"
          textarea: "長い回答"
          dropdown: "ドロップダウン"
          upload: "ファイルをアップロードする"
          multiselect: "複数選択"
        validations_modal:
          button_title: "検証"
          modal_title: "検証オプション"
          table_headers:
            key: "キー"
            type: "タイプ"
            description: "説明"
          validations:
            required:
              key: "必須"
              type: "ブール値"
              description: "フォームを送信するには、フィールドに入力する必要があります。"
            minimum:
              key: "最小"
              type: "整数"
              description: "テキストフィールドの場合、許容される最低文字数を指定します。"
            maximum:
              key: "最大"
              type: "整数"
              description: "テキストフィールドの場合、許容される最大文字数を指定します。"
            pattern:
              key: "パターン"
              type: "正規表現文字列"
              description: "テキストフィールドの場合、許可される入力を指定する正規表現です。"
            type:
              key: "タイプ"
              type: "文字列"
              description: "入力フィールドの場合、予期される入力のタイプを指定できます(text|email|date|number|url|tel|color)"
        preview_modal:
          title: "テンプレートのプレビュー"
        field_placeholders:
          validations: "ここに検証を入力してください"
          id: "ID をここに入力"
          label: "ここにラベルを入力してください"
          placeholder: "ここにプレースホルダーを入力してください"
          none_label: "項目を選択する"
          choices:
            first: "オプション 1"
            second: "オプション 2"
            third: "オプション 3"
        edit_category:
          toggle_freeform: "フォームテンプレートが無効になっています"
          toggle_form_template: "フォームテンプレートが有効になっています"
          select_template: "フォームテンプレートを選択する"
          select_template_help: "フォームテンプレートの追加/編集"
      impersonate:
        title: "代理操作"
        help: "このツールを使用して、デバッグ目的でユーザーアカウントを代理操作します。作業を終了したら、ログアウトしてください。"
        not_found: "ユーザーが見つかりません。"
        invalid: "このユーザーを代理して操作できません。"
      users:
        title: "ユーザー"
        description: "ユーザーの表示と管理を行います。"
        create: "管理者を追加"
        last_emailed: "最終メール送信日"
        not_found: "申し訳ありません。そのユーザー名はシステムに存在しません。"
        id_not_found: "申し訳ありません。そのユーザー ID はシステムに存在しません。"
        active: "有効"
        status: "ステータス"
        show_emails: "メールアドレスを表示"
        hide_emails: "メールアドレスを非表示"
        silence_reason: "投稿禁止の理由"
        bulk_actions:
          title: "一括操作"
          admin_cant_be_deleted: "このユーザーは管理者であるため削除できません"
          too_many_or_old_posts: "このユーザーは投稿数が多すぎるか投稿が非常に古いため削除できません"
          too_many_selected_users:
            other: "一括削除できるユーザー数の制限 (%{count} 人) に達しました"
          delete:
            label: "ユーザーを削除…"
            confirmation_modal:
              prompt_text:
                other: '%{count} 人のユーザーを永久に削除しようとしています。続行するには下に「%{confirmation_phrase}」と入力してください。'
              confirmation_phrase:
                other: "%{count} 人のユーザーを削除"
              close: "閉じる"
              confirm: "削除"
              title:
                other: "%{count} 人のユーザーを削除"
              bulk_delete_starting: "一括削除を開始します…"
              block_ip_and_email: "選択したすべてのユーザーの IP アドレスとメールアドレスをブロック"
              user_delete_succeeded: "[%{position}/%{total}] @%{username} を正常に削除しました"
              user_delete_failed: "[%{position}/%{total}] @%{username} を削除できませんでした - %{error}"
              bulk_delete_finished: "一括削除操作が完了しました。"
              failed_to_delete_users: "次のユーザーを削除できませんでした:"
        nav:
          new: "新規"
          active: "アクティブ"
          staff: "スタッフ"
          suspended: "凍結"
          silenced: "投稿禁止"
          staged: "ステージング"
        approved: "承認済み？"
        titles:
          active: "アクティブユーザー"
          new: "新規ユーザー"
          pending: "レビュー待ちのユーザー"
          newuser: "信頼レベル 0 のユーザー (新規ユーザー)"
          basic: "信頼レベル 1 のユーザー (基本ユーザー)"
          member: "信頼レベル 2 のユーザー (メンバー)"
          regular: "信頼レベル 3 のユーザー (レギュラー)"
          leader: "信頼レベル 4 のユーザー (リーダー)"
          staff: "スタッフ"
          admins: "管理者ユーザー"
          moderators: "モデレーター"
          silenced: "投稿禁止ユーザー"
          suspended: "凍結中のユーザー"
          staged: "ステージングユーザー"
        not_verified: "未確認"
        check_email:
          title: "このユーザーのメールアドレスを表示する"
          text: "表示"
        check_sso:
          title: "SSO ペイロードを表示"
          text: "表示"
        delete_associated_accounts:
          title: "このユーザーのすべての関連アカウントを削除"
          text: "関連アカウントの削除"
      user:
        suspend_failed: "このユーザーを凍結中にエラーが発生しました: %{error}"
        unsuspend_failed: "このユーザーの凍結を解除中にエラーが発生しました: %{error}"
        suspend_duration: "次の期間までユーザーを凍結する:"
        suspend_reason_label: "凍結する理由を説明してください。ここに書いた理由は、このユーザーのプロファイルページで<b>全員に閲覧可能</b>となります。またこのユーザーがログインを試みた際にも表示されます。手短に説明してください。"
        suspend_reason_hidden_label: "なぜ凍結していますか？このテキストはユーザーがログインしようとするときに表示されます。簡潔に説明してください。"
        suspend_reason: "理由"
        suspend_reason_title: "凍結の理由"
        suspend_reasons:
          not_listening_to_staff: "スタッフのフィードバックを聞き入れないため"
          consuming_staff_time: "スタッフの時間を不当に消耗したため"
          combative: "好戦的過ぎるため"
          in_wrong_place: "場所が誤っているため"
          no_constructive_purpose: "コミュニティー内で異議を唱える以外に建設的な目的がないため"
          custom: "カスタム…"
        suspend_message: "メールメッセージ"
        suspend_message_placeholder: "必要に応じて、凍結に関する詳細な情報を入力し、ユーザーにメールで送信することができます。"
        suspended_by: "凍結者:"
        silence_reason: "理由"
        silenced_by: "投稿禁止設定者:"
        silence_modal_title: "ユーザーを投稿禁止"
        silence_duration: "ユーザーをどれくらいの期間、投稿禁止にしますか？"
        silence_reason_label: "このユーザーの投稿を禁止する理由を説明してください。"
        silence_reason_placeholder: "投稿禁止の理由"
        silence_message: "メールメッセージ"
        silence_message_placeholder: "(デフォルトのメッセージを送信する場合は空白のままにします)"
        suspended_until: "(%{until} まで)"
        suspend_forever: "永久に凍結する"
        cant_suspend: "このユーザーを凍結できません。"
        cant_silence: "このユーザーを投稿禁止にできません。"
        delete_posts_failed: "投稿を削除中に問題が発生しました。"
        post_edits: "投稿の編集"
        view_edits: "編集を表示"
        penalty_post_actions: "関連する投稿についてどうしますか？"
        penalty_post_delete: "投稿を削除する"
        penalty_post_delete_replies: "投稿と返信を削除する"
        penalty_post_edit: "投稿を編集する"
        penalty_post_none: "何もしない"
        penalty_count: "ペナルティ数"
        penalty_history_MF: >-
          過去 6 か月において、このユーザーは<b>{ SUSPENDED, plural, other {# 回} }凍結</b>され、<b>{ SILENCED, plural, other {# 回} }投稿禁止</b>にされました。
        clear_penalty_history:
          title: "ペナルティ履歴をクリア"
          description: "ペナルティのあるユーザーは TL3 に昇格されません"
        delete_all_posts_confirm_MF: |
          {POSTS, plural, other {# 件の投稿}}と{TOPICS, plural, other {# 件のトピック}}を削除しようとしています。よろしいですか？
        silence: "投稿禁止"
        unsilence: "投稿禁止を解除"
        silenced: "投稿禁止？"
        moderator: "モデレーター？"
        admin: "管理者？"
        suspended: "凍結？"
        staged: "ステージング？"
        show_admin_profile: "管理者"
        manage_user: "ユーザーの管理"
        show_public_profile: "公開プロファイルを表示"
        action_logs: "操作ログ"
        ip_lookup: "IP アドレスを検索"
        log_out: "ログアウト"
        logged_out: "すべてのデバイスからログアウトしました"
        revoke_admin: "管理者権限を取り消す"
        grant_admin: "管理者権限を付与"
        grant_admin_success: "新しい管理者が確認されました。"
        grant_admin_confirm: "新しい管理者を確認するためのメールを送信しました。開封して記載されている指示に従ってください。"
        revoke_moderation: "モデレーター権限を取り消す"
        grant_moderation: "モデレーター権限を付与"
        unsuspend: "凍結を解除"
        suspend: "凍結"
        show_flags_received: "受信した通報を表示"
        flags_received_by: "%{username} が受信した通報"
        flags_received_none: "このユーザーはまだ通報を受信していません。"
        reputation: 評判
        permissions: 権限
        activity: アクティビティ
        like_count: '「いいね！」した数/された数'
        last_100_days: "過去 100 日間"
        private_topics_count: 非公開トピック
        posts_read_count: 既読の投稿数
        post_count: 作成した投稿数
        second_factor_enabled: 二要素認証が有効です
        topics_entered: 閲覧したトピック数
        flags_given_count: 通報した数
        flags_received_count: 通報された数
        warnings_received_count: 警告された数
        warnings_list_warning: |
          モデレーターとして、これらのすべてのトピックを表示することができます。必要に応じて、管理者または発行モデレーターに、メッセージへの <b>@モデレーター</b>アクセスを提供するように依頼してください。
        flags_given_received_count: "通報した / された数"
        approve: "承認"
        approved_by: "承認者:"
        approve_success: "ユーザーは承認され、アクティベーション方法を記載したメールが送信されました。"
        approve_bulk_success: "成功！選択したすべてのユーザーは承認され、通知が送信されました。"
        time_read: "閲覧時間"
        post_edits_count: "投稿の編集"
        exports:
          title: ユーザーのエクスポート
          download:
            description: 最新のエクスポートをダウンロードします
            expires_in:
              other: '%{count} 時間後に期限切れになります'
            not_available: エクスポートできません
            button: アーカイブをリクエスト
            confirm: このユーザーのアクティビティと設定のアーカイブを作成してもよろしいですか？
            started: アーカイブの収集を開始しました。処理が完了するとダウンロードリンクが更新されます。
            success: アーカイブをダウンロードする準備ができました。
            export_failed: エクスポートに失敗しました。詳細はログを確認してください。
        anonymize: "ユーザーを匿名化"
        anonymize_confirm: "このアカウントを匿名化してよろしいですか？ユーザー名とメールアドレスが変更され、すべてのプロファイル情報がリセットされます。"
        delete_associated_accounts_confirm: "このアカウントからすべての関連アカウントを削除してもよろしいですか？ユーザーのメールアドレスが変更されると、ユーザーはログインできなくなる可能性があります。"
        disable_second_factor_confirm: "このアカウントの二要素認証を無効にしてもよろしいですか？"
        anonymize_yes: "はい。このアカウントを匿名化する"
        anonymize_failed: "アカウントの匿名化中に問題が発生しました。"
        delete: "ユーザーを削除"
        delete_posts:
          button: "すべての投稿を削除する"
          progress:
            title: "投稿の削除状況"
            description: "投稿を削除中…"
          confirmation:
            title: "@%{username} のすべての投稿を削除"
            description: |
              <p>@%{username} の <b>%{post_count} 件</b>の投稿を削除してもよろしいですか？

              <p><b>この操作は取り消せません！</b></p>

              <p>続行するには次を入力します: <code>%{text}</code></p>
            text: "@%{username} の投稿を削除する"
            delete: "@%{username} の投稿を削除する"
            cancel: "キャンセル"
        merge:
          button: "マージ"
          prompt:
            title: "@%{username} を転送して削除"
            description: |
              <p><b>@%{username}</b> のコンテンツの新しいオーナーを選択してください。</p>

              <p><b>@%{username}</b> が作成したすべてのトピック、投稿、メッセージ、およびその他のコンテンツは転送されます。</p>
            target_username_placeholder: "新しいオーナーのユーザー名"
            transfer_and_delete: "@%{username} を転送して削除"
            cancel: "キャンセル"
          progress:
            title: "マージの進行状況"
          confirmation:
            title: "@%{username} を転送して削除"
            description: |
              <p><b>@%{username}</b> のすべてのコンテンツは、<b>@%{targetUsername}</b> に転送されて配下に置かれます。コンテンツが転送された後、<b>@%{username}</b> のアカウントは削除されます。</p>

              <p><b>この操作を元に戻すことはできません！</b></p>

              <p>続行するには次を入力してください: <code>%{text}</code></p>
            text: "@%{username} を @%{targetUsername} に転送する"
            transfer_and_delete: "@%{username} を転送して削除"
            cancel: "キャンセル"
        merging_user: "ユーザーをマージ中…"
        merge_failed: "ユーザーをマージ中にエラーが発生しました。"
        delete_forbidden_because_staff: "管理者およびモデレーターアカウントは削除できません。"
        delete_posts_forbidden_because_staff: "管理者とモデレーターのすべての投稿を削除できません。"
        delete_forbidden:
          other: "投稿が存在するユーザーを削除できません。ユーザーを削除する前にすべての投稿を削除してください。(%{count} 日以上経過した投稿は削除できません)"
        cant_delete_all_posts:
          other: "すべての投稿を削除できません。%{count} 日以上経過した投稿があります。(delete_user_max_post_age の設定)"
        cant_delete_all_too_many_posts:
          other: "すべての投稿を削除することはできませんでした。ユーザーは %{count} 件以上投稿しています。(delete_all_posts_max)"
        delete_confirm_title: "このユーザーを削除してもよろしいですか？永久に削除されます！"
        delete_confirm: "一般に、ユーザーを削除するのではなく、匿名化して既存のディスカッションからコンテンツを削除しないようにするのが推奨されます。"
        delete_and_block: "このメールと IP アドレスを削除して<b>ブロック</b>する"
        delete_dont_block: "削除のみ"
        deleting_user: "ユーザーを削除中…"
        deleted: "ユーザーが削除されました。"
        delete_failed: "ユーザーを削除中にエラーが発生しました。このユーザーのすべての投稿を削除したことを確認してから、ユーザーを削除してください。"
        send_activation_email: "アクティベーションメールを送信"
        activation_email_sent: "アクティベーションメールが送信されました。"
        send_activation_email_failed: "別のアクティベーションメールの送信中に問題が発生しました。 %{error}"
        activate: "アカウントを有効化"
        activate_failed: "ユーザーのアクティベーションに問題が発生しました。"
        deactivate_account: "アカウントを無効化"
        deactivate_failed: "ユーザーを無効化中に問題が発生しました。"
        unsilence_failed: "ユーザーの投稿禁止を解除中に問題が発生しました。"
        silence_failed: "ユーザーを投稿禁止中に問題が発生しました。"
        silence_confirm: "このユーザーを投稿禁止にしてもよろしいですか？このユーザーは新しいトピックや投稿を作成できなくなります。"
        silence_accept: "はい、このユーザーを投稿禁止にする"
        bounce_score: "バウンススコア"
        reset_bounce_score:
          label: "リセット"
          title: "バウンススコアを 0 にリセット"
        visit_profile: "このユーザーのプロファイルは、<a href='%{url}'>このユーザーの設定ページ</a>で編集します"
        deactivate_explanation: "アクティベーションを解除されたユーザーは、メールアドレスを確認し直す必要があります。"
        suspended_explanation: "凍結中のユーザーはログインできません。"
        silence_explanation: "投稿禁止になったユーザーは、投稿したり、トピックを開始することはできません。"
        staged_explanation: "ステージングユーザーは特定のトピックにメールでのみ投稿することができます。"
        bounce_score_explanation:
          none: "このメールから最近受信したバウンスメールはありません。"
          some: "このメールから最近受信したメールがいくつかあります。"
          threshold_reached: "そのメールから多数のバウンスを受信しました。"
        trust_level_change_failed: "ユーザーの信頼レベルを変更中に問題が発生しました。"
        suspend_modal_title: "ユーザーを凍結"
        confirm_cancel_penalty: "ペナルティを消去してもよろしいですか？"
        trust_level_2_users: "信頼レベル 2 のユーザー"
        trust_level_3_requirements: "信頼レベル 3 の要件"
        trust_level_locked_tip: "信頼レベルはロックされています。システムがユーザーを昇格または降格することはありません"
        trust_level_unlocked_tip: "信頼レベルのロックが解除されているため、システムがユーザーを昇格または降格することができます"
        lock_trust_level: "信頼レベルをロック"
        unlock_trust_level: "信頼レベルをロック解除"
        silenced_count: "投稿禁止"
        suspended_count: "凍結"
        last_six_months: "過去 6 か月"
        other_matches:
          other: "同じ IP アドレスを使用する<b>ユーザーが他に %{count} 人</b>います。確認し、%{username} とともにペナルティを課す不審なユーザーを選択してください。"
        other_matches_list:
          username: "ユーザー名"
          trust_level: "信頼レベル"
          read_time: "閲覧時間"
          topics_entered: "閲覧したトピック"
          posts: "投稿"
        tl3_requirements:
          title: "信頼レベル 3 の要件"
          table_title:
            other: "過去 %{count} 日:"
          value_heading: "値"
          requirement_heading: "要件"
          posts_read_days: "読了した投稿: ユニーク日数"
          days: "日"
          topics_replied_to: "返信するトピック"
          topics_viewed: "閲覧したトピック数"
          topics_viewed_all_time: "閲覧したトピック数 (全期間)"
          posts_read: "閲覧した投稿数"
          posts_read_all_time: "閲覧した投稿数 (全期間)"
          flagged_posts: "通報された投稿"
          flagged_by_users: "通報したユーザー"
          likes_given: "「いいね！」した数"
          likes_received: "「いいね！」された数"
          likes_received_days: "「いいね！」された数: 日別"
          likes_received_users: "「いいね！」された数: ユニークユーザー"
          suspended: "凍結 (過去 6 か月)"
          silenced: "投稿禁止 (過去 6 か月)"
          qualifies: "信頼レベル 3 の要件を満たしています。"
          does_not_qualify: "信頼レベル 3 の要件を満たしていません。"
          will_be_promoted: "もうすぐ昇格です。"
          will_be_demoted: "もうすぐ降格です。"
          on_grace_period: "現在の昇格猶予期間中です。降格されません。"
          locked_will_not_be_promoted: "信頼レベルはロックされました。今後昇格することはありません。"
          locked_will_not_be_demoted: "信頼レベルはロックされました。今後降格することはありません。"
        discourse_connect:
          title: "DiscourseConnect シングルサインオン"
          external_id: "外部 ID"
          external_username: "ユーザー名"
          external_name: "名前"
          external_email: "メール"
          external_avatar_url: "プロファイル画像URL"
          last_payload: "最後のペイロード"
          delete_sso_record: "SSO レコードを削除"
          confirm_delete: "この DiscourseConnect レコードを削除してもよろしいですか？"
      user_fields:
        title: "ユーザーフィールド"
        help: "カスタムユーザーフィールドを作成すると、コミュニティーメンバーに関する追加の詳細情報を収集できます。登録時に必要な情報、プロファイルに表示される内容、ユーザーが更新できる情報を選択できます。"
        no_user_fields: "カスタムユーザーフィールドはまだありません。"
        add: "ユーザーフィールドを追加"
        back: "ユーザーフィールドに戻る"
        edit_header: "ユーザーフィールドを編集"
        new_header: "ユーザーフィールドを追加"
        untitled: "無題"
        name: "フィールド名"
        type: "フィールドタイプ"
        description: "フィールド説明"
        preferences: "設定"
        save: "保存"
        edit: "編集"
        delete: "削除"
        cancel: "キャンセル"
        delete_confirm: "このユーザーフィールドを削除してもよろしいですか？"
        options: "オプション"
        required:
          title: "登録時に必須"
          enabled: "必須"
          disabled: "オプション"
        requirement:
          title: "フィールド要件"
          optional:
            title: "オプション"
          for_all_users:
            title: "すべてのユーザー"
            description: "新規ユーザーは登録時にこのフィールドに入力する必要があります。サイトに戻った既存ユーザーにとって、これが新しいフィールドである場合にも、入力が求められます。すべてのユーザーに対してもう一度表示する場合には、このカスタムフィールを削除して再作成してください。"
          on_signup:
            title: "登録時"
            description: "新規ユーザーは登録時のこのフィールド入力する必要があります。既存のユーザーには影響しません。"
          confirmation: "これにより、既存のユーザーにこのフィールドへの入力が求められるようになり、フィールドへの入力が完了するまでは、サイト上で他の操作ができなくなります。続行しますか？"
        editable:
          title: "登録後に編集可能"
          enabled: "編集可能"
          disabled: "編集不可"
        show_on_profile:
          title: "公開プロファイルに表示"
          enabled: "プロファイルに表示"
          disabled: "プロファイルに表示しない"
        show_on_user_card:
          title: "ユーザーカードに表示"
          enabled: "ユーザーカードに表示"
          disabled: "ユーザーカードに表示しない"
        searchable:
          title: "検索可能"
          enabled: "検索可能"
          disabled: "検索不可"
        field_types:
          text: "テキスト"
          confirm: "確認"
          dropdown: "ドロップダウン"
          multiselect: "複数選択"
      site_text:
        description: "フォーラム内のテキストをカスタマイズできます。"
        search: "編集するテキストを検索"
        title: "サイトのテキスト"
        edit: "編集"
        revert: "変更を戻す"
        revert_confirm: "変更を戻してよろしいですか？"
        go_back: "検索に戻る"
        recommended: "ニーズに合わせて次のテキストをカスタマイズすることをお勧めします。"
        show_overriden: "上書き部分のみ表示"
        show_outdated: "古い/無効なもののみを表示する"
        show_untranslated: "未翻訳のみを表示"
        only_show_selected_locale: "選択した言語の結果のみを表示"
        locale: "言語:"
        more_than_50_results: "結果が 50 件以上あります。検索を絞り込んでください。"
        no_results: "一致するサイトテキストは見つかりませんでした"
        interpolation_keys: "利用可能な補間キー:"
        outdated:
          title: "これは古い翻訳です"
          description: "このキーのデフォルトの翻訳は、このオーバーライドが作成されてから変更されました。翻訳が元の意図に加えられた変更に一致していることを、以下で確認してください。"
          old_default: "古いデフォルト"
          new_default: "新しいデフォルト"
          dismiss: "閉じる"
      settings:
        show_overriden: "上書き部分のみ表示"
        history: "変更履歴を表示する"
        reset: "リセット"
        none: "なし"
        save: "保存"
        cancel: "キャンセル"
        unmask: "入力マスクを解除する"
        not_found: "設定が見つかりませんでした"
      site_settings:
        title: "サイトの設定"
        description: "Discourse サイトの外観、機能、およびユーザーエクスペリエンスの設定をカスタマイズして構成します。"
        emoji_list:
          invalid_input: "絵文字リストには、有効な絵文字名のみを含める必要があります。例: hugs"
          add_emoji_button:
            label: "絵文字を追加"
        nav_title: "設定"
        no_results: "何も見つかりませんでした。"
        more_site_setting_results:
          other: "結果が %{count} 件以上あります。検索を絞り込むかカテゴリを選択してください。"
        clear_filter: "クリア"
        add_url: "URL を追加"
        add_host: "ホストを追加"
        add_group: "グループの追加"
        uploaded_image_list:
          label: "リストの編集"
          empty: "写真はまだありません。アップロードしてください。"
          upload:
            label: "アップロード"
            title: "画像のアップロード"
        selectable_avatars:
          title: "ユーザーが選択できるアバターのリスト"
        table_column_heading:
          status: "ステータス"
        categories:
          all_results: "すべて"
          required: "必須"
          branding: "ブランディング"
          basic: "基本設定"
          users: "ユーザー"
          posting: "投稿"
          email: "メール"
          files: "ファイル"
          trust: "信頼レベル"
          security: "セキュリティ"
          onebox: "Onebox"
          seo: "SEO"
          spam: "迷惑"
          rate_limits: "投稿制限"
          developer: "開発者"
          embedding: "埋め込み"
          legal: "法関連"
          api: "API"
          user_api: "ユーザー API"
          uncategorized: "その他"
          backups: "バックアップ"
          login: "ログイン"
          plugins: "プラグイン"
          user_preferences: "ユーザー設定"
          tags: "タグ"
          search: "検索"
          groups: "グループ"
          dashboard: "ダッシュボード"
          navigation: "ナビゲーション"
          experimental: "実験的"
        secret_list:
          invalid_input: "入力フィールドを空にしたり、縦棒文字を含めることはできません。"
        default_categories:
          modal_description:
            other: "この変更を過去に適用しますか？これにより、既存の %{count} 人のユーザーの設定が変更されます。"
          modal_yes: "はい"
          modal_no: "いいえ。今後のみに変更を適用する"
        simple_list:
          add_item: "項目を追加…"
        json_schema:
          edit: エディタを起動
          modal_title: "%{name} の編集"
        file_types_list:
          add_image_types: "画像"
          add_video_types: "動画"
          add_audio_types: "音声"
          add_document_types: "ドキュメント"
          add_types_title: "拡張子 %{types} を許可する"
          add_types_toast: "%{types} ファイルタイプが追加されました"
        mandatory_group: "グループは必須です"
        requires_confirmation_messages:
          default:
            prompt: "この設定を変更すると、サイトに広範に適用されるか意図しない結果が生じる可能性があります。続行してもよろしいですか？"
            confirm: "はい"
          min_password_length:
            prompt: "パスワードポリシーを変更しようとしています。これは、今後すべてのユーザーのパスワード変更に影響します。続行してもよろしいですか？"
            confirm: "はい。パスワードポリシーを更新します"
          min_admin_password_length:
            prompt: "パスワードポリシーを変更しようとしています。これは、今後すべての管理者のパスワード変更に影響します。続行してもよろしいですか？"
            confirm: "はい。パスワードポリシーを更新します"
          password_unique_charactes:
            prompt: "パスワードポリシーを変更しようとしています。これは、今後すべてのユーザーのパスワード変更に影響します。続行してもよろしいですか？"
            confirm: "はい。パスワードポリシーを更新します"
          block_common_passwords:
            prompt: "パスワードポリシーを変更しようとしています。これは、今後すべてのユーザーのパスワード変更に影響します。続行してもよろしいですか？"
            confirm: "はい。パスワードポリシーを更新します"
      badges:
        status: ステータス
        title: バッジ
        page_description: コミュニティー内での前向きな行動と取り組みを認識、検証、奨励するために、バッジによってユーザーの活動、貢献、および実績を称えます。
        new_badge: 新しいバッジ
        new: 新規
        name: 名前
        badge: バッジ
        display_name: 表示名
        description: 説明
        long_description: 詳しい説明
        badge_type: バッジタイプ
        group_settings: グループの設定
        badge_grouping: グループ
        badge_groupings:
          modal_title: バッジのグループ
        granted_by: 付与者
        granted_at: 付与日
        reason_help: (投稿またはトピックへのリンク)
        save: 保存
        delete: 削除
        delete_confirm: このバッジを削除してもよろしいですか？
        revoke: 取り消す
        reason: 理由
        expand: 展開&hellip;
        revoke_confirm: このバッジを取り消してもよろしいですか？
        edit_badges: バッジを編集
        grant_badge: バッジを付与
        granted_badges: 付与されたバッジ
        grant: 付与
        no_user_badges: "%{name} はバッジを付与されていません。"
        no_badges: 付与できるバッジがありません。
        none_selected: "開始するにはバッジを選択してください"
        usage_heading: 使用方法
        allow_title: バッジをタグラインとして使用することを許可する
        multiple_grant: 何度でも付与できる
        visibility_heading: 表示状態
        listable: バッジの公開ページにバッジを表示する
        show_in_post_header: バッジをそれが付与された投稿に表示する
        show_in_post_header_disabled: '「バッジの公開ページにバッジを表示する」と「バッジページでバッジ付与の投稿を表示する」の両方を有効にする必要があります。'
        enabled: 有効
        disabled: 無効
        icon: アイコン
        image: 画像
        graphic: グラフィック
        icon_or_image: バッジにはアイコンまたは画像が必要です
        icon_help: "Font Awesome アイコン名を入力します (通常のアイコンには接頭辞 'far-' を、ブランドアイコンには 'fab-' を使用します)"
        select_an_icon: "アイコンを選択する"
        upload_an_image: "画像をアップロードする"
        read_only_setting_help: "テキストをカスタマイズする"
        query: バッジクエリ (SQL)
        target_posts: クエリターゲット投稿
        auto_revoke: クエリの取り消しを毎日実行する
        show_posts: バッジページでバッジ付与の投稿を表示する
        trigger: トリガー
        trigger_type:
          none: "毎日更新する"
          post_action: "ユーザーが投稿に影響を与えたとき"
          post_revision: "ユーザーが投稿を編集または作成したとき"
          trust_level_change: "ユーザーの信頼レベルが変わったとき"
          user_change: "ユーザーが編集または作成されたとき"
        preview:
          link_text: "付与されたバッジをプレビュー"
          plan_text: "クエリプランでプレビュー"
          modal_title: "バッジクエリのプレビュー"
          sql_error_header: "クエリにエラーがあります。"
          error_help: "バッジクエリのヘルプについては、以下のリンクをご覧ください。"
          bad_count_warning:
            header: "警告！"
            text: "付与のサンプルがありません。これは、バッジクエリが存在しないユーザー ID または投稿 ID を返す場合に発生します。後で、予期しない結果が発生する可能性があります。クエリを再確認してください。"
          no_grant_count: "割り当てるバッジはありません。"
          grant_count:
            other: "<b>%{count}</b> 個のバッジが割り当てられます。"
          sample: "サンプル:"
          grant:
            with: <span class="username">%{username}</span>
            with_post: '%{link} で行われた投稿の <span class="username">%{username}</span>'
            with_post_time: '%{link} で <span class="time">%{time}</span> に行われた投稿の <span class="username">%{username}</span>'
            with_time: <span class="time">%{time}</span> の <span class="username">%{username}</span>
        badge_intro:
          title: "バッジを選択するか新しいバッジを作成してください"
          description: "既存のバッジを選択してカスタマイズするか、新しいバッジを作成します。"
        mass_award:
          title: 一括授与
          description: 一度に複数のユーザーに同じバッジを授与します。
          no_badge_selected: まずバッジを選択してください。
          perform: "ユーザーにバッジを授与"
          upload_csv: ユーザーのメールまたはユーザー名が含まれる CSV をアップロード
          aborted: ユーザーのメールまたはユーザー名が含まれる CSV をアップロードしてください
          success:
            other: "CSV を受信しました。間もなく %{count} 人のユーザーにバッジが授与されます。"
          csv_has_unmatched_users: "次のエントリは CSV ファイルにありますが、既存のユーザーと照合できませんでした。そのため、バッジは授与されません:"
          csv_has_unmatched_users_truncated_list:
            other: "CSV ファイルに、既存のユーザーに照合できないエントリが %{count} 件あったため、バッジは授与されません。照合されなかったエントリが多数あるため、最初の 100 件のみが表示されています:"
          replace_owners: 以前のオーナーからバッジを削除する
          grant_existing_holders: 既存のバッジ保有者に追加のバッジを付与する
      emoji:
        title: "絵文字"
        description: "誰でも使用できる新しい絵文字を作成します。複数のファイルを選択すると、そのファイル名を使って絵文字を作成できます。同時に追加されるすべてのファイルに、選択されたグループが使用されます。"
        no_emoji: "カスタム絵文字はまだありません。"
        add: "絵文字を追加"
        delete: "削除"
        back: "絵文字に戻る"
        choose_files: "ファイルを選択"
        uploading: "アップロード中…"
        name: "名前"
        group: "グループ"
        created_by: "作成者"
        image: "画像"
        alt: "カスタム絵文字のプレビュー"
        delete_confirm: ":%{name}: 絵文字を削除してもよろしいですか？"
        settings: "設定"
      embedding:
        get_started: "ほかのウェブサイトに Discourse を埋め込む場合は、まずホストを追加してください。"
        delete: "削除"
        confirm_delete: "このホストを削除してもよろしいですか？"
        sample: |
          <p>Discourse トピックの作成と埋め込みを行うには、以下の HTML コードをサイトに貼り付けます。<b>EMBED_URL</b> を、埋め込んでいるページの正規 URL に置き換えてください。</p>

          <p>スタイルをカスタマイズするには、<b>CLASS_NAME</b> のコメントを解除して、テーマの <i>Embedded CSS</i> に定義されている CSS クラスに置き換えてください。</p>

          <p><b>DISCOURSE_USERNAME</b> を、トピックを作成する作成者の Discourse ユーザー名に置き換えてください。Discourse は、<code>name</code> 属性が <code>discourse-username</code> または <code>author</code> に設定された <code>&lt;meta&gt;</code> タグの <code>content</code> 属性でユーザーを自動的にルックアップします。<code>discourseUserName</code> パラメーターは廃止になっており、Discourse 3.2 で削除されます。</p>
        title: "埋め込み"
        description: "Discourse には、IFRAME を作成する JavaScript API を使用して、リモートサイトのトピックのコメントを埋め込む機能があります。"
        host: "許可されたホスト"
        allowed_paths: "パスのホワイトリスト"
        edit: "編集"
        category: "カテゴリへ投稿"
        tags: "トピックのタグ"
        post_author: "投稿者"
        post_author_with_default: "投稿者 (デフォルトは %{author})"
        add_host: "ホストを追加"
        posts_and_topics: "投稿とトピックの構成"
        crawlers: "クローラーの構成"
        crawlers_description: "Discourse が投稿のトピックを作成する際に RSS/ATOM フィードが存在しない場合、HTML からコンテンツを解析しようとします。コンテンツの抽出が困難な場合があるため、抽出を容易にする CSS ルールを指定する機能を提供しています。"
        embed_by_username: "トピック作成のユーザー名"
        embed_post_limit: "埋め込める投稿の最大数"
        embed_title_scrubber: "投稿のタイトルをスクラブするために使用される正規表現"
        embed_truncate: "埋め込まれた投稿を切り捨てる"
        embed_unlisted: "インポートされたトピックは、返信があるまでリストされません。"
        allowed_embed_selectors: "埋め込みで許可される要素の CSS セレクタ"
        blocked_embed_selectors: "埋め込みから削除された要素の CSS セレクタ"
        allowed_embed_classnames: "許可された CSS クラス名"
        save: "保存"
        posts_and_topics_settings_saved: "投稿とトピックの設定は保存されました"
        crawler_settings_saved: "クローラーの設定は保存されました"
        back: "埋め込みに戻る"
        configuration_snippet: "構成スニペット"
        host_form:
          add_header: "ホストを追加"
          edit_header: "ホストを編集"
          save: "保存"
        nav:
          hosts: "ホスト"
          settings: "設定"
          posts_and_topics: "投稿とトピック"
          crawlers: "クローラー"
      permalink:
        title: "パーマリンク"
        description: "フォーラムが認識していない URL に適用するリダイレクト。"
        url: "URL"
        topic_id: "トピック ID"
        topic_title: "トピック"
        post_id: "投稿 ID"
        post_title: "投稿"
        category_id: "カテゴリ ID"
        category_title: "カテゴリ"
        tag_name: "タグ名"
        tag_title: "タグ"
        external_url: "外部または相対 URL"
        user_id: "ユーザー ID"
        user_title: "ユーザー"
        username: "ユーザー名"
        destination: "リンク先"
        copy_to_clipboard: "パーマリンクをクリップボードにコピー"
        delete_confirm: このパーマリンクを削除してもよろしいですか？
        no_permalinks: "パーマリンクはまだありません。"
        add: "パーマリンクを追加"
        back: "パーマリンクに戻る"
        more_options: "その他のオプション"
        copy_success: "パーマリンクをクリップボードにコピーしました"
        nav:
          settings: "設定"
          permalinks: "パーマリンク"
        form:
          label: "新規:"
          add_header: "パーマリンクを追加"
          edit_header: "パーマリンクを編集"
          filter: "URL または宛先 URL を検索"
          url: "URL"
          permalink_type: "パーマリンクタイプ"
          save: "保存"
      reseed:
        action:
          label: "テキストを置換…"
          title: "カテゴリとトピックのテキストを翻訳に置き換える"
        modal:
          title: "テキストを置換"
          subtitle: "システム生成カテゴリとトピックのテキストを最新の翻訳に置き換えます"
          categories: "カテゴリ"
          topics: "トピック"
          replace: "置換"
  wizard_js:
    wizard:
      jump_in: "始めましょう！"
      finish: "セットアップを終了"
      back: "戻る"
      next: "次へ"
      configure_more: "さらに構成…"
      step-text: "手順"
      step: "%{current} / %{total}"
      upload: "ファイルのアップロード"
      uploading: "アップロード中…"
      upload_error: "ファイルのアップロード中にエラーが発生しました。もう一度お試しください。"
      staff_count:
        other: "あなたのコミュニティーには、あなたを含めて %{count} 名のスタッフがいます。"
      invites:
        add_user: "追加"
        none_added: "あなたはスタッフを招待していません。 続行してもよろしいですか？"
        roles:
          admin: "管理者"
          moderator: "モデレーター"
          regular: "レギュラーユーザー"
      homepage_choices:
        custom:
          label: "カスタム"
          description: "ユーザーが %{landingPage} にアクセスする %{type} に焦点を当てたホームページを表示します"
        style_type:
          categories: "カテゴリ"
          topics: "トピック"
      top_menu_items:
        new: "新規"
        unread: "未読"
        top: "人気"
        latest: "最新"
        hot: "ホット"
        categories: "カテゴリ"
        unseen: "未読"
        read: "既読"
        bookmarks: "ブックマーク"
      previews:
        topic_title: "どんな本を読んでいますか？"
        share_button: "共有"
        reply_button: "返信"
        topic_preview: "トピックのプレビュー"
        homepage_preview: "ホームページのプレビュー"
      homepage_preview:
        nav_buttons:
          all_categories: "すべてのカテゴリ"
        topic_titles:
          what_books: "どんな本を読んでいますか？"
          what_movies: "最近どんな映画を見ましたか？"
          random_fact: "今日のランダム情報"
          tv_show: "テレビ番組を推奨する"
          what_hobbies: "趣味は何ですか？"
          what_music: "今何を聴いていますか？"
          funniest_thing: "今日見た一番面白いもの"
          share_art: "アートを共有しましょう！"
        topic_ops:
          what_books: |
            読書は誰でも好きなことです。このトピックを使って
            今または最近読んだものを共有しましょう。私は
            ファンタジー系が好きで、100 回目の『指輪物語』を
            読了中です。あなたはどうですか？
        category_descriptions:
          icebreakers: "楽しい質問を通じてコミュニティーメンバーをもっと知りましょう。"
          news: "最新のニュースやイベントについて語り合います。"
          site_feedback: "コミュニティーに対するあなたの考えを共有し、改善できることを提案します。"
        category_names:
          icebreakers: "アイスブレーカー"
          news: "ニュース"
          site_feedback: "サイトに関する意見"
        table_headers:
          topic: "トピック"
          replies: "返信"
          views: "ビュー"
          activity: "アクティビティ"<|MERGE_RESOLUTION|>--- conflicted
+++ resolved
@@ -4184,14 +4184,10 @@
         everyone_can_use: "全員がタグを使用できます。"
         usable_only_by_groups: "タグは全員に表示されますが、次のグループのみが使用できます。"
         visible_only_to_groups: "タグは次のグループにのみ表示されます"
-<<<<<<< HEAD
-        cannot_save: "タググループを保存できません。少なくとも 1 つのタグが存在し、タググループ名が空ではなく 100 文字以下であり、タグ権限のグループが選択されていることを確認してください。"
-=======
         cannot_save:
           empty_name: "タググループを保存できません。タググループ名が空でないことを確認してください。"
           no_tags: "タググループを保存できません。少なくとも 1 つのタグが選択されていることを確認してください。"
           no_groups: "タググループを保存できません。権限に対して少なくとも 1 つのグループが選択されていることを確認してください。"
->>>>>>> 76e7f12a
         tags_placeholder: "タグを検索または作成"
         parent_tag_placeholder: "オプション"
         select_groups_placeholder: "グループを選択…"
@@ -4615,11 +4611,7 @@
         dismiss_notice: "閉じる"
         new_features:
           title: "新機能"
-<<<<<<< HEAD
-          subtitle: "随時追加されている新機能や改善点の詳細については、<a href='https://meta.discourse.org/tags/c/announcements/67/release-notes' target='_blank'>リリースノート</a>をご覧ください。"
-=======
           subtitle: "新しい機能や改善機能は常にリリースされています。このページでは主な内容を説明していますが、'詳細' をクリックすると、さらに詳しく説明されたリリースノートをご覧いただけます。"
->>>>>>> 76e7f12a
           previous_announcements: "以前の新機能の発表は <a href='%{url}' target='_blank'>Discourse Meta</a> をご覧ください"
           learn_more: "もっと詳しく..."
           experimental: "実験的"
