--- conflicted
+++ resolved
@@ -1837,13 +1837,6 @@
       suggested_topics:
         title: "どんどん読みましょう！"
         content: "次に読むことをお勧めするトピックをいくつかご紹介します。"
-<<<<<<< HEAD
-      admin_guide:
-        title: "新しいサイトへようこそ！"
-        content: "サイトとコミュニティーの構築を続けるには、<a href='%{admin_guide_url}'>管理者ガイドをお読みください</a>。"
-        content_no_url: "管理者ガイドを読み、サイトとコミュニティーの構築を続けましょう。"
-=======
->>>>>>> f4cbf025
     loading: "読み込み中…"
     errors:
       prev_page: "次の項目を読み込み中に発生しました:"
@@ -2707,11 +2700,8 @@
         progress:
           other: "進捗状況: <strong>%{count}</strong> 件のトピック"
         silent: "この操作をサイレントで実行します。"
-<<<<<<< HEAD
-=======
         performing: "一括操作を実行中です。お待ちください…"
         completed: "一括操作が完了しました！"
->>>>>>> f4cbf025
       none:
         unread: "未読のトピックはありません。"
         unseen: "未読のトピックはありません。"
@@ -2743,12 +2733,6 @@
         filter: "トピックは以上です。"
     topic_bulk_actions:
       close_topics:
-<<<<<<< HEAD
-        name: "トピックをクローズ"
-      update_category:
-        name: "カテゴリを更新"
-        description: "選択したトピックの新しいカテゴリを選択します"
-=======
         name: "閉じる"
         note: "注意"
         optional: (オプション)
@@ -2782,7 +2766,6 @@
       update_notifications:
         name: "通知を更新"
         description: "通知レベルをウォッチ中、追跡中、通常、またはミュートに変更します"
->>>>>>> f4cbf025
     topic:
       filter_to:
         other: "トピックの %{count} 件の投稿"
