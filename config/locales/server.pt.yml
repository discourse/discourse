--- conflicted
+++ resolved
@@ -34,12 +34,6 @@
   disable_remote_images_download_reason: "A transferência remota de imagens foi desativada porque não existe espaço disponível no disco."
   anonymous: "Anónimo"
   remove_posts_deleted_by_author: "Eliminado pelo autor"
-<<<<<<< HEAD
-  themes:
-    bad_color_scheme: "Não é possível atualizar o tema, esquema de cor inválido"
-    other_error: "Ocorreu algo de errado ao atualizar o tema"
-    error_importing: "Erro ao clonar o repositório de GIT, acesso foi negado ou o repositório não foi encontrado"
-=======
   on_another_topic: "Noutro tópico"
   themes:
     bad_color_scheme: "Não é possível atualizar o tema, esquema de cor inválido"
@@ -48,13 +42,10 @@
       component_no_user_selectable: "Components de um tema não podem ser seleccionados por um utilizador"
       component_no_default: "Components de um tema não podem ter o tema predefinido"
       component_no_color_scheme: "Componentes de um tema não podem ter uma palete de cores"
->>>>>>> c10941bb
     settings_errors:
       invalid_yaml: "O YAML fornecido é inválido"
       data_type_not_a_number: "Tipo de configuração `%{name}` não é suportado. Tipos suportados são `integer`, `bool`, `lista` e `enum`."
       name_too_long: "Existe uma configuração com um nome demasiado longo. O tamanho máximo é 255"
-<<<<<<< HEAD
-=======
       default_value_missing: "A configuração `%{name}` não tem um valor predefinido"
       default_not_match_type: "O tipo do valor predefinido para a configuração `%{name}` não é igual ao esperado pela configuração."
       default_out_range: "O valor predefinido da configuração  `%{name}` não se encontra nos valores possiveis."
@@ -64,18 +55,14 @@
       number_value_not_valid_min: "Deve ser maior ou igual a %{min}."
       number_value_not_valid_max: "Deve ser menor ou igual a %{max}."
       string_value_not_valid: "O novo valor não está dentro do intervalo permitido."
->>>>>>> c10941bb
   emails:
     incoming:
       default_subject: "Este tópico precisa de um título"
       show_trimmed_content: "Mostrar conteúdo aparado"
       maximum_staged_user_per_email_reached: "Foi atingido o número máximo de utilizadores temporários criados por e-mail."
-<<<<<<< HEAD
-=======
       no_subject: "(nenhum assunto)"
       no_body: "(nenhum corpo)"
       missing_attachment: "(Anexo %{filename} está em falta)"
->>>>>>> c10941bb
       errors:
         empty_email_error: "Acontece quando a informação não processada do email recebido veio em branco."
         no_message_id_error: "Acontece quando o e-mail não tem 'Id. de Mensagem' no cabeçalho."
@@ -262,12 +249,8 @@
     until_posts:
       one: "1 mensagem"
       other: "%{count} mensagens"
-<<<<<<< HEAD
-    'new-topic': |
-=======
     "new-topic": |2
 
->>>>>>> c10941bb
       Bem-vindo a %{site_name} &mdash; **obrigado por começar uma nova conversação!**
 
       - O título parece-lhe interessante se o ler em voz alto? É um bom resumo?
@@ -276,14 +259,9 @@
 
       - Inclua palavras usadas com frequência no seu tópico para que outros possam *encontrá-lo*. Para agrupar o seu tópico com tópicos relacionados, selecione a categoria.
 
-<<<<<<< HEAD
-      Para mais, [verifique as orientações da comunidade](/guidelines). Este painel irá aparecer apenas para o seu primeiro %{education_posts_text}.
-    'new-reply': |
-=======
       Para mais, [verifique as orientações da comunidade](%{base_path}/guidelines). Este painel irá aparecer apenas para o seu primeiro %{education_posts_text}.
     "new-reply": |2
 
->>>>>>> c10941bb
       Bem-vindo a %{site_name} &mdash; **obrigado por contribuir!**
 
       - A sua resposta melhora de alguma maneira esta conversação?
@@ -348,21 +326,12 @@
           attributes:
             word:
               too_many: "Demasiadas palavras para essa ação"
-<<<<<<< HEAD
-  user_profile:
-    no_info_other: "<div class='missing-profile'>%{name} ainda não colocou nada no campo Sobre Mim</div>"
-=======
->>>>>>> c10941bb
   vip_category_name: "Salão"
   vip_category_description: "Uma categoria exclusiva para membros de Nível de Confiança 3 ou superior."
   meta_category_name: "Comentários sobre o Sítio"
   meta_category_description: "Discussão sobre este sítio, a sua organização, como funciona, e como podemos melhorá-lo."
   staff_category_name: "Pessoal"
   staff_category_description: "Categoria privada para discussões do pessoal. Os tópicos estão apenas visíveis para administradores e moderadores."
-<<<<<<< HEAD
-  assets_topic_title: "Ativos para o desenho do site"
-=======
->>>>>>> c10941bb
   discourse_welcome_topic:
     title: "Bem-vindo ao Discourse"
   lounge_welcome:
@@ -479,15 +448,9 @@
     no_token: "Desculpe, essa hiperligação para alterar a palavra-passe é muito antiga. Selecione o botão Iniciar Sessão e utilize 'Esqueci a minha palavra-passe' para obter uma nova hiperligação."
     choose_new: "Escolha uma nova palavra-passe"
     choose: "Escolha uma palavra-passe"
-<<<<<<< HEAD
-    update: 'Atualizar Palavra-passe'
-    save: 'Definir Palavra-passe'
-    title: 'Redefinir Palavra-passe'
-=======
     update: "Atualizar Palavra-passe"
     save: "Definir Palavra-passe"
     title: "Redefinir Palavra-passe"
->>>>>>> c10941bb
     success: "A sua palavra-passe foi alterada com sucesso e está agora ligado."
     success_unapproved: "Palavra-passe modificada com sucesso."
   change_email:
@@ -516,26 +479,6 @@
       back_to: "Voltar para %{title}"
   post_action_types:
     off_topic:
-<<<<<<< HEAD
-      title: 'Fora de Contexto'
-      description: 'Esta mensagem não é relevante para a discussão corrente, conforme definido pelo título e pela primeira mensagem, e provavelmente deverá ser transferida para outro tópico.'
-      short_description: 'Não é relevante para a discussão'
-      long_form: 'sinalizou isto como fora de contexto'
-    spam:
-      title: 'Spam'
-      short_description: 'É um anúncio ou vandalismo'
-      long_form: 'sinalizou isto como spam'
-      email_title: '"%{title}" foi sinalizado como spam'
-      email_body: "%{link}\n\n%{message}"
-    inappropriate:
-      title: 'Inapropriado'
-      description: 'Esta mensagem contém conteúdo que uma pessoa sensata iria considerar ofensivo, abusivo, ou como uma violação das <a href="/guidelines"> orientações da nossa comunidade</a>.'
-      short_description: 'Uma violação das <a href="/guidelines">nossas linhas diretrizes comunitárias</a>'
-      long_form: 'sinalizou isto como inapropriado'
-    notify_user:
-      title: 'Enviar uma mensagem a @{{username}}'
-      long_form: 'utilizador com mensagens'
-=======
       title: "Fora de Contexto"
       description: "Esta mensagem não é relevante para a discussão corrente, conforme definido pelo título e pela primeira mensagem, e provavelmente deverá ser transferida para outro tópico."
       short_description: "Não é relevante para a discussão"
@@ -552,28 +495,10 @@
     notify_user:
       title: "Enviar uma mensagem a @{{username}}"
       long_form: "utilizador com mensagens"
->>>>>>> c10941bb
       email_title: 'A sua mensagem em "%{title}"'
       email_body: "%{link}\n\n%{message}"
     notify_moderators:
       title: "Algo Mais"
-<<<<<<< HEAD
-      description: 'Esta mensagem requer a atenção do pessoal por outra razão não listada acima.'
-      short_description: 'Requer a atenção da equipa por outra razão'
-      long_form: 'marcou isto para ser alvo da atenção do pessoal'
-      email_title: 'Uma mensagem em "%{title}" requer a atenção do pessoal'
-      email_body: "%{link}\n\n%{message}"
-    bookmark:
-      title: 'Adicionar Marcador'
-      description: 'Adicionar um marcador a esta mensagem'
-      short_description: 'Adicionar esta publicação aos marcadores'
-      long_form: 'adicionou um marcador a esta mensagem'
-    like:
-      title: 'Gostar'
-      description: 'Gostar desta mensagem'
-      short_description: 'Gostar desta publicação'
-      long_form: 'gostou disto'
-=======
       description: "Esta mensagem requer a atenção do pessoal por outra razão não listada acima."
       short_description: "Requer a atenção da equipa por outra razão"
       long_form: "marcou isto para ser alvo da atenção do pessoal"
@@ -589,7 +514,6 @@
       description: "Gostar desta mensagem"
       short_description: "Gostar desta publicação"
       long_form: "gostou disto"
->>>>>>> c10941bb
   user_activity:
     no_bookmarks:
       others: "Sem marcadores."
@@ -610,11 +534,7 @@
       email_title: 'O tópico "%{title}" requer a atenção do moderador'
       email_body: "%{link}\n\n%{message}"
   flagging:
-<<<<<<< HEAD
-    user_must_edit: '<p>Esta mensagem foi sinalizada pela comunidade e está temporariamente oculta.</p>'
-=======
     user_must_edit: "<p>Esta mensagem foi sinalizada pela comunidade e está temporariamente oculta.</p>"
->>>>>>> c10941bb
   archetypes:
     regular:
       title: "Tópico Habitual"
@@ -784,23 +704,6 @@
     rails_env_warning: "O seu servidor está a executar em modo %{env}."
     host_names_warning: "O ficheiro config/database.yml está a utilizar o nome do servidor local por defeito. Modifique para usar o nome do servidor do seu sítio."
     sidekiq_warning: 'Sidekiq não está em execução. Muitas tarefas, como envio de emails, são executadas de forma assíncrona pelo sidekiq. Por favor certifique-se de que pelo menos um processo sidekiq está em execução. <a href="https://github.com/mperham/sidekiq" target="_blank">Aprenda sobre Sidekiq aqui</a>.'
-<<<<<<< HEAD
-    queue_size_warning: 'O número de trabalhos na fila é %{queue_size}, o que é alto. Isto pode indicar um problema com o(s) processo(s) Sidekiq, ou pode necessitar de adicionar mais trabalhadores Sidekiq.'
-    memory_warning: 'O seu servidor está a executar com menos de 1 GB de memória total. Pelo menos 1 GB é a quantidade de memória recomendada.'
-    google_oauth2_config_warning: 'O servidor está configurado para permitir inscrever-se e entrar com o Google OAuth2 (enable_google_oauth2_logins), mas o id e os valores privados do cliente não estão configurados. Vá   <a href="/admin/site_settings">às Configurações do Sítio</a> e atualize as definições. <a href="https://meta.discourse.org/t/configuring-google-login-for-discourse/15858" target="_blank">Veja este guia para saber mais</a>.'
-    facebook_config_warning: 'O servidor está configurado para permitir inscrever-se e entrar com o Facebook (enable_facebook_logins), mas o id e os valores privados da aplicação não estão configurados. Vá  <a href="/admin/site_settings">às Configurações do Sítio</a> e atualize as definições. <a href="https://meta.discourse.org/t/configuring-facebook-login-for-discourse/13394" target="_blank">Veja este guia para saber mais</a>.'
-    twitter_config_warning: 'O servidor está configurado para permitir inscrever-se e entrar com o Twitter (enable_twitter_logins), mas a chave e os valores privados não estão configurados. Vá <a href="/admin/site_settings">às Configurações do Sítio</a> e atualize as definições. <a href="https://meta.discourse.org/t/configuring-twitter-login-for-discourse/13395" target="_blank">Veja este guia para saber mais</a>.'
-    github_config_warning: 'O servidor está configurado para permitir inscrever-se e entrar com o GitHub (enable_github_logins), mas o id e valores privados do cliente não estão configurados. Vá <a href="/admin/site_settings">às Configurações do Sítio</a> e atualize as definições. <a href="https://meta.discourse.org/t/configuring-github-login-for-discourse/13745" target="_blank">Veja este guia para saber mais</a>.'
-    image_magick_warning: 'O servidor está configurado para criar miniaturas de imagens grandes, mas o ImageMagick não está instalado. Instale o ImageMagick utilizando o seu gestor de pacotes favorito ou <a href="http://www.imagemagick.org/script/binary-releases.php" target="_blank">transfira a última versão</a>.'
-    failing_emails_warning: 'Há %{num_failed_jobs} tarefas de email que falharam. Verifique o seu app.yml e assegure-se que as configurações do servidor de email estão corretas. <a href="/sidekiq/retries" target="_blank"> Veja as tarefas que falharam no Sidekiq</a>.'
-    subfolder_ends_in_slash: "A configuração da sua sub-página está incorreta; o DISCOURSE_RELATIVE_URL_ROOT termina com um traço."
-    email_polling_errored_recently:
-      one: "A consulta automática de emails gerou um erro nas últimas 24 horas. Consulte em <a href='/logs' target='_blank'>os registos</a> para mais detalhes."
-      other: "A consulta automática de emails gerou %{count} erros nas últimas 24 horas. Consulte em <a href='/logs' target='_blank'>os registos</a> para mais detalhes."
-    bad_favicon_url: "Não estamos a conseguir carregar o favicon. Por favor, confirme a sua configuração favicon_url nas  <a href='/admin/site_settings'>Configurações do sítio</a>."
-    poll_pop3_timeout: "A tentativa de ligação ao servidor POP3 está a ultrapassar o tempo máximo. O email da caixa de entrada não pôde ser obtido. Por favor verifique a sua <a href='/admin/site_settings/category/email'>configuração de POP3</a> e fornecedor de serviço internet."
-    poll_pop3_auth_error: "A tentativa de ligação ao servidor POP3 está a falhar por motivos de erro de autenticação. Por favor verifique a sua <a href='/admin/site_settings/category/email'>configuração de POP3</a>."
-=======
     queue_size_warning: "O número de trabalhos na fila é %{queue_size}, o que é alto. Isto pode indicar um problema com o(s) processo(s) Sidekiq, ou pode necessitar de adicionar mais trabalhadores Sidekiq."
     memory_warning: "O seu servidor está a executar com menos de 1 GB de memória total. Pelo menos 1 GB é a quantidade de memória recomendada."
     subfolder_ends_in_slash: "A configuração da sua sub-página está incorreta; o DISCOURSE_RELATIVE_URL_ROOT termina com um traço."
@@ -809,7 +712,6 @@
       other: "A consulta automática de emails gerou %{count} erros nas últimas 24 horas. Consulte em <a href='%{base_path}/logs' target='_blank'>os registos</a> para mais detalhes."
     poll_pop3_timeout: "A tentativa de ligação ao servidor POP3 está a ultrapassar o tempo máximo. O email da caixa de entrada não pôde ser obtido. Por favor verifique a sua <a href='%{base_path}/admin/site_settings/category/email'>configuração de POP3</a> e fornecedor de serviço internet."
     poll_pop3_auth_error: "A tentativa de ligação ao servidor POP3 está a falhar por motivos de erro de autenticação. Por favor verifique a sua <a href='%{base_path}/admin/site_settings/category/email'>configuração de POP3</a>."
->>>>>>> c10941bb
   site_settings:
     censored_words: "Palavras que serão automaticamente substituídas por &#9632;&#9632;&#9632;&#9632;"
     delete_old_hidden_posts: "Eliminar automaticamente quaisquer mensagens ocultas que permaneçam escondidas por mais de 30 dias."
@@ -832,10 +734,6 @@
     educate_until_posts: "Quando um utilizador começar a escrever as primeiras (n) novas mensagens, mostrar o painel pop-up de educação do novo utilizador no editor."
     title: "O nome deste sítio, tal como usado na etiqueta do título."
     site_description: "Descrever este sítio em uma frase, tal como usado na etiqueta de descrição meta."
-<<<<<<< HEAD
-    contact_url: "URL de Contacto para este sítio. Utilizado no formulário de contacto /sobre para assuntos urgentes."
-=======
->>>>>>> c10941bb
     crawl_images: "Recuperar imagens de URLs remotos para inserir o comprimento e largura corretos."
     download_remote_images_to_local: "Converta as imagens remotas em imagens locais transferindo-as; isto previne imagens corrompidas."
     download_remote_images_threshold: "Espaço mínimo necessário em disco para transferir imagens remotas localmente (em percentagem)"
@@ -848,25 +746,13 @@
     max_image_height: "Altura máxima de miniaturas de imagens numa mensagem."
     fixed_category_positions: "Se estiver marcado, irá conseguir organizar as categorias por uma ordem fixa. Se não estiver marcado, as categorias são listadas por ordem de actividade."
     fixed_category_positions_on_create: "Se marcado, a ordenação de categorias irá ser mantida no diálogo de criação do tópico (requer fixed_category_positions)"
-<<<<<<< HEAD
-    add_rel_nofollow_to_user_content: "Adicionar a etiqueta rel nofollow em todos os conteúdos submetidos pelo utilizador, excepto para hiperligações internas (incluindo domínios pai). Se mudar isto, terá que atualizar todas as suas mensagens com: \"rake posts:rebake\""
-=======
     add_rel_nofollow_to_user_content: 'Adicionar a etiqueta rel nofollow em todos os conteúdos submetidos pelo utilizador, excepto para hiperligações internas (incluindo domínios pai). Se mudar isto, terá que atualizar todas as suas mensagens com: "rake posts:rebake"'
->>>>>>> c10941bb
     post_excerpt_maxlength: "Tamanho máximo do excerto/sumário de uma mensagem."
     show_pinned_excerpt_mobile: "Mostrar excerto em publicações afixadas na vista móvel."
     show_pinned_excerpt_desktop: "Mostar excerto em publicações afixadas na vista de desktop."
     post_onebox_maxlength: "Tamanho máximo de uma mensagem Discourse de caixa única, em caracteres."
     onebox_domains_blacklist: "Uma lista de domínios para a qual nunca serão geradas pré-visualizações."
     max_oneboxes_per_post: "Número máximo de pré-visualizações numa publicação."
-<<<<<<< HEAD
-    logo_url: "A imagem do logótipo no canto superior esquerdo do seu sítio, deve ter uma forma retangular. Quando deixada em branco, o texto do título do sítio será exibido."
-    digest_logo_url: "A imagem de logo alternativa usada no topo dos emails de sumário do seu site. Deverá ser um rectângulo largo. Não deve ser uma imagem SVG. Se deixado vazio 'logo_url' será usado."
-    logo_small_url: "A pequena imagem do logótipo no canto superior esquerdo do seu sítio, deve ter uma forma quadrada, visível quando arrastado para baixo. Quando deixado em branco, um glifo de início será exibido."
-    favicon_url: "Um favicon para o seu sítio, veja http://en.wikipedia.org/wiki/Favicon, para trabalhar corretamente sobre um CDN deve ser um png"
-    apple_touch_icon_url: "Ícone usado para dispositivos Apple. Tamanho recomendado é 144px por 144px."
-=======
->>>>>>> c10941bb
     notification_email: "Para: endereço de email usado ao enviar emails essenciais do sistema. O domínio especificado aqui deverá ter SPF, DKIM e registos PTR inversos configurados corretamente para a chegada do email."
     email_custom_headers: "A lista delimitada por barras verticais de cabeçalhos de e-mail personalizados"
     force_https: "Forçar o site a usar apenas HTTPS. ALERTA: NÃO active esta opção enquanto não verificar que o HTTPS está completamente configurado e funcional absolutamente em todo o lado! Verificou a sua CDN, todos os logins por rede social, e quaisquer logos ou outras dependências externas para garantir que também são compatíveis com HTTPS?"
@@ -888,22 +774,11 @@
     tl2_additional_likes_per_day_multiplier: "Aumentar limite de gostos por dia para nc2 (membro) ao multiplicar por este número"
     tl3_additional_likes_per_day_multiplier: "Aumentar limite de gostos por dia para nc3 (habitual) ao multiplicar por este número"
     tl4_additional_likes_per_day_multiplier: "Aumentar limite de gostos por dia para nc4 (líder) ao multiplicar por este número"
-<<<<<<< HEAD
-    flag_sockpuppets: "Se um novo utilizador responde a um tópico a partir do mesmo endereço IP do novo utilizador que iniciou o tópico, sinalizar ambas as mensagens como potencial spam."
-=======
->>>>>>> c10941bb
     traditional_markdown_linebreaks: "Utilize tradicionais quebras de linha no Markdown, que requer dois espaços no final para uma quebra de linha."
     post_undo_action_window_mins: "Número de minutos durante o qual os utilizadores têm permissão para desfazer ações numa mensagem (gostos, sinalizações, etc)."
     must_approve_users: "O pessoal deve aprovar todas as novas contas de utilizador antes destas terem permissão para aceder ao sítio. AVISO: ativar isto para um sítio ativo irá revogar o acesso aos utilizadores existentes que não fazem parte do pessoal!"
     pending_users_reminder_delay: "Notificar moderadores se novos utilizadores estiverem à espera de aprovação por mais que esta quantidade de horas. Configurar com -1 para desativar notificações."
     maximum_session_age: "Utilizador permanecerá ligado durante n horas desde a última visita"
-<<<<<<< HEAD
-    ga_universal_tracking_code: "Código de acompanhamento do Google Universal Analytics (analytics.js), ex: UA-12345678-9; ver http://google.com/analytics"
-    ga_universal_domain_name: "Nome de domínio do Google Universal Analytics (analytics.js), ex: omeusitio.com; ver http://google.com/analytics"
-    gtm_container_id: "id de contentor do Google Tag Manager. eg: GTM-ABCDEF"
-    enable_escaped_fragments: "Reverter para a Google Ajax-Crawling API se nenhum webcrawler for detectado. Ver https://developers.google.com/webmasters/ajax-crawling/docs/learn-more"
-=======
->>>>>>> c10941bb
     allow_moderators_to_create_categories: "Permitir que os moderadores criem novas categorias"
     cors_origins: "Permitidos compartilhamentos de recursos de origem-cruzada (CORS). Cada origem deve incluir http:// ou https://. A variável de ambiente DISCOURSE_ENABLE_CORS tem que estar configurada a verdadeiro para ativar o CORS."
     use_admin_ip_whitelist: "Os Administradores só podem iniciar sessão se estiverem num endereço IP definido na lista de IPs Rastreados (Admin > Logs > IPs Rastreados)."
@@ -948,30 +823,13 @@
     enable_yahoo_logins: "Ativar autenticação pelo Yahoo"
     google_oauth2_client_id: "ID do cliente da sua aplicação Google."
     google_oauth2_client_secret: "Chave do cliente da sua aplicação Google."
-<<<<<<< HEAD
-    enable_twitter_logins: "Ativar autenticação pelo Twitter, requer twitter_consumer_key e twitter_consumer_secret"
     enable_instagram_logins: "Activar autenticação pelo Instagram, requer instagram_consumer_key e instagram_consumer_secret"
     instagram_consumer_key: "Chave de consumidor para a autenticação via Instagram"
     instagram_consumer_secret: "Segredo de consumidor para a autenticação via Instagram"
-    enable_facebook_logins: "Ativar autenticação pelo Facebook, requer facebook_app_id e facebook_app_secret"
-    facebook_app_id: "Id App usado para autenticação pelo Facebook, registado em https://developers.facebook.com/apps"
-    facebook_app_secret: "Chave da App para autenticação com o Facebook, registado em https://developers.facebook.com/apps"
-    enable_github_logins: "Ativar autenticação via Github, requer github_client_id e github_client_secret"
-    github_client_id: "Id do cliente para autenticação pelo Github, registado em https://github.com/settings/applications"
-    github_client_secret: "Chave do Cliente para autenticação pelo Github, registado em https://github.com/settings/applications"
-=======
-    enable_instagram_logins: "Activar autenticação pelo Instagram, requer instagram_consumer_key e instagram_consumer_secret"
-    instagram_consumer_key: "Chave de consumidor para a autenticação via Instagram"
-    instagram_consumer_secret: "Segredo de consumidor para a autenticação via Instagram"
->>>>>>> c10941bb
     readonly_mode_during_backup: "Activar modo de leitura penas durante a realização de uma cópia de segurança"
     allow_restore: "Permitir o restauro, que pode substituir TODOS os dados do sítio. Deixar a falso a menos que planeie restaurar uma cópia de segurança"
     maximum_backups: "Valor máximo de cópias de segurança a serem guardadas em disco. Cópias de Segurança antigas são automaticamente eliminadas."
     automatic_backups_enabled: "Executar cópias de segurança automáticas de acordo com as definições de frequência de cópia de segurança"
-<<<<<<< HEAD
-    enable_s3_backups: "Carregar cópias de segurança para S3 quando completo. IMPORTANTE: requer credenciais S3 válidas inseridas nas configurações dos ficheiros."
-=======
->>>>>>> c10941bb
     s3_backup_bucket: "Balde remoto para guardar cópias de segurança. AVISO: Certifique-se que este é um balde privado."
     s3_disable_cleanup: "Desactive a remoção das cópias de segurança do S3 quando removidas localmente."
     backup_time_of_day: "Altura do dia UTC em que a cópia de segurança deve ocorrer."
@@ -1099,13 +957,8 @@
     auto_respond_to_flag_actions: "Ativar respostas automáticas ao eliminar uma bandeira."
     min_first_post_typing_time: "Quantidade mínima de tempo em milissegundos que um utilizador deve digitar durante a sua primeira mensagem, se o limite não for atingido a mensagem será automaticamente inserida na fila de aprovação. Configurar a 0 para desativar (não recomendado)"
     reply_by_email_enabled: "Ativar respostas aos tópicos por email."
-<<<<<<< HEAD
-    reply_by_email_address: "Modelo para endereços emails recebidos com função resposta por email, por exemplo: %{reply_key}@resposta.exemplo.com ou resposta+%{reply_key}@exemplo.com"
-    alternative_reply_by_email_addresses: "Lista de modelos alternativos para respostas via email. Exemplo: %{reply_key}@resposta.exemplo.com ou resposta+%{reply_key}@exemplo.com"
-=======
     reply_by_email_address: "Modelo para endereços emails recebidos com função resposta por email, por exemplo: %%{reply_key}@resposta.exemplo.com ou resposta+%%{reply_key}@exemplo.com"
     alternative_reply_by_email_addresses: "Lista de modelos alternativos para respostas via email. Exemplo: %%{reply_key}@resposta.exemplo.com ou resposta+%%{reply_key}@exemplo.com"
->>>>>>> c10941bb
     strip_images_from_short_emails: "Remover imagens de emails cujo tamanho seja inferior a 2800 Bytes"
     short_email_length: "Comprimento de email curto, em Bytes"
     display_name_on_email_from: "Exibir nomes completos em campos do formulário de email"
@@ -1138,10 +991,6 @@
     pop3_polling_host: "Servidor para solicitações de email via POP3."
     pop3_polling_username: "Nome de utilizador para a conta POP3 para resgatar emails."
     pop3_polling_password: "Palavra-passe para a conta POP3 solicitar emails ao servidor."
-<<<<<<< HEAD
-    log_mail_processing_failures: "Registar todas as falhas de processamento de email em http://nomedoseusítio.com/logs"
-=======
->>>>>>> c10941bb
     email_in_min_trust: "Nível de Confiança mínimo que um utilizador necessita de ter para poder publicar novos tópicos por email."
     email_prefix: "A [etiqueta] usada no assunto dos emails. Se não estiver configurada, será 'Título' por defeito."
     email_site_title: "Título do sítio usado como remetente de emails. Se não for configurado, será 'título' por defeito. Se o seu 'título' contém caracteres que não são permitidos na string do remetente de email, utilize esta configuração."
@@ -1175,10 +1024,6 @@
     disable_avatar_education_message: "Desativar mensagem educativa para alteração de avatar."
     suppress_uncategorized_badge: "Não mostrar distintivos para tópicos sem categoria nas listagens de tópicos."
     permalink_normalizations: "Aplicar a seguinte expressão regular antes de igualar ligações permanentes, por exemplo: /(topic.*)\\?.*/\\1 irá remover rotas de tópico. O formato é regex+string utilize \\1 etc. para aceder a capturas"
-<<<<<<< HEAD
-    global_notice: "Exibir um banner global URGENTE, EMERGÊNCIA a todos os visitantes, mudar para branco para esconder (HTML permitido)."
-=======
->>>>>>> c10941bb
     disable_edit_notifications: "Desativa as notificações de edição pelo utilizador do sistema quando 'download_remote_images_to_local' está ativo."
     automatically_unpin_topics: "Desafixar tópicos automaticamente quando um utilizador chega ao final."
     read_time_word_count: "Contagem de palavras por minuto para calcular tempo estimado de leitura."
@@ -1193,10 +1038,6 @@
     default_code_lang: "O destaque de sintaxe da linguagem de programação predefinida aplicada aos blocos de código do GitHub (lang-auto, ruby, python, etc.)"
     warn_reviving_old_topic_age: "Quando alguém começa a responder a um tópico em que a última resposta é mais antiga que estes dias, um aviso será exibido. Desativar ao configurar para 0."
     autohighlight_all_code: "Forçar a aplicação do destaque de código para todos os blocos de código pré-formatados mesmo quando estes não especificam explicitamente a linguagem."
-<<<<<<< HEAD
-    highlighted_languages: "Incluídas regras de destaque da sintaxe (Aviso: incluir demasiadas linguagens pode impactar o desempenho) ver: https://highlightjs.org/static/demo/ para uma demonstração"
-=======
->>>>>>> c10941bb
     embed_truncate: "Truncar mensagens incorporadas."
     allowed_href_schemes: "Esquemas permitidos nos links além de http e https."
     embed_post_limit: "Número máximo de mensagens a serem incorporadas."
@@ -1303,16 +1144,6 @@
     errors:
       different_topics: "Publicações pertencentes a tópicos diferentes não podem ser unidas."
       different_users: "Publicações pertencentes a utilizadores diferentes não podem ser unidas."
-<<<<<<< HEAD
-  move_posts:
-    new_topic_moderator_post:
-      one: "Uma mensagem foi dividida em um novo tópico: %{topic_link}"
-      other: "%{count} mensagens foram divididas em um novo tópico: %{topic_link}"
-    existing_topic_moderator_post:
-      one: "Uma mensagem foi unida em um tópico existente: %{topic_link}"
-      other: "%{count} mensagens foram unidas em um tópico existente: %{topic_link}"
-=======
->>>>>>> c10941bb
   topic_statuses:
     autoclosed_message_max_posts:
       one: "Esta mensagem foi automaticamente fechada após atingir o limite máximo de 1 resposta."
@@ -1390,12 +1221,8 @@
     subject_template: "Configurar a palavra-passe para a sua conta %{site_name}"
   download_backup_mailer:
     subject_template: "[%{email_prefix}] Transferir Cópia de Segurança do Site"
-<<<<<<< HEAD
-    no_token: |
-=======
     no_token: |2
 
->>>>>>> c10941bb
       Desculpe, esta hiperligação de transferência da cópia de segurança já foi utilizada ou expirou.
   admin_confirmation_mailer:
     subject_template: "[%{email_prefix}] Confirmar nova Conta de Administrador"
@@ -1426,8 +1253,8 @@
     welcome_invite:
       title: "Boas-vindas de Convite"
       subject_template: "Bem-vindo a %{site_name}!"
-<<<<<<< HEAD
-      text_body_template: |
+      text_body_template: |2
+
         Obrigado por ter aceite o convite para %{site_name} -- bem-vindo!
 
         - Nós criamos esta nova conta para si: **%{username}**. Altere o seu nome ou palavra-passe visitando [o seu perfil de utilizador][prefs].
@@ -1440,39 +1267,10 @@
 
         Desfrute da sua estadia!
 
-=======
-      text_body_template: |2
-
-        Obrigado por ter aceite o convite para %{site_name} -- bem-vindo!
-
-        - Nós criamos esta nova conta para si: **%{username}**. Altere o seu nome ou palavra-passe visitando [o seu perfil de utilizador][prefs].
-
-        - Quando iniciar a sessão, por favor, **utilize o mesmo endereço de e-mail do seu convite original** - caso contrário, nós não poderemos confirmar se é você!
-
-        %{new_user_tips}
-
-        Nós acreditamos num [comportamento civilizado da comunidade]%{base_url}/linhas diretrizes) de todas as vezes.
-
-        Desfrute da sua estadia!
-
->>>>>>> c10941bb
         [prefs]: %{user_preferences_url}
     backup_succeeded:
       title: "Cópia de segurança bem-sucedida"
       subject_template: "Cópia de segurança completa corretamente"
-<<<<<<< HEAD
-      text_body_template: |
-        A cópia de segurança foi bem-sucedida.
-
-        Visite [admin > secção de cópias de segurança](%{base_url}/admin/backups) para transferir a sua nova cópia de segurança.
-
-        Aqui está o registo:
-
-        ```text
-        %{logs}
-        ```
-=======
->>>>>>> c10941bb
     backup_failed:
       title: "Cópia de segurança falhou"
       subject_template: "A cópia de segurança falhou"
@@ -1493,12 +1291,8 @@
       title: "Exportação de CSV falhou"
       subject_template: "A exportação dos dados falhou"
     email_reject_inactive_user:
-<<<<<<< HEAD
-      text_body_template: |
-=======
-      text_body_template: |2
-
->>>>>>> c10941bb
+      text_body_template: |2
+
         Pedimos desculpa mas a sua mensagem de email para %{destination} (intitulada %{former_title}) não funcionou.
 
         A sua conta associada com este email não está activa. Por favor active a sua conta antes de enviar emails.
@@ -1533,23 +1327,15 @@
 
         Se conseguir corrigir o problema, tente novamente.
     email_reject_invalid_post_action:
-<<<<<<< HEAD
-      text_body_template: |
-=======
-      text_body_template: |2
-
->>>>>>> c10941bb
+      text_body_template: |2
+
         Pedimos desculpa mas a sua mensagem de email para %{destination} (intitulada %{former_title}) não funcionou.
 
         A Acção de Publicação não foi reconhecida. Por favor tente novamente, ou publique através do sítio se isto continuar.
     email_error_notification:
       title: "Notificação de Erro de Mensagem"
-<<<<<<< HEAD
-      text_body_template: |
-=======
-      text_body_template: |2
-
->>>>>>> c10941bb
+      text_body_template: |2
+
         Infelizmente, ocorreu um erro de autenticação ao recuperar emails do servidor POP.
 
         Por favor certifique-se que configurou correctamente as credenciais POP em [configurações do sítio](%{base_url}/admin/site_settings/category/email).
@@ -1713,7 +1499,7 @@
       subject_template: "%{optional_re}%{topic_title}"
       text_body_template: |2
 
-          %{message}
+        %{message}
     digest:
       why: "Um breve sumário de %{site_link} desde a sua última visita em %{last_seen_at}"
       since_last_visit: "Desde a sua última visita"
@@ -1766,13 +1552,8 @@
   avatar:
     missing: "Desculpe, mas não conseguimos encontrar nenhum avatar associado com esse endereço de email. Pode tentar carregá-lo novamente?"
   flag_reason:
-<<<<<<< HEAD
-    sockpuppet: "Um novo utilizador criou um tópico, no qual um outro novo utilizador com o mesmo IP (%{ip_address})  respondeu. Veja as configurações de <a href='/admin/site_settings/category/spam'>`flag_sockpuppets`</a> nas configurações do sítio."
-    spam_hosts: "Este novo utilizador tentou criar múltiplas publicações com ligações ao mesmo domínio  (%{domain}). Verifique as configurações do sítio de <a href='/admin/site_settings/category/spam'>`newuser_spam_host_threshold`</a>."
-=======
     sockpuppet: "Um novo utilizador criou um tópico, no qual um outro novo utilizador com o mesmo IP (%{ip_address})  respondeu. Veja as configurações de <a href='%{base_path}/admin/site_settings/category/spam'>`flag_sockpuppets`</a> nas configurações do sítio."
     spam_hosts: "Este novo utilizador tentou criar múltiplas publicações com ligações ao mesmo domínio  (%{domain}). Verifique as configurações do sítio de <a href='%{base_path}/admin/site_settings/category/spam'>`newuser_spam_host_threshold`</a>."
->>>>>>> c10941bb
   color_schemes:
     base_theme_name: "Base"
   about: "Sobre"
@@ -2140,14 +1921,6 @@
         title: "Logos"
       icons:
         title: "Ícones"
-<<<<<<< HEAD
-        fields:
-          favicon_url:
-            label: "Ícone Pequeno"
-          apple_touch_icon_url:
-            label: "Ícone Grande"
-=======
->>>>>>> c10941bb
       homepage:
         title: "Página de início"
         fields:
@@ -2160,11 +1933,4 @@
       invites:
         title: "Convidar Equipa de Apoio"
       finished:
-<<<<<<< HEAD
-        title: "O seu Discourse está Pronto!"
-        description: |
-          <p>Se alguma vez quiser mudar estas configurações, visite <a href='/admin' target='_blank'>a sua secção de administração</a>; encontre-a junto ao ícone de chave inglesa no menu do sítio.</p>
-          <p>Divirta-se, e boa sorte <a href='https://blog.discourse.org/2014/08/building-a-discourse-community/' target='_blank'>para a construção da sua comunidade!</a></p>
-=======
-        title: "O seu Discourse está Pronto!"
->>>>>>> c10941bb
+        title: "O seu Discourse está Pronto!"