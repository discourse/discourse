# WARNING: Never edit this file.
# It will be overwritten when translations are pulled from Crowdin.
#
# To work with us on translations, join this project:
# https://translate.discourse.org/

lt:
  js:
    number:
      format:
        separator: "."
        delimiter: ","
      human:
        storage_units:
          format: "%n %u"
          units:
            byte:
              one: Baitas
              few: Baitai
              many: Baitai
              other: Baitai
            gb: GB
            kb: KB
            mb: MB
            tb: TB
      short:
        thousands: "%{number}k"
        millions: "%{number}M"
    dates:
      time: "H:mm"
      time_with_zone: "HH: mm (z)"
      time_short_day: "ddd, HH: mm"
      timeline_date: "MMM YYYY"
      long_no_year: "D MMM, HH: mm"
      long_no_year_no_time: "MMMM D"
      full_no_year_no_time: "MMMM Do"
      long_with_year: "YYYY MMMM D H:mm"
      long_with_year_no_time: "YYYY MMMM D"
      full_with_year_no_time: "MMMM Do, YYYY"
      long_date_with_year: "YYYY MMMM D H:mm"
      long_date_without_year: "MMMM D H:mm"
      long_date_with_year_without_time: "YYYY MMMM D"
      long_date_without_year_with_linebreak: "MMMM D<br/>H:mm"
      long_date_with_year_with_linebreak: "YYYY MMMM D<br/>H:mm"
      wrap_ago: "prieš %{date} "
      wrap_on: "%{date}"
      tiny:
        half_a_minute: "< 1 min."
        less_than_x_seconds:
          one: "< %{count} s."
          few: "< %{count} s."
          many: "< %{count} s."
          other: "< %{count} s."
        x_seconds:
          one: "%{count} s."
          few: "%{count} s."
          many: "%{count} s."
          other: "%{count} s."
        less_than_x_minutes:
          one: "< %{count}m"
          few: "<%{count}m"
          many: "< %{count}m"
          other: "<%{count}m"
        x_minutes:
          one: "%{count} min."
          few: "%{count} min."
          many: "%{count} min."
          other: "%{count} min."
        about_x_hours:
          one: "%{count} val."
          few: "%{count} val."
          many: "%{count} val."
          other: "%{count} val."
        x_days:
          one: "%{count} d."
          few: "%{count} d."
          many: "%{count} d."
          other: "%{count} d."
        x_months:
          one: "%{count} mėn"
          few: "%{count} mėn"
          many: "%{count} mėn"
          other: "%{count} mėn"
        about_x_years:
          one: "%{count} m."
          few: "%{count} m."
          many: "%{count} m."
          other: "%{count} m."
        over_x_years:
          one: "> %{count} m."
          few: "> %{count} m."
          many: "> %{count} m."
          other: "> %{count} m."
        almost_x_years:
          one: "%{count} m."
          few: "%{count} m."
          many: "%{count} m."
          other: "%{count} m."
        date_month: "MMM D"
        date_year: "YYYY MMM"
      medium:
        x_minutes:
          one: "%{count} minutė"
          few: "%{count} minutės"
          many: "%{count} minučių"
          other: "%{count} minučių"
        x_hours:
          one: "%{count} valanda"
          few: "%{count} valandos"
          many: "%{count} valandų"
          other: "%{count} valandų"
        x_days:
          one: "%{count} diena"
          few: "%{count} dienos"
          many: "%{count} dienų"
          other: "%{count} dienų"
        date_year: "YYYY-MM-D"
      medium_with_ago:
        x_minutes:
          one: "prieš %{count} minutę"
          few: "prieš %{count} minutes"
          many: "prieš %{count} minučių"
          other: "prieš %{count} minučių"
        x_hours:
          one: "prieš %{count} valandą"
          few: "prieš %{count} valandas"
          many: "prieš %{count} valandų"
          other: "prieš %{count} valandų"
        x_days:
          one: "prieš %{count} dieną"
          few: "prieš %{count} dienas"
          many: "prieš %{count} dienų"
          other: "prieš %{count} dienų"
        x_months:
          one: "prieš %{count} mėnesį"
          few: "prieš %{count} mėnesius"
          many: "prieš %{count} mėnesių"
          other: "prieš %{count} mėnesių"
      later:
        x_days:
          one: "po %{count} dienos"
          few: "po %{count} dienų"
          many: "po %{count} dienų"
          other: "po %{count} dienų"
        x_months:
          one: "Po %{count} mėnesio"
          few: "po %{count} mėnesių"
          many: "po %{count} mėnesių"
          other: "po %{count} mėnesių"
        x_years:
          one: "Po %{count} metų"
          few: "po %{count} metų"
          many: "po %{count} metų"
          other: "po %{count} metų"
      previous_month: "Praėjusį mėnesį"
      next_month: "Ateinantį mėnesį"
      placeholder: data
      from_placeholder: "nuo datos"
      to_placeholder: "iki šiol"
    share:
      topic_html: 'Tema: <span class="topic-title">%{topicTitle}</span>'
      post: "įrašas #%{postNumber} by @%{username}"
      close: "uždaryti"
      twitter: "Bendrinkite „Twitter“"
      facebook: "Dalintis „Facebook“"
      email: "Siųsti el. Paštu"
      url: "Nukopijuokite ir bendrinkite URL"
    word_connector:
      comma: ", "
    action_codes:
      public_topic: "Nustatė diskusijas viešom %{when}"
      open_topic: "Konvertuota tai į temą %{when}"
      private_topic: "Pakeisti temą į asmeninę žinutę 1%{when}"
      split_topic: "Padalinti temą %{when}"
      invited_user: "Pakvietė %{who} %{when}"
      invited_group: "Pakvietė %{who} %{when}"
      user_left: "%{who} išėjo iš šio pokalbio %{when}"
      removed_user: "Pašalino %{who} %{when}"
      removed_group: "Pašalino %{who} %{when}"
      autobumped: "Automatiškai pakelti %{when}"
      tags_changed: "Žymos atnaujintos %{when}"
      category_changed: "Kategorija atnaujinta %{when}"
      autoclosed:
        enabled: "Uždaryta %{when}"
        disabled: "Atidaryta %{when}"
      closed:
        enabled: "Uždaryta %{when}"
        disabled: "Atidaryta %{when}"
      archived:
        enabled: "Archivuota %{when}"
        disabled: "Nearchivuota %{when}"
      pinned:
        enabled: "Prisegta %{when}"
        disabled: "Neprisegta %{when}"
      pinned_globally:
        enabled: "Prisegta globaliai %{when}"
        disabled: "Neprisegta %{when}"
      visible:
        enabled: "Įtraukta į sąrašą %{when}"
        disabled: "Neįtraukta į sąrašą %{when}"
      banner:
        enabled: "Padarė šią reklamjuostę %{when}. Ji pasirodys kiekvieno puslapio viršuje, kol jos neišjungs vartotojas."
        disabled: "Pašalinta ši reklamjuostė %{when}. Ji nebebus rodomaa kiekvieno puslapio viršuje."
      forwarded: "Persiuntė aukščiau nurodytą el"
    topic_admin_menu: "temos veiksmai"
    skip_to_main_content: "Pereiti prie pagrindinio turinio"
    skip_user_nav: "Pereiti prie profilio turinio"
    emails_are_disabled: "Visos išeinančios elektroninės žinutės buvo uždraustos administratoriaus. Jokių papildų įspėjamųjų žinučių nebus išsiųsta"
    emails_are_disabled_non_staff: "Siunčiamas el. laiškas buvo išjungtas ne darbuotojams."
    software_update_prompt:
      message: "Mes atnaujinome šią svetainę. <span>prašome perkrauti puslapį</span>, kitaip galite patirti nenumatytas klaidas."
      dismiss: "Praleisti"
    bootstrap_mode: "Darbo pradžia"
    themes:
      default_description: "Numatytasis"
      broken_theme_alert: "Jūsų svetainė gali neveikti, nes temoje / komponente yra klaidų."
      error_caused_by: "Sukėlė '%{name}'. <a target='blank' href='%{path}'>Spustelėkite čia</a> norėdami atnaujinti, iš naujo sukonfigūruoti arba išjungti."
      only_admins: "(šis pranešimas rodomas tik svetainės administratoriams)"
    broken_decorator_alert: "Įrašai gali būti rodomi netinkamai, nes vienas iš jūsų svetainės įrašo turinio dekoratorių iškėlė klaidą."
    s3:
      regions:
        ap_northeast_1: "Asia Pacific (Tokyo)"
        ap_northeast_2: "Asia Pacific (Seoul)"
        ap_east_1: "Azijos ir Ramiojo vandenyno regionas (Honkongas)"
        ap_south_1: "Azija ramaus vandenyno (Mumbajus)"
        ap_southeast_1: "Asia Pacific (Singapore)"
        ap_southeast_2: "Asia Pacific (Sydney)"
        ca_central_1: "Kanada (centrinė)"
        cn_north_1: "Kinija (Beidžinas)"
        cn_northwest_1: "Kinija (Ningxia)"
        eu_central_1: "EU (Frankfurt)"
        eu_north_1: "ES (Stokholmas)"
        eu_south_1: "ES (Milanas)"
        eu_west_1: "EU (Ireland)"
        eu_west_2: "EU (Londonas)"
        eu_west_3: "EU (Paryžius)"
        sa_east_1: "Pietų Amerika (San Paulas)"
        us_east_1: "US East (N. Virginia)"
        us_east_2: "US Rytai (Ohajo)"
        us_gov_east_1: "„AWS GovCloud“ (JAV ir Rytai)"
        us_gov_west_1: "„AWS GovCloud“ (JAV ir Vakarai)"
        us_west_1: "US West (N. California)"
        us_west_2: "US West (Oregon)"
    clear_input: "Išvalyti įvestį"
    edit: "redaguoti šios temos pavadinimą ir kateogoriją"
    expand: "Išplėsti"
    not_implemented: "Ši funkcija dar neveikia, atsiprašome!"
    no_value: "Ne."
    yes_value: "Taip"
    ok_value: "OK"
    cancel_value: "Atšaukti"
    submit: "Pateikti"
    delete: "Pašalinti"
    generic_error: "Atsiprašome, įvyko klaida."
    generic_error_with_reason: "Įvyko klaida: %{error}"
    multiple_errors: "Įvyko kelios klaidos: %{errors}"
    sign_up: "Registruotis"
    log_in: "Prisijungti"
    age: "Amžius"
    joined: "Prisijungė"
    admin_title: "Administratorius"
    show_more: "rodyti daugiau"
    show_help: "Nustatymai"
    links: "Nuorodos"
    links_lowercase:
      one: "nuoroda"
      few: "nuorodos"
      many: "nuorodos"
      other: "nuorodos"
    faq: "DUK"
    guidelines: "Instrukcijos"
    privacy_policy: "Privatumo politika"
    privacy: "Privatumas"
    tos: "Paslaugų teikimo sąlygos"
    rules: "Tisyklės"
    conduct: "Elgesio kodeksas"
    mobile_view: "Mobili peržiūra"
    desktop_view: "Pilna peržiūra"
    now: "Ką tik"
    read_more: "skaityti daugiau"
    more: "Daugiau"
    x_more:
      one: "%{count} Daugiau"
      few: "%{count} Daugiau"
      many: "%{count} Daugiau"
      other: "%{count} Daugiau"
    never: "niekada"
    every_30_minutes: "kas 30 minučių"
    every_hour: "kiekvieną valandą"
    daily: "kas dieną"
    weekly: "kas savaitę"
    every_month: "kiekvieną mėnesį"
    every_six_months: "kas šešis mėnesius"
    max_of_count: "daugiausia iš %{count}"
    character_count:
      one: "%{count} simbolis"
      few: "%{count} simboliai"
      many: "%{count} simbolių"
      other: "%{count} simbolių"
    period_chooser:
      aria_label: "Filtruoti pagal laikotarpį"
    related_messages:
      title: "Susiję pranešimai"
      pill: "Susiję pranešimai"
    suggested_topics:
      pm_title: "Rekomenduojamos žinutės"
    about:
      simple_title: "Apie"
      title: "Apie %{title}"
      stats: "Svetainės statistika"
      our_admins: "Mūsų Administratoriai"
      our_moderators: "Mūsų Moderatoriai"
      moderators: "Moderatoriai"
      stat:
        last_day: "24 valandos"
      like_count: "Patinka"
      topic_count: "Temos"
      post_count: "Įrašai"
      contact_info: "Atsiradus bet kokiai problemai susijusiai su puslapiu, prašome kontaktuoti %{contact_info}."
    bookmarked:
      title: "Žymės"
      edit_bookmark: "Redaguoti žymę"
      clear_bookmarks: "Pašalinti žymes"
      help:
        bookmark: "Spustelėkite norėdami pažymėti šią temą"
        edit_bookmark: "Spustelėkite, jei norite redaguoti pažymėjimą šios įrašo šioje temoje"
        edit_bookmark_for_topic: "Spustelėkite, jei norite redaguoti šios temos žymę"
        unbookmark: "Paspausk, kad pašalintum visas žymęs šioje temoje"
        unbookmark_with_reminder: "Spustelėkite, kad pašalintumėte visas šios temos žymes ir priminimus"
    bookmarks:
      created: "Jūs pažymėjote šį įrašą. %{name}"
      created_generic: "Jūs tai pažymėjote. %{name}"
      create: "Sukurti žymę"
      edit: "Redaguoti žymę"
      not_bookmarked: "pažymėkite šį įrašą"
      remove_reminder_keep_bookmark: "Pašalinkite priminimą ir išsaugokite žymę"
      created_with_reminder: "Jūs pažymėjote šį įrašą priminimu %{date}. %{name}"
      created_with_reminder_generic: "Jūs pažymėjote tai su priminimu %{date}. %{name}"
      delete: "Ištrinti žymę"
      confirm_delete: "Ar tikrai norite ištrinti šią žymę? Priminimas taip pat bus ištrintas."
      confirm_clear: "Ar tikrai norite išvalyti visas savo žymes iš šios temos?"
      save: "Saugoti"
      no_timezone: 'Jūs dar nenustatėte laiko juostos. Negalėsite nustatyti priminimų. Nustatykite vieną iki <a href="%{basePath}/my/preferences/profile">savo profilyje</a>.'
      invalid_custom_datetime: "Pateikta data ir laikas yra neteisingi, bandykite dar kartą."
      list_permission_denied: "Neturite leidimo peržiūrėti šio vartotojo žymes."
      no_user_bookmarks: "Jūs neturite pažymėtų įrašų; žymos leidžia greitai nukreipti į konkrečius įrašus."
      auto_delete_preference:
        label: "Po to, kai jums bus pranešta"
        never: "Išsaugoti žymę"
        when_reminder_sent: "Ištrinti žymę"
        on_owner_reply: "Ištrinti žymę, kai atsakysiu"
        clear_reminder: "Palikite pažymėtą ir išvalykite priminimą"
      search_placeholder: "Ieškokite žymių pagal pavadinimą, temos pavadinimą ar įrašo turinį"
      search: "Paieška"
      reminders:
        today_with_time: "šiandien %{time}"
        tomorrow_with_time: "rytoj %{time}"
        at_time: "ties %{date_time}"
        existing_reminder: "Turite priminimų rinkinį šiai žymai, kuri bus išsiųsta %{at_date_time}"
    copy_codeblock:
      copied: "nukopijuota!"
      copy: "nukopijuoti kodą į iškarpinę"
      fullscreen: "rodyti kodą per visą ekraną"
    drafts:
      label: "Juodraščiai"
      label_with_count: "Juodraščiai (%{count})"
      resume: "Grįžti"
      remove: "Pašalinti"
      remove_confirmation: "Ar tikrai norite ištrinti šį juodraštį?"
      new_topic: "Naujos temos juodraštis"
      new_private_message: "Naujas asmeninės žinutės juodraštis"
      abandon:
        yes_value: "Išmesti"
        no_value: "Tęsti redagavimą"
    topic_count_all:
      one: "Pamatyk %{count} naują temą"
      few: "Pamatyk %{count} naujas temas"
      many: "Pamatyk %{count} naujų temų"
      other: "Pamatyk %{count} naujų temų"
    topic_count_categories:
      one: "Peržiūrėti %{count} naują arba atnaujintą temą"
      few: "Peržiūrėkite %{count} naujų ar atnaujintų temų"
      many: "Peržiūrėkite %{count} naujų ar atnaujintų temų"
      other: "Peržiūrėkite %{count} naujų ar atnaujintų temų"
    topic_count_latest:
      one: "Peržiūrėti %{count} naują arba atnaujintą temą"
      few: "Peržiūrėkite %{count} naujų ar atnaujintų temų"
      many: "Peržiūrėkite %{count} naujų ar atnaujintų temų"
      other: "Peržiūrėkite %{count} naujų ar atnaujintų temų"
    topic_count_unseen:
      one: "Peržiūrėti %{count} naują arba atnaujintą temą"
      few: "Peržiūrėkite %{count} naujų ar atnaujintų temų"
      many: "Peržiūrėkite %{count} naujų ar atnaujintų temų"
      other: "Peržiūrėkite %{count} naujų ar atnaujintų temų"
    topic_count_new:
      one: "Pamatyk %{count} naują temą"
      few: "Pamatyk %{count} naujas temas"
      many: "Pamatyk %{count} naujų temų"
      other: "Pamatyk %{count} naujas temas"
    preview: "Peržiūrėti"
    cancel: "atšaukti"
    save: "Išsaugoti pakeitimus"
    saved: "Išsaugota!"
    upload: "Įkelti"
    clipboard: "iškirptė"
    uploaded: "Įkelta!"
    enable: "Įjungti"
    disable: "Išjungti"
    continue: "Tęsti"
    switch_to_anon: "Pasirinkti slaptumo būseną"
    switch_from_anon: "Išjunkti slaptumo būseną"
    banner:
      close: "Atmesti šį banerį"
      edit: "Redaguoti"
    pwa:
      install_banner: "Ar norite <a href>šiame įrenginyje įdiegti %{title} ?</a>"
    choose_topic:
      none_found: "Nerasta temų."
      title:
        search: "Ieškokite temos"
        placeholder: "čia įveskite temos pavadinimą, URL ar ID"
    choose_message:
      none_found: "Žinučių nėra."
      title:
        search: "Ieškoti žinutės"
        placeholder: "čia įveskite pranešimo pavadinimą, URL ar ID"
    review:
      show_more: "Rodyti daugiau"
      show_less: "Rodyti mažiau"
      order_by: "Rūšiuoti pagal"
      date_filter: "Paskelbta tarp"
      in_reply_to: "atsakant į"
      explain:
        why: "paaiškinkite, kodėl šis elementas atsidūrė eilėje"
        title: "Peržiūrimas balas"
        formula: "Formulė"
        subtotal: "Tarpinė suma"
        total: "Viso"
        min_score_visibility: "Minimalus matomumo balas"
        score_to_hide: "Balas paslėpti įrašą"
        take_action_bonus:
          name: "ėmėsi veiksmų"
          title: "Kai darbuotojas nusprendžia imtis veiksmų, vėliavai suteikiama premija."
        user_accuracy_bonus:
          name: "vartotojo tikslumas"
          title: "Naudotojams, kurių vėliavoms istoriškai pritarta, suteikiama premija."
        trust_level_bonus:
          name: "patikimumo lygis"
          title: "Peržiūrimi elementai, sukurti aukštesnio pasitikėjimo lygio naudotojų, turi didesnį balą."
        type_bonus:
          name: "tipo premija"
          title: "Tam tikriems peržiūrėtiems tipams darbuotojai gali priskirti premiją, kad jie taptų aukštesniu prioritetu."
      revise_and_reject_post:
        reason: "Priežastis"
        optional: "pasirinktinai"
      stale_help: "Ši peržiūra buvo išspręsta <b>%{username}</b>."
      claim_help:
        optional: "Galite pareikšti teises į šį elementą, kad kiti negalėtų jo peržiūrėti."
        required: "Turite pareikšti teises į elementus, kad galėtumėte juos peržiūrėti."
        claimed_by_you: "Pareiškėte teises į šį elementą ir galite jį peržiūrėti."
        claimed_by_other: "Šį elementą gali peržiūrėti tik <b>%{username}</b>."
      claim:
        title: "pretenduoti į šią temą"
      unclaim:
        help: "pašalinti šį teiginį"
      awaiting_approval: "Laukiama patvirtinimo"
      delete: "Pašalinti"
      settings:
        saved: "Išsaugota"
        save_changes: "Išsaugoti pakeitimus"
        title: "Nustatymai"
        priorities:
          title: "Peržiūrimi prioritetai"
      moderation_history: "Moderavimo istorija"
      view_all: "Peržiūrėti visus"
      grouped_by_topic: "Grupuojama pagal temą"
      none: "Nėra elementų, kuriuos reikia peržiūrėti."
      view_pending: "laukiama peržiūros"
      title: "Peržiūra"
      topic: "Tema:"
      filtered_topic: "Išfiltravote turinį, kurį galima peržiūrėti vienoje temoje."
      filtered_user: "Narys"
      filtered_reviewed_by: "Peržiūrėjo"
      show_all_topics: "rodyti visas temas"
      deleted_post: "(įrašas ištrintas)"
      deleted_user: "(naudotojas ištrintas)"
      user:
        bio: "Biografija"
        website: "Interneto svetainė"
        username: "Slapyvardis"
        email: "Epaštas"
        name: "Vardas"
        fields: "Laukai"
        reject_reason: "Priežastis"
      topics:
        topic: "Tema"
        reviewable_count: "Skaičiuoti"
        reported_by: "Pranešė"
        deleted: "[Tema ištrinta]"
        original: "(originali tema)"
        details: "detalės"
        unique_users:
          one: "%{count} vartotojas"
          few: "%{count} vartotojų"
          many: "%{count} vartotojų"
          other: "%{count} vartotojų"
      replies:
        one: "%{count} atsakymas"
        few: "%{count} atsakymai"
        many: "%{count} atsakymai"
        other: "%{count} atsakymai"
      edit: "Redaguoti"
      save: "Saugoti"
      cancel: "Atšaukti"
      new_topic: "Patvirtinus šį elementą bus sukurta nauja tema"
      filters:
        all_categories: "(Visos kategorijos)"
        type:
          title: "Tipas"
          all: "(Visų rūšių)"
        minimum_score: "Mažiausias balas:"
        refresh: "Atnaujinti"
        status: "Statusas"
        category: "Kategorija"
        orders:
          score: "Rezultatas"
          score_asc: "Rezultatas (atvirkščiai)"
          created_at: "Sukurta"
          created_at_asc: "Sukurta (atvirkščiai)"
        priority:
          title: "Mažiausias prioritetas"
          any: "(bet koks)"
          low: "Žemas"
          medium: "Vidutinis"
          high: "Aukštas"
      conversation:
        view_full: "peržiūrėti visą pokalbį"
      scores:
        about: "Šis balas apskaičiuojamas remiantis pranešėjo patikimumo lygiu, ankstesnių vėliavų tikslumu ir pranešimo elemento prioritetu."
        score: "Rezultatas"
        date: "Ataskaitos data"
        type: "Priežastis"
        status: "Statusas"
        submitted_by: "Pranešė"
        reviewed_by: "Apžvelgė"
        reviewed_timestamp: "Apžvalgos data"
      statuses:
        pending:
          title: "Laukiama"
        approved:
          title: "Patvirtinta"
        rejected:
          title: "Atmesta"
        reviewed:
          title: "Visi peržiūrėti"
        all:
          title: "Viskas"
      context_question:
        delimiter: "arba"
      types:
        reviewable_flagged_post:
          title: "Pažymėtas pranešimas"
          flagged_by: "Pažymėjo"
          noun: "įrašai"
        reviewable_queued_topic:
          title: "Tema eilėje"
          noun: "tema"
        reviewable_queued_post:
          title: "Pranešimas eilėje"
          noun: "įrašai"
        reviewable_user:
          title: "Narys"
          noun: "narys"
        reviewable_post:
          title: "Įrašai"
          noun: "įrašai"
      approval:
        title: "Įrašui reikalingas patvirtinimas"
        description: "Mes gavome tavo naują įrašą, tačiau jis turi būti patvirtintas moderatoriaus. Ačiū už kantrybę!"
        pending_posts:
          one: "Jūsų laukia <strong>%{count}</strong> pranešimas."
          few: "Jūsų laukia <strong>%{count}</strong> pranešimai."
          many: "Jūsų laukia <strong>%{count}</strong> pranešimai."
          other: "Jūsų laukia <strong>%{count}</strong> pranešimai."
        ok: "GERAI"
      example_username: "Vartotojo vardas"
      reject_reason:
        title: "Kodėl atmetate šį vartotoją?"
        send_email: "Siųsti atmetimo laišką"
    relative_time_picker:
      minutes:
        one: "minutė"
        few: "minutės"
        many: "minutės"
        other: "minutės"
      hours:
        one: "valanda"
        few: "valandos"
        many: "valandos"
        other: "valandos"
      days:
        one: "diena"
        few: "dienos"
        many: "dienos"
        other: "dienos"
      relative: "Santykinis"
    time_shortcut:
      now: "Dabar"
      in_one_hour: "Per vieną valandą"
      in_two_hours: "Per dvi valandas"
      later_today: "Šiandien vėliau"
      two_days: "Dvi dienos"
      next_business_day: "Kitą darbo dieną"
      tomorrow: "Rytoj"
      post_local_date: "Data įraše"
      later_this_week: "Šia savaitę vėliau"
      this_weekend: "Šį savaitgalį"
      start_of_next_business_week: "Pirmadienis"
      start_of_next_business_week_alt: "Kitą pirmadienį"
      next_week: "Kitą savaitę"
      two_weeks: "Dvi savaitės"
      next_month: "Kitą mėnesį"
      two_months: "Du mėnesiai"
      three_months: "Trys mėnesiai"
      four_months: "Keturi mėnesiai"
      six_months: "Šeši mėnesiai"
      one_year: "Vieneri metai"
      forever: "Am-inai"
      relative: "Santykinis laikas"
      none: "Nė vienas reikalingas"
      never: "Niekada"
      last_custom: "Paskutinė tinkinta data ir laikas"
      custom: "Pasirinkite datą ir laiką"
      select_timeframe: "Pasirinkite laikotarpį"
    user_action:
      user_posted_topic: "<a href='%{userUrl}'>%{user}</a> paskelbė <a href='%{topicUrl}'>temą</a>"
      you_posted_topic: "<a href='%{userUrl}'>Tu</a> paskelbei <a href='%{topicUrl}'>temą</a>"
      user_replied_to_post: "<a href='%{userUrl}'>%{user}</a> atsakė į <a href='%{postUrl}'>%{post_number}</a>"
      you_replied_to_post: "<a href='%{userUrl}'>Tu</a> atsakei į <a href='%{postUrl}'>%{post_number}</a>"
      user_replied_to_topic: "<a href='%{userUrl}'>%{user}</a> atsakė į <a href='%{topicUrl}'>temą</a>"
      you_replied_to_topic: "<a href='%{userUrl}'>Tu</a> atsakei į <a href='%{topicUrl}'>temą</a>"
      user_mentioned_user: "<a href='%{user1Url}'>%{user}</a> paminėjo <a href='%{user2Url}'>%{another_user}</a>"
      user_mentioned_you: "<a href='%{user1Url}'>%{user}</a> paminėjo <a href='%{user2Url}'>tave</a>"
      you_mentioned_user: "<a href='%{user1Url}'>Tu</a> paminėjai <a href='%{user2Url}'>%{another_user}</a>"
      posted_by_user: "Paskelbė <a href='%{userUrl}'>%{user}</a> vartotojas"
      posted_by_you: "Paskelbta nuo <a href='%{userUrl}'>jūsų</a>"
      sent_by_user: "Išsiuntė <a href='%{userUrl}'>%{user}</a>"
      sent_by_you: "Išsiųsta nuo <a href='%{userUrl}'>jūsų</a>"
    directory:
      username: "Slapyvardis"
      filter_name: "rušiuoti pagal vartotojus"
      title: "Vartotojai"
      likes_given: "Duota"
      likes_received: "Gauta"
      topics_entered: "Peržiūrėta"
      topics_entered_long: "Temos peržiūrėtos"
      time_read: "Laikas"
      topic_count: "Temos"
      topic_count_long: "Sukurtos Temos"
      post_count: "Atsakymai"
      post_count_long: "Paskelbti Įrašai"
      no_results: "Nerasta jokių rezultatų."
      days_visited: "Apsilankymai"
      days_visited_long: "Apsilankymo dienos"
      posts_read: "Perskaityti"
      posts_read_long: "Perskaityta Įrašų"
      last_updated: "Paskutinį kartą atnaujinta:"
      total_rows:
        one: "%{count} vartotojas"
        few: "%{count} vartotojų"
        many: "%{count} vartotojų"
        other: "%{count} vartotojų"
      edit_columns:
        title: "Redaguoti katalogo stulpelius"
        save: "Saugoti"
        reset_to_default: "Atstatyti numatytuosius nustatymus"
      group:
        all: "visos grupės"
      sort:
        label: "Rūšiuoti pagal %{criteria}"
    group_histories:
      actions:
        change_group_setting: "Pakeisti grupės nustatymus"
        add_user_to_group: "Pridėti narį"
        remove_user_from_group: "Pašalinti narį"
        make_user_group_owner: "Padaryti savininku"
        remove_user_as_group_owner: "Atšaukti valdytoją"
    groups:
      member_added: "Pridėta"
      member_requested: "Paprašyta"
      add_members:
        title: "Pridėti vartotojus į %{group_name}"
        description: "Įveskite naudotojų, kuriuos norite pakviesti į grupę, sąrašą arba įklijuokite juos kableliais atskirtame sąraše:"
        usernames_placeholder: "slapyvardžiai"
        usernames_or_emails_placeholder: "slapyvardžius ar el. laiškus"
        notify_users: "Pranešti vartotojams"
        set_owner: "Nustatykite vartotojus kaip šios grupės savininkus"
      requests:
        title: "Prašymai"
        reason: "Priežastis"
        accept: "Priimti"
        accepted: "patvirtinta"
        deny: "Atsisakyti"
        denied: "atmesti"
        undone: "prašymas anuliuotas"
        handle: "tvarkyti narystės užklausą"
        undo: "Anuliuoti"
      manage:
        title: "Redaguoti"
        name: "Vardas"
        full_name: "Vardas ir pavardė"
        add_members: "Pridėti vartotojus"
        invite_members: "Kviesti"
        delete_member_confirm: "Pašalinti '%{username}' iš '%{group}' grupės?"
        profile:
          title: Profilis
        interaction:
          title: Integracija
          posting: Skelbiama
          notification: Perspėjimai
        email:
          title: "Epaštas"
          status: "Sinchronizuoti %{old_emails} / %{total_emails} laiškus per IMAP."
          enable_smtp: "Įjungti SMTP"
          enable_imap: "Įjungti IMAP"
          test_settings: "Bandymo nustatymai"
          save_settings: "Išsaugoti nustatymus"
          last_updated: "Paskutinį kartą atnaujinta:"
          last_updated_by: "nuo"
          settings_required: "Visi nustatymai yra būtini, prieš patvirtinimą užpildykite visus laukus."
          smtp_settings_valid: "Galioja SMTP nustatymai."
          smtp_title: "SMTP"
          imap_title: "IMAP"
          imap_additional_settings: "Papildomi nustatymai"
          imap_alpha_warning: "Įspėjimas: Tai alfa stadijos funkcija. Oficialiai palaikoma tik \"Gmail\". Naudokite savo rizika!"
          imap_settings_valid: "IMAP nustatymai galioja."
          smtp_disable_confirm: "Jei išjungsite SMTP, visi SMTP ir IMAP nustatymai bus iš naujo nustatyti, o susijusios funkcijos bus išjungtos. Ar tikrai norite tęsti?"
          imap_disable_confirm: "Jei išjungsite IMAP, visi IMAP parametrai bus iš naujo nustatyti ir susijusios funkcijos bus išjungtos. Ar tikrai norite tęsti?"
          imap_mailbox_not_selected: "Šiai IMAP konfigūracijai turite pasirinkti pašto dėžutę arba pašto dėžutės nebus sinchronizuojamos!"
          prefill:
            title: "Užpildykite nustatymus:"
          credentials:
            title: "Įgaliojimai"
            smtp_server: "SMTP serveris"
            smtp_port: "SMTP prievadas"
            smtp_ssl: "SMTP naudokite SSL"
            imap_server: "IMAP serveris"
            imap_port: "IMAP prievadas"
            imap_ssl: "SSL naudojimas IMAP"
            username: "Slapyvardis"
            password: "Slaptažodis"
          settings:
            title: "Nustatymai"
            allow_unknown_sender_topic_replies: "Leisti nežinomo siuntėjo temos atsakymus."
            allow_unknown_sender_topic_replies_hint: "Leidžia nežinomiems siuntėjams atsakyti į grupės temas. Jei tai neįgalinta, atsakymai iš el. pašto adresų, kurie dar nėra pakviesti į temą, sukurs naują temą."
          mailboxes:
            synchronized: "Sinchronizuota pašto dėžutė"
            none_found: "Šioje el. pašto paskyroje pašto dėžučių nerasta."
            disabled: "Uždrausta"
        membership:
          title: Narystė
          access: Prieiga
        categories:
          title: Kategorijos
          long_title: "Kategorijos numatytieji pranešimai"
          description: "Kai vartotojai bus įtraukti į šią grupę, jų kategorijos pranešimo parametrai bus nustatyti pagal šiuos numatytuosius nustatymus. Vėliau jie gali juos pakeisti."
          watched_categories_instructions: "Automatiškai žiūrėkite visas šių kategorijų temas. Grupės nariams bus pranešta apie visus naujus įrašus ir temas, o naujų įrašų skaičius taip pat bus rodomas šalia temos."
          tracked_categories_instructions: "Automatiškai stebėkite visas šių kategorijų temas. Šalia temos bus rodomas naujų įrašų skaičius."
          watching_first_post_categories_instructions: "Vartotojai bus informuoti apie pirmąjį įrašą kiekvienoje naujoje šių kategorijų temoje."
          regular_categories_instructions: "Jei šios kategorijos nutildytos, grupės nariams jos bus įjungtos. Vartotojai bus informuoti, jei jie bus paminėti arba kas nors jiems atsakys."
          muted_categories_instructions: "Vartotojams nebus pranešta apie naujas šių kategorijų temas ir jie nebus rodomi kategorijų ar naujausių temų puslapiuose."
        tags:
          title: Etiketės
          long_title: "Žymos numatytieji pranešimai"
          description: "Kai vartotojai bus įtraukti į šią grupę, jų žymių pranešimo parametrai bus nustatyti pagal šiuos numatytuosius nustatymus. Vėliau jie gali juos pakeisti."
          watched_tags_instructions: "Automatiškai žiūrėkite visas temas su šiomis žymomis. Grupės nariams bus pranešta apie visus naujus įrašus ir temas, o naujų įrašų skaičius taip pat bus rodomas šalia temos."
          tracked_tags_instructions: "Automatiškai sekti visas temas su šiomis žymomis. Šalia temos pasirodys naujų pranešimų skaičius."
          watching_first_post_tags_instructions: "Naudotojai bus informuoti apie pirmąjį įrašą kiekvienoje naujoje temoje su šiomis žymomis."
          regular_tags_instructions: "Jei šios žymos yra nutildytos, grupės nariams jos bus įjungtos. Vartotojai bus informuoti, jei jie bus paminėti arba kas nors jiems atsakys."
          muted_tags_instructions: "Vartotojams nebus pranešta apie naujas temas su šiomis žymomis, ir jie nebus rodomi vėliau."
        logs:
          title: "Atąskaita"
          when: "Kada"
          action: "Veiksmas"
          acting_user: "Vadovaujantis narys"
          target_user: "Numatytas narys"
          subject: "Tema"
          details: "Detalės"
          from: "Nuo"
          to: "Kam"
      permissions:
        title: "Leidimai"
        none: "Su šia grupe susijusių kategorijų nėra."
        description: "Šios grupės nariai gali pasiekti šias kategorijas"
      public_admission: "Leisti vartotojams laisvai prisijungti prie grupės (reikalauja viešai matomos grupės)"
      public_exit: "Leisti vartotojams laisvai išeiti iš grupės"
      empty:
        posts: "Šios grupės narių įrašų nėra."
        members: "Šioje grupėje narių nėra."
        requests: "Nėra šios grupės narystės užklausų."
        mentions: "Nėra šios grupės paminėjimų."
        messages: "Šiai grupei nėra pranešimų."
        topics: "Šios grupės nariai neturi temų."
        logs: "Šios grupės žurnalų nėra."
      add: "Pridėti"
      join: "Prisijungti"
      leave: "Palikti"
      request: "Užklausa"
      message: "Žinutė"
      confirm_leave: "Ar tikrai norite palikti šią grupę?"
      allow_membership_requests: "Leisti vartotojams siųsti narystės užklausas grupės savininkams (reikalinga viešai matoma grupė)"
      membership_request_template: "Pasirinktinis šablonas, kurį naudotojams galima rodyti siunčiant narystės užklausą"
      membership_request:
        submit: "Pateikti užklausą"
        title: "Prašyti prisijungimo prie @%{group_name}"
        reason: "Leiskite grupės savininkams žinoti, kodėl jūs priklausote šiai grupei"
      membership: "Narystė"
      name: "Vardas"
      group_name: "Grupės pavadinimas"
      user_count: "Nariai"
      bio: "Apie grupę"
      selector_placeholder: "įveskite slapyvardį"
      owner: "valdytojas"
      index:
        title: "Grupės"
        all: "Visos grupės"
        empty: "Nėra matomų grupių."
        filter: "Filtruoti grupes pagal tipą"
        owner_groups: "Man priklausančios grupės"
        close_groups: "Uždarytos grupės"
        automatic_groups: "Automatinės grupės"
        automatic: "Automatini"
        closed: "Uždaryta"
        public: "Vieša"
        private: "Privati"
        public_groups: "Viešos grupės"
        my_groups: "Mano grupės"
        group_type: "Grupės tipas"
        is_group_user: "Narys"
        is_group_owner: "Savininkas"
        search_results: "Paieškos rezultatai bus rodomi žemiau."
      title:
        one: "Grupė"
        few: "Grupės"
        many: "Grupių"
        other: "Grupės"
      activity: "Veikla"
      members:
        title: "Nariai"
        filter_placeholder_admin: "slapyvardis arba e-paštas"
        filter_placeholder: "slapyvardis"
        remove_member: "Pašalinti narį"
        remove_member_description: "Pašalinti <b>%{username}</b> iš šios grupės"
        make_owner: "Paversti savininku"
        make_owner_description: "Paskirti <b>%{username}</b>, grupės valdytoju"
        remove_owner: "Pašalinti iš savininkų"
        remove_owner_description: "Atšaukti <b>%{username}</b>, iš grupės valdytojo posto"
        make_primary: "Padaryti pagrindiniu"
        make_primary_description: "Padarykite tai pagrindine grupe <b>%{username}</b>"
        remove_primary: "Pašalinti kaip pagrindinį"
        remove_primary_description: "Pašalinkite tai kaip pagrindinę grupę <b>%{username}</b>"
        remove_members: "Pašalinti narius"
        remove_members_description: "Pašalinti pasirinktus vartotojus iš šios grupės"
        make_owners: "Paversti savininku"
        make_owners_description: "Padarykite pasirinktus vartotojus šios grupės savininkais"
        remove_owners: "Pašalinti savininkus"
        remove_owners_description: "Pašalinti pasirinktus vartotojus kaip šios grupės savininkus"
        make_all_primary: "Padaryti pagrindiniu"
        make_all_primary_description: "Padarykite tai pagrindine visų pasirinktų vartotojų grupe"
        remove_all_primary: "Pašalinti kaip pagrindinį"
        remove_all_primary_description: "Pašalinkite šią grupę kaip pagrindinę"
        status: "Statusas"
        owner: "Savininkas"
        primary: "Pagrindinė"
        forbidden: "Jums neleidžiama peržiūrėti narių."
        no_filter_matches: "Nė vienas narys neatitinka šios paieškos."
      topics: "Temos"
      posts: "įrašai"
      mentions: "Paminėjimai"
      messages: "Žinutės"
      notification_level: "Numatytasis pranešimo lygis grupės pranešimams"
      alias_levels:
        mentionable: "Kas gali @minėti šią grupę?"
        messageable: "Kas gali pranešti apie šią grupę?"
        nobody: "Niekas"
        only_admins: "Tik administratoriai"
        mods_and_admins: "Tik moderatoriai ir administratoriai"
        members_mods_and_admins: "Tik grupės nariai, moderatoriai ir administratoriai"
        owners_mods_and_admins: "Tik grupės savininkai, moderatoriai ir administratoriai"
        everyone: "Visi"
      notifications:
        watching:
          title: "Stebimos"
          description: "Būsi perspėtas dėl kiekvieno naujo įrašo kiekvienoje žinutėje."
        watching_first_post:
          title: "Stebime Pirmą Įrašą"
          description: "Būsite informuoti apie naujus šios grupės pranešimus, bet ne atsakymus į pranešimus."
        tracking:
          title: "Sekamos"
          description: "Būsi perspėtas kai kažkas paminės tavo @vardą ar tau atsakys."
        regular:
          title: "Įprastas"
          description: "Būsi perspėtas kai kažkas paminės tavo @vardą ar tau atsakys."
        muted:
          title: "Nutildytos"
          description: "Jums nebus pranešta apie pranešimus šioje grupėje."
      flair_url: "Avatar Flair paveiksliukas"
      flair_upload_description: "Naudokite kvadratinius vaizdus ne mažesnius kaip 20 x 20 pikselių."
      flair_bg_color: "Avatar Flair fono splva"
      flair_bg_color_placeholder: "(Pasirinktinai) Hex spalva"
      flair_color: "Avatar Flair spalva"
      flair_color_placeholder: "(Pasirinktinai) Hex spalva"
      flair_preview_icon: "Peržiūros piktograma"
      flair_preview_image: "Peržiūros paveikslėlį"
      flair_type:
        icon: "Pasirinkite piktogramą"
        image: "Įkelti paveikslėlį"
      default_notifications:
        modal_title: "Numatytieji vartotojo pranešimai"
        modal_description: "Ar norėtumėte šį pakeitimą pritaikyti istoriškai? Tai pakeis %{count} esamų vartotojų nuostatas."
        modal_yes: "Taip"
        modal_no: "Ne, taikykite pakeitimus tik į priekį"
    user_action_groups:
      "1": "Tau Patinka"
      "2": "Žmonėms patinka"
      "3": "Žymės"
      "4": "Temos"
      "5": "Atsakymai"
      "6": "Atsakymai"
      "7": "Paminėjimai"
      "9": "Citatos"
      "11": "Pakeitimai"
      "12": "Išsiųsti"
      "13": "Pranešimų dežutė"
      "14": "Laukiama"
      "15": "Juodraščiai"
    categories:
      all: "visos kategorijos"
      all_subcategories: "visi"
      no_subcategory: "nieko"
      category: "Kategorija"
      category_list: "Visos kategorijos"
      reorder:
        title: "Keisti kategorijų tvarką"
        title_long: "Pakeisti kategorijų sąrašo tvarką"
        save: "Išsaugoti"
        apply_all: "Kandidatuoti"
        position: "Pozicija"
      posts: "Įraša"
      topics: "Temos"
      latest: "Paskutinės"
      subcategories: "Subkategorijos"
      muted: "Nutildytos kategorijos"
      topic_sentence:
        one: "%{count} tema"
        few: "%{count} temos"
        many: "%{count}temų"
        other: "%{count}temos"
      topic_stat_unit:
        week: "savaitė"
        month: "mėnesis"
    ip_lookup:
      title: IP adreso peržiųra
      hostname: Adresas
      location: Vieta
      location_not_found: (nežinoma)
      organisation: Organizacija
      phone: Telefonas
      other_accounts: "Kitos paskyros"
      delete_other_accounts: "Ištrinti %{count}"
      username: "Vartotojo vardas"
      trust_level: "TL"
      read_time: "perskaitymo laikas"
      topics_entered: "paskelbtos temos"
      post_count: "# įrašai"
      confirm_delete_other_accounts: "Ar tikrai nori ištrinti šias paskyras?"
      powered_by: "naudojant <a href='https://maxmind.com'>MaxMinDDB</a>"
      copied: "nukopijuota"
    user_fields:
      none: "(pasirink nustatymą)"
      required: 'Prašome įvesti reikšmę "%{name}”'
      same_as_password: "Jūsų slaptažodis neturėtų kartotis kituose laukuose."
    user:
      said: "%{username}:"
      profile: "Profilis"
      mute: "Nutildyti"
      edit: "Redaguoti Nustatymus"
      new_private_message: "Nauja žinutė"
      private_message: "Žinutės"
      private_messages: "Žinutės"
      user_notifications:
        filters:
          filter_by: "Filtruoti pagal"
          all: "Visi"
          read: "Skaitykite"
          unread: "Neperskaitytos"
          unseen: "Nematytas"
        ignore_duration_title: "Ignoruoti vartotoją"
        ignore_duration_username: "Slapyvardis"
        ignore_duration_when: "Trukmė:"
        ignore_duration_save: "Ignoruoti"
        ignore_duration_note: "Atminkite, kad visi ignoravimai automatiškai pašalinami pasibaigus ignoravimo trukmei."
        ignore_duration_time_frame_required: "Pasirinkite laikotarpį"
        ignore_no_users: "Neturite ignoruojamų naudotojų."
        ignore_option: "Nepaisoma"
        ignore_option_title: "Jūs negausite pranešimų, susijusių su šiuo vartotoju, ir visos jo temos bei atsakymai bus paslėpti."
        mute_option: "Nutildyta"
        mute_option_title: "Jūs negausite jokių pranešimų, susijusių su šiuo vartotoju."
        normal_option: "Įprastas"
        normal_option_title: "Būsite informuoti, jei šis vartotojas jums atsakys, cituos ar paminės jus."
      notification_schedule:
        title: "Pranešimų tvarkaraštis"
        label: "Įjungti pasirinktinį pranešimų tvarkaraštį"
        tip: "Ne šiomis valandomis pranešimai bus pristabdyti."
        midnight: "Vidurnakčio"
        none: "Nieko"
        monday: "Pirmadienis"
        tuesday: "Antradienis"
        wednesday: "Trečiadienis"
        thursday: "Ketvirtadienis"
        friday: "Penktadienis"
        saturday: "Šeštadienis"
        sunday: "Sekmadienis"
        to: "kam"
      activity_stream: "Aktyvumas"
      read: "Perskaityti"
      read_help: "Neseniai skaitytos temos"
      preferences: "Nustatymai"
      feature_topic_on_profile:
        open_search: "Pasirinkti naują temą"
        title: "Pasirinkite temą"
        search_label: "Ieškokite temos pagal pavadinimą"
        save: "Saugoti"
        clear:
          title: "Išvalyti"
          warning: "Ar tikrai norite išvalyti savo temą?"
      use_current_timezone: "Naudoti dabartinę laiko juostą"
      profile_hidden: "Šio vartotojo viešas profilis yra paslėptas."
      expand_profile: "Praplėsti"
      sr_expand_profile: "Išplėskite profilio informaciją"
      collapse_profile: "Suskleisti"
      sr_collapse_profile: "Sutraukti išsamią profilio informaciją"
      bookmarks: "Žymės"
      bio: "Apie mane"
      timezone: "Laiko zona"
      invited_by: "Pakvietė"
      trust_level: "Patikimumo lygis"
      notifications: "Perspėjimai"
      statistics: "Statistika"
      desktop_notifications:
        label: "Tiesioginiai pranešimai"
        not_supported: "Pranešimai neveikia ant šios naršyklės. Atsiprašome!"
        perm_default: "Įjungti Pranešimus"
        perm_denied_btn: "Leidimas atmestas"
        perm_denied_expl: "Užklausa atmesta nes jūs to neleidote. Jaigu norite gauti perspėjimus, tai galite jūsų naršyklės nustatymuose."
        disable: "Išjungti Pranešimus"
        enable: "Galimi Pranešimai"
        each_browser_note: "Pastaba: šį nustatymą turite pakeisti kiekvienoje naudojamoje naršyklėje. Visi pranešimai bus išjungti, kai yra „netrukdyti“ režimas, neatsižvelgiant į šį nustatymą."
        consent_prompt: "Ar norite gauti tiesioginius pranešimus, kai žmonės atsakys į jūsų įrašus?"
      dismiss: "Praleisti"
      dismiss_notifications: "Atmesti visus"
      dismiss_notifications_tooltip: "Pažymėkite visus pranešimus kaip Perskaitytus."
      dismiss_bookmarks_tooltip: "Pažymėkite visus neskaitytus priminimus apie žymes kaip skaitytus"
      dismiss_messages_tooltip: "Pažymėti visus neperskaitytus asmeninių pranešimų pranešimus kaip perskaitytus"
      no_messages_title: "Jūs neturite jokių pranešimų"
      no_messages_body: >
        Reikia tiesioginio asmeninio pokalbio su kuo nors už įprasto pokalbio srauto ribų? Nusiųskite jiems žinutę pasirinkdami jų avatarą ir naudodami pranešimo mygtuką %{icon}<br><br> Jei jums reikia pagalbos, galite <a href='%{aboutUrl}'>pranešti darbuotojui</a>.
      no_bookmarks_title: "Jūs dar nieko nepažymėjote"
      no_bookmarks_body: >
        Pradėkite žymėti įrašus %{icon} mygtuku ir jie bus pateikti čia, kad būtų lengviau peržiūrėti. Taip pat galite suplanuoti priminimą!
      no_bookmarks_search: "Nerasta jokių žymių pagal pateiktą paieškos užklausą."
      no_notifications_title: "Jūs dar neturite jokių pranešimų"
      no_notifications_page_title: "Jūs dar neturite jokių pranešimų"
      dynamic_favicon: "Rodyti skaičius naršyklės piktogramoje"
      skip_new_user_tips:
        description: "Praleiskite naujų naudotojų patarimus ir ženklelius"
      theme_default_on_all_devices: "Padarykite tai kaip numatytąją temą visuose mano įrenginiuose"
      color_scheme_default_on_all_devices: "Nustatyti numatytąją spalvų schemą (-as) visuose mano įrenginiuose"
      color_scheme: "Spalvų schema"
      color_schemes:
        default_description: "Tema numatytoji"
        disable_dark_scheme: "Toks pat kaip įprastas"
        dark_instructions: "Galite peržiūrėti tamsaus režimo spalvų schemą perjungdami įrenginio tamsų režimą."
        undo: "Atstatyti"
        regular: "Nuolatinės"
        dark: "Tamsus režimas"
        default_dark_scheme: "(numatytoji svetainė)"
      dark_mode: "Tamsus režimas"
      dark_mode_enable: "Įgalinti automatinę tamsaus režimo spalvų schemą"
      text_size_default_on_all_devices: "Padarykite tai numatytuoju teksto dydžiu visuose mano įrenginiuose"
      allow_private_messages: "Leisti kitiems vartotojams siųsti man asmeninius pranešimus"
      external_links_in_new_tab: "Atidaryti visas pridėtas nuorodas naujame lange"
      enable_quoting: "Įjungti citatų atsakymus pabrėžtam tekstui"
      enable_defer: "Įgalinti atidėjimą, kad pažymėtumėte temas kaip neskaitytas"
      experimental_sidebar:
        options: "Nustatymai"
        navigation_section: "Navigacija"
      change: "pakeisti"
      featured_topic: "Įpatinga tema"
      moderator: "%{user} yra moderatorius"
      admin: "%{user} yra administratorius"
      moderator_tooltip: "Šis vartotojas yra moderatorius"
      admin_tooltip: "Šis vartotojas yra administratorius"
      silenced_tooltip: "Šis narys nutildytas"
      suspended_notice: "Šis vartotojas nušalintas iki %{date}."
      suspended_permanently: "Šis narys suspenduotas"
      suspended_reason: "Priežastis:"
      github_profile: "GitHub"
      email_activity_summary: "Aktyvumo veikla"
      mailing_list_mode:
        label: "Elektroninio pašto grupė"
        enabled: "Aktyvuoti elektroninio pašto grupių rėžimą."
        instructions: |
          Šis nustatymas perrašys prieš tai buvusią veiklą.<br />
          Prieš tai užtildytos temos ir įrašai nebus įtraukti į eketroninų laiškų sarašus.
        individual: "Atsiūsti elektroninį laišką apie naujus visus naujus įrašus"
        individual_no_echo: "Atsiūsti elektroninį laišką apie naujus visus naujus įrašus, išskyrus mano."
        many_per_day: "Atsiūsti elektroninį laišką apie naujus visus naujus įrašus (kartų %{dailyEmailEstimate} per dieną)"
        few_per_day: "Atsiūsti elektroninį laišką apie naujus visus naujus įrašus (apie 2 kartus per dieną)"
      tag_settings: "Etiketės"
      watched_tags: "Žiūrėta"
      watched_tags_instructions: "Jūs automatiškai žiūrėsite visas temas su atitinkamai pasirinktomis etiketėmis. Jūs būsite perspėjami apie visus naujus įrašus ir naujas temas, ir skaičius su naujais įrašais bus rodomas šalia temos."
      tracked_tags: "Sekami"
      tracked_tags_instructions: "Jūs automatiškai stebėsite visas temas su atitinkamai pasirinktais žymekliais. Skaičius su naujais įrašais bus rodomas šalia temos."
      muted_tags: "Nutildyta"
      muted_tags_instructions: "Jums daugiau nebus pranešama apie naujas temas su šiomis etiketėmis, taip pat jos nebus naujų temų sarašuose. "
      watched_categories: "Stebimos"
      watched_categories_instructions: "Jūs stebite visas temas šiose kategorijose. Jums bus pranešama apie naujus įrašus ir naujas temas, ir naujų įrašų skaičius taip pat bus parodytas šalia temos."
      tracked_categories: "Sekamos"
      tracked_categories_instructions: "Jūs automatiškai sekate vias temas šiose kategorijose. Skaičius su naujais įrašais bus taip pat rodomas šalia temos."
      watched_first_post_categories: "Stebime Pirmą Įrašą"
      watched_first_post_categories_instructions: "Būsite perspėjami apie naujus įrašus šiose kategorijose."
      watched_first_post_tags: "Stebime Pirmą Įrašą"
      watched_first_post_tags_instructions: "Jūs būsite perspėjami apie įrašus kėkvienoje naujoje temoje su pasirinktomis etiketėmis."
      muted_categories: "Nutildytos"
      muted_categories_instructions: "Jums nebus pranešta nieko apie naujas šių kategorijų temas ir jos nebus rodomos kategorijose ar naujausiuose puslapiuose."
      muted_categories_instructions_dont_hide: "Jums nieko nebus pranešta apie naujas temas šiose kategorijose."
      regular_categories: "Įprastas"
      regular_categories_instructions: "Šias kategorijas matysite temų sąrašuose „Naujausios“ ir „Populiariausios“."
      no_category_access: "Kaip moderatorius turite ribotą prieigą prie kategorijos, išsaugojimas išjungtas."
      delete_account: "Ištrinti mano vartotoją"
      delete_account_confirm: "Ar tikrai norite visam laikui ištrinti savo paskyrą? Šis veiksmas yra galutinis."
      deleted_yourself: "Jūsų paskyra sėkmingai ištrinta."
      delete_yourself_not_allowed: "Jei norite, kad jūsų paskyra būtų ištrinta, susisiekite su administracija."
      unread_message_count: "Žinutės"
      admin_delete: "Ištrinti"
      users: "Vartotojai"
      muted_users: "Nutildytos"
      muted_users_instructions: "Slėpti šių vartotojų siunčiamus pranešimus ir asmenines žinutes."
      allowed_pm_users: "Leidžiama"
      allow_private_messages_from_specific_users: "Leisti man asmeninius pranešimus siųsti tik tam tikriems vartotojams"
      ignored_users: "Nepaisoma"
      ignored_users_instructions: "Slėpti visus pranešimus, įrašus ir asmenines žinutes iš šių vartotojų."
      tracked_topics_link: "Rodyti"
      automatically_unpin_topics: "Automatiškai atsegti temas pasiekus apačią."
      apps: "Programėlės"
      revoke_access: "Panaiktinti teises"
      undo_revoke_access: "Atstatyti atgal panaikintas teises"
      api_approved: "Patvirtinta:"
      api_last_used_at: "Paskutinį kartą naudota:"
      theme: "Tema"
      save_to_change_theme: 'Tema bus atnaujinta spustelėjus „%{save_text}“'
      home: "Numatytasis pagrindinis puslapis"
      staged: "Inscenizuotas"
      messages:
        all: "visos pašto dėžutes"
        inbox: "Pranešimų dežutė"
        personal: "Asmeninis"
        latest: "Paskutinės"
        sent: "Išsiųsti"
        unread: "Neperskaitytos"
        unread_with_count:
          one: "Neperskaitytas (%{count})"
          few: "Neperskaitytas (%{count})"
          many: "Neperskaitytas (%{count})"
          other: "Neperskaitytas (%{count})"
        new: "Naujos"
        new_with_count:
          one: "Naujas (%{count})"
          few: "Naujas (%{count})"
          many: "Naujas (%{count})"
          other: "Naujas (%{count})"
        archive: "Archyvuoti"
        groups: "Grupės"
        move_to_inbox: "Perkelti į Pranešimų dėžutę"
        move_to_archive: "Archyvuoti"
        failed_to_move: "Įvyko klaida! (patikrinkite interneto ryšį)"
        tags: "Gairės"
        all_tags: "Visos žymos"
        warnings: "Oficialūs įspėjimai"
        read_more_in_group: "Norite skaityti daugiau? Naršykite kitus pranešimus %{groupLink}."
      preferences_nav:
        account: "Paskyra"
        security: "Saugumo"
        profile: "Profilis"
        emails: "Epaštai"
        notifications: "Pranešimai"
        tracking: "Seku"
        categories: "Kategorijos"
        users: "Nariai"
        tags: "Gairės"
        interface: "Sąsaja"
        apps: "Programėlės"
      change_password:
        success: "(el. laiškas išsiųstas)"
        in_progress: "(siunčiamas el. laiškas)"
        error: "(klaida)"
        action: "Siųsti Slaptažodžio priminimo elektroninę žinutę"
        set_password: "Nustatyti Slaptažodį"
        choose_new: "Pasirinkite naują slaptažodį"
        choose: "Pasirinkite slaptažodį"
      second_factor_backup:
        title: "Dviejų veiksnių atsarginiai kodai"
        regenerate: "Pergeneruoti"
        disable: "Išjungti"
        copy_to_clipboard: "Nukopijuoti į iškarpinę"
        copy_to_clipboard_error: "Klaida kopijuojant duomenis į iškarpinę"
        copied_to_clipboard: "Nukopijuota į iškirptę"
        download_backup_codes: "Atsisiųskite atsarginius kodus"
        use: "Naudoti atsarginį kodą"
        codes:
          title: "Sukurta atsarginių kopijų kodai"
          description: "Kiekvienas iš šių atsarginių kodų gali būti naudojamas tik vieną kartą. Laikykite juos saugioje, bet prieinamoje vietoje."
      second_factor:
        title: "Dviejų veiksnių autentifikavimas"
        enable: "Tvarkyti dviejų veiksnių autentifikavimą"
        disable_all: "Išjungti visus"
        name: "Vardas"
        label: "Kodas"
        rate_limit: "Prašome palaukti prieš bandydami kitą autentifikavimo kodą."
        disable_description: "Prašome įvesti autentifikavimo kodą iš savo programos"
        show_key_description: "Įveskite rankiniu būdu"
        oauth_enabled_warning: "Atminkite, kad socialiniai prisijungimai bus išjungti, kai jūsų paskyroje bus įgalintas dviejų veiksnių autentifikavimas."
        use: "Naudoti autentifikavimo programėlę"
        enforced_notice: "Prieš prisijungdami prie šios svetainės turite įjungti dviejų veiksnių autentifikavimą."
        disable: "Išjungti"
        delete: "Ištrinti"
        save: "Saugoti"
        edit: "Redaguoti"
        edit_title: "Redaguoti autentifikavimo priemonę"
        edit_description: "Autentifikavimo pavadinimas"
        totp:
          add: "Pridėti autentifikavimo priemonę"
          default_name: "Mano autentifikatorius"
          name_and_code_required_error: "Turite nurodyti vardą ir kodą iš savo autentifikavimo programos."
        security_key:
          register: "Registruokis"
          default_name: "Pagrindinis saugos raktas"
          iphone_default_name: "iPhone"
          android_default_name: "„Android“"
          not_allowed_error: "Saugos rakto registravimo procesas baigėsi arba buvo atšauktas."
          already_added_error: "Jūs jau užregistravote šį saugos raktą. Jums nereikia jo užregistruoti dar kartą."
          save: "Saugoti"
          name_required_error: "Turite nurodyti saugos rakto pavadinimą."
      passkeys:
        save: "Išsaugoti"
        added_prefix: "Pridėta"
        last_used_prefix: "Paskutinis naudotas"
      change_about:
        title: "Keisti Apie Mane"
        error: "Rasta klaida bandant pakeisti reikšmę. Prašom patikslinti veiksmus."
      change_username:
        title: "Keisti vartotojo vardą"
        confirm: "Ar esate visiškai tikras, kad norite pakeisti savo vartotojo vardą?"
        taken: "Atsiprašome, šis vartotojo vardas užimtas."
        invalid: "Šis vartotojo vardas yra neteisingas. Jame turi būti tik skaičiai ir raidės"
      add_email:
        title: "Pridėti el. paštą"
        add: "pridėti"
      change_email:
        title: "Keisti el. paštą"
        taken: "Atsiprašome, šis el. paštas negalimas."
        error: "Įvyko klaida keičiant jūsų el. pašto adresą. Gal būt jis jau yra naudojamas?"
        success: "Mes išsiunteme laišką nurodytu el. pašto adresu. Prašome sekti patvirtinimo instrukcijas."
        success_via_admin: "Mes išsiuntėme laišką nurodytu el. pašto adresu. Prašome sekti patvirtinimo instrukcijas."
        success_staff: "Mes išsiunteme laišką nurodytu el. pašto adresu. Prašome sekti patvirtinimo instrukcijas."
        confirm_success: "Jūsų el. pašto adresas buvo atnaujintas."
        confirm: "Patvirtinti"
        authorizing_new:
          description: "Patvirtinkite, kad norite, kad jūsų el. Pašto adresas būtų pakeistas į:"
          description_add: "Patvirtinkite, kad norite pridėti alternatyvų el. pašto adresą:"
        authorizing_old:
          old_email: "Senas el. Paštas: %{email}"
          new_email: "Naujas el. paštas: %{email}"
          confirm_success: "Mes išsiuntėme laišką į jūsų naują elektroninio pašto adresą, kad patvirtintume pakeitimą!"
      change_avatar:
        title: "Pakeisti profilio nuotrauką"
        gravatar: "<a href='//%{gravatarBaseUrl}%{gravatarLoginUrl}' target='_blank'>%{gravatarName}</a>, remiantis"
        gravatar_title: "Pakeiskite savo avatarą %{gravatarName}svetainėje"
        gravatar_failed: "Nepavyko rasti %{gravatarName} su šiuo el. pašto adresu."
        refresh_gravatar_title: "Atnaujinkite savo %{gravatarName}"
        letter_based: "Sistema pridėjo profilio nuotrauką"
        uploaded_avatar: "Paveiksliukas"
        uploaded_avatar_empty: "Pridėti paveiksliuką"
        upload_title: "Įkelti savo nuotrauką"
        image_is_not_a_square: "Įspėjimas: jūs ką tik apkirpote nuotrauką, tačiau plotis ir ilgis nėra vienodi."
        logo_small: "Mažas svetainės logotipas. Naudojamas pagal numatytuosius nustatymus."
        use_custom: "Arba įkelkite pasirinktinį avatarą:"
      change_profile_background:
        title: "Profilio antraštė"
        instructions: "Profilio antraštės bus centre ir numatytasis plotis bus 1110 taškų."
      change_card_background:
        title: "Paskyros fonas"
        instructions: "Fono paveiksliukas bus sucentruotas ir turės numatytą 590px plotį."
      change_featured_topic:
        title: "Įpatinga tema"
        instructions: "Nuoroda į šią temą bus jūsų vartotojo kortelėje ir profilyje."
      email:
        title: "El. paštas"
        primary: "Pagrindinis el. Paštas"
        secondary: "Antriniai el. Paštai"
        primary_label: "pirminė"
        unconfirmed_label: "nepatvirtintas"
        resend_label: "persiųsti patvirtinimo laišką"
        resent_label: "laiškas išsiųstas"
        update_email: "Keisti el. paštą"
        set_primary: "Nustatyti pagrindinį el."
        destroy: "Pašalinti el. paštą"
        add_email: "Pridėti alternatyvų el. paštą"
        auth_override_instructions: "El. paštas gali būti atnaujintas iš autentifikavimo teikėjo."
        no_secondary: "Antrinių el. Paštų nėra"
        instructions: "Nebus rodomas viešai."
        admin_note: "Pastaba: Administratoriaus naudotojas, pakeitęs kito neadministratoriaus vartotojo el. pašto adresą, rodo, kad vartotojas prarado prieigą prie savo pradinės el. pašto paskyros, todėl naujuoju adresu bus išsiųstas slaptažodžio nustatymo iš naujo el. laiškas. Naudotojo el. pašto adresas nepasikeis, kol jis neužbaigs slaptažodžio nustatymo iš naujo proceso."
        ok: "Mes jums atsiųsime patvirtinimo elektroninį laišką"
        required: "Prašome įvesti elektroninio pašto adresą"
        invalid: "Prašom įrašyti teisingą elektroninį adresą"
        authenticated: "Tavo elektroninis laiškas buvo %{provider} autorizuotas"
        authenticated_by_invite: "Jūsų el. pašto adresas patvirtintas kvietimu"
        frequency:
          one: "Mes atsiųsime el. laišką jeigu nebuvai prisijungęs per paskutinę minutę."
          few: "Mes atsiųsime el. laišką jeigu nebuvai prisijungęs per paskutines %{count} minutes."
          many: "Mes atsiųsime el. laišką jeigu nebuvai prisijungęs per paskutines %{count} minutes."
          other: "Mes atsiųsime el. laišką jeigu nebuvai prisijungęs per paskutines %{count} minutes."
      associated_accounts:
        title: "Susijusios paskyros"
        connect: "Prisijungti"
        revoke: "Atšaukti"
        cancel: "Atšaukti"
        not_connected: "(neprisijungęs)"
        confirm_modal_title: "Prijungti %{provider} paskyrą"
        confirm_description:
          disconnect: "Esama %{provider} paskyra „%{account_description}“ bus atjungta."
          account_specific: "Jūsų %{provider} paskyra “%{account_description}” bus naudojama autentifikavimui."
          generic: "Jūsų %{provider} paskyra bus naudojama autentifikavimui."
      name:
        title: "Vardas"
        instructions: "Jūsų vardas pavardė (pasirinktinai)."
        instructions_required: "Tavo pilnas vardas."
        required: "Prašome įvesti vardą"
        too_short: "Tavo slapyvardis yra per trumpas"
        ok: "Tavo slapyvardis yra tinkamas"
      username:
        title: "Vartotojo vardas"
        short_instructions: "Vartotojai gali tave paminėti kaip @%{username}"
        available: "Vartotojo vardas nėra užimtas"
        not_available: "Negalimas. Gal pabandykite %{suggestion}?"
        not_available_no_suggestion: "Nepasiekiamas"
        too_short: "Vartotojo vardas yra per trumpas"
        too_long: "Vartotojo vardas yra per ilgas."
        prefilled: "El. paštro adresas sutampa su užregistruotu vartotojo vardu."
        required: "Prašome įvesti vartotojo vardą"
        edit: "Redaguoti vartotojo vardą"
      locale:
        title: "Kalba"
        instructions: "Vartotojo kalba. Ji pasikeis, kai perkrausite puslapį."
        default: "(numatyta)"
        any: "bet kuris"
      password_confirmation:
        title: "Pakartokite slaptažodį"
      invite_code:
        title: "Pakvietimo kodas"
        instructions: "Paskyros registracijai reikalingas pakvietimo kodas"
      auth_tokens:
        title: "Neseniai naudoti įrenginiai"
        details: "Detalės"
        not_you: "Ne Jūs?"
        show_all: "Rodyti visus (%{count})"
        show_few: "Rodyti mažiau"
        was_this_you: "Ar tai buvote Jūs?"
        was_this_you_description: "Jei ne jūs, rekomenduojame pakeisti slaptažodį ir iš visur atsijungti."
        browser_and_device: "%{browser} | %{device}"
        secure_account: "Apsaugokite mano paskyrą"
        latest_post: "Paskutinį kartą paskelbėte…"
        browser_last_seen: "%{browser} | %{date}"
      last_posted: "Paskutinis Įrašas"
      last_seen: "Matytas"
      created: "Prisjungė"
      log_out: "Atsijungti"
      location: "Gyvenamoji vieta"
      website: "Svetainė"
      email_settings: "El. paštas"
      hide_profile_and_presence: "Slėpti mano viešąjį profilį"
      enable_physical_keyboard: "Įgalinti fizinį klaviatūros palaikymą iPad"
      text_size:
        title: "Teksto dydis"
        smallest: "Mažiausias"
        smaller: "Mažesnis"
        normal: "Įprastas"
        larger: "Didesnis"
        largest: "Didžiausias"
      title_count_mode:
        title: "Fono puslapio pavadinime rodomas:"
        notifications: "Nauji pranešimai"
        contextual: "Naujas puslapio turinys"
      like_notification_frequency:
        title: "Perspėti susiejus"
        always: "Visada"
        first_time_and_daily: "Pirmas įrašas patinka"
        first_time: "Pirmas įrašas patinka"
        never: "Niekada"
      email_previous_replies:
        title: "Įtraukti praėjusius įrašus apačioje elektroninų laiškų"
        unless_emailed: "nebent išsųsta prieštai"
        always: "visada"
        never: "niekada"
      email_digests:
        title: "Kai čia nesilankau, atsiųskite man el. paštu populiarių temų ir atsakymų santrauką"
        every_30_minutes: "kas 30 minučių"
        every_hour: "kas valandą"
        daily: "kas dieną"
        weekly: "kas savaitę"
        every_month: "kiekvieną mėnesį"
        every_six_months: "kas šešis mėnesius"
      email_level:
        title: "Atsiųskite man el. laišką, kai esu cituojamas, kai man atsakoma, kai paminimas mano @vartotojo vardas arba kai mano stebimose kategorijose, žymose ar temose atsiranda naujų veiksmų."
        always: "visada"
        never: "niekada"
      include_tl0_in_digests: "Įtraukti turinį iš naujų vartotojų taip pat į elektroninių laiškų užklausas."
      email_in_reply_to: "Įtraukti atsakytų įrašų ištraukas taip pat į mano elektroninį paštą"
      other_settings: "Kita"
      categories_settings: "Kategorijos"
      topics_settings: "Temos"
      new_topic_duration:
        label: "Laikyti temą nauja kai"
        not_viewed: "Dar neperžiūrėjau"
        last_here: "sukurta nuo paskutinio karto"
        after_1_day: "sukurta per paskutines 24val."
        after_2_days: "sukurta per paskutines 2 dienas"
        after_1_week: "sukurta per paskutines 7 dienas"
        after_2_weeks: "sukurta per paskutines 2 savaites"
      auto_track_topics: "Automatiškai sekti temas, kurias aš įvedu"
      auto_track_options:
        never: "niekada"
        immediately: "Staigiai"
        after_30_seconds: "Po 30 sekundžių"
        after_1_minute: "Po 1 minutės"
        after_2_minutes: "po 2 minučių"
        after_3_minutes: "po 3 minučių"
        after_4_minutes: "po 4 minučių"
        after_5_minutes: "po 5 minučių"
        after_10_minutes: "po 10 minučių"
      notification_level_when_replying: "Kuomet paskelbiu temą, pažymeti tą temą kaip"
      invited:
        title: "Pakvietimai"
        pending_tab: "Laukiama"
        pending_tab_with_count: "Neperskaityti (%{count})"
        expired_tab: "Baigėsi galiojimo laikas"
        expired_tab_with_count: "Galiojimo laikas baigėsi %{count})"
        redeemed_tab: "Atstatyta"
        redeemed_tab_with_count: "Atstatyta (%{count})"
        invited_via: "Kvietimas"
        groups: "Grupės"
        topic: "Tema"
        sent: "Sukurtas/paskutinis išsiųstas"
        expires_at: "Galiojimo laikas baigiasi"
        edit: "Redaguoti"
        remove: "Pašalinti"
        copy_link: "Gauti nuorodą"
        reinvite: "Siųsti el. laišką iš naujo"
        reinvited: "Pakvietimas persiųstas"
        removed: "Pašalintas"
        user: "Pakviestas vartotojas"
        truncated:
          one: "Rodomas pirmas pakvietimas"
          few: "Rodomi pirmi %{count} pakvietimai."
          many: "Rodomi pirmi %{count} pakvietimai."
          other: "Rodomi pirmi %{count} pakvietimai."
        redeemed: "Atstatyti pakvietimai"
        redeemed_at: "Atstatyta"
        pending: "Laukiami pakvietimai"
        topics_entered: "Peržiūrėtos temos"
        posts_read_count: "Perskaityta įrašų"
        expired: "Šis pakvietimas nebegalioja"
        remove_all: "Pašalinti kvietimus, kurių galiojimo laikas pasibaigęs"
        removed_all: "Visi kvietimai, kurių galiojimo laikas pasibaigęs, pašalinti!"
        remove_all_confirm: "Ar tikrai norite pašalinti visus kvietimus, kurių galiojimo laikas pasibaigęs?"
        reinvite_all: "Persiųsti visus pakvietimus dar kartą"
        reinvite_all_confirm: "Ar esate tikri, norėdami persiųsti visus pakvietimus?"
        reinvited_all: "Visi kvietimai išsiųsti!"
        time_read: "Skaitymo laikas"
        days_visited: "Apsilankymo dienos"
        account_age_days: "Paskyros amžius"
        create: "Kviesti"
        generate_link: "Sukurti kvietimo nuorodą"
        link_generated: "Štai jūsų kvietimo nuoroda!"
        valid_for: "Pakvietimo nuoroda galioja tik šiam elektroninio pašto adresui: %{email}"
        single_user: "Pakviesti el. paštu"
        multiple_user: "Pakviesti per nuorodą"
        invite_link:
          title: "Kvietimo nuoroda"
          success: "Pavyko sugeneruoti pakvietimo nuorodą"
          error: "Generuojant kvietimo nuorodą įvyko klaida"
        invite:
          new_title: "Sukurti kvietimą"
          edit_title: "Redaguoti kvietimą"
          instructions: "Bendrinkite šią nuorodą, kad akimirksniu suteiktumėte prieigą prie šios svetainės:"
          copy_link: "nukopijuoti nuorodą"
          expires_in_time: "Baigia galioti %{time}"
          expired_at_time: "Galiojimo laikas baigėsi %{time}"
          show_advanced: "Rodyti išplėstines parinktis"
          hide_advanced: "Slėpti išplėstines parinktis"
          restrict: "Apriboti"
          email_or_domain_placeholder: "vardas@example.com arba example.com"
          max_redemptions_allowed: "Maksimaliai naudoja"
          add_to_groups: "Pridėti prie grupių"
          expires_at: "Baigia galioti"
          custom_message: "Neprivaloma asmeninė žinutė"
          send_invite_email: "Išsaugoti ir siųsti el. laišką"
          save_invite: "Išsaugoti kvietimą"
          invite_saved: "Kvietimas išsaugotas."
        bulk_invite:
          text: "Masinis kvietimas"
          error: "Atsiprašome, failas privalo buti CSV formato."
      password:
        title: "Slaptažodis"
        too_short: "Jūsų slaptažodis per trumpas."
        common: "Jūsų slaptažodis yra per daug bendrinis."
        same_as_username: "Tavo slaptažodis yra toks pat, kaip ir vartotojo vardas"
        same_as_email: "Tavo slaptažodis yra toks pat, kaip ir el. adresas."
        ok: "Jūsų slaptažodis yra tinkamas."
        instructions: "Bent jau %{count}simboliai."
        required: "Įveskite slaptažodį"
        confirm: "Patvirtinti"
      summary:
        title: "Aprašymas"
        stats: "Statistika"
        time_read: "skaitymo laikas"
        time_read_title: "%{duration} (visas laikas)"
        recent_time_read: "paskutinis skaitymo laikas"
        recent_time_read_title: "%{duration} (per paskutines 60 dienų)"
        topic_count:
          one: "sukurta tema"
          few: "sukurtos temos"
          many: "sukurtos temos"
          other: "sukurtos temos"
        post_count:
          one: "įrašas sukurtas"
          few: "įrašai sukurti"
          many: "įrašai sukurti"
          other: "įrašai sukurti"
        likes_given:
          one: "duota"
          few: "duota"
          many: "duota"
          other: "duota"
        likes_received:
          one: "gauta"
          few: "gauta"
          many: "gauta"
          other: "gauta"
        bookmark_count:
          one: "žymės"
          few: "žymės"
          many: "žymės"
          other: "žymės"
        top_replies: "Populiariausi Atsakymai"
        no_replies: "Jokių atsakymų nerasta."
        more_replies: "Daugiau Atsakymų"
        top_topics: "Popiuliariausios Temos"
        no_topics: "Jokių temų nerasta."
        more_topics: "Daugiau Temų"
        top_badges: "Populiariausi Trofėjai"
        no_badges: "Jokių ženklelių."
        more_badges: "Daugiau Trofėjų"
        top_links: "Populiarios nuorodos"
        no_links: "Jokių nuorodų."
        most_liked_by: "Daugiausia tu patinki"
        most_liked_users: "Daugiausia tau patinka"
        most_replied_to_users: "Daugiausia atsakyta į"
        no_likes: "Jokių patinka kolkas."
        top_categories: "Populiariausios kategorijos"
        topics: "Temos"
        replies: "Atsakymai"
      ip_address:
        title: "Paskutinis IP adresas"
      registration_ip_address:
        title: "Registracijos IP adresas"
      avatar:
        title: "Profilio nuotrauka"
        header_title: "Profilis, žinutės, žymės ir nustatymai"
        name_and_description: "%{name} - %{description}"
        edit: "Redaguoti profilio nuotrauką"
      title:
        title: "Antraštė"
        none: "(nieko)"
        instructions: "pasirodo po jūsų vartotojo vardo"
      flair:
        title: "Nuojauta"
        none: "(nieko)"
        instructions: "piktograma, rodoma šalia jūsų profilio nuotraukos"
      primary_group:
        title: "Pagrindinė Grupė"
        none: "(nieko)"
      filters:
        all: "Visi"
      stream:
        posted_by: "Paskelbtas nuo"
        sent_by: "Išsiųstas nuo"
        private_message: "Žinutės"
        the_topic: "tema"
    user_status:
      save: "Saugoti"
      set_custom_status: "Nustatyti pasirinktinę būseną"
      what_are_you_doing: "Ką darote?"
      pause_notifications: "Pristabdyti pranešimus"
<<<<<<< HEAD
    loading: "Kraunama..."
=======
>>>>>>> b2b1e721
    errors:
      prev_page: "kai buvo bandyta užkrauti"
      reasons:
        network: "Ryšio Klaida"
        server: "Serverio Klaida"
        forbidden: "Nėra Teisių"
        unknown: "Klaida"
        not_found: "Puslapis nerastas"
      desc:
        network: "Prašome patikrinti savo ryšį."
        network_fixed: "Panašu, kad tai sugrįžo."
        server: "Klaidos kodas: %{status}"
        forbidden: "Jums negalima peržiūrėti."
        not_found: "Oops, URL neegzistuoja."
        unknown: "Kažkas blogai nutiko."
      buttons:
        back: "Grįžti Atgal"
        again: "Bandyti dar kartą"
        fixed: "Užkrauti Puslapį"
    modal:
      close: "uždaryti"
      dismiss_error: "Atmesti klaidą"
    close: "Uždaryti"
    assets_changed_confirm: "Ši svetainė ką tik atnaujino programinę įrangą. Gauti naujausią versiją dabar?"
    logout: "Jūs buvote atjungtas nuo sistemos."
    refresh: "Atnaujinti"
    home: "Pradinis"
    read_only_mode:
      enabled: "Puslapis veikia skaitymo (read only) režimu. Gali ieškoti, atsakinėti ar spausti \"patinka\", tačiau kitos funkcijos šiuo metu yra negalimos."
      login_disabled: "Prisijungimas yra išjungtas, kai svetainė yra skaitymo režime."
      logout_disabled: "Atsijungimas yra laikinai išjunktas kuomet puslapis yra žiūrimas skaitymo režimu"
    mute: Nutildyti
    unmute: Pašalinti nutildymą
    last_post: Paskelbta
    local_time: "Vietinis laikas"
    time_read: Skaitykite
    time_read_recently: "%{time_read} pastaruoju metu"
    time_read_tooltip: "bendras skaitymo laikas %{time_read}"
    time_read_recently_tooltip: "%{time_read} bendras skaitymo laikas (%{recent_time_read} per paskutines 60 dienų)"
    last_reply_lowercase: Paskutinis atsakymas
    replies_lowercase:
      one: Atsakymas
      few: Atsakymai
      many: Atsakymai
      other: Atsakymai
    signup_cta:
      sign_up: "Registruotis"
      hide_forever: "Ačiū ne!"
      hidden_for_session: "Gerai, paklausime rytoj. Jūs taip pat visada galite naudoti „Prisijungti“, kad sukurtumėte paskyrą."
      intro: "Sveiki! Panašu, kad jums patinka diskusija, tačiau dar nesate prisiregistravę prie paskyros."
    offline_indicator:
      refresh_page: "Atnaujinti puslapį"
    summary:
      disable: "Peržiūrėti visus Įrašus"
      short_label: "Populiariausi Atsakymai"
    deleted_filter:
      enabled_description: "Šioje temoje yra ištrintų įrašų, kurie yra paslėpti."
      disabled_description: "Ištrinti temos įrašai vėl rodomi."
      enable: "Paslėpti ištrintus įrašus"
      disable: "Rodyti ištrintus įrašus"
    private_message_info:
      title: "Žinutės"
      leave_message: "Ar tikrai norite palikti šį pranešimą?"
      remove_allowed_user: "Ar tikrai nori pašalinti %{name} iš šios žinutės?"
      remove_allowed_group: "Ar tikrai norite pašalinti %{name} iš šios žinutės?"
      leave: "Palikti"
      remove_user: "Pašalinti narį"
    email: "El. paštas"
    username: "Vartotojo vardas"
    last_seen: "Matytas"
    created: "Sukurtas"
    created_lowercase: "sukurtas"
    trust_level: "Patikimumo lygis"
    search_hint: "vartotojo vardas, el. paštas arba IP adresas"
    create_account:
      header_title: "Sveiki!"
      subheader_title: "Sukurti naują paskyrą"
      disclaimer: "Registruodamiesi sutinkate su <a href='%{privacy_link}' target='blank'>privatumo politika</a> ir <a href='%{tos_link}' target='blank'>paslaugų teikimo sąlygomis</a>."
      title: "Sukurti naują paskyrą"
      failed: "Įvyko kažkas blogai, gali būti, kad šis el. paštas jau yra užregistruotas, pameginkite pasinaudoti slaptažodžio priminimo nuoroda"
    forgot_password:
      title: "Slaptažodžio atkūrimas"
      action: "Pamiršau savo slaptažodį"
      invite: "Irašykite savo vartotojo vardą arba el. adresą ir mes jums atsiųsime slaptažodžio atkūrimo instrukcijas el. paštu."
      invite_no_username: "Įveskite savo el. pašto adresą ir mes atsiųsime slaptažodžio atkūrimo instrukcijas el. paštu."
      reset: "Keisti slaptažodį"
      complete_username: "Jei paskyra sutampa su vartotojo vardu <b>%{username}</b>, turėtum gauti el.laišką su slaptažodžio keitimo instrukcijomis."
      complete_email: "Jei paskyra sutampa su <b>%{email}</b>, turėtum gauti el.laišką su slaptažodžio keitimo instrukcijomis."
      complete_username_found: "Mes radome paskyrą, kuri atitinka vartotojo vardą <b>%{username}</b>. Netrukus turėtumėte gauti el. laišką su instrukcijomis, kaip iš naujo nustatyti slaptažodį."
      complete_email_found: "Mes radome paskyrą, atitinkančią <b>%{email}</b>. Netrukus turėtumėte gauti el. laišką su instrukcijomis, kaip iš naujo nustatyti slaptažodį."
      complete_username_not_found: "Jokia paskyra nesutampa su vartotojo vardu <b>%{username}</b>"
      complete_email_not_found: "Jokia paskyra nesutampa su <b>%{email}</b>"
      button_ok: "GERAI"
      button_help: "Pagalba"
    email_login:
      link_label: "Atsiųskite man prisijungimo nuorodą el. paštu"
      button_label: "su el. paštu"
      login_link: "Praleisti slaptažodį; atsiųskite man prisijungimo nuorodą el. paštu"
      complete_username: "Jei paskyra sutampa su vartotojo vardu <b>%{username}</b>, turėtumėte gauti el.laišką su slaptažodžio keitimo instrukcijomis."
      complete_email: "Jei paskyra atitinka <b>%{email}</b>, netrukus turėtumėte gauti el. laišką su prisijungimo nuoroda."
      complete_username_not_found: "Jokia paskyra nesutampa su vartotojo vardu <b>%{username}</b>"
      complete_email_not_found: "Jokia paskyra nesutampa su <b>%{email}</b>"
      confirm_title: Tęsti į %{site_name}
      logging_in_as: Prisijungiama kaip %{email}
      confirm_button: Baigti prisijungimą
    login:
      header_title: "Sveiki sugrįžę"
      subheader_title: "Prisijunkite prie savo paskyros"
      title: "Prisijungti"
      username: "Vartotojas"
      password: "Slaptažodis"
      show_password: "Rodyti"
      show_password_title: "Rodyti slaptažodį"
      hide_password_title: "Slėpti slaptažodį"
      second_factor_title: "Dviejų veiksnių autentifikavimas"
      second_factor_description: "Prašome įvesti autentifikavimo kodą iš savo programos:"
      second_factor_backup: "Prisijunkite naudodami atsarginį kodą"
      second_factor_backup_title: "Dviejų veiksnių atsarginė kopija"
      second_factor_backup_description: "Įveskite vieną iš atsarginių kodų:"
      second_factor: "Prisijunkite naudodami autentifikavimo programą"
      security_key_alternative: "Išbandykite kitą būdą"
      security_key_authenticate: "Autentifikuoti su saugos raktu"
      security_key_not_allowed_error: "Saugos rakto registravimo procesas baigėsi arba buvo atšauktas."
      security_key_no_matching_credential_error: "Pateiktame saugos rakte nepavyko rasti atitinkamų prisijungimo duomenų."
      security_key_support_missing_error: "Dabartinis įrenginys ar naršyklė nepalaiko saugos raktų naudojimo. Prašome naudoti kitą metodą."
      email_placeholder: "El. paštas/Vartotojo vardas"
      caps_lock_warning: "Įjungtas didžiųjų raidžių rašymas"
      error: "Nežinoma klaida"
      cookies_error: "Panašu, kad jūsų naršyklėje slapukai išjungti. Galbūt negalėsite prisijungti, prieš tai neįjungę jų."
      rate_limit: "Prašome palaukti prieš prisijungiant dar kartą."
      blank_username: "Įveskite savo el. pašto adresą arba vartotojo vardą."
      blank_username_or_password: "Prašome įvesti savo el. paštą arba slapyvardį ir slaptažodį."
      reset_password: "Keisti slaptažodį"
      or: "Arba"
      awaiting_activation: "Tavo paskyra laukia aktyvacijos. Prašome pakartotinai paspausti ant \"Pamiršau slaptažodį\" mygtuko, kad galėtume išsiųsti naują el. laišką su instrukcijomis."
      awaiting_approval: "Jūsų paskyra dar neaktyvuota. Kai tik paskyra bus aktyvuota, atsiųsime jums el. laišką."
      requires_invite: "Atsiprašome, bet prieeiga prie forumo tik su pakvietimais."
      not_activated: "Jūs dar negalite prisijungti. Jums buvo išsiųstas el. laiškas į <b>%{sentTo}</b>. Prašome laikytis el. laiške nurodytų instrukcijų."
      not_allowed_from_ip_address: "Jūs negalite prisijungti iš šio IP adreso."
      admin_not_allowed_from_ip_address: "Tu negali prisijungti kaip administratorius iš šio IP adreso."
      resend_activation_email: "Spauskite čia, kad gautumėte naują aktyvacijos laišką."
      omniauth_disallow_totp: "Jūsų paskyroje įgalintas dviejų veiksnių autentifikavimas. Prisijunkite naudodami savo slaptažodį."
      resend_title: "Persiųsti patvirtinimo laišką"
      change_email: "Pakeisti elektroninio pašto adresą"
      provide_new_email: "Pateikite naują adresą ir mes iš naujo atsiųsime jūsų patvirtinimo el. laišką."
      submit_new_email: "Atnaujinti el. pašto adresą"
      sent_activation_email_again: "Mes jums išsiunteme dar vieną el. laišką su aktyvacijos instrucijomis į <b>%{currentEmail}</b>. Prašome palaukti, gali užtrukti kelias minutes."
      sent_activation_email_again_generic: "Mes išsiuntėme dar vieną aktyvavimo laišką. Tai gali užtrukti kelias minutes; būtinai patikrinkite savo šlamšto aplanką."
      to_continue: "Prašome prisijungti"
      preferences: "Turite būti prisijungęs, kad keistumete paskyros nustatymus."
      not_approved: "Jūsų paskyra dar nepatvirtinta. Jums bus pranešta elektroniniu paštu, kai būsite pasiruošę prisijungti."
      google_oauth2:
        name: "Google"
        title: "Prisijunkite naudodami “Google”"
        sr_title: "Prisijunkite naudodami “Google”"
      twitter:
        name: "Twitter"
        title: "Prisijunkite naudodami “Twitter”"
        sr_title: "Prisijunkite naudodami “Twitter”"
      instagram:
        name: "Instagram"
        title: "Prisijunkite naudodami “Instagram”"
        sr_title: "Prisijunkite naudodami “Instagram”"
      facebook:
        name: "Facebook"
        title: "Prisijunkite naudodami “Facebook”"
        sr_title: "Prisijunkite naudodami “Facebook”"
      github:
        name: "GitHub"
        title: "Prisijunkite naudodami “GitHub”"
        sr_title: "Prisijunkite naudodami „GitHub“."
      discord:
        name: "Discord"
        title: "Prisijunkite naudodami „Discord“."
        sr_title: "Prisijunkite naudodami „Discord“."
      second_factor_toggle:
        totp: "Vietoj to naudokite autentifikavimo programą"
        backup_code: "Vietoj to naudokite atsarginį kodą"
        security_key: "Vietoj to naudokite saugos raktą"
    invites:
      accept_title: "Kvietimas"
      welcome_to: "Sveiki atvykę į %{site_name}!"
      invited_by: "Jus pakvietė:"
      social_login_available: "Taip pat galėsite prisijungti naudodami bet kurį socialinį prisijungimą naudodami tą el. pašto adresą."
      accept_invite: "Priimti kvietimą"
      success: "Jūsų paskyra sukurta ir dabar esate prisijungę."
      name_label: "Vardas"
      password_label: "Slaptažodis"
    password_reset:
      continue: "Tėsti į %{site_name}"
    emoji_set:
      apple_international: "Apple"
      google: "Google"
      twitter: "Twitter"
      win10: "Win10"
      google_classic: "Google Classic"
      facebook_messenger: "Facebook Žinutės"
    category_page_style:
      categories_only: "Tiktai Kategorijos"
      categories_with_featured_topics: "Kategorijos su populiariomis temomis"
      categories_and_latest_topics: "Kategorijos su paskutinėmis temomis"
      categories_and_top_topics: "Kategorijos ir Top temos"
    shortcut_modifier_key:
      shift: "t"
      ctrl: "Ctrl"
      alt: "Alt"
      enter: "Įeiti"
    category_row:
      topic_count:
        one: "%{count} tema šioje kategorijoje"
        few: "%{count} temos šioje kategorijoje"
        many: "%{count} temų šioje kategorijoje"
        other: "%{count} temos šioje kategorijoje"
    select_kit:
      delete_item: "Ištrinti %{name}"
      filter_by: "Filtruoti pagal: %{name}"
      select_to_filter: "Pasirinkite vertę, kurią norite filtruoti"
      no_content: Atitikmenų nerasta
      create: "Sukurti: '%{content}'"
      max_content_reached:
        one: "Jūs galite pasirinkti%{count} elementą."
        few: "Jūs galite pasirinkti %{count} elementus."
        many: "Jūs galite pasirinkti %{count}elementus."
        other: "Jūs galite pasirinkti %{count} elementus."
      min_content_not_reached:
        one: "Pasirinkite bent %{count} elementą."
        few: "Pasirinkite bent %{count} elementus."
        many: "Pasirinkite bent %{count} elementus."
        other: "Pasirinkite bent %{count} elementus."
      components:
        categories_admin_dropdown:
          title: "Tvarkyti kategorijas"
        bulk_select_topics_dropdown:
          title: "Veiksmai"
    date_time_picker:
      from: Nuo
      to: Kam
    emoji_picker:
      filter_placeholder: Ieškoti jaustukų
      smileys_&_emotion: Šypsenėlės ir emocijos
      people_&_body: Žmonės ir kūnas
      animals_&_nature: Gyvūnai ir gamta
      food_&_drink: Maistas ir gėrimai
      travel_&_places: Kelionės ir vietos
      activities: Veikla
      objects: Objektai
      symbols: Simboliai
      flags: Pažymėk!
      recent: Neseniai naudoti
      default_tone: Nėra odos tono
      light_tone: Šviesus odos tonas
      medium_light_tone: Vidutinio šviesumo odos tonas
      medium_tone: Vidutinis odos tonas
      medium_dark_tone: Vidutinio tamsumo odos tonas
      dark_tone: Tamsus odos tonas
      default: Individualūs jaustukai
    shared_drafts:
      title: "Bendrinami juodraščiai"
      notice: "Ši tema matoma tik tiems, kurie gali skelbti bendrinamus juodraščius."
      destination_category: "Paskirties kategorija"
      publish: "Publikuoti pasidalintą juodraštį"
      confirm_publish: "Ar esate tikri, jog norite publikuoti šį juodraštį?"
    composer:
      emoji: "Šypsenėlės :)"
      options: "Nustatymai"
      whisper: "šnabždesys"
      unlist: "neįtraukta į sąrašą"
      add_warning: "Tai Oficialus Ispėjimas"
      toggle_whisper: "Įjungti Šnabždesį"
      toggle_unlisted: "Pažymeti iš sarašo"
      posting_not_on_topic: "Kurią temą nori atsakyti?"
      saved_local_draft_tip: "išsaugota lokaliai"
      drafts_offline: "juodraščiai ne ryšio zonoje"
      edit_conflict: "redaguoti konfliktą"
      cannot_see_mention:
        category: "Paminėjote @%{username} , tačiau jiems nebus pranešta, nes jie neturi prieigos prie šios kategorijos. Turėsite juos įtraukti į grupę, kuri turi prieigą prie šios kategorijos."
        private: "Paminėjote @%{username} , tačiau jiems nebus pranešta, nes jie negali matyti šio asmeninio pranešimo. Turėsite juos pakviesti į šią asmeninę žinutę."
        muted_topic: "Paminėjote @%{username} , bet jiems nebus pranešta, nes jie išjungė šią temą."
        not_allowed: "Paminėjote @%{username} , tačiau jiems nebus pranešta, nes jie nebuvo pakviesti į šią temą."
      reference_topic_title: "RE: %{title}"
      error:
        title_missing: "Antraštė turi būti užpildyta"
        post_missing: "Įrašas negali būti tuščias"
        try_like: "Ar bandėte %{heart} mygtuką?"
        category_missing: "Jūs privalote pasirinkti kategoriją"
        topic_template_not_modified: "Redaguodami temos šabloną, pridėkite prie temos išsamią informaciją ir specifiką."
      save_edit: "Išsaugoti pakeitimus"
      overwrite_edit: "Perrašyti Redaguoti"
      reply: "Atsakyti"
      cancel: "Atšaukti"
      create_topic: "Sukurti Temą"
      create_pm: "Žinutės"
      create_whisper: "Gandas"
      create_shared_draft: "Sukurti bendrinamą juodraštį"
      edit_shared_draft: "Redaguoti bendrinamą juodraštį"
      title: "Arba paspauskite %{modifier}Enter"
      title_placeholder: "Apibūdinkite apie ka bus ši diskusija vienu trumpu sakiniu"
      title_or_link_placeholder: "Įveskite pavadinimą, arba įklijuokite nuorodą čia"
      edit_reason_placeholder: "kodėl jūs redaguojate?"
      topic_featured_link_placeholder: "Įveskite nuorodą, rodomą su pavadinimu."
      remove_featured_link: "Pašalinti nuorodą iš temos."
      reply_placeholder: "Įrašyti čia. "
      reply_placeholder_no_images: "Rašykite čia. Formatuokite naudodami „Markdown“, „BBCode“ arba HTML."
      reply_placeholder_choose_category: "Prieš rašydami čia, pasirinkite kategoriją."
      view_new_post: "Peržiūrėksavo naują įrašą."
      saving: "Saugoma..."
      saved: "Išsaugota!"
      saved_draft: "Vykdomas įrašo juodraštis. Palieskite, kad tęstumėte."
      show_preview: "rodyti peržiūrą"
      hide_preview: "slėpti peržiūrą"
      quote_post_title: "Cituoti visą įrašą"
      bold_label: "B"
      bold_title: "Paryškinimas"
      bold_text: "paryškintas tekstas"
      italic_label: "I"
      italic_title: "Pasvirimas"
      italic_text: "pasviras tekstas"
      link_title: "Nuoroda"
      link_description: "įveskite čia nuorodos aprašymą"
      link_dialog_title: "Įkelti nuorodą"
      link_optional_text: "papildoma antraštė"
      link_url_placeholder: "Įklijuokite URL arba įveskite, kad ieškotumėte temų"
      blockquote_title: "Blokuoti citatą"
      blockquote_text: "Blokuoti citatą"
      code_title: "Tekstas kodui"
      code_text: "Tekstą kodui atitraukite per 4 tarpelius "
      paste_code_text: "įveskite arba ėkopijuokite kodą čia"
      upload_title: "Įkelti"
      upload_description: "įveskite čia nuorodos aprašymą"
      olist_title: "Sunumeruotas sąrašas"
      ulist_title: "Suženklintas sąrašas"
      list_item: "Įkelti"
      toggle_direction: "Perjungti kryptį"
      help: "Markdown redagavimo pagalba"
      modal_ok: "OK"
      modal_cancel: "Atšaukti"
      cant_send_pm: "Atsiprašome, bet negalite siųsti žinučių %{username}."
      yourself_confirm:
        title: "Ar pamiršote pridėti gavėjų?"
        body: "Šiuo metu ši žinutė siunčiama tik sau!"
      admin_options_title: "Pasirinkti Pinokio komandos nustatymai šiai temai"
      composer_actions:
        reply: Atsakyti
        draft: Juodraštis
        edit: Redaguoti
        reply_to_post:
          label: Atsakyti į įrašą pagal %{postUsername}
          desc: Atsakyti į konkretų įrašą
        reply_as_new_topic:
          label: Atsakykite kaip susieta tema
          desc: Sukurkite naują temą, susietą su šia tema
          confirm: Išsaugojote naują temos juodraštį, kuris bus perrašytas, jei sukursite susietą temą.
        reply_as_new_group_message:
          label: Atsakyti kaip naują grupės pranešimą
          desc: Sukurkite naują pranešimą, pradedant nuo tų pačių gavėjų
        reply_to_topic:
          label: Atsakyti į temą
          desc: Atsakykite į temą, o ne į konkretų įrašą
        toggle_whisper:
          label: Visiškas gandas
          desc: Gandai matomi tik valdytojams
        create_topic:
          label: "Nauja tema"
        shared_draft:
          label: "Bendrinami juodraščiai"
          desc: "Sukurkite temą, kuri bus matoma tik leidžiamiems vartotojams"
        toggle_topic_bump:
          label: "Perjungti temos iškilimą"
          desc: "Atsakykite nekeisdami paskutinės atsakymo datos"
      reload: "Įkelti iš naujo"
      ignore: "Ignoruoti"
    notifications:
      tooltip:
        regular:
          one: "%{count} nematytas pranešimas"
          few: "%{count}nematyti pranešimai"
          many: "%{count}nematytų pranešimų"
          other: "%{count} nematyti pranešimai"
        message:
          one: "%{count} neskaityta žinutė"
          few: "%{count}neskaitytos žinutės"
          many: "%{count}neskaitytų žinučių"
          other: "%{count}neskaitytos žinutės"
      title: "pranešimai kai paminimas @name , atsakomi tavo įrašai, temos, žinutės ir pan."
      none: "Šiuo metu neįmanoma pakrauti pranešimų."
      empty: "Pranešimų nėra"
      post_approved: "Jūsų įrašas buvo patvirtintas"
      reviewable_items: "elementus, kuriuos reikia peržiūrėti"
      watching_first_post_label: "Nauja tema"
      mentioned: "<span>%{username}</span> %{description}"
      group_mentioned: "<span>%{username}</span> %{description}"
      quoted: "<span>%{username}</span> %{description}"
      bookmark_reminder: "<span>%{username}</span> %{description}"
      replied: "<span>%{username}</span> %{description}"
      posted: "<span>%{username}</span> %{description}"
      watching_category_or_tag: "<span>%{username}</span> %{description}"
      edited: "<span>%{username}</span> %{description}"
      liked: "<span>%{username}</span> %{description}"
      liked_2: "<span class='double-user'>%{username}, %{username2}</span> %{description}"
      liked_by_2_users: "%{username}, %{username2}"
      liked_consolidated: "<span>%{username}</span> %{description}"
      private_message: "<span>%{username}</span> %{description}"
      invited_to_private_message: "<p><span>%{username}</span> %{description}"
      invited_to_topic: "<span>%{username}</span> %{description}"
      invitee_accepted: "<span>%{username}</span> priėmė jūsų kvietimą"
      moved_post: "<span>%{username}</span> perkeltas %{description}"
      linked: "<span>%{username}</span> %{description}"
      granted_badge: "Gavote '%{description}'"
      topic_reminder: "<span>%{username}</span> %{description}"
      watching_first_post: "<span>Nauja tema</span> %{description}"
      membership_request_accepted: "Narystė priimta „%{group_name}“"
      reaction: "<span>%{username}</span> %{description}"
      reaction_2: "<span>%{username}, %{username2}</span> %{description}"
      votes_released: "%{description} - baigtas"
      admin_problems: "Nauji patarimai jūsų svetainės informacijos suvestinėje"
      dismiss_confirmation:
        body:
          default:
            one: "Ar esate tikras? Turite %{count} svarbų pranešimą."
            few: "Ar esate tikras? Turite %{count} svarbių pranešimų."
            many: "Ar esate tikras? Turite %{count} svarbių pranešimų."
            other: "Ar esate tikras? Turite %{count} svarbių pranešimų."
        dismiss: "Praleisti"
        cancel: "Atšaukti"
      group_message_summary:
        one: "%{count} žinutė, jūsų %{group_name}pato dėžutėje"
        few: "%{count} žinutės, jūsų %{group_name}pato dėžutėje"
        many: "%{count}žinučių, jūsų %{group_name} pato dėžutėje"
        other: "%{count} žinutės, jūsų %{group_name} pašto dėžutėje"
      popup:
        mentioned: '%{username} paminėjo tave "%{topic}" - %{site_title}'
        group_mentioned: '%{username} paminėjo tave "%{topic}" - %{site_title}'
        quoted: '%{username} pacitavo tave "%{topic}" - %{site_title}'
        replied: '%{username} atsakė tau "%{topic}" - %{site_title}'
        posted: '%{username} paskelbė "%{topic}" - %{site_title}'
        private_message: '%{username} atsiuntė privačią žinutė "%{topic}" - %{site_title}'
        linked: '%{username} panaudojo tavo įrašą "%{topic}" - %{site_title}'
        watching_first_post: '%{username} sukūrė naują temą "%{topic}" - %{site_title}'
        watching_category_or_tag: '%{username} paskelbė "%{topic}" - %{site_title}'
        confirm_title: "Pranešimai įgalinti - %{site_title}"
        confirm_body: "Pavyko! Pranešimai buvo įgalinti."
        custom: "Pranešimas nuo %{username} %{site_title}"
      titles:
        mentioned: "paminėjimai"
        replied: "naujas atsakymas"
        quoted: "cituojamas"
        edited: "taisytas"
        liked: "naujas patinka"
        private_message: "nauja privati žinutė"
        invited_to_private_message: "pakviesti į privačią žinutę"
        invitee_accepted: "kvietimas priimtas"
        posted: "naujas įrašas"
        watching_category_or_tag: "naujas įrašas"
        moved_post: "įrašas perkeltas"
        linked: "susietas"
        bookmark_reminder: "priminimas apie žymes"
        bookmark_reminder_with_name: "priminimas apie žymes - %{name}"
        granted_badge: "suteiktas ženklelis"
        invited_to_topic: "pakviestas į temą"
        group_mentioned: "paminėta grupė"
        group_message_summary: "naujos grupės žinutės"
        watching_first_post: "nauja tema"
        topic_reminder: "temos priminimas"
        liked_consolidated: "nauji patinka"
        post_approved: "įrašas patvirtintas"
        membership_request_consolidated: "nauji narystės prašymai"
        reaction: "nauja reakcija"
        votes_released: "Balsavimas buvo išleistas"
        admin_problems: "nauji patarimai jūsų svetainės informacijos suvestinėje"
    upload_selector:
      uploading: "Įkeliama"
      processing: "Apdorojamas įkėlimas"
      select_file: "Pasirinkti failus"
      default_image_alt_text: pveikslėlis
    search:
      sort_by: "Rūšiuoti pagal"
      relevance: "Tinkamumas"
      latest_post: "Paskutiniai įrašai"
      latest_topic: "Naujausios temos"
      most_viewed: "Labiausiai Žiūrimos"
      most_liked: "Labiausiai Mėgstamos"
      select_all: "Pažymėti visus"
      clear_all: "Ištrinti viską"
      too_short: "Jūsų paieškos frazė, per trumpa."
      open_advanced: "Atidaryti išplėstinę paiešką"
      clear_search: "Išvalyti paiešką"
      sort_or_bulk_actions: "Rūšiuoti arba masiškai pasirinkti rezultatus"
      result_count:
        one: "<span>%{count} rezultatas iš</span><span class='term'>%{term}</span>"
        few: "<span>%{count}%{plus}rezultatų iš</span><span class='term'>%{term}</span>"
        many: "<span>%{count}%{plus} rezultatai iš</span><span class='term'>%{term}</span>"
        other: "<span>%{count}%{plus} rezultatai iš </span><span class='term'>%{term}</span>"
      title: "Paieška"
      full_page_title: "Paieška"
      results: "rezultatai"
      no_results: "Nerasta jokių rezultatų."
      no_more_results: "Nerasta jokių rezultatų."
      post_format: "#%{post_number} nuo %{username}"
      results_page: "Paieškos rezultatai ir '%{term}'"
      more_results: "Yra daugiau rezultatų. Prašome susiaurinti paieškos kriterijus."
      cant_find: "Negalite rasti to, ko ieškote?"
      start_new_topic: "Galbūt pradėkite naują temą?"
      or_search_google: "Arba pabandykite ieškoti naudodami „Google“:"
      search_google: "Pabandykite ieškoti naudodami „Google“:"
      search_google_button: "Google"
      search_button: "Paieška"
      search_term_label: "įveskite paieškos raktažodį"
      categories: "Kategorijos"
      tags: "Etiketės"
      in: "į"
      in_this_topic: "šioje temoje"
      in_this_topic_tooltip: "pereiti prie visų temų paieškos"
      in_messages: "žinutėse"
      in_messages_tooltip: "pereiti prie įprastų temų paieškos"
      in_topics_posts: "visose temose ir žinutėse"
      enter_hint: "arba paspauskite Enter"
      in_posts_by: "pranešimuose %{username}"
      browser_tip: "%{modifier} + f"
      browser_tip_description: "dar kartą norėdami naudoti savosios naršyklės paiešką"
      recent: "Naujausios paieškos"
      clear_recent: "Išvalyti naujausias paieškas"
      type:
        default: "Temos/įrašai"
        users: "Nariai"
        categories: "Kategorijos"
        categories_and_tags: "Kategorijos/žymos"
      context:
        user: "Ieškoti įrašų nuo @%{username}"
        category: "Ieškoti #%{category}kategorijoje"
        tag: "Ieškokite #%{tag} žymos"
        topic: "Ieškoti šioje temoje"
        private_messages: "Ieškoti žinučių"
      tips:
        category_tag: "filtrai pagal kategoriją ar žymą"
        author: "filtruoti pagal įrašo autorių"
        status: "filtruoti pagal temos būseną"
        full_search: "paleidžiama viso puslapio paieška"
        full_search_key: "%{modifier} + Įveskite"
      advanced:
        title: Išplėstiniai filtrai
        posted_by:
          label: Paskelbė
          aria_label: Filtruoti pagal įrašo autorių
        in_category:
          label: Kategorija
        in_group:
          label: Grupėje
        with_badge:
          label: Su Ženkleliu
        with_tags:
          label: Pažymėtas
          aria_label: Filtruokite naudodami žymas
        filters:
          title: Atitinka tik pavadinimą
          likes: Man patiko
          posted: Aš paskelbiau
          created: Aš sukūriau
          watching: Aš stebiu
          tracking: Aš seku
          private: Mano žinutėse
          bookmarks: Aš išsaugojes
          first: yra pats pirmasis įrašas
          pinned: yra prisegtas
          seen: Aš skaitau
          unseen: Aš neskaitau
          wiki: yra wiki
          images: Įtraukti nuotrauką(as)
          all_tags: Visos aukščiau pateiktos žymos
        statuses:
          label: Kur temos
          open: atvira
          closed: uždaryta
          public: yra viešas
          archived: archyvuota
          noreplies: neturi atsakymų
          single_user: yra vienas vartotojas
        post:
          count:
            label: Įrašai
          min:
            placeholder: minimumas
            aria_label: filtruoti pagal minimalų įrašų skaičių
          max:
            placeholder: maksimalus
            aria_label: filtruokite pagal maksimalų įrašų skaičių
          time:
            label: Paskelbta
            aria_label: Filtruoti pagal paskelbimo datą
            before: anksčiau
            after: po to
        views:
          label: Peržiūros
        min_views:
          placeholder: minimumas
          aria_label: filtruoti pagal mažiausias peržiūras
        max_views:
          placeholder: maksimalus
          aria_label: filtruoti pagal daugiausia peržiūrų
        additional_options:
          label: "Filtruoti pagal įrašų skaičių ir temos peržiūras"
    hamburger_menu: "meniu"
    new_item: "Nauja"
    go_back: "grįžti atgal"
    not_logged_in_user: "Vartotojo puslapis su veiksmų ir nustatymų aprašymu"
    current_user: "eitį i savo vartotojo puslapį"
    view_all: "peržiūrėti visus %{tab}"
    user_menu:
      tabs:
        replies: "Atsakymai"
        mentions: "Paminėjimai"
        likes: "Patikimai"
        bookmarks: "Žymės"
        profile: "Profilis"
    topics:
      new_messages_marker: "paskutinis apsilankymas"
      bulk:
        confirm: "Patvirtinti"
        select_all: "Pasirinkti viską"
        clear_all: "Išvalyti viską"
        unlist_topics: "Atžymėti temas"
        defer: "Atidėti"
        delete: "Ištrinti temas"
        dismiss: "Praleisti"
        dismiss_read: "Praleisti visas neperskaitytas"
        dismiss_button: "Praleisti..."
        dismiss_tooltip: "Praleisti tik naujus įrašus ar nebesekti temos"
        also_dismiss_topics: "Nebesekti šių temų, kad jos niekada nebūtų rodomos, kaip neperskaitytos"
        dismiss_new: "Praleisti Naujas"
        toggle: "perjungti temų pasirinkimus"
        actions: "Veiksmai"
        close_topics: "Uždaryti temas"
        archive_topics: "Archyvuoti temas"
        move_messages_to_inbox: "Perkelti į Pranešimų dėžutę"
        change_notification_level: "Keisti pranešimo lygį"
        choose_new_category: "Pasirinkti naują kategoriją temoms:"
        selected:
          one: "Jūs pasirinkote <b>%{count}</b> temą."
          few: "Jūs pasirinkote <b>%{count}</b> temas."
          many: "Jūs pasirinkote <b>%{count}</b> temų."
          other: "Jūs pasirinkote <b>%{count}</b> temų."
        change_tags: "Pakeisti žymas"
        append_tags: "Pridėti žymas"
        choose_new_tags: "Pasirinkite naujas žymas šioms temoms:"
        choose_append_tags: "Pasirinkite naujas žymas, kurias norite pridėti šioms temoms:"
        changed_tags: "Šių temų žymos buvo pakeistos."
        remove_tags: "Pašalinti visas žymes"
        confirm_remove_tags:
          one: "Visos žymos bus pašalintos iš šios temos. Ar esate tikras?"
          few: "Visos žymės bus pašalintos iš %{count} temų. Ar esate tikras?"
          many: "Visos žymės bus pašalintos iš %{count} temų. Ar esate tikras?"
          other: "Visos žymės bus pašalintos iš <b>%{count}</b> temų. Ar esate tikras?"
      none:
        unread: "Jūs neturite neperskaitytų temų."
        unseen: "Jūs neturite nematytų temų."
        new: "Jūs neturite naujų temų."
        read: "Jūs dar neperskaitėte jokių temų."
        posted: "Jūs dar nerašėte jokiose temose."
        bookmarks: "Jūs dar neturite pažymėtų temų."
        category: "Nėra jokių temų kategorijoje %{category}."
        top: "Nėra jokių TOP temų."
        educate:
          unread: "<p>Jūsų neskaitytos temos rodomos čia.</p><p>Pagal numatytuosius nustatymus temos laikomos neskaitytomis ir bus rodomas neskaitytų skaičius <span class=\"badge unread-posts badge-notification\">1</span> jei:</p><ul><li>sukūrėte temą</li><li>atsakėte į temą</li><li>Temą skaitėte ilgiau nei 5 minutes</li></ul><p>Arba aiškiai kiekvienoje temoje nustatykite temą į Stebimą arba Stebimą naudodami \U0001F514.</p><p>Norėdami tai pakeisti, aplankykite savo <a href=\"%{userPrefsUrl}\">nustatymus</a></p>"
      bottom:
        latest: "Daugiau nėra jokių naujausių temų."
        posted: "Daugiau nėra jokių paskelbtų temų."
        read: "Daugiau nėra jokių perskaitytų temų."
        new: "Daugiau nėra jokių naujų temų."
        unread: "Daugiau nėra jokių neperskaitytų temų."
        unseen: "Nebėra nematytų temų."
        category: "Daugiau nėra jokių temų kategorijoje %{category}."
        tag: "Daugiau nėra jokių temų kategorijoje %{tag}."
        top: "Daugiau nėra jokių populiarių temų."
        bookmarks: "Daugiau pažymėtų temų nėra"
    topic_bulk_actions:
      close_topics:
        name: "Uždaryti temas"
    topic:
      filter_to:
        one: "temoje %{count} įrašas"
        few: "temoje %{count} įrašai"
        many: "teoje %{count} įrašų"
        other: "temoje %{count} įrašai"
      create: "Nauja Tema"
      create_long: "Sukurti naują temą"
      open_draft: "Atviras juodraštis"
      private_message: "Rašyti žinutę"
      archive_message:
        help: "Perkelti žinutes į archyvą"
        title: "Archyvuoti"
      move_to_inbox:
        title: "Perkelti į Pranešimų dėžutę"
        help: "Perkelti žinutes atgal į Pranešimų dėžutę"
      defer:
        help: "Pažymėti kaip neskaitytą"
        title: "Atidėti"
      list: "Temos"
      new: "nauja tema"
      unread: "Neperskaitytos"
      new_topics:
        one: "%{count} nauja tema"
        few: "%{count} naujos temos"
        many: "%{count} naujų temų"
        other: "%{count} naujų temų"
      unread_topics:
        one: "%{count} neperskaityta tema"
        few: "%{count} neperskaitytos temos"
        many: "%{count} neperskaitytų temų"
        other: "%{count} neperskaitytų temų"
      title: "Tema"
      invalid_access:
        title: "Tema yra privati"
        description: "Atsiprašome, bet jūs neturite teisių šiai temai!"
        login_required: "Jums reikia prisijungti, norint peržiūrėti šią temą."
      server_error:
        title: "Nepavyko užkrauti temos"
        description: "Atsiprašome, įvyko klaida. Prašome pameginti vėl po kelių minučių. Jei problema pasikartos, prašome mums pranešti"
      not_found:
        title: "Tema nerasta"
        description: "Atsiprašome, bet mes negalėjome rasti jūsų temos. Gal ji buvo ištrinta moderatoriaus?"
      unread_posts:
        one: "šioje temoje turi %{count} neperskaitytą įrašą"
        few: "šioje temoje tu turi %{count} neperskaitytų įrašų"
        many: "šioje temoje tu turi %{count} neperskaitytų įrašų"
        other: "šioje temoje tu turi %{count} neperskaitytų įrašų"
      likes:
        one: "Šiuo metu temą mėgsta %{count} vartotojas"
        few: "Šiuo metu temą mėgsta %{count} vartotojų"
        many: "Šiuo metu temą mėgsta %{count} vartotojų"
        other: "Šiuo metu temą mėgsta %{count} vartotojų"
      back_to_list: "Grįžti į temų sąrašą"
      options: "Nustatymai"
      show_links: "Rodyti šios temos nuorodas"
      collapse_details: "sutraukti temos informaciją"
      expand_details: "išplėsti temos informaciją"
      unread_indicator: "Nė vienas narys dar neperskaitė paskutinio šios temos įrašo."
      bumped_at: "Naujausi: %{date}"
      suggest_create_topic: Pasirengę <a href>pradėti naują pokalbį?</a>
      deleted: "Tema buvo ištrinta"
      slow_mode_update:
        title: "Lėtas režimas"
        select: "Vartotojai šioje temoje gali skelbti tik vieną kartą:"
        enable: "Įjungti"
        update: "Atnaujinti"
        enabled_until: "Įjungta iki:"
        remove: "Išjungti"
        hours: "Valandos:"
        minutes: "Minutės:"
        seconds: "Sekundės:"
        durations:
          10_minutes: "10 minučių"
          15_minutes: "15 minučių"
          30_minutes: "30 minučių"
          45_minutes: "45 minutės"
          1_hour: "1 Valanda"
          2_hours: "2 Valandos"
          4_hours: "4 valandos"
          8_hours: "8 valandos"
          12_hours: "12 valandų"
          24_hours: "24 valandos"
          custom: "Pasirinktinė trukmė"
      slow_mode_notice:
        duration: "Prašome palaukti %{duration} tarp įrašų šioje temoje"
      topic_status_update:
        title: "Temos laikmatis"
        save: "Nustatyti laikmatį"
        num_of_hours: "Valandų kiekis:"
        num_of_days: "Dienų skaičius:"
        remove: "Pašalinti laikmatį"
        publish_to: "Paskelbti:"
        when: "Kada:"
        time_frame_required: "Pasirinkite laikotarpį"
        min_duration: "Trukmė turi būti didesnė nei 0"
        max_duration: "Trukmė turi būti trumpesnė nei 20 metų"
        duration: "Trukmė"
      publish_to_category:
        title: "Suplanuokite leidybą"
      temp_open:
        title: "Laikinai atidaryti"
      auto_reopen:
        title: "Automatiškai atidaryti temą"
      temp_close:
        title: "Laikinai u-daryti"
      auto_close:
        title: "Automatiškai uždaryti temą"
        label: "Automatiškai uždaryti temą po:"
        error: "Prašome įrašyti tinkamą reikšmę."
        based_on_last_post: "Neišjungti kol paskutinis įrašas temoje nebus tokio senumo."
      auto_close_after_last_post:
        title: "Automatiškai uždaryti temą po paskutinio įrašo"
      auto_delete:
        title: "Automatiškai ištrinti temą"
      auto_bump:
        title: "Automatiškai iškylanti tema"
      reminder:
        title: "Man priminti"
      auto_delete_replies:
        title: "Automatiškai ištrinti atsakymus"
      status_update_notice:
        auto_open: "Ši tema automatiškai atsidarys po %{timeLeft} ."
        auto_close: "Ši tema automatiškai užsidarys po %{timeLeft}."
        auto_publish_to_category: "Ši tema bus paskelbta <a href=%{categoryUrl}>#%{categoryName}</a> %{timeLeft}."
        auto_close_after_last_post: "Ši tema užsidarys po %{duration} po paskutinio atsakymo."
        auto_delete: "Ši tema bus automatiškai ištrinta %{timeLeft}."
        auto_bump: "Ši tema bus automatiškai perkelta %{timeLeft}."
        auto_reminder: "Jums bus priminta apie šią temą %{timeLeft}."
        auto_delete_replies: "Atsakymai šia tema automatiškai ištrinami po %{duration}."
      auto_close_title: "Automatinio uždarymo nustatymai"
      timeline:
        back: "Atgal"
        back_description: "Grįžkite prie paskutinio neskaityto įrašo"
        replies_short: "%{current} / %{total}"
      progress:
        title: temos progresas
        jump_prompt_to_date: "iki šiol"
        jump_prompt_or: "arba"
      notifications:
        title: keisti, kaip dažnai jums bus pranešama apie šią temą
        reasons:
          mailing_list_mode: "Pašto sąrašo režimas įjungtas, todėl apie atsakymus į šią temą būsite informuoti el. paštu."
          "3_10": "Gausite pranešimus, nes žiūrite žymą šia tema."
          "3_10_stale": "Gausite pranešimus, nes anksčiau žiūrėjote žymą šia tema."
          "3_6": "Gausite pranešimus nes Stebite šią kategoriją."
          "3_6_stale": "Gausite pranešimus, nes anksčiau žiūrėjote šią kategoriją."
          "3_5": "Gausite pranešimus, nes pradėjote Stebėti šią temą."
          "3_2": "Gausite pranešimus, nes Stebite šią temą."
          "3_1": "Gausite pranešimus, nes sukūrėte šią temą."
          "3": "Gausite pranešimus, nes Stebite šią temą."
          "2_8": "Matysite naujų atsakymų skaičių, nes stebite šią kategoriją."
          "2_8_stale": "Matysite naujų atsakymų skaičių, nes anksčiau stebėjote šią kategoriją."
          "2_4": "Pamatysite naujų atsakymų skaičių, nes paskelbėte atsakymą į šią temą."
          "2_2": "Matysite naujų atsakymų skaičių, nes stebite šią temą."
          "2": 'Matysite naujų atsakymų skaičių, nes <a href="%{basePath}/u/%{username}/preferences/notifications">skaitėte šią temą</a>.'
          "1_2": "Būsi perspėtas kai kažkas paminės tavo @vardą ar tau atsakys."
          "1": "Būsi perspėtas kai kažkas paminės tavo @vardą ar tau atsakys."
          "0_7": "Jūs ignoruojate visus šios temos pranešimus"
          "0_2": "Jūs ignoruojate visus pranešimus šioje temoje."
          "0": "Jūs ignoruojate visus pranešimus šioje temoje."
        watching_pm:
          title: "Stebimos"
          description: "Būsite perspėtas dėl kiekvieno naujo atsakymo šioje žinutėje."
        watching:
          title: "Stebimos"
          description: "Būsite perspėtas dėl kiekvieno naujo atsakymo šioje temoje."
        tracking_pm:
          title: "Sekamos"
          description: "Bus rodomas šios žinutės naujų atsakymų skaičius. Būsi perspėtas kai kažkas paminės tavo @vardą ar tau atsakys."
        tracking:
          title: "Sekamos"
          description: "Bus rodomas šios temos naujų atsakymų skaičius. Būsi perspėtas kai kažkas paminės tavo @vardą ar tau atsakys."
        regular:
          title: "Įprastas"
          description: "Būsi perspėtas kai kažkas paminės tavo @vardą ar tau atsakys."
        regular_pm:
          title: "Įprastas"
          description: "Būsi perspėtas kai kažkas paminės tavo @vardą ar tau atsakys."
        muted_pm:
          title: "Nutyldita"
          description: "Tau nebus siunčiami pranešimai susiję su šia žinute."
        muted:
          title: "Nutildytos"
          description: "Tau nebus siunčiami pranešimai susiję su šia žinute."
      actions:
        title: "Veiksmai"
        recover: "Atstatyti ištrintą Temą"
        delete: "Ištrinti temą"
        open: "Atidaryti temą"
        close: "Uždaryti temą"
        multi_select: "Pasirinkti Įrašai..."
        pin: "Prisegti Temą..."
        unpin: "Atsegti Temą..."
        unarchive: "Atstatyti archyvuotą Tema"
        archive: "Archyvuoti temą"
        visible: "Sąrašo tema"
        reset_read: "Atkurti Perskaitymo Duomenis"
        make_private: "Rašykite asmeninę žinutę"
      feature:
        pin: "Prisegti Temą"
        unpin: "Atsegti Temą"
        pin_globally: "Prisegti Temą Globaliai"
        make_banner: "Padaryti reklamjuostės temą"
        remove_banner: "Išjungti Paryškintą Temą"
      reply:
        title: "Atsakyti"
        help: "Pradėk rašyti atsakymą į šią temą"
      share:
        extended_title: "Dalintis nuoroda"
        help: "Pasidalink šios temos nuoroda"
        instructions: "Dalintis nuoroda šioje temoje:"
        copied: "Temos nuoroda nukopijuota."
        invite_users: "Kviesti"
      print:
        title: "Spausdinti"
        help: "Atverti spausdinimui draugišką šios temos versiją"
      flag_topic:
        title: "Uždėk vėliavą"
        help: "Uždėk temai vėliavą privačiai arba išsiųsk privatų pranešimą apie tai"
        success_message: "Tu sėkmingai uždėjai temai vėliavą."
      make_public:
        title: "Konvertuoti į viešą temą"
        choose_category: "Pasirinkite kategoriją viešajai temai:"
      feature_topic:
        title: "Charakterizuok šią temą"
        pin: "Nustatyk šią temą, kad laikytųsi kategorijos %{categoryLink} viršuje"
        unpin: "Pašalink šią temą iš %{categoryLink} kategorijos sąrašo viršaus."
        unpin_until: "Pašalinti temą iš %{categoryLink} kategorijos viršaus arba palaukti iki <strong>%{until}</strong>."
        pin_note: "Vartotojai gali Atsegti temą nuo viršaus individualiai sau."
        pin_validation: "Terminas reikalauja Prisegti šią temą."
        not_pinned: "%{categoryLink} nėra prisegtų temų "
        already_pinned:
          one: "Tema prisegta šioje kategorijoje %{categoryLink}: <strong class='badge badge-notification unread'>%{count}</strong>"
          few: "Prisegtos temos šioje kategorijoje %{categoryLink}: <strong class='badge badge-notification unread'>%{count}</strong>"
          many: "Prisegtos temos šioje kategorijoje %{categoryLink}: <strong class='badge badge-notification unread'>%{count}</strong>"
          other: "Prisegtos temos šioje kategorijoje %{categoryLink}: <strong class='badge badge-notification unread'>%{count}</strong>"
        pin_globally: "Iškelti temą virš visų kitų temų sąrašo iki "
        unpin_globally: "Pašalinti šią temą iš visų temų sąrašo viršaus."
        unpin_globally_until: "Pašalinti temą iš visų temų sąrašo viršaus arba palaukti iki <strong>%{until}</strong>."
        global_pin_note: "Vartotojai gali Atsegti temą nuo sąrašo viršaus individualiai."
        not_pinned_globally: "Nėra jokių globaliai Prisegtų temų."
        already_pinned_globally:
          one: "Šiuo metu globaliai prisegta tema: <strong class='badge badge-notification unread'>%{count}</strong>"
          few: "Šiuo metu globaliai Prisegtos temos: <strong class='badge badge-notification unread'>%{count}</strong>"
          many: "Šiuo metu globaliai Prisegtos temos: <strong class='badge badge-notification unread'>%{count}</strong>"
          other: "Šiuo metu globaliai Prisegtos temos: <strong class='badge badge-notification unread'>%{count}</strong>"
        make_banner: "Paryškink šią temą, kad ji atsidurtų visų puslapių sąrašo viršuje."
        remove_banner: "Pašalinti paryškintą temą, kuri yra visų puslapių viršuje."
        banner_note: "Vartotojai gali uždaryti paryškiuntą temą. Tik viena tema gali būti paryškinta tam tikru metu"
        no_banner_exists: "Šiuo metu nėra jokių Paryškintų (banerinių) temų"
        banner_exists: "Šiuo metu <strong class='badge badge-notification unread'>yra</strong> Paryškinta tema."
      automatically_add_to_groups: "Šis kviečiamasis taip pat apima prieigą prie šių grupių:"
      invite_private:
        title: "Pakviesti į Žinutę"
        email_or_username: "Kvičiamojo el. paštas arba slapyvardis"
        email_or_username_placeholder: "el. paštas arba slapyvardis"
        action: "Kviesti"
        success: "Mes pakvietėme vartotoją atsakyti į šią žinutę."
        success_group: "Mes pakvietėme šią grupę dalyvauti šiame pranešime."
        error: "Atsiprašome, įvyko klaida pakviečiant vartotoją."
        not_allowed: "Atsiprašome, šio vartotojo negalima pakviesti."
        group_name: "grupės pavadinimas"
      controls: "Temų Nustatymai"
      invite_reply:
        title: "Pakviesti"
        username_placeholder: "Slapyvardis"
        action: "Siųsti pakvietimą"
        help: "pakviesk kitus į šią temą el. laišku ar pranešimu"
        to_forum: "Mes atsiųsime trumpą el. laišką, leidžiantį jūsų draugui nedelsiant prisijungti spustelėjus nuorodą."
        discourse_connect_enabled: "Įveskite vartotojo vardą žmogaus, kurį norite pakviesti į šią temą."
        to_topic_blank: "Įrašykite vartotojo vardą ar el. paštą žmogaus, kurį norite pakviesti į šią temą."
        to_topic_email: "El. paštas įvestas. Mes išsiųsime trumpą el. laišką, kuris suteiks galimybę iš karto atsakyti į temą."
        to_topic_username: "Vartotojo vardas įvestas. Mes išsiųsime pranešimą su nuoroda į šią temą."
        to_username: "Įveskite vartotojo vardą žmogaus, kurį norite pakviesti. Mes išsiųsime pranešima su nuoroda į šią temą."
        email_placeholder: "vardas@pavizdys.lt"
        success_email: "Mes išsiuntėme pakvietimą į <b>%{invitee}</b>. Mes pranešime, kai pakvietimas bus patvirtintas. Stebėk pakvietimų kortelę savo paskyroje, kad žinotum pakvietimo statusą."
        success_username: "Vartotojas buvo pakviestas dalyvauti temoje."
        error: "Atsiprašome, tačiau nepavyko pakviesti šio žmogaus. Gal būt jis jau buvo pakviestas?"
      login_reply: "Prisijunk, kad atsakytum"
      filters:
        n_posts:
          one: "%{count} įrašas"
          few: "%{count} įrašai"
          many: "%{count}įrašų"
          other: "%{count}įrašai"
        cancel: "Išjungti filtrus"
      move_to:
        title: "Perkelti į"
        action: "perkelti į"
        error: "Perkeliant įrašus įvyko klaida."
      split_topic:
        title: "Perkelti į naują temą"
        action: "perkelti į naują temą"
        topic_name: "Naujas temos pavadinimas"
        radio_label: "Nauja tema"
        error: "Įvyko klaida perkeliant įrašus į naują temą."
        instructions:
          one: "Jūs tuoj sukursite naują temą ir įkesite įrašą, kurį pažymėjote."
          few: "Jūs tuoj sukursite naują temą ir įkesite <b>%{count}</b> įrašus, kuriuos pažymėjote."
          many: "Jūs tuoj sukursite naują temą ir įkesite <b>%{count}</b> įrašus, kuriuos pažymėjote."
          other: "Jūs tuoj sukursite naują temą ir įkesite <b>%{count}</b> įrašus, kuriuos pažymėjote."
      merge_topic:
        title: "Perkelti į esamą temą"
        action: "perkelti į esamą temą"
        error: "Įvyko klaida perkeliant įrašus į šią temą."
        radio_label: "Esama tema"
        instructions:
          one: "Prašome pasirinkti temą, į kurią norėtumėte perkelti šį įrašą."
          few: "Prašome pasirinkti temą, į kurią norėtumėte perkelti šiuos <b>%{count}</b> įrašus."
          many: "Prašome pasirinkti temą, į kurią norėtumėte perkelti šiuos <b>%{count}</b> įrašus."
          other: "Prašome pasirinkti temą, į kurią norėtumėte perkelti šiuos <b>%{count}</b> įrašus."
      move_to_new_message:
        title: "Pereiti prie naujos žinutės"
        action: "pereiti prie naujos žinutės"
        message_title: "Naujos žinutės pavadinimas"
        radio_label: "Nauja žinutė"
        participants: "Dalyviai"
      move_to_existing_message:
        action: "pereiti prie esamo pranešimo"
        radio_label: "Esama žinutė"
        participants: "Dalyviai"
      merge_posts:
        title: "Sulieti pasirinktus įrašus"
        action: "sulieti pasirinktus įrašus"
        error: "Sujungiant pasirinktus įrašus įvyko klaida."
      publish_page:
        title: "Puslapio leidyba"
        publish: "Paskelbti"
        description: "Kai tema paskelbiama kaip puslapis, jos URL gali būti bendrinamas ir rodomas pasirinktiniu stiliumi."
        public: "Vieša"
        public_description: "Žmonės gali matyti puslapį, net jei susijusi tema yra privati."
        publish_url: "Jūsų puslapis paskelbtas :"
        topic_published: "Jūsų tema buvo paskelbta:"
        preview_url: "Jūsų puslapis bus paskelbtas:"
        invalid_slug: "Deja, negalite paskelbti šio puslapio."
        unpublish: "Atšaukti paskelbimą"
        unpublished: "Jūsų puslapio paskelbimas anuliuotas ir nebepasiekiamas."
        publishing_settings: "Leidimo nustatymai"
      change_owner:
        title: "Keisti savininką"
        action: "pakeisti valdymo teises"
        error: "Įvyko klaida keičiant įrašų valdymo teisę."
        placeholder: "naujojo valdytojo vartotojo vardas"
      change_timestamp:
        action: "pakeisti laiko formatą"
        invalid_timestamp: "Laiko formatas negali būti ateityje."
        error: "Įvyko klaida keičiant šios temos laiko formatą."
        instructions: "Prašome įvesti naują šios temos laiko formatą. Visi šios temos įrašai bus atnaujinti pagal nustatytą datą."
      multi_select:
        select: "pasirinkti"
        selected: "pasirinkta (%{count})"
        select_post:
          label: "pasirinkti"
          title: "Pridėti įrašą prie pasirinktų"
        selected_post:
          label: "pasirinktas"
          title: "Spustelk kad pašalinti įrašą iš pasirinktų"
        select_replies:
          label: "pasirink +atsakyti"
          title: "Prie pasirinkimo pridėkite įrašą ir visus jo atsakymus"
        select_below:
          label: "pasirink +žemiau"
        delete: ištrinti pasirinktus
        cancel: atšaukti pasirinkimus
        select_all: pažymėti visus
        deselect_all: nieko nepasirinkti
        description:
          one: Jūs pasirinkote <b>%{count}</b> įrašą.
          few: "Jūs pasirinkote <b>%{count}</b> įrašus."
          many: "Jūs pasirinkote <b>%{count}</b> įrašus."
          other: "Jūs pasirinkote <b>%{count}</b> įrašus."
      deleted_by_author_simple: "(pašalinta autoriaus)"
    post:
      quote_reply: "Citata"
      quote_edit: "Redaguoti"
      quote_share: "Pasidalinti"
      edit_reason: "Priežastis:"
      post_number: "įrašas %{number}"
      ignored: "Nepaisomas turinys"
      wiki_last_edited_on: "wiki paskutinį kartą redaguota %{dateTime}"
      last_edited_on: "įrašas paskutinį kartą redaguotas %{dateTime}"
      reply_as_new_topic: "Atsakyti naujoje temoje"
      reply_as_new_private_message: "Atsakyti kaip naują pranešimą tiems patiems gavėjams"
      continue_discussion: "Tęsiama %{postLink} diskusija:"
      follow_quote: "eiti į cituotą įrašą"
      show_full: "Rodyti Pilną Įrašą"
      show_hidden: "Peržiūrėti ignoruojamą turinį."
      deleted_by_author_simple: "(pašalinta autoriaus)"
      collapse: "suskleisti"
      expand_collapse: "išskleisti/suskleisti"
      sr_embedded_reply_description: "atsakyti @%{username} į pranešimą #%{post_number}"
      locked: "administracija užrakino šio įrašo redagavimą"
      gap:
        one: "Peržiūrėti %{count} paslėptą atsakymą"
        few: "peržiūrėti %{count} paslėptus atsakymus"
        many: "peržiūrėti %{count} paslėptus atsakymus"
        other: "peržiūrėti %{count} paslėptus atsakymus"
      notice:
        new_user: "Tai pirmas kartas, kai %{user} parašė – sveikinkime juos mūsų bendruomenėje!"
        returning_user: "Jau kurį laiką nematėme %{user} – paskutinis jų įrašas buvo %{time}."
      unread: "Įrašas yra neperskaitytas"
      has_replies:
        one: "%{count} Atsakymas"
        few: "%{count} Atsakymai"
        many: "%{count} Atsakymai"
        other: "%{count} Atsakymai"
      has_replies_count: "%{count}"
      unknown_user: "(nežinomas/ištrintas vartotojas)"
      has_likes_title:
        one: "%{count} žmogui patiko šis įrašas"
        few: "%{count} žmonėms patinka šis įrašas"
        many: "%{count} žmonėms patinka šis įrašas"
        other: "%{count} žmonėms patinka šis įrašas"
      has_likes_title_only_you: "tau patiko šis įrašas"
      has_likes_title_you:
        one: "tau ir %{count} žmogui patiko šis įrašas"
        few: "tau ir %{count} žmonėms patiko šis įrašas"
        many: "tau ir %{count} žmonėms patiko šis įrašas"
        other: "tau ir %{count} žmonėms patiko šis įrašas"
      sr_post_like_count_button:
        one: "%{count} asmeniui patiko šis pranešimas. Spustelėkite, jei norite peržiūrėti"
        few: "%{count} asmenims patiko šis pranešimas. Spustelėkite, jei norite peržiūrėti"
        many: "%{count} žmonių patiko šis įrašas. Spustelėkite norėdami peržiūrėti"
        other: "%{count} žmonėms patiko šis pranešimas. Spustelėkite, jei norite peržiūrėti"
      in_reply_to: "Įkelti pirminį įrašą"
      view_all_posts: "Peržiūrėti visus įrašus"
      errors:
        create: "Atsiprašome, įvyko klaida kuriant įrašą. Prašome pamėginti dar kartą."
        edit: "Atsiprašome, įvyko klaida redaguojant įrašą. Prašome pamėginti dar kartą."
        file_too_large: "Deja, failas per didelis (maksimalus dydis yra %{max_size_kb}kb). Kodėl neįkėlus didelio failo į bendrinimo debesyje paslaugą ir tuomet įklijuokite nuorodą?"
        file_too_large_humanized: "Deja, failas per didelis (maksimalus dydis yra %{max_size}kb). Kodėl neįkėlus didelio failo į bendrinimo debesyje paslaugą ir tuomet įklijuokite nuorodą?"
        too_many_uploads: "Atsiprašome, bet jūs galite įkelti tik vieną failą vienu metu."
        upload_not_authorized: "Atsiprašome, failas, kurį bandote įkelti, nėra autorizuotas (įgalioti plėtiniai: %{authorized_extensions})."
        image_upload_not_allowed_for_new_user: "Atsiprašome, bet nauji vartotojai negali įkelti nuotraukų."
        attachment_upload_not_allowed_for_new_user: "Atsiprašome, bet nauji vartotojai negali įkelti priedų."
        attachment_download_requires_login: "Atsiprašome, bet jūs turite būti prisijungęs, kad galėtumėt atsisiųsti priedus."
      cancel_composer:
        confirm: "Ką norėtumėte daryti su savo įrašu?"
        discard: "Išmesti"
        save_draft: "Išsaugoti juodraštį vėlesniam laikui"
        keep_editing: "Tęskite redagavimą"
      via_email: "Šis įrašas buvo gautas per el. paštą"
      via_auto_generated_email: "šis pranešimas atkeliavo automatiškai sugeneruotu el. paštu"
      whisper: "Šis įrašas yra privatus šnabždesys moderatoriams"
      wiki:
        about: "šis įrašas yra wiki"
      few_likes_left: "Ačiū, kad dalinatės meile! Šiandien jums liko tik keli patikimai."
      controls:
        reply: "Pradėk rašyti atsakymą šiam įrašui"
        like: "įrašas man patinka"
        has_liked: "tau patinka šis įrašas"
        read_indicator: "nariai, kurie skaito šį įrašą"
        undo_like: "nepatinka"
        edit: "redaguoti įrašą"
        edit_action: "Redaguoti"
        edit_anonymous: "Apgailestaujame, bet jūs turite būti prisijungęs, kad redaguotumėte šį įrašą."
        flag: "Uždėk įrašui privačią vėliavą arba išsiųsk privatų pranešimą"
        delete: "ištrinti įrašą"
        undelete: "anuliuoti įrašo ištrinimą"
        share: "pasidalinti nuoroda į šį įrašą"
        more: "Daugiau"
        delete_replies:
          confirm: "Ar taip pat norite ištrinti atsakymus į šį įrašą?"
          direct_replies:
            one: "Taip, ir %{count} tiesioginį atsakymą"
            few: "Taip, ir %{count}tiesioginius atsakymus"
            many: "Taip, ir %{count}tiesioginių atsakymų"
            other: "Taip, ir %{count} tiesioginius atsakymus"
          all_replies:
            one: "Taip, ir %{count} atsakymą"
            few: "Taip, ir visus %{count} atsakymus"
            many: "Taip, ir visus %{count}atsakymų"
            other: "Taip, ir visus %{count} atsakymus"
          just_the_post: "Ne, tik šį įrašą"
        admin: "įrašo administravimas"
        permanently_delete: "Ištrinti visam laikui"
        permanently_delete_confirmation: "Ar tikrai norite visam laikui ištrinti šį įrašą? Jūs negalėsite jo susigrąžinti."
        wiki: "Sukurti Wiki"
        unwiki: "Ištrinti Wiki"
        convert_to_moderator: "Pridėk Komandos spalvą"
        revert_to_regular: "Pašalink Komandos spalvą"
        rebake: "Perkurti HTML"
        publish_page: "Puslapio leidyba"
        unhide: "Panaikinti slėpimo būsena"
        lock_post: "Užrakinti įrašą"
        lock_post_description: "neleisti skelbėjui redaguoti šio įrašo"
        unlock_post: "Atrakinti įrašą"
        unlock_post_description: "leisti paskelbusiam asmeniui redaguoti šį įrašą"
        delete_topic_disallowed_modal: "Neturite leidimo ištrinti šios temos. Jei tikrai norite, kad jis būtų ištrintas, kartu su argumentais pateikite vėliavą moderatoriui."
        delete_topic_disallowed: "neturite leidimo ištrinti šios temos"
        delete_topic_confirm_modal_yes: "Taip, ištrinti šią temą"
        delete_topic_confirm_modal_no: "Ne, palikti šią temą"
        delete_topic_error: "Ištrinant šią temą įvyko klaida"
        delete_topic: "ištrinti temą"
        delete_post_notice: "Pašalinti darbuotojų pranešimą"
        remove_timer: "pašalinti laikmatį"
        edit_timer: "redaguoti laikmatį"
      actions:
        people:
          like:
            one: "mėgstate"
            few: "mėgstate"
            many: "mėgstate"
            other: "mėgstate"
          like_capped:
            one: "ir %{count}kitas mėgsta tai"
            few: "ir %{count}kitų mėgsta tai"
            many: "ir %{count}kitų mėgsta tai "
            other: "ir %{count} kitų mėgsta tai"
          sr_post_likers_list_description: "vartotojai, kuriems patiko šis pranešimas"
          sr_post_readers_list_description: "vartotojai, kurie perskaitė šį pranešimą"
        by_you:
          off_topic: "Tu pažymėjai tai kaip \"ne į temą\"."
          spam: "Tu pažymėjai tai, kaip šiukšlę"
          inappropriate: "Tu pažymėjai tai, kaip nepriimtiną"
          notify_moderators: "Tu pasiūlei moderavimą."
          notify_user: "Jūs išsiuntėt žinutę šiam vartotojui"
      revisions:
        controls:
          first: "Pirmoji peržiūra"
          previous: "Prieš tai buvusi peržiūra"
          next: "Sekanti peržiūra"
          last: "Paskutinė peržiūra"
          hide: "Slėpti peržiūras"
          show: "Rodyti peržiūras"
          revert: "Grįžti prie %{revision}"
          edit_wiki: "Redaguoti Wiki"
          edit_post: "Redaguoti Įrašą"
          comparing_previous_to_current_out_of_total: "<strong>%{previous}</strong> %{icon} <strong>%{current}</strong> %{total}"
        displays:
          inline:
            title: "Rodyti suteiktas paslaugas su priedais ir panaikinimais"
            button: "HTML"
          side_by_side:
            title: "Rodyti suteiktas paslaugas su tarpusavio skirtumais"
            button: "HTML"
          side_by_side_markdown:
            title: "Rodyti pirminį šaltinį su tarpusavio skirtumais"
      raw_email:
        displays:
          text_part:
            title: "Parodykite el. laiško tekstinę dalį"
            button: "Tekstas"
          html_part:
            title: "Rodyti el. laiško html dalį"
            button: "HTML"
      bookmarks:
        create: "Sukurti žymę"
        create_for_topic: "Sukurti žymę temai"
        edit: "Redaguoti žymę"
        edit_for_topic: "Redaguoti temos žymę"
        updated: "Atnaujinta"
        name: "Vardas"
        name_placeholder: "Kam skirta ši žymė?"
        set_reminder: "Priminti man"
        options: "Nustatymai"
        actions:
          delete_bookmark:
            name: "Ištrinti žymę"
            description: "Pašalina žymę iš jūsų profilio ir sustabdo visus priminimus apie žymę"
          edit_bookmark:
            name: "Redaguoti žymę"
            description: "Redaguokite žymės pavadinimą arba pakeiskite priminimo datą ir laiką"
          clear_bookmark_reminder:
            name: "Išvalyti priminimą."
          pin_bookmark:
            name: "Prisegti žymę"
            description: "Prisekite žymą. Taip ji bus rodomas žymių sąrašo viršuje."
          unpin_bookmark:
            name: "Atsegti žymę"
            description: "Atsegti žymą. Jis nebebus rodoma jūsų žymų sąrašo viršuje."
      filtered_replies:
        viewing_posts_by: "Peržiūrimi %{post_count} pranešimai pagal"
        post_number: "%{username}, įrašas #%{post_number}"
        show_all: "Rodyti viską"
    category:
      none: "(jokia kategorija)"
      all: "Visos kategorijos"
      choose: "category&hellip;"
      edit: "Redaguoti"
      edit_dialog_title: "Redaguoti: %{categoryName}"
      view: "Peržiūrėti temas kategorijoje"
      back: "Atgal į kategoriją"
      general: "Bendriniai"
      settings: "Nustatymai"
      tags: "Žymos"
      tags_allowed_tags: "Apribokite šias žymas šioje kategorijoje:"
      tags_allowed_tag_groups: "Apribokite šias žymų grupes šioje kategorijoje:"
      tags_placeholder: "(Neprivaloma) leidžiamų žymų sąrašas"
      tags_tab_description: "Aukščiau nurodytos žymos ir žymų grupės bus pasiekiamos tik šioje kategorijoje ir kitose jas taip pat nurodančiose kategorijose. Jų nebus galima naudoti kitose kategorijose."
      tag_groups_placeholder: "(Neprivaloma) leidžiamų žymų grupių sąrašas"
      manage_tag_groups_link: "Tvarkykite žymų grupes"
      allow_global_tags_label: "Taip pat leiskite kitas žymas"
      required_tag_group:
        delete: "Pašalinti"
      topic_featured_link_allowed: "Leisti svarbiausias šios kategorijos nuorodas"
      delete: "Ištrinti kategoriją"
      create: "Nauja Kategorija"
      create_long: "Sukurti naują kategoriją"
      save: "Išsaugoti kategoriją"
      slug: "Kategorijos Stabdis"
      slug_placeholder: "(Pasirinktinai) brūkšniniai žodžiai skirti URL"
      creation_error: Įvyko klaida kuriant kategoriją.
      save_error: Įvyko klaida išsaugant kategoriją.
      name: "Kategorijos pavadinimas"
      description: "Aprašymas"
      logo: "Kategorijos logotipo paveiksliukas"
      background_image: "Kategorijos fono paveiksliukas"
      badge_colors: "Ženkliukų spalvos"
      background_color: "Fono spalva"
      foreground_color: "Priekinio plano spalva"
      name_placeholder: "Daugiausiai vienas arba du žodžiai"
      color_placeholder: "Bet kokia internetinė spalva"
      delete_confirm: "Ar tikrai norite ištrinti šią kategoriją?"
      delete_error: "Įvyko klaida ištrinant kategoriją."
      list: "Visos kategorijos"
      no_description: "Prašome pridėti aprašymą šiai kategorijai."
      change_in_category_topic: "Redaguoti aprašyma"
      already_used: "Ši spalva jau priskirta prie kitos kategorijos"
      security: "Saugumo"
      security_add_group: "Pridėti grupę"
      permissions:
        group: "Grupė"
        see: "Peržiūrėti"
        reply: "Atsakyti"
        create: "Sukurti"
        no_groups_selected: "Prieiga nebuvo suteikta jokiai grupei; šią kategoriją matys tik darbuotojai."
        everyone_has_access: 'Ši kategorija yra vieša, visi gali matyti, atsakyti ir kurti įrašus. Jei norite apriboti leidimus, pašalinkite vieną ar kelis grupei „visi“ suteiktus leidimus.'
        toggle_reply: "Perjungti atsakymo leidimą"
      special_warning: "Įspėjimas: Ši kategorija yra iš anksto numatyta kategorija ir saugumo nustatymai negali būti keičiami. Jeigu nenorite naudoti šios kategorijos, ištrinkie ją vietoj pakartotino naudojimo."
      uncategorized_security_warning: "Ši kategorija yra ypatinga. Jis skirta temoms, kurios neturi kategorijos, laikyti; ji negali turėti saugos nustatymų."
      pending_permission_change_alert: "Jūs nepridėjote %{group} į šią kategoriją; spustelėkite šį mygtuką, norėdami juos pridėti."
      images: "Paveiksliukai"
      email_in: " papildomas naujas el. pašto adresas:"
      email_in_allow_strangers: "Gauti el. laiškus iš anoniminių paskyrų neturinčių vartotojų "
      mailinglist_mirror: "Kategorija atspindi adresatų sąrašą"
      show_subcategory_list: "Rodyti subkategorijų sąrašą virš šios kategorijos temų."
      read_only_banner: "Reklamjuostės tekstas, kai vartotojas negali sukurti temos šioje kategorijoje:"
      num_featured_topics: "Temų, rodomų kategorijų puslapyje, skaičius:"
      subcategory_num_featured_topics: "Panašių temų skaičius pagrindinės kategorijos puslapyje:"
      all_topics_wiki: "Pagal numatytuosius nustatymus kurti naujas temas wiki"
      allow_unlimited_owner_edits_on_first_post: "Leisti neribotą pirmojo įrašo savininko redagavimą"
      subcategory_list_style: "Subkategorijų sąrašo stilius:"
      sort_order: "Temų sąrasą rūšiuoti oagal\""
      default_view: "Numatytasis temų sąrašas:"
      default_top_period: "Numatytasis populiariausias laikotarpis:"
      default_list_filter: "Numatytasis sąrašo filtras:"
      allow_badges_label: "Leisti trofėjų apdovanojimus šioje kategorijoje"
      edit_permissions: "Redaguoti leidimus"
      review_group_name: "grupės pavadinimas"
      require_topic_approval: "Reikalauti, kad moderatorius patvirtintų visas naujas temas"
      require_reply_approval: "Reikalauti, kad moderatorius patvirtintų visus naujus atsakymus"
      this_year: "šiais metais"
      position: "Pozicija kategorijų puslapyje:"
      default_position: "Numatyta pozicija"
      minimum_required_tags: "Minimalus temoje reikalingas žymų skaičius:"
      default_slow_mode: 'Įgalinkite „lėtąjį režimą“ naujoms šios kategorijos temoms.'
      parent: "Tėvinė kategoriją"
      num_auto_bump_daily: "Atvirų temų, kurios bus automatiškai rodomos kasdien, skaičius:"
      navigate_to_first_post_after_read: "Perskaitykite temas, eikite į pirmąjį įrašą"
      notifications:
        title: "pakeisti šios kategorijos pranešimų lygį"
        watching:
          title: "Stebimos"
          description: "Jūs automatiškai žiūrėsite visas šios kategorijos temas. Jums bus pranešta apie kiekvieną naują įrašą kiekvienoje temoje ir bus parodytas naujų atsakymų skaičius."
        watching_first_post:
          title: "Stebiu pirmą įrašą"
          description: "Jums bus pranešta apie naujas temas šioje kategorijoje, bet ne atsakymus į temas."
        tracking:
          title: "Sekamos"
          description: "Jūs automatiškai stebėsite visas šios kategorijos temas. Jums bus pranešta, jei kas nors paminės jūsų @vardą arba atsakys jums, ir bus rodomas naujų atsakymų skaičius."
        regular:
          title: "Įprastas"
          description: "Būsi perspėtas kai kažkas paminės tavo @vardą ar tau atsakys."
        muted:
          title: "Nutildytos"
          description: "Niekada jums nebus pranešta apie naujas šios kategorijos temas ir jos nebus rodomos naujausiose."
      search_priority:
        label: "Paieškos prioritetas"
        options:
          normal: "Įprastas"
          ignore: "Ignoruoti"
          very_low: "Labai žemas"
          low: "Žemas"
          high: "Aukštas"
          very_high: "Labai aukštas"
      sort_options:
        default: "numatytasis"
        likes: "Mėgsta"
        op_likes: "Originalūs įrašų pamėgimai"
        views: "Peržiūros"
        posts: "įrašai"
        activity: "Veikla"
        posters: "Komentatoriai"
        category: "Kategorija"
        created: "Sukurta"
      sort_ascending: "Didėjantis"
      sort_descending: "Mažėjantis"
      subcategory_list_styles:
        rows: "Eilutės"
        rows_with_featured_topics: "Eilutės su rodomomis temomis"
        boxes: "Dėžutės"
        boxes_with_featured_topics: "Dėžutės su išskirtinėm temom"
      settings_sections:
        general: "Bendrieji"
        moderation: "Moderavimas"
        appearance: "išvaizda"
        email: "Epaštas"
      list_filters:
        all: "visos temos"
        none: "nėra subkategorijų"
      colors_disabled: "Negalite pasirinkti spalvų, nes neturite kategorijos stiliaus."
    flagging:
      title: "Ačiū, kad padedi padedi išlaikyti forumą civilizuotu!"
      action: "Uždėti Įrašui Vėliavą"
      take_action_options:
        default:
          title: "Paslėpti įrašą"
        suspend:
          title: "Sustabdyti vartotoją"
        silence:
          title: "Nutildyti narį"
      notify_action: "Žinutės"
      official_warning: "Oficialus įspėjimas"
      delete_spammer: "Ištrinti Vartotoją"
      flag_for_review: "Eilė peržiūrai"
      yes_delete_spammer: "Taip, ištrinti šį kenkėją"
      ip_address_missing: "(N/A)"
      hidden_email_address: "(paslėptas)"
      submit_tooltip: "Patvirtinti privačią vėliavą"
      cant: "Apgailestaujame, tačiau šiuo metu negalite uždėti šiam įrašui vėliavos. "
      notify_staff: "Įspėti moderatorius privačiai"
      formatted_name:
        off_topic: "Tai yra ne į temą"
        inappropriate: "Tai yra nepriimtina"
        spam: "Tai yra šiukšlė"
      custom_placeholder_notify_user: "Buk konkretesnis, buk konstruktyvus ir visada būk malonus."
      custom_placeholder_notify_moderators: "Leiskite mums sužinoti kuo būtent esate susirūpinęs. Pateikite nuorodas ir pavyzdžius jei tik įmanoma."
      custom_message:
        at_least:
          one: "įveskite bent jau %{count} simbolį"
          few: "įveskite bent jau %{count} simbolius"
          many: "įveskite bent jau %{count}simbolių"
          other: "įveskite bent jau %{count}simbolius"
        left:
          one: "Liko %{count}"
          few: "Liko %{count}"
          many: "Liko %{count}"
          other: "Liko %{count}"
    flagging_topic:
      title: "Ačiū, kad padedi padedi išlaikyti forumą civilizuotu!"
      action: "Temos su vėliavomis"
      notify_action: "Žinutės"
    topic_map:
      title: "Temos Aprašymas"
      participants_title: "Dažni Poster'iai"
      links_title: "Populiarios nuorodos"
      clicks:
        one: "%{count} paspaudimas"
        few: "%{count} paspaudimai"
        many: "%{count} paspaudimų"
        other: "%{count} paspaudimų"
    post_links:
      title:
        one: "%{count} daugiau"
        few: "%{count}daugiau"
        many: "%{count}daugiau"
        other: "%{count}daugiau"
    topic_statuses:
      warning:
        help: "Tai Oficialus Ispėjimas"
      bookmarked:
        help: "Jūs uždėjot žymą ant šios temos"
      locked:
        help: "Ši tema yra uždaryta, todėl joje nebegalima rašyti"
      archived:
        help: "Ši tema yra archyvuota, todėl jos negalima keisti"
      locked_and_archived:
        help: "Ši tema yra uždaryta, todėl joje nebegalima rašyti"
      unpinned:
        title: "Atsegta"
        help: "Ši tema yra Atžymėta tik tau. Ji bus rodoma normalia tvarka."
      pinned_globally:
        title: "Prisegta globaliai"
        help: "Ši tema yra globaliai Prisegta. Ji bus rodoma kategorijų sąrašo viršuje."
      pinned:
        title: "Prisegta"
        help: "Ši tema yra Pažymėta tik tau. Ji bus rodoma sąrašo kategorijos sąrašo viršuje."
      unlisted:
        help: "Ši tema yra išimta iš sąrašo. Ji daugiau nebebus rodoma temų sąraše ir ją galima pasiekti tik su tiesiogine nuoroda."
      personal_message:
        title: "Ši tema yra asmeninė žinutė"
        help: "Ši tema yra asmeninė žinutė"
    posts: "Įrašai"
    pending_posts:
      label: "Laukiama"
      label_with_count: "Neperskaityti (%{count})"
    original_post: "Originalus įrašas"
    views: "Peržiūros"
    sr_views: "Rūšiuoti pagal peržiūras"
    views_lowercase:
      one: "peržiūra"
      few: "peržiūros"
      many: "peržiūros"
      other: "peržiūros"
    replies: "Atsakymai"
    sr_replies: "Rūšiuoti pagal atsakymus"
    views_long:
      one: "ši tema buvo peržiūrėta %{count} kartą"
      few: "ši tema buvo peržiūrėta %{number} kartus"
      many: "ši tema buvo peržiūrėta %{number}kartų"
      other: "ši tema buvo peržiūrėta %{number} kartus"
    activity: "Aktyvumas"
    sr_activity: "Rūšiuoti pagal veiklą"
    likes: "Patikimai"
    likes_lowercase:
      one: "patikimas"
      few: "patikimai"
      many: "patikimai"
      other: "patikimai"
    users: "Vartotojai"
    users_lowercase:
      one: "vartotojas"
      few: "vartotojai"
      many: "vartotojai"
      other: "vartotojai"
    category_title: "Kategorija"
    history_capped_revisions: "Istorija, paskutiniai 100 peržiūrų"
    history: "Istorija"
    raw_email:
      title: "Įeinantis paštas"
      not_available: "Nėra galimybių!"
    categories_list: "Kategorijų sąrašas"
    filters:
      with_topics: "%{filter} temos"
      with_category: "%{filter} %{category} temos"
      filter:
        title: "Filtruoti"
        button:
          label: "Filtruoti"
      latest:
        title: "Paskutinės"
        title_with_count:
          one: "Paskutinis (%{count})"
          few: "Paskutinės (%{count})"
          many: "Paskutinės (%{count})"
          other: "Paskutinės (%{count})"
        help: "temos su paskutiniais įrašais"
      read:
        title: "Perskaityti"
        help: "Temos, kurias perskaitei, pagal paskutinių perskaitytų temų tvarką"
      categories:
        title: "Kategorijos"
        title_in: "Kategorija - %{categoryName}"
        help: "Visos temos sugrupuotos pagal kategoriją"
      unread:
        title: "Neperskaitytos"
        title_with_count:
          one: "Neperskaitytas (%{count})"
          few: "Neperskaitytos (%{count})"
          many: "Neperskaitytos (%{count})"
          other: "Neperskaitytos (%{count})"
        help: "temos, kurias stebide ar sekate su neperskaitytais įrašais"
        lower_title_with_count:
          one: "%{count} neperskaitytas"
          few: "%{count} neperskaitytų"
          many: "%{count} neperskaitytų"
          other: "%{count} neperskaitytų"
      unseen:
        title: "Nematytas"
        lower_title: "nematytas"
      new:
        lower_title_with_count:
          one: "%{count} nauja"
          few: "%{count} nauji"
          many: "%{count} nauji"
          other: "%{count} nauji"
        lower_title: "Nauja"
        title: "Naujos"
        title_with_count:
          one: "Naujas (%{count})"
          few: "Naujos (%{count})"
          many: "Naujos (%{count})"
          other: "Naujos (%{count})"
        help: "Per paskutines dienas sukurtos temos"
        all: "Visos"
        topics: "Temos"
        replies: "Atsakymai"
      posted:
        title: "Mano Įrašai"
        help: "temos, kuriose yra tavo įrašas"
      bookmarks:
        title: "Žymės"
        help: "Temos, kurias pažymėjai"
      category:
        title: "%{categoryName}"
        title_with_count:
          one: "%{categoryName} (%{count})"
          few: "%{categoryName} (%{count})"
          many: "%{categoryName} (%{count})"
          other: "%{categoryName} (%{count})"
        help: "paskutinės temos kategorijoje %{categoryName} "
      top:
        title: "Populiarios"
        help: "pačios aktyviausios temos paskutiniaisiais metais, mėnesį, savaitę ar dieną"
        all:
          title: "Per visą laiką"
        yearly:
          title: "Kasmet"
        quarterly:
          title: "Kas ketvirtį"
        monthly:
          title: "Kas mėnesį"
        weekly:
          title: "Kas savaitę"
        daily:
          title: "Kasdien"
        all_time: "Per visą laiką"
        this_year: "Metai"
        this_quarter: "Per ketvirtį"
        this_month: "Per mėnesį"
        this_week: "Per savaitę"
        today: "Šandien"
    permission_types:
      full: "Kurti / Atsakyti / Peržiūrėti"
      create_post: "Atsakyti / Peržiūrėti"
      readonly: "Peržiūrėti"
    preloader_text: "Kraunama"
    lightbox:
      download: "atsisiųsti"
      open: "originalus vaizdas"
      previous: "Ankstesnis (rodyklės į kairę klavišas)"
      next: "Kitas (Dešinės rodyklės klavišas)"
      counter: "%curr% iš %total%"
      close: "Uždaryti (Esc)"
      content_load_error: '<a href="%url%">Turinio</a> nepavyko įkelti.'
    experimental_lightbox:
      buttons:
        close: "Uždaryti (Esc)"
    keyboard_shortcuts_help:
      shortcut_key_delimiter_comma: ", "
      shortcut_key_delimiter_plus: "+"
      shortcut_delimiter_or: "%{shortcut1} arba %{shortcut2}"
      shortcut_delimiter_slash: "%{shortcut1}/%{shortcut2}"
      shortcut_delimiter_space: "%{shortcut1} %{shortcut2}"
      title: "Klaviatūros trumpiniai"
      jump_to:
        title: "Peršokti į"
        home: "%{shortcut} Pradinį"
        latest: "%{shortcut} Naujasi"
        new: "%{shortcut} Nauji"
        unread: "%{shortcut} Neperskaityti"
        categories: "%{shortcut} Kategorijos"
        top: "%{shortcut} Top"
        bookmarks: "%{shortcut} Išsaugoti"
        profile: "%{shortcut} Profilis"
        messages: "%{shortcut} Žinutės"
        drafts: "%{shortcut} Juodraščiai"
        next: "%{shortcut} Kita tema"
        previous: "%{shortcut} Ankstesnė tema"
      navigation:
        title: "Navigacija"
        jump: "%{shortcut}Eiti į įršą#"
        back: "%{shortcut} Atgal"
        up_down: "%{shortcut} Perkelti pasirinkimus &uarr; &darr;"
        open: "%{shortcut} Atidaryti pažymetą temą"
        next_prev: "%{shortcut} Kitas/sekantis skyrius"
        go_to_unread_post: "%{shortcut} Eiti į pirmąją neskaitytą temą"
      application:
        title: "Aplikacija"
        create: "%{shortcut} Sukurti naują temą"
        notifications: "Atidaryti pranešimus"
        hamburger_menu: "%{shortcut} Atidaryti pagrindinį meniu"
        user_profile_menu: "%{shortcut} Atidaryti vartotojo meniu"
        show_incoming_updated_topics: "%{shortcut} Rodyti atnaujintas temas"
        search: "%{shortcut} Ieškoti"
        help: "%{shortcut} Atidaryti klavieturos pagalbą"
        dismiss_new: "%{shortcut} Atmesti naują"
        dismiss_topics: "%{shortcut} Praleisti Temas"
        log_out: "%{shortcut} Atsijungti"
      composing:
        title: "Komponavimas"
      bookmarks:
        title: "Žymėjimas"
        enter: "%{shortcut} Išsaugoti ir uždaryti"
        later_today: "%{shortcut} Vėliau šiandien"
        later_this_week: "%{shortcut} Vėliau šią savaitę"
        tomorrow: "%{shortcut} Rytoj"
        next_week: "%{shortcut} Kitą savaitę"
        next_month: "%{shortcut} Kitą mėnesį"
        next_business_week: "%{shortcut} Pradėti kitą savaitę"
        next_business_day: "%{shortcut} Kita darbo diena"
        custom: "%{shortcut} Pasirinktinė data ir laikas"
        none: "%{shortcut} Nėra priminimo"
        delete: "%{shortcut} Ištrinti žymę"
      actions:
        title: "Veiksmai"
        bookmark_topic: "%{shortcut} Perjungti pažymėtą temą"
        pin_unpin_topic: "%{shortcut} Prisegti temą"
        share_topic: "%{shortcut} Pasidalinti tema"
        share_post: "%{shortcut} Pasidalinti pranešimu"
        reply_as_new_topic: "%{shortcut} Atsakyti naujoje temoje"
        reply_topic: "%{shortcut} Atsakyti į temą"
        reply_post: "%{shortcut} Atsakyti į pranešimą"
        quote_post: "%{shortcut} Cituoti įrašą"
        like: "%{shortcut} Pamėgti pranešimą"
        flag: "%{shortcut} Pažymėti pranešimą"
        bookmark: "%{shortcut} Pridėti pranešimą prie žymių"
        edit: "%{shortcut} Redaguoti pranešimą"
        delete: "%{shortcut} Ištrinti pranešimą"
        mark_muted: "%{shortcut} Nutildyti pranešimą"
        mark_tracking: "%{shortcut} Sekti temą"
        mark_watching: "%{shortcut} Stebėti temą"
        print: "%{shortcut} Spausdinti temą"
        defer: "%{shortcut} Atidėti temą"
        topic_admin_actions: "%{shortcut} Atidaryti temos administratoriaus veiksmus"
      search_menu:
        title: "Paieškos meniu"
        prev_next: "%{shortcut} Perkelti pasirinkimą aukštyn ir žemyn"
        full_page_search: "%{shortcut} Paleidžiama viso puslapio paieška"
    badges:
      granted_on: "Suteikta %{date}"
      title: Ženkleliai
      allow_title: "Šį ženklelį galite naudoti kaip pavadinimą"
      multiple_grant: "Jūs galite uždirbti šį kelis kartus"
      badge_count:
        one: "%{count} _enklelis"
        few: "%{count}Ženkleliai"
        many: "%{count} Ženklelių"
        other: "%{count}Ženkleliai"
      more_badges:
        one: "+%{count} Daugiau"
        few: "+%{count}Daugiau"
        many: "+%{count}Daugiau"
        other: "+%{count}Daugiau"
      select_badge_for_title: Pasirinkti trofėjų ir naudoti, kaip antraštę
      none: "(nieko)"
      successfully_granted: "Sėkmingai suteiktas ženklelis %{badge} nariui %{username}"
      badge_grouping:
        getting_started:
          name: Pradžia
        community:
          name: Bendruomenė
        trust_level:
          name: Patikimumo lygis
        other:
          name: Kita
        posting:
          name: Publikuojama
      favorite_max_reached: "Negalite pamėgti daugiau ženklelių."
      favorite_max_not_reached: "Pažymėkite šį ženklelį kaip mėgstamiausią"
      favorite_count: "%{count}/%{max} ženkleliai pažymėti kaip mėgstamiausi"
    download_calendar:
      title: "Atsisiųsti kalendorių"
      save_ics: "Atsisiųsti.ics failą"
      save_google: "Pridėti prie „Google“ kalendoriaus"
      remember: "Daugiau manęs neklausti"
      download: "Atsisiųsti"
      default_calendar: "Numatytasis kalendorius"
      default_calendar_instruction: "Nustatykite, kuris kalendorius turėtų būti naudojamas išsaugant datas"
      add_to_calendar: "Pridėti prie kalendoriaus"
      google: "„Google“ kalendorius"
      ics: "ICS"
    tagging:
      other_tags: "Kitos žymos"
      selector_all_tags: "visos žymos"
      selector_no_tags: "nėra žymų"
      tags: "Žymos"
      choose_for_topic: "pasirenkamos žymos"
      info: "Informacija"
      default_info: "Ši žyma neapsiriboja jokiomis kategorijomis ir neturi sinonimų."
      staff_info: "Norėdami pridėti apribojimų, įtraukite šią žymą į <a href=%{basePath}/tag_groups>žymų grupę</a>."
      category_restricted: "Ši žyma skirta tik kategorijoms, prie kurių neturite prieigos teisės."
      synonyms: "Sinonimai"
      save: "Išsaugokite žymos pavadinimą ir aprašymą"
      edit_synonyms: "Redaguoti sinonimus"
      add_synonyms_label: "Pridėti sinonimus:"
      add_synonyms: "Pridėti"
      remove_synonym: "Pašalinti sinonimą"
      delete_synonym_confirm: 'Ar tikrai norite ištrinti sinonimą "%{tag_name}“?'
      delete_tag: "Ištrinti žymą"
      delete_confirm_no_topics: "Ar tikrai norite ištrinti šią žymą?"
      edit_tag: "Redaguoti žymos pavadinimą ir aprašymą"
      sort_by: "Rūšiuoti pagal:"
      sort_by_count: "skaičių"
      sort_by_name: "vardą"
      manage_groups: "Tvarkyti žymų grupes"
      manage_groups_description: "Apibrėžkite žymų tvarkymo grupes"
      upload: "Įkelti žymas"
      upload_description: "Įkelkite csv failą, kad sukurtumėte masines žymas"
      upload_successful: "Žymos sėkmingai įkeltos"
      delete_no_unused_tags: "Nėra nepanaudotų žymių."
      tag_list_joiner: ", "
      delete_unused: "Ištrinkite nepanaudotas žymas"
      delete_unused_description: "Ištrinkite visas žymas, nepriskirtas prie jokių temų ar asmeninių pranešimų"
      filters:
        without_category: "%{filter}%{tag} temos"
        with_category: "%{filter}%{tag}temos, %{category}kategorijoje"
        untagged_without_category: "%{filter} nepažymėtų temų"
        untagged_with_category: "%{filter} nepažymėtų temų %{category}"
      notifications:
        watching:
          title: "Stebiu"
          description: "Jūs automatiškai žiūrėsite visas temas su šia žyma. Jums bus pranešta apie visus naujus įrašus ir temas, taip pat šalia temos bus rodomas neskaitytų ir naujų įrašų skaičius."
        watching_first_post:
          title: "Stebiu pirmą įrašą"
          description: "Jums bus pranešta apie naujas šios žymos temas, bet ne atsakymus į temas."
        tracking:
          title: "Seku"
          description: "Su šia žyma automatiškai stebėsite visas temas. Šalia temos bus rodomas neskaitytų ir naujų įrašų skaičius."
        regular:
          title: "Įprastas"
          description: "Būsite informuoti, jei kas nors paminės jūsų @vardą ar atsakys į jūsų įrašą."
        muted:
          title: "Nutildyta"
          description: "Jums daugiau nebus pranešama apie naujas temas su šiomis žymomis, ir jos nebus rodomos jūsų neskaitytame skirtuke."
      groups:
        title: "Žymos grupės"
        about_heading: "Pasirinkite žymų grupę arba sukurkite naują"
        about_heading_empty: "Norėdami pradėti, sukurkite naują žymų grupę"
        about_description: "Žymų grupės padeda valdyti daugelio žymų leidimus vienoje vietoje."
        new: "Nauja grupė"
        new_title: "Sukurti naują grupę"
        edit_title: "Redaguoti žymų grupę"
        tags_label: "Šios grupės žymos"
        parent_tag_label: "Panašios žymos"
        parent_tag_description: "Šios grupės žymas galima naudoti tik tuo atveju, jei yra pagrindinė žyma."
        one_per_topic_label: "Apribokite vieną žymą vienai šios grupės temai"
        new_name: "Nauja žymos grupė"
        name_placeholder: "Vardas"
        save: "Saugoti"
        delete: "Pašalinti"
        confirm_delete: "Ar tikrai norite ištrinti šią žymų grupę?"
        everyone_can_use: "Žymas gali naudoti visi"
        usable_only_by_groups: "Žymos matomos visiems, tačiau jas gali naudoti tik šios grupės"
        visible_only_to_groups: "Žymės matomos tik šioms grupėms"
        cannot_save: "Nepavyko išsaugoti žymų grupės. Įsitikinkite, kad yra bent viena žyma, žymų grupės pavadinimas nėra tuščias, o žymų leidimui pasirinkta grupė."
        tags_placeholder: "Ieškokite arba sukurkite žymas"
        parent_tag_placeholder: "Pasirinktinai"
        disabled: "Žymėjimas yra išjungtas. "
      topics:
        none:
          unread: "Jūs neturite neperskaitytų temų."
          unseen: "Jūs neturite neperskaitytų temų."
          new: "Jūs neturite naujų temų."
          read: "Jūs dar neperskaitėte jokių temų."
          posted: "Jūs dar nerašėte jokiose temose."
          latest: "Nėra naujausių temų."
          bookmarks: "Jūs dar neturite pažymėtų temų."
          top: "Nėra jokių TOP temų."
    invite:
      custom_message_placeholder: "Įveskite savo pasirinktinę žinutę"
      approval_not_required: "Vartotojas bus automatiškai patvirtintas, kai tik priims šį kvietimą."
      custom_message_template_forum: "Labas, užsiregistruok ir tu!\nČia bus vienas geriausių forumų..."
      custom_message_template_topic: "Ei, maniau, kad tau gali patikti ši tema!"
    forced_anonymous: "Dėl didelės apkrovos tai laikinai rodoma visiems, kaip tai matytų atsijungęs vartotojas."
    forced_anonymous_login_required: "Svetainė yra labai apkrauta ir šiuo metu negali būti įkelta, bandykite dar kartą po kelių minučių."
    footer_nav:
      back: "Atgal"
      forward: "Persiųsti"
      share: "Dalintis"
      dismiss: "Praleisti"
    safe_mode:
      enabled: "Saugus režimas įjungtas, norėdami išeiti iš saugaus režimo uždarykite šį naršyklės langą"
    image_removed: "(vaizdas pašalintas)"
    pause_notifications:
      title: "Pristabdyti pranešimus apie..."
      label: "Pristabdyti pranešimus"
      options:
        half_hour: "30 minučių"
        one_hour: "1 valanda"
        two_hours: "2 valandos"
        tomorrow: "Iki rytojaus"
      set_schedule: "Nustatykite pranešimų tvarkaraštį"
    trust_levels:
      names:
        newuser: "naujas vartotojas"
        basic: "pagrindinis vartotojas"
        member: "narys"
        regular: "reguliarus"
        leader: "lyderis"
      detailed_name: "%{level}: %{name}"
    pick_files_button:
      unsupported_file_picked: "Pasirinkote nepalaikomą failą. Palaikomi failų tipai - %{types}."
    user_activity:
      no_activity_title: "Dar nėra jokios veiklos"
      no_replies_title: "Jūs dar neatsakėte į jokias temas"
      no_drafts_title: "Nepradėjote jokių juodraščių"
      no_drafts_body: "Ne visai pasiruošęs paskelbti? Mes automatiškai išsaugosime naują juodraštį ir pateiksime jį čia, kai tik pradėsite rašyti temą, atsakymą ar asmeninę žinutę. Pasirinkite atšaukimo mygtuką, kad atmestumėte juodraštį arba išsaugotumėte, kad galėtumėte tęsti vėliau."
      no_likes_title: "Jums dar nepatiko jokios temos"
      no_likes_body: "Puikus būdas prisidėti yra pradėti skaityti jau įvykusius pokalbius ir pasirinkti %{heartIcon} įrašus, kurie jums patinka!"
      no_topics_title: "Dar nepradėjote jokių temų"
      no_read_topics_title: "Dar neskaitėte jokių temų"
    no_group_messages_title: "Grupės pranešimų nerasta"
    topic_entrance:
      sr_jump_top_button: "Peršokti į pirmą įrašą"
      sr_jump_bottom_button: "Peršokti į paskutinį įrašą"
    fullscreen_table:
      expand_btn: "Išskleisti lentelę"
    second_factor_auth:
      redirect_after_success: "Antrojo veiksnio autentifikavimas sėkmingas. Peradresavimas į ankstesnį puslapį…"
    sidebar:
      unread_count:
        one: "%{count} neperskaitytas"
        few: "%{count} neperskaitytų"
        many: "%{count} neperskaitytas"
        other: "%{count} neperskaitytas"
      new_count:
        one: "%{count} nauja"
        few: "%{count} nauji"
        many: "%{count} nauja"
        other: "%{count} nauja"
      more: "Daugiau"
      all_categories: "Visos kategorijos"
      edit_navigation_modal_form:
        filter_dropdown:
          all: "Visos"
      sections:
        custom:
          save: "Išsaugoti"
          delete: "Pašalinti"
          links:
            reset: "Atstatyti numatytuosius nustatymus"
            icon:
              label: "Ikona"
            name:
              label: "Pavadinimas"
            value:
              label: "nuoroda"
        about:
          header_link_text: "Apie"
        messages:
          header_link_text: "Žinutės"
          links:
            inbox: "Pranešimų dežutė"
            sent: "Išsiųsti"
            new: "Naujos"
            new_with_count: "Naujas (%{count})"
            unread: "Neperskaitytos"
            unread_with_count: "Neperskaitytas (%{count})"
            archive: "Archyvuoti"
        tags:
          header_link_text: "Žymos"
        categories:
          header_link_text: "Kategorijos"
        community:
          edit_section:
            header_dropdown: "Pakeisti"
          links:
            about:
              content: "Apie"
            admin:
              content: "Adminas"
            badges:
              content: "Trofėjai"
            topics:
              content: "Temos"
              title: "Visos temos"
            faq:
              content: "DUK"
            groups:
              content: "Grupės"
            users:
              content: "Vartotojai"
            my_posts:
              content: "Mano Įrašai"
            review:
              content: "Peržiūra"
    until: "Iki:"
    form_templates:
      upload_field:
        upload: "Įkelti"
        uploading: "Įkeliama"
      errors:
        typeMismatch:
          default: "Prašome įrašyti tinkamą reikšmę."
          email: "Prašom įrašyti teisingą elektroninį adresą."
    table_builder:
      modal:
        help:
          enter_key: "Įeiti"
      edit:
        modal:
          cancel: "atšaukti"
          create: "Išsaugoti"
          reason: "kodėl jūs redaguojate?"
      spreadsheet:
        show: "Rodyti"
        about: "Apie"
  admin_js:
    type_to_filter: "Įveskite filtrą…"
    admin:
      title: "Forumo administratorius"
      moderator: "Moderatorius"
      tags:
        remove_muted_tags_from_latest:
          always: "visada"
          only_muted: "kai naudojamas vienas arba su kitomis nutildytomis žymėmis"
          never: "niekada"
      reports:
        title: "Galimų ataskaitų sąrašas"
      dashboard:
        title: "Apžvalga"
        last_updated: "Informacijos suvestinė atnaujinta:"
        discourse_last_updated: "Discourse atnaujinta:"
        version: "Versija"
        up_to_date: "Jūs turite naujausią versiją!"
        critical_available: "Yra kritinių atnaujinimų."
        updates_available: "Yra atnaujinimų."
        please_upgrade: "Prašome atnaujinti!"
        no_check_performed: "Atnaujinimų patikrinimas neįvykdytas. Patikrinkite ar veikia sidekiq."
        stale_data: "Artimiausiu metu atnaujinimų patikrinimas nebuvo įvykdytas. Patikrinkite ar veikia sidekiq."
        version_check_pending: "Matomai jūs nesenai atsinaujinote. Nuostabu!"
        installed_version: "Įrašyta"
        latest_version: "Naujausia"
        problems_found: "Keletas patarimų, pagrįstų dabartiniais svetainės nustatymais"
        new_features:
          learn_more: "Sužinoti daugiau..."
        last_checked: "Paskutinį kartą tikrinta"
        refresh_problems: "Atnaujinti"
        no_problems: "Nerasta jokių problemų"
        moderators: "Moderatoriai:"
        admins: "Administratoriai:"
        silenced: "Nutildytas:"
        suspended: "Sustabdyti:"
        private_messages_short: "Msgs"
        private_messages_title: "Žinutės"
        mobile_title: "Mobili "
        space_used: "%{usedSize} panaudota"
        space_used_and_free: "%{usedSize} (%{freeSize} nemokama)"
        uploads: "Įkėlimai"
        backups: "Atsarginės kopijos"
        lastest_backup: "Naujausi: %{date}"
        traffic_short: "Srautas"
        traffic: "Application web requests"
        page_views: "Puslapio peržiūros"
        page_views_short: "Puslapio peržiūros"
        show_traffic_report: "Show Detailed Traffic Report"
        community_health: Bendruomenės sveikata
        moderators_activity: Moderatorių veikla
        whats_new_in_discourse: Kas naujo Discourse?
        activity_metrics: Aktyvumas
        all_reports: "Visi pranešimai"
        general_tab: "Bendrieji"
        moderation_tab: "Moderavimas"
        security_tab: "Saugumo"
        reports_tab: "Pranešimai"
        report_filter_any: "bet kuris"
        disabled: Uždrausta
        timeout_error: Atsiprašome, užklausa trunka per ilgai, pasirinkite trumpesnį intervalą
        exception_error: Atsiprašome, vykdant užklausą įvyko klaida
        too_many_requests: Jūs atlikote šį veiksmą per daug kartų. Prašome palaukti prieš bandydami dar kartą.
        not_found_error: Atsiprašome, ši ataskaita neegzistuoja
        filter_reports: Filtruoti ataskaitas
        reports:
          trend_title: "%{percent} pokytis. Šiuo metu %{current}, buvo %{prev} ankstesniame laikotarpyje."
          today: "Šiandien"
          yesterday: "Vakar"
          last_7_days: "Paskutinės 7"
          last_30_days: "Paskutinės 30"
          all_time: "Per visą laiką"
          7_days_ago: "Prieš 7 dienas"
          30_days_ago: "Prieš 30 dienų"
          all: "Visi"
          view_table: "table"
          view_graph: "grafikas"
          refresh_report: "Refresh Report"
          daily: Kasdien
          monthly: Kas mėnesį
          weekly: Kas savaitę
          dates: "Datos (UTC)"
          groups: "Visos grupės"
          disabled: "Ši ataskaita išjungta"
          average_for_sample: "Pavyzdžio vidurkis"
          total: "Visas laikas iš viso"
          no_data: "Nėra rodomų duomenų."
          trending_search:
            more: '<a href="%{basePath}/admin/logs/search_logs">Paieškos įrašai</a>'
          average_chart_label: Vidutinis
          filters:
            file_extension:
              label: Failo plėtinys
            group:
              label: Grupė
            category:
              label: Kategorija
            include_subcategories:
              label: "Įtraukti subkategorijas"
      groups:
        new:
          title: "Nauja Grupė"
          create: "Sukurti"
          name:
            too_short: "Grupės pavadinimas per trumpas"
            too_long: "Grupės pavadinimas per ilgas"
            available: "Grupės pavadinimas galimas"
            not_available: "Grupės pavadinimas negalimas"
            blank: "Grupės pavadinimas negali buti tuščias"
        manage:
          interaction:
            email: Epaštas
            incoming_email: "Išskirtiniai ateinantys el. pašto adresai"
            incoming_email_placeholder: "įveskite elektoninio pašto adresą"
            visibility: Matomumas
            visibility_levels:
              title: "Kas gali matyti šia grupę?"
              public: "Visi"
              logged_on_users: "Prisijungę vartotojai"
              members: "Grupės savininkai, nariai ir moderatoriai"
              staff: "Grupės savininkai ir moderatoriai"
              owners: "Grupės savininkai"
              description: "Administratoriai gali matyti visas grupes."
            members_visibility_levels:
              title: "Kas gali matyti šios grupės narius?"
            publish_read_state: "Grupės pranešimuose paskelbkite grupės skaitymo būseną"
          membership:
            automatic: Automatini
            trust_levels_title: "Pasitikėjimo lygis automatiškai suteikiamas nariui kai jis prideda:"
            effects: Efektai
            trust_levels_none: "Nieko"
            automatic_membership_email_domains: "Vartotojai, kurie užsiregistravo su el. paštu, kuris sutampa su šiame sąraše esančiu el. paštu bus automatiškai pridėti į šią grupę:"
            automatic_membership_associated_groups: "Vartotojai, kurie yra čia išvardytos paslaugos grupės nariai, bus automatiškai įtraukti į šią grupę, kai jie prisijungs prie paslaugos."
            primary_group: "Automatiškai nustatyk pagrindinę grupę"
        name_placeholder: "Grupės pavadinimas, be tarpų, taisyklės kaip ir slapyvardžiui"
        primary: "Pagrindinė Grupė"
        no_primary: "(jokios pagrindinės grupės)"
        title: "Grupės"
        edit: "Redaguoti grupes"
        refresh: "Atnaujinti"
        about: "Čia galite redaguoti savo grupių narystę ir pavadinimus"
        group_members: "Grupės nariai"
        delete: "Ištrinti"
        delete_failed: "Negalima ištrinti grupės. Jei tai yra automatinė grupė, jos negalima ištrinti."
        delete_automatic_group: Tai yra automatinė grupė ir jos negalima ištrinti.
        delete_owner_confirm: "Ar nori pašalinti valdytojo privilegijas '%{username}'?"
        add: "Pridėti"
        custom: "Išskirtinės"
        automatic: "Automatinės"
        default_title: "Numatytoji antraštė"
        default_title_description: "bus taikomas visiems grupės vartotojams"
        group_owners: Valdytojai
        add_owners: Pridėti valdytojus
        none_selected: "Norėdami pradėti, pasirinkite grupę"
        no_custom_groups: "Sukurti naują pasirinktinę grupę"
      api:
        generate_master: "Generuoti pagrindinį API raktą"
        none: "Šiuo metu nėra jokių aktyvių API raktų."
        user: "Vartotojas"
        title: "API"
        key: "Raktas"
        created: Sukurta
        updated: Atnaujinta
        last_used: Paskutinis naudotas
        never_used: (niekada)
        generate: "Generuoti"
        undo_revoke: "Anuliuoti Atšaukti"
        revoke: "Pašalinti"
        all_users: "Visi vartotojai"
        active_keys: "Aktyvūs API raktai"
        manage_keys: Tvarkyti raktus
        show_details: Detalės
        description: Aprašymas
        no_description: (Nėra aprašymo)
        all_api_keys: Visi API raktai
        user_mode: Vartotojo lygis
        scope_mode: Apimtis
        impersonate_all_users: Apsimesti bet kokiu vartotoju
        single_user: "Vienas vartotojas"
        user_placeholder: Įveskite vartotojo vardą
        description_placeholder: Kam bus naudojamas šis raktas?
        save: Saugoti
        new_key: Naujas API raktas
        revoked: Atšauktas
        delete: Ištrinti visam laikui
        not_shown_again: Šis raktas daugiau nebus rodomas. Prieš tęsdami būtinai nukopijuokite.
        continue: Tęsti
        scopes:
          read_only: Tik skaityti
          global: Pasaulinis
          global_description: API raktas neturi apribojimų ir visi galiniai taškai yra prieinami.
          resource: Ištekliai
          action: Veiksmas
          allowed_parameters: Leidžiami parametrai
          optional_allowed_parameters: Leidžiami parametrai (neprivaloma)
          any_parameter: (bet koks parametras)
          allowed_urls: Leidžiami URL
          descriptions:
            global:
              read: Apriboti API raktą iki tik skaitomų galinių taškų.
            topics:
              read: Perskaitykite temą ar konkretų įrašą. RSS taip pat palaikomas.
              write: Sukurkite naują temą arba paskelbkite esamą.
              read_lists: 'Skaitykite temų sąrašus, pvz.: populiariausias, naujas, naujausias ir t.t. RSS taip pat palaikomas.'
            posts:
              edit: Redaguoti bet kokį įrašą arba konkretų.
            users:
              bookmarks: Sąrašas vartotojo žymių. Naudojant ICS formatą, jis grąžina priminimus apie žymes.
              sync_sso: Sinchronizuokite vartotoją naudodami DiscourseConnect.
              show: Gauti informaciją apie vartotoją.
              check_emails: Vartotojų el. paštų sąrašas
              update: Atnaujinti vartotojo profilio informaciją.
              log_out: Atjungti visus seansus vartotojui.
              anonymize: Anonimizuokite vartotojų paskyras.
              delete: Ištrinti vartotojų paskyras.
              list: Gaukite vartotojų sąrašą.
            email:
              receive_emails: Sujunkite šią taikymo sritį su pašto gavėju, kad apdorotumėte gaunamus el. laiškus.
            badges:
              create: Sukurkite naują ženklelį.
              show: Gaukite informacijos apie ženklelį.
              update: Atnaujinkite ženklelį.
              delete: Ištrinti ženklelį.
              list_user_badges: Pateikite vartotojų ženklelių sąrašą.
              assign_badge_to_user: Priskirkite ženklelį vartotojui.
              revoke_badge_from_user: Atšaukti vartotojo ženklelį.
      web_hooks:
        detailed_instruction: "POST užklausa bus išsiųsta nurodytu URL, kai įvyks pasirinktas įvykis."
        create: "Sukurti"
        edit: "Redaguoti"
        save: "Saugoti"
        controls: "Valdymai"
        go_back: "Atgal į sąrašą"
        payload_url: "Naudingos apkrovos URL"
        payload_url_placeholder: "https://example.com/postreceive"
        secret_invalid: "Paslaptyje neturi būti tuščių simbolių."
        content_type: "Turinio tipas"
        secret: "Slaptas"
        wildcard_event: "Siųsti man viską."
        individual_event: "Pasirinkite atskirus įvykius."
        verify_certificate: "Patikrinkite TLS naudingos apkrovos URL sertifikatą"
        active: "Aktyvus"
        active_notice: "Mes pristatysime renginio detales, kai tai įvyks."
        categories_filter: "Suaktyvintos kategorijos"
        tags_filter: "Suaktyvintos žymos"
        groups_filter: "Suaktyvintos grupės"
        like_event:
          post_liked: "Kai vartotojui patinka įrašas."
        delivery_status:
          title: "Pristatymo būsena"
          inactive: "Neaktyvus"
          failed: "Nepavyko"
          successful: "Sėkmingas"
          disabled: "Uždrausta"
        events:
          none: "Nėra susijusių įvykių."
          redeliver: "Iš naujo pristatyti"
          request: "Užklausa"
          response: "Atsakymas"
          headers: "Antraštės"
          body: "Turinys"
          status: "Būsenos kodas"
          event_id: "ID"
          timestamp: "Sukurta"
          completion: "Sukurimo laikas"
          actions: "Veiksmai"
      plugins:
        title: "Plugins"
        installed: "Installed Plugins"
        name: "Vardas"
        none_installed: "Neturi instaliavęs jokių plugins'ų"
        version: "Versija"
        enabled: "Galimas?"
        is_enabled: "Taip"
        not_enabled: "Ne"
        change_settings_short: "Nustatymai"
        howto: "Kaip galiu instaliuoti plungin'us?"
        author: "Pagal %{author}"
        learn_more: "Sužinoti daugiau"
      backups:
        title: "Atsarginės kopijos"
        menu:
          backups: "Atsarginės kopijos"
          logs: "Įrašai"
        none: "Nėra galimų atsarginių kopijų."
        read_only:
          enable:
            title: "Įjungti skaitymo (read-only) režimą"
            label: "Įgalinti tik skaitymą"
            confirm: "Ar tikrai norite įjungti tik skaitymo režimą?"
          disable:
            title: "Išjungti skaitymo (read-only) režimą"
            label: "Išjungti tik skaitymą"
        columns:
          filename: "Dokumento pavadinimas"
          size: "Dydis"
        upload:
          label: "Įkelti"
          title: "Įkelti atsarginę kopiją šiam atskiram atvejui"
          success: "“%{filename}” sėkmingai įkelta. Failas dabar yra apdorojamas ir užtruks iki minutės, kol pasirodys sąraše."
          error: "Įvyko klaida įkeliant '%{filename}': %{message}"
        operations:
          failed: "Įvyko klaida su %{operation}. Prašome patikrinti logaritmus."
          cancel:
            label: "Atšaukti"
            title: "Atšaukti dabartinę operaciją"
            confirm: "Ar tikrai norite atšaukti dabartinę operaciją?"
          backup:
            label: "Kurti atsarginę kopiją"
            title: "Sukurti atsarginę kopiją"
            confirm: "Ar tikrai norite pradėti naują atsarginės kopijos darymą?"
          download:
            label: "Atsisiųsti"
            title: "Siųsti laišką su atsisiuntimo nuoroda"
            alert: "Šios atsarginės kopijos atsisiuntimo nuoroda jums buvo išsiųsta el. paštu."
          destroy:
            title: "Ištrinti atsarginę kopiją"
            confirm: "Ar tikrai norite ištrinti šią atsarginę kopiją?"
          restore:
            is_disabled: "Atkurimas yra išjungtas svetainės nustatymuose."
            label: "Atkurti"
            title: "Atkurti atsarginę kopiją"
            confirm: "Ar tikrai norite atkurti šią atsarginę kopiją?"
          rollback:
            label: "Atkurti senesnius nustatymus"
            title: "Atkurti duomenų bazę iki ankstesnės busenos."
            confirm: "Ar tikrai norite grąžinti duomenų bazę į ankstesnę darbo būseną?"
        location:
          local: "Vietinė saugykla"
          s3: "S3"
        backup_storage_error: "Nepavyko pasiekti atsarginių kopijų saugyklos: %{error_message}"
      export_csv:
        success: "Failų eksportavimas pradėtas. Kai procesas bus baigtas, gausite pranešimą per el. paštą."
        failed: "Eksportas nepavyko. Įvyko klaida. Prašome patikrinti logaritmus."
        button_text: "Eksportuoti"
        button_title:
          user: "Eksportuoti pilną vartotojų sąrašą CSV formatu"
          staff_action: "Eksportuoti pilną komandos veiksmų sąrašą CSV formatu."
          screened_email: "Eksportuoti pilną el. pašto adresų sąrašą CSV formatu."
          screened_ip: "Eksportuoti pilną IP sąrašą CSV formatu."
          screened_url: "Eksportuoti pilną URL sąrašą CSV formatu."
      export_json:
        button_text: "Eksportuoti"
      invite:
        button_text: "Siųsti pakvietimą"
        button_title: "Siųsti pakvietimą"
      customize:
        title: "Pakeisti"
        preview: "peržiūra"
        explain_preview: "Peržiūrėkite svetainę, kurioje įjungta ši tema"
        save: "Išsaugoti"
        new: "Naujas"
        new_style: "Naujas stilius"
        install: "diegti"
        delete: "Ištrinti"
        delete_confirm: 'Ar tikrai norite ištrinti „%{theme_name}“?'
        color: "Spalva"
        opacity: "Permatomumas"
        copy_to_clipboard: "Nukopijuoti į iškarpinę"
        copied_to_clipboard: "Nukopijuota į iškirptę"
        copy_to_clipboard_error: "Klaida kopijuojant duomenis į iškarpinę"
        theme_owner: "Neredaguojama, priklauso:"
        email_templates:
          title: "Epaštas"
          subject: "Tema"
          multiple_subjects: "El. laiško pavyzdys priskirtas keletui subjektų"
          body: "Tekstas"
          revert: "Atstatyti Pakeitimus"
          revert_confirm: "Ar tikrai nori atstatyti pakeitimus?"
        component:
          all_filter: "Visos"
          enabled_filter: "Galimas"
          disabled_filter: "Uždrausta"
        theme:
          theme: "Tema"
          component: "Komponentas"
          components: "Komponentai"
          theme_name: "Temos pavadinimas"
          component_name: "Komponento pavadinimas"
          themes_intro: "Norėdami pradėti, pasirinkite esamą temą arba įdiekite naują"
          beginners_guide_title: "Pradedančiųjų vadovas, kaip naudoti Discourse temas"
          browse_themes: "Naršyti bendruomenės temas"
          customize_desc: "Pakeisti:"
          title: "Temos"
          create: "Sukurti"
          create_type: "Tipas"
          create_name: "Vardas"
          save: "Išsaugoti"
          long_title: "Pakeiskite savo svetainės spalvas, CSS ir HTML turinį"
          edit: "Redaguoti"
          update_confirm: "Šie vietiniai pakeitimai bus ištrinti atnaujinus. Ar tikrai norite tęsti?"
          update_confirm_yes: "Taip, tęskite atnaujinimą"
          common: "Dažni"
          desktop: "Darbalaukis"
          mobile: "Mobilus"
          settings: "Nustatymai"
          translations: "Vertimai"
          extra_scss: "Papildomas SCSS"
          extra_files: "Papildomi failai"
          extra_files_upload: "Norėdami peržiūrėti šiuos failus, eksportuokite temą."
          extra_files_remote: "Eksportuokite temą arba patikrinkite „git“ saugyklą, kad peržiūrėtumėte šiuos failus."
          preview: "Peržiūrėti"
          show_advanced: "Rodyti išplėstinius laukus"
          hide_advanced: "Slėpti išplėstinius laukus"
          hide_unused_fields: "Slėpti nenaudojamus laukus"
          is_default: "Tema įgalinta pagal nutylėjimą"
          user_selectable: "Temą gali pasirinkti vartotojai"
          color_scheme_user_selectable: "Spalvų schemą gali pasirinkti vartotojai"
          auto_update: "Automatinis naujinimas, kai Discourse atnaujinamas"
          color_scheme: "Spalvų paletė"
          default_light_scheme: "Šviesus (numatytasis)"
          color_scheme_select: "Pasirinkite spalvas, kurias norite naudoti pagal temą"
          custom_sections: "Pasirinktiniai skyriai:"
          theme_components: "Temos komponentai"
          add_all_themes: "Pridėti visas temas"
          convert: "Paversti"
          convert_component_alert: "Ar tikrai norite šį komponentą paversti tema? Jis bus pašalintas kaip komponentas iš %{relatives}."
          convert_component_tooltip: "Konvertuokite šį komponentą į temą"
          convert_component_alert_generic: "Ar tikrai norite konvertuoti šį komponentą į temą?"
          convert_theme_alert_generic: "Ar tikrai norite konvertuoti šią temą į komponentą?"
          convert_theme_tooltip: "Konvertuoti šią temą į komponentą"
          inactive_themes: "Neaktyvios temos:"
          inactive_components: "Nepanaudoti komponentai:"
          cancel: "Atšaukti"
          broken_theme_tooltip: "Ši tema turi klaidų savo CSS, HTML arba YAML"
          disabled_component_tooltip: "Šis komponentas buvo išjungtas"
          default_theme_tooltip: "Ši tema yra numatytoji svetainės tema"
          updates_available_tooltip: "Galimi šios temos atnaujinimai"
          and_x_more: "ir %{count} daugiau."
          collapse: Suskleisti
          uploads: "Įkėlimai"
          no_uploads: "Galite įkelti su tema susietus išteklius, pvz., šriftus ir vaizdus"
          add_upload: "Pridėti įkėlimą"
          variable_name: "SCSS var pavadinimas:"
          variable_name_invalid: "Neteisingas kintamojo pavadinimas. Leidžiama naudoti tik raidinius ir skaitmeninius. Turi prasidėti raide. Turi būti unikalus."
          variable_name_error:
            invalid_syntax: "Neteisingas kintamojo pavadinimas. Leidžiama naudoti tik raidinius ir skaitmeninius. Turi prasidėti raide."
            no_overwrite: "Netinkamas kintamojo pavadinimas. Negalima perrašyti esamo kintamojo."
            must_be_unique: "Neteisingas kintamojo pavadinimas. Turi būti unikalus."
          upload: "Įkelti"
          unsaved_changes_alert: "Dar neišsaugojote pakeitimų, ar norite juos atmesti ir tęsti?"
          unsaved_parent_themes: "Jūs nepriskyrėte komponento temoms, ar norite judėti toliau?"
          discard: "Išmesti"
          stay: "Likti"
          css_html: "Pasirinktinis CSS/HTML"
          edit_css_html: "Redaguoti CSS/HTML"
          edit_css_html_help: "Jūs neredagavote jokio CSS ar HTML"
          delete_upload_confirm: "Ištrinti šį įkėlimą? (Tema CSS gali nustoti veikti!)"
          component_on_themes: "Įtraukite komponentą į šias temas"
          included_components: "Įtraukti komponentai"
          add_all: "Pridėti visus"
          import_web_tip: "Saugykla, kurioje yra tema"
          direct_install_tip: "Ar tikrai norite įdiegti <strong>%{name}</strong> iš toliau nurodytos saugyklos?"
          import_file_tip: ".tar.gz, .zip arba .dcstyle.json failas, kuriame yra tema"
          is_private: "Tema yra privačioje „git“ saugykloje"
          remote_branch: "Filialo pavadinimas (neprivaloma)"
          install: "diegti"
          installed: "Įrašyta"
          install_popular: "Populiaros"
          install_upload: "Iš jūsų įrenginio"
          install_git_repo: "Iš „git“ saugyklos"
          install_create: "Sukurti naują"
          duplicate_remote_theme: "Temos komponentas „%{name}“ jau įdiegtas, ar tikrai norite įdiegti kitą kopiją?"
          about_theme: "Apie"
          license: "Licensija"
          version: "Versija:"
          authors: "Autorius:"
          creator: "Sukurta:"
          source_url: "Šaltinis"
          enable: "Įgalinti"
          disable: "Išjungti"
          disabled: "Šis komponentas buvo išjungtas."
          disabled_by: "Šį komponentą išjungė"
          required_version:
            minimum: "Reikalinga Discourse %{version} arba naujesnė versija."
            maximum: "Reikalinga Discourse %{version} arba senesnė versija."
          update_to_latest: "Atnaujinti iki paskutinės"
          check_for_updates: "Tikrinti atnaujinimus "
          up_to_date: "Tema yra naujausia, psakutinis tikrinimas: "
          add: "Pridėti"
          theme_settings: "Temos nustatymai"
          no_settings: "Ši tema neturi nustatymų."
          theme_translations: "Temos vertimai"
          empty: "Nėra elementų"
          compare_commits: "(Žr. naujus įsipareigojimus)"
          repo_unreachable: "Nepavyko susisiekti su šios temos „Git“ saugykla. Klaidos pranešimas:"
          imported_from_archive: "Ši tema buvo importuota iš .zip failo"
          scss:
            text: "CSS"
            title: "Įveskite pasirinktinį CSS, mes priimame visus galiojančius CSS ir SCSS stilius"
          header:
            text: "Viršus"
            title: "Įveskite HTML, kad būtų rodomas virš svetainės antraštės"
          after_header:
            text: "Po viršaus"
            title: "Įveskite HTML, kad būtų rodomas visuose puslapiuose po antraštėmis"
          footer:
            text: "Apačia"
            title: "Įveskite HTML, kad rodyti puslapio apačioje"
          embedded_scss:
            text: "Įterptas CSS"
          color_definitions:
            text: "Spalvų apibrėžimai"
          body_tag:
            text: "Turinys"
          yaml:
            text: "YAML"
            title: "Apibrėžkite temos nustatymus YAML formatu"
          all_filter: "Visos"
          active_filter: "Aktyvūs"
          inactive_filter: "Neaktyvus"
        colors:
          select_base:
            title: "Pasirinkite pagrindinę spalvų paletę"
            description: "Pagrindinė paletė:"
          title: "Spalvos"
          edit: "Redaguoti spalvų paletes"
          long_title: "Spalvų paletės"
          about: "Pakeiskite temų naudojamas spalvas. Norėdami pradėti, sukurkite naują spalvų paletę."
          new_name: "Nauja spalvų paletė"
          copy_name_prefix: "Kopija"
          delete_confirm: "Ištrinti šią spalvų paletę?"
          undo: "Anuliuoti"
          undo_title: "Anuliuoti šios spalvos pakeitimus į paskutinį kartą išsaugotus."
          revert: "Grąžinti"
          revert_title: "Iš naujo nustatykite šią spalvą į numatytąją „Discourse“ spalvų paletę."
          primary:
            name: "pirminė"
            description: "Pagrindnis tekstas, ikonos ir rėmeliai."
          secondary:
            name: "antrinė"
            description: "Pagrindinio fono spalva, kaikurių mygtukų teksto spalva."
          tertiary:
            name: "tretinė"
            description: "Nuorodos, keli mygtukai, pranešimai ir akcento spalva"
          quaternary:
            name: "ketvirtinė"
            description: "Navigacijos nuorodos."
          header_background:
            name: "Višutinės juostos fonas"
            description: "Višutinės juostos fono spalva"
          header_primary:
            name: "pirminė viršutinė juosta"
            description: "Viršutinės juostos tekstas ir ikonos"
          highlight:
            name: "paryškinti"
            description: "Paryškintų elementų (tokių, kaip įrašai ar temos) fono spalva"
          highlight-low:
            name: "paryškinti-žemas"
          danger:
            name: "pavojinga"
            description: "Paryškinta spalva tokiems veiksmams, kaip trinant įrašus ir temas."
          success:
            name: "sėkminga"
            description: "Naudojama kai veiksmai įvykdomi sėkmingai."
          love:
            name: "patinka"
            description: "Mygtuko \"Patinka\" spalva."
          selected:
            name: "pasirinktas"
        robots:
          title: "Nepaisykite savo svetainės robots.txt failo:"
          warning: "Tai visam laikui pakeis visus susijusius svetainės nustatymus."
        email_style:
          title: "El. pašto stilius"
          heading: "Pritaikyti el. pašto stilių"
          html: "HTML šablonas"
          css: "CSS"
          reset: "Atstatyti numatytuosius nustatymus"
          reset_confirm: "Ar tikrai norite iš naujo nustatyti numatytąjį %{fieldName} ir prarasti visus pakeitimus?"
          save_error_with_reason: "Jūsų pakeitimai nebuvo išsaugoti. %{error}"
      email:
        title: "El. laiškai"
        settings: "Nustatymai"
        templates: "Juodraščiai"
        preview_digest: "Parodyti Santrauką"
        advanced_test:
          title: "Išplėstinis testas"
          desc: "Sužinokite, kaip Discourse apdoroja gautus el. laiškus. Kad galėtumėte tinkamai apdoroti el. laišką, įklijuokite žemiau visą pradinį el. pašto pranešimą."
          email: "Originali žinutė"
          run: "Vykdyti testą"
        error: "<b>ERROR</b> - %{server_error}"
        test_error: "Įvyko klaida siunčiant testinį el. laišką. Prašome dar kartą patikrinti pašto nustatymus, įsitikinkite, kad jūsų tiekėjas neblokuoja pašto prisijungimų ir bandykite dar kartą."
        sent: "Išsiųsti"
        skipped: "Praleisti"
        received: "Gauta"
        rejected: "Atmesta"
        sent_at: "Išsiųsta"
        time: "Laikas"
        user: "Vartotojas"
        email_type: "El. laiško tipas"
        to_address: "Adresatas"
        test_email_address: "el. pašto adresas testavimui"
        send_test: "Siųsti testinį el. paštą"
        sent_test: "išsiųsta!"
        delivery_method: "Pristatymo metodas"
        preview_digest_desc: "Parodyti el. laiško turinį, siunčiamą neaktyviems vartotojams"
        refresh: "Atnaujinti"
        send_digest_label: "Siųsti šį rezultatą:"
        send_digest: "Siųsti"
        format: "Formatas"
        html: "html"
        text: "tekstas"
        html_preview: "El. Pašto turinio peržiūra"
        last_seen_user: "Paskutinį kartą žiūrėti vartotojai:"
        no_result: "Nerasta rezultatų suvestinei."
        reply_key: "Atsakymo nustatymai"
        skipped_reason: "Praleidimo priežastis"
        incoming_emails:
          from_address: "Nuo"
          to_addresses: "Kam"
          cc_addresses: "Cc"
          subject: "Tema"
          error: "Klaida"
          none: "Nerasta jokių el. laiškų "
          modal:
            title: "Gaunamo el. pašto informacija"
            error: "Klaida"
            headers: "Antraštės"
            subject: "Tema"
            body: "Turinys"
          filters:
            from_placeholder: "from@example.com"
            to_placeholder: "to@example.com"
            cc_placeholder: "cc@example.com"
            error_placeholder: "Klaida"
        logs:
          none: "Nerasta jokių įrašų."
          filters:
            title: "Filtruoti"
            user_placeholder: "slapyvardis"
            address_placeholder: "name@example.com"
            reply_key_placeholder: "atsakymo raktas"
      moderation_history:
        performed_by: "Atliko"
        no_results: "Nėra moderavimo istorijos."
        actions:
          delete_user: "Vartotojas ištrintas"
          suspend_user: "Vartotojas sustabdytas"
          silence_user: "Vartotojas nutildytas"
          delete_post: "Įrašas ištrintas"
          delete_topic: "Tema ištrinta"
          post_approved: "Įrašas patvirtintas"
      logs:
        title: "Įrašai"
        action: "Veiksmai"
        created_at: "Sukurtas"
        last_match_at: "Paskutiniai Sutapę vartotojai"
        match_count: "Sutampantys vartotojai"
        ip_address: "IP"
        topic_id: "Temos ID"
        post_id: "Pranešimo ID"
        category_id: "Kategorijos ID"
        delete: "Ištrinti"
        edit: "Redaguoti"
        save: "Išsaugoti"
        screened_actions:
          block: "blokuoti"
          do_nothing: "nieko nedaryti"
        staff_actions:
          all: "visi"
          filter: "Filtruoti:"
          title: "Komandos veiksmai"
          clear_filters: "Rodyti viską"
          staff_user: "Narys"
          target_user: "Tiksliniai vartotojai/auditorija"
          subject: "Tema"
          when: "Kada"
          context: "Kontekstas"
          details: "Detalės"
          previous_value: "Buvęs"
          new_value: "Naujas"
          show: "Rodyti"
          modal_title: "Detalės"
          no_previous: "There is no previous value."
          deleted: "No new value. The record was deleted."
          actions:
            delete_user: "ištrinti vartotoją"
            change_trust_level: "keisti pasitikėjimo lygį"
            change_username: "keisti vartotojo vardą"
            change_site_setting: "keisti svetainės nustatymus"
            change_theme: "pakeisti temą"
            delete_theme: "pašalinti temą"
            change_site_text: "keisti puslapio tekstą"
            suspend_user: "sustabdyti vartotoją"
            unsuspend_user: "atkurti vartotoją"
            removed_suspend_user: "sustabdyti vartotoją (pašalintas)"
            removed_unsuspend_user: "atšaukti naudotojo sustabdymą (pašalintas)"
            grant_badge: "suteikti trofėjų"
            revoke_badge: "atimti trofėjų"
            check_email: "patikrinti el. paštą"
            delete_topic: "ištrinti temą"
            recover_topic: "atstatyti ištrintą Temą"
            delete_post: "ištrinti pranešimą"
            impersonate: "apsimesti"
            anonymize_user: "anonimizuoti vartotoją"
            roll_up: "sujungti/sukaupti IP blokus"
            change_category_settings: "keisti katetgorijos nustatymus"
            delete_category: "ištrinti kategoriją"
            create_category: "sukurti kategoriją"
            silence_user: "nutildyti narį"
            unsilence_user: "atšaukti nario nutildymą"
            removed_silence_user: "nutildyti naudotoją (pašalintas)"
            removed_unsilence_user: "atšaukti naudotojo sustabdymą (pašalintas)"
            grant_admin: "suteikti administratoriaus teises"
            revoke_admin: "atšaukti administratoriaus teises"
            grant_moderation: "suteikti moderatoriaus teises"
            revoke_moderation: "atšaukti moderatoriaus teises"
            backup_create: "sukurti atsarginę kopiją"
            deleted_tag: "pašalinti žymą"
            deleted_unused_tags: "ištrinkite nepanaudotas žymas"
            renamed_tag: "pervadinti žymą"
            revoke_email: "atšaukti el. paštą"
            lock_trust_level: "užrakinti patikimumo lygį"
            unlock_trust_level: "atrakinti patikimumo lygį"
            activate_user: "aktyvuoti narį"
            deactivate_user: "deaktyvuoti narį"
            change_readonly_mode: "keisti tik skaitymo režimą"
            backup_download: "atsisiųsti atsarginę kopiją"
            backup_destroy: "sunaikinti atsarginę kopiją"
            reviewed_post: "peržiūrėtas įrašas"
            post_locked: "įrašas užrakintas"
            post_edit: "įrašo redagavimas"
            post_unlocked: "įrašas atrakintas"
            check_personal_message: "patikrinti asmeninę žinutę"
            disabled_second_factor: "išjungti dviejų veiksnių autentifikavimą"
            topic_published: "tema paskelbta"
            post_approved: "įrašas patvirtintas"
            post_rejected: "pranešimas atmestas"
            create_badge: "sukurti ženklelį"
            change_badge: "pakeisti ženklelį"
            delete_badge: "ištrinti ženklelį"
            merge_user: "sujungti vartotoją"
            entity_export: "eksporto subjektas"
            change_name: "pakeisti vardą"
            topic_timestamps_changed: "temos laiko žymos pakeistos"
            approve_user: "patvirtinti vartotoją"
            change_theme_setting: "pakeisti temos nustatymą"
            disable_theme_component: "išjungti temos komponentą"
            enable_theme_component: "įgalinti temos komponentą"
            revoke_title: "atšaukti pavadinimą"
            change_title: "pakeisti pavadinimą"
            api_key_create: "api raktas sukurtas"
            api_key_update: "api rakto atnaujinimas"
            api_key_destroy: "api raktas sunaikintas"
            override_upload_secure_status: "nepaisyti saugios įkėlimo būsenos"
            page_published: "puslapis paskelbtas"
            page_unpublished: "puslapis nepaskelbtas"
            add_email: "pridėti el. paštą"
            update_email: "atnaujinti el. paštą"
            topic_closed: "tema uždaryta"
            topic_opened: "tema atidaryta"
            topic_archived: "tema archyvuota"
            topic_unarchived: "tema išarchyvuota"
            post_staff_note_create: "pridėti personalo pastabą"
            post_staff_note_destroy: "sunaikinti personalo pastabą"
            delete_group: "ištrinti grupę"
            watched_word_create: "pridėti stebėtą žodį"
            watched_word_destroy: "ištrinti stebėtą žodį"
        screened_emails:
          title: "Tikrinti el. laiškai"
          description: "Kai kažkas kuria naują paskyrą, naudojamas el. pašto adresas bus patikrintas, o registracija bus užblokuota."
          email: "El. pašto adresas"
          actions:
            allow: "Leisti"
        screened_urls:
          title: "Tikrintos nuorodos"
          description: "Sąraše esantys URL buvo naudojami vartotojų, kurie yra pažymėti, kaip kenkėjai."
          url: "Nuoroda"
          domain: "Domenas"
        screened_ips:
          title: "Tikrinti IP adresai"
          description: 'Stebimi IP adresai. Norėdami leisti IP adresus, naudokite „Leisti“.'
          delete_confirm: "Ar tikrai norite ištrinti taisyklę IP adresui %{ip_address}?"
          actions:
            block: "Blokuoti"
            do_nothing: "Leisti"
            allow_admin: "Suteikti Administratoriaus teises"
          form:
            label: "Naujas:"
            ip_address: "IP adresas"
            add: "Pridėti"
            filter: "Paieška"
          roll_up:
            text: "Sujungti/sukaupti"
            title: "Sukurti naujus Atskirus Tinklus blokuotus sąrašus jeigu yra bent 'min_ban_entries_for_roll_up' įrašai."
        search_logs:
          title: "Paieškos žurnalas"
          term: "Terminas"
          searches: "Paieškos"
          click_through_rate: "CTR"
          types:
            all_search_types: "Visi paieškos tipai"
            header: "Viršus"
            full_page: "Pilnas puslapis"
            click_through_only: "Viskas (tik spustelėjus)"
          header_search_results: "Antraštės paieškos rezultatai"
        logster:
          title: "Klaidų įrašai"
      watched_words:
        title: "Peržiūrėti Žodžiai"
        search: "paieška"
        clear_filter: "Išvalyti"
        download: Atsisiųsti
        clear_all: Išvalyti viską
        clear_all_confirm: "Ar tikrai norite išvalyti visus stebėtus žodžius %{action} veiksmui?"
        actions:
          block: "Blokuoti"
          censor: "Cenzorius"
          require_approval: "Reikalauja patvirtinimo"
          flag: "Pranešti"
          replace: "Pakeisti"
          tag: "Žymėti"
          silence: "Nutildyti"
          link: "Nuoroda"
        action_descriptions:
          replace: "Pakeiskite žodžius įrašuose kitais žodžiais."
        form:
          label: "Turi žodį ar frazę"
          placeholder_regexp: "Įprasta išraiška"
          replace_label: "Pakeitimas"
          replace_placeholder: "pavyzdys"
          tag_label: "Žymėti"
          link_label: "nuoroda"
          link_placeholder: "https://example.com"
          add: "Pridėti"
          success: "Sėkmingai"
          exists: "Jau egzistuoja"
          upload: "Pridėti iš failo"
          upload_successful: "Įkėlimas sėkmingas. Žodžiai buvo pridėti."
        test:
          button_label: "Bandymas"
          modal_title: "%{action}: išbandykite žiūrėtus žodžius"
          found_matches: "Rastos atitiktys:"
          no_matches: "Atitikmenų nerasta"
      form_templates:
        nav_title: "Juodraščiai"
        list_table:
          headings:
            name: "Vardas"
            actions: "Veiksmai"
        view_template:
          close: "Uždaryti"
          edit: "Redaguoti"
          delete: "Pašalinti"
        new_template_form:
          submit: "Išsaugoti"
          cancel: "Atšaukti"
          preview: "Peržiūrėti"
        quick_insert_fields:
          add_new_field: "Pridėti"
          dropdown: "Išskleidimas"
        validations_modal:
          table_headers:
            key: "Raktas"
            type: "Tipas"
            description: "Aprašymas"
          validations:
            required:
              key: "privalomi"
            minimum:
              key: "minimumas"
            maximum:
              key: "maksimalus"
            type:
              key: "tipas"
      impersonate:
        title: "Apsimesti"
        help: "Naudok šį įrankį, kad pavaizduotum kito vartotojo paskyrą dėl klaidų paieškos ir sistemos atstatymo. Kai tik baigsi procedūrą, turėsi atsijungti."
        not_found: "Šis vartotojas nerastas"
        invalid: "Atsiprašome, bet negalite apsimesti šiuo vartotoju"
      users:
        title: "Vartotojai"
        create: "Pridėti vartotoją, kaip Administratorių"
        last_emailed: "Paskutinį kartą siųstas el. laiškas"
        not_found: "Atsiprašome, toks slapyvardis neegzistuoja mūsų sistemoje."
        id_not_found: "Atsiprašome, tačiau toks vartotojo ID sistemoje neegzistuoja"
        active: "aktyvuota"
        status: "Statusas"
        show_emails: "Rodyti el. pašto adresus"
        hide_emails: "Slėpti laiškus"
        nav:
          new: "Nauji"
          active: "Aktyvūs"
          staff: "Komanda"
          suspended: "Sustabdyti"
          silenced: "Nutildytas"
          staged: "Inscenizuotas"
        approved: "Patvirtinta?"
        titles:
          active: "Aktyvūs vartotojai"
          new: "Nauji vartotojai"
          pending: "Vartotojai laukiantys patvirtinimo"
          newuser: "Vartotojai su 0 pasitikėjimo lygiu (Naujas vartotojas)"
          basic: "Vartotojai su 1 pasitikėjimo lygiu (Paprastas vartotojas)"
          member: "Vartotojai turintys 2 pasitikėjimo Lygį (Member)"
          regular: "Vartotojai turintys 3 pasitikėjimo Lygį (Regular)"
          leader: "Vartotojai turintys 4 pasitikėjimo Lygį (Leader)"
          staff: "Komanda"
          admins: "Administratoriai"
          moderators: "Moderatoriai"
          silenced: "Nutildyti nariai"
          suspended: "Sustabdyti vartotojai"
        not_verified: "Nepatvirtinta"
        check_email:
          title: "Atskleisk šio vartotojo el. pašto adresą"
          text: "Rodyti"
        check_sso:
          title: "Atskleisti SSO naudingąją apkrovą"
          text: "Rodyti"
      user:
        suspend_failed: "Įvyko klaida sustabdant vartotoją %{error}"
        unsuspend_failed: "Įvyko klaida atkuriant vartotoją %{error}"
        suspend_reason_label: "Kodėl sustabdote? Šis tekstas <b>bus matomas visiems</b> vartotojo profilyje ir vartotojui bandant prisijungti. Stenkitės aprašyti trumpai."
        suspend_reason: "Priežastis"
        suspend_reason_title: "Suspendavimo priežastis"
        suspend_reasons:
          in_wrong_place: "Netinkamoje vietoje"
        suspend_message: "E-pašto žinutė"
        suspend_message_placeholder: "Pasirinktinai pateikite daugiau informacijos apie sustabdymą ir ji bus išsiųsta el. paštu vartotojui."
        suspended_by: "Sustabdė"
        silence_reason: "Priežastis"
        silenced_by: "Nutildė"
        silence_modal_title: "Nutildyti narį"
        silence_duration: "Kiek laiko vartotojas bus nutildytas?"
        silence_reason_label: "Kodėl nutildote šį vartotoją?"
        silence_reason_placeholder: "Tylos priežastis"
        silence_message: "E-pašto žinutė"
        silence_message_placeholder: "(palikite tuščią, kad išsiųstumėte numatytąjį pranešimą)"
        suspended_until: "(iki %{until})"
        cant_suspend: "Šis narys negali būti suspenduotas"
        delete_posts_failed: "Įvyko klaida ištrinant įrašus"
        post_edits: "Pranešimo redagavimai"
        view_edits: "Peržiūrėti redagavimus"
        penalty_post_actions: "Ką norėtumėte daryti su susijusiu įrašu?"
        penalty_post_delete: "Pašalinti įrašą"
        penalty_post_delete_replies: "Ištrinti įrašą+bet kokius atsakymus"
        penalty_post_edit: "Redaguoti įrašą"
        penalty_post_none: "Nieko nedaryti"
        penalty_count: "Baudų skaičiavimas"
        clear_penalty_history:
          title: "Išvalyti baudų istoriją"
          description: "baudas turintys vartotojai negali pasiekti TL3"
        silence: "Nutildyti"
        unsilence: "Pagarsinti"
        silenced: "Nutildytas?"
        moderator: "Moderatorius?"
        admin: "Administratorius?"
        suspended: "Sustabdytas?"
        staged: "Inscenizuotas?"
        show_admin_profile: "Administravimas"
        show_public_profile: "Rodyti viešą profilį"
        action_logs: "Veiksmų įrašai"
        ip_lookup: "IP Peržiūra"
        log_out: "Atsijungti"
        logged_out: "Vartotojas buvo atjungtas visuose prietaisuose"
        revoke_admin: "Panaikinti Administratoriaus teises"
        grant_admin: "Duoti Administratoriaus teises"
        grant_admin_success: "Naujas administratorius buvo patvirtintas."
        grant_admin_confirm: "Mes išsiuntėme jums el. laišką, kad patvirtintume naująjį administratorių. Prašome atidaryti jį ir vykdykite instrukcijas."
        revoke_moderation: "Panaikinti Moderatoriaus teises"
        grant_moderation: "Paskirti moderatoriumi"
        unsuspend: "Panaikinti sustabdymą"
        suspend: "Sustabdyti"
        flags_received_by: "Pranešimas gautas nuo %{username}"
        flags_received_none: "Šis narys neturi jokių pranešimų"
        reputation: Reputacija
        permissions: Leidimai
        activity: Aktyvumas
        like_count: Patikimai Duoti / Gauti
        last_100_days: "per paskutines 100 dienų"
        private_topics_count: Privačios temos
        posts_read_count: Perskaityti pranešimai
        post_count: Sukurta įrašų
        second_factor_enabled: Įgalintas dviejų veiksnių autentifikavimas
        topics_entered: Perskaitytos temos
        flags_given_count: Suteiktos Vėliavos
        flags_received_count: Gautos Vėliavos
        warnings_received_count: Gauti įspėjimai
        warnings_list_warning: |
          Būdamas moderatorius, galite negalėti peržiūrėti visų šių temų. Jei reikia, paprašykite administratoriaus arba temą išdavusio moderatoriaus suteikti <b>@moderatoriams</b> prieigą prie pranešimo.
        flags_given_received_count: "Suteiktos/Gautos Vėliavos"
        approve: "Patvirtinti"
        approved_by: "patvirtino"
        approve_success: "Vartotojas buvo patvirtintas ir el. laiškas su aktivacijos instrukcijomis buvo išsiųstas."
        approve_bulk_success: "Sėkmingai įvykdita! Visi pasirinkti vartotojai buvo patvirtinti ir informuoti."
        time_read: "Skaitymo laikas"
        post_edits_count: "Pranešimo redagavimai"
        anonymize: "Vartotojai su Anonimiškumo funkcijomis"
        anonymize_confirm: "Ar TIKRAI norite suteikti anoniminę funkciją šiai paskyrai. Tai pakeis vartotojo vardą, el. pašto adresą ir perkraus visą paskyros informaciją."
        anonymize_yes: "Taip, Anonimizuoti šįą paskyrą"
        anonymize_failed: "Įvyko klaida anonimizuojant šią paskyrą"
        delete: "Ištrinti vartotoją"
        delete_posts:
          button: "Ištrinti visus pranešimus"
          progress:
            title: "Pranešimų ištrynimo pažanga"
          confirmation:
            title: "Ištrinkite visus @%{username}"
            text: "ištrinti pranešimus pagal @%{username}"
            delete: "Ištrinti pranešimus pagal @%{username}"
            cancel: "Atšaukti"
        merge:
          button: "Sujungti"
          prompt:
            title: "Perkelti ir ištrinti @%{username}"
            target_username_placeholder: "Naujojo valdytojo vartotojo vardas"
            transfer_and_delete: "Perkelti ir ištrinti @%{username}"
            cancel: "Atšaukti"
          progress:
            title: "Sujungti pažangą"
          confirmation:
            title: "Perkelti ir ištrinti @%{username}"
            text: "perkelti @%{username} į @%{targetUsername}"
            transfer_and_delete: "Perkelti ir ištrinti @%{username}"
            cancel: "Atšaukti"
        merge_failed: "Sujungiant vartotojus įvyko klaida."
        delete_forbidden_because_staff: "Administratoriai ir moderatoriai negali būti ištrinti."
        delete_posts_forbidden_because_staff: "Negalima ištrinti administratorių ir moderatorių įrašų"
        delete_forbidden:
          one: "Vartotojai negali būti ištrinti jeigu jie sukūrė įrašus. Ištrink visus įrašus prieš ištrinant vartotoją (%{count} dienos senumo įrašas negali būti ištrintas)"
          few: "Vartotojai negali būti ištrinti jeigu jie sukūrė įrašus. Ištrink visus įrašus prieš ištrinant vartotoją (%{count} dienų senumo įrašai negali būti ištrinti)"
          many: "Vartotojai negali būti ištrinti jeigu jie sukūrė įrašus. Ištrink visus įrašus prieš ištrinant vartotoją (%{count} dienų senumo įrašai negali būti ištrinti)"
          other: "Vartotojai negali būti ištrinti jeigu jie sukūrė įrašus. Ištrink visus įrašus prieš ištrinant vartotoją (%{count} dienų senumo įrašai negali būti ištrinti)"
        cant_delete_all_posts:
          one: "Negalima ištrinti visų pranešimų. Kaikurie pranešimai yra senesni nei %{count} dienos laikotarpio. (delete_user_max_post_age nustatymas)."
          few: "Negalima ištrinti visų pranešimų. Kaikurie pranešimai yra senesni nei %{count} dienų laikotarpio. (delete_user_max_post_age nustatymas)."
          many: "Negalima ištrinti visų pranešimų. Kaikurie pranešimai yra senesni nei %{count} dienų laikotarpio. (delete_user_max_post_age nustatymas)."
          other: "Negalima ištrinti visų pranešimų. Kaikurie pranešimai yra senesni nei %{count} dienų laikotarpio. (delete_user_max_post_age nustatymas)."
        cant_delete_all_too_many_posts:
          one: "Negalima ištrinti visų įrašų, nes vartotojas turi daugiau nei %{count} įrašą. (delete_all_posts_max)"
          few: "Negalima ištrinti visų įrašų, nes vartotojas turi daugiau nei %{count} įrašus. (delete_all_posts_max)"
          many: "Negalima ištrinti visų įrašų, nes vartotojas turi daugiau nei %{count} įrašus. (delete_all_posts_max)"
          other: "Negalima ištrinti visų įrašų, nes vartotojas turi daugiau nei %{count} įrašus. (delete_all_posts_max)"
        delete_and_block: "Ištrinti ir <b>užblokuoti</b> šį el. paštą ir IP adresą"
        delete_dont_block: "Tik Ištrinti"
        deleted: "Šis vartotojas buvo ištrintas."
        delete_failed: "Įvyko klaida ištrinant vartotoją. Įsitikinkite, kad visi pranešimai buvo ištrinti prieš trinant vartotoją."
        send_activation_email: "Siųsti aktyvacijos el. laišką"
        activation_email_sent: "Aktyvacijos laiškas buvo išsiųstas."
        send_activation_email_failed: "Įvyko klaida siunčiant aktyvacijos laišką. %{error}"
        activate: "Aktyvuoti vartotoją"
        activate_failed: "Įvyko klaida aktyvuojant vartotoją."
        deactivate_account: "Panaikinti vartotojui aktyvaciją"
        deactivate_failed: "Įvyko klaida panaikinant vartotojui akvyvaciją."
        unsilence_failed: "Atšaukiant vartotojo nutildymą iškilo problema."
        silence_failed: "Nutildant naudotoją iškilo problema."
        silence_confirm: "Ar tikrai norite nutildyti šį naudotoją? Jie negalės kurti naujų temų ar įrašų."
        silence_accept: "Taip, nutildykite šį vartotoją"
        reset_bounce_score:
          label: "Atstatyti"
        deactivate_explanation: "Vartotojui panaikinus aktyvaciją, jis turi patvirtinti savo el. pašto adresą iš naujo."
        suspended_explanation: "Sustabdytas vartotojas negali prisijungti."
        silence_explanation: "Nutildytas vartotojas negali skelbti ar pradėti temų."
        staged_explanation: "Inscenizuotas vartotojas gali skelbti įrašus tik specialiose temose."
        bounce_score_explanation:
          none: "Pastaruoju metu iš šio el. pašto negauta jokių atmetimų."
        trust_level_change_failed: "Įvyko klaida keičiant vartotojo pasitikėjimo lygį."
        suspend_modal_title: "Sustabdyti vartotoją"
        trust_level_2_users: "Vartotojai su 2 Pasitikėjimo Statusu "
        trust_level_3_requirements: "3 pasitikėjimo lygio reikalavimai"
        trust_level_locked_tip: "pasitikėjimo statusas užrakintas, sistema nereklamuos ir nežemins vartotojo"
        lock_trust_level: "Užrakinti pasitikėjimo lygį"
        unlock_trust_level: "Atrakinti pasitikėjimo lygį"
        silenced_count: "Nutildytas"
        suspended_count: "Suspenduotas"
        last_six_months: "Paskutiniai 6 mėnesiai"
        other_matches_list:
          username: "Vartotojo vardas"
          trust_level: "Patikimumo lygis"
          read_time: "Skaitymo laikas"
          posts: "Pranešimai"
        tl3_requirements:
          title: "Reikalavimai 3 pasitikėjimo lygiui"
          value_heading: "Reikšmė"
          requirement_heading: "Reikalavimas"
          visits: "Apsilankymai"
          days: "dienos"
          topics_replied_to: "Atsakyta į temų"
          topics_viewed: "Peržiūrėta temų"
          topics_viewed_all_time: "Peržiūrėta temų (per visą laiką)"
          posts_read: "Perskaityta pranešimų"
          posts_read_all_time: "Perskaityta pranešimų (per visą laiką)"
          flagged_posts: "Įrašai su Vėliavomis"
          flagged_by_users: "Vartotojai, kurie uždėjo vėliavas"
          likes_given: "Duota patikimų"
          likes_received: "Gauta patikimų"
          likes_received_days: "Gauta patikimų: unikalios dienos"
          likes_received_users: "Gauta patikimų: unikalūs vartotojai"
          suspended: "Sustabdytas (6 Mėnesiai)"
          silenced: "Užtildytas (6 Mėnesiai)"
          qualifies: "Atitinka 3 pasitikėjimo lygio reikalavimus."
          does_not_qualify: "Neatitinka 3 pasitikėjimo lygio reikalavimų."
          will_be_promoted: "Greitai bus paaukštintas."
          will_be_demoted: "Greitai bus pažemintas."
          on_grace_period: "Šiuo metu yra paaukštinimo laikotarpyje, nebus pažemintas."
          locked_will_not_be_promoted: "Užrakintas pasitikėjimo lygis. Niekada nebus paaukštintas."
          locked_will_not_be_demoted: "Užrakintas pasitikėjimo lygis. Niekada nebus pažemintas."
        discourse_connect:
          external_id: "Išorinis ID"
          external_username: "Slapyvardis"
          external_name: "Vardas"
          external_email: "Epaštas"
          external_avatar_url: "Profilio Nuotraukos URL"
          last_payload: "Paskutinė naudingoji apkrova"
          delete_sso_record: "Ištrinti SSO įrašą"
          confirm_delete: "Ar tikrai norite ištrinti šį „DiscourseConnect“ įrašą?"
      user_fields:
        title: "Vartotojo laukeliai"
        help: "Pridėti lauką, kurį vartotojai gali užpildyti"
        create: "Pridėti Vartotojo Lauką"
        untitled: "Be pavadinimo"
        name: "Lauko Pavadinimas"
        type: "Lauko Tema"
        description: "Lauko Tekstas"
        save: "Išsaugoti"
        edit: "Redaguoti"
        delete: "Ištrinti"
        cancel: "Atšaukti"
        delete_confirm: "Ar tikrai nori ištrinti vartotojo lauką?"
        options: "Nustatymai"
        required:
          title: "Privaloma per prisijungimą"
          enabled: "privalomi"
          disabled: "neprivaloma"
        editable:
          title: "Gali keisti po registracijos"
          enabled: "redaguojama"
          disabled: "neredaguojama"
        show_on_profile:
          enabled: "Rodyti paskyroje"
          disabled: "Nerodyti paskyroje"
        show_on_user_card:
          title: "Rodyti vartotojo kortelėje"
          enabled: "rodoma vartotojo kortelėje"
          disabled: "nerodomas vartotojo kortelėje"
        searchable:
          title: "Ieškoma"
          enabled: "ieškoma"
          disabled: "negalima ieškoti"
        field_types:
          text: "Teksto Laukelis"
          confirm: "Patvirtinimas"
          dropdown: "Išskleidimas"
          multiselect: "Daugialypis pasirinkimas"
      site_text:
        description: "Tu gali keisti bet kurį forumo tekstą. Prašom pradėti naudojant paiešką žemiau:"
        search: "Ieškoti teksto, kurį norėtum keisti"
        title: "Tekstas"
        edit: "redaguoti"
        revert: "Atstatyti Pakeitimus"
        revert_confirm: "Ar tikrai nori atstatyti pakeitimus?"
        go_back: "Atgal į Paiešką"
        recommended: "Mes rekomenduojame pakeisti sekančius tekstus, kad jie atitiktų tavo poreikius:"
        show_overriden: "Rodyti tik pakeistus"
        locale: "Kalba:"
        more_than_50_results: "Yra daugiau nei 50 rezultatų. Prašome patikslinti paiešką."
        outdated:
          dismiss: "Praleisti"
      settings:
        show_overriden: "Rodyti tik pakeistus"
        history: "Peržiūrėti pakeitimų istoriją"
        reset: "iš naujo"
        none: "nieko"
      site_settings:
        emoji_list:
          invalid_input: "Jaustukų sąraše turi būti tik tinkami jaustukų pavadinimai, pvz.: apkabinimai"
          add_emoji_button:
            label: "Pridėti jaustukus"
        title: "Nustatymai"
        no_results: "Nerasta jokių rezultatų."
        clear_filter: "Išvalyti"
        add_url: "pridėti URL"
        add_host: "pridėti šeimininką"
        add_group: "pridėti grupę"
        uploaded_image_list:
          label: "Redaguoti sąrašą"
          empty: "Nuotraukų dar nėra. Prašome įkelti vieną."
          upload:
            label: "Įkelti"
            title: "Įkelti nuotrauka(s)"
        selectable_avatars:
          title: "Avatarų, kuriuos vartotojai gali pasirinkti, sąrašas"
        categories:
          all_results: "Visi"
          required: "Privalomi"
          branding: "Prekinis ženklas"
          basic: "Pagrindiniai Nustatymai"
          users: "Vartotojai"
          posting: "Įrašai"
          email: "El. paštas"
          files: "Failai"
          trust: "Pasitikėjimo lygiai"
          security: "Apsauga"
          onebox: "Laukelio nustatymai"
          seo: "SEO"
          spam: "Šlamštas"
          rate_limits: "Reitingo Limitai"
          developer: "Programuotojams"
          embedding: "Įterpimai"
          legal: "Naudojimosi taisyklės"
          api: "API"
          user_api: "Nario API"
          uncategorized: "Kiti"
          backups: "Atsarginės kopijos"
          login: "Prisijungimas"
          plugins: "Apklausos"
          user_preferences: "Vartotojo Nustatymai"
          tags: "Žymos"
          search: "Ieškoti"
          groups: "Grupės"
          dashboard: "Apžvalga"
          navigation: "Navigacija"
        default_categories:
          modal_description: "Ar norėtumėte šį pakeitimą pritaikyti istoriškai? Tai pakeis %{count} esamų vartotojų nuostatas."
          modal_yes: "Taip"
          modal_no: "Ne, taikykite pakeitimus tik į priekį"
        json_schema:
          edit: Paleiskite redaktorių
          modal_title: "Redaguoti %{name}"
        file_types_list:
          add_image_types: "Paveiksliukai"
          add_audio_types: "Audio"
      badges:
        title: Trofėjai
        new_badge: Naujas ženklelis
        new: Naujas
        name: Pavadinimas
        badge: Ženklelis
        display_name: Rodymo pavadinimas
        description: Aprašymas
        long_description: Ilgas aprašymas
        badge_type: Ženklelio tipas
        badge_grouping: Grupė
        badge_groupings:
          modal_title: Ženklelių grupavimas
        granted_by: Suteiktas nuo
        granted_at: Suteiktas
        reason_help: (nuoroda į įrašą ar temą)
        save: Išsaugoti
        delete: Ištrinti
        delete_confirm: Ar tikrai norite ištrinti šitą ženklelį?
        revoke: Atšaukti
        reason: Priežastis
        expand: Keisti formatą
        revoke_confirm: Ar tikrai norite atšaukti šitą ženklelį?
        edit_badges: Redaguoti Trofėjus
        grant_badge: Suteikti ženklelį
        granted_badges: Suteikti Trofėjai
        grant: Suteikti
        no_user_badges: "%{name} dar negavo jokių trofėjų"
        no_badges: Nėra jokių trofėjų, kuriuos galima suteikti.
        none_selected: "Pasirinkite ženklelį, kad pradėtumėt"
        allow_title: Leisti naudoti ženklelį kaip antraštę
        multiple_grant: Gali būti suteikta keleta kartų
        listable: Rodyti trofėjų viešame trofėjų puslapyje
        enabled: galimas
        disabled: uždrausta
        icon: Ikona
        image: Paveikslėlis
        graphic: Grafinis
        select_an_icon: "Pasirinkite piktogramą"
        upload_an_image: "Įkelti paveikslėlį"
        query: Ženklelio užklausa (SQL)
        target_posts: Užklausų įrašai
        auto_revoke: Paleisti nuėmimo užklausą kas dieną
        show_posts: Parodyti už įrašus duodamus trofėjus trofėjų puslapyje
        trigger: Pritaikyti
        trigger_type:
          none: "Atnaujinti kasdien"
          post_action: "Kai vartotojas pasiskelbia pranešime"
          post_revision: "Kai vartotojas redaguoja arba sukuria pranešimą"
          trust_level_change: "Kai vartotojas pakeičia pasitikėjimo lygį"
          user_change: "Kai vartotojas yra redaguotas arba sukurtas"
        preview:
          link_text: "Peržiūrėti suteiktus trofėjus"
          plan_text: "Parodyti su užklausų sąrašu"
          modal_title: "Trofejų Užklausų Peržiūra"
          sql_error_header: "Įvyko klaida su užklausa."
          error_help: "Ženklelių užklausų pagalbai žiūrėkite šias nuorodas."
          bad_count_warning:
            header: "DĖMĖSIO!"
            text: "Dingo trofėjų suteikimo pavyzdžiai. Taip nutinka, kai trofėjaus klausimai sugrąžina vartotojo ID ar įrašo ID, kurie neegzistuoja. Tai gali sukelti problemų ateityje - prašome dar kartą patikrinti savo užklausą"
          no_grant_count: "Nepriskirti jokie trofėjai"
          grant_count:
            one: "priskirtas <b>%{count}</b> trofėjus"
            few: "priskirta <b>%{count}</b> trofėjų"
            many: "priskirta <b>%{count}</b> trofėjų"
            other: "priskirta <b>%{count}</b> trofėjų"
          sample: "Pavyzdys:"
          grant:
            with: <span class="username">%{username}</span>
            with_post: <span class="username">%{username}</span> fuž įrašą %{link}
            with_post_time: <span class="username">%{username}</span> už įrašą %{link} <span class="time">%{time}</span> laiku
            with_time: <span class="username">%{username}</span> <span class="time">%{time}</span> laiku
        badge_intro:
          title: "Norėdami pradėti, pasirinkite esamą ženklelį arba sukurkite naują"
          what_are_badges_title: "Kas yra ženkleliai?"
          badge_query_examples_title: "Ženklelių užklausų pavyzdžiai"
        mass_award:
          title: Masinis apdovanojimas
          description: Suteikite tą patį ženklelį daugeliui vartotojų vienu metu.
          no_badge_selected: Pasirinkite ženklelį, kad pradėtumėt.
          perform: "Apdovanojimo ženkliukas vartotojams"
          upload_csv: Įkelkite CSV su vartotojo el. laiškais arba vartotojo vardais
          aborted: Įkelkite CSV failą su naudotojų el. pašto adresais arba naudotojų vardais
          replace_owners: Pašalinti ženklelį iš ankstesnių savininkų
          grant_existing_holders: Suteikite papildomų ženklelių esamiems ženklelių savininkams
      emoji:
        title: "Šypsenėlės"
        add: "Pridėti Naują Šypsenėlę"
        name: "Vardas"
        group: "Grupė"
        image: "Paveiksliukas"
        delete_confirm: "Ar tikrai nori ištrinti :%{name}: šypsenėlę?"
      embedding:
        get_started: "Norėčiau pridėti Discourse prie kito puslapio. Pradėk tiesiog pridėdamas valdytoją."
        confirm_delete: "Ar tikrai nori ištrinti šį šeimininką?"
        title: "Įterpimai"
        host: "Šeimininkai"
        edit: "redaguoti"
        category: "Rašyti Kategorijoje"
        add_host: "Pridėti Šeimininką"
        settings: "Įterpti Nustatymus"
        crawling_settings: "Crawler Nustatymai"
        crawling_description: "When Discourse creates topics for your posts, if no RSS/ATOM feed is present it will attempt to parse your content out of your HTML. Sometimes it can be challenging to extract your content, so we provide the ability to specify CSS rules to make extraction easier."
        embed_by_username: "Vartotojo vardas skirtas temų sukūrimui"
        embed_post_limit: "Maskimalus įterpiamų įrašų skaičius"
        embed_truncate: "Truncate the embedded posts"
        embed_unlisted: "Importuotos temos nebus įtrauktos į sąrašą, kol nebus gautas atsakymas."
        allowed_embed_selectors: "CSS selector for elements that are allowed in embeds"
        blocked_embed_selectors: "CSS selector for elements that are removed from embeds"
        allowed_embed_classnames: "Leidžiamos CSS klasės"
        save: "Išsaugoti Įterpimo Nustatymus"
      permalink:
        title: "Laikinos Nuorodos"
        description: "Peradresavimai taikyti URL, kurių forumas nežino."
        url: "Nuoroda"
        topic_id: "Temos ID"
        topic_title: "Tema"
        post_id: "Įrašo ID"
        post_title: "Įrašai"
        category_id: "Kategorijos ID"
        category_title: "Kategorija"
        tag_name: "Žymos pavadinimas"
        external_url: "Išorinis arba santykinis URL"
        destination: "Paskirtis"
        copy_to_clipboard: "Kopijuoti nuolatinę nuorodą į iškarpinę"
        delete_confirm: Ar tikrain nori ištrinti šią laikiną nuorodą?
        form:
          label: "Nauja:"
          add: "Pridėti"
          filter: "Ieškoti (URL arba išorinio URL)"
      reseed:
        action:
          label: "Pakeisti tekstą…"
          title: "Pakeiskite kategorijų ir temų tekstą vertimais"
        modal:
          title: "Pakeisti tekstą"
          subtitle: "Pakeiskite sistemos sukurtų kategorijų ir temų tekstą naujausiais vertimais"
          categories: "Kategorijos"
          topics: "Temos"
          replace: "Pakeisti"
  wizard_js:
    wizard:
      back: "Atgal"
      next: "Kitas"
      step-text: "Žingsnis"
      step: "%{current} iš %{total}"
      upload_error: "Atsiprašome, įvyko klaida įkeliant šį dokumentą. Prašome pamėginti dar kartą."
      invites:
        add_user: "pridėti"
        none_added: "Jūs nekvietėte jokių darbuotojų. Ar tikrai norite tęsti?"
        roles:
          admin: "Adminas"
          moderator: "Moderatorius"
          regular: "Regulerus narys"
      previews:
        topic_title: "Diskusijos temos antraštė"
        share_button: "Dalintis"
        reply_button: "Atsakyti"
        topic_preview: "Temos peržiūra"
        homepage_preview: "Pagrindinio puslapio peržiūra"<|MERGE_RESOLUTION|>--- conflicted
+++ resolved
@@ -1613,10 +1613,6 @@
       set_custom_status: "Nustatyti pasirinktinę būseną"
       what_are_you_doing: "Ką darote?"
       pause_notifications: "Pristabdyti pranešimus"
-<<<<<<< HEAD
-    loading: "Kraunama..."
-=======
->>>>>>> b2b1e721
     errors:
       prev_page: "kai buvo bandyta užkrauti"
       reasons:
