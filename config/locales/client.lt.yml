# WARNING: Never edit this file.
# It will be overwritten when translations are pulled from Crowdin.
#
# To work with us on translations, join this project:
# https://translate.discourse.org/

lt:
  js:
    number:
      format:
        separator: "."
        delimiter: ","
      human:
        storage_units:
          format: "%n %u"
          units:
            byte:
              one: Baitas
              few: Baitai
              many: Baitai
              other: Baitai
            gb: GB
            kb: KB
            mb: MB
            tb: TB
      percent: "%{count}%"
      short:
        thousands: "%{number}k"
        millions: "%{number}M"
    dates:
      time: "H:mm"
      time_short: "h:mm"
      time_with_zone: "HH: mm (z)"
      time_short_day: "ddd, HH: mm"
      timeline_date: "MMM YYYY"
      long_no_year: "D MMM, HH: mm"
      long_no_year_no_time: "MMMM D"
      full_no_year_no_time: "MMMM Do"
      long_with_year: "YYYY MMMM D H:mm"
      long_with_year_no_time: "YYYY MMMM D"
      full_with_year_no_time: "MMMM Do, YYYY"
      long_date_with_year: "MMM D, YYYY LT"
      long_date_without_year: "MMMM D H:mm"
      long_date_with_year_without_time: "MMM D, YYYY"
      long_date_without_year_with_linebreak: "MMMM D<br/>H:mm"
      long_date_with_year_with_linebreak: "MMM D, RRRR <br/>LT"
      wrap_ago: "prieš %{date} "
      wrap_on: "%{date}"
      tiny:
        half_a_minute: "< 1 min."
        less_than_x_seconds:
          one: "< %{count} s."
          few: "< %{count} s."
          many: "< %{count} s."
          other: "< %{count} s."
        x_seconds:
          one: "%{count} s."
          few: "%{count} s."
          many: "%{count} s."
          other: "%{count} s."
        less_than_x_minutes:
          one: "< %{count}m"
          few: "<%{count}m"
          many: "< %{count}m"
          other: "<%{count}m"
        x_minutes:
          one: "%{count} min."
          few: "%{count} min."
          many: "%{count} min."
          other: "%{count} min."
        about_x_hours:
          one: "%{count} val."
          few: "%{count} val."
          many: "%{count} val."
          other: "%{count} val."
        x_days:
          one: "%{count} d."
          few: "%{count} d."
          many: "%{count} d."
          other: "%{count} d."
        x_months:
          one: "%{count} mėn"
          few: "%{count} mėn"
          many: "%{count} mėn"
          other: "%{count} mėn"
        about_x_years:
          one: "%{count} m."
          few: "%{count} m."
          many: "%{count} m."
          other: "%{count} m."
        over_x_years:
          one: "> %{count} m."
          few: "> %{count} m."
          many: "> %{count} m."
          other: "> %{count} m."
        almost_x_years:
          one: "%{count} m."
          few: "%{count} m."
          many: "%{count} m."
          other: "%{count} m."
        date_month: "MMM D"
        date_year: "MMM YYYY"
      medium:
        less_than_x_minutes:
          one: "mažiau nei %{count} min."
          few: "mažiau nei %{count} min."
          many: "mažiau nei %{count} min."
          other: "mažiau nei %{count} min."
        x_minutes:
          one: "%{count} minutė"
          few: "%{count} minutės"
          many: "%{count} minučių"
          other: "%{count} minučių"
        x_hours:
          one: "%{count} valanda"
          few: "%{count} valandos"
          many: "%{count} valandų"
          other: "%{count} valandų"
        about_x_hours:
          one: "apie %{count} valandą"
          few: "apie %{count} valandą"
          many: "apie %{count} valandą"
          other: "apie %{count} valandų"
        x_days:
          one: "%{count} diena"
          few: "%{count} dienos"
          many: "%{count} dienų"
          other: "%{count} dienų"
        date_year: "MMM D, YYYY"
      medium_with_ago:
        x_minutes:
          one: "prieš %{count} minutę"
          few: "prieš %{count} minutes"
          many: "prieš %{count} minučių"
          other: "prieš %{count} minučių"
        x_hours:
          one: "prieš %{count} valandą"
          few: "prieš %{count} valandas"
          many: "prieš %{count} valandų"
          other: "prieš %{count} valandų"
        x_days:
          one: "prieš %{count} dieną"
          few: "prieš %{count} dienas"
          many: "prieš %{count} dienų"
          other: "prieš %{count} dienų"
        x_months:
          one: "prieš %{count} mėnesį"
          few: "prieš %{count} mėnesius"
          many: "prieš %{count} mėnesių"
          other: "prieš %{count} mėnesių"
      later:
        x_days:
          one: "po %{count} dienos"
          few: "po %{count} dienų"
          many: "po %{count} dienų"
          other: "po %{count} dienų"
        x_months:
          one: "Po %{count} mėnesio"
          few: "po %{count} mėnesių"
          many: "po %{count} mėnesių"
          other: "po %{count} mėnesių"
        x_years:
          one: "Po %{count} metų"
          few: "po %{count} metų"
          many: "po %{count} metų"
          other: "po %{count} metų"
      previous_month: "Praėjusį mėnesį"
      next_month: "Ateinantį mėnesį"
      placeholder: data
      from_placeholder: "nuo datos"
      to_placeholder: "iki šiol"
    share:
      topic_html: 'Tema: <span class="topic-title">%{topicTitle}</span>'
      post: "įrašas #%{postNumber} by @%{username}"
      close: "uždaryti"
      twitter: "Bendrinti X platformoje"
      facebook: "Dalintis „Facebook“"
      email: "Siųsti el. Paštu"
      url: "Nukopijuokite ir bendrinkite URL"
    word_connector:
      comma: ", "
      last_item: "ir"
    action_codes:
      public_topic: "Nustatė diskusijas viešom %{when}"
      open_topic: "Konvertuota tai į temą %{when}"
      private_topic: "Pakeisti temą į asmeninę žinutę 1%{when}"
      split_topic: "Padalinti temą %{when}"
      invited_user: "Pakvietė %{who} %{when}"
      invited_group: "Pakvietė %{who} %{when}"
      user_left: "%{who} išėjo iš šio pokalbio %{when}"
      removed_user: "Pašalino %{who} %{when}"
      removed_group: "Pašalino %{who} %{when}"
      autobumped: "Automatiškai pakelti %{when}"
      tags_changed: "Žymos atnaujintos %{when}"
      category_changed: "Kategorija atnaujinta %{when}"
      autoclosed:
        enabled: "Uždaryta %{when}"
        disabled: "Atidaryta %{when}"
      closed:
        enabled: "Uždaryta %{when}"
        disabled: "Atidaryta %{when}"
      archived:
        enabled: "Archivuota %{when}"
        disabled: "Nearchivuota %{when}"
      pinned:
        enabled: "Prisegta %{when}"
        disabled: "Neprisegta %{when}"
      pinned_globally:
        enabled: "Prisegta globaliai %{when}"
        disabled: "Neprisegta %{when}"
      visible:
        enabled: "Įtraukta į sąrašą %{when}"
        disabled: "Neįtraukta į sąrašą %{when}"
      banner:
        enabled: "Padarė šią reklamjuostę %{when}. Ji pasirodys kiekvieno puslapio viršuje, kol jos neišjungs vartotojas."
        disabled: "Pašalinta ši reklamjuostė %{when}. Ji nebebus rodomaa kiekvieno puslapio viršuje."
      forwarded: "Persiuntė aukščiau nurodytą el"
    topic_admin_menu: "temos veiksmai"
    skip_to_main_content: "Pereiti prie pagrindinio turinio"
    skip_user_nav: "Pereiti prie profilio turinio"
    emails_are_disabled: "Visos išeinančios elektroninės žinutės buvo uždraustos administratoriaus. Jokių papildų įspėjamųjų žinučių nebus išsiųsta"
    emails_are_disabled_non_staff: "Siunčiamas el. laiškas buvo išjungtas ne darbuotojams."
    software_update_prompt:
      message: "Atnaujinome šią svetainę, <span>prašome atnaujinti</span> , kad viskas veiktų sklandžiai."
      dismiss: "Praleisti"
    bootstrap_mode: "Darbo pradžia"
    back_button: "Atgal"
    welcome_banner:
      header:
        logged_in_members: "Sveikas sugrįžęs, %{preferred_display_name}!"
        anonymous_members: "Sveiki atvykę į %{site_name}!"
      search: "Paieška"
    themes:
      default_description: "Numatytasis"
      error_caused_by: "Sukėlė '%{name}'. <a target='blank' href='%{path}'>Spustelėkite čia</a> norėdami atnaujinti, iš naujo sukonfigūruoti arba išjungti."
      only_admins: "(šis pranešimas rodomas tik svetainės administratoriams)"
    broken_decorator_alert: "Įrašai gali būti rodomi netinkamai, nes vienas iš jūsų svetainės įrašo turinio dekoratorių iškėlė klaidą."
    broken_page_change_alert: "„onPageChange“ tvarkyklė sukėlė klaidą. Daugiau informacijos rasite naršyklės kūrimo įrankiuose."
    broken_plugin_alert: "Sukėlė įskiepis „%{name}“"
    broken_transformer_alert: "Įvyko klaida. Jūsų svetainė gali neveikti tinkamai."
<<<<<<< HEAD
    critical_deprecation:
      notice: "<b>[Administratoriaus pranešimas]</b> Reikia atnaujinti vieną iš jūsų temų ar papildinių, kad jie būtų suderinami su būsimais „Discourse“ pagrindiniais pakeitimais."
      id: "(id:<em>%{id}</em>)"
      linked_id: "(id:<a href='%{url}' target='_blank'><em>%{id}</em></a>)"
      theme_source: "Nustatyta tema: <a target='_blank' href='%{path}'>'%{name}'.</a>"
      plugin_source: "Identifikuotas įskiepis: „%{name}“"
=======
>>>>>>> 3cac9432
    s3:
      regions:
        ap_northeast_1: "Asia Pacific (Tokyo)"
        ap_northeast_2: "Asia Pacific (Seoul)"
        ap_east_1: "Azijos ir Ramiojo vandenyno regionas (Honkongas)"
        ap_south_1: "Azija ramaus vandenyno (Mumbajus)"
        ap_southeast_1: "Asia Pacific (Singapore)"
        ap_southeast_2: "Asia Pacific (Sydney)"
        ca_central_1: "Kanada (centrinė)"
        cn_north_1: "Kinija (Beidžinas)"
        cn_northwest_1: "Kinija (Ningxia)"
        eu_central_1: "EU (Frankfurt)"
        eu_north_1: "ES (Stokholmas)"
        eu_south_1: "ES (Milanas)"
        eu_west_1: "EU (Ireland)"
        eu_west_2: "EU (Londonas)"
        eu_west_3: "EU (Paryžius)"
        sa_east_1: "Pietų Amerika (San Paulas)"
        us_east_1: "US East (N. Virginia)"
        us_east_2: "US Rytai (Ohajo)"
        us_gov_east_1: "„AWS GovCloud“ (JAV ir Rytai)"
        us_gov_west_1: "„AWS GovCloud“ (JAV ir Vakarai)"
        us_west_1: "US West (N. California)"
        us_west_2: "US West (Oregon)"
    clear_input: "Išvalyti įvestį"
    edit: "Redaguoti"
    edit_topic: "redaguoti šios temos pavadinimą ir kateogoriją"
    expand: "Išplėsti"
    not_implemented: "Ši funkcija dar neveikia, atsiprašome!"
    no_value: "Ne."
    yes_value: "Taip"
    ok_value: "OK"
    cancel_value: "Atšaukti"
    submit: "Pateikti"
    delete: "Pašalinti"
    generic_error: "Atsiprašome, įvyko klaida."
    generic_error_with_reason: "Įvyko klaida: %{error}"
    multiple_errors: "Įvyko kelios klaidos: %{errors}"
    sign_up: "Registruotis"
    log_in: "Prisijungti"
    age: "Amžius"
    joined: "Prisijungė"
    admin_title: "Administratorius"
    show_more: "rodyti daugiau"
    show_help: "Nustatymai"
    links: "Nuorodos"
    links_lowercase:
      one: "nuoroda"
      few: "nuorodos"
      many: "nuorodos"
      other: "nuorodos"
    faq: "DUK"
    guidelines: "Instrukcijos"
    privacy_policy: "Privatumo politika"
    privacy: "Privatumas"
    tos: "Paslaugų teikimo sąlygos"
    rules: "Tisyklės"
    conduct: "Elgesio kodeksas"
    mobile_view: "Mobili peržiūra"
    desktop_view: "Pilna peržiūra"
    now: "Ką tik"
    read_more: "skaityti daugiau"
    more: "Daugiau"
    more_options: "Daugiau parinkčių"
    x_more:
      one: "%{count} Daugiau"
      few: "%{count} Daugiau"
      many: "%{count} Daugiau"
      other: "%{count} Daugiau"
    never: "niekada"
    every_30_minutes: "kas 30 minučių"
    every_hour: "kiekvieną valandą"
    daily: "kas dieną"
    weekly: "kas savaitę"
    every_month: "kiekvieną mėnesį"
    every_six_months: "kas šešis mėnesius"
    max_of_count:
      one: "daugiausia iš %{count}"
      few: "daugiausia iš %{count}"
      many: "daugiausia iš %{count}"
      other: "daugiausia iš %{count}"
    character_count:
      one: "%{count} simbolis"
      few: "%{count} simboliai"
      many: "%{count} simbolių"
      other: "%{count} simbolių"
    period_chooser:
      aria_label: "Filtruoti pagal laikotarpį"
    related_messages:
      title: "Susiję pranešimai"
      pill: "Susiję pranešimai"
      see_all: 'Žr. <a href="%{path}">visas žinutes</a> nuo @%{username}…'
    suggested_topics:
      title: "Naujos ir neskaitytos temos"
      pill: "Siūloma"
      pm_title: "Rekomenduojamos žinutės"
    about:
      edit: "Redaguoti šį puslapį"
      simple_title: "Apie"
      title: "Apie %{title}"
      stats: "Svetainės statistika"
      our_admins: "Mūsų Administratoriai"
      our_moderators: "Mūsų Moderatoriai"
      moderators: "Moderatoriai"
      stat:
        all_time: "Visą laiką"
        last_day: "24 valandos"
        last_7_days: "7 dienos"
        last_30_days: "30 dienos"
      like_count: "Patinka"
      topic_count: "Temos"
      post_count: "Įrašai"
      user_count: "Registracijos"
      active_user_count: "Aktyvūs vartotojai"
      visitor_count: "Lankytojai"
      eu_visitor_count: "Lankytojai iš Europos Sąjungos"
      traffic_info_footer_MF: |
        Per pastaruosius 6 mėnesius ši svetainė kiekvieną mėnesį pateikė turinį maždaug { total_visitors, plural,
            one {# žmonėms}
            few {# žmonėms}
            many {# žmonėms}
          other {# žmonėms}
        } , iš kurių maždaug { eu_visitors, plural,
            one {# žmonėms}
            few {# žmonėms}
            many {# žmonėms}
          other {# žmonėms}
        } iš Europos Sąjungos.
      contact: "Susisiekite su mumis"
      contact_info: "Kilus kritinei problemai ar skubiam reikalui, susijusiam su šia svetaine, susisiekite su %{contact_info}."
      site_activity: "Svetainės veikla"
      view_more: "Žiūrėti daugiau"
      view_less: "Žiūrėti mažiau"
      activities:
        topics:
          one: "%{formatted_number} tema"
          few: "%{formatted_number} temos"
          many: "%{formatted_number} temos"
          other: "%{formatted_number} temos"
        posts:
          one: "%{formatted_number} pranešimas"
          few: "%{formatted_number} pranešimai"
          many: "%{formatted_number} pranešimų"
          other: "%{formatted_number} pranešimų"
        active_users:
          one: "%{formatted_number} aktyvus naudotojas"
          few: "%{formatted_number} aktyvus naudotojas"
          many: "%{formatted_number} aktyvus naudotojas"
          other: "%{formatted_number} aktyvių vartotojų"
        sign_ups:
          one: "%{formatted_number} registracija"
          few: "%{formatted_number} registracija"
          many: "%{formatted_number} registracija"
          other: "%{formatted_number} registracijų"
        likes:
          one: "%{formatted_number} patinka"
          few: "%{formatted_number} patinka"
          many: "%{formatted_number} patinka"
          other: "%{formatted_number} patinka"
        visitors_MF: |
          { total_count, plural,
              one {{total_formatted_number} lankytojas}
              few {{total_formatted_number} lankytojai}
              many {{total_formatted_number} lankytojai}
            other {{total_formatted_number} lankytojai}
          }, apie { eu_count, plural,
              one {{eu_formatted_number}}
              few {{eu_formatted_number}}
              many {{eu_formatted_number}}
            other {{eu_formatted_number}}
          } iš ES
        periods:
          last_7_days: "per paskutines 7 dienų"
          today: "šiandien"
          all_time: "visą laiką"
      member_count:
        one: "%{formatted_number} Narys"
        few: "%{formatted_number} Narys"
        many: "%{formatted_number} Narys"
        other: "%{formatted_number} Nariai"
      admin_count:
        one: "%{formatted_number} Administratorius"
        few: "%{formatted_number} Administratorius"
        many: "%{formatted_number} Administratorius"
        other: "%{formatted_number} Administratoriai"
      moderator_count:
        one: "%{formatted_number} Moderatorius"
        few: "%{formatted_number} Moderatorius"
        many: "%{formatted_number} Moderatorius"
        other: "%{formatted_number} Moderatoriai"
      report_inappropriate_content: "Jei susiduriate su netinkamu turiniu, nedvejodami pradėkite pokalbį su mūsų moderatoriais ir administratoriais. Prieš susisiekdami nepamirškite prisijungti."
      site_age:
        less_than_one_month: "Sukurta prieš < 1 mėnesį"
        month:
          one: "Sukurta %{count} prieš mėnesį"
          few: "Sukurta %{count} prieš mėnesį"
          many: "Sukurta %{count} prieš mėnesį"
          other: "Sukurta prieš %{count} mėnesius"
        year:
          one: "Sukurta %{count} prieš metus"
          few: "Sukurta %{count} prieš metus"
          many: "Sukurta %{count} prieš metus"
          other: "Sukurta prieš %{count} metų"
    bookmarked:
      title: "Žymės"
      edit_bookmark: "Redaguoti žymę"
      clear_bookmarks: "Pašalinti žymes"
      help:
        bookmark: "Spustelėkite norėdami pažymėti šią temą"
        edit_bookmark: "Spustelėkite, jei norite redaguoti pažymėjimą šios įrašo šioje temoje"
        edit_bookmark_for_topic: "Spustelėkite, jei norite redaguoti šios temos žymę"
        unbookmark: "Paspausk, kad pašalintum visas žymęs šioje temoje"
        unbookmark_with_reminder: "Spustelėkite, kad pašalintumėte visas šios temos žymes ir priminimus"
    bookmarks:
      also_set_reminder: "Taip pat nustatyti priminimą?"
      bookmarked_success: "Pažymėta!"
      deleted_bookmark_success: "Žymė ištrinta!"
      reminder_set_success: "Priminimas nustatytas!"
<<<<<<< HEAD
=======
      reminder_clear_success: "Priminimas išvalytas"
>>>>>>> 3cac9432
      created: "Jūs pažymėjote šį įrašą. %{name}"
      created_generic: "Jūs tai pažymėjote. %{name}"
      create: "Sukurti žymę"
      clear_reminder: "Išvalyti priminimą."
      edit: "Redaguoti žymę"
      not_bookmarked: "pažymėkite šį įrašą"
      remove_reminder_keep_bookmark: "Pašalinkite priminimą ir išsaugokite žymę"
      created_with_reminder: "Jūs pažymėjote šį įrašą priminimu %{date}. %{name}"
      created_with_reminder_generic: "Jūs pažymėjote tai su priminimu %{date}. %{name}"
      delete: "Ištrinti žymę"
      confirm_delete: "Ar tikrai norite ištrinti šią žymę? Priminimas taip pat bus ištrintas."
      confirm_clear: "Ar tikrai norite išvalyti visas savo žymes iš šios temos?"
      save: "Saugoti"
      no_timezone: 'Jūs dar nenustatėte laiko juostos. Negalėsite nustatyti priminimų. Nustatykite vieną iki <a href="%{basePath}/my/preferences/profile">savo profilyje</a>.'
      invalid_custom_datetime: "Pateikta data ir laikas yra neteisingi, bandykite dar kartą."
      list_permission_denied: "Neturite leidimo peržiūrėti šio vartotojo žymes."
      no_user_bookmarks: "Jūs neturite pažymėtų įrašų; žymos leidžia greitai nukreipti į konkrečius įrašus."
      auto_delete_preference:
        label: "Po to, kai jums bus pranešta"
        never: "Išsaugoti žymę"
        when_reminder_sent: "Ištrinti žymę"
        on_owner_reply: "Ištrinti žymę, kai atsakysiu"
        clear_reminder: "Palikite pažymėtą ir išvalykite priminimą"
        after_reminder_label: "Priminę jums, kad turėtume..."
        after_reminder_checkbox: "Nustatyti kaip numatytąjį visiems būsimiems žymių priminimams"
      search_placeholder: "Ieškokite žymių pagal pavadinimą, temos pavadinimą ar įrašo turinį"
      search: "Paieška"
      bookmark: "Žymės"
      bulk:
        delete_completed: "Žymės sėkmingai ištrintos."
        reminders_cleared: "Žymų priminimai sėkmingai išvalyti."
        toggle: "perjungti masinį žymių pasirinkimą"
        select_all: "Pasirinkti viską"
        clear_all: "Ištrinti viską"
        selected_count:
          one: "%{count} pasirinkta"
          few: "%{count} pasirinkta"
          many: "%{count} pasirinkta"
          other: "%{count} pasirinkta"
      reminders:
        today_with_time: "šiandien %{time}"
        tomorrow_with_time: "rytoj %{time}"
        at_time: "ties %{date_time}"
        existing_reminder: "Turite priminimų rinkinį šiai žymai, kuri bus išsiųsta %{at_date_time}"
    bookmark_bulk_actions:
      clear_reminders:
        name: "Išvalyti priminimus"
      delete_bookmarks:
        name: "Ištrinti žymę"
    copy_codeblock:
      copied: "nukopijuota!"
      copy: "nukopijuoti kodą į iškarpinę"
      fullscreen: "rodyti kodą per visą ekraną"
      view_code: "Peržiūrėti kodą"
    drafts:
      label: "Juodraščiai"
      label_with_count: "Juodraščiai (%{count})"
      resume: "Grįžti"
      remove: "Pašalinti"
      remove_confirmation: "Ar tikrai norite ištrinti šį juodraštį?"
      new_topic: "Naujos temos juodraštis"
      new_private_message: "Naujas asmeninės žinutės juodraštis"
<<<<<<< HEAD
      abandon:
        yes_value: "Išmesti"
        no_value: "Tęsti redagavimą"
      dropdown:
        title: "Atidarykite naujausių juodraščių meniu"
        untitled: "Be pavadinimo juodraštis"
=======
      edit_topic: "Redaguoti temos juodraštį"
      dropdown:
        title: "Atidarykite naujausių juodraščių meniu"
        untitled: "Be pavadinimo juodraštis"
        view_all: "peržiūrėti visus įrašus"
>>>>>>> 3cac9432
    topic_count_all:
      one: "Pamatyk %{count} naują temą"
      few: "Pamatyk %{count} naujas temas"
      many: "Pamatyk %{count} naujų temų"
      other: "Pamatyk %{count} naujų temų"
    topic_count_categories:
      one: "Peržiūrėti %{count} naują arba atnaujintą temą"
      few: "Peržiūrėkite %{count} naujų ar atnaujintų temų"
      many: "Peržiūrėkite %{count} naujų ar atnaujintų temų"
      other: "Peržiūrėkite %{count} naujų ar atnaujintų temų"
    topic_count_latest:
      one: "Peržiūrėti %{count} naują arba atnaujintą temą"
      few: "Peržiūrėkite %{count} naujų ar atnaujintų temų"
      many: "Peržiūrėkite %{count} naujų ar atnaujintų temų"
      other: "Peržiūrėkite %{count} naujų ar atnaujintų temų"
    topic_count_unseen:
      one: "Peržiūrėti %{count} naują arba atnaujintą temą"
      few: "Peržiūrėkite %{count} naujų ar atnaujintų temų"
      many: "Peržiūrėkite %{count} naujų ar atnaujintų temų"
      other: "Peržiūrėkite %{count} naujų ar atnaujintų temų"
    topic_count_new:
      one: "Pamatyk %{count} naują temą"
      few: "Pamatyk %{count} naujas temas"
      many: "Pamatyk %{count} naujų temų"
      other: "Pamatyk %{count} naujas temas"
    preview: "Peržiūrėti"
<<<<<<< HEAD
    cancel: "atšaukti"
=======
    cancel: "Atšaukti"
>>>>>>> 3cac9432
    deleting: "Ištrinama…"
    save: "Išsaugoti pakeitimus"
    saving: "Saugoma..."
    saved: "Išsaugota!"
    upload: "Įkelti"
    uploading: "Įkeliama"
    processing: "Apdorojimas"
    uploading_filename: "Įkeliama: %{filename}"
    processing_filename: "Apdorojama: %{filename}"
    clipboard: "iškirptė"
    uploaded: "Įkelta!"
    pasting: "Įklijavimas…"
    enable: "Įjungti"
    disable: "Išjungti"
    continue: "Tęsti"
    switch_to_anon: "Pasirinkti slaptumo būseną"
    switch_from_anon: "Išjunkti slaptumo būseną"
    select_placeholder: "Pasirinkite…"
    none_placeholder: "Nieko"
    banner:
      close: "Atmesti šį banerį"
      edit: "Redaguoti"
    pwa:
      install_banner: "Ar norite <a href>šiame įrenginyje įdiegti %{title} ?</a>"
    choose_topic:
      none_found: "Nerasta temų."
      title:
        search: "Ieškokite temos"
        placeholder: "čia įveskite temos pavadinimą, URL ar ID"
    choose_message:
      none_found: "Žinučių nėra."
      title:
        search: "Ieškoti žinutės"
        placeholder: "čia įveskite pranešimo pavadinimą, URL ar ID"
    review:
      show_more: "Rodyti daugiau"
      show_less: "Rodyti mažiau"
      order_by: "Rūšiuoti pagal"
      date_filter: "Paskelbta tarp"
      in_reply_to: "atsakant į"
      filtered_flagged_by: "Pažymėjo"
<<<<<<< HEAD
=======
      unknown:
        title:
          one: "Yra laukiančių peržiūrų dėl išjungto papildinio:"
          few: "Yra laukiančių peržiūrų dėl išjungto papildinio:"
          many: "Yra laukiančių peržiūrų dėl išjungto papildinio:"
          other: "Yra laukiančių peržiūrų dėl išjungtų papildinių:"
        instruction: "Jie negalės būti tinkamai rodomi, kol neįgalinsite atitinkamo papildinio. Įjunkite papildinį ir atnaujinkite puslapį. Arba galite jų ignoruoti. <a href='%{url}' target='_blank'>Sužinokite daugiau...</a>"
        reviewable_unknown_source: "%{reviewableType} (nežinomas įskiepis)"
        reviewable_known_source: "%{reviewableType} (iš „%{pluginName}“ įskiepio)"
        ignore_all: "Ignoruoti viską"
        enable_plugins: "Įjungti papildinius"
        delete_confirm: "Ar tikrai norite ištrinti visas išjungtų papildinių sukurtas apžvalgas?"
        ignore_success: "Visos išjungtų papildinių sukurtos apžvalgos buvo ištrintos."
>>>>>>> 3cac9432
      explain:
        why: "paaiškinkite, kodėl šis elementas atsidūrė eilėje"
        title: "Peržiūrimas balas"
        formula: "Formulė"
        subtotal: "Tarpinė suma"
        total: "Viso"
        min_score_visibility: "Minimalus matomumo balas"
        score_to_hide: "Balas paslėpti įrašą"
        take_action_bonus:
          name: "ėmėsi veiksmų"
          title: "Kai darbuotojas nusprendžia imtis veiksmų, vėliavai suteikiama premija."
        user_accuracy_bonus:
          name: "vartotojo tikslumas"
          title: "Naudotojams, kurių vėliavoms istoriškai pritarta, suteikiama premija."
        trust_level_bonus:
          name: "patikimumo lygis"
          title: "Peržiūrimi elementai, sukurti aukštesnio pasitikėjimo lygio naudotojų, turi didesnį balą."
        type_bonus:
          name: "tipo premija"
          title: "Tam tikriems peržiūrėtiems tipams darbuotojai gali priskirti premiją, kad jie taptų aukštesniu prioritetu."
      revise_and_reject_post:
        title: "Pataisyti"
        reason: "Priežastis"
        send_pm: "Siųsti asmeninę žinutę"
        feedback: "Atsiliepimai"
        custom_reason: "Pateikite aiškų priežasties aprašymą"
        other_reason: "Kiti..."
        optional: "pasirinktinai"
      stale_help: "Ši peržiūra buvo išspręsta <b>%{username}</b>."
      claim_help:
        optional: "Galite pareikšti teises į šį elementą, kad kiti negalėtų jo peržiūrėti."
        required: "Turite pareikšti teises į elementus, kad galėtumėte juos peržiūrėti."
        claimed_by_you: "Pareiškėte teises į šį elementą ir galite jį peržiūrėti."
        claimed_by_other: "Šį elementą gali peržiūrėti tik <b>%{username}</b>."
        automatically_claimed_by: "Šį elementą šiuo metu peržiūri <b>%{username}</b>."
      claim:
        title: "pretenduoti į šią temą"
      unclaim:
        help: "pašalinti šį teiginį"
      awaiting_approval: "Laukiama patvirtinimo"
      delete: "Pašalinti"
      settings:
        saved: "Išsaugota"
        save_changes: "Išsaugoti pakeitimus"
        title: "Nustatymai"
        priorities:
          title: "Peržiūrimi prioritetai"
      moderation_history: "Moderavimo istorija"
      view_all: "Peržiūrėti visus"
      grouped_by_topic: "Grupuojama pagal temą"
      none: "Nėra elementų, kuriuos reikia peržiūrėti."
      view_pending: "laukiama peržiūros"
      topic_has_pending:
        one: "Šioje temoje yra <b>%{count}</b> įrašų, laukiančių patvirtinimo"
        few: "Šioje temoje yra <b>%{count}</b> įrašų, laukiančių patvirtinimo"
        many: "Šioje temoje yra <b>%{count}</b> įrašų, laukiančių patvirtinimo"
        other: "Šioje temoje yra <b>%{count}</b> įrašų, laukiančių patvirtinimo"
      title: "Peržiūra"
      topic: "Tema:"
      filtered_topic: "Išfiltravote turinį, kurį galima peržiūrėti vienoje temoje."
      filtered_user: "Narys"
      filtered_reviewed_by: "Peržiūrėjo"
      show_all_topics: "rodyti visas temas"
      deleted_post: "(įrašas ištrintas)"
      deleted_user: "(naudotojas ištrintas)"
      user:
        bio: "Biografija"
        website: "Interneto svetainė"
        username: "Slapyvardis"
        email: "Epaštas"
        name: "Vardas"
        fields: "Laukai"
        reject_reason: "Priežastis"
<<<<<<< HEAD
=======
        scrubbed_by: "Įrašas išvalytas pagal"
        scrubbed_reason: "Priežastis"
        scrubbed_at: "Šveistos ties"
        scrubbed_reject_reason: "Vartotojo atmetimo priežastis"
        scrub_record:
          button: Šveitimo įrašas
          confirm_title: Pašalinti asmens duomenis
          confirm_body: "Ar TIKRAI norite ištrinti šį peržiūros eilės įrašą? Visa asmeninė informacija (pvz., vartotojo vardas, el. pašto adresas, IP adresas) bus visam laikui pašalinta iš šio įrašo."
          reason_title: "Reikalinga šio įrašo trynimo priežastis."
          reason_placeholder: "Priežastis..."
          confirm_button: "Patvirtinti pašalinimą"
          cancel_button: "Atšaukti"
>>>>>>> 3cac9432
      user_percentage:
        summary:
          one: "%{agreed}, %{disagreed}, %{ignored} (paskutinės vėliavos)"
          few: "%{agreed}, %{disagreed}, %{ignored} (paskutinės vėliavos)"
          many: "%{agreed}, %{disagreed}, %{ignored} (paskutinės vėliavos)"
          other: "%{agreed}, %{disagreed}, %{ignored} (iš paskutiniųjų %{count} vėliavėlių)"
      topics:
        topic: "Tema"
        reviewable_count: "Skaičiuoti"
        reported_by: "Pranešė"
        deleted: "[Tema ištrinta]"
        original: "(originali tema)"
        details: "detalės"
        unique_users:
          one: "%{count} vartotojas"
          few: "%{count} vartotojų"
          many: "%{count} vartotojų"
          other: "%{count} vartotojų"
      replies:
        one: "%{count} atsakymas"
        few: "%{count} atsakymai"
        many: "%{count} atsakymai"
        other: "%{count} atsakymai"
      edit: "Redaguoti"
      save: "Saugoti"
      cancel: "Atšaukti"
      new_topic: "Patvirtinus šį elementą bus sukurta nauja tema"
      filters:
        all_categories: "(Visos kategorijos)"
        type:
          title: "Tipas"
          all: "(Visų rūšių)"
        minimum_score: "Mažiausias balas:"
        refresh: "Atnaujinti"
        status: "Statusas"
        category: "Kategorija"
        score_type:
          title: "Priežastis"
          all: "(visos priežastys)"
        orders:
          score: "Rezultatas"
          score_asc: "Rezultatas (atvirkščiai)"
          created_at: "Sukurta"
          created_at_asc: "Sukurta (atvirkščiai)"
        priority:
          title: "Mažiausias prioritetas"
          any: "(bet koks)"
          low: "Žemas"
          medium: "Vidutinis"
          high: "Aukštas"
      conversation:
        view_full: "peržiūrėti visą pokalbį"
      scores:
        about: "Šis balas apskaičiuojamas remiantis pranešėjo patikimumo lygiu, ankstesnių vėliavų tikslumu ir pranešimo elemento prioritetu."
        score: "Rezultatas"
        date: "Ataskaitos data"
        type: "Priežastis"
        status: "Statusas"
        submitted_by: "Pranešė"
        reviewed_by: "Apžvelgė"
        reviewed_timestamp: "Apžvalgos data"
      statuses:
        pending:
          title: "Laukiama"
        approved:
          title: "Patvirtinta"
        approved_flag:
          title: "Vėliavėlė patvirtinta"
        approved_user:
          title: "Vartotojo patvirtinta"
        approved_post:
          title: "Įrašas patvirtintas"
        rejected:
          title: "Atmesta"
        rejected_flag:
          title: "Pažymėti atmesta"
        rejected_user:
          title: "Vartotojas ištrintas"
        rejected_post:
          title: "Įrašas atmestas"
        ignored:
          title: "Pažymėti ignoruojama"
        deleted:
          title: "Tema arba įrašas ištrintas"
        reviewed:
          title: "Visi peržiūrėti"
        all:
          title: "Viskas"
      context_question:
        is_this_post: "Ar tai %{reviewable_type} %{reviewable_human_score_types}?"
        delimiter: "arba"
        something_else_wrong: "Ar kažkas čia negerai %{reviewable_type}?"
      types:
        reviewable_flagged_post:
          title: "Pažymėtas pranešimas"
          flagged_by: "Pažymėjo"
          noun: "įrašai"
        reviewable_queued_topic:
          title: "Tema eilėje"
          noun: "tema"
        reviewable_queued_post:
          title: "Pranešimas eilėje"
          noun: "įrašai"
        reviewable_user:
          title: "Narys"
          noun: "narys"
        reviewable_post:
          title: "Įrašai"
          noun: "įrašai"
      notes:
        delete: "Pašalinti"
      review_user: "Narys"
      copy_link: "Nukopijuoti nuorodą"
      insights:
        activities:
          posts:
            one: "%{count} pranešimas"
            few: "%{count} pranešimai"
            many: "%{count} pranešimų"
            other: "%{count} pranešimų"
        visibility: "Matomumas"
      approval:
        title: "Įrašui reikalingas patvirtinimas"
        description: "Mes gavome tavo naują įrašą, tačiau jis turi būti patvirtintas moderatoriaus. Ačiū už kantrybę!"
        pending_posts:
          one: "Jūsų laukia <strong>%{count}</strong> pranešimas."
          few: "Jūsų laukia <strong>%{count}</strong> pranešimai."
          many: "Jūsų laukia <strong>%{count}</strong> pranešimai."
          other: "Jūsų laukia <strong>%{count}</strong> pranešimai."
        ok: "GERAI"
      example_username: "Vartotojo vardas"
      reject_reason:
        title: "Kodėl atmetate šį vartotoją?"
        send_email: "Siųsti atmetimo laišką"
    relative_time_picker:
      minutes:
        one: "minutė"
        few: "minutės"
        many: "minutės"
        other: "minutės"
      hours:
        one: "valanda"
        few: "valandos"
        many: "valandos"
        other: "valandos"
      days:
        one: "diena"
        few: "dienos"
        many: "dienos"
        other: "dienos"
      months:
        one: "mėnesį"
        few: "mėnesį"
        many: "mėnesį"
        other: "mėnesių"
      relative: "Santykinis"
    time_shortcut:
      now: "Dabar"
      in_one_hour: "Per vieną valandą"
      in_two_hours: "Per dvi valandas"
      later_today: "Šiandien vėliau"
      two_days: "Dvi dienos"
      three_days: "Per tris dienas"
      next_business_day: "Kitą darbo dieną"
      tomorrow: "Rytoj"
      post_local_date: "Data įraše"
      later_this_week: "Šia savaitę vėliau"
      this_weekend: "Šį savaitgalį"
      start_of_next_business_week: "Pirmadienis"
      start_of_next_business_week_alt: "Kitą pirmadienį"
      next_week: "Kitą savaitę"
      two_weeks: "Dvi savaitės"
      next_month: "Kitą mėnesį"
      two_months: "Du mėnesiai"
      three_months: "Trys mėnesiai"
      four_months: "Keturi mėnesiai"
      six_months: "Šeši mėnesiai"
      one_year: "Vieneri metai"
      forever: "Am-inai"
      relative: "Santykinis laikas"
      none: "Nė vienas reikalingas"
      never: "Niekada"
      last_custom: "Paskutinė tinkinta data ir laikas"
      custom: "Pasirinkite datą ir laiką"
      more_options: "Daugiau parinkčių"
      select_timeframe: "Pasirinkite laikotarpį"
    user_action:
      user_posted_topic: "<a href='%{userUrl}'>%{user}</a> paskelbė <a href='%{topicUrl}'>temą</a>"
      you_posted_topic: "<a href='%{userUrl}'>Tu</a> paskelbei <a href='%{topicUrl}'>temą</a>"
      user_replied_to_post: "<a href='%{userUrl}'>%{user}</a> atsakė į <a href='%{postUrl}'>%{post_number}</a>"
      you_replied_to_post: "<a href='%{userUrl}'>Tu</a> atsakei į <a href='%{postUrl}'>%{post_number}</a>"
      user_replied_to_topic: "<a href='%{userUrl}'>%{user}</a> atsakė į <a href='%{topicUrl}'>temą</a>"
      you_replied_to_topic: "<a href='%{userUrl}'>Tu</a> atsakei į <a href='%{topicUrl}'>temą</a>"
      user_mentioned_user: "<a href='%{user1Url}'>%{user}</a> paminėjo <a href='%{user2Url}'>%{another_user}</a>"
      user_mentioned_you: "<a href='%{user1Url}'>%{user}</a> paminėjo <a href='%{user2Url}'>tave</a>"
      you_mentioned_user: "<a href='%{user1Url}'>Tu</a> paminėjai <a href='%{user2Url}'>%{another_user}</a>"
      posted_by_user: "Paskelbė <a href='%{userUrl}'>%{user}</a> vartotojas"
      posted_by_you: "Paskelbta nuo <a href='%{userUrl}'>jūsų</a>"
      sent_by_user: "Išsiuntė <a href='%{userUrl}'>%{user}</a>"
      sent_by_you: "Išsiųsta nuo <a href='%{userUrl}'>jūsų</a>"
    directory:
      username: "Slapyvardis"
      filter_name: "rušiuoti pagal vartotojus"
      title: "Vartotojai"
      likes_given: "Duota"
      likes_received: "Gauta"
      topics_entered: "Peržiūrėta"
      topics_entered_long: "Temos peržiūrėtos"
      time_read: "Laikas"
      topic_count: "Temos"
      topic_count_long: "Sukurtos Temos"
      post_count: "Atsakymai"
      post_count_long: "Paskelbti Įrašai"
      no_results:
        body: "Čia bus rodomas bendruomenės narių sąrašas su jų aktyvumu. Kol kas sąrašas tuščias, nes jūsų bendruomenė vis dar visiškai nauja!"
        extra_body: "Administratoriai ir moderatoriai gali matyti ir valdyti vartotojus <a href='%{basePath}/admin/users/'>Vartotojų administratorius</a>."
      no_results_with_search: "Nerasta jokių rezultatų."
      days_visited: "Apsilankymai"
      days_visited_long: "Apsilankymo dienos"
      posts_read: "Perskaityti"
      posts_read_long: "Perskaityta Įrašų"
      last_updated: "Paskutinį kartą atnaujinta:"
      total_rows:
        one: "%{count} vartotojas"
        few: "%{count} vartotojų"
        many: "%{count} vartotojų"
        other: "%{count} vartotojų"
      edit_columns:
        title: "Redaguoti katalogo stulpelius"
        save: "Saugoti"
        reset_to_default: "Atstatyti numatytuosius nustatymus"
      group:
        all: "visos grupės"
      sort:
        label: "Rūšiuoti pagal %{criteria}"
    group_histories:
      actions:
        change_group_setting: "Pakeisti grupės nustatymus"
        add_user_to_group: "Pridėti narį"
        remove_user_from_group: "Pašalinti narį"
        make_user_group_owner: "Padaryti savininku"
        remove_user_as_group_owner: "Atšaukti valdytoją"
    groups:
      member_added: "Pridėta"
      member_requested: "Paprašyta"
      add_members:
        title: "Pridėti vartotojus į %{group_name}"
        description: "Įveskite naudotojų, kuriuos norite pakviesti į grupę, sąrašą arba įklijuokite juos kableliais atskirtame sąraše:"
        usernames_placeholder: "slapyvardžiai"
        usernames_or_emails_placeholder: "slapyvardžius ar el. laiškus"
        notify_users: "Pranešti vartotojams"
        set_owner: "Nustatykite vartotojus kaip šios grupės savininkus"
      requests:
        title: "Prašymai"
        reason: "Priežastis"
        accept: "Priimti"
        accepted: "patvirtinta"
        deny: "Atsisakyti"
        denied: "atmesti"
        undone: "prašymas anuliuotas"
        handle: "tvarkyti narystės užklausą"
        undo: "Anuliuoti"
      manage:
        title: "Redaguoti"
        name: "Vardas"
        full_name: "Vardas ir pavardė"
        add_members: "Pridėti vartotojus"
        invite_members: "Kviesti"
        delete_member_confirm: "Pašalinti '%{username}' iš '%{group}' grupės?"
        profile:
          title: Profilis
        interaction:
          title: Integracija
          posting: Skelbiama
          notification: Perspėjimai
        email:
          title: "Epaštas"
          status: "Sinchronizuoti %{old_emails} / %{total_emails} laiškus per IMAP."
          enable_smtp: "Įjungti SMTP"
          enable_imap: "Įjungti IMAP"
          test_settings: "Bandymo nustatymai"
          save_settings: "Išsaugoti nustatymus"
          last_updated: "Paskutinį kartą atnaujinta:"
          last_updated_by: "nuo"
          settings_required: "Visi nustatymai yra būtini, prieš patvirtinimą užpildykite visus laukus."
          smtp_settings_valid: "Galioja SMTP nustatymai."
          smtp_title: "SMTP"
          smtp_instructions: "Įjungus SMTP grupei, visi iš grupės gautųjų laiškų dėžutės siunčiami el. laiškai bus siunčiami per čia nurodytus SMTP nustatymus, o ne per pašto serverį, sukonfigūruotą kitiems jūsų forumo siunčiamiems el. laiškams."
          imap_title: "IMAP"
          imap_additional_settings: "Papildomi nustatymai"
          imap_instructions: 'Kai grupei įjungiate IMAP, el. laiškai sinchronizuojami tarp grupės gautųjų aplanko ir nurodyto IMAP serverio bei pašto dėžutės. Prieš įjungiant IMAP, turi būti įjungtas SMTP su galiojančiais ir patikrintais prisijungimo duomenimis. SMTP naudojamas el. pašto vartotojo vardas ir slaptažodis bus naudojami ir IMAP. Daugiau informacijos žr. <a target="_blank" href="https://meta.discourse.org/t/imap-support-for-group-inboxes/160588">funkcijų pranešimas „Discourse Meta“</a>.'
          imap_alpha_warning: "Įspėjimas: Tai alfa stadijos funkcija. Oficialiai palaikoma tik \"Gmail\". Naudokite savo rizika!"
          imap_settings_valid: "IMAP nustatymai galioja."
          smtp_disable_confirm: "Jei išjungsite SMTP, visi SMTP ir IMAP nustatymai bus iš naujo nustatyti, o susijusios funkcijos bus išjungtos. Ar tikrai norite tęsti?"
          imap_disable_confirm: "Jei išjungsite IMAP, visi IMAP parametrai bus iš naujo nustatyti ir susijusios funkcijos bus išjungtos. Ar tikrai norite tęsti?"
          imap_mailbox_not_selected: "Šiai IMAP konfigūracijai turite pasirinkti pašto dėžutę arba pašto dėžutės nebus sinchronizuojamos!"
          prefill:
            title: "Užpildykite nustatymus:"
            gmail: "„Gmail“"
            outlook: "Outlook.com"
            office365: "„Microsoft 365“"
          ssl_modes:
            none: "Nieko"
            ssl_tls: "SSL/TLS"
            starttls: "STARTTLS"
          credentials:
            title: "Įgaliojimai"
            smtp_server: "SMTP serveris"
            smtp_port: "SMTP prievadas"
            smtp_ssl_mode: "SSL režimas"
            imap_server: "IMAP serveris"
            imap_port: "IMAP prievadas"
            imap_ssl: "SSL naudojimas IMAP"
            username: "Slapyvardis"
            password: "Slaptažodis"
          settings:
            title: "Nustatymai"
            allow_unknown_sender_topic_replies: "Leisti nežinomo siuntėjo temos atsakymus."
            allow_unknown_sender_topic_replies_hint: "Leidžia nežinomiems siuntėjams atsakyti į grupės temas. Jei tai neįgalinta, atsakymai iš el. pašto adresų, kurie dar nėra pakviesti į temą, sukurs naują temą."
            from_alias: "Iš slapyvardžio"
            from_alias_hint: "Slapyvardis, naudojamas kaip siuntėjo adresas siunčiant grupinius SMTP el. laiškus. Atminkite, kad tai gali palaikyti ne visi pašto paslaugų teikėjai, todėl žr. savo pašto paslaugų teikėjo dokumentaciją."
          mailboxes:
            synchronized: "Sinchronizuota pašto dėžutė"
            none_found: "Šioje el. pašto paskyroje pašto dėžučių nerasta."
            disabled: "Uždrausta"
        membership:
          title: Narystė
          access: Prieiga
        categories:
          title: Kategorijos
          long_title: "Kategorijos numatytieji pranešimai"
          description: "Kai vartotojai bus įtraukti į šią grupę, jų kategorijos pranešimo parametrai bus nustatyti pagal šiuos numatytuosius nustatymus. Vėliau jie gali juos pakeisti."
          watched_categories_instructions: "Automatiškai žiūrėkite visas šių kategorijų temas. Grupės nariams bus pranešta apie visus naujus įrašus ir temas, o naujų įrašų skaičius taip pat bus rodomas šalia temos."
          tracked_categories_instructions: "Automatiškai stebėkite visas šių kategorijų temas. Šalia temos bus rodomas naujų įrašų skaičius."
          watching_first_post_categories_instructions: "Vartotojai bus informuoti apie pirmąjį įrašą kiekvienoje naujoje šių kategorijų temoje."
          regular_categories_instructions: "Jei šios kategorijos nutildytos, grupės nariams jos bus įjungtos. Vartotojai bus informuoti, jei jie bus paminėti arba kas nors jiems atsakys."
          muted_categories_instructions: "Vartotojams nebus pranešta apie naujas šių kategorijų temas ir jie nebus rodomi kategorijų ar naujausių temų puslapiuose."
        tags:
          title: Etiketės
          long_title: "Žymos numatytieji pranešimai"
          description: "Kai vartotojai bus įtraukti į šią grupę, jų žymių pranešimo parametrai bus nustatyti pagal šiuos numatytuosius nustatymus. Vėliau jie gali juos pakeisti."
          watched_tags_instructions: "Automatiškai žiūrėkite visas temas su šiomis žymomis. Grupės nariams bus pranešta apie visus naujus įrašus ir temas, o naujų įrašų skaičius taip pat bus rodomas šalia temos."
          tracked_tags_instructions: "Automatiškai sekti visas temas su šiomis žymomis. Šalia temos pasirodys naujų pranešimų skaičius."
          watching_first_post_tags_instructions: "Naudotojai bus informuoti apie pirmąjį įrašą kiekvienoje naujoje temoje su šiomis žymomis."
          regular_tags_instructions: "Jei šios žymos yra nutildytos, grupės nariams jos bus įjungtos. Vartotojai bus informuoti, jei jie bus paminėti arba kas nors jiems atsakys."
          muted_tags_instructions: "Vartotojams nebus pranešta apie naujas temas su šiomis žymomis, ir jie nebus rodomi vėliau."
        logs:
          title: "Atąskaita"
          when: "Kada"
          action: "Veiksmas"
          acting_user: "Vadovaujantis narys"
          target_user: "Numatytas narys"
          subject: "Tema"
          details: "Detalės"
          from: "Nuo"
          to: "Kam"
      permissions:
        title: "Leidimai"
        none: "Su šia grupe susijusių kategorijų nėra."
        description: "Šios grupės nariai gali pasiekti šias kategorijas"
      public_admission: "Leisti vartotojams laisvai prisijungti prie grupės (reikalauja viešai matomos grupės)"
      public_exit: "Leisti vartotojams laisvai išeiti iš grupės"
      empty:
        posts: "Šios grupės narių įrašų nėra"
        members: "Šioje grupėje narių nėra"
        requests: "Nėra šios grupės narystės užklausų"
        mentions: "Nėra šios grupės paminėjimų"
        messages: "Šiai grupei nėra pranešimų"
        topics: "Šios grupės nariai neturi temų"
        logs: "Šios grupės žurnalų nėra"
      add: "Pridėti"
      join: "Prisijungti"
      leave: "Palikti"
      request: "Užklausa"
      message: "Žinutė"
      confirm_leave: "Ar tikrai norite palikti šią grupę?"
      allow_membership_requests: "Leisti vartotojams siųsti narystės užklausas grupės savininkams (reikalinga viešai matoma grupė)"
      membership_request_template: "Pasirinktinis šablonas, kurį naudotojams galima rodyti siunčiant narystės užklausą"
      membership_request:
        submit: "Pateikti užklausą"
        title: "Prašyti prisijungimo prie @%{group_name}"
        reason: "Leiskite grupės savininkams žinoti, kodėl jūs priklausote šiai grupei"
      membership: "Narystė"
      name: "Vardas"
      group_name: "Grupės pavadinimas"
      user_count: "Nariai"
      bio: "Apie grupę"
      selector_placeholder: "įveskite slapyvardį"
      owner: "valdytojas"
      index:
        title: "Grupės"
        all: "Visos grupės"
        empty: "Nėra matomų grupių."
        filter: "Filtruoti grupes pagal tipą"
        owner_groups: "Man priklausančios grupės"
        close_groups: "Uždarytos grupės"
        automatic_groups: "Automatinės grupės"
        automatic: "Automatini"
        closed: "Uždaryta"
        public: "Vieša"
        private: "Privati"
        public_groups: "Viešos grupės"
        my_groups: "Mano grupės"
        group_type: "Grupės tipas"
        is_group_user: "Narys"
        is_group_owner: "Savininkas"
        search_results: "Paieškos rezultatai bus rodomi žemiau."
      title:
        one: "Grupė"
        few: "Grupės"
        many: "Grupių"
        other: "Grupės"
      activity: "Veikla"
      members:
        title: "Nariai"
        filter_placeholder_admin: "slapyvardis arba e-paštas"
        filter_placeholder: "slapyvardis"
        remove_member: "Pašalinti narį"
        remove_member_description: "Pašalinti <b>%{username}</b> iš šios grupės"
        make_owner: "Paversti savininku"
        make_owner_description: "Paskirti <b>%{username}</b>, grupės valdytoju"
        remove_owner: "Pašalinti iš savininkų"
        remove_owner_description: "Atšaukti <b>%{username}</b>, iš grupės valdytojo posto"
        make_primary: "Padaryti pagrindiniu"
        make_primary_description: "Padarykite tai pagrindine grupe <b>%{username}</b>"
        remove_primary: "Pašalinti kaip pagrindinį"
        remove_primary_description: "Pašalinkite tai kaip pagrindinę grupę <b>%{username}</b>"
        remove_members: "Pašalinti narius"
        remove_members_description: "Pašalinti pasirinktus vartotojus iš šios grupės"
        make_owners: "Paversti savininku"
        make_owners_description: "Padarykite pasirinktus vartotojus šios grupės savininkais"
        remove_owners: "Pašalinti savininkus"
        remove_owners_description: "Pašalinti pasirinktus vartotojus kaip šios grupės savininkus"
        make_all_primary: "Padaryti pagrindiniu"
        make_all_primary_description: "Padarykite tai pagrindine visų pasirinktų vartotojų grupe"
        remove_all_primary: "Pašalinti kaip pagrindinį"
        remove_all_primary_description: "Pašalinkite šią grupę kaip pagrindinę"
        status: "Statusas"
        owner: "Savininkas"
        primary: "Pagrindinė"
        forbidden: "Jums neleidžiama peržiūrėti narių."
        no_filter_matches: "Nė vienas narys neatitinka šios paieškos."
      topics: "Temos"
      posts: "įrašai"
      aria_post_number: "%{title} - įrašo nr.%{postNumber}"
      mentions: "Paminėjimai"
      messages: "Žinutės"
      notification_level: "Numatytasis pranešimo lygis grupės pranešimams"
      alias_levels:
        mentionable: "Kas gali @minėti šią grupę?"
        messageable: "Kas gali pranešti apie šią grupę?"
        nobody: "Niekas"
        only_admins: "Tik administratoriai"
        mods_and_admins: "Tik moderatoriai ir administratoriai"
        members_mods_and_admins: "Tik grupės nariai, moderatoriai ir administratoriai"
        owners_mods_and_admins: "Tik grupės savininkai, moderatoriai ir administratoriai"
        everyone: "Visi"
      notifications:
        watching:
          title: "Stebimos"
          description: "Būsi perspėtas dėl kiekvieno naujo įrašo kiekvienoje žinutėje."
        watching_first_post:
          title: "Stebime Pirmą Įrašą"
          description: "Būsite informuoti apie naujus šios grupės pranešimus, bet ne atsakymus į pranešimus."
        tracking:
          title: "Sekamos"
          description: "Būsi perspėtas kai kažkas paminės tavo @vardą ar tau atsakys."
        regular:
          title: "Įprastas"
          description: "Būsi perspėtas kai kažkas paminės tavo @vardą ar tau atsakys."
        muted:
          title: "Nutildytos"
          description: "Jums nebus pranešta apie pranešimus šioje grupėje."
      flair_url: "Avatar Flair paveiksliukas"
      flair_upload_description: "Naudokite kvadratinius vaizdus ne mažesnius kaip 20 x 20 pikselių."
      flair_bg_color: "Avatar Flair fono splva"
      flair_bg_color_placeholder: "(Pasirinktinai) Hex spalva"
      flair_color: "Avatar Flair spalva"
      flair_color_placeholder: "(Pasirinktinai) Hex spalva"
      flair_preview_icon: "Peržiūros piktograma"
      flair_preview_image: "Peržiūros paveikslėlį"
      flair_type:
        icon: "Pasirinkite piktogramą"
        image: "Įkelti paveikslėlį"
      default_notifications:
        modal_title: "Numatytieji vartotojo pranešimai"
        modal_yes: "Taip"
        modal_no: "Ne, taikykite pakeitimus tik į priekį"
    user_action_groups:
      "1": "Tau Patinka"
      "2": "Žmonėms patinka"
      "3": "Žymės"
      "4": "Temos"
      "5": "Atsakymai"
      "6": "Atsakymai"
      "7": "Paminėjimai"
      "9": "Citatos"
      "11": "Pakeitimai"
      "12": "Išsiųsti"
      "13": "Pranešimų dežutė"
      "14": "Laukiama"
      "15": "Juodraščiai"
      "17": "Nuorodos"
    categories:
      categories_label: "kategorijos"
      subcategories_label: "subkategorijos"
      no_subcategories: "nėra subkategorijų"
      remove_filter: "išjungti filtrus"
      plus_more_count:
        one: "+%{count} daugiau"
        few: "+%{count}daugiau"
        many: "+%{count}daugiau"
        other: "+%{count} daugiau"
      view_all: "peržiūrėti visus"
      category: "Kategorija"
      category_list: "Visos kategorijos"
      reorder:
        title: "Keisti kategorijų tvarką"
        title_long: "Pakeisti kategorijų sąrašo tvarką"
        save: "Išsaugoti"
        apply_all: "Kandidatuoti"
        position: "Pozicija"
      posts: "Įraša"
      topics: "Temos"
      latest: "Paskutinės"
      subcategories: "Subkategorijos"
      muted: "Nutildytos kategorijos"
      topic_sentence:
        one: "%{count} tema"
        few: "%{count} temos"
        many: "%{count}temų"
        other: "%{count}temos"
      topic_stat_unit:
        week: "savaitė"
        month: "mėnesis"
    ip_lookup:
      title: IP adreso peržiųra
      hostname: Adresas
      location: Vieta
      location_not_found: (nežinoma)
      organisation: Organizacija
      phone: Telefonas
      other_accounts: "Kitos paskyros"
      delete_other_accounts:
        one: "Ištrinti %{count}"
        few: "Ištrinti %{count}"
        many: "Ištrinti %{count}"
        other: "Ištrinti %{count}"
      username: "Vartotojo vardas"
      trust_level: "patikimumo lygis"
      read_time: "perskaitymo laikas"
      topics_entered: "paskelbtos temos"
      post_count: "žinutės"
      confirm_delete_other_accounts: "Ar tikrai nori ištrinti šias paskyras?"
      powered_by: "naudojant <a href='https://maxmind.com'>MaxMinDDB</a>"
      copied: "nukopijuota"
    user_fields:
      none: "(pasirink nustatymą)"
      required: 'Prašome įvesti reikšmę "%{name}”'
      required_checkbox: 'Laukas „%{name}“ yra privalomas'
      same_as_password: "Jūsų slaptažodis neturėtų kartotis kituose laukuose"
      optional: (pasoronktinai)
    user:
      said: "%{username}:"
      profile: "Profilis"
      profile_possessive: "%{username}profilis"
      mute: "Nutildyti"
      edit: "Redaguoti Nustatymus"
      download_archive:
        title: "Eksportuokite savo duomenis"
        description: "Atsisiųskite savo paskyros veiklos ir nuostatų archyvą."
        button_text: "Užklausos archyvas"
        confirm: "Atsisiųskite savo paskyros veiklos ir nuostatų archyvą?"
        success: "Pradėjome rinkti jūsų archyvą. Kai procesas bus baigtas, gausite pranešimą."
        rate_limit_error: "Įrašai gali būti atsiunčiami vieną kartą per dieną, prašome pakartoti operaciją rytoj."
      new_private_message: "Nauja žinutė"
      private_message: "Žinutės"
      private_messages: "Žinutės"
      user_notifications:
        filters:
          filter_by: "Filtruoti pagal"
          all: "Visi"
          read: "Skaitykite"
          unread: "Neperskaitytos"
          unseen: "Nematytas"
        ignore_duration_title: "Ignoruoti vartotoją"
        ignore_duration_username: "Slapyvardis"
        ignore_duration_when: "Trukmė:"
        ignore_duration_save: "Ignoruoti"
        ignore_duration_note: "Atminkite, kad visi ignoravimai automatiškai pašalinami pasibaigus ignoravimo trukmei."
        ignore_duration_time_frame_required: "Pasirinkite laikotarpį"
        ignore_no_users: "Neturite ignoruojamų naudotojų."
        ignore_option: "Nepaisoma"
        ignore_option_title: "Jūs negausite pranešimų, susijusių su šiuo vartotoju, ir visos jo temos bei atsakymai bus paslėpti."
        add_ignored_user: "Pridėti"
        mute_option: "Nutildyta"
        mute_option_title: "Iš šio vartotojo negausite jokių pranešimų, asmeninių žinučių ar tiesioginių pokalbių žinučių."
        normal_option: "Įprastas"
        normal_option_title: "Būsite informuoti, jei šis vartotojas jums atsakys, cituos ar paminės jus."
      notification_schedule:
        title: "Pranešimų tvarkaraštis"
        label: "Įjungti pasirinktinį pranešimų tvarkaraštį"
        tip: "Ne šiomis valandomis pranešimai bus pristabdyti."
        midnight: "Vidurnakčio"
        none: "Nieko"
        monday: "Pirmadienis"
        tuesday: "Antradienis"
        wednesday: "Trečiadienis"
        thursday: "Ketvirtadienis"
        friday: "Penktadienis"
        saturday: "Šeštadienis"
        sunday: "Sekmadienis"
        to: "kam"
      activity_stream: "Aktyvumas"
      read: "Perskaityti"
      read_help: "Neseniai skaitytos temos"
      preferences:
        title: "Nustatymai"
        profile:
          enforced_required_fields: "Prieš toliau naudodamiesi šia svetaine, privalote pateikti papildomos informacijos."
      feature_topic_on_profile:
        open_search: "Pasirinkti naują temą"
        title: "Pasirinkite temą"
        search_label: "Ieškokite temos pagal pavadinimą"
        save: "Saugoti"
        clear:
          title: "Išvalyti"
          warning: "Ar tikrai norite išvalyti savo temą?"
      use_current_timezone: "Naudoti dabartinę laiko juostą"
      profile_hidden: "Šio vartotojo viešas profilis yra paslėptas."
      login_to_view_profile: "Norėdami peržiūrėti naudotojų profilius, turite prisijungti"
      inactive_user: "Šis naudotojas nebėra aktyvus."
      expand_profile: "Praplėsti"
      sr_expand_profile: "Išplėskite profilio informaciją"
      collapse_profile: "Suskleisti"
      sr_collapse_profile: "Sutraukti išsamią profilio informaciją"
      bookmarks: "Žymės"
      bio: "Apie mane"
      timezone: "Laiko zona"
      invited_by: "Pakvietė"
      trust_level: "Patikimumo lygis"
      notifications: "Perspėjimai"
      statistics: "Statistika"
      desktop_notifications:
        label: "Tiesioginiai pranešimai"
        not_supported: "Pranešimai neveikia ant šios naršyklės. Atsiprašome!"
        perm_default: "Įjungti Pranešimus"
        perm_denied_btn: "Leidimas atmestas"
        perm_denied_expl: "Užklausa atmesta nes jūs to neleidote. Jaigu norite gauti perspėjimus, tai galite jūsų naršyklės nustatymuose."
        disable: "Išjungti Pranešimus"
        enable: "Galimi Pranešimai"
        each_browser_note: "Pastaba: šį nustatymą turite pakeisti kiekvienoje naudojamoje naršyklėje. Visi pranešimai bus išjungti, kai yra „netrukdyti“ režimas, neatsižvelgiant į šį nustatymą."
        consent_prompt: "Ar norite gauti tiesioginius pranešimus, kai žmonės atsakys į jūsų įrašus?"
      dismiss: "Praleisti"
      dismiss_notifications: "Atmesti visus"
      dismiss_notifications_tooltip: "Pažymėkite visus pranešimus kaip Perskaitytus."
      dismiss_bookmarks_tooltip: "Pažymėkite visus neskaitytus priminimus apie žymes kaip skaitytus"
      dismiss_messages_tooltip: "Pažymėti visus neperskaitytus asmeninių pranešimų pranešimus kaip perskaitytus"
      no_likes_title: "Jūs dar neperskaitėte jokių temų"
      no_likes_body: >
        Jums bus pranešta čia kiekvieną kartą, kai kas nors pamėgs vieną iš jūsų įrašų, kad matytumėte, ką kiti laiko vertingu. Kiti matys tą patį, kai jūs taip pat pamėgsite jų įrašus! <br><br> Pranešimai apie patiktukus niekada nesiunčiami jums el. paštu, bet galite pasirinkti, kaip gauti pranešimus apie patiktukus svetainėje savo <a href='%{preferencesUrl}'>pranešimų nuostatose</a>.
      no_messages_title: "Jūs neturite jokių pranešimų"
      no_messages_body: >
        Reikia tiesioginio asmeninio pokalbio su kuo nors už įprasto pokalbio srauto ribų? Nusiųskite jiems žinutę pasirinkdami jų avatarą ir naudodami pranešimo mygtuką %{icon}<br><br> Jei jums reikia pagalbos, galite <a href='%{aboutUrl}'>pranešti darbuotojui</a>.
      no_bookmarks_title: "Jūs dar nieko nepažymėjote"
      no_bookmarks_body: >
        Pradėkite žymėti įrašus %{icon} mygtuku ir jie bus pateikti čia, kad būtų lengviau peržiūrėti. Taip pat galite suplanuoti priminimą!
      no_bookmarks_search: "Nerasta jokių žymių pagal pateiktą paieškos užklausą."
      no_notifications_title: "Jūs dar neturite jokių pranešimų"
      no_notifications_body: >
        Šiame skydelyje būsite informuoti apie tiesiogiai su jumis susijusią veiklą, įskaitant atsakymus į jūsų temas ir įrašus, kai kas nors <b>jus @paminėja</b> arba cituoja, ir atsakymus į temas, kurias žiūrite. Pranešimai taip pat bus siunčiami į jūsų el. pašto adresą, kai kurį laiką nebūsite prisijungę. <br><br> Ieškokite %{icon} , kad nuspręstumėte, apie kurias konkrečias temas, kategorijas ir žymas norite gauti pranešimus. Daugiau informacijos rasite savo <a href='%{preferencesUrl}'>pranešimų nuostatose</a>.
      no_other_notifications_title: "Kol kas neturite jokių kitų pranešimų"
      no_other_notifications_body: >
        Šiame skydelyje būsite informuoti apie kitokią veiklą, kuri gali būti jums aktuali, pavyzdžiui, kai kas nors įdeda nuorodą į vieną iš jūsų įrašų arba jį redaguoja.
      no_notifications_page_title: "Jūs dar neturite jokių pranešimų"
      no_notifications_page_body: >
        Jums bus pranešta apie tiesiogiai su jumis susijusią veiklą, įskaitant atsakymus į jūsų temas ir įrašus, kai kas nors <b>jus @paminėja</b> arba cituoja, ir atsakymus į temas, kurias žiūrite. Pranešimai taip pat bus siunčiami į jūsų el. pašto adresą, kai kurį laiką nebūsite prisijungę. <br><br> Ieškokite %{icon} , kad nuspręstumėte, apie kurias konkrečias temas, kategorijas ir žymas norite gauti pranešimus. Daugiau informacijos rasite savo <a href='%{preferencesUrl}'>pranešimų nuostatose</a>.
      dynamic_favicon: "Rodyti skaičius naršyklės piktogramoje"
      skip_new_user_tips:
        description: "Praleiskite naujų naudotojų patarimus ir ženklelius"
      reset_seen_user_tips: "Dar kartą rodyti naudotojo patarimus"
      theme_default_on_all_devices: "Padarykite tai kaip numatytąją temą visuose mano įrenginiuose"
      color_scheme_default_on_all_devices: "Nustatyti numatytąją spalvų paletę visuose mano įrenginiuose"
      color_scheme: "Spalvų paletė"
      color_schemes:
        default_description: "Tema numatytoji"
        disable_dark_scheme: "Toks pat kaip įprastas"
        dark_instructions: "Tamsaus režimo spalvų paletę galite peržiūrėti įjungdami įrenginio tamsų režimą."
        undo: "Atstatyti"
        regular: "Nuolatinės"
        dark: "Tamsus režimas"
        default_dark_scheme: "(numatytoji svetainė)"
        interface_modes:
          light: "Šviesi"
          dark: "Tamsi"
      dark_mode: "Tamsus režimas"
      dark_mode_enable: "Įgalinti automatinę tamsaus režimo spalvų paletę"
      text_size_default_on_all_devices: "Padarykite tai numatytuoju teksto dydžiu visuose mano įrenginiuose"
      allow_private_messages: "Leisti kitiems vartotojams siųsti man asmeninius pranešimus"
      external_links_in_new_tab: "Atidaryti visas pridėtas nuorodas naujame lange"
      enable_quoting: "Įjungti citatų atsakymus pabrėžtam tekstui"
      enable_smart_lists: "Įgalinti išmaniuosius sąrašus rašant kompozitoriuje"
      enable_defer: "Įgalinti temų žymėjimą kaip neskaitytų"
      experimental_sidebar:
        enable: "Įjungti šoninę juostą"
        options: "Nustatymai"
        navigation_section: "Navigacija"
        navigation_section_instruction: "Kai naršymo meniu temų sąraše yra naujų arba neskaitytų elementų…"
        link_to_filtered_list_checkbox_description: "Nuoroda į filtruotą sąrašą"
        show_count_new_items_checkbox_description: "Rodyti naujų elementų skaičių"
      change: "pakeisti"
      featured_topic: "Įpatinga tema"
      moderator: "%{user} yra moderatorius"
      admin: "%{user} yra administratorius"
      moderator_tooltip: "Šis vartotojas yra moderatorius"
      admin_tooltip: "Šis vartotojas yra administratorius"
      silenced_tooltip: "Šis narys nutildytas"
      suspended_notice: "Šis vartotojas nušalintas iki %{date}."
      suspended_permanently: "Šis narys suspenduotas"
      suspended_reason: "Priežastis:"
      silenced_permanently: "Šis narys nutildytas."
      silenced_reason: "Priežastis:"
      github_profile: "GitHub"
      email_activity_summary: "Aktyvumo veikla"
      mailing_list_mode:
        label: "Elektroninio pašto grupė"
        enabled: "Aktyvuoti elektroninio pašto grupių rėžimą."
        instructions: |
          Šis nustatymas perrašys prieš tai buvusią veiklą.<br />
          Prieš tai užtildytos temos ir įrašai nebus įtraukti į eketroninų laiškų sarašus.
        individual: "Atsiūsti elektroninį laišką apie naujus visus naujus įrašus"
        individual_no_echo: "Atsiūsti elektroninį laišką apie naujus visus naujus įrašus, išskyrus mano."
        many_per_day: "Atsiūsti elektroninį laišką apie naujus visus naujus įrašus (kartų %{dailyEmailEstimate} per dieną)"
        few_per_day: "Atsiūsti elektroninį laišką apie naujus visus naujus įrašus (apie 2 kartus per dieną)"
        warning: "Pašto adresų sąrašo režimas įjungtas. El. pašto pranešimų nustatymai nepaisomi."
      tag_settings: "Etiketės"
      watched_tags: "Žiūrėta"
      watched_tags_instructions: "Jūs automatiškai žiūrėsite visas temas su atitinkamai pasirinktomis etiketėmis. Jūs būsite perspėjami apie visus naujus įrašus ir naujas temas, ir skaičius su naujais įrašais bus rodomas šalia temos."
      tracked_tags: "Sekami"
      tracked_tags_instructions: "Jūs automatiškai stebėsite visas temas su atitinkamai pasirinktais žymekliais. Skaičius su naujais įrašais bus rodomas šalia temos."
      muted_tags: "Nutildyta"
      muted_tags_instructions: "Jums daugiau nebus pranešama apie naujas temas su šiomis etiketėmis, taip pat jos nebus naujų temų sarašuose. "
      watched_categories: "Stebimos"
      watched_categories_instructions: "Jūs stebite visas temas šiose kategorijose. Jums bus pranešama apie naujus įrašus ir naujas temas, ir naujų įrašų skaičius taip pat bus parodytas šalia temos."
      tracked_categories: "Sekamos"
      tracked_categories_instructions: "Jūs automatiškai sekate vias temas šiose kategorijose. Skaičius su naujais įrašais bus taip pat rodomas šalia temos."
      watched_first_post_categories: "Stebime Pirmą Įrašą"
      watched_first_post_categories_instructions: "Būsite perspėjami apie naujus įrašus šiose kategorijose."
      watched_first_post_tags: "Stebime Pirmą Įrašą"
      watched_first_post_tags_instructions: "Jūs būsite perspėjami apie įrašus kėkvienoje naujoje temoje su pasirinktomis etiketėmis."
      watched_precedence_over_muted: "Pranešti man apie temas kategorijose arba žymose, kurias stebiu, kurios taip pat priklauso vienai iš mano nutildytų"
      muted_categories: "Nutildytos"
      muted_categories_instructions: "Jums nebus pranešta nieko apie naujas šių kategorijų temas ir jos nebus rodomos kategorijose ar naujausiuose puslapiuose."
      muted_categories_instructions_dont_hide: "Jums nieko nebus pranešta apie naujas temas šiose kategorijose."
      regular_categories: "Įprastas"
      regular_categories_instructions: "Šias kategorijas matysite temų sąrašuose „Naujausios“ ir „Populiariausios“."
      no_category_access: "Kaip moderatorius turite ribotą prieigą prie kategorijos, išsaugojimas išjungtas."
      delete_account: "Ištrinti mano vartotoją"
      delete_account_confirm: "Ar tikrai norite visam laikui ištrinti savo paskyrą? Šis veiksmas yra galutinis."
      deleted_yourself: "Jūsų paskyra sėkmingai ištrinta."
      delete_yourself_not_allowed: "Jei norite, kad jūsų paskyra būtų ištrinta, susisiekite su administracija."
      unread_message_count: "Žinutės"
      admin_delete: "Ištrinti"
      users: "Vartotojai"
      muted_users: "Nutildytos"
      muted_users_instructions: "Slėpti šių vartotojų siunčiamus pranešimus ir asmenines žinutes."
      allowed_pm_users: "Leidžiama"
      allow_private_messages_from_specific_users: "Leisti man asmeninius pranešimus siųsti tik tam tikriems vartotojams"
      ignored_users: "Nepaisoma"
      ignored_users_instructions: "Slėpti visus pranešimus, įrašus ir asmenines žinutes iš šių vartotojų."
      tracked_topics_link: "Rodyti"
      automatically_unpin_topics: "Automatiškai atsegti temas pasiekus apačią"
      apps: "Programėlės"
      revoke_access: "Panaiktinti teises"
      undo_revoke_access: "Atstatyti atgal panaikintas teises"
      api_approved: "Patvirtinta:"
      api_last_used_at: "Paskutinį kartą naudota:"
      theme: "Tema"
      save_to_change_theme: 'Tema bus atnaujinta spustelėjus „%{save_text}“'
      home: "Numatytasis pagrindinis puslapis"
      staged: "Inscenizuotas"
      messages:
        all: "visos pašto dėžutes"
        inbox: "Pranešimų dežutė"
        personal: "Asmeninis"
        latest: "Paskutinės"
        sent: "Išsiųsti"
        unread: "Neperskaitytos"
        unread_with_count:
          one: "Neperskaitytas (%{count})"
          few: "Neperskaitytas (%{count})"
          many: "Neperskaitytas (%{count})"
          other: "Neperskaitytas (%{count})"
        new: "Naujos"
        new_with_count:
          one: "Naujas (%{count})"
          few: "Naujas (%{count})"
          many: "Naujas (%{count})"
          other: "Naujas (%{count})"
        archive: "Archyvuoti"
        groups: "Grupės"
        move_to_inbox: "Perkelti į Pranešimų dėžutę"
        move_to_archive: "Archyvuoti"
        failed_to_move: "Įvyko klaida! (patikrinkite interneto ryšį)"
        tags: "Gairės"
        all_tags: "Visos žymos"
        warnings: "Oficialūs įspėjimai"
        read_more_in_group: "Norite skaityti daugiau? Naršykite kitus pranešimus %{groupLink}."
      preferences_nav:
        account: "Paskyra"
        security: "Saugumo"
        profile: "Profilis"
        emails: "Epaštai"
        notifications: "Pranešimai"
        tracking: "Seku"
        categories: "Kategorijos"
        users: "Nariai"
        tags: "Gairės"
        interface: "Sąsaja"
        apps: "Programėlės"
      change_password:
        success: "(el. laiškas išsiųstas)"
        in_progress: "(siunčiamas el. laiškas)"
        error: "(klaida)"
        action: "Siųsti Slaptažodžio priminimo elektroninę žinutę"
        set_password: "Nustatyti Slaptažodį"
        choose_new: "Pasirinkite naują slaptažodį"
        choose: "Pasirinkite slaptažodį"
        title: "Slaptažodžio atkūrimas"
      second_factor_backup:
        title: "Dviejų veiksnių atsarginiai kodai"
        regenerate: "Pergeneruoti"
        disable: "Išjungti"
        copy_to_clipboard: "Nukopijuoti į iškarpinę"
        copy_to_clipboard_error: "Klaida kopijuojant duomenis į iškarpinę"
        copied_to_clipboard: "Nukopijuota į iškirptę"
        download_backup_codes: "Atsisiųskite atsarginius kodus"
        use: "Naudoti atsarginį kodą"
        codes:
          title: "Sukurta atsarginių kopijų kodai"
          description: "Kiekvienas iš šių atsarginių kodų gali būti naudojamas tik vieną kartą. Laikykite juos saugioje, bet prieinamoje vietoje."
      second_factor:
        title: "Dviejų veiksnių autentifikavimas"
        enable: "Tvarkyti dviejų veiksnių autentifikavimą"
        disable_all: "Išjungti visus"
        name: "Vardas"
        label: "Kodas"
        rate_limit: "Prašome palaukti prieš bandydami kitą autentifikavimo kodą."
        disable_description: "Prašome įvesti autentifikavimo kodą iš savo programos"
        show_key_description: "Įveskite rankiniu būdu"
        oauth_enabled_warning: "Atminkite, kad socialiniai prisijungimai bus išjungti, kai jūsų paskyroje bus įgalintas dviejų veiksnių autentifikavimas."
        use: "Naudoti autentifikavimo programėlę"
        enforced_notice: "Prieš prisijungdami prie šios svetainės turite įjungti dviejų veiksnių autentifikavimą."
        disable: "Išjungti"
        delete: "Ištrinti"
        save: "Saugoti"
        edit: "Redaguoti"
        edit_title: "Redaguoti autentifikavimo priemonę"
        edit_description: "Autentifikavimo pavadinimas"
        enable_security_key_description: |
          Kai paruošite savo <a href="https://www.google.com/search?q=hardware+security+key" target="_blank">aparatinės įrangos saugos raktą</a> arba suderinamą mobilųjį įrenginį, paspauskite žemiau esantį mygtuką „Registruotis“.
        totp:
          title: "Žetonais pagrįsti autentifikatoriai"
          add: "Pridėti autentifikavimo priemonę"
          default_name: "Mano autentifikatorius"
          name_and_code_required_error: "Turite nurodyti vardą ir kodą iš savo autentifikavimo programos."
        security_key:
          register: "Registruokis"
          title: "Fiziniai saugos raktai"
          add: "Pridėti fizinį saugos raktą"
          default_name: "Pagrindinis saugos raktas"
          iphone_default_name: "iPhone"
          android_default_name: "„Android“"
          not_allowed_error: "Saugos rakto registravimo procesas baigėsi arba buvo atšauktas."
          already_added_error: "Jūs jau užregistravote šį saugos raktą. Jums nereikia jo užregistruoti dar kartą."
          edit: "Redaguoti fizinį saugos raktą"
          save: "Saugoti"
          edit_description: "Fizinio saugumo rakto pavadinimas"
          name_required_error: "Turite nurodyti saugos rakto pavadinimą."
      passkeys:
        rename_passkey: "Pervardyti slaptažodį"
        add_passkey: "Pridėti slaptažodį"
        confirm_delete_passkey: "Ar tikrai norite ištrinti šį slaptažodį?"
        passkey_successfully_created: "Pavyko! Jūsų naujas slaptažodis sukurtas."
        rename_passkey_instructions: "Pasirinkite slaptažodžio pavadinimą, kuris leis jums jį lengvai atpažinti, pavyzdžiui, naudokite savo slaptažodžių tvarkyklės pavadinimą."
        name:
          default: "Pagrindinis slaptažodis"
        save: "Išsaugoti"
        title: "Slaptažodžiai"
        short_description: "Slaptažodžiai yra slaptažodžių pakaitalai, kurie patvirtina jūsų tapatybę biometriniu būdu (pvz., lietimu, „FaceID“) arba naudojant įrenginio PIN kodą / slaptažodį."
        added_date: "Pridėta %{date}"
        last_used_date: "Paskutinį kartą naudota %{date}"
        never_used: "Niekada nenaudota"
        not_allowed_error: "Slaptažodžio registracijos procesas arba baigėsi, arba buvo atšauktas, arba neleidžiamas."
        already_added_error: "Šį prieigos raktą jau užregistravote. Jums nereikia jo registruoti dar kartą."
        confirm_button: "arba naudokite prieigos raktą"
      change_about:
        title: "Keisti Apie Mane"
        error: "Rasta klaida bandant pakeisti reikšmę. Prašom patikslinti veiksmus."
      change_username:
        title: "Keisti vartotojo vardą"
        confirm: "Ar esate visiškai tikras, kad norite pakeisti savo vartotojo vardą?"
        taken: "Atsiprašome, šis vartotojo vardas užimtas."
        invalid: "Šis vartotojo vardas yra neteisingas. Jame turi būti tik skaičiai ir raidės"
      add_email:
        title: "Pridėti el. paštą"
        add: "pridėti"
      change_email:
        title: "Keisti el. paštą"
        taken: "Atsiprašome, šis el. paštas negalimas."
        error: "Įvyko klaida keičiant jūsų el. pašto adresą. Gal būt jis jau yra naudojamas?"
        success: "Mes išsiunteme laišką nurodytu el. pašto adresu. Prašome sekti patvirtinimo instrukcijas."
        success_via_admin: "Mes išsiuntėme laišką nurodytu el. pašto adresu. Prašome sekti patvirtinimo instrukcijas."
        success_staff: "Mes išsiunteme laišką nurodytu el. pašto adresu. Prašome sekti patvirtinimo instrukcijas."
        back_to_preferences: "Atgal į nuostatas"
        confirm_success: "Jūsų el. pašto adresas buvo atnaujintas."
        confirm: "Patvirtinti"
        authorizing_new:
          description: "Patvirtinkite, kad norite, kad jūsų el. Pašto adresas būtų pakeistas į:"
          description_add: "Patvirtinkite, kad norite pridėti alternatyvų el. pašto adresą:"
        authorizing_old:
          title: "Patvirtinkite seną el. pašto adresą"
          description: "Norėdami tęsti el. pašto adreso keitimą, patvirtinkite seną el. pašto adresą:"
          description_add: "Norėdami toliau pridėti alternatyvų adresą, patvirtinkite esamą el. pašto adresą:"
          old_email: "Senas el. Paštas: %{email}"
          new_email: "Naujas el. paštas: %{email}"
          confirm_success: "Mes išsiuntėme laišką į jūsų naują elektroninio pašto adresą, kad patvirtintume pakeitimą!"
      change_avatar:
        title: "Pakeisti profilio nuotrauką"
        gravatar: "<a href='//%{gravatarBaseUrl}%{gravatarLoginUrl}' target='_blank'>%{gravatarName}</a>, remiantis"
        gravatar_title: "Pakeiskite savo avatarą %{gravatarName}svetainėje"
        gravatar_failed: "Nepavyko rasti %{gravatarName} su šiuo el. pašto adresu."
        refresh_gravatar_title: "Atnaujinkite savo %{gravatarName}"
        letter_based: "Sistema pridėjo profilio nuotrauką"
        uploaded_avatar: "Paveiksliukas"
        uploaded_avatar_empty: "Pridėti paveiksliuką"
        upload_title: "Įkelti savo nuotrauką"
        image_is_not_a_square: "Įspėjimas: jūs ką tik apkirpote nuotrauką, tačiau plotis ir ilgis nėra vienodi."
        logo_small: "Mažas svetainės logotipas. Naudojamas pagal numatytuosius nustatymus."
        use_custom: "Arba įkelkite pasirinktinį avatarą:"
      change_profile_background:
        title: "Profilio antraštė"
        instructions: "Profilio antraštės bus centre ir numatytasis plotis bus 1110 taškų."
      change_card_background:
        title: "Paskyros fonas"
        instructions: "Fono paveiksliukas bus sucentruotas ir turės numatytą 590px plotį."
      change_featured_topic:
        title: "Įpatinga tema"
        instructions: "Nuoroda į šią temą bus jūsų vartotojo kortelėje ir profilyje."
      email:
        title: "El. paštas"
        primary: "Pagrindinis el. Paštas"
        secondary: "Antriniai el. Paštai"
        primary_label: "pirminė"
        unconfirmed_label: "nepatvirtintas"
        resend_label: "persiųsti patvirtinimo laišką"
        resending_label: "siunčia ..."
        resent_label: "laiškas išsiųstas"
        update_email: "Keisti el. paštą"
        set_primary: "Nustatyti pagrindinį el."
        destroy: "Pašalinti el. paštą"
        add_email: "Pridėti alternatyvų el. paštą"
        auth_override_instructions: "El. paštas gali būti atnaujintas iš autentifikavimo teikėjo."
        no_secondary: "Antrinių el. Paštų nėra"
        instructions: "Nebus rodomas viešai"
        admin_note: "Pastaba: Administratoriaus naudotojas, pakeitęs kito neadministratoriaus vartotojo el. pašto adresą, rodo, kad vartotojas prarado prieigą prie savo pradinės el. pašto paskyros, todėl naujuoju adresu bus išsiųstas slaptažodžio nustatymo iš naujo el. laiškas. Naudotojo el. pašto adresas nepasikeis, kol jis neužbaigs slaptažodžio nustatymo iš naujo proceso."
        ok: "Mes jums atsiųsime patvirtinimo elektroninį laišką"
        required: "Prašome įvesti elektroninio pašto adresą"
        invalid: "Prašom įrašyti teisingą elektroninį adresą"
        authenticated: "Tavo elektroninis laiškas buvo %{provider} autorizuotas"
        invite_auth_email_invalid: "Jūsų kvietimo el. pašto adresas nesutampa su el. pašto adresu, kurį patvirtino %{provider}"
        authenticated_by_invite: "Jūsų el. pašto adresas patvirtintas kvietimu"
        frequency:
          one: "Mes atsiųsime el. laišką jeigu nebuvai prisijungęs per paskutinę minutę."
          few: "Mes atsiųsime el. laišką jeigu nebuvai prisijungęs per paskutines %{count} minutes."
          many: "Mes atsiųsime el. laišką jeigu nebuvai prisijungęs per paskutines %{count} minutes."
          other: "Mes atsiųsime el. laišką jeigu nebuvai prisijungęs per paskutines %{count} minutes."
      associated_accounts:
        title: "Susijusios paskyros"
        connect: "Prisijungti"
        revoke: "Atšaukti"
        cancel: "Atšaukti"
        not_connected: "(neprisijungęs)"
        confirm_modal_title: "Prijungti %{provider} paskyrą"
        confirm_description:
          disconnect: "Esama %{provider} paskyra „%{account_description}“ bus atjungta."
          account_specific: "Jūsų %{provider} paskyra “%{account_description}” bus naudojama autentifikavimui."
          generic: "Jūsų %{provider} paskyra bus naudojama autentifikavimui."
      activate_account:
        action: "Spustelėkite čia, kad suaktyvintumėte savo paskyrą"
        already_done: "Deja, ši paskyros patvirtinimo nuoroda nebegalioja. Galbūt jūsų paskyra jau aktyvi?"
        please_continue: "Jūsų nauja paskyra patvirtinta; būsite nukreipti į pagrindinį puslapį."
        continue_button: "Baigti!"
        welcome_to: "Sveiki atvykę į %{site_name}!"
        approval_required: "Moderatorius turi rankiniu būdu patvirtinti jūsų naują paskyrą, kad galėtumėte prisijungti prie šio forumo. Gausite el. laišką, kai jūsų paskyra bus patvirtinta!"
      name:
        title: "Vardas"
        title_optional: "Pavadinimas (neprivaloma)"
        instructions: "Jūsų vardas pavardė (pasirinktinai)"
        instructions_required: "Tavo pilnas vardas"
        required: "Prašome įvesti vardą"
        too_short: "Tavo slapyvardis yra per trumpas"
        ok: "Tavo slapyvardis yra tinkamas"
      username:
        title: "Vartotojo vardas"
        instructions: "Unikalus, be tarpelių, trumpas"
        short_instructions: "Vartotojai gali tave paminėti kaip @%{username}"
        available: "Vartotojo vardas nėra užimtas"
        not_available: "Negalimas. Gal pabandykite %{suggestion}?"
        not_available_no_suggestion: "Nepasiekiamas"
        too_short: "Vartotojo vardas yra per trumpas"
        too_long: "Vartotojo vardas yra per ilgas."
        checking: "Tikrinmas vartotojo vardas"
        prefilled: "El. paštro adresas sutampa su užregistruotu vartotojo vardu."
        required: "Prašome įvesti vartotojo vardą"
        edit: "Redaguoti vartotojo vardą"
      locale:
        title: "Kalba"
        instructions: "Vartotojo kalba. Ji pasikeis, kai perkrausite puslapį."
        default: "(numatyta)"
        any: "bet kuris"
      homepage:
        default: "(numatyta)"
      password_confirmation:
        title: "Pakartokite slaptažodį"
      invite_code:
        title: "Pakvietimo kodas"
        instructions: "Paskyros registracijai reikalingas pakvietimo kodas"
      auth_tokens:
        title: "Neseniai naudoti įrenginiai"
        short_description: "Tai sąrašas įrenginių, kurie neseniai prisijungė prie jūsų paskyros."
        details: "Detalės"
        log_out_all: "Atsijungti nuo visų"
        not_you: "Ne Jūs?"
        show_all: "Rodyti visus (%{count})"
        show_few: "Rodyti mažiau"
        was_this_you: "Ar tai buvote Jūs?"
        was_this_you_description: "Jei ne jūs, rekomenduojame pakeisti slaptažodį ir iš visur atsijungti."
        browser_and_device: "%{browser} | %{device}"
        secure_account: "Apsaugokite mano paskyrą"
        latest_post: "Paskutinį kartą paskelbėte…"
        device_location: '<span class="auth-token-device">%{device}</span> &ndash; <span title="IP: %{ip}">%{location}</span>'
        browser_active: '%{browser} | <span class="active">dabar aktyvus</span>'
        browser_last_seen: "%{browser} | %{date}"
      last_posted: "Paskutinis Įrašas"
      last_seen: "Matytas"
      created: "Prisjungė"
      log_out: "Atsijungti"
      location: "Gyvenamoji vieta"
      website: "Svetainė"
      email_settings: "El. paštas"
      hide_profile: "Slėpti mano viešąjį profilį"
      enable_physical_keyboard: "Įgalinti fizinį klaviatūros palaikymą iPad"
      text_size:
        title: "Teksto dydis"
        smallest: "Mažiausias"
        smaller: "Mažesnis"
        normal: "Įprastas"
        larger: "Didesnis"
        largest: "Didžiausias"
      title_count_mode:
        title: "Fono puslapio pavadinime rodomas:"
        notifications: "Nauji pranešimai"
        contextual: "Naujas puslapio turinys"
      bookmark_after_notification:
        title: "Išsiuntus priminimo apie žymę pranešimą:"
      like_notification_frequency:
        title: "Perspėti susiejus"
        always: "Visada"
        first_time_and_daily: "Pirmas įrašas patinka"
        first_time: "Pirmas įrašas patinka"
        never: "Niekada"
      email_previous_replies:
        title: "Įtraukti praėjusius įrašus apačioje elektroninų laiškų"
        unless_emailed: "nebent išsųsta prieštai"
        always: "visada"
        never: "niekada"
      email_digests:
        title: "Kai čia nesilankau, atsiųskite man el. paštu populiarių temų ir atsakymų santrauką"
        every_30_minutes: "kas 30 minučių"
        every_hour: "kas valandą"
        daily: "kas dieną"
        weekly: "kas savaitę"
        every_month: "kiekvieną mėnesį"
        every_six_months: "kas šešis mėnesius"
      email_level:
        title: "Atsiųskite man el. laišką, kai esu cituojamas, kai man atsakoma, kai paminimas mano @vartotojo vardas arba kai mano stebimose kategorijose, žymose ar temose atsiranda naujų veiksmų."
        always: "visada"
        only_when_away: "tik būdamas išvykęs"
        never: "niekada"
      email_messages_level: "Rašykite man el. paštu, kai man bus išsiųsta asmeninė žinutė"
      include_tl0_in_digests: "Įtraukti turinį iš naujų vartotojų taip pat į elektroninių laiškų užklausas."
      email_in_reply_to: "Įtraukti atsakytų įrašų ištraukas taip pat į mano elektroninį paštą"
      other_settings: "Kita"
      categories_settings: "Kategorijos"
      topics_settings: "Temos"
      new_topic_duration:
        label: "Laikyti temą nauja kai"
        not_viewed: "Dar neperžiūrėjau"
        last_here: "sukurta nuo paskutinio karto"
        after_1_day: "sukurta per paskutines 24val."
        after_2_days: "sukurta per paskutines 2 dienas"
        after_1_week: "sukurta per paskutines 7 dienas"
        after_2_weeks: "sukurta per paskutines 2 savaites"
      auto_track_topics: "Automatiškai sekti temas, kurias aš įvedu"
      auto_track_options:
        never: "niekada"
        immediately: "Staigiai"
        after_30_seconds: "Po 30 sekundžių"
        after_1_minute: "Po 1 minutės"
        after_2_minutes: "po 2 minučių"
        after_3_minutes: "po 3 minučių"
        after_4_minutes: "po 4 minučių"
        after_5_minutes: "po 5 minučių"
        after_10_minutes: "po 10 minučių"
      notification_level_when_replying:
        label: "Skelbiant"
        watch_topic: "Stebėjimo tema"
        track_topic: "Sekti temą"
        do_nothing: "Nieko nedaryti"
      topics_unread_when_closed: "Uždarytas temas laikyti neskaitytomis"
      invited:
        title: "Pakvietimai"
        pending_tab: "Laukiama"
        pending_tab_with_count: "Neperskaityti (%{count})"
        expired_tab: "Baigėsi galiojimo laikas"
        expired_tab_with_count: "Galiojimo laikas baigėsi %{count})"
        redeemed_tab: "Atstatyta"
        redeemed_tab_with_count: "Atstatyta (%{count})"
        invited_via: "Kvietimas"
        invited_via_link: "nuoroda %{key} (%{count} / %{max} panaudota)"
        groups: "Grupės"
        topic: "Tema"
        sent: "Sukurtas/paskutinis išsiųstas"
        expires_at: "Galiojimo laikas baigiasi"
        edit: "Redaguoti"
        remove: "Pašalinti"
        copy_link: "Gauti nuorodą"
        reinvite: "Siųsti el. laišką iš naujo"
        reinvited: "Pakvietimas persiųstas"
        removed: "Pašalintas"
        search: "įveskite, kad ieškotumete pakvietim"
        user: "Pakviestas vartotojas"
<<<<<<< HEAD
        none: "Nėra rodomų duomenų."
=======
        none:
          title: "Nėra rodomų duomenų."
>>>>>>> 3cac9432
        truncated:
          one: "Rodomas pirmas pakvietimas"
          few: "Rodomi pirmi %{count} pakvietimai."
          many: "Rodomi pirmi %{count} pakvietimai."
          other: "Rodomi pirmi %{count} pakvietimai."
        redeemed: "Atstatyti pakvietimai"
        redeemed_at: "Atstatyta"
        pending: "Laukiami pakvietimai"
        topics_entered: "Peržiūrėtos temos"
        posts_read_count: "Perskaityta įrašų"
        expired: "Šis pakvietimas nebegalioja"
        remove_all: "Pašalinti kvietimus, kurių galiojimo laikas pasibaigęs"
        removed_all: "Visi kvietimai, kurių galiojimo laikas pasibaigęs, pašalinti!"
        remove_all_confirm: "Ar tikrai norite pašalinti visus kvietimus, kurių galiojimo laikas pasibaigęs?"
        reinvite_all: "Persiųsti visus pakvietimus dar kartą"
        reinvite_all_confirm: "Ar esate tikri, norėdami persiųsti visus pakvietimus?"
        reinvited_all: "Visi kvietimai išsiųsti!"
        time_read: "Skaitymo laikas"
        days_visited: "Apsilankymo dienos"
        account_age_days: "Paskyros amžius"
        create: "Kviesti"
        generate_link: "Sukurti kvietimo nuorodą"
        link_generated: "Štai jūsų kvietimo nuoroda!"
        valid_for: "Pakvietimo nuoroda galioja tik šiam elektroninio pašto adresui: %{email}"
        single_user: "Pakviesti el. paštu"
        multiple_user: "Pakviesti per nuorodą"
        invite_link:
          title: "Kvietimo nuoroda"
          success: "Pavyko sugeneruoti pakvietimo nuorodą"
          error: "Generuojant kvietimo nuorodą įvyko klaida"
        cannot_invite_to_forum: "Atsiprašome, jūs neturite leidimo kurti kvietimų. Susisiekite su administratoriumi, kad jis suteiktų jums kvietimo leidimą."
        invite:
          new_title: "Pakviesti narius"
          edit_title: "Redaguoti kvietimą"
          expires_in_time: "Baigia galioti %{time}"
          expired_at_time: "Galiojimo laikas baigėsi %{time}"
          create_link_to_invite: "Sukurkite nuorodą, kurią būtų galima bendrinti, kad akimirksniu būtų suteikta prieiga prie šios svetainės."
          copy_link_and_share_it: "Nukopijuokite toliau pateiktą nuorodą ir bendrinkite ją, kad akimirksniu suteiktumėte prieigą prie šios svetainės."
          copy_link: "Nukopijuoti nuorodą"
          show_advanced: "Rodyti išplėstines parinktis"
          hide_advanced: "Slėpti išplėstines parinktis"
          description: "Aprašymas"
          restrict: "Apriboti"
          email_or_domain_placeholder: "vardas@example.com arba example.com"
          max_redemptions_allowed: "Maksimaliai naudoja"
          add_to_groups: "Pridėti prie grupių"
          expires_after: "Baigia galioti"
          send_invite_email: "Išsaugoti ir siųsti el. laišką"
          update_invite: "Atnaujinti"
          cancel: "Atšaukti"
        bulk_invite:
          text: "Masinis kvietimas"
          error: "Atsiprašome, failas privalo buti CSV formato."
      password:
        title: "Slaptažodis"
        common: "Jūsų slaptažodis yra per daug bendrinis."
        same_as_username: "Tavo slaptažodis yra toks pat, kaip ir vartotojo vardas"
        same_as_email: "Tavo slaptažodis yra toks pat, kaip ir el. adresas."
        ok: "Jūsų slaptažodis yra tinkamas."
        required: "Įveskite slaptažodį"
        confirm: "Patvirtinti"
      summary:
        title: "Aprašymas"
        stats: "Statistika"
        time_read: "skaitymo laikas"
        time_read_title: "%{duration} (visas laikas)"
        recent_time_read: "paskutinis skaitymo laikas"
        recent_time_read_title: "%{duration} (per paskutines 60 dienų)"
        topic_count:
          one: "sukurta tema"
          few: "sukurtos temos"
          many: "sukurtos temos"
          other: "sukurtos temos"
        post_count:
          one: "įrašas sukurtas"
          few: "įrašai sukurti"
          many: "įrašai sukurti"
          other: "įrašai sukurti"
        likes_given:
          one: "duota"
          few: "duota"
          many: "duota"
          other: "duota"
        likes_received:
          one: "gauta"
          few: "gauta"
          many: "gauta"
          other: "gauta"
        bookmark_count:
          one: "žymės"
          few: "žymės"
          many: "žymės"
          other: "žymės"
        top_replies: "Populiariausi Atsakymai"
        no_replies: "Jokių atsakymų nerasta."
        more_replies: "Daugiau Atsakymų"
        top_topics: "Popiuliariausios Temos"
        no_topics: "Jokių temų nerasta."
        more_topics: "Daugiau Temų"
        top_badges: "Populiariausi Trofėjai"
        no_badges: "Jokių ženklelių."
        more_badges: "Daugiau Trofėjų"
        top_links: "Populiarios nuorodos"
        no_links: "Jokių nuorodų."
        most_liked_by: "Daugiausia tu patinki"
        most_liked_users: "Daugiausia tau patinka"
        most_replied_to_users: "Daugiausia atsakyta į"
        no_likes: "Jokių patinka kolkas."
        top_categories: "Populiariausios kategorijos"
        topics: "Temos"
        replies: "Atsakymai"
      ip_address:
        title: "Paskutinis IP adresas"
      registration_ip_address:
        title: "Registracijos IP adresas"
      avatar:
        title: "Profilio nuotrauka"
        name_and_description: "%{name} - %{description}"
        edit: "Redaguoti profilio nuotrauką"
      title:
        title: "Antraštė"
        none: "(nieko)"
        instructions: "pasirodo po jūsų vartotojo vardo"
      flair:
        title: "Nuojauta"
        none: "(nieko)"
        instructions: "piktograma, rodoma šalia jūsų profilio nuotraukos"
      primary_group:
        title: "Pagrindinė Grupė"
        none: "(nieko)"
      filters:
        all: "Visi"
      stream:
        posted_by: "Paskelbtas nuo"
        sent_by: "Išsiųstas nuo"
        private_message: "Žinutės"
        the_topic: "tema"
    user_status:
      save: "Saugoti"
      set_custom_status: "Nustatyti pasirinktinę būseną"
      what_are_you_doing: "Ką darote?"
      pause_notifications: "Pristabdyti pranešimus"
    user_tips:
      topic_timeline:
        title: "Temos laiko juosta"
        content: "Greitai slinkite per ilgas temas naudodami temų laiko juostą."
      post_menu:
        title: "Įrašo meniu"
        content: "Pažiūrėkite, kaip dar galite sąveikauti su įrašu, spustelėdami tris taškus!"
      topic_notification_levels:
        title: "Dabar sekate šią temą"
        content: "Ieškokite šio varpelio, kad galėtumėte koreguoti konkrečių temų ar ištisų kategorijų pranešimų nuostatas."
      suggested_topics:
        title: "Skaitykite toliau!"
        content: "Štai kelios temos, kurias, mūsų manymu, galbūt norėsite perskaityti toliau."
    loading: "Kraunama…"
    errors:
      prev_page: "kai buvo bandyta užkrauti"
      reasons:
        network: "Ryšio Klaida"
        server: "Serverio Klaida"
        forbidden: "Nėra Teisių"
        unknown: "Klaida"
        not_found: "Puslapis nerastas"
      desc:
        network: "Prašome patikrinti savo ryšį."
        network_fixed: "Panašu, kad tai sugrįžo."
        server: "Klaidos kodas: %{status}"
        forbidden: "Jums negalima peržiūrėti."
        not_found: "Oops, URL neegzistuoja."
        unknown: "Kažkas blogai nutiko."
      buttons:
        back: "Grįžti Atgal"
        again: "Bandyti dar kartą"
        fixed: "Užkrauti Puslapį"
    modal:
      close: "uždaryti"
      dismiss_error: "Atmesti klaidą"
    form_kit:
      reset: Atstatyti
      optional: pasirinktinai
      errors:
        required: "Privalomi"
<<<<<<< HEAD
=======
        date_before_or_equal: "Turi būti prieš arba lygu %{date}"
>>>>>>> 3cac9432
        too_low: "Turi būti bent %{count}"
    close: "Uždaryti"
    logout: "Jūs buvote atjungtas nuo sistemos."
    refresh: "Atnaujinti"
    home: "Pradinis"
    read_only_mode:
      enabled: "Puslapis veikia skaitymo (read only) režimu. Gali ieškoti, atsakinėti ar spausti \"patinka\", tačiau kitos funkcijos šiuo metu yra negalimos."
      login_disabled: "Prisijungimas yra išjungtas, kai svetainė yra skaitymo režime."
      logout_disabled: "Atsijungimas yra laikinai išjunktas kuomet puslapis yra žiūrimas skaitymo režimu"
    staff_writes_only_mode:
      enabled: "Ši svetainė veikia tik darbuotojams režime. Prašome toliau naršyti, tačiau atsakyti, spausti „patinka“ ir atlikti kitus veiksmus gali tik darbuotojai."
    logs_error_rate_notice:
      reached_hour_MF: |
        <b>{relativeAge}</b> – <a href="{url}" target="_blank">{ rate, plural,
            one {# klaidų/valandą}
            few {# klaidų/valandą}
            many {# klaidų/valandą}
          other {# klaidų/valandą}
        }</a> pasiekta svetainės nustatymo riba {limit, plural,
            one {# klaidų/valandą}
            few {# klaidų/valandą}
            many {# klaidų/valandą}
          other {# klaidų/valandą}
        }.
      reached_minute_MF: |
        <b>{relativeAge}</b> – <a href="{url}" target="_blank">{ rate, plural,
            one {# klaida/minutę}
            few {# klaidos/minutę}
            many {# klaidos/minutę}
          other {# klaidos/minutę}
        }</a> pasiekta svetainės nustatymo riba { limit, plural,
            one {# klaida/minutę}
            few {# klaidos/minutę}
            many {# klaidos/minutę}
          other {# klaidos/minutę}
        }.
      exceeded_hour_MF: |
        <b>{relativeAge}</b> – <a href="{url}" target="_blank">{ rate, plural,
            one {# klaidų/valandą}
            few {# klaidų/valandą}
            many {# klaidų/valandą}
          other {# klaidų/valandą}
        }</a> viršyta svetainės nustatymo riba { limit, plural,
            one {# klaidų/valandą}
            few {# klaidų/valandą}
            many {# klaidų/valandą}
          other {# klaidų/valandą}
        }.
      exceeded_minute_MF: |
        <b>{relativeAge}</b> – <a href="{url}" target="_blank">{ rate, plural,
            one {# klaidų/minutę}
            few {# klaidų/minutę}
            many {# klaidų/minutę}
          other {# klaidų/minutę}
        }</a> viršyta svetainės nustatymo riba { limit, plural,
            one {# klaidų/minutę}
            few {# klaidų/minutę}
            many {# klaidų/minutę}
          other {# klaidų/minutę}
        }.
    learn_more: "Sužinokite daugiau…"
    learn_more_with_link: "<a href='%{url}' target='_blank'>Sužinokite daugiau…</a>"
    mute: Nutildyti
    unmute: Pašalinti nutildymą
    last_post: Paskelbta
    local_time: "Vietinis laikas"
    time_read: Skaitykite
    time_read_recently: "%{time_read} pastaruoju metu"
    time_read_tooltip: "bendras skaitymo laikas %{time_read}"
    time_read_recently_tooltip: "%{time_read} bendras skaitymo laikas (%{recent_time_read} per paskutines 60 dienų)"
    last_reply_lowercase: Paskutinis atsakymas
    replies_lowercase:
      one: Atsakymas
      few: Atsakymai
      many: Atsakymai
      other: Atsakymai
    signup_cta:
      sign_up: "Registruotis"
      hide_session: "Galbūt vėliau"
      hide_forever: "Ačiū ne!"
      hidden_for_session: "Gerai, paklausime rytoj. Jūs taip pat visada galite naudoti „Prisijungti“, kad sukurtumėte paskyrą."
      intro: "Sveiki! Panašu, kad jums patinka diskusija, tačiau dar nesate prisiregistravę prie paskyros."
    offline_indicator:
      refresh_page: "Atnaujinti puslapį"
    summary:
      buttons:
        generate: "Apibendrinti"
        regenerate: "Pergeneruoti"
      description_time_MF: |
        Yra { replyCount, plural,
            one {yra <b>#</b> atsakymas}
            few {yra <b>#</b> atsakymai}
            many {yra <b>#</b> atsakymai}
          other {yra <b>#</b> atsakymai}
        } , kurių numatomas skaitymo laikas yra <b>{ readingTime, plural,
            one {# minutė}
            few {# minutės}
            many {# minutės}
          other {# minutės}
        }</b>.
      enable: "Rodyti populiariausius atsakymus"
      disable: "Peržiūrėti visus Įrašus"
      short_label: "Populiariausi Atsakymai"
      show_all_label: "Rodyti viską"
    deleted_filter:
      enabled_description: "Šioje temoje yra ištrintų įrašų, kurie yra paslėpti."
      disabled_description: "Ištrinti temos įrašai vėl rodomi."
      enable: "Paslėpti ištrintus įrašus"
      disable: "Rodyti ištrintus įrašus"
    private_message_info:
      title: "Žinutės"
      leave_message: "Ar tikrai norite palikti šį pranešimą?"
      remove_allowed_user: "Ar tikrai nori pašalinti %{name} iš šios žinutės?"
      remove_allowed_group: "Ar tikrai norite pašalinti %{name} iš šios žinutės?"
      leave: "Palikti"
      remove_user: "Pašalinti narį"
    email: "El. paštas"
    username: "Vartotojo vardas"
    last_seen: "Matytas"
    created: "Sukurtas"
    created_lowercase: "sukurtas"
    trust_level: "Patikimumo lygis"
    search_hint: "vartotojo vardas, el. paštas arba IP adresas"
    create_account:
      header_title: "Sveiki!"
      disclaimer: "Registruodamiesi sutinkate su <a href='%{privacy_link}' target='blank'>privatumo politika</a> ir <a href='%{tos_link}' target='blank'>paslaugų teikimo sąlygomis</a>."
      title: "Registruotis"
      failed: "Įvyko kažkas blogai, gali būti, kad šis el. paštas jau yra užregistruotas, pameginkite pasinaudoti slaptažodžio priminimo nuoroda"
      progress_bar:
        signup: "Registruotis"
        approve: "Patvirtinti"
        login: "Prisijungti"
    forgot_password:
      title: "Slaptažodžio atkūrimas"
      action: "Pamiršau savo slaptažodį"
      invite: "Irašykite savo vartotojo vardą arba el. adresą ir mes jums atsiųsime slaptažodžio atkūrimo instrukcijas el. paštu."
      invite_no_username: "Įveskite savo el. pašto adresą ir mes atsiųsime slaptažodžio atkūrimo instrukcijas el. paštu."
      reset: "Keisti slaptažodį"
      complete_username: "Jei paskyra sutampa su vartotojo vardu <b>%{username}</b>, turėtum gauti el.laišką su slaptažodžio keitimo instrukcijomis."
      complete_email: "Jei paskyra sutampa su <b>%{email}</b>, turėtum gauti el.laišką su slaptažodžio keitimo instrukcijomis."
      complete_username_found: "Mes radome paskyrą, kuri atitinka vartotojo vardą <b>%{username}</b>. Netrukus turėtumėte gauti el. laišką su instrukcijomis, kaip iš naujo nustatyti slaptažodį."
      complete_email_found: "Mes radome paskyrą, atitinkančią <b>%{email}</b>. Netrukus turėtumėte gauti el. laišką su instrukcijomis, kaip iš naujo nustatyti slaptažodį."
      complete_username_not_found: "Jokia paskyra nesutampa su vartotojo vardu <b>%{username}</b>"
      complete_email_not_found: "Jokia paskyra nesutampa su <b>%{email}</b>"
      button_ok: "GERAI"
      button_help: "Pagalba"
    email_login:
      link_label: "Atsiųskite man prisijungimo nuorodą el. paštu"
      button_label: "su el. paštu"
      login_link: "Praleisti slaptažodį; atsiųskite man prisijungimo nuorodą el. paštu"
      complete_username: "Jei paskyra sutampa su vartotojo vardu <b>%{username}</b>, turėtumėte gauti el.laišką su slaptažodžio keitimo instrukcijomis."
      complete_email: "Jei paskyra atitinka <b>%{email}</b>, netrukus turėtumėte gauti el. laišką su prisijungimo nuoroda."
      complete_username_not_found: "Jokia paskyra nesutampa su vartotojo vardu <b>%{username}</b>"
      complete_email_not_found: "Jokia paskyra nesutampa su <b>%{email}</b>"
      confirm_title: Tęsti į %{site_name}
      logging_in_as: Prisijungiama kaip %{email}
      confirm_button: Baigti prisijungimą
    login:
      header_title: "Sveiki sugrįžę"
      title: "Prisijungti"
      username: "Vartotojas"
      password: "Slaptažodis"
      show_password: "Rodyti"
      show_password_title: "Rodyti slaptažodį"
      hide_password_title: "Slėpti slaptažodį"
      second_factor_title: "Dviejų veiksnių autentifikavimas"
      second_factor_description: "Prašome įvesti autentifikavimo kodą iš savo programos:"
      second_factor_backup: "Prisijunkite naudodami atsarginį kodą"
      second_factor_backup_title: "Dviejų veiksnių atsarginė kopija"
      second_factor_backup_description: "Įveskite vieną iš atsarginių kodų:"
      second_factor: "Prisijunkite naudodami autentifikavimo programą"
      security_key_alternative: "Išbandykite kitą būdą"
      security_key_authenticate: "Autentifikuoti su saugos raktu"
      security_key_not_allowed_error: "Saugos rakto registravimo procesas baigėsi arba buvo atšauktas."
      security_key_no_matching_credential_error: "Pateiktame saugos rakte nepavyko rasti atitinkamų prisijungimo duomenų."
      security_key_support_missing_error: "Dabartinis įrenginys ar naršyklė nepalaiko saugos raktų naudojimo. Prašome naudoti kitą metodą."
      email_placeholder: "El. paštas/Vartotojo vardas"
      caps_lock_warning: "Įjungtas didžiųjų raidžių rašymas"
      error: "Nežinoma klaida"
      cookies_error: "Panašu, kad jūsų naršyklėje slapukai išjungti. Galbūt negalėsite prisijungti, prieš tai neįjungę jų."
      rate_limit: "Prašome palaukti prieš prisijungiant dar kartą."
      blank_username: "Įveskite savo el. pašto adresą arba vartotojo vardą."
      blank_username_or_password: "Prašome įvesti savo el. paštą arba slapyvardį ir slaptažodį."
      reset_password: "Keisti slaptažodį"
      previous_sign_up: "Jau turite paskyrą?"
      or: "Arba"
      awaiting_activation: "Tavo paskyra laukia aktyvacijos. Prašome pakartotinai paspausti ant \"Pamiršau slaptažodį\" mygtuko, kad galėtume išsiųsti naują el. laišką su instrukcijomis."
      awaiting_approval: "Jūsų paskyra dar neaktyvuota. Kai tik paskyra bus aktyvuota, atsiųsime jums el. laišką."
      requires_invite: "Atsiprašome, bet prieeiga prie forumo tik su pakvietimais."
      not_activated: "Jūs dar negalite prisijungti. Jums buvo išsiųstas el. laiškas į <b>%{sentTo}</b>. Prašome laikytis el. laiške nurodytų instrukcijų."
      not_allowed_from_ip_address: "Jūs negalite prisijungti iš šio IP adreso."
      admin_not_allowed_from_ip_address: "Tu negali prisijungti kaip administratorius iš šio IP adreso."
      resend_activation_email: "Spauskite čia, kad gautumėte naują aktyvacijos laišką."
      omniauth_disallow_totp: "Jūsų paskyroje įgalintas dviejų veiksnių autentifikavimas. Prisijunkite naudodami savo slaptažodį."
      activate_account: "Aktyvuoti vartotoją"
      resend_title: "Persiųsti patvirtinimo laišką"
      change_email: "Pakeisti elektroninio pašto adresą"
      provide_new_email: "Pateikite naują adresą ir mes iš naujo atsiųsime jūsų patvirtinimo el. laišką."
      submit_new_email: "Atnaujinti el. pašto adresą"
      sent_activation_email_again: "Mes jums išsiunteme dar vieną el. laišką su aktyvacijos instrucijomis į <b>%{currentEmail}</b>. Prašome palaukti, gali užtrukti kelias minutes."
      sent_activation_email_again_generic: "Mes išsiuntėme dar vieną aktyvavimo laišką. Tai gali užtrukti kelias minutes; būtinai patikrinkite savo šlamšto aplanką."
      to_continue: "Prašome prisijungti"
      preferences: "Turite būti prisijungęs, kad keistumete paskyros nustatymus."
      not_approved: "Jūsų paskyra dar nepatvirtinta. Jums bus pranešta elektroniniu paštu, kai būsite pasiruošę prisijungti."
      google_oauth2:
        name: "Google"
        title: "Prisijunkite naudodami “Google”"
        sr_title: "Prisijunkite naudodami “Google”"
      twitter:
        sr_title: "Prisijungti naudojant X"
      instagram:
        name: "Instagram"
        title: "Prisijunkite naudodami “Instagram”"
        sr_title: "Prisijunkite naudodami “Instagram”"
      facebook:
        name: "Facebook"
        title: "Prisijunkite naudodami “Facebook”"
        sr_title: "Prisijunkite naudodami “Facebook”"
      github:
        name: "GitHub"
        title: "Prisijunkite naudodami “GitHub”"
        sr_title: "Prisijunkite naudodami „GitHub“."
      discord:
        name: "Discord"
        title: "Prisijunkite naudodami „Discord“."
        sr_title: "Prisijunkite naudodami „Discord“."
      linkedin_oidc:
        name: "LinkedIn"
        title: "Prisijungti naudojant „LinkedIn“"
        sr_title: "Prisijungti naudojant „LinkedIn“"
      passkey:
        name: "Prisijunkite naudodami slaptažodį"
      second_factor_toggle:
        totp: "Vietoj to naudokite autentifikavimo programą"
        backup_code: "Vietoj to naudokite atsarginį kodą"
        security_key: "Vietoj to naudokite saugos raktą"
      no_login_methods:
        title: "Nėra prisijungimo būdų"
        description: "Nėra sukonfigūruotų prisijungimo metodų. Administratoriai gali apsilankyti <a href='%{adminLoginPath}' target='_blank'>%{adminLoginPath}</a> , kad iš naujo sukonfigūruotų svetainę."
    invites:
      accept_title: "Kvietimas"
      welcome_to: "Sveiki atvykę į %{site_name}!"
      invited_by: "Jus pakvietė:"
      social_login_available: "Taip pat galėsite prisijungti naudodami bet kurį socialinį prisijungimą naudodami tą el. pašto adresą."
      your_email: "Jūsų paskyros el. pašto adresas yra <b>%{email}</b>."
      accept_invite: "Priimti kvietimą"
      success: "Jūsų paskyra sukurta ir dabar esate prisijungę."
      name_label: "Vardas"
      password_label: "Slaptažodis"
    password_reset:
      continue: "Tėsti į %{site_name}"
    emoji_set:
      apple_international: "„Apple“ / „International“ (nebepalaikoma „Twemoji“)"
      google: "„Google“ (nebenaudojama „Noto Emoji“)"
      twitter: "„Twitter“ (nebepalaikoma „Twemoji“)"
      win10: "„Win10“ (nebenaudojama „Fluent Emoji“)"
      google_classic: "„Google Classic“ (nebenaudojama iki „Noto Emoji“)"
      facebook_messenger: "„Facebook Messenger“ (nebegalioja ir nebenaudojama standartinėje versijoje)"
      openmoji: OpenMoji
      standard: Standartinis
      fluentui: Sklandus jaustukas
      noto: Noto Emoji
      twemoji: Tvemoji
    category_page_style:
      categories_only: "Tiktai Kategorijos"
      categories_with_featured_topics: "Kategorijos su populiariomis temomis"
      categories_and_latest_topics: "Kategorijos su paskutinėmis temomis"
      categories_and_latest_topics_created_date: "Kategorijos ir naujausios temos (rūšiuoti pagal temos sukūrimo datą)"
      categories_and_top_topics: "Kategorijos ir Top temos"
      categories_boxes: "Dėžutės su subkategorijomis"
      categories_boxes_with_topics: "Dėžutės su išskirtinėm temom"
      subcategories_with_featured_topics: "Kategorijos su Išskirtinėmis temomis"
    full_name_requirement:
      required_at_signup: "Privalomi"
      optional_at_signup: "Pasirinktinai"
      hidden_at_signup: "Pasirinktinai, paslėpta registracijos metu"
<<<<<<< HEAD
=======
    interface_color_selector:
      disabled: "Netrukdyti"
      sidebar_footer: "Rodyti šoninės juostos poraštėje"
      header: "Rodyti antraštėje"
>>>>>>> 3cac9432
    shortcut_modifier_key:
      shift: "t"
      ctrl: "Ctrl"
      alt: "Alt"
      enter: "Įeiti"
    conditional_loading_section:
      loading: 'IST yra dviprasmiškas, pasirinkite konkrečią laiko juostą (pvz.: Azija/Kolkata)'
    category_row:
      subcategory_count:
        one: "+%{count} subkategorija"
        few: "+%{count} subkategorijos"
        many: "+%{count} subkategorijos"
        other: "+%{count} subkategorijos"
      topic_count:
        one: "%{count} tema šioje kategorijoje"
        few: "%{count} temos šioje kategorijoje"
        many: "%{count} temų šioje kategorijoje"
        other: "%{count} temos šioje kategorijoje"
    timezone_input:
      ambiguous_ist: "IST yra dviprasmiškas, pasirinkite konkrečią laiko juostą (pvz.: Azija/Kolkata)"
    select_kit:
      delete_item: "Ištrinti %{name}"
      filter_by: "Filtruoti pagal: %{name}"
      select_to_filter: "Pasirinkite vertę, kurią norite filtruoti"
      default_header_text: Pasirinkite…
      no_content: Atitikmenų nerasta
      filter_placeholder: Paieška…
      filter_placeholder_with_any: Ieškoti arba sukurti…
      create: "Sukurti: '%{content}'"
      max_content_reached:
        one: "Jūs galite pasirinkti%{count} elementą."
        few: "Jūs galite pasirinkti %{count} elementus."
        many: "Jūs galite pasirinkti %{count}elementus."
        other: "Jūs galite pasirinkti %{count} elementus."
      min_content_not_reached:
        one: "Pasirinkite bent %{count} elementą."
        few: "Pasirinkite bent %{count} elementus."
        many: "Pasirinkite bent %{count} elementus."
        other: "Pasirinkite bent %{count} elementus."
      components:
        filter_for_more: Filtruokite, kad pamatytumėte daugiau…
        categories_admin_dropdown:
          title: "Tvarkyti kategorijas"
        bulk_select_topics_dropdown:
          title: "Veiksmai"
        bulk_select_bookmarks_dropdown:
          title: "Veiksmai"
    date_time_picker:
      from: Nuo
      to: Kam
    emoji_picker:
      filter_placeholder: Ieškoti jaustukų
      smileys_&_emotion: Šypsenėlės ir emocijos
      people_&_body: Žmonės ir kūnas
      animals_&_nature: Gyvūnai ir gamta
      food_&_drink: Maistas ir gėrimai
      travel_&_places: Kelionės ir vietos
      activities: Veikla
      objects: Objektai
      symbols: Simboliai
      flags: Pažymėk!
      recent: Neseniai naudoti
      default_tone: Nėra odos tono
      light_tone: Šviesus odos tonas
      medium_light_tone: Vidutinio šviesumo odos tonas
      medium_tone: Vidutinis odos tonas
      medium_dark_tone: Vidutinio tamsumo odos tonas
      dark_tone: Tamsus odos tonas
      default: Individualūs jaustukai
    shared_drafts:
      title: "Bendrinami juodraščiai"
      notice: "Ši tema matoma tik tiems, kurie gali skelbti bendrinamus juodraščius."
      destination_category: "Paskirties kategorija"
      publish: "Publikuoti pasidalintą juodraštį"
      confirm_publish: "Ar esate tikri, jog norite publikuoti šį juodraštį?"
    composer:
      emoji: "Šypsenėlės :)"
      options: "Nustatymai"
      whisper: "šnabždesys"
      unlist: "neįtraukta į sąrašą"
      add_warning: "Tai Oficialus Ispėjimas"
      toggle_whisper: "Įjungti Šnabždesį"
      posting_not_on_topic: "Kurią temą nori atsakyti?"
      saved_local_draft_tip: "išsaugota lokaliai"
      drafts_offline: "juodraščiai ne ryšio zonoje"
      edit_conflict: "redaguoti konfliktą"
      cannot_see_mention:
        category: "Paminėjote @%{username} , tačiau jiems nebus pranešta, nes jie neturi prieigos prie šios kategorijos. Turėsite juos įtraukti į grupę, kuri turi prieigą prie šios kategorijos."
        private: "Paminėjote @%{username} , tačiau jiems nebus pranešta, nes jie negali matyti šio asmeninio pranešimo. Turėsite juos pakviesti į šią asmeninę žinutę."
        muted_topic: "Paminėjote @%{username} , bet jiems nebus pranešta, nes jie išjungė šią temą."
        not_allowed: "Paminėjote @%{username} , tačiau jiems nebus pranešta, nes jie nebuvo pakviesti į šią temą."
      reference_topic_title: "RE: %{title}"
      error:
        title_missing: "Antraštė turi būti užpildyta"
        post_missing: "Įrašas negali būti tuščias"
        try_like: "Ar bandėte %{heart} mygtuką?"
        category_missing: "Jūs privalote pasirinkti kategoriją"
        topic_template_not_modified: "Redaguodami temos šabloną, pridėkite prie temos išsamią informaciją ir specifiką."
      save_edit: "Išsaugoti pakeitimus"
      overwrite_edit: "Perrašyti Redaguoti"
      reply: "Atsakyti"
      cancel: "Atšaukti"
      create_topic: "Sukurti Temą"
      create_whisper: "Gandas"
      create_shared_draft: "Sukurti bendrinamą juodraštį"
      edit_shared_draft: "Redaguoti bendrinamą juodraštį"
      title: "Arba paspauskite %{modifier}Enter"
      title_placeholder: "Apibūdinkite apie ka bus ši diskusija vienu trumpu sakiniu"
      title_or_link_placeholder: "Įveskite pavadinimą, arba įklijuokite nuorodą čia"
      edit_reason_placeholder: "kodėl jūs redaguojate?"
      topic_featured_link_placeholder: "Įveskite nuorodą, rodomą su pavadinimu."
      remove_featured_link: "Pašalinti nuorodą iš temos."
      reply_placeholder: "Įrašyti čia. "
      reply_placeholder_no_images: "Rašykite čia. Formatuokite naudodami „Markdown“, „BBCode“ arba HTML."
      reply_placeholder_choose_category: "Prieš rašydami čia, pasirinkite kategoriją."
      view_new_post: "Peržiūrėksavo naują įrašą."
      saving: "Saugoma..."
      saved: "Išsaugota!"
      saved_draft: "Vykdomas įrašo juodraštis. Palieskite, kad tęstumėte."
      show_preview: "rodyti peržiūrą"
      hide_preview: "slėpti peržiūrą"
      quote_post_title: "Cituoti visą įrašą"
      bold_label: "B"
      bold_title: "Paryškinimas"
      bold_text: "paryškintas tekstas"
      italic_label: "I"
      italic_title: "Pasvirimas"
      italic_text: "pasviras tekstas"
      link_title: "nuoroda"
      link_description: "įveskite čia nuorodos aprašymą"
      link_dialog_action: "Įterpti"
      link_edit_action: "Atnaujinti"
      link_optional_text: "Tekstas"
      blockquote_title: "Blokuoti citatą"
      blockquote_text: "Blokuoti citatą"
      code_title: "Tekstas kodui"
      code_text: "Tekstą kodui atitraukite per 4 tarpelius "
      paste_code_text: "įveskite arba ėkopijuokite kodą čia"
      upload_title: "Įkelti"
      upload_description: "įveskite čia nuorodos aprašymą"
      olist_title: "Sunumeruotas sąrašas"
      ulist_title: "Suženklintas sąrašas"
      list_item: "Įkelti"
      toggle_direction: "Perjungti kryptį"
      help: "Markdown redagavimo pagalba"
      modal_ok: "OK"
      cant_send_pm: "Atsiprašome, bet negalite siųsti žinučių %{username}."
      yourself_confirm:
        title: "Ar pamiršote pridėti gavėjų?"
        body: "Šiuo metu ši žinutė siunčiama tik sau!"
      admin_options_title: "Pasirinkti Pinokio komandos nustatymai šiai temai"
      composer_actions:
        reply: Atsakyti
        draft: Juodraštis
        edit: Redaguoti
        reply_to_post:
          label: Atsakyti į įrašą pagal %{postUsername}
          desc: Atsakyti į konkretų įrašą
        reply_as_new_topic:
          label: Atsakykite kaip susieta tema
          desc: Sukurkite naują temą, susietą su šia tema
          confirm: Išsaugojote naują temos juodraštį, kuris bus perrašytas, jei sukursite susietą temą.
        reply_as_new_group_message:
          label: Atsakyti kaip naują grupės pranešimą
          desc: Sukurkite naują pranešimą, pradedant nuo tų pačių gavėjų
        reply_to_topic:
          label: Atsakyti į temą
          desc: Atsakykite į temą, o ne į konkretų įrašą
        toggle_whisper:
          label: Visiškas gandas
          desc: Gandai matomi tik valdytojams
        create_topic:
          label: "Nauja tema"
        shared_draft:
          label: "Bendrinami juodraščiai"
          desc: "Sukurkite temą, kuri bus matoma tik leidžiamiems vartotojams"
        toggle_topic_bump:
          label: "Perjungti temos iškilimą"
          desc: "Atsakykite nekeisdami paskutinės atsakymo datos"
      reload: "Įkelti iš naujo"
      ignore: "Ignoruoti"
    notifications:
      tooltip:
        regular:
          one: "%{count} nematytas pranešimas"
          few: "%{count}nematyti pranešimai"
          many: "%{count}nematytų pranešimų"
          other: "%{count} nematyti pranešimai"
        message:
          one: "%{count} neskaityta žinutė"
          few: "%{count}neskaitytos žinutės"
          many: "%{count}neskaitytų žinučių"
          other: "%{count}neskaitytos žinutės"
      title: "pranešimai kai paminimas @name , atsakomi tavo įrašai, temos, žinutės ir pan."
      none: "Šiuo metu neįmanoma pakrauti pranešimų."
      empty: "Pranešimų nėra"
      post_approved: "Jūsų įrašas buvo patvirtintas"
      reviewable_items: "elementus, kuriuos reikia peržiūrėti"
      watching_first_post_label: "Nauja tema"
      mentioned: "<span>%{username}</span> %{description}"
      group_mentioned: "<span>%{username}</span> %{description}"
      quoted: "<span>%{username}</span> %{description}"
      bookmark_reminder: "<span>%{username}</span> %{description}"
      replied: "<span>%{username}</span> %{description}"
      posted: "<span>%{username}</span> %{description}"
      watching_category_or_tag: "<span>%{username}</span> %{description}"
      edited: "<span>%{username}</span> %{description}"
      liked: "<span>%{username}</span> %{description}"
      liked_2: "<span class='double-user'>%{username}, %{username2}</span> %{description}"
      liked_by_2_users: "%{username}, %{username2}"
      liked_consolidated: "<span>%{username}</span> %{description}"
      linked_consolidated: "<span>%{username}</span> %{description}"
      private_message: "<span>%{username}</span> %{description}"
      invited_to_private_message: "<p><span>%{username}</span> %{description}"
      invited_to_topic: "<span>%{username}</span> %{description}"
      invitee_accepted: "<span>%{username}</span> priėmė jūsų kvietimą"
      moved_post: "<span>%{username}</span> perkeltas %{description}"
      linked: "<span>%{username}</span> %{description}"
      granted_badge: "Gavote '%{description}'"
      topic_reminder: "<span>%{username}</span> %{description}"
      watching_first_post: "<span>Nauja tema</span> %{description}"
      membership_request_accepted: "Narystė priimta „%{group_name}“"
      reaction: "<span>%{username}</span> %{description}"
      reaction_2: "<span>%{username}, %{username2}</span> %{description}"
      votes_released: "%{description} - baigtas"
      admin_problems: "Nauji patarimai jūsų svetainės informacijos suvestinėje"
      dismiss_confirmation:
        body:
          default:
            one: "Ar esate tikras? Turite %{count} svarbų pranešimą."
            few: "Ar esate tikras? Turite %{count} svarbių pranešimų."
            many: "Ar esate tikras? Turite %{count} svarbių pranešimų."
            other: "Ar esate tikras? Turite %{count} svarbių pranešimų."
        dismiss: "Praleisti"
        cancel: "Atšaukti"
      group_message_summary:
        one: "%{count} žinutė, jūsų %{group_name}pato dėžutėje"
        few: "%{count} žinutės, jūsų %{group_name}pato dėžutėje"
        many: "%{count}žinučių, jūsų %{group_name} pato dėžutėje"
        other: "%{count} žinutės, jūsų %{group_name} pašto dėžutėje"
      popup:
        mentioned: '%{username} paminėjo tave "%{topic}" - %{site_title}'
        group_mentioned: '%{username} paminėjo tave "%{topic}" - %{site_title}'
        quoted: '%{username} pacitavo tave "%{topic}" - %{site_title}'
        replied: '%{username} atsakė tau "%{topic}" - %{site_title}'
        posted: '%{username} paskelbė "%{topic}" - %{site_title}'
        private_message: '%{username} atsiuntė privačią žinutė "%{topic}" - %{site_title}'
        linked: '%{username} panaudojo tavo įrašą "%{topic}" - %{site_title}'
        watching_first_post: '%{username} sukūrė naują temą "%{topic}" - %{site_title}'
        watching_category_or_tag: '%{username} paskelbė "%{topic}" - %{site_title}'
        confirm_title: "Pranešimai įgalinti - %{site_title}"
        confirm_body: "Pavyko! Pranešimai buvo įgalinti."
        custom: "Pranešimas nuo %{username} %{site_title}"
      titles:
        mentioned: "paminėjimai"
        replied: "naujas atsakymas"
        quoted: "cituojamas"
        edited: "taisytas"
        liked: "naujas patinka"
        invitee_accepted: "kvietimas priimtas"
        posted: "naujas įrašas"
        watching_category_or_tag: "naujas įrašas"
        moved_post: "įrašas perkeltas"
        linked: "susietas"
        bookmark_reminder: "priminimas apie žymes"
        bookmark_reminder_with_name: "priminimas apie žymes - %{name}"
        granted_badge: "suteiktas ženklelis"
        invited_to_topic: "pakviestas į temą"
        group_mentioned: "paminėta grupė"
        group_message_summary: "naujos grupės žinutės"
        watching_first_post: "nauja tema"
        topic_reminder: "temos priminimas"
        liked_consolidated: "nauji patinka"
        post_approved: "įrašas patvirtintas"
        membership_request_consolidated: "nauji narystės prašymai"
        reaction: "nauja reakcija"
        votes_released: "Balsavimas buvo išleistas"
        admin_problems: "nauji patarimai jūsų svetainės informacijos suvestinėje"
    upload_selector:
      delete: "Pašalinti"
      uploading: "Įkeliama"
      default_image_alt_text: pveikslėlis
    search:
      sort_by: "Rūšiuoti pagal"
      relevance: "Tinkamumas"
      latest_post: "Paskutiniai įrašai"
      latest_topic: "Naujausios temos"
      most_viewed: "Labiausiai Žiūrimos"
      most_liked: "Labiausiai Mėgstamos"
      select_all: "Pažymėti visus"
      clear_all: "Ištrinti viską"
      too_short: "Jūsų paieškos frazė, per trumpa."
      open_advanced: "Atidaryti išplėstinę paiešką"
      clear_search: "Išvalyti paiešką"
      sort_or_bulk_actions: "Rūšiuoti arba masiškai pasirinkti rezultatus"
      result_count:
        one: "<span>%{count} rezultatas iš</span><span class='term'>%{term}</span>"
        few: "<span>%{count}%{plus}rezultatų iš</span><span class='term'>%{term}</span>"
        many: "<span>%{count}%{plus} rezultatai iš</span><span class='term'>%{term}</span>"
        other: "<span>%{count}%{plus} rezultatai iš </span><span class='term'>%{term}</span>"
      title: "Paieška"
      full_page_title: "Paieška"
      results: "rezultatai"
      no_results: "Nerasta jokių rezultatų."
      no_more_results: "Nerasta jokių rezultatų."
      post_format: "#%{post_number} nuo %{username}"
      results_page: "Paieškos rezultatai ir '%{term}'"
      more_results: "Yra daugiau rezultatų. Prašome susiaurinti paieškos kriterijus."
      cant_find: "Negalite rasti to, ko ieškote?"
      start_new_topic: "Galbūt pradėkite naują temą?"
      or_search_google: "Arba pabandykite ieškoti naudodami „Google“:"
      search_google: "Pabandykite ieškoti naudodami „Google“:"
      search_google_button: "Google"
      search_button: "Paieška"
      search_term_label: "įveskite paieškos raktažodį"
      categories: "Kategorijos"
      tags: "Etiketės"
      in: "į"
      in_this_topic: "šioje temoje"
      in_this_topic_tooltip: "pereiti prie visų temų paieškos"
      in_messages: "žinutėse"
      in_messages_tooltip: "pereiti prie įprastų temų paieškos"
      in_topics_posts: "visose temose ir žinutėse"
      enter_hint: "arba paspauskite Enter"
      in_posts_by: "pranešimuose %{username}"
      recent: "Naujausios paieškos"
      clear_recent: "Išvalyti naujausias paieškas"
      type:
        default: "Temos/įrašai"
        users: "Nariai"
        categories: "Kategorijos"
        categories_and_tags: "Kategorijos/žymos"
      context:
        user: "Ieškoti įrašų nuo @%{username}"
        category: "Ieškoti #%{category}kategorijoje"
        tag: "Ieškokite #%{tag} žymos"
        topic: "Ieškoti šioje temoje"
        private_messages: "Ieškoti žinučių"
      tips:
        category_tag: "filtrai pagal kategoriją ar žymą"
        author: "filtruoti pagal įrašo autorių"
        status: "filtruoti pagal temos būseną"
        full_search: "paleidžiama viso puslapio paieška"
        full_search_key: "%{modifier} + Įveskite"
      advanced:
        title: Išplėstiniai filtrai
        posted_by:
          label: Paskelbė
          aria_label: Filtruoti pagal įrašo autorių
        in_category:
          label: Kategorija
        in_group:
          label: Grupėje
        with_badge:
          label: Su Ženkleliu
        with_tags:
          label: Pažymėtas
          aria_label: Filtruokite naudodami žymas
        filters:
          title: Atitinka tik pavadinimą
          likes: Man patiko
          posted: Aš paskelbiau
          created: Aš sukūriau
          watching: Aš stebiu
          tracking: Aš seku
          private: Mano žinutėse
          bookmarks: Aš išsaugojes
          first: yra pats pirmasis įrašas
          pinned: yra prisegtas
          seen: Aš skaitau
          unseen: Aš neskaitau
          wiki: yra wiki
          all_tags: Visos aukščiau pateiktos žymos
        statuses:
          label: Kur temos
          open: atvira
          closed: uždaryta
          public: yra viešas
          archived: archyvuota
          noreplies: neturi atsakymų
          single_user: yra vienas vartotojas
        post:
          count:
            label: Įrašai
          min:
            placeholder: minimumas
            aria_label: filtruoti pagal minimalų įrašų skaičių
          max:
            placeholder: maksimalus
            aria_label: filtruokite pagal maksimalų įrašų skaičių
          time:
            label: Paskelbta
            aria_label: Filtruoti pagal paskelbimo datą
            before: anksčiau
            after: po to
        views:
          label: Peržiūros
        min_views:
          placeholder: minimumas
          aria_label: filtruoti pagal mažiausias peržiūras
        max_views:
          placeholder: maksimalus
          aria_label: filtruoti pagal daugiausia peržiūrų
        additional_options:
          label: "Filtruoti pagal įrašų skaičių ir temos peržiūras"
    new_item: "Nauja"
    go_back: "grįžti atgal"
    not_logged_in_user: "Vartotojo puslapis su veiksmų ir nustatymų aprašymu"
    current_user: "eitį i savo vartotojo puslapį"
    view_all: "peržiūrėti visus %{tab}"
    user_menu:
      tabs:
        replies: "Atsakymai"
        mentions: "Paminėjimai"
        likes: "Patikimai"
        bookmarks: "Žymės"
        profile: "Profilis"
    topics:
      new_messages_marker: "paskutinis apsilankymas"
      bulk:
        confirm: "Patvirtinti"
        select_all: "Pasirinkti viską"
        clear_all: "Išvalyti viską"
        unlist_topics: "Atžymėti temas"
        delete: "Ištrinti temas"
        dismiss: "Praleisti"
        dismiss_read: "Praleisti visas neperskaitytas"
        dismiss_button: "Praleisti..."
        dismiss_tooltip: "Praleisti tik naujus įrašus ar nebesekti temos"
        also_dismiss_topics: "Nebesekti šių temų, kad jos niekada nebūtų rodomos, kaip neperskaitytos"
        dismiss_new: "Praleisti Naujas"
        toggle: "perjungti temų pasirinkimus"
        actions: "Veiksmai"
        close_topics: "Uždaryti temas"
        archive_topics: "Archyvuoti temas"
        move_messages_to_inbox: "Perkelti į Pranešimų dėžutę"
        change_notification_level: "Keisti pranešimo lygį"
        choose_new_category: "Pasirinkti naują kategoriją temoms:"
        selected:
          one: "Jūs pasirinkote <b>%{count}</b> temą."
          few: "Jūs pasirinkote <b>%{count}</b> temas."
          many: "Jūs pasirinkote <b>%{count}</b> temų."
          other: "Jūs pasirinkote <b>%{count}</b> temų."
        change_tags: "Pakeisti žymas"
        append_tags: "Pridėti žymas"
        choose_new_tags: "Pasirinkite naujas žymas šioms temoms:"
        choose_append_tags: "Pasirinkite naujas žymas, kurias norite pridėti šioms temoms:"
        changed_tags: "Šių temų žymos buvo pakeistos."
        remove_tags: "Pašalinti visas žymes"
        confirm_remove_tags:
          one: "Visos žymos bus pašalintos iš šios temos. Ar esate tikras?"
          few: "Visos žymės bus pašalintos iš %{count} temų. Ar esate tikras?"
          many: "Visos žymės bus pašalintos iš %{count} temų. Ar esate tikras?"
          other: "Visos žymės bus pašalintos iš <b>%{count}</b> temų. Ar esate tikras?"
      none:
        unread: "Jūs neturite neperskaitytų temų."
        unseen: "Jūs neturite nematytų temų."
        new: "Jūs neturite naujų temų."
        read: "Jūs dar neperskaitėte jokių temų."
        posted: "Jūs dar nerašėte jokiose temose."
        bookmarks: "Jūs dar neturite pažymėtų temų."
        category: "Nėra jokių temų kategorijoje %{category}."
        top: "Nėra jokių TOP temų."
      bottom:
        latest: "Daugiau nėra jokių naujausių temų."
        posted: "Daugiau nėra jokių paskelbtų temų."
        read: "Daugiau nėra jokių perskaitytų temų."
        new: "Daugiau nėra jokių naujų temų."
        unread: "Daugiau nėra jokių neperskaitytų temų."
        unseen: "Nebėra nematytų temų."
        category: "Daugiau nėra jokių temų kategorijoje %{category}."
        tag: "Daugiau nėra jokių temų kategorijoje %{tag}."
        top: "Daugiau nėra jokių populiarių temų."
        bookmarks: "Daugiau pažymėtų temų nėra"
    topic_bulk_actions:
      dismiss:
        name: "Praleisti"
      close_topics:
        name: "Uždaryti"
        optional: (pasoronktinai)
      archive_topics:
        name: "Archyvuoti"
      move_messages_to_inbox:
        name: "Perkelti į Pranešimų dėžutę"
      append_tags:
        name: "Pridėti žymas"
      replace_tags:
        name: "Pakeisti žymas"
      delete_topics:
        name: "Pašalinti"
    topic:
      filter_to:
        one: "temoje %{count} įrašas"
        few: "temoje %{count} įrašai"
        many: "teoje %{count} įrašų"
        other: "temoje %{count} įrašai"
      create: "Nauja Tema"
      create_long: "Sukurti naują temą"
      open_draft: "Atviras juodraštis"
      private_message: "Rašyti žinutę"
      archive_message:
        help: "Perkelti žinutes į archyvą"
        title: "Archyvuoti"
      move_to_inbox:
        title: "Perkelti į Pranešimų dėžutę"
        help: "Perkelti žinutes atgal į Pranešimų dėžutę"
      list: "Temos"
      new: "nauja tema"
      unread: "Neperskaitytos"
      new_topics:
        one: "%{count} nauja tema"
        few: "%{count} naujos temos"
        many: "%{count} naujų temų"
        other: "%{count} naujų temų"
      unread_topics:
        one: "%{count} neperskaityta tema"
        few: "%{count} neperskaitytos temos"
        many: "%{count} neperskaitytų temų"
        other: "%{count} neperskaitytų temų"
      title: "Tema"
      invalid_access:
        title: "Tema yra privati"
        description: "Atsiprašome, bet jūs neturite teisių šiai temai!"
        login_required: "Jums reikia prisijungti, norint peržiūrėti šią temą."
      server_error:
        title: "Nepavyko užkrauti temos"
        description: "Atsiprašome, įvyko klaida. Prašome pameginti vėl po kelių minučių. Jei problema pasikartos, prašome mums pranešti"
      not_found:
        title: "Tema nerasta"
        description: "Atsiprašome, bet mes negalėjome rasti jūsų temos. Gal ji buvo ištrinta moderatoriaus?"
      unread_posts:
        one: "šioje temoje turi %{count} neperskaitytą įrašą"
        few: "šioje temoje tu turi %{count} neperskaitytų įrašų"
        many: "šioje temoje tu turi %{count} neperskaitytų įrašų"
        other: "šioje temoje tu turi %{count} neperskaitytų įrašų"
      likes:
        one: "Šiuo metu temą mėgsta %{count} vartotojas"
        few: "Šiuo metu temą mėgsta %{count} vartotojų"
        many: "Šiuo metu temą mėgsta %{count} vartotojų"
        other: "Šiuo metu temą mėgsta %{count} vartotojų"
      back_to_list: "Grįžti į temų sąrašą"
      options: "Nustatymai"
      show_links: "Rodyti šios temos nuorodas"
      collapse_details: "sutraukti temos informaciją"
      expand_details: "išplėsti temos informaciją"
      unread_indicator: "Nė vienas narys dar neperskaitė paskutinio šios temos įrašo."
      bumped_at: "Naujausi: %{date}"
      suggest_create_topic: Pasirengę <a href>pradėti naują pokalbį?</a>
      deleted: "Tema buvo ištrinta"
      slow_mode_update:
        title: "Lėtas režimas"
        select: "Vartotojai šioje temoje gali skelbti tik vieną kartą:"
        enable: "Įjungti"
        update: "Atnaujinti"
        enabled_until: "Įjungta iki:"
        remove: "Išjungti"
        hours: "Valandos:"
        minutes: "Minutės:"
        seconds: "Sekundės:"
        durations:
          10_minutes: "10 minučių"
          15_minutes: "15 minučių"
          30_minutes: "30 minučių"
          45_minutes: "45 minutės"
          1_hour: "1 Valanda"
          2_hours: "2 Valandos"
          4_hours: "4 valandos"
          8_hours: "8 valandos"
          12_hours: "12 valandų"
          24_hours: "24 valandos"
          custom: "Pasirinktinė trukmė"
      slow_mode_notice:
        duration: "Prašome palaukti %{duration} tarp įrašų šioje temoje"
      topic_status_update:
        title: "Temos laikmatis"
        save: "Nustatyti laikmatį"
        num_of_hours: "Valandų kiekis:"
        num_of_days: "Dienų skaičius:"
        remove: "Pašalinti laikmatį"
        publish_to: "Paskelbti:"
        when: "Kada:"
        time_frame_required: "Pasirinkite laikotarpį"
        min_duration: "Trukmė turi būti didesnė nei 0"
        max_duration: "Trukmė turi būti trumpesnė nei 20 metų"
        duration: "Trukmė"
      publish_to_category:
        title: "Suplanuokite leidybą"
      temp_open:
        title: "Laikinai atidaryti"
      auto_reopen:
        title: "Automatiškai atidaryti temą"
      temp_close:
        title: "Laikinai u-daryti"
      auto_close:
        title: "Automatiškai uždaryti temą"
        label: "Automatiškai uždaryti temą po:"
        error: "Prašome įrašyti tinkamą reikšmę."
        based_on_last_post: "Neišjungti kol paskutinis įrašas temoje nebus tokio senumo."
      auto_close_after_last_post:
        title: "Automatiškai uždaryti temą po paskutinio įrašo"
      auto_delete:
        title: "Automatiškai ištrinti temą"
      auto_bump:
        title: "Automatiškai iškylanti tema"
      reminder:
        title: "Man priminti"
      auto_delete_replies:
        title: "Automatiškai ištrinti atsakymus"
      status_update_notice:
        auto_open: "Ši tema automatiškai atsidarys po %{timeLeft} ."
        auto_close: "Ši tema automatiškai užsidarys po %{timeLeft}."
        auto_publish_to_category: "Ši tema bus paskelbta <a href=%{categoryUrl}>#%{categoryName}</a> %{timeLeft}."
        auto_close_after_last_post: "Ši tema užsidarys po %{duration} po paskutinio atsakymo."
        auto_delete: "Ši tema bus automatiškai ištrinta %{timeLeft}."
        auto_bump: "Ši tema bus automatiškai perkelta %{timeLeft}."
        auto_reminder: "Jums bus priminta apie šią temą %{timeLeft}."
        auto_delete_replies: "Atsakymai šia tema automatiškai ištrinami po %{duration}."
      auto_close_title: "Automatinio uždarymo nustatymai"
      timeline:
        back: "Atgal"
        back_description: "Grįžkite prie paskutinio neskaityto įrašo"
        replies_short: "%{current} / %{total}"
      progress:
        title: temos progresas
        jump_prompt_to_date: "iki šiol"
        jump_prompt_or: "arba"
      notifications:
        title: keisti, kaip dažnai jums bus pranešama apie šią temą
        reasons:
          mailing_list_mode: "Pašto sąrašo režimas įjungtas, todėl apie atsakymus į šią temą būsite informuoti el. paštu."
          "3_10": "Gausite pranešimus, nes žiūrite žymą šia tema."
          "3_10_stale": "Gausite pranešimus, nes anksčiau žiūrėjote žymą šia tema."
          "3_6": "Gausite pranešimus nes Stebite šią kategoriją."
          "3_6_stale": "Gausite pranešimus, nes anksčiau žiūrėjote šią kategoriją."
          "3_5": "Gausite pranešimus, nes pradėjote Stebėti šią temą."
          "3_2": "Gausite pranešimus, nes Stebite šią temą."
          "3_1": "Gausite pranešimus, nes sukūrėte šią temą."
          "3": "Gausite pranešimus, nes Stebite šią temą."
          "2_8": "Matysite naujų atsakymų skaičių, nes stebite šią kategoriją."
          "2_8_stale": "Matysite naujų atsakymų skaičių, nes anksčiau stebėjote šią kategoriją."
          "2_4": "Pamatysite naujų atsakymų skaičių, nes paskelbėte atsakymą į šią temą."
          "2_2": "Matysite naujų atsakymų skaičių, nes stebite šią temą."
          "2": 'Matysite naujų atsakymų skaičių, nes <a href="%{basePath}/u/%{username}/preferences/notifications">skaitėte šią temą</a>.'
          "1_2": "Būsi perspėtas kai kažkas paminės tavo @vardą ar tau atsakys."
          "1": "Būsi perspėtas kai kažkas paminės tavo @vardą ar tau atsakys."
          "0_7": "Jūs ignoruojate visus šios temos pranešimus"
          "0_2": "Jūs ignoruojate visus pranešimus šioje temoje."
          "0": "Jūs ignoruojate visus pranešimus šioje temoje."
        watching_pm:
          title: "Stebimos"
          description: "Būsite perspėtas dėl kiekvieno naujo atsakymo šioje žinutėje."
        watching:
          title: "Stebimos"
          description: "Būsite perspėtas dėl kiekvieno naujo atsakymo šioje temoje."
        tracking_pm:
          title: "Sekamos"
          description: "Bus rodomas šios žinutės naujų atsakymų skaičius. Būsi perspėtas kai kažkas paminės tavo @vardą ar tau atsakys."
        tracking:
          title: "Sekamos"
          description: "Bus rodomas šios temos naujų atsakymų skaičius. Būsi perspėtas kai kažkas paminės tavo @vardą ar tau atsakys."
        regular:
          title: "Įprastas"
          description: "Būsi perspėtas kai kažkas paminės tavo @vardą ar tau atsakys."
        regular_pm:
          title: "Įprastas"
          description: "Būsi perspėtas kai kažkas paminės tavo @vardą ar tau atsakys."
        muted_pm:
          title: "Nutyldita"
          description: "Tau nebus siunčiami pranešimai susiję su šia žinute."
        muted:
          title: "Nutildytos"
          description: "Tau nebus siunčiami pranešimai susiję su šia žinute."
      actions:
        title: "Veiksmai"
        recover: "Atstatyti ištrintą Temą"
        delete: "Ištrinti temą"
        open: "Atidaryti temą"
        close: "Uždaryti temą"
        multi_select: "Pasirinkti Įrašai..."
        pin: "Prisegti Temą..."
        unpin: "Atsegti Temą..."
        unarchive: "Atstatyti archyvuotą Tema"
        archive: "Archyvuoti temą"
        visible: "Sąrašo tema"
        reset_read: "Atkurti Perskaitymo Duomenis"
        make_private: "Rašykite asmeninę žinutę"
      feature:
        pin: "Prisegti Temą"
        unpin: "Atsegti Temą"
        pin_globally: "Prisegti Temą Globaliai"
        make_banner: "Padaryti reklamjuostės temą"
        remove_banner: "Išjungti Paryškintą Temą"
      reply:
        title: "Atsakyti"
        help: "Pradėk rašyti atsakymą į šią temą"
      share:
        extended_title: "Dalintis nuoroda"
        help: "Pasidalink šios temos nuoroda"
        instructions: "Dalintis nuoroda šioje temoje:"
        copied: "Temos nuoroda nukopijuota."
        invite_users: "Kviesti"
      print:
        title: "Spausdinti"
        help: "Atverti spausdinimui draugišką šios temos versiją"
      flag_topic:
        title: "Uždėk vėliavą"
        success_message: "Tu sėkmingai uždėjai temai vėliavą."
      make_public:
        title: "Konvertuoti į viešą temą"
        choose_category: "Pasirinkite kategoriją viešajai temai:"
      feature_topic:
        title: "Charakterizuok šią temą"
        pin: "Nustatyk šią temą, kad laikytųsi kategorijos %{categoryLink} viršuje"
        unpin: "Pašalink šią temą iš %{categoryLink} kategorijos sąrašo viršaus."
        unpin_until: "Pašalinti temą iš %{categoryLink} kategorijos viršaus arba palaukti iki <strong>%{until}</strong>."
        pin_note: "Vartotojai gali Atsegti temą nuo viršaus individualiai sau."
        pin_validation: "Terminas reikalauja Prisegti šią temą."
        not_pinned: "%{categoryLink} nėra prisegtų temų "
        already_pinned:
          one: "Tema prisegta šioje kategorijoje %{categoryLink}: <strong class='badge badge-notification unread'>%{count}</strong>"
          few: "Prisegtos temos šioje kategorijoje %{categoryLink}: <strong class='badge badge-notification unread'>%{count}</strong>"
          many: "Prisegtos temos šioje kategorijoje %{categoryLink}: <strong class='badge badge-notification unread'>%{count}</strong>"
          other: "Prisegtos temos šioje kategorijoje %{categoryLink}: <strong class='badge badge-notification unread'>%{count}</strong>"
        pin_globally: "Iškelti temą virš visų kitų temų sąrašo iki "
        unpin_globally: "Pašalinti šią temą iš visų temų sąrašo viršaus."
        unpin_globally_until: "Pašalinti temą iš visų temų sąrašo viršaus arba palaukti iki <strong>%{until}</strong>."
        global_pin_note: "Vartotojai gali Atsegti temą nuo sąrašo viršaus individualiai."
        not_pinned_globally: "Nėra jokių globaliai Prisegtų temų."
        already_pinned_globally:
          one: "Šiuo metu globaliai prisegta tema: <strong class='badge badge-notification unread'>%{count}</strong>"
          few: "Šiuo metu globaliai Prisegtos temos: <strong class='badge badge-notification unread'>%{count}</strong>"
          many: "Šiuo metu globaliai Prisegtos temos: <strong class='badge badge-notification unread'>%{count}</strong>"
          other: "Šiuo metu globaliai Prisegtos temos: <strong class='badge badge-notification unread'>%{count}</strong>"
        make_banner: "Paryškink šią temą, kad ji atsidurtų visų puslapių sąrašo viršuje."
        remove_banner: "Pašalinti paryškintą temą, kuri yra visų puslapių viršuje."
        banner_note: "Vartotojai gali uždaryti paryškiuntą temą. Tik viena tema gali būti paryškinta tam tikru metu"
        no_banner_exists: "Šiuo metu nėra jokių Paryškintų (banerinių) temų"
        banner_exists: "Šiuo metu <strong class='badge badge-notification unread'>yra</strong> Paryškinta tema."
      automatically_add_to_groups: "Šis kviečiamasis taip pat apima prieigą prie šių grupių:"
      invite_private:
        title: "Pakviesti į Žinutę"
        email_or_username: "Kvičiamojo el. paštas arba slapyvardis"
        email_or_username_placeholder: "el. paštas arba slapyvardis"
        action: "Kviesti"
        success: "Mes pakvietėme vartotoją atsakyti į šią žinutę."
        success_group: "Mes pakvietėme šią grupę dalyvauti šiame pranešime."
        error: "Atsiprašome, įvyko klaida pakviečiant vartotoją."
        not_allowed: "Atsiprašome, šio vartotojo negalima pakviesti."
        group_name: "grupės pavadinimas"
      controls: "Temų Nustatymai"
      invite_reply:
        title: "Pakviesti"
        username_placeholder: "Slapyvardis"
        action: "Siųsti pakvietimą"
        help: "pakviesk kitus į šią temą el. laišku ar pranešimu"
        to_forum: "Mes atsiųsime trumpą el. laišką, leidžiantį jūsų draugui nedelsiant prisijungti spustelėjus nuorodą."
        discourse_connect_enabled: "Įveskite vartotojo vardą žmogaus, kurį norite pakviesti į šią temą."
        to_topic_blank: "Įrašykite vartotojo vardą ar el. paštą žmogaus, kurį norite pakviesti į šią temą."
        to_topic_email: "El. paštas įvestas. Mes išsiųsime trumpą el. laišką, kuris suteiks galimybę iš karto atsakyti į temą."
        to_topic_username: "Vartotojo vardas įvestas. Mes išsiųsime pranešimą su nuoroda į šią temą."
        to_username: "Įveskite vartotojo vardą žmogaus, kurį norite pakviesti. Mes išsiųsime pranešima su nuoroda į šią temą."
        email_placeholder: "vardas@pavizdys.lt"
        success_email: "Mes išsiuntėme pakvietimą į <b>%{invitee}</b>. Mes pranešime, kai pakvietimas bus patvirtintas. Stebėk pakvietimų kortelę savo paskyroje, kad žinotum pakvietimo statusą."
        success_username: "Vartotojas buvo pakviestas dalyvauti temoje."
        error: "Atsiprašome, tačiau nepavyko pakviesti šio žmogaus. Gal būt jis jau buvo pakviestas?"
      login_reply: "Prisijunk, kad atsakytum"
      filters:
        n_posts:
          one: "%{count} įrašas"
          few: "%{count} įrašai"
          many: "%{count}įrašų"
          other: "%{count}įrašai"
        cancel: "Išjungti filtrus"
      move_to:
        title: "Perkelti į"
        action: "perkelti į"
        error: "Perkeliant įrašus įvyko klaida."
      split_topic:
        title: "Perkelti į naują temą"
        action: "perkelti į naują temą"
        topic_name: "Naujas temos pavadinimas"
        radio_label: "Nauja tema"
        error: "Įvyko klaida perkeliant įrašus į naują temą."
        instructions:
          one: "Jūs tuoj sukursite naują temą ir įkesite įrašą, kurį pažymėjote."
          few: "Jūs tuoj sukursite naują temą ir įkesite <b>%{count}</b> įrašus, kuriuos pažymėjote."
          many: "Jūs tuoj sukursite naują temą ir įkesite <b>%{count}</b> įrašus, kuriuos pažymėjote."
          other: "Jūs tuoj sukursite naują temą ir įkesite <b>%{count}</b> įrašus, kuriuos pažymėjote."
      merge_topic:
        title: "Perkelti į esamą temą"
        action: "perkelti į esamą temą"
        error: "Įvyko klaida perkeliant įrašus į šią temą."
        radio_label: "Esama tema"
        instructions:
          one: "Prašome pasirinkti temą, į kurią norėtumėte perkelti šį įrašą."
          few: "Prašome pasirinkti temą, į kurią norėtumėte perkelti šiuos <b>%{count}</b> įrašus."
          many: "Prašome pasirinkti temą, į kurią norėtumėte perkelti šiuos <b>%{count}</b> įrašus."
          other: "Prašome pasirinkti temą, į kurią norėtumėte perkelti šiuos <b>%{count}</b> įrašus."
      move_to_new_message:
        title: "Pereiti prie naujos žinutės"
        action: "pereiti prie naujos žinutės"
        message_title: "Naujos žinutės pavadinimas"
        radio_label: "Nauja žinutė"
        participants: "Dalyviai"
      move_to_existing_message:
        action: "pereiti prie esamo pranešimo"
        radio_label: "Esama žinutė"
        participants: "Dalyviai"
      merge_posts:
        title: "Sulieti pasirinktus įrašus"
        action: "sulieti pasirinktus įrašus"
        error: "Sujungiant pasirinktus įrašus įvyko klaida."
      publish_page:
        title: "Puslapio leidyba"
        publish: "Paskelbti"
        description: "Kai tema paskelbiama kaip puslapis, jos URL gali būti bendrinamas ir rodomas pasirinktiniu stiliumi."
        public: "Vieša"
        public_description: "Žmonės gali matyti puslapį, net jei susijusi tema yra privati."
        publish_url: "Jūsų puslapis paskelbtas :"
        topic_published: "Jūsų tema buvo paskelbta:"
        preview_url: "Jūsų puslapis bus paskelbtas:"
        invalid_slug: "Deja, negalite paskelbti šio puslapio."
        unpublish: "Atšaukti paskelbimą"
        unpublished: "Jūsų puslapio paskelbimas anuliuotas ir nebepasiekiamas."
        publishing_settings: "Leidimo nustatymai"
      change_owner:
        title: "Keisti savininką"
        action: "pakeisti valdymo teises"
        error: "Įvyko klaida keičiant įrašų valdymo teisę."
        placeholder: "naujojo valdytojo vartotojo vardas"
      change_timestamp:
        action: "pakeisti laiko formatą"
        invalid_timestamp: "Laiko formatas negali būti ateityje."
        error: "Įvyko klaida keičiant šios temos laiko formatą."
        instructions: "Prašome įvesti naują šios temos laiko formatą. Visi šios temos įrašai bus atnaujinti pagal nustatytą datą."
      multi_select:
        select: "pasirinkti"
        selected: "pasirinkta (%{count})"
        select_post:
          label: "pasirinkti"
          title: "Pridėti įrašą prie pasirinktų"
        selected_post:
          label: "pasirinktas"
          title: "Spustelk kad pašalinti įrašą iš pasirinktų"
        select_replies:
          label: "pasirink +atsakyti"
          title: "Prie pasirinkimo pridėkite įrašą ir visus jo atsakymus"
        select_below:
          label: "pasirink +žemiau"
        delete: ištrinti pasirinktus
        cancel: atšaukti pasirinkimus
        select_all: pažymėti visus
        deselect_all: nieko nepasirinkti
        description:
          one: Jūs pasirinkote <b>%{count}</b> įrašą.
          few: "Jūs pasirinkote <b>%{count}</b> įrašus."
          many: "Jūs pasirinkote <b>%{count}</b> įrašus."
          other: "Jūs pasirinkote <b>%{count}</b> įrašus."
      deleted_by_author_simple: "(pašalinta autoriaus)"
    post_list:
      title: "Naujausi įrašai"
    post:
      quote_reply: "Citata"
      quote_edit: "Redaguoti"
      quote_share: "Pasidalinti"
      edit_reason: "Priežastis:"
      post_number: "įrašas %{number}"
      ignored: "Nepaisomas turinys"
      wiki_last_edited_on: "wiki paskutinį kartą redaguota %{dateTime}"
      last_edited_on: "įrašas paskutinį kartą redaguotas %{dateTime}"
      reply_as_new_topic: "Atsakyti naujoje temoje"
      reply_as_new_private_message: "Atsakyti kaip naują pranešimą tiems patiems gavėjams"
      continue_discussion: "Tęsiama %{postLink} diskusija:"
      follow_quote: "eiti į cituotą įrašą"
      show_full: "Rodyti Pilną Įrašą"
      show_hidden: "Peržiūrėti ignoruojamą turinį."
      deleted_by_author_simple: "(pašalinta autoriaus)"
      collapse: "suskleisti"
      expand_collapse: "išskleisti/suskleisti"
      sr_embedded_reply_description: "atsakyti @%{username} į pranešimą #%{post_number}"
      locked: "administracija užrakino šio įrašo redagavimą"
      gap:
        one: "Peržiūrėti %{count} paslėptą atsakymą"
        few: "peržiūrėti %{count} paslėptus atsakymus"
        many: "peržiūrėti %{count} paslėptus atsakymus"
        other: "peržiūrėti %{count} paslėptus atsakymus"
      notice:
        new_user: "Tai pirmas kartas, kai %{user} parašė – sveikinkime juos mūsų bendruomenėje!"
        returning_user: "Jau kurį laiką nematėme %{user} – paskutinis jų įrašas buvo %{time}."
      unread: "Įrašas yra neperskaitytas"
      has_replies:
        one: "%{count} Atsakymas"
        few: "%{count} Atsakymai"
        many: "%{count} Atsakymai"
        other: "%{count} Atsakymai"
      has_replies_count: "%{count}"
      unknown_user: "(nežinomas/ištrintas vartotojas)"
      has_likes_title:
        one: "%{count} žmogui patiko šis įrašas"
        few: "%{count} žmonėms patinka šis įrašas"
        many: "%{count} žmonėms patinka šis įrašas"
        other: "%{count} žmonėms patinka šis įrašas"
      has_likes_title_only_you: "tau patiko šis įrašas"
      has_likes_title_you:
        one: "tau ir %{count} žmogui patiko šis įrašas"
        few: "tau ir %{count} žmonėms patiko šis įrašas"
        many: "tau ir %{count} žmonėms patiko šis įrašas"
        other: "tau ir %{count} žmonėms patiko šis įrašas"
      sr_post_like_count_button:
        one: "%{count} žmogui patiko šis įrašas."
        few: "%{count} žmonėms patinka šis įrašas."
        many: "%{count} žmonėms patinka šis įrašas."
        other: "%{count} žmonėms patinka šis įrašas."
      in_reply_to: "Įkelti pirminį įrašą"
      view_all_posts: "Peržiūrėti visus įrašus"
      localizations:
        table:
          actions: "Veiksmai"
          edit: "Redaguoti"
          delete: "Pašalinti"
        post_language_selector:
          none: "Nieko"
      errors:
        create: "Atsiprašome, įvyko klaida kuriant įrašą. Prašome pamėginti dar kartą."
        edit: "Atsiprašome, įvyko klaida redaguojant įrašą. Prašome pamėginti dar kartą."
        file_too_large: "Deja, failas per didelis (maksimalus dydis yra %{max_size_kb}kb). Kodėl neįkėlus didelio failo į bendrinimo debesyje paslaugą ir tuomet įklijuokite nuorodą?"
        file_too_large_humanized: "Deja, failas per didelis (maksimalus dydis yra %{max_size}kb). Kodėl neįkėlus didelio failo į bendrinimo debesyje paslaugą ir tuomet įklijuokite nuorodą?"
        too_many_uploads: "Atsiprašome, bet jūs galite įkelti tik vieną failą vienu metu."
        upload_not_authorized: "Atsiprašome, failas, kurį bandote įkelti, nėra autorizuotas (įgalioti plėtiniai: %{authorized_extensions})."
        image_upload_not_allowed_for_new_user: "Atsiprašome, bet nauji vartotojai negali įkelti nuotraukų."
        attachment_upload_not_allowed_for_new_user: "Atsiprašome, bet nauji vartotojai negali įkelti priedų."
        attachment_download_requires_login: "Atsiprašome, bet jūs turite būti prisijungęs, kad galėtumėt atsisiųsti priedus."
      cancel_composer:
        confirm: "Ką norėtumėte daryti su savo įrašu?"
        discard: "Išmesti"
        save_draft: "Išsaugoti juodraštį vėlesniam laikui"
        keep_editing: "Tęskite redagavimą"
      via_email: "Šis įrašas buvo gautas per el. paštą"
      via_auto_generated_email: "šis pranešimas atkeliavo automatiškai sugeneruotu el. paštu"
      whisper: "Šis įrašas yra privatus šnabždesys moderatoriams"
      wiki:
        about: "šis įrašas yra wiki"
      few_likes_left: "Ačiū, kad dalinatės meile! Šiandien jums liko tik keli patikimai."
      controls:
        reply: "Pradėk rašyti atsakymą šiam įrašui"
        like_action: "Patinka"
        like: "įrašas man patinka"
        has_liked: "tau patinka šis įrašas"
        read_indicator: "nariai, kurie skaito šį įrašą"
        undo_like_action: "Anuliuoti Patinka"
        undo_like: "nepatinka"
        edit: "redaguoti įrašą"
        edit_action: "Redaguoti"
        edit_anonymous: "Apgailestaujame, bet jūs turite būti prisijungęs, kad redaguotumėte šį įrašą."
        flag_action: "Pranešti"
        delete: "ištrinti įrašą"
        undelete: "anuliuoti įrašo ištrinimą"
        share_action: "Dalintis"
        share: "pasidalinti nuoroda į šį įrašą"
        more: "Daugiau"
        delete_replies:
          confirm: "Ar taip pat norite ištrinti atsakymus į šį įrašą?"
          direct_replies:
            one: "Taip, ir %{count} tiesioginį atsakymą"
            few: "Taip, ir %{count}tiesioginius atsakymus"
            many: "Taip, ir %{count}tiesioginių atsakymų"
            other: "Taip, ir %{count} tiesioginius atsakymus"
          all_replies:
            one: "Taip, ir %{count} atsakymą"
            few: "Taip, ir visus %{count} atsakymus"
            many: "Taip, ir visus %{count}atsakymų"
            other: "Taip, ir visus %{count} atsakymus"
          just_the_post: "Ne, tik šį įrašą"
        admin: "įrašo administravimas"
        admin_action: "Administratorius"
        permanently_delete: "Ištrinti visam laikui"
        permanently_delete_confirmation: "Ar tikrai norite visam laikui ištrinti šį įrašą? Jūs negalėsite jo susigrąžinti."
        wiki: "Sukurti Wiki"
        unwiki: "Ištrinti Wiki"
        convert_to_moderator: "Pridėk Komandos spalvą"
        revert_to_regular: "Pašalink Komandos spalvą"
        rebake: "Perkurti HTML"
        publish_page: "Puslapio leidyba"
        unhide: "Panaikinti slėpimo būsena"
        lock_post: "Užrakinti įrašą"
        lock_post_description: "neleisti skelbėjui redaguoti šio įrašo"
        unlock_post: "Atrakinti įrašą"
        unlock_post_description: "leisti paskelbusiam asmeniui redaguoti šį įrašą"
        delete_topic_disallowed_modal: "Neturite leidimo ištrinti šios temos. Jei tikrai norite, kad jis būtų ištrintas, kartu su argumentais pateikite vėliavą moderatoriui."
        delete_topic_disallowed: "neturite leidimo ištrinti šios temos"
        delete_topic_confirm_modal_yes: "Taip, ištrinti šią temą"
        delete_topic_confirm_modal_no: "Ne, palikti šią temą"
        delete_topic_error: "Ištrinant šią temą įvyko klaida"
        delete_topic: "ištrinti temą"
        remove_timer: "pašalinti laikmatį"
        edit_timer: "redaguoti laikmatį"
      actions:
        people:
          like:
            one: "mėgstate"
            few: "mėgstate"
            many: "mėgstate"
            other: "mėgstate"
          like_capped:
            one: "ir %{count}kitas mėgsta tai"
            few: "ir %{count}kitų mėgsta tai"
            many: "ir %{count}kitų mėgsta tai "
            other: "ir %{count} kitų mėgsta tai"
        by_you:
          off_topic: "Tu pažymėjai tai kaip \"ne į temą\"."
          spam: "Tu pažymėjai tai, kaip šiukšlę"
          inappropriate: "Tu pažymėjai tai, kaip nepriimtiną"
          notify_moderators: "Tu pasiūlei moderavimą."
          notify_user: "Jūs išsiuntėt žinutę šiam vartotojui"
      revisions:
        controls:
          first: "Pirmoji peržiūra"
          previous: "Prieš tai buvusi peržiūra"
          next: "Sekanti peržiūra"
          last: "Paskutinė peržiūra"
          hide: "Slėpti peržiūras"
          show: "Rodyti peržiūras"
          revert: "Grįžti prie %{revision}"
          edit_wiki: "Redaguoti Wiki"
          edit_post: "Redaguoti Įrašą"
          comparing_previous_to_current_out_of_total: "<strong>%{previous}</strong> %{icon} <strong>%{current}</strong> %{total}"
        displays:
          inline:
            title: "Rodyti suteiktas paslaugas su priedais ir panaikinimais"
            button: "HTML"
          side_by_side:
            title: "Rodyti suteiktas paslaugas su tarpusavio skirtumais"
            button: "HTML"
          side_by_side_markdown:
            title: "Rodyti pirminį šaltinį su tarpusavio skirtumais"
      raw_email:
        displays:
          text_part:
            title: "Parodykite el. laiško tekstinę dalį"
            button: "Tekstas"
          html_part:
            title: "Rodyti el. laiško html dalį"
            button: "HTML"
      bookmarks:
        create: "Sukurti žymę"
        create_for_topic: "Sukurti žymę temai"
        edit: "Redaguoti žymę"
        edit_for_topic: "Redaguoti temos žymę"
        updated: "Atnaujinta"
        name: "Vardas"
        name_placeholder: "Kam skirta ši žymė?"
        set_reminder: "Priminti man"
        options: "Nustatymai"
        actions:
          delete_bookmark:
            name: "Ištrinti žymę"
            description: "Pašalina žymę iš jūsų profilio ir sustabdo visus priminimus apie žymę"
          edit_bookmark:
            name: "Redaguoti žymę"
            description: "Redaguokite žymės pavadinimą arba pakeiskite priminimo datą ir laiką"
          clear_bookmark_reminder:
            name: "Išvalyti priminimą."
          pin_bookmark:
            name: "Prisegti žymę"
            description: "Prisekite žymą. Taip ji bus rodomas žymių sąrašo viršuje."
          unpin_bookmark:
            name: "Atsegti žymę"
            description: "Atsegti žymą. Jis nebebus rodoma jūsų žymų sąrašo viršuje."
      filtered_replies:
        viewing_posts_by: "Peržiūrimi %{post_count} pranešimai pagal"
        post_number: "%{username}, įrašas #%{post_number}"
        show_all: "Rodyti viską"
    category:
      none: "(jokia kategorija)"
      all: "Visos kategorijos"
      choose: "category&hellip;"
      edit: "Redaguoti"
      edit_dialog_title: "Redaguoti: %{categoryName}"
      view: "Peržiūrėti temas kategorijoje"
      back: "Atgal į kategoriją"
      general: "Bendriniai"
      settings: "Nustatymai"
      tags: "Žymos"
      localization:
        name: "Vardas"
        description: "Aprašymas"
        remove: "Pašalinti"
      tags_allowed_tags: "Apribokite šias žymas šioje kategorijoje:"
      tags_allowed_tag_groups: "Apribokite šias žymų grupes šioje kategorijoje:"
      tags_placeholder: "(Neprivaloma) leidžiamų žymų sąrašas"
      tags_tab_description: "Aukščiau nurodytos žymos ir žymų grupės bus pasiekiamos tik šioje kategorijoje ir kitose jas taip pat nurodančiose kategorijose. Jų nebus galima naudoti kitose kategorijose."
      tag_groups_placeholder: "(Neprivaloma) leidžiamų žymų grupių sąrašas"
      manage_tag_groups_link: "Tvarkykite žymų grupes"
      allow_global_tags_label: "Taip pat leiskite kitas žymas"
      required_tag_group:
        delete: "Pašalinti"
      topic_featured_link_allowed: "Leisti svarbiausias šios kategorijos nuorodas"
      delete: "Ištrinti kategoriją"
      create: "Nauja Kategorija"
      create_long: "Sukurti naują kategoriją"
      save: "Išsaugoti kategoriją"
      slug: "Kategorijos Stabdis"
      slug_placeholder: "(Pasirinktinai) brūkšniniai žodžiai skirti URL"
      creation_error: Įvyko klaida kuriant kategoriją.
      save_error: Įvyko klaida išsaugant kategoriją.
      name: "Kategorijos pavadinimas"
      description: "Aprašymas"
      logo: "Kategorijos logotipo paveiksliukas"
      background_image: "Kategorijos fono paveiksliukas"
      background_color: "Spalva"
      styles:
        icon: "Ikona"
        emoji: "Emoji"
        options:
          icon: "Ikona"
          emoji: "Emoji"
      name_placeholder: "Daugiausiai vienas arba du žodžiai"
      color_placeholder: "Bet kokia internetinė spalva"
      delete_confirm: "Ar tikrai norite ištrinti šią kategoriją?"
      delete_error: "Įvyko klaida ištrinant kategoriją."
      list: "Visos kategorijos"
      no_description: "Prašome pridėti aprašymą šiai kategorijai."
      change_in_category_topic: "Redaguoti aprašyma"
      already_used: "Ši spalva jau priskirta prie kitos kategorijos"
      security: "Saugumo"
      security_add_group: "Pridėti grupę"
      permissions:
        group: "Grupė"
        see: "Peržiūrėti"
        reply: "Atsakyti"
        create: "Sukurti"
        no_groups_selected: "Prieiga nebuvo suteikta jokiai grupei; šią kategoriją matys tik darbuotojai."
        everyone_has_access: 'Ši kategorija yra vieša, visi gali matyti, atsakyti ir kurti įrašus. Jei norite apriboti leidimus, pašalinkite vieną ar kelis grupei „visi“ suteiktus leidimus.'
        toggle_reply: "Perjungti atsakymo leidimą"
      special_warning: "Įspėjimas: Ši kategorija yra iš anksto numatyta kategorija ir saugumo nustatymai negali būti keičiami. Jeigu nenorite naudoti šios kategorijos, ištrinkie ją vietoj pakartotino naudojimo."
      uncategorized_security_warning: "Ši kategorija yra ypatinga. Jis skirta temoms, kurios neturi kategorijos, laikyti; ji negali turėti saugos nustatymų."
      pending_permission_change_alert: "Jūs nepridėjote %{group} į šią kategoriją; spustelėkite šį mygtuką, norėdami juos pridėti."
      images: "Paveiksliukai"
      email_in: " papildomas naujas el. pašto adresas:"
      email_in_allow_strangers: "Gauti el. laiškus iš anoniminių paskyrų neturinčių vartotojų "
      mailinglist_mirror: "Kategorija atspindi adresatų sąrašą"
      show_subcategory_list: "Rodyti subkategorijų sąrašą virš šios kategorijos temų."
      read_only_banner: "Reklamjuostės tekstas, kai vartotojas negali sukurti temos šioje kategorijoje:"
      num_featured_topics: "Temų, rodomų kategorijų puslapyje, skaičius:"
      subcategory_num_featured_topics: "Panašių temų skaičius pagrindinės kategorijos puslapyje:"
      all_topics_wiki: "Pagal numatytuosius nustatymus kurti naujas temas wiki"
      allow_unlimited_owner_edits_on_first_post: "Leisti neribotą pirmojo įrašo savininko redagavimą"
      subcategory_list_style: "Subkategorijų sąrašo stilius:"
      sort_order: "Temų sąrasą rūšiuoti oagal\""
      default_view: "Numatytasis temų sąrašas:"
      default_top_period: "Numatytasis populiariausias laikotarpis:"
      default_list_filter: "Numatytasis sąrašo filtras:"
      allow_badges_label: "Leisti trofėjų apdovanojimus šioje kategorijoje"
      edit_permissions: "Redaguoti leidimus"
      review_group_name: "grupės pavadinimas"
      require_topic_approval: "Reikalauti, kad moderatorius patvirtintų visas naujas temas"
      require_reply_approval: "Reikalauti, kad moderatorius patvirtintų visus naujus atsakymus"
      this_year: "šiais metais"
      position: "Pozicija kategorijų puslapyje:"
      default_position: "Numatyta pozicija"
      minimum_required_tags: "Minimalus temoje reikalingas žymų skaičius:"
      default_slow_mode: 'Įgalinkite „lėtąjį režimą“ naujoms šios kategorijos temoms.'
      parent: "Tėvinė kategoriją"
      num_auto_bump_daily: "Atvirų temų, kurios bus automatiškai rodomos kasdien, skaičius:"
      navigate_to_first_post_after_read: "Perskaitykite temas, eikite į pirmąjį įrašą"
      notifications:
        title: "pakeisti šios kategorijos pranešimų lygį"
        watching:
          title: "Stebimos"
          description: "Jūs automatiškai žiūrėsite visas šios kategorijos temas. Jums bus pranešta apie kiekvieną naują įrašą kiekvienoje temoje ir bus parodytas naujų atsakymų skaičius."
        watching_first_post:
          title: "Stebiu pirmą įrašą"
          description: "Jums bus pranešta apie naujas temas šioje kategorijoje, bet ne atsakymus į temas."
        tracking:
          title: "Sekamos"
          description: "Jūs automatiškai stebėsite visas šios kategorijos temas. Jums bus pranešta, jei kas nors paminės jūsų @vardą arba atsakys jums, ir bus rodomas naujų atsakymų skaičius."
        regular:
          title: "Įprastas"
          description: "Būsi perspėtas kai kažkas paminės tavo @vardą ar tau atsakys."
        muted:
          title: "Nutildytos"
          description: "Niekada jums nebus pranešta apie naujas šios kategorijos temas ir jos nebus rodomos naujausiose."
      search_priority:
        label: "Paieškos prioritetas"
        options:
          normal: "Įprastas"
          ignore: "Ignoruoti"
          very_low: "Labai žemas"
          low: "Žemas"
          high: "Aukštas"
          very_high: "Labai aukštas"
      sort_options:
        default: "numatytasis"
        likes: "Mėgsta"
        op_likes: "Originalūs įrašų pamėgimai"
        views: "Peržiūros"
        posts: "įrašai"
        activity: "Veikla"
        posters: "Komentatoriai"
        category: "Kategorija"
        created: "Sukurta"
      sort_ascending: "Didėjantis"
      sort_descending: "Mažėjantis"
      subcategory_list_styles:
        rows: "Eilutės"
        rows_with_featured_topics: "Eilutės su rodomomis temomis"
        boxes: "Dėžutės"
        boxes_with_featured_topics: "Dėžutės su išskirtinėm temom"
      settings_sections:
        general: "Bendrieji"
        moderation: "Moderavimas"
        appearance: "išvaizda"
        email: "Epaštas"
      list_filters:
        all: "visos temos"
        none: "nėra subkategorijų"
      colors_disabled: "Negalite pasirinkti spalvų, nes neturite kategorijos stiliaus."
    flagging:
      action: "Uždėti Įrašui Vėliavą"
      take_action_options:
        default:
          title: "Paslėpti įrašą"
        suspend:
          title: "Sustabdyti vartotoją"
        silence:
          title: "Nutildyti narį"
      notify_action: "Žinutės"
      official_warning: "Oficialus įspėjimas"
      delete_spammer: "Ištrinti Vartotoją"
      flag_for_review: "Eilė peržiūrai"
      yes_delete_spammer: "Taip, ištrinti šį kenkėją"
      ip_address_missing: "(N/A)"
      hidden_email_address: "(paslėptas)"
      submit_tooltip: "Patvirtinti privačią vėliavą"
      cant: "Apgailestaujame, tačiau šiuo metu negalite uždėti šiam įrašui vėliavos. "
      notify_staff: "Įspėti moderatorius privačiai"
      formatted_name:
        off_topic: "Tai yra ne į temą"
        inappropriate: "Tai yra nepriimtina"
        spam: "Tai yra šiukšlė"
      custom_placeholder_notify_user: "Buk konkretesnis, buk konstruktyvus ir visada būk malonus."
      custom_placeholder_notify_moderators: "Leiskite mums sužinoti kuo būtent esate susirūpinęs. Pateikite nuorodas ir pavyzdžius jei tik įmanoma."
      custom_message:
        at_least:
          one: "įveskite bent jau %{count} simbolį"
          few: "įveskite bent jau %{count} simbolius"
          many: "įveskite bent jau %{count}simbolių"
          other: "įveskite bent jau %{count}simbolius"
        left:
          one: "Liko %{count}"
          few: "Liko %{count}"
          many: "Liko %{count}"
          other: "Liko %{count}"
    flagging_topic:
      action: "Temos su vėliavomis"
      notify_action: "Žinutės"
    topic_map:
      title: "Temos Aprašymas"
      participants_title: "Dažni Poster'iai"
      links_title: "Populiarios nuorodos"
      clicks:
        one: "%{count} paspaudimas"
        few: "%{count} paspaudimai"
        many: "%{count} paspaudimų"
        other: "%{count} paspaudimų"
      views: "Peržiūros"
      read: skaityti
    post_links:
      title:
        one: "%{count} daugiau"
        few: "%{count}daugiau"
        many: "%{count}daugiau"
        other: "%{count}daugiau"
    topic_statuses:
      warning:
        help: "Tai Oficialus Ispėjimas"
      bookmarked:
        help: "Jūs uždėjot žymą ant šios temos"
      locked:
        help: "Ši tema yra uždaryta, todėl joje nebegalima rašyti"
      archived:
        help: "Ši tema yra archyvuota, todėl jos negalima keisti"
      locked_and_archived:
        help: "Ši tema yra uždaryta, todėl joje nebegalima rašyti"
      unpinned:
        title: "Atsegta"
        help: "Ši tema yra Atžymėta tik tau. Ji bus rodoma normalia tvarka."
      pinned_globally:
        title: "Prisegta globaliai"
        help: "Ši tema yra globaliai Prisegta. Ji bus rodoma kategorijų sąrašo viršuje."
      pinned:
        title: "Prisegta"
        help: "Ši tema yra Pažymėta tik tau. Ji bus rodoma sąrašo kategorijos sąrašo viršuje."
      personal_message:
        title: "Ši tema yra asmeninė žinutė"
        help: "Ši tema yra asmeninė žinutė"
    posts: "Įrašai"
    pending_posts:
      label: "Laukiama"
      label_with_count: "Neperskaityti (%{count})"
    posters: "Komentatoriai"
    original_post: "Originalus įrašas"
    views: "Peržiūros"
    views_lowercase:
      one: "peržiūra"
      few: "peržiūros"
      many: "peržiūros"
      other: "peržiūros"
    replies: "Atsakymai"
    views_long:
      one: "ši tema buvo peržiūrėta %{count} kartą"
      few: "ši tema buvo peržiūrėta %{number} kartus"
      many: "ši tema buvo peržiūrėta %{number}kartų"
      other: "ši tema buvo peržiūrėta %{number} kartus"
    activity: "Aktyvumas"
    likes: "Patikimai"
    likes_lowercase:
      one: "patikimas"
      few: "patikimai"
      many: "patikimai"
      other: "patikimai"
    users: "Vartotojai"
    users_lowercase:
      one: "vartotojas"
      few: "vartotojai"
      many: "vartotojai"
      other: "vartotojai"
    category_title: "Kategorija"
    history_capped_revisions: "Istorija, paskutiniai 100 peržiūrų"
    history: "Istorija"
    raw_email:
      title: "Įeinantis paštas"
      not_available: "Nėra galimybių!"
    categories_list: "Kategorijų sąrašas"
    filters:
      with_topics: "%{filter} temos"
      with_category: "%{filter} %{category} temos"
      filter:
        button:
          label: "Filtruoti"
      latest:
        title: "Paskutinės"
        title_with_count:
          one: "Paskutinis (%{count})"
          few: "Paskutinės (%{count})"
          many: "Paskutinės (%{count})"
          other: "Paskutinės (%{count})"
        help: "temos su paskutiniais įrašais"
      read:
        title: "Perskaityti"
        help: "Temos, kurias perskaitei, pagal paskutinių perskaitytų temų tvarką"
      categories:
        title: "Kategorijos"
        title_in: "Kategorija - %{categoryName}"
        help: "Visos temos sugrupuotos pagal kategoriją"
      unread:
        title: "Neperskaitytos"
        title_with_count:
          one: "Neperskaitytas (%{count})"
          few: "Neperskaitytos (%{count})"
          many: "Neperskaitytos (%{count})"
          other: "Neperskaitytos (%{count})"
        help: "temos, kurias stebide ar sekate su neperskaitytais įrašais"
        lower_title_with_count:
          one: "%{count} neperskaitytas"
          few: "%{count} neperskaitytų"
          many: "%{count} neperskaitytų"
          other: "%{count} neperskaitytų"
      unseen:
        title: "Nematytas"
        lower_title: "nematytas"
      new:
        lower_title_with_count:
          one: "%{count} nauja"
          few: "%{count} nauji"
          many: "%{count} nauji"
          other: "%{count} nauji"
        lower_title: "Nauja"
        title: "Naujos"
        title_with_count:
          one: "Naujas (%{count})"
          few: "Naujos (%{count})"
          many: "Naujos (%{count})"
          other: "Naujos (%{count})"
        help: "Per paskutines dienas sukurtos temos"
        all: "Visos"
        topics: "Temos"
        replies: "Atsakymai"
      posted:
        help: "temos, kuriose yra tavo įrašas"
      bookmarks:
        title: "Žymės"
        help: "Temos, kurias pažymėjai"
      category:
        title: "%{categoryName}"
        title_with_count:
          one: "%{categoryName} (%{count})"
          few: "%{categoryName} (%{count})"
          many: "%{categoryName} (%{count})"
          other: "%{categoryName} (%{count})"
        help: "paskutinės temos kategorijoje %{categoryName} "
      top:
        title: "Populiarios"
        help: "pačios aktyviausios temos paskutiniaisiais metais, mėnesį, savaitę ar dieną"
        all:
          title: "Per visą laiką"
        yearly:
          title: "Kasmet"
        quarterly:
          title: "Kas ketvirtį"
        monthly:
          title: "Kas mėnesį"
        weekly:
          title: "Kas savaitę"
        daily:
          title: "Kasdien"
        all_time: "Per visą laiką"
        this_year: "Metai"
        this_quarter: "Per ketvirtį"
        this_month: "Per mėnesį"
        this_week: "Per savaitę"
        today: "Šandien"
    permission_types:
      full: "Kurti / Atsakyti / Peržiūrėti"
      create_post: "Atsakyti / Peržiūrėti"
      readonly: "Peržiūrėti"
    preloader_text: "Kraunama"
    lightbox:
      download: "atsisiųsti"
      open: "originalus vaizdas"
      previous: "Ankstesnis (rodyklės į kairę klavišas)"
      next: "Kitas (Dešinės rodyklės klavišas)"
      counter: "%curr% iš %total%"
      close: "Uždaryti (Esc)"
      content_load_error: '<a href="%url%">Turinio</a> nepavyko įkelti.'
    keyboard_shortcuts_help:
      shortcut_key_delimiter_comma: ", "
      shortcut_key_delimiter_plus: "+"
      shortcut_delimiter_or: "%{shortcut1} arba %{shortcut2}"
      shortcut_delimiter_slash: "%{shortcut1}/%{shortcut2}"
      shortcut_delimiter_space: "%{shortcut1} %{shortcut2}"
      title: "Klaviatūros trumpiniai"
      jump_to:
        title: "Peršokti į"
        home: "%{shortcut} Pradinį"
        latest: "%{shortcut} Naujasi"
        new: "%{shortcut} Nauji"
        unread: "%{shortcut} Neperskaityti"
        categories: "%{shortcut} Kategorijos"
        top: "%{shortcut} Top"
        bookmarks: "%{shortcut} Išsaugoti"
        profile: "%{shortcut} Profilis"
        messages: "%{shortcut} Žinutės"
        drafts: "%{shortcut} Juodraščiai"
        next: "%{shortcut} Kita tema"
        previous: "%{shortcut} Ankstesnė tema"
      navigation:
        title: "Navigacija"
        jump: "%{shortcut}Eiti į įršą#"
        back: "%{shortcut} Atgal"
        up_down: "%{shortcut} Perkelti pasirinkimus &uarr; &darr;"
        open: "%{shortcut} Atidaryti pažymetą temą"
        next_prev: "%{shortcut} Kitas/sekantis skyrius"
        go_to_unread_post: "%{shortcut} Eiti į pirmąją neskaitytą temą"
      application:
        title: "Aplikacija"
        create: "%{shortcut} Sukurti naują temą"
        notifications: "Atidaryti pranešimus"
        user_profile_menu: "%{shortcut} Atidaryti vartotojo meniu"
        show_incoming_updated_topics: "%{shortcut} Rodyti atnaujintas temas"
        search: "%{shortcut} Ieškoti"
        help: "%{shortcut} Atidaryti klavieturos pagalbą"
        log_out: "%{shortcut} Atsijungti"
      composing:
        title: "Komponavimas"
      bookmarks:
        title: "Žymėjimas"
        enter: "%{shortcut} Išsaugoti ir uždaryti"
        later_today: "%{shortcut} Vėliau šiandien"
        later_this_week: "%{shortcut} Vėliau šią savaitę"
        tomorrow: "%{shortcut} Rytoj"
        next_week: "%{shortcut} Kitą savaitę"
        next_month: "%{shortcut} Kitą mėnesį"
        next_business_week: "%{shortcut} Pradėti kitą savaitę"
        next_business_day: "%{shortcut} Kita darbo diena"
        custom: "%{shortcut} Pasirinktinė data ir laikas"
        none: "%{shortcut} Nėra priminimo"
        delete: "%{shortcut} Ištrinti žymę"
      actions:
        title: "Veiksmai"
        bookmark_topic: "%{shortcut} Perjungti pažymėtą temą"
        pin_unpin_topic: "%{shortcut} Prisegti temą"
        share_topic: "%{shortcut} Pasidalinti tema"
        share_post: "%{shortcut} Pasidalinti pranešimu"
        reply_as_new_topic: "%{shortcut} Atsakyti naujoje temoje"
        reply_topic: "%{shortcut} Atsakyti į temą"
        reply_post: "%{shortcut} Atsakyti į pranešimą"
        quote_post: "%{shortcut} Cituoti įrašą"
        like: "%{shortcut} Pamėgti pranešimą"
        flag: "%{shortcut} Pažymėti pranešimą"
        bookmark: "%{shortcut} Pridėti pranešimą prie žymių"
        edit: "%{shortcut} Redaguoti pranešimą"
        delete: "%{shortcut} Ištrinti pranešimą"
        mark_muted: "%{shortcut} Nutildyti pranešimą"
        mark_tracking: "%{shortcut} Sekti temą"
        mark_watching: "%{shortcut} Stebėti temą"
        print: "%{shortcut} Spausdinti temą"
        topic_admin_actions: "%{shortcut} Atidaryti temos administratoriaus veiksmus"
      search_menu:
        title: "Paieškos meniu"
        prev_next: "%{shortcut} Perkelti pasirinkimą aukštyn ir žemyn"
        full_page_search: "%{shortcut} Paleidžiama viso puslapio paieška"
      admin:
        title: "Administratorius"
        search_prev_next: "%{shortcut} Perkelti pasirinkimą aukštyn ir žemyn"
    badges:
      granted_on: "Suteikta %{date}"
      title: Ženkleliai
      allow_title: "Šį ženklelį galite naudoti kaip pavadinimą"
      multiple_grant: "Jūs galite uždirbti šį kelis kartus"
      badge_count:
        one: "%{count} _enklelis"
        few: "%{count}Ženkleliai"
        many: "%{count} Ženklelių"
        other: "%{count}Ženkleliai"
      more_badges:
        one: "+%{count} Daugiau"
        few: "+%{count}Daugiau"
        many: "+%{count}Daugiau"
        other: "+%{count}Daugiau"
      select_badge_for_title: Pasirinkti trofėjų ir naudoti, kaip antraštę
      none: "(nieko)"
      successfully_granted: "Sėkmingai suteiktas ženklelis %{badge} nariui %{username}"
      badge_grouping:
        getting_started:
          name: Pradžia
        community:
          name: Bendruomenė
        trust_level:
          name: Patikimumo lygis
        other:
          name: Kita
        posting:
          name: Publikuojama
      favorite_max_reached: "Negalite pamėgti daugiau ženklelių."
      favorite_max_not_reached: "Pažymėkite šį ženklelį kaip mėgstamiausią"
      favorite_count: "%{count}/%{max} ženkleliai pažymėti kaip mėgstamiausi"
    download_calendar:
      title: "Atsisiųsti kalendorių"
      save_ics: "Atsisiųsti.ics failą"
      save_google: "Pridėti prie „Google“ kalendoriaus"
      remember: "Daugiau manęs neklausti"
      download: "Atsisiųsti"
      default_calendar: "Numatytasis kalendorius"
      default_calendar_instruction: "Nustatykite, kuris kalendorius turėtų būti naudojamas išsaugant datas"
      add_to_calendar: "Pridėti prie kalendoriaus"
      google: "„Google“ kalendorius"
      ics: "ICS"
    tagging:
      other_tags: "Kitos žymos"
      selector_tags: "žymos"
      selector_no_tags: "nėra žymų"
      selector_remove_filter: "išjungti filtrus"
      tags: "Žymos"
      choose_for_topic: "pasirenkamos žymos"
      info: "Informacija"
      default_info: "Ši žyma neapsiriboja jokiomis kategorijomis ir neturi sinonimų."
      staff_info: "Norėdami pridėti apribojimų, įtraukite šią žymą į <a href=%{basePath}/tag_groups>žymų grupę</a>."
      category_restricted: "Ši žyma skirta tik kategorijoms, prie kurių neturite prieigos teisės."
      synonyms: "Sinonimai"
      save: "Išsaugokite žymos pavadinimą ir aprašymą"
      edit_synonyms: "Redaguoti sinonimus"
      add_synonyms_label: "Pridėti sinonimus:"
      add_synonyms: "Pridėti"
      remove_synonym: "Pašalinti sinonimą"
      delete_synonym_confirm: 'Ar tikrai norite ištrinti sinonimą "%{tag_name}“?'
      delete_tag: "Ištrinti žymą"
      delete_confirm_no_topics: "Ar tikrai norite ištrinti šią žymą?"
      edit_tag: "Redaguoti žymos pavadinimą ir aprašymą"
      sort_by: "Rūšiuoti pagal:"
      sort_by_count: "skaičių"
      sort_by_name: "vardą"
      manage_groups: "Tvarkyti žymų grupes"
      manage_groups_description: "Apibrėžkite žymų tvarkymo grupes"
      upload: "Įkelti žymas"
      upload_description: "Įkelkite csv failą, kad sukurtumėte masines žymas"
      upload_successful: "Žymos sėkmingai įkeltos"
      delete_no_unused_tags: "Nėra nepanaudotų žymių."
      tag_list_joiner: ", "
      delete_unused: "Ištrinkite nepanaudotas žymas"
      delete_unused_description: "Ištrinkite visas žymas, nepriskirtas prie jokių temų ar asmeninių pranešimų"
      filters:
        without_category: "%{filter}%{tag} temos"
        with_category: "%{filter}%{tag}temos, %{category}kategorijoje"
        untagged_without_category: "%{filter} nepažymėtų temų"
        untagged_with_category: "%{filter} nepažymėtų temų %{category}"
      notifications:
        watching:
          title: "Stebiu"
          description: "Jūs automatiškai žiūrėsite visas temas su šia žyma. Jums bus pranešta apie visus naujus įrašus ir temas, taip pat šalia temos bus rodomas neskaitytų ir naujų įrašų skaičius."
        watching_first_post:
          title: "Stebiu pirmą įrašą"
          description: "Jums bus pranešta apie naujas šios žymos temas, bet ne atsakymus į temas."
        tracking:
          title: "Seku"
          description: "Su šia žyma automatiškai stebėsite visas temas. Šalia temos bus rodomas neskaitytų ir naujų įrašų skaičius."
        regular:
          title: "Įprastas"
          description: "Būsite informuoti, jei kas nors paminės jūsų @vardą ar atsakys į jūsų įrašą."
        muted:
          title: "Nutildyta"
          description: "Jums daugiau nebus pranešama apie naujas temas su šiomis žymomis, ir jos nebus rodomos jūsų neskaitytame skirtuke."
      groups:
        title: "Žymos grupės"
        about_heading: "Pasirinkite žymų grupę arba sukurkite naują"
        about_heading_empty: "Norėdami pradėti, sukurkite naują žymų grupę"
        about_description: "Žymų grupės padeda valdyti daugelio žymų leidimus vienoje vietoje."
        new: "Nauja grupė"
        new_title: "Sukurti naują grupę"
        edit_title: "Redaguoti žymų grupę"
        tags_label: "Šios grupės žymos"
        parent_tag_label: "Panašios žymos"
        parent_tag_description: "Šios grupės žymas galima naudoti tik tuo atveju, jei yra pagrindinė žyma."
        one_per_topic_label: "Apribokite vieną žymą vienai šios grupės temai"
        new_name: "Nauja žymos grupė"
        name_placeholder: "Vardas"
        save: "Saugoti"
        delete: "Pašalinti"
        confirm_delete: "Ar tikrai norite ištrinti šią žymų grupę?"
        everyone_can_use: "Žymas gali naudoti visi"
        usable_only_by_groups: "Žymos matomos visiems, tačiau jas gali naudoti tik šios grupės"
        visible_only_to_groups: "Žymės matomos tik šioms grupėms"
        tags_placeholder: "Ieškokite arba sukurkite žymas"
        parent_tag_placeholder: "Pasirinktinai"
        disabled: "Žymėjimas yra išjungtas. "
      topics:
        none:
          unread: "Jūs neturite neperskaitytų temų."
          unseen: "Jūs neturite neperskaitytų temų."
          new: "Jūs neturite naujų temų."
          read: "Jūs dar neperskaitėte jokių temų."
          posted: "Jūs dar nerašėte jokiose temose."
          latest: "Nėra naujausių temų."
          bookmarks: "Jūs dar neturite pažymėtų temų."
          top: "Nėra jokių TOP temų."
    invite:
      custom_message_placeholder: "Įveskite savo pasirinktinę žinutę"
      approval_not_required: "Vartotojas bus automatiškai patvirtintas, kai tik priims šį kvietimą."
      custom_message_template_forum: "Labas, užsiregistruok ir tu!\nČia bus vienas geriausių forumų..."
      custom_message_template_topic: "Ei, maniau, kad tau gali patikti ši tema!"
    forced_anonymous: "Dėl didelės apkrovos tai laikinai rodoma visiems, kaip tai matytų atsijungęs vartotojas."
    forced_anonymous_login_required: "Svetainė yra labai apkrauta ir šiuo metu negali būti įkelta, bandykite dar kartą po kelių minučių."
    footer_nav:
      back: "Atgal"
      forward: "Persiųsti"
      share: "Dalintis"
      dismiss: "Praleisti"
    safe_mode:
      enabled: "Saugus režimas įjungtas, norėdami išeiti iš saugaus režimo uždarykite šį naršyklės langą"
    image_removed: "(vaizdas pašalintas)"
    pause_notifications:
      title: "Pristabdyti pranešimus apie..."
      label: "Pristabdyti pranešimus"
      options:
        half_hour: "30 minučių"
        one_hour: "1 valanda"
        two_hours: "2 valandos"
        tomorrow: "Iki rytojaus"
      set_schedule: "Nustatykite pranešimų tvarkaraštį"
    trust_levels:
      names:
        newuser: "naujas vartotojas"
        basic: "pagrindinis vartotojas"
        member: "narys"
        regular: "reguliarus"
        leader: "lyderis"
      detailed_name: "%{level}: %{name}"
    pick_files_button:
      unsupported_file_picked: "Pasirinkote nepalaikomą failą. Palaikomi failų tipai - %{types}."
    user_activity:
      no_activity_title: "Dar nėra jokios veiklos"
      no_replies_title: "Jūs dar neatsakėte į jokias temas"
      no_drafts_title: "Nepradėjote jokių juodraščių"
      no_drafts_body: "Ne visai pasiruošęs paskelbti? Mes automatiškai išsaugosime naują juodraštį ir pateiksime jį čia, kai tik pradėsite rašyti temą, atsakymą ar asmeninę žinutę. Pasirinkite atšaukimo mygtuką, kad atmestumėte juodraštį arba išsaugotumėte, kad galėtumėte tęsti vėliau."
      no_likes_title: "Jums dar nepatiko jokios temos"
      no_likes_body: "Puikus būdas prisidėti yra pradėti skaityti jau įvykusius pokalbius ir pasirinkti %{heartIcon} įrašus, kurie jums patinka!"
      no_topics_title: "Dar nepradėjote jokių temų"
      no_read_topics_title: "Dar neskaitėte jokių temų"
    no_group_messages_title: "Grupės pranešimų nerasta"
    topic_entrance:
      jump_top_button_title: "Peršokti į pirmą įrašą"
      jump_bottom_button_title: "Peršokti į paskutinį įrašą"
    fullscreen_table:
      expand_btn: "Išskleisti lentelę"
    second_factor_auth:
      redirect_after_success: "Antrojo veiksnio autentifikavimas sėkmingas. Peradresavimas į ankstesnį puslapį…"
    sidebar:
      unread_count:
        one: "%{count} neperskaitytas"
        few: "%{count} neperskaitytų"
        many: "%{count} neperskaitytas"
        other: "%{count} neperskaitytas"
      new_count:
        one: "%{count} nauja"
        few: "%{count} nauji"
        many: "%{count} nauja"
        other: "%{count} nauja"
      more: "Daugiau"
      all_categories: "Visos kategorijos"
      categories_form_modal:
        show_more: "Rodyti daugiau"
      edit_navigation_modal_form:
        filter_dropdown:
          all: "Visos"
      sections:
        custom:
          save: "Išsaugoti"
          delete: "Pašalinti"
          links:
            reset: "Atstatyti numatytuosius nustatymus"
            icon:
              label: "Ikona"
            name:
              label: "Pavadinimas"
            value:
              label: "nuoroda"
        about:
          header_link_text: "Apie"
        messages:
          header_link_text: "Žinutės"
          links:
            inbox: "Pranešimų dežutė"
            sent: "Išsiųsti"
            new: "Naujos"
            new_with_count: "Naujas (%{count})"
            unread: "Neperskaitytos"
            unread_with_count: "Neperskaitytas (%{count})"
            archive: "Archyvuoti"
        tags:
          header_link_text: "Žymos"
        categories:
          header_link_text: "Kategorijos"
        community:
          edit_section:
            header_dropdown: "Pakeisti"
          links:
            about:
              content: "Apie"
            admin:
              content: "Adminas"
            badges:
              content: "Trofėjai"
            filter:
              content: "Filtruoti"
            topics:
              content: "Temos"
              title: "Visos temos"
            faq:
              content: "DUK"
            guidelines:
              content: "Instrukcijos"
            groups:
              content: "Grupės"
            users:
              content: "Vartotojai"
            review:
              content: "Peržiūra"
            invite:
              content: "Kviesti"
      search: "Paieška"
      footer:
        interface_color_selector:
          light: "Šviesi"
          dark: "Tamsi"
    until: "Iki:"
    form_templates:
      upload_field:
        upload: "Įkelti"
        uploading: "Įkeliama"
      errors:
        type_mismatch:
          default: "Prašome įrašyti tinkamą reikšmę."
          email: "Prašom įrašyti teisingą elektroninį adresą."
    table_builder:
      modal:
        help:
          enter_key: "Įeiti"
      edit:
        modal:
          cancel: "atšaukti"
          create: "Išsaugoti"
          reason: "kodėl jūs redaguojate?"
      spreadsheet:
        show: "Rodyti"
        about: "Apie"
    filter:
      description:
        yesterday: "Vakar"
    discovery:
      headings:
        multi_tag:
          default: "Temos pažymėtos %{tags}"
        categories: "Visos kategorijos"
  admin_js:
    type_to_filter: "Įveskite filtrą…"
    settings: "Nustatymai"
    admin:
      title: "Forumo administratorius"
      moderator: "Moderatorius"
      filter_reports: "Filtruoti ataskaitas..."
      tags:
        remove_muted_tags_from_latest:
          always: "visada"
          only_muted: "kai naudojamas vienas arba su kitomis nutildytomis žymėmis"
          never: "niekada"
      reports:
        title: "Galimų ataskaitų sąrašas"
        sidebar_title: "Pranešimai"
      config_sections:
        account:
          title: "Paskyra"
        reports:
          title: "Pranešimai"
        community:
          title: "Bendruomenė"
        appearance:
          title: "išvaizda"
        email:
          title: "El. paštas"
        security:
          title: "Apsauga"
        plugins:
          title: "Apklausos"
      config:
        developer:
          title: "Programuotojams"
        emojis:
          title: "Emoji"
        flags:
          title: "Moderavimas"
        files:
          title: "Failai"
        legal:
          title: "Naudojimosi taisyklės"
        logo:
          form:
            mobile: "Mobilus"
            email: "El. paštas"
        fonts:
          form:
            heading_font:
              title: "Antraštės šriftas"
          backfill_modal:
            modal_yes: "Taip"
        navigation:
          title: "Navigacija"
        notifications:
          title: "Pranešimai"
        onebox:
          title: "Laukelio nustatymai"
        search_everything:
          title: "Paieška"
        security:
          title: "Apsauga"
        spam:
          title: "Šlamštas"
        user_api:
          title: "Nario API"
        dashboard:
          title: "Apžvalga"
        users:
          title: "Vartotojai"
        groups:
          title: "Grupės"
        backups:
          title: "Atsarginės kopijos"
          sub_pages:
            logs:
              title: "Įrašai"
        reports:
          title: "Pranešimai"
        badges:
          title: "Trofėjai"
        permalinks:
          title: "Laikinos Nuorodos"
          header_description: "Peradresavimai taikyti URL, kurių forumas nežino"
        emoji:
          title: "Emoji"
        themes:
          title: "Temos"
        components:
          title: "Komponentai"
        email:
          sub_pages:
            templates:
              title: "Juodraščiai"
        email_logs:
          sub_pages:
            sent:
              title: "Išsiųsti"
            skipped:
              title: "Praleisti"
            received:
              title: "Gauta"
            rejected:
              title: "Atmesta"
        email_appearance:
          title: "išvaizda"
        staff_action_logs:
          sub_pages:
            screened_emails:
              header_description: "Kai kažkas kuria naują paskyrą, naudojamas el. pašto adresas bus patikrintas, o registracija bus užblokuota"
            screened_ips:
              title: "Tikrinti IP adresai"
            screened_urls:
              title: "Tikrintos nuorodos"
              header_description: "Sąraše esantys URL buvo naudojami vartotojų, kurie yra pažymėti, kaip kenkėjai"
        embedding:
          title: "Įterpimai"
      theme_site_settings:
        default_value: "Numatytasis"
      search:
        title: "Paieška"
        result_types:
          theme:
            one: "Tema"
            few: "Temos"
            many: "Temos"
            other: "Temos"
          component:
            one: "Komponentas"
            few: "Komponentai"
            many: "Komponentai"
            other: "Komponentai"
      dashboard:
        title: "Apžvalga"
        last_updated: "Informacijos suvestinė atnaujinta:"
        discourse_last_updated: "Discourse atnaujinta:"
        version: "Versija"
        up_to_date: "Jūs turite naujausią versiją!"
        critical_available: "Yra kritinių atnaujinimų."
        updates_available: "Yra atnaujinimų."
        no_check_performed: "Atnaujinimų patikrinimas neįvykdytas. Patikrinkite ar veikia sidekiq."
        stale_data: "Artimiausiu metu atnaujinimų patikrinimas nebuvo įvykdytas. Patikrinkite ar veikia sidekiq."
        installed_version: "Įrašyta"
        latest_version: "Naujausia"
        problems_found: "Keletas patarimų, pagrįstų dabartiniais svetainės nustatymais"
        dismiss_notice: "Praleisti"
        new_features:
          learn_more: "Sužinoti daugiau..."
        last_checked: "Paskutinį kartą tikrinta"
        refresh_problems: "Atnaujinti"
        no_problems: "Nerasta jokių problemų"
        moderators: "Moderatoriai:"
        admins: "Administratoriai:"
        silenced: "Nutildytas:"
        suspended: "Sustabdyti:"
        private_messages_short: "Msgs"
        private_messages_title: "Žinutės"
        mobile_title: "Mobili "
        space_used: "%{usedSize} panaudota"
        space_used_and_free: "%{usedSize} (%{freeSize} nemokama)"
        uploads: "Įkėlimai"
        backups: "Atsarginės kopijos"
        lastest_backup: "Naujausi: %{date}"
        traffic_short: "Srautas"
        traffic: "Application web requests"
        page_views: "Puslapio peržiūros"
        page_views_short: "Puslapio peržiūros"
        show_traffic_report: "Show Detailed Traffic Report"
        community_health: Bendruomenės sveikata
        moderators_activity: Moderatorių veikla
        whats_new_in_discourse: Kas naujo Discourse?
        activity_metrics: Aktyvumas
        all_reports: "Visi pranešimai"
        general_tab: "Bendrieji"
        moderation_tab: "Moderavimas"
        security_tab: "Saugumo"
        reports_tab: "Pranešimai"
        report_filter_any: "bet kuris"
        disabled: Uždrausta
        timeout_error: Atsiprašome, užklausa trunka per ilgai, pasirinkite trumpesnį intervalą
        exception_error: Atsiprašome, vykdant užklausą įvyko klaida
        too_many_requests: Jūs atlikote šį veiksmą per daug kartų. Prašome palaukti prieš bandydami dar kartą.
        not_found_error: Atsiprašome, ši ataskaita neegzistuoja
        reports:
          trend_title: "%{percent} pokytis. Šiuo metu %{current}, buvo %{prev} ankstesniame laikotarpyje."
          today: "Šiandien"
          yesterday: "Vakar"
          last_7_days: "Paskutinės 7"
          last_30_days: "Paskutinės 30"
          all_time: "Per visą laiką"
          7_days_ago: "Prieš 7 dienas"
          30_days_ago: "Prieš 30 dienų"
          all: "Visi"
          view_table: "table"
          view_graph: "grafikas"
          refresh_report: "Refresh Report"
          daily: Kasdien
          monthly: Kas mėnesį
          weekly: Kas savaitę
          dates: "Datos (UTC)"
          groups: "Visos grupės"
          disabled: "Ši ataskaita išjungta"
          average_for_sample: "Pavyzdžio vidurkis"
          total: "Visas laikas iš viso"
          no_data: "Nėra rodomų duomenų."
          trending_search:
            more: '<a href="%{basePath}/admin/logs/search_logs">Paieškos įrašai</a>'
          average_chart_label: Vidutinis
          filters:
            file_extension:
              label: Failo plėtinys
            group:
              label: Grupė
            category:
              label: Kategorija
            include_subcategories:
              label: "Įtraukti subkategorijas"
      flags:
        title: "Moderavimas"
        description: "Aprašymas"
        enabled: "Galimas?"
      groups:
        new:
          title: "Nauja Grupė"
          create: "Sukurti"
          name:
            too_short: "Grupės pavadinimas per trumpas"
            too_long: "Grupės pavadinimas per ilgas"
            available: "Grupės pavadinimas galimas"
            not_available: "Grupės pavadinimas negalimas"
            blank: "Grupės pavadinimas negali buti tuščias"
        manage:
          interaction:
            email: Epaštas
            incoming_email: "Išskirtiniai ateinantys el. pašto adresai"
            incoming_email_placeholder: "įveskite elektoninio pašto adresą"
            visibility: Matomumas
            visibility_levels:
              title: "Kas gali matyti šia grupę?"
              public: "Visi"
              logged_on_users: "Prisijungę vartotojai"
              members: "Grupės savininkai, nariai ir moderatoriai"
              staff: "Grupės savininkai ir moderatoriai"
              owners: "Grupės savininkai"
              description: "Administratoriai gali matyti visas grupes."
            members_visibility_levels:
              title: "Kas gali matyti šios grupės narius?"
            publish_read_state: "Grupės pranešimuose paskelbkite grupės skaitymo būseną"
          membership:
            automatic: Automatini
            trust_levels_title: "Pasitikėjimo lygis automatiškai suteikiamas nariui kai jis prideda:"
            effects: Efektai
            trust_levels_none: "Nieko"
            automatic_membership_email_domains: "Vartotojai, kurie užsiregistravo su el. paštu, kuris sutampa su šiame sąraše esančiu el. paštu bus automatiškai pridėti į šią grupę:"
            automatic_membership_associated_groups: "Vartotojai, kurie yra čia išvardytos paslaugos grupės nariai, bus automatiškai įtraukti į šią grupę, kai jie prisijungs prie paslaugos."
            primary_group: "Automatiškai nustatyk pagrindinę grupę"
        name_placeholder: "Grupės pavadinimas, be tarpų, taisyklės kaip ir slapyvardžiui"
        primary: "Pagrindinė Grupė"
        no_primary: "(jokios pagrindinės grupės)"
        title: "Grupės"
        edit: "Redaguoti grupes"
        refresh: "Atnaujinti"
        about: "Čia galite redaguoti savo grupių narystę ir pavadinimus"
        group_members: "Grupės nariai"
        delete: "Ištrinti"
        delete_failed: "Negalima ištrinti grupės. Jei tai yra automatinė grupė, jos negalima ištrinti."
        delete_automatic_group: Tai yra automatinė grupė ir jos negalima ištrinti.
        delete_owner_confirm: "Ar nori pašalinti valdytojo privilegijas '%{username}'?"
        add: "Pridėti"
        custom: "Išskirtinės"
        automatic: "Automatinės"
        default_title: "Numatytoji antraštė"
        default_title_description: "bus taikomas visiems grupės vartotojams"
        group_owners: Valdytojai
        add_owners: Pridėti valdytojus
        none_selected: "Norėdami pradėti, pasirinkite grupę"
        no_custom_groups: "Sukurti naują pasirinktinę grupę"
      api_keys:
        edit: "Redaguoti"
        save: "Išsaugoti"
        cancel: "Atšaukti"
        continue: "Tęsti"
        revoke: "Pašalinti"
        revoked: "Atšauktas"
      api:
        generate_master: "Generuoti pagrindinį API raktą"
        none: "Šiuo metu nėra jokių aktyvių API raktų."
        user: "Vartotojas"
        title: "API"
        key: "Raktas"
        created: Sukurta
        scope: Apimtis
        updated: Atnaujinta
        never_used: Niekada
        generate: "Generuoti"
        revoke: "Pašalinti"
        active_keys: "Aktyvūs API raktai"
        manage_keys: Tvarkyti raktus
        show_details: Detalės
        description: Aprašymas
        no_description: (Nėra aprašymo)
        all_api_keys: Visi API raktai
        scope_mode: Apimtis
        impersonate_all_users: Apsimesti bet kokiu vartotoju
        user_placeholder: Įveskite vartotojo vardą
        description_placeholder: Kam bus naudojamas šis raktas?
        save: Saugoti
        new_key: Naujas API raktas
        revoked: Atšauktas
        not_shown_again: Šis raktas daugiau nebus rodomas. Prieš tęsdami būtinai nukopijuokite.
        continue: Tęsti
        scopes:
          read_only: Tik skaityti
          global: Pasaulinis
          global_description: API raktas neturi apribojimų ir visi galiniai taškai yra prieinami.
          resource: Ištekliai
          action: Veiksmas
          any_parameter: (bet koks parametras)
          allowed_urls: Leidžiami URL
          descriptions:
            global:
              read: Apriboti API raktą iki tik skaitomų galinių taškų.
            topics:
              read: Perskaitykite temą ar konkretų įrašą. RSS taip pat palaikomas.
              write: Sukurkite naują temą arba paskelbkite esamą.
              read_lists: 'Skaitykite temų sąrašus, pvz.: populiariausias, naujas, naujausias ir t.t. RSS taip pat palaikomas.'
            posts:
              edit: Redaguoti bet kokį įrašą arba konkretų.
            users:
              bookmarks: Sąrašas vartotojo žymių. Naudojant ICS formatą, jis grąžina priminimus apie žymes.
              sync_sso: Sinchronizuokite vartotoją naudodami DiscourseConnect.
              check_emails: Vartotojų el. paštų sąrašas
              update: Atnaujinti vartotojo profilio informaciją.
              log_out: Atjungti visus seansus vartotojui.
              anonymize: Anonimizuokite vartotojų paskyras.
              delete: Ištrinti vartotojų paskyras.
              list: Gaukite vartotojų sąrašą.
            email:
              receive_emails: Sujunkite šią taikymo sritį su pašto gavėju, kad apdorotumėte gaunamus el. laiškus.
            badges:
              create: Sukurkite naują ženklelį.
              show: Gaukite informacijos apie ženklelį.
              update: Atnaujinkite ženklelį.
              delete: Ištrinti ženklelį.
              list_user_badges: Pateikite vartotojų ženklelių sąrašą.
              assign_badge_to_user: Priskirkite ženklelį vartotojui.
              revoke_badge_from_user: Atšaukti vartotojo ženklelį.
      web_hooks:
        detailed_instruction: "POST užklausa bus išsiųsta nurodytu URL, kai įvyks pasirinktas įvykis."
        create: "Sukurti"
        edit: "Redaguoti"
        save: "Saugoti"
        delete: "Pašalinti"
        cancel: "Atšaukti"
        controls: "Valdymai"
        payload_url: "Naudingos apkrovos URL"
        payload_url_placeholder: "https://example.com/postreceive"
        secret_invalid: "Paslaptyje neturi būti tuščių simbolių."
        content_type: "Turinio tipas"
        secret: "Slaptas"
        wildcard_event: "Siųsti man viską"
        individual_event: "Pasirinkite atskirus įvykius"
        verify_certificate: "Patikrinkite TLS naudingos apkrovos URL sertifikatą"
        active: "Aktyvus"
        active_notice: "Mes pristatysime renginio detales, kai tai įvyks."
        categories_filter: "Suaktyvintos kategorijos"
        tags_filter: "Suaktyvintos žymos"
        groups_filter: "Suaktyvintos grupės"
        like_event:
          post_liked: "Kai vartotojui patinka įrašas."
        delivery_status:
          title: "Pristatymo būsena"
          inactive: "Neaktyvus"
          failed: "Nepavyko"
          successful: "Sėkmingas"
          disabled: "Uždrausta"
        events:
          none: "Nėra susijusių įvykių."
          redeliver: "Iš naujo pristatyti"
          request: "Užklausa"
          response: "Atsakymas"
          headers: "Antraštės"
          body: "Turinys"
          status: "Būsenos kodas"
          event_id: "ID"
          timestamp: "Sukurta"
          completion: "Sukurimo laikas"
          actions: "Veiksmai"
          filter_status:
            failed: "Nepavyko"
      home:
        title: "Pradinis"
      account:
        title: "Paskyra"
        sidebar_link:
          backups: "Atsarginės kopijos"
      community:
        title: "Bendruomenė"
        sidebar_link:
          badges: "Trofėjai"
          notifications: "Pranešimai"
          permalinks: "Laikinos Nuorodos"
          users: "Vartotojai"
          groups: "Grupės"
          legal: "Naudojimosi taisyklės"
          moderation_flags:
            title: "Moderavimas"
      appearance:
        title: "išvaizda"
        sidebar_link:
          emoji: "Emoji"
          navigation: "Navigacija"
          themes_and_components:
            keywords: "išplėtimas"
      email_settings:
        sidebar_link:
          appearance: "išvaizda"
      security:
        title: "Apsauga"
      section_landing_pages:
        account:
          title: "Paskyra"
          backups:
            title: "Atsarginės kopijos"
      config_areas:
        about:
          contact_url_placeholder: "https://johnny-smith.com/contact"
          company_name: "Vardas"
          extra_groups:
            groups: "Grupės"
          optional: "(pasoronktinai)"
          update: "Atnaujinti"
          saved: "išsaugota!"
        flags:
          description: "Aprašymas"
          enabled: "Galimas?"
          edit: "Redaguoti"
          delete: "Pašalinti"
          delete_confirm: 'Ar tikrai norite ištrinti „%{name}“?'
          flags_tab: "Pažymėk!"
          form:
            save: "Išsaugoti"
            name: "Vardas"
            description: "Aprašymas"
            invalid_applies_to: "Privalomi"
            topic: "temos"
            post: "žinutės"
        permalinks:
          edit: "Redaguoti"
          delete: "Pašalinti"
        embeddable_host:
          edit: "Redaguoti"
          delete: "Pašalinti"
        themes_and_components:
          breadcrumb_title: "Pakeisti"
          install: "diegti"
          themes:
            title: "Temos"
            install: "diegti"
          components:
            title: "Komponentai"
            install: "diegti"
            name: "Vardas"
            enabled: "Galimas?"
            by_author: "Pagal %{name}"
            learn_more: "Sužinoti daugiau"
            edit: "Redaguoti"
            preview: "Peržiūrėti"
            export: "Eksportuoti"
            convert: "Paversti"
            delete: "Pašalinti"
            filter_by_all: "Visos"
            delete_confirm: 'Ar tikrai norite ištrinti „%{name}“?'
        user_fields:
          type: "Tipas"
          delete: "Pašalinti"
        color_palettes:
          palette_name: "Vardas"
          copy_to_clipboard: "Nukopijuoti į iškarpinę"
          copied_to_clipboard: "Nukopijuota į iškirptę"
          copy_to_clipboard_error: "Klaida kopijuojant duomenis į iškarpinę"
          delete: "Pašalinti"
          colors:
            title: "Spalvos"
      plugins:
        title: "Plugins"
        name: "Vardas"
        none_installed: "Neturi instaliavęs jokių plugins'ų"
        version: "Versija"
        enabled: "Galimas?"
        is_enabled: "Taip"
        not_enabled: "Ne"
        change_settings_short: "Nustatymai"
        howto: "Kaip galiu instaliuoti plungin'us?"
        author: "Pagal %{author}"
        learn_more: "Sužinoti daugiau"
        filters:
          all: "Visi"
          enabled: "Galimas"
          disabled: "Uždrausta"
          reset: "Atstatyti"
      backups:
        title: "Atsarginės kopijos"
        menu:
          backups: "Atsarginės kopijos"
          logs: "Įrašai"
        none: "Nėra galimų atsarginių kopijų"
        read_only:
          enable:
            title: "Įjungti skaitymo (read-only) režimą"
            label: "Įgalinti tik skaitymą"
            confirm: "Ar tikrai norite įjungti tik skaitymo režimą?"
          disable:
            title: "Išjungti skaitymo (read-only) režimą"
            label: "Išjungti tik skaitymą"
        columns:
          filename: "Dokumento pavadinimas"
          size: "Dydis"
        upload:
          label: "Įkelti"
          title: "Įkelti atsarginę kopiją šiam atskiram atvejui"
          success: "“%{filename}” sėkmingai įkelta. Failas dabar yra apdorojamas ir užtruks iki minutės, kol pasirodys sąraše."
          error: "Įvyko klaida įkeliant '%{filename}': %{message}"
        settings: "Nustatymai"
        operations:
          failed: "Įvyko klaida su %{operation}. Prašome patikrinti logaritmus."
          cancel:
            label: "Atšaukti"
            title: "Atšaukti dabartinę operaciją"
            confirm: "Ar tikrai norite atšaukti dabartinę operaciją?"
          backup:
            label: "Kurti atsarginę kopiją"
            title: "Sukurti atsarginę kopiją"
            confirm: "Ar tikrai norite pradėti naują atsarginės kopijos darymą?"
          download:
            label: "Atsisiųsti"
            title: "Siųsti laišką su atsisiuntimo nuoroda"
            alert: "Šios atsarginės kopijos atsisiuntimo nuoroda jums buvo išsiųsta el. paštu"
          destroy:
            title: "Pašalinti"
            confirm: "Ar tikrai norite ištrinti šią atsarginę kopiją?"
          restore:
            label: "Atkurti"
            title: "Atkurti atsarginę kopiją"
            confirm: "Ar tikrai norite atkurti šią atsarginę kopiją?"
          rollback:
            label: "Atkurti senesnius nustatymus"
            title: "Atkurti duomenų bazę iki ankstesnės busenos."
            confirm: "Ar tikrai norite grąžinti duomenų bazę į ankstesnę darbo būseną?"
        location:
          s3: "S3"
        backup_storage_error: "Nepavyko pasiekti atsarginių kopijų saugyklos: %{error_message}"
      export_csv:
        success: "Failų eksportavimas pradėtas. Kai procesas bus baigtas, gausite pranešimą per el. paštą."
        failed: "Eksportas nepavyko. Įvyko klaida. Prašome patikrinti logaritmus."
        button_text: "Eksportuoti"
        button_title:
          user: "Eksportuoti pilną vartotojų sąrašą CSV formatu"
          staff_action: "Eksportuoti pilną komandos veiksmų sąrašą CSV formatu."
          screened_email: "Eksportuoti pilną el. pašto adresų sąrašą CSV formatu."
          screened_ip: "Eksportuoti pilną IP sąrašą CSV formatu."
          screened_url: "Eksportuoti pilną URL sąrašą CSV formatu."
      export_json:
        button_text: "Eksportuoti"
      customize:
        title: "Pakeisti"
        preview: "peržiūra"
        explain_preview: "Peržiūrėkite svetainę, kurioje įjungta ši tema"
        save: "Išsaugoti"
        new: "Naujas"
        new_style: "Naujas stilius"
        install: "diegti"
        delete: "Ištrinti"
        delete_confirm: 'Ar tikrai norite ištrinti „%{theme_name}“?'
        color: "Spalva"
        opacity: "Permatomumas"
        copy_to_clipboard: "Nukopijuoti į iškarpinę"
        copied_to_clipboard: "Nukopijuota į iškirptę"
        copy_to_clipboard_error: "Klaida kopijuojant duomenis į iškarpinę"
        theme_owner: "Neredaguojama, priklauso:"
        email_templates:
          title: "Epaštas"
          subject: "Tema"
          multiple_subjects: "El. laiško pavyzdys priskirtas keletui subjektų"
          body: "Tekstas"
          revert: "Atstatyti Pakeitimus"
          revert_confirm: "Ar tikrai nori atstatyti pakeitimus?"
        component:
          all_filter: "Visos"
          enabled_filter: "Galimas"
          disabled_filter: "Uždrausta"
        theme:
          theme: "Tema"
          component: "Komponentas"
          components: "Komponentai"
          filter_all: "Visi"
          theme_name: "Temos pavadinimas"
          component_name: "Komponento pavadinimas"
          themes_intro: "Norėdami pradėti, pasirinkite esamą temą arba įdiekite naują"
          beginners_guide_title: "Pradedančiųjų vadovas, kaip naudoti Discourse temas"
          browse_themes: "Naršyti bendruomenės temas"
          customize_desc: "Pakeisti:"
          title: "Temos"
          create: "Sukurti"
          create_type: "Tipas"
          create_name: "Vardas"
          save: "Išsaugoti"
          long_title: "Pakeiskite savo svetainės spalvas, CSS ir HTML turinį"
          edit: "Redaguoti"
          update_confirm: "Šie vietiniai pakeitimai bus ištrinti atnaujinus. Ar tikrai norite tęsti?"
          update_confirm_yes: "Taip, tęskite atnaujinimą"
          common: "Dažni"
          desktop: "Darbalaukis"
          mobile: "Mobilus"
          extra_files: "Papildomi failai"
          extra_files_upload: "Norėdami peržiūrėti šiuos failus, eksportuokite temą."
          extra_files_remote: "Eksportuokite temą arba patikrinkite „git“ saugyklą, kad peržiūrėtumėte šiuos failus."
          preview: "Peržiūrėti"
          default: "Aktyvūs"
          is_default: "Tema įgalinta pagal nutylėjimą"
          user_selectable: "Temą gali pasirinkti vartotojai"
          auto_update: "Automatinis naujinimas, kai Discourse atnaujinamas"
          color_scheme: "Spalvų paletė"
          default_light_scheme: "Šviesus (numatytasis)"
          color_scheme_select: "Pasirinkite spalvas, kurias norite naudoti pagal temą"
          custom_sections: "Pasirinktiniai skyriai:"
          theme_components: "Temos komponentai"
          add_all_themes: "Pridėti visas temas"
          convert: "Paversti"
          convert_component_alert: "Ar tikrai norite šį komponentą paversti tema? Jis bus pašalintas kaip komponentas iš %{relatives}."
          convert_component_tooltip: "Konvertuokite šį komponentą į temą"
          convert_component_alert_generic: "Ar tikrai norite konvertuoti šį komponentą į temą?"
          convert_theme_alert_generic: "Ar tikrai norite konvertuoti šią temą į komponentą?"
          convert_theme_tooltip: "Konvertuoti šią temą į komponentą"
          inactive_themes: "Neaktyvios temos:"
          inactive_components: "Nepanaudoti komponentai:"
          cancel: "Atšaukti"
          broken_theme_tooltip: "Ši tema turi klaidų savo CSS, HTML arba YAML"
          disabled_component_tooltip: "Šis komponentas buvo išjungtas"
          default_theme_tooltip: "Ši tema yra numatytoji svetainės tema"
          updates_available_tooltip: "Galimi šios temos atnaujinimai"
          and_x_more:
            one: "ir %{count} daugiau."
            few: "ir %{count} daugiau."
            many: "ir %{count} daugiau."
            other: "ir %{count} daugiau."
          collapse: Suskleisti
          uploads: "Įkėlimai"
          no_uploads: "Galite įkelti su tema susietus išteklius, pvz., šriftus ir vaizdus"
          add_upload: "Pridėti įkėlimą"
          variable_name: "SCSS var pavadinimas:"
          variable_name_invalid: "Neteisingas kintamojo pavadinimas. Leidžiama naudoti tik raidinius ir skaitmeninius. Turi prasidėti raide. Turi būti unikalus."
          variable_name_error:
            invalid_syntax: "Neteisingas kintamojo pavadinimas. Leidžiama naudoti tik raidinius ir skaitmeninius. Turi prasidėti raide."
            no_overwrite: "Netinkamas kintamojo pavadinimas. Negalima perrašyti esamo kintamojo."
            must_be_unique: "Neteisingas kintamojo pavadinimas. Turi būti unikalus."
          upload: "Įkelti"
          unsaved_changes_alert: "Dar neišsaugojote pakeitimų, ar norite juos atmesti ir tęsti?"
          unsaved_parent_themes: "Jūs nepriskyrėte komponento temoms, ar norite judėti toliau?"
          discard: "Išmesti"
          stay: "Likti"
          delete_upload_confirm: "Ištrinti šį įkėlimą? (Tema CSS gali nustoti veikti!)"
          component_on_themes: "Įtraukite komponentą į šias temas"
          included_components: "Įtraukti komponentai"
          add_all: "Pridėti visus"
          import_web_tip: "Saugykla, kurioje yra tema"
          direct_install_tip: "Ar tikrai norite įdiegti <strong>%{name}</strong> iš toliau nurodytos saugyklos?"
          import_file_tip: ".tar.gz, .zip arba .dcstyle.json failas, kuriame yra tema"
          is_private: "Tema yra privačioje „git“ saugykloje"
          remote_branch: "Filialo pavadinimas (neprivaloma)"
          install: "diegti"
          installed: "Įrašyta"
          install_popular: "Populiaros"
          install_upload: "Iš jūsų įrenginio"
          install_git_repo: "Iš „git“ saugyklos"
          install_create: "Sukurti naują"
          duplicate_remote_theme: "Temos komponentas „%{name}“ jau įdiegtas, ar tikrai norite įdiegti kitą kopiją?"
          about_theme: "Apie"
          license: "Licensija"
          version: "Versija:"
          authors: "Autorius:"
          creator: "Sukurta:"
          source_url: "Šaltinis"
          enable: "Įgalinti"
          disable: "Išjungti"
          disabled: "Šis komponentas buvo išjungtas."
          disabled_by: "Šį komponentą išjungė"
          required_version:
            minimum: "Reikalinga Discourse %{version} arba naujesnė versija."
            maximum: "Reikalinga Discourse %{version} arba senesnė versija."
          up_to_date: "Tema yra naujausia, psakutinis tikrinimas: "
          add: "Pridėti"
          no_settings: "Ši tema neturi nustatymų."
          empty: "Nėra elementų"
          compare_commits: "(Žr. naujus įsipareigojimus)"
          repo_unreachable: "Nepavyko susisiekti su šios temos „Git“ saugykla. Klaidos pranešimas:"
          imported_from_archive: "Ši tema buvo importuota iš .zip failo"
          settings: "Nustatymai"
          colors: "Spalvos"
          discard_colors: "Išmesti"
          colors_title: "Spalvos"
          scss:
            text: "CSS"
          after_header:
            text: "Po viršaus"
          footer:
            text: "Apačia"
          embedded_scss:
            text: "Įterptas CSS"
          color_definitions:
            text: "Spalvų apibrėžimai"
          all_filter: "Visos"
          active_filter: "Aktyvūs"
          inactive_filter: "Neaktyvus"
        schema:
          fields:
            required: "*privalomi"
            number:
              too_small: "turi būti didesnis arba lygus %{count}"
              too_large: "turi būti mažesnis arba lygus %{count}"
        colors:
          select_base:
            title: "Pasirinkite pagrindinę spalvų paletę"
            description: "Pagrindinė paletė:"
          title: "Spalvos"
          edit: "Redaguoti"
          filters:
            all: "Visi"
          active_badge:
            text: "Aktyvus"
          about: "Pakeiskite temų naudojamas spalvas. Norėdami pradėti, sukurkite naują spalvų paletę."
          copy_name_prefix: "Kopija"
          undo: "Anuliuoti"
          undo_title: "Anuliuoti šios spalvos pakeitimus į paskutinį kartą išsaugotus."
          revert: "Grąžinti"
          revert_title: "Iš naujo nustatykite šią spalvą į numatytąją „Discourse“ spalvų paletę."
          primary:
            name: "pirminė"
          secondary:
            name: "antrinė"
          tertiary:
            name: "tretinė"
          quaternary:
            name: "ketvirtinė"
          header_background:
            name: "Višutinės juostos fonas"
          header_primary:
            name: "pirminė viršutinė juosta"
          highlight:
            name: "paryškinti"
          highlight-low:
            name: "paryškinti-žemas"
          danger:
            name: "pavojinga"
          success:
            name: "sėkminga"
          love:
            name: "patinka"
          selected:
            name: "pasirinktas"
          editor:
            light: "Šviesi"
            dark: "Tamsi"
        robots:
          title: "Nepaisykite savo svetainės robots.txt failo:"
          warning: "Tai visam laikui pakeis visus susijusius svetainės nustatymus."
        email_style:
          title: "El. pašto stilius"
          html: "HTML"
          css: "CSS"
          reset: "Atstatyti numatytuosius nustatymus"
          reset_confirm: "Ar tikrai norite iš naujo nustatyti numatytąjį %{fieldName} ir prarasti visus pakeitimus?"
          save_error_with_reason: "Jūsų pakeitimai nebuvo išsaugoti. %{error}"
      email:
        title: "El. laiškai"
        settings: "Nustatymai"
        templates: "Juodraščiai"
        advanced_test:
          desc: "Sužinokite, kaip Discourse apdoroja gautus el. laiškus. Kad galėtumėte tinkamai apdoroti el. laišką, įklijuokite žemiau visą pradinį el. pašto pranešimą."
          email: "Originali žinutė"
        error: "<b>ERROR</b> - %{server_error}"
        test_error: "Įvyko klaida siunčiant testinį el. laišką. Prašome dar kartą patikrinti pašto nustatymus, įsitikinkite, kad jūsų tiekėjas neblokuoja pašto prisijungimų ir bandykite dar kartą."
        sent: "Išsiųsti"
        skipped: "Praleisti"
        received: "Gauta"
        rejected: "Atmesta"
        time: "Laikas"
        user: "Vartotojas"
        test_email_address: "el. pašto adresas testavimui"
        sent_test: "išsiųsta!"
        preview_digest_desc: "Parodyti el. laiško turinį, siunčiamą neaktyviems vartotojams"
        refresh: "Atnaujinti"
        send_digest_label: "Siųsti šį rezultatą:"
        send_digest: "Siųsti"
        format: "Formatas"
        html: "html"
        text: "tekstas"
        html_preview: "El. Pašto turinio peržiūra"
        no_result: "Nerasta rezultatų suvestinei."
        incoming_emails:
          from_address: "Nuo"
          to_addresses: "Kam"
          cc_addresses: "Cc"
          subject: "Tema"
          error: "Klaida"
          none: "Nerasta jokių el. laiškų "
          modal:
            error: "Klaida"
            headers: "Antraštės"
            subject: "Tema"
            body: "Turinys"
          filters:
            from_placeholder: "from@example.com"
            to_placeholder: "to@example.com"
            cc_placeholder: "cc@example.com"
            error_placeholder: "Klaida"
        logs:
          none: "Nerasta jokių įrašų."
          filters:
            title: "Filtruoti"
            user_placeholder: "slapyvardis"
            address_placeholder: "name@example.com"
            reply_key_placeholder: "atsakymo raktas"
      moderation_history:
        performed_by: "Atliko"
        no_results: "Nėra moderavimo istorijos."
        actions:
          delete_user: "Vartotojas ištrintas"
          suspend_user: "Vartotojas sustabdytas"
          silence_user: "Vartotojas nutildytas"
          delete_post: "Įrašas ištrintas"
          delete_topic: "Tema ištrinta"
          post_approved: "Įrašas patvirtintas"
      logs:
        nav_title: "Įrašai"
        action: "Veiksmai"
        created_at: "Sukurtas"
        last_match_at: "Paskutiniai Sutapę vartotojai"
        match_count: "Sutampantys vartotojai"
        ip_address: "IP"
        topic_id: "Temos ID"
        post_id: "Pranešimo ID"
        category_id: "Kategorijos ID"
        delete: "Ištrinti"
        edit: "Redaguoti"
        save: "Išsaugoti"
        screened_actions:
          block: "blokuoti"
          do_nothing: "nieko nedaryti"
        staff_actions:
          all: "visi"
          filter: "Filtruoti:"
          staff_user: "Narys"
          target_user: "Numatytas narys"
          subject: "Tema"
          when: "Kada"
          context: "Kontekstas"
          details: "Detalės"
          previous_value: "Buvęs"
          new_value: "Naujas"
          show: "Rodyti"
          modal_title: "Detalės"
          no_previous: "There is no previous value."
          deleted: "No new value. The record was deleted."
          actions:
            delete_user: "ištrinti vartotoją"
            change_trust_level: "keisti pasitikėjimo lygį"
            change_username: "keisti vartotojo vardą"
            change_site_setting: "keisti svetainės nustatymus"
            change_theme: "pakeisti temą"
            delete_theme: "pašalinti temą"
            change_site_text: "keisti puslapio tekstą"
            suspend_user: "sustabdyti vartotoją"
            unsuspend_user: "atkurti vartotoją"
            removed_suspend_user: "sustabdyti vartotoją (pašalintas)"
            removed_unsuspend_user: "atšaukti naudotojo sustabdymą (pašalintas)"
            grant_badge: "suteikti trofėjų"
            revoke_badge: "atimti trofėjų"
            check_email: "patikrinti el. paštą"
            delete_topic: "ištrinti temą"
            recover_topic: "atstatyti ištrintą Temą"
            delete_post: "ištrinti pranešimą"
            impersonate: "apsimesti"
            anonymize_user: "anonimizuoti vartotoją"
            roll_up: "sujungti/sukaupti IP blokus"
            change_category_settings: "keisti katetgorijos nustatymus"
            delete_category: "ištrinti kategoriją"
            create_category: "sukurti kategoriją"
            silence_user: "nutildyti narį"
            unsilence_user: "atšaukti nario nutildymą"
            removed_silence_user: "nutildyti naudotoją (pašalintas)"
            removed_unsilence_user: "atšaukti naudotojo sustabdymą (pašalintas)"
            grant_admin: "suteikti administratoriaus teises"
            revoke_admin: "atšaukti administratoriaus teises"
            grant_moderation: "suteikti moderatoriaus teises"
            revoke_moderation: "atšaukti moderatoriaus teises"
            backup_create: "sukurti atsarginę kopiją"
            deleted_tag: "pašalinti žymą"
            deleted_unused_tags: "ištrinkite nepanaudotas žymas"
            renamed_tag: "pervadinti žymą"
            revoke_email: "atšaukti el. paštą"
            lock_trust_level: "užrakinti patikimumo lygį"
            unlock_trust_level: "atrakinti patikimumo lygį"
            activate_user: "aktyvuoti narį"
            deactivate_user: "deaktyvuoti narį"
            change_readonly_mode: "keisti tik skaitymo režimą"
            backup_download: "atsisiųsti atsarginę kopiją"
            backup_destroy: "sunaikinti atsarginę kopiją"
            reviewed_post: "peržiūrėtas įrašas"
            post_locked: "įrašas užrakintas"
            post_edit: "įrašo redagavimas"
            post_unlocked: "įrašas atrakintas"
            check_personal_message: "patikrinti asmeninę žinutę"
            disabled_second_factor: "išjungti dviejų veiksnių autentifikavimą"
            topic_published: "tema paskelbta"
            post_approved: "įrašas patvirtintas"
            post_rejected: "pranešimas atmestas"
            create_badge: "sukurti ženklelį"
            change_badge: "pakeisti ženklelį"
            delete_badge: "ištrinti ženklelį"
            merge_user: "sujungti vartotoją"
            entity_export: "eksporto subjektas"
            change_name: "pakeisti vardą"
            topic_timestamps_changed: "temos laiko žymos pakeistos"
            approve_user: "patvirtinti vartotoją"
            change_theme_setting: "pakeisti temos nustatymą"
            disable_theme_component: "išjungti temos komponentą"
            enable_theme_component: "įgalinti temos komponentą"
            revoke_title: "atšaukti pavadinimą"
            change_title: "pakeisti pavadinimą"
            api_key_create: "api raktas sukurtas"
            api_key_update: "api rakto atnaujinimas"
            api_key_destroy: "api raktas sunaikintas"
            override_upload_secure_status: "nepaisyti saugios įkėlimo būsenos"
            page_published: "puslapis paskelbtas"
            page_unpublished: "puslapis nepaskelbtas"
            add_email: "pridėti el. paštą"
            update_email: "atnaujinti el. paštą"
            topic_closed: "tema uždaryta"
            topic_opened: "tema atidaryta"
            topic_archived: "tema archyvuota"
            topic_unarchived: "tema išarchyvuota"
            post_staff_note_create: "pridėti personalo pastabą"
            post_staff_note_destroy: "sunaikinti personalo pastabą"
            delete_group: "ištrinti grupę"
            watched_word_create: "pridėti stebėtą žodį"
            watched_word_destroy: "ištrinti stebėtą žodį"
        screened_emails:
          description: "Kai kažkas kuria naują paskyrą, naudojamas el. pašto adresas bus patikrintas, o registracija bus užblokuota."
          actions:
            allow: "Leisti"
        screened_urls:
          title: "Tikrintos nuorodos"
          description: "Sąraše esantys URL buvo naudojami vartotojų, kurie yra pažymėti, kaip kenkėjai."
          url: "Nuoroda"
          domain: "Domenas"
        screened_ips:
          title: "Tikrinti IP adresai"
          description: 'Stebimi IP adresai. Norėdami leisti IP adresus, naudokite „Leisti“.'
          delete_confirm: "Ar tikrai norite ištrinti taisyklę IP adresui %{ip_address}?"
          actions:
            block: "Blokuoti"
            do_nothing: "Leisti"
          form:
            label: "Naujas:"
            ip_address: "IP adresas"
            add: "Pridėti"
            filter: "Paieška"
          roll_up:
            text: "Sujungti/sukaupti"
            title: "Sukurti naujus Atskirus Tinklus blokuotus sąrašus jeigu yra bent 'min_ban_entries_for_roll_up' įrašai."
        search_logs:
          term: "Terminas"
          searches: "Paieškos"
          click_through_rate: "CTR"
          types:
            all_search_types: "Visi paieškos tipai"
            header: "Viršus"
            click_through_only: "Viskas (tik spustelėjus)"
      watched_words:
        search: "paieška"
        clear_filter: "Išvalyti"
        download: Atsisiųsti
        clear_all_confirm: "Ar tikrai norite išvalyti visus stebėtus žodžius %{action} veiksmui?"
        actions:
          block: "Blokuoti"
          censor: "Cenzorius"
          require_approval: "Reikalauja patvirtinimo"
          flag: "Pranešti"
          replace: "Pakeisti"
          tag: "Žymėti"
          silence: "Nutildyti"
          link: "Nuoroda"
        action_descriptions:
          replace: "Pakeiskite žodžius įrašuose kitais žodžiais."
        form:
          replace_label: "Pakeitimas"
          replace_placeholder: "pavyzdys"
          tag_label: "Žymėti"
          link_label: "nuoroda"
          link_placeholder: "https://example.com"
          add: "Pridėti"
          success: "Sėkmingai"
          exists: "Jau egzistuoja"
          upload: "Pridėti iš failo"
          upload_successful: "Įkėlimas sėkmingas. Žodžiai buvo pridėti."
          html_label: "HTML"
        test:
          button_label: "Bandymas"
          modal_title: "%{action}: išbandykite žiūrėtus žodžius"
          found_matches: "Rastos atitiktys:"
          no_matches: "Atitikmenų nerasta"
      form_templates:
        nav_title: "Juodraščiai"
        list_table:
          headings:
            name: "Vardas"
            actions: "Veiksmai"
        view_template:
          close: "Uždaryti"
          edit: "Redaguoti"
          delete: "Pašalinti"
        new_template_form:
          submit: "Išsaugoti"
          cancel: "Atšaukti"
          preview: "Peržiūrėti"
        quick_insert_fields:
          add_new_field: "Pridėti"
          dropdown: "Išskleidimas"
        validations_modal:
          table_headers:
            key: "Raktas"
            type: "Tipas"
            description: "Aprašymas"
          validations:
            required:
              key: "privalomi"
            minimum:
              key: "minimumas"
            maximum:
              key: "maksimalus"
            type:
              key: "tipas"
      impersonate:
        title: "Apsimesti"
        help: "Naudok šį įrankį, kad pavaizduotum kito vartotojo paskyrą dėl klaidų paieškos ir sistemos atstatymo. Kai tik baigsi procedūrą, turėsi atsijungti."
        not_found: "Šis vartotojas nerastas"
        invalid: "Atsiprašome, bet negalite apsimesti šiuo vartotoju"
      users:
        title: "Vartotojai"
        create: "Pridėti vartotoją, kaip Administratorių"
        last_emailed: "Paskutinį kartą siųstas el. laiškas"
        not_found: "Atsiprašome, toks slapyvardis neegzistuoja mūsų sistemoje."
        id_not_found: "Atsiprašome, tačiau toks vartotojo ID sistemoje neegzistuoja"
        active: "aktyvuota"
        status: "Statusas"
        bulk_actions:
          delete:
            confirmation_modal:
              close: "Uždaryti"
              confirm: "Pašalinti"
        nav:
          new: "Nauji"
          active: "Aktyvūs"
          staff: "Komanda"
          suspended: "Sustabdyti"
          silenced: "Nutildytas"
          staged: "Inscenizuotas"
        approved: "Patvirtinta?"
        titles:
          pending: "Vartotojai laukiantys patvirtinimo"
          newuser: "Vartotojai su 0 pasitikėjimo lygiu (Naujas vartotojas)"
          basic: "Vartotojai su 1 pasitikėjimo lygiu (Paprastas vartotojas)"
          member: "Vartotojai turintys 2 pasitikėjimo Lygį (Member)"
          regular: "Vartotojai turintys 3 pasitikėjimo Lygį (Regular)"
          leader: "Vartotojai turintys 4 pasitikėjimo Lygį (Leader)"
          staff: "Komanda"
          moderators: "Moderatoriai"
        not_verified: "Nepatvirtinta"
        check_email:
          title: "Atskleisk šio vartotojo el. pašto adresą"
          text: "Rodyti"
        check_sso:
          title: "Atskleisti SSO naudingąją apkrovą"
          text: "Rodyti"
      user:
        suspend_failed: "Įvyko klaida sustabdant vartotoją %{error}"
        unsuspend_failed: "Įvyko klaida atkuriant vartotoją %{error}"
        suspend_reason_label: "Kodėl sustabdote? Šis tekstas <b>bus matomas visiems</b> vartotojo profilyje ir vartotojui bandant prisijungti. Stenkitės aprašyti trumpai."
        suspend_reason: "Priežastis"
        suspend_reason_title: "Suspendavimo priežastis"
        suspend_reasons:
          in_wrong_place: "Netinkamoje vietoje"
        suspend_message: "E-pašto žinutė"
        suspend_message_placeholder: "Pasirinktinai pateikite daugiau informacijos apie sustabdymą ir ji bus išsiųsta el. paštu vartotojui."
        suspended_by: "Sustabdė"
        silence_reason: "Priežastis"
        silenced_by: "Nutildė"
        silence_modal_title: "Nutildyti narį"
        silence_duration: "Kiek laiko vartotojas bus nutildytas?"
        silence_reason_label: "Kodėl nutildote šį vartotoją?"
        silence_reason_placeholder: "Tylos priežastis"
        silence_message: "E-pašto žinutė"
        silence_message_placeholder: "(palikite tuščią, kad išsiųstumėte numatytąjį pranešimą)"
        suspended_until: "(iki %{until})"
        cant_suspend: "Šis narys negali būti suspenduotas"
        delete_posts_failed: "Įvyko klaida ištrinant įrašus"
        post_edits: "Pranešimo redagavimai"
        view_edits: "Peržiūrėti redagavimus"
        penalty_post_actions: "Ką norėtumėte daryti su susijusiu įrašu?"
        penalty_post_delete: "Pašalinti įrašą"
        penalty_post_delete_replies: "Ištrinti įrašą+bet kokius atsakymus"
        penalty_post_edit: "Redaguoti įrašą"
        penalty_post_none: "Nieko nedaryti"
        penalty_count: "Baudų skaičiavimas"
        clear_penalty_history:
          title: "Išvalyti baudų istoriją"
          description: "baudas turintys vartotojai negali pasiekti TL3"
        silence: "Nutildyti"
        unsilence: "Pagarsinti"
        silenced: "Nutildytas?"
        moderator: "Moderatorius?"
        admin: "Administratorius?"
        suspended: "Sustabdytas?"
        staged: "Inscenizuotas?"
        show_admin_profile: "Administravimas"
        show_public_profile: "Rodyti viešą profilį"
        action_logs: "Veiksmų įrašai"
        ip_lookup: "IP Peržiūra"
        log_out: "Atsijungti"
        logged_out: "Vartotojas buvo atjungtas visuose prietaisuose"
        revoke_admin: "Panaikinti Administratoriaus teises"
        grant_admin: "Duoti Administratoriaus teises"
        grant_admin_success: "Naujas administratorius buvo patvirtintas."
        grant_admin_confirm: "Mes išsiuntėme jums el. laišką, kad patvirtintume naująjį administratorių. Prašome atidaryti jį ir vykdykite instrukcijas."
        revoke_moderation: "Panaikinti Moderatoriaus teises"
        grant_moderation: "Paskirti moderatoriumi"
        unsuspend: "Panaikinti sustabdymą"
        suspend: "Sustabdyti"
        flags_received_by: "Pranešimas gautas nuo %{username}"
        flags_received_none: "Šis narys neturi jokių pranešimų"
        reputation: Reputacija
        permissions: Leidimai
        activity: Aktyvumas
        like_count: Patikimai Duoti / Gauti
        last_100_days: "per paskutines 100 dienų"
        posts_read_count: Perskaityti pranešimai
        post_count: Sukurta įrašų
        second_factor_enabled: Įgalintas dviejų veiksnių autentifikavimas
        topics_entered: Perskaitytos temos
        flags_given_count: Suteiktos Vėliavos
        flags_received_count: Gautos Vėliavos
        warnings_received_count: Gauti įspėjimai
        warnings_list_warning: |
          Būdamas moderatorius, galite negalėti peržiūrėti visų šių temų. Jei reikia, paprašykite administratoriaus arba temą išdavusio moderatoriaus suteikti <b>@moderatoriams</b> prieigą prie pranešimo.
        flags_given_received_count: "Suteiktos/Gautos Vėliavos"
        approve: "Patvirtinti"
        approved_by: "patvirtino"
        approve_success: "Vartotojas buvo patvirtintas ir el. laiškas su aktivacijos instrukcijomis buvo išsiųstas."
        approve_bulk_success: "Sėkmingai įvykdita! Visi pasirinkti vartotojai buvo patvirtinti ir informuoti."
        time_read: "Skaitymo laikas"
        post_edits_count: "Pranešimo redagavimai"
        anonymize: "Vartotojai su Anonimiškumo funkcijomis"
        anonymize_yes: "Taip, Anonimizuoti šįą paskyrą"
        anonymize_failed: "Įvyko klaida anonimizuojant šią paskyrą"
        delete: "Ištrinti vartotoją"
        delete_posts:
          button: "Ištrinti visus pranešimus"
          progress:
            title: "Pranešimų ištrynimo pažanga"
          confirmation:
            title: "Ištrinkite visus @%{username}"
            text: "ištrinti pranešimus pagal @%{username}"
            delete: "Ištrinti pranešimus pagal @%{username}"
            cancel: "Atšaukti"
        merge:
          button: "Sujungti"
          prompt:
            title: "Perkelti ir ištrinti @%{username}"
            target_username_placeholder: "Naujojo valdytojo vartotojo vardas"
            transfer_and_delete: "Perkelti ir ištrinti @%{username}"
            cancel: "Atšaukti"
          progress:
            title: "Sujungti pažangą"
          confirmation:
            title: "Perkelti ir ištrinti @%{username}"
            text: "perkelti @%{username} į @%{targetUsername}"
            transfer_and_delete: "Perkelti ir ištrinti @%{username}"
            cancel: "Atšaukti"
        merge_failed: "Sujungiant vartotojus įvyko klaida."
        delete_forbidden_because_staff: "Administratoriai ir moderatoriai negali būti ištrinti."
        delete_posts_forbidden_because_staff: "Negalima ištrinti administratorių ir moderatorių įrašų"
        delete_forbidden:
          one: "Vartotojai negali būti ištrinti jeigu jie sukūrė įrašus. Ištrink visus įrašus prieš ištrinant vartotoją (%{count} dienos senumo įrašas negali būti ištrintas)"
          few: "Vartotojai negali būti ištrinti jeigu jie sukūrė įrašus. Ištrink visus įrašus prieš ištrinant vartotoją (%{count} dienų senumo įrašai negali būti ištrinti)"
          many: "Vartotojai negali būti ištrinti jeigu jie sukūrė įrašus. Ištrink visus įrašus prieš ištrinant vartotoją (%{count} dienų senumo įrašai negali būti ištrinti)"
          other: "Vartotojai negali būti ištrinti jeigu jie sukūrė įrašus. Ištrink visus įrašus prieš ištrinant vartotoją (%{count} dienų senumo įrašai negali būti ištrinti)"
        cant_delete_all_posts:
          one: "Negalima ištrinti visų pranešimų. Kaikurie pranešimai yra senesni nei %{count} dienos laikotarpio. (delete_user_max_post_age nustatymas)."
          few: "Negalima ištrinti visų pranešimų. Kaikurie pranešimai yra senesni nei %{count} dienų laikotarpio. (delete_user_max_post_age nustatymas)."
          many: "Negalima ištrinti visų pranešimų. Kaikurie pranešimai yra senesni nei %{count} dienų laikotarpio. (delete_user_max_post_age nustatymas)."
          other: "Negalima ištrinti visų pranešimų. Kaikurie pranešimai yra senesni nei %{count} dienų laikotarpio. (delete_user_max_post_age nustatymas)."
        cant_delete_all_too_many_posts:
          one: "Negalima ištrinti visų įrašų, nes vartotojas turi daugiau nei %{count} įrašą. (delete_all_posts_max)"
          few: "Negalima ištrinti visų įrašų, nes vartotojas turi daugiau nei %{count} įrašus. (delete_all_posts_max)"
          many: "Negalima ištrinti visų įrašų, nes vartotojas turi daugiau nei %{count} įrašus. (delete_all_posts_max)"
          other: "Negalima ištrinti visų įrašų, nes vartotojas turi daugiau nei %{count} įrašus. (delete_all_posts_max)"
        deleted: "Šis vartotojas buvo ištrintas."
        delete_failed: "Įvyko klaida ištrinant vartotoją. Įsitikinkite, kad visi pranešimai buvo ištrinti prieš trinant vartotoją."
        send_activation_email: "Siųsti aktyvacijos el. laišką"
        activation_email_sent: "Aktyvacijos laiškas buvo išsiųstas."
        send_activation_email_failed: "Įvyko klaida siunčiant aktyvacijos laišką. %{error}"
        activate: "Aktyvuoti vartotoją"
        activate_failed: "Įvyko klaida aktyvuojant vartotoją."
        deactivate_account: "Panaikinti vartotojui aktyvaciją"
        deactivate_failed: "Įvyko klaida panaikinant vartotojui akvyvaciją."
        unsilence_failed: "Atšaukiant vartotojo nutildymą iškilo problema."
        silence_failed: "Nutildant naudotoją iškilo problema."
        silence_confirm: "Ar tikrai norite nutildyti šį naudotoją? Jie negalės kurti naujų temų ar įrašų."
        silence_accept: "Taip, nutildykite šį vartotoją"
        reset_bounce_score:
          label: "Atstatyti"
        deactivate_explanation: "Vartotojui panaikinus aktyvaciją, jis turi patvirtinti savo el. pašto adresą iš naujo."
        suspended_explanation: "Sustabdytas vartotojas negali prisijungti."
        silence_explanation: "Nutildytas vartotojas negali skelbti ar pradėti temų."
        staged_explanation: "Inscenizuotas vartotojas gali skelbti įrašus tik specialiose temose."
        bounce_score_explanation:
          none: "Pastaruoju metu iš šio el. pašto negauta jokių atmetimų."
        trust_level_change_failed: "Įvyko klaida keičiant vartotojo pasitikėjimo lygį."
        suspend_modal_title: "Sustabdyti vartotoją"
        trust_level_2_users: "Vartotojai su 2 Pasitikėjimo Statusu "
        trust_level_3_requirements: "3 pasitikėjimo lygio reikalavimai"
        trust_level_locked_tip: "pasitikėjimo statusas užrakintas, sistema nereklamuos ir nežemins vartotojo"
        lock_trust_level: "Užrakinti pasitikėjimo lygį"
        unlock_trust_level: "Atrakinti pasitikėjimo lygį"
        silenced_count: "Nutildytas"
        suspended_count: "Suspenduotas"
        last_six_months: "Paskutiniai 6 mėnesiai"
        other_matches_list:
          username: "Vartotojo vardas"
          trust_level: "Patikimumo lygis"
          read_time: "Skaitymo laikas"
          posts: "Pranešimai"
        tl3_requirements:
          title: "Reikalavimai 3 pasitikėjimo lygiui"
          value_heading: "Reikšmė"
          requirement_heading: "Reikalavimas"
          days: "dienos"
          topics_replied_to: "Atsakyta į temų"
          topics_viewed: "Peržiūrėta temų"
          topics_viewed_all_time: "Peržiūrėta temų (per visą laiką)"
          posts_read: "Perskaityta pranešimų"
          posts_read_all_time: "Perskaityta pranešimų (per visą laiką)"
          flagged_posts: "Įrašai su Vėliavomis"
          flagged_by_users: "Vartotojai, kurie uždėjo vėliavas"
          likes_given: "Duota patikimų"
          likes_received: "Gauta patikimų"
          likes_received_days: "Gauta patikimų: unikalios dienos"
          likes_received_users: "Gauta patikimų: unikalūs vartotojai"
          suspended: "Sustabdytas (6 Mėnesiai)"
          silenced: "Užtildytas (6 Mėnesiai)"
          qualifies: "Atitinka 3 pasitikėjimo lygio reikalavimus."
          does_not_qualify: "Neatitinka 3 pasitikėjimo lygio reikalavimų."
          will_be_promoted: "Greitai bus paaukštintas."
          will_be_demoted: "Greitai bus pažemintas."
          on_grace_period: "Šiuo metu yra paaukštinimo laikotarpyje, nebus pažemintas."
          locked_will_not_be_promoted: "Užrakintas pasitikėjimo lygis. Niekada nebus paaukštintas."
          locked_will_not_be_demoted: "Užrakintas pasitikėjimo lygis. Niekada nebus pažemintas."
        discourse_connect:
          external_id: "Išorinis ID"
          external_username: "Slapyvardis"
          external_name: "Vardas"
          external_email: "Epaštas"
          external_avatar_url: "Profilio Nuotraukos URL"
          last_payload: "Paskutinė naudingoji apkrova"
          delete_sso_record: "Ištrinti SSO įrašą"
          confirm_delete: "Ar tikrai norite ištrinti šį „DiscourseConnect“ įrašą?"
      user_fields:
        untitled: "Be pavadinimo"
        name: "Lauko Pavadinimas"
        type: "Lauko Tema"
        description: "Lauko Tekstas"
        preferences: "Nustatymai"
        save: "Išsaugoti"
        edit: "Redaguoti"
        delete: "Ištrinti"
        cancel: "Atšaukti"
        delete_confirm: "Ar tikrai nori ištrinti vartotojo lauką?"
        options: "Nustatymai"
        required:
          title: "Privaloma per prisijungimą"
          enabled: "privalomi"
          disabled: "neprivaloma"
        requirement:
          optional:
            title: "Pasirinktinai"
        editable:
          title: "Gali keisti po registracijos"
        show_on_user_card:
          title: "Rodyti vartotojo kortelėje"
        searchable:
          title: "Ieškoma"
          enabled: "Ieškoma"
        field_types:
          text: "Tekstas"
          confirm: "Patvirtinimas"
          dropdown: "Išskleidimas"
          multiselect: "Daugialypis pasirinkimas"
      site_text:
        search: "Ieškoti teksto, kurį norėtum keisti"
        edit: "Redaguoti"
        revert: "Atstatyti Pakeitimus"
        revert_confirm: "Ar tikrai nori atstatyti pakeitimus?"
        go_back: "Atgal į Paiešką"
        recommended: "Mes rekomenduojame pakeisti sekančius tekstus, kad jie atitiktų tavo poreikius:"
        show_overriden: "Rodyti tik pakeistus"
        locale: "Kalba:"
        more_than_50_results: "Yra daugiau nei 50 rezultatų. Prašome patikslinti paiešką."
        outdated:
          dismiss: "Praleisti"
      settings:
        show_overriden: "Rodyti tik pakeistus"
        history: "Peržiūrėti pakeitimų istoriją"
        reset: "iš naujo"
        none: "nieko"
        save: "išsaugoti"
        cancel: "atšaukti"
      site_settings:
        emoji_list:
          invalid_input: "Jaustukų sąraše turi būti tik tinkami jaustukų pavadinimai, pvz.: apkabinimai"
          add_emoji_button:
            label: "Pridėti jaustukus"
        nav_title: "Nustatymai"
        no_results: "Nerasta jokių rezultatų."
        clear_filter: "Išvalyti"
        add_url: "pridėti URL"
        add_host: "pridėti šeimininką"
        add_group: "pridėti grupę"
        uploaded_image_list:
          label: "Redaguoti sąrašą"
          empty: "Nuotraukų dar nėra. Prašome įkelti vieną."
          upload:
            label: "Įkelti"
        selectable_avatars:
          title: "Avatarų, kuriuos vartotojai gali pasirinkti, sąrašas"
        table_column_heading:
          status: "Statusas"
        categories:
          all_results: "Visi"
          required: "Privalomi"
          branding: "Prekinis ženklas"
          basic: "Pagrindiniai Nustatymai"
          users: "Vartotojai"
          posting: "Įrašai"
          email: "El. paštas"
          files: "Failai"
          trust: "Pasitikėjimo lygiai"
          security: "Apsauga"
          onebox: "Laukelio nustatymai"
          seo: "SEO"
          spam: "Šlamštas"
          rate_limits: "Reitingo Limitai"
          developer: "Programuotojams"
          embedding: "Įterpimai"
          legal: "Naudojimosi taisyklės"
          api: "API"
          user_api: "Nario API"
          uncategorized: "Kiti"
          backups: "Atsarginės kopijos"
          login: "Prisijungimas"
          plugins: "Apklausos"
          user_preferences: "Vartotojo Nustatymai"
          tags: "Žymos"
          search: "Ieškoti"
          groups: "Grupės"
          dashboard: "Apžvalga"
          navigation: "Navigacija"
        default_categories:
          modal_yes: "Taip"
          modal_no: "Ne, taikykite pakeitimus tik į priekį"
        json_schema:
          edit: Paleiskite redaktorių
          modal_title: "Redaguoti %{name}"
        file_types_list:
          add_image_types: "Paveiksliukai"
          add_audio_types: "Audio"
      badges:
        status: Statusas
        title: Trofėjai
        new_badge: Naujas ženklelis
        new: Naujas
        name: Pavadinimas
        badge: Ženklelis
        display_name: Rodymo pavadinimas
        description: Aprašymas
        badge_grouping: Grupė
        badge_groupings:
          modal_title: Ženklelių grupavimas
        granted_by: Suteiktas nuo
        granted_at: Suteiktas
        reason_help: (nuoroda į įrašą ar temą)
        save: Išsaugoti
        delete: Ištrinti
        delete_confirm: Ar tikrai norite ištrinti šitą ženklelį?
        revoke: Atšaukti
        reason: Priežastis
        expand: Keisti formatą
        revoke_confirm: Ar tikrai norite atšaukti šitą ženklelį?
        edit_badges: Redaguoti Trofėjus
        grant_badge: Suteikti ženklelį
        granted_badges: Suteikti Trofėjai
        grant: Suteikti
        no_user_badges: "%{name} dar negavo jokių trofėjų"
        no_badges: Nėra jokių trofėjų, kuriuos galima suteikti.
        none_selected: "Pasirinkite ženklelį, kad pradėtumėt"
        allow_title: Leisti naudoti ženklelį kaip antraštę
        multiple_grant: Gali būti suteikta keleta kartų
        visibility_heading: Matomumas
        listable: Rodyti trofėjų viešame trofėjų puslapyje
        enabled: galimas
        disabled: uždrausta
        icon: Ikona
        image: Paveikslėlis
        graphic: Grafinis
        select_an_icon: "Pasirinkite piktogramą"
        upload_an_image: "Įkelti paveikslėlį"
        query: Ženklelio užklausa (SQL)
        target_posts: Užklausų įrašai
        auto_revoke: Paleisti nuėmimo užklausą kas dieną
        show_posts: Parodyti už įrašus duodamus trofėjus trofėjų puslapyje
        trigger: Pritaikyti
        trigger_type:
          none: "Atnaujinti kasdien"
          post_action: "Kai vartotojas pasiskelbia pranešime"
          post_revision: "Kai vartotojas redaguoja arba sukuria pranešimą"
          trust_level_change: "Kai vartotojas pakeičia pasitikėjimo lygį"
          user_change: "Kai vartotojas yra redaguotas arba sukurtas"
        preview:
          link_text: "Peržiūrėti suteiktus trofėjus"
          plan_text: "Parodyti su užklausų sąrašu"
          modal_title: "Trofejų Užklausų Peržiūra"
          sql_error_header: "Įvyko klaida su užklausa."
          error_help: "Ženklelių užklausų pagalbai žiūrėkite šias nuorodas."
          bad_count_warning:
            header: "DĖMĖSIO!"
            text: "Dingo trofėjų suteikimo pavyzdžiai. Taip nutinka, kai trofėjaus klausimai sugrąžina vartotojo ID ar įrašo ID, kurie neegzistuoja. Tai gali sukelti problemų ateityje - prašome dar kartą patikrinti savo užklausą"
          no_grant_count: "Nepriskirti jokie trofėjai"
          grant_count:
            one: "priskirtas <b>%{count}</b> trofėjus"
            few: "priskirta <b>%{count}</b> trofėjų"
            many: "priskirta <b>%{count}</b> trofėjų"
            other: "priskirta <b>%{count}</b> trofėjų"
          sample: "Pavyzdys:"
          grant:
            with: <span class="username">%{username}</span>
            with_post: <span class="username">%{username}</span> fuž įrašą %{link}
            with_post_time: <span class="username">%{username}</span> už įrašą %{link} <span class="time">%{time}</span> laiku
            with_time: <span class="username">%{username}</span> <span class="time">%{time}</span> laiku
        mass_award:
          description: Suteikite tą patį ženklelį daugeliui vartotojų vienu metu.
          no_badge_selected: Pasirinkite ženklelį, kad pradėtumėt.
          perform: "Apdovanojimo ženkliukas vartotojams"
          upload_csv: Įkelkite CSV su vartotojo el. laiškais arba vartotojo vardais
          aborted: Įkelkite CSV failą su naudotojų el. pašto adresais arba naudotojų vardais
          replace_owners: Pašalinti ženklelį iš ankstesnių savininkų
          grant_existing_holders: Suteikite papildomų ženklelių esamiems ženklelių savininkams
      emoji:
        title: "Šypsenėlės"
        delete: "Pašalinti"
        name: "Vardas"
        group: "Grupė"
        image: "Paveiksliukas"
        delete_confirm: "Ar tikrai nori ištrinti :%{name}: šypsenėlę?"
        settings: "Nustatymai"
      embedding:
        get_started: "Norėčiau pridėti Discourse prie kito puslapio. Pradėk tiesiog pridėdamas valdytoją."
        delete: "Pašalinti"
        confirm_delete: "Ar tikrai nori ištrinti šį šeimininką?"
        title: "Įterpimai"
        edit: "Redaguoti"
        crawlers_description: "When Discourse creates topics for your posts, if no RSS/ATOM feed is present it will attempt to parse your content out of your HTML. Sometimes it can be challenging to extract your content, so we provide the ability to specify CSS rules to make extraction easier."
        embed_by_username: "Vartotojo vardas skirtas temų sukūrimui"
        embed_post_limit: "Maskimalus įterpiamų įrašų skaičius"
        embed_truncate: "Truncate the embedded posts"
        embed_unlisted: "Importuotos temos nebus įtrauktos į sąrašą, kol nebus gautas atsakymas."
        allowed_embed_selectors: "CSS selector for elements that are allowed in embeds"
        blocked_embed_selectors: "CSS selector for elements that are removed from embeds"
        allowed_embed_classnames: "Leidžiamos CSS klasės"
        save: "Išsaugoti"
        host_form:
          save: "Išsaugoti"
        nav:
          settings: "Nustatymai"
      permalink:
        title: "Laikinos Nuorodos"
        description: "Peradresavimai taikyti URL, kurių forumas nežino."
        url: "Nuoroda"
        topic_id: "Temos ID"
        topic_title: "Tema"
        post_id: "Įrašo ID"
        post_title: "Įrašai"
        category_id: "Kategorijos ID"
        category_title: "Kategorija"
        tag_name: "Žymos pavadinimas"
        tag_title: "Žymėti"
        external_url: "Išorinis arba santykinis URL"
        user_title: "Narys"
        username: "Vartotojo vardas"
        destination: "Paskirtis"
        copy_to_clipboard: "Kopijuoti nuolatinę nuorodą į iškarpinę"
        delete_confirm: Ar tikrain nori ištrinti šią laikiną nuorodą?
        nav:
          settings: "Nustatymai"
          permalinks: "Laikinos Nuorodos"
        form:
          label: "Nauja:"
          url: "Nuoroda"
          save: "Išsaugoti"
      reseed:
        action:
          title: "Pakeiskite kategorijų ir temų tekstą vertimais"
        modal:
          title: "Pakeisti tekstą"
          subtitle: "Pakeiskite sistemos sukurtų kategorijų ir temų tekstą naujausiais vertimais"
          categories: "Kategorijos"
          topics: "Temos"
          replace: "Pakeisti"
  wizard_js:
    wizard:
      back: "Atgal"
      next: "Kitas"
      step-text: "Žingsnis"
      step: "%{current} iš %{total}"
      upload_error: "Atsiprašome, įvyko klaida įkeliant šį dokumentą. Prašome pamėginti dar kartą."
      invites:
        add_user: "pridėti"
        none_added: "Jūs nekvietėte jokių darbuotojų. Ar tikrai norite tęsti?"
        roles:
          admin: "Adminas"
          moderator: "Moderatorius"
          regular: "Regulerus narys"
      homepage_choices:
        custom:
          label: "Išskirtinės"
        style_type:
          categories: "kategorija"
          topics: "tema"
      top_menu_items:
        new: "Nauji"
        unread: "Neperskaitytos"
        top: "Populiarios"
        latest: "Naujausia"
        categories: "Kategorijos"
        unseen: "Nematytas"
        read: "Skaitykite"
        bookmarks: "Žymės"
      previews:
        share_button: "Dalintis"
        reply_button: "Atsakyti"
        topic_preview: "Temos peržiūra"
        homepage_preview: "Pagrindinio puslapio peržiūra"
      homepage_preview:
        nav_buttons:
          all_categories: "visos kategorijos"
        category_names:
          site_feedback: "Puslapio atsiliepimai"
        table_headers:
          topic: "Tema"
          replies: "Atsakymai"
          views: "Peržiūros"
          activity: "Aktyvumas"<|MERGE_RESOLUTION|>--- conflicted
+++ resolved
@@ -238,15 +238,6 @@
     broken_page_change_alert: "„onPageChange“ tvarkyklė sukėlė klaidą. Daugiau informacijos rasite naršyklės kūrimo įrankiuose."
     broken_plugin_alert: "Sukėlė įskiepis „%{name}“"
     broken_transformer_alert: "Įvyko klaida. Jūsų svetainė gali neveikti tinkamai."
-<<<<<<< HEAD
-    critical_deprecation:
-      notice: "<b>[Administratoriaus pranešimas]</b> Reikia atnaujinti vieną iš jūsų temų ar papildinių, kad jie būtų suderinami su būsimais „Discourse“ pagrindiniais pakeitimais."
-      id: "(id:<em>%{id}</em>)"
-      linked_id: "(id:<a href='%{url}' target='_blank'><em>%{id}</em></a>)"
-      theme_source: "Nustatyta tema: <a target='_blank' href='%{path}'>'%{name}'.</a>"
-      plugin_source: "Identifikuotas įskiepis: „%{name}“"
-=======
->>>>>>> 3cac9432
     s3:
       regions:
         ap_northeast_1: "Asia Pacific (Tokyo)"
@@ -465,10 +456,7 @@
       bookmarked_success: "Pažymėta!"
       deleted_bookmark_success: "Žymė ištrinta!"
       reminder_set_success: "Priminimas nustatytas!"
-<<<<<<< HEAD
-=======
       reminder_clear_success: "Priminimas išvalytas"
->>>>>>> 3cac9432
       created: "Jūs pažymėjote šį įrašą. %{name}"
       created_generic: "Jūs tai pažymėjote. %{name}"
       create: "Sukurti žymę"
@@ -531,20 +519,11 @@
       remove_confirmation: "Ar tikrai norite ištrinti šį juodraštį?"
       new_topic: "Naujos temos juodraštis"
       new_private_message: "Naujas asmeninės žinutės juodraštis"
-<<<<<<< HEAD
-      abandon:
-        yes_value: "Išmesti"
-        no_value: "Tęsti redagavimą"
-      dropdown:
-        title: "Atidarykite naujausių juodraščių meniu"
-        untitled: "Be pavadinimo juodraštis"
-=======
       edit_topic: "Redaguoti temos juodraštį"
       dropdown:
         title: "Atidarykite naujausių juodraščių meniu"
         untitled: "Be pavadinimo juodraštis"
         view_all: "peržiūrėti visus įrašus"
->>>>>>> 3cac9432
     topic_count_all:
       one: "Pamatyk %{count} naują temą"
       few: "Pamatyk %{count} naujas temas"
@@ -571,11 +550,7 @@
       many: "Pamatyk %{count} naujų temų"
       other: "Pamatyk %{count} naujas temas"
     preview: "Peržiūrėti"
-<<<<<<< HEAD
-    cancel: "atšaukti"
-=======
     cancel: "Atšaukti"
->>>>>>> 3cac9432
     deleting: "Ištrinama…"
     save: "Išsaugoti pakeitimus"
     saving: "Saugoma..."
@@ -617,8 +592,6 @@
       date_filter: "Paskelbta tarp"
       in_reply_to: "atsakant į"
       filtered_flagged_by: "Pažymėjo"
-<<<<<<< HEAD
-=======
       unknown:
         title:
           one: "Yra laukiančių peržiūrų dėl išjungto papildinio:"
@@ -632,7 +605,6 @@
         enable_plugins: "Įjungti papildinius"
         delete_confirm: "Ar tikrai norite ištrinti visas išjungtų papildinių sukurtas apžvalgas?"
         ignore_success: "Visos išjungtų papildinių sukurtos apžvalgos buvo ištrintos."
->>>>>>> 3cac9432
       explain:
         why: "paaiškinkite, kodėl šis elementas atsidūrė eilėje"
         title: "Peržiūrimas balas"
@@ -706,8 +678,6 @@
         name: "Vardas"
         fields: "Laukai"
         reject_reason: "Priežastis"
-<<<<<<< HEAD
-=======
         scrubbed_by: "Įrašas išvalytas pagal"
         scrubbed_reason: "Priežastis"
         scrubbed_at: "Šveistos ties"
@@ -720,7 +690,6 @@
           reason_placeholder: "Priežastis..."
           confirm_button: "Patvirtinti pašalinimą"
           cancel_button: "Atšaukti"
->>>>>>> 3cac9432
       user_percentage:
         summary:
           one: "%{agreed}, %{disagreed}, %{ignored} (paskutinės vėliavos)"
@@ -1403,7 +1372,6 @@
         description: "Praleiskite naujų naudotojų patarimus ir ženklelius"
       reset_seen_user_tips: "Dar kartą rodyti naudotojo patarimus"
       theme_default_on_all_devices: "Padarykite tai kaip numatytąją temą visuose mano įrenginiuose"
-      color_scheme_default_on_all_devices: "Nustatyti numatytąją spalvų paletę visuose mano įrenginiuose"
       color_scheme: "Spalvų paletė"
       color_schemes:
         default_description: "Tema numatytoji"
@@ -1864,12 +1832,8 @@
         removed: "Pašalintas"
         search: "įveskite, kad ieškotumete pakvietim"
         user: "Pakviestas vartotojas"
-<<<<<<< HEAD
-        none: "Nėra rodomų duomenų."
-=======
         none:
           title: "Nėra rodomų duomenų."
->>>>>>> 3cac9432
         truncated:
           one: "Rodomas pirmas pakvietimas"
           few: "Rodomi pirmi %{count} pakvietimai."
@@ -2053,10 +2017,7 @@
       optional: pasirinktinai
       errors:
         required: "Privalomi"
-<<<<<<< HEAD
-=======
         date_before_or_equal: "Turi būti prieš arba lygu %{date}"
->>>>>>> 3cac9432
         too_low: "Turi būti bent %{count}"
     close: "Uždaryti"
     logout: "Jūs buvote atjungtas nuo sistemos."
@@ -2333,13 +2294,10 @@
       required_at_signup: "Privalomi"
       optional_at_signup: "Pasirinktinai"
       hidden_at_signup: "Pasirinktinai, paslėpta registracijos metu"
-<<<<<<< HEAD
-=======
     interface_color_selector:
       disabled: "Netrukdyti"
       sidebar_footer: "Rodyti šoninės juostos poraštėje"
       header: "Rodyti antraštėje"
->>>>>>> 3cac9432
     shortcut_modifier_key:
       shift: "t"
       ctrl: "Ctrl"
