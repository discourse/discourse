--- conflicted
+++ resolved
@@ -4214,8 +4214,6 @@
           more_options:
             move_up: "Flyt op"
             move_down: "Flyt ned"
-<<<<<<< HEAD
-=======
         permalinks:
           edit: "Rediger"
           delete: "Slet"
@@ -4231,7 +4229,6 @@
             move_up: "Flyt op"
             move_down: "Flyt ned"
           delete: "Slet"
->>>>>>> 76e7f12a
       plugins:
         title: "Udvidelser"
         name: "Navn"
