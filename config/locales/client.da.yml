--- conflicted
+++ resolved
@@ -999,11 +999,7 @@
         perm_denied_expl: "Du nægtede adgang for notifikationer. Tillad notifikationer via indstillingerne i din browser."
         disable: "Deaktiver notifikationer"
         enable: "Aktiver notifikationer"
-<<<<<<< HEAD
-        each_browser_note: 'Bemærk: Du skal ændre denne indstilling på hver browser, du bruger. Alle underretninger vil blive deaktiveret, hvis du pauserer underretninger fra brugermenuen, uanset denne indstilling.'
-=======
         each_browser_note: "Bemærk: Du skal ændre denne indstilling på hver browser, du bruger. Alle underretninger vil blive deaktiveret, hvis du pauserer underretninger fra brugermenuen, uanset denne indstilling."
->>>>>>> 3d554aa1
         consent_prompt: "Ønsker du live notifikationer, når folk svarer på dine indlæg?"
       dismiss: "Ignorer Alle"
       dismiss_notifications: "Skjul Alle"
@@ -3619,13 +3615,8 @@
               content: "Admin"
             badges:
               content: "Emblemer"
-<<<<<<< HEAD
-            everything:
-              content: "Alting"
-=======
             topics:
               content: "Emner"
->>>>>>> 3d554aa1
             faq:
               content: "OSS"
             groups:
