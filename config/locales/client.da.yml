--- conflicted
+++ resolved
@@ -197,25 +197,12 @@
       search: "Søg"
     themes:
       default_description: "Standard"
-<<<<<<< HEAD
-      broken_theme_alert: "Dit websted fungerer muligvis ikke, fordi et tema/en komponent har fejl."
-=======
->>>>>>> 3cac9432
       error_caused_by: "Forårsaget af '%{name}'. <a target='blank' href='%{path}'>Klik her</a> for at opdatere, omkonfigurere, eller slå fra."
       only_admins: "(denne meddelelse vises kun til webstedsadministratorer)"
     broken_decorator_alert: "Indlæg vises muligvis ikke korrekt, fordi en af indlægsindholddekoratørerne på dit websted gav en fejl."
     broken_page_change_alert: "En onPageChange kodestump udløste en fejl. Se yderligere information i browserens udviklingsværktøjer."
     broken_plugin_alert: "Forårsaget af plugin '%{name}'"
     broken_transformer_alert: "Der opstod en fejl. Dit websted fungerer muligvis ikke korrekt."
-<<<<<<< HEAD
-    critical_deprecation:
-      notice: "<b>[Admin-meddelelse]</b> Et af dine temaer eller plugins skal opdateres for at være kompatible med kommende Discourse-kerneændringer."
-      id: "(id:<em>%{id}</em>)"
-      linked_id: "(id:<a href='%{url}' target='_blank'><em>%{id}</em></a>)"
-      theme_source: "Identificeret tema: <a target='_blank' href='%{path}'>'%{name}'.</a>"
-      plugin_source: "Identificeret plugin: '%{name}'"
-=======
->>>>>>> 3cac9432
     s3:
       regions:
         ap_northeast_1: "Asien (Tokyo)"
@@ -424,20 +411,10 @@
       remove_confirmation: "Er du sikker på, at du vil offentliggøre dette udkast?"
       new_topic: "Nyt emne-kladde"
       new_private_message: "Ny personlig meddelelseskladde"
-<<<<<<< HEAD
-      abandon:
-        confirm: "Du har allerede en kladde i gang. Hvad vil du gerne gøre med den?"
-        yes_value: "Kassér"
-        no_value: "Genoptag redigering"
-      dropdown:
-        untitled: "Unavngiven kladde"
-        view_all: "vis alle"
-=======
       edit_topic: "Rediger emnekladde"
       dropdown:
         untitled: "Unavngiven kladde"
         view_all: "se alle kladder"
->>>>>>> 3cac9432
     topic_count_all:
       one: "Se %{count} nyt emne"
       other: "Se %{count} nye emner"
@@ -499,8 +476,6 @@
       date_filter: "Skrevet mellem"
       in_reply_to: "som svar til"
       filtered_flagged_by: "Anmeldt af"
-<<<<<<< HEAD
-=======
       unknown:
         title:
           one: "Du har afventende gennemgange fra deaktiveret plugin:"
@@ -512,7 +487,6 @@
         enable_plugins: "Aktivér plugins"
         delete_confirm: "Er du sikker på, at du vil slette alle anmeldelser oprettet af deaktiverede plugins?"
         ignore_success: "Alle anmeldelser oprettet af deaktiverede plugins er blevet slettet."
->>>>>>> 3cac9432
       explain:
         why: "forklar hvorfor dette punkt endte i køen"
         title: "Scoring, der kan gennemgås"
@@ -1139,10 +1113,6 @@
       said: "%{username}:"
       profile: "Profil"
       profile_possessive: "%{username}'s profil"
-<<<<<<< HEAD
-      account_possessive: "%{name}'s konto"
-=======
->>>>>>> 3cac9432
       mute: "Ignorer"
       edit: "Redigér indstillinger"
       download_archive:
@@ -2192,10 +2162,6 @@
       unlist: "Ikke listede"
       add_warning: "Dette er en officiel advarsel."
       toggle_whisper: "Slå hvisken til/fra"
-<<<<<<< HEAD
-      toggle_unlisted: "Slå listning til/fra"
-=======
->>>>>>> 3cac9432
       insert_table: "Indsæt tabel"
       posting_not_on_topic: "Hvilket emne vil du svare på?"
       saved_local_draft_tip: "gemt lokalt"
@@ -2326,11 +2292,8 @@
       image_alt_text:
         aria_label: Alternativ tekst til billede
         title: "Tilføj billedbeskrivelse"
-<<<<<<< HEAD
-=======
       image_toolbar:
         alt_text: "Tilføj billedbeskrivelse"
->>>>>>> 3cac9432
       image_scale_button: "Skaler billedet til %{percent}%"
       delete_image_button: Slet Billede
       link_toolbar:
@@ -2637,12 +2600,6 @@
         category: "Der er ingen emner i kategorien %{category}."
         top: "Der er ingen top emner"
         filter: "Der er ingen emner."
-<<<<<<< HEAD
-        educate:
-          new: '<p>Dine nye emner vil blive vist her. Som standard betragtes emner som nye og vil vise en <span class="badge new-topic badge-notification" style="vertical-align:middle;line-height:inherit;"></span> indikator, hvis de blev oprettet inden for de sidste 2 dage.</p><p>Besøg dine <a href="%{userPrefsUrl}">præferencer</a> for at ændre dette.</p>'
-          unread: "<p>Dine ulæste emner vises her.</p><p>Som standard betragtes emner som ulæste og vil vise antal af ulæste <span class=\"badge unread-posts badge-notification\">1</span> hvis du:</p><ul><li>Oprettede emnet</li><li>Svarede på emnet</li><li>Læste emnet i mere end 5 minutter</li></ul><p>Eller hvis du udtrykkeligt har indstillet emnet til fulgt eller overvåget via \U0001F514 i hvert emne.</p><p>Besøg dine <a href=\"%{userPrefsUrl}\">præferencer</a> for at ændre dette.</p>"
-=======
->>>>>>> 3cac9432
       bottom:
         latest: "Der er ikke flere populære emner."
         posted: "Der er ikke flere emner."
@@ -3347,11 +3304,6 @@
       description: "Beskrivelse"
       logo: "Kategori logo billede"
       background_image: "Kategori logo baggrundsbillede"
-<<<<<<< HEAD
-      badge_colors: "Emblem farver"
-      background_color: "Baggrundsfarve"
-      foreground_color: "Tekstfarve"
-=======
       background_color: "Farve"
       styles:
         type: "Stil"
@@ -3360,7 +3312,6 @@
         options:
           icon: "Ikon"
           emoji: "Humørikon"
->>>>>>> 3cac9432
       color_used: "Farve i brug"
       name_placeholder: "Et eller to ord maksimalt"
       color_placeholder: "Enhver webfarve"
@@ -4076,12 +4027,6 @@
         forum:
           label: Forum
       back_to_forum: "Tilbage til Forum"
-<<<<<<< HEAD
-      collapse_all_sections: "Sammenfold alle sektioner"
-      expand_all_sections: "Udvid alle sektioner"
-      filter: "Filter..."
-=======
->>>>>>> 3cac9432
       clear_filter: "Ryd filter"
       no_results:
         title: "Ingen resultater"
@@ -4163,10 +4108,6 @@
         title: "Liste over tilgængelige rapporter"
         sidebar_title: "Rapporter"
         back: "Tilbage til alle rapporter"
-<<<<<<< HEAD
-        sidebar_link:
-          all: "Alle rapporter"
-=======
       config_sections:
         account:
           title: "Konto"
@@ -4184,7 +4125,6 @@
           title: "Udvidelser"
         advanced:
           title: "Avanceret"
->>>>>>> 3cac9432
       config:
         about:
           title: "Om dit websted"
@@ -4192,13 +4132,10 @@
           title: "Udvikler"
         experimental:
           title: "Eksperimentel"
-<<<<<<< HEAD
-=======
         emojis:
           title: "Humørikon"
         flags:
           title: "Moderation"
->>>>>>> 3cac9432
         files:
           title: "Filer"
         legal:
@@ -4208,9 +4145,6 @@
         login_and_authentication:
           title: "Login og godkendelse"
         logo:
-<<<<<<< HEAD
-          title: "Webstedets logo"
-=======
           title: "Logo"
           form:
             saved: "Logo indstillinger er gemt."
@@ -4236,7 +4170,6 @@
               title: "Overskrifts skrifttype"
           backfill_modal:
             modal_yes: "Ja"
->>>>>>> 3cac9432
         navigation:
           title: "Navigation"
         notifications:
@@ -4711,11 +4644,6 @@
           group_permissions: "Gruppetilladelser"
           users: "Brugere"
           groups: "Grupper"
-<<<<<<< HEAD
-          localization:
-            title: "Lokalisering"
-=======
->>>>>>> 3cac9432
           user_fields: "Brugerfelter"
           watched_words: "Overvågede ord"
           legal: "Jura"
@@ -4728,15 +4656,9 @@
           color_schemes: "Farvepaletter"
           emoji: "Humørikon"
           navigation: "Navigation"
-<<<<<<< HEAD
-          themes: "Temaer"
-          components:
-            title: "komponenter"
-=======
           themes_and_components:
             title: "Temaer og komponenter"
             keywords: "filtypenavn"
->>>>>>> 3cac9432
           site_texts: "Webstedstekster"
       email_settings:
         title: "Email Indstillinger"
@@ -4759,10 +4681,6 @@
             title: "Hvad er nyt?"
       config_areas:
         about:
-<<<<<<< HEAD
-          header: "Om dit websted"
-=======
->>>>>>> 3cac9432
           general_settings: "Generelle indstillinger"
           banner_image: "Bannerbillede"
           contact_information: "Kontaktoplysninger"
@@ -4776,11 +4694,8 @@
           governing_law_placeholder: "Provins, stat eller land"
           city_for_disputes: "By for tvister"
           city_for_disputes_placeholder: "By"
-<<<<<<< HEAD
-=======
           extra_groups:
             groups: "Grupper"
->>>>>>> 3cac9432
           optional: "(valgfri)"
           update: "Opdater"
           toasts:
@@ -4800,7 +4715,6 @@
             invalid_applies_to: "Obligatoriske"
             topic: "emner"
             post: "indlæg"
-            alert: "Når en brugerdefineret flag er blevet brugt, kan den kun deaktiveres, men ikke redigeres eller slettes."
           more_options:
             move_up: "Flyt op"
             move_down: "Flyt ned"
@@ -4810,16 +4724,6 @@
         embeddable_host:
           edit: "Rediger"
           delete: "Slet"
-<<<<<<< HEAD
-        look_and_feel:
-          title: "Udseende og fornemmelse"
-          themes:
-            title: "Temaer"
-            set_default_theme: "Indstil som standard"
-            default_theme: "Standard tema"
-            new_theme: "Nyt tema"
-            user_selectable: "Kan vælges af brugeren"
-=======
         themes_and_components:
           breadcrumb_title: "Tilpasning"
           install: "Installér"
@@ -4846,7 +4750,6 @@
             filter_by: "Filtrer efter"
             filter_by_all: "Alle"
             delete_confirm: 'Er du sikker på, at du vil slette "%{name}"?'
->>>>>>> 3cac9432
         user_fields:
           field: "Felt"
           type: "Type"
@@ -4869,7 +4772,6 @@
           save_changes: "Gem ændringer"
       plugins:
         title: "Udvidelser"
-        installed: "Installerede plugins"
         name: "Navn"
         none_installed: "Du har ikke nogen udvidelser installeret"
         version: "Version"
@@ -4882,32 +4784,11 @@
         author: "Af %{author}"
         experimental_badge: "eksperimentel"
         learn_more: "Lær mere"
-<<<<<<< HEAD
-        sidebar_link:
-          installed: "Installeret"
-      advanced:
-        title: "Avanceret"
-        sidebar_link:
-          api_keys:
-            title: "API nøgler"
-            keywords: "token"
-          webhooks: "Webhooks"
-          developer: "Udvikler"
-          embedding: "Indlejring"
-          user_api: "Bruger API"
-          onebox: "Onebox"
-          files: "Filer"
-          other_options: "Andre"
-          search: "Søg"
-          experimental: "Eksperimentel"
-          all_site_settings: "Alle webstedsindstillinger"
-=======
         filters:
           all: "Alle"
           enabled: "Aktiveret"
           disabled: "Deaktiveret"
           reset: "Nulstil"
->>>>>>> 3cac9432
       navigation_menu:
         sidebar: "Sidebjælke"
       backups:
@@ -5061,8 +4942,6 @@
           convert_theme_alert_generic: "Er du sikker på, at du vil konvertere dette tema til komponent?"
           convert_theme_tooltip: "Konverter dette tema til komponent"
           inactive_themes: "Inaktive temaer:"
-          set_default_theme: "Indstil som standard"
-          default_theme: "Standard tema"
           inactive_components: "Ubrugte komponenter:"
           selected:
             one: "%{count} valgt"
@@ -5174,40 +5053,23 @@
           active_filter: "Aktiv"
           inactive_filter: "Inaktiv"
           updates_available_filter: "Opdateringer Tilgængelige"
-<<<<<<< HEAD
-          schema:
-            back_button: "Tilbage til %{name}"
-            fields:
-              required: "*obligatoriske"
-              groups:
-                at_least:
-                  one: "mindst %{count} gruppe er påkrævet"
-                  other: "mindst %{count} grupper er påkrævet"
-              number:
-                too_small: "skal være større eller lig med %{count}"
-                too_large: "skal være mindre end eller lig med %{count}"
-=======
         schema:
           fields:
             required: "*obligatoriske"
             number:
               too_small: "skal være større eller lig med %{count}"
               too_large: "skal være mindre end eller lig med %{count}"
->>>>>>> 3cac9432
         colors:
           select_base:
             title: "Vælg basisfarvepalet"
             description: "Basispalet:"
           title: "Farver"
-<<<<<<< HEAD
-=======
           edit: "Rediger"
           filters:
             all: "Alle"
             user_selectable: "Kan vælges af brugeren"
           active_badge:
             text: "Aktiv"
->>>>>>> 3cac9432
           long_title: "Farvepaletter"
           about: "Rediger de farver, der bruges af dine temaer. Opret en ny farvepalet for at starte."
           new_name: "Ny farvepalet"
