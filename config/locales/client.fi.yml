# WARNING: Never edit this file.
# It will be overwritten when translations are pulled from Crowdin.
#
# To work with us on translations, join this project:
# https://translate.discourse.org/

fi:
  js:
    number:
      format:
        separator: ","
        delimiter: " "
      human:
        storage_units:
          format: "%n %u"
          units:
            byte:
              one: Tavu
              other: Tavua
            gb: Gt
            kb: Kt
            mb: Mt
            tb: Tt
      percent: "%{count}%"
      short:
        thousands: "%{number} k"
        millions: "%{number} M"
    dates:
      time: "h.mm a"
      time_short: "H.mm"
      time_with_zone: "hh.mm a (z)"
      time_short_day: "ddd HH.mm"
      timeline_date: "MMM YYYY"
      long_no_year: "D. MMM, HH.mm"
      long_no_year_no_time: "D. MMMM[ta]"
      full_no_year_no_time: "Do MMMM[ta]"
      long_with_year: "D. MMMM[ta] YYYY H.mm"
      long_with_year_no_time: "D. MMMM[ta] YYYY"
      full_with_year_no_time: "Do MMMM[ta] YYYY"
      long_date_with_year: "D. MMMM[ta] YYYY, LT"
      long_date_without_year: "D. MMMM[ta] LT"
      long_date_with_year_without_time: "D. MMMM[ta] YYYY"
      long_date_without_year_with_linebreak: "D. MMMM[ta] <br/>LT"
      long_date_with_year_with_linebreak: "D. MMMM[ta] YYYY <br/>LT"
      wrap_ago: "%{date} sitten"
      wrap_on: "%{date}"
      tiny:
        half_a_minute: "< 1 min"
        less_than_x_seconds:
          one: "< %{count} s"
          other: "< %{count} s"
        x_seconds:
          one: "%{count} s"
          other: "%{count} s"
        less_than_x_minutes:
          one: "< %{count} min"
          other: "< %{count} min"
        x_minutes:
          one: "%{count} min"
          other: "%{count} min"
        about_x_hours:
          one: "%{count} t"
          other: "%{count} t"
        x_days:
          one: "%{count} pv"
          other: "%{count} pv"
        x_months:
          one: "%{count} kk"
          other: "%{count} kk"
        about_x_years:
          one: "%{count} v"
          other: "%{count} v"
        over_x_years:
          one: "> %{count} v"
          other: "> %{count} v"
        almost_x_years:
          one: "%{count} v"
          other: "%{count} v"
        date_month: "D. MMM"
        date_year: "MMMM YYYY"
      medium:
        less_than_x_minutes:
          one: "alle %{count} min"
          other: "alle %{count} min"
        x_minutes:
          one: "%{count} minuutti"
          other: "%{count} minuuttia"
        x_hours:
          one: "%{count} tunti"
          other: "%{count} tuntia"
        about_x_hours:
          one: "noin %{count} tunti"
          other: "noin %{count} tuntia"
        x_days:
          one: "%{count} päivä"
          other: "%{count} päivää"
        x_months:
          one: "%{count} kuukausi"
          other: "%{count} kuukautta"
        about_x_years:
          one: "noin %{count} vuosi"
          other: "noin %{count} vuotta"
        over_x_years:
          one: "yli %{count} vuosi"
          other: "yli %{count} vuotta"
        almost_x_years:
          one: "lähes %{count} vuosi"
          other: "lähes %{count} vuotta"
        date_year: "D. MMMM[ta] YYYY"
      medium_with_ago:
        x_minutes:
          one: "%{count} minuutti sitten"
          other: "%{count} minuuttia sitten"
        x_hours:
          one: "%{count} tunti sitten"
          other: "%{count} tuntia sitten"
        x_days:
          one: "%{count} päivä sitten"
          other: "%{count} päivää sitten"
        x_months:
          one: "%{count} kuukausi sitten"
          other: "%{count} kuukautta sitten"
        x_years:
          one: "%{count} vuosi sitten"
          other: "%{count} vuotta sitten"
      later:
        x_days:
          one: "%{count} päivä myöhemmin"
          other: "%{count} päivää myöhemmin"
        x_months:
          one: "%{count} kuukausi myöhemmin"
          other: "%{count} kuukautta myöhemmin"
        x_years:
          one: "%{count} vuosi myöhemmin"
          other: "%{count} vuotta myöhemmin"
      previous_month: "Edellinen kuukausi"
      next_month: "Seuraava kuukausi"
      placeholder: päivämäärä
      from_placeholder: "alkaen päivämäärästä"
      to_placeholder: "päivämäärään"
    share:
      topic_html: 'Ketju: <span class="topic-title">%{topicTitle}</span>'
      post: "viesti %{postNumber} käyttäjältä @%{username}"
      close: "sulje"
      twitter: "Jaa X:ssä"
      facebook: "Jaa Facebookissa"
      email: "Lähetä sähköpostitse"
      url: "Kopioi ja jaa URL"
    word_connector:
      comma: ", "
      last_item: "ja"
    action_codes:
      public_topic: "Muutettu ketju julkiseksi %{when}"
      open_topic: "Muunsi tämän ketjuksi %{when}"
      private_topic: "Muutettu yksityiseksi keskusteluksi %{when}"
      split_topic: "Ketju jaettu %{when}"
      invited_user: "Kutsui käyttäjän %{who} %{when}"
      invited_group: "Kutsui käyttäjän %{who} %{when}"
      user_left: "%{who} poisti itsensä tästä viestistä %{when}"
      removed_user: "Poistettu käyttäjä %{who} %{when}"
      removed_group: "Poistettu käyttäjä %{who} %{when}"
      autobumped: "Nostettu automaattisesti %{when}"
      tags_changed: "Tunnisteet on päivitetty %{when}"
      category_changed: "Alue on päivitetty %{when}"
      autoclosed:
        enabled: "Suljettu %{when}"
        disabled: "Avattu %{when}"
      closed:
        enabled: "Suljettu %{when}"
        disabled: "Avattu %{when}"
      archived:
        enabled: "Arkistoitu %{when}"
        disabled: "Palautettu arkistosta %{when}"
      pinned:
        enabled: "Kiinnitetty %{when}"
        disabled: "Kiinnitys poistettu %{when}"
      pinned_globally:
        enabled: "Kiinnitetty sivuston laajuisesti %{when}"
        disabled: "Kiinnitys poistettu %{when}"
      visible:
        enabled: "Listattu %{when}"
        disabled: "Listaus peruttu %{when}"
      banner:
        enabled: "Asetettu banneriksi %{when}. Se näytetään jokaisen sivun ylälaidassa, kunnes käyttäjä kuittaa sen nähdyksi."
        disabled: "Poistettu banneri näkyvistä %{when}. Sitä ei enää näytetä jokaisen sivun ylälaidassa."
      forwarded: "Välitetty yllä oleva sähköposti"
    topic_admin_menu: "ketjun toiminnot"
    skip_to_main_content: "Siirry pääsisältöön"
    skip_user_nav: "Siirry profiilin sisältöön"
    emails_are_disabled: "Ylläpitäjä on estänyt kaiken lähtevän sähköpostiliikenteen. Mitään sähköposti-ilmoituksia ei lähetetä."
    emails_are_disabled_non_staff: "Lähtevät sähköpostit on poistettu käytöstä muilta kuin henkilökunnan käyttäjiltä."
    software_update_prompt:
      message: "Olemme päivittäneet tämän sivuston, <span>päivitä</span> sivu, jotta asiat toimivat sujuvasti."
      dismiss: "Sulje"
    bootstrap_mode: "Aloittaminen"
    back_button: "Takaisin"
    welcome_banner:
      header:
        logged_in_members: "Tervetuloa takaisin, %{preferred_display_name}!"
        anonymous_members: "Tervetuloa sivustolle %{site_name}!"
      search: "Hae"
    themes:
      default_description: "Oletus"
      error_caused_by: "Aiheuttaja: '%{name}'. Päivitä, määritä uudelleen tai poista se käytöstä <a target='blank' href='%{path}'>klikkaamalla tätä</a>."
      only_admins: "(tämä viesti näytetään vain sivuston ylläpitäjille)"
    broken_decorator_alert: "Viestit eivät välttämättä näy oikein, koska yksi sivustosi viestien sisällön somistajista ilmoitti virheestä."
    broken_page_change_alert: "onPageChange-käsittelijä ilmoitti virheen. Katso lisätietoja selaimen kehittäjätyökaluista."
    broken_plugin_alert: "Lisäosan \"%{name}\" aiheuttama"
    broken_transformer_alert: "Tapahtui virhe. Sivustosi ei ehkä toimi oikein."
    s3:
      regions:
        ap_northeast_1: "Aasia ja Tyynimeri (Tokio)"
        ap_northeast_2: "Aasia ja Tyynimeri (Soul)"
        ap_east_1: "Aasia ja Tyynimeri (Hongkong)"
        ap_south_1: "Aasia ja Tyynimeri (Mumbai)"
        ap_southeast_1: "Aasia ja Tyynimeri (Singapore)"
        ap_southeast_2: "Aasia ja Tyynimeri (Sydney)"
        ca_central_1: "Kanada (keskinen)"
        cn_north_1: "Kiina (Peking)"
        cn_northwest_1: "Kiina (Ningxia)"
        eu_central_1: "EU (Frankfurt)"
        eu_north_1: "EU (Tukholma)"
        eu_south_1: "EU (Milano)"
        eu_west_1: "EU (Irlanti)"
        eu_west_2: "EU (Lontoo)"
        eu_west_3: "EU (Pariisi)"
        sa_east_1: "Etelä-Amerikka (São Paulo)"
        us_east_1: "Itäinen USA (Pohjois-Virginia)"
        us_east_2: "Itäinen USA (Ohio)"
        us_gov_east_1: "AWS GovCloud (itäinen USA)"
        us_gov_west_1: "AWS GovCloud (läntinen USA)"
        us_west_1: "Läntinen USA (Pohjois-Kalifornia)"
        us_west_2: "Läntinen USA (Oregon)"
    clear_input: "Tyhjennä sisältö"
    edit: "Muokkaa"
    edit_topic: "muokkaa ketjun otsikkoa ja aluetta"
    expand: "Laajenna"
    not_implemented: "Tätä toimintoa ei ole vielä toteutettu, pahoittelut!"
    no_value: "Ei"
    yes_value: "Kyllä"
    ok_value: "OK"
    cancel_value: "Peruuta"
    submit: "Lähetä"
    delete: "Poista"
    generic_error: "On tapahtunut virhe."
    generic_error_with_reason: "Tapahtui virhe: %{error}"
    multiple_errors: "Tapahtui useita virheitä: %{errors}"
    sign_up: "Rekisteröidy"
    log_in: "Kirjaudu"
    age: "Ikä"
    joined: "Liittynyt"
    admin_title: "Ylläpitäjä"
    show_more: "näytä lisää"
    show_help: "valinnat"
    links: "Linkit"
    links_lowercase:
      one: "linkki"
      other: "linkkiä"
    faq: "UKK"
    guidelines: "Ohjeet"
    privacy_policy: "Tietosuojaseloste"
    privacy: "Tietosuoja"
    tos: "Käyttöehdot"
    rules: "Säännöt"
    conduct: "Käytännesäännöt"
    mobile_view: "Mobiilinäkymä"
    desktop_view: "Työpöytänäkymä"
    now: "hetki sitten"
    read_more: "lue lisää"
    more: "Lisää"
    more_options: "Lisää vaihtoehtoja"
    x_more:
      one: "%{count} muu"
      other: "%{count} muuta"
    never: "ei koskaan"
    every_30_minutes: "30 minuutin välein"
    every_hour: "tunnin välein"
    daily: "päivittäin"
    weekly: "viikoittain"
    every_month: "kuukausittain"
    every_six_months: "kuuden kuukauden välein"
    max_of_count:
      one: "korkeintaan %{count}"
      other: "korkeintaan %{count}"
    character_count:
      one: "%{count} merkki"
      other: "%{count} merkkiä"
    period_chooser:
      aria_label: "Suodata ajanjakson mukaan"
    related_messages:
      title: "Aiheeseen liittyviä viestejä"
      pill: "Aiheeseen liittyvät viestit"
      see_all: 'Katso <a href="%{path}">kaikki viestit</a> käyttäjältä @%{username}…'
    suggested_topics:
      title: "Uudet ja lukemattomat ketjut"
      pill: "Ehdotukset"
      pm_title: "Viestiehdotukset"
    about:
      edit: "Muokkaa tätä sivua"
      simple_title: "Tietoa"
      title: "Tietoja kohteesta %{title}"
      stats: "Sivuston tilastot"
      our_admins: "Ylläpitäjät"
      our_moderators: "Valvojat"
      moderators: "Valvojat"
      stat:
        all_time: "Kaikilta ajoilta"
        last_day: "24 tuntia"
        last_7_days: "7 päivää"
        last_30_days: "30 päivää"
      like_count: "Tykkäyksiä"
      topic_count: "Ketjuja"
      post_count: "Viestejä"
      user_count: "Rekisteröitymiset"
      active_user_count: "Aktiivisia käyttäjiä"
      visitor_count: "Vierailijat"
      eu_visitor_count: "Vierailijat Euroopan unionista"
      traffic_info_footer_MF: |
        Viimeisten kuuden kuukauden aikana tänä sivusto on näyttänyt sisältöä arviolta { total_visitors, plural,
            one {# henkilölle}
          other {# henkilölle}
        } joka kuukausi. Näistä henkilöistä arviolta { eu_visitors, plural,
            one {# henkilö}
          other {# henkilöä}
        } on Euroopan unionista.
      contact: "Ota yhteyttä"
      contact_info: "Sivustoon liittyvissä kiireellisissä asioissa ota yhteyttä osoitteeseen %{contact_info}."
      site_activity: "Sivuston toiminta"
      view_more: "Näytä enemmän"
      view_less: "Katso vähemmän"
      activities:
        topics:
          one: "%{formatted_number} ketju"
          other: "%{formatted_number} ketjut"
        posts:
          one: "ensimmäisen %{formatted_number} viestin"
          other: "ensimmäisen %{formatted_number} viestin"
        active_users:
          one: "%{formatted_number} aktiivinen käyttäjä"
          other: "%{formatted_number} aktiivista käyttäjää"
        sign_ups:
          one: "%{formatted_number} rekisteröityminen"
          other: "%{formatted_number} rekisteröitymistä"
        likes:
          one: "%{formatted_number} tykkäys"
          other: "%{formatted_number} tykkäystä"
        visitors_MF: |
          { total_count, plural,
              one {{total_formatted_number} vierailija}
            other {{total_formatted_number} vierailijaa}
          }, noin { eu_count, plural,
              one {{eu_formatted_number}}
            other {{eu_formatted_number}}
          } EU:sta
        periods:
          last_7_days: "edellisen 7 päivän aikana"
          today: "tänään"
          all_time: "kaikilta ajoilta"
      member_count:
        one: "%{formatted_number} Jäsen"
        other: "%{formatted_number} Jäsentä"
      admin_count:
        one: "%{formatted_number} ylläpitäjä"
        other: "%{formatted_number} ylläpitäjää"
      moderator_count:
        one: "%{formatted_number} valvoja"
        other: "%{formatted_number} valvojaa"
      report_inappropriate_content: "Jos havaitset sopimatonta sisältöä, älä epäröi aloittaa keskustelua valvojiemme ja ylläpitäjiemme kanssa. Muista kirjautua sisään ennen yhteydenottoa."
      site_age:
        less_than_one_month: "Luotu < 1 kuukausi sitten"
        month:
          one: "Luotu %{count} kuukausi sitten"
          other: "Luotu %{count} kuukautta sitten"
        year:
          one: "Luotu %{count} vuosi sitten"
          other: "Luotu %{count} vuotta sitten"
    bookmarked:
      title: "Kirjanmerkki"
      edit_bookmark: "Muokkaa kirjanmerkkiä"
      clear_bookmarks: "Tyhjennä kirjanmerkit"
      help:
        bookmark: "Lisää tämä ketju kirjanmerkkeihin klikkaamalla"
        edit_bookmark: "Muokkaa tämän ketjun viestin kirjanmerkkiä klikkaamalla"
        edit_bookmark_for_topic: "Klikkaa muokataksesi tämän ketjun kirjanmerkkiä"
        unbookmark: "Klikkaa poistaaksesi kaikki tämän ketjun kirjanmerkit"
        unbookmark_with_reminder: "Klikkaa poistaaksesi kaikki tämän ketjun kirjanmerkit ja muistutukset"
    bookmarks:
      also_set_reminder: "Asetetaanko myös muistutus?"
      bookmarked_success: "Lisätty kirjanmerkkeihin!"
      deleted_bookmark_success: "Kirjanmerkki poistettu!"
      reminder_set_success: "Muistutus asetettu!"
      created: "Olet kirjanmerkinnyt tämän viestin. %{name}"
      created_generic: "Olet kirjanmerkinnyt tämän. %{name}"
      create: "Luo kirjanmerkki"
      clear_reminder: "Tyhjennä muistutus"
      edit: "Muokkaa kirjanmerkkiä"
      not_bookmarked: "lisää viesti kirjanmerkkeihin"
      remove_reminder_keep_bookmark: "Poista muistutus ja säilytä kirjanmerkki"
      created_with_reminder: "Olet kirjanmerkinnyt tämän viestin muistutuksen kera %{date}. %{name}"
      created_with_reminder_generic: "Olet lisännyt tämän kirjanmerkkeihin muistutuksella %{date}. %{name}"
      delete: "Poista kirjanmerkki"
      confirm_delete: "Oletko varma, että haluat poistaa tämän kirjanmerkin? Muistutus poistetaan myös."
      confirm_clear: "Haluatko varmasti poistaa kaikki kirjanmerkkisi tästä ketjusta?"
      save: "Tallenna"
      no_timezone: 'Et ole valinnut aikavyöhykettä, joten et voi asettaa muistutuksia. Aseta se <a href="%{basePath}/my/preferences/profile">profiilisivullasi</a>.'
      invalid_custom_datetime: "Antamasi päivämäärä ja kellonaika ei kelpaa, yritä uudelleen."
      list_permission_denied: "Et voi nähdä tämän käyttäjän kirjanmerkkejä."
      no_user_bookmarks: "Kirjanmerkeissäsi ei ole mitään. Kirjanmerkitsemällä viestin löydät sen myöhemmin helposti."
      auto_delete_preference:
        label: "Kun sinulle on ilmoitettu"
        never: "Säilytä kirjanmerkki"
        when_reminder_sent: "Poista kirjanmerkki"
        on_owner_reply: "Poista kirjanmerkki, kun vastaan"
        clear_reminder: "Säilytä kirjanmerkki ja tyhjennä muistutus"
        after_reminder_label: "Muistutuksen jälkeen meidän pitäisi..."
        after_reminder_checkbox: "Aseta tämä oletukseksi kaikille tuleville kirjanmerkkimuistutuksille"
      search_placeholder: "Hae kirjanmerkkejä nimen, ketjun otsikon tai viestin sisällön perusteella"
      search: "Haku"
      bookmark: "Kirjanmerkki"
      bulk:
        delete_completed: "Kirjanmerkit poistettiin."
        reminders_cleared: "Kirjanmerkkimuistutukset tyhjennettiin."
        toggle: "Vaihda useamman kirjanmerkin valintaa"
        select_all: "Valitse kaikki"
        clear_all: "Tyhjennä kaikki"
        selected_count:
          one: "%{count} valittu"
          other: "%{count} valittu"
      reminders:
        today_with_time: "tänään klo %{time}"
        tomorrow_with_time: "huomenna klo %{time}"
        at_time: "%{date_time}"
        existing_reminder: "Olet pyytänyt muistutuksen tästä kirjanmerkistä, joka lähetetään %{at_date_time}"
    bookmark_bulk_actions:
      clear_reminders:
        name: "Tyhjennä muistutukset"
        description:
          one: "Haluatko varmasti tyhjentää tämän kirjanmerkin muistutuksen?"
          other: "Haluatko varmasti tyhjentää näiden <b>%{count}</b> kirjanmerkin muistutuksen?"
      delete_bookmarks:
        name: "Poista kirjanmerkki"
        description:
          one: "Oletko varma, että haluat poistaa tämän kirjanmerkin?"
          other: "Oletko varma, että haluat poistaa nämä <b>%{count}</b> kirjanmerkkiä?"
    copy_codeblock:
      copied: "kopioitiin!"
      copy: "kopioi koodi leikepöydälle"
      fullscreen: "näytä koodi koko näytössä"
      view_code: "Näytä koodi"
    drafts:
      label: "Luonnokset"
      label_with_count: "Luonnokset (%{count})"
      resume: "Jatka"
      remove: "Poista"
      remove_confirmation: "Haluatko varmasti poistaa luonnoksen?"
      new_topic: "Uusi ketjuluonnos"
      new_private_message: "Uusi henkilökohtaisen viestin luonnos"
      edit_topic: "Muokkaa aiheen luonnosta"
      dropdown:
        title: "Avaa tuoreimpien luonnosten valikko"
        untitled: "Nimetön luonnos"
        view_all: "näytä kaikki luonnokset"
        other_drafts:
          one: "+%{count} muu luonnos"
          other: "+%{count} muuta luonnosta"
    topic_count_all:
      one: "Näytä %{count} uusi ketju"
      other: "Näytä %{count} uutta ketjua"
    topic_count_categories:
      one: "Katso %{count} uusi tai päivitetty ketju"
      other: "Katso %{count} uutta tai päivitettyä ketjua"
    topic_count_latest:
      one: "Katso %{count} uusi tai päivitetty ketju"
      other: "Katso %{count} uutta tai päivitettyä ketjua"
    topic_count_unseen:
      one: "Katso %{count} uusi tai päivitetty ketju"
      other: "Katso %{count} uutta tai päivitettyä ketjua"
    topic_count_unread:
      one: "Näytä %{count} lukematon ketju"
      other: "Näytä %{count} lukematonta ketjua"
    topic_count_new:
      one: "Näytä %{count} uusi ketju"
      other: "Näytä %{count} uutta ketjua"
    preview: "esikatselu"
    cancel: "Peruuta"
    deleting: "Poistetaan…"
    save: "Tallenna muutokset"
    saving: "Tallennetaan…"
    saved: "Tallennettu!"
    upload: "Lataa"
    uploading: "Ladataan…"
    processing: "Käsitellään…"
    uploading_filename: "Ladataan: %{filename}…"
    processing_filename: "Käsitellään: %{filename}…"
    clipboard: "leikepöytä"
    uploaded: "Ladattu!"
    pasting: "Liitetään…"
    enable: "Ota käyttöön"
    disable: "Poista käytöstä"
    continue: "Jatka"
    switch_to_anon: "Siirry anonyymitilaan"
    switch_from_anon: "Poistu anonyymitilasta"
    select_placeholder: "Valitse…"
    none_placeholder: "Ei valittu"
    banner:
      close: "Sulje tämä banneri"
      edit: "Muokkaa"
    pwa:
      install_banner: "Haluatko <a href>asentaa kohteen %{title} tälle laitteelle?</a>"
    choose_topic:
      none_found: "Ketjuja ei löytynyt."
      title:
        search: "Hae ketjua"
        placeholder: "Syötä ketjun otsikko, url tai tunnus tähän"
    choose_message:
      none_found: "Viestejä ei löytynyt."
      title:
        search: "Hae viestiä"
        placeholder: "Syötä viestin otsikko, url tai tunnus tähän"
    review:
      show_more: "Näytä lisää"
      show_less: "Näytä vähemmän"
      order_by: "Järjestä"
      date_filter: "Lähetetty välillä"
      in_reply_to: "vastauksena:"
      filtered_flagged_by: "Liputtanut"
      unknown:
        title:
          one: "Sinulla on odottavia tarkistuksia käytöstä poistetusta laajennuksesta:"
          other: "Sinulla on odottavia tarkistuksia käytöstä poistetuista laajennuksista:"
        instruction: "Niitä ei voida näyttää oikein, ennen kuin otat käyttöön kyseisen laajennuksen. Ota laajennus käyttöön ja päivitä sivu. Vaihtoehtoisesti voit jättää ne huomiotta. <a href='%{url}' target='_blank'>Lue lisää...</a>"
        reviewable_unknown_source: "%{reviewableType} (tuntematon lisäosa)"
        reviewable_known_source: "%{reviewableType} (%{pluginName}-laajennuksesta)"
        ignore_all: "Ohita kaikki"
        enable_plugins: "Ota laajennukset käyttöön"
        delete_confirm: "Oletko varma, että haluat poistaa kaikki arvostelut jotka on luotu käytöstä poistetuilla liitännäisillä?"
        ignore_success: "Kaikki käytöstä poistettujen laajennusten luomat arvostelut on poistettu."
      explain:
        why: "selitä miksi tämä päätyi jonoon"
        title: "Käsittelypisteytys"
        formula: "Kaava"
        subtotal: "Välisumma"
        total: "Yhteensä"
        min_score_visibility: "Näkymisen vähimmäispistemäärä"
        score_to_hide: "Pistemäärä, joka piilottaa viestin"
        take_action_bonus:
          name: "teki toimenpiteen"
          title: "Kun henkilökunnnan jäsen ryhtyy toimiin, lippu saa bonuspisteitä."
        user_accuracy_bonus:
          name: "käyttäjän tarkkuus"
          title: "Käyttäjät joiden aiemmista lipuista on oltu samaa mieltä saavat bonuspisteitä."
        trust_level_bonus:
          name: "luottamustaso"
          title: "Korkeampien luottamustasojen käyttäjien luomat käsiteltävät kohteet saavat korkeammat pisteet."
        type_bonus:
          name: "tyyppibonus"
          title: "Henkilökunta voi määrittää tietyille käsiteltävälle tyypeille bonuksen, jotta ne saavat korkeamman prioriteetin."
      revise_and_reject_post:
        title: "Korjaa"
        reason: "Syy"
        send_pm: "Lähetä YV"
        feedback: "Palaute"
        custom_reason: "Kuvaile syy selkeästi"
        other_reason: "Muu..."
        optional: "valinnainen"
      stale_help: "<b>%{username}</b> on ratkaissut tämän käsiteltävän kohteen."
      claim_help:
        optional: "Voit osoittaa tämän kohteen itsellesi, jolloin muut eivät voi käsitellä sitä."
        required: "Sinun täytyy osoittaa kohde itsellesi, ennen kuin voit käsitellä sen."
        claimed_by_you: "Osoitit tämän itsellesi ja voit nyt käsitellä sen."
        claimed_by_other: "Tämän voi käsitellä vain <b>%{username}</b>."
        automatically_claimed_by: "Tätä asiaa tarkastelee parhaillaan <b>%{username}</b>."
      claim:
        title: "osoita ketju itsellesi"
      unclaim:
        help: "peru osoitus"
      awaiting_approval: "Odottaa hyväksyntää"
      delete: "Poista"
      settings:
        saved: "Tallennettu"
        save_changes: "Tallenna muutokset"
        title: "Asetukset"
        priorities:
          title: "Käsittelyprioriteetit"
      moderation_history: "Valvontahistoria"
      view_all: "Katso kaikki"
      grouped_by_topic: "Ryhmitelty ketjun mukaan"
      none: "Ei käsiteltäviä kohteita."
      view_pending: "näytä odottavat"
      topic_has_pending:
        one: "<b>%{count}</b> viesti tähän ketjuun odottaa hyväksyntää"
        other: "<b>%{count}</b> viestiä tähän ketjuun odottaa hyväksyntää"
      title: "Käsittele"
      topic: "Ketju:"
      filtered_topic: "Olet suodattanut käsiteltävän sisällön yhdestä ketjusta."
      filtered_user: "Käyttäjä"
      filtered_reviewed_by: "Käsittelijä:"
      show_all_topics: "näytä kaikki ketjut"
      deleted_post: "(viesti poistettu)"
      deleted_user: "(käyttäjä poistettu)"
      user:
        bio: "Käyttäjätiedot"
        website: "Verkkosivusto"
        username: "Käyttäjätunnus"
        email: "Sähköposti"
        name: "Nimi"
        fields: "Kentät"
        reject_reason: "Syy"
        scrubbed_by: "Tietueen puhdisti"
        scrubbed_reason: "Syy"
        scrubbed_at: "Puhdistettu klo"
        scrubbed_reject_reason: "Käyttäjän hylkäyksen syy"
        scrub_record:
          button: Puhdistusrekisteri
          confirm_title: Poista henkilötiedot
          confirm_body: "Oletko VARMA, että haluat tyhjentää tämän tarkistusjonon tietueen? Kaikki henkilökohtaiset tiedot (esim. käyttäjätunnus, sähköpostiosoite, IP-osoite) poistetaan pysyvästi tästä tietueesta."
          reason_title: "Tämän tietueen poistamiselle on oltava syy."
          reason_placeholder: "Syy..."
          confirm_button: "Vahvista poistaminen"
          cancel_button: "Peruuta"
      user_percentage:
        summary:
          one: "%{agreed}, %{disagreed}, %{ignored} (edellisestä liputuksesta)"
          other: "%{agreed}, %{disagreed}, %{ignored} (edellisistä %{count} liputuksesta)"
        agreed:
          one: "%{count}% samaa mieltä"
          other: "%{count}% samaa mieltä"
        disagreed:
          one: "%{count}% eri mieltä"
          other: "%{count}% eri mieltä"
        ignored:
          one: "%{count}% sivuutettu"
          other: "%{count}% sivuutettu"
      topics:
        topic: "Ketju"
        reviewable_count: "Lukumäärä"
        reported_by: "Ilmoittaja"
        deleted: "[Ketju poistettu]"
        original: "(alkuperäinen ketju)"
        details: "tiedot"
        unique_users:
          one: "%{count} käyttäjä"
          other: "%{count} käyttäjää"
      replies:
        one: "%{count} vastaus"
        other: "%{count} vastausta"
      edit: "Muokkaa"
      save: "Tallenna"
      cancel: "Peruuta"
      new_topic: "Tämän kohteen hyväksyminen aloittaa uuden ketjun"
      filters:
        all_categories: "(kaikki luokat)"
        type:
          title: "Tyyppi"
          all: "(kaikki tyypit)"
        minimum_score: "Vähimmäispisteet:"
        refresh: "Päivitä"
        status: "Tila"
        category: "Alue"
        score_type:
          title: "Syy"
          all: "(kaikki syyt)"
        orders:
          score: "Arvo"
          score_asc: "Arvo (käänteinen)"
          created_at: "Luotu"
          created_at_asc: "Luotu (käänteinen)"
        priority:
          title: "Vähimmäisprioriteetti"
          any: "(kaikki)"
          low: "Matala"
          medium: "Keskitaso"
          high: "Korkea"
      conversation:
        view_full: "katso koko keskustelu"
      scores:
        about: "Pisteet perustuvat ilmoittajan luottamustasoon, heidän aiempien liputusten osuvuuteen ja raportoidun asian prioriteettiin."
        score: "Arvo"
        date: "Raportin päivämäärä"
        type: "Syy"
        status: "Tila"
        submitted_by: "Ilmoittaja"
        reviewed_by: "Käsittelijä:"
        reviewed_timestamp: "Käsittelyn päivämäärä"
      statuses:
        pending:
          title: "Odottaa"
        approved:
          title: "Hyväksytty"
        approved_flag:
          title: "Liputus hyväksytty"
        approved_user:
          title: "Käyttäjä hyväksytty"
        approved_post:
          title: "Viesti hyväksytty"
        rejected:
          title: "Hylätty"
        rejected_flag:
          title: "Liputus hylätty"
        rejected_user:
          title: "Käyttäjä hylätty"
        rejected_post:
          title: "Viesti hylätty"
        ignored:
          title: "Liputus ohitettu"
        deleted:
          title: "Ketju tai viesti poistettu"
        reviewed:
          title: "Kaikki käsitellyt"
        all:
          title: "Kaikki"
      context_question:
        is_this_post: "Onko tämä %{reviewable_type} %{reviewable_human_score_types}?"
        delimiter: "tai"
        something_else_wrong: "Onko tämä %{reviewable_type} jollakin tavalla viallinen?"
      types:
        reviewable_flagged_post:
          title: "Liputettu viesti"
          flagged_by: "Liputtaja"
          noun: "viesti"
        reviewable_queued_topic:
          title: "Jonossa oleva ketju"
          noun: "ketju"
        reviewable_queued_post:
          title: "Jonossa oleva viesti"
          noun: "viesti"
        reviewable_user:
          title: "Käyttäjä"
          noun: "käyttäjä"
        reviewable_post:
          title: "Viesti"
          noun: "viesti"
      notes:
        delete: "Poista"
      review_user: "Käyttäjä"
      copy_link: "Kopioi linkki"
      insights:
        activities:
          posts:
            one: "ensimmäisen %{count} viestin"
            other: "ensimmäisen %{count} viestin"
        visibility: "Näkyvyys"
      approval:
        title: "Viesti odottaa hyväksyntää"
        description: "Viestisi saapui perille, mutta valvojan on vielä hyväksyttävä se, jotta se näkyy sivustolla. Ole kärsivällinen."
        pending_posts:
          one: "Jonossa on <strong>%{count}</strong> viesti."
          other: "Jonossa on <strong>%{count}</strong> viestiä."
        ok: "OK"
      example_username: "käyttäjätunnus"
      reject_reason:
        title: "Miksi olet hylkäämässä tämän käyttäjän?"
        send_email: "Lähetä sähköposti hylkäämisestä"
    relative_time_picker:
      minutes:
        one: "minuutti"
        other: "minuuttia"
      hours:
        one: "tunti"
        other: "tuntia"
      days:
        one: "päivä"
        other: "päivää"
      months:
        one: "kuukausi"
        other: "kuukautta"
      years:
        one: "vuosi"
        other: "vuotta"
      relative: "Suhteellinen"
    time_shortcut:
      now: "Nyt"
      in_one_hour: "Tunnin kuluttua"
      in_two_hours: "Kahden tunnin kuluttua"
      later_today: "Myöhemmin tänään"
      two_days: "Kaksi päivää"
      three_days: "Kolmen päivän kuluttua"
      next_business_day: "Seuraavana arkipäivänä"
      tomorrow: "Huomenna"
      post_local_date: "Päivämäärä viestissä"
      later_this_week: "Myöhemmin tällä viikolla"
      this_weekend: "Viikonloppuna"
      start_of_next_business_week: "Maanantaina"
      start_of_next_business_week_alt: "Seuraavana maanantaina"
      next_week: "Ensi viikko"
      two_weeks: "Kaksi viikkoa"
      next_month: "Ensi kuussa"
      two_months: "Kaksi kuukautta"
      three_months: "Kolme kuukautta"
      four_months: "Neljä kuukautta"
      six_months: "Kuusi kuukautta"
      one_year: "Yksi vuosi"
      forever: "Ikuisesti"
      relative: "Suhteellinen aika"
      none: "Ei vaadittu"
      never: "Ei koskaan"
      last_custom: "Viimeisin mukautettu päivämäärä"
      custom: "Mukautettu päivämäärä ja aika"
      more_options: "Lisää vaihtoehtoja…"
      select_timeframe: "Valitse ajanjakso"
    user_action:
      user_posted_topic: "<a href='%{userUrl}'>%{user}</a> kirjoitti <a href='%{topicUrl}'>ketjuun</a>"
      you_posted_topic: "<a href='%{userUrl}'>Sinä</a> kirjoitit <a href='%{topicUrl}'>ketjuun</a>"
      user_replied_to_post: "<a href='%{userUrl}'>%{user}</a> vastasi <a href='%{postUrl}'>%{post_number}</a>"
      you_replied_to_post: "<a href='%{userUrl}'>Sinä</a> vastasit <a href='%{postUrl}'>%{post_number}</a>"
      user_replied_to_topic: "<a href='%{userUrl}'>%{user}</a> vastasi <a href='%{topicUrl}'>ketjuun</a>"
      you_replied_to_topic: "<a href='%{userUrl}'>Sinä</a> vastasit <a href='%{topicUrl}'>ketjuun</a>"
      user_mentioned_user: "<a href='%{user1Url}'>%{user}</a> mainitsi käyttäjän <a href='%{user2Url}'>%{another_user}</a>"
      user_mentioned_you: "<a href='%{user1Url}'>%{user}</a> mainitsi <a href='%{user2Url}'>sinut</a>"
      you_mentioned_user: "<a href='%{user1Url}'>Sinä</a> mainitsit käyttäjän <a href='%{user2Url}'>%{another_user}</a>"
      posted_by_user: "Kirjoittaja: <a href='%{userUrl}'>%{user}</a>"
      posted_by_you: "<a href='%{userUrl}'>Sinun</a> kirjoittamasi"
      sent_by_user: "Lähettäjä: <a href='%{userUrl}'>%{user}</a>"
      sent_by_you: "<a href='%{userUrl}'>Sinun</a> lähettämäsi"
    directory:
      username: "Käyttäjätunnus"
      filter_name: "suodata käyttäjänimen perusteella"
      title: "Käyttäjät"
      likes_given: "Annetut"
      likes_received: "Saadut"
      topics_entered: "Katsellut"
      topics_entered_long: "Katseltuja ketjuja"
      time_read: "Lukuaika"
      topic_count: "Ketjut"
      topic_count_long: "Ketjunaloituksia"
      post_count: "Vastauksia"
      post_count_long: "Kirjoitettuja vastauksia"
      no_results:
        body: "Luettelo yhteisön jäsenistä, jossa näkyy heidän toimintansa, näytetään tässä. Tällä hetkellä luettelo on tyhjä, koska yhteisösi on vielä aivan uusi!"
        extra_body: "Ylläpitäjät ja valvojat voivat nähdä ja hallita käyttäjiä kohdassa <a href='%{basePath}/admin/users/'>Käyttäjien hallinta</a>."
      no_results_with_search: "Ei tuloksia."
      days_visited: "Vierailut"
      days_visited_long: "Vierailupäiviä"
      posts_read: "Luetut"
      posts_read_long: "Luettuja viestejä"
      last_updated: "Viimeksi päivitetty:"
      total_rows:
        one: "%{count} käyttäjä"
        other: "%{count} käyttäjää"
      edit_columns:
        title: "Muokkaa hakemiston sarakkeita"
        save: "Tallenna"
        reset_to_default: "Palauta oletus"
      group:
        all: "kaikki ryhmät"
      sort:
        label: "Lajitteluperuste: %{criteria}"
    group_histories:
      actions:
        change_group_setting: "Muuta ryhmän asetusta"
        add_user_to_group: "Lisää käyttäjä"
        remove_user_from_group: "Poista käyttäjä"
        make_user_group_owner: "Myönnä isännyys"
        remove_user_as_group_owner: "Peru isännyys"
    groups:
      member_added: "Lisättiin"
      member_requested: "Pyydetty"
      add_members:
        title: "Lisää käyttäjiä ryhmään %{group_name}"
        description: "Anna luettelo käyttäjistä, jotka haluat kutsua ryhmään, tai liitä pilkuilla erotettu luettelo:"
        usernames_placeholder: "käyttäjätunnukset"
        usernames_or_emails_placeholder: "käyttäjätunnukset tai sähköpostiosoitteet"
        notify_users: "Ilmoita käyttäjille"
        set_owner: "Aseta käyttäjiä tämän ryhmän omistajiksi"
      requests:
        title: "Pyynnöt"
        reason: "Syy"
        accept: "Hyväksy"
        accepted: "hyväksyi"
        deny: "Hylkää"
        denied: "hylättiin"
        undone: "pyyntö peruttu"
        handle: "käsittele jäsenhakemus"
        undo: "Kumoa"
      manage:
        title: "Hallitse"
        name: "Nimi"
        full_name: "Koko nimi"
        add_members: "Lisää käyttäjiä"
        invite_members: "Kutsu"
        delete_member_confirm: "Poistetaanko '%{username}' ryhmästä '%{group}'?"
        profile:
          title: Profiili
        interaction:
          title: Vuorovaikutus
          posting: Kirjoittaminen
          notification: Ilmoitus
        email:
          title: "Sähköposti"
          status: "Synkronoitu %{old_emails}/%{total_emails} viestiä IMAP:n kautta."
          enable_smtp: "Ota SMTP käyttöön"
          enable_imap: "Ota IMAP käyttöön"
          test_settings: "Testaa asetukset"
          save_settings: "Tallenna asetukset"
          last_updated: "Viimeksi päivitetty:"
          last_updated_by: "käyttäjä"
          settings_required: "Kaikki asetukset ovat pakollisia, täytä kaikki kentät ennen vahvistamista."
          smtp_settings_valid: "SMTP-asetukset ovat kelvollisia."
          smtp_title: "SMTP"
          smtp_instructions: "Kun otat SMTP:n käyttöön ryhmälle, kaikki ryhmän postilaatikosta lähetetyt sähköpostit lähetetään tässä määritettyjen SMTP-asetusten kautta muille foorumisi lähettämille sähköposteille määritetyn postipalvelimen sijasta."
          imap_title: "IMAP"
          imap_additional_settings: "Lisäasetukset"
          imap_instructions: 'Kun otat IMAPin käyttöön ryhmälle, sähköpostit synkronoidaan ryhmän postilaatikon ja annetun IMAP-palvelimen ja postilaatikon välillä. SMTP täytyy olla käytössä kelvollisilla ja testatuilla tunnistetiedoilla, ennen kuin IMAP voidaan ottaa käyttöön. SMTP:ssä käytettyä sähköpostiosoitetta ja salasanaa käytetään IMAPissa. Katso lisätietoja <a target="_blank" href="https://meta.discourse.org/t/imap-support-for-group-inboxes/160588">ominaisuusilmoituksessa Discourse Metassa</a>.'
          imap_alpha_warning: "Varoitus: Tämä on alfavaiheen ominaisuus. Vain Gmailia tuetaan virallisesti. Käytä omalla vastuullasi!"
          imap_settings_valid: "IMAP-asetukset ovat kelvollisia."
          smtp_disable_confirm: "Jos poistat SMTP:n käytöstä, kaikki SMTP- ja IMAP-asetukset nollataan, ja niihin liittyvät toiminnot poistetaan käytöstä. Oletko varma, että haluat jatkaa?"
          imap_disable_confirm: "Jos poistat IMAPin käytöstä, kaikki IMAP-asetukset nollataan, ja niihin liittyvät toiminnot poistetaan käytöstä. Oletko varma, että haluat jatkaa?"
          imap_mailbox_not_selected: "Sinun täytyy valita postilaatikko tälle IMAP-määritykselle, muuten postilaatikoita ei synkronoida!"
          prefill:
            title: "Esitäyttö asetuksilla:"
            gmail: "Gmail"
            outlook: "Outlook.com"
            office365: "Microsoft 365"
          ssl_modes:
            none: "Ei valittu"
            ssl_tls: "SSL/TLS"
            starttls: "STARTTLS"
          credentials:
            title: "Tunnistetiedot"
            smtp_server: "SMTP-palvelin"
            smtp_port: "SMTP-portti"
            smtp_ssl_mode: "SSL-tila"
            imap_server: "IMAP-palvelin"
            imap_port: "IMAP-portti"
            imap_ssl: "Käytä SSL-salausta IMAP:lle"
            username: "Käyttäjätunnus"
            password: "Salasana"
          settings:
            title: "Asetukset"
            allow_unknown_sender_topic_replies: "Salli tuntemattomien lähettäjien vastaukset ketjuun."
            allow_unknown_sender_topic_replies_hint: "Salli tuntemattomien lähettäjien vastata ryhmän ketjuihin. Jos tämä ei ole käytössä, vastaukset sähköpostiosoitteista, joita ei ole kutsuttu ketjuun, luovat uuden ketjun."
            from_alias: "Lähettäjän alias"
            from_alias_hint: "Lähettäjän osoitteena käytettävä alias lähetettäessä ryhmä-SMTP-sähköposteja. Huomioithan, että kaikki sähköpostipalveluntarjoajat eivät välttämättä tue tätä; katso tiedot sähköpostipalveluntarjoajasi ohjeista."
          mailboxes:
            synchronized: "Synkronoitu postilaatikko"
            none_found: "Tältä sähköpostitililtä ei löytynyt postilaatikoita."
            disabled: "Pois käytöstä"
        membership:
          title: Jäsenyys
          access: Pääsy
        categories:
          title: Alueet
          long_title: "Alueen oletusilmoitustaso"
          description: "Kun käyttäjä lisätään tähän ryhmään, hänen ilmoitustasoasetuksensa asetetaan automaattisesti näiden oletusarvojen mukaisiksi. Hän voi muokata arvoja jälkikäteen."
          watched_categories_instructions: "Tarkkaile kaikkia ketjuja näillä alueilla. Ryhmän jäsenet saavat ilmoituksen kaikista uusista viesteistä ja ketjunaloituksista, ja uusien viestien määrät myös näkyvät ketjujen yhteydessä."
          tracked_categories_instructions: "Seuraa kaikkia ketjuja näillä alueilla. Uusien viestien määrät näkyvät ketjujen yhteydessä."
          watching_first_post_categories_instructions: "Käyttäjät saavat ilmoituksen näiden alueiden ketjujen ensimmäisistä viesteistä."
          regular_categories_instructions: "Jos nämä alueet on vaimennettu, vaimennus perutaan ryhmän jäseniltä. Käyttäjälle ilmoitetaan, jos hänet mainitaan tai joku vastaa hänelle."
          muted_categories_instructions: "Käyttäjille ei ilmoiteta millään lailla näiden alueiden uusista ketjuista, eikä niitä näytetä Alueet- eikä Tuoreimmat-listauksissa."
        tags:
          title: Tunnisteet
          long_title: "Tunnisteiden oletusilmoitukset"
          description: "Kun käyttäjiä lisätään tähän ryhmään, heidän ilmoitusasetukset tunnisteille asetetaan näihin oletusasetuksiin. He voivat muuttaa niitä itse myöhemmin."
          watched_tags_instructions: "Aseta automaattisesti kaikki ketjut tarkkailuun näillä tunnisteilla. Ryhmän jäsenet saavat ilmoitukset kaikista uusista viesteistä ja ketjuista sekä uusien viestien lukumäärä näytetään ketjun otsikon vieressä."
          tracked_tags_instructions: "Ketjut, joilla on joku näistä tunnisteista, asetetaan automaattisesti seurantaan. Uusien viestien lukumäärä näytetään ketjun otsikon vieressä."
          watching_first_post_tags_instructions: "Käyttäjät saavat ilmoituksen jokaisen uuden ketjun ensimmäisestä viestistä näillä tunnisteilla."
          regular_tags_instructions: "Jos nämä tunnisteet vaimennetaan, niiden vaimennus poistuu ryhmän jäseniltä. Käyttäjät saavat ilmoitukset, jos heidät mainitaan tai joku vastaa heille."
          muted_tags_instructions: "Käyttäjille ei ilmoiteta uusista ketjuista näillä tunnisteilla, eikä niitä näytetä Tuoreimmat-listauksessa."
        logs:
          title: "Lokit"
          when: "Milloin"
          action: "Toimi"
          acting_user: "Toimija"
          target_user: "Kohdekäyttäjä"
          subject: "Aihe"
          details: "Tiedot"
          from: "Alkaen"
          to: "Päättyen"
      permissions:
        title: "Oikeudet"
        none: "Tähän ryhmään ei ole liitetty alueita."
        description: "Tämän ryhmän jäsenet voivat käyttää näitä alueita"
      public_admission: "Salli käyttäjien liittyä ryhmään vapaasti (ryhmän täytyy olla julkinen)"
      public_exit: "Salli käyttäjien poistua ryhmästä vapaasti"
      empty:
        posts: "Ryhmän jäsenet eivät ole lähettäneet viestejä"
        members: "Ryhmässä ei ole jäseniä"
        requests: "Tälle ryhmälle ei ole jäsenhakemuksia"
        mentions: "Ryhmää ei ole mainittu"
        messages: "Ryhmälle ei ole viestejä"
        topics: "Ryhmän jäsenet eivät ole aloittaneet ketjuja"
        logs: "Ryhmällä ei ole lokitietoja"
      add: "Lisää"
      join: "Liity"
      leave: "Poistu"
      request: "Pyyntö"
      message: "Viesti"
      confirm_leave: "Haluatko varmasti poistua ryhmästä?"
      allow_membership_requests: "Salli käyttäjän lähettää jäsenhakemuksia ryhmien isännille (Vaatii sen, että ryhmä on julkinen)"
      membership_request_template: "Mukautettu viestipohja, joka näytetään käyttäjälle, kun hän lähettää jäsenhakemusta ryhmään."
      membership_request:
        submit: "Lähetä hakemus"
        title: "Hakemus ryhmään @%{group_name}"
        reason: "Kerro ryhmän isännille, miksi kuulut tähän ryhmään"
      membership: "Jäsenyys"
      name: "Nimi"
      group_name: "Ryhmän nimi"
      user_count: "Käyttäjät"
      bio: "Tietoa ryhmästä"
      selector_placeholder: "syötä käyttäjätunnus"
      owner: "isäntä"
      index:
        title: "Ryhmät"
        all: "Kaikki ryhmät"
        empty: "Näkyvillä olevia ryhmiä ei ole."
        filter: "Suodata ryhmän tyypin mukaan"
        owner_groups: "Ryhmät, joita isännöin"
        close_groups: "Suljetut ryhmät"
        automatic_groups: "Automaattiset ryhmät"
        automatic: "Automaattinen"
        closed: "Suljettu"
        public: "Julkinen"
        private: "Yksityinen"
        public_groups: "Julkiset ryhmät"
        my_groups: "Omat ryhmät"
        group_type: "Ryhmän tyyppi"
        is_group_user: "Jäsen"
        is_group_owner: "Isäntä"
        search_results: "Hakutulokset näkyvät alla."
      title:
        one: "Ryhmä"
        other: "Ryhmät"
      activity: "Toiminta"
      members:
        title: "Jäsenet"
        filter_placeholder_admin: "käyttäjätunnus tai sähköpostiosoite"
        filter_placeholder: "käyttäjätunnus"
        remove_member: "Poista jäsen"
        remove_member_description: "Poista <b>%{username}</b> ryhmästä"
        make_owner: "Myönnä isännyys"
        make_owner_description: "Tee käyttäjästä <b>%{username}</b> ryhmän isäntä"
        remove_owner: "Peru isännyys"
        remove_owner_description: "Peru käyttäjältä <b>%{username}</b> ryhmän isännyys"
        make_primary: "Aseta ensisijaiseksi"
        make_primary_description: "Aseta tämä käyttäjän <b>%{username}</b> ensisijaiseksi ryhmäksi"
        remove_primary: "Poista ensisijainen ryhmä"
        remove_primary_description: "Poista tämä käyttäjän <b>%{username}</b> ensisijaisesta ryhmästä"
        remove_members: "Poista jäsenet"
        remove_members_description: "Poista valitut käyttäjät tästä ryhmästä"
        make_owners: "Aseta isännäksi"
        make_owners_description: "Aseta valitut käyttäjät ryhmän isänniksi"
        remove_owners: "Poista isännät"
        remove_owners_description: "Poista valitut käyttäjät ryhmän isännistä"
        make_all_primary: "Aseta kaikille ensisijaiseksi"
        make_all_primary_description: "Aseta tämä ryhmä ensisijaiseksi kaikille valituille käyttäjille"
        remove_all_primary: "Poista kaikilta ensisijaisuus"
        remove_all_primary_description: "Poista tämä ryhmä kaikilta ensisijaisena ryhmänä"
        status: "Tila"
        owner: "Isäntä"
        primary: "Ensisijainen"
        forbidden: "Et voi tarkastella jäseniä."
        no_filter_matches: "Hakua vastaavia jäseniä ei ole."
      topics: "Ketjut"
      posts: "Viestit"
      aria_post_number: "%{title} – viesti %{postNumber}"
      mentions: "Maininnat"
      messages: "Viestit"
      notification_level: "Ryhmäviestien oletusilmoitustaso"
      alias_levels:
        mentionable: "Ketkä voivat @mainita ryhmän?"
        messageable: "Ketkä voivat lähettää ryhmälle viestin?"
        nobody: "Ei kukaan"
        only_admins: "Vain ylläpitäjät"
        mods_and_admins: "Vain ylläpitäjät ja valvojat"
        members_mods_and_admins: "Vain ryhmän jäsenet, valvojat ja ylläpitäjät"
        owners_mods_and_admins: "Vain ryhmän isännät, valvojat ja ylläpito"
        everyone: "Kaikki"
      notifications:
        watching:
          title: "Tarkkailussa"
          description: "Saat ilmoituksen uusista viesteistä jokaisessa viestiketjussa, ja uusien vastausten lukumäärä näytetään."
        watching_first_post:
          title: "Tarkkaillaan ensimmäistä viestiä"
          description: "Saat ilmoituksen uusista ryhmän viesteistä, muttet vastauksista niihin."
        tracking:
          title: "Seurannassa"
          description: "Saat ilmoituksen, jos joku mainitsee @nimesi tai vastaa sinulle, ja uusien vastausten lukumäärä näytetään."
        regular:
          title: "Tavallinen"
          description: "Saat ilmoituksen, jos joku mainitsee @nimesi tai vastaa sinulle."
        muted:
          title: "Vaimennettu"
          description: "Et saa ilmoituksia ryhmän viesteistä."
      flair_url: "Avatarpinssin kuva"
      flair_upload_description: "Käytä neliönmuotoisia kuvia, joiden koko on vähintään 20px kertaa 20px."
      flair_bg_color: "Avatarpinssin taustaväri"
      flair_bg_color_placeholder: "(Valinnainen) hex-väriarvo"
      flair_color: "Avatarpinssin väri"
      flair_color_placeholder: "(Valinnainen) hex-väriarvo"
      flair_preview_icon: "Kuvakkeen esikatselu"
      flair_preview_image: "Kuvan esikatselu"
      flair_type:
        icon: "Valitse kuvake"
        image: "Lataa kuva"
      default_notifications:
        modal_title: "Käyttäjän oletusilmoitukset"
        modal_description:
          one: "Haluatko tämän muutoksen vaikuttavan takautuvasti? Tämä muuttaa kaikkien %{count}:n olemassa olevan käyttäjän asetusta."
          other: "Haluatko tämän muutoksen vaikuttavan takautuvasti? Tämä muuttaa kaikkien %{count}:n olemassa olevan käyttäjän asetusta."
        modal_yes: "Kyllä"
        modal_no: "Ei, käytä muutosta vain jatkossa"
    user_action_groups:
      "1": "Tykkäykset"
      "2": "Tykkäykset"
      "3": "Kirjanmerkit"
      "4": "Ketjut"
      "5": "Vastaukset"
      "6": "Vastaukset"
      "7": "Maininnat"
      "9": "Lainaukset"
      "11": "Muokkaukset"
      "12": "Lähetetyt"
      "13": "Postilaatikko"
      "14": "Odottaa"
      "15": "Luonnokset"
      "17": "Linkit"
    categories:
      categories_label: "alueet"
      subcategories_label: "ala-alueet"
      no_subcategories: "ei ala-alueita"
      remove_filter: "poista suodatin"
      plus_more_count:
        one: "+%{count} muuta"
        other: "+%{count} muuta"
      view_all: "katso kaikki"
      category: "Alue"
      category_list: "Näytä alueluettelo"
      reorder:
        title: "Järjestä alueet uudelleen"
        title_long: "Järjestä alueluettelo uudelleen"
        save: "Tallenna järjestys"
        apply_all: "Käytä"
        position: "Sijoitus"
      posts: "Viestit"
      topics: "Ketjut"
      latest: "Tuoreimmat"
      subcategories: "Ala-alueet"
      muted: "Vaimennetut alueet"
      topic_sentence:
        one: "%{count} ketju"
        other: "%{count} ketjua"
      topic_stat:
        one: "%{number} / %{unit}"
        other: "%{number} / %{unit}"
      topic_stat_unit:
        week: "viikko"
        month: "kuukausi"
      topic_stat_all_time:
        one: "%{number} yhteensä"
        other: "%{number} yhteensä"
      topic_stat_sentence_week:
        one: "%{count} uusi ketju viimeisimmän viikon aikana."
        other: "%{count} uutta ketjua viimeisimmän viikon aikana."
      topic_stat_sentence_month:
        one: "%{count} uusi ketju viimeisimmän kuukauden aikana."
        other: "%{count} uutta ketjua viimeisimmän kuukauden aikana."
      n_more:
        one: "Alueet (%{count} muuta)…"
        other: "Alueet (%{count} muuta)…"
    ip_lookup:
      title: IP-osoitteen haku
      hostname: Isäntänimi
      location: Sijainti
      location_not_found: (tuntematon)
      organisation: Organisaatio
      phone: Puhelin
      other_accounts: "Muut tilit samasta IP-osoitteesta:"
      delete_other_accounts:
        one: "Poista %{count}"
        other: "Poista %{count}"
      username: "käyttäjätunnus"
      trust_level: "luottamustaso"
      read_time: "lukuaika"
      topics_entered: "katseltuja ketjuja"
      post_count: "viestit"
      confirm_delete_other_accounts: "Oletko varma, että haluat poistaa nämä tilit?"
      powered_by: "<a href='https://maxmind.com'>MaxMindDB</a>:n avulla"
      copied: "kopioitu"
    user_fields:
      none: "(valitse vaihtoehto)"
      required: '"%{name}" on pakollinen'
      required_checkbox: 'Kenttä "%{name}" on pakollinen'
      same_as_password: "Salasanaasi ei tulisi toistaa muissa kentissä"
      optional: (valinnainen)
    user:
      said: "%{username}:"
      profile: "Profiili"
      profile_possessive: "Käyttäjän %{username} profiili"
      mute: "Vaimenna"
      edit: "Muokkaa asetuksia"
      download_archive:
        title: "Vie tietosi"
        description: "Lataa arkisto tilisi toiminnasta ja asetuksista."
        button_text: "Pyydä arkistoa"
        confirm: "Haluatko varmasti ladata arkiston tilisi toiminnasta ja asetuksista?"
        success: "Olemme aloittaneet arkistosi keräämisen. Saat viestin, kun prosessi on valmis."
        rate_limit_error: "Tiliarkiston voi ladata kerran vuorokaudessa. Yritä huomenna uudelleen."
      new_private_message: "Uusi viesti"
      private_message: "Viesti"
      private_messages: "Viestit"
      user_notifications:
        filters:
          filter_by: "Suodata"
          all: "Kaikki"
          read: "Luetut"
          unread: "Lukemattomat"
          unseen: "Näkemätön"
        ignore_duration_title: "Sivuuta käyttäjä"
        ignore_duration_username: "Käyttäjätunnus"
        ignore_duration_when: "Kesto:"
        ignore_duration_save: "Sivuuta"
        ignore_duration_note: "Huomioi että sivuutukset poistuvat automaattisesti, kun sivuutuksen kesto päättyy."
        ignore_duration_time_frame_required: "Valitse ajanjakso"
        ignore_no_users: "Et ole sivuuttanut ketään."
        ignore_option: "Sivuutettu"
        ignore_option_title: "Et saa tähän käyttäjään liittyviä ilmoituksia, ja kaikki hänen sisältönsä piilotetaan."
        add_ignored_user: "Lisää…"
        mute_option: "Vaimennettu"
        mute_option_title: "Et saa ilmoituksia, henkilökohtaisia viestejä tai chat-yksityisviestejä tältä käyttäjältä."
        normal_option: "Normaali"
        normal_option_title: "Saat ilmoituksen, jos käyttäjä vastaa sinulle, lainaa sinua tai mainitsee sinut."
      notification_schedule:
        title: "Ilmoitusten aikataulu"
        label: "Aseta mukautettu ilmoitusten aikataulu"
        tip: "Näiden aikojen ulkopuolella ilmoituksesi keskeytetään."
        midnight: "Keskiyö"
        none: "Ei mitään"
        monday: "Maanantai"
        tuesday: "Tiistai"
        wednesday: "Keskiviikko"
        thursday: "Torstai"
        friday: "Perjantai"
        saturday: "Lauantai"
        sunday: "Sunnuntai"
        to: "-"
      activity_stream: "Toiminta"
      read: "Luetut"
      read_help: "Äskettäin luetut ketjut"
      preferences:
        title: "Asetukset"
        profile:
          enforced_required_fields: "Sinun täytyy antaa lisätietoja ennen kuin jatkat tämän sivuston käyttöä."
      feature_topic_on_profile:
        open_search: "Valitse uusi ketju"
        title: "Valitse ketju"
        search_label: "Hae ketjua nimellä"
        save: "Tallenna"
        clear:
          title: "Tyhjennä"
          warning: "Haluatko varmasti nollata valikoimasi ketjun?"
      use_current_timezone: "Käytä nykyistä aikavyöhykettäni"
      profile_hidden: "Käyttäjän julkinen profiili ei ole nähtävillä."
      login_to_view_profile: "Sinun täytyy kirjautua sisään nähdäksesi käyttäjäprofiilit"
      inactive_user: "Käyttäjä ei ole enää aktiivinen."
      expand_profile: "Laajenna"
      sr_expand_profile: "Laajenna profiilin tiedot"
      collapse_profile: "Supista"
      sr_collapse_profile: "Kutista profiilin tiedot"
      bookmarks: "Kirjanmerkit"
      bio: "Tietoa minusta"
      timezone: "Aikavyöhyke"
      invited_by: "Kutsuja"
      trust_level: "Luottamustaso"
      notifications: "Ilmoitukset"
      statistics: "Tilastot"
      desktop_notifications:
        label: "Live-ilmoitukset"
        not_supported: "Tämä selain ei tue ilmoituksia, pahoittelut."
        perm_default: "Näytä ilmoituksia"
        perm_denied_btn: "Ei oikeuksia"
        perm_denied_expl: "Olet kieltänyt ilmoitukset. Salli ilmoitukset selaimesi asetuksista."
        disable: "Poista ilmoitukset käytöstä"
        enable: "Näytä ilmoituksia"
        each_browser_note: "Huomautus: Tätä asetusta on muutettava jokaisessa käyttämässäsi selaimessa. Kaikki ilmoitukset poistetaan käytöstä, kun keskeytät ilmoitukset käyttäjävalikosta riippumatta tästä asetuksesta."
        consent_prompt: "Haluatko reaaliaikaisia ilmoituksia, kun ihmiset vastaavat viesteihisi?"
      dismiss: "Kuittaa"
      dismiss_notifications: "Kuittaa kaikki"
      dismiss_notifications_tooltip: "Merkitse kaikki lukemattomat ilmoitukset luetuiksi"
      dismiss_bookmarks_tooltip: "Merkitse kaikki lukemattomat kirjanmerkkimuistutukset luetuiksi"
      dismiss_messages_tooltip: "Merkitse kaikki lukemattomien henkilökohtaisten viestien ilmoitukset luetuiksi"
      no_likes_title: "Et ole vielä saanut tykkäyksiä"
      no_likes_body: >
        Saat ilmoituksen täällä aina, kun joku tykkää viestistäsi, jotta näet, mitä muut pitävät arvokkaana. Muut näkevät myös saman, kun tykkäät heidän viesteistään! <br><br> Ilmoituksia tykkäyksistä ei koskaan lähetetä sinulle sähköpostitse, mutta voit säätää, miten saat ilmoituksia tykkäyksistä sivustolla <a href='%{preferencesUrl}'>ilmoitusasetuksissasi</a>.
      no_messages_title: "Sinulla ei ole viestejä"
      no_messages_body: >
        Haluatko suoraa henkilökohtaista keskustelua jonkun kanssa normaalin keskusteluvirran ulkopuolella? Lähetä hänelle viesti klikkaamalla hänen profiilikuvaansa ja käyttämällä viestipainiketta %{icon}.<br><br> Jos tarvitset apua, voit <a href='%{aboutUrl}'>lähettää viestin henkilökunnan jäsenelle</a>.
      no_bookmarks_title: "Et ole vielä lisännyt mitään kirjanmerkkeihin"
      no_bookmarks_body: >
        Aloita kirjanmerkkien lisääminen painikkeella %{icon} ja ne listataan tähän helposti löydettäväksi. Voit ajastaa myös muistutuksen!
      no_bookmarks_search: "Kirjanmerkkejä ei löytynyt näillä hakusanoilla."
      no_notifications_title: "Sinulla ei ole vielä ilmoituksia"
      no_notifications_body: >
        Tässä paneelissa näytetään ilmoituksia sinulle relevantista toiminnasta, kuten omien ketjujesi viestit ja vastaukset, kun joku <b>@mainitsee</b> nimesi tai lainaa sinua, tai vastaa ketjuihin joita tarkkailet. Ilmoitukset lähetetään sinulle sähköpostitse silloin, kun et ole kirjautunut hetkeen. <br><br> Napsauta painiketta %{icon}, kun haluat ilmoituksia tietystä ketjusta, alueesta tai tunnisteesta. Lisää valintoja löydät <a href='%{preferencesUrl}'>ilmoitusasetuksista</a>.
      no_other_notifications_title: "Sinulla ei ole vielä muita ilmoituksia"
      no_other_notifications_body: >
        Saat tässä paneelissa ilmoituksen muunlaisesta toiminnasta, joka voi olla sinulle merkityksellistä – esimerkiksi kun joku linkittää johonkin viesteistäsi tai muokkaa jotakin niistä.
      no_notifications_page_title: "Sinulla ei ole vielä ilmoituksia"
      no_notifications_page_body: >
        Saat ilmoituksia sinulle relevantista toiminnasta, kuten omien ketjujesi viesteistä ja vastauksista, kun joku <b>@mainitsee</b> nimesi tai lainaa sinua tai vastaa tarkkailemiisi ketjuihin. Ilmoitukset lähetetään sinulle sähköpostitse silloin, kun et ole kirjautunut hetkeen. <br><br> Klikkaa painiketta %{icon}, kun haluat ilmoituksia tietystä ketjusta, alueista tai tunnisteista. Lisää valintoja löydät <a href='%{preferencesUrl}'>ilmoitusasetuksista</a>.
      dynamic_favicon: "Näytä määrät selaimen kuvakkeessa"
      skip_new_user_tips:
        description: "Ohita uuden käyttäjän aloittamisvinkit ja kunniamerkit"
      reset_seen_user_tips: "Näytä käyttäjävinkkejä uudelleen"
      theme_default_on_all_devices: "Tee tästä oletusteema kaikille laitteilleni"
      color_scheme: "Väripaletti"
      color_schemes:
        default_description: "Teeman oletus"
        disable_dark_scheme: "Sama kuin oletus"
        dark_instructions: "Voit esikatsella tumman tilan väripalettia aktivoimalla laitteesi tumman tilan asetuksen."
        undo: "Nollaa"
        regular: "Tavallinen"
        dark: "Tumma tila"
        default_dark_scheme: "(sivuston oletus)"
        interface_modes:
          auto: "Auto"
          light: "Vaalea"
          dark: "Tumma"
      dark_mode: "Tumma tila"
      dark_mode_enable: "Ota käyttöön automaattinen tumman tilan väripaletti"
      text_size_default_on_all_devices: "Tee tästä oletusfonttikoko kaikille laitteilleni"
      allow_private_messages: "Salli toisten käyttäjien lähettää minulle henkilökohtaisia viestejä"
      external_links_in_new_tab: "Avaa sivuston ulkopuoliset linkit uudessa välilehdessä"
      enable_quoting: "Ota käyttöön viestin lainaaminen tekstiä valitsemalla"
      enable_smart_lists: "Ota älykkäät luettelot käyttöön kirjoittaessasi kirjoitustilassa"
      enable_defer: "Ota ketjujen merkitseminen lukemattomiksi käyttöön"
      experimental_sidebar:
        enable: "Ota sivupalkki käyttöön"
        options: "Asetukset"
        navigation_section: "Navigointi"
        navigation_section_instruction: "Kun navigointivalikon aihelistalla on uusia tai lukemattomia kohteita…"
        link_to_filtered_list_checkbox_description: "Linkki suodatettuun luetteloon"
        show_count_new_items_checkbox_description: "Näytä uusien kohteiden lukumäärä"
      change: "vaihda"
      featured_topic: "Valikoitu ketju"
      moderator: "%{user} on valvoja"
      admin: "%{user} on ylläpitäjä"
      moderator_tooltip: "Tämä käyttäjä on valvoja"
      admin_tooltip: "Tämä käyttäjä on ylläpitäjä"
      silenced_tooltip: "Käyttäjä on hiljennetty"
      suspended_notice: "Tämä käyttäjätili on estetty %{date} asti."
      suspended_permanently: "Käyttäjä on hyllytetty."
      suspended_reason: "Syy: "
      silenced_permanently: "Käyttäjä on hiljennetty."
      silenced_reason: "Syy: "
      github_profile: "GitHub"
      email_activity_summary: "Yhteenveto tapahtumista"
      mailing_list_mode:
        label: "Postituslistatila"
        enabled: "Ota käyttöön postituslistatila"
        instructions: |
          Asetus ohittaa yhteenvedon tapahtumista.<br />
          Vaimennettujen ketjujen ja alueiden viestejä ei sisällytetä sähköposteihin.
        individual: "Lähetä sähköposti jokaisesta uudesta viestistä"
        individual_no_echo: "Lähetä sähköposti jokaisesta uudesta viestistä lukuun ottamatta omiani"
        many_per_day: "Lähetä minulle sähköpostia jokaisesta uudesta viestistä (noin %{dailyEmailEstimate} päivässä)"
        few_per_day: "Lähetä minulle sähköposti jokaisesta uudesta viestistä (noin 2 päivässä)"
        warning: "Postituslistatila käytössä. Sähköposti-ilmoitusasetukset ohitettu."
      tag_settings: "Tunnisteet"
      watched_tags: "Tarkkaillut"
      watched_tags_instructions: "Ketjut, joilla on jokin näistä tunnisteista, asetetaan automaattisesti tarkkailuun. Saat ilmoituksen kaikista uusista viesteistä sekä ketjuista, ja uusien viestien lukumäärä näytetään ketjun otsikon vieressä."
      tracked_tags: "Seuratut"
      tracked_tags_instructions: "Ketjut, joilla on joku näistä tunnisteista, asetetaan automaattisesti seurantaan. Uusien viestien lukumäärä näytetään ketjun otsikon vieressä."
      muted_tags: "Vaimennettu"
      muted_tags_instructions: "Et saa ilmoituksia ketjuista, joilla on joku näistä tunnisteista, eivätkä ne näy tuoreimmissa."
      watched_categories: "Tarkkaillut"
      watched_categories_instructions: "Näiden alueiden kaikki uudet ketjut asetetaan automaattisesti tarkkailuun. Saat ilmoituksen kaikista uusista viesteistä sekä ketjuista, ja uusien viestien lukumäärä näytetään ketjun otsikon vieressä."
      tracked_categories: "Seuratut"
      tracked_categories_instructions: "Näiden alueiden ketjut asetetaan automaattisesti seurantaan. Uusien viestien lukumäärä näytetään ketjun yhteydessä."
      watched_first_post_categories: "Tarkkaillaan ensimmäistä viestiä"
      watched_first_post_categories_instructions: "Saat ilmoituksen näiden alueiden ketjujen ensimmäisistä viesteistä."
      watched_first_post_tags: "Tarkkaillaan ensimmäistä viestiä"
      watched_first_post_tags_instructions: "Saat ilmoituksen uusista ketjuista, joilla on joku näistä tunnisteista."
      watched_precedence_over_muted: "Ilmoita minulle ketjuista alueilla tai tunnisteissa, joita tarkkailen, jotka kuuluvat myös sellaiseen, jonka olen vaimentanut"
      muted_categories: "Vaimennetut"
      muted_categories_instructions: "Et saa ilmoituksia näille alueille luoduista uusista ketjuista. Ketjut eivät näy alueissa eivätkä tuoreimmissa."
      muted_categories_instructions_dont_hide: "Et saa ilmoituksia mistään tämän alueen uusiin ketjuihin liittyvästä."
      regular_categories: "Tavallinen"
      regular_categories_instructions: "Näet nämä alueet Tuoreimmat- ja Suosituimmat-ketjuluetteloissa."
      no_category_access: "Valvojana sinulla on rajoitetut oikeudet alueisiin, et voi tallentaa."
      delete_account: "Poista tilini"
      delete_account_confirm: "Oletko varma, että haluat poistaa tilisi pysyvästi? Tätä toimintoa ei voi kumota!"
      deleted_yourself: "Tilisi on poistettu."
      delete_yourself_not_allowed: "Ota yhteyttä henkilökuntaan, jos haluat, että tilisi poistetaan."
      unread_message_count: "Viestit"
      admin_delete: "Poista"
      users: "Käyttäjät"
      muted_users: "Vaimennettu"
      muted_users_instructions: "Älä näytä ilmoituksia tai vastaanota yksityisviestejä näiltä käyttäjiltä."
      allowed_pm_users: "Sallittu"
      allowed_pm_users_instructions: "Salli yksityisviestit vain näiltä käyttäjiltä."
      allow_private_messages_from_specific_users: "Salli vain tiettyjen käyttäjien lähettää minulle henkilökohtaisia viestejä."
      ignored_users: "Sivuutettu"
      ignored_users_instructions: "Älä näytä viestejä ja ilmoituksia tai vastaanota yksityisviestejä näiltä käyttäjiltä."
      tracked_topics_link: "Näytä"
      automatically_unpin_topics: "Poista kiinnitetyn ketjun kiinnitys automaattisesti, kun olen selannut sen loppuun"
      apps: "Sovellukset"
      revoke_access: "Peru käyttöoikeus"
      undo_revoke_access: "Peru käyttöoikeuden peruminen"
      api_approved: "Sallittu:"
      api_last_used_at: "Viimeksi käytetty:"
      theme: "Teema"
      save_to_change_theme: 'Teema päivittyy, kun valitset "%{save_text}"'
      home: "Oletusaloitussivu"
      staged: "Esikäyttäjä"
      staff_counters:
        flags_given:
          one: '<span class="%{className}">%{count}</span> hyödyllinen liputus'
          other: '<span class="%{className}">%{count}</span> hyödyllistä liputusta'
        flagged_posts:
          one: '<span class="%{className}">%{count}</span> merkitty julkaisu'
          other: '<span class="%{className}">%{count}</span> merkittyä julkaisua'
        deleted_posts:
          one: '<span class="%{className}">%{count}</span> poistettu julkaisu'
          other: '<span class="%{className}">%{count}</span> poistettua julkaisua'
        suspensions:
          one: '<span class="%{className}">%{count}</span> jäädytys'
          other: '<span class="%{className}">%{count}</span> jäädytystä'
        warnings_received:
          one: '<span class="%{className}">%{count}</span> varoitus'
          other: '<span class="%{className}">%{count}</span> varoitusta'
        rejected_posts:
          one: '<span class="%{className}">%{count}</span> hylätty julkaisu'
          other: '<span class="%{className}">%{count}</span> hylättyä julkaisua'
      messages:
        all: "kaikki postilaatikot"
        inbox: "Saapuneet"
        personal: "Henkilökohtainen"
        latest: "Tuoreimmat"
        sent: "Lähetetyt"
        unread: "Lukemattomat"
        unread_with_count:
          one: "Lukematta (%{count})"
          other: "Lukematta (%{count})"
        new: "Uudet"
        new_with_count:
          one: "Uudet (%{count})"
          other: "Uudet (%{count})"
        archive: "Arkisto"
        groups: "Omat ryhmät"
        move_to_inbox: "Siirrä saapuneisiin"
        move_to_archive: "Arkisto"
        failed_to_move: "Valittujen viestien siirto epäonnistui (vika saattaa olla verkkoyhteydessäsi)"
        tags: "Tunnisteet"
        all_tags: "Kaikki tunnisteet"
        warnings: "Viralliset varoitukset"
        read_more_in_group: "Haluatko lukea lisää? Selaile muita ryhmän %{groupLink} viestejä."
        read_more: "Haluatko lukea lisää? Selaa muita viestejä <a href='%{basePath}/u/%{username}/messages'>henkilökohtaisissa viesteissä</a>."
        read_more_group_pm_MF: |
          { HAS_UNREAD_AND_NEW, select,
            true {
              { UNREAD, plural,
                   =0 {}
                  one {Jäljellä on <a href="{basePath}/u/{username}/messages/group/{groupName}/unread"># lukematon</a>}
                other {Jäljellä on <a href="{basePath}/u/{username}/messages/group/{groupName}/unread"># lukematonta</a>}
              }
              { NEW, plural,
                   =0 {}
                  one { ja <a href="{basePath}/u/{username}/messages/group/{groupName}/new"># uusi</a> viesti, tai selaa muita viestejä ryhmässä {groupLink}}
                other { ja <a href="{basePath}/u/{username}/messages/group/{groupName}/new"># uutta</a> viestiä, tai selaa muita viestejä ryhmässä {groupLink}}
              }
            }
            false {
              { UNREAD, plural,
                   =0 {}
                  one {Jäljellä on <a href="{basePath}/u/{username}/messages/group/{groupName}/unread"># lukematon</a> viesti, tai selaa muita viestejä ryhmässä {groupLink}}
                other {Jäljellä on <a href="{basePath}/u/{username}/messages/group/{groupName}/unread"># lukematonta</a> viestiä, tai selaa muita viestejä ryhmässä {groupLink}}
              }
              { NEW, plural,
                   =0 {}
                  one {Jäljellä on <a href="{basePath}/u/{username}/messages/group/{groupName}/new"># uusi</a> viesti, tai selaa muita viestejä ryhmässä {groupLink}}
                other {Jäljellä on <a href="{basePath}/u/{username}/messages/group/{groupName}/new"># uutta</a> viestiä, tai selaa muita viestejä ryhmässä {groupLink}}
              }
            }
            other {}
          }
        read_more_personal_pm_MF: |
          { HAS_UNREAD_AND_NEW, select,
            true {
              { UNREAD, plural,
                   =0 {}
                  one {Jäljellä on <a href="{basePath}/u/{username}/messages/unread"># lukematon</a>}
                other {Jäljellä on <a href="{basePath}/u/{username}/messages/unread"># lukematonta</a>}
              }
              { NEW, plural,
                   =0 {}
                  one { ja <a href="{basePath}/u/{username}/messages/new"># uusi</a> viesti, tai selaa muita <a href="{basePath}/u/{username}/messages">henkilökohtaisia viestejä</a>}
                other { ja <a href="{basePath}/u/{username}/messages/new"># uutta</a> viestiä, tai selaa muita <a href="{basePath}/u/{username}/messages">henkilökohtaisia viestejä</a>}
              }
            }
            false {
              { UNREAD, plural,
                   =0 {}
                  one {Jäljellä on <a href="{basePath}/u/{username}/messages/unread"># lukematon</a> viesti, tai selaa muita <a href="{basePath}/u/{username}/messages">henkilökohtaisia viestejä</a>}
                other {Jäljellä on <a href="{basePath}/u/{username}/messages/unread"># lukematonta</a> viestiä, tai selaa muita <a href="{basePath}/u/{username}/messages">henkilökohtaisia viestejä</a>}
              }
              { NEW, plural,
                   =0 {}
                  one {Jäljellä on <a href="{basePath}/u/{username}/messages/new"># uusi</a> viesti, tai selaa muita <a href="{basePath}/u/{username}/messages">henkilökohtaisia viestejä</a>}
                other {Jäljellä on <a href="{basePath}/u/{username}/messages/new"># uutta</a> viestiä, tai selaa muita <a href="{basePath}/u/{username}/messages">henkilökohtaisia viestejä</a>}
              }
            }
            other {}
          }
      preferences_nav:
        account: "Tili"
        security: "Tietoturva"
        profile: "Profiili"
        emails: "Sähköpostit"
        notifications: "Ilmoitukset"
        tracking: "Seuranta"
        categories: "Alueet"
        users: "Käyttäjät"
        tags: "Tunnisteet"
        interface: "Käyttöliittymä"
        apps: "Sovellukset"
        navigation_menu: "Navigointivalikko"
      change_password:
        success: "(sähköposti lähetetty)"
        in_progress: "(sähköpostia lähetetään)"
        error: "(virhe)"
        action: "Lähetä sähköposti salasanan palauttamista varten"
        set_password: "Aseta salasana"
        choose_new: "Valitse uusi salasana"
        choose: "Valitse salasana"
        verify_identity: "Vahvista henkilöllisyytesi, jotta voit jatkaa."
        title: "Salasanan palautus"
        remove: "Poista salasana"
        remove_detail: "Tilillesi ei enää pääse salasanalla, ellet nollaa sitä."
      second_factor_backup:
        title: "Kaksivaiheisen tunnistuksen varakoodit"
        regenerate: "Tee uusi"
        disable: "Poista käytöstä"
        enable: "Luo varakoodeja"
        enable_long: "Lisää varakoodeja"
        not_enabled: "Et ole vielä luonut varakoodeja."
        manage:
          one: "<strong>%{count}</strong> varakoodi jäljellä."
          other: "<strong>%{count}</strong> varakoodia jäljellä."
        copy_to_clipboard: "Kopioi leikepöydälle"
        copy_to_clipboard_error: "Virhe kopioimisessa leikepöydälle"
        copied_to_clipboard: "Kopioitiin leikepöydälle"
        download_backup_codes: "Lataa varakoodit"
        remaining_codes:
          one: "Sinulla on <strong>%{count}</strong> varakoodi jäljellä."
          other: "Sinulla on <strong>%{count}</strong> varakoodia jäljellä."
        use: "Käytä varakoodi"
        enable_prerequisites: "Sinun täytyy ottaa käyttöön ensisijainen kaksivaiheinen tunnistustapa, jotta voit luoda varakoodeja."
        codes:
          title: "Varakoodit luotiin"
          description: "Kunkin näistä varakoodeista voi käyttää vain kerran. Säilö ne johonkin turvalliseen paikkaan, josta löydät ne."
      second_factor:
        title: "Kaksivaiheinen tunnistus"
        enable: "Hallitse kaksivaiheista tunnistusta"
        disable_all: "Poista kaikki käytöstä"
        name: "Nimi"
        label: "Koodi"
        rate_limit: "Odota hetki ennen toisen todennuskoodin kokeilemista."
        enable_description: |
          Skannaa QR-koodi tuetulla sovelluksella (<a href="https://www.google.com/search?q=authenticator+apps+for+android" target="_blank">Android</a> – <a href="https://www.google.com/search?q=authenticator+apps+for+ios" target="_blank">iOS</a>) ja syötä todennuskoodisi.
        disable_description: "Syötä sovelluksen tarjoama todennuskoodi"
        show_key_description: "Syötä manuaalisesti"
        short_description: |
          Suojaa tilisi kertakäyttöisillä suojauskoodeilla tai fyysisillä suojauslaitteilla.
        extended_description: |
          Kaksivaiheinen tunnistus lisää tilisi turvallisuutta vaatimalla kertakäyttöisen koodin salasanasi lisäksi. Koodeja voi luoda <a href="https://www.google.com/search?q=authenticator+apps+for+android" target='_blank'>Android-</a> ja <a href="https://www.google.com/search?q=authenticator+apps+for+ios">iOS</a>-laitteilla.
        oauth_enabled_warning: "Huomioi, ettet voi kirjautua some-tilien avulla, jos kaksivaiheinen tunnistus on käytössä tililläsi."
        use: "Käytä Authenticator-sovellusta"
        enforced_with_oauth_notice: "Sinun täyty ottaa kaksivaiheinen tunnistus käyttöön. Sinua pyydetään käyttämään tätä vain kirjautuessasi salasanalla, ei ulkoisella todennuksella tai yhteisökirjautumisella."
        enforced_notice: "Kaksivaiheinen tunnistus täytyy ottaa käyttöön, jotta voit käyttää sivustoa."
        disable: "Poista käytöstä"
        disable_confirm: "Oletko varma, että haluat poistaa kaksivaiheisen tunnistuksen käytöstä?"
        delete: "Poista"
        delete_confirm_header: "Nämä tunnistepohjaiset todentajat ja tunnistautumislaitteet poistetaan:"
        delete_confirm_instruction: "Vahvista kirjoittamalla <strong>%{confirm}</strong> alla olevaan ruutuun."
        delete_single_confirm_title: "Todentajan poistaminen"
        delete_single_confirm_message: "Olet poistamassa todentajaa %{name}. Et voi kumota tätä toimintoa. Jos muutat mielesi, sinun täytyy rekisteröidä tämän todentaja uudelleen."
        delete_backup_codes_confirm_title: "Varakoodeja poistetaan"
        delete_backup_codes_confirm_message: "Olet poistamassa varakoodeja. Et voi kumota tätä toimintoa. Jos muutat mielesi, sinun täytyy luoda varakoodit uudelleen."
        save: "Tallenna"
        edit: "Muokkaa"
        edit_title: "Muokkaa todentajaa"
        edit_description: "Todentajan nimi"
        enable_security_key_description: |
          Kun <a href="https://www.google.com/search?q=hardware+security+key" target="_blank">tunnistautumislaite</a> tai yhteensopiva mobiililaite on valmiina, paina alla olevaa Rekisteröi-painiketta.
        totp:
          title: "Tunnuksiin perustuvat todentajat"
          add: "Lisää todentaja"
          default_name: "Oma todentaja"
          name_and_code_required_error: "Anna nimi sekä todentajasovelluksesta löytyvä koodi."
        security_key:
          register: "Rekisteröi"
          title: "Tunnistautumislaitteet"
          add: "Lisää tunnistautumislaite"
          default_name: "Päätunnistautumislaite"
          iphone_default_name: "iPhone"
          android_default_name: "Android"
          not_allowed_error: "Tunnistautumislaitteen rekisteröintiprosessi aikakatkaistiin tai peruutettiin."
          already_added_error: "Olet jo rekisteröinyt tämän tunnistautumislaitteen. Sitä ei tarvitse rekisteröidä uudelleen."
          edit: "Muokkaa tunnistautumislaitetta"
          save: "Tallenna"
          edit_description: "Tunnistautumislaitteen nimi"
          name_required_error: "Tunnistautumislaite tarvitsee nimen."
      passkeys:
        rename_passkey: "Nimeä suojausavain uudelleen"
        add_passkey: "Lisää suojausavain"
        confirm_delete_passkey: "Haluatko varmasti poistaa tämän suojausavaimen?"
        passkey_successfully_created: "Onnistui! Uusi suojausavaimesi on luotu."
        rename_passkey_instructions: "Valitse suojausavaimelle nimi, jolla tunnistat sen helposti (esimerkiksi käyttämäsi salasananhallinnan nimi)."
        name:
          default: "Ensisijainen suojausavain"
        save: "Tallenna"
        title: "Suojausavaimet"
        short_description: "Suojausavaimet ovat perinteisen salasanan korvikkeita, joilla henkilöllisyytesi todennetaan biometrisesti (esim. sormenjäljellä tai kasvojen tunnistuksella) tai laitteen PIN-koodilla/salasanalla."
        added_date: "Lisättiin %{date}"
        last_used_date: "Käytetty viimeksi %{date}"
        never_used: "Käyttämätön"
        not_allowed_error: "Suojausavaimen rekisteröintiprosessi aikakatkaistiin, peruttiin tai sitä ei sallita."
        already_added_error: "Olet jo rekisteröinyt tämän suojausavaimen. Sitä ei tarvitse rekisteröidä uudelleen."
        confirm_button: "tai käytä suojausavainta"
      change_about:
        title: "Muokkaa kuvaustasi"
        error: "Arvon muuttamisessa tapahtui virhe."
      change_username:
        title: "Vaihda käyttäjätunnus"
        confirm: "Oletko aivan varma, että haluat vaihtaa käyttäjätunnuksesi?"
        taken: "Tämä käyttäjätunnus on valitettavasti jo käytössä."
        invalid: "Käyttäjätunnus ei kelpaa. Siinä saa olla ainoastaan numeroita ja kirjaimia."
      add_email:
        title: "Lisää sähköpostiosoite"
        add: "lisää"
      change_email:
        title: "Vaihda sähköposti"
        taken: "Tämä sähköpostiosoite ei valitettavasti ole saatavilla."
        error: "Sähköpostiosoitteen vaihdossa tapahtui virhe. Ehkäpä sama sähköpostiosoite on jo käytössä?"
        success: "Annettuun osoitteeseen on lähetetty viesti. Seuraa sen ohjeita sähköpostiosoitteen varmentamiseksi."
        success_via_admin: "Olemme lähettäneet sähköpostin tähän osoitteeseen. Käyttäjän täytyy noudattaa sähköpostissa annettuja vahvistusohjeita."
        success_staff: "Lähetimme sähköpostin nykyiseen osoitteeseesi. Noudata vahvistusohjeita."
        back_to_preferences: "Takaisin asetuksiin"
        confirm_success: "Sähköpostiosoite päivitetty."
        confirm: "Vahvista"
        authorizing_new:
          description: "Vahvista, että haluat vaihtaa sähköpostiosoitteeksesi:"
          description_add: "Vahvista, että haluat lisätä vaihtoehtoisen sähköpostiosoitteen:"
        authorizing_old:
          title: "Vahvista vanha sähköpostiosoite"
          description: "Jatka sähköpostiosoitteesi vaihtamista vahvistamalla vanha osoitteesi:"
          description_add: "Jatka vaihtoehtoisen sähköpostiosoitteen lisäämistä vahvistamalla nykyinen osoitteesi:"
          old_email: "Vanha sähköposti: %{email}"
          new_email: "Uusi sähköposti: %{email}"
          confirm_success: "Lähetimme sinulle sähköpostin uuteen osoitteeseesi, jotta voit vahvistaa muutoksen!"
      change_avatar:
        title: "Vaihda profiilikuvasi"
        gravatar: "<a href='//%{gravatarBaseUrl}%{gravatarLoginUrl}' target='_blank'>%{gravatarName}</a>, perustuen"
        gravatar_title: "Muuta avatariasi palvelun %{gravatarName} sivustolla"
        gravatar_failed: "%{gravatarName}-gravataria ei löytynyt sähköpostiosoitteella."
        refresh_gravatar_title: "Päivitä %{gravatarName}"
        letter_based: "Sivuston luoma profiilikuva"
        uploaded_avatar: "Mukautettu kuva"
        uploaded_avatar_empty: "Lisää mukautettu kuva"
        upload_title: "Lataa oma kuva"
        image_is_not_a_square: "Varoitus: olemme rajanneet kuvaasti; korkeus ja leveys eivät olleet samoja"
        logo_small: "Sivuston pieni logo. Käytetään oletuksena."
        use_custom: "Tai lataa mukautettu avatar:"
      change_profile_background:
        title: "Profiilin yläkuva"
        instructions: "Profiilin yläkuva keskitetään, ja sen oletusleveys on 1 110 px."
      change_card_background:
        title: "Käyttäjäkortin taustakuva"
        instructions: "Taustakuvat keskitetään, ja niiden oletusleveys on 590 px."
      change_featured_topic:
        title: "Valikoitu ketju"
        instructions: "Käyttäjäkorttiisi ja profiilisivullesi tulee linkki tähän ketjuun."
      email:
        title: "Sähköposti"
        primary: "Ensisijainen sähköpostiosoite"
        secondary: "Toissijaiset sähköpostiosoitteet"
        primary_label: "ensisijainen"
        unconfirmed_label: "vahvistamaton"
        resend_label: "lähetä vahvistussähköposti uudelleen"
        resending_label: "lähetetään…"
        resent_label: "sähköposti lähetetty"
        update_email: "Vaihda sähköposti"
        set_primary: "Aseta ensisijainen sähköpostiosoite"
        destroy: "Poista sähköpostiosoite"
        add_email: "Lisää vaihtoehtoinen sähköpostiosoite"
        auth_override_instructions: "Sähköpostiosoite voidaan päivittää todennuksen tarjoajalta."
        no_secondary: "Ei toissijaisia sähköpostiosoitteita"
        instructions: "Ei tule julkiseksi"
        admin_note: "Huomautus: Ylläpitäjä, joka vaihtaa sellaisen käyttäjän sähköpostiosoitteen, joka ei ole ylläpitäjä, tämä tarkoittaa, että käyttäjä on menettänyt pääsyn alkuperäiseen sähköpostitiliinsä, joten salasanan palautussähköposti lähetetään hänen uuteen osoitteeseensa. Käyttäjän sähköpostiosoite vaihtuu vasta, kun salasanan palautusprosessi on suoritettu loppuun."
        ok: "Lähetämme sinulle sähköpostin varmistukseksi"
        required: "Syötä sähköpostiosoitteesi"
        invalid: "Anna kelvollinen sähköpostiosoite"
        authenticated: "%{provider} on todentanut sähköpostiosoitteesi"
        invite_auth_email_invalid: "Kutsun sähköpostiosoite ei täsmää sähköpostiosoitteen kanssa, jonka %{provider} todensi"
        authenticated_by_invite: "Kutsu on vahvistanut sähköpostiosoitteesi"
        frequency:
          one: "Lähetämme sähköpostin vain, jos emme ole nähneet sinua viimeisen minuutin aikana."
          other: "Lähetämme sähköpostin vain, jos emme ole nähneet sinua viimeisten %{count} minuutin aikana."
      associated_accounts:
        title: "Liitetyt tilit"
        connect: "Yhdistä"
        revoke: "Kumoa"
        cancel: "Peruuta"
        not_connected: "(ei liitetty)"
        confirm_modal_title: "Yhdistä palvelun %{provider} tili"
        confirm_description:
          disconnect: "Yhteys nykyiseen %{provider}-tiliisi '%{account_description}' katkaistaan."
          account_specific: "Palvelun %{provider} tiliäsi \"%{account_description}\" käytetään todentamiseen."
          generic: "Palvelun %{provider} tiliäsi käytetään todentamiseen."
      activate_account:
        action: "Aktivoi tilisi klikkaamalla tästä"
        already_done: "Tämä tilin varmennuslinkki ei ole enää voimassa. Ehkäpä tili on jo varmennettu?"
        please_continue: "Tilisi on nyt varmennettu; sinut ohjataan aloitussivulle."
        continue_button: "Valmis!"
        welcome_to: "Tervetuloa sivustolle %{site_name}!"
        approval_required: "Valvojan täytyy hyväksyä uusi tilisi, jotta pääset foorumille. Saat sähköpostin, kun tilisi on hyväksytty."
      name:
        title: "Nimi"
        title_optional: "Nimi (valinnainen)"
        instructions: "Koko nimesi (valinnainen)"
        instructions_required: "Koko nimesi"
        required: "Syötä nimesi"
        too_short: "Nimesi on liian lyhyt"
        ok: "Nimesi vaikuttaa hyvältä"
      username:
        title: "Käyttäjätunnus"
        instructions: "Uniikki, ei välilyöntejä, lyhyt"
        short_instructions: "Muut käyttäjät voivat mainita sinut nimellä @%{username}"
        available: "Käyttäjätunnus on vapaana"
        not_available: "Ei saatavilla. Entä %{suggestion}?"
        not_available_no_suggestion: "Ei saatavilla"
        too_short: "Käyttäjätunnus on liian lyhyt"
        too_long: "Käyttäjätunnus on liian pitkä"
        checking: "Tarkistetaan käyttäjätunnuksen saatavuutta…"
        prefilled: "Sähköpostiosoite vastaa tätä rekisteröityä käyttäjätunnusta"
        required: "Syötä käyttäjätunnus"
        edit: "Muokkaa käyttäjätunnusta"
      locale:
        title: "Käyttöliittymän kieli"
        instructions: "Käyttöliittymän kieli. Se vaihtuu, kun päivität sivun."
        default: "(oletus)"
        any: "mikä tahansa"
      homepage:
        default: "(oletus)"
      password_confirmation:
        title: "Salasana uudelleen"
      invite_code:
        title: "Kutsukoodi"
        instructions: "Tilin rekisteröintiin tarvitaan kutsukoodi"
      auth_tokens:
        title: "Viimeksi käytetyt laitteet"
        short_description: "Tämä on listaus laitteista, joilta on hiljattain kirjauduttu tilillesi."
        details: "Tiedot"
        log_out_all: "Kirjaudu ulos kaikkialta"
        not_you: "Etkö tämä ole sinä?"
        show_all: "Näytä kaikki (%{count})"
        show_few: "Näytä vähemmän"
        was_this_you: "Olitko tämä sinä?"
        was_this_you_description: "Jos sisäänkirjautuja et ollut sinä, suosittelemme salasanan vaihtamista ja uloskirjautumista kaikilta laitteiltasi."
        browser_and_device: "%{browser} laitteella %{device}"
        secure_account: "Turvaa tilini"
        latest_post: "Viimeisin viestisi..."
        device_location: '<span class="auth-token-device">%{device}</span> &ndash; <span title="IP: %{ip}">%{location}</span>'
        browser_active: '%{browser} | <span class="active">aktiivinen nyt</span>'
        browser_last_seen: "%{browser} | %{date}"
      last_posted: "Viimeisin viesti"
      last_seen: "Nähty"
      created: "Liittynyt"
      log_out: "Kirjaudu ulos"
      location: "Sijainti"
      website: "Verkkosivusto"
      email_settings: "Sähköposti"
      hide_profile: "Piilota julkinen profiilini"
      enable_physical_keyboard: "Ota käyttöön iPadin fyysisen näppäimistön tuki"
      text_size:
        title: "Tekstikoko"
        smallest: "Pienin"
        smaller: "Pienempi"
        normal: "Normaali"
        larger: "Suurempi"
        largest: "Suurin"
      title_count_mode:
        title: "Taustasivun otsikon näyttäjen määrä:"
        notifications: "Uusia ilmoituksia"
        contextual: "Uusi sivusisältö"
      bookmark_after_notification:
        title: "Kun kirjanmerkkimuistutusilmoitus on lähetetty:"
      like_notification_frequency:
        title: "Ilmoita, kun viestistäni tykätään"
        always: "Aina"
        first_time_and_daily: "Ensimmäisen kerran, kun viestistä tykätään, ja päivittäin"
        first_time: "Ensimmäisen kerran, kun viestistä tykätään"
        never: "Ei koskaan"
      email_previous_replies:
        title: "Lisää aiemmat vastaukset mukaan sähköpostin alaosaan"
        unless_emailed: "ellei lähetetty aiemmin"
        always: "aina"
        never: "ei koskaan"
      email_digests:
        title: "Kun en käy täällä, lähetä sähköpostiini yhteenveto suosituista ketjuista ja vastauksista"
        every_30_minutes: "30 minuutin välein"
        every_hour: "tunneittain"
        daily: "päivittäin"
        weekly: "viikoittain"
        every_month: "kuukausittain"
        every_six_months: "kuuden kuukauden välein"
      email_level:
        title: "Lähetä minulle sähköpostiviesti, kun minua lainataan, minulle vastataan, @käyttäjätunnukseni mainitaan tai kun tarkkailemillani alueilla, tunnisteissa tai ketjuissa on uutta toimintaa"
        always: "aina"
        only_when_away: "vain, kun olen poissa"
        never: "ei koskaan"
      email_messages_level: "Lähetä minulle sähköpostiviesti, kun minulle lähetetään henkilökohtainen viesti"
      include_tl0_in_digests: "Lisää uusien käyttäjien sisältö yhteenvetosähköposteihin"
      email_in_reply_to: "Sisällytä lyhennelmä vastattavasta viestistä sähköposteihin"
      other_settings: "Muut"
      categories_settings: "Alueet"
      topics_settings: "Ketjut"
      new_topic_duration:
        label: "Tulkitse ketju uudeksi, jos"
        not_viewed: "en ole vielä katsonut sitä"
        last_here: "se on luotu edellisen käyntini jälkeen"
        after_1_day: "se on luotu viimeisen päivän aikana"
        after_2_days: "se on luotu viimeisten 2 päivän aikana"
        after_1_week: "se on luotu viimeisen viikon aikana"
        after_2_weeks: "se on luotu viimeisten 2 viikon aikana"
      auto_track_topics: "Seuraa automaattisesti ketjuja, jotka avaan"
      auto_track_options:
        never: "ei koskaan"
        immediately: "heti"
        after_30_seconds: "30 sekunnin jälkeen"
        after_1_minute: "1 minuutin jälkeen"
        after_2_minutes: "2 minuutin jälkeen"
        after_3_minutes: "3 minuutin jälkeen"
        after_4_minutes: "4 minuutin jälkeen"
        after_5_minutes: "5 minuutin jälkeen"
        after_10_minutes: "10 minuutin jälkeen"
      notification_level_when_replying:
        label: "Lähetettäessä viesti"
        watch_topic: "Tarkkaile ketjua"
        track_topic: "Seuraa ketjua"
        do_nothing: "Älä tee mitään"
      topics_unread_when_closed: "Pidä aiheita lukemattomina, kun ne suljetaan"
      invited:
        title: "Kutsut"
        pending_tab: "Odottavat"
        pending_tab_with_count: "Avoimet (%{count})"
        expired_tab: "Vanhentuneet"
        expired_tab_with_count: "Vanhentuneet (%{count})"
        redeemed_tab: "Hyväksytyt"
        redeemed_tab_with_count: "Hyväksytyt (%{count})"
        invited_via: "Kutsu"
        invited_via_link: "linkki %{key} (%{count} / %{max} lunastettu)"
        groups: "Ryhmät"
        topic: "Ketju"
        sent: "Luotu/Viimeksi lähetetty"
        expires_at: "Vanhenee"
        edit: "Muokkaa"
        remove: "Poista"
        copy_link: "Hae linkki"
        reinvite: "Lähetä sähköposti uudelleen"
        reinvited: "Kutsu lähetetty uudelleen"
        removed: "Poistettu"
        search: "kirjoita hakeaksesi kutsuja…"
        user: "Kutsuttu käyttäjä"
        none:
          title: "Ei näytettäviä kutsuja."
        truncated:
          one: "Näytetään ensimmäinen kutsu."
          other: "Näytetään ensimmäiset %{count} kutsua."
        redeemed: "Hyväksytyt kutsut"
        redeemed_at: "Hyväksytty"
        pending: "Odottavat kutsut"
        topics_entered: "Avatut ketjut"
        posts_read_count: "Luetut viestit"
        expired: "Tämä kutsu on vanhentunut."
        remove_all: "Poista vanhentuneet kutsut"
        removed_all: "Kaikki vanhentuneet kutsut poistettu!"
        remove_all_confirm: "Haluatko varmasti poistaa kaikki vanhentuneet kutsut?"
        reinvite_all: "Lähetä kaikki kutsut uudelleen"
        reinvite_all_confirm: "Haluatko varmasti lähettää kaikki kutsut uudelleen?"
        reinvited_all: "Kaikki kutsut lähetettiin uudelleen"
        time_read: "Lukuaika"
        days_visited: "Vierailupäiviä"
        account_age_days: "Tilin ikä päivissä"
        create: "Kutsu"
        generate_link: "Luo kutsulinkki"
        link_generated: "Tässä kutsulinkkisi!"
        valid_for: "Kutsulinkki toimii vain tällä sähköpostiosoitteella: %{email}"
        single_user: "Kutsu sähköpostitse"
        multiple_user: "Kutsu linkin avulla"
        invite_link:
          title: "Kutsulinkki"
          success: "Kutsulinkki luotiin!"
          error: "Kutsulinkin luominen epäonnistui"
        cannot_invite_to_forum: "Valitettavasti sinulla ei ole oikeutta luoda kutsuja. Ota yhteyttä ylläpitäjään saadaksesi kutsuoikeuden."
        invite:
          new_title: "Kutsu jäseniä"
          edit_title: "Muokkaa kutsua"
          expires_in_time: "Vanhenee %{time}"
          expired_at_time: "Vanhentunut %{time}"
          create_link_to_invite: "Luo jaettava linkki, joka antaa välittömästi pääsyn tälle sivustolle."
          copy_link_and_share_it: "Kopioi alla oleva linkki ja jaa se antaaksesi välittömästi pääsyn tälle sivustolle."
          copy_link: "Kopioi linkki"
          link_copied: "Linkki kopioitu!"
          share_link: "Jaa linkki"
          link_validity_MF: |
            Linkkiä voi käyttää enintään { user_count, plural,
                one {# käyttäjä}
              other {# käyttäjää}
            }, ja se vanhenee { duration_days, plural,
                one {# päivän kuluttua}
              other {# päivän kuluttua}
            }.
          edit_link_options: "Muokkaa linkin asetuksia tai lähetä sähköpostitse."
          show_advanced: "Näytä lisäasetukset"
          hide_advanced: "Piilota lisäasetukset"
          description: "Kuvaus"
          restrict: "Rajoita:"
          restrict_email: "Rajoita sähköpostiosoitteeseen"
          restrict_domain: "Rajoita verkkotunnukseen"
          email_or_domain_placeholder: "nimi@esimerkki.fi tai esimerkki.fi"
          max_redemptions_allowed: "Käyttökertoja enintään"
          add_to_groups: "Lisää ryhmiin"
          invite_to_topic: "Saavu ketjuun"
          expires_at: "Vanhenee"
          expires_after: "Aikaa vanhenemiseen"
          custom_message: "Mukautettu viesti"
          custom_message_placeholder: "Lisää kutsuun henkilökohtainen huomautus"
          send_invite_email: "Tallenna ja lähetä sähköposti"
          send_invite_email_instructions: "Rajoita kutsu sähköpostiin lähettääksesi kutsusähköpostin"
          update_invite: "Päivitä"
          update_invite_and_send_email: "Päivitä ja lähetä sähköposti"
          cancel: "Peruuta"
          create_link: "Luo linkki"
          create_link_and_send_email: "Luo linkki ja lähetä sähköposti"
          invite_saved_without_sending_email: "Kutsu tallennettu. Kopioi alla oleva linkki ja jaa se antaaksesi välittömästi pääsyn tälle sivustolle."
          invite_saved_with_sending_email: "Kutsusähköposti on lähetetty. Voit myös kopioida alla olevan linkin ja jakaa sen antaaksesi välittömästi pääsyn tälle sivustolle."
        bulk_invite:
          none: "Ei näytettäviä kutsuja tällä sivulla."
          text: "Joukkokutsu"
          instructions: |
            <p>Kutsu lista käyttäjiä, jotta saat yhteisösi nopeaan kasvuun. Valmistele <a href="https://en.wikipedia.org/wiki/Comma-separated_values" target="_blank">CSV-tiedosto</a> joka sisältää vähintään yhden rivin, kukin sähköpostiosoite omalla rivillään. Seuraavat pilkuilla erotetut tiedot voidaan antaa, jos haluat lisätä käyttäjiä ryhmiin tai lähettää heidät tiettyyn ketjuun ensimmäistä kertaa heidän kirjautuessaan sisään.</p>
            <pre>john@smith.com, ensimmäisen_ryhmän_nimi;toisen_ryhmän_nimi, ketjun_tunnus</pre>
            <p>Jokaiseen CSV-tiedoston sähköpostiosoitteeseen lähetetään kutsu, ja voit hallita sitä myöhemmin.</p>
          progress: "Ladattu %{progress} %…"
          success: "Tiedoston lataaminen onnistui. Saat ilmoituksen viestillä, kun prosessi on valmis."
          error: "Tiedoston tulee olla CSV-muodossa."
      confirm_access:
        title: "Vahvista pääsy"
        incorrect_password: "Syötetty salasana on virheellinen."
        incorrect_passkey: "Tämä suojausavain on virheellinen."
        logged_in_as: "Olet kirjautunut tunnuksella: "
        forgot_password: "Unohditko salasanasi?"
        password_reset_email_sent: "Salasanan palautusviesti on lähetetty."
        cannot_send_password_reset_email: "Salasanan palautusviestiä ei voitu lähettää."
        instructions: "Vahvista henkilöllisyytesi suorittaaksesi tämän toimenpiteen loppuun."
        fine_print: "Pyydämme sinua todentamaan henkilöllisyytesi, koska tämä voi olla arkaluonteinen toimenpide. Kun olet tunnistautunut, todennusta pyydetään uudelleen vain muutaman tunnin käyttämättömyyden kuluttua."
      password:
        title: "Salasana"
        too_short:
          one: "Salasanasi on liian lyhyt (vähintään %{count} merkki)."
          other: "Salasanasi on liian lyhyt (vähintään %{count} merkkiä)."
        common: "Annettu salasana on liian yleinen."
        same_as_username: "Salasanasi on sama kuin käyttäjätunnuksesi."
        same_as_name: "Salasanasi on sama kuin nimesi."
        same_as_email: "Salasanasi on sama kuin sähköpostisosoitteesi."
        ok: "Salasana vaikuttaa hyvältä."
        instructions:
          one: "Vähintään %{count} merkki"
          other: "Vähintään %{count} merkkiä"
        required: "Syötä salasana"
        confirm: "Vahvista"
        incorrect_password: "Syötetty salasana on virheellinen."
      summary:
        title: "Yhteenveto"
        stats: "Tilastot"
        time_read: "lukuaika"
        time_read_title: "%{duration} (kaikkina aikoina)"
        recent_time_read: "viimeisin lukuaika"
        recent_time_read_title: "%{duration} (viimeisten 60 päivän aikana)"
        topic_count:
          one: "avattu ketju"
          other: "aloitettua ketjua"
        post_count:
          one: "kirjoitettu viesti"
          other: "kirjoitettua viestiä"
        likes_given:
          one: "annettu"
          other: "annettu"
        likes_received:
          one: "saatu"
          other: "saatu"
        days_visited:
          one: "päivänä vieraillut"
          other: "päivänä vieraillut"
        topics_entered:
          one: "luettu ketju"
          other: "luettua ketjua"
        posts_read:
          one: "luettu viesti"
          other: "luettua viestiä"
        bookmark_count:
          one: "kirjanmerkki"
          other: "kirjanmerkkiä"
        top_replies: "Suosituimmat vastaukset"
        no_replies: "Ei vielä vastauksia."
        more_replies: "Lisää vastauksia"
        top_topics: "Suosituimmat ketjut"
        no_topics: "Ei vielä ketjuja."
        more_topics: "Lisää ketjuja"
        top_badges: "Suosituimmat kunniamerkit"
        no_badges: "Ei vielä kunniamerkkejä."
        more_badges: "Lisää kunniamerkkejä"
        top_links: "Suosituimmat linkit"
        no_links: "Ei vielä linkkejä."
        most_liked_by: "Eniten tykkäyksiä saatu"
        most_liked_users: "Tykätyin"
        most_replied_to_users: "Useimmin vastannut"
        no_likes: "Ei vielä tykkäyksiä."
        top_categories: "Suositut alueet"
        topics: "Ketjut"
        replies: "Vastaukset"
      ip_address:
        title: "Viimeinen IP-osoite"
      registration_ip_address:
        title: "IP-osoite rekisteröityessä"
      avatar:
        title: "Profiilikuva"
        header_title: "Ilmoitukset ja tili"
        name_and_description: "%{name} - %{description}"
        edit: "Muokkaa profiilikuvaa"
      title:
        title: "Titteli"
        none: "(ei mitään)"
        instructions: "näkyy käyttäjätunnuksesi jälkeen"
      flair:
        title: "Flairi"
        none: "(ei mitään)"
        instructions: "kuvake, joka näytetään profiilikuvasi vieressä"
      status:
        title: "Mukautettu tila"
        not_set: "Ei asetettu"
      primary_group:
        title: "Ensisijainen ryhmä"
        none: "(ei mitään)"
      filters:
        all: "Kaikki"
      stream:
        posted_by: "Kirjoittaja"
        sent_by: "Lähettänyt"
        private_message: "viesti"
        the_topic: "ketju"
      card: "Käyttäjäkortti"
      profile_link: "%{username}, vieraile profiilissa"
    user_status:
      save: "Tallenna"
      set_custom_status: "Aseta mukautettu tila"
      what_are_you_doing: "Mitä teet?"
      pause_notifications: "Keskeytä ilmoitukset"
      remove_status: "Poista tila"
    presence_toggle:
      online: "Online-tilassa"
      offline: "Offline-tilassa"
      title: "Läsnäoloominaisuudet käyttöön/pois käytöstä"
    user_tips:
      button: "Selvä!"
      skip: "Ohita vinkit"
      dont_show_again: "Älä näytä tätä uudelleen"
      first_notification:
        title: "Ensimmäinen ilmoituksesi!"
        content: "Ilmoitusten avulla pysyt ajan tasalla siitä, mitä yhteisössä tapahtuu."
      topic_timeline:
        title: "Ketjun aikajana"
        content: "Selaa pitkiä ketjuja nopeasti käyttämällä ketjun aikajanaa."
      post_menu:
        title: "Viestin valikko"
        content: "Katso, millä muilla tavoin voit olla vuorovaikutuksessa viestin kanssa klikkaamalla kolmea pistettä!"
      topic_notification_levels:
        title: "Seuraat nyt tätä ketjua"
        content: "Etsi tämä kello säätääksesi ilmoitusasetuksiasi tiettyjen ketjujen tai kokonaisten alueiden osalta."
      suggested_topics:
        title: "Jatka lukemista!"
        content: "Tässä on muutamia ketjuja, joita saatat haluta lukea seuraavaksi."
    loading: "Ladataan…"
    errors:
      prev_page: "yrittäessä ladata"
      reasons:
        network: "Verkkovirhe"
        server: "Palvelinvirhe"
        forbidden: "Pääsy estetty"
        unknown: "Virhe"
        not_found: "Sivua ei löytynyt"
      desc:
        network: "Tarkista yhteytesi."
        network_fixed: "Näyttää siltä, että se on palannut."
        server: "Virhekoodi: %{status}"
        forbidden: "Sinulla ei ole oikeutta katsoa tätä."
        not_found: "Sovellus yritti ladata URL-osoitteen, jota ei ole olemassa."
        unknown: "Jokin meni vikaan."
      buttons:
        back: "Palaa takaisin"
        again: "Yritä uudelleen"
        fixed: "Lataa sivu"
    modal:
      close: "sulje"
      dismiss_error: "Hylkää virhe"
    multi_select:
      no_results: "Ei tuloksia"
      search: "Hae…"
      label: "Valitse vaihtoehdot"
    form_kit:
      reset: Palauta
      optional: valinnainen
      errors_summary_title: "Tämä lomake sisältää virheitä:"
      dirty_form: "Et lähettänyt muutoksiasi! Oletko varma, että haluat poistua?"
      errors:
        required: "Pakollinen"
        date_before_or_equal: "Täytyy olla ennen tai sama kuin %{date}"
        date_after_or_equal: "Täytyy olla sama kuin  %{date} tai sen jälkeen"
        invalid_url: "Täytyy olla kelvollinen URL"
        not_an_integer: "Täytyy olla kokonaisluku"
        not_accepted: "Täytyy hyväksyä"
        not_a_number: "Täytyy olla luku"
        too_high: "Saa olla enintään %{count}"
        too_low: "Saa olla vähintään %{count}"
        too_long:
          one: "Täytyy olla enintään %{count} merkki"
          other: "Täytyy olla enintään %{count} merkkiä"
        too_short:
          one: "Täytyy olla vähintään %{count} merkki"
          other: "Täytyy olla vähintään %{count} merkkiä"
    close: "Sulje"
    assets_changed_confirm: "Tämä sivusto sai juuri ohjelmistopäivityksen. Haetaanko uusin versio nyt?"
    logout: "Sinut kirjattiin ulos."
    refresh: "Päivitä"
    home: "Aloitus"
    read_only_mode:
      enabled: "Sivusto on vain luku -tilassa. Voit jatkaa selailua, mutta vastaaminen, tykkääminen ja muita toimintoja on toistaiseksi poissa käytöstä."
      login_disabled: "Et voi kirjautua sisään, kun sivusto on vain luku -tilassa."
      logout_disabled: "Et voi kirjautua ulos, kun sivusto on vain luku -tilassa."
    staff_writes_only_mode:
      enabled: "Sivusto on vain henkilökunta -tilassa. Voit jatkaa selailua, mutta vastaaminen, tykkääminen ja muita toimintoja on rajoitettu vain henkilökunnan jäsenille."
    logs_error_rate_notice:
      reached_hour_MF: |
        <b>{relativeAge}</b> – <a href="{url}" target="_blank">{ rate, plural,
            one {# virhe/tunti}
          other {# virhettä/tunti}
        }</a> saavutti sivustoasetusrajan {limit, plural,
            one {# virhe/tunti}
          other {# virhettä/tunti}
        }.
      reached_minute_MF: |
        <b>{relativeAge}</b> – <a href="{url}" target="_blank">{ rate, plural,
            one {# virhe/minuutti}
          other {# virhettä/minuutti}
        }</a> saavutti sivustoasetusrajan { limit, plural,
            one {# virhe/minuutti}
          other {# virhettä/minuutti}
        }.
      exceeded_hour_MF: |
        <b>{relativeAge}</b> – <a href="{url}" target="_blank">{ rate, plural,
            one {# virhe/tunti}
          other {# virhettä/tunti}
        }</a> ylitti sivustoasetusrajan { limit, plural,
            one {# virhe/tunti}
          other {# virhettä/tunti}
        }.
      exceeded_minute_MF: |
        <b>{relativeAge}</b> – <a href="{url}" target="_blank">{ rate, plural,
            one {# virhe/minuutti}
          other {# virhettä/minuutti}
        }</a> ylitti sivustoasetusrajan { limit, plural,
            one {# virhe/minuutti}
          other {# virhettä/minuutti}
        }.
    learn_more: "Lue lisää…"
    learn_more_with_link: "<a href='%{url}' target='_blank'>Lisätietoja…</a>"
    mute: Vaimenna
    unmute: Poista vaimennus
    last_post: Kirjoitti
    local_time: "Paikallinen aika"
    time_read: Lukenut
    time_read_recently: "%{time_read} viime aikoina"
    time_read_tooltip: "%{time_read} kokonaislukuaika"
    time_read_recently_tooltip: "%{time_read} kokonaislukuaika (%{recent_time_read} viimeisten 60 päivän aikana)"
    last_reply_lowercase: viimeisin vastaus
    replies_lowercase:
      one: vastaus
      other: vastausta
    signup_cta:
      sign_up: "Rekisteröidy"
      hide_session: "Ehkä myöhemmin"
      hide_forever: "ei kiitos"
      hidden_for_session: "OK, kysymme sinulta huomenna. Voit myös aina käyttää 'Kirjaudu sisään' -linkkiä tilin luomiseen."
      intro: "Hei! Vaikuttaa siltä, että olet pitänyt keskusteluista, muttet ole luonut käyttäjätiliä."
      value_prop: "Oletko kyllästynyt selaamaan samoja viestejä? Kun luot tilin, palaat aina siihen, mihin jäit. Tilin avulla voit myös saada ilmoituksia uusista vastauksista, tallentaa kirjanmerkkejä ja käyttää tykkäyksiä kiittääksesi muita. Voimme kaikki työskennellä yhdessä tehdäksemme tästä yhteisöstä mahtavan. :heart:"
    offline_indicator:
      no_internet: "Ei Internet-yhteyttä."
      refresh_page: "Päivitä sivu"
    summary:
      in_progress: "Tekoäly tiivistää aihetta"
      summarized_on: "Tiivistetty tekoälyllä %{date}"
      model_used: "Käytetty tekoälyä: %{model}"
      outdated: "Yhteenveto on vanhentunut"
      outdated_posts:
        one: "(%{count} viesti puuttuu)"
        other: "(%{count} viestiä puuttuu)"
      enabled_description: "Tarkastelet tämän ketjun suosituimpia vastauksia: sen mielenkiintoisimpia viestejä käyttäjien toiminnan perusteella."
      description:
        one: "Ketjussa on <b>%{count}</b> vastaus."
        other: "Ketjussa on <b>%{count}</b> vastausta."
      buttons:
        hide: "Piilota yhteenveto"
        generate: "Tee yhteenveto"
        regenerate: "Tee uusi"
      description_time_MF: |
        Ketjussa {replyCount, plural, one {on <b>#</b> vastaus} other {on <b>#</b> vastausta}}, joiden arvioitu lukuaika on <b>{readingTime, plural, one {# minuutti} other {# minuuttia}}</b>.
      enable: "Näytä suosituimmat vastaukset"
      disable: "Näytä kaikki viestit"
      short_label: "Suosituimmat vastaukset"
      show_all_label: "Näytä kaikki"
      short_title: "Näytä tämän ketjun suosituimmat vastaukset: sen mielenkiintoisimmat viestit käyttäjien toiminnan perusteella"
    deleted_filter:
      enabled_description: "Tämä ketju sisältää poistettuja viestejä, jotka on piilotettu."
      disabled_description: "Ketjun poistetut viestit näytetään."
      enable: "Piilota poistetut viestit"
      disable: "Näytä poistetut viestit"
    private_message_info:
      title: "Viesti"
      invite: "Kutsu muita…"
      edit: "Lisää tai poista…"
      remove: "Poista…"
      add: "Lisää…"
      leave_message: "Haluatko varmasti poistua tästä viestistä?"
      remove_allowed_user: "Haluatko varmasti poistaa käyttäjän %{name} tästä viestistä?"
      remove_allowed_group: "Haluatko varmasti poistaa käyttäjän %{name} tästä viestistä?"
      leave: "Poistu"
      remove_group: "Poista ryhmä"
      remove_user: "Poista käyttäjä"
    email: "Sähköposti"
    username: "Käyttäjätunnus"
    last_seen: "Nähty"
    created: "Luotu"
    created_lowercase: "luotu"
    trust_level: "Luottamustaso"
    search_hint: "käyttäjätunnus, sähköposti tai IP-osoite"
    create_account:
      header_title: "Tervetuloa!"
      disclaimer: "Kun rekisteröidyt, hyväksyt <a href='%{privacy_link}' target='blank'>tietosuojaselosteen</a> ja <a href='%{tos_link}' target='blank'>käyttöehdot</a>."
      title: "Rekisteröidy"
      failed: "Jokin meni vikaan. Tämä sähköpostiosoite on ehkä jo rekisteröity, kokeile salasanan unohduslinkkiä"
      associate: "Onko sinulla jo tili? <a href='%{associate_link}'>Kirjaudu sisään</a> yhdistääksesi %{provider}-tilisi."
      activation_title: "Aktivoi tilisi"
      already_have_account: "Onko sinulla jo tili?"
      no_account_yet: "Eikö sinulla ole tiliä?"
      progress_bar:
        signup: "Rekisteröidy"
        activate: "Aktivoi"
        approve: "Hyväksy"
        login: "Kirjaudu"
    forgot_password:
      title: "Salasanan palautus"
      action: "Unohdin salasanani"
      invite: "Syötä käyttäjätunnuksesi tai sähköpostiosoitteesi, niin lähetämme sinulle salasananpalautusviestin."
      invite_no_username: "Syötä sähköpostiosoitteesi, niin lähetämme sinulle salasananpalautusviestin."
      email-username: "Sähköposti tai käyttäjätunnus"
      reset: "Palauta salasana"
      complete_username: "Jos käyttäjätunnusta <b>%{username}</b> vastaava tili löytyy, saat kohta sähköpostin, jossa on ohjeet salasanan palauttamiseen."
      complete_email: "Jos sähköpostiosoitetta <b>%{email}</b> vastaava tili löytyy, saat kohta sähköpostin, jossa on ohjeet salasanan palauttamiseen."
      complete_username_found: "Käyttäjätunnusta <b>%{username}</b> vastaava tili löytyi. Saat kohta sähköpostin, jossa on ohjeet salasanan palauttamiseen."
      complete_email_found: "Sähköpostiosoitetta <b>%{email}</b> vastaava tili löytyi. Saat kohta sähköpostin, jossa on ohjeet salasanan palauttamiseen."
      complete_username_not_found: "Käyttäjätunnusta <b>%{username}</b> vastaavia tilejä ei ole"
      complete_email_not_found: "Sähköpostiosoitetta <b>%{email}</b> vastaavia tilejä ei ole"
      help: "Eikö sähköposti saavu? Tarkasta ensin roskapostikansiosi.<p>Etkö ole varma käyttämästäsi sähköpostiosoitteesta? Syötä sähköpostiosoite, niin saat tietää onko sillä luotu käyttäjätunnusta.</p><p>Jos sinulla ei ole enää pääsyä tilisi sähköpostiosoitteeseen, ota yhteyttä <a href='%{basePath}/about'>avuliaaseen henkilökuntaamme.</a></p>"
      button_ok: "OK"
      button_help: "Apua"
    email_login:
      link_label: "Lähetä minulle kirjautumislinkki"
      button_label: "sähköpostilla"
      login_link: "Ohita salasana; lähetä minulle kirjautumislinkki sähköpostitse"
      complete_username: "Jos tili vastaa käyttäjänimeä <b>%{username}</b>, sinun tulisi saada pian kirjautumislinkki sähköpostitse."
      complete_email: "Jos tili vastaa sähköpostiosoitetta <b>%{email}</b>, sinun tulisi saada pian kirjautumislinkki sähköpostitse."
      complete_username_found: "Tili käyttäjänimellä <b>%{username}</b> löytyi, sinun tulisi saada pian kirjautumislinkki sähköpostitse."
      complete_email_found: "Tili sähköpostiosoitteella <b>%{email}</b> löytyi, sinun tulisi saada pian kirjautumislinkki sähköpostitse."
      complete_username_not_found: "Käyttäjätunnusta <b>%{username}</b> vastaavia tilejä ei ole"
      complete_email_not_found: "Sähköpostiosoitetta <b>%{email}</b> vastaavia tilejä ei ole"
      confirm_title: Jatka sivustolle %{site_name}
      logging_in_as: Kirjaudutaan käyttäjänä %{email}
      confirm_button: Kirjaudu
    login:
      header_title: "Tervetuloa takaisin"
      title: "Kirjaudu"
      username: "Käyttäjä"
      password: "Salasana"
      show_password: "Näytä"
      hide_password: "Piilota"
      show_password_title: "Näytä salasana"
      hide_password_title: "Piilota salasana"
      second_factor_title: "Kaksivaiheinen tunnistus"
      second_factor_description: "Syötä sovelluksen antama todennuskoodi:"
      second_factor_backup: "Kirjaudu käyttäen varakoodia"
      second_factor_backup_title: "Kaksivaiheinen vara"
      second_factor_backup_description: "Syötä yksi varakoodeistasi:"
      second_factor: "Kirjaudu todentajasovelluksella"
      security_key_description: "Kun tunnistautumislaite tai yhteensopiva mobiililaite on kätesi ulottuvilla, klikkaa alla olevaa \"Tunnistaudu tunnistautumislaitteella\" -painiketta."
      security_key_alternative: "Kokeile muuta tapaa"
      security_key_authenticate: "Tee todennus tunnistautumislaitteella"
      security_key_not_allowed_error: "Tunnistautumislaitteen todennusprosessi joko vanheni tai peruutettiin."
      security_key_no_matching_credential_error: "Tunnistautumislaitteelta ei löytynyt vastaavia tunnistetietoja."
      security_key_support_missing_error: "Nykyinen laitteesi tai selaimesi ei tue tunnistaumislaitteita. Käytä muuta tapaa."
      security_key_invalid_response_error: "Suojausavaimen todennusprosessi epäonnistui virheellisen vastauksen vuoksi."
      passkey_security_error: "Tapahtui suojausvirhe: %{message}"
      email_placeholder: "Sähköposti/käyttäjätunnus"
      caps_lock_warning: "Caps Lock on päällä"
      error: "Tuntematon virhe"
      cookies_error: "Vaikuttaa siltä, että selaimessasi ei ole evästeet käytössä. Et ehkä pysty kirjautumaan sisään ottamatta niitä käyttöön ensin."
      rate_limit: "Odota hetki, ennen kuin yrität kirjautua uudelleen."
      password_expired: "Salasana on vanhentunut. <a href='%{reset_url}'>Palauta salasanasi</a>."
      blank_username: "Syötä sähköpostiosoitteesi tai käyttäjätunnuksesi."
      blank_username_or_password: "Kirjoita sähköpostiosoite tai käyttäjätunnus ja salasana."
      reset_password: "Uusi salasana"
      logging_in: "Kirjaudutaan…"
      previous_sign_up: "Onko sinulla jo tili?"
      or: "Tai"
      authenticating: "Todennetaan…"
      awaiting_activation: "Tilisi odottaa aktivointia; saat uuden aktivointisähköpostin unohdin salasanani -linkin kautta."
      awaiting_approval: "Henkilökunta ei ole vielä hyväksynyt käyttäjätiliäsi. Saat sähköpostiviestin, kun tunnuksesi on hyväksytty."
      requires_invite: "Tämä foorumi on vain kutsutuille käyttäjille."
      not_activated: "Et voi vielä kirjautua sisään. Lähetimme aiemmin aktivointisähköpostiviestin osoitteeseen <b>%{sentTo}</b>. Seuraa viestin ohjeita tilisi aktivoimiseksi."
      not_allowed_from_ip_address: "Tästä IP-osoitteesta ei voi kirjautua."
      admin_not_allowed_from_ip_address: "Et voi kirjautua ylläpitäjänä tästä IP-osoitteesta."
      resend_activation_email: "Klikkaa tästä lähettääksesi aktivointiviestin uudelleen."
      omniauth_disallow_totp: "Käyttäjätilisi käyttää kaksivaiheista tunnistusta. Kirjaudu salasanasi avulla."
      activate_account: "Aktivoi tili"
      resend_title: "Lähetä aktivointisähköposti uudelleen"
      change_email: "Vaihda sähköpostiosoitetta"
      provide_new_email: "Anna uusi osoite, niin lähetämme sinulle vahvistamissähköpostin uudelleen."
      submit_new_email: "Päivitä sähköpostiosoite"
      sent_activation_email_again: "Lähetimme sinulle uuden aktivointiviestin osoitteeseen <b>%{currentEmail}</b>. Viestin saapumisessa voi kestää muutama minuutti; muista tarkastaa myös roskapostikansio."
      sent_activation_email_again_generic: "Lähetimme sinulle uuden aktivointiviestin. Viestin saapumisessa voi kestää muutama minuutti; muista tarkastaa myös roskapostikansio."
      to_continue: "Kirjaudu sisään"
      preferences: "Sinun täytyy olla kirjautuneena sisään muokataksesi käyttäjäasetuksia"
      not_approved: "Tiliäsi ei ole vielä hyväksytty. Saat ilmoituksen sähköpostilla, kun voit kirjautua sisään."
      google_oauth2:
        name: "Google"
        title: "Kirjaudu Googlella"
        sr_title: "Kirjaudu Googlella"
      twitter:
        name: "X"
        title: "Kirjaudu sisään X:llä"
        sr_title: "Kirjaudu sisään X:llä"
      instagram:
        name: "Instagram"
        title: "Kirjaudu Instagramilla"
        sr_title: "Kirjaudu Instagramilla"
      facebook:
        name: "Facebook"
        title: "Kirjaudu Facebookilla"
        sr_title: "Kirjaudu Facebookilla"
      github:
        name: "GitHub"
        title: "Kirjaudu GitHubilla"
        sr_title: "Kirjaudu GitHubilla"
      discord:
        name: "Discord"
        title: "Kirjaudu Discordilla"
        sr_title: "Kirjaudu Discordilla"
      linkedin_oidc:
        name: "LinkedIn"
        title: "Kirjaudu LinkedInillä"
        sr_title: "Kirjaudu LinkedInillä"
      passkey:
        name: "Kirjaudu suojausavaimella"
      second_factor_toggle:
        totp: "Käytä todentajasovellusta tämän sijaan"
        backup_code: "Käytä varakoodia tämän sijaan"
        security_key: "Käytä sen sijaan tunnistautumislaitetta"
      no_login_methods:
        title: "Ei kirjautumistapoja"
        description: "Kirjautumistapoja ei ole määritetty. Ylläpitäjät voivat käydä osoitteessa <a href='%{adminLoginPath}' target='_blank'>%{adminLoginPath}</a> määrittääkseen sivuston uudelleen."
    invites:
      accept_title: "Kutsu"
      welcome_to: "Tervetuloa sivustolle %{site_name}!"
      invited_by: "Sinut kutsui"
      social_login_available: "Voit myös kirjautua yhteisökirjautumisen avulla, joka on saman sähköpostiosoitteen alainen."
      your_email: "Tilisi sähköpostiosoite on <b>%{email}</b>."
      accept_invite: "Hyväksy kutsu"
      success: "Tili luotiin, ja olet nyt kirjautunut sisään."
      name_label: "Nimi"
      password_label: "Salasana"
    password_reset:
      continue: "Jatka sivustolle %{site_name}"
    emoji_set:
      apple_international: "Apple/International (vanhentunut Twemojissa)"
      google: "Google (vanhentunut Noto Emojiin)"
      twitter: "Twitter (vanhentunut Twemojille)"
      win10: "Win10 (vanhentunut Fluent Emojille)"
      google_classic: "Google Classic (vanhentunut Noto Emojiin)"
      facebook_messenger: "Facebook Messenger (vanhentunut standardiin)"
      openmoji: OpenMoji
      standard: Vakio
      fluentui: Fluent Emoji
      noto: Noto Emoji
      twemoji: Twemoji
    category_page_style:
      categories_only: "Vain alueet"
      categories_with_featured_topics: "Alueet, joissa on esiteltyjä ketjuja"
      categories_and_latest_topics: "Alueet ja tuoreimmat ketjut"
      categories_and_latest_topics_created_date: "Alueet ja tuoreimmat ketjut (lajiteltuna ketjun luomispäivän mukaan)"
      categories_and_top_topics: "Alueet ja suosittuja ketjuja"
      categories_boxes: "Laatikot, joissa ala-alueita"
      categories_boxes_with_topics: "Laatikot, joissa esiteltyjä ketjuja"
      subcategories_with_featured_topics: "Ala-alueet, joissa on esiteltyjä ketjuja"
    full_name_requirement:
      required_at_signup: "Pakollinen"
      optional_at_signup: "Valinnainen"
      hidden_at_signup: "Valinnainen, piilotetaan rekisteröitymisessä"
    interface_color_selector:
      disabled: "Älä näytä"
      sidebar_footer: "Näyttö sivupalkin alatunnisteessa"
      header: "Näytä ylätunnisteessa"
    shortcut_modifier_key:
      shift: "Vaihto"
      ctrl: "Ctrl"
      alt: "Alt"
      enter: "Enter"
    conditional_loading_section:
      loading: Ladataan…
    category_row:
      subcategory_count:
        one: "+%{count} ala-alue"
        other: "+%{count} ala-aluetta"
      topic_count:
        one: "%{count} ketju tällä alueella"
        other: "%{count} ketjua tällä alueella"
    timezone_input:
      ambiguous_ist: "IST on moniselitteinen, valitse tietty aikavyöhyke (esim. Aasia/Kolkata)."
    select_kit:
      delete_item: "Poista %{name}"
      filter_by: "Suodata: %{name}"
      select_to_filter: "Valitse suodatettava arvo"
      default_header_text: Valitse…
      no_content: Ei osumia
      results_count:
        one: "%{count} tulos"
        other: "%{count} tulosta"
      filter_placeholder: Hae…
      filter_placeholder_with_any: Hae tai luo…
      create: "Luo: '%{content}'"
      max_content_reached:
        one: "Voit valita vain %{count} kohteen."
        other: "Voit valita enintään %{count} kohdetta."
      min_content_not_reached:
        one: "Valitse ainakin %{count} kohde."
        other: "Valitse ainakin %{count} kohdetta."
      components:
        filter_for_more: Näytä lisää…
        categories_admin_dropdown:
          title: "Hallitse alueita"
        bulk_select_topics_dropdown:
          title: "Joukkotoiminnot"
        bulk_select_bookmarks_dropdown:
          title: "Joukkotoiminnot"
    date_time_picker:
      from: Alkaen
      to: Päättyen
    file_size_input:
      error:
        size_too_large: "%{provided_file_size} on suurempi kuin suurin sallittu %{max_file_size}"
        size_too_small: "%{provided_file_size} on pienempi kuin pienin sallittu %{min_file_size}"
    emoji_picker:
      filter_placeholder: Hae emojia
      smileys_&_emotion: Hymiöt ja tunteet
      people_&_body: Ihmiset ja kehot
      animals_&_nature: Eläimet ja luonto
      food_&_drink: Ruoka ja juoma
      travel_&_places: Matkustaminen ja paikat
      activities: Harrasteet
      objects: Esineet
      symbols: Symbolit
      flags: Liput
      recent: Hiljattain käytetyt
      default_tone: Ei ihonsävyä
      light_tone: Vaalea ihonväri
      medium_light_tone: Vaaleanruskea ihonväri
      medium_tone: Ruskea ihonväri
      medium_dark_tone: Tummanruskea ihonväri
      dark_tone: Tumma ihonväri
      default: Mukautetut emojit
    shared_drafts:
      title: "Jaetut luonnokset"
      notice: "Tämä ketju näkyy vain niille, jotka voivat julkaista jaettuja luonnoksia."
      destination_category: "Kohdealue"
      publish: "Julkaise jaettu luonnos"
      confirm_publish: "Haluatko varmasti julkaista luonnoksen?"
      publishing: "Julkaistaan ketjua…"
    composer:
      emoji: "Emoji :)"
      more_emoji: "lisää…"
      options: "Asetukset"
      whisper: "kuiskaus"
      unlist: "listaamaton"
      add_warning: "Tämä on virallinen varoitus."
      toggle_whisper: "Kuiskaus päälle/pois"
      insert_table: "Lisää taulukko"
      posting_not_on_topic: "Mihin ketjuun haluat vastata?"
      saved_local_draft_tip: "tallennettu paikallisesti"
      similar_topics: "Ketjusi on samankaltainen kuin…"
      drafts_offline: "offline-luonnokset"
      edit_conflict: "muokkauskonflikti"
      esc: "esc"
      esc_label: "kuittaa viesti"
      ok_proceed: "Ok, jatka"
      translations:
        title: "Käännetään viestiä"
        select: "Valitse käännös"
        save: "Tallenna käännös"
        original_content: "Alkuperäisen viestin sisältö"
        placeholder: "Kirjoita viestin käännös tähän..."
      group_mentioned_limit:
        one: "<b>Varoitus!</b> Olet maininnut ryhmän <a href='%{group_link}'>%{group}</a>, mutta ryhmässä on yli %{count} käyttäjä, mikä on ylläpitäjän asettama rajoitus maininnoille. Kukaan ei saa ilmoitusta."
        other: "<b>Varoitus!</b> Olet maininnut ryhmän <a href='%{group_link}'>%{group}</a>, mutta ryhmässä on yli %{count} käyttäjää, mikä on ylläpitäjän asettama rajoitus maininnoille. Kukaan ei saa ilmoitusta."
      group_mentioned:
        one: "Ryhmän %{group} mainitsemisesta ilmoitetaan <a href='%{group_link}'>%{count} henkilölle</a>."
        other: "Ryhmän %{group} mainitsemisesta ilmoitetaan <a href='%{group_link}'>%{count} henkilölle</a>."
      larger_group_mentioned:
        one: "Ryhmän %{group} mainitsemisesta ilmoitetaan <a href='%{group_link}'>%{count} henkilölle</a>. Oletko varma?"
        other: "Ryhmän %{group} mainitsemisesta ilmoitetaan <a href='%{group_link}'>%{count} henkilölle</a>. Oletko varma?"
      cannot_see_mention:
        category: "Mainitsit käyttäjän @%{username}, mutta hän ei saa ilmoitusta, koska hänellä ei ole pääsyä tälle alueelle. Hänet täytyy lisätä ryhmään, jolla on pääsy alueelle."
        private: "Mainitsit käyttäjän @%{username}, mutta hän ei saa ilmoitusta, koska hän ei näe tätä yksityiskeskustelua. Hänet täytyy kutsua tähän yksityiskeskusteluun."
        muted_topic: "Mainitsit käyttäjän @%{username}, mutta hän ei saa ilmoitusta, koska hän on vaimentanut tämän ketjun."
        not_allowed: "Mainitsit käyttäjän @%{username}, mutta hän ei saa ilmoitusta, koska häntä ei ole kutsuttu tähän ketjuun."
      cannot_see_group_mention:
        not_mentionable: "Et voi mainita ryhmää @%{group}."
        some_not_allowed:
          one: "Mainitsit ryhmän @%{group}, mutta vain %{count} jäsen saa ilmoituksen, koska muut jäsenet eivät näe tätä yksityiskeskustelua. Heidät täytyy kutsua tähän yksityiskeskusteluun."
          other: "Mainitsit ryhmän @%{group}, mutta vain %{count} jäsentä saa ilmoituksen, koska muut jäsenet eivät näe tätä yksityiskeskustelua. Heidät täytyy kutsua tähän yksityiskeskusteluun."
        not_allowed: "Mainitsit ryhmän @%{group}, mutta yksikään sen jäsenistä ei saa ilmoitusta, koska he eivät näe tätä yksityiskeskustelua. Heidät täytyy kutsua tähän yksityiskeskusteluun."
      here_mention:
        one: "Maininta <b>@%{here}</b> lähettää ilmoituksen %{count} käyttäjälle – oletko varma?"
        other: "Maininta <b>@%{here}</b> lähettää ilmoituksen %{count} käyttäjälle – oletko varma?"
      duplicate_link: "Näyttää siltä, että <b>@%{username}</b> linkitti jo samaan kohteeseen <b>%{domain}</b> ketjun <a href='%{post_url}'>aiemmassa vastauksessa %{ago}</a> – oletko varma, että haluat lähettää sen uudestaan?"
      duplicate_link_same_user: "Näyttää siltä, että olet jo lähettänyt linkin <b>%{domain}</b> tähän ketjuun <a href='%{post_url}'>vastauksessa %{ago}</a> – oletko varma, että haluat lähettää sen uudelleen?"
      reference_topic_title: "RE: %{title}"
      error:
        title_missing: "Otsikko on pakollinen"
        title_too_short:
          one: "Otsikon täytyy olla vähintään %{count} merkin pituinen"
          other: "Otsikon täytyy olla vähintään %{count} merkkiä pitkä"
        title_too_long:
          one: "Otsikossa saa olla enintään %{count} merkki"
          other: "Otsikossa saa olla enintään %{count} merkkiä"
        post_missing: "Viesti ei voi olla tyhjä"
        post_length:
          one: "Viestin on oltava vähintään %{count} merkin pituinen"
          other: "Viestin on oltava vähintään %{count} merkkiä pitkä"
        try_like: "Oletko kokeillut painiketta %{heart}?"
        category_missing: "Sinun täytyy valita alue"
        tags_missing:
          one: "Sinun täytyy valita vähintään %{count} tunniste"
          other: "Sinun täytyy valita vähintään %{count} tunnistetta"
        topic_template_not_modified: "Lisää ketjuun tietoja ja yksityiskohtia muokkaamalla ketjun mallipohjaa."
      save_edit: "Tallenna muokkaus"
      overwrite_edit: "Korvaa muokkaus"
      reply: "Vastaa"
      cancel: "Peruuta"
      create_topic: "Aloita ketju"
      create_pm: "Lähetä viesti"
      create_whisper: "Kuiskaa"
      create_shared_draft: "Luo jaettu luonnos"
      edit_shared_draft: "Muokkaa jaettua luonnosta"
      title: "Tai paina %{modifier}Enter"
      users_placeholder: "Lisää käyttäjiä tai ryhmiä"
      title_placeholder: "Kuvaile lyhyesti mistä tässä keskustelussa on kyse?"
      title_or_link_placeholder: "Kirjoita otsikko tai liitä linkki tähän"
      edit_reason_placeholder: "miksi muokkaat viestiä?"
      topic_featured_link_placeholder: "Kirjoita otsikossa näkyvä linkki."
      remove_featured_link: "Poista linkki ketjusta."
      reply_placeholder: "Kirjoita tähän. Käytä Markdownia, BBCodea tai HTML:ää muotoiluun. Vedä tai pudota kuvia."
      reply_placeholder_no_images: "Kirjoita tähän. Käytä Markdownia, BBCodea tai HTML:ää muotoiluun."
      reply_placeholder_choose_category: "Valitse alue ennen kuin kirjoitat tähän."
      view_new_post: "Katsele uutta viestiäsi."
      saving: "Tallennetaan"
      saved: "Tallennettu!"
      saved_draft: "Viestiluonnos kesken. Jatka napauttamalla."
      uploading: "Ladataan…"
      show_preview: "näytä esikatselu"
      hide_preview: "piilota esikatselu"
      switch_to_markdown: "Vaihda tavalliseen Markdown-editoriin (%{keyboardShortcut})"
      switch_to_rich_text: "Vaihda uuteen rich text editoriin (%{keyboardShortcut})"
      quote_post_title: "Lainaa koko viestiä"
      bold_label: "B"
      bold_title: "Lihavoitu"
      bold_text: "lihavoitu teksti"
      italic_label: "I"
      italic_title: "Kursiivi"
      italic_text: "kursivoitu teksti"
      link_title: "Linkki"
      link_description: "kirjoita linkin kuvaus tähän"
      link_dialog_action: "Lisää"
      link_edit_action: "Päivitä"
      link_optional_text: "Teksti"
      blockquote_title: "Sitaatti"
      blockquote_text: "Sitaatti"
      code_title: "Teksti ilman muotoiluja"
      code_text: "Sisennä teksti neljällä välilyönnillä poistaaksesi automaattisen muotoilun"
      paste_code_text: "kirjoita tai liitä koodia tähän"
      upload_title: "Lataa"
      upload_description: "kirjoita ladatun tiedoston kuvaus tähän"
      olist_title: "Numeroitu luettelo"
      ulist_title: "Luettelomerkillinen luettelo"
      list_item: "Luettelokohde"
      toggle_direction: "Vaihda suuntaa"
      help: "Markdown-muokkausohje"
      collapse: "pienennä kirjoituspaneeli"
      open: "avaa kirjoituspaneeli"
      abandon: "sulje kirjoitustila ja hylkää luonnos"
      enter_fullscreen: "siirry koko ruudun kirjoitustilaan"
      exit_fullscreen: "poistu koko ruudun kirjoitustilasta"
      exit_fullscreen_prompt: "Poistu koko näytön tilasta painamalla <kbd>Esc</kbd>-näppäintä"
      show_toolbar: "näytä kirjoitustilan työkalurivi"
      hide_toolbar: "piilota kirjoitustilan työkalurivi"
      modal_ok: "OK"
      cant_send_pm: "Et voi valitettavasti lähettää viestiä käyttäjälle %{username}."
      create_message_error: "Viestin luonti epäonnistui. Yritä uudelleen."
      yourself_confirm:
        title: "Unohditko lisätä vastaanottajia?"
        body: "Olet lähettämässä viestiä vain itsellesi!"
      slow_mode:
        error: "Tämä ketju on hitaassa tilassa. Lähetit viestin äskettäin; voit lähettää uuden %{timeLeft} kuluttua."
      user_not_seen_in_a_while:
        single: "Käyttäjää <b>%{usernames}</b>, jolle lähetät viestiä, ei ole nähty täällä pitkään aikaan – %{time_ago}. Hän ei ehkä saa viestiäsi. Voit halutessasi etsiä vaihtoehtoisia tapoja ottaa yhteyttä käyttäjään %{usernames}."
        multiple: "Seuraavia käyttäjiä, joille lähettä viestiä: <b>%{usernames}</b> ei ole nähty täällä pitkään aikaan – %{time_ago}. He eivät ehkä saa viestiäsi. Voit halutessasi etsiä vaihtoehtoisia tapoja ottaa yhteyttä heihin."
      admin_options_title: "Tämän ketjun vain henkilökunnalle näytettävät asetukset"
      composer_actions:
        reply: Vastaa
        draft: Luonnos
        edit: Muokkaa
        reply_to_post:
          label: Vastaa käytäjän %{postUsername} viestiin
          desc: Vastaa tiettyyn viestiin
        reply_as_new_topic:
          label: Vastaa liittyvässä ketjussa
          desc: Aloita uusi, tähän ketjuun liittyvä ketju
          confirm: Sinulla on tallennettuna uusi ketjuluonnos, joka korvataan, jos luot liittyvän ketjun.
        reply_as_new_group_message:
          label: Vastaa uudessa ryhmäviestissä
          desc: Luo uusi viesti aloittaen samoista vastaanottajista
        reply_to_topic:
          label: Vastaa ketjuun
          desc: Vastaa ketjuun, muttei mihinkään tiettyyn viestiin
        toggle_whisper:
          label: Kuiskaus päälle/pois
          desc: Kuiskaukset näkyvät vain henkilökunnan jäsenille
        create_topic:
          label: "Uusi ketju"
          desc: Aloita uusi ketju
        shared_draft:
          label: "Jaettu luonnos"
          desc: "Luonnostele ketju, joka näkyy vain määrätyille käyttäjille"
        toggle_topic_bump:
          label: "Ketjun nosto päälle/pois"
          desc: "Vastaa muuttamatta ketjun viimeisimmän vastauksen päivämäärää"
      reload: "Lataa uudelleen"
      ignore: "Ohita"
      image_alt_text:
        aria_label: Kuvan vaihtoehtoinen teksti
        title: "Lisää kuvalle kuvaus"
      image_toolbar:
        alt_text: "Lisää kuvalle kuvaus"
      image_scale_button: "Muuta kuvan kokoa %{percent} prosenttiin"
      delete_image_button: Poista kuva
      toggle_image_grid: Kuvaruudukko päälle/pois päältä
      link_toolbar:
        copy: "Kopioi linkki"
        link_copied: "Linkki kopioitu!"
    notifications:
      tooltip:
        regular:
          one: "%{count} uusi ilmoitus"
          other: "%{count} uutta ilmoitusta"
        message:
          one: "%{count} lukematon viesti"
          other: "%{count} lukematonta viestiä"
        high_priority:
          one: "%{count} lukematon korkean prioriteetin ilmoitus"
          other: "%{count} lukematonta korkean prioriteetin ilmoitusta"
        new_message_notification:
          one: "%{count} ilmoitus uudesta viestistä"
          other: "%{count} ilmoitusta uusista viesteistä"
        new_reviewable:
          one: "%{count} uusi käsiteltävä kohde"
          other: "%{count} uutta käsiteltävää kohdetta"
      paused: "Ilmoitukset keskeytetty"
      title: "ilmoitukset @nimi-maininnoista, vastauksista omiin viesteihin ja ketjuihin, viesteistä ym."
      none: "Ilmoitusten lataaminen ei onnistunut."
      empty: "Ilmoituksia ei löytynyt."
      post_approved: "Viestisi hyväksyttiin"
      reviewable_items: "käsittelyä odottavaa kohdetta"
      watching_first_post_label: "Uusi ketju"
      user_moved_post: "%{username} siirretty"
      mentioned: "<span>%{username}</span> %{description}"
      group_mentioned: "<span>%{username}</span> %{description}"
      quoted: "<span>%{username}</span> %{description}"
      bookmark_reminder: "<span>%{username}</span> %{description}"
      replied: "<span>%{username}</span> %{description}"
      posted: "<span>%{username}</span> %{description}"
      watching_category_or_tag: "<span>%{username}</span> %{description}"
      edited: "<span>%{username}</span> %{description}"
      liked: "<span>%{username}</span> %{description}"
      liked_2: "<span class='double-user'>%{username}, %{username2}</span> %{description}"
      liked_many:
        one: "<span class='multi-user'>%{username} ja %{count} muu</span> %{description}"
        other: "<span class='multi-user'>%{username} ja %{count} muuta</span> %{description}"
      liked_by_2_users: "%{username}, %{username2}"
      liked_by_multiple_users:
        one: "%{username} ja %{count} muu"
        other: "%{username} ja %{count} muuta"
      liked_consolidated_description:
        one: "tykkäsi %{count} viestistäsi"
        other: "tykkäsi %{count} viestistäsi"
      liked_consolidated: "<span>%{username}</span> %{description}"
      linked_consolidated_description:
        one: "linkitti %{count} viesteistäsi"
        other: "linkitti %{count} viesteistäsi"
      linked_consolidated: "<span>%{username}</span> %{description}"
      private_message: "<span>%{username}</span> %{description}"
      invited_to_private_message: "<p><span>%{username}</span> %{description}"
      invited_to_topic: "<span>%{username}</span> %{description}"
      invitee_accepted: "<span>%{username}</span> hyväksyi kutsusi"
      invitee_accepted_your_invitation: "hyväksyi kutsusi"
      moved_post: "<span>%{username}</span> siirsi kohteen %{description}"
      linked: "<span>%{username}</span> %{description}"
      granted_badge: "Ansaitsit kunniamerkin '%{description}'"
      topic_reminder: "<span>%{username}</span> %{description}"
      watching_first_post: "<span>Uusi ketju</span> %{description}"
      membership_request_accepted: "Hyväksyttiin ryhmään '%{group_name}'"
      membership_request_consolidated:
        one: "%{count} avoin jäsenhakemus ryhmään '%{group_name}'"
        other: "%{count} avointa jäsenhakemusta ryhmään '%{group_name}'"
      reaction: "<span>%{username}</span> %{description}"
      reaction_2: "<span>%{username}, %{username2}</span> %{description}"
      votes_released: "%{description} – valmis"
      new_features: "Uusia ominaisuuksia saatavilla!"
      admin_problems: "Uusia suosituksia sivustosi hallintapaneelissa"
      dismiss_confirmation:
        body:
          default:
            one: "Oletko varma? Sinulla on %{count} tärkeä ilmoitus."
            other: "Oletko varma? Sinulla on %{count} tärkeää ilmoitusta."
          bookmarks:
            one: "Oletko varma? Sinulla on %{count} lukematon kirjanmerkkimuistutus."
            other: "Oletko varma? Sinulla on %{count} lukematonta kirjanmerkkimuistutusta."
          messages:
            one: "Oletko varma? Sinulla on %{count} lukematon henkilökohtainen viesti."
            other: "Oletko varma? Sinulla on %{count} lukematonta henkilökohtaista viestiä."
        dismiss: "Kuittaa"
        cancel: "Peruuta"
      group_message_summary:
        one: "%{count} viesti ryhmän %{group_name} saapuneissa"
        other: "%{count} viestiä ryhmän %{group_name} saapuneissa"
      popup:
        mentioned: '%{username} mainitsi sinut ketjussa "%{topic}" – %{site_title}'
        group_mentioned: '%{username} mainitsi sinut ketjussa "%{topic}" – %{site_title}'
        quoted: '%{username} lainasi sinua ketjussa "%{topic}" – %{site_title}'
        replied: '%{username} vastasi sinulle ketjussa "%{topic}" – %{site_title}'
        posted: '%{username} lähetti viestin ketjuun "%{topic}" – %{site_title}'
        private_message: '%{username} lähetti sinulle henkilökohtaisen viestin ketjussa "%{topic}" – %{site_title}'
        linked: '%{username} linkitti viestiisi ketjusta "%{topic}" – %{site_title}'
        watching_first_post: '%{username} loi uuden ketjun "%{topic}" – %{site_title}'
        watching_category_or_tag: '%{username} lähetti viestin ketjuun "%{topic}" – %{site_title}'
        confirm_title: "Ilmoitukset käytössä – %{site_title}"
        confirm_body: "Onnistui! Ilmoitukset ovat käytössä."
        custom: "Ilmoitus käyttäjältä %{username} sivustolla %{site_title}"
      titles:
        mentioned: "mainitsi"
        replied: "uusi vastaus"
        quoted: "lainasi"
        edited: "muokkasi"
        liked: "uusi tykkäys"
        private_message: "uusi henkilökohtainen viesti"
        invited_to_private_message: "kutsuttiin henkilökohtaiseen viestiin"
        invitee_accepted: "kutsu hyväksyttiin"
        posted: "uusi viesti"
        watching_category_or_tag: "uusi viesti"
        moved_post: "viesti siirrettiin"
        linked: "linkitti"
        bookmark_reminder: "kirjanmerkkimuistutus"
        bookmark_reminder_with_name: "kirjanmerkkimuistutus – %{name}"
        granted_badge: "kunniamerkki myönnettiin"
        invited_to_topic: "kutsuttiin ketjuun"
        group_mentioned: "ryhmä mainittiin"
        group_message_summary: "uusia ryhmäviestejä"
        watching_first_post: "uusi ketju"
        topic_reminder: "ketjumuistutus"
        liked_consolidated: "uusia tykkäyksiä"
        linked_consolidated: "uudet linkit"
        post_approved: "viesti hyväksytty"
        membership_request_consolidated: "uusia jäsenhakemuksia"
        reaction: "uusi reaktio"
        votes_released: "Ääni vapautui"
        new_features: "Uusia Discoursen ominaisuuksia on julkaistu!"
        admin_problems: "uusia suosituksia sivustosi hallintapaneelissa"
    upload_selector:
      change: "Vaihda"
      delete: "Poista"
      uploading: "Ladataan"
      processing: "Käsitellään lähetystä"
      select_file: "Napsauta ladataksesi tai vedä ja pudota tiedosto"
      default_image_alt_text: kuva
    search:
      sort_by: "Järjestä"
      relevance: "Osuvuus"
      latest_post: "Uusin viesti"
      latest_topic: "Uusin ketju"
      most_viewed: "Katselluin"
      most_liked: "Tykätyin"
      select_all: "Valitse kaikki"
      clear_all: "Tyhjennä kaikki"
      too_short: "Hakusana on liian lyhyt."
      open_advanced: "Avaa tarkennettu haku"
      clear_search: "Tyhjennä haku"
      sort_or_bulk_actions: "Lajittele tai valitse tuloksia joukkona"
      result_count:
        one: "<span>%{count} tulos haulle</span><span class='term'>%{term}</span>"
        other: "<span>%{count}%{plus} tulosta haulle</span><span class='term'>%{term}</span>"
      title: "Haku"
      full_page_title: "Haku"
      results: "tulokset"
      no_results: "Ei tuloksia."
      no_more_results: "Enempää tuloksia ei löytynyt."
      post_format: "#%{post_number} käyttäjältä %{username}"
      results_page: "Tulokset hakusanalle '%{term}'"
      more_results: "Tuloksia olisi enemmänkin. Rajaa hakuasi."
      cant_find: "Etkö löydä etsimääsi?"
      start_new_topic: "Haluaisitko aloittaa uuden ketjun?"
      or_search_google: "Tai kokeile Google-hakua:"
      search_google: "Kokeile Google-hakua:"
      search_google_button: "Google"
      search_button: "Hae"
      search_term_label: "anna hakusana"
      categories: "Alueet"
      tags: "Tunnisteet"
      in: "kohteessa"
      in_this_topic: "tässä ketjussa"
      in_this_topic_tooltip: "vaihda kaikkien ketjujen hakuun"
      in_messages: "viesteissä"
      in_messages_tooltip: "vaihda tavallisten ketjujen hakuun"
      in_topics_posts: "kaikissa ketjuissa ja viesteissä"
      enter_hint: "tai paina Enter"
      mobile_enter_hint: "tai napauta Etsi"
      in_posts_by: "käyttäjän %{username} viesteissä"
      recent: "Viimeisimmät haut"
      clear_recent: "Tyhjennä viimeisimmät haut"
      experience:
        search_field: "Hakukenttä sivuston otsikossa"
        search_icon: "Hakukuvake profiilin avatarin lähellä"
      type:
        default: "Ketjut/viestit"
        users: "Käyttäjiä"
        categories: "Alueet"
        categories_and_tags: "Alueet/tunnisteet"
      context:
        user: "Hae käyttäjän @%{username} viestejä"
        category: "Hae alueelta #%{category}"
        tag: "Hae tunnistetta #%{tag}"
        topic: "Hae tästä ketjusta"
        private_messages: "Hae viesteistä"
      tips:
        category_tag: "suodatus alueen tai tunnisteen mukaan"
        author: "suodatus viestin kirjoittajan mukaan"
        in: "suodatus metatietojen mukaan (esim. in:title, in:personal, in:pinned)"
        status: "suodatus ketjun tilan mukaan"
        full_search: "käynnistää koko sivun haun"
        full_search_key: "%{modifier} + Enter"
        me: "näyttää vain sinun viestisi"
      advanced:
        title: Tarkemmat suodattimet
        posted_by:
          label: Kirjoittaja
          aria_label: Suodata viestin kirjoittajan mukaan
        in_category:
          label: Alueella
        in_group:
          label: Kirjoittajan ryhmä
        with_badge:
          label: Kirjoittajalla kunniamerkki
        with_tags:
          label: Ketjulla on tunniste
          aria_label: Suodata tunnisteiden avulla
        filters:
          label: Tuloksiin vain ketjuja/viestejä…
          title: Hae vain otsikoista
          likes: joista olen tykännyt
          posted: joihin olen kirjoittanut
          created: jotka minä aloitin
          watching: joita tarkkailen
          tracking: joita seuraan
          private: yksityiskeskusteluistani
          bookmarks: kirjanmerkeistäni
          first: jotka ovat ketjun avausviestejä
          pinned: jotka on kiinnitettyjä
          seen: jotka olen lukenut
          unseen: joita en ole lukenut
          wiki: ovat wiki-viestejä
          images: sisältää kuvia
          all_tags: Ketjulla on kaikki nämä tunnisteet
        statuses:
          label: Ketju/Ketjuun
          open: on avoin
          closed: on suljettu
          public: ovat julkisia
          archived: on arkistoitu
          noreplies: ei ole vastattu
          single_user: on kirjoittanut vain yksi käyttäjä
        post:
          count:
            label: Viestejä
          min:
            placeholder: vähintään
            aria_label: suodata viestien vähimmäismäärän mukaan
          max:
            placeholder: enintään
            aria_label: suodata viestien enimmäismäärän mukaan
          time:
            label: Kirjoitettu
            aria_label: Suodata lähetyspäivän mukaan
            before: ennen
            after: jälkeen
        views:
          label: Katseluita
        min_views:
          placeholder: vähintään
          aria_label: suodata vähimmäiskatselukertojen mukaan
        max_views:
          placeholder: enintään
          aria_label: suodata enimmäiskatselukertojen mukaan
        additional_options:
          label: "Suodata viestien määrän ja ketjun katselukertojen mukaan"
    hamburger_menu: "Navigointivalikko"
    new_item: "uusi"
    go_back: "palaa takaisin"
    not_logged_in_user: "käyttäjäsivu, jossa on yhteenveto käyttäjän viimeaikaisesta toiminnasta sekä käyttäjäasetukset"
    current_user: "siirry omalle käyttäjäsivullesi"
    view_all: "näytä kaikki %{tab}"
    user_menu:
      generic_no_items: "Tässä luettelossa ei ole kohteita."
      sr_menu_tabs: "Käyttäjävalikon välilehdet"
      view_all_notifications: "näytä kaikki ilmoitukset"
      view_all_bookmarks: "näytä kaikki kirjanmerkit"
      view_all_messages: "näytä kaikki henkilökohtaiset viestit"
      tabs:
        all_notifications: "Kaikki ilmoitukset"
        replies: "Vastaukset"
        replies_with_unread:
          one: "Vastaukset – %{count} lukematon vastaus"
          other: "Vastaukset – %{count} lukematonta vastaustata"
        mentions: "Maininnat"
        mentions_with_unread:
          one: "Maininnat – %{count} lukematon maininta"
          other: "Maininnat – %{count} lukematonta mainintaa"
        likes: "Tykkäykset"
        likes_with_unread:
          one: "Tykkäykset – %{count} lukematon tykkäys"
          other: "Tykkäykset – %{count} lukematonta tykkäystä"
        watching: "Tarkkaillut ketjut"
        watching_with_unread:
          one: "Tarkkaillut ketjut – %{count} lukematon tarkkailtu ketju"
          other: "Tarkkaillut ketjut – %{count} lukematonta tarkkailtua ketjua"
        messages: "Henkilökohtaiset viestit"
        messages_with_unread:
          one: "Henkilökohtaiset viestit – %{count} lukematon viesti"
          other: "Henkilökohtaiset viestit – %{count} lukematonta viestiä"
        bookmarks: "Kirjanmerkit"
        bookmarks_with_unread:
          one: "Kirjanmerkit – %{count} lukematon kirjanmerkki"
          other: "Kirjanmerkit – %{count} lukematonta kirjanmerkkiä"
        review_queue: "Tarkastusjono"
        review_queue_with_unread:
          one: "Tarkastusjono – %{count} kohde vaatii tarkistuksen"
          other: "Tarkastusjono – %{count} kohdetta vaatii tarkistuksen"
        other_notifications: "Muut ilmoitukset"
        other_notifications_with_unread:
          one: "Muut ilmoitukset – %{count} lukematon ilmoitus"
          other: "Muut ilmoitukset – %{count} lukematonta ilmoitusta"
        profile: "Profiili"
      reviewable:
        view_all: "näytä kaikki tarkastuskohteet"
        queue: "Jono"
        deleted_user: "(poistettu käyttäjä)"
        deleted_post: "(poistettu viesti)"
        post_number_with_topic_title: "viesti %{post_number} – %{title}"
        new_post_in_topic: "uusi viesti ketjussa %{title}"
        user_requires_approval: "%{username} vaatii hyväksynnän"
        default_item: "käsiteltävä kohde %{reviewable_id}"
    topics:
      new_messages_marker: "edellinen vierailu"
      bulk:
        confirm: "Vahvista"
        select_all: "Valitse kaikki"
        clear_all: "Tyhjennä kaikki"
        unlist_topics: "Poista ketjuja listauksista"
        relist_topics: "Palauta ketjuja listauksiin"
        reset_bump_dates: "Nollaa nostopäivät"
        defer: "Merkitse lukemattomaksi"
        delete: "Poista ketjut"
        dismiss: "Kuittaa"
        dismiss_read: "Kuittaa luetuiksi"
        dismiss_read_with_selected:
          one: "Kuittaa %{count} lukematon"
          other: "Kuittaa %{count} lukematonta"
        dismiss_button: "Kuittaa..."
        dismiss_button_with_selected:
          one: "Kuittaa (%{count})…"
          other: "Kuittaa (%{count})…"
        dismiss_tooltip: "Kuittaa uudet viestit luetuiksi tai lopeta ketjujen seuraaminen"
        also_dismiss_topics: "Älä seuraa näitä ketjuja enää – ne eivät jatkossa lukemattomina"
        dismiss_new: "Kuittaa luetuksi"
        dismiss_new_modal:
          title: "Kuittaa uudet"
          topics: "Kuittaa uudet ketjut"
          posts: "Kuittaa uudet vastaukset"
          topics_with_count:
            one: "Kuittaa %{count} uusi ketju"
            other: "Kuittaa %{count} uutta ketjua"
          replies_with_count:
            one: "Kuittaa %{count} uusi vastaus"
            other: "Kuittaa %{count} uutta vastausta"
          replies: "Kuittaa uudet vastaukset"
          untrack: "Lopeta näiden ketjujen seuraaminen, jotta ne eivät enää näy uusien luettelossani"
        dismiss_new_with_selected:
          one: "Kuittaa uusi (%{count})"
          other: "Kuittaa uudet (%{count})"
        toggle: "Vaihda useamman ketjun valintaa"
        actions: "Joukkotoiminnot"
        change_category: "Määritä alue…"
        close_topics: "Sulje ketjut"
        archive_topics: "Arkistoi ketjut"
        move_messages_to_inbox: "Siirrä saapuneisiin"
        archive_messages: "Siirrä arkistoon"
        notification_level: "Ilmoitukset…"
        change_notification_level: "Muuta ilmoitustasoa"
        choose_new_category: "Valitse uusi alue ketjuille:"
        selected:
          one: "Olet valinnut <b>%{count}</b> ketjun."
          other: "Olet valinnut <b>%{count}</b> ketjua."
        selected_sole_category:
          one: "Olet valinnut <b>%{count}</b> ketjun alueelta:"
          other: "Olet valinnut <b>%{count}</b> ketjua alueelta:"
        selected_count:
          one: "%{count} valittu"
          other: "%{count} valittu"
        change_tags: "Korvaa tunnisteet"
        append_tags: "Lisää tunnisteita"
        choose_new_tags: "Valitse tunnisteet näille ketjuille:"
        choose_append_tags: "Valitse ketjuille lisättävät uudet tunnisteet:"
        changed_tags: "Ketjujen tunnisteet muutettiin."
        remove_tags: "Poista kaikki tunnisteet"
        confirm_remove_tags:
          one: "Kaikki tunnisteet poistetaan tästä ketjusta. Oletko varma?"
          other: "Kaikki tunnisteet poistetaan <b>%{count}</b> ketjusta. Oletko varma?"
        progress:
          one: "Edetty: <strong>%{count}</strong> ketju"
          other: "Edetty: <strong>%{count}</strong> ketjua"
        silent: "Suorita tämä toiminto hiljaisesti."
        performing: "Suoritetaan joukkotoimintoja, odota…"
        completed: "Joukkotoiminnot suoritettiin onnistuneesti!"
      none:
        unread: "Sinulla ei ole lukemattomia ketjuja."
        unseen: "Sinulla ei ole näkemättömiä ketjuja."
        new: "Sinulla ei ole uusia ketjuja."
        read: "Et ole lukenut vielä yhtään ketjua."
        posted: "Et ole kirjoittanut vielä yhteenkään ketjuun."
        latest: "Olet ajan tasalla!"
        bookmarks: "Et ole vielä lisännyt ketjuja kirjanmerkkeihin."
        category: "Alueella %{category} ei ole ketjua."
        top: "Suosittuja ketjuja ei ole."
        hot: "Suosittuja ketjuja ei ole."
        filter: "Ketjuja ei ole."
      bottom:
        latest: "Tuoreimpia ketjuja ei ole enempää."
        posted: "Ketjuja, joihin olet kirjoittanut, ei ole enempää."
        read: "Luettuja ketjuja ei ole enempää."
        new: "Uusia ketjuja ei ole enempää."
        unread: "Ketjuja ei ole enempää lukematta."
        unseen: "Näkemättömiä ketjuja ei ole enempää."
        category: "Alueen %{category} ketjuja ei ole enempää."
        tag: "Tunnisteella %{tag} merkittyjä ketjuja ei ole enempää."
        top: "Suosittuja ketjuja ei ole enempää."
        hot: "Suosittuja ketjuja ei ole enempää."
        bookmarks: "Kirjanmerkkeihin lisättyjä ketjuja ei ole enempää."
        filter: "Ketjuja ei ole enempää."
    topic_bulk_actions:
      dismiss:
        name: "Selvä"
      close_topics:
        name: "Sulje"
        note: "Huomautus"
        optional: (valinnainen)
      archive_topics:
        name: "Arkistoi"
      archive_messages:
        name: "Siirrä arkistoon"
      move_messages_to_inbox:
        name: "Siirrä saapuneisiin"
      unlist_topics:
        name: "Poista listaus"
      relist_topics:
        name: "Lisää luetteloon uudelleen"
      remove_tags:
        name: "Poista tunnisteita"
      append_tags:
        name: "Lisää tunnisteita"
      replace_tags:
        name: "Korvaa tunnisteet"
      delete_topics:
        name: "Poista"
      update_category:
        name: "Päivitä alue"
        description: "Valitse uusi alue valituille ketjuille"
      reset_bump_dates:
        name: "Nollaa nostopäivät"
        description: "Palauta ketjun nostopäiväksi viimeksi luodun viesti julkaisupäivä, mikä vaikuttaa järjestykseen ketjuluettelossa"
      defer:
        name: "Merkitse lukemattomaksi"
        description: "Merkitse ketjut lukemattomiksi"
      update_notifications:
        name: "Päivitä ilmoitukset"
        description: "Vaihda ilmoitustasoksi Tarkkailussa, Seurannassa, Normaali tai Vaimennettu."
    topic:
      filter_to:
        one: "%{count} viesti ketjussa"
        other: "%{count} viestiä ketjussa"
      create: "Uusi ketju"
      create_disabled_category: "Et saa luoda ketjuja tälle alueelle"
      create_disabled_tag: "Et saa luoda ketjuja tällä tunnisteella"
      create_long: "Aloita uusi ketju"
      open_draft: "Avaa luonnos"
      private_message: "Luo viesti"
      archive_message:
        help: "Siirrä viesti arkistoosi"
        title: "Arkistoi"
      move_to_inbox:
        title: "Siirrä saapuneisiin"
        help: "Siirrä takaisin saapuneisiin."
      defer:
        help: "Merkitse ketju lukemattomaksi"
        title: "Merkitse lukemattomaksi"
      list: "Ketjut"
      new: "uusi ketju"
      unread: "lukematta"
      new_topics:
        one: "%{count} uusi ketju"
        other: "%{count} uutta ketjua"
      unread_topics:
        one: "%{count} ketju lukematta"
        other: "%{count} ketjua lukematta"
      title: "Ketju"
      invalid_access:
        title: "Tämä ketju on yksityinen"
        description: "Sinulla ei valitettavasti ole pääsyä tähän ketjuun!"
        login_required: "Sinun täytyy kirjautua sisään nähdäksesi tämän ketjun."
      server_error:
        title: "Ketjun lataaminen epäonnistui"
        description: "Ketjun lataaminen epäonnistui. Kyse saattaa olla yhteysongelmasta. Kokeile sivun lataamista uudestaan, ja jos ongelma jatkuu, ota meihin yhteyttä."
      not_found:
        title: "Ketjua ei löytynyt"
        description: "Ketjua ei valitettavasti löytynyt. Ehkäpä valvoja on poistanut sen?"
      unread_posts:
        one: "sinulla on %{count} lukematon viesti tässä ketjussa"
        other: "sinulla on %{count} lukematonta viestiä tässä ketjussa"
      likes:
        one: "tässä ketjussa on %{count} tykkäys"
        other: "tässä ketjussa on %{count} tykkäystä"
      back_to_list: "Takaisin ketjuluetteloon"
      options: "Ketjun asetukset"
      show_links: "näytä tämän ketjun linkit"
      collapse_details: "kutista ketjun tiedot"
      expand_details: "laajenna ketjun tiedot"
      read_more_in_category: "Haluatko lukea lisää? Selaa muita ketjuja alueelta %{categoryLink} tai <a href='%{latestLink}'>katso viimeisimmät ketjut</a>."
      read_more: "Haluatko lukea lisää? <a href='%{categoryLink}'>Selaa kaikkia alueita</a> tai <a href='%{latestLink}'>katso viimeisimmät ketjut</a>."
      unread_indicator: "Kukaan jäsen ei ole lukenut ketjun viimeistä viestiä vielä."
      participant_groups: "Osallistujaryhmät"
      read_more_MF: |
        { HAS_UNREAD_AND_NEW, select,
          true {
            { UNREAD, plural,
                 =0 {}
                one {Jäljellä on <a href="{basePath}/unread"># lukematon</a>}
              other {Jäljellä on <a href="{basePath}/unread"># lukematonta</a>}
            }
            { NEW, plural,
                 =0 {}
                one { ja <a href="{basePath}/new"># uusi</a> ketju,}
              other { ja <a href="{basePath}/new"># uutta</a> ketjua,}
            }
          }
          false {
            { UNREAD, plural,
                 =0 {}
                one {Jäljellä on <a href="{basePath}/unread"># lukematon</a> ketju,}
              other {Jäljellä on <a href="{basePath}/unread"># lukematonta</a> ketjua,}
            }
            { NEW, plural,
                 =0 {}
                one {Jäljellä on <a href="{basePath}/new"># uusi</a> ketju,}
              other {Jäljellä on <a href="{basePath}/new"># uutta</a> ketjua,}
            }
          }
          other {}
        }
        { HAS_CATEGORY, select,
          true { tai selaa muita ketjuja alueella {categoryLink}}
          false { tai <a href="{basePath}/latest">katso viimeisimmät ketjut</a>}
          other {}
        }
      reply_count_link:
        one: "%{count} vastaus, siirry ensimmäiseen viestiin"
        other: "%{count} vastausta, hyppää ensimmäiseen viestiin"
      created_at: "Luotu: %{date}"
      bumped_at: "Viimeisin: %{date}"
      browse_all_categories_latest: "<a href='%{basePath}/categories'>Selaa kaikkia alueita</a> tai <a href='%{basePath}/latest'>katso viimeisimmät ketjut</a>."
      browse_all_categories_latest_or_top: "<a href='%{basePath}/categories'>Selaa kaikkia alueita</a>, <a href='%{basePath}/latest'>katso viimeisimmät ketjut</a> tai katso suosituimmat:"
      browse_all_tags_or_latest: "<a href='%{basePath}/tags'>Selaa kaikkia tunnisteita</a> tai <a href='%{basePath}/latest'>katso viimeisimmät ketjut</a>."
      suggest_create_topic: Valmiina <a href>aloittamaan uuden keskustelun?</a>
      jump_reply: "Siirry viestin alkuperäiseen sijaintiin"
      jump_reply_aria: "Siirry käyttäjän @%{username} viestiin sen alkuperäisessä sijainnissa"
      jump_reply_button: "Siirry viestiin"
      deleted: "Tämä ketju on poistettu"
      slow_mode_update:
        title: "Hidas tila"
        select: "Käyttäjän tulee odottaa ennen toisen viestin lähettämistä:"
        description: "Jotta keskustelu kiivaasti etenevästä tai tulenarasta aiheesta olisi harkitumpaa, käyttäjien täytyy odottaa ennen kuin he lähettävät uuden viestin tähän ketjuun."
        enable: "Ota käyttöön"
        update: "Päivitä"
        enabled_until: "Aktiivisena tähän asti:"
        remove: "Poista käytöstä"
        hours: "Tuntia:"
        minutes: "Minuuttia:"
        seconds: "Sekuntia:"
        durations:
          10_minutes: "10 minuuttia"
          15_minutes: "15 minuuttia"
          30_minutes: "30 minuuttia"
          45_minutes: "45 minuuttia"
          1_hour: "1 tunti"
          2_hours: "2 tuntia"
          4_hours: "4 tuntia"
          8_hours: "8 tuntia"
          12_hours: "12 tuntia"
          24_hours: "24 tuntia"
          custom: "Valitse kesto"
      slow_mode_notice:
        duration: "Tässä ketjussa on odotettava %{duration} viestien välillä."
      topic_status_update:
        title: "Ketjun ajastin"
        save: "Aseta ajastin"
        num_of_hours: "Tuntien määrä:"
        num_of_days: "Päivien määrä:"
        remove: "Poista ajastin"
        publish_to: "Mihin julkaistaan:"
        when: "Milloin:"
        time_frame_required: "Valitse ajanjakso"
        min_duration: "Keston on oltava suurempi kuin 0"
        max_duration: "Keston on oltava alle 20 vuotta"
        duration: "Kesto"
      publish_to_category:
        title: "Julkaise määrättynä ajankohtana"
      temp_open:
        title: "Avaa väliaikaisesti"
      auto_reopen:
        title: "Avaa ketju automaattisesti"
      temp_close:
        title: "Sulje väliaikaisesti"
      auto_close:
        title: "Sulje ketju automaattisesti"
        label: "Sulje ketjut automaattisesti, kun on kulunut:"
        error: "Anna kelvollinen arvo."
        based_on_last_post: "Älä sulje ennen kuin ketjun viimeisin viesti on ainakin näin vanha."
      auto_close_after_last_post:
        title: "Sulje ketju automaattisesti viimeisen viestin jälkeen"
      auto_delete:
        title: "Poista ketju automaattisesti"
      auto_bump:
        title: "Nosta ketjua automaattisesti"
      reminder:
        title: "Muistuta minua"
      auto_delete_replies:
        title: "Poista vastaukset automaattisesti"
      status_update_notice:
        auto_open: "Ketju avautuu automaattisesti %{timeLeft}."
        auto_close: "Ketju suljetaan ajastetusti %{timeLeft}."
        auto_publish_to_category: "Ketju julkaistaan alueella <a href=%{categoryUrl}>#%{categoryName}</a> %{timeLeft}."
        auto_close_after_last_post: "Ketju sulkeutuu %{duration} kuluttua viimeisimmästä vastauksesta."
        auto_delete: "Ketju poistetaan automaattisesti %{timeLeft}."
        auto_bump: "Ketjua nostetaan automaattisesti %{timeLeft}."
        auto_reminder: "Sinua muistutetaan tästä ketjusta %{timeLeft}."
        auto_delete_replies: "Tähän ketjuun tulevat vastaukset poistetaan automaattisesti %{duration} kuluttua."
      auto_close_title: "Automaattisen sulkemisen asetukset"
      auto_close_immediate:
        one: "Ketjun viimeisin viesti on jo %{count} tunnin vanha, joten ketju suljetaan heti."
        other: "Ketjun viimeisin viesti on jo %{count} tuntia vanha, joten ketju suljetaan heti."
      auto_close_momentarily:
        one: "Ketjun viimeisin viesti on jo %{count} tunnin vanha, joten ketju suljetaan hetkellisesti."
        other: "Ketjun viimeisin viesti on jo %{count} tuntia vanha, joten ketju suljetaan hetkellisesti."
      timeline:
        back: "Takaisin"
        back_description: "Siirry takaisin ensimmäiseen lukemattomaan viestiin"
        replies_short: "%{current} / %{total}"
      progress:
        title: ketjun edistyminen
        jump_prompt: "siirry…"
        jump_prompt_of:
          one: "%{count} viestistä"
          other: "%{count} viestistä"
        jump_prompt_long: "Siirry…"
        jump_prompt_to_date: "päivämäärään"
        jump_prompt_or: "tai"
      notifications:
        title: muuta sitä, kuinka usein saat muistutuksia tästä ketjusta
        reasons:
          mailing_list_mode: "Sinulla on postituslistatila käytössä, joten sinulle ilmoitetaan vastauksista tähän ketjuun sähköpostitse."
          "3_10": "Saat ilmoituksia, koska tarkkailet tähän ketjuun liittyvää tunnistetta."
          "3_10_stale": "Saat ilmoituksia, koska olet tarkkaillut tähän ketjuun liittyvää tunnistetta aikaisemmin."
          "3_6": "Saat ilmoituksia, koska olet asettanut tämän alueen tarkkailuun."
          "3_6_stale": "Saat ilmoituksia, koska olet tarkkaillut tätä aluetta aikaisemmin."
          "3_5": "Saat ilmoituksia, koska ketju on asetettu tarkkailuun automaattisesti."
          "3_2": "Saat ilmoituksia, koska olet asettanut ketjun tarkkailuun."
          "3_1": "Saat ilmoituksia, koska aloitit tämän ketjun."
          "3": "Saat ilmoituksia, koska olet asettanut ketjun tarkkailuun."
          "2_8": "Näet uusien vastausten määrän, koska olet asettanut tämän alueen seurantaan."
          "2_8_stale": "Näet uusien vastauksien määrän, koska olet seurannut tätä aluetta aikaisemmin."
          "2_4": "Näet uusien vastausten määrän, koska olet kirjoittanut ketjuun."
          "2_2": "Näet uusien vastausten määrän, koska olet asettanut ketjun seurantaan."
          "2": 'Näet uusien vastausten määrän, koska <a href="%{basePath}/u/%{username}/preferences/notifications">luit tätä ketjua</a>.'
          "1_2": "Saat ilmoituksen, jos joku mainitsee @nimesi tai vastaa sinulle."
          "1": "Saat ilmoituksen, jos joku mainitsee @nimesi tai vastaa sinulle."
          "0_7": "Et saa mitään ilmoituksia tältä alueelta."
          "0_2": "Et saa mitään ilmoituksia tästä ketjusta."
          "0": "Et saa mitään ilmoituksia tästä ketjusta."
        watching_pm:
          title: "Tarkkailussa"
          description: "Saat ilmoituksen kaikista uusista vastauksista tähän viestiin, ja uusien vastausten lukumäärä näytetään."
        watching:
          title: "Tarkkailussa"
          description: "Saat ilmoituksen kaikista uusista vastauksista tähän ketjuun, ja uusien vastausten lukumäärä näytetään."
        tracking_pm:
          title: "Seurannassa"
          description: "Tälle viestille näytetään uusien vastausten lukumäärä. Saat ilmoituksen, jos joku mainitsee @nimesi tai vastaa sinulle."
        tracking:
          title: "Seurannassa"
          description: "Tälle ketjulle näytetään uusien vastausten lukumäärä. Saat ilmoituksen, jos joku mainitsee @nimesi tai vastaa sinulle."
        regular:
          title: "Tavallinen"
          description: "Saat ilmoituksen, jos joku mainitsee @nimesi tai vastaa sinulle."
        regular_pm:
          title: "Tavallinen"
          description: "Saat ilmoituksen, jos joku mainitsee @nimesi tai vastaa sinulle."
        muted_pm:
          title: "Vaimennettu"
          description: "Et saa mitään ilmoituksia tästä viestistä."
        muted:
          title: "Vaimennettu"
          description: "Et saa ilmoituksia mistään tässä ketjussa, eikä se näy tuoreimmissa."
      actions:
        title: "Toiminnot"
        recover: "Peru ketjun poisto"
        delete: "Poista ketju"
        open: "Avaa ketju"
        close: "Sulje ketju"
        multi_select: "Valitse viestejä..."
        slow_mode: "Ota Hidas tila käyttöön…"
        timed_update: "Aseta ajastin ketjulle…"
        pin: "Kiinnitä ketju..."
        unpin: "Poista ketjun kiinnitys..."
        unarchive: "Peru ketjun arkistointi"
        archive: "Arkistoi ketju"
        invisible: "Poista ketju listauksista"
        visible: "Listaa ketju"
        reset_read: "Nollaa tiedot lukemisista"
        make_public: "Tee ketjusta julkinen…"
        make_private: "Muuta henkilökohtaiseksi viestiksi"
        reset_bump_date: "Palauta ketjun päiväysleima"
      feature:
        pin: "Kiinnitä ketju"
        unpin: "Poista ketjun kiinnitys"
        pin_globally: "Kiinnitä ketju koko palstalle"
        make_banner: "Luo banneriketju"
        remove_banner: "Poista banneriketju"
      reply:
        title: "Vastaa"
        help: "aloita kirjoittamaan vastausta tähän ketjuun"
      share:
        title: "Jaa ketju"
        extended_title: "Jaa linkki"
        help: "jaa linkki tähän ketjuun"
        instructions: "Jaa linkki tähän ketjuun:"
        copied: "Ketjun linkki kopioitu."
        restricted_groups:
          one: "Näkyy vain ryhmän jäsenille: %{groupNames}"
          other: "Näkyy vain ryhmien jäsenille: %{groupNames}"
        invite_users: "Kutsu"
      print:
        title: "Tulosta"
        help: "Avaa tulostettava versio tästä ketjusta"
      flag_topic:
        title: "Liputa"
        help: "liputa tämä ketju yksityisesti tai lähetä siitä henkilökohtainen viesti"
        success_message: "Ketjun liputus onnistui."
      make_public:
        title: "Muuta julkiseksi ketjuksi"
        choose_category: "Valitse alue julkiselle ketjulle:"
      feature_topic:
        title: "Nosta tämä ketju"
        pin: "Kiinnitä tämä ketju alueen %{categoryLink} yläosaan, kunnes"
        unpin: "Poista tämä ketju alueen %{categoryLink} yläosasta."
        unpin_until: "Poista tämä ketju alueen %{categoryLink} yläosasta, tai odota <strong>%{until}</strong> saakka."
        pin_note: "Käyttäjät voivat poistaa ketjun kiinnityksen itseltään."
        pin_validation: "Päivämäärä vaaditaan ketjun kiinnittämiseksi"
        not_pinned: "Alueella %{categoryLink} ei ole kiinnitettyjä ketjuja."
        already_pinned:
          one: "Kiinnitettyjä ketjuja alueella %{categoryLink}: <strong class='badge badge-notification unread'>%{count}</strong>"
          other: "Kiinnitettyjä ketjuja alueella %{categoryLink}: <strong class='badge badge-notification unread'>%{count}</strong>"
        pin_globally: "Kiinnitä tämä ketju kaikkien alueiden yläosaan, kunnes"
        confirm_pin_globally:
          one: "Olet jo kiinnittänyt %{count} ketjun koko palstalle. Liian suuri kiinnitettyjen ketjujen määrä voi häiritä uusia sekä anonyymejä käyttäjiä. Oletko varma, että haluat kiinnittää yhden ketjun lisää koko palstalle?"
          other: "Olet jo kiinnittänyt %{count} ketjua koko palstalle. Liian suuri kiinnitettyjen ketjujen määrä voi häiritä uusia sekä anonyymejä käyttäjiä. Oletko varma, että haluat kiinnittää yhden ketjun lisää koko palstalle?"
        unpin_globally: "Poista tämä ketju kaikkien ketjuluetteloiden yläosasta."
        unpin_globally_until: "Poista tämä ketju kaikkien ketjuluetteloiden yläosasta, tai odota <strong>%{until}</strong> saakka."
        global_pin_note: "Käyttäjät voivat poistaa ketjun kiinnityksen itseltään."
        not_pinned_globally: "Yhtään ketjua ei ole kiinnitetty koko palstalle."
        already_pinned_globally:
          one: "Koko palstalle kiinnitettyjä ketjuja: <strong class='badge badge-notification unread'>%{count}</strong>"
          other: "Koko palstalle kiinnitettyjä ketjuja: <strong class='badge badge-notification unread'>%{count}</strong>"
        make_banner: "Tee tästä ketjusta banneri, joka näytetään kaikkien sivujen yläosassa."
        remove_banner: "Poista banneri, joka näytetään kaikkien sivujen yläosassa."
        banner_note: "Käyttäjät voivat piilottaa bannerin sulkemalla sen. Vain yksi ketju kerrallaan voi olla banneri."
        no_banner_exists: "Banneriketjua ei ole määritelty."
        banner_exists: "Banneriketju <strong class='badge badge-notification unread'>on</strong> määritelty."
      inviting: "Kutsutaan…"
      automatically_add_to_groups: "Tämä kutsu sisältää myös pääsyn näihin ryhmiin:"
      invite_private:
        title: "Kutsu viestiin"
        email_or_username: "Kutsuttavan sähköpostiosoite tai käyttäjätunnus"
        email_or_username_placeholder: "sähköpostiosoite tai käyttäjätunnus"
        action: "Kutsu"
        success: "Käyttäjä on kutsuttu osallistumaan tähän viestiin."
        success_group: "Ryhmä on kutsuttu osallistumaan tähän viestiin."
        error: "Kutsuttaessa käyttäjää tapahtui valitettavasti virhe."
        not_allowed: "Tätä käyttäjää ei valitettavasti voi kutsua."
        group_name: "ryhmän nimi"
      controls: "Ketjun hallinta"
      invite_reply:
        title: "Kutsu"
        username_placeholder: "käyttäjätunnus"
        action: "Lähetä kutsu"
        help: "Kutsu muita tähän ketjuun sähköpostitse tai ilmoitusten kautta"
        to_forum: "Lähetämme lyhyen sähköpostin, jonka avulla ystäväsi voi liittyä napsauttamalla linkkiä."
        discourse_connect_enabled: "Syötä henkilön käyttäjätunnus, jonka haluaisit kutsua tähän ketjuun."
        to_topic_blank: "Syötä henkilön käyttäjätunnus tai sähköpostiosoite, jonka haluaisit kutsua tähän ketjuun."
        to_topic_email: "Syötit sähköpostiosoitteen. Lähetämme ystävällesi sähköpostin, jonka avulla hän voi heti vastata tähän ketjuun."
        to_topic_username: "Annoit käyttäjätunnuksen. Lähetämme hänelle ilmoituksen, jossa on linkki ja kutsu tähän ketjuun."
        to_username: "Kirjoita henkilön käyttäjätunnus, jonka haluat kutsua. Lähetämme hänelle ilmoituksen, jossa on linkki ja kutsu tähän ketjuun."
        email_placeholder: "nimi@esimerkki.fi"
        success_email: "Olemme lähettäneet kutsun osoitteeseen <b>%{invitee}</b>. Ilmoitamme, kun kutsuun on vastattu. Voit seurata käyttäjäsivusi kutsut-välilehdeltä kutsujesi tilannetta."
        success_username: "Olemme kutsuneet käyttäjän osallistumaan tähän ketjuun."
        error: "Emme valitettavasti onnistuneet kutsumaan tätä henkilöä. Ehkäpä hänet on jo kutsuttu? (Huomaa, että kutsumistiheyttä rajoitetaan)"
        success_existing_email: "Käyttäjä sähköpostiosoitteella <b>%{emailOrUsername}</b> on jo olemassa. Hänet kutsuttiin osallistumaan tähän ketjuun."
      login_reply: "Kirjaudu sisään vastataksesi"
      filters:
        n_posts:
          one: "%{count} viesti"
          other: "%{count} viestiä"
        cancel: "Poista suodatin"
      move_to:
        title: "Siirrä"
        action: "siirrä"
        error: "Viestien siirtämisessä tapahtui virhe."
      split_topic:
        title: "Siirrä uuteen ketjuun"
        action: "siirrä uuteen ketjuun"
        topic_name: "Uuden ketjun otsikko"
        radio_label: "Uusi ketju"
        error: "Viestien siirtämisessä uuteen ketjuun tapahtui virhe."
        instructions:
          one: "Olet luomassa uutta ketjua valitsemastasi viestistä."
          other: "Olet aloittamassa uutta ketjua valitsemistasi <b>%{count}</b> viestistä."
      merge_topic:
        title: "Siirrä olemassa olevaan ketjuun"
        action: "siirrä olemassa olevaan ketjuun"
        error: "Viestien siirtämisessä ketjuun tapahtui virhe."
        radio_label: "Olemassa oleva ketju"
        instructions:
          one: "Valitse ketju, johon haluat siirtää valitun viestin."
          other: "Valitse ketju, johon haluat siirtää valitut <b>%{count}</b> viestiä."
        chronological_order: "säilytä kronologinen järjestys yhdistämisen jälkeen"
      move_to_new_message:
        title: "Siirrä uuteen viestiin"
        action: "siirrä uuteen viestiin"
        message_title: "Uuden viestin otsikko"
        radio_label: "Uusi viesti"
        participants: "Osallistujat"
        instructions:
          one: "Olet luomassa uutta viestiä valitsemallasi viestillä."
          other: "Olet luomassa uutta viestiä valitsemillasi <b>%{count}</b> viestillä."
      move_to_existing_message:
        title: "Siirrä olemassa olevaan viestiin"
        action: "siirrä olemassa olevaan viestiin"
        radio_label: "Olemassa oleva viesti"
        participants: "Osallistujat"
        instructions:
          one: "Valitse viesti, johon haluat siirtää tämän viestin."
          other: "Valitse viesti, johon haluat siirtää nämä <b>%{count}</b> viestiä."
      merge_posts:
        title: "Yhdistä valitut viestit"
        action: "yhdistä valitut viestit"
        error: "Valittuja viestejä yhdistettäessä tapahtui virhe."
      publish_page:
        title: "Sivujulkaisu"
        publish: "Julkaise"
        description: "Kun ketju julkaistaan sivuna, sen URL-osoitteen voi jakaa ja se näytetään mukautetulla muotoiltuna."
        slug: "Polkutunnus"
        public: "Julkinen"
        public_description: "Ihmiset näkevät sivun, vaikka siihen liittyvä ketju olisi yksityinen."
        publish_url: "Sivusi julkaistiin osoitteessa:"
        topic_published: "Ketjusi julkaistiin osoitteessa;"
        preview_url: "Sivusi julkaistaan osoitteessa:"
        invalid_slug: "Et voi valitettavasti julkaista tätä sivua."
        unpublish: "Peru julkaisu"
        unpublished: "Sivusi julkaisu peruttiin, eikä se ole enää käytettävissä."
        publishing_settings: "Julkaisuasetukset"
      change_owner:
        title: "Vaihda omistajaa"
        action: "vaihda omistajuutta"
        error: "Viestin omistajan vaihdossa tapahtui virhe."
        placeholder: "uuden omistajan käyttäjätunnus"
        instructions:
          one: "Valitse uusi omistaja käyttäjän <b>@%{old_user}</b> viestille."
          other: "Valitse uusi omistaja käyttäjän <b>@%{old_user}</b> %{count} viestille."
        instructions_without_old_user:
          one: "Valitse uusi omistaja viestille"
          other: "Valitse uusi omistaja %{count} viestille"
      change_timestamp:
        title: "Muuta aikaleimaa…"
        action: "muuta aikaleimaa"
        invalid_timestamp: "Aikaleima ei voi olla tulevaisuudessa."
        error: "Ketjun aikaleiman vaihtamisessa tapahtui virhe"
        instructions: "Valitse ketjulle uusi aikaleima. Ketjun viestit päivitetään samalla aikaerolla."
      multi_select:
        select: "valitse"
        selected: "valittuna (%{count})"
        select_post:
          label: "valitse"
          title: "Lisää viesti valittuihin"
        selected_post:
          label: "valittu"
          title: "Poista viesti valituista klikkaamalla"
        select_replies:
          label: "valitse +vastaukset"
          title: "Lisää viesti ja kaikki sen vastaukset valittuihin"
        select_below:
          label: "valitse +myöhemmät"
          title: "Lisää viesti ja kaikki sitä myöhemmät valittuihin"
        delete: poista valitut
        cancel: peruuta valinta
        select_all: valitse kaikki
        deselect_all: poista kaikkien valinta
        description:
          one: Olet valinnut <b>%{count}</b> viestin.
          other: "Olet valinnut <b>%{count}</b> viestiä."
      deleted_by_author_simple: "(kirjoittajan poistama ketju)"
    post_list:
      title: "Uusimmat viestit"
      empty: "Viestejä ei ole"
      aria_post_number: "%{title} – viesti %{postNumber}"
    post:
      confirm_delete: "Oletko varma, että haluat poistaa tämän viestin?"
      quote_reply: "Lainaa"
      quote_reply_shortcut: "Lainaus (tai paina q)"
      quote_edit: "Muokkaa"
      quote_edit_shortcut: "Muokkaa (tai paina e)"
      quote_copy: "Kopioi lainaus"
      quote_copied_to_clibboard: "Lainaus kopioitiin leikepöydälle"
      quote_share: "Jaa"
      edit_reason: "Syy: "
      post_number: "viesti %{number}"
      ignored: "Sivuutettua sisältöä"
      wiki_last_edited_on: "wikiä muokattu viimeksi %{dateTime}"
      last_edited_on: "viestiä muokattu viimeksi %{dateTime}"
      edit_history: "viestin muokkaushistoria"
      reply_as_new_topic: "Vastaa liittyvässä ketjussa"
      reply_as_new_private_message: "Vastaa samoille vastaanottajille uudessa viestissä"
      continue_discussion: "Jatkoa ketjulle %{postLink}:"
      follow_quote: "siirry lainattuun viestiin"
      show_full: "Näytä koko viesti"
      show_hidden: "Katso sivuutettu sisältö."
      deleted_by_author_simple: "(kirjoittajan poistama viesti)"
      collapse: "kutista"
      load_more_replies: "lataa lisää vastauksia"
      sr_collapse_replies: "Kutista upotetut vastaukset"
      sr_load_more_replies: "Lataa lisää upotettuja vastauksia"
      sr_date: "Viestin päivämäärä"
      sr_expand_replies:
        one: "Tässä viestissä on %{count} vastaus"
        other: "Tässä viestissä on %{count} vastausta"
      expand_collapse: "laajenna/kutista"
      sr_below_embedded_posts_description: "viestin %{post_number} vastaukset"
      sr_embedded_reply_description: "käyttäjän %{username} vastaus viestiin %{post_number}"
      locked: "henkilökunnan jäsen on estänyt tämän viestin muokkaamisen"
      gap:
        one: "näytä %{count} piilotettu vastaus"
        other: "näytä %{count} piilotettua vastausta"
      sr_reply_to: "Vastaus käyttäjän @%{username} viestiin %{post_number}"
      link_clicked:
        one: "linkkiä napsautettiin %{count} kerran"
        other: "linkkiä napsautettiin %{count} kertaa"
      notice:
        new_user: "Tämä on ensimmäinen kerta kun %{user} kirjoittaa — toivotetaan hänet tervetulleeksi yhteisöömme!"
        returning_user: "Siitä on aikaa kun %{user} on viimeksi nähty — hän oli viimeksi kirjoittanut %{time}."
        custom_created_by: "(lisännyt: %{userLinkHTML})"
      unread: "Viesti on lukematta"
      has_replies:
        one: "%{count} vastaus"
        other: "%{count} vastausta"
      has_replies_count: "%{count}"
      unknown_user: "(tuntematon/poistettu käyttäjä)"
      has_likes_title:
        one: "%{count} käyttäjä tykkäsi tästä viestistä"
        other: "%{count} käyttäjää tykkäsi tästä viestistä"
      has_likes_title_only_you: "tykkäsit tästä viestistä"
      has_likes_title_you:
        one: "Sinä ja %{count} muuta tykkäsitte tästä viestistä"
        other: "Sinä ja %{count} muuta tykkäsitte tästä viestistä"
      sr_post_like_count_button:
        one: "%{count} käyttäjä tykkäsi tästä viestistä."
        other: "%{count} käyttäjää tykkäsi tästä viestistä."
      sr_post_read_count_button:
        one: "%{count} henkilöä luki tämän viestin."
        other: "%{count} ihmistä on lukenut tämän viestin."
      filtered_replies_hint:
        one: "Näytä tämä viesti ja siihen liittyvä vastaus"
        other: "Näytä tämä viesti ja %{count} siihen liittyvää vastausta"
      filtered_replies_viewing:
        one: "Katsellaan %{count} vastausta"
        other: "Katsellaan %{count} vastausta"
      in_reply_to: "Lataa emoviesti"
      view_all_posts: "Näytä kaikki viestit"
      badge_granted_tooltip: "%{username} ansaitsi kunniamerkin %{badge_name} tästä viestistä!"
      localizations:
        table:
          locale: "Kielikohtainen asetus"
          actions: "Toiminnot"
          edit: "Muokkaa"
          delete: "Poista"
        add: "Lisää uusi käännös"
        view:
          one: "Näytä %{count} käännetty kieli"
          other: "Näytä %{count} käännetyt kielet"
        modal:
          title: "Käännökset viestille"
          confirm_delete: "Oletko varma, että haluat poistaa käännökset kohteelle '%{languageCode}'?"
        success: "Käännökset on päivitetty onnistuneesti"
        post_language_selector:
          none: "Ei valittu"
      errors:
        create: "Viestin luonti epäonnistui. Yritä uudelleen."
        edit: "Viestin muokkaus epäonnistui. Yritä uudelleen."
        upload: "Tiedoston %{file_name} lataaminen epäonnistui. Yritä uudelleen."
        backup_too_large: "Valitettavasti varmuuskopiotiedosto on liian suuri."
        file_too_large: "Tiedosto on valitettavasti liian suuri (enimmäiskoko on %{max_size_kb} kt). Mitäpä jos lataisit suuren tiedostosi johonkin pilvipalveluun ja jakaisit linkin?"
        file_size_zero: "Jokin näyttää menneen vikaan. Tiedosto, jota yrität ladata, on 0 tavua. Yritä uudelleen."
        file_too_large_humanized: "Tiedosto on valitettavasti liian suuri (enimmäiskoko on %{max_size}). Mitäpä jos lataisit suuren tiedostosi johonkin pilvipalveluun ja jakaisit linkin?"
        too_many_uploads: "Voit ladata vain yhden tiedoston kerrallaan."
        too_many_dragged_and_dropped_files:
          one: "Voit ladata vain %{count} tiedoston kerrallaan."
          other: "Voit ladata vain %{count} tiedostoa kerrallaan."
        upload_not_authorized: "Tiedosto. jota yrität ladata, ei ole sallittu (sallitut päätteet: %{authorized_extensions})."
        no_uploads_authorized: "Tiedostojen lataamista verkkoon ei ole sallittu."
        image_upload_not_allowed_for_new_user: "Uudet käyttäjät eivät saa ladata kuvia."
        attachment_upload_not_allowed_for_new_user: "Uudet käyttäjät eivät saa ladata liitteitä."
        attachment_download_requires_login: "Sinun täytyy kirjautua sisään, jotta voit ladata liitetiedostoja."
      cancel_composer:
        confirm: "Mitä haluaisit tehdä viestillesi?"
        discard: "Hylkää"
        save_draft: "Tallenna luonnos myöhempää käyttöä varten"
        keep_editing: "Jatka muokkaamista"
      via_email: "tämä viesti lähetettiin sähköpostitse"
      via_auto_generated_email: "tämä viesti saapui automaattisesti luotuna sähköpostina"
      whisper: "tämä viesti on yksityinen kuiskaus valvojille"
      whisper_groups: "tämä viesti on yksityinen kuiskaus, joka näkyy vain ryhmille"
      wiki:
        about: "tämä viesti on wiki-viesti"
      few_likes_left: "Kiitos hyvän mielen levittämisestä! Sinulla on enää muutama tykkäys jäljellä tälle päivälle."
      controls:
        reply: "aloita vastaamaan tähän viestiin"
        like_action: "Tykkää"
        like: "tykkää viestistä"
        has_liked: "tykkäsit tästä viestistä"
        read_indicator: "jäsenet, jotka ovat lukeneet tämän viestin"
        undo_like_action: "Peru tykkäys"
        undo_like: "peru tykkäys"
        edit: "muokkaa viestiä"
        edit_action: "Muokkaa"
        edit_anonymous: "Sinun täytyy ensin kirjautua sisään, jotta voit muokata tätä viestiä."
        flag_action: "Liputa"
        flag: "liputa tämä viesti yksityisesti tai lähetä siitä henkilökohtainen viesti"
        anonymous_flag: "lähetä sähköposti henkilökunnalle tämän viestin liputtamiseksi"
        delete_action: "Poista viesti"
        delete: "poista tämä viesti"
        undelete_action: "Kumoa viestin poisto"
        undelete: "peru viestin poistaminen"
        share_action: "Jaa"
        share: "jaa linkki tähän viestiin"
        copy_action: "Kopioi linkki"
        copy_title: "kopioi linkki tähän viestiin leikepöydälle"
        link_copied: "Linkki kopioitu!"
        more: "Lisää"
        delete_replies:
          confirm: "Haluatko poistaa myös tähän viestiin liittyvät vastaukset?"
          direct_replies:
            one: "Kyllä, ja %{count} suora vastaus"
            other: "Kyllä, ja %{count} suoraa vastausta"
          all_replies:
            one: "Kyllä, ja %{count} vastaus"
            other: "Kyllä, ja kaikki %{count} vastausta"
          just_the_post: "Ei, vain tämä viesti"
        admin: "viestin ylläpitotoimet"
        admin_action: "Ylläpitäjä"
        permanently_delete: "Poista pysyvästi"
        permanently_delete_confirmation: "Haluatko varmasti poistaa tämän viestin pysyvästi? Et voi palauttaa sitä."
        wiki: "Tee wiki"
        unwiki: "Poista wiki"
        convert_to_moderator: "Lisää henkilökunnan taustaväri"
        revert_to_regular: "Poista henkilökunnan taustaväri"
        rebake: "Koosta HTML uudelleen"
        publish_page: "Sivujulkaisu"
        unhide: "Poista piilotus"
        change_owner: "Vaihda omistajuutta…"
        grant_badge: "Myönnä kunniamerkki…"
        lock_post: "Lukitse viesti"
        lock_post_description: "estä kirjoittajaa muokkaamasta tätä viestiä"
        unlock_post: "Poista viestin lukitus"
        unlock_post_description: "salli kirjoittajan muokata viestiä"
        delete_topic_disallowed_modal: "Et saa poistaa tätä ketjua. Jos haluat sen poistetuksi, liputa se perustelujen kera, ja valvoja päättää poistamisesta."
        delete_topic_disallowed: "sinulla ei ole oikeutta poistaa tätä ketjua"
        delete_topic_confirm_modal:
          one: "Ketjua on katseltu yli %{count} kerran, ja se voi olla suosittu hakutulos. Haluatko varmasti poistaa ketjun kokonaan sen sijaan, että muokkaisit sitä paremmaksi?"
          other: "Ketjua on katseltu yli %{count} kertaa, ja se voi olla suosittu hakutulos. Haluatko varmasti poistaa ketjun kokonaan sen sijaan, että muokkaisit sitä paremmaksi?"
        delete_topic_confirm_modal_yes: "Kyllä, poista ketju"
        delete_topic_confirm_modal_no: "Ei, säilytä ketju"
        delete_topic_error: "Ketjua poistettaessa tapahtui virhe"
        delete_topic: "poista ketju"
        add_post_notice: "Lisää virallinen ilmoitus…"
        change_post_notice: "Muuta virallista ilmoitusta…"
        delete_post_notice: "Poista virallinen ilmoitus"
        remove_timer: "poista ajastin"
        edit_timer: "muokkaa ajastusta"
      actions:
        people:
          like:
            one: "tykkäsi tästä"
            other: "tykkäsivät tästä"
          read:
            one: "luki tämän"
            other: "lukivat tämän"
          like_capped:
            one: "ja %{count} muu tykkäsivät tästä"
            other: "ja %{count} muuta tykkäsivät tästä"
          read_capped:
            one: "ja %{count} muu lukivat tämän"
            other: "ja %{count} muuta lukivat tämän"
        by_you:
          off_topic: "Liputit tämän eksyvän aiheesta"
          spam: "Liputit tämän roskapostiksi"
          inappropriate: "Liputit tämän sopimattomaksi"
          illegal: "Liputit tämän laittomaksi"
          notify_moderators: "Liputit tämän valvojille tiedoksi"
          notify_user: "Lähetit viestin tälle käyttäjälle"
          custom: "Liputit tämän ketjun merkinnällä %{custom}"
      delete:
        confirm:
          one: "Oletko varma, että haluat poistaa viestin?"
          other: "Oletko varma, että haluat poistaa %{count} viestiä?"
      merge:
        confirm:
          one: "Oletko varma, että haluat yhdistää nämä viestit?"
          other: "Oletko varma, että haluat yhdistää nämä %{count} viestiä?"
      revisions:
        controls:
          first: "Ensimmäinen revisio"
          previous: "Edellinen revisio"
          next: "Seuraava revisio"
          last: "Viimeinen revisio"
          hide: "Piilota revisio"
          show: "Näytä revisio"
          destroy: "Poista revisiot"
          destroy_confirm: "Haluatko varmasti poistaa kaikki tämän viestin revisiot? Tämä toiminto on pysyvä."
          revert: "Palaa revisioon %{revision}"
          edit_wiki: "Muokkaa wikiä"
          edit_post: "Muokkaa viestiä"
          comparing_previous_to_current_out_of_total: "<strong>%{previous}</strong> %{icon} <strong>%{current}</strong> / %{total}"
        displays:
          inline:
            title: "Näytä lisäykset ja poistot tekstin osana"
            button: "HTML"
          side_by_side:
            title: "Näytä muokkauksen versiot vierekkäin"
            button: "HTML"
          side_by_side_markdown:
            title: "Näytä viestien lähdekoodit erot vierekkäin"
            button: "Raaka"
      raw_email:
        displays:
          raw:
            title: "Näytä raaka sähköposti"
            button: "Raaka"
          text_part:
            title: "Näytä sähköpostin tekstiosa"
            button: "Teksti"
          html_part:
            title: "Näytä sähköpostin HTML-osa"
            button: "HTML"
      bookmarks:
        create: "Luo kirjanmerkki"
        create_for_topic: "Luo kirjanmerkki ketjulle"
        edit: "Muokkaa kirjanmerkkiä"
        edit_for_topic: "Muokkaa ketjun kirjanmerkkiä"
        updated: "Päivitetty"
        name: "Nimi"
        name_placeholder: "Mitä varten kirjanmerkki on?"
        name_input_label: "Kirjanmerkin nimi"
        set_reminder: "Muistuta minua"
        options: "Asetukset"
        actions:
          delete_bookmark:
            name: "Poista kirjanmerkki"
            description: "Poistaa kirjanmerkin profiilistasi ja kumoaa kaikki kirjanmerkkiin liittyvät muistutukset"
          edit_bookmark:
            name: "Muokkaa kirjanmerkkiä"
            description: "Muokkaa kirjanmerkin nimeä tai muuta muistutuksen päivämäärää ja kellonaikaa"
          clear_bookmark_reminder:
            name: "Tyhjennä muistutus"
            description: "Tyhjennä muistutuksen päivämäärä ja aika"
          pin_bookmark:
            name: "Kiinnitä kirjanmerkki"
            description: "Kiinnitä kirjanmerkki. Näin se näkyy kirjanmerkkiluettelon yläosassa."
          unpin_bookmark:
            name: "Poista kirjanmerkin kiinnitys"
            description: "Poista kirjanmerkin kiinnitys. Se ei enää näy kirjanmerkkiluettelon yläosassa."
      filtered_replies:
        viewing_posts_by: "Katsellaan %{post_count} viestiä käyttäjältä"
        viewing_subset: "Jotkin vastaukset on kutistettu"
        viewing_summary: "Näytetään tämän ketjun suosituimmat vastaukset"
        post_number: "%{username}, viesti #%{post_number}"
        show_all: "Näytä kaikki"
      share:
        title: "Jaa viesti %{post_number}"
        instructions: "Jaa linkki tähän viestiin:"
      original_language: "Tämä viesti on alun perin kirjoitettu %{language}"
    category:
      none: "(ei aluetta)"
      all: "Kaikki alueet"
      choose: "alue&hellip;"
      edit: "Muokkaa"
      edit_title: "Muokkaa tätä aluetta"
      edit_dialog_title: "Muokkaa: %{categoryName}"
      view: "Katsele alueen ketjuja"
      back: "Takaisin alueelle"
      general: "Yleistä"
      settings: "Asetukset"
      topic_template: "Malli"
      tags: "Tunnisteet"
      localizations: "Lokalisoinnit"
      localization:
        locale: "Kielikohtainen asetus"
        name: "Nimi"
        description: "Kuvaus"
        add: "Lisää uusi kieliasetus"
        remove: "Poista"
        hint: "Tällä hetkellä tähän kategoriaan ei ole lokalisointia. Napsauta 'Lisää uusi lokaatio' alla aloittaaksesi lokalisointien lisäämisen."
      tags_allowed_tags: "Rajaa nämä tunnisteet tälle alueelle:"
      tags_allowed_tag_groups: "Rajaa nämä tunnisteryhmät tälle alueelle:"
      tags_placeholder: "(Valinnainen) lista sallituista tunnisteista"
      tags_tab_description: "Yllä määritellyt tunnisteet ja tunnisteryhmät ovat käytössä vain tällä alueella sekä muilla alueilla, jotka ovat myös määrittäneet ne. Ne eivät ole käytettävissä muilla alueilla."
      tag_groups_placeholder: "(Valinnainen) lista sallituista tunnisteryhmistä"
      manage_tag_groups_link: "Hallitse tunnisteryhmiä"
      allow_global_tags_label: "Salli myös muut tunnisteet"
      required_tag_group:
        description: "Edellytä, että uudella ketjulla on tunnisteita tunnisteryhmäitä:"
        delete: "Poista"
        add: "Lisää pakollinen tunnisteryhmä"
        placeholder: "valitse tunnisteryhmä…"
      topic_featured_link_allowed: "Salli ketjulinkit tällä alueella"
      delete: "Poista alue"
      create: "Uusi alue"
      create_long: "Luo uusi alue"
      save: "Tallenna alue"
      slug: "Alueen polkutunnus"
      slug_placeholder: "(Valinnainen) väliviivoilla erotettuja sanoja URL-osoitetta varten"
      creation_error: Alueen luonnissa tapahtui virhe.
      save_error: Alueen tallennuksessa tapahtui virhe.
      name: "Alueen nimi"
      untitled: "Nimetön Kategoria"
      description: "Kuvaus"
      logo: "Alueen logokuva"
      logo_dark: "Tumman tilan alueen logokuva"
      logo_description: "Suositeltu kuvasuhde on 1:1 ja vähimmäiskoko 200 pikseliä. Jos tämä jätetään tyhjäksi, kuvaa ei näytetä."
      background_image: "Alueen taustakuva"
      background_image_dark: "Kategorioiden tumma taustakuva"
      style: "Tyylit"
      background_color: "Väri"
      foreground_color: "Tekstin väri"
      styles:
        type: "Tyyli"
        icon: "Kuvake"
        emoji: "Emojit"
        options:
          square: "Neliö"
          icon: "Kuvake"
          emoji: "Emojit"
      color_used: "Väri käytössä"
      predefined_colors: "Ennalta määritetyt värivaihtoehdot"
      name_placeholder: "Enintään yksi tai kaksi sanaa"
      color_placeholder: "Mikä tahansa verkkoväri"
      delete_confirm: "Oletko varma, että haluat poistaa tämän alueen?"
      delete_error: "Alueen poistossa tapahtui virhe."
      list: "Listaa alueet"
      no_description: "Lisää alueelle kuvaus."
      change_in_category_topic: "Muokkaa kuvausta"
      already_used: "Tämä väri on jo käytössä toisella alueella"
      security: "Turvallisuus"
      security_add_group: "Lisää ryhmä"
      permissions:
        group: "Ryhmä"
        see: "Katselu"
        reply: "Vastaus"
        create: "Aloitus"
        no_groups_selected: "Millekään ryhmällä ei ole myönnetty pääsyä; alue näkyy vain henkilökunnalle."
        everyone_has_access: 'Tämä alue on julkinen: kaikki voivat lukea, vastata ja luoda viestejä. Voit rajoittaa oikeuksia poistamalla yhden tai useamman ryhmälle "kaikki" annetuista oikeuksista.'
        toggle_reply: "Muuta vastausoikeutta"
        toggle_full: "Muuta aloitusoikeutta"
        inherited: 'Tämä oikeus periytyy ryhmältä "kaikki"'
      special_warning: "Varoitus: Tämä on asennusvaiheessa luotu alue, eikä sen turvallisuusasetuksia voi muuttaa. Jos et halua käyttää tätä aluetta, älä muuta sen käyttötarkoitusta, vaan poista se."
      uncategorized_security_warning: "Tämä alue on erityinen. Se on tarkoitettu säilytyspaikaksi ketjuille, joilla ei ole aluetta; sille ei voi määritellä turvallisuusasetuksia."
      uncategorized_general_warning: 'Tämä alue on erityinen. Se on oletusalue uusille ketjuille, joille ei ole valittu aluetta. Jos et kaipaa tätä ja haluat mieluummin pakottaa valitsemaan alueen, <a href="%{settingLink}">poista asetus käytöstä täällä</a>. Jos haluat vaihtaa nimeä tai kuvasta, siirry kohtaan <a href="%{customizeLink}">Mukauta / Tekstisisältö</a>.'
      pending_permission_change_alert: "Et ole lisännyt ryhmää %{group} tälle alueelle; lisää klikkaamalla tätä painiketta."
      images: "Kuvat"
      email_in: "Mukautettu saapuvan postin sähköpostiosoite:"
      email_in_tooltip: "Voit erottaa useita sähköpostiosoitteita |-merkillä."
      email_in_allow_strangers: "Hyväksy sähköpostit anonyymeiltä käyttäjiltä, joilla ei ole tiliä"
      email_in_disabled: "Uusien ketjujen lähettäminen sähköpostitse ei ole käytössä. Voit ottaa uusien ketjujen lähettämisen sähköpostitse käyttöön ottamalla <a href='%{setting_url}'>\"email in\"</a> -asetuksen käyttöön."
      mailinglist_mirror: "Alue jäljittelee postituslistaa"
      show_subcategory_list: "Näytä ala-alueiden luettelo ketjujen yläpuolella tällä alueella."
      read_only_banner: "Banneriteksti, joka näytetään, jos käyttäjä ei voi aloittaa ketjua tälle alueelle:"
      num_featured_topics: "Aluesivulla näytettävien ketjujen määrä:"
      subcategory_num_featured_topics: "Ylätason alueen sivulla näytettävien ketjujen määrä:"
      all_topics_wiki: "Tee uusista ketjuista wiki-viestejä oletuksena"
      allow_unlimited_owner_edits_on_first_post: "Salli rajattomat omistajan muokkaukset ensimmäisessä viestissä"
      subcategory_list_style: "Ala-alueluettelon tyyli:"
      sort_order: "Ketjuluettelon järjestys:"
      default_view: "Oletusketjuluettelo:"
      default_top_period: "Suositut-listauksen oletusajanjakso:"
      default_list_filter: "Oletusluettelosuodatin:"
      allow_badges_label: "Salli kunniamerkkien myöntäminen tällä alueella"
      edit_permissions: "Muokkaa oikeuksia"
      reviewable_by_group: "Henkilökunnan lisäksi tämän alueen sisältöä voi käsitellä myös:"
      review_group_name: "ryhmän nimi"
      require_topic_approval: "Edellytä valvojan hyväksyntää kaikille uusille ketjuille"
      require_reply_approval: "Edellytä valvojan hyväksyntää kaikille uusille vastauksille"
      this_year: "tänä vuonna"
      position: "Sijoitus aluesivulla:"
      default_position: "Oletussijoitus"
      position_disabled: "Alueet näytetään aktiivisuusjärjestyksessä. Voit hallita alueiden järjestystä luetteloissa ottamalla käyttöön <a href='%{url}'>\"fixed category positions\"</a> -asetuksen."
      minimum_required_tags: "Ketjussa vaadittavien tunnisteiden vähimmäismäärä:"
      default_slow_mode: 'Ota "Hidas tila" käyttöön tämän alueen uusille ketjuille.'
      parent: "Ylätason alue"
      num_auto_bump_daily: "Päivittäin nostettavien avointen ketjujen määrä:"
      auto_bump_cooldown_days: "Vähimmäismäärä päiviä ennen kuin sama ketju nostetaan uudelleen:"
      navigate_to_first_post_after_read: "Siirry ensimmäiseen viestiin, kun ketjut on luettu"
      notifications:
        title: "muuta tämän alueen ilmoitustasoa"
        watching:
          title: "Tarkkailu"
          description: "Tarkkailet automaattisesti kaikkia ketjuja tällä alueella. Saat ilmoituksen jokaisesta uudesta viestistä missä tahansa ketjussa, ja uusien vastausten määrä näytetään."
        watching_first_post:
          title: "Tarkkaillaan ensimmäistä viestiä"
          description: "Saat ilmoituksia uusista tämän alueen ketjuista, muttet ketjuihin tulevista vastauksista."
        tracking:
          title: "Seuranta"
          description: "Seuraat automaattisesti kaikkia ketjuja tällä alueella. Saat ilmoituksen, jos joku mainitsee @nimesi tai vastaa sinulle, ja uusien vastausten määrä näytetään."
        regular:
          title: "Tavallinen"
          description: "Saat ilmoituksen, jos joku mainitsee @nimesi tai vastaa sinulle."
        muted:
          title: "Vaimennettu"
          description: "Et saa ilmoituksia uusista ketjuista tällä alueella, eivätkä ne näy tuoreimmissa."
      search_priority:
        label: "Hakuprioriteetti"
        options:
          normal: "Normaali"
          ignore: "Sivuuta"
          very_low: "Erittäin matala"
          low: "Matala"
          high: "Korkea"
          very_high: "Erittäin korkea"
      sort_options:
        default: "oletus"
        likes: "Tykkäykset"
        op_likes: "Avausviestin tykkäykset"
        views: "Katselut"
        posts: "Viestit"
        activity: "Toiminta"
        posters: "Kirjoittajat"
        category: "Alue"
        created: "Luomisaika"
      sort_ascending: "Nouseva"
      sort_descending: "Laskeva"
      subcategory_list_styles:
        rows: "Rivit"
        rows_with_featured_topics: "Rivit ja valikoituja ketjuja"
        boxes: "Laatikot"
        boxes_with_featured_topics: "Laatikot, joissa esiteltyjä ketjuja"
      settings_sections:
        general: "Yleistä"
        moderation: "Valvonta"
        appearance: "Ulkoasu"
        email: "Sähköposti"
      list_filters:
        all: "kaikki ketjut"
        none: "ei ala-alueita"
      colors_disabled: "Et voi valita värejä, koska alueen tyyliksi on asetettu 'ei mikään'"
    anonymous_flagging:
      title: "Ilmoita laittomasta sisällöstä"
      description: "Ilmoita laittomasta sisällöstä ottamalla yhteyttä osoitteeseen <a href='mailto:%{email}?subject=Laitonta sisältöä: %{topic_title}&body=Tämä viesti %{url} sisältää laitonta sisältöä.'>%{email}</a>"
    flagging:
      title: "Kiitos avustasi yhteisön hyväksi!"
      review_process_description: "Moderaattorit vastaanottavat kaikki liput, ja ne tarkistetaan mahdollisimman pian."
      action: "Liputa viesti"
      take_action: "Ryhdy toimiin…"
      take_action_options:
        default:
          title: "Piilota viesti"
          details: "Saavuta liputuskynnys välittömästi, piilota viesti ja hyväksy kaikki odottavat liput"
        suspend:
          title: "Hyllytä käyttäjä"
          details: "Ylitä lippujen kynnysmäärä ja hyllytä käyttäjä"
        silence:
          title: "Hiljennä käyttäjä"
          details: "Ylitä lippujen kynnysmäärä ja hiljennä käyttäjä"
      notify_action: "Viesti"
      official_warning: "Virallinen varoitus"
      delete_spammer: "Poista roskapostittaja"
      flag_for_review: "Tarkastettavien jono"
      delete_confirm_MF: |
        Olet poistamassa {POSTS, plural, one {<b>1</b> viestin} other {<b>#</b> viestiä}} ja {TOPICS, plural, one {<b>1</b> ketjun} other {<b>#</b> ketjua}} tältä käyttäjältä, poistamassa käyttäjätilin, estämässä uusien tunnusten luonnin IP-osoitteestaan <b>{ip_address}</b> ja lisäämässä hänen sähköpostiosoitteensa <b>{email}</b> pysyvälle estolistalle. Oletko varma, että käyttäjä todella on roskapostittaja?
      yes_delete_spammer: "Kyllä, poista roskapostittaja"
      ip_address_missing: "-"
      hidden_email_address: "(piilotettu)"
      submit_tooltip: "Lähetä yksityinen lippu"
      take_action_tooltip: "Saavuta liputuskynnys välittömästi, piilota viesti ja hyväksy kaikki odottavat liput"
      cant: "Et valitettavasti voi liputtaa tätä viestiä tällä hetkellä."
      notify_staff: "Ilmoita henkilökunnalle yksityisesti"
      formatted_name:
        off_topic: "Se eksyy aiheesta"
        inappropriate: "Se on sopimaton"
        spam: "Se on roskapostia"
        illegal: "Se on laiton"
      custom_placeholder_notify_user: "Esitä asiasi ymmärrettävästi, ole rakentava ja kohtelias."
      notify_user_textarea_label: "Viesti käyttäjälle"
      custom_placeholder_notify_moderators: "Kerro ymmärrettävästi ja selvästi, mistä olet huolestunut ja lisää viestiin oleelliset esimerkit ja linkit, jos mahdollista."
      notify_moderators_textarea_label: "Viesti valvojille"
      custom_placeholder_illegal: "Kerro meille tarkalleen, miksi uskot tämän sisällön olevan laitonta, ja anna oleellisia esimerkkejä ja linkkejä, jos mahdollista."
      confirmation_illegal: "Edellä kirjoittamani on paikkansapitävää ja täydellistä."
      custom_message:
        at_least:
          one: "syötä vähintään %{count} merkki"
          other: "syötä vähintään %{count} merkkiä"
        more:
          one: "Vielä %{count}…"
          other: "Vielä %{count}…"
        left:
          one: "%{count} jäljellä"
          other: "%{count} jäljellä"
    flagging_topic:
      title: "Kiitos avustasi yhteisön hyväksi!"
      action: "Liputa ketju"
      notify_action: "Viesti"
    topic_map:
      title: "Ketjun yhteenveto"
      participants_title: "Useimmin kirjoittaneet"
      links_title: "Suositut linkit"
      links_shown: "näytä enemmän linkkejä…"
      clicks:
        one: "%{count} klikkaus"
        other: "%{count} klikkausta"
      menu_titles:
        replies: Tykätyimmät vastaukset
        views: Viimeaikaiset katselut
      view_explainer: Yksi katselukerta yksittäistä kävijää kohden 8 tunnin välein.
      no_views: Ei vielä katselutilastoja, palaa takaisin myöhemmin.
      chart_error: Virhe kaavion hahmontamisessa, yritä uudelleen.
      views: "Katseluita"
      predicted_views: "Ennustetut katselukerrat"
      so_far: (toistaiseksi)
      read: luku
      minutes: min
    post_links:
      about: "laajenna lisää linkkejä tähän viestiin"
      title:
        one: "%{count} lisää"
        other: "%{count} lisää"
    topic_statuses:
      warning:
        help: "Tämä on virallinen varoitus."
      bookmarked:
        help: "Olet lisännyt tämän ketjun kirjanmerkkeihisi"
      locked:
        help: "Tämä ketju on suljettu; siihen ei voi enää vastata."
      archived:
        help: "Tämä ketju on arkistoitu; se on jäädytetty, eikä sitä voi muuttaa"
      locked_and_archived:
        help: "Tämä ketju on suljettu ja arkistoitu, sihen ei voi enää vastata, eikä sitä voi muuttaa"
      unpinned:
        title: "Kiinnitys poistettu"
        help: "Ketjun kiinnitys on poistettu sinulta; se näytetään tavallisessa järjestyksessä."
      pinned_globally:
        title: "Kiinnitetty koko palstalle"
        help: "Tämä ketju on kiinnitetty koko palstalle; se näytetään tuoreimpien ja oman alueensa yläosassa"
      pinned:
        title: "Kiinnitetty"
        help: "Tämä ketju on kiinnitetty sinulle; se näytetään alueensa yläosassa"
      hot:
        title: "Liekeissä"
      unlisted:
        help: "Tämä ketju on piilotettu; sitä ei näytetä ketjuluetteloissa, ja siihen pääsee vain suoran linkin kautta. %{unlistedReason}"
      personal_message:
        title: "Tämä ketju on yksityisviesti"
        help: "Tämä ketju on yksityisviesti"
      visibility_reasons:
        op_flag_threshold_reached: "Tämä ketju piilotettiin automaattisesti, koska se saavutti liputusrajan"
        op_unhidden: "Kirjoittaja listasi tämän ketjun uudelleen"
        embedded_topic: "Tämä ketju listattiin uudelleen, koska se on upotettu ketju"
        manually_unlisted: "Ylläpitäjä tai valvoja poisti tämän ketjun listauksen manuaalisesti"
        manually_relisted: "Ylläpitäjä tai valvoja listasi tämän ketjun uudelleen manuaalisesti"
        bulk_action: "Tämän ketjun näkyvyys muuttui käyttäjän suorittaman joukkotoiminnon vuoksi"
    posts: "Viestejä"
    pending_posts:
      label: "Odottaa"
      label_with_count: "Avoimet (%{count})"
    sr_topic_list_caption: Ketjuluettelo, sarakkeiden otsikot, joissa on painikkeet, ovat lajiteltavia.
    posts_likes_MF: |
      { count, plural,
          one {# vastaus,}
        other {# vastausta,}
      }{ ratio, select,
          low { korkea tykkäysten ja viestien suhde,}
          med { erittäin korkea tykkäysten ja viestien suhde,}
         high { äärimmäisen korkea tykkäysten ja viestien suhde,}
        other {}
      } siirry ensimmäiseen tai viimeiseen viestiin…
    posters: "Kirjoittajat"
    latest_poster_link: "Käyttäjän %{username} profiili, viimeisin kirjoittaja"
    original_post: "Aloitusviesti"
    views: "Katseluita"
    views_lowercase:
      one: "katselu"
      other: "katselua"
    replies: "Vastauksia"
    views_long:
      one: "ketjua on katseltu %{count} kerran"
      other: "ketjua on katseltu %{number} kertaa"
    activity: "Toiminta"
    likes: "Tykkäykset"
    likes_lowercase:
      one: "tykkäys"
      other: "tykkäystä"
    users: "Käyttäjät"
    users_lowercase:
      one: "käyttäjä"
      other: "käyttäjää"
    category_title: "Alue"
    history_capped_revisions: "Historia, viimeiset 100 versiota"
    history: "Historia"
    raw_email:
      title: "Saapuva sähköposti"
      not_available: "Ei käytettävissä!"
    categories_list: "Alueluettelo"
    filters:
      with_topics: "%{filter} ketjut"
      with_category: "%{filter} %{category} ketjut"
      filter:
        title: "Suodatetut tulokset suodattimella %{filter}"
        button:
          label: "Suodatin"
      latest:
        title: "Tuoreimmat"
        title_with_count:
          one: "Tuoreimmat (%{count})"
          other: "Tuoreimmat (%{count})"
        help: "ketjut, joissa on viimeaikaisia viestejä"
      read:
        title: "Luetut"
        help: "lukemasi ketjut, lukemisjärjestyksessä"
      categories:
        title: "Alueet"
        title_in: "Alue – %{categoryName}"
        help: "kaikki ketjut alueen mukaan järjestettynä"
      unread:
        title: "Lukematta"
        title_with_count:
          one: "Lukematta (%{count})"
          other: "Lukematta (%{count})"
        help: "ketjut, joita seuraat tai tarkkailet tällä hetkellä ja joissa on lukemattomia viestejä"
        lower_title_with_count:
          one: "%{count} lukematta"
          other: "%{count} lukematta"
      unseen:
        title: "Näkemätön"
        lower_title: "näkemätön"
        help: "uudet ketjut ja ketjut, joita seuraat tai tarkkailet tällä hetkellä ja joissa on lukemattomia viestejä"
      hot:
        title: "Suosittu"
        lower_title: "suosittu"
        help: "suositut viimeaikaiset ketjut"
      new:
        lower_title_with_count:
          one: "%{count} uusi"
          other: "%{count} uutta"
        lower_title: "uusi"
        title: "Uudet"
        title_with_count:
          one: "Uudet (%{count})"
          other: "Uudet (%{count})"
        help: "viime päivinä aloitetut ketjut"
        all: "Kaikki"
        all_with_count: "Kaikki (%{count})"
        topics: "Ketjut"
        topics_with_count: "Ketjut (%{count})"
        replies: "Vastaukset"
        replies_with_count: "Vastaukset (%{count})"
      posted:
        title: "Viestini"
        help: "ketjut, joihin olet kirjoittanut"
      bookmarks:
        title: "Kirjanmerkit"
        help: "ketjut, jotka olet lisännyt kirjanmerkkeihin"
      category:
        title: "%{categoryName}"
        title_with_count:
          one: "%{categoryName} (%{count})"
          other: "%{categoryName} (%{count})"
        help: "Tuoreimmat alueella %{categoryName}"
      top:
        title: "Suositut"
        help: "Aktiivisimmat ketjut viimeisen vuoden, kuukauden ja päivän ajalta"
        all:
          title: "Kaikkina aikoina"
        yearly:
          title: "Vuosittain"
        quarterly:
          title: "Neljännesvuosittain"
        monthly:
          title: "Kuukausittain"
        weekly:
          title: "Viikoittain"
        daily:
          title: "Päivittäin"
        all_time: "Kaikkina aikoina"
        this_year: "Vuosi"
        this_quarter: "Vuosineljännes"
        this_month: "Kuukausi"
        this_week: "Viikko"
        today: "Tänään"
    custom_homepage:
      admin_message: 'Yksi teemoistasi on ottanut käyttöön "custom_homepage"-muuntimen, mutta se ei tuota mitään [custom-homepage]-liittimessä. (Tämä viesti näytetään vain sivuston ylläpitäjille.)'
    browser_update: 'Valitettavasti <a href="https://discourse.org/about#browser">selaintasi ei tueta</a>. <a href="https://browsehappy.com">Vaihda tuettuun selaimeen</a>, niin voit katsella monipuolista sisältöä, kirjautua sisään ja vastata.'
    permission_types:
      full: "Luoda / Vastata / Nähdä"
      create_post: "Vastata / Nähdä"
      readonly: "Nähdä"
    preloader_text: "Ladataan"
    lightbox:
      download: "lataa"
      open: "alkuperäinen kuva"
      previous: "Edellinen (vasen nuolinäppäin)"
      next: "Seuraava (oikea nuolinäppäin)"
      counter: "%curr% / %total%"
      close: "Sulje (Esc)"
      content_load_error: '<a href="%url%">Sisällön</a> lataaminen ei onnistunut.'
      image_load_error: '<a href="%url%">Kuvan</a> lataaminen ei onnistunut.'
    cannot_render_video: Tätä videota ei voida toistaa, koska selaimesi ei tue tarvittavaa koodekkia.
    invalid_video_url: Tätä videota ei voi toistaa, koska URL on virheellinen tai ei käytettävissä.
    keyboard_shortcuts_help:
      shortcut_key_delimiter_comma: ", "
      shortcut_key_delimiter_plus: "+"
      shortcut_delimiter_or: "%{shortcut1} tai %{shortcut2}"
      shortcut_delimiter_slash: "%{shortcut1}/%{shortcut2}"
      shortcut_delimiter_space: "%{shortcut1} %{shortcut2}"
      shortcut_delimiter_newline: "%{shortcut1}<br>%{shortcut2}"
      title: "Pikanäppäimet"
      short_title: "Pikavalinnat"
      search_ctrl_f_tip: "Jos haluat tehdä haun koko foorumilla, paina <kbd>/</kbd>"
      jump_to:
        title: "Siirry"
        home: "%{shortcut} Aloitussivulle"
        latest: "%{shortcut} Tuoreimmat"
        new: "%{shortcut} Uudet"
        unread: "%{shortcut} Lukemattomat"
        categories: "%{shortcut} Alueet"
        top: "%{shortcut} Suositut"
        bookmarks: "%{shortcut} Kirjanmerkit"
        profile: "%{shortcut} Profiili"
        messages: "%{shortcut} Viestit"
        drafts: "%{shortcut} Luonnokset"
        next: "%{shortcut} Seuraava ketju"
        previous: "%{shortcut} Edellinen ketju"
      navigation:
        title: "Navigointi"
        jump: "%{shortcut} Siirry viestiin #"
        back: "%{shortcut} Takaisin"
        up_down: "%{shortcut} Siirrä valintaa &uarr; &darr;"
        open: "%{shortcut} Avaa valittu ketju"
        next_prev: "%{shortcut} Seuraava/edellinen osa"
        go_to_unread_post: "%{shortcut} Siirry ensimmäiseen lukemattomaan viestiin"
      application:
        title: "Sovellus"
        create: "%{shortcut} Aloita uusi ketju"
        notifications: "%{shortcut} Avaa ilmoitukset"
        hamburger_menu: "%{shortcut} Avaa navigointivalikko"
        user_profile_menu: "%{shortcut} Avaa käyttäjävalikko"
        show_incoming_updated_topics: "%{shortcut} Näytä päivitetyt ketjut"
        search: "%{shortcut} Haku"
        filter_sidebar: "%{shortcut} Suodatinsivupalkki"
        help: "%{shortcut} Näytä näppäinohjeet"
        toggle_bulk_select: "%{shortcut} Joukkovalinta päälle/pois"
        dismiss: "%{shortcut} Kuittaa valitut ketjut"
        x: "%{shortcut} Vaihda valinta (joukkovalintatilassa)"
        log_out: "%{shortcut} Kirjaudu ulos"
      composing:
        title: "Kirjoittaminen"
        return: "%{shortcut} Palaa kirjoitustilaan"
        fullscreen: "%{shortcut} Koko ruudun kirjoitustila"
        insert_current_time: "%{shortcut} Lisää nykyinen aika"
      bookmarks:
        title: "Kirjanmerkit"
        enter: "%{shortcut} Tallenna ja sulje"
        later_today: "%{shortcut} Myöhemmin tänään"
        later_this_week: "%{shortcut} Myöhemmin tällä viikolla"
        tomorrow: "%{shortcut} Huomenna"
        next_week: "%{shortcut} Ensi viikolla"
        next_month: "%{shortcut} Ensi kuussa"
        next_business_week: "%{shortcut} Ensi viikon alussa"
        next_business_day: "%{shortcut} Seuraavana arkipäivänä"
        custom: "%{shortcut} Valitse päivämäärä ja kellonaika"
        none: "%{shortcut} Ei muistutusta"
        delete: "%{shortcut} Poista kirjanmerkki"
      actions:
        title: "Toiminnot"
        bookmark_topic: "%{shortcut} Lisää ketju kirjanmerkkeihin/poista kirjanmerkeistä"
        pin_unpin_topic: "%{shortcut} Kiinnitä ketju/Poista ketjun kiinnitys"
        share_topic: "%{shortcut} Jaa ketju"
        share_post: "%{shortcut} Jaa viesti"
        reply_as_new_topic: "%{shortcut} Vastaa liittyvässä ketjussa"
        reply_topic: "%{shortcut} Vastaa ketjuun"
        reply_post: "%{shortcut} Vastaa viestiin"
        quote_post: "%{shortcut} Lainaa viestiä"
        like: "%{shortcut} Tykkää viestistä"
        flag: "%{shortcut} Liputa viesti"
        bookmark: "%{shortcut} Lisää viesti kirjanmerkkeihin"
        edit: "%{shortcut} Muokkaa viestiä"
        delete: "%{shortcut} Poista viesti"
        mark_muted: "%{shortcut} Vaimenna ketju"
        mark_regular: "%{shortcut} Tavallinen ketju (oletus)"
        mark_tracking: "%{shortcut} Seuraa ketjua"
        mark_watching: "%{shortcut} Tarkkaile ketjua"
        print: "%{shortcut} Tulosta ketju"
        defer: "%{shortcut} Merkitse ketju lukemattomaksi"
        topic_admin_actions: "%{shortcut} Avaa ketjun ylläpitotyökalut"
        archive_private_message: "%{shortcut} Vaihda henkilökohtaisen viestin arkistointi"
      search_menu:
        title: "Hakuvalikko"
        prev_next: "%{shortcut} Siirry valinnassa ylös ja alas"
        insert_url: "%{shortcut} Lisää valinta avoinna olevaan kirjoitustyökaluun"
        full_page_search: "%{shortcut} Käynnistää koko sivun haun"
      admin:
        title: "Ylläpitäjä"
        search_prev_next: "%{shortcut} Siirry valinnassa ylös ja alas"
        search_open: "%{shortcut} Avaa admin-käyttöliittymän haku"
        search_full_page: "%{shortcut} Avaa koko sivun järjestelmänvalvojan haku"
    badges:
      earned_n_times:
        one: "On ansainnut tämän kunniamerkin %{count} kerran"
        other: "On ansainnut tämän kunniamerkin %{count} kertaa"
      granted_on: "Myönnetty %{date}"
      others_count:
        one: "Myönnetty muille %{count} kerran"
        other: "Myönnetty muille %{count} kertaa"
      title: Kunniamerkit
      allow_title: "Voit käyttää tätä kunniamerkkiä tittelinä"
      multiple_grant: "Voit ansaita tämän useasti"
      badge_count:
        one: "%{count} kunniamerkki"
        other: "%{count} kunniamerkkiä"
      more_badges:
        one: "+%{count} Lisää"
        other: "+%{count} Lisää"
      awarded:
        one: "%{number} vastaanotettu"
        other: "%{number} vastaanotettu"
      select_badge_for_title: Valitse kunniamerkki käytettäväksi tittelinäsi
      none: "(ei mitään)"
      successfully_granted: "Kunniamerkin %{badge} myöntäminen käyttäjälle %{username} onnistui"
      badge_grouping:
        getting_started:
          name: Aloittaminen
        community:
          name: Yhteisö
        trust_level:
          name: Luottamustaso
        other:
          name: Muut
        posting:
          name: Viestien julkaiseminen
      favorite_max_reached: "Et voi lisätä enempää kunniamerkkejä suosikkeihin."
      favorite_max_not_reached: "Merkitse tämä kunniamerkki suosikiksi"
      favorite_count: "%{count}/%{max} kunniamerkkiä merkitty suosikeiksi"
    download_calendar:
      title: "Lataa kalenteri"
      save_ics: "Lataa .ics-tiedosto"
      save_google: "Lisää Google-kalenteriin"
      remember: "Älä kysy uudelleen"
      remember_explanation: "(voit muuttaa tätä asetusta käyttäjäasetuksissasi)"
      download: "Lataa"
      default_calendar: "Oletuskalenteri"
      default_calendar_instruction: "Määritä, mitä kalenteria käytetään, kun päivämäärät tallennetaan"
      add_to_calendar: "Lisää kalenteriin"
      google: "Google-kalenteri"
      ics: "ICS"
    tagging:
      all_tags: "Kaikki tunnisteet"
      other_tags: "Muut tunnisteet"
      selector_tags: "tunnisteet"
      selector_no_tags: "ei tunnisteita"
      selector_remove_filter: "poista suodatin"
      tags: "Tunnisteet"
      choose_for_topic: "valinnaiset tunnisteet"
      choose_for_topic_required:
        one: "valitse ainakin %{count} tunniste…"
        other: "valitse ainakin %{count} tunnistetta…"
      choose_for_topic_required_group:
        one: "valitse %{count} tunniste joukosta %{name}…"
        other: "valitse %{count} tunnistetta joukosta %{name}…"
      info: "Tietoa"
      default_info: "Tätä tunnistetta ei ole rajattu millekään alueelle, eikä sillä ole synonyymejä."
      staff_info: "Lisää rajoituksia asettamalla tämä tunniste <a href=%{basePath}/tag_groups>-tunnisteryhmään</a>."
      category_restricted: "Tämä tunniste on rajoitettu alueille, joille sinulla ei ole pääsyoikeutta."
      synonyms: "Synonyymit"
      synonyms_description: "Kun näitä tunnisteita käytetään, ne korvataan tunnisteella <b>%{base_tag_name}</b>."
      save: "Tallenna tunnisteen nimi ja kuvaus"
      tag_groups_info:
        one: 'Tunniste kuuluu ryhmään "%{tag_groups}".'
        other: "Tunniste kuuluu näihin ryhmiin: %{tag_groups}"
      category_restrictions:
        one: "Sitä voi käyttää vain tällä alueella:"
        other: "Sitä voi käyttää vain näillä alueilla:"
      edit_synonyms: "Muokkaa synonyymejä"
      add_synonyms_label: "Lisää synonyymejä:"
      add_synonyms: "Lisää"
      add_synonyms_explanation:
        one: "Kaikkialla, missä tätä tunnistetta käytetään, vaihdetaan tunnisteeksi <b>%{tag_name}</b>. Haluatko varmasti tehdä tämän muutoksen?"
        other: "Kaikkialla, missä näitä tunnisteita käytetään, vaihdetaan tunnisteeksi <b>%{tag_name}</b>. Haluatko varmasti tehdä tämän muutoksen?"
      add_synonyms_failed: "Näitä tunnisteita ei voitu lisätä synonyymeiksi: <b>%{tag_names}</b>. Varmista, ettei niillä itsellään ole synonyymejä ja etteivät ne ole toisen tunnisteen synonyymejä."
      remove_synonym: "Poista synonyymi"
      delete_synonym_confirm: 'Haluatko varmasti poistaa synonyymin "%{tag_name}"?'
      delete_tag: "Poista tunniste"
      delete_confirm:
        one: "Haluatko varmasti poistaa tämän tunnisteen? Tämä poistaa sen myös %{count} ketjulta, jolla tunniste on."
        other: "Haluatko varmasti poistaa tämän tunnisteen? Tämä poistaa sen myös %{count} ketjulta, joilla tunniste on."
      delete_confirm_no_topics: "Haluatko varmasti poistaa tunnisteen?"
      delete_confirm_synonyms:
        one: "Sen synonyymi poistetaan myös."
        other: "Sen %{count} synonyymiä poistetaan myös."
      edit_tag: "Muokkaa tunnisteen nimeä ja kuvausta"
      description: "Kuvaus (enintään 1 000 merkkiä)"
      sort_by: "Järjestys:"
      sort_by_count: "lukumäärä"
      sort_by_name: "nimi"
      manage_groups: "Hallitse tunnisteryhmiä"
      manage_groups_description: "Määrittele ryhmiä tunnisteiden järjestämiseksi"
      upload: "Lataa tunnisteita"
      upload_description: "Luo iso joukko tunnisteita kerralla lataamalla CSV-tiedosto"
      upload_instructions: "Yksi per rivi, valinnaisesti tunnisteryhmän kanssa muodossa \"tunnisteen_nimi,tunnisteen_ryhmä\"."
      upload_successful: "Tunnisteiden lataaminen onnistui"
      delete_unused_confirmation:
        one: "%{count} tunniste poistetaan: %{tags}"
        other: "%{count} tunnistetta poistetaan: %{tags}"
      delete_unused_confirmation_more_tags:
        one: "%{tags} ja %{count} muu"
        other: "%{tags} ja %{count} muuta"
      delete_no_unused_tags: "Käyttämättömiä tunnisteita ei ole."
      tag_list_joiner: ", "
      delete_unused: "Poista käyttämättömät tunnisteet"
      delete_unused_description: "Poista kaikki tunnisteet, joita ei ole liitetty ketjuihin tai henkilökohtaisiin viesteihin"
      filters:
        without_category: "%{filter} %{tag} ketjut"
        with_category: "%{filter} %{tag} ketjut alueella %{category}"
        untagged_without_category: "%{filter} ketjut, joilla ei ole tunnisteita"
        untagged_with_category: "%{filter} ketjut, joilla ei tunnisteita alueella %{category}"
      notifications:
        watching:
          title: "Tarkkailu"
          description: "Ketjut, joilla on tämä tunniste asetetaan automaattisesti tarkkailuun. Saat ilmoituksen kaikista uusista viesteistä sekä ketjuista, ja lukemattomien ja uusien viestien lukumäärä näytetään ketjun vieressä."
        watching_first_post:
          title: "Tarkkaillaan ensimmäistä viestiä"
          description: "Saat ilmoituksia uusista ketjuista, joilla on tämä tunniste, muttet ketjuihin tulevista vastauksista."
        tracking:
          title: "Seuranta"
          description: "Seuraat automaattisesti ketjuja, joilla on tämä tunniste. Uusien ja lukemattomien viestien lukumäärä näytetään ketjun yhteydessä."
        regular:
          title: "Tavallinen"
          description: "Saat ilmoituksen, jos joku mainitsee @nimesi tai vastaa viestiisi."
        muted:
          title: "Vaimennettu"
          description: "Et saa ilmoituksia ketjusta, jolla on tämä tunniste, eivätkä ne näy lukemattomien välilehdessä."
      groups:
        back_btn: "Takaisin kaikkiin tunnisteisiin"
        title: "Tunnisteryhmät"
        about_heading: "Valitse tunnisteryhmä tai luo uusi"
        about_heading_empty: "Aloita luomalla uusi tunnisteryhmä"
        about_description: "Tunnisteryhmät auttavat hallitsemaan useiden tunnisteiden käyttöoikeuksia yhdessä paikassa."
        new: "Uusi ryhmä"
        new_title: "Luo uusi ryhmä"
        edit_title: "Muokkaa tunnisteryhmää"
        tags_label: "Tunnisteet tässä ryhmässä"
        parent_tag_label: "Emotunniste"
        parent_tag_description: "Tämän ryhmän tunnisteita voi käyttää vain, jos emotunniste on asetettu."
        one_per_topic_label: "Vain yksi tunniste per ketju tästä ryhmästä"
        new_name: "Uusi tunnisteryhmä"
        name_placeholder: "Nimi"
        save: "Tallenna"
        delete: "Poista"
        confirm_delete: "Oletko varma, että haluat poistaa tämän tunnisteryhmän?"
        everyone_can_use: "Kuka vain voi käyttää tunnisteita"
        usable_only_by_groups: "Tunnisteet näkyvät kaikille, mutta vain nämä ryhmät voivat käyttää niitä"
        visible_only_to_groups: "Tunnisteet näkyvät vain näille ryhmille"
        cannot_save:
          empty_name: "Tunnisteryhmää ei voi tallentaa. Varmista, että tunnisteryhmän nimi ei ole tyhjä."
          no_tags: "Tunnisteryhmää ei voi tallentaa. Varmista, että vähintään yksi tunniste on valittuna."
          no_groups: "Tunnisteryhmää ei voi tallentaa. Varmista, että vähintään yksi ryhmä on valittu oikeudelle."
        tags_placeholder: "Hae tai luo tunnisteita"
        parent_tag_placeholder: "Valinnainen"
        select_groups_placeholder: "Valitse ryhmät…"
        disabled: "Tunnisteiden lisääminen on poistettu käytöstä. "
      topics:
        none:
          unread: "Sinulla ei ole lukemattomia ketjuja."
          unseen: "Sinulla ei ole näkemättömiä ketjuja."
          new: "Sinulla ei ole uusia ketjuja."
          read: "Et ole lukenut vielä yhtään ketjua."
          posted: "Et ole kirjoittanut vielä yhteenkään ketjuun."
          latest: "Tuoreimpia ketjuja ei ole."
          bookmarks: "Et ole vielä lisännyt ketjuja kirjanmerkkeihin."
          top: "Suosittuja ketjuja ei ole."
    invite:
      custom_message: "Tee kutsusta persoonallisempi kirjoittamalla <a href>yksilöllinen viesti</a>."
      custom_message_placeholder: "Kirjoita yksilöllinen viestisi"
      approval_not_required: "Käyttäjä hyväksytään automaattisesti, kun hän hyväksyy tämän kutsun."
      custom_message_template_forum: "Hei, sinun kannattaa liittyä tähän foorumiin!"
      custom_message_template_topic: "Hei, ajattelin, että voisit tykätä tästä ketjusta!"
    forced_anonymous: "Erittäin suuren kuormituksen vuoksi tämä näytetään väliaikaisesti kaikille tavalla, jolla uloskirjautunut käyttäjä näkee sen."
    forced_anonymous_login_required: "Sivusto on erittäin suuren kuormituksen alla, eikä sitä voi ladata juuri nyt. Yritä uudelleen muutaman minuutin kuluttua."
    footer_nav:
      back: "Takaisin"
      forward: "Seuraava"
      share: "Jaa"
      dismiss: "Sulje"
    safe_mode:
      enabled: "Vikasietotila on käytössä, poistu vikasietotilasta sulkemalla selainikkuna"
    theme_preview_notice: "Esikatselet parhaillaan teemaa, sulje tämä selaimen välilehti tai ikkuna palataksesi normaaliin sivuston määritykseen."
    image_removed: "(kuva poistettu)"
    pause_notifications:
      title: "Keskeytä ilmoitukset…"
      label: "Keskeytä ilmoitukset"
      options:
        half_hour: "30 minuuttiin"
        one_hour: "1 tuntiin"
        two_hours: "2 tuntiin"
        tomorrow: "Ennen huomista"
      set_schedule: "Aseta ilmoitusten aikataulu"
    trust_levels:
      names:
        newuser: "tulokas"
        basic: "haastaja"
        member: "konkari"
        regular: "mestari"
        leader: "johtaja"
      detailed_name: "%{level}: %{name}"
    pick_files_button:
      unsupported_file_picked: "Olet valinnut tiedoston, jota ei tueta. Tuetut tiedostotyypit – %{types}."
    user_activity:
      no_activity_title: "Ei vielä toimintaa."
      no_activity_body: "Tervetuloa yhteisöömme! Olet uusi täällä etkä ole vielä osallistunut keskusteluihin. Aloita vierailemalla <a href='%{topUrl}'>Suosituissa</a> tai <a href='%{categoriesUrl}'>alueissa</a> ja aloita lukeminen! Valitse %{heartIcon} viesteissä, joista pidät tai haluat lisätietoja. Kun osallistut, toimintasi listataan täällä."
      no_replies_title: "Et ole vielä vastannut yhteenkään ketjuun"
      no_replies_title_others: "%{username} ei ole vielä vastannut yhteenkään ketjuun"
      no_replies_body: "Kun <a href='%{searchUrl}'>löydät</a> mielenkiintoisen keskustelun, johon haluat osallistua, voit vastata kyseiseen viestiin painamalla <kbd>Vastaa</kbd>-painiketta suoraan viestin alapuolella. Jos haluat mieluummin vastata yleiseen ketjuun kuin yksittäiseen viestiin tai yksittäiselle henkilölle, etsi <kbd>Vastaa</kbd>-painike ketjun alalaidasta tai ketjun aikajanalta."
      no_drafts_title: "Et ole aloittanut luonnoksia"
      no_drafts_body: "Etkö ole valmis lähettämään viestiäsi? Tallennamme automaattisesti uuden luonnoksen ja listaamme sen tänne aina, kun alat kirjoittamaan ketjua, vastausta tai henkilökohtaista viestiä. Hylkää luonnos valitsemalla peruutuspainike tai tallenna luonnos jatkaaksesi myöhemmin."
      no_likes_title: "Et ole vielä tykännyt ketjuista"
      no_likes_title_others: "%{username} ei ole vielä tykännyt ketjuista"
      no_likes_body: "Erinomainen tapa osallistua on aloittaa lukemalla jo käytyjä keskusteluita ja valita %{heartIcon} tykkäämissäsi viesteissä!"
      no_topics_title: "Et ole vielä aloittanut ketjuja"
      no_topics_body: "On aina hyvä idea <a href='%{searchUrl}'>hakea</a> olemassa olevia keskusteluketjuja ennen uuden aloittamista, mutta jos olet vakuuttunut siitä, että haluamaasi keskustelua ei vielä löydy, voit aloittaa oman uuden ketjusi. Etsi <kbd>+ Uusi ketju</kbd> -painike ketjuluettelon, alueen tai tunnisteen oikeasta yläkulmasta aloittaaksesi uuden ketjun luominen tällä alueella."
      no_topics_title_others: "%{username} ei ole vielä aloittanut ketjuja"
      no_read_topics_title: "Et ole vielä lukenut ketjuja"
      no_read_topics_body: "Kun alat lukemaana keskusteluita, näet luettelon täällä. Aloita lukeminen etsimällä sinua kiinnostavia ketjuja <a href='%{topUrl}'>Suosituista</a> tai <a href='%{categoriesUrl}'>alueilta</a> tai hakemalla avainsanalla %{searchIcon}"
    no_group_messages_title: "Ryhmäviestejä ei löytynyt"
    topic_entrance:
      sr_jump_top_button: "Siirry ensimmäiseen viestiin – %{date}"
      sr_jump_bottom_button: "Siirry viimeiseen viestiin – %{date}"
      jump_top_button_title: "Siirry ensimmäiseen viestiin"
      jump_bottom_button_title: "Siirry viimeiseen viestiin"
    fullscreen_table:
      expand_btn: "Laajenna taulukko"
      view_table: "Näytä taulukko"
    second_factor_auth:
      redirect_after_success: "Kaksiosainen todennus onnistui. Sinut ohjataan edelliselle sivulle…"
    sidebar:
      title: "Sivupalkki"
      unread_count:
        one: "%{count} lukematta"
        other: "%{count} lukematta"
      new_count:
        one: "%{count} uusi"
        other: "%{count} uutta"
      toggle_section: "Vaihda osa"
      more: "Lisää"
      all_categories: "Kaikki alueet"
      all_tags: "Kaikki tunnisteet"
      categories_form_modal:
        title: "Muokkaa alueiden navigointia"
        subtitle:
          text: "ja näytämme automaattisesti tämän sivuston suosituimmat alueet"
        filter_placeholder: "Suodata alueita"
        no_categories: "Annettua termiä vastaavia alueita ei ole."
        show_more: "Näytä lisää"
      tags_form_modal:
        title: "Muokkaa tunnisteiden navigointia"
        filter_placeholder: "Suodata tunnisteita"
        no_tags: "Annettua termiä vastaavia tunnisteita ei ole."
        subtitle:
          text: "ja näytämme automaattisesti tämän sivuston suosituimmat tunnisteet"
      edit_navigation_modal_form:
        deselect_button_text: "Poista kaikkien valinta"
        reset_to_defaults: "Palauta oletukset"
        filter_dropdown:
          all: "Kaikki"
          selected: "Valittu"
          unselected: "Ei valittu"
      sections:
        custom:
          add: "Lisää mukautettu osio"
          edit: "Muokkaa mukautettua osiota"
          save: "Tallenna"
          delete: "Poista"
          delete_confirm: "Oletko varma, että haluat poistaa tämän osion?"
          delete_public_confirm: "Tämä osio näkyy kaikille, haluatko varmasti poistaa sen?"
          update_public_confirm: "Muutokset <strong>näkyvät kaikille</strong> tällä sivustolla. Oletko varma?"
          mark_as_private_confirm: "Tämä osio <strong>näkyy kaikille</strong>. Päivityksen jälkeen se <strong>näkyy vain sinulle</strong>. Oletko varma?"
          reset_confirm: "Haluatko varmasti palauttaa osion oletukset?"
          public: "Näkyy kaikille"
          always_public: "Tämän osion sisältö on aina julkista"
          more_menu: "Lisää-valikko"
          links:
            add: "Lisää toinen linkki"
            delete: "Poista linkki"
            reset: "Palauta oletukset"
            icon:
              label: "Kuvake"
              validation:
                blank: "Kuvake ei voi olla tyhjä"
                maximum:
                  one: "Kuvakkeen on oltava alle %{count} merkki"
                  other: "Kuvakkeen nimen täytyy olla lyhyempi kuin %{count} merkkiä"
            name:
              label: "Nimi"
              validation:
                blank: "Nimi ei voi olla tyhjä"
                maximum:
                  one: "Nimen on oltava alle %{count} merkki"
                  other: "Nimen on oltava alle %{count} merkkiä"
            value:
              label: "Linkki"
              validation:
                blank: "Linkki ei voi olla tyhjä"
                maximum:
                  one: "Linkin täytyy olla lyhyempi kuin %{count} merkki"
                  other: "Linkin täytyy olla lyhyempi kuin %{count} merkkiä"
                invalid: "Muoto on virheellinen"
          title:
            label: "Osion otsikko"
            validation:
              blank: "Otsikko ei voi olla tyhjä"
              maximum:
                one: "Otsikon täytyy olla lyhyempi kuin %{count} merkki"
                other: "Otsikon täytyy olla lyhyempi kuin %{count} merkkiä"
        about:
          header_link_text: "Tietoa"
        messages:
          header_link_text: "Viestit"
          header_action_title: "Luo henkilökohtainen viesti"
          links:
            inbox: "Postilaatikko"
            sent: "Lähetetyt"
            new: "Uudet"
            new_with_count: "Uudet (%{count})"
            unread: "Lukemattomat"
            unread_with_count: "Lukematta (%{count})"
            archive: "Arkisto"
        tags:
          none: "Et ole lisännyt tunnisteita."
          click_to_get_started: "Aloita klikkaamalla tätä."
          header_link_text: "Tunnisteet"
          header_action_title: "Muokkaa sivupalkin tunnisteitasi"
          configure_defaults: "Määritä oletukset"
        categories:
          none: "Et ole lisännyt alueita."
          click_to_get_started: "Aloita klikkaamalla tätä."
          header_link_text: "Alueet"
          header_action_title: "Muokkaa sivupalkin alueitasi"
          configure_defaults: "Määritä oletukset"
        community:
          edit_section:
            sidebar: "Mukauta osiota"
            header_dropdown: "Mukauta"
          links:
            about:
              content: "Tietoa"
              title: "Lisätietoja tästä sivustosta"
            admin:
              content: "Ylläpitäjä"
              title: "Sivuston asetukset ja raportit"
            badges:
              content: "Kunniamerkit"
              title: "Kaikki ansaittavissa olevat kunniamerkit"
            filter:
              content: "Suodatin"
            topics:
              content: "Ketjut"
              title: "Kaikki ketjut"
            faq:
              content: "UKK"
              title: "Ohjeet tämän sivuston käyttöön"
            guidelines:
              content: "Ohjeet"
              title: "Ohjeet tämän sivuston käyttöön"
            groups:
              content: "Ryhmät"
              title: "Luettelo käytettävissä olevista käyttäjäryhmistä"
            users:
              content: "Käyttäjät"
              title: "Luettelo kaikista käyttäjistä"
            my_posts:
              content: "Viestini"
              title: "Viimeaikainen ketjutoimintani"
              title_drafts: "Julkaisemattomat luonnokseni"
              draft_count:
                one: "%{count} luonnos"
                other: "%{count} luonnosta"
            review:
              content: "Käsittele"
              title: "Liputetut viestit ja muut jonossa olevat kohteet"
              pending_count:
                one: "%{count} odottaa"
                other: "%{count} odottaa"
            invite:
              content: "Kutsu"
              title: "Kutsu uusia jäseniä"
        global_section: "Yleinen osio, joka näkyy kaikille"
      panels:
        forum:
          label: Keskustelualuea
      back_to_forum: "Takaisin foorumille"
      filter_links: "Suodata linkkejä..."
      clear_filter: "Tyhjennä suodatin"
      no_results:
        title: "Ei tuloksia"
        description_admin_search: "Emme löytäneet mitään vastaavaa ‘%{filter}”."
      collapse_all_sections: "Pienennä kaikki osiot"
      expand_all_sections: "Laajenna kaikki osiot"
      search: "Hae"
      footer:
        interface_color_selector:
          light: "Vaalea"
          dark: "Tumma"
          auto: "Auto"
    welcome_topic_banner:
      title: "Luo tervetuloketjusi"
      description: "Tervetuloketjusi on ensimmäinen asia, jonka uudet jäsenet lukevat. Ajattele sitä \"hissipuheenasi\" tai \"tavoitelausumanasi\". Kerro kaikille, kenelle tämä yhteisö on tarkoitettu, mitä he voivat odottaa löytävänsä täältä ja mitä haluat heidän tekevän ensin."
      button_title: "Aloita muokkaaminen"
    until: "Asti:"
    char_counter:
      exceeded: "Merkkien enimmäismäärä on ylitetty."
    form_template_chooser:
      select_template: "Valitse lomakemallit"
    form_templates:
      upload_field:
        upload: "Lataa"
        uploading: "Ladataan"
      errors:
        value_missing:
          default: "Täytä tämä kenttä."
          select_one: "Valitse kohde luettelosta."
          select_multiple: "Valitse vähintään yksi kohde luettelosta."
          checkbox: "Valitse tämä ruutu, jos haluat jatkaa."
        type_mismatch:
          default: "Anna kelvollinen arvo."
          color: "Anna väri."
          date: "Anna päivämäärä."
          email: "Anna kelvollinen sähköpostiosoite."
          number: "Anna luku."
          password: "Anna kelvollinen salasana."
          tel: "Anna kelvollinen puhelinnumero."
          text: "Anna tekstiarvo."
          url: "Anna kelvollinen URL."
        too_short:
          one: "Syötteen täytyy olla ainakin %{count} merkki."
          other: "Syötteen täytyy olla ainakin %{count} merkkiä."
        too_long:
          one: "Syötteen täytyy olla alle %{count} merkki."
          other: "Syötteen täytyy olla alle %{count} merkkiä."
        range_overflow:
          one: "Syötteen täytyy olla vähemmän kuin %{count}."
          other: "Syötteen täytyy olla vähemmän kuin %{count}."
        range_underflow:
          one: "Syötteen täytyy olla enemmän kuin %{count}."
          other: "Syötteen täytyy olla enemmän kuin %{count}."
        pattern_mismatch: "Noudata pyydettyä muotoa."
        bad_input: "Anna kelvollinen syöte."
    table_builder:
      title: "Taulukkotyökalu"
      modal:
        title: "Taulukkotyökalu"
        create: "Luo taulukko"
        help:
          title: "Laskentataulukkoeditorin käyttäminen"
          enter_key: "Enter"
          tab_key: "Sarkain"
          new_row: "rivin lopussa uuden rivin lisäämiseksi."
          new_col: "sarakkeen lopussa lisätäksesi uuden sarakkeen."
          options: "Napsauta soluja hiiren kakkospainikkeella nähdäksesi lisää vaihtoehtoja avattavassa valikossa."
        confirm_close: "Haluatko varmasti sulkea taulukonluontityökalun? Kaikki tallentamattomat muutokset menetetään."
      edit:
        btn_edit: "Muokkaa taulukkoa"
        modal:
          title: "Muokkaa taulukkoa"
          cancel: "peruuta"
          create: "Tallenna"
          reason: "miksi muokkaat viestiä?"
          trigger_reason: "Lisää muokkauksen syy"
        default_edit_reason: "Päivitä taulukko taulukkoeditorilla"
      default_header:
        col_1: "Sarake 1"
        col_2: "Sarake 2"
        col_3: "Sarake 3"
        col_4: "Sarake 4"
      spreadsheet:
        no_records_found: "Tietueita ei löydy"
        show: "Näytä"
        entries: "merkintää"
        about: "Tietoja"
        prompts:
          delete_selected_rows: "Oletko varma, että haluat poistaa valitut rivit?"
          delete_selected_cols: "Oletko varma, että haluat poistaa valitut sarakkeet?"
          will_destroy_merged_cells: "Tämä toiminto tuhoaa olemassa olevat yhdistetyt solut. Oletko varma?"
          will_clear_search_results: "Tämä toiminto tuhoaa olemassa olevat yhdistetyt solut. Oletko varma?"
          conflicts_with_merged_cells: "Ristiriita toisen yhdistetyn solun kanssa"
        invalid_merge_props: "Virheelliset yhdistetyt ominaisuudet"
        cells_already_merged: "Solu on jo yhdistetty"
        no_cells_selected: "Ei valittuja soluja"
        context_menu:
          row:
            before: "Lisää uusi rivi ennen"
            after: "Lisää uusi rivi perään"
            delete: "Poista valitut rivit"
          col:
            before: "Lisää uusi sarake ennen"
            after: "Lisää uusi sarake perään"
            delete: "Poista valitut sarakkeet"
            rename: "Nimeä tämä sarake uudelleen"
          order:
            ascending: "Nouseva järjestys"
            descending: "Laskeva järjestys"
          copy: "Kopioi..."
          paste: "Liitä..."
          save: "Tallenna nimellä..."
    powered_by_discourse: "Voimanlähteenä Discourse"
    safari_15_warning: "Selaimesi on pian yhteensopimaton tämän yhteisön kanssa. Jos haluat jatkaa osallistumista täällä, päivitä selaimesi tai <a href='%{url}'>lue lisää</a>."
    filter:
      description:
        yesterday: "Eilen"
        last_week: "Viime viikko"
        last_month: "Viime kuukausi"
        last_year: "Viime vuosi"
    discovery:
      headings:
        all:
          latest: "Kaikki uusimmat aiheet"
          top: "Kaikki tärkeimmät aiheet"
          new: "Kaikki uudet aiheet"
          unread: "Kaikki lukemattomat aiheet"
          unseen: "Kaikki näkymättömät aiheet"
          hot: "Kaikki kuumat aiheet"
          posted: "Kaikki aiheet, joihin olet kirjoittanut"
          bookmarks: "Kaikki aiheet, jotka olet kirjanmerkannut"
          default: "Kaikki %{filter} aiheet"
        category:
          latest: "Uusimmat aiheet %{category}"
          top: "Suosituimmat aiheet %{category}"
          new: "Uudet aiheet %{category}"
          unread: "Lukemattomat aiheet %{category}"
          unseen: "Näkemättömät aiheet %{category}"
          hot: "Kuumat aiheet %{category}"
          posted: "Aiheet osoitteessa %{category} joihin olet kirjoittanut viestejä"
          bookmarks: "Aiheet %{category} jonka olet kirjaninut"
          default: "%{filter} aiheita %{category}-osiossa"
        single_tag:
          latest: "Viimeisimmät aiheet tägeillä %{tag}"
          top: "Suosituimmat aiheet avainsanalla %{tag}"
          new: "Uudet aiheet avainsanalla %{tag}"
          unread: "Lukemattomat aiheet avainsanalla %{tag}"
          unseen: "Näkemättömät aiheet, joihin on merkitty tunniste %{tag}"
          hot: "Kuumat aiheet avainsanalla %{tag}"
          posted: "Aiheet, joihin olet kirjoittanut tägillä %{tag}"
          bookmarks: "Aiheet avainsanalla %{tag}, jotka olet merkinnyt kirjanmerkkeihin"
          default: "%{filter} aiheet avainsanoilla %{tag}"
        multi_tag:
          default: "Ketjut tunnisteella %{tags}"
        category_tag:
          latest: "Viimeisimmät aiheet sivustolla %{category} avainsanoilla %{tag}"
          top: "Tärkeimmät aiheet sivustolla %{category} avainsanalla %{tag}"
          new: "Uudet aiheet sivustolla %{category} avainsanalla %{tag}"
          unread: "Lukemattomat aiheet sivulla %{category} avainsanalla %{tag}"
          unseen: "Näkemättömät aiheet %{category} -avainsanalla %{tag}"
          hot: "Kuumat aiheet sivustolla %{category} avainsanalla %{tag}"
          posted: "Aiheet %{category} -osiossa, joihin olet kirjoittanut tunnisteella %{tag}"
          bookmarks: "Aiheet sivustolla %{category} avainsanalla %{tag} , jonka olet merkinnyt kirjanmerkkeihin."
          default: "%{filter} aiheita %{category} tägillä %{tag}"
        no_tags:
          all:
            latest: "Viimeisimmät aiheet ilman avainsanoja"
            top: "Suosituimmat aiheet ilman avainsanoja"
            new: "Uudet aiheet ilman avainsanoja"
            unread: "Lukemattomat aiheet ilman avainsanoja"
            unseen: "Näkemättömät aiheet ilman avainsanoja"
            hot: "Kuumat aiheet ilman avainsanoja"
            posted: "Aiheet, joissa ei ole tunnisteita ja joihin olet julkaissut viestejä"
            bookmarks: "Aiheet ilman avainsanoja, jotka olet merkinnyt kirjanmerkkeihin"
            default: "Aiheet ilman avainsanoja"
          category:
            latest: "Uusimmat aiheet %{category} ilman avainsanoja"
            top: "Suosituimmat aiheet %{category} ilman tunnisteita"
            new: "Uusia aiheita %{category} -ryhmässä ilman avainsanoja"
            unread: "Lukemattomat aiheet kohteessa %{category} ilman tageja"
            unseen: "Näkemättömät aiheet kohteessa %{category} ilman tageja"
            hot: "Kuumat aiheet kohteessa %{category} ilman tageja"
            posted: "Aiheet kohteessa %{category} ilman tageja ja joihin olet lähettänyt viestejä"
            bookmarks: "Aiheet %{category} ilman tunnisteita, jotka olet kirjanmerkannut"
            default: "%{filter} aiheita %{category} ilman tageja"
        categories: "Kaikki alueet"
  admin_js:
    type_to_filter: "Kirjoita suodattaaksesi…"
    settings: "Asetukset"
    admin:
      title: "Discoursen ylläpitäjä"
      moderator: "Valvoja"
      filter_reports: "Suodata raportteja..."
      tags:
        remove_muted_tags_from_latest:
          always: "aina"
          only_muted: "kun käytetään yksin tai muiden vaimennettujen tunnisteiden kanssa"
          never: "ei koskaan"
      reports:
        title: "Saatavilla olevat raportit"
        meta_doc: "Raportit ovat tehokas työkalu, joka auttaa sinua ymmärtämään, mitä sivustollasi tapahtuu. Niiden avulla voit tunnistaa trendejä, havaita ongelmia ja tehdä päätöksiä tietojen perusteella."
        sidebar_title: "Raportit"
        back: "Takaisin kaikkiin raportteihin"
      config_sections:
        account:
          title: "Tili"
        reports:
          title: "Raportit"
        community:
          title: "Yhteisö"
        appearance:
          title: "Ulkoasu"
        email:
          title: "Sähköpostiosoite"
        security:
          title: "Tietoturva"
        plugins:
          title: "Lisäosat"
        advanced:
          title: "Lisäasetukset"
      config:
        about:
          title: "Tietoa sivustostasi"
          header_description: "Anna tässä tietoja tästä sivustosta ja tiimistäsi, jotta ihmiset voivat oppia, mistä yhteisöstäsi on kyse, kuka sen takana on ja miten sinuun voi ottaa yhteyttä ongelmatilanteissa. Näytetään sivustosi <a href='%{basePath}/about'>Tietoa-sivulla</a>."
        developer:
          title: "Kehittäjä"
          header_description: "Kehittäjäasetukset, joilla voi hallita nopeusrajoja, kertoimia ja laskelmia, vikasietotilaa ja muita edistyneitä ominaisuuksia"
        experimental:
          title: "Kokeellinen"
          header_description: "Ota sivustosi kokeellisia ominaisuukssia käyttöön tai poista niitä käytöstä. Useimpia niistä voi hallita ryhmäkohtaisesti."
        emojis:
          title: "Emojit"
          header_description: "Lisää uusi emoji, joka on kaikkien käytettävissä. Valitse useita tiedostoja luodaksesi emojeja niiden tiedostonimillä. Valittua ryhmää käytetään kaikille tiedostoille, jotka lisätään samaan aikaan"
        flags:
          title: "Valvonta"
          header_description: "Discoursen liputusjärjestelmä auttaa sinua ja valvojatiimiäsi hallitsemaan sisältöä ja käyttäjien käyttäytymistä sekä pitämään yhteisösi kunnioittavana ja terveenä. Oletusasetukset sopivat useimmille yhteisöille, eikä niitä tarvitse muuttaa. Jos sivustollasi on kuitenkin erityisiä vaatimuksia, voit poistaa tarpeettomat liput käytöstä ja lisätä omia mukautettuja lippuja."
          keywords: "ilmoita|arvostele|roskapostia|laitonta"
        files:
          title: "Tiedostot"
          header_description: "Asetukset, jotka säätelevät tiedostokoko- ja tyyppirajoituksia, avatarien kokoja ja lähteitä, tiedostojen tallennusta, kuvan laatua ja pakkausta ja muuta"
        legal:
          title: "Oikeudelliset tiedot"
          header_description: "Määritä oikeudelliset asetukset, kuten käyttöehdot, tietosuojakäytäntö, yhteystiedot ja EU-kohtaiset huomioitavat asiat"
        localization:
          title: "Lokalisointi"
          header_description: "Määritä yhteisösi käyttöliittymän kieli ja muut lokalisointivaihtoehdot jäsenillesi"
<<<<<<< HEAD
=======
          keywords: "maa-asetus|kieli|aikavyöhyke|unicode|ltr"
>>>>>>> 3cac9432
        login_and_authentication:
          title: "Kirjautuminen ja todennus"
          header_description: "Määritä käyttäjien kirjautumis- ja todennustavat, salatunnukset ja avaimet, OAuth2-palveluntarjoajat ja muuta"
        logo:
          title: "Logo"
          header_description: "Määritä koko sivuston logot ja kuvakkeet"
          form:
            saved: "Logon asetukset tallennetaan."
            logo:
              title: "Ensisijainen logo"
              description: "Näkyy sivuston ylhäällä navigointi sekä ylhäällä sivuston sähköposti-ilmoituksia."
              help_text: "Suositeltava koko on 600 x 80 pikseliä."
            logo_dark:
              required: "Käytetäänkö tummassa tilassa eri logoa?"
              title: "Ensisijainen logo tumma"
              help_text: "Suositeltava koko on 600 x 80 pikseliä."
            large_icon:
              title: "Neliökuvake"
              description: "Logon neliönmuotoinen versio näkyy hallintapaneelin yläosassa ja toimii myös mobiilisovelluksen aloitusnäytön logona."
              help_text: "Suositeltava koko on 512 x 512 pikseliä."
            square_icon_dark:
              required: "Käytetäänkö tummassa tilassa eri neliökuvaketta?"
              title: "Tumma neliökuvake"
              help_text: "Suositeltava koko on 512 x 512 pikseliä."
            favicon:
              title: "Favicon"
              description: "Logo näkyy kuvakkeena selaimen välilehdessä ja selaimen suosikeissa/kirjanmerkeissä."
            logo_small:
              title: "Pieni logo"
              description: "Pieni logokuva sivustosi vasemmassa yläkulmassa, näkyvissä vierittäessäsi alaspäin. Jos se jätetään tyhjäksi, näyttöön tulee kotikuvio."
              help_text: "Suositeltava koko on 120 x 120 pikseliä."
            logo_small_dark:
              required: "Käytetäänkö tummassa tilassa eri pientä logoa?"
              title: "Pieni tumma logo"
              help_text: "Suositeltava koko on 120 x 120 pikseliä."
            mobile: "Mobiili"
            email: "Sähköpostiosoite"
            social_media: "Sosiaalinen media"
            mobile_logo:
              title: "Mobiili logo"
              description: "Logo, jota käytetään sivustosi mobiiliversiossa. Jos se jätetään tyhjäksi, käytetään `logo`-asetuksen mukaista kuvaa."
              help_text: "Käytä leveää suorakaiteen muotoista kuvaa, jonka korkeus on 120 ja kuvasuhde on suurempi kuin 3:1."
            mobile_logo_dark:
              required: "Käytätkö toista mobiililogoa tummassa tilassa?"
              title: "Mobiili logo tumma"
              help_text: "Käytä laajaa suorakaiteen muotoista kuvaa, jonka korkeus on 120 ja kuvasuhde suurempi kuin 3:1."
            manifest_icon:
              title: "Manifestin kuvake"
              description: "Kuva, jota käytetään logona/splash-kuvana Androidissa. Jos jätetään tyhjäksi, käytetään large_icon."
              help_text: "Suositeltava koko on 512 x 512 pikseliä."
            manifest_screenshots:
              title: "Manifest-kuvakaappaukset"
              description: "Näyttökuvat, jotka esittelevät esiintymäsi ominaisuuksia ja toimintoja sen asennuskehotussivulla. Kaikkien kuvien täytyy olla paikallisia ja samankokoisia."
            apple_touch_icon:
              title: "Apple touch -kuvake"
              description: "Applen kosketuslaitteissa käytetty kuvake. Jos jätetään tyhjäksi, käytetään large_icon."
              help_text: "Suositeltu koko on 180 x 180 pikseliä. Läpinäkyvää taustaa ei suositella."
            digest_logo:
              title: "Digest-logo"
              description: "Vaihtoehtoinen logokuva, jota käytetään sivustosi sähköpostiyhteenvedon yläosassa. Jos tämä jätetään tyhjäksi, käytetään `logo`-asetuksesta löytyvää kuvaa."
              help_text: "Käytä laajaa suorakulmiokuvaa. Älä käytä SVG-kuvaa."
            opengraph_image:
              title: "OpenGraph kuva"
              description: "Oletuksena käytettävä opengraph-kuva, käytetään, kun sivulla ei ole muita sopivia kuvia. Jos jätetty tyhjäksi, large_icon-kuvaa käytetään."
            x_summary_large_image:
              title: "X yhteenveto suuri kuva"
              description: "X-kortin 'suuri yhteenvetokuva'. Jos tämä jätetään tyhjäksi, tavalliset kortin metatiedot luodaan OpenGraph_image-kuvan avulla, kunhan se ei ole myös .svg-tiedosto."
              help_text: "Suositeltu koko on vähintään 280 x 150 pikseliä. Älä käytä SVG-kuvaa."
        fonts:
          title: "Fontit"
          header_description: "Määritä sivustossasi käytettävät kirjasimet, mukaan lukien perusfontti, otsikkofontti ja oletustekstin koko"
          form:
            more_fonts: "Lisää kirjasimia"
            fewer_fonts: "Vähemmän kirjasimia"
            saved: "Fonttiasetukset on tallennettu."
            base_font:
              title: "Perusfontti"
            heading_font:
              title: "Otsikon fontti"
            default_text_size:
              title: "Tekstin oletuskoko"
              description: "Tätä kokoa voi kukin käyttäjä myöhemmin säätää omien mieltymystensä mukaan."
          backfill_modal:
            title: "Otetaanko käyttöön uudet oletustekstiasetukset?"
            description:
              one: "Olet päivittänyt oletustekstin koon. Haluatko soveltaa tätä muutosta %{count} olemassa olevaan käyttäjään?"
              other: "Olet päivittänyt oletustekstin koon. Haluatko soveltaa tätä muutosta %{count} olemassa oleviin käyttäjiin?"
            modal_yes: "Kyllä"
            modal_no: "Ei, sovelletaan vain jatkossa"
        navigation:
          title: "Navigointi"
          header_description: "Määritä sivustosi navigointilinkit ja valikon kohteet. Tämä sisältää ensisijaisen navigointivalikon sijainnin ja toiminnan, etusivun yläosassa olevat pikalinkit sekä ylläpitäjän sivupalkin"
        notifications:
          title: "Ilmoitukset"
          header_description: "Määritä, miten ilmoituksia hallitaan ja toimitetaan käyttäjille, mukaan lukien sähköpostiasetukset, push-ilmoitukset, mainintarajat ja ilmoitusten yhdistäminen"
        onebox:
          title: "Onebox"
          header_description: "Määritä, miten onebox-esikatseluita luodaan ja näytetään sivustollasi"
        rate_limits:
          title: "Rajat"
          header_description: "Määritä, kuinka usein käyttäjät voivat tehdä tiettyjä toimintoja, kuten luoda ketjuja, lähettää viestejä ja lähettää vastauksia"
        search:
          title: "Hakuasetukset"
          header_description: "Määritä kiinan ja japanin kielten hakuasetukset, mukaan lukien lokikirjaus ja tokenointi"
        search_everything:
          title: "Hae"
          header_description: "Täältä voit etsiä mitä vain ylläpidon käyttöliittymästä. Voit suodattaa tulokset alla, ja asetuksesi muistetaan. Avataksesi tämän haun missä tahansa hallintaliittymässä paina %{shortcutHTML}."
        security:
          title: "Tietoturva"
          header_description: "Määritä suojausasetukset, mukaan lukien kaksivaiheinen tunnistus, valvojan oikeudet ja sisällön suojauskäytännöt"
        spam:
          title: "Roskaposti"
          header_description: "Määritä, miten järjestelmä analysoi käyttäjien rekisteröinti- ja viestikäyttäytymistä roskapostin nopeaa tunnistamista ja estämistä varten"
        trust_levels:
          title: "Luottamustasot"
          header_description: "Luottamustasoasetusten avulla voit hienosäätää yhteisösi etenemisjärjestelmän vaatimuksia ja ilmoituksia. Etenemisjärjestelmä nostaa käyttäjät automaattisesti korkeammalle luottamustasolle, kun he osoittavat johdonmukaista, positiivista vuorovaikutusta foorumillasi."
        user_api:
          title: "Käyttäjä-API"
          header_description: "Määritä, mitkä käyttäjäryhmät voivat käyttää APIa ja mitkä laajuudet ovat sallittuja"
        group_permissions:
          title: "Ryhmien oikeudet"
          header_description: "Täällä hallitaan kaikkia ryhmäpohjaisia sovellusten käyttöoikeuksia, joilla hallitaan pääsyä Discoursen eri ominaisuuksiin"
        dashboard:
          title: "Hallintapaneeli"
          header_description: "Hallintapaneeli tarjoaa tilannekuvan yhteisösi terveydestä, mukaan lukien liikenne, käyttäjien toiminta ja muut keskeiset mittarit"
        users:
          title: "Käyttäjiä"
          header_description: "Tarkastele ja hallitse käyttäjiä, lähetä kutsuja ja vie käyttäjätietoja"
        groups:
          title: "Ryhmät"
          header_description: "Luo ja hallitse ryhmiä, aseta ryhmän käyttöoikeuksia ja tarkastele ryhmän toimintaa ja saapuneet-kansioita"
        site_settings:
          title: "Kaikki sivustoasetukset"
          header_description: "Määritä kaikki Discourse sivuston asetukset muokata sen ulkonäköä, toiminnallisuutta ja käyttökokemusta"
        whats_new:
          title: "Mitä uutta?"
          header_description: "Pysy ajan tasalla Discoursen uusimmista ominaisuuksista ja parannuksista"
          keywords: "muutokset|ominaisuus|julkaisu"
        backups:
          title: "Varmuuskopiot"
          header_description: "Discoursen varmuuskopioihin sisältyy koko sivuston tietokanta, joka sisältää kaiken sivustolla: ketjut, viestit, käyttäjät, ryhmät, asetukset, teemat jne. Varmuuskopiotiedoston luontitavasta riippuen se saattaa sisältää tai olla sisältämättä latauksia."
          sub_pages:
            logs:
              title: "Lokit"
              header_description: "Tarkastele ja hallinnoi varmuuskopioiden, palautusten ja latausten lokeja"
        reports:
          title: "Raportit"
          header_description: "Raportit ovat tehokas työkalu, joka auttaa sinua ymmärtämään, mitä sivustollasi tapahtuu. Niiden avulla voit tunnistaa trendejä, havaita ongelmia ja tehdä päätöksiä tietojen perusteella."
          sub_pages:
            settings:
              title: "Hallintapaneelin asetukset"
        badges:
          title: "Kunniamerkit"
          header_description: "Kunniamerkit palkitsevat käyttäjiä heidän toiminnastaan, panoksestaan ja saavutuksistaan. Tämä auttaa tunnustamaan, validoimaan ja kannustamaan positiivista käyttäytymistä ja aktiivisuutta yhteisössä"
        analytics:
          title: "Analytiikka & SEO"
          header_description: "Paranna sivuston näkyvyyttä hakukoneiden ja konfiguroida miten voit seurata sivuston kävijöitä"
          keywords: "haku|google|sivukartta"
        interface:
          title: "Käyttöliittymä ja asettelu"
          header_description: "Muokkaa sivuston yleisen asettelun ja käyttöliittymän tietoja"
          keywords: "splash"
        content:
          title: "Sisältö"
          header_description: "Määritä miten aiheita ja viestejä hallitaan, ja muokkaa sisältöjen luontikokemusta jäsenillesi"
          keywords: "aiheet|viestit|kategoriat|tunnisteet"
          sub_pages:
            categories_and_tags:
              title: "Kategoriat ja tagit"
            sharing:
              title: "Jakaminen"
            posts_and_topics:
              title: "Viestit ja ketjut"
            stats_and_thresholds:
              title: "Tilastot ja kynnysarvot"
        permalinks:
          title: "Pysyvät linkit"
          header_description: "Aseta uudelleenohjauksia URL-osoitteille, joita sivusto ei tunne"
        user_defaults:
          title: "Käyttäjän oletusasetukset"
          header_description: "Määritä oletusarvot asetuksille, jotka vaikuttavat käyttäjiin, määrittämällä heidän perehdytyskokemuksensa"
          keywords: "käyttäjät|perehdytys|uudet"
        user_fields:
          title: "Käyttäjäkentät"
          header_description: "Luo mukautettuja käyttäjäkenttiä kerätäksesi lisätietoja yhteisösi jäsenistä. Voit valita, mitä tietoja vaaditaan rekisteröitymisen yhteydessä, mitä profiileissa näytetään ja mitä käyttäjät voivat päivittää."
        watched_words:
          title: "Tarkkaillut sanat"
          header_description: "Tarkkaillut sanat ovat valvontatyökaluja, jotka voivat suorittaa useita erilaisia toimintoja, kuten estää, sensuroida, linkittää tai liputtaa tiettyjä sanoja sisältäviä viestejä"
        color_palettes:
          title: "Väripaletit"
        emoji:
          title: "Emojit"
          header_description: "Lisää uusi emoji, joka on kaikkien käytettävissä. Valitse useita tiedostoja luodaksesi emojeja niiden tiedostonimillä. Valittua ryhmää käytetään kaikille tiedostoille, jotka lisätään samaan aikaan."
        themes:
          title: "Teemat"
          header_description: "Teemat ovat laajoja mukautuksia, jotka muuttavat useita foorumisi ulkoasun tyylin elementtejä ja sisältävät usein myös lisäkäyttöliittymäominaisuuksia"
        components:
          title: "Komponentit"
          header_description: "Komponentit ovat pienempiä mukautuksia, joita voidaan lisätä teemoihin foorumin ulkoasun tyylin tiettyjen elementtien muuttamiseksi"
          keywords: "teema|komponentti|laajennus"
        themes_and_components:
          title: "Teemat ja komponentit"
          header_description: "Mukauta Discourse-sivustosi teemoilla ja komponenteilla tarpeidesi mukaan"
          keywords: "teema | komponentti | laajennus | mukauttaa"
        site_admin:
          title: "Sivuston ylläpitäjä"
          header_description: "Määritä eri asetukset, jotka liittyvät sivuston hallintaan"
          keywords: "löydä|käynnistä|sovellukset"
        site_texts:
          title: "Sivuston tekstit"
          header_description: "Mukauta kaikki Discourse-ohjelmassa käytetty teksti vastaamaan yhteisön ääntä ja sävyä."
        email:
          title: "Sähköpostiasetukset"
          header_description: "Määritä jäsenillesi lähetettävien sähköpostien asetukset"
          keywords: "tiivistelmä|peruuta tilaus|sähköposti|smtp|mailgun|sendgrid|esikatselun yhteenveto"
          sub_pages:
            server_settings:
              title: "Palvelimen asetukset"
              header_description: "Määritä asetukset sähköposteille, jotka lähetetään jäsenillesi"
            preview_summary:
              title: "Esikatsele yhteenveto"
              header_description: "Esikatsele ei-aktiivisille käyttäjille lähetettyjen yhteenvetosähköpostien sisältöä"
            advanced_test:
              title: "Edistynyt testi"
              header_description: "Katso, miten Discourse käsittelee vastaanotettuja sähköposteja"
            templates:
              title: "Mallit"
              header_description: "Mukauta sähköpostien luomiseen käytettyjä malleja"
        email_logs:
          title: "Sähköpostilokit"
          header_description: "Näytä lokit sivustosi lähettämistä sähköposteista"
          keywords: "lähetetty|ohitettu|palautettu|vastaanotettu|hylätty|sähköpostilokit"
          sub_pages:
            sent:
              title: "Lähetetyt"
              header_description: "Tarkastele lähetettyjen sähköpostiviestien lokia"
            skipped:
              title: "Ohitettu"
              header_description: "Näytä loki ohitetuista sähköposteista"
            bounced:
              title: "Toimitus epäonnistui"
              header_description: "Näytä palautuneiden sähköpostien loki"
            received:
              title: "Vastaanotetut"
              header_description: "Tarkastele vastaanotettujen sähköpostiviestien lokia"
            rejected:
              title: "Hylätty"
              header_description: "Tarkastele lokia hylätyistä sähköposteista"
        email_appearance:
          title: "Ulkoasu"
          header_description: "Mukauta mallia, jossa kaikki HTML-sähköpostit hahmonnetaan, ja muotoile käyttämällä CSS:ää"
        staff_action_logs:
          title: "Lokit ja seulonta"
          header_description: "Lokien ja seulonnan avulla voit tarkkailla ja hallita yhteisöäsi varmistaen, että se pysyy turvallisena ja kunnioittavana. Voit tarkastella lokeja kaikista henkilökunnan jäsenten toimista, hakulokeja ja käyttäjien seulontamäärityksiä"
          keywords: "error logs|staff action|screened emails|screened ips|screened urls|search logs"
          sub_pages:
            screened_emails:
              title: "Seulottavat sähköpostit"
              header_description: "Uuden tilin luonnin yhteydessä annettua sähköpostiosoitetta verrataan alla olevaan listaan ja tarvittaessa tunnuksen luonti joko estetään tai suoritetaan muita toimenpiteitä"
            screened_ips:
              title: "Seulottavat IP:t"
              header_description: "IP-osoitteet, joita tarkkaillaan. Yksittäiset IP-osoitteet voidaan sallia luetteloon."
            screened_urls:
              title: "Seulottavat URL-osoitteet"
              header_description: "Tässä listatut URL-osoitteet ovat olleet roskapostittajiksi tunnistettujen käyttäjien käytössä"
            search_logs:
              title: "Hakulokit"
              header_description: "Tarkastele suoritettujen hakujen lokia"
        plugins:
          title: "Asennetut lisäosat"
        api_keys:
          title: "API-avaimet"
          header_description: "API-avainten avulla voit integroida turvallisesti Discoursen ulkoisiin järjestelmiin ja automatisoida toimintoja. Ylläpitäjät voivat luoda avaimia tietyillä laajuuksilla hallitakseen pääsyä resursseihin ja arkaluontoisiin tietoihin. Laajuudet rajoittavat toimintoja ja näin ollen parantavat turvallisuutta."
          keywords: "tunnus|laajuus"
        webhooks:
          title: "Webhookit"
          header_description: "Webhooksin avulla Discourse voi ilmoittaa ulkoisille palveluille, kun sivustossasi tapahtuu tiettyjä tapahtumia. Kun webhook käynnistetään, POST-pyyntö lähetetään annettuihin URL-osoitteisiin."
          keywords: "tapahtuma|hyötykuorma|url"
        embedding:
          title: "Upottaminen"
          header_description: "Discourse voi upottaa kommentit ketjusta etäsivustolla Javascript APIn avulla, joka luo iframen"
      theme_site_settings:
        setting: "Asetus"
        default_value: "Oletus"
      search:
        modal_title: "Hae kaikkea admin-osiossa"
        title: "Hae"
        instructions: "Etsi kaikki adminissa..."
        full_page_link: "Siirry koko sivun hakuun"
        no_results: 'Emme löytäneet mitään vastaavaa hakusanalla "%{filter}".'
        result_count:
          one: '%{count} tulos haulle "%{filter}"'
          other: '%{count} tulosta kohteelle "%{filter}"'
        result_types:
          page:
            one: "Sivu"
            other: "Sivut"
          report:
            one: "Raportti"
            other: "Raportit"
          setting:
            one: "Asetus"
            other: "Asetukset"
          theme:
            one: "Värimaailma"
            other: "Teemat"
          component:
            one: "Komponentti"
            other: "Komponentit"
      new_features:
        title: "Mitä uutta?"
        check_for_updates: "Tarkista päivitykset"
      dashboard:
        title: "Hallintapaneeli"
        last_updated: "Hallintapaneeli päivitetty:"
        discourse_last_updated: "Discourse päivitetty:"
        version: "Versio"
        up_to_date: "Sivusto on ajan tasalla!"
        critical_available: "Kriittinen päivitys on saatavilla."
        updates_available: "Päivityksiä on saatavilla."
        please_update: "Päivitä!"
        no_check_performed: "Päivityksiä ei ole tarkistettu. Varmista, että sidekiq on käynnissä."
        stale_data: "Pävityksiä ei ole tarkistettu viime aikoina. Varmista, että sidekiq on käynnissä."
        version_check_pending: "Näyttää siltä, että olet päivittänyt lähiaikoina. Hienoa!"
        installed_version: "Asennettu"
        latest_version: "Uusin"
        problems_found: "Joitakin suosituksia nykyisiin sivustoasetuksiisi pohjautuen"
        dismiss_notice: "Selvä"
        new_features:
          title: "Mitä uutta?"
          subtitle: "Julkaisemme jatkuvasti uusia ominaisuuksia ja parannuksia. Tämä sivu kattaa kohokohdat, mutta voit katsoa kattavat julkaisutiedot napsauttamalla Lisätietoja."
          previous_announcements: "Voit nähdä aiemmat ilmoitukset uusista ominaisuuksista <a href='%{url}' target='_blank'>Discourse Metassa</a>"
          learn_more: "Lisätietoja..."
          experimental: "Kokeellinen"
          only_experiments: "Näytä vain kokeelliset ominaisuudet"
          experiment_enabled: "Olet ottanut kokeellisen ominaisuuden käyttöön."
          experiment_disabled: "Olet poistanut kokeellisen ominaisuuden käytöstä."
          experiment_toggled_too_fast: "Olet ottanut kokeellisen ominaisuuden käyttöön ja poistanut sen käytöstä liian nopeasti. Odota muutama sekunti ennen kuin yrität uudelleen."
          experiment_tooltip:
            title_disabled: "Kokeile kokeellista ominaisuuttamme"
            title_enabled: "Poista kokeellinen ominaisuus käytöstä"
            content_disabled: "Kokeile uusinta kehitysvaiheessa olevaa ominaisuuttamme! Se on vielä kokeiluvaiheessa, joten voimme poistaa sen milloin tahansa. Voit poistaa sen käytöstä milloin tahansa.<br/><br/>Tämän muuttaminen ottaa ominaisuuden käyttöön kaikille käyttäjille."
            content_enabled: "Tämän muuttaminen poistaa ominaisuuden käytöstä kaikilta käyttäjiltä."
        last_checked: "Viimeksi tarkistettu"
        refresh_problems: "Päivitä"
        no_problems: "Ongelmia ei löytynyt."
        moderators: "Valvojat:"
        admins: "Ylläpitäjät:"
        silenced: "Hiljennetty:"
        suspended: "Hyllytetty:"
        private_messages_short: "YV:t"
        private_messages_title: "Viestit"
        mobile_title: "Mobiili"
        space_used: "%{usedSize} käytetty"
        space_used_and_free: "%{usedSize} (%{freeSize} vapaana)"
        uploads: "Lataukset"
        backups: "Varmuuskopiot"
        backup_count:
          one: "%{count} varmuuskopio kohteessa %{location}"
          other: "%{count} varmuuskopiota kohteessa %{location}"
        lastest_backup: "Viimeisin: %{date}"
        traffic_short: "Liikenne"
        traffic: "Sovelluksen verkkopyynnöt"
        page_views: "Sivunkatselut"
        page_views_short: "Sivunkatselut"
        show_traffic_report: "Näytä yksityiskohtainen liikenneraportti"
        community_health: Yhteisön tila
        moderators_activity: Valvojien toiminta
        whats_new_in_discourse: Uutta Discoursessa
        activity_metrics: Aktiivisuusmittarit
        all_reports: "Kaikki raportit"
        general_tab: "Yleistä"
        moderation_tab: "Valvonta"
        security_tab: "Tietoturva"
        reports_tab: "Raportit"
        report_filter_any: "mikä tahansa"
        disabled: Pois käytöstä
        timeout_error: Kyselyssä kestää liian kauan, valitse lyhyempi ajanjakso
        exception_error: Virhe suoritettaessa kyselyä
        too_many_requests: Olet tehnyt tämän toiminnon liian monta kertaa. Odota, ennen kuin yrität uudelleen.
        not_found_error: Raporttia ei ole olemassa
        custom_date_range: Mukautettu päivämääräalue
        reports:
          trend_title: "%{percent} muutos. Nyt %{current}, viime jaksossa %{prev}."
          percent_change_tooltip: "%{percent}:n muutos."
          percent_change_tooltip_previous_value:
            yesterday:
              one: "Oli %{count} kaksi päivää sitten."
              other: "Oli %{count} kaksi päivää sitten."
            two_weeks_ago:
              one: "Oli %{count} kaksi viikkoa sitten."
              other: "Oli %{count} kaksi viikkoa sitten."
            thirty_days_ago:
              one: "Oli %{count} edellisen 30 päivän aikana."
              other: "Oli %{count} edellisen 30 päivän aikana."
          today: "Tänään"
          yesterday: "Eilen"
          last_7_days: "Viimeiset 7"
          last_30_days: "Viimeiset 30"
          all_time: "Kaikilta ajoilta"
          7_days_ago: "7 päivää sitten"
          30_days_ago: "30 päivää sitten"
          all: "Kaikki"
          view_table: "taulukko"
          view_graph: "kaavio"
          refresh_report: "Päivitä raportti"
          daily: Päivittäin
          monthly: Kuukausittain
          weekly: Viikoittain
          dates: "Päivämäärät (UTC)"
          groups: "Kaikki ryhmät"
          disabled: "Raportti ei ole käytössä"
          totals_for_sample: "Näytteen kokonaismäärät"
          average_for_sample: "Näytteen keskiarvo"
          total: "Kaikki yhteensä"
          no_data: "Ei näytettäviä tietoja"
          trending_search:
            more: '<a href="%{basePath}/admin/logs/search_logs">Hakulokit</a>'
            disabled: 'Suosittujen hakujen raportti ei ole käytössä. Kerää dataa ottamalla käyttöön asetus <a href="%{basePath}/admin/site_settings/category/all_results?filter=log%20search%20queries">kirjaa hakukyselyitä</a>.'
          average_chart_label: Keskiverto
          filters:
            file_extension:
              label: Tiedostomuoto
            group:
              label: Ryhmä
            category:
              label: Alue
            include_subcategories:
              label: "Sisällytä ala-alueet"
            type_of_web_hook_event:
              label: "Tapahtuman tyyppi"
      flags:
        title: "Valvonta"
        description: "Kuvaus"
        enabled: "Otettu käyttöön?"
        more_options:
          title: "Lisää vaihtoehtoja"
          move_up: "Siirrä ylös"
          move_down: "Siirrä alas"
      groups:
        new:
          title: "Uusi ryhmä"
          create: "Luo"
          name:
            too_short: "Ryhmän nimi on liian lyhyt"
            too_long: "Ryhmän nimi on liian pitkä"
            checking: "Tarkistetaan ryhmän nimen saatavuus…"
            available: "Ryhmän nimi on käytettävissä"
            not_available: "Ryhmän nimi ei ole käytettävissä"
            blank: "Ryhmällä on oltava nimi"
        manage:
          interaction:
            email: Sähköposti
            incoming_email: "Mukautettu saapuvan postin sähköpostiosoite"
            incoming_email_placeholder: "syötä sähköpostiosoite"
            incoming_email_tooltip: "Voit erottaa useita sähköpostiosoitteita |-merkillä."
            visibility: Näkyvyys
            visibility_levels:
              title: "Ketkä voivat nähdä tämän ryhmän?"
              public: "Kaikki"
              logged_on_users: "Sisäänkirjautuneet käyttäjät"
              members: "Ryhmän isännät, jäsenet ja valvojat"
              staff: "Ryhmän isännät ja valvojat"
              owners: "Ryhmän isännät"
              description: "Ylläpitäjät näkevät kaikki ryhmät."
            members_visibility_levels:
              title: "Ketkä voivat nähdä ryhmän jäsenet?"
              description: "Ylläpitäjät voivat nähdä kaikkien ryhmien jäsenet. Flairi näkyy kaikille käyttäjille."
            publish_read_state: "Näytä ryhmäviesteissä ryhmän lukutila"
          membership:
            automatic: Automaattinen
            automatic_tooltip: "Tämä ryhmä on automaattinen, et voi poistaa sitä, ja jäseniä lisätään ja poistetaan automaattisesti"
            trust_levels_title: "Luottamustaso, joka myönnetään automaattisesti jäsenille, kun heidät lisätään:"
            effects: Vaikutukset
            trust_levels_none: "Ei mitään"
            automatic_membership_email_domains: "Käyttäjä, joka rekisteröityy sähköpostiverkkotunnuksella, joka vastaa täsmälleen jotakin tässä luettelossa olevaa, lisätään tähän ryhmään automaattisesti:"
            automatic_membership_user_count:
              one: "%{count} käyttäjällä on jokin uusista sähköpostiverkkotunnuksista, ja hänet lisätään ryhmään."
              other: "%{count} käyttäjällä on jokin uusista sähköpostiverkkotunnuksista, ja heidät lisätään ryhmään."
            automatic_membership_user_unknown_count: "Käyttäjät, joilla on jokin uusista sähköpostiverkkotunnuksista, lisätään ryhmään."
            automatic_membership_associated_groups: "Käyttäjät, jotka ovat ryhmän jäseniä tässä luetellussa palvelussa, lisätään automaattisesti tähän ryhmään, kun he kirjautuvat sisään palvelulla."
            primary_group: "Aseta automaattisesti ensisijaiseksi ryhmäksi"
          alert:
            primary_group: "Koska tämä on ensisijainen ryhmä, nimeä \"%{group_name}\" käytetään CSS-luokissa, joita kuka tahansa voi tarkastella."
            flair_group: "Koska tällä ryhmällä on flairia jäsenilleen, nimi \"%{group_name}\" näkyy kaikille."
        name_placeholder: "Ryhmän nimi, ei välilyöntejä, samat säännöt kuin käyttäjätunnuksilla"
        primary: "Ensisijainen ryhmä"
        no_primary: "(ei ensisijaista ryhmää)"
        title: "Ryhmät"
        edit: "Muokkaa ryhmiä"
        refresh: "Päivitä"
        about: "Muokkaa ryhmien jäsenyyksiä ja nimiä täällä"
        group_members: "Ryhmän jäsenet"
        delete: "Poista"
        delete_confirm: "Haluatko varmasti poistaa ryhmän %{group}?"
        delete_details:
          one: "%{count} henkilö menettää pääsyn tähän ryhmään"
          other: "%{count} henkilöä menettää pääsyn tähän ryhmään"
        delete_with_messages_confirm:
          one: "%{count} viesti ei ole tämän jälkeen ryhmän jäsenten saatavilla"
          other: "%{count} viestiä ei ole tämän jälkeen ryhmän jäsenten saatavilla"
        delete_warning: "Poistettuja ryhmiä ei voi palauttaa"
        delete_failed: "Ryhmän poistaminen ei onnistu. Jos tämä on automaattinen ryhmä, sitä ei voi poistaa."
        delete_automatic_group: Tämä on automaattisesti luotu ryhmä, eikä sitä voi poistaa.
        delete_owner_confirm: "Perutaanko käyttäjältä '%{username}' isännyys?"
        add: "Lisää"
        custom: "Mukautetut"
        automatic: "Automaattiset"
        default_title: "Oletustitteli"
        default_title_description: "annetaan kaikille ryhmän jäsenille"
        group_owners: Isännät
        add_owners: Lisää isäntiä
        none_selected: "Aloita valitsemalla ryhmä"
        no_custom_groups: "Luo uusi mukautettu ryhmä"
      api_keys:
        title: "API-avaimet"
        description: "API-avainten avulla voit integroida turvallisesti Discoursen ulkoisiin järjestelmiin ja automatisoida toimintoja. Ylläpitäjät voivat luoda avaimia tietyillä laajuuksilla hallitakseen pääsyä resursseihin ja arkaluontoisiin tietoihin. Laajuudet rajoittavat toimintoja ja näin ollen parantavat turvallisuutta."
        add: "Lisää API-avain"
        edit: "Muokkaa"
        save: "Tallenna"
        cancel: "Peruuta"
        continue: "Jatka"
        back: "Takaisin API-avaimiin"
        revoke: "Peru"
        undo_revoke: "Kumoa peruminen"
        revoked: "Peruttu"
        delete: Poista pysyvästi
        no_api_keys: "Sinulla ei ole vielä API-avaimia."
      api:
        generate_master: "Luo API-rajapinnan pääavain"
        none: "Aktiivisia API-avaimia ei ole tällä hetkellä."
        user: "Käyttäjä"
        title: "API"
        key: "Avain"
        keys: "Avaimet"
        created: Luonut
        scope: Näkyvyysalue
        updated: Päivitetty
        last_used: Viimeksi käytetty
        never_used: Ei koskaan
        generate: "Luo"
        undo_revoke: "Kumoa peruminen"
        revoke: "Peru"
        all_users: "Kaikki käyttäjät"
        active_keys: "Aktiiviset API-avaimet"
        manage_keys: Hallitse avaimia
        show_details: Tiedot
        description: Kuvaus
        no_description: (ei kuvausta)
        all_api_keys: Kaikki API-avaimet
        user_mode: Käyttäjän taso
        scope_mode: Näkyvyysalue
        impersonate_all_users: Esiinny minä käyttäjänä tahansa
        single_user: "Yksittäinen käyttäjä"
        user_placeholder: Anna käyttäjätunnus
        description_placeholder: Mitä tällä avaimella voi tehdä?
        save: Tallenna
        new_key: Uusi API-avain
        revoked: Peruttu
        delete: Poista pysyvästi
        not_shown_again: Tätä avainta ei näytetä uudelleen. Kopioi se ennen jatkamista.
        continue: Jatka
        scopes:
          description: |
            Kun käytät näkyvyysalueita, voit rajoittaa API-avaimen tiettyyn joukkoon päätepisteitä. Voit myös määritellä mitkä parametrit ovat sallittuja. Erota eri arvot pilkuilla.
          title: Näkyvyysalueet
          one_or_more: Vähintään yksi soveltamisala on valittava.
          granular: Rakeinen
          read_only: Vain luku
          global: Yleinen
          global_description: API-avaimella ei ole rajoituksia, ja kaikki päätepisteet ovat käytettävissä.
          resource: Resurssi
          action: Toiminto
          allowed_parameters: Sallitut parametrit
          optional_allowed_parameters: Sallitut parametrit (valinnainen)
          any_parameter: (mikä tahansa parametri)
          allowed_urls: Sallitut URL-osoitteet
          descriptions:
            global:
              read: Rajoita API-avain vain luku -päätepisteisiin.
            topics:
              read: Lue ketjua tai tiettyä sen viestiä. RSS on myös tuettu.
              write: Aloita uusi ketju tai kirjoita olemassa olevaan.
              update: Päivitä ketju. Muuta otsikkoa, aluetta, tunnisteita, tilaa, arkkityyppiä, featured_linkiä jne.
              delete: Poista ketju.
              recover: Palauta ketju.
              read_lists: Lue ketjuluetteloita, kuten suositut, uudet, tuoreimmat jne. RSS on myös tuettu.
              status: "Päivitä aiheen tila. Tila: suljettu, arkistoitu, näkyvissä, kiinnitetty. Käytössä: tosi, epätosi. Salli vain tietyn kategorian aiheiden tilamuutokset määrittämällä \"category_id\" tänne ja pyynnön hyötykuormalle."
            posts:
              edit: Muokkaa mitä tahansa viestiä tai tiettyä viestiä.
              delete: Poista viesti.
              recover: Palauta viesti.
              list: Listaa viimeisimmät viestit ja yksityisviestit. Myös RSS on tuettu.
            revisions:
              read: "Nouda uusin tai tietty versio."
              modify: "Piilota, näytä tai palauta versiot."
              permanently_delete: "Poista versio pysyvästi."
            tags:
              list: Listaa tunnisteet.
            tag_groups:
              list: Hae luettelo tunnisteryhmistä.
              show: Hae yksittäinen tunnisteryhmä tunnuksen perusteella.
              create: Luo tunnisteryhmän.
              update: Päivittää tunnuksen määrittämän tunnisteryhmän.
            categories:
              list: Hae luettelo alueista.
              show: Hae yksittäinen alue tunnuksen perusteella.
            uploads:
              create: Lataa uusi tiedosto tai aloita yksittäiset tai moniosaiset suorat lataukset ulkoiseen tallennustilaan.
            users:
              bookmarks: Listaa käyttäjien kirjanmerkit. Palauttaa kirjanmerkkien muistutukset, kun käytetään ICS-muotoa.
              sync_sso: Synkronoi käyttäjä DiscourseConnectin avulla.
              show: Nouda tietoja käyttäjästä.
              check_emails: Listaa käyttäjien sähköpostiosoitteet.
              update: Päivitä käyttäjäprofiilin tiedot.
              log_out: Kirjaa ulos kaikista käyttäjän istunnoista.
              anonymize: Anonymisoi käyttäjätilejä.
              suspend: Hyllytä käyttäjätilejä.
              delete: Poista käyttäjätilejä.
              list: Hae luettelo käyttäjistä.
            user_status:
              read: Käyttäjän tilan lukeminen.
              update: Käyttäjän tilan päivittäminen.
            email:
              receive_emails: Yhdistä tämä näkyvyysalue sähköpostivastaanottimen kanssa käsitelläksesi saapuvia sähköpostiviestejä.
            invites:
              create: Lähetä sähköpostikutsuja tai luo kutsulinkkejä.
            badges:
              create: Aloita uusi kunniamerkki.
              show: Nouda tietoja kunniamerkistä.
              update: Päivitä kunniamerkki.
              delete: Poista kunniamerkki.
              list_user_badges: Listaa käyttäjien kunniamerkit.
              assign_badge_to_user: Anna kunniamerkki käyttäjälle.
              revoke_badge_from_user: Poista kunniamerkki käyttäjältä.
            groups:
              manage_groups: Listaa, lisää ja poista ryhmän jäseniä.
              administer_groups: Listaa, näytä, luo, päivitä ja poista ryhmiä.
            search:
              show: Hae käyttämällä "/search.json?q=termi"-päätepistettä.
              query: Hae käyttämällä "/search/query?term=termi"-päätepistettä.
            wordpress:
              publishing: Tarvitaan WP Discourse -lisäosan julkaisuominaisuuksiin (pakollinen).
              commenting: Tarvitaan WP Discourse -lisäosan kommentointiominaisuuksiin.
              discourse_connect: Tarvitaan WP Discourse -lisäosan DiscourseConnect-ominaisuuksiin.
              utilities: Tarvitaan, jos käytät WP Discourse -lisäosan apuohjelmia.
            logs:
              messages: Listaa viestit /logsista tai hakee tietyn lokiviestin.
      web_hooks:
        title: "Webhookit"
        none: "Sinulla ei ole vielä webhookeja"
        instruction: "Webhookien kautta Discourse ilmoittaa ulkoiselle palvelulle, kun sivustollasi tapahtuu määrätty tapahtuma. Kun webhook laukaistaan, POST-pyyntö lähetetään annettuihin URL-osoitteisiin."
        detailed_instruction: "POST-pyyntö lähetetään annettuun URL-osoitteeseen, kun valittu tapahtuma tapahtuu."
        add: "Lisää webhook"
        create: "Luo"
        edit: "Muokkaa"
        save: "Tallenna"
        show: "Tapahtumat"
        delete: "Poista"
        cancel: "Peruuta"
        description_label: "Tapahtuman triggerit"
        controls: "Hallinta"
        back: "Takaisin webhookeihin"
        payload_url: "Tietosisällön URL"
        payload_url_placeholder: "https://esimerkki.fi/saapuva"
        secret_invalid: "Salausavaimessa ei voi olla tyhjiä merkkejä."
        secret_too_short: "Salausavaimessa täytyy olla ainakin 12 merkkiä."
        secret_placeholder: "Merkkijono, jota käytetään allekirjoitusten luomiseen"
        event_type_missing: "Ainakin yksi tapahtumatyyppi täytyy asettaa."
        content_type: "Sisällön tyyppi"
        secret: "Salausavain"
        event_chooser: "Minkä tapahtumien tulisi laukaista tämä webhook?"
        wildcard_event: "Lähetä kaikesta"
        individual_event: "Valitse tietyt tapahtumat"
        verify_certificate: "Tarkasta tietosisällön URL-osoitteen TLS-sertifikaatti"
        active: "Aktiivinen"
        active_notice: "Toimitamme tiedot tapahtumasta, kun se tapahtuu."
        categories_filter_instructions: "Webhookit laukeavat vain, jos tapahtuma liittyy määriteltyihin alueisiin. Jätä tyhjäksi, jos haluat webhookien laukeavan alueesta riippumatta."
        categories_filter: "Laukaisevat alueet"
        tags_filter_instructions: "Webhookit laukeavat vain, jos tapahtuma liittyy määriteltyihin tunnisteisiin. Jätä tyhjäksi, jos haluat webhookien laukeavan tunnisteesta riippumatta."
        tags_filter: "Laukaisevat tunnisteet"
        groups_filter_instructions: "Webhookit laukeavat vain, jos tapahtuma liittyy määriteltyihin ryhmiin. Jätä tyhjäksi, jos haluat webhookien laukeavan ryhmistä riippumatta."
        groups_filter: "Laukaisevat ryhmät"
        delete_confirm: "Poistetaanko tämä webhook?"
        topic_event:
          group_name: "Ketjutapahtumat"
          topic_created: "Ketju luodaan"
          topic_revised: "Ketju tarkistetaan"
          topic_edited: "Ketju päivitetään"
          topic_destroyed: "Ketju poistetaan"
          topic_recovered: "Ketju palautetaan"
        post_event:
          group_name: "Viestitapahtumat"
          post_created: "Viesti luodaan"
          post_edited: "Viesti päivitetään"
          post_destroyed: "Viesti poistetaan"
          post_recovered: "Viesti on palautettu"
        group_event:
          group_name: "Ryhmätapahtumat"
          group_created: "Ryhmä luodaan"
          group_updated: "Ryhmä päivitetään"
          group_destroyed: "Ryhmä poistetaan"
        tag_event:
          group_name: "Tunnistetapahtumat"
          tag_created: "Tunniste luodaan"
          tag_updated: "Tunniste päivitetään"
          tag_destroyed: "Tunniste poistetaan"
        category_event:
          group_name: "Aluetapahtumat"
          category_created: "Alue luodaan"
          category_updated: "Alue päivitetään"
          category_destroyed: "Alue poistetaan"
        user_event:
          group_name: "Käyttäjätapahtumat"
          user_logged_in: "Käyttäjä kirjautuu sisään"
          user_logged_out: "Käyttäjä kirjautuu ulos"
          user_confirmed_email: "Käyttäjä vahvisti sähköpostiosoitteen"
          user_created: "Käyttäjä luodaan"
          user_approved: "Käyttäjä hyväksytään"
          user_updated: "Käyttäjä päivitetään"
          user_destroyed: "Käyttäjä poistetaan"
          user_suspended: "Käyttäjä hyllytetään"
          user_unsuspended: "Käyttäjän hyllytys perutaan"
        reviewable_event:
          group_name: "Käsittelytapahtumat"
          reviewable_created: "Käsiteltävä kohde on valmis"
          reviewable_updated: "Käsiteltävä kohde päivitetään"
        user_badge_event:
          group_name: "Kunniamerkkitapahtumat"
          user_badge_granted: "Käyttäjän kunniamerkki myönnetään"
          user_badge_revoked: "Käyttäjän kunniamerkki poistetaan"
        like_event:
          group_name: "Tykkäystapahtumat"
          post_liked: "Kun käyttäjä tykkää viestistä."
        notification_event:
          group_name: "Ilmoitustapahtumat"
          notification_created: "Käyttäjä saa ilmoituksen syötteeseensä"
        group_user_event:
          group_name: "Ryhmän käyttäjätapahtumat"
          user_added_to_group: "Käyttäjä lisätään ryhmään"
          user_removed_from_group: "Käyttäjä poistetaan ryhmästä"
        custom_event:
          group_name: "Mukautetut tapahtumat"
        user_promoted_event:
          group_name: "Käyttäjän ylennustapahtumat"
          user_promoted: "Käyttäjä ylennetään"
        delivery_status:
          title: "Toimituksen tila"
          inactive: "Ei aktiivinen"
          failed: "Epäonnistui"
          successful: "Onnistui"
          disabled: "Pois käytöstä"
        events:
          none: "Liittyviä tapahtumia ei ole."
          redeliver: "Toimita uudelleen"
          redeliver_failed: "Uudelleentoimitus epäonnistui"
          incoming:
            one: "Yksi uusi tapahtuma."
            other: "%{count} uutta tapahtumaa."
          completed_in:
            one: "Suoritettiin %{count} sekunnissa."
            other: "Suoritettiin %{count} sekunnissa."
          request: "Pyyntö"
          response: "Vastaus"
          redeliver_confirm: "Oletko varma, että haluat toimittaa uudelleen saman tietosisällön?"
          redeliver_failed_confirm:
            one: "Haluatko varmasti toimittaa %{count} webhook-tapahtuman uudelleen?"
            other: "Haluatko varmasti toimittaa %{count} webhook-tapahtumaa uudelleen?"
          no_events_to_redeliver: "Ei tapahtumia uudelleentoimitettaviksi."
          headers: "Ylätunnisteet"
          payload: "Tietosisältö"
          body: "Leipäteksti"
          ping: "Ping"
          status: "Tilakoodi"
          event_id: "ID"
          timestamp: "Luotu"
          completion: "Suorituksen kesto"
          actions: "Toiminnot"
          filter_status:
            all: "Kaikki tapahtumat"
            successful: "Toimitettu"
            failed: "Epäonnistui"
      home:
        title: "Aloitus"
      account:
        title: "Tili"
        sidebar_link:
          backups: "Varmuuskopiot"
          whats_new:
            title: "Mitä uutta?"
            keywords: "muutokset|ominaisuus|julkaisu"
      community:
        title: "Yhteisö"
        sidebar_link:
          about_your_site: "Tietoa sivustostasi"
          badges: "Kunniamerkit"
          login_and_authentication: "Kirjautuminen ja todennus"
          notifications: "Ilmoitukset"
          permalinks: "Pysyvät linkit"
          trust_levels: "Luottamustasot"
          group_permissions: "Ryhmien oikeudet"
          users: "Käyttäjät"
          groups: "Ryhmät"
          localization:
            title: "Lokalisointi"
            keywords: "maa-asetus|kieli|aikavyöhyke|unicode|ltr"
          user_fields: "Käyttäjäkentät"
          watched_words: "Tarkkaillut sanat"
          legal: "Oikeudelliset tiedot"
          moderation_flags:
            title: "Valvonta"
            keywords: "flag|review"
      appearance:
        title: "Ulkoasu"
        sidebar_link:
          font_style: "Kirjasimen tyyli"
          site_logo: "Sivuston logo"
          color_schemes: "Väripaletit"
          emoji: "Emojit"
          navigation: "Navigointi"
          themes_and_components:
            title: "Teemat ja komponentit"
            keywords: "tiedostopääte"
          site_texts: "Sivuston tekstit"
      email_settings:
        title: "Sähköpostiasetukset"
        sidebar_link:
          appearance: "Ulkoasu"
          server_setup:
            title: "Palvelimen asetukset ja lokit"
            keywords: "email|smtp|mailgun|sendgrid|sent|skipped|bounced|received|rejected|email logs|preview summary"
      security:
        title: "Tietoturva"
        sidebar_link:
          security: "Turvallisuusasetukset"
          spam: "Roskapostiasetukset"
          staff_action_logs:
            title: "Lokit ja seulonta"
            keywords: "error logs|staff action|screened emails|screened ips|screened urls|search logs"
      section_landing_pages:
        account:
          title: "Tili"
          backups:
            title: "Varmuuskopiot"
            description: "Tee varmuuskopio sivustosi tiedoista"
          whats_new:
            title: "Mitä uutta?"
            description: "Tutustu Discoursen uusiin julkaisuversioihin ja parannuksiin"
      config_areas:
        about:
          general_settings: "Yleiset asetukset"
          community_name: "Yhteisön nimi"
          community_name_placeholder: "Esimerkkiyhteisö"
          community_summary: "Yhteisön yhteenveto"
          community_description: "Yhteisön kuvaus"
          community_title: "Yhteisön otsikko"
          community_title_help: "Lyhyt kuvaus, joka näkyy selaimen välilehdellä tärkeimmillä sivuilla, kuten alueissa ja ketjuluetteloissa."
          banner_image: "Bannerikuva"
          banner_image_help: |
            Suositeltu: 1100x300px. Muotot: JPG, PNG, SVG (max 10MB).
          contact_information: "Yhteystiedot"
          community_owner: "Yhteisön omistaja"
          community_owner_placeholder: "Matti Meikäläinen"
          community_owner_help: |
            Kriittisiin ilmoituksiin käytettävä nimi; se näkyy myös /about-sivulla. Näkyy anonyymeille käyttäjille julkisilla sivustoilla.
          contact_email: "Yhteyssähköposti"
          contact_email_placeholder: "yhteys@matti-meikalainen.com"
          contact_email_help: |
            Kriittisiin ilmoituksiin käytettävä sähköpostiosoite; se näkyy myös /about-sivulla. Näkyy anonyymeille käyttäjille julkisilla sivustoilla.
          contact_url: "Yhteydenotto-URL"
          contact_url_placeholder: "https://matti-meikalainen.com/yhteydenotto"
          contact_url_help: |
            Kun tämä on asetettu, se korvaa yhteyssähköpostiosoitteen /about-sivulla ja näkyy anonyymeille käyttäjille julkisilla sivustoilla.
          site_contact_name: "Sivuston yhteyshenkilön nimi"
          site_contact_name_help: |
            Henkilökunnan käyttäjänimi, jonka nimissä kaikki automaattiset viestit lähetetään. Jos tämä jätetään tyhjäksi, oletuksena on oletusjärjestelmätili.
          site_contact_group: "Sivuston yhteysryhmä"
          site_contact_group_help: |
            Ryhmä, joka saa kutsun kaikkiin automaattisesti lähetettyihin henkilökohtaisiin viesteihin.
          your_organization: "Organisaatiosi"
          your_organization_description: "Käytämme näitä tietoja käyttöehdoissa ja tietosuojailmoituksessa näyttääksemme, kuka ylläpitää sivustoa ja millä lainkäyttöalueella."
          company_name: "Nimi"
          company_name_placeholder: "Esimerkkiorganisaatio"
          company_name_warning: |
            Jos tämä jätetään tyhjäksi, käyttöehtojen tai tietosuojailmoituksen pohjaa ei tarjota.
          governing_law: "Sovellettava lainsäädäntö"
          governing_law_placeholder: "Maakunta, osavaltio tai maa"
          governing_law_help: |
            Määritä sivuston laillisten ehtojen lainkäyttöalue, yleensä missä yritys on rekisteröity tai missä se toimii.
          city_for_disputes: "Kaupunki, jonka oikeudessa riidat ratkotaan"
          city_for_disputes_placeholder: "Kaupunki"
          city_for_disputes_help: |
            Määritä kaupunki tähän foorumiin liittyvien oikeudellisten riitojen ratkaisemiseksi.
          extra_groups:
            heading: "Ryhmälistaus"
            description: "Lisäryhmät, jotka näytetään Tietoja-sivulla."
            groups: "Ryhmät"
            order: "Lajittelujärjestys"
            initial_members: "Laajennetut jäsenet"
            initial_members_description: "Näytettävien ryhmän jäsenten lukumäärä ennen Näytä lisää -painikkeen lisäämistä."
            show_description: "Sisällytä kuvaus"
          optional: "(valinnainen)"
          update: "Päivitä"
          toasts:
            general_settings_saved: "Yleiset asetukset tallennettiin"
            contact_information_saved: "Yhteystiedot tallennettiin"
            your_organization_saved: "Organisaatiosi tallennettiin"
            extra_groups_saved: "Ryhmälistaus tallennettu"
          saved: "tallennettu!"
        flags:
          edit_header: "Muokkaa lippua"
          description: "Kuvaus"
          enabled: "Otettu käyttöön?"
          add: "Lisää lippu"
          edit: "Muokkaa"
          back: "Takaisin lippuihin"
          delete: "Poista"
          delete_confirm: 'Haluatko varmasti poistaa lipun "%{name}"?'
          flags_tab: "Liputukset"
          settings: "Lippuasetukset"
          form:
            add_header: "Lisää lippu"
            edit_header: "Muokkaa lippua"
            save: "Tallenna"
            name: "Nimi"
            description: "Kuvaus"
            applies_to: "Näytä tämä lippu"
            invalid_applies_to: "Pakollinen"
            topic: "aiheet"
            post: "viestit"
            chat_message: "chat-viestit"
            enabled: "Ota tämä mukautettu lippu käyttöön tallennuksen jälkeen"
            create_warning: "Kun mukautettua lippua on käytetty, sitä voidaan poistaa käytöstä tai muokata, mutta sitä ei voi poistaa."
            edit_warning: "Lipun nimen ja kuvauksen muokkaaminen voi aiheuttaa mahdollisia epäjohdonmukaisuuksia. Kun mukautettua lippua on käytetty, sitä voidaan poistaa käytöstä tai muokata, mutta sitä ei voi poistaa."
            edit_flag: "Muokkaa lippua"
            non_editable: "Et voi muokata tätä lippua, koska se on järjestelmälippu tai sitä on jo käytetty käsittelyjärjestelmässä, mutta voit kuitenkin poistaa sen käytöstä."
            delete_flag: "Poista lippu"
            non_deletable: "Et voi poistaa tätä lippua, koska se on järjestelmälippu tai sitä on jo käytetty käsittelyjärjestelmässä, mutta voit kuitenkin poistaa sen käytöstä."
            require_message: "Kehota käyttäjiä antamaan lisäsyitä"
            require_message_description: "Kun tämä lippu valitaan, käyttäjälle näytetään tekstikenttä, jossa hän voi antaa lisätietoja siitä, miksi hän liputtaa sisällön."
            auto_action_type: "Piilota liputettu sisältö automaattisesti"
          more_options:
            title: "Lisää vaihtoehtoja"
            move_up: "Siirrä ylös"
            move_down: "Siirrä alas"
        permalinks:
          edit: "Muokkaa"
          delete: "Poista"
        embeddable_host:
          edit: "Muokkaa"
          delete: "Poista"
          more_options:
            title: "Lisää vaihtoehtoja"
        themes_and_components:
          breadcrumb_title: "Mukauta"
          install: "Asenna"
          themes:
            title: "Teemat"
            themes_intro: "Aloita asentamalla uusi teema tai luo oma alusta alkaen näiden resurssien avulla."
            new_theme: "Uusi teema"
            back: "Takaisin teemoihin"
            install: "Asenna"
          components:
            title: "Komponentit"
            description: "Mukautukset, jotka muuttavat foorumisuunnittelun pintaelementtejä tai lisäävät käyttöliittymäominaisuuksia"
            components_intro: "Asenna uusi komponentti aloittaaksesi tai luo oma alusta alkaen näiden resurssien avulla."
            new_component: "Uusi komponentti"
            back: "Takaisin komponentteihin"
            install: "Asenna"
            name: "Nimi"
            used_on: "Käytetään"
            enabled: "Otettu käyttöön?"
            by_author: "Käyttäjältä %{name}"
            learn_more: "Lue lisää"
            edit: "Muokkaa"
            parent_themes_two: "%{name1} ja %{name2}"
            parent_themes_three: "%{name1}, %{name2} ja %{name3}"
            parent_themes_more_than_three:
              one: "%{name1}, %{name2}, %{name3} ja %{count} lisää"
              other: "%{name1}, %{name2}, %{name3} ja %{count} lisää"
            add_to_theme: "Lisää teemaan"
            preview: "Esikatselu"
            update: "Päivitä uusimpaan"
            check_update: "Tarkista päivitykset"
            update_available: "Päivitys saatavilla!"
            export: "Vie"
            convert: "Muunna"
            delete: "Poista"
            filter_by: "Suodata"
            filter_by_all: "Kaikki"
            filter_by_used: "Käytetty"
            filter_by_unused: "Käyttämätön"
            filter_by_updates_available: "Päivityksiä saatavilla"
            new_update_for_component: "Uusi päivitys saatavilla %{name}!"
            component_up_to_date: '"%{name}" on ajan tasalla.'
            updated_successfully: '"%{name}" on päivitetty onnistuneesti.'
            delete_confirm: 'Haluatko varmasti poistaa lipun "%{name}"?'
            deleted_successfully: '"%{name}" on poistettu onnistuneesti.'
            no_components: "Komponentteja ei ole asennettu."
            no_components_found: "Yksikään komponentti ei vastaa suodattimia."
            badge_unused: "Käyttämätön"
        user_fields:
          field: "Kenttä"
          type: "Tyyppi"
          more_options:
            title: "Lisää vaihtoehtoja"
            move_up: "Siirrä ylös"
            move_down: "Siirrä alas"
          delete: "Poista"
          delete_successful: "Käyttäjäkenttä poistettu."
          save_successful: "Käyttäjäkenttä tallennettu."
        color_palettes:
          palette_name: "Nimi"
          copy_to_clipboard: "Kopioi leikepöydälle"
          copied_to_clipboard: "Kopioitiin leikepöydälle"
          copy_to_clipboard_error: "Virhe kopioimisessa leikepöydälle"
          duplicate: "Monista"
          delete: "Poista"
          color_options:
            title: "Värin asetukset"
            toggle: "Käyttäjän valittavissa"
            toggle_description: "Käyttäjät voivat valita väripaletin"
          colors:
            title: "Värit"
          save_changes: "Tallenna muutokset"
          unsaved_changes: "Sinulla on tallentamattomia muutoksia"
          copy_of: "Kopio %{name}"
          copy_created: 'Uusi kopio "%{name}" on luotu'
          illegal_character_in_color: "Väri saa koostua vain heksadesimaalimerkeistä"
          invalid_color_length: "Värin on oltava muodossa #rrggbb tai #rgb"
          delete_confirm: "Haluatko varmasti poistaa tämän väripaletin?"
      plugins:
        title: "Lisäosat"
        name: "Nimi"
        none_installed: "Sinulla ei ole yhtään asennettua lisäosaa."
        version: "Versio"
        enabled: "Otettu käyttöön?"
        is_enabled: "K"
        not_enabled: "E"
        change_settings_short: "Asetukset"
        settings_disabled: "Tämä lisäosa voidaan vain ottaa käyttöön tai poistaa käytöstä, sillä ei ole lisäasetuksia."
        howto: "Kuinka asennan lisäosia?"
        official: "Virallinen Discourse-lisäosa"
        broken_route: "Linkin määrittäminen kohteeseen %{name} ei onnistu. Varmista, että mainostenesto-ohjelmat on poistettu käytöstä, ja kokeile ladata sivu uudelleen."
        author: "Käyttäjältä %{author}"
        experimental_badge: "kokeellinen"
        learn_more: "Lue lisää"
        filters:
          all: "Kaikki"
          enabled: "Käytössä"
          disabled: "Pois käytöstä"
          reset: "Palauta"
      navigation_menu:
        sidebar: "Sivupalkki"
        header_dropdown: "Yläpalkin avattava valikko"
        legacy: "Vanha"
      backups:
        title: "Varmuuskopiot"
        files_title: "Varmuuskopiotiedostot"
        menu:
          backups: "Varmuuskopiot"
          backup_files: "Varmuuskopiotiedostot"
          logs: "Lokit"
        none: "Ei saatavilla olevia varmuuskopioita"
        read_only:
          enable:
            title: "Ota vain luku -tila käyttöön"
            label: "Ota käyttöön vain luku"
            confirm: "Haluatko varmasti ottaa käyttöön vain luku -tilan?"
          disable:
            title: "Poista vain luku -tila käytöstä"
            label: "Poista vain luku käytöstä"
        logs:
          none: "Lokeja ei ole vielä…"
        columns:
          filename: "Tiedostonimi"
          size: "Koko"
        upload:
          label: "Lataa"
          title: "Lataa varmuuskopio tähän esiintymään"
          uploading: "Ladataan…"
          uploading_progress: "Ladataan… %{progress}"
          success: "''%{filename}' ladattiin palvelimeen. Tiedostoa käsitellään, ja voi kestää enintään minuutti ennen kuin se näkyy luettelossa."
          error: "Tiedoston '%{filename}' lataamisessa tapahtui virhe: %{message}"
        settings: "Asetukset"
        operations:
          is_running: "Toimintoa suoritetaan parhaillaan…"
          failed: "%{operation} epäonnistui. Tarkista lokit."
          cancel:
            label: "Peruuta"
            title: "Peruuta toiminto"
            confirm: "Oletko varma, että haluat peruuttaa meneillään olevan toiminnon?"
          backup:
            label: "Varmuuskopio"
            title: "Luo varmuuskopio"
            confirm: "Haluatko luoda uuden varmuuskopion?"
            include_uploads: "sisällytä kaikki lataukset"
            s3_upload_warning: 'Tämä koskee vain tietokannan varmuuskopioita. Latauksia verkkoon ei sisällytetä, mikä tarkoittaa, että kaikki kuvat ja muut tiedostolataukset voivat puuttua, jos varmuuskopio palautetaan toiseen isännöintimääritykseen. <b>Jos haluat ottaa käyttöön täydellisen varmuuskopioinnin, mukaan lukien S3-lataukset, katso <a href="https://meta.discourse.org/t/-/276535" target="_blank">tämä opas</a>.</b>'
          download:
            label: "Lataa"
            title: "Lähetä sähköposti, jossa on latauslinkki"
            alert: "Varmuuskopion latauslinkki on lähetetty sähköpostiisi"
          destroy:
            title: "Poista"
            confirm: "Oletko varma, että haluat tuhota tämän varmuuskopion?"
          restore:
            is_disabled: "Palautus ei ole tällä hetkellä käytössä. Ota se käyttöön <a href='%{url}'>sivuston asetuksissa</a>."
            label: "Palauta"
            title: "Palauta varmuuskopio"
            confirm: "Oletko varma, että haluat palauttaa tämän varmuuskopion?"
          rollback:
            label: "Palautus"
            title: "Palauta tietokanta edelliseen toimivaan tilaan"
            confirm: "Oletko varma, että haluat palauttaa tietokannan edelliseen toimivaan tilaan?"
        location:
          local: "Paikallinen tallennustila"
          s3: "S3"
        backup_storage_error: "Pääsy varmuuskopiosijaintiin epäonnistui: %{error_message}"
      export_csv:
        success: "Vienti on käynnissä. Saat ilmoituksen viestillä, kun prosessi on valmis."
        failed: "Vienti epäonnistui. Tarkista lokit."
        button_text: "Vie"
        button_title:
          user: "Vie koko käyttäjäluettelo CSV-muodossa."
          staff_action: "Vie täydellinen henkilökunnan toimintaloki CSV-muodossa."
          screened_email: "Vie täydellinen luettelo seulotuista sähköpostiosoitteista CSV-muodossa."
          screened_ip: "Vie täydellinen luettelo seulotuista IP-osoitteista CSV-muodossa."
          screened_url: "Vie täydellinen luettelo seulotuista URL-osoitteista CSV-muodossa."
      export_json:
        button_text: "Vie"
      invite:
        button_text: "Lähetä kutsuja"
        button_title: "Lähetä kutsuja"
      customize:
        title: "Mukauta"
        preview: "esikatselu"
        explain_preview: "Näe miltä sivusto näyttää tällä teemalla"
        syntax_error: "Syntaksivirhe"
        settings_editor: "Asetuseditori"
        validation_settings_keys: "Jokaisella kohteella saa olla vain \"setting\"- ja \"value\"-avain."
        validation_settings_deleted: "Nämä asetukset poistettiin. Palauta ne ja yritä uudelleen."
        validation_settings_added: "Nämä asetukset lisättiin. Poista ne ja yritä uudelleen."
        save: "Tallenna"
        new: "Uusi"
        new_style: "Uusi tyyli"
        install: "Asenna"
        delete: "Poista"
        delete_confirm: 'Haluatko varmasti poistaa teeman "%{theme_name}"?'
        bulk_delete: "Oletko varma?"
        bulk_themes_delete_confirm: "Tämä poistaa seuraavat teemat, eivätkä sivustosi käyttäjät voi enää käyttää niitä:"
        bulk_components_delete_confirm: "Tämä poistaa seuraavat komponentit, eivätkä sivustosi käyttäjät voi enää käyttää niitä:"
        color: "Väri"
        opacity: "Läpinäkyvyys"
        copy: "Monista"
        copy_to_clipboard: "Kopioi leikepöydälle"
        copied_to_clipboard: "Kopioitiin leikepöydälle"
        copy_to_clipboard_error: "Virhe kopioimisessa leikepöydälle"
        theme_owner: "Et voi muokata, omistaja:"
        email_templates:
          title: "Sähköposti"
          subject: "Aihe"
          multiple_subjects: "Tällä sähköpostimallilla on useita vastaanottajia."
          body: "Leipäteksti"
          revert: "Palauta muutokset"
          revert_confirm: "Haluatko varmasti palauttaa muutokset?"
        component:
          all_filter: "Kaikki"
          used_filter: "Käytetty"
          unused_filter: "Käyttämätön"
          enabled_filter: "Käytössä"
          disabled_filter: "Pois käytöstä"
          updates_available_filter: "Päivityksiä on saatavilla"
        theme:
          filter_by: "Suodata"
          theme: "Teema"
          component: "Komponentti"
          components: "Komponentit"
          filter_all: "Kaikki"
          filter_user_selectable: "Käyttäjän valittavissa"
          theme_name: "Teeman nimi"
          component_name: "Komponentin nimi"
          themes_intro: "Aloita valitsemalla olemassa oleva teema tai asenna uusi"
          themes_intro_new: "Aloita asentamalla uusi teema tai luo oma alusta alkaen näiden resurssien avulla."
          components_intro_new: "Asenna uusi komponentti aloittaaksesi tai luo oma alusta alkaen näiden resurssien avulla."
          themes_intro_img_alt: "Uuden teeman paikkamerkki"
          beginners_guide_title: "Aloittelijan opas Discourse-teemojen käyttämiseen"
          developers_guide_title: "Kehittäjän opas Discourse-teemoihin"
          browse_themes: "Selaile yhteisön kehittämiä teemoja"
          customize_desc: "Mukauta:"
          title: "Teemat"
          description: "Teemat ovat laajoja mukautuksia, jotka muuttavat useita foorumisi ulkoasun tyylin elementtejä ja sisältävät usein myös lisäkäyttöliittymäominaisuuksia."
          components_description: "Komponentit ovat pienempiä mukautuksia, joita voidaan lisätä teemoihin foorumin ulkoasun tyylin tiettyjen elementtien muuttamiseksi."
          create: "Luo"
          create_type: "Tyyppi"
          create_name: "Nimi"
          save: "Tallenna"
          long_title: "Muuta sivustosi värejä, CSS:ää ja HTML-sisältöä"
          edit: "Muokkaa"
          edit_confirm: "Tämä on ulkoinen teema. Jos muokkaat CSS:ää tai HTML:ää, muutokset kumoutuvat, kun päivität teeman."
          update_confirm: "Päivitys tulee kumoamaan nämä paikalliset muutokset. Haluatko varmasti jatkaa?"
          update_confirm_yes: "Kyllä, jatka päivittämistä"
          common: "Yhteiset"
          desktop: "Työpöytä"
          mobile: "Mobiili"
          extra_files: "Lisätiedostot"
          extra_files_upload: "Vie teema nähdäksesi nämä tiedostot."
          extra_files_remote: "Vie teema tai katso git-tietovarasto nähdäksesi nämä tiedostot."
          preview: "Esikatselu"
          default: "Aktiivinen"
          settings_editor: "Asetuseditori"
          show_advanced: "Näytä edistyneet"
          is_default: "Teema on käytössä oletuksena"
          user_selectable: "Teema on tarjolla käyttäjille"
          user_selectable_badge_label: "Käyttäjän valittavissa"
          user_selectable_button_label: "Salli käyttäjien valita"
          user_selectable_unavailable_button_label: "Tee käyttäjille ei-saatavilla"
          broken_badge_label: "Rikkinäinen teema"
          color_scheme_user_selectable: "Käyttäjät voivat valita väripaletin"
          auto_update: "Päivitä automaattisesti, kun Discourse päivitetään"
          color_scheme: "Väripaletti"
          edit_color_scheme: "Muokkaa väripalettia"
          default_light_scheme: "Vaalea (oletus)"
          color_scheme_select: "Valitse teemalle värit"
          custom_sections: "Mukautetut osiot:"
          theme_components: "Teeman komponentit"
          add_all_themes: "Lisää kaikki teemat"
          convert: "Muunna"
          convert_component_alert: "Oletko varma, että haluat muuttaa tämän komponentin teemaksi? Se ei sen jälkeen enää ole teemojen %{relatives} komponentti."
          convert_component_tooltip: "Muunna komponentti teemaksi"
          convert_component_alert_generic: "Haluatko varmasti muuntaa tämän komponentin teemaksi?"
          convert_theme_alert: "Oletko varma, että haluat muuttaa tämän teeman komponentiksi? Se ei sen jälkeen enää ole komponenttien %{relatives} emoteema."
          convert_theme_alert_generic: "Haluatko varmasti muuntaa tämän teeman komponentiksi?"
          convert_theme_tooltip: "Muunna teema komponentiksi"
          inactive_themes: "Teemat, jotka eivät käytössä:"
          set_default_theme: "Aseta aktiiviseksi"
          default_theme: "Aktiivinen teema"
          set_default_success: "Oletusteemaksi asetettiin %{theme}"
          setting_was_saved: "Teeman asetus tallennettu"
          install_success: "%{theme} asennettiin onnistuneesti!"
          inactive_components: "Käyttämättömät komponentit:"
          selected:
            one: "%{count} valittu"
            other: "%{count} valittu"
          cancel: "Peruuta"
          broken_theme_tooltip: "Teeman CSS:ssä, HTML:ssä tai YAML:ssä on virheitä"
          broken_theme: "Poista rikkinäinen teema käytöstä"
          disabled_component_tooltip: "Komponentti ei ole käytössä"
          default_theme_tooltip: "Tämä on sivuston oletusteema"
          updates_available_tooltip: "Teemalle on päivityksiä saatavilla"
          update_available: "Tarvitsee päivitystä"
          and_x_more:
            one: "ja %{count} muuta."
            other: "ja %{count} muuta."
          collapse: Kutista
          uploads: "Lataukset"
          no_uploads: "Voit ladata teemaasi liittyviä resursseja, kuten fontteja ja kuvia"
          add_upload: "Lisää tiedosto"
          upload_file_tip: "Valitse ladattava resurssi (png, woff2 jne…)"
          variable_name: "SCSS-muuttujannimi:"
          variable_name_invalid: "Muuttujan nimi ei kelpaa. Vain aakkosnumeeriset merkit on sallittu. Täytyy alkaa kirjaimella. Täytyy olla uniikki."
          variable_name_error:
            invalid_syntax: "Muuttujan nimi ei kelpaa. Vain aakkosnumeeriset merkit on sallittu. Täytyy alkaa kirjaimella."
            no_overwrite: "Muuttujan nimi ei kelpaa. Nimi on toisen muuttujan käytössä."
            must_be_unique: "Muuttujan nimi ei kelpaa. Täytyy olla uniikki."
          upload: "Lataa"
          select_component: "Valitse komponentti…"
          unsaved_changes_alert: "Et ole tallentanut tekemiäsi muutoksia. Haluatko hylätä ne ja siirtyä muualle?"
          unsaved_parent_themes: "Et ole osoittanut komponenttia millekään teemalle. Haluatko siirtyä eteenpäin?"
          discard: "Hylkää"
          stay: "Jää"
          css_html: "Mukautettu Koodi"
          edit_css_html: "Muokkaa Koodia"
          edit_css_html_help: "Et ole vielä muokannut yhtään koodia."
          delete_upload_confirm: "Poistetaanko ladattu tiedosto? (Teeman CSS voi lakata toimimasta!)"
          component_on_themes: "Sisällytä komponentti näihin teemoihin"
          included_components: "Sisältää komponentit"
          add_all: "Lisää kaikki"
          import_web_tip: "Tietovarasto, jossa teema on"
          direct_install_tip: "Oletko varma, että haluat asentaa teeman <strong>%{name}</strong> alla olevasta tietovasrastosta?"
          import_web_advanced: "Lisäasetukset…"
          import_file_tip: "Teeman sisältävä .tar.gz, .zip tai .dcstyle.json-tiedosto"
          is_private: "Teema on yksityisessä git-tietovarastossa"
          finish_install: "Viimeistele teeman asennus"
          last_attempt: "Asennusprosessi ei päättynyt, viimeisin yritys:"
          remote_branch: "Haaran nimi (valinnainen)"
          public_key: "Anna tietovaraston käyttöoikeus seuraavalle julkiselle avaimelle:"
          install: "Asenna"
          installed: "Asennettu"
          install_popular: "Suosittuja"
          install_upload: "Laitteeltasi"
          install_git_repo: "Git-tietovarastosta"
          install_create: "Luo uusi"
          installing_message: "Määritetään uutta teemaa…"
          installing_message_long_time: "Uuden teeman määrittäminen kestää hieman odotettua kauemmin, odota hetki…"
          duplicate_remote_theme: "Teemakomponentti “%{name}” on jo asennettu. Haluatko varmasti asentaa toisen kopion?"
          force_install: "Teemaa ei voi asentaa, koska Git-tietovarasto ei ole käytettävissä. Haluatko varmasti jatkaa sen asentamista?"
          create_placeholder: "Luo paikkamerkki"
          about_theme: "Tietoa"
          license: "Lisenssi"
          version: "Versio:"
          authors: "Tekijä:"
          creator: "Luonut:"
          source_url: "Lähde"
          enable: "Ota käyttöön"
          disable: "Poista käytöstä"
          disabled: "Tämä komponentti ei ole käytössä."
          disabled_by: "Komponentin on poistanut käytöstä"
          required_version:
            error: "Teema poistettiin automaattisesti käytöstä, koska se ei ole yhteensopiva tämän Discourse-version kanssa."
            minimum: "Vaatii Discourse-version %{version} tai uudemman."
            maximum: "Vaatii Discourse-version %{version} tai vanhemman."
          update_to_latest: "Päivitä uusimpaan"
          check_for_updates: "Tarkista päivitykset"
          updating: "Päivitetään…"
          update_success: "Teeman %{theme} päivitys on valmis"
          up_to_date: "Teema on ajan tasalla, viimeksi tarkastettu:"
          has_overwritten_history: "Nykyistä teemaversiota ei enää ole, koska pakotettu työntö on korvannut git-historian."
          add: "Lisää"
          no_settings: "Teemalla ei ole asetuksia."
          empty: "Ei kohteita"
          commits_behind:
            one: "Teema on %{count} solmitun muutoksen jäljessä!"
            other: "Teema on %{count} solmittua muutosta jäljessä!"
          compare_commits: "(Näytä uudet solmitut muutokset)"
          remote_theme_edits: "Jos haluat muokata tätä teemaa, sinun on <a href='%{repoURL}' target='_blank'>lähetettävä muutos sen tietovarastoon</a>"
          repo_unreachable: "Teeman Git-tietovarastoon yhdistäminen epäonnistui. Virheviesti:"
          imported_from_archive: "Tämä teema tuotiin .zip-tiedostosta"
          settings: "Asetukset"
          colors: "Värit"
          unsaved_colors:
            one: "Sinulla on %{count} tallentamaton väri"
            other: "Sinulla on %{count} tallentamattomia värejä"
          unsaved_colors_leave_route_confirmation: "Et ole vielä tallentanut väripaletin muutoksia. Oletko varma, että haluat lähteä?"
          save_colors: "Tallenna värit"
          discard_colors: "Hylkää"
          colors_title: "Värit"
          scss:
            text: "CSS"
            title: "Mukautetut CSS-säännöt, jotka tukevat SCSS-syntaksia"
          header:
            text: "Ennen Otsikkoa"
            title: "Perus-HTML, joka renderöidään Discourse-otsikon yläpuolelle"
          after_header:
            text: "Yläpalkin jälkeen"
            title: "PerusHTML, joka  renderöidään Discourse-otsikon alle"
          footer:
            text: "Alatunniste"
            title: "Perus HTML joka renderöidään  sivun alareunaan"
          embedded_scss:
            text: "Upotettu CSS"
            title: "CSS, joka sisällytetään kun Discourse kommentit on upotettu toiseen sivustoon"
          embedded_header:
            text: "Upotettu yläpalkki"
            title: "Perus HTML, joka renderöidään  Discourse-kommenttien yläpuolella, kun se upotetaan toiseen sivustoon."
          color_definitions:
            text: "Värimääritykset"
            title: "Syötä mukautetut värimääritykset (vain kokeneille käyttäjille)"
            placeholder: |2-

              Käytä tätä tyylitiedostoa lisätäksesi mukautettuja värejä CSS:n mukautettujen ominaisuuksien luetteloon.

              Esimerkki:

              %{example}

              Etuliitteen lisääminen CSS-kuvauksiin on erittäin suositeltavaa, jotta vältät ristiriidat lisäosien tai ydinsovelluksen kanssa.
          head_tag:
            text: "<head>"
            title: "HTML-koodi, joka lisätään <head>-merkin loppuun, tuki skriptitunnisteille"
          body_tag:
            text: "<body>"
            title: "HTML-koodi, joka lisätään <body>-merkin loppuun, tuki skriptitunnisteille"
          js:
            text: "JS"
            title: "JavaScript-alkukirjain, joka tukee Emberin 'template tag' -syntaksia."
          scss_color_variables_warning: 'Ydinsovelluksen SCSS-värimuuttujien käyttäminen teemoissa on vanhentunutta. Suosittelemme käyttämään mukautettuja CSS-ominaisuuksia niiden sijasta. Lue lisää aiheesta <a href="https://meta.discourse.org/t/-/77551#color-variables-2" target="_blank">tästä oppaasta</a>.'
          scss_warning_inline: "Ydinsovelluksen SCSS-värimuuttujien käyttäminen teemoissa on vanhentunutta."
          all_filter: "Kaikki"
          active_filter: "Aktiivinen"
          inactive_filter: "Ei aktiivinen"
          updates_available_filter: "Päivityksiä on saatavilla"
        schema:
          title: "Muokkaa asetusta %{name}"
          back_button: "Takaisin kohteeseen %{name}"
          fields:
            required: "*pakolliset"
            groups:
              at_least:
                one: "vähintään %{count} ryhmä vaaditaan"
                other: "vähintään %{count} ryhmää vaaditaan"
            categories:
              at_least:
                one: "vähintään %{count} alue vaaditaan"
                other: "vähintään %{count} aluetta vaaditaan"
            tags:
              at_least:
                one: "vähintään %{count} tunniste vaaditaan"
                other: "vähintään %{count} tunnistetta vaaditaan"
            string:
              too_short:
                one: "täytyy olla vähintään %{count} merkki"
                other: "täytyy olla vähintään %{count} merkkiä"
            number:
              too_small: "täytyy olla suurempi tai yhtä suuri kuin %{count}"
              too_large: "täytyy olla pienempi tai yhtä suuri kuin %{count}"
        colors:
          select_base:
            title: "Valitse perusväripaletti"
            description: "Peruspaletti:"
          title: "Värit"
          edit: "Muokkaa"
          filters:
            all: "Kaikki"
            user_selectable: "Käyttäjän valittavissa"
          active_badge:
            text: "Aktiivinen"
          long_title: "Väripaletit"
          about: "Muokkaa teemasi käyttämiä värejä. Aloita luomalla uusi väripaletti."
          new_name: "Uusi väripaletti"
          copy_name_prefix: "Kopio"
          delete_confirm: "Haluatko varmasti poistaa tämän väripaletin?"
          undo: "Kumoa"
          undo_title: "Kumoa muutoksesi tähän väriin viimeisimmän tallennuskerran jälkeen."
          revert: "Palauta"
          revert_title: "Nollaa tämä väri vastaamaan Discoursen oletusväripaletin väriä."
          primary:
            name: "ensisijainen"
            description: "Pääteksti ja kuvakkeet"
          primary-medium:
            name: "primary-medium"
            description: "Poistettu käytöstä tai mykistetty teksti"
          primary-low-mid:
            name: "primary-low-mid"
            description: "Reunukset ja hienovaraiset korostukset"
          secondary:
            name: "toissijainen"
            description: "Päätausta ja jokin painikkeen teksti"
          tertiary:
            name: "kolmassijainen"
            description: "Korostus väri (linkit, painikkeet, arvot)"
          quaternary:
            name: "neljässijainen"
            description: "Valinnainen teeman korostus"
          header_background:
            name: "yläpalkin tausta"
            description: "Otsikon tausta"
          header_primary:
            name: "yläpalkin ensisijainen"
            description: "Otsikon teksti ja kuvakkeet"
          highlight:
            name: "korostus"
            description: "Korostetut viestit tai aiheet"
          highlight-high:
            name: "highlight-high"
            description: "Vahva korostus"
          highlight-medium:
            name: "highlight-medium"
            description: "Keskisuuri korostus"
          highlight-low:
            name: "highlight-low"
            description: "Hienovarainen kohokohta"
          danger:
            name: "vaara"
            description: "Virheet ja poiston toiminnot"
          success:
            name: "onnistuminen"
            description: "Onnistuneet toimet"
          love:
            name: "tykkäys"
            description: "Tykkää painike"
          selected:
            name: "valittu"
            description: "Aktiiviset tai valitut kohteet"
          hover:
            name: "osoitus"
            description: "Paina tai tarkenna tausta"
          editor:
            light: "Vaalea"
            dark: "Tumma"
        robots:
          title: "Ohita sivustosi robots.txt-tiedosto:"
          warning: "Tämä ohittaa pysyvästi kaikki asiaankuuluvat sivuston asetukset."
          overridden: Sivustosi oletusarvoinen robots.txt-tiedosto ohitetaan.
        email_style:
          title: "Sähköpostin tyyli"
          heading: "Mukauta sähköpostin tyyliä"
          html: "HTML"
          css: "CSS"
          reset: "Palauta oletus"
          reset_confirm: "Haluatko varmasti palauttaa oletusarvon %{fieldName} ja menettää kaikki muutokset?"
          save_error_with_reason: "Muutoksia ei tallennettu. %{error}"
          instructions: "Mukauta mallia, jossa kaikki HTML-sähköpostit hahmonnetaan, ja muotoile käyttämällä CSS:ää."
      email:
        title: "Sähköpostit"
        description: "Mukauta sähköpostien luomiseen käytettyjä malleja, esikatsele lähetettäviä yhteenvetosähköposteja ja tarkastele sähköpostilokeja."
        settings: "Asetukset"
        templates: "Mallit"
        templates_title: "Sähköpostimallit"
        preview_digest: "Esikatsele yhteenveto"
        advanced_test:
          title: "Edistynyt testi"
          desc: "Katso miten Discourse käsittelee saapuvia sähköposteja. Jotta sähköposti voidaan käsitellä oikein, liitä alle alkuperäinen sähköpostiviesti kokonaisuudessaan."
          email: "Alkuperäinen viesti"
          run: "Suorita testi"
          text: "Valittu leipäteksti"
          elided: "Karsittu teksti"
        sending_test: "Lähetetään testisähköpostia…"
        error: "<b>VIRHE</b> – %{server_error}"
        test_error: "Testisähköpostin lähettäminen ei onnistunut. Tarkista sähköpostiasetukset, varmista, että palveluntarjoajasi ei estä sähköpostiyhteyksiä ja yritä sitten uudelleen."
        sent: "Lähetetty"
        skipped: "Ohitettu"
        bounced: "Toimitus epäonnistui"
        received: "Vastaanotetut"
        rejected: "Hylätyt"
        sent_at: "Lähetetty"
        time: "Aika"
        user: "Käyttäjä"
        email_type: "Sähköpostin tyyppi"
        details_title: "Näytä sähköpostin tiedot"
        to_address: "Osoitteeseen"
        test_email_address: "testattava sähköpostiosoite"
        send_test: "Lähetä testisähköposti"
        sent_test: "lähetetty!"
        delivery_method: "Toimitustapa"
        preview_digest_desc: "Esikatsele ei-aktiivisille käyttäjille lähetettyjen yhteenvetosähköpostien sisältöä."
        refresh: "Päivitä"
        send_digest_label: "Lähetä tämä tulos:"
        send_digest: "Lähetä"
        sending_email: "Sähköpostia lähetetään…"
        format: "Muotoilu"
        html: "html"
        text: "teksti"
        html_preview: "Sähköpostin sisällön esikatselu"
        last_seen_user: "Käyttäjän edellinen kirjautuminen:"
        no_result: "Tuloksia ei löydetty yhteenvetoa varten."
        reply_key: "Vastausavain"
        post_link_with_smtp: "Viesti- ja SMTP-tiedot"
        skipped_reason: "Ohituksen syy"
        incoming_emails:
          from_address: "Lähettäjä"
          to_addresses: "Vastaanottaja"
          cc_addresses: "Kopio"
          subject: "Aihe"
          error: "Virhe"
          none: "Saapuvia sähköpostiviestejä ei löydy."
          modal:
            title: "Saapuvan sähköpostin tiedot"
            error: "Virhe"
            headers: "Ylätunnisteet"
            subject: "Otsikko"
            body: "Leipäteksti"
            rejection_message: "Hylkäysviesti"
          filters:
            from_placeholder: "from@esimerkki.fi"
            to_placeholder: "to@esimerkki.fi"
            cc_placeholder: "cc@esimerkki.fi"
            subject_placeholder: "Aihe…"
            error_placeholder: "Virhe"
        logs:
          none: "Lokeja ei löydy."
          filters:
            title: "Suodatin"
            user_placeholder: "käyttäjätunnus"
            address_placeholder: "nimi@esimerkki.fi"
            type_placeholder: "yhteenveto, rekisteröityminen…"
            reply_key_placeholder: "vastausavain"
            smtp_transaction_response_placeholder: "SMTP-tunnus"
          email_addresses:
            see_more: "[Katso lisää...]"
          post_id: "(Viestin tunnus: %{post_id})"
      moderation_history:
        performed_by: "Toimija"
        no_results: "Ei valvontahistoriaa saatavilla."
        actions:
          delete_user: "Käyttäjä poistettiin"
          suspend_user: "Käyttäjä hyllytettiin"
          silence_user: "Käyttäjä hiljennettiin"
          delete_post: "Viesti poistettiin"
          delete_topic: "Ketju poistettiin"
          post_approved: "Viesti hyväksytty"
      logs:
        title: "Lokit ja seulonta"
        description: "Lokien ja seulonnan avulla voit tarkkailla ja hallita yhteisöäsi varmistaen, että se pysyy turvallisena ja kunnioittavana. Voit tarkastella lokeja kaikista henkilökunnan jäsenten toimista, hakulokeja ja käyttäjien seulontamäärityksiä."
        nav_title: "Lokit"
        action: "Toiminto"
        created_at: "Luotu"
        last_match_at: "Osunut viimeksi"
        match_count: "Osumat"
        ip_address: "IP"
        topic_id: "Ketjun tunnus"
        post_id: "Viestin tunnus"
        category_id: "Alueen tunnus"
        delete: "Poista"
        edit: "Muokkaa"
        save: "Tallenna"
        screened_actions:
          block: "estä"
          do_nothing: "älä tee mitään"
        staff_actions:
          all: "kaikki"
          filter: "Suodata:"
          title: "Henkilökunnan toimet"
          clear_filters: "Näytä kaikki"
          staff_user: "Käyttäjä"
          target_user: "Kohdekäyttäjä"
          subject: "Aihe"
          when: "Ajankohta"
          context: "Konteksti"
          details: "Tiedot"
          previous_value: "Edellinen"
          new_value: "Uusi"
          show: "Näytä"
          modal_title: "Tiedot"
          no_previous: "Aikaisempaa arvoa ei ole."
          deleted: "Uutta arvoa ei ole. Tietue poistettiin."
          actions:
            permanently_delete_post_revisions: "poista viestin revisiot pysyvästi"
            delete_user: "poista käyttäjä"
            change_trust_level: "muuta luottamustasoa"
            change_username: "muuta käyttäjätunnusta"
            change_site_setting: "muuta sivuston asetusta"
            change_theme: "vaihda teema"
            delete_theme: "poista teema"
            change_site_text: "muuta sivuston tekstiä"
            suspend_user: "hyllytä käyttäjä"
            unsuspend_user: "peru hyllytys"
            removed_suspend_user: "hyllytä käyttäjä (poistettu)"
            removed_unsuspend_user: "peru hyllytys (poistettu)"
            grant_badge: "myönnä kunniamerkki"
            revoke_badge: "peru kunniamerkki"
            check_email: "tarkista sähköposti"
            delete_topic: "poista ketju"
            recover_topic: "peru ketjun poisto"
            delete_post: "poista viesti"
            impersonate: "esiinny käyttäjänä"
            anonymize_user: "anonymisoi käyttäjä"
            roll_up: "kokoa IP-estot"
            change_category_settings: "muuta alueen asetuksia"
            delete_category: "poista alue"
            create_category: "luo alue"
            silence_user: "hiljennä käyttäjä"
            unsilence_user: "kumoa käyttäjän hiljennys"
            removed_silence_user: "hiljennä käyttäjä (poistettu)"
            removed_unsilence_user: "poista hiljennys (poistettu)"
            grant_admin: "myönnä ylläpitäjän oikeudet"
            revoke_admin: "peru ylläpitäjän oikeudet"
            grant_moderation: "myönnä valvojan oikeudet"
            revoke_moderation: "peru valvojan oikeudet"
            backup_create: "luo varmuuskopio"
            deleted_tag: "poistettu tunniste"
            update_directory_columns: "päivitä hakemiston sarakkeet"
            deleted_unused_tags: "poistetut käyttämättömät tunnisteet"
            renamed_tag: "uudelleennimetty tunniste"
            revoke_email: "peru sähköposti"
            lock_trust_level: "lukitse luottamustaso"
            unlock_trust_level: "poista luottamustason lukitus"
            activate_user: "aktivoi käyttäjä"
            deactivate_user: "poista käyttäjän aktivointi"
            change_readonly_mode: "muuta vain luku -tilaa"
            backup_download: "lataa varmuuskopio"
            backup_destroy: "tuhoa varmuuskopio"
            reviewed_post: "käsitteli viestin"
            custom_staff: "lisäosan mukautettu toiminto"
            post_locked: "viesti lukittu"
            post_edit: "viestin muokkaus"
            post_unlocked: "viestin lukitus poistettu"
            check_personal_message: "katso henkilökohtainen viesti"
            disabled_second_factor: "poista kaksivaiheinen tunnistus käytöstä"
            topic_published: "ketju julkaistu"
            post_approved: "viesti hyväksytty"
            post_rejected: "viesti hylätty"
            create_badge: "luo kunniamerkki"
            change_badge: "muuta kunniamerkkiä"
            delete_badge: "poista kunniamerkki"
            merge_user: "yhdistä käyttäjät"
            entity_export: "vie tietokokonaisuus"
            change_name: "muuta nimeä"
            topic_timestamps_changed: "ketjun aikaleimaa muutettu"
            approve_user: "hyväksyi käyttäjän"
            web_hook_create: "webhookin luonti"
            web_hook_update: "webhookin päivitys"
            web_hook_destroy: "webhookin tuhoaminen"
            web_hook_deactivate: "webhookin poistaminen käytöstä"
            embeddable_host_create: "upotettavan isännän luominen"
            embeddable_host_update: "upotettavan isännän päivittäminen"
            embeddable_host_destroy: "upotettavan isännän tuhoaminen"
            change_theme_setting: "muuta teeman asetusta"
            disable_theme_component: "poista teemakomponentti käytöstä"
            enable_theme_component: "ota teemakomponentti käyttöön"
            revoke_title: "peru titteli"
            change_title: "muuta titteliä"
            api_key_create: "api-avaimen luominen"
            api_key_update: "api-avaimen päivittäminen"
            api_key_destroy: "api-avaimen tuhoaminen"
            override_upload_secure_status: "ohita latauksen suojauksen tila"
            page_published: "sivu julkaistu"
            page_unpublished: "sivua ei julkaistu"
            add_email: "lisää sähköpostiosoite"
            update_email: "päivitä sähköpostiosoite"
            destroy_email: "poista sähköpostiosoite"
            topic_closed: "ketju suljettu"
            topic_opened: "ketju avattu"
            topic_archived: "ketju arkistoitu"
            topic_unarchived: "ketju palautettu arkistosta"
            post_staff_note_create: "lisätty henkilökunnan muistiinpano"
            post_staff_note_destroy: "tuhoa henkilökunnan muistiinpano"
            delete_group: "poista ryhmä"
            watched_word_create: "lisää tarkkailtu sana"
            watched_word_destroy: "poista tarkkailtu sana"
            create_public_sidebar_section: "luo julkinen sivupalkin osio"
            update_public_sidebar_section: "päivitä julkinen sivupalkin osio"
            destroy_public_sidebar_section: "tuhoa julkinen sivupalkin osio"
            reset_bounce_score: "nollaa epäonnistumispisteet"
            create_watched_word_group: "luo tarkkailtujen sanojen ryhmä"
            update_watched_word_group: "päivitä tarkkailtujen sanojen ryhmä"
            delete_watched_word_group: "poista tarkkailtujen sanojen ryhmä"
            toggle_flag: "vaihda lippu"
            move_flag: "siirrä lippua"
            create_flag: "luo lippu"
            update_flag: "päivitä lippu"
            delete_flag: "poista lippu"
            topic_slow_mode_set: "aseta ketjun hidas tila"
            topic_slow_mode_removed: "poista ketjun hidas tila"
            custom_emoji_create: "luo mukautettu emoji"
            custom_emoji_destroy: "poista mukautettu emoji"
            delete_post_permanently: "poista viesti pysyvästi"
            delete_topic_permanently: "poista ketju pysyvästi"
            tag_group_create: "luo tunnisteryhmä"
            tag_group_destroy: "poista tunnisteryhmä"
            tag_group_change: "vaihda tunnisteryhmää"
            delete_associated_accounts: "poista liittyvät tilit"
        screened_emails:
          title: "Seulottavat sähköpostit"
          description: "Uuden tilin luonnin yhteydessä annettua sähköpostiosoitetta verrataan alla olevaan listaan ja tarvittaessa tunnuksen luonti joko estetään tai suoritetaan muita toimenpiteitä."
          email: "Sähköpostiosoite"
          actions:
            allow: "Salli"
        screened_urls:
          title: "Seulottavat URL-osoitteet"
          description: "Tässä listatut URL-osoitteet ovat olleet roskapostittajiksi tunnistettujen käyttäjien käytössä."
          url: "URL"
          domain: "Verkkotunnus"
        screened_ips:
          title: "Seulottavat IP:t"
          description: 'IP-osoitteet, joita tarkkaillaan. Valitse "Salli" lisätäksesi osoitteen sallittujen listalle.'
          delete_confirm: "Oletko varma, että haluat poistaa tämän säännön IP-osoitteelle %{ip_address}?"
          actions:
            block: "Estä"
            do_nothing: "Salli"
            allow_admin: "Salli ylläpitäjä"
          form:
            label: "Uusi:"
            ip_address: "IP-osoite"
            add: "Lisää"
            filter: "Haku"
          roll_up:
            text: "Kokoa"
            title: "Luo uusia aliverkkojen estomerkintöjä, jos merkintöjä on vähintään 'min_ban_entries_for_roll_up'."
        search_logs:
          title: "Hakulokit"
          term: "Termi"
          searches: "Haut"
          click_through_rate: "KS"
          types:
            all_search_types: "Kaikki hakutyypit"
            header: "Yläpalkki"
            full_page: "Koko sivu"
            click_through_only: "Kaikki (vain klikkaussuhde)"
          header_search_results: "Yläpalkkihaun tulokset"
        logster:
          title: "Virhelokit"
      watched_words:
        title: "Tarkkaillut sanat"
        description: "Tarkkaillut sanat ovat valvontatyökaluja, jotka voivat suorittaa useita erilaisia toimintoja, kuten estää, sensuroida, linkittää tai liputtaa tiettyjä sanoja sisältäviä viestejä"
        search: "haku"
        clear_filter: "Tyhjennä"
        show_words:
          one: "näytä %{count} sana"
          other: "näytä %{count} sanaa"
        case_sensitive: "(kirjainkoon huomioon ottava)"
        html: "(html)"
        download: Lataa
        clear_all: Tyhjennä kaikki
        clear_all_confirm: "Haluatko varmasti tyhjentää kaikki tarkkaillut sanat toiminnosta %{action}?"
        invalid_regex: 'Tarkkailtu sana "%{word}" on virheellinen säännöllinen lauseke.'
        regex_warning: '<a href="%{basePath}/admin/site_settings/category/all_results?filter=watched%20words%20regular%20expressions%20">Tarkkaillut sanat ovat säännöllisiä lausekkeita</a>, eivätkä ne sisällä automaattisesti sanarajoja. Jos haluat säännöllisen lausekkeen vastaavan kokonaisia sanoja, lisää <code>\b</code> säännöllisen lausekkeen alkuun ja loppuun.'
        actions:
          block: "Estä"
          censor: "Sensuroi"
          require_approval: "Vie hyväksyttäväksi"
          flag: "Liputa"
          replace: "Korvaa"
          tag: "Merkitse tunnisteella"
          silence: "Hiljennä"
          link: "Linkki"
        action_descriptions:
          block: "Virheviesti näytetään, yritettäessä luoda viestiä, joka sisältää nämä sanat."
          censor: "Salli viestit, joissa esiintyy näitä sanoja, mutta korvaa ne merkeillä, jotka piilottavat sensuroidut sanat."
          require_approval: "Vaadi henkilökunnan hyväksyntä näitä sanoja sisältäville viesteille ennen kuin ne näkyvät muille."
          flag: "Salli näitä sanoja sisältävät viestit, mutta liputa ne sopimattomiksi valvojien käsiteltäviksi."
          replace: "Korvaa sanoja viesteissä vaihtoehtoisilla sanoilla."
          tag: "Merkitse ketjut tunnisteella automaattisesti, jos ensimmäinen viesti sisältää tietyn sanan."
          silence: "Hiljennä uudet tilit, jos heidän ensimmäinen viestinsä sisältää jonkin näistä sanoista. Viesti piilotetaan automaattisesti, kunnes henkilökunta hyväksyy sen."
          link: "Korvaa sanoja viesteissä linkeillä."
        form:
          label: "Sisältää sanoja tai lauseita"
          placeholder: "sanat tai lauseet (* on jokerimerkki)"
          placeholder_regexp: "säännölliset lausekkeet"
          replace_label: "Korvaava teksti"
          replace_placeholder: "esimerkki"
          tag_label: "Tunniste"
          link_label: "Linkki"
          link_placeholder: "https://example.com"
          add: "Lisää"
          success: "Onnistui"
          exists: "On jo olemassa"
          upload: "Lisää tiedostosta"
          upload_successful: "Lataus onnistui. Sanoja lisättiin."
          case_sensitivity_label: "Huomioi kirjainkoon"
          case_sensitivity_description: "Vain sanat, joissa on vastaava kirjainkoko"
          html_label: "HTML"
          html_description: "Tuottaa HTML-koodin korvaukseen"
          words_or_phrases: "sanoja tai lauseita"
        test:
          button_label: "Testi"
          modal_title: "%{action}: Testaa tarkkailtuja sanoja"
          description: "Tarkastele tekstin osuvuutta tarkkailtuihin sanoihin kirjoittamalla alle"
          found_matches: "Löytyneitä osumia:"
          no_matches: "Ei osumia"
      form_templates:
        nav_title: "Mallit"
        title: "Lomakemallit"
        help: "Luo mallirakenne, jota voidaan käyttää luotaessa ketjuja."
        new_template: "Uusi malli"
        list_table:
          headings:
            name: "Nimi"
            active_categories: "Aktiiviset alueet"
            actions: "Toiminnot"
          actions:
            view: "Näytä malli"
            edit: "Muokkaa mallia"
            delete: "Poista malli"
        view_template:
          close: "Sulje"
          edit: "Muokkaa"
          delete: "Poista"
          toggle_preview: "Esikatselu käyttöön/pois käytöstä"
        new_template_form:
          submit: "Tallenna"
          cancel: "Peruuta"
          name:
            label: "Mallin nimi"
            placeholder: "Anna nimi tälle mallille…"
          template:
            label: "Malli"
            placeholder: "Luo YAML-malli täällä…"
          preview: "Esikatselu"
        delete_confirm: "Oletko varma, että haluat poistaa tämän mallin?"
        quick_insert_fields:
          add_new_field: "Lisää"
          checkbox: "Valintaruutu"
          input: "Lyhyt vastaus"
          textarea: "Pitkä vastaus"
          dropdown: "Pudotusvalikko"
          upload: "Lataa tiedosto"
          multiselect: "Monivalinta"
          tagchooser: "Tagiryhmän valitsin"
        validations_modal:
          button_title: "Validoinnit"
          modal_title: "Validointivaihtoehdot"
          table_headers:
            key: "Avain"
            type: "Tyyppi"
            description: "Kuvaus"
          validations:
            required:
              key: "pakollinen"
              type: "totuusarvo"
              description: "Edellyttää kentän täyttämistä lomakkeen lähettämiseksi."
            minimum:
              key: "vähintään"
              type: "kokonaisluku"
              description: "Määrittää tekstikentissä sallittujen merkkien vähimmäismäärän."
            maximum:
              key: "enintään"
              type: "kokonaisluku"
              description: "Määrittää tekstikentissä sallittujen merkkien enimmäismäärän."
            pattern:
              key: "malli"
              type: "regex-merkkijono"
              description: "Säännöllinen lauseke, joka määrittää sallitun syötteen tekstikentissä."
            type:
              key: "tyyppi"
              type: "merkkijono"
              description: "Voit määrittää syöttökentille odotettavan syötteen tyypin (text|email|date|number|url|tel|color)"
        preview_modal:
          title: "Mallin esikatselu"
        field_placeholders:
          validations: "anna validoinnit tässä"
          id: "syötä-tunnus-tähän"
          label: "Syötä tunniste tähän"
          placeholder: "Kirjoita paikkamerkki tähän"
          none_label: "Valitse kohde"
          choices:
            first: "Vaihtoehto 1"
            second: "Vaihtoehto 2"
            third: "Vaihtoehto 3"
        edit_category:
          toggle_freeform: "lomakemalli poistettu käytöstä"
          toggle_form_template: "lomakemalli käytössä"
          select_template: "Valitse lomakemallit"
          select_template_help: "Lisää/muokkaa lomakemalleja"
        errors:
          multiple_tags_not_allowed: 'Et voi valita lisää tageja "%{tag_name}". Välttääksesi ongelmat, käytä lomakemallia'
      impersonate:
        title: "Esiinny käyttäjänä"
        help: "Tällä työkalulla voi esiintyä toisena käyttäjänä virheiden paikantamista varten. Sinun täytyy kirjautua ulos, kun olet valmis."
        not_found: "Käyttäjää ei löydy."
        invalid: "Et voi valitettavasti esiintyä tuona käyttäjänä."
      users:
        title: "Käyttäjät"
        description: "Tarkastele ja hallinnoi käyttäjiä."
        create: "Lisää ylläpitäjä"
        last_emailed: "Viimeksi lähetetty sähköpostia"
        not_found: "Tätä käyttäjätunnusta ei löydy järjestelmästä."
        id_not_found: "Tätä käyttäjän tunnusta ei löydy järjestelmästä."
        active: "Aktivoitu"
        status: "Tila"
        show_emails: "Näytä sähköpostit"
        hide_emails: "Piilota sähköpostit"
        silence_reason: "Hiljennyksen syy"
        bulk_actions:
          title: "Joukkotoiminnot"
          admin_cant_be_deleted: "Tätä käyttäjää ei voi poistaa, koska hän on ylläpitäjä"
          too_many_or_old_posts: "Tätä käyttäjää ei voi poistaa, koska hänellä on liian monta viestiä tai erittäin vanha viesti"
          too_many_selected_users:
            one: "Olet saavuttanut joukkopoiston %{count} käyttäjän rajan"
            other: "Olet saavuttanut joukkopoiston %{count} käyttäjän rajan"
          delete:
            label: "Poista käyttäjät…"
            confirmation_modal:
              prompt_text:
                one: 'Olet poistamassa %{count} käyttäjän pysyvästi. Kirjoita "%{confirmation_phrase}" alle jatkaaksesi:'
                other: 'Olet poistamassa %{count} käyttäjää pysyvästi. Kirjoita "%{confirmation_phrase}" alle jatkaaksesi:'
              confirmation_phrase:
                one: "poista %{count} käyttäjä"
                other: "poista %{count} käyttäjää"
              close: "Sulje"
              confirm: "Poista"
              title:
                one: "Poista %{count} käyttäjä"
                other: "Poista %{count} käyttäjää"
              bulk_delete_starting: "Joukkopoistoa aloitetaan…"
              block_ip_and_email: "Estä kaikkien valittujen käyttäjien IP-osoitteet ja sähköpostiosoitteet"
              user_delete_succeeded: "[%{position}/%{total}] @%{username} poistettiin"
              user_delete_failed: "[%{position}/%{total}] Käyttäjän @%{username} poistaminen epäonnistui – %{error}"
              bulk_delete_finished: "Joukkopoisto on valmis."
              failed_to_delete_users: "Seuraavien käyttäjien poistaminen epäonnistui:"
        nav:
          new: "Uudet"
          active: "Aktiiviset"
          staff: "Henkilökunta"
          suspended: "Hyllytetyt"
          silenced: "Hiljennetty"
          staged: "Esikäyttäjät"
        approved: "Hyväksytty?"
        titles:
          active: "Aktiivisia käyttäjiä"
          new: "Uudet käyttäjät"
          pending: "Hyväksymistä odottavat käyttäjät"
          newuser: "Luottamustason 0 käyttäjät (Tulokas)"
          basic: "Luottamustason 1 käyttäjät (Haastaja)"
          member: "Luottamustason 2 käyttäjät (Konkari)"
          regular: "Luottamustason 3 käyttäjät (Mestari)"
          leader: "Luottamustason 4 käyttäjät (Johtaja)"
          staff: "Henkilökunta"
          admins: "Ylläpitäjäkäyttäjät"
          moderators: "Valvojat"
          silenced: "Hiljennetyt käyttäjät"
          suspended: "Hyllytetyt käyttäjät"
          staged: "Esikäyttäjät"
        not_verified: "Vahvistamaton"
        check_email:
          title: "Paljasta tämän käyttäjän sähköpostiosoite"
          text: "Näytä"
        check_sso:
          title: "Näytä SSO-tiedot"
          text: "Näytä"
        delete_associated_accounts:
          title: "Poista kaikki tämän käyttäjän liittyvät tilit"
          text: "Poista liittyvät tilit"
      user:
        suspend_failed: "Jokin meni vikaan hyllytettäessä tätä käyttäjää: %{error}"
        unsuspend_failed: "Jokin meni vikaan peruttaessa tämän käyttäjän hyllytystä: %{error}"
        suspend_duration: "Hyllytä käyttäjä asti:"
        suspend_reason_label: "Miksi hyllytät käyttäjän? Tämä teksti <b>näkyy kaikille</b> käyttäjän profiilisivulla ja näytetään käyttäjälle, kun hän kirjautuu sisään. Pidä siis viesti lyhyenä."
        suspend_reason_hidden_label: "Miksi hyllytät käyttäjän? Tämä teksti näytetään käyttäjälle, kun hän yrittää kirjautua sisään. Pidä se lyhyenä."
        suspend_reason: "Syy"
        suspend_reason_title: "Hyllytyksen syy"
        suspend_reasons:
          not_listening_to_staff: "Ei kuunnellut henkilökunnan palautetta"
          consuming_staff_time: "Kulutti suhteettomasti henkilökunnan aikaa"
          combative: "Riidanhaluinen"
          in_wrong_place: "Väärässä paikassa"
          no_constructive_purpose: "Toiminta ei ole rakentavaa, aiheuttaa eripuraa yhteisössä"
          custom: "Mukautettu…"
        suspend_message: "Sähköpostiviesti"
        suspend_message_placeholder: "Voit halutessasi kertoa enemmän hyllytyksen syystä, jolloin selitys lähetetään käyttäjälle sähköpostitse."
        suspended_by: "Hyllyttäjä"
        silence_reason: "Syy"
        silenced_by: "Hiljentäjä"
        silence_modal_title: "Hiljennä käyttäjä"
        silence_duration: "Kuinka pitkäksi aikaa käyttäjä hiljennetään?"
        silence_reason_label: "Miksi hiljennät käyttäjän?"
        silence_reason_placeholder: "Hiljennyksen syy"
        silence_message: "Sähköpostiviesti"
        silence_message_placeholder: "(jätä tyhjäksi, jos haluat lähettää oletusviestin)"
        suspended_until: "(%{until} asti)"
        suspend_forever: "Hyllytä ikuisesti"
        cant_suspend: "Käyttäjää ei voi hyllyttää."
        cant_silence: "Tätä käyttäjää ei voi hiljentää."
        delete_posts_failed: "Viestien poistaminen epäonnistui."
        post_edits: "Viestimuokkaukset"
        view_edits: "Näytä muokkaukset"
        penalty_post_actions: "Mitä haluat tehdä kyseiselle viestille?"
        penalty_post_delete: "Poista viesti"
        penalty_post_delete_replies: "Poista viesti + kaikki vastaukset"
        penalty_post_edit: "Muokkaa viestiä"
        penalty_post_none: "Älä tee mitään"
        penalty_count: "Rangaistusten määrä"
        penalty_history_MF: >-
          Viimeisten kuuden kuukauden aikana tämä käyttäjä on <b>hyllytetty { SUSPENDED, plural, one {kerran} other {# kertaa} }</b> ja <b>hiljennetty { SILENCED, plural, one {kerran} other {# kertaa} }</b>.
        clear_penalty_history:
          title: "Pyyhi rangaistushistoria"
          description: "käyttäjä, jota on rangaistu, ei voi nousta LT3:lle"
        delete_all_posts_confirm_MF: |
          Olet poistamassa {POSTS, plural, one {1 viestin} other {# viestiä}} ja {TOPICS, plural, one {1 ketjun} other {# ketjua}}. Oletko varma?
        silence: "Hiljennä"
        unsilence: "Kumoa hiljennys"
        silenced: "Hiljennetty?"
        moderator: "Valvoja?"
        admin: "Ylläpitäjä?"
        suspended: "Hyllytetty?"
        staged: "Esikäyttäjä?"
        show_admin_profile: "Ylläpito"
        manage_user: "Hallitse käyttäjää"
        show_public_profile: "Näytä julkinen profiili"
        action_logs: "Toimintaloki"
        ip_lookup: "IP-haku"
        log_out: "Kirjaa ulos"
        logged_out: "Käyttäjä on kirjautunut ulos kaikilla laitteilla"
        revoke_admin: "Peru ylläpitäjän oikeudet"
        grant_admin: "Myönnä ylläpitäjän oikeudet"
        grant_admin_success: "Uusi ylläpitäjä vahvistettiin."
        grant_admin_confirm: "Lähetimme sinulle sähköpostin uuden ylläpitäjän vahvistamiseksi. Avaa se ja noudata ohjeita."
        revoke_moderation: "Peru valvojan oikeudet"
        grant_moderation: "Myönnä valvojan oikeudet"
        unsuspend: "Poista hyllytys"
        suspend: "Hyllytä"
        show_flags_received: "Näytä saadut liput"
        flags_received_by: "Käyttäjän %{username} saamat liput"
        flags_received_none: "Käyttäjän viestejä ei ole liputettu."
        reputation: Maine
        permissions: Oikeudet
        activity: Toiminta
        like_count: Tykkäyksiä annettu/saatu
        last_100_days: "edellisen 100 päivän aikana"
        private_topics_count: Henkilökohtaiset viestit
        posts_read_count: Luettuja viestejä
        post_count: Kirjoitettuja viestejä
        second_factor_enabled: Kaksivaiheinen tunnistus käytössä
        topics_entered: Katseltuja ketjuja
        flags_given_count: Annettuja lippuja
        flags_received_count: Saatuja lippuja
        warnings_received_count: Saatuja varoituksia
        warnings_list_warning: |
          Valvojana et välttämättä pysty tarkastelemaan kaikkia näitä ketjuja. Pyydä tarvittaessa ylläpitäjää tai varoituksen antanutta valvojaa antamaan <b>@valvojille</b> pääsy viestiin.
        flags_given_received_count: "Lippuja annettu / saatu"
        approve: "Hyväksy"
        approved_by: "hyväksyjä"
        approve_success: "Käyttäjä on hyväksytty, ja hänelle on lähetetty sähköpostitse ohjeet tilin vahvistamiseen."
        approve_bulk_success: "Kaikki valitut käyttäjät on hyväksytty, ja heille on lähetetty ilmoitus."
        time_read: "Lukuaika"
        post_edits_count: "Viestimuokkaukset"
        exports:
          title: Käyttäjien viennit
          download:
            description: Lataa uusin vienti
            expires_in:
              one: Vanhenee %{count} tunnin kuluttua
              other: Vanhenee %{count} tunnin kuluttua
            not_available: Vientiä ei ole saatavilla
            button: Pyydä arkistoa
            confirm: Haluatko varmasti luoda arkiston tämän käyttäjän toiminnasta ja asetuksista?
            started: Olemme aloittaneet arkiston keräämisen. Latauslinkki päivitetään, kun prosessi on valmis.
            success: Arkisto on valmis ladattavaksi.
            export_failed: Vienti epäonnistui. Katso lisätietoja lokeista.
        anonymize: "Anonymisoi käyttäjä"
        anonymize_confirm: "Oletko varma, että haluat anonymisoida tämän käyttäjätilin? Tämä muuttaa käyttäjätunnuksen ja sähköpostiosoitteen sekä nollaa kaikki profiilitiedot."
        delete_associated_accounts_confirm: "Oletko varma, että haluat poistaa kaikki tämän tilin liittyvät tilit? Käyttäjä ei välttämättä pysty kirjautumaan sisään, jos hänen sähköpostiosoitteensa on muuttunut."
        disable_second_factor_confirm: "Oletko varma, että haluat poistaa kaksivaiheisen tunnistuksen käytöstä tältä tililtä?"
        anonymize_yes: "Kyllä, anonymisoi tämä tili"
        anonymize_failed: "Tilin anonymisointi ei onnistunut."
        delete: "Poista käyttäjä"
        delete_posts:
          button: "Poista kaikki viestit"
          progress:
            title: "Viestien poistamisen eteneminen"
            description: "Poistetaan viestejä…"
          confirmation:
            title: "Poista kaikki käyttäjän @%{username} viestit"
            description: |
              <p>Oletko varma, että haluat poistaa <b>%{post_count}</b> käyttäjän @%{username} viestiä?

              <p><b>Tätä ei voi peruuttaa!</b></p>

              <p>Jatka kirjoittamalla: <code>%{text}</code></p>
            text: "poista käyttäjän @%{username} viestit"
            delete: "Poista käyttäjän @%{username} viestit"
            cancel: "Peruuta"
        merge:
          button: "Yhdistä"
          prompt:
            title: "Siirrä ja poista %{username}"
            description: |
              <p>Valitse uusi omistaja käyttäjän <b>@%{username}'s</b> sisällölle.</p>

              <p>Kaikki ketjut, viestit ja muu käyttäjän <b>@%{username}</b> luoma sisältö siirretään.</p>
            target_username_placeholder: "Uuden omistajan käyttäjätunnus"
            transfer_and_delete: "Siirrä ja poista %{username}"
            cancel: "Peruuta"
          progress:
            title: "Yhdistämisen edistyminen"
          confirmation:
            title: "Siirrä ja poista %{username}"
            description: |
              <p>Kaikki käyttäjän <b>@%{username}'s</b> sisältö siirretään käyttäjän <b>@%{targetUsername}</b> nimiin. Kun sisältö on siirretty, käyttäjän <b>@%{username}'s</b> tili poistetaan.</p>

              <p><b>Tätä ei voi kumota!</b></p>

              <p>Jatka kirjoittamalla: <code>%{text}</code></p>
            text: "siirrä käyttäjä @%{username} käyttäjälle @%{targetUsername}"
            transfer_and_delete: "Siirrä ja poista %{username}"
            cancel: "Peruuta"
        merging_user: "Yhdistetään käyttäjää…"
        merge_failed: "Käyttäjien yhdistäminen epäonnistui."
        delete_forbidden_because_staff: "Ylläpitäjiä ja valvojia ei voi poistaa."
        delete_posts_forbidden_because_staff: "Ylläpitäjien ja valvojien kaikkia viestejä ei voi poistaa."
        delete_forbidden:
          one: "Käyttäjiä ei voi poistaa, jos heillä on viestejä. Poista viestit ennen käyttäjän poistamista. (%{count} päivää vanhempia viestejä ei voi poistaa.)"
          other: "Käyttäjiä ei voi poistaa, jos heillä on viestejä. Poista viestit ennen käyttäjän poistamista. (%{count} päivää vanhempia viestejä ei voi poistaa.)"
        cant_delete_all_posts:
          one: "Kaikkia viestejä ei voi poistaa. Jotkin viestit ovat vanhempia kuin %{count} päivä. (Asetus delete_user_max_post_age.)"
          other: "Kaikkia viestejä ei voi poistaa. Jotkin viestit ovat vanhempia kuin %{count} päivää. (Asetus delete_user_max_post_age.)"
        cant_delete_all_too_many_posts:
          one: "Kaikkia viestejä ei voi poistaa, koska käyttäjällä on enemmän kuin %{count} viesti. (delete_all_posts_max)"
          other: "Kaikkia viestejä ei voi poistaa, koska käyttäjällä on enemmän kuin %{count} viestiä. (delete_all_posts_max)"
        delete_confirm_title: "Oletko varma, että haluat poistaa tämän käyttäjän? Käyttäjä poistetaan pysyvästi!"
        delete_confirm: "On yleensä parempi anonymisoida käyttäjät poistamisen sijaan; näin vältät sisällön poistamisen olemassa olevista keskusteluista."
        delete_and_block: "Poista käyttäjä ja estä heidän sähköposti- ja IP-osoitteensa"
        delete_dont_block: "Poista käyttäjä"
        deleting_user: "Poistetaan käyttäjää…"
        deleted: "Käyttäjä poistettiin."
        delete_failed: "Käyttäjän poistanen ei onnistunut. Varmista, että kaikki käyttäjän viestit on poistettu."
        send_activation_email: "Lähetä aktivointisähköposti"
        activation_email_sent: "Aktivointisähköposti on lähetetty."
        send_activation_email_failed: "Uuden aktivointisähköpostin lähettämisessä tapahtui virhe. %{error}"
        activate: "Aktivoi tili"
        activate_failed: "Käyttäjän aktivoiminen ei onnistunut."
        deactivate_account: "Poista tilin aktivointi"
        deactivate_failed: "Käyttäjän aktivoinnin poistaminen ei onnistunut."
        unsilence_failed: "Käyttäjän hiljennyksen kumoaminen ei onnistunut."
        silence_failed: "Käyttäjän hiljentäminen ei onnistunut."
        silence_confirm: "Haluatko varmasti hiljentää käyttäjän? Hiljennetty käyttäjä ei voi luoda ketjuja eikä viestejä."
        silence_accept: "Kyllä, hiljennä käyttäjä"
        bounce_score: "Epäonnistumispisteet"
        reset_bounce_score:
          label: "Nollaa"
          title: "Palauta epäonnistumispisteiksi 0"
        visit_profile: "Voit muokata tämän käyttäjän profiilia <a href='%{url}'>hänen asetussivullaan</a>"
        deactivate_explanation: "Käytöstä poistetun käyttäjän täytyy vahvistaa sähköpostiosoitteensa uudelleen."
        suspended_explanation: "Hyllytetty käyttäjä ei voi kirjautua sisään."
        silence_explanation: "Hiljennetty käyttäjä ei voi lähettää viestejä eikä aloittaa ketjuja."
        staged_explanation: "Esikäyttäjä voi kirjoittaa vain tiettyihin ketjuihin sähköpostin välityksellä."
        bounce_score_explanation:
          none: "Tästä sähköpostiosoitteesta ei ole tullut epäonnistuneita toimituksia viime aikoina."
          some: "Tästä sähköpostiosoitteesta on tullut joitakin epäonnistuneita toimituksia viime aikoina."
          threshold_reached: "Tästä sähköpostiosoitteesta on tullut liian monta epäonnistunutta toimitusta."
        trust_level_change_failed: "Käyttäjän luottamustason vaihtamisessa tapahtui virhe."
        suspend_modal_title: "Hyllytä käyttäjä"
        confirm_cancel_penalty: "Oletko varma, että haluat pyyhkiä rangaistuksen?"
        trust_level_2_users: "Käyttäjät luottamustasolla 2"
        trust_level_3_requirements: "Luottamustason 3 vaatimukset"
        trust_level_locked_tip: "luottamustaso on lukittu, järjestelmä ei ylennä tai alenna käyttäjää"
        trust_level_unlocked_tip: "luottamustason lukitus on poistettu, järjestelmä voi ylentää tai alentaa käyttäjän"
        lock_trust_level: "Lukitse luottamustaso"
        unlock_trust_level: "Poista luottamustason lukitus"
        silenced_count: "Hiljennetty"
        suspended_count: "Hyllytetyt"
        last_six_months: "Viimeiset 6 kuukautta"
        other_matches:
          one: "<b>%{count} muulla käyttäjällä</b> on sama IP-osoite. Tarkista ja valitse epäilyttävät käyttäjät rangaistavaksi yhdessä käyttäjän %{username} kanssa."
          other: "<b>%{count} muulla käyttäjällä</b> on sama IP-osoite. Tarkista ja valitse epäilyttävät käyttäjät rangaistavaksi yhdessä käyttäjän %{username} kanssa."
        other_matches_list:
          username: "Käyttäjätunnus"
          trust_level: "Luottamustaso"
          read_time: "Lukuaika"
          topics_entered: "Katseltuja ketjuja"
          posts: "Viestit"
        tl3_requirements:
          title: "Luottamustason 3 vaatimukset"
          table_title:
            one: "Viimeisimmän päivän aikana:"
            other: "Viimeisimpien %{count} päivän aikana:"
          value_heading: "Arvo"
          requirement_heading: "Vaatimus"
          posts_read_days: "Luetut viestit: ainutlaatuiset päivät"
          days: "päivää"
          topics_replied_to: "Vastatut ketjut"
          topics_viewed: "Avatut ketjut"
          topics_viewed_all_time: "Avatut ketjut (kaikkina aikoina)"
          posts_read: "Luetut viestit"
          posts_read_all_time: "Luetut viestit (kaikkina aikoina)"
          flagged_posts: "Liputettuja viestejä"
          flagged_by_users: "Liputtaneet käyttäjät"
          likes_given: "Annettuja tykkäyksiä"
          likes_received: "Saatuja tykkäyksiä"
          likes_received_days: "Saadut tykkäykset: uniikit päivät"
          likes_received_users: "Saadut tykkäykset: uniikit käyttäjät"
          suspended: "Hyllytettty (viimeiset 6 kuukautta)"
          silenced: "Hiljennetty (viimeiset 6 kuukautta)"
          qualifies: "Täyttää luottamustaso 3:n vaatimukset."
          does_not_qualify: "Ei täytä luottamustaso 3:n vaatimuksia."
          will_be_promoted: "Ylennetään piakkoin."
          will_be_demoted: "Alennetaan piakkoin."
          on_grace_period: "Tällä hetkellä siirtymäajalla, ei alenneta."
          locked_will_not_be_promoted: "Luottamustaso lukittu. Ei ylennetä koskaan."
          locked_will_not_be_demoted: "Luottamustaso lukittu. Ei alenneta koskaan."
        discourse_connect:
          title: "DiscourseConnect-kertakirjautuminen"
          external_id: "Ulkoinen tunnus"
          external_username: "Käyttäjätunnus"
          external_name: "Nimi"
          external_email: "Sähköpostiosoite"
          external_avatar_url: "Profiilikuvan URL-osoite"
          last_payload: "Viimeisimmät tiedot"
          delete_sso_record: "Poista SSO-tietue"
          confirm_delete: "Haluatko varmasti poistaa tämän DiscourseConnect-tietueen?"
      user_fields:
        title: "Käyttäjäkentät"
        help: "Luo mukautettuja käyttäjäkenttiä kerätäksesi lisätietoja yhteisösi jäsenistä. Voit valita, mitä tietoja vaaditaan rekisteröitymisen yhteydessä, mitä profiileissa näytetään ja mitä käyttäjät voivat päivittää."
        no_user_fields: "Sinulla ei ole vielä mukautettuja käyttäjäkenttiä."
        add: "Lisää käyttäjäkenttä"
        back: "Takaisin käyttäjäkenttiin"
        edit_header: "Muokkaa käyttäjäkenttää"
        new_header: "Lisää käyttäjäkenttä"
        untitled: "Nimetön"
        name: "Kentän nimi"
        type: "Kentän tyyppi"
        description: "Kentän kuvaus"
        preferences: "Asetukset"
        save: "Tallenna"
        edit: "Muokkaa"
        delete: "Poista"
        cancel: "Peruuta"
        delete_confirm: "Oletko varma, että haluat poistaa tämän käyttäjäkentän?"
        options: "Vaihtoehdot"
        required:
          title: "Pakollinen rekisteröidyttäessä"
          enabled: "pakollinen"
          disabled: "ei pakollinen"
        requirement:
          title: "Kenttävaatimus"
          optional:
            title: "Valinnainen"
          for_all_users:
            title: "Kaikille käyttäjille"
            description: "Kun uudet käyttäjät rekisteröityvät, heidän täytyy täyttää tämä kenttä. Kun nykyiset käyttäjät palaavat sivustolle ja tämä on heille uusi pakollinen kenttä, heitä kehotetaan myös täyttämään se. Jos haluat pyytää kaikkia käyttäjiä uudelleen, poista tämä mukautettu kenttä ja luo se uudelleen."
          on_signup:
            title: "Rekisteröidyttäessä"
            description: "Kun uudet käyttäjät rekisteröityvät, heidän täytyy täyttää tämä kenttä. Tämä ei vaikuta nykyisiin käyttäjiin."
          confirmation: "Tämä kehottaa nykyisiä käyttäjiä täyttämään tämän kentän eikä anna heidän tehdä mitään muuta sivustollasi ennen kuin kenttä on täytetty. Haluatko jatkaa?"
        editable:
          title: "Muokattavissa rekisteröitymisen jälkeen"
          enabled: "Muokattavissa"
          disabled: "Ei muokattavissa"
        show_on_profile:
          title: "Näytetään julkisessa profiilissa"
          enabled: "Näytetään profiilissa"
          disabled: "Ei näytetä profiilissa"
        show_on_user_card:
          title: "Näytetään käyttäjäkortilla"
          enabled: "Näytetään käyttäjäkortilla"
          disabled: "Ei näytetä käyttäjäkortilla"
        searchable:
          title: "Haettavissa"
          enabled: "Haettavissa"
          disabled: "Ei haettavissa"
        field_types:
          text: "Teksti"
          confirm: "Vahvistus"
          dropdown: "Pudotusvalikko"
          multiselect: "Monivalinta"
      site_text:
        description: "Voit mukauttaa mitä tahansa tekstiä foorumillasi."
        search: "Hae tekstiä, jota haluaisit muokata"
        title: "Sivuston tekstit"
        edit: "Muokkaa"
        revert: "Palauta muutokset"
        revert_confirm: "Haluatko varmasti palauttaa muutokset?"
        go_back: "Takaisin hakuun"
        recommended: "On suositeltavaa muokata seuraavaa tekstiä tarpeidesi mukaan:"
        show_overriden: "Näytä vain korvatut"
        show_outdated: "Näytä vain vanhentuneet/virheelliset"
        show_untranslated: "Näytä vain kääntämättömät"
        only_show_selected_locale: "Näytä tulokset vain valitulla kielellä"
        locale: "Kieli:"
        more_than_50_results: "Hakutuloksia on yli 50. Rajaa hakuasi."
        no_results: "Sivustolta ei löytynyt vastaavia tekstejä"
        interpolation_keys: "Käytettävissä olevat interpolaatioavaimet:"
        outdated:
          title: "Käännös on vanhentunut"
          description: "Avaimen oletuskäännös on muuttunut ohituksen luonnin jälkeen. Varmista alta, että käännöksesi vastaa avaimen alkuperäisen tarkoituksen muutoksia."
          old_default: "Vanha oletus"
          new_default: "Uusi oletus"
          dismiss: "Selvä"
      settings:
        show_overriden: "Näytä vain korvatut"
        history: "Näytä muutoshistoria"
        reset: "nollaa"
        none: "ei mitään"
        save: "tallenna"
        cancel: "peruuta"
        unmask: "paljasta syöte"
        not_found: "Asetuksia ei löytynyt"
      site_settings:
        title: "Sivustoasetukset"
        description: "Määritä Discourse-sivustosi asetukset muokataksesi sen ulkoasua, toimintoja ja käyttökokemusta."
        discard:
          one: "Hylkää muutos"
          other: "Hylkää muutokset"
        save:
          one: "Tallenna muutos"
          other: "Tallenna kaikki muutokset"
        dirty_banner:
          one: "Sinulla on <b>%{count}</b> tallentamaton muutos"
          other: "Sinulla on <b>%{count}</b> tallentamattomia muutoksia"
        emoji_list:
          invalid_input: "Emoji-luettelossa tulisi olla vain kelvollisia emojien nimiä, esim. hugs"
          add_emoji_button:
            label: "Lisää Emoji"
        nav_title: "Asetukset"
        no_results: "Ei tuloksia."
        more_site_setting_results:
          one: "Tuloksia on enemmän kuin %{count}. Rajaa hakua tai valitse kategoria."
          other: "Tuloksia on enemmän kuin %{count}. Rajaa hakua tai valitse kategoria."
        clear_filter: "Tyhjennä"
        add_url: "lisää URL"
        add_host: "lisää isäntä"
        add_group: "lisää ryhmä"
        uploaded_image_list:
          label: "Muokkaa luetteloa"
          empty: "Kuvia ei vielä ole. Lataa kuva palvelimeen."
          upload:
            label: "Lataa"
            title: "Lataa kuvia"
        selectable_avatars:
          title: "Avatarit, joista käyttäjä voi valita"
        table_column_heading:
          status: "Tila"
        categories:
          all_results: "Kaikki"
          required: "Pakolliset"
          branding: "Brändäys"
          basic: "Perusasetukset"
          users: "Käyttäjät"
          posting: "Kirjoittaminen"
          email: "Sähköposti"
          files: "Tiedostot"
          trust: "Luottamustasot"
          security: "Turvallisuus"
          onebox: "Onebox"
          seo: "SEO"
          spam: "Roskaposti"
          rate_limits: "Rajat"
          developer: "Kehittäjä"
          embedding: "Upottaminen"
          legal: "Säännöt"
          api: "API"
          user_api: "Käyttäjä-API"
          uncategorized: "Muut"
          backups: "Varmuuskopiot"
          login: "Kirjautuminen"
          plugins: "Lisäosat"
          user_preferences: "Käyttäjäasetukset"
          tags: "Tunnisteet"
          search: "Haku"
          groups: "Ryhmät"
          dashboard: "Hallintapaneeli"
          navigation: "Navigointi"
          experimental: "Kokeellinen"
        secret_list:
          invalid_input: "Tekstikentät eivät voi olla tyhjiä tai sisältää pystyviivamerkkiä."
        default_categories:
          modal_description:
            one: "Haluatko tämän muutoksen vaikuttavan takautuvasti? Tämä muuttaa kaikkien %{count}:n olemassa olevan käyttäjän asetusta."
            other: "Haluatko tämän muutoksen vaikuttavan takautuvasti? Tämä muuttaa kaikkien %{count}:n olemassa olevan käyttäjän asetusta."
          modal_yes: "Kyllä"
          modal_no: "Ei, käytä muutosta vain jatkossa"
        simple_list:
          add_item: "Lisää kohde…"
        json_schema:
          edit: Käynnistä editori
          modal_title: "Muokkaa kohdetta %{name}"
        file_types_list:
          add_image_types: "Kuvat"
          add_video_types: "Videot"
          add_audio_types: "Audio"
          add_document_types: "Asiakirjat"
          add_types_title: "Salli päätteet %{types}"
          add_types_toast: "Tiedostotyypit %{types} lisätty"
        mandatory_group: "Ryhmä on pakollinen"
        requires_confirmation_messages:
          default:
            prompt: "Tämän asetuksen muuttamisella voi olla merkittäviä tai tahattomia seurauksia sivustollesi. Haluatko varmasti jatkaa?"
            confirm: "Kyllä, olen varma"
          min_password_length:
            prompt: "Olet muuttamassa salasanakäytäntöäsi. Tämä vaikuttaa kaikkiin käyttäjiin, jotka muuttavat salasanansa tästä lähtien. Haluatko varmasti jatkaa?"
            confirm: "Kyllä, päivitä salasanakäytäntö"
          min_admin_password_length:
            prompt: "Olet muuttamassa salasanakäytäntöäsi. Tämä vaikuttaa kaikkiin ylläpitäjiin, jotka muuttavat salasanansa tästä lähtien. Haluatko varmasti jatkaa?"
            confirm: "Kyllä, päivitä salasanakäytäntö"
          password_unique_charactes:
            prompt: "Olet muuttamassa salasanakäytäntöäsi. Tämä vaikuttaa kaikkiin käyttäjiin, jotka muuttavat salasanansa tästä lähtien. Haluatko varmasti jatkaa?"
            confirm: "Kyllä, päivitä salasanakäytäntö"
          block_common_passwords:
            prompt: "Olet muuttamassa salasanakäytäntöäsi. Tämä vaikuttaa kaikkiin käyttäjiin, jotka muuttavat salasanansa tästä lähtien. Haluatko varmasti jatkaa?"
            confirm: "Kyllä, päivitä salasanakäytäntö"
      badges:
        status: Tila
        title: Kunniamerkit
        page_description: Kunniamerkit palkitsevat käyttäjiä heidän toiminnastaan, panoksestaan ja saavutuksistaan. Tämä auttaa tunnustamaan, validoimaan ja kannustamaan positiivista käyttäytymistä ja aktiivisuutta yhteisössä.
        new_badge: Uusi kunniamerkki
        new: Uusi
        name: Nimi
        badge: Kunniamerkki
        display_name: Näyttönimi
        description: Kuvaus
        long_description: Pitkä kuvaus
        badge_type: Kunniamerkin tyyppi
        group_settings: Ryhmäasetukset
        badge_grouping: Ryhmä
        badge_groupings:
          modal_title: Kunniamerkkien ryhmittely
        granted_by: Myöntäjä
        granted_at: Myönnetty
        reason_help: (Linkki viestiin tai ketjuun)
        save: Tallenna
        delete: Poista
        delete_confirm: Oletko varma, että haluat poistaa tämän kunniamerkin?
        revoke: Peru
        reason: Syy
        expand: Laajenna &hellip;
        revoke_confirm: Oletko varma, että haluat peruuttaa kunniamerkin?
        edit_badges: Muokkaa kunniamerkkejä
        grant_badge: Myönnä kunniamerkki
        granted_badges: Myönnetyt kunniamerkit
        grant: Myönnä
        no_user_badges: "%{name} ei ole saanut yhtään kunniamerkkiä."
        no_badges: Myönnettäviä kunniamerkkejä ei ole.
        none_selected: "Aloita valitsemalla kunniamerkki"
        usage_heading: Käyttö
        allow_title: Salli kunniamerkin käyttäminen tittelinä
        multiple_grant: Voidaan myöntää useita kertoja
        visibility_heading: Näkyvyys
        listable: Näytä kunniamerkki julkisella kunniamerkkisivulla
        show_in_post_header: Näytä kunniamerkki viestissä, jolle se myönnettiin
        show_in_post_header_disabled: Edellyttää, että sekä "Näytä kunniamerkki julkisella kunniamerkkisivulla" että "Näytä kunniamerkin tuonut viesti kunniamerkkisivulla" ovat käytössä.
        enabled: käytössä
        disabled: pois käytöstä
        icon: Kuvake
        image: Kuva
        graphic: Kuvake
        icon_or_image: Kunniamerkki vaatii kuvakkeen tai kuvan
        icon_help: "Anna Font Awesome -kuvakkeen nimi (käytä etuliitettä \"far-\" tavallisille kuvakkeille ja \"fab-\" brändikuvakkeille)"
        select_an_icon: "Valitse kuvake"
        upload_an_image: "Lataa kuva"
        read_only_setting_help: "Mukauta tekstiä"
        query: Kunniamerkkikysely (SQL)
        target_posts: Kysely on kohdennettu viesteihin
        auto_revoke: Suorita peruutuskysely päivittäin
        show_posts: Näytä kunniamerkin tuonut viesti kunniamerkkisivulla
        trigger: Laukaisija
        trigger_type:
          none: "Päivitä päivittäin"
          post_action: "Kun käyttäjä toimii viestin suhteen"
          post_revision: "Kun käyttäjä muokkaa viestiä tai luo viestin"
          trust_level_change: "Kun käyttäjän luottamustaso vaihtuu"
          user_change: "Kun käyttäjä luodaan tai käyttäjää muokataan"
        preview:
          link_text: "Esikatsele myönnettäviä kunniamerkkejä"
          plan_text: "Esikatsele kyselysuunnitelmalla"
          modal_title: "Kunniamerkin kyselyn esikatselu"
          sql_error_header: "Kyselyssä tapahtui virhe."
          error_help: "Apua kunniamerkkikyselyihin saat seuraavista linkeistä."
          bad_count_warning:
            header: "VAROITUS!"
            text: "Antoesimerkkejä puuttuu. Tämä tapahtuu, kun kunniamerkkikysely palauttaa käyttäjätunnuksia tai viestien tunnuksia, joita ei ole olemassa. Tämä voi johtaa odottamattomiin seurauksiin myöhemmin – tarkista kyselysi."
          no_grant_count: "Ei kunniamerkkejä myönnettäväksi."
          grant_count:
            one: "<b>%{count}</b> myönnettävä kunniamerkki."
            other: "<b>%{count}</b> myönnettävää kunniamerkkiä."
          sample: "Esimerkki:"
          grant:
            with: <span class="username">%{username}</span>
            with_post: <span class="username">%{username}</span> viestille ketjussa %{link}
            with_post_time: <span class="username">%{username}</span> viestille ketjussa %{link} klo <span class="time">%{time}</span>
            with_time: <span class="username">%{username}</span> klo <span class="time">%{time}</span>
        badge_intro:
          title: "Valitse kunniamerkki tai luo uusi"
          description: "Aloita valitsemalla olemassa oleva kunniamerkki muokattavaksi tai luo uusi kunniamerkki"
        mass_award:
          title: Joukkomyöntäminen
          description: Myönnä sama kunniamerkki useille käyttäjille kerralla.
          no_badge_selected: Aloita valitsemalla kunniamerkki.
          perform: "Myönnä kunniamerkki käyttäjille"
          upload_csv: Lataa CSV, jossa on joko käyttäjien sähköpostiosoitteita tai käyttäjätunnuksia
          aborted: Lataa CSV, joka sisältää joko käyttäjien sähköpostiosoitteita tai käyttäjätunnuksia
          success:
            one: "CSV tuli perille ja %{count} käyttäjä saa kunniamerkkinsä pian."
            other: "CSV tuli perille ja %{count} käyttäjää saavat kunniamerkkinsä pian."
          csv_has_unmatched_users: "Seuraavat merkinnät ovat CSV-tiedostossa, mutta niitä ei voitu yhdistää olemassa oleviin käyttäjiin, joten he eivät saa kunniamerkkiä:"
          csv_has_unmatched_users_truncated_list:
            one: "CSV-tiedostossa oli %{count} merkintä, jota ei voitu yhdistää olemassa oleviin käyttäjiin, joten hän ei saa kunniamerkkiä."
            other: "CSV-tiedostossa oli %{count} merkintää, joita ei voitu yhdistää olemassa oleviin käyttäjiin, joten he eivät saa kunniamerkkiä. Koska yhdistämättömiä merkintöjä on paljon, vain 100 ensimmäistä näytetään:"
          replace_owners: Poista kunniamerkki aiemmilta omistajilta
          grant_existing_holders: Myönnä lisämerkkejä nykyisille kunniamerkkien haltijoille
      emoji:
        title: "Emoji"
        description: "Lisää uusi emoji, joka on kaikkien käytettävissä. Valitse useita tiedostoja luodaksesi emojeja niiden tiedostonimillä. Valittua ryhmää käytetään kaikille tiedostoille, jotka lisätään samaan aikaan."
        no_emoji: "Sinulla ei ole vielä mukautettuja emojeja."
        add: "Lisää emoji"
        delete: "Poista"
        back: "Takaisin emojiin"
        choose_files: "Valitse tiedostot"
        uploading: "Ladataan…"
        name: "Nimi"
        group: "Ryhmä"
        created_by: "Luonut"
        image: "Kuva"
        alt: "mukautetun emojin esikatselu"
        delete_confirm: "Oletko varma, että haluat poistaa emojin :%{name}:?"
        settings: "Asetukset"
      embedding:
        get_started: "Jos haluat upottaa Discoursen toiselle sivustolle, aloita lisäämällä sen isäntä."
        delete: "Poista"
        confirm_delete: "Oletko varma, että haluat poistaa tämän isännän?"
        sample: |
          <p>Liitä seuraava HTML-koodi sivustollesi luodaksesi ja upottaaksesi Discourse-ketjuja. Korvaa <b>EMBED_URL</b> sen sivun kanonisella URL-osoitteella, jolle upotat sen.</p>

          <p>Jos haluat mukauttaa tyyliä, poista <b>CLASS_NAME</b>n kommentointi ja korvaa se teemasi <i>upotetussa CSS:ssä</i> määritetyllä CSS-luokalla.</p>

          <p>Korvaa <b>DISCOURSE_USERNAME</b> sen kirjoittajan Discourse-käyttäjätunnuksella, jonka tulisi luoda ketju. Discourse etsii automaattisesti käyttäjän <code>&lt;meta&gt;</code>-tunnisteiden <code>content</code>-määritteen mukaan, jossa <code>name</code>-määritteeksi on asetettu <code>discourse-username</code> tai <code>author</code>. <code>discourseUserName</code>-parametri on vanhentunut ja poistetaan Discourse 3.2:ssa.</p>
        title: "Upottaminen"
        description: "Discourse voi upottaa kommentit ketjusta etäsivustolla Javascript APIn avulla, joka luo iframen"
        host: "Sallitut isännät"
        allowed_paths: "Sallittujen polkujen luettelo"
        edit: "Muokkaa"
        category: "Julkaise alueelle"
        tags: "Ketjutunnisteet"
        post_author: "Viestin kirjoittaja"
        post_author_with_default: "Viestin kirjoittaja (oletus on %{author})"
        add_host: "Lisää isäntä"
        posts_and_topics: "Viestien ja ketjujen määritys"
        crawlers: "Indeksointirobottien määritys"
        crawlers_description: "Kun Discourse aloittaa ketjuja viesteistäsi, se yrittää jäsentää kirjoitustesi sisältöä HTML:stä, jos RSS-/ATOM-syötettä ei ole tarjolla. Joskus kirjoitusten sisällön poimiminen on haastavaa, joten tarjoamme mahdollisuuden määrittää CSS-sääntöjä sen helpottamiseksi."
        embed_by_username: "Käyttäjätunnus, jonka nimissä ketjut aloitetaan"
        embed_post_limit: "Upotettavien viestien maksimimäärä"
        embed_title_scrubber: "Säännöllinen lauseke, jolla riisutaan viestien otsikkoja"
        embed_truncate: "Typistä upotetut viestit"
        embed_unlisted: "Tuodut ketjut ovat piilotettuna, kunnes niihin vastataan."
        allowed_embed_selectors: "CSS-valitsin elementeille, jotka ovat sallittuja upotuksissa"
        blocked_embed_selectors: "CSS-valitsin elementeille, jotka poistetaan upotuksista"
        allowed_embed_classnames: "Sallitut CSS-luokkien nimet"
        save: "Tallenna"
        posts_and_topics_settings_saved: "Viesti- ja ketjuasetukset tallennettu"
        crawler_settings_saved: "Indeksointirobottiasetukset tallennettu"
        back: "Takaisin upottamiseen"
        configuration_snippet: "Määrityskoodinpätkä"
        host_form:
          add_header: "Lisää isäntä"
          edit_header: "Muokkaa isäntää"
          save: "Tallenna"
        nav:
          hosts: "Isännät"
          settings: "Asetukset"
          posts_and_topics: "Viestit ja ketjut"
          crawlers: "Hakurobotit"
      permalink:
        title: "Pysyvät linkit"
        description: "Aseta uudelleenohjauksia URL-osoitteille, joita sivusto ei tunne."
        url: "URL"
        topic_id: "Ketjun tunnus"
        topic_title: "Ketju"
        post_id: "Viestin tunnus"
        post_title: "Viesti"
        category_id: "Alueen tunnus"
        category_title: "Alue"
        tag_name: "Tunnisteen nimi"
        tag_title: "Tunniste"
        external_url: "Ulkoinen tai suhteellinen URL-osoite"
        user_id: "Käyttäjätunnus"
        user_title: "Käyttäjä"
        username: "Käyttäjätunnus"
        destination: "Kohde"
        copy_to_clipboard: "Kopioi pysyvä linkki leikepöydälle"
        delete_confirm: Oletko varma, että haluat poistaa tämän pysyvän linkin?
        no_permalinks: "Sinulla ei ole vielä pysyviä linkkejä."
        add: "Lisää pysyvä linkki"
        back: "Takaisin pysyviin linkkeihin"
        more_options: "Lisää vaihtoehtoja"
        copy_success: "Pysyvä linkki kopioitiin leikepöydälle"
        nav:
          settings: "Asetukset"
          permalinks: "Pysyvät linkit"
        form:
          label: "Uusi:"
          add_header: "Lisää pysyvä linkki"
          edit_header: "Muokkaa pysyvää linkkiä"
          filter: "Hae URL-osoitetta tai kohde-URL-osoitetta"
          url: "URL"
          permalink_type: "Pysyvän linkin tyyppi"
          save: "Tallenna"
      reseed:
        action:
          label: "Korvaa teksti…"
          title: "Korvaa alueiden ja ketjujen tekstejä käännöksillä"
        modal:
          title: "Korvaa teksti"
          subtitle: "Korvaa järjestelmän luomien alueiden ja ketjujen tekstejä viimeisimmillä käännöksillä"
          categories: "Alueet"
          topics: "Ketjut"
          replace: "Korvaa"
  wizard_js:
    wizard:
      jump_in: "Aloitetaan!"
      finish: "Poistu määrityksestä"
      back: "Takaisin"
      next: "Seuraava"
      configure_more: "Määritä lisää…"
      step-text: "Askelväli"
      step: "%{current}/%{total}"
      upload: "Lataa tiedosto"
      uploading: "Ladataan…"
      upload_error: "Tiedoston lataaminen epäonnistui. Yritä uudelleen."
      staff_count:
        one: "Henkilökuntalaisia on yhteisössä %{count} (eli sinä)"
        other: "Henkilökuntalaisia on yhteisössä %{count}, sinä mukaan lukien."
      invites:
        add_user: "lisää"
        none_added: "Et ole kutsunut henkilökuntaa. Oletko varma, että haluat jatkaa?"
        roles:
          admin: "Ylläpitäjä"
          moderator: "Valvoja"
          regular: "Tavallinen käyttäjä"
      homepage_choices:
        custom:
          label: "Mukautettu"
          description: "Näytä %{type}painotteinen etusivu, jossa käyttäjät päätyvät sivulle %{landingPage}"
        style_type:
          categories: "kategoria"
          topics: "ketju"
      top_menu_items:
        new: "Uudet"
        unread: "Lukemattomat"
        top: "Suositut"
        latest: "Tuoreimmat"
        hot: "Liekeissä"
        categories: "Luokat"
        unseen: "Näkemätön"
        read: "Luetut"
        bookmarks: "Kirjanmerkit"
      previews:
        topic_title: "Mitä kirjoja luet?"
        share_button: "Jaa"
        reply_button: "Vastaa"
        topic_preview: "Ketjun esikatselu"
        homepage_preview: "Aloitussivun esikatselu"
      homepage_preview:
        nav_buttons:
          all_categories: "kaikki alueet"
        topic_titles:
          what_books: "Mitä kirjoja luet?"
          what_movies: "Mitä elokuvia olet nähnyt viime aikoina?"
          random_fact: "Päivän satunnainen fakta"
          tv_show: "Suosittele TV-ohjelmaa"
          what_hobbies: "Mitkä ovat harrastuksesi?"
          what_music: "Mitä kuuntelet juuri nyt?"
          funniest_thing: "Hauskin asia, jonka olet nähnyt tänään"
          share_art: "Jaa taidettasi!"
        topic_ops:
          what_books: |
            Me kaikki rakastamme lukemista, käytä tätä ketjua tämänhetkisten tai viimeaikaisten lukukokemusten jakamiseen. Olen fantasiafani, ja olen lukenut Tarua sormusten herrasta sadannen kerran.
            Entä sinä?
        category_descriptions:
          icebreakers: "Tutustu muihin yhteisön jäseniin hauskoilla kysymyksillä."
          news: "Keskustele viimeisimmistä uutisista ja tapahtumista."
          site_feedback: "Jaa ajatuksiasi yhteisöstä ja ehdota parannuksia."
        category_names:
          icebreakers: "Jäänmurtajat"
          news: "Uutiset"
          site_feedback: "Sivuston palaute"
        table_headers:
          topic: "Ketju"
          replies: "Vastaukset"
          views: "Katselut"
          activity: "Toiminta"<|MERGE_RESOLUTION|>--- conflicted
+++ resolved
@@ -5028,10 +5028,7 @@
         localization:
           title: "Lokalisointi"
           header_description: "Määritä yhteisösi käyttöliittymän kieli ja muut lokalisointivaihtoehdot jäsenillesi"
-<<<<<<< HEAD
-=======
           keywords: "maa-asetus|kieli|aikavyöhyke|unicode|ltr"
->>>>>>> 3cac9432
         login_and_authentication:
           title: "Kirjautuminen ja todennus"
           header_description: "Määritä käyttäjien kirjautumis- ja todennustavat, salatunnukset ja avaimet, OAuth2-palveluntarjoajat ja muuta"
@@ -5835,9 +5832,6 @@
           group_permissions: "Ryhmien oikeudet"
           users: "Käyttäjät"
           groups: "Ryhmät"
-          localization:
-            title: "Lokalisointi"
-            keywords: "maa-asetus|kieli|aikavyöhyke|unicode|ltr"
           user_fields: "Käyttäjäkentät"
           watched_words: "Tarkkaillut sanat"
           legal: "Oikeudelliset tiedot"
