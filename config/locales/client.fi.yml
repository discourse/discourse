--- conflicted
+++ resolved
@@ -2850,11 +2850,8 @@
           one: "Edetty: <strong>%{count}</strong> ketju"
           other: "Edetty: <strong>%{count}</strong> ketjua"
         silent: "Suorita tämä toiminto hiljaisesti."
-<<<<<<< HEAD
-=======
         performing: "Suoritetaan joukkotoimintoja, odota…"
         completed: "Joukkotoiminnot suoritettiin onnistuneesti!"
->>>>>>> f4cbf025
       none:
         unread: "Sinulla ei ole lukemattomia ketjuja."
         unseen: "Sinulla ei ole näkemättömiä ketjuja."
@@ -2886,12 +2883,6 @@
         filter: "Ketjuja ei ole enempää."
     topic_bulk_actions:
       close_topics:
-<<<<<<< HEAD
-        name: "Sulje ketjut"
-      update_category:
-        name: "Päivitä alue"
-        description: "Valitse uusi alue valituille ketjuille"
-=======
         name: "Sulje"
         note: "Huomautus"
         optional: (valinnainen)
@@ -2925,7 +2916,6 @@
       update_notifications:
         name: "Päivitä ilmoitukset"
         description: "Vaihda ilmoitustasoksi Tarkkailussa, Seurannassa, Normaali tai Vaimennettu."
->>>>>>> f4cbf025
     topic:
       filter_to:
         one: "%{count} viesti ketjussa"
@@ -4551,11 +4541,7 @@
         too_short:
           one: "Syötteen täytyy olla ainakin %{count} merkki."
           other: "Syötteen täytyy olla ainakin %{count} merkkiä."
-<<<<<<< HEAD
-        tooLong:
-=======
         too_long:
->>>>>>> f4cbf025
           one: "Syötteen täytyy olla alle %{count} merkki."
           other: "Syötteen täytyy olla alle %{count} merkkiä."
         range_overflow:
