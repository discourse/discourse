# WARNING: Never edit this file.
# It will be overwritten when translations are pulled from Crowdin.
#
# To work with us on translations, join this project:
# https://translate.discourse.org/

hr:
  js:
    number:
      format:
        separator: "."
        delimiter: ","
      human:
        storage_units:
          format: "%n %u"
          units:
            byte:
              one: Bajt
              few: Bajta
              other: Bajta
            gb: GB
            kb: KB
            mb: MB
            tb: TB
      percent: "%{count}%"
      short:
        thousands: "%{number}k"
        millions: "%{number}M"
    dates:
      time: "h:mm a"
      time_short: "h:mm"
      time_with_zone: "Hh:mm (z)"
      time_short_day: "dd, Hh:mm"
      timeline_date: "MMM YYYY"
      long_no_year: "D MMM, HH:Mm"
      long_no_year_no_time: "D MMM"
      full_no_year_no_time: "Do MMMM "
      long_with_year: "D MMM, YYY h:mm a"
      long_with_year_no_time: "D MMM, YYYY"
      full_with_year_no_time: "Do MMMM, YYYY"
      long_date_with_year: "MMM D, GGGG LV"
      long_date_without_year: "D MMM, LT"
      long_date_with_year_without_time: "MMM D, GGGG"
      long_date_without_year_with_linebreak: "D MMM <br/>LT"
      long_date_with_year_with_linebreak: "MMM D, GGGG <br/>LV"
      wrap_ago: "prije %{date} "
      wrap_on: "na %{date}"
      tiny:
        half_a_minute: "< 1 min."
        less_than_x_seconds:
          one: "< %{count} sek."
          few: "< %{count} sek."
          other: "< %{count} sek."
        x_seconds:
          one: "%{count} sek."
          few: "%{count} sek."
          other: "%{count} sek."
        less_than_x_minutes:
          one: "< %{count}m"
          few: "< %{count}m"
          other: "< %{count}m"
        x_minutes:
          one: "%{count} minuta"
          few: "%{count} minuta"
          other: "%{count} minuta"
        about_x_hours:
          one: "%{count} sat"
          few: "%{count} sata"
          other: "%{count} sati"
        x_days:
          one: "%{count} dan"
          few: "%{count} dana"
          other: "%{count} dana"
        x_months:
          one: "%{count} mjesec"
          few: "%{count} mjeseci"
          other: "%{count} mjeseci"
        about_x_years:
          one: "%{count} godina"
          few: "%{count} godina"
          other: "%{count}godina"
        over_x_years:
          one: "> %{count} godina"
          few: "> %{count} godina"
          other: "> %{count} godina"
        almost_x_years:
          one: "%{count} godina"
          few: "%{count} godine"
          other: "%{count}godina"
        date_month: "D MMM"
        date_year: "MMM YYYY"
      medium:
        less_than_x_minutes:
          one: "manje od %{count} min"
          few: "manje od %{count} minuta"
          other: "manje od %{count} minuta"
        x_minutes:
          one: "%{count} min"
          few: "%{count} mins"
          other: "%{count} minuta"
        x_hours:
          one: "%{count} sat"
          few: "%{count} sati"
          other: "%{count} sati"
        about_x_hours:
          one: "oko %{count} sat"
          few: "oko %{count} sati"
          other: "oko %{count} sati"
        x_days:
          one: "%{count} dan"
          few: "%{count} dana"
          other: "%{count} dana"
        x_months:
          one: "%{count} mjesec"
          few: "%{count} mjeseca"
          other: "%{count} mjeseci"
        about_x_years:
          one: "oko %{count} godinu"
          few: "oko %{count} godina"
          other: "oko %{count} godina"
        over_x_years:
          one: "preko %{count} godinu"
          few: "preko %{count} godina"
          other: "preko %{count} godina"
        almost_x_years:
          one: "skoro %{count} godina"
          few: "skoro %{count} godina"
          other: "skoro %{count} godina"
        date_year: "MMM D, GGGG"
      medium_with_ago:
        x_minutes:
          one: "prije %{count} minutu"
          few: "prije %{count} minuta"
          other: "prije %{count} minuta"
        x_hours:
          one: "prije %{count} sat"
          few: "prije %{count} sata"
          other: "prije %{count} sata"
        x_days:
          one: "prije %{count} dan"
          few: "prije %{count} dana"
          other: "prije %{count} dana"
        x_months:
          one: "prije %{count} mjesec"
          few: "prije %{count} mjeseci"
          other: "prije %{count} mjeseci"
        x_years:
          one: "prije %{count} godinu"
          few: "prije %{count} godina"
          other: "prije %{count} godina"
      later:
        x_days:
          one: "%{count} dan kasnije"
          few: "%{count} dana kasnije"
          other: "%{count} dana kasnije"
        x_months:
          one: "%{count} mjesec poslije"
          few: "nakon %{count} mjeseci"
          other: "nakon %{count} mjeseci"
        x_years:
          one: "%{count} godinu kasnije"
          few: "nakon %{count} godina"
          other: "nakon %{count} godina"
      previous_month: "Prethodni mjesec"
      next_month: "Sljedeći mjesec"
      placeholder: datum
      from_placeholder: "od datuma"
      to_placeholder: "do danas"
    share:
      topic_html: 'Tema: <span class="topic-title">%{topicTitle}</span>'
      post: "objava #%{postNumber} od @%{username}"
      close: "zatvori"
      twitter: "Podijeli na X"
      facebook: "Podijeli na Facebooku"
      email: "Pošalji putem e-maila"
      url: "Kopiraj i podijeli URL"
    word_connector:
      comma: ", "
      last_item: "i"
    action_codes:
      public_topic: "Je učinio ovu temu javnom %{when}"
      open_topic: "Pretvorio ovo u temu %{when}"
      private_topic: "Je učinio ovu temu privatnom porukom %{when}"
      split_topic: "Je podijelio ovu temu %{when}"
      invited_user: "Je pozvao %{who} %{when}"
      invited_group: "Je pozvao %{who} %{when}"
      user_left: "%{who} se uklonio iz ove poruke %{when}"
      removed_user: "Je uklonio %{who} %{when}"
      removed_group: "Je uklonio %{who} %{when}"
      autobumped: "Automatski bumpirano %{when}"
      tags_changed: "Oznake ažurirane %{when}"
      category_changed: "Kategorija ažurirana %{when}"
      autoclosed:
        enabled: "Zatvoren %{when}"
        disabled: "Otvoren %{when}"
      closed:
        enabled: "Zatvoren %{when}"
        disabled: "Otvoren %{when}"
      archived:
        enabled: "Pohranjen %{when}"
        disabled: "%{when} Ponovo otvoren"
      pinned:
        enabled: "Zakvačeno %{when}"
        disabled: "Otkvačeno %{when}"
      pinned_globally:
        enabled: "Globalno zakvačeno %{when}"
        disabled: "Otkvačeno %{when}"
      visible:
        enabled: "Navedeno %{when}"
        disabled: "Nenavedeno %{when}"
      banner:
        enabled: "Pretvoreno u banner %{when}. Banner će biti prikazan na vrhu svake stranice dok ga korisnik ne isključi."
        disabled: "Maknuo banner %{when}. Banner se više neće prikazivati na vrhu svake stranice."
      forwarded: "Prosljeđeno na gore navedenu adresu e-pošte."
    topic_admin_menu: "mogućnosti teme"
    skip_to_main_content: "Preskoči na glavni sadržaj"
    skip_user_nav: "Preskoči na sadržaj profila"
    emails_are_disabled: "Svi emailovi prema van su blokirani od strane administratora. Ni jedna vrsta obavijesti putem emaila neće biti poslana."
    emails_are_disabled_non_staff: "Odlazna e-pošta onemogućena je za korisnike koji nisu zaposleni."
    software_update_prompt:
      message: "Ažurirali smo ovu stranicu, <span>osvježite</span> kako bi stvari nastavile raditi nesmetano."
      dismiss: "Skloni"
    bootstrap_mode: "Prvi koraci"
    back_button: "Natrag"
    themes:
      default_description: "Zadano"
      broken_theme_alert: "Vaša stranica možda neće raditi jer tema/komponenta ima pogreške."
      error_caused_by: "Uzrokuje '%{name}'. <a target='blank' href='%{path}'>Kliknite ovdje</a> da biste ažurirali, ponovno konfigurirali ili onemogućili."
      only_admins: "(ova se poruka prikazuje samo administratorima stranice)"
    broken_decorator_alert: "Postovi se možda neće ispravno prikazati jer je jedan od dekoratora sadržaja postova na vašoj web-lokaciji pokrenuo pogrešku."
    broken_page_change_alert: "Upravljač OnPageChange pokrenuo je pogrešku. Provjerite alate preglednika za programere za više informacija."
    broken_plugin_alert: "Uzrokovano dodatkom '%{name}'"
    broken_transformer_alert: "Došlo je do pogreške. Vaša stranica možda neće raditi ispravno."
    critical_deprecation:
      notice: "<b>[Administratorska obavijest]</b> Jednu od vaših tema ili dodataka potrebno je ažurirati radi kompatibilnosti s nadolazećim promjenama jezgre Discoursea."
      id: "(id:<em>%{id}</em>)"
      linked_id: "(id:<a href='%{url}' target='_blank'><em>%{id}</em></a>)"
      theme_source: "Identificirana tema: <a target='_blank' href='%{path}'>'%{name}'</a>."
      plugin_source: "Identificirani dodatak: '%{name}'"
    s3:
      regions:
        ap_northeast_1: "Azija Pacifik (Tokyo)"
        ap_northeast_2: "Azija Pacifik (Seoul)"
        ap_east_1: "Azija Pacifik (Hong Kong)"
        ap_south_1: "Azija Pacifik (Mumbai)"
        ap_southeast_1: "Azija Pacifik (Singapur)"
        ap_southeast_2: "Azija Pacifik (Sydney)"
        ca_central_1: "Kanada (centralna)"
        cn_north_1: "Kina (Peking)"
        cn_northwest_1: "Kina (Ningxia)"
        eu_central_1: "EU (Frankfurt)"
        eu_north_1: "EU (Stockholm)"
        eu_south_1: "EU (Milano)"
        eu_west_1: "EU (Irska)"
        eu_west_2: "EU (London)"
        eu_west_3: "EU (Pariz)"
        sa_east_1: "Južna Amerika (São Paulo)"
        us_east_1: "USA istok (Sjeverna Virginia)"
        us_east_2: "SAD Istok (Ohio)"
        us_gov_east_1: "AWS GovCloud (SAD-Istok)"
        us_gov_west_1: "AWS GovCloud (SAD-zapad)"
        us_west_1: "USA Zapad (Sjeverna Kalifornija)"
        us_west_2: "USA Zapad (Oregon)"
    clear_input: "Obriši unos"
    edit: "Uredi"
    edit_topic: "izmjeni naslov i kategoriju ove teme"
    expand: "Proširi"
    not_implemented: "Nažalost, ova mogućnost nije još implementirana."
    no_value: "Ne"
    yes_value: "Da"
    ok_value: "U redu"
    cancel_value: "Odustani"
    submit: "Pošalji"
    delete: "Pobriši"
    generic_error: "Dogodila se greška, ispričavamo se."
    generic_error_with_reason: "Dogodila se greška: %{error}"
    multiple_errors: "Došlo je do više grešaka: %{errors}"
    sign_up: "Učlani se"
    log_in: "Prijavi se"
    age: "Dob"
    joined: "Prijavljen"
    admin_title: "Administrator"
    show_more: "prikaži više"
    show_help: "postavke"
    links: "Linkovi"
    links_lowercase:
      one: "poveznica"
      few: "poveznica"
      other: "poveznice"
    faq: "ČPP"
    guidelines: "Vodić za uporabu"
    privacy_policy: "Izjava o privatnosti"
    privacy: "Privatnost"
    tos: "Uvjeti korištenja"
    rules: "Pravila"
    conduct: "Pravila ponašanja"
    mobile_view: "Mobilni prikaz"
    desktop_view: "Desktop prikaz"
    now: "upravo"
    read_more: "pročitaj više"
    more: "Više"
    more_options: "Više opcija"
    x_more:
      one: "%{count} još"
      few: "Još %{count} "
      other: "%{count} još"
    never: "nikad"
    every_30_minutes: "svakih 30 minuta"
    every_hour: "svaki sat"
    daily: "dnevno"
    weekly: "tjedno"
    every_month: "svaki mjesec"
    every_six_months: "svakih šest mjeseci"
    max_of_count:
      one: "ukupno %{count}"
      few: "ukupno %{count}"
      other: "ukupno %{count}"
    character_count:
      one: "%{count} znakova"
      few: "%{count} znakova"
      other: "%{count} znakova"
    period_chooser:
      aria_label: "Filtrirajte po razdoblju"
    related_messages:
      title: "Vezane poruke"
      pill: "Vezane poruke"
      see_all: 'Pregledajte <a href="%{path}">sve poruke</a> od @%{username}'
    suggested_topics:
      title: "Nove i nepročitane teme"
      pill: "Predloženo"
      pm_title: "Predložene poruke"
    about:
      edit: "Uredi ovu stranicu"
      simple_title: "O nama"
      title: "O %{title}"
      stats: "Statistika web stranice"
      our_admins: "Naši Administratori"
      our_moderators: "Naši Moderatori"
      moderators: "Moderatori"
      stat:
        all_time: "Oduvijek"
        last_day: "24 sata"
        last_7_days: "7 dana"
        last_30_days: "30 dana"
      like_count: "Likeovi"
      topic_count: "Teme"
      post_count: "Objave"
      user_count: "Učlanjenja"
      active_user_count: "Aktivni korisnici"
      visitor_count: "Posjetitelji"
      eu_visitor_count: "Posjetitelji iz Europske unije"
      traffic_info_footer_MF: |
        U posljednjih 6 mjeseci ova je stranica posluživala sadržaj za { total_visitors, plural,
            one {# čovjeka}
            few {# ljudi}
          other {# ljudi}
        } svakog mjeseca, s procijenjenih { eu_visitors, plural,
            one {# ljudi}
            few {# ljudi}
          other {# ljudi}
        } iz Europske unije.
      contact: "Kontaktirajte nas"
<<<<<<< HEAD
      contact_info: "U slučaju kritičnog problema ili hitnosti koje utječu na rad stranice, kontaktirajte nas na %{contact_info}."
      report_inappropriate_content: "Ako naiđete na neki neprikladan sadržaj, ne ustručavajte se započeti razgovor s našim moderatorima i administratorima. Ne zaboravite se prijaviti prije nego što se obratite."
=======
      contact_info: "U slučaju kritičnog problema ili hitne stvari koja utječe na ovu stranicu, kontaktirajte %{contact_info}."
      site_activity: "Aktivnost na stranici"
      view_more: "Pogledaj više"
      view_less: "Pogledaj manje"
      activities:
        topics:
          one: "%{formatted_number} tema"
          few: "%{formatted_number} teme"
          other: "%{formatted_number} teme"
        posts:
          one: "%{formatted_number} objava"
          few: "%{formatted_number} objava"
          other: "%{formatted_number} objava"
        likes:
          one: "%{formatted_number} like"
          few: "%{formatted_number} likeova"
          other: "%{formatted_number} likeova"
        visitors_MF: |
          { total_count, plural,
              one {{total_formatted_number} posjetitelj}
              few {{total_formatted_number} posjetitelja}
            other {{total_formatted_number} posjetitelja}
          }, oko { eu_count, plural,
              one {{eu_formatted_number}}
              few {{eu_formatted_number}}
            other {{eu_formatted_number}}
          } iz EU
        periods:
          last_7_days: "U zadnjih 7 dana"
          today: "danas"
          all_time: "oduvijek"
      report_inappropriate_content: "Ako naiđete na neki neprikladan sadržaj, ne ustručavajte se započeti razgovor s našim moderatorima i administratorima. Ne zaboravite se prijaviti prije nego što se obratite."
      site_age:
        less_than_one_month: "Stvoreno prije < 1 mjeseca"
        month:
          one: "Stvoreno prije %{count} mjesec"
          few: "Stvoreno prije %{count} mjeseca"
          other: "Stvoreno prije %{count} mjeseci"
>>>>>>> 76e7f12a
    bookmarked:
      title: "Zabilješka"
      edit_bookmark: "Uredi oznaku"
      clear_bookmarks: "Očisti oznake"
      help:
        bookmark: "Kliknite za spremanje ove teme u oznake"
        edit_bookmark: "Kliknite za uređivanje knjižne oznake na objavi u ovoj temi"
        edit_bookmark_for_topic: "Kliknite za uređivanje oznake na ovu temu"
        unbookmark: "Klikni za uklananje svih oznaka u ovoj temi"
        unbookmark_with_reminder: "Kliknite da biste uklonili sve oznake i podsjetnike u ovoj temi"
    bookmarks:
      also_set_reminder: "Također postaviti podsjetnik?"
      bookmarked_success: "Označeno!"
      deleted_bookmark_success: "Oznaka izbrisana!"
      reminder_set_success: "Podsjetnik postavljen!"
      created: "Označili ste ovu objavu %{name}"
      created_generic: "Označili ste ovo. %{name}"
      create: "Stvori oznaku"
      edit: "Uredi oznaku"
      not_bookmarked: "zabilježi objavu"
      remove_reminder_keep_bookmark: "Ukloni podsjetnik i zadrži oznaku"
      created_with_reminder: "Označili ste ovu objavu s podsjetnikom %{date}. %{name}"
      created_with_reminder_generic: "Označili ste ovo s podsjetnikom %{date}. %{name}"
      delete: "Izbriši oznaku"
      confirm_delete: "Jeste li sigurni da želite izbrisati ovu oznaku? Podsjetnik će također biti izbrisan."
      confirm_clear: "Jeste li sigurni da želite ukloniti sve vaše zabilježbe iz ove teme?"
      save: "Spremi"
      no_timezone: 'Još niste postavili vremensku zonu. Nećete moći postaviti podsjetnike. Postavi jedan <a href="%{basePath}/my/preferences/profile">u svom profilu</a>.'
      invalid_custom_datetime: "Datum i vrijeme koje ste naveli nisu valjani. Pokušajte ponovo."
      list_permission_denied: "Nemate dozvolu za pregled oznaka ovog korisnika."
      no_user_bookmarks: "Nemate označenih objava; oznake (bookmarks) omogućuju da se brzo referirate na specifične objave."
      auto_delete_preference:
        label: "Nakon što ste obaviješteni"
        never: "Zadrži oznaku"
        when_reminder_sent: "Izbriši oznaku"
        on_owner_reply: "Obriši oznaku čim odgovorim"
        clear_reminder: "Zadržite oznaku i očisti podsjetnik"
        after_reminder_label: "Nakon što vas podsjetimo, trebali bismo..."
        after_reminder_checkbox: "Postavite ovo kao zadano za sve buduće podsjetnike za oznake"
      search_placeholder: "Pretraživanje oznaka po nazivu, naslovu teme ili sadržaju posta"
      search: "Pretraži"
      bookmark: "Zabilješka"
      bulk:
        delete_completed: "Oznake uspješno izbrisane."
        reminders_cleared: "Podsjetnici za oznake uspješno izbrisani."
        select_all: "Odaberi sve"
        clear_all: "Obriši sve"
        selected_count:
          one: "%{count} odabrano"
          few: "%{count} odabrano"
          other: "%{count} odabrano"
      reminders:
        today_with_time: "danas u %{time}"
        tomorrow_with_time: "sutra u %{time}"
        at_time: "na %{date_time}"
        existing_reminder: "Imate podsjetnik postavljen za ovu oznaku (bookmark) koji će biti poslan %{at_date_time}"
    bookmark_bulk_actions:
      delete_bookmarks:
        name: "Izbriši oznaku"
    copy_codeblock:
      copied: "kopirano!"
      copy: "kopirati kod u međuspremnik"
      fullscreen: "prikaži kod na cijelom ekranu"
      view_code: "Pogledaj kod"
    drafts:
      label: "Skice"
      label_with_count: "Skice (%{count})"
      resume: "Nastavite"
      remove: "Ukloni"
      remove_confirmation: "Jeste li sigurni da želite izbrisati ovaj nacrt?"
      new_topic: "Nova skica teme"
      new_private_message: "Nova skica osobne poruke"
      abandon:
        confirm: "Već imate nacrt u tijeku. Što biste željeli učiniti s njim?"
        yes_value: "Odbaci"
        no_value: "Nastavi uređivati"
      dropdown:
        view_all: "pregledaj sve"
    topic_count_all:
      one: "Pregledajte %{count} nepročitanu temu."
      few: "Pregledajte %{count} nove teme."
      other: "Pregledajte %{count} nove teme."
    topic_count_categories:
      one: "Pregledajte %{count} novu ili ažuriranu temu."
      few: "Pregledajte %{count} nove ili ažurirane teme."
      other: "Pregledajte %{count} nove ili ažurirane teme."
    topic_count_latest:
      one: "Pregledajte %{count} novu ili ažuriranu temu."
      few: "Pregledajte %{count} nove ili ažurirane teme."
      other: "Pregledajte %{count} nove ili ažurirane teme."
    topic_count_unseen:
      one: "Pregledajte %{count} novu ili ažuriranu temu."
      few: "Pregledajte %{count} nove ili ažurirane teme."
      other: "Pregledajte %{count} nove ili ažurirane teme."
    topic_count_unread:
      one: "Pregledajte %{count} nepročitanu temu."
      few: "Pregledajte %{count} nepročitane teme."
      other: "Pregledajte %{count} nepročitane teme."
    topic_count_new:
      one: "Pregledajte %{count} nepročitanu temu."
      few: "Pregledajte %{count} nove teme."
      other: "Pregledajte %{count} nove teme."
    preview: "Predprikaz"
    cancel: "otkaži"
    deleting: "Brisanje…"
    save: "Zabilježi promjene"
    saving: "Spremanje…"
    saved: "Spremljeno!"
    upload: "Učitaj"
    uploading: "Prijenos…"
    processing: "Obrada…"
    uploading_filename: "Prijenos: %{filename}…"
    processing_filename: "Obrada: %{filename}…"
    clipboard: "međuspremnik"
    uploaded: "Učitano!"
    pasting: "Lijepljenje…"
    enable: "Omogući"
    disable: "Onemogući"
    continue: "Nastavi"
    switch_to_anon: "Uđi u anonimni mod"
    switch_from_anon: "Napusti neimenovani način"
    select_placeholder: "Odaberite…"
    none_placeholder: "Ništa"
    banner:
      close: "Sakrij ovaj element"
      edit: "Izmijeni"
    pwa:
      install_banner: "Želite li <a href>instalirati %{title} na ovaj uređaj?</a>"
    choose_topic:
      none_found: "Nema pronađenih članaka."
      title:
        search: "Potražite temu"
        placeholder: "ovdje upišite naslov teme, URL ili id"
    choose_message:
      none_found: "Niti jedna poruka nije pronađena."
      title:
        search: "Traži poruku"
        placeholder: "ovdje upišite naslov poruke, URL ili id"
    review:
      show_more: "Prikaži više"
      show_less: "Prikaži manje"
      order_by: "Poredaj prema"
      date_filter: "Objavljeno između"
      in_reply_to: "odgovor na"
      explain:
        why: "objasnite zašto je ta stavka završila u redu čekanja"
        title: "Moguće ocjenjivanje"
        formula: "Formula"
        subtotal: "Suma stavke"
        total: "Ukupno"
        min_score_visibility: "Minimalna ocjena za vidljivost"
        score_to_hide: "Ocjena za skrivanje objave"
        take_action_bonus:
          name: "poduzeo akciju"
          title: "Kada član osoblja odabere nešto, zastava mu se daje kao bonus."
        user_accuracy_bonus:
          name: "točnost korisnika"
          title: "Korisnici s čijim se zastavama povijesno dogovara dobivaju bonus."
        trust_level_bonus:
          name: "razina povjerenja"
          title: "Stavke koje su stvorili korisnici s visokom razinom povjerenja imaju višu ocjenu."
        type_bonus:
          name: "upišite bonus"
          title: "Određenim vrstama koje mogu pregledati osoblje može im dodijeliti bonus kako bi im postao veći prioritet."
      revise_and_reject_post:
        title: "Revidiraj"
        reason: "Razlog"
        send_pm: "Pošalji PM"
        feedback: "Povratne informacije"
        custom_reason: "Dajte jasan opis razloga"
        other_reason: "Ostalo..."
        optional: "neobvezno"
      stale_help: "Ova revizija je riješena <b>%{username}</b>."
      claim_help:
        optional: "Možete prisvojiti ovu stavku kako drugi ne bi mogli dodavati osvrte."
        required: "Morate prisvojiti ovu stavku prije nego dodate osvrt na nju."
        claimed_by_you: "Prisvojili ste ovu stavku i možete dodati osvrt."
        claimed_by_other: "Osvrt za ovu stavku može dodati samo <b>%{username}</b>."
      claim:
        title: "prisvoji ovu temu"
      unclaim:
        help: "izbriši prisvajanje"
      awaiting_approval: "Čeka na odobrenje"
      delete: "Pobriši"
      settings:
        saved: "Spremljeno"
        save_changes: "Zabilježi promjene"
        title: "Postavke"
        priorities:
          title: "Prioriteti koji se mogu pregledavati"
      moderation_history: "Povijest moderiranja"
      view_all: "Pregledaj sve"
      grouped_by_topic: "Grupirano po temi"
      none: "Nema stavki za osvrt."
      view_pending: "pregledaj neriješene"
      topic_has_pending:
        one: "Ova tema ima <b>%{count}</b> post koji čeka na odobrenje"
        few: "Ova tema ima <b>%{count}</b> postova koji čekaju na odobrenje"
        other: "Ova tema ima <b>%{count}</b> postova koji čekaju na odobrenje"
      title: "Osvrt"
      topic: "Tema:"
      filtered_topic: "Filtrirali ste sadržaj na koji se mogu dodati osvrti u jednoj temi."
      filtered_user: "Korisnik"
      filtered_reviewed_by: "Pregledano"
      show_all_topics: "prikaži sve teme"
      deleted_post: "(post izbrisan)"
      deleted_user: "(korisnik izbrisan)"
      user:
        bio: "Biografija"
        website: "Web stranica"
        username: "Korisničko ime"
        email: "Email"
        name: "Ime"
        fields: "Polja"
        reject_reason: "Razlog"
      user_percentage:
        summary:
          one: "%{agreed}, %{disagreed}, %{ignored} (zadnjih zastava-flagova)"
          few: "%{agreed}, %{disagreed}, %{ignored} (od zadnjih %{count} zastava)"
          other: "%{agreed}, %{disagreed}, %{ignored} (od zadnjih %{count} zastava)"
        agreed:
          one: "%{count}% se slaže"
          few: "%{count}% se slaže"
          other: "%{count}% se slaže"
        disagreed:
          one: "%{count}% se ne slaže"
          few: "%{count}% se ne slaže"
          other: "%{count}% se ne slaže"
        ignored:
          one: "%{count}% ignorira"
          few: "%{count}% ignorira"
          other: "%{count}% ignorira"
      topics:
        topic: "Teme"
        reviewable_count: "Količina"
        reported_by: "Prijavio"
        deleted: "[Tema izbrisana]"
        original: "(originalna tema)"
        details: "detalji"
        unique_users:
          one: "%{count} korisnik"
          few: "%{count} korisnika"
          other: "%{count} korisnika"
      replies:
        one: "%{count} odgovor"
        few: "%{count} odgovora"
        other: "%{count} odgovora"
      edit: "Izmijeni"
      save: "Spremi"
      cancel: "Odustani"
      new_topic: "Odobrenjem ove stavke kreirat će se nova tema"
      filters:
        all_categories: "(sve kategorije)"
        type:
          title: "Tip"
          all: "(svi tipovi)"
        minimum_score: "Minimalna ocjena"
        refresh: "Osvježi"
        status: "Status"
        category: "Kategorija"
        score_type:
          title: "Razlog"
        orders:
          score: "Ocjena"
          score_asc: "Rezultat (obrnuto)"
          created_at: "Stvoreno"
          created_at_asc: "Stvoreno (obrnutim slijedom)"
        priority:
          title: "Minimalni prioritet"
          any: "(bilo koji)"
          low: "Nizak"
          medium: "Srednji"
          high: "Visok"
      conversation:
        view_full: "pregledaj čitavu raspravu"
      scores:
        about: "Ocjena se računa na bazi razine povjerenja izvjestitelja, točnosti njihovih prethodnih zastavica i prioriteta stavke o kojoj se izvješćuje."
        score: "Ocjena"
        date: "Datum izvješća"
        type: "Razlog"
        status: "Statust"
        submitted_by: "Prijavio"
        reviewed_by: "Pregledao"
        reviewed_timestamp: "Datum pregleda"
      statuses:
        pending:
          title: "Na čekanju"
        approved:
          title: "Odobrio"
        approved_flag:
          title: "Zastava odobrena"
        approved_user:
          title: "Korisnik odobren"
        approved_post:
          title: "Objava odobrena"
        rejected:
          title: "Odbio"
        rejected_flag:
          title: "Zastava odbijena"
        rejected_user:
          title: "Korisnik je odbijen"
        rejected_post:
          title: "Objava je odbijena"
        ignored:
          title: "Zastava zanemarena"
        deleted:
          title: "Tema ili objava izbrisana"
        reviewed:
          title: "Svi pregledani"
        all:
          title: "Sve"
      context_question:
        is_this_post: "Je li ovo %{reviewable_type} %{reviewable_human_score_types}?"
        delimiter: "ili"
        something_else_wrong: "Nešto nije u redu s ovim %{reviewable_type}?"
      types:
        reviewable_flagged_post:
          title: "Post označen zastavicom"
          flagged_by: "Označio"
          noun: "objava"
        reviewable_queued_topic:
          title: "Tema u redu čekanja"
          noun: "tema"
        reviewable_queued_post:
          title: "Objava u redu čekanja"
          noun: "objava"
        reviewable_user:
          title: "Korisnik"
          noun: "korisnik"
        reviewable_post:
          title: "Objava"
          noun: "objava"
      approval:
        title: "natpis čeka potvrdu"
        description: "Zaprimili smo vašu objavu, ali potrebno je odobrenje moderatora prije nego se pojavi. Molim vas budite strpljivi."
        pending_posts:
          one: "Imate <strong>%{count}</strong> objavu na čekanju."
          few: "Imate <strong>%{count}</strong> objava na čekanju."
          other: "Imate <strong>%{count}</strong> objava na čekanju."
        ok: "U redu"
      example_username: "Korisničko ime"
      reject_reason:
        title: "Zašto odbijate ovog korisnika?"
        send_email: "Pošalji poruku o odbijanju"
    relative_time_picker:
      minutes:
        one: "minuta"
        few: "minute"
        other: "minute"
      hours:
        one: "sat"
        few: "sata"
        other: "sati"
      days:
        one: "dan"
        few: "dana"
        other: "dana"
      months:
        one: "mjesec"
        few: "mjeseca"
        other: "mjeseci"
      years:
        one: "godina"
        few: "godine"
        other: "godina"
      relative: "Relativno"
    time_shortcut:
      now: "Sada"
      in_one_hour: "Za jedan sat"
      in_two_hours: "Za dva sata"
      later_today: "Kasnije danas"
      two_days: "Dva dana"
      next_business_day: "Sljedeći radni dan"
      tomorrow: "Sutra"
      post_local_date: "Datum u objavi"
      later_this_week: "Kasnije ovoga tjedna"
      this_weekend: "Ovaj vikend"
      start_of_next_business_week: "Ponedjeljak"
      start_of_next_business_week_alt: "Sljedećeg ponedjeljka"
      next_week: "Idući tjedan"
      two_weeks: "Dva tjedna"
      next_month: "Sljedeći mjesec"
      two_months: "Dva mjeseca"
      three_months: "Tri mjeseca"
      four_months: "Četiri mjeseca"
      six_months: "Šest mjeseci"
      one_year: "Godinu dana"
      forever: "Zauvijek"
      relative: "Relativno vrijeme"
      none: "Nijedna nije potrebna"
      never: "Nikad"
      last_custom: "Posljednji prilagođeni datum"
      custom: "Prilagođeni datum i vrijeme"
      select_timeframe: "Odabir vremenskog okvira"
    user_action:
      user_posted_topic: "<a href='%{userUrl}'>%{user}</a> je objavio <a href='%{topicUrl}'> temu</a>"
      you_posted_topic: "<a href='%{userUrl}'>Objavio si <a href='%{topicUrl}'> temu</a>"
      user_replied_to_post: "<a href='%{userUrl}'>%{user}</a> je odgovorio na <a href='%{postUrl}'>%{post_number}</a>"
      you_replied_to_post: "<a href='%{userUrl}'>Ti</a> si odgovorio na <a href='%{postUrl}'>%{post_number}</a>"
      user_replied_to_topic: "<a href='%{userUrl}'>%{user}</a> je odgovorio <a href='%{topicUrl}'>na temu</a>"
      you_replied_to_topic: "<a href='%{userUrl}'>Ti</a>si odgovorio <a href='%{topicUrl}'>na temu</a>"
      user_mentioned_user: "<a href='%{user1Url}'>%{user}</a> je spomenuo <a href='%{user2Url}'>%{another_user}</a>"
      user_mentioned_you: "<a href='%{user1Url}'>%{user}</a> je spomenuo <a href='%{user2Url}'>tebe</a>"
      you_mentioned_user: "<a href='%{user1Url}'>Ti</a> si spomenuo <a href='%{user2Url}'>%{another_user}</a>"
      posted_by_user: "Objavio <a href='%{userUrl}'>%{user}</a>"
      posted_by_you: "Objavio <a href='%{userUrl}'>ti</a>"
      sent_by_user: "Poslao <a href='%{userUrl}'>%{user}</a>"
      sent_by_you: "Poslao <a href='%{userUrl}'>ti</a>"
    directory:
      username: "Korisničko ime"
      filter_name: "filtar po imenu"
      title: "Korisnici"
      likes_given: "Dano"
      likes_received: "Primljeno"
      topics_entered: "Pogledano"
      topics_entered_long: "Tema pogledano"
      time_read: "Vrijeme čitanja"
      topic_count: "Teme"
      topic_count_long: "Napravljene teme"
      post_count: "Odgovori"
      post_count_long: "Poslan odgovor"
      no_results_with_search: "Nema pronađenih rezultata"
      days_visited: "Posjete"
      days_visited_long: "Dana posjećeno"
      posts_read: "Pročitano"
      posts_read_long: "Pročitani natpisi"
      last_updated: "Zadnji put ažurirano:"
      total_rows:
        one: "%{count} korisnik"
        few: "%{count} korisnika"
        other: "%{count} korisnika"
      edit_columns:
        title: "Uredi stupce direktorija"
        save: "Spremi"
        reset_to_default: "Vrati na zadano"
      group:
        all: "sve grupe"
      sort:
        label: "Sortiraj po %{criteria}"
    group_histories:
      actions:
        change_group_setting: "Promijenite postavke grupe"
        add_user_to_group: "Dodaj korisnika"
        remove_user_from_group: "Ukloni korisnika"
        make_user_group_owner: "Postavi vlasnika"
        remove_user_as_group_owner: "Poništi vlasnika"
    groups:
      member_added: "Dodano"
      member_requested: "Zatraženo na"
      add_members:
        title: "Dodaj članove u %{group_name}"
        description: "Unesite popis korisnika koje želite pozvati u grupu ili zalijepite u popis odvojen zarezima:"
        usernames_placeholder: "korisnička imena"
        usernames_or_emails_placeholder: "korisnička imena ili e-mail adrese"
        notify_users: "Obavijesti korisnike"
        set_owner: "Postavite korisnike kao vlasnike ove grupe"
      requests:
        title: "Zahtjevi"
        reason: "Razlog"
        accept: "Prihvati"
        accepted: "prihvaćen"
        deny: "Odbiti"
        denied: "odbijen"
        undone: "zahtjev poništen"
        handle: "obradi zahtjev za članstvo"
        undo: "Vrati na prethodno"
      manage:
        title: "Upravljanje"
        name: "Ime"
        full_name: "Ime i prezime"
        add_members: "Dodaj korisnike"
        invite_members: "Pozovite"
        delete_member_confirm: "Uklonite '%{username}' iz '%{group}' grupe?"
        profile:
          title: Profil
        interaction:
          title: Interakcija
          posting: Objavljivanje
          notification: Obavijest
        email:
          title: "Email"
          status: "Sinkronizirano %{old_emails} / %{total_emails} e-poštu putem IMAP-a."
          enable_smtp: "Omogući SMTP"
          enable_imap: "Omogući IMAP"
          test_settings: "Postavke testiranja"
          save_settings: "Spremi postavke"
          last_updated: "Posljednje ažuriranje:"
          last_updated_by: "od"
          settings_required: "Sve su postavke potrebne, ispunite sva polja prije provjere valjanosti."
          smtp_settings_valid: "SMTP postavke važeće."
          smtp_title: "SMTP"
          smtp_instructions: "Kada omogućite SMTP za grupu, sve odlazne e-pošte poslane iz ulazne pošte grupe poslat će se putem SMTP postavki navedenih ovdje umjesto poslužitelja e-pošte konfiguriranog za druge poruke e-pošte koje šalje vaš forum."
          imap_title: "IMAP"
          imap_additional_settings: "Dodatne postavke"
          imap_instructions: 'Kada omogućite IMAP za grupu, e-adrese se sinkroniziraju između pristigle pošte grupe i isporučenog IMAP poslužitelja i poštanskog sandučića. SMTP mora biti omogućen s važećim i provjerenim vjerodajnicama da bi se IMAP mogao omogućiti. Korisničko ime i lozinka e-pošte korišteni za SMTP koristit će se za IMAP. Za više informacija pogledajte <a target="_blank" href="https://meta.discourse.org/t/imap-support-for-group-inboxes/160588">najava značajke na Discourse Meta</a>.'
          imap_alpha_warning: "Upozorenje: Ovo značajka je u alfa fazi. Službeno je podržan samo Gmail. Koristite na vlastiti rizik!"
          imap_settings_valid: "IMAP postavke važeće."
          smtp_disable_confirm: "Ako onemogućite SMTP, sve SMTP i IMAP postavke bit će resetirane i povezana funkcionalnost će biti onemogućena. Jeste li sigurni da želite nastaviti?"
          imap_disable_confirm: "Ako onemogućite IMAP sve će IMAP postavke biti resetirane i povezane funkcije će biti onemogućene. Jeste li sigurni da želite nastaviti?"
          imap_mailbox_not_selected: "Morate odabrati poštanski sandučić za ovu IMAP konfiguraciju jer se neće sinkronizirati nijedan poštanski sandučić!"
          prefill:
            title: "Unaprijed ispunite postavke za:"
            gmail: "Gmail"
          ssl_modes:
            none: "Ništa"
          credentials:
            title: "Vjerodajnice"
            smtp_server: "SMTP poslužitelj"
            smtp_port: "SMTP priključak"
            imap_server: "IMAP poslužitelj"
            imap_port: "IMAP priključak"
            imap_ssl: "Koristi SSL za IMAP"
            username: "Korisničko ime"
            password: "Zaporka"
          settings:
            title: "Postavke"
            allow_unknown_sender_topic_replies: "Dopusti odgovore nepoznatih pošiljatelja na teme."
            allow_unknown_sender_topic_replies_hint: "Omogućuje nepoznatim pošiljateljima da odgovore na teme grupe. Ako to nije omogućeno, odgovori s e-adresa koje još nisu pozvane u temu stvorit će novu temu."
            from_alias: "Od Aliasa"
            from_alias_hint: "Alias koji se koristi kao adresa pošiljatelja pri slanju grupnih SMTP e-poruka. Imajte na umu da to možda ne podržavaju svi davatelji e-pošte, molimo pogledajte dokumentaciju svog davatelja e-pošte."
          mailboxes:
            synchronized: "Sinkronizirani poštanski sandučić"
            none_found: "Na ovom računu e-pošte nisu pronađeni poštanski sandučići."
            disabled: "Onemogućeno"
        membership:
          title: Članstvo
          access: Pristup
        categories:
          title: Kategorije
          long_title: "Zadane obavijesti kategorije"
          description: "Kada se korisnici dodaju u ovu grupu, njihove postavke notifikacija za kategorije bit će postavljene na zadane postavke. Nakon toga, mogu ih promijeniti."
          watched_categories_instructions: "Automatski prati sve teme u ovim kategorijama. Članovi grupe bit će obaviješteni o svim novim postovima i temama, a pored teme pojavit će se i broj novih postova."
          tracked_categories_instructions: "Automatski pratite sve teme u ovim kategorijama. Broj novih postova pojavit će se pored teme."
          watching_first_post_categories_instructions: "Korisnici će biti obaviješteni o prvoj objavi u ovim kategorijama o svakoj novoj temi."
          regular_categories_instructions: "Ako su te kategorije isključene, one će biti neprigušene (unmuted) za članove grupe. Korisnici će biti obaviješteni ako ih se spomene ili netko odgovori na njihovu objavu."
          muted_categories_instructions: "Korisnici neće biti obaviješteni o ničemu o novim temama u ovim kategorijama, i neće se pojaviti na kategorijama ili najnovijim temama stranicama."
        tags:
          title: Oznake
          long_title: "Zadane obavijesti oznaka (notifikacija)"
          description: "Kada se korisnici dodaju u ovu grupu, njihove postavke obavijesti oznaka bit će postavljene na zadane postavke. Nakon toga, mogu ih promijeniti."
          watched_tags_instructions: "Automatski prati sve teme s ovim oznakama. Članovi grupe bit će obaviješteni o svim novim postovima i temama, a pored teme pojavit će se i broj novih postova."
          tracked_tags_instructions: "Automatski prati sve teme s ovim oznakama. Broj novih postova pojavit će se pored teme."
          watching_first_post_tags_instructions: "Korisnici će biti obaviješteni o prvoj objavi u svakoj novoj temi s ovim oznakama."
          regular_tags_instructions: "Ako su ove oznake isključene, neće biti isključene za članove grupe. Korisnici će biti obaviješteni ako ih se spomene ili netko odgovori na njihove objave."
          muted_tags_instructions: "Nećete biti obaviješteni o ničemu s ovim oznakama i neće se pojavljivati u najnovijim objavama."
        logs:
          title: "Zapisi"
          when: "Kada"
          action: "Akcija"
          acting_user: "Djelujući korisnik"
          target_user: "Ciljani korisnik"
          subject: "predmet"
          details: "Detalji"
          from: "Od"
          to: "Za"
      permissions:
        title: "Dopuštenja"
        none: "Nema kategorija povezanih s ovom grupom."
        description: "Članovi ove grupe mogu pristupiti ovim kategorijama"
      public_admission: "Dozvoli korisnicima da se slobodno pridruže grupi (Zahtijeva javno vidljivu grupu)"
      public_exit: "Dozvoli korisnicima da slobodno napuste grupu"
      empty:
        posts: "Nema objava članova ove grupe"
        members: "Grupa bez članova"
        requests: "Nema zahtjeva za članstvo za ovu grupu"
        mentions: "Nema spominjanja ove grupe"
        topics: "Članovi ove grupe nemaju teme"
        logs: "Nema dnevnika za ovu grupu"
      add: "Dodaj"
      join: "Pridružite se"
      leave: "Napustiti"
      request: "Zahtjev"
      message: "Poruka"
      confirm_leave: "Jeste li sigurni da želite napustiti ovu grupu?"
      allow_membership_requests: "Dopusti korisnicima slanje zahtjeva za članstvo vlasnicima grupa (zahtijeva javno vidljivu grupu)"
      membership_request_template: "Prilagođeni predložak za prikaz korisnicima prilikom slanja zahtjeva za članstvo"
      membership_request:
        submit: "Pošalji zahtjev"
        title: "Podnesi zahtjev za pridruživanje @%{group_name}"
        reason: "Neka vlasnici grupe znaju zašto pripadaš ovoj grupi"
      membership: "Članstvo"
      name: "Ime"
      group_name: "Ime grupe"
      user_count: "Korisnici"
      bio: "O grupi"
      selector_placeholder: "unesite korisničko ime"
      owner: "vlasnik"
      index:
        title: "Grupe"
        all: "Sve grupe"
        empty: "Nema vidljivih grupa."
        filter: "Filtriranje prema vrsti grupe"
        owner_groups: "Grupe koje posjedujem"
        close_groups: "Zatvorene grupe"
        automatic_groups: "Automatske grupe"
        automatic: "Automatska"
        closed: "Zatvoreno"
        public: "Javno"
        private: "Privatno"
        public_groups: "Javne grupe"
        my_groups: "Moje grupe"
        group_type: "Vrsta grupe"
        is_group_user: "Član"
        is_group_owner: "Vlasnik"
        search_results: "Rezultati pretraživanja pojavit će se ispod."
      title:
        one: "Grupa"
        few: "Grupe"
        other: "Grupe"
      activity: "Aktivnost"
      members:
        title: "Članovi"
        filter_placeholder_admin: "korisničko ime ili e-mail"
        filter_placeholder: "Korisničko ime"
        remove_member: "Ukloni člana"
        remove_member_description: "Ukloni <b>%{username}</b> iz ove grupe"
        make_owner: "Postavi kao vlasnika"
        make_owner_description: "Postavi <b>%{username}</b> kao vlasnika ove grupe"
        remove_owner: "Ukloni kao vlasnika"
        remove_owner_description: "Ukloni <b>%{username}</b> kao vlasnika ove grupe"
        make_primary: "Napravi primarnu"
        make_primary_description: "Učini primarnom grupom za <b>%{username}</b>"
        remove_primary: "Ukloni kao primarnu"
        remove_primary_description: "Ukloni kao primarnu grupu za <b>%{username}</b>"
        remove_members: "Ukloni članove"
        remove_members_description: "Ukloni odabrane korisnike iz ove grupe"
        make_owners: "Postavi kao vlasnike"
        make_owners_description: "Odabrane korisnike postavite za vlasnike ove grupe"
        remove_owners: "Ukloni vlasnike"
        remove_owners_description: "Ukloni odabrane korisnike kao vlasnike ove grupe"
        make_all_primary: "Napravi sve primarnim"
        make_all_primary_description: "Učinite primarnom grupom za sve odabrane korisnike"
        remove_all_primary: "Ukloni kao primarnu"
        remove_all_primary_description: "Ukloni ovu grupu kao primarnu"
        status: "Statust"
        owner: "Vlasnik"
        primary: "Primarna"
        forbidden: "Nemate dozvolu vidjeti članove."
        no_filter_matches: "Nijedan član ne odgovara toj potrazi."
      topics: "Teme"
      posts: "Objave"
      aria_post_number: "%{title} - članak #%{postNumber}"
      mentions: "Spomeni"
      messages: "Poruke"
      notification_level: "Zadani nivo obavijesti za grupne poruke"
      alias_levels:
        mentionable: "Tko može @spomenuti ovu grupu?"
        messageable: "Tko može poslati poruku ovoj grupi?"
        nobody: "Nitko"
        only_admins: "Samo administratori"
        mods_and_admins: "Samo moderatori i Administratori"
        members_mods_and_admins: "Samo članovi grupe, moderatori i administratori"
        owners_mods_and_admins: "Samo vlasnici grupa, moderatori i administratori"
        everyone: "Svi"
      notifications:
        watching:
          title: "Promatrano"
          description: "Biti ćete obaviješteni o svakoj novoj objavi u svakoj poruci, te će biti prikazan broj novih odgovora."
        watching_first_post:
          title: "Pratim prvi natpis"
          description: "Biti ćete obaviješteni o novim porukama u ovoj grupi, ali ne i odgovorima na poruke."
        tracking:
          title: "Praćenje"
          description: "Bit ćete obaviješteni ako netko spomene vaše @ime ili vam pošalje odgovor, a prikazat će se i broj novih odgovora."
        regular:
          title: "Normalno"
          description: "Bit ćete obaviješteni ako netko spomene vaše @ime ili vam pošalje odgovor."
        muted:
          title: "Utišano"
          description: "Nećete biti obaviješteni o promjenama u porukama u ovoj grupi."
      flair_url: "Avatar Flair slika"
      flair_upload_description: "Koristite kvadratne slike ne manje od 20px sa 20px."
      flair_bg_color: "Avatar Flair pozadinska boja"
      flair_bg_color_placeholder: "(Neobavezno) Hex vrijednost boje"
      flair_color: "Avatar Flair boja"
      flair_color_placeholder: "(Neobavezno) Hex vrijednost boje"
      flair_preview_icon: "Ikona pretpregleda"
      flair_preview_image: "Slika pretpregleda"
      flair_type:
        icon: "Odaberi ikonu"
        image: "Učitaj sliku"
      default_notifications:
        modal_title: "Korisničke zadane obavijesti"
        modal_yes: "Da"
        modal_no: "Ne, primijeni promjenu samo ubuduće"
    user_action_groups:
      "1": "Dodani likeovi"
      "2": "Primljeni likeovi"
      "3": "Zabilješke"
      "4": "Teme"
      "5": "Odgovori"
      "6": "Odgovori"
      "7": "Spomeni"
      "9": "Citati"
      "11": "Izmjene"
      "12": "Poslano"
      "13": "Primljeno"
      "14": "Na čekanju"
      "15": "Skice"
      "17": "Linkovi"
    categories:
      categories_label: "kategorije"
      subcategories_label: "podkategorije"
      no_subcategories: "nema podkategorija"
      remove_filter: "uklonite filter"
      plus_more_count:
        one: "+%{count} još"
        few: "+%{count} još"
        other: "+%{count} još"
      view_all: "pregledaj sve"
      category: "Kategorija"
      category_list: "Prikaži popis kategorija"
      reorder:
        title: "Promijeni redoslijed kategorija"
        title_long: "Reorganiziranje popisa kategorija"
        save: "Spremi redoslijed"
        apply_all: "Primijeni"
        position: "Položaj"
      posts: "Objave"
      topics: "Teme"
      latest: "Zadnje"
      subcategories: "Podkategorije"
      muted: "Prigušene (muted) kategorije"
      topic_sentence:
        one: "%{count} tema"
        few: "%{count} teme"
        other: "%{count} teme"
      topic_stat:
        one: "%{number} / %{unit}"
        few: "%{number} / %{unit}"
        other: "%{number} / %{unit}"
      topic_stat_unit:
        week: "tjedan"
        month: "mjesec"
      topic_stat_all_time:
        one: "%{number} ukupno"
        few: "%{number} ukupno"
        other: "%{number} ukupno"
      topic_stat_sentence_week:
        one: "%{count} nova tema u proteklom tjednu."
        few: "%{count} novih tema u proteklom tjednu."
        other: "%{count} novih tema u proteklom tjednu."
      topic_stat_sentence_month:
        one: "%{count} nova tema u proteklom mjesecu."
        few: "%{count} nove teme u proteklom mjesecu."
        other: "%{count} novih tema u proteklom mjesecu."
      n_more:
        one: "Kategorije (još %{count})…"
        few: "Kategorije (još %{count})…"
        other: "Kategorije (još %{count})…"
    ip_lookup:
      title: Pretraga po IP adresi
      hostname: Ime računala
      location: Lokacija
      location_not_found: (nepoznato)
      organisation: Organizacija / Poduzeće
      phone: Telefon
      other_accounts: "Ostali računi s istom IP adresom"
      delete_other_accounts:
        one: "Obriši %{count}"
        few: "Obriši %{count}"
        other: "Obriši %{count}"
      username: "Korisničko ime"
      trust_level: "razina povjerenja"
      read_time: "Vrijeme čitanja"
      topics_entered: "tema posjećeno"
      post_count: "objave"
      confirm_delete_other_accounts: "Jeste li sigurni da želite obrisati ove račune?"
      powered_by: "koristeći <a href='https://maxmind.com'>MaxminddB</a>"
      copied: "kopirano"
    user_fields:
      none: "(odaberi opciju)"
      required: 'Unesi vrijednost za "%{name}"'
      same_as_password: "Vaša lozinka ne smije se ponavljati u drugim poljima"
      optional: (opcionalno)
    user:
      said: "%{username}:"
      profile: "Profil"
      profile_possessive: "Profil korisnika %{username}"
      account_possessive: "Račun od %{name}"
      mute: "Utišaj"
      edit: "Uredi postavke"
      download_archive:
        title: "Izvezite svoje podatke"
        description: "Preuzmite arhivu aktivnosti i postavki vašeg računa."
        button_text: "Zahtjevaj arhivu"
        confirm: "Želite li stvarno preuzeti arhivu aktivnosti i postavki vašeg računa?"
        success: "Počeli smo prikupljati vašu arhivu, primit ćete poruku kada proces završi."
        rate_limit_error: "Arhive računa možete preuzeti jednom dnevno, pokušajte ponovo sutra."
      new_private_message: "Nova poruka"
      private_message: "Poruka"
      private_messages: "Poruke"
      user_notifications:
        filters:
          filter_by: "Filtriraj po"
          all: "Sve"
          read: "Pročitano"
          unread: "Nepročitano"
          unseen: "Neviđeno"
        ignore_duration_title: "Ignoriraj korisnika"
        ignore_duration_username: "Korisničko ime"
        ignore_duration_when: "Trajanje:"
        ignore_duration_save: "Ignoriraj"
        ignore_duration_note: "Imajte na umu da se sva ignoriranja automatski uklanjaju nakon isteka trajanja ignoriranja."
        ignore_duration_time_frame_required: "Odaberi vremenski okvir"
        ignore_no_users: "Nemate ignoriranih korisnika."
        ignore_option: "Ignorirao"
        add_ignored_user: "Dodaj…"
        mute_option: "Utišano"
        normal_option: "Normalno"
        normal_option_title: "Bit ćete obaviješteni ako vam ovaj korisnik odgovara, citira vas ili spominje."
      notification_schedule:
        title: "Raspored obavijesti (notifikacije)"
        label: "Omogući prilagođeni raspored obavijesti"
        tip: "Izvan ovih sati vaše obavijesti biti će zaustavljene."
        midnight: "Ponoć"
        none: "Ništa"
        monday: "ponedjeljak"
        tuesday: "utorak"
        wednesday: "srijeda"
        thursday: "četvrtak"
        friday: "petak"
        saturday: "subota"
        sunday: "nedjelja"
        to: "za"
      activity_stream: "Aktivnosti"
      read: "Pročitajte"
      read_help: "Nedavno pročitane teme"
      preferences:
        title: "Postavke"
      feature_topic_on_profile:
        open_search: "Odaberite novu temu"
        title: "Odaberite temu"
        search_label: "Traži temu po naslovu"
        save: "Spremi"
        clear:
          title: "Izbriši"
          warning: "Jeste li sigurni da želite očistiti svoju istaknutu temu?"
      use_current_timezone: "Koristi trenutnu vremensku zonu"
      profile_hidden: "Javni profil ovog korisnika je skriven."
      login_to_view_profile: "Za pregled korisničkih profila morate se prijaviti"
      inactive_user: "Ovaj korisnik više nije aktivan."
      expand_profile: "Proširi"
      sr_expand_profile: "Proširite pojedinosti profila"
      collapse_profile: "Sakrij"
      sr_collapse_profile: "Sažmi pojedinosti profila"
      bookmarks: "Zabilješke"
      bio: "O meni"
      timezone: "Vremenska zona"
      invited_by: "Pozvao"
      trust_level: "Razina Povjerenja"
      notifications: "Obavijest"
      statistics: "Statistika"
      desktop_notifications:
        label: "Obavijesti (uživo)"
        not_supported: "Nažalost, obavijesti nisu podržane u ovom pregledniku."
        perm_default: "Uključi obavijesti"
        perm_denied_btn: "Dozvola odbijena"
        perm_denied_expl: "Odbili ste dopuštenje za obavijesti. Dopusti obavijesti putem postavki preglednika."
        disable: "Isključi obavijesti"
        enable: "Uključi obavijesti"
        each_browser_note: "Napomena: ovu postavku morate promijeniti na svakom pregledniku koji koristite. Sve će obavijesti biti onemogućene ako pauzirate obavijesti iz korisničkog izbornika, bez obzira na ovu postavku."
        consent_prompt: "Želite li obavijesti (uživo) kada ljudi odgovaraju na vaše postove?"
      dismiss: "Skloni"
      dismiss_notifications: "Skloni sve"
      dismiss_notifications_tooltip: "Označi sve nepročitane obavijesti kao pročitane"
      dismiss_bookmarks_tooltip: "Označite sve nepročitane podsjetnike kao pročitane"
      dismiss_messages_tooltip: "Označi sve nepročitane obavijesti o privatnim porukama kao pročitane"
      no_likes_title: "Još niste dobili nijedan lajk"
      no_likes_body: >
        Biti ćete obaviješteni svaki put kada netko lajka neku od vaših objava kako biste mogli vidjeti što drugi smatraju vrijednim. Drugi će vidjeti isto kada i vi lajkate njihove objave! <br><br> Obavijesti o lajkovima nikada vam se ne šalju e-poštom, ali možete podesiti kako ćete primati obavijesti o lajkovima na web mjestu u svojim <a href='%{preferencesUrl}'>postavkama obavijesti</a>.
      no_messages_title: "Nemate nijednu poruku"
      no_messages_body: >
        Trebate voditi izravan osobni razgovor s nekim, izvan uobičajenog toka razgovora? Pošaljite im poruku odabirom avatara i %{icon} poruke.<br><br> Ako trebate pomoć, možete <a href='%{aboutUrl}'>poslati poruku osoblju</a>.
      no_bookmarks_title: "Još ništa niste označili"
      no_bookmarks_body: >
        Započnite s oznakama postova s oznakom %{icon} i oni će ovdje biti navedeni radi lakšeg snalaženja. Možete zakazati i podsjetnik!
      no_bookmarks_search: "Nisu pronađene oznake s ponuđenim upitom za pretraživanje."
      no_notifications_title: "Još nemate nijednu obavijest"
      no_notifications_body: >
        Bit ćete obaviješteni u ovom panelu o aktivnosti izravno relevantne za vas, uključujući i odgovorima na vaše teme i postove, kada netko <b>@označi</b> Vas ili citira vas, i odgovori na temu koju gledate. Obavijesti će se slati i na vašu e-poštu kada se neko vrijeme niste prijavili. <br><br> Potražite %{icon} da biste odlučili o kojim određenim temama, kategorijama i oznakama želite biti obaviješteni. Više informacija potražite u <a href='%{preferencesUrl}'>postavki obavijesti</a>.
      no_other_notifications_title: "Još nemate nijednu obavijest"
      no_other_notifications_body: >
        Na ovom ćete panelu biti obaviješteni o drugim vrstama aktivnosti koje mogu biti relevantne za vas - na primjer, kada netko linka vaš post ili uredi neki od vaših postova.
      no_notifications_page_title: "Još nemate nijednu obavijest"
      no_notifications_page_body: >
        Bit ćete obaviješteni o aktivnostima izravno relevantne za vas, uključujući i odgovorima na vaše teme i postove, kada netko <b>@mentions</b> Vi ili citati vas, i odgovori na temu koju gledate. Obavijesti će se također slati na vašu e -poštu ako se neko vrijeme niste prijavili. <br><br> Potražite %{icon} da biste odlučili o kojim temama, kategorijama i oznakama želite biti obaviješteni. Za više informacija pogledajte <a href='%{preferencesUrl}'>postavki obavijesti</a>.
      dynamic_favicon: "Prikaži brojeve na ikoni preglednika"
      skip_new_user_tips:
        description: "Preskoči savjete i značke novog korisnika"
      reset_seen_user_tips: "Ponovno prikaži savjete za korisnike"
      theme_default_on_all_devices: "Postavi ovu temu kao zadanu na svim mojim uređajima"
      color_scheme: "Paleta boja"
      color_schemes:
        default_description: "Zadana tema"
        disable_dark_scheme: "Isto kao obična tema"
        undo: "Resetirati"
        regular: "Stalni član"
        dark: "Tamni način rada"
        default_dark_scheme: "(zadana web lokacija)"
      dark_mode: "Tamni način rada"
      text_size_default_on_all_devices: "Postavi ovu veličinu teksta kao zadanu na svim mojim uređajima"
      allow_private_messages: "Dopustite drugim korisnicima da mi šalju osobne poruke"
      external_links_in_new_tab: "Otvori sve vanjske poveznice u novoj kartici"
      enable_quoting: "Omogući citirani odgovor označenoj teksta"
      enable_defer: "Omogući označavanje tema kao nepročitanih"
      experimental_sidebar:
        enable: "Omogući bočnu traku"
        options: "Mogućnosti"
        navigation_section: "Navigacija"
        navigation_section_instruction: "Kada popis tema u navigacijskom izborniku ima nove ili nepročitane stavke…"
        show_count_new_items_checkbox_description: "Prikaži broj novih stavki"
      change: "promijeni"
      featured_topic: "Istaknuta tema"
      moderator: "%{user} je moderator"
      admin: "%{user} je administrator"
      moderator_tooltip: "Ovaj korisnik je moderator."
      admin_tooltip: "Ovaj korisnik je administrator"
      silenced_tooltip: "Ovaj korisnik je ušutkan"
      suspended_notice: "Ovaj korisnik je suspendiran do %{date}."
      suspended_permanently: "Ovaj korisnik je suspendiran."
      suspended_reason: "Razlog:"
      github_profile: "GitHub"
      email_activity_summary: "Sažetak aktivnosti"
      mailing_list_mode:
        label: "Način mailing liste"
        enabled: "Omogući način mailing liste"
        instructions: |
          Ova postavka nadjačava sažetak aktivnosti.<br />
          Zanemarene teme i kategorije nisu uključene u ove poruke e-pošte.
        individual: "Pošalji e-mail za svaki natpis"
        individual_no_echo: "Pošalji e-mail za sve natpise osim moga"
        many_per_day: "Pošalji e-mail za svaki novi natpis (oko %{dailyEmailEstimate} dnevno)"
        few_per_day: "Pošalji e-mail za svaki novi natpis (oko 2 dnevno)"
        warning: "Način mailing liste omogućen. Postavke obavijesti e-pošte nadjačane su."
      tag_settings: "Oznake"
      watched_tags: "Promatrano"
      watched_tags_instructions: "Automatski ćete gledati sve teme s tim oznakama. Bit ćete obaviješteni o svim novim postovima i temama, a pored teme će se pojaviti i broj novih postova."
      tracked_tags: "Praćeno"
      tracked_tags_instructions: "Automatski ćete pratiti sve teme s tim oznakama. Uz temu će se pojaviti broj novih postova."
      muted_tags: "Utišano"
      muted_tags_instructions: "Nećete biti obaviješteni o ničemu o novim temama s tim oznakama i neće se pojaviti u zadnjim postovima."
      watched_categories: "Promatrano"
      watched_categories_instructions: "Automatski ćete pratiti sve teme u tim kategorijama. Bit ćete obaviješteni o svim novim postovima i temama, a pored teme će se pojaviti i broj novih postova."
      tracked_categories: "Praćeno"
      tracked_categories_instructions: "Automatski ćete pratiti sve teme u tim kategorijama. Uz temu će se pojaviti broj novih postova."
      watched_first_post_categories: "Pratim prvi natpis"
      watched_first_post_categories_instructions: "Bit ćete obaviješteni o prvom postu u svakoj novoj temi u ovim kategorijama."
      watched_first_post_tags: "Pratim prvi natpis"
      watched_first_post_tags_instructions: "Bit ćete obaviješteni o prvom postu u svakoj novoj temi s tim oznakama."
      watched_precedence_over_muted: "Obavijesti me o temama u kategorijama ili oznakama koje pratim, a koje također pripadaju onoj koju sam utišao."
      muted_categories: "Utišano"
      muted_categories_instructions: "Nećete biti obaviješteni o bilo čemu o novim temama u tim kategorijama, a oni se neće pojaviti na kategorijama ili najnovijim postovima."
      muted_categories_instructions_dont_hide: "Nećete biti obaviješteni o ničemu o novim temama u tim kategorijama."
      regular_categories: "Normalno"
      regular_categories_instructions: "Te kategorije vidjet ćete u popisima tema \"Najnovije\" i \"Top\"."
      no_category_access: "Kao moderator imate ograničen pristup kategoriji, spremanje je onemogućeno."
      delete_account: "Obriši moj račun"
      delete_account_confirm: "Jeste li sigurni da želite trajno obrisati svoj račun? Ova se akcija ne može poništiti!"
      deleted_yourself: "Vaš račun je uspješno obrisan."
      delete_yourself_not_allowed: "Molimo kontaktirajte člana osoblja ako želite da vaš račun bude izbrisan."
      unread_message_count: "Poruke"
      admin_delete: "Pobriši"
      users: "Korisnici"
      muted_users: "Utišano"
      muted_users_instructions: "Suzbijte sve obavijesti i PM-ove od tih korisnika."
      allowed_pm_users: "Dopušteno"
      allowed_pm_users_instructions: "Dozvolite samo PM-ove od ovih korisnika."
      allow_private_messages_from_specific_users: "Dozvolite samo određenim korisnicima da mi šalju osobne poruke"
      ignored_users: "Ignorirao"
      ignored_users_instructions: "Suzbijte sve objave, obavijesti i PM-ove od tih korisnika."
      tracked_topics_link: "Pokaži"
      automatically_unpin_topics: "Automatski otkvačite teme kada dođem do dna"
      apps: "Aplikacije"
      revoke_access: "Opoziv pristupa"
      undo_revoke_access: "Poništi opozivanje pristupa"
      api_approved: "Odobrio:"
      api_last_used_at: "Zadnji put uporabljeno u:"
      theme: "Tema"
      save_to_change_theme: 'Tema će biti ažurirana nakon što kliknete "%{save_text}"'
      home: "Zadana početna stranica"
      staged: "Priređen"
      messages:
        all: "sve pristigle pošte"
        inbox: "Primljeno"
        personal: "Osobni"
        latest: "Zadnje"
        sent: "Poslano"
        unread: "Nepročitano"
        unread_with_count:
          one: "Nepročitano (%{count})"
          few: "Nepročitano (%{count})"
          other: "Nepročitano (%{count})"
        new: "Novo"
        new_with_count:
          one: "Novi (%{count})"
          few: "Novi (%{count})"
          other: "Novi (%{count})"
        archive: "Arhiva"
        groups: "Moje grupe"
        move_to_inbox: "Premjesti u ulaznu poštu"
        move_to_archive: "Arhiva"
        failed_to_move: "Neuspješno premještanje odabranih poruka (možda vam je mreža nedostupna)"
        tags: "Oznake"
        all_tags: "Sve oznake"
        warnings: "Službena upozorenja"
        read_more_in_group: "Želite li pročitati više? Pregledajte ostale poruke u %{groupLink}."
        read_more: "Želite li pročitati više? Pregledajte ostale poruke u <a href='%{basePath}/u/%{username}/messages'>osobnim porukama</a>."
      preferences_nav:
        account: "Račun"
        security: "Sigurnost"
        profile: "Profil"
        emails: "E-mail poruke"
        notifications: "Obavijest"
        tracking: "Praćeno"
        categories: "Kategorije"
        users: "Korisnici"
        tags: "Oznake"
        interface: "Sučelje"
        apps: "Aplikacije"
        navigation_menu: "Navigacijski izbornik"
      change_password:
        success: "(email je poslan)"
        in_progress: "(email se šalje)"
        error: "(greška)"
        action: "Pošalj e-mail za povratak zaporke."
        set_password: "Postavi zaporku"
        choose_new: "Izaberite novu lozinku"
        choose: "Izaberite lozinku"
        title: "Poništavanje lozinke"
      second_factor_backup:
        title: "Dva faktorski rezervni kodovi"
        regenerate: "Regeneriraj"
        disable: "Onemogući"
        enable: "Stvori pričuvne kodove"
        enable_long: "Dodaj pričuvne kodove"
        not_enabled: "Još niste stvorili pričuvne kodove."
        manage:
          one: "Preostalo vam je <strong>%{count}</strong> rezervni kodova."
          few: "Preostalo vam je <strong>%{count}</strong> rezervni kodova."
          other: "Preostalo vam je <strong>%{count}</strong> rezervni kodova."
        copy_to_clipboard: "Kopirati u međuspremnik"
        copy_to_clipboard_error: "Greška pri kopiranju podataka u međuspremnik"
        copied_to_clipboard: "Kopirano u međuspremnik"
        download_backup_codes: "Preuzmite kodove baze podataka"
        remaining_codes:
          one: "Preostalo vam je <strong>%{count}</strong> rezervni kodova."
          few: "Preostalo vam je <strong>%{count}</strong> rezervni kodova."
          other: "Preostalo vam je <strong>%{count}</strong> rezervni kodova."
        use: "Upotrijebite kod baze podataka"
        enable_prerequisites: "Morate omogućiti primarnu metodu dva faktora prije generiranja sigurnosnih kodova."
        codes:
          title: "Kodovi baze podataka generirani"
          description: "Svaki od ovih rezervnih kodova može se koristiti samo jednom. Držite ih negdje na sigurnom, ali pristupačnom."
      second_factor:
        title: "Dvofaktorska autentifikacija"
        enable: "Upravljanje dvofaktorskom autentifikacijom"
        disable_all: "Onemogući sve"
        name: "Ime i prezime"
        label: "Šifra"
        rate_limit: "Pričekajte prije pokušaja drugog koda za provjeru autentičnosti."
        enable_description: |
          Skenirajte ovaj QR kod u podržanoj aplikaciji (<a href="https://www.google.com/search?q=authenticator+apps+for+android" target="_blank">Android</a> — <a href="https://www.google.com/search?q=authenticator+apps+for+ios" target="_blank">iOS</a>) i unesite svoj kod za provjeru autentičnosti.
        disable_description: "Unesite kod za provjeru autentičnosti iz svoje aplikacije"
        show_key_description: "Unesite ručno"
        short_description: |
          Zaštitite svoj račun jednokratnim sigurnosnim kodovima ili fizičkim sigurnosnim ključevima.
        extended_description: |
          Dvofaktorna provjera autentičnosti dodaje dodatnu sigurnost vašem računu tako da uz lozinku zahtijeva jednokratni token. Tokeni se mogu generirati na <a href="https://www.google.com/search?q=authenticator+apps+for+android" target='_blank'>Android</a> i <a href="https://www.google.com/search?q=authenticator+apps+for+ios">iOS</a> uređajima.
        oauth_enabled_warning: "Imajte na umu da će prijave na društvene mreže biti onemogućene nakon što je omogućena dva faktora autentifikacije na vašem računu."
        use: "Korištenje aplikacije Authenticator"
        enforced_notice: "Morate omogućiti dvofaktorsku autentifikaciju prije pristupa ovoj stranici."
        disable: "Onemogući"
        disable_confirm: "Jeste li sigurni da želite onemogućiti dvofaktorsku provjeru autentičnosti?"
        delete: "Izbriši"
        delete_confirm_header: "Ovi autentifikatori temeljeni na tokenima i fizički sigurnosni ključevi bit će izbrisani:"
        delete_confirm_instruction: "Za potvrdu unesite <strong>%{confirm}</strong> u okvir ispod."
        delete_single_confirm_title: "Brisanje autentifikatora"
        delete_single_confirm_message: "Brišete %{name}. Ne možete poništiti ovu radnju. Ako se predomislite, morate ponovno registrirati ovaj autentifikator."
        delete_backup_codes_confirm_title: "Brisanje pričuvnih kodova"
        delete_backup_codes_confirm_message: "Brišete pričuvne kodove. Ne možete poništiti ovu radnju. Ako se predomislite, morate ponovno generirati pričuvne kodove."
        save: "Spremi"
        edit: "Izmijeni"
        edit_title: "Uredi autentifikator"
        edit_description: "Ime autentifikatora"
        enable_security_key_description: |
          Kada pripremite svoj <a href="https://www.google.com/search?q=hardware+security+key" target="_blank">hardverski sigurnosni ključ</a> ili kompatibilni mobilni uređaj, pritisnite gumb za registraciju u nastavku.
        totp:
          title: "Autentifikatori temeljeni na Tokenu"
          add: "Dodaj provjeru autentičnosti"
          default_name: "Moj autentifikator"
          name_and_code_required_error: "Morate navesti ime i kôd iz aplikacije za provjeru autentičnosti."
        security_key:
          register: "Registracija"
          title: "Fizički sigurnosni ključevi"
          add: "Dodajte fizički sigurnosni ključ"
          default_name: "Glavni sigurnosni ključ"
          iphone_default_name: "iPhone"
          android_default_name: "Android"
          not_allowed_error: "Postupak registracije sigurnosnog ključa ili je vremenski ograničen ili je otkazan."
          already_added_error: "Već ste registrirali ovaj sigurnosni ključ. Ne morate ga ponovno registrirati."
          edit: "Uredi fizički sigurnosni ključ"
          save: "Spremi"
          edit_description: "Naziv ključa fizičke sigurnosti"
          name_required_error: "Morate navesti ime za svoj sigurnosni ključ."
      passkeys:
        rename_passkey: "Preimenuj pristupni ključ"
        add_passkey: "Dodaj pristupni ključ"
        confirm_delete_passkey: "Jeste li sigurni da želite izbrisati ovaj pristupni ključ?"
        passkey_successfully_created: "Uspjeh! Vaš novi pristupni ključ je stvoren."
        rename_passkey_instructions: "Odaberite naziv pristupnog ključa kojime ćete ga lako identificirati, na primjer, upotrijebite ime svog softvera za upravljanje zaporkama."
        name:
          default: "Glavni pristupni ključ"
        save: "Spremi"
        title: "Pristupni ključevi"
        short_description: "Pristupni ključevi su zamjene za zaporke koje potvrđuju vaš identitet biometrijski (npr. dodir, faceID) ili putem PIN-a/zaporke uređaja."
        added_date: "Dodano %{date}"
        last_used_date: "Zadnje korišteno %{date}"
        never_used: "Nikad korišteno"
        not_allowed_error: "Proces registracije pristupnog ključa je istekao, otkazan je ili nije dopušten."
        already_added_error: "Već ste registrirali ovaj pristupni ključ. Ne morate ga ponovno registrirati."
        confirm_button: "ili koristite pristupni ključ"
      change_about:
        title: "Promijeni O meni"
        error: "Došlo je do pogreške u promjeni ove vrijednosti."
      change_username:
        title: "Promijeni Korisničko ime"
        confirm: "Jeste li apsolutno sigurni da želite promijeniti svoje korisničko ime?"
        taken: "Žao nam je, to je ime zauzeto."
        invalid: "Korisničko ime je nevažeće. Može sadržavati samo slova i brojeve."
      add_email:
        title: "Dodaj e-poštu"
        add: "dodaj"
      change_email:
        title: "Promijeni E-mail"
        taken: "Žao nam je, taj e-mail nije dostupan."
        error: "Dogodila se greška u promijeni tvog e-maila. Možda ta adresa već postoji?"
        success: "Poslali smo e-mail na tu adresu. Molimo vas slijedite upute za potvrdu."
        success_via_admin: "Na tu smo adresu poslali e-poštu. Korisnik će morati slijediti upute za potvrdu u e-poruci."
        success_staff: "Poslali smo e-mail na vašu trenutnu adresu. Slijedite upute za potvrdu."
        back_to_preferences: "Povratak na postavke"
        confirm_success: "Email vam je ažuriran."
        confirm: "Potvrdi"
        authorizing_new:
          description: "Molimo potvrdite da želite da se vaša adresa e-pošte promijeni u:"
          description_add: "Potvrdite da želite dodati zamjensku adresu e-pošte:"
        authorizing_old:
          title: "Potvrdite staru e-mail adresu"
          description: "Potvrdite svoju staru e-mail adresu kako biste nastavili mijenjati svoju e-mail adresu:"
          description_add: "Potvrdite svoju postojeću e-mail adresu za nastavak dodavanja zamjenske adrese:"
          old_email: "Stari email: %{email}"
          new_email: "Novi email: %{email}"
          confirm_success: "Poslali smo e-poruku na vašu novu adresu e-pošte kako bismo potvrdili promjenu!"
      change_avatar:
        title: "Promjeni sliku profila."
        gravatar: "<a href='//%{gravatarBaseUrl}%{gravatarLoginUrl}' target='_blank'>%{gravatarName}</a>, na temelju"
        gravatar_title: "Promijenite avatar na %{gravatarName} web stranici"
        gravatar_failed: "Nismo mogli pronaći %{gravatarName} s tom e-mail adresom."
        refresh_gravatar_title: "Osvježite %{gravatarName}"
        letter_based: "Sistemski dodjeljena slika profila"
        uploaded_avatar: "Vlastita slika"
        uploaded_avatar_empty: "Dodajte vlastitu sliku"
        upload_title: "Učitajte sliku"
        image_is_not_a_square: "Upozorenje: obrezali smo vašu sliku; širina i visina nisu bile jednake."
        logo_small: "Mali logotip web stranice. Koristi se prema zadanim postavkama."
        use_custom: "Ili prenesite prilagođeni avatar:"
      change_profile_background:
        title: "Zaglavlje profila"
        instructions: "Zaglavlja profila bit će centrirana i imaju zadanu širinu od 1110px."
      change_card_background:
        title: "Pozadina Korisničke Kartice"
        instructions: "Pozadinske slike će biti centrirane i imati standardu širinu od 590 piksela."
      change_featured_topic:
        title: "Istaknuta tema"
        instructions: "Veza na ovu temu bit će na vašoj korisničkoj kartici i profilu."
      email:
        title: "E-mail"
        primary: "Primarna e-pošta"
        secondary: "Sekundarna e-pošta"
        primary_label: "primarna"
        unconfirmed_label: "nepotvrđeno"
        resend_label: "ponovno pošaljite poruku e-pošte s potvrdom"
        resending_label: "slanje…"
        resent_label: "email je poslan"
        update_email: "Promijeni E-mail"
        set_primary: "Postavi primarnu e-poštu"
        destroy: "Ukloni e-poštu"
        add_email: "Dodaj zamjensku e-poštu"
        auth_override_instructions: "E-pošta se može ažurirati od davatelja autentičnosti."
        no_secondary: "Nema sekundarnih e-pošta"
        instructions: "Nikada neće biti javno prikazano"
        admin_note: "Napomena: Administratorski korisnik koji mijenja e-adresu drugog ne-administrativnog korisnika znači da je korisnik izgubio pristup svom izvornom računu e-pošte, pa će se e-pošta za resetiranje lozinke poslati na njegovu novu adresu. E-adresa korisnika neće se mijenjati dok ne dovrše postupak resetiranja lozinke."
        ok: "Poslati ćemo vam e-mail za potvrdu"
        required: "Unesite e-mail adresu"
        invalid: "Molimo unesite valjanu e-mail adresu"
        authenticated: "E-mail vam je potvrđen od %{provider}"
        invite_auth_email_invalid: "Adresa e-pošte s pozivnicom ne podudara se s adresom e-pošte koju je autentificirao %{provider}"
        authenticated_by_invite: "Vaša e-pošta potvrđena je pozivnicom"
        frequency:
          one: "Poslat ćemo vam e -poruku samo ako vas nismo vidjeli u zadnjoj minuti."
          few: "Poslat ćemo vam e -poruku samo ako vas nismo vidjeli u zadnjih %{count} minuta."
          other: "Poslat ćemo ti e-mail samo ako te nismo vidjeli u zadnjih %{count} minuta."
      associated_accounts:
        title: "Povezani računi"
        connect: "Povežite se"
        revoke: "Povuci"
        cancel: "Odustani"
        not_connected: "(nije povezano)"
        confirm_modal_title: "Poveži %{provider} račun"
        confirm_description:
          disconnect: "Vaš postojeći %{provider} račun '%{account_description}' bit će prekinut."
          account_specific: "Vaš %{provider} račun '%{account_description}' koristit će se za provjeru autentičnosti."
          generic: "Vaš %{provider} račun koristit će se za provjeru autentičnosti."
      activate_account:
        action: "Kliknite ovdje kako bi aktivirali vaš korisnički račun"
        already_done: "Žao nam je, poveznica za aktivaciju računa više nije važeća. Možda vam je račun već aktivan?"
        please_continue: "Vaš novi račun je potvrđen, biti će te preusmjereni na glavnu stranicu."
        continue_button: "Završi!"
        welcome_to: "Dobrodošli na %{site_name}"
        approval_required: "Moderator vam mora ručno odobriti račun da bi mogli pristupiti ovom forumu. Dobiti će te email kad vam račun bude odobren!"
      name:
        title: "Ime"
        instructions: "Vaše ime i prezime (neobavezno)"
        instructions_required: "Vaše ime i prezime"
        required: "Unesite ime"
        too_short: "Ime vam je prekratko"
        ok: "Vaše ime dobro izgleda"
      username:
        title: "Korisničko ime"
        instructions: "Jedinstveno, bez razmaka, kratko"
        short_instructions: "Ljudi vas mogu spominjati kao @%{username}"
        available: "Vaše je korisničko ime slobodno"
        not_available: "Nije dostupno. Pokušajte %{suggestion}?"
        not_available_no_suggestion: "Nije dostupno"
        too_short: "Vaše je korisničko ima prekratko"
        too_long: "Vaše je korisničko ima pre dugačko"
        checking: "Provjera dostupnosti korisničkog imena…"
        prefilled: "E-mail odgovara ovom registriranom korisničkom imenom"
        required: "Unesite korisničko ime"
        edit: "Uredite korisničko ime"
      locale:
        title: "Jezik sučelja"
        instructions: "Jezik korisničkog sučelja. Promijenit će se kad ponovo učitate stranicu."
        default: "(zadano)"
        any: "bilo koji"
      homepage:
        default: "(zadano)"
      password_confirmation:
        title: "Ponoviti zaporku"
      invite_code:
        title: "Pozivni kod"
        instructions: "Registracija računa zahtijeva pozivni kod"
      auth_tokens:
        title: "Nedavno korišteni uređaji"
        short_description: "Ovo je popis uređaja koji su se nedavno prijavili na vaš račun."
        details: "Detalji"
        log_out_all: "Odjavite se sviju"
        not_you: "Niste vi?"
        show_all: "Prikaži sve (%{count})"
        show_few: "Prikaži manje"
        was_this_you: "Jeste li to bili vi?"
        was_this_you_description: "Ako to niste bili vi, preporučujemo da promijenite lozinku i odjavite se posvuda."
        browser_and_device: "%{browser} na %{device}"
        secure_account: "Zaštitite moj račun"
        latest_post: "Zadnji ste odgovorili…"
        device_location: '<span class="auth-token-device">%{device}</span> &ndash; <span title="IP: %{ip}">%{location}</span>'
        browser_active: '%{browser} | <span class="active">aktivan sada</span>'
        browser_last_seen: "%{browser} | %{date}"
      last_posted: "Zadnji Članak"
      last_seen: "Viđeno"
      created: "Pridužio"
      log_out: "Odjavi se"
      location: "Lokacija"
      website: "Web stranica"
      email_settings: "E-mail"
      enable_physical_keyboard: "Omogućivanje podrške za fizičku tipkovnicu na iPad-u"
      text_size:
        title: "Veličina teksta"
        smallest: "Najmanji"
        smaller: "Manji"
        normal: "Normalno"
        larger: "Veći"
        largest: "Najveći"
      title_count_mode:
        title: "Naslov pozadinske stranice prikazuje broj:"
        notifications: "Nove obavijesti"
        contextual: "Sadržaj nove stranice"
      bookmark_after_notification:
        title: "Nakon slanja obavijesti o podsjetniku oznake:"
      like_notification_frequency:
        title: "Obavijesti ako se sviđa"
        always: "Uvijek"
        first_time_and_daily: "Objava se svidjela prvi put i dnevno"
        first_time: "Objava se svidjela prvi put"
        never: "Nikada"
      email_previous_replies:
        title: "Uključite prethodne odgovore na dnu e-pošte"
        unless_emailed: "osim ako prethodno nije poslano"
        always: "uvijek"
        never: "nikada"
      email_digests:
        title: "Kada ne posjetim ovdje, pošaljite mi e-mail sažetak popularnih tema i odgovora"
        every_30_minutes: "svakih 30 minuta"
        every_hour: "svaki sat"
        daily: "dnevno"
        weekly: "tjedno"
        every_month: "svaki mjesec"
        every_six_months: "svakih šest mjeseci"
      email_level:
        title: "Pošalji mi e-poštu kada me citiraju, odgovore na njih, spomene moje @korisničko ime ili kada postoji nova aktivnost u mojim gledanim kategorijama, oznakama ili temama"
        always: "uvijek"
        only_when_away: "samo kada je odstupan"
        never: "nikad"
      email_messages_level: "Pošaljite mi e-mail kada dobijem osobnu poruku"
      include_tl0_in_digests: "Uključite sadržaj novih korisnika u sažetak e-pošte"
      email_in_reply_to: "Uključite isječak odgovora na postove u e-poruke"
      other_settings: "Drugo"
      categories_settings: "Kategorije"
      topics_settings: "Tema"
      new_topic_duration:
        label: "Teme smatrati novim kad"
        not_viewed: "Još ih nisam pogledao"
        last_here: "otvoreno odkad sam zadnji put bio tu"
        after_1_day: "Jučer otvoreno"
        after_2_days: "otvoreno prije 2 dana"
        after_1_week: "otvoreno protekli tjedan"
        after_2_weeks: "otvoreno protekla 2 tjedna"
      auto_track_topics: "Automatski prati teme u koje uđem"
      auto_track_options:
        never: "nikad"
        immediately: "odmah"
        after_30_seconds: "nakon 30 sekundi"
        after_1_minute: "nakon 1 minute"
        after_2_minutes: "nakon 2 minute"
        after_3_minutes: "nakon 3 minute"
        after_4_minutes: "nakon 4 minute"
        after_5_minutes: "nakon 5 minuta"
        after_10_minutes: "nakon 10 minuta"
      notification_level_when_replying:
        do_nothing: "Ne radi ništa"
      topics_unread_when_closed: "Smatraj teme nepročitanima kada su zatvorene"
      invited:
        title: "Pozivnice"
        pending_tab: "Na čekanju"
        pending_tab_with_count: "Na čekanju (%{count})"
        expired_tab: "Isteklo"
        expired_tab_with_count: "Isteklo (%{count})"
        redeemed_tab: "Nadoknadi"
        redeemed_tab_with_count: "odabrano (%{count})"
        invited_via: "Pozivnica"
        invited_via_link: "Veza %{key} (%{count} / %{max} iskorišten)"
        groups: "Grupe"
        topic: "Tema"
        sent: "Stvoreno/Zadnja poslana"
        expires_at: "Istječe"
        edit: "Uredi"
        remove: "Ukloni"
        copy_link: "Uzmi poveznicu"
        reinvite: "Ponovo pošalji e-poštu"
        reinvited: "Pozivnica ponovno poslana"
        removed: "Uklonjeno"
        search: "upišite za pretraživanje pozivnica…"
        user: "Pozvani Korisnici"
        none: "Nema poziva za prikaz."
        truncated:
          one: "Prikazuje se prva pozivnica."
          few: "Prikazuje se prvih %{count} pozivnica."
          other: "Prikazuje se prvih %{count} pozivnica."
        redeemed: "Nadoknadi Pozivnice"
        redeemed_at: "Nadoknadi"
        pending: "Tekuće pozivnice"
        topics_entered: "Pogledane Teme"
        posts_read_count: "Pročitani članci"
        expired: "Ova je pozivnica istekla."
        remove_all: "Ukloni istekle pozivnice"
        removed_all: "Sve istekle pozivnice uklonjene!"
        remove_all_confirm: "Jeste li sigurni da želite ukloniti sve istekle pozivnice?"
        reinvite_all: "Ponovno pošalji sve pozivnice"
        reinvite_all_confirm: "Jeste li sigurni da želite ponovo poslati sve pozivnice?"
        reinvited_all: "Sve pozivnice poslane!"
        time_read: "Vrijeme čitanja"
        days_visited: "Dana posjećeno"
        account_age_days: "Računaj starost u danima"
        create: "Pozovite"
        generate_link: "Stvori link pozivnicu"
        link_generated: "Izvoli pozivnicu!"
        valid_for: "Pozivnica je važeća isključivo sa elektroničke pošte: %{email}"
        single_user: "Pozovi putem e-maila"
        multiple_user: "Pozovi putem linka"
        invite_link:
          title: "Veza pozivnice"
          success: "Pozivnica uspješno napravljena"
          error: "Došlo je do pogreške generiranja linka za pozivnicu"
        invite:
          edit_title: "Uredi pozivnicu"
          expires_in_time: "Istječe za %{time}"
          expired_at_time: "Isteklo u %{time}"
          edit_link_options: "Uredi opcije poveznice ili pošalji e-mailom."
          show_advanced: "Prikaži napredne mogućnosti"
          hide_advanced: "Sakrij napredne opcije"
          restrict: "Ograničiti na"
          restrict_email: "Ograničite na e-poštu"
          restrict_domain: "Ograniči na domenu"
          email_or_domain_placeholder: "ime@primjer.com ili primjer.com"
          max_redemptions_allowed: "Max korisnika"
          add_to_groups: "Dodaj u grupe"
          invite_to_topic: "Dođite do teme"
          expires_after: "Istječe nakon"
          send_invite_email: "Spremi i pošalji e-mail"
          send_invite_email_instructions: "Ograničite pozivnicu na e-poštu za slanje e-pošte s pozivnicom"
          update_invite: "Ažuriraj"
          cancel: "Odustani"
        bulk_invite:
          none: "Nema pozivnica za prikaz na ovoj stranici."
          text: "Skupna pozivnica"
          instructions: |
            <p>Pozovite popis korisnika da biste ubrzali svoju zajednicu. Pripremite <a href="https://en.wikipedia.org/wiki/Comma-separated_values" target="_blank">CSV datoteka</a> koji sadrži najmanje jedan redak po adresi e-pošte korisnika koje želite pozvati. Sljedeće informacije odvojene zarezom možete navesti ako želite dodati osobe u grupe ili ih poslati na određenu temu prilikom prve prijave.</p>
            <pre>john@smith.com, prvo_group_name; second_group_name, tema_id</pre>
            <p>Svaka adresa e-pošte u vašoj učitanoj CSV datoteci poslat će se pozivnica i moći ćete je kasnije upravljati.</p>
          progress: "Preneseno %{progress}%…"
          success: "Datoteka je uspješno prenesena. Bit ćete obaviješteni putem poruke kada je postupak dovršen."
          error: "Nažalost, datoteka bi trebala biti u CSV formatu."
      confirm_access:
        title: "Potvrdite pristup"
        incorrect_password: "Unesena zaporka je neispravna."
        incorrect_passkey: "Taj pristupni ključ nije ispravan."
        logged_in_as: "Prijavljeni ste kao: "
        forgot_password: "Zaboravili ste lozinku?"
        password_reset_email_sent: "E-mail za ponovo postavljanje zaporke je poslan."
        cannot_send_password_reset_email: "Nije moguće poslati e-mail za ponovo postavljanje zaporke."
        instructions: "Potvrdite svoj identitet kako biste dovršili ovu radnju."
        fine_print: "Molimo vas da potvrdite svoj identitet jer je ovo potencijalno osjetljiva radnja. Jednom kad ste autenticirani, od vas će se tražiti ponovna autentikacija tek nakon nekoliko sati neaktivnosti."
      password:
        title: "Zaporka"
        common: "Ta je zaporka pre česta."
        same_as_username: "Vaša lozinka je ista kao korisničko ime."
        same_as_email: "Vaša lozinka jednaka je vašoj e-pošti."
        ok: "Vaša zaporka dobro izgleda."
        required: "Molimo unesite lozinku"
        confirm: "Potvrdi"
        incorrect_password: "Unesena zaporka je netočna."
      summary:
        title: "Sažetak"
        stats: "Statistike"
        time_read: "Vrijeme čitanja"
        time_read_title: "%{duration} (sve vrijeme)"
        recent_time_read: "vrijeme nedavnog čitanja"
        recent_time_read_title: "%{duration} (u zadnjih 60 dana)"
        topic_count:
          one: "tema stvorena"
          few: "napravljene teme"
          other: "stvorene teme"
        post_count:
          one: "post kreiran"
          few: "objava stvoreno"
          other: "stvoreni postova"
        likes_given:
          one: "dato"
          few: "dano"
          other: "dato"
        likes_received:
          one: "primljeno"
          few: "primljeno"
          other: "primljeno"
        days_visited:
          one: "posjećeno dana"
          few: "posjećenih dana"
          other: "posjećenih dana"
        topics_entered:
          one: "tema pregledana"
          few: "pregledane teme"
          other: "pregledane teme"
        posts_read:
          one: "pročitani post"
          few: "pročitanih postova"
          other: "pročitanih postova"
        bookmark_count:
          one: "Zabilješka"
          few: "Zabilješke"
          other: "Zabilješke"
        top_replies: "Top odgovori"
        no_replies: "Još nema odgovora."
        more_replies: "Više odgovora"
        top_topics: "Istaknute teme"
        no_topics: "Još nema tema."
        more_topics: "Više tema"
        top_badges: "Istaknute značke"
        no_badges: "Još nema značke."
        more_badges: "Više značaka."
        top_links: "Istaknute poveznice"
        no_links: "Još nema poveznica."
        most_liked_by: "Najviše se sviđa"
        most_liked_users: "Najviše se sviđa"
        most_replied_to_users: "Najčešće odgovora"
        no_likes: "Još se nikome ne sviđa."
        top_categories: "Top kategorije"
        topics: "Teme"
        replies: "Odgovori"
      ip_address:
        title: "Posljednja IP adresa"
      registration_ip_address:
        title: "Registracijska IP adresa"
      avatar:
        title: "Profilna slika"
        header_title: "profil, poruke, oznake i postavke"
        name_and_description: "%{name} - %{description}"
        edit: "Uredi sliku profila"
      title:
        title: "Naslov"
        none: "(ništa)"
        instructions: "se pojavljuje nakon vašeg korisničkog imena"
      flair:
        title: "Njuh"
        none: "(ništa)"
        instructions: "ikona prikazana uz sliku vašeg profila"
      status:
        title: "Prilagođeni status"
        not_set: "Nije postavljeno"
      primary_group:
        title: "Primarna grupa"
        none: "(ništa)"
      filters:
        all: "Sve"
      stream:
        posted_by: "Objavio"
        sent_by: "Poslao"
        private_message: "poruka"
        the_topic: "tema"
    user_status:
      save: "Spremi"
      set_custom_status: "Postavi prilagođeni status"
      what_are_you_doing: "Što radiš?"
      pause_notifications: "Pauziraj obavijesti"
      remove_status: "Ukloni status"
    user_tips:
      button: "Kužim!"
      first_notification:
        title: "Vaša prva obavijest!"
        content: "Obavijesti se koriste kako biste bili u tijeku s onim što se događa u zajednici."
      topic_timeline:
        title: "Vremenski okvir teme"
      post_menu:
        title: "Izbornik za objave"
        content: "Pogledajte kako još možete komunicirati s objavom klikom na tri točkice!"
      topic_notification_levels:
        title: "Sada pratite ovu temu"
        content: "Potražite ovo zvono da prilagodite svoje postavke obavijesti za određene teme ili cijele kategorije."
      suggested_topics:
        title: "Nastavi čitati!"
        content: "Evo nekih tema za koje mislimo da biste ih željeli pročitati sljedeće."
    loading: "Učitavanje…"
    errors:
      prev_page: "pri pokušaju očitanja"
      reasons:
        network: "Greška mreže"
        server: "Greška servera"
        forbidden: "Pristup odbijen"
        unknown: "Greška"
        not_found: "Stranica nije pronađena"
      desc:
        network: "Molimo provjerite svoju vezu."
        network_fixed: "Čini se da se vratila."
        server: "Vrsta greške: %{status} "
        forbidden: "Nemate dozvolu to gledati."
        not_found: "Opa... Izgleda da taj URL ne postoji."
        unknown: "Nešto je pošlo krivo."
      buttons:
        back: "Idi natrag"
        again: "Pokušaj ponovno"
        fixed: "Učitaj stranicu"
    modal:
      close: "zatvori"
      dismiss_error: "Odbaci pogrešku"
    form_kit:
      reset: Resetirati
      optional: neobvezno
      errors:
        required: "Potrebno"
    close: "Zatvori"
    assets_changed_confirm: "Ova je stranica upravo primila ažuriranje softvera. Ažurirati na najnoviju verziju sada?"
    logout: "Odjavljeni ste."
    refresh: "Osvježi"
    home: "Naslovnica"
    read_only_mode:
      enabled: "Ova stranica je u načinu rada samo za čitanje. Nastavite pregledavati, ali odgovaranje, sviđanja i druge radnje su za sada onemogućene."
      login_disabled: "Prijava je onemogućena dok je stranica u modelu \"samo čitanje\","
      logout_disabled: "Odjava je onemogućena dok je forum u načinu rada samo za čitanje."
    staff_writes_only_mode:
      enabled: "Ova stranica je u načinu rada samo za osoblje. Nastavite s pregledavanjem, ali odgovaranje, sviđanje i druge radnje ograničeni su samo na članove osoblja."
    learn_more: "Saznajte više…"
    mute: Utišaj
    unmute: Poništi utišanje
    last_post: Objavljeno
    local_time: "Lokalno vrijeme"
    time_read: Pročitano
    time_read_recently: "%{time_read} nedavno"
    time_read_tooltip: "%{time_read} ukupno vrijeme čitanja"
    time_read_recently_tooltip: "%{time_read} ukupno vrijeme čitanja (%{recent_time_read} u posljednjih 60 dana)"
    last_reply_lowercase: zadnji odgovor
    replies_lowercase:
      one: odgovor
      few: odgovori
      other: odgovora
    signup_cta:
      sign_up: "Učlani se"
      hide_session: "Možda kasnije"
      hide_forever: "ne hvala"
      hidden_for_session: "OK, pitat ćemo te sutra. Uvijek možete upotrijebiti 'Prijava' i za stvaranje računa."
      intro: "Zdravo! Čini se da uživate u raspravi, ali još se niste prijavili za račun."
      value_prop: "Umorni ste od listanja istih postova? Kada kreirate račun uvijek ćete se vraćati tamo gdje ste stali. S računom također možete primati obavijesti o novim odgovorima, spremati oznake i koristiti lajkove da zahvalite drugima. Svi možemo raditi zajedno kako bismo ovu zajednicu učinili sjajnom. :heart:"
    offline_indicator:
      no_internet: "Nema internetske veze."
      refresh_page: "Osvježi stranicu"
    summary:
      in_progress: "Sažimanje teme pomoću umjetne inteligencije"
      summarized_on: "Sažeto pomoću umjetne inteligencije na %{date}"
      model_used: "Upotrijebljena umjetna inteligencija: %{model}"
      outdated: "Sažetak je zastario"
      enabled_description: "Gledate glavne odgovore ove teme: najzanimljivije objave koje je odredila zajednica."
      description:
        one: "Postoji <b>%{count}</b> odgovor."
        few: "Postoji <b>%{count}</b> odgovora."
        other: "Ima <b>%{count}</b> odgovora."
      buttons:
        hide: "Sakrij sažetak"
        generate: "Rezimirati"
        regenerate: "Regeneriraj"
      description_time_MF: |
        Tamo {replyCount, plural, one {je <b>#</b> odgovor} few {su <b>#</b> odgovora} other {su <b>#</b> odgovora}} s predviđenim vremenom čitanja <b>{readingTime, plural, one {# minuta} few {# minuta} other {# minuta}}</b>.
      enable: "Prikaži glavne odgovore"
      disable: "Prikaži sve članke"
      short_label: "Glavni odgovori"
      show_all_label: "Prikaži sve"
      short_title: "Prikaži glavne odgovore ove teme: najzanimljivije objave koje je odredila zajednica"
    deleted_filter:
      enabled_description: "Ova tema sadrži prisane članke, koji su skriveni."
      disabled_description: "Obrisani članci u temi su prikazani."
      enable: "Sakrij obrisane članke"
      disable: "Pokaži obrisane članke"
    private_message_info:
      title: "Poruka"
      invite: "Pozovite druge…"
      edit: "Dodaj ili ukloni…"
      remove: "Ukloni…"
      add: "Dodaj…"
      leave_message: "Želite li zaista ostaviti ovu poruku?"
      remove_allowed_user: "Želite li zaista ukloniti %{name} iz ove poruke?"
      remove_allowed_group: "Želite li zaista ukloniti %{name} iz ove poruke?"
      leave: "Napustiti"
      remove_group: "Ukloni grupu"
      remove_user: "Ukloni korisnika"
    email: "E-mail"
    username: "Korisničko ime"
    last_seen: "Viđeno"
    created: "Stvoreno"
    created_lowercase: "stvoreno"
    trust_level: "Razina Povjerenja"
    search_hint: "korisničko ime, e-mail ili IP adresa"
    create_account:
      header_title: "Dobrodošli!"
      disclaimer: "Registracijom pristajete na <a href='%{privacy_link}' target='blank'>politiku privatnosti</a> i <a href='%{tos_link}' target='blank'>uvjete korištenja</a>."
      title: "Učlani se"
      failed: "Nešto je pošlo krivo, možda je ovaj e-mail već registriran, pokušajte s poveznicom za zaboravljenu zaporku."
      associate: "Već imate račun? <a href='%{associate_link}'>Prijavite se</a> da biste povezali svoj %{provider} račun."
      activation_title: "Aktivirajte svoj račun"
      already_have_account: "Već imate račun?"
      progress_bar:
        signup: "Učlani se"
        approve: "Odobri"
        login: "Prijava"
    forgot_password:
      title: "Poništavanje lozinke"
      action: "Zaboravio/la sam zaporku"
      invite: "Upišite svoje korisničko ime ili e-mail adresu, pa ćemo vam poslati e-mail za ponovno postavljanje zaporke."
      invite_no_username: "Unesite svoju adresu e-pošte, a mi ćemo vam poslati e-poštu za poništavanje lozinke."
      email-username: "E-mail ili korisničko ime"
      reset: "Ponovno postavi zaporku"
      complete_username: "Ako račun odgovara korisničkom imenu <b>%{username}</b>, trebali bi ste uskoro dobiti e-mail s uputama za ponovno postavljanje zaporke."
      complete_email: "Ako račun odgovara <b>%{email}</b>, trebali bi ste uskoro dobiti e-mail s uputama za ponovno postavljanje zaporke."
      complete_username_found: "Pronašli smo račun koji odgovara korisničkom imenu <b>%{username}</b>. Trebali biste primiti uskoro e-poruku s uputama o tome kako vratiti lozinku."
      complete_email_found: "Pronašli smo račun koji odgovara korisničkom imenu <b>%{email}</b>. Trebali biste primiti uskoro e-poruku s uputama o tome kako vratiti lozinku."
      complete_username_not_found: "Nema računa koji odgovara korisničkom imenu <b>%{username}</b>"
      complete_email_not_found: "Nema računa koji odgovara <b>%{email}</b>"
      help: "E-mail ne stiže? Svakako najprije provjerite mapu neželjene pošte.<p>Niste sigurni koju ste adresu e-pošte koristili? Unesite e-mail adresu i obavijestit ćemo vas da li postoji ovdje.</p><p>Ako više nemate pristup e-mail adresi na svom računu, kontaktirajte <a href='%{basePath}/about'>naše korisno osoblje.</a></p>"
      button_ok: "U redu"
      button_help: "Pomoć"
    email_login:
      link_label: "Pošaljite mi link za prijavu"
      button_label: "s e-mailom"
      login_link: "Preskoči lozinku; pošalji mi link za prijavu"
      complete_username: "Ako se račun podudara s korisničkim imenom <b>%{username}</b>, uskoro biste trebali dobiti e-poštu s vezom za prijavu."
      complete_email: "Ako se račun podudara s <b>%{email}</b>, uskoro biste trebali dobiti e-poštu s vezom za prijavu."
      complete_username_found: "Pronašli smo račun koji odgovara korisničkom imenu <b>%{username}</b>, trebali biste uskoro primiti e-mail s linkom za prijavu."
      complete_email_found: "Pronašli smo račun koji odgovara <b>%{email}</b>, trebali biste uskoro primiti e-poštu s linkom za prijavu."
      complete_username_not_found: "Nema računa koji odgovara korisničkom imenu <b>%{username}</b>"
      complete_email_not_found: "Nema računa koji odgovara <b>%{email}</b>"
      confirm_title: Nastavite na %{site_name}
      logging_in_as: Prijava kao %{email}
      confirm_button: Završi prijavu
    login:
      header_title: "Dobro došli natrag"
      title: "Prijava"
      username: "Korisnik"
      password: "Zaporka"
      show_password: "Pokaži"
      hide_password: "Sakrij"
      show_password_title: "Pokaži lozinku"
      hide_password_title: "Sakrij lozinku"
      second_factor_title: "Dvofaktorska autentifikacija"
      second_factor_description: "Unesite kod za provjeru autentičnosti iz svoje aplikacije:"
      second_factor_backup: "Prijavite se pomoću rezervnog koda"
      second_factor_backup_title: "Sigurnosna kopija od dva faktora"
      second_factor_backup_description: "Unesite jedan od vaših rezervnih kodova:"
      second_factor: "Prijavite se pomoću aplikacije Authenticator"
      security_key_description: "Kada pripremite fizički sigurnosni ključ ili kompatibilni mobilni uređaj, pritisnite gumb Autentifikacija pomoću sigurnosnog ključa u nastavku."
      security_key_alternative: "Pokušaj na drugi način"
      security_key_authenticate: "Autentifikacija sa sigurnosnim ključem"
      security_key_not_allowed_error: "Proces provjere autentičnosti sigurnosnog ključa je istekao ili je otkazan."
      security_key_no_matching_credential_error: "U priloženom sigurnosnom ključu nije moguće pronaći odgovarajuće vjerodajnice."
      security_key_support_missing_error: "Vaš trenutni uređaj ili preglednik ne podržava korištenje sigurnosnih tipki. Molimo koristite drugu metodu."
      security_key_invalid_response_error: "Proces provjere autentičnosti sigurnosnog ključa nije uspio zbog nevažećeg odgovora."
      passkey_security_error: "Došlo je do sigurnosne pogreške: %{message}"
      email_placeholder: "E-adresa / korisničko ime"
      caps_lock_warning: "Caps Lock vam je uključen"
      error: "Nepoznata greška"
      cookies_error: "Čini se da su u vašem pregledniku onemogućeni kolačići. Možda se nećete moći prijaviti bez da ih prvo omogućite."
      rate_limit: "Molimo pričekajte prije nego što pokušate ponovno prijaviti."
      blank_username: "Unesite svoj e-mail ili korisničko ime."
      blank_username_or_password: "Molimo unesite e-mail ili korisničko ime i zaporku."
      reset_password: "Ponovno postavi zaporku"
      logging_in: "Prijava…"
      previous_sign_up: "Već imate račun?"
      or: "Ili"
      authenticating: "Autentikacija..."
      awaiting_activation: "Vaš račun čeka aktivaciju, poslužite se poveznicom za zaboravljenu zaporku da pošaljemo drugi aktivacijski e-mail."
      awaiting_approval: "Vaš račun nije odobren od osoblja. Poslat ćemo vam e-mail kad bude odobren."
      requires_invite: "Žao nam je, pristup ovom forumu moguć je samo uz pozivnicu."
      not_activated: "Ne možete se još prijaviti. Ranije smo vam poslali e-mail na <b>%{sentTo}</b>. Molimo slijedite upute da aktivirate račun."
      not_allowed_from_ip_address: "Ne možete se prijaviti s te IP adrese."
      admin_not_allowed_from_ip_address: "Ne možete se prijaviti kao administrator s te IP adrese."
      resend_activation_email: "Pritisnite ovjde da ponovno pošaljemo aktivacijski e-mail."
      omniauth_disallow_totp: "Na vašem je računu omogućena dvofaktorska provjera autentičnosti. Molimo prijavite se zaporkom."
      activate_account: "Aktiviraj račun"
      resend_title: "Ponovno pošaljite e-poštu za aktivaciju"
      change_email: "Promijeni e-mail adresu"
      provide_new_email: "Nanesite novu adresu i ponovno ćemo vam poslati e-poštu s potvrdom."
      submit_new_email: "Ažurirajte adresu e-pošte"
      sent_activation_email_again: "Poslali smo vam drugi aktivacijski e-mail na: <b>%{currentEmail}</b>. Možda zatreba par minuta da stigne; svakako provjerite mapu nepoželjne pošte."
      sent_activation_email_again_generic: "Poslali smo još jedan email za aktivaciju. Možda će trebati nekoliko minuta da stigne; provjerite mapu neželjene pošte."
      to_continue: "Molimo prijavite se"
      preferences: "Morate biti prijavljeni da biste promijenili svoje korisničke postavke."
      not_approved: "Vaš račun još nije odobren. Bit ćete obaviješteni putem e-maila kada budete spremni za prijavu."
      google_oauth2:
        name: "Google"
        title: "Prijavite se s Googleom"
        sr_title: "Prijavite se s Googleom"
      twitter:
        name: "Twitter"
        title: "Prijavite se s Twitterom"
        sr_title: "Prijavite se s Twitterom"
      instagram:
        name: "Instagram"
        title: "Prijavite se s Instagramom"
        sr_title: "Prijavite se s Instagramom"
      facebook:
        name: "Facebook"
        title: "Prijavite se s Facebookom"
        sr_title: "Prijavite se s Facebookom"
      github:
        name: "GitHub"
        title: "Prijavite se putem GitHuba"
        sr_title: "Prijavite se putem GitHuba"
      discord:
        name: "Discord"
        title: "Prijavite se s Discordom"
        sr_title: "Prijavite se s Discordom"
      passkey:
        name: "Prijavite se pristupnim ključem"
      second_factor_toggle:
        totp: "Umjesto toga upotrijebite aplikaciju za provjeru autentičnosti"
        backup_code: "Umjesto toga upotrijebite sigurnosni kod"
        security_key: "Umjesto toga upotrijebite sigurnosni ključ"
      no_login_methods:
        title: "Nema načina prijave"
        description: "Nisu konfigurirane metode prijave. Administratori mogu posjetiti <a href='%{adminLoginPath}' target='_blank'>%{adminLoginPath}</a> kako bi ponovno konfigurirali stranicu."
    invites:
      accept_title: "Pozivnica"
      welcome_to: "Dobrodošli na %{site_name}"
      invited_by: "Pozvao/la vas je:"
      social_login_available: "Također ćete se moći prijaviti s bilo kojom društvenim profilom pomoću te e-pošte."
      your_email: "Adresa e-pošte vašeg računa je <b>%{email}</b>."
      accept_invite: "Prihvati pozivnicu"
      success: "Vaš račun je kreiran i sada ste prijavljeni."
      name_label: "Ime"
      password_label: "Lozinka"
    password_reset:
      continue: "Nastavite na %{site_name}"
    emoji_set:
      apple_international: "Apple/International"
      google: "Google"
      twitter: "Twitter"
      win10: "Win10"
      google_classic: "Google Classic"
      facebook_messenger: "Facebook Messenger"
    category_page_style:
      categories_only: "Samo kategorije"
      categories_with_featured_topics: "Kategorije s istaknutim temama"
      categories_and_latest_topics: "Kategorije i najnovije teme"
      categories_and_latest_topics_created_date: "Kategorije i najnovije teme (poredaj po datumu kreiranja teme)"
      categories_and_top_topics: "Kategorije i glavne teme"
      categories_boxes: "Kutije s potkategorijama"
      categories_boxes_with_topics: "Kutije s istaknutim temama"
      subcategories_with_featured_topics: "Potkategorije s istaknutim temama"
    full_name_requirement:
      required_at_signup: "Potrebno"
      optional_at_signup: "Neobvezno"
    shortcut_modifier_key:
      shift: "Shift"
      ctrl: "Ctrl"
      alt: "Alt"
      enter: "Unesi"
    conditional_loading_section:
      loading: Učitavanje…
    category_row:
      subcategory_count:
        one: "+%{count} potkategorija"
        few: "+%{count} potkategorija"
        other: "+%{count} potkategorija"
      topic_count:
        one: "%{count} tema u ovoj kategoriji"
        few: "%{count} tema u ovoj kategoriji"
        other: "%{count} tema u ovoj kategoriji"
    select_kit:
      delete_item: "Obriši %{name}"
      filter_by: "Filtriraj po: %{name}"
      select_to_filter: "Odaberite vrijednost za filtriranje"
      default_header_text: Odaberite…
      no_content: Nema pronađenih podudaranja
      results_count:
        one: "%{count} rezultat"
        few: "%{count} rezultata"
        other: "%{count} rezultata"
      filter_placeholder: Traži…
      filter_placeholder_with_any: Traži ili stvori…
      create: "Stvori: '%{content}'"
      max_content_reached:
        one: "Možete odabrati samo %{count} stavku."
        few: "Možete odabrati samo %{count} stavki."
        other: "Možete odabrati samo %{count} stavaka."
      min_content_not_reached:
        one: "Odaberite barem %{count} stavku."
        few: "Odaberite barem %{count} stavki."
        other: "Odaberite barem %{count} stavki."
      components:
        filter_for_more: Filtrirajte za više…
        categories_admin_dropdown:
          title: "Upravljanje kategorijama"
        bulk_select_topics_dropdown:
          title: "Grupne aktivnosti"
        bulk_select_bookmarks_dropdown:
          title: "Grupne aktivnosti"
    date_time_picker:
      from: Od
      to: Za
    file_size_input:
      error:
        size_too_large: "%{provided_file_size} je veće od maksimalno dopuštenih %{max_file_size}"
    emoji_picker:
      filter_placeholder: Traži emotikone
      smileys_&_emotion: Smajlići i emotikoni
      people_&_body: Ljudi i tijelo
      animals_&_nature: Životinje i priroda
      food_&_drink: Hrana i piće
      travel_&_places: Putovanja i mjesta
      activities: Aktivnosti
      objects: Objekti
      symbols: Simboli
      flags: Oznake zastavicom
      recent: Nedavno korišteno
      default_tone: Nema ton kože
      light_tone: Svijetli ton kože
      medium_light_tone: Srednje svijetli ton kože
      medium_tone: Srednje svijetli ton kože
      medium_dark_tone: Srednje taman ton kože
      dark_tone: Tamni ton kože
      default: Prilagođeni emojiji
    shared_drafts:
      title: "Dijeljeni nacrti"
      notice: "Ova je tema vidljiva samo onima koji mogu objaviti zajedničke skice."
      destination_category: "Kategorija odredišta"
      publish: "Objavi zajedničku skicu"
      confirm_publish: "Jeste li sigurni da želite objaviti ovaj nacrt?"
      publishing: "Objavljivanje teme…"
    composer:
      emoji: "Emoji :)"
      more_emoji: "više…"
      options: "Mogućnosti"
      whisper: "šapat"
      unlist: "nenavedeno"
      add_warning: "Ovo je službeno upozorenje."
      toggle_whisper: "Uključi šapat"
      toggle_unlisted: "Uključi / isključi Nenavedeno"
      insert_table: "Umetni tablicu"
      posting_not_on_topic: "U kojoj temi želite odgovoriti?"
      saved_local_draft_tip: "spašeno lokalno"
      similar_topics: "Vaša tema je slična…"
      drafts_offline: "nacrti offline"
      edit_conflict: "uredi sukob"
      esc: "esc"
      esc_label: "odbaci poruku"
      ok_proceed: "Ok, nastavi"
      group_mentioned_limit:
        one: "<b>Upozorenje!</b> Spomenuli ste <a href='%{group_link}'>%{group}</a>, međutim ova grupa ima više članova od administratora konfiguriranog ograničenja spominjanja od %{count} korisnika. Nitko neće biti obaviješten."
        few: "<b>Upozorenje!</b> Spomenuli ste <a href='%{group_link}'>%{group}</a>, međutim ova grupa ima više članova od administratora konfiguriranog ograničenja spominjanja od %{count} korisnika. Nitko neće biti obaviješten."
        other: "<b>Upozorenje!</b> Spomenuli ste <a href='%{group_link}'>%{group}</a>, međutim ova grupa ima više članova od administratora koji je konfigurirao ograničenje spominjanja od %{count} korisnika. Nitko neće biti obaviješten."
      group_mentioned:
        one: "Spominjanje %{group} će obavijestiti <a href='%{group_link}'>%{count} osobu</a>."
        few: "Spominjanje %{group} će obavijestiti <a href='%{group_link}'>%{count} osobe</a>."
        other: "Spominjanje %{group} će obavijestiti <a href='%{group_link}'>%{count} osoba</a>."
      cannot_see_mention:
        category: "Spomenuli ste @%{username} , ali oni neće biti obaviješteni jer nemaju pristup ovoj kategoriji. Morat ćete ih dodati u grupu koja ima pristup ovoj kategoriji."
        private: "Spomenuli ste @%{username} , ali oni neće biti obaviješteni jer ne mogu vidjeti ovu osobnu poruku. Morat ćete ih pozvati u ovu osobnu poruku."
        muted_topic: "Spomenuli ste @%{username} , ali oni neće biti obaviješteni jer su isključili ovu temu."
        not_allowed: "Spomenuli ste @%{username} , ali oni neće biti obaviješteni jer nisu pozvani na ovu temu."
      cannot_see_group_mention:
        not_mentionable: "Ne možete spomenuti grupu @%{group}."
        some_not_allowed:
          one: "Spomenuli ste @%{group} , ali samo %{count} član će biti obaviješten jer ostali članovi ne mogu vidjeti ovu osobnu poruku. Morat ćete ih pozvati u ovu osobnu poruku."
          few: "Spomenuli ste @%{group} , ali samo %{count} članovi će biti obaviješteni jer ostali članovi ne mogu vidjeti ovu osobnu poruku. Morat ćete ih pozvati u ovu osobnu poruku."
          other: "Spomenuli ste @%{group} , ali samo %{count} članovi će biti obaviješteni jer ostali članovi ne mogu vidjeti ovu osobnu poruku. Morat ćete ih pozvati na ovu osobnu poruku."
        not_allowed: "Spomenuli ste @%{group} , ali nitko od njegovih članova neće biti obaviješten jer ne mogu vidjeti ovu osobnu poruku. Morat ćete ih pozvati u ovu osobnu poruku."
      here_mention:
        one: "Spominjanjem <b>@%{here}</b>obavijestit ćete %{count} korisnika – jeste li sigurni?"
        few: "Spominjanjem <b>@%{here}</b>obavijestit ćete %{count} korisnika – jeste li sigurni?"
        other: "Spominjanjem <b>@%{here}</b>obavijestit ćete %{count} korisnika – jeste li sigurni?"
      duplicate_link: "Čini se da je vašu vezu na <b>%{domain}</b> već objavio u temi <b>@%{username}</b> u <a href='%{post_url}'>odgovor na %{ago}</a> - jeste li sigurni da ga želite ponovo objaviti?"
      duplicate_link_same_user: "Čini se da ste već objavili vezu na <b>%{domain}</b> u ovoj temi u <a href='%{post_url}'>odgovoru na %{ago}</a> - jeste li sigurni da je želite ponovno objaviti?"
      reference_topic_title: "RE: %{title}"
      error:
        title_missing: "Naslov je obavezan"
        title_too_short:
          one: "Naslov mora biti barem %{count} znakova"
          few: "Naslov mora biti barem %{count} znakova"
          other: "Naslov mora biti barem %{count} znakova"
        title_too_long:
          one: "Naslov ne smije imati više od %{count} znakova"
          few: "Naslov ne smije imati više od %{count} znakova"
          other: "Naslov ne smije imati više od %{count} znakova"
        post_missing: "Post ne može biti prazan"
        post_length:
          one: "Objava mora sadržavati najmanje %{count} znakova"
          few: "Objava mora sadržavati najmanje %{count} znakova"
          other: "Post mora sadržavati najmanje %{count} znakova"
        try_like: "Jeste li isprobali gumb %{heart}"
        category_missing: "Morate odabrati kategoriju"
        tags_missing:
          one: "Morate odabrati najmanje %{count} oznaku"
          few: "Morate odabrati najmanje %{count} oznaka"
          other: "Morate odabrati najmanje %{count} oznaka"
        topic_template_not_modified: "Uređivanjem predloška teme dodajte detalje i pojedinosti svojoj temi."
      save_edit: "Spremi izmjenu"
      overwrite_edit: "Prebriši Uređivanje"
      reply: "Odgovori"
      cancel: "Odustani"
      create_topic: "Pokreni temu"
      create_pm: "Pošalji poruku"
      create_whisper: "Šapat"
      create_shared_draft: "Stvori zajedničku skicu"
      edit_shared_draft: "Uredi zajedničku skicu"
      title: "Ili pritisnite %{modifier}Enter"
      users_placeholder: "Dodajte korisnike ili grupe"
      title_placeholder: "O čemu je ova rasprava u jednoj kratkoj rečenici?"
      title_or_link_placeholder: "Upišite naslov ili ovdje zalijepite vezu"
      edit_reason_placeholder: "zašto izmjenjujete?"
      topic_featured_link_placeholder: "Unesite vezu prikazanu s naslovom."
      remove_featured_link: "Ukloni vezu iz teme."
      reply_placeholder: "Tipkajte ovdje. Za formatiranje koristite Markdown, BBCode ili HTML. Povucite ili zalijepite slike."
      reply_placeholder_no_images: "Tipkajte ovdje. Za formatiranje koristite Markdown, BBCode ili HTML."
      reply_placeholder_choose_category: "Odaberite kategoriju prije upisivanja ovdje."
      view_new_post: "Pogledajte svoj novi članak."
      saving: "Spremanje"
      saved: "Spremljeno!"
      saved_draft: "Nacrt posta u tijeku. Dodirnite za nastavak."
      uploading: "Prijenos…"
      show_preview: "prikaz pregleda"
      hide_preview: "sakrij pregled"
      quote_post_title: "Citiraj cijeli članak"
      bold_label: "B"
      bold_title: "Jak"
      bold_text: "jaki text"
      italic_label: "I"
      italic_title: "Naglasak"
      italic_text: "naglašen tekst"
      link_title: "Poveznica"
      link_description: "ovdje unesite opis poveznice"
      link_dialog_title: "Umetni poveznicu"
      link_optional_text: "neobavezni naslov"
      link_url_placeholder: "Zalijepite URL ili tip za pretraživanje tema"
      blockquote_title: "\"Blockquote\" izdvojeni citat"
      blockquote_text: "\"Blockquote\" izdvojeni citat"
      code_title: "Pred-formatirani text"
      code_text: "uvuci pred-formatirani text za 4 mjesta"
      paste_code_text: "upišite ili zalijepite kod ovdje"
      upload_title: "Učitaj"
      upload_description: "ovdje unesite opise stvari koju učitavate"
      olist_title: "Brojčani popis"
      ulist_title: "Točkani popis"
      list_item: "Predmet popisa"
      toggle_direction: "Uključi smjer"
      help: "Markdown pomoć pri izmjenama"
      collapse: "minimizirajte skladateljsku ploču"
      open: "otvorite ploču skladatelja"
      abandon: "zatvorite skladatelja i odbacite skicu"
      enter_fullscreen: "unesite kompozitor preko cijelog zaslona"
      exit_fullscreen: "izađi iz cijelog zaslona u kompozitoru"
      exit_fullscreen_prompt: "Pritisnite <kbd>ESC</kbd> za izlaz iz cijelog zaslona"
      show_toolbar: "prikaži alatnu traku skladatelja"
      hide_toolbar: "sakrij alatnu traku skladatelja"
      modal_ok: "U redu"
      cant_send_pm: "Žao nam je, ne možete poslati poruku %{username}."
      yourself_confirm:
        title: "Jeste li zaboravili dodati primatelje?"
        body: "Trenutno će ova poruka biti poslana samo vama!"
      slow_mode:
        error: "Ova je tema u usporenom načinu rada. Već ste nedavno objavili; možete ponovo objaviti u %{timeLeft}."
      user_not_seen_in_a_while:
        single: "Osoba kojoj šaljete poruku, <b>%{usernames}</b>, nije ovdje viđena jako dugo – %{time_ago}. Možda neće primiti vašu poruku. Možda ćete htjeti potražiti alternativne metode kontaktiranja %{usernames}."
        multiple: "Sljedeće osobe koje šaljete porukama: <b>%{usernames}</b>, nisu ovdje viđeni već dugo — %{time_ago}. Možda neće primiti vašu poruku. Možda ćete htjeti potražiti alternativne metode kontaktiranja s njima."
      admin_options_title: "Neobavezna pravila osoblja za ovu temu"
      composer_actions:
        reply: Odgovori
        draft: Nacrt
        edit: Izmijeni
        reply_to_post:
          label: Odgovorite na post korisnika %{postUsername}
          desc: Odgovor na određeni post
        reply_as_new_topic:
          label: Odgovori u povezanoj temi
          desc: Stvaranje nove teme povezane s ovom temom
          confirm: Imate novi nacrt teme spremljen, koji će biti prebrisan ako stvorite povezanu temu.
        reply_as_new_group_message:
          label: Odgovori kao nova grupna poruka
          desc: Izradite novu poruku počevši od istih primatelja
        reply_to_topic:
          label: Odgovori na temu
          desc: Odgovor na temu, a ne određeni post
        toggle_whisper:
          label: Uključi šapat
          desc: Šaputanja su vidljiva samo članovima osoblja
        create_topic:
          label: "Nova tema"
          desc: Stvori novu temu
        shared_draft:
          label: "Zajednički nacrt"
          desc: "Nacrtajte temu koja će biti vidljiva samo dopuštenim korisnicima"
        toggle_topic_bump:
          label: "Uključi kvrga teme"
          desc: "Odgovorite bez promjene zadnjeg datuma odgovora"
      reload: "Ponovno učitaj"
      ignore: "Zanemari"
      image_alt_text:
        aria_label: Zamjenski tekst za sliku
        title: "Dodaj opis slike"
      image_scale_button: "Skaliraj sliku na %{percent}%"
      delete_image_button: Izbriši sliku
      toggle_image_grid: Uključi/isključi rešetku slike
    notifications:
      tooltip:
        regular:
          one: "%{count} neviđena obavijest"
          few: "%{count} neviđeni obavijesti"
          other: "%{count} neviđenih obavijesti"
        message:
          one: "%{count} nepročitana poruka"
          few: "%{count} nepročitanih poruka"
          other: "%{count} nepročitanih poruka"
        high_priority:
          one: "%{count} nepročitana obavijest visokog prioriteta"
          few: "%{count} nepročitanih obavijesti visokog prioriteta"
          other: "%{count} nepročitanih obavijesti visokih prioriteta"
        new_message_notification:
          one: "%{count} obavijesti o novoj poruci"
          few: "%{count} obavijesti o novoj poruci"
          other: "%{count} obavijesti o novim porukama"
        new_reviewable:
          one: "%{count} novih za pregled"
          few: "%{count} novih za pregled"
          other: "%{count} novih recenziranih"
      title: "obavijesti o spominjanju @ime, odgovori na vaše objave i teme, poruke itd."
      none: "Nemoguće očitati obavijesti u ovom trenutku."
      empty: "Obavijesti nisu pronađene."
      post_approved: "Vaš post je odobren"
      reviewable_items: "stavke koje zahtijevaju pregled"
      watching_first_post_label: "Nova tema"
      user_moved_post: "%{username} preselio"
      mentioned: "<span>%{username}</span> %{description}"
      group_mentioned: "<span>%{username}</span> %{description}"
      quoted: "<span>%{username}</span> %{description}"
      bookmark_reminder: "<span>%{username}</span> %{description}"
      replied: "<span>%{username}</span> %{description}"
      posted: "<span>%{username}</span> %{description}"
      watching_category_or_tag: "<span>%{username}</span> %{description}"
      edited: "<span>%{username}</span> %{description}"
      liked: "<span>%{username}</span> %{description}"
      liked_2: "<span class='double-user'>%{username}, %{username2}</span> %{description}"
      liked_many:
        one: "<span class='multi-user'>%{username} i %{count} drugi</span> %{description}"
        few: "<span class='multi-user'>%{username} i %{count} druga</span> %{description}"
        other: "<span class='multi-user'>%{username} i %{count} drugih</span> %{description}"
      liked_by_2_users: "%{username}, %{username2}"
      liked_by_multiple_users:
        one: "%{username} i %{count} drugi"
        few: "%{username} i %{count} druga"
        other: "%{username} i %{count} drugih"
      liked_consolidated_description:
        one: "se sviđa vaš %{count} post"
        few: "se sviđa vaših %{count} postova"
        other: "se svidjelo %{count} vaših postova"
      liked_consolidated: "<span>%{username}</span> %{description}"
      linked_consolidated: "<span>%{username}</span> %{description}"
      private_message: "<span>%{username}</span> %{description}"
      invited_to_private_message: "<p><span>%{username}</span> %{description}"
      invited_to_topic: "<span>%{username}</span> %{description}"
      invitee_accepted: "<span>%{username}</span> prihvatio/la je vašu pozivnicu"
      invitee_accepted_your_invitation: "prihvatio vaš poziv"
      moved_post: "<span>%{username}</span> premješteno %{description}"
      linked: "<span>%{username}</span> %{description}"
      granted_badge: "Dobio '%{description}'"
      topic_reminder: "<span>%{username}</span> %{description}"
      watching_first_post: "<span>Nova tema</span> %{description}"
      membership_request_accepted: "Članstvo prihvaćeno u \"%{group_name}\""
      membership_request_consolidated:
        one: "%{count} otvorenih zahtjeva za članstvo za '%{group_name}'"
        few: "%{count} otvorenih zahtjeva za članstvo za '%{group_name}'"
        other: "%{count} otvorenih zahtjeva za članstvo za '%{group_name}'"
      reaction: "<span>%{username}</span> %{description}"
      reaction_2: "<span>%{username}, %{username2}</span> %{description}"
      votes_released: "%{description} - dovršeno"
      new_features: "Dostupne su nove značajke!"
      admin_problems: "Novi savjeti na vašoj nadzornoj ploči"
      dismiss_confirmation:
        body:
          default:
            one: "Jesi li siguran? Imate %{count} važnih obavijesti."
            few: "Jesi li siguran? Imate %{count} važnih obavijesti."
            other: "Jesi li siguran? Imate %{count} važnih obavijesti."
          bookmarks:
            one: "Jesi li siguran? Imate %{count} nepročitanih podsjetnika za oznake."
            few: "Jesi li siguran? Imate %{count} nepročitanih podsjetnika za oznake."
            other: "Jesi li siguran? Imate %{count} nepročitanih podsjetnika za oznake."
          messages:
            one: "Jesi li siguran? Imate %{count} nepročitanih osobnih poruka."
            few: "Jesi li siguran? Imate %{count} nepročitanih osobnih poruka."
            other: "Jesi li siguran? Imate %{count} nepročitanih osobnih poruka."
        dismiss: "Skloni"
        cancel: "Odustani"
      group_message_summary:
        one: "%{count} poruka u vašem %{group_name} dolaznom pretincu"
        few: "%{count} poruka u vašem %{group_name} dolaznom pretincu"
        other: "%{count} poruka u vašem %{group_name} dolaznom pretincu"
      popup:
        mentioned: '%{username} vas je spomenuo u "%{topic}" - %{site_title}'
        group_mentioned: '%{username} vas je spomenuo u "%{topic}" - %{site_title}'
        quoted: '%{username} citirao vas je u "%{topic}" - %{site_title}'
        replied: '%{username} odgovorio u "%{topic}" - %{site_title}'
        posted: '%{username} objavio u "%{topic}" - %{site_title}'
        private_message: '%{username} vam je poslao privatnu poruku u temi "%{topic}" - %{site_title}'
        linked: '%{username} se povezao s tvojom objavom "%{topic}" - %{site_title}'
        watching_first_post: '%{username} stvorio je novu temu "%{topic}" - %{site_title}'
        watching_category_or_tag: '%{username} objavio u "%{topic}" - %{site_title}'
        confirm_title: "Obavijesti omogućene - %{site_title}"
        confirm_body: "Uspjeh! Obavijesti su omogućene."
        custom: "Obavijest od %{username} %{site_title}"
      titles:
        mentioned: "spominje"
        replied: "novi odgovor"
        quoted: "citirano"
        edited: "uredio"
        liked: "novo sviđanje"
        invitee_accepted: "poziv prihvaćen"
        posted: "novi post"
        watching_category_or_tag: "novi post"
        moved_post: "post premješten"
        linked: "povezan"
        bookmark_reminder: "podsjetnik na oznaku"
        bookmark_reminder_with_name: "podsjetnik za oznaku - %{name}"
        granted_badge: "dodijeljena značka"
        invited_to_topic: "pozvani na temu"
        group_mentioned: "spomenuta grupa"
        group_message_summary: "nove grupne poruke"
        watching_first_post: "nova tema"
        topic_reminder: "podsjetnik teme"
        liked_consolidated: "novi lajkovi"
        post_approved: "post odobren"
        membership_request_consolidated: "novi zahtjevi za članstvo"
        reaction: "nova reakcija"
        votes_released: "Glasanje je objavljeno"
        new_features: "Objavljene su nove značajke za platformu Discourse!"
        admin_problems: "novi savjeti na vašoj nadzornoj ploči"
    upload_selector:
      uploading: "Učitavanje"
      processing: "Obrada prijenosa"
      select_file: "Odaberite datoteku"
      default_image_alt_text: slika
    search:
      sort_by: "Sortiraj po"
      relevance: "Relevantnost"
      latest_post: "Posljednje objave"
      latest_topic: "Najnovija tema"
      most_viewed: "Nagledanije"
      most_liked: "Najviše se sviđa"
      select_all: "Odaberi sve"
      clear_all: "Obriši sve"
      too_short: "Vaš je pojam za pretragu prekratak."
      open_advanced: "Otvorite napredno pretraživanje"
      clear_search: "Očisti pretragu"
      sort_or_bulk_actions: "Sortiranje ili skupni odabir rezultata"
      result_count:
        one: "<span>%{count} rezultat za</span><span class='term'>%{term}</span>"
        few: "<span>%{count}%{plus} rezultata za</span><span class='term'>%{term}</span>"
        other: "<span>%{count}%{plus} rezultata za</span><span class='term'>%{term}</span>"
      title: "Pretraži"
      full_page_title: "Pretraži"
      results: "rezultati"
      no_results: "Nema rezultata"
      no_more_results: "Nema više rezultata."
      post_format: "#%{post_number} od %{username}"
      results_page: "Rezultati pretraživanja za '%{term}'"
      more_results: "Postoji još rezultata pretrage. Molimo suzite kriterij pretrage."
      cant_find: "Ne možete pronaći ono što tražite?"
      start_new_topic: "Možda započeti novu temu?"
      or_search_google: "Ili umjesto toga pokušajte pretraživati s Googleom:"
      search_google: "Pokušajte umjesto toga pretraživati s Googleom:"
      search_google_button: "Google"
      search_button: "Pretraživanje"
      search_term_label: "unesite ključnu riječ za pretraživanje"
      categories: "Kategorije"
      tags: "Oznake"
      in: "u"
      in_this_topic: "u ovoj temi"
      in_this_topic_tooltip: "prijeđite na pretraživanje svih tema"
      in_messages: "u porukama"
      in_messages_tooltip: "prijeđite na pretraživanje regularnih tema"
      in_topics_posts: "u svim temama i postovima"
      enter_hint: "ili pritisnite Enter"
      in_posts_by: "u objavama od %{username}"
      browser_tip: "%{modifier} + f"
      browser_tip_description: "ponovno za korištenje izvornog pretraživanja preglednika"
      recent: "Nedavna pretraživanja"
      clear_recent: "Obriši nedavna pretraživanja"
      type:
        default: "Teme/objave"
        users: "Korisnici"
        categories: "Kategorije"
        categories_and_tags: "Kategorije/oznake"
      context:
        user: "Pretražite članke od @%{username}"
        category: "Pretražite kategoriju #%{category}"
        tag: "Pretraživanje oznake #%{tag}"
        topic: "Pretražite ovu temu"
        private_messages: "Pretražite poruke"
      tips:
        category_tag: "filteri po kategoriji ili oznaci"
        author: "filteri po autoru objave"
        in: "filteri prema metapodacima (npr. in:title, in:personal, in:pinned)"
        status: "filteri prema statusu teme"
        full_search: "pokreće pretraživanje cijele stranice"
        full_search_key: "%{modifier} + Enter"
        me: "prikazuje samo vaše postove"
      advanced:
        title: Napredni filtri
        posted_by:
          label: Objavio
          aria_label: Filtrirajte prema autoru objave
        in_category:
          label: Kategorizirano
        in_group:
          label: U grupi
        with_badge:
          label: Sa značkom
        with_tags:
          label: Označeno
          aria_label: Filtrirajte pomoću oznaka
        filters:
          label: Vrati samo teme/objave…
          title: Usklađivanje samo u naslovu
          likes: Sviđalo mi se
          posted: Objavio sam u
          created: Stvorio/la sam
          watching: Gledam
          tracking: Pratim
          private: U mojim porukama
          bookmarks: Označio/la sam
          first: su prva objava
          pinned: su prikvačeni
          seen: Čitao/la sam
          unseen: Nisam čitao/la.
          wiki: su wiki
          all_tags: Sve gore navedene oznake
        statuses:
          label: Gdje teme
          open: su otvoreni
          closed: su zatvoreni
          public: su javni
          archived: su arhivirani
          noreplies: imaju nula odgovora
          single_user: sadrži jednog korisnika
        post:
          count:
            label: Postovi
          min:
            placeholder: minimum
            aria_label: filtrirati prema minimalnom broju postova
          max:
            placeholder: maksimum
            aria_label: filtrirajte prema maksimalnom broju postova
          time:
            label: Objavljeno
            aria_label: Filtrirajte prema datumu objave
            before: prije
            after: poslije
        views:
          label: Pregledi
        min_views:
          placeholder: minimum
          aria_label: filtrirati prema minimalnom broju pregleda
        max_views:
          placeholder: maksimum
          aria_label: filtrirajte prema maksimalnom broju pregleda
        additional_options:
          label: "Filtrirajte prema broju postova i pregledima teme"
    hamburger_menu: "izbornik"
    new_item: "novo"
    go_back: "idi natrag"
    not_logged_in_user: "stranica korisnika sa sažetkom trenutnih aktivnosti i postavki"
    current_user: "idi na korisničku stranicu"
    view_all: "pogledaj sve %{tab}"
    user_menu:
      generic_no_items: "Na ovom popisu nema stavki."
      sr_menu_tabs: "Kartice korisničkog izbornika"
      view_all_notifications: "pogledajte sve obavijesti"
      view_all_bookmarks: "pogledajte sve oznake"
      view_all_messages: "pogledajte sve osobne poruke"
      tabs:
        all_notifications: "Sve obavijesti"
        replies: "Odgovori"
        replies_with_unread:
          one: "Odgovori - %{count} nepročitanih odgovora"
          few: "Odgovori - %{count} nepročitanih odgovora"
          other: "Odgovori - %{count} nepročitanih odgovora"
        mentions: "Spomeni"
        mentions_with_unread:
          one: "Spominjanja - %{count} nepročitanih spominjanja"
          few: "Spominjanja - %{count} nepročitanih spominjanja"
          other: "Spominjanja - %{count} nepročitanih spominjanja"
        likes: "Like-ova"
        likes_with_unread:
          one: "Lajkovi - %{count} nepročitanih lajkova"
          few: "Lajkovi - %{count} nepročitanih lajkova"
          other: "Lajkovi - %{count} nepročitanih lajkova"
        watching: "Gledane teme"
        watching_with_unread:
          one: "Gledane teme - %{count} nepročitanih gledanih tema"
          few: "Gledane teme - %{count} nepročitanih gledanih tema"
          other: "Gledane teme - %{count} nepročitanih gledanih tema"
        messages: "Osobne poruke"
        messages_with_unread:
          one: "Osobne poruke - %{count} nepročitanih poruka"
          few: "Osobne poruke - %{count} nepročitanih poruka"
          other: "Osobne poruke - %{count} nepročitanih poruka"
        bookmarks: "Zabilješke"
        bookmarks_with_unread:
          one: "Oznake - %{count} nepročitanih oznaka"
          few: "Oznake - %{count} nepročitanih oznaka"
          other: "Oznake - %{count} nepročitanih oznaka"
        review_queue: "Red čekanja za pregled"
        review_queue_with_unread:
          one: "Red čekanja za pregled - %{count} stavki treba pregledati"
          few: "Red čekanja za pregled - %{count} stavki treba pregledati"
          other: "Red čekanja za pregled - %{count} stavki treba pregledati"
        other_notifications: "Ostale obavijesti"
        other_notifications_with_unread:
          one: "Ostale obavijesti - %{count} nepročitanih obavijesti"
          few: "Ostale obavijesti - %{count} nepročitanih obavijesti"
          other: "Ostale obavijesti - %{count} nepročitanih obavijesti"
        profile: "Profil"
      reviewable:
        view_all: "pogledaj sve stavke pregleda"
        queue: "Red čekanja"
        deleted_user: "(izbrisani korisnik)"
        deleted_post: "(izbrisana objava)"
        post_number_with_topic_title: "Članak #%{post_number} - %{title}"
        new_post_in_topic: "novi post u %{title}"
        user_requires_approval: "%{username} zahtijeva odobrenje"
        default_item: "pregledna stavka #%{reviewable_id}"
    topics:
      new_messages_marker: "posljednji posjet"
      bulk:
        confirm: "Potvrdi"
        select_all: "Odaberi sve"
        clear_all: "Očistiti sve"
        unlist_topics: "Poništite popis tema"
        relist_topics: "Poništite popis tema"
        reset_bump_dates: "Resetiraj datum obnove"
        defer: "Označi kao nepročitano"
        delete: "Obriši teme"
        dismiss: "Skloni"
        dismiss_read: "Skloni sve nepročitano"
        dismiss_read_with_selected:
          one: "Odbaci %{count} nepročitano"
          few: "Odbaci %{count} nepročitanih"
          other: "Odbaci %{count} nepročitanih"
        dismiss_button: "Skloni..."
        dismiss_button_with_selected:
          one: "Odbaci (%{count})…"
          few: "Odbaci (%{count})…"
          other: "Odbaci (%{count})…"
        dismiss_tooltip: "Skloni sve nove objave ili prestani pratiti teme"
        also_dismiss_topics: "Prestanite pratiti ove teme kako se više nikada ne bi pokazale kao nepročitane za mene"
        dismiss_new: "Odbaci novo"
        dismiss_new_modal:
          title: "Odbaci novo"
          topics: "Odbaci nove teme"
          posts: "Odbaci nove odgovore"
          topics_with_count:
            one: "Odbaci %{count} novu temu"
            few: "Odbaci %{count} nove teme"
            other: "Odbaci %{count} novih tema"
          replies_with_count:
            one: "Odbaci %{count} novi odgovor"
            few: "Odbaci %{count} nova odgovora"
            other: "Odbaci %{count} novih odgovora"
          replies: "Odbaci nove odgovore"
          untrack: "Prestani pratiti ove teme kako bi se prestale pojavljivati na mom novom popisu"
        dismiss_new_with_selected:
          one: "Odbaci novo (%{count})"
          few: "Odbaci novo (%{count})"
          other: "Odbaci novo (%{count})"
        toggle: "uključi/isključi skupni odabir tema"
        actions: "Grupne aktivnosti"
        change_category: "Postavi kategoriju…"
        close_topics: "Zatvori teme"
        archive_topics: "Arhiviraj teme"
        move_messages_to_inbox: "Premjesti u Inbox"
        notification_level: "Obavijesti…"
        change_notification_level: "Promijenite razinu obavijesti"
        choose_new_category: "Odaberite novu kategoriju za teme:"
        selected:
          one: "Odabrali ste <b>%{count}</b> temu."
          few: "Odabrali ste <b>%{count}</b> tema."
          other: "Odabrali ste <b>%{count}</b> tema."
        selected_count:
          one: "%{count} odabrano"
          few: "%{count} odabrano"
          other: "%{count} odabrano"
        change_tags: "Zamijeni oznake"
        append_tags: "Dodajte oznake"
        choose_new_tags: "Odaberite nove oznake za ove teme:"
        choose_append_tags: "Odaberite nove oznake za dodavanje ovim temama:"
        changed_tags: "Oznake tih tema su promijenjene."
        remove_tags: "Ukloni sve oznake"
        confirm_remove_tags:
          one: "Sve oznake bit će uklonjene iz ove teme. Jesi li siguran?"
          few: "Sve oznake <b>%{count}</b> bit će uklonjene iz ove teme. Jeste li sigurni?"
          other: "Sve oznake bit će uklonjene iz <b>%{count}</b> temi. Jeste li sigurni?"
        progress:
          one: "Napredak: <strong>%{count}</strong> tema"
          few: "Napredak: <strong>%{count}</strong> tema"
          other: "Napredak: <strong>%{count}</strong> teme"
        silent: "Izvedi ovu radnju tiho."
        performing: "Izvođenje masovnih operacija, pričekajte…"
        completed: "Masovne operacije uspješno dovršene!"
      none:
        unread: "Nemate nepročitanih tema."
        unseen: "Nemate nepročitanih tema."
        new: "Nemate novih članaka."
        read: "Niste još pročitali ni jednu temu."
        posted: "Niste još objavljivali ni u jendoj temi."
        latest: "Svi ste uhvaćeni!"
        bookmarks: "Još nemate zabiljženih tema."
        category: "Nema tema u %{category}."
        top: "Nema glavnih tema."
        hot: "Nema popularnih tema."
        filter: "Nema tema."
        educate:
          new: '<p>Vaše nove teme će se pojaviti ovdje. Prema zadanim postavkama teme se smatraju novima i pokazat će indikator <span class="badge new-topic badge-notification" style="vertical-align:middle;line-height:inherit;"></span> ako su stvorene u posljednja 2 dana.</p><p>Posjetite <a href="%{userPrefsUrl}">preferencije</a> da biste to promijenili.</p>'
          unread: "<p>Vaše nepročitane teme pojavljuju se ovdje.</p><p>Prema zadanim postavkama, teme se smatraju nepročitanima i prikazat će se brojka nepročitanih <span class=\"badge unread-posts badge-notification\">1</span> ako ste:</p><ul><li>Stvorili temu</li><li>Odgovorili na temu</li><li>Čitali temu više od 5 minuta</li></ul><p>Ili ako ste izričito označili temu kao Praćenu ili Promatranu putem \U0001F514 u svakoj temi.</p><p>Posjetite <a href=\"%{userPrefsUrl}\">preferencije</a> da biste to promijenili.</p>"
      bottom:
        latest: "Nema više najnovijih tema."
        posted: "Nema više objavljenih članaka."
        read: "Nema više pročitanih tema."
        new: "Nema više novih tema."
        unread: "Nema više nepročitanih tema."
        unseen: "Nema više nepročitanih tema."
        category: "Nema više tema u kategoriji %{category}."
        tag: "Nema više tema s oznakom %{tag}."
        top: "Nema više glavnih tema."
        hot: "Nema više popularnih tema."
        bookmarks: "U oznakama nema više spremljenih tema."
        filter: "Nema više tema."
    topic_bulk_actions:
      dismiss:
        name: "Skloni"
      close_topics:
        name: "Zatvori"
        optional: (opcionalno)
      archive_topics:
        name: "Arhiva"
      move_messages_to_inbox:
        name: "Premjesti u Inbox"
      remove_tags:
        name: "Ukloni oznake"
      append_tags:
        name: "Dodajte oznake"
      replace_tags:
        name: "Zamijeni oznake"
      delete_topics:
        name: "Pobriši"
      update_category:
        name: "Ažuriraj kategoriju"
        description: "Odaberi novu kategoriju za odabrane teme"
      defer:
        name: "Označi kao nepročitano"
        description: "Označi teme kao nepročitane"
    topic:
      filter_to:
        one: "%{count} objava u temi"
        few: "%{count} objava u temi"
        other: "%{count} objave u temi"
      create: "Nova tema"
      create_disabled_category: "Nije vam dopušteno kreirati teme u ovoj kategoriji"
      create_long: "Otvori novu temu"
      open_draft: "Otvori skicu"
      private_message: "Pokrenite poruku"
      archive_message:
        help: "Premjesite poruku u vašu arhivu"
        title: "Arhiva"
      move_to_inbox:
        title: "Premjesti u ulaznu poštu"
        help: "Premjestite poruku nazad u dolazni pretinac"
      defer:
        title: "Označi kao nepročitano"
      list: "Teme"
      new: "nova tema"
      unread: "nepročitano"
      new_topics:
        one: "%{count} nova tema"
        few: "%{count} nove teme"
        other: "%{count} nove teme"
      unread_topics:
        one: "%{count} nepročitana tema"
        few: "%{count} nepročitanih tema"
        other: "%{count} neprocitanih tema"
      title: "Tema"
      invalid_access:
        title: "Tema je privatna"
        description: "Žao nam je, nemate pristup temi!"
        login_required: "Morate se prijaviti da vidite temu."
      server_error:
        title: "Očitavanje teme nije uspjelo"
        description: "Žao nam je, nismo mogli očitat temu, moguće zbog problema s vezom. Molimo pokušajte ponovno. Ako problem usraje, javite nam."
      not_found:
        title: "Tema nije pronađena"
        description: "Žao nam je, nismo mogli pronaći temu. Možda ju je moderator uklonio?"
      unread_posts:
        one: "Imate %{count} nepročitanih članaka u ovoj temi"
        few: "Imate %{count} nepročitanih članaka u ovoj temi"
        other: "Imate %{count} nepročitanih članaka u ovoj temi"
      likes:
        one: "Ima %{count} like u temi"
        few: "Ima %{count} like-ova u temi"
        other: "Ima %{count} like-ova u temi"
      back_to_list: "Natrag na listu tema"
      options: "Mogućnosti teme"
      show_links: "pokaži poveznice u temi"
      collapse_details: "Sažmi detalje teme"
      expand_details: "proširite pojedinosti o temi"
      read_more_in_category: "Želite čitati više? Pregledajte ostale teme u %{categoryLink} ili <a href='%{latestLink}'>pogledajte najnovije teme</a>."
      read_more: "Želite čitati više? <a href='%{categoryLink}'>Pregledajte sve kategorije</a> ili <a href='%{latestLink}'>pogledajte najnovije teme</a>."
      unread_indicator: "Još nijedan član nije pročitao zadnji post ove teme."
      read_more_MF: |
        { HAS_UNREAD_AND_NEW, select,
          true {
            { UNREAD, plural,
                 =0 {}
                one {Postoji <a href="{basePath}/unread"># nepročitano</a>}
                 few {Ima ih <a href="{basePath}/unread"># nepročitanih</a>}
              other {Ima ih <a href="{basePath}/unread"># nepročitanih</a>}
            }
            { NEW, plural,
                 =0 {}
                one { i <a href="{basePath}/new"># nova</a> preostala tema,}
                 few { i <a href="{basePath}/new"># nove</a> preostale teme,}
              other { i <a href="{basePath}/new"># nove</a> preostale teme,}
            }
          }
          false {
            { UNREAD, plural,
                 =0 {}
                one {Preostalo je <a href="{basePath}/unread"># nepročitanih</a> tema,}
                 few {Preostalo je <a href="{basePath}/unread"># nepročitanih</a> tema,}
              other {Preostalo je <a href="{basePath}/unread"># nepročitanih</a> tema,}
            }
            { NEW, plural,
                 =0 {}
                one {Preostalo je <a href="{basePath}/new"># novih</a> tema,}
                 few {Preostalo je <a href="{basePath}/new"># novih</a> tema,}
              other {Preostalo je <a href="{basePath}/new"># novih</a> tema,}
            }
          }
          other {}
        }
        { HAS_CATEGORY, select,
          true { ili pregledajte druge teme u {categoryLink}}
          false { ili <a href="{basePath}/latest">pogledajte najnovije teme</a>}
          other {}
        }
      bumped_at: "Najnovije: %{date}"
      browse_all_categories_latest: "<a href='%{basePath}/categories'>Pregledajte sve kategorije</a> ili <a href='%{basePath}/latest'>pogledajte najnovije teme</a>."
      browse_all_categories_latest_or_top: "<a href='%{basePath}/categories'>Pregledajte sve kategorije</a>, <a href='%{basePath}/latest'>pogledajte najnovije teme</a> ili pogledajte vrh:"
      browse_all_tags_or_latest: "<a href='%{basePath}/tags'>Pregledajte sve oznake</a> ili <a href='%{basePath}/latest'>pogledajte najnovije teme</a>."
      suggest_create_topic: Jeste li spremni <a href>započeti novi razgovor?</a>
      deleted: "Tema je obrisana."
      slow_mode_update:
        title: "Usporeni način rada"
        select: "Korisnici mogu objavljivati u ovoj temi samo jednom svaki put:"
        description: "Kako bi promovirali promišljenu raspravu u brzim pokretnim ili spornim raspravama, korisnici moraju pričekati prije ponovnog objavljivanja u ovoj temi."
        enable: "Omogući"
        update: "Ažuriraj"
        enabled_until: "Omogućeno do:"
        remove: "Onemogući"
        hours: "Sati:"
        minutes: "Minute:"
        seconds: "Sekunde:"
        durations:
          10_minutes: "10 minuta"
          15_minutes: "15 minuta"
          30_minutes: "30 minuta"
          45_minutes: "45 minuta"
          1_hour: "1 sat"
          2_hours: "2 sata"
          4_hours: "4 sata"
          8_hours: "8 sati"
          12_hours: "12 sati"
          24_hours: "24 sata"
          custom: "Prilagođeno trajanje"
      slow_mode_notice:
        duration: "Molimo pričekajte %{duration} između postova u ovoj temi"
      topic_status_update:
        title: "Timer teme"
        save: "Postavi tajmer"
        num_of_hours: "Broj sati:"
        num_of_days: "Broj dana:"
        remove: "Uklonite timer"
        publish_to: "Objavi na:"
        when: "Kada:"
        time_frame_required: "Odaberite vremenski okvir"
        min_duration: "Trajanje mora biti veće od 0"
        max_duration: "Trajanje mora biti manje od 20 godina"
        duration: "Trajanje"
      publish_to_category:
        title: "Raspored objavljivanja"
      temp_open:
        title: "Privremeno otvori"
      auto_reopen:
        title: "Automatsko otvaranje teme"
      temp_close:
        title: "Zatvori privremeno"
      auto_close:
        title: "Automatsko zatvaranje teme"
        label: "Automatsko zatvaranje teme nakon:"
        error: "Molimo unesite valjanu vrijednost"
        based_on_last_post: "Nemoj zatvoriti dok posljednji članak nije ovoliko star."
      auto_close_after_last_post:
        title: "Automatsko zatvaranje teme nakon zadnjeg posta"
      auto_delete:
        title: "Automatsko brisanje teme"
      auto_bump:
        title: "Auto-Bump Tema"
      reminder:
        title: "Podsjeti me"
      auto_delete_replies:
        title: "Automatsko brisanje odgovora"
      status_update_notice:
        auto_open: "Ova će se tema automatski otvoriti %{timeLeft}."
        auto_close: "Ova tema će se autmatski zatvoriti %{timeLeft}."
        auto_publish_to_category: "Ova će tema biti objavljena u <a href=%{categoryUrl}>#%{categoryName}</a> %{timeLeft}."
        auto_close_after_last_post: "Ova tema će se zatvoriti %{duration} nakon zadnjeg odgovora."
        auto_delete: "Ova će se tema automatski izbrisati %{timeLeft}."
        auto_bump: "Ova će tema automatski biti postavljena na %{timeLeft}."
        auto_reminder: "Podsjetit ćete se na ovu temu %{timeLeft}."
        auto_delete_replies: "Odgovori na ovu temu automatski se brišu nakon %{duration}."
      auto_close_title: "Postavke automatskog zatvaranja"
      auto_close_immediate:
        one: "Posljednji post u ovoj temi je star već %{count} sat, stoga će tema odmah biti zatvorena."
        few: "Posljednji post u ovoj temi je star već %{count} sati, stoga će tema odmah biti zatvorena."
        other: "Posljednji post u ovoj temi je star već %{count} sati, stoga će tema odmah biti zatvorena."
      auto_close_momentarily:
        one: "Posljednji post u ovoj temi je star već %{count} sat, stoga će tema odmah biti zatvorena."
        few: "Zadnji post u temi star je već %{count} sati, tako da će se tema trenutno zatvoriti."
        other: "Zadnji post u temi star je već %{count} sati, tako da će se tema trenutno zatvoriti."
      timeline:
        back: "Natrag"
        back_description: "Vrati se na posljednju nepročitanu poruku"
        replies_short: "%{current} / %{total}"
      progress:
        title: napredak teme
        jump_prompt_of:
          one: "od %{count} objava"
          few: "od %{count} objava"
          other: "od %{count} objava"
        jump_prompt_to_date: "do danas"
        jump_prompt_or: "ili"
      notifications:
        title: promijenite koliko često ćete biti obaviješteni o ovoj temi
        reasons:
          mailing_list_mode: "Imate način mailing liste omogućen, tako da ćete biti obaviješteni o odgovorima na ovu temu putem e-maila."
          "3_10": "Primat ćete obavijesti jer gledate oznaku na ovu temu."
          "3_10_stale": "Primit ćete obavijesti jer ste u prošlosti gledali oznaku na ovu temu."
          "3_6": "Primati će te obavijesti jer promatrate ovu kategoriju."
          "3_6_stale": "Dobit ćete obavijesti jer ste ovu kategoriju gledali u prošlosti."
          "3_5": "Primat će te obavijesti jer ste automatski počeli promatrati temu."
          "3_2": "Primat ćete obavijest jer promatrate temu."
          "3_1": "Primat će te obavijesti jer ste vi otvorili temu."
          "3": "Primat ćete obavijesti jer promatrate temu."
          "2_8": "Vidjet ćete broj novih odgovora jer pratite ovu kategoriju."
          "2_8_stale": "Vidjet ćete broj novih odgovora jer ste u prošlosti pratili ovu kategoriju."
          "2_4": "Vidjet ćete broj novih odgovora jer ste objavili odgovor na ovu temu."
          "2_2": "Vidjet ćete broj novih odgovora jer pratite ovu temu."
          "2": 'Vidjet ćete broj novih odgovora jer ste <a href="%{basePath}/u/%{username}/preferences/notifications">pročitali ovu temu</a>.'
          "1_2": "Bit ćete obaviješteni ako netko spomene vaše @ime ili vam odgovori."
          "1": "Bit ćete obaviješteni ako netko spomene vaše @ime ili vam odgovori."
          "0_7": "Ignorirate sve obavijesti iz ove kategorije."
          "0_2": "Ignorirate sve obavijesti iz ove teme."
          "0": "Ignorirate sve obavijesti iz ove teme."
        watching_pm:
          title: "Promatrano"
          description: "Biti ćete obaviještene o svim novim odgovorima u ovoj poruci i biti će prikazan broj novih odgovora."
        watching:
          title: "Promatrano"
          description: "Bit ćete obaviješteni o svakom novom odgovoru u ovoj temi, a bit će prikazan i broj novih odgovora."
        tracking_pm:
          title: "Praćeno"
          description: "Broj novih odgovora biti će prikazan za ovu poruku. Biti ćete objaviješteni ako vas netko spomene koristeći @ime ili vam odgovori."
        tracking:
          title: "Praćeno"
          description: "Za ovu će temu biti prikazan broj novih odgovora. Bit ćete obaviješteni ako netko spomene vaše @ime ili vam odgovori."
        regular:
          title: "Normalno"
          description: "Bit ćete obaviješteni ako netko spomene vaše @ime ili vam odgovori."
        regular_pm:
          title: "Normalno"
          description: "Bit ćete obaviješteni ako netko spomene vaše @ime ili vam odgovori."
        muted_pm:
          title: "Utišano"
          description: "Nikada nećete dobiti obavijesti o ovoj poruci."
        muted:
          title: "Utišano"
          description: "Nikad nećete biti obaviješteni o bilo kojoj temi o ovoj temi, a ona se neće pojaviti zadnjim postovima."
      actions:
        title: "Akcije"
        recover: "Vrati obrisanu temu"
        delete: "Obriši temu"
        open: "Otvori temu"
        close: "Zatvori temu"
        multi_select: "Odaberi objave..."
        pin: "Prikvači temu…"
        unpin: "Otkvači temu"
        unarchive: "Vrati temu iz arhiva"
        archive: "Arhiviraj temu"
        invisible: "Poništite popis tema"
        visible: "Izlistaj temu"
        reset_read: "Poništi podatke o pročitanom"
        make_private: "Izradite osobnu poruku"
        reset_bump_date: "Poništi datum bump"
      feature:
        pin: "Zakvači temu"
        unpin: "Otkvači temu"
        pin_globally: "Zakvači temu globalno"
        make_banner: "Napravite temu bannera"
        remove_banner: "Ukloni istaknutu objavu"
      reply:
        title: "Odgovori"
        help: "počni sastavljati odgovor za ovu temu"
      share:
        title: "Podijelite temu"
        extended_title: "Podijelite vezu"
        help: "dijelite poveznicu na ovu temu"
        instructions: "Podijelite vezu na ovu temu:"
        copied: "Kopirana veza do teme."
        restricted_groups:
          one: "Vidljivo samo članovima grupe: %{groupNames}"
          few: "Vidljivo samo članovima grupa: %{groupNames}"
          other: "Vidljivo samo članovima grupa: %{groupNames}"
        invite_users: "Pozovi"
      print:
        title: "Ispis"
        help: "Otvorite verziju ove teme za pisač"
      flag_topic:
        title: "Označi zastavicom"
        success_message: "Uspješno ste označili ovu temu zastavicom"
      make_public:
        title: "Pretvori u javnu temu"
        choose_category: "Molimo odaberite kategoriju za javnu temu:"
      feature_topic:
        title: "Istakni ovu temu"
        pin: "Neka se ova tema pojavi na vrhu kategorije %{categoryLink} do"
        unpin: "Uklonite ovu temu s vrha kategorije %{categoryLink}."
        unpin_until: "Uklonite ovu temu s vrha %{categoryLink} kategorije ili pričekajte <strong>%{until}</strong>."
        pin_note: "Korisnici mogu otkvačiti temu pojedinačno za sebe."
        pin_validation: "Za prikvačivanje ove teme potreban je datum."
        not_pinned: "Nijedna tema nije prikvačena u %{categoryLink}."
        already_pinned:
          one: "Trenutno zakačene teme u %{categoryLink}: <strong class='badge badge-notification unread'>%{count}</strong>"
          few: "Trenutno zakačenih tema u %{categoryLink}: <strong class='badge badge-notification unread'>%{count}</strong>"
          other: "Tema trenutno prikvačenih u %{categoryLink}: <strong class='badge badge-notification unread'>%{count}</strong>"
        pin_globally: "Neka se ova tema prikaže na vrhu svih popisa tema do"
        confirm_pin_globally:
          one: "Već imate %{count} globalno prikvačenih tema. Previše prikvačenih tema može biti teret za nove i anonimne korisnike. Jeste li sigurni da želite globalno zakačiti drugu temu?"
          few: "Već imate %{count} globalno prikvačenih tema. Previše prikvačenih tema može biti teret za nove i anonimne korisnike. Jeste li sigurni da želite globalno zakačiti drugu temu?"
          other: "Već imate %{count} globalno prikvačenih tema. Previše prikvačenih tema može biti teret za nove i anonimne korisnike. Jeste li sigurni da želite globalno zakačiti drugu temu?"
        unpin_globally: "Uklonite ovu temu s vrha svih popisa tema."
        unpin_globally_until: "Uklonite ovu temu s vrha svih popisa tema ili pričekajte do <strong>%{until}</strong>."
        global_pin_note: "Korisnici mogu otkvačiti temu pojedinačno za sebe."
        not_pinned_globally: "Ne postoje teme prikvačene na globalnoj razini."
        already_pinned_globally:
          one: "Trenutno zakačene teme na globalnoj razini: <strong class='badge badge-notification unread'>%{count}</strong>"
          few: "Trenutno zakačenih tema na globalnoj razini: <strong class='badge badge-notification unread'>%{count}</strong>"
          other: "Teme su trenutno prikvačene na globalnoj razini: <strong class='badge badge-notification unread'>%{count}</strong>"
        make_banner: "Umetni temu kao istaknutu objavu na vrh svake stranice"
        remove_banner: "Ukloni istaknutu objavu sa vrha svake stranice"
        banner_note: "Korisnik može ukloniti istaknutu objavu. U određenom trenutku može biti istaknuta samo jedna objava."
        no_banner_exists: "Ne postoji istaknuta objava"
        banner_exists: "Trenutno <strong class='badge badge-notification unread'>je</strong> istaknuta objava.."
      automatically_add_to_groups: "Ova pozivnica obuhvaća i pristup tim grupama:"
      invite_private:
        title: "Pozovite u Poruke"
        email_or_username: "E-mail ili korisničko ime pozivanog"
        email_or_username_placeholder: "e-mail adresa ili korisničko ime"
        action: "Pozovi"
        success: "Pozvali smo tog korisnika da sudjeluju u ovoj poruci"
        success_group: "Pozvali smo tu grupu da sudjeluje u ovoj poruci."
        error: "Žao nam je, dogodila se greške u pozivanju."
        not_allowed: "Nažalost, tog korisnika nije moguće pozvati."
        group_name: "ime grupe"
      controls: "Kontrole teme"
      invite_reply:
        title: "Pozovite"
        username_placeholder: "Korisničko ime"
        action: "Pošalji pozivnicu"
        help: "pozovite druge na ovu temu putem e-pošte ili obavijesti"
        to_forum: "Poslat ćemo kratku e-poštu dopuštajući vašem prijatelju da se odmah pridruži klikom na vezu."
        discourse_connect_enabled: "Unesite korisničko ime osobe koju želite pozvati u ovu temu."
        to_topic_blank: "Unesite korisničko ime ili adresu e-pošte osobe koju želite pozvati na ovu temu."
        to_topic_email: "Na adresu elektroničke pošte koju ste unijeli poslati ćemo pozivnicu kako bi vaš prijatelj mogao poslati odgovor."
        to_topic_username: "Unijeli ste korisničko ime. Poslat ćemo obavijest s vezom koja će ih pozvati na ovu temu."
        to_username: "Unesite korisničko ime osobe koju želite pozvati. Poslat ćemo obavijest s vezom koja ih poziva na ovu temu."
        email_placeholder: "ime@primjer.com"
        success_email: "Poslali smo pozivnicu na broj <b>%{invitee}</b>. Obavijestit ćemo vas kad pozivnica bude iskorištena. Provjerite karticu pozivnica na svojoj korisničkoj stranici da biste pratili vaše pozivnice."
        success_username: "Pozvali smo tog korisnika da sudjeluje u ovoj temi."
        error: "Žao nam je, nismo mogli pozvati tu osobu. Možda je već tu? (Pozivi su ograničeni)"
        success_existing_email: "Korisnik s e-poštom <b>%{emailOrUsername}</b> već postoji. Pozvali smo tog korisnika da sudjeluje u ovoj temi."
      login_reply: "Prijavite se za odgovoriti"
      filters:
        n_posts:
          one: "%{count} objava"
          few: "%{count} objava"
          other: "%{count} objava"
        cancel: "Uklonite filter"
      move_to:
        title: "Premjesti u"
        action: "premjestiti u"
        error: "Došlo je do pogreške prilikom premještanja postova."
      split_topic:
        title: "Prebaci u novu temu"
        action: "prebaci u novu temu"
        topic_name: "Naslov nove teme"
        radio_label: "Nova tema"
        error: "Dogodili se greška pri prebacivanju objava u novu temu."
        instructions:
          one: "Otvoriti će te novu temu u popunjenu s <b>%{count}</b> objava koje ste izabrali."
          few: "Otvoriti će te novu temu u popunjenu s <b>%{count}</b> objava koje ste izabrali."
          other: "Otvoriti će te novu temu u popunjenu s <b>%{count}</b> objava koje ste izabrali."
      merge_topic:
        title: "Prebaci u postojeću temu"
        action: "prebaci u postoječu temu"
        error: "Dogodili se greška pri prebacivanju objava u temu."
        radio_label: "Postojeća tema"
        instructions:
          one: "Molimo odaberite temu u koju želite prebaciti <b>%{count}</b> objava."
          few: "Molimo odaberite temu u koju želite prebaciti <b>%{count}</b> objava."
          other: "Molimo odaberite temu u koju želite prebaciti <b>%{count}</b> objava."
      move_to_new_message:
        title: "Premjestite u novu poruku"
        action: "premjestite u novu poruku"
        message_title: "Naslov nove poruke"
        radio_label: "Nova poruka"
        participants: "Sudionici"
        instructions:
          one: "Kreirat ćete novu poruku i ispuniti je odabranom objavom."
          few: "Kreirat ćete novu poruku i ispuniti je <b>%{count}</b> odabranim objavama."
          other: "Kreirat ćete novu poruku i ispuniti je <b>%{count}</b> odbabranim objavama."
      move_to_existing_message:
        title: "Premjesti u postojeću poruku"
        action: "premjesti u postojeću poruku"
        radio_label: "Postojeća poruka"
        participants: "Sudionici"
        instructions:
          one: "Molimo odaberite poruku u koju želite premjestiti ovu objavu."
          few: "Molimo odaberite poruku u koju želite premjestiti ovih <b>%{count}</b> objava."
          other: "Molimo odaberite poruku u koju želite premjestiti ovih <b>%{count}</b> objava."
      merge_posts:
        title: "Uredi odabrane objave"
        action: "spoji odabrane objave"
        error: "Dogodila se greška pri spajanju objava."
      publish_page:
        title: "Objavljivanje stranica"
        publish: "Objavi"
        description: "Kada je tema objavljena kao stranica, njezin se URL može dijeliti i prikazivat će se s prilagođenim stilom."
        slug: "Puž"
        public: "Javnost"
        public_description: "Ljudi mogu vidjeti stranicu čak i ako je povezana tema privatna."
        publish_url: "Vaša je stranica objavljena na:"
        topic_published: "Vaša tema je objavljena na adresi:"
        preview_url: "Vaša stranica će biti objavljena na adresi:"
        invalid_slug: "Žao mi je, ne možete objaviti ovu stranicu."
        unpublish: "Poništi objavljivanje"
        unpublished: "Vaša stranica nije objavljena i više nije dostupna."
        publishing_settings: "Postavke objavljivanja"
      change_owner:
        title: "Promijeni vlasnika"
        action: "promijeni vlasništvo"
        error: "Dogodila se greška u promjeni vlasništva nad ovom objavom."
        placeholder: "korisničko ime novog vlasnika"
        instructions:
          one: "Molimo odaberite novog vlasnika za post @%{old_user}"
          few: "Molimo odaberite novog vlasnika za %{count} postove od člana <b>@%{old_user}</b>"
          other: "Molimo odaberite novog vlasnika za %{count} postove od člana <b>@%{old_user}</b>"
        instructions_without_old_user:
          one: "Molimo odaberite novog vlasnika za post"
          few: "Molimo odaberite novog vlasnika za post @%{count}"
          other: "Molimo odaberite novog vlasnika za post @%{count}"
      change_timestamp:
        action: "promijeni vremensku oznaku"
        invalid_timestamp: "Vremenska oznaka ne može biti u budućnosti."
        error: "Došlo je do pogreške prilikom promjene vremenske oznake teme."
        instructions: "Odaberite novu vremensku oznaku teme. Objave u temi bit će ažurirane tako da imaju istu vremensku razliku."
      multi_select:
        select: "odaberi"
        selected: "odabrano (%{count})"
        select_post:
          label: "odaberi"
          title: "Dodajte post u odabir"
        selected_post:
          label: "odabran"
          title: "Kliknite da biste uklonili post iz izbora"
        select_replies:
          label: "odaberi +odgovori"
          title: "Dodajte post i sve njegove odgovore odabiru"
        select_below:
          label: "odaberite +ispod"
          title: "Dodaj post i sve nakon toga na odabir"
        delete: obriši odabrano
        cancel: odustani od odabranog
        select_all: odaberi sve
        deselect_all: odustani od odabira
        description:
          one: Odabrali ste <b>%{count}</b> objava.
          few: "Odabrali ste <b>%{count}</b> objava."
          other: "Odabrali ste <b>%{count}</b> objava."
      deleted_by_author_simple: "(temu izbrisao autor)"
    post_list:
      title: "Najnovije objave"
      aria_post_number: "%{title} - članak #%{postNumber}"
    post:
      confirm_delete: "Jeste li sigurni da želite izbrisati ovaj post?"
      quote_reply: "Citat"
      quote_edit: "Izmijeni"
      quote_share: "Podijelite"
      edit_reason: "Razlog:"
      post_number: "objava %{number}"
      ignored: "Zanemareni sadržaj"
      wiki_last_edited_on: "wiki zadnji put uređeno %{dateTime}"
      last_edited_on: "post zadnji put uređen %{dateTime}"
      reply_as_new_topic: "Odgovori u povezanoj temi"
      reply_as_new_private_message: "Odgovorite novom porukom istim primateljima."
      continue_discussion: "Nastavak rasrave iz %{postLink}:"
      follow_quote: "idi na citiranu objavu"
      show_full: "Prikaži cijelu objavu"
      show_hidden: "Pogledajte zanemareni sadržaj."
      deleted_by_author_simple: "(post izbrisao autor)"
      collapse: "sakrij"
      sr_collapse_replies: "Sažmi ugrađene odgovore"
      sr_date: "Datum objave"
      expand_collapse: "proširi/sruši"
      sr_below_embedded_posts_description: "objavi #%{post_number} odgovora"
      sr_embedded_reply_description: "odgovorite sa @%{username} na objavu broj%{post_number}"
      locked: "član osoblja zaključao je ovaj post od uređivanja"
      gap:
        one: "pogledaj %{count} skriveni odgovor"
        few: "pogledaj %{count} skrivenih odgovora"
        other: "pogledaj %{count} skrivenih odgovora"
      sr_reply_to: "Odgovorite na post #%{post_number} sa @%{username}"
      notice:
        new_user: "Ovo je prva objava %{user} - poželimo mu dobrodošlicu u zajednicu."
        returning_user: "Prošlo je dosta vremena otkad smo vidjeli %{user} — njihov posljednji post bio je %{time}."
      unread: "Objava je nepročitana"
      has_replies:
        one: "%{count} Odgovor"
        few: "%{count} Odgovora"
        other: "%{count} Odgovora"
      has_replies_count: "%{count}"
      unknown_user: "(nepoznati/izbrisani korisnik)"
      has_likes_title:
        one: "Objava se sviđa %{count} osobi"
        few: "%{count} se sviđa objava"
        other: "%{count} se sviđa objava"
      has_likes_title_only_you: "sviđa vam se ova objava"
      has_likes_title_you:
        one: "tebi i još %{count} se sviđa objava"
        few: "tebi i još %{count} se sviđa objava"
        other: "tebi i još %{count} se sviđa objava"
      sr_post_like_count_button:
        one: "Ovaj post se svidio %{count} osobi. Kliknite za pregled"
        few: "Ovaj post se svidio %{count} osobi. Kliknite za pregled"
        other: "Ovaj post se svidio %{count} ljudi. Kliknite za pregled"
      sr_post_read_count_button:
        one: "%{count} osoba je pročitalo ovaj post. Kliknite za pregled"
        few: "%{count} osoba je pročitalo ovaj post. Kliknite za pregled"
        other: "%{count} ljudi je pročitalo ovaj post. Kliknite za pregled"
      filtered_replies_hint:
        one: "Pogledajte ovaj post i njegov odgovor"
        few: "Pogledajte ovaj post i %{count} odgovora"
        other: "Pogledajte ovaj post i %{count} odgovora"
      filtered_replies_viewing:
        one: "Pregled %{count} odgovora na"
        few: "Pregled %{count} odgovora na"
        other: "Pregled %{count} odgovora na"
      in_reply_to: "Učitaj nadređeni post"
      view_all_posts: "Pogledajte sve postove"
      errors:
        create: "Žao nam je, dogodila se greška u stvaranju tvoje objave. Molimo pokušajte ponovo."
        edit: "Žao nam je, dogodila se greška u izmjenjivanju tvoje objave. Molimo pokušajte ponovo."
        file_too_large: "Nažalost, ta je datoteka prevelika (maksimalna veličina je %{max_size_kb}kb). Zašto svoju veliku datoteku ne biste prenijeli na vanjski servis poput imgur.com, a zatim zalijepili vezu?"
        file_size_zero: "Žao nam je, izgleda da je nešto pošlo po zlu, datoteka koju pokušavate prenijeti je 0 bajtova. Molim te pokušaj ponovno."
        file_too_large_humanized: "Nažalost, ta je datoteka prevelika (maksimalna veličina je %{max_size}). Zašto ne biste prenijeli svoju veliku datoteku na uslugu dijeljenja u oblaku, a zatim zalijepili vezu?"
        too_many_uploads: "Žao nam je, možete učitati samo jednu datoteku od jednom."
        too_many_dragged_and_dropped_files:
          one: "Nažalost, istodobno možete prenijeti samo %{count} datoteka."
          few: "Nažalost, istodobno možete prenijeti samo %{count} datoteka."
          other: "Nažalost, istodobno možete prenijeti samo %{count} datoteka."
        upload_not_authorized: "Nažalost, datoteka koju pokušavate prenijeti nije autorizirana (autorizirana proširenja: %{authorized_extensions})."
        no_uploads_authorized: "Nažalost, nijedna datoteka nije ovlaštena za učitavanje."
        image_upload_not_allowed_for_new_user: "Žao nam je, novi korisnici ne mogu učitavati slike."
        attachment_upload_not_allowed_for_new_user: "Žao nam je, novi korisnici ne mogu učitavati privitke."
        attachment_download_requires_login: "Žao nam je, morate biti prijavljeni da biste preuzimali privitke."
      cancel_composer:
        confirm: "Što biste željeli učiniti sa svojim postom?"
        discard: "Odbaci"
        save_draft: "Spremi skicu za kasnije"
        keep_editing: "Nastavite uređivati"
      via_email: "ova objava stigla je preko e-maila"
      via_auto_generated_email: "ovaj je post stigao putem automatski generirane e-pošte"
      whisper: "ovu objavu potiho pošaljite moderatorima"
      whisper_groups: "ovaj post je privatan i vidljiv je samo %{groupNames}"
      wiki:
        about: "ova objava je zajednička wiki objava"
      few_likes_left: "Hvala za dijeljenje ljubavi! Za danas vam je ostalo samo nekoliko lajkova."
      controls:
        reply: "počnite sa sastavljanjem odgovora na ovu objavu"
        like_action: "Like-aj"
        like: "Lajkuj objavu"
        has_liked: "sviđa vam se ova objava"
        read_indicator: "članovi koji su pročitali ovaj post"
        undo_like_action: "Poništi sviđanje."
        undo_like: "poništi lajk"
        edit: "izmijeni ovu objavu"
        edit_action: "Izmijeni"
        edit_anonymous: "Žao nam je, morate biti prijavljeni da bi ste izmjenili ovu objavu."
        flag_action: "Označi zastavicom"
        delete: "obriši ovu objavu"
        undelete: "poništi brisanje objave"
        share_action: "Podijelite"
        share: "podijeli poveznicu na ovu objavu"
        more: "Više"
        delete_replies:
          confirm: "Želite li i izbrisati odgovore na ovaj post?"
          direct_replies:
            one: "Da, i %{count} direktan odgovor"
            few: "Da, i %{count} direktanih odgovora"
            other: "Da, i %{count} direktnih odgovora"
          all_replies:
            one: "Da, i %{count} odgovor"
            few: "Da, i %{count} odgovora"
            other: "Da, i svih %{count} odgovora"
          just_the_post: "Ne, samo ovu objavu"
        admin: "administratorske akcije na objavi"
        admin_action: "Administrator"
        permanently_delete: "Trajno izbriši"
        permanently_delete_confirmation: "Jeste li sigurni da trajno želite izbrisati ovaj post? Nećete ga moći oporaviti."
        wiki: "Učini zajedničkom, wiki objavom"
        unwiki: "Ukloni status zajedničke objave"
        convert_to_moderator: "Dodaj boje osoblja"
        revert_to_regular: "Ukloni boje osoblja"
        rebake: "Popravi HTML"
        publish_page: "Objava stranica"
        unhide: "Poništi skrivanje"
        lock_post: "Zaključaj post"
        lock_post_description: "zabranite autoru uređivanje objave"
        unlock_post: "Otključaj post"
        unlock_post_description: "dopustite autoru uređivanje objave"
        delete_topic_disallowed_modal: "Nemate dozvolu za brisanje ove teme. Ako stvarno želite da se obriše, pošaljite zastavu za pažnju moderatora zajedno s obrazloženjem."
        delete_topic_disallowed: "nemate dozvolu za brisanje ove teme"
        delete_topic_confirm_modal:
          one: "Ova tema trenutno ima više od %{count} pregleda i možda je popularno odredište za pretraživanje. Jeste li sigurni da želite u potpunosti izbrisati ovu temu, umjesto da je uređujete kako biste je poboljšali?"
          few: "Ova tema trenutno ima više od %{count} pregleda i možda je popularno odredište za pretraživanje. Jeste li sigurni da želite u potpunosti izbrisati ovu temu, umjesto da je uređujete kako biste je poboljšali?"
          other: "Ova tema trenutno ima više od %{count} pregleda i možda je popularno odredište za pretraživanje. Jeste li sigurni da želite u potpunosti izbrisati ovu temu, umjesto da je uređujete kako biste je poboljšali?"
        delete_topic_confirm_modal_yes: "Da, izbriši ovu temu"
        delete_topic_confirm_modal_no: "Ne, zadrži ovu temu"
        delete_topic_error: "Došlo je do pogreške prilikom brisanja ove teme"
        delete_topic: "obriši temu"
        remove_timer: "ukloni tajmer"
        edit_timer: "uredi mjerač vremena"
      actions:
        people:
          like:
            one: "like-ao objavu"
            few: "like-ao objavu"
            other: "like-ao objavu"
          read:
            one: "pročitajte ovo"
            few: "pročitajte ovo"
            other: "pročitajte ovo"
          like_capped:
            one: "i %{count} drugima se svidjelo ovo"
            few: "i %{count} drugima se svidjelo ovo"
            other: "i %{count} drugima se svidjelo ovo"
          read_capped:
            one: "i %{count} je ovo pročitao/la"
            few: "i %{count} drugih ovo su pročitali"
            other: "i %{count} drugih ovo su pročitali"
          sr_post_likers_list_description: "korisnika kojima se ovaj post svidio"
          sr_post_readers_list_description: "korisnika koji čitaju ovaj post"
        by_you:
          off_topic: "Označili ste ovo kao van teme"
          spam: "Označili ste ovo kao neželjeno"
          inappropriate: "Označili ste ovo kao van neprikladno"
          notify_moderators: "Označili ste ovo za moderatore"
          notify_user: "Poslali ste poruku ovom korisniku"
      delete:
        confirm:
          one: "Jeste li sigurni da želite izbrisati taj post?"
          few: "Jeste li sigurni da želite izbrisati %{count}\" postova?"
          other: "Jeste li sigurni da želite izbrisati te %{count} postove?"
      merge:
        confirm:
          one: "Jeste li sigurni da želite spojiti ove objave?"
          few: "Jeste li sigurni da želite spojiti %{count} postova?"
          other: "Jeste li sigurni da želite spojiti ovih %{count} objava?"
      revisions:
        controls:
          first: "Prva revizija"
          previous: "Prethodna revizija"
          next: "Sljedeća revizija"
          last: "Zadnja revizija"
          hide: "Sakrij reviziju"
          show: "Pokaži reviziju"
          revert: "Vrati se na reviziju %{revision}"
          edit_wiki: "Uredite Wiki"
          edit_post: "Izmjeni objavu"
          comparing_previous_to_current_out_of_total: "<strong>%{previous}</strong> %{icon} <strong>%{current}</strong> / %{total}"
        displays:
          inline:
            title: "Prikaži izvedeni ispis s dodavanjima i oduzimanjima u liniji."
            button: "HTML"
          side_by_side:
            title: "Prikaži izračunate odlazne podatke s razlikama nasuprot."
            button: "HTML"
          side_by_side_markdown:
            title: "Prikaži razlike u sirovom izvoru jednu nasuprot druge."
            button: "Sirovo"
      raw_email:
        displays:
          raw:
            title: "Prikažite neobrađenu e -poštu"
            button: "Sirovo"
          text_part:
            title: "Prikaz tekstnog dijela e-pošte"
            button: "Tekst"
          html_part:
            title: "Pokažite html dio e-pošte"
            button: "HTML"
      bookmarks:
        create: "Stvori oznaku"
        create_for_topic: "Napravite oznaku za temu"
        edit: "Uredi oznaku"
        edit_for_topic: "Uredi oznaku za temu"
        updated: "Ažurirano"
        name: "Ime i prezime"
        name_placeholder: "Čemu služi ova oznaka?"
        set_reminder: "Podsjeti me"
        options: "Mogućnosti"
        actions:
          delete_bookmark:
            name: "Izbriši oznaku"
            description: "Uklanja oznaku s vašeg profila i zaustavlja sve podsjetnike za nju"
          edit_bookmark:
            name: "Uredi oznaku"
            description: "Uredite naziv oznake ili promijenite datum i vrijeme podsjetnika"
          clear_bookmark_reminder:
            name: "Očisti podsjetnik"
            description: "Brisanje datuma i vremena podsjetnika"
          pin_bookmark:
            name: "Označi oznaku"
            description: "Prikvačite oznaku. To će se pojaviti na vrhu vašeg popisa oznaka."
          unpin_bookmark:
            name: "Otkvačite oznaku"
            description: "Otkvačite oznaku. Više se neće prikazivati na vrhu vašeg popisa oznaka."
      filtered_replies:
        viewing_posts_by: "Pregledavanje %{post_count} postova od"
        viewing_subset: "Neki odgovori su sažeti"
        post_number: "%{username}, post #%{post_number}"
        show_all: "Prikaži sve"
      share:
        title: "Podijelite objavu %{post_number}"
        instructions: "Podijeli poveznicu na ovu objavu:"
    category:
      none: "(nema kategorije)"
      all: "Sve kategorije"
      choose: "kategorija&hellip;"
      edit: "Izmijeni"
      edit_title: "Uredite ovu kategoriju"
      edit_dialog_title: "Uredi: %{categoryName}"
      view: "Prikaži teme u kategoriji"
      back: "Natrag u kategoriju"
      general: "Općenito"
      settings: "Postavke"
      tags: "Oznake"
      tags_allowed_tags: "Ograniči ove oznake na ovu kategoriju:"
      tags_allowed_tag_groups: "Ograniči ove grupe oznaka na ovu kategoriju:"
      tags_placeholder: "(Izborno) popis dopuštenih oznaka"
      tags_tab_description: "Oznake i grupe oznaka koje su gore navedene bit će dostupne samo u ovoj kategoriji i ostalim kategorijama koje ih također navode. Oni neće biti dostupni za upotrebu u drugim kategorijama."
      tag_groups_placeholder: "(Izborno) popis dopuštenih grupa oznaka"
      manage_tag_groups_link: "Upravljanje grupama oznaka"
      allow_global_tags_label: "Dopustite i druge oznake"
      required_tag_group:
        description: "Zahtijevajte da nove teme imaju oznake iz grupa oznaka:"
        delete: "Pobriši"
        add: "Dodajte potrebnu grupu oznaka"
      topic_featured_link_allowed: "Dopusti istaknute poveznice u ovoj kategoriji"
      delete: "Obriši kategoriju"
      create: "Nova kategorija"
      create_long: "Stvorite novu kategoriju"
      save: "Spremi kategoriju"
      slug: "Kod kategorije"
      slug_placeholder: "(Neobavezno) spojene-riječi za url"
      creation_error: Dogodila se greška pri stvaranju kategorije.
      save_error: Dogodila se greška pri spremanju kategorije.
      name: "Ime kategorije"
      description: "Opis"
      logo: "Logo kategorije"
      logo_dark: "Slika logotipa kategorije tamnog načina rada"
      background_image: "Pozadinska slika kategorije"
      badge_colors: "Boje značke"
      background_color: "Pozadinska boja"
      foreground_color: "Istaknuta boja."
      name_placeholder: "Jedna ili dvije riječi"
      color_placeholder: "bilo koja boja"
      delete_confirm: "Jeste li sigurni da želite izbrisati ovu kategoriju?"
      delete_error: "Dogodila se greška pri brisanju kategrije."
      list: "Popis kategorija"
      no_description: "Molimo dodajte opis ovoj kategoriji."
      change_in_category_topic: "Izmjena opisa"
      already_used: "Ova boja se koristi u drugoj kategoriji."
      security: "Sigurnost"
      security_add_group: "Dodajte grupu"
      permissions:
        group: "Grupa"
        see: "Vidi"
        reply: "Odgovor"
        create: "Kreiraj"
        no_groups_selected: "Nijedna grupa nije dobila pristup; ova će kategorija biti vidljiva samo osoblju."
        everyone_has_access: 'Ova je kategorija javna, svi mogu vidjeti, odgovarati i stvarati postove. Da biste ograničili dopuštenja, uklonite jedno ili više dopuštenja dodijeljenih grupi "svi".'
        toggle_reply: "Uključi / isključi dozvolu za odgovor"
        toggle_full: "Uključi / isključi dozvolu za stvaranje"
        inherited: 'Ovo je dopuštenje naslijeđeno od "svih"'
      special_warning: "Upozorenje: Ova je kategorija unaprijed postavljena kategorija i sigurnosne postavke ne mogu se uređivati. Ako ne želite koristiti ovu kategoriju, izbrišite je umjesto da je prenamijenite."
      uncategorized_security_warning: "Ova kategorija je posebna. Namijenjen je kao prostor za čuvanje tema koje nemaju kategoriju; ne može imati sigurnosne postavke."
      uncategorized_general_warning: 'Ova kategorija je posebna. Koristi se kao zadana kategorija za nove teme za koje nije odabrana kategorija. Ako želite spriječiti ovo ponašanje i prisiliti odabir kategorije, <a href="%{settingLink}">onemogućite postavku ovdje</a>. Ako želite promijeniti naziv ili opis, idite na <a href="%{customizeLink}">Prilagodi / Tekstualni sadržaj</a>.'
      pending_permission_change_alert: "Niste dodali %{group} ovoj kategoriji; kliknite ovaj gumb da biste ih dodali."
      images: "Slike"
      email_in: "Prilagođena adresa dolaznog e-maila."
      email_in_tooltip: "Možete odvojiti na više adresa e-pošte s | znakom."
      email_in_allow_strangers: "Prihvati emailove anonimnih korisnika bez računa"
      mailinglist_mirror: "Kategorija odražava mailing listu"
      show_subcategory_list: "Prikaži popis potkategorija iznad tema u ovoj kategoriji."
      read_only_banner: "Tekst bannera kada korisnik ne može stvoriti temu u ovoj kategoriji:"
      num_featured_topics: "Broj tema prikazanih na stranici kategorija:"
      subcategory_num_featured_topics: "Broj istaknutih tema na stranici nadređene kategorije:"
      all_topics_wiki: "Učinite nove teme wikijima prema zadanim postavkama"
      allow_unlimited_owner_edits_on_first_post: "Dopusti neograničeno uređivanje vlasniku na prvom postu"
      subcategory_list_style: "Stil popisa potkategorija:"
      sort_order: "Popis tema Sortiraj po:"
      default_view: "Zadani popis tema:"
      default_top_period: "Zadani Period Top Tema"
      default_list_filter: "Zadani filtar popisa:"
      allow_badges_label: "Dozvoli dodjeljivanje značaka u ovoj kategoriji."
      edit_permissions: "Izmjeni dozvole"
      reviewable_by_group: "Osim osoblja, sadržaj u ovoj kategoriji mogu pregledati i:"
      review_group_name: "ime grupe"
      require_topic_approval: "Zahtijeva odobrenje moderatora za sve nove teme"
      require_reply_approval: "Zahtijeva odobrenje moderatora za sve nove odgovore"
      this_year: "ove godine"
      position: "Položaj na stranici kategorija:"
      default_position: "Zadana pozicija"
      position_disabled: "Kategorije će biti prikazane prema redoslijedu aktivnosti. Da biste kontrolirali redoslijed kategorija na popisima, omogućite postavku <a href='%{url}'>'fiksnih pozicija kategorija'</a>."
      minimum_required_tags: "Minimalan broj oznaka potrebnih u temi:"
      default_slow_mode: 'Omogućite "Spori način rada" za nove teme u ovoj kategoriji.'
      parent: "Nadkategorija"
      num_auto_bump_daily: "Broj otvorenih tema koje se automatski mijenjaju dnevno:"
      navigate_to_first_post_after_read: "Idite na prvi post nakon čitanja tema"
      notifications:
        title: "promijeniti razinu obavijesti za ovu kategoriju"
        watching:
          title: "Promatrano"
          description: "Automatski ćete gledati sve teme u ovoj kategoriji. Bit ćete obaviješteni o svakom novom postu u svakoj temi i prikazat će se broj novih odgovora."
        watching_first_post:
          title: "Pratim prvi natpis"
          description: "Bit ćete obaviješteni o novim temama u ovoj kategoriji, ali ne i odgovorima na teme."
        tracking:
          title: "Praćeno"
          description: "Automatski ćete pratiti sve teme u ovoj kategoriji. Bit ćete obaviješteni ako netko spomene vaše @ime ili vam odgovori, a prikazat će se i broj novih odgovora."
        regular:
          title: "Normalno"
          description: "Bit ćete obaviješteni ako netko spomene vaše @ime ili vam odgovori."
        muted:
          title: "Utišano"
          description: "Nikada nećete biti obaviješteni o bilo čemu o novim temama u ovoj kategoriji i one se neće pojaviti najnovije."
      search_priority:
        label: "Prioritet pretraživanja"
        options:
          normal: "Normalno"
          ignore: "Zanemari"
          very_low: "Vrlo nisko"
          low: "Nizak"
          high: "Visok"
          very_high: "Vrlo visoko"
      sort_options:
        default: "zadano"
        likes: "Like-ova"
        op_likes: "Broj lajkova orginalne objave"
        views: "Pogledi"
        posts: "Objave"
        activity: "Aktivnosti"
        posters: "Objavili"
        category: "Kategorija"
        created: "Stvoreno"
      sort_ascending: "Uzlazno"
      sort_descending: "Silazno"
      subcategory_list_styles:
        rows: "Redovi"
        rows_with_featured_topics: "Redovi s istaknutim temama"
        boxes: "Kutije"
        boxes_with_featured_topics: "Kutije s istaknutim temama"
      settings_sections:
        general: "Općenito"
        moderation: "Moderiranje"
        appearance: "Izgled"
        email: "Email"
      list_filters:
        all: "sve teme"
        none: "nema podkategorija"
      colors_disabled: "Ne možete odabrati boje jer imate stil kategorije nijedna."
    flagging:
      action: "Označi objavu zastavicom"
      take_action_options:
        suspend:
          title: "Suspendiraj korisnika"
          details: "Dosegnite prag zastavice i suspendirajte korisnika"
        silence:
          title: "Ušuti korisnika"
          details: "Dosegnite prag zastavice i utišajte korisnika"
      notify_action: "Poruka"
      official_warning: "Službeno upozorenje"
      delete_spammer: "Obriši korisnika zbog nepoželjnih objava."
      flag_for_review: "Red čekanja za pregled"
      delete_confirm_MF: |
        Spremate se izbrisati {POSTS, plural, one {<b>#</b> post} few {<b>#</b> postova} other {<b>#</b> postova}} i {TOPICS, plural, one {<b>#</b> tema} few {<b>#</b> tema} other {<b>#</b> tema}} od ovog korisnika, uklonite njegov račun, blokirajte prijave s njegove IP adrese <b>{ip_address}</b>i dodajte njegovu e-adresu <b>{email}</b> na trajni popis blokiranih. Jeste li sigurni da je ovaj korisnik doista neželjena pošta?
      yes_delete_spammer: "Da, obriši korisnika."
      ip_address_missing: "(N/A)"
      hidden_email_address: "(skriveno)"
      submit_tooltip: "Priložite privatnu zastavicu."
      cant: "Žao nam je, trenutno ne možete označiti ovu objavu zastavicom."
      notify_staff: "Obavijesti osoblje privatno"
      formatted_name:
        off_topic: "Van teme je."
        inappropriate: "Neprikladno je."
        spam: "Nepoželjno je."
      custom_placeholder_notify_user: "Budite specifični, konstruktivni i ljubazni."
      notify_user_textarea_label: "Poruka za korisnika"
      custom_placeholder_notify_moderators: "Recite nam točno što vas brine, i gdje je moguće dajte relevantne poveznice i primjere."
      notify_moderators_textarea_label: "Poruka za moderatore"
      custom_message:
        at_least:
          one: "unesite barem %{count} znak"
          few: "unesite barem %{count} znakova"
          other: "unesite barem %{count} znakova"
        left:
          one: "%{count} preostalih"
          few: "%{count} preostalih"
          other: "%{count} preostalih"
    flagging_topic:
      action: "Označi temu zastavicom"
      notify_action: "Poruka"
    topic_map:
      title: "Sažetak teme"
      participants_title: "Često objavljuju"
      links_title: "Popularne poveznice"
      clicks:
        one: "%{count} klik"
        few: "%{count} klikova"
        other: "%{count} klikova"
      views: "Pregledi"
      read: pročitajte
      minutes: min
    post_links:
      about: "prikaži više poveznica za ovu objavu"
      title:
        one: "još %{count} "
        few: "%{count} više"
        other: "%{count} više"
    topic_statuses:
      warning:
        help: "Ovo je službeno upozorenje."
      bookmarked:
        help: "Zabilježili ste ovu temu"
      locked:
        help: "Ova je tema zatvoreno, više ne prihvaća nove odgovore"
      archived:
        help: "Ova je tema arhivirana; zamrznuta je i ne može se mijenjati."
      locked_and_archived:
        help: "Ova je tema zatvorena i arhivirana; više ne prihvaća nove odgovore i ne može se mijenjati"
      unpinned:
        title: "Odkvačeno"
        help: "Ova vam je tema odkvačena, prikazivati će se u standardnom redoslijedu."
      pinned_globally:
        title: "Globalno zakvačeno"
        help: "Ova vam je tema zakvačena, prikazivati će se na vrhu svoje kategorije."
      pinned:
        title: "Zakvačeno"
        help: "Ova vam je tema zakvačena, prikazivati će se na vrhu svoje kategorije."
      personal_message:
        title: "Ova tema je osobna poruka"
        help: "Ova tema je osobna poruka"
    posts: "Objave"
    pending_posts:
      label: "Na čekanju"
      label_with_count: "Na čekanju (%{count})"
    posters: "Objavili"
    original_post: "Originalna objava"
    views: "Pogledi"
    views_lowercase:
      one: "pregledi"
      few: "pogledi"
      other: "pregledi"
    replies: "Odgovori"
    views_long:
      one: "ova je tema pregledana %{count} puta"
      few: "ova je tema pregledana %{count} puta"
      other: "ova je tema pregledana %{count} puta"
    activity: "Aktivnosti"
    likes: "Like-ova"
    likes_lowercase:
      one: "likeovi"
      few: "sviđanja"
      other: "sviđanja"
    users: "Korisnici"
    users_lowercase:
      one: "korisnik"
      few: "korisnika"
      other: "korisnika"
    category_title: "Kategorija"
    history_capped_revisions: "Povijest, posljednjih 100 izmjena"
    history: "Povijest"
    raw_email:
      title: "Dolazna e-pošta"
      not_available: "Nije dostupno!"
    categories_list: "Popis kategorija"
    filters:
      with_topics: "%{filter} teme"
      with_category: "%{filter} %{category} teme"
      filter:
        button:
          label: "Filter"
      latest:
        title: "Zadnje"
        title_with_count:
          one: "Najnovije (%{count})"
          few: "Novi (%{count})"
          other: "Novi (%{count})"
        help: "teme s nedavnim objavama"
      read:
        title: "Pročitano"
        help: "Teme koje ste pročitali, po redu po kojem ste ih zadnji put čitali"
      categories:
        title: "Kategorije"
        title_in: "Kategorija - %{categoryName}"
        help: "sve teme grupirane po kategorijama"
      unread:
        title: "Nepročitano"
        title_with_count:
          one: "Nepročitano (%{count})"
          few: "Nepročitanih (%{count})"
          other: "Nepročitanih (%{count})"
        help: "teme koje trenutno promatrate ili pratite s nepročitanim objavama"
        lower_title_with_count:
          one: "%{count} nepročitano"
          few: "%{count} nepročitano"
          other: "%{count} nepročitano"
      unseen:
        title: "Neviđeno"
        lower_title: "neviđeno"
        help: "nove teme i teme koje trenutno gledate ili pratite s nepročitanim objavama"
      new:
        lower_title_with_count:
          one: "%{count} novi"
          few: "%{count} novih"
          other: "%{count} novih"
        lower_title: "novo"
        title: "Novo"
        title_with_count:
          one: "Novi (%{count})"
          few: "Novih (%{count})"
          other: "Novih (%{count})"
        help: "teme stvorene u zadnjih par dana"
        all: "Sve"
        topics: "Tema"
        replies: "Odgovori"
      posted:
        title: "Moje objave"
        help: "teme u kojima si objavljivao"
      bookmarks:
        title: "Zabilješke"
        help: "teme koje ste zabilježili"
      category:
        title: "%{categoryName}"
        title_with_count:
          one: "%{categoryName} (%{count})"
          few: "%{categoryName} (%{count})"
          other: "%{categoryName} (%{count})"
        help: "posljednje teme u %{categoryName} kategoriji"
      top:
        title: "Najaktivnije"
        help: "najaktivnije teme u zadnjih godinu, mjesec, tjedan ili dan"
        all:
          title: "Ukupno"
        yearly:
          title: "Godišnje"
        quarterly:
          title: "Tromjesečno"
        monthly:
          title: "Mjesečno"
        weekly:
          title: "Tjedno"
        daily:
          title: "Dnevno"
        all_time: "Ukupno"
        this_year: "Godina"
        this_quarter: "Tromjesječje"
        this_month: "Mjesec"
        this_week: "Tjedan"
        today: "Danas"
    browser_update: 'Nažalost, <a href="https://www.discourse.org/faq/#browser">vaš preglednik nije podržan</a>. Prebacite se <a href="https://browsehappy.com">na podržani preglednik</a> za pregled bogatog sadržaja, prijavite se i odgovorite.'
    permission_types:
      full: "Otvoriti / Odgovoriti / Vidjeti"
      create_post: "Odgovoriti / Vidjeti"
      readonly: "Vidjeti"
    preloader_text: "Učitavanje"
    lightbox:
      download: "preuzmi"
      open: "izvorna slika"
      previous: "Prethodno (tipka sa strelicom ulijevo)"
      next: "Sljedeće (tipka sa strelicom desno)"
      counter: "%curr% od %total%"
      close: "Zatvori (Esc)"
      content_load_error: '<a href="%url%">Sadržaj</a> nije moguće učitati.'
      image_load_error: '<a href="%url%">Slika</a> nije mogla biti učitana.'
    cannot_render_video: Ovaj videozapis nije moguće prikazati jer vaš preglednik ne podržava kodek.
    keyboard_shortcuts_help:
      shortcut_key_delimiter_comma: ", "
      shortcut_key_delimiter_plus: "+"
      shortcut_delimiter_or: "%{shortcut1} ili %{shortcut2}"
      shortcut_delimiter_slash: "%{shortcut1}/%{shortcut2}"
      shortcut_delimiter_space: "%{shortcut1} %{shortcut2}"
      title: "Prečaći tipkovnice"
      short_title: "Prečaci"
      jump_to:
        title: "Idi na"
        home: "%{shortcut} Početak"
        latest: "%{shortcut} Posljednje"
        new: "%{shortcut} Novo"
        unread: "%{shortcut} Nepročitano"
        categories: "%{shortcut} Kategorije"
        top: "%{shortcut} Na vrhu"
        bookmarks: "%{shortcut} Označeno"
        profile: "%{shortcut} Profil"
        messages: "%{shortcut} Poruke"
        drafts: "%{shortcut} Nacrti"
        next: "%{shortcut} Sljedeća tema"
        previous: "%{shortcut} Prethodna tema"
      navigation:
        title: "Navigacija"
        jump: "%{shortcut} Idi na objavu broj"
        back: "%{shortcut} Natrag"
        up_down: "%{shortcut} Premjesti odabir &uarr; &darr;"
        open: "%{shortcut} Otvori odabranu temu"
        next_prev: "%{shortcut} Slijedeći/predhodni dio"
        go_to_unread_post: "%{shortcut} Idi na prvi nepročitani post"
      application:
        title: "Aplikacija"
        create: "%{shortcut} Otvori novu temu"
        notifications: "%{shortcut} Otvori obavijesti"
        user_profile_menu: "%{shortcut} Otvori korisnički izbornik"
        show_incoming_updated_topics: "%{shortcut} Pokaži ažurirane teme"
        search: "%{shortcut} Traži"
        help: "%{shortcut} Otvori pomoć tipkovnice"
        toggle_bulk_select: "%{shortcut} Uključi/isključi skupni odabir"
        x: "%{shortcut} Uključi/isključi odabir (u načinu skupnog odabira)"
        log_out: "%{shortcut} Odjava"
      composing:
        title: "Sastavljanje"
        return: "%{shortcut} Povratak skladatelju"
        fullscreen: "%{shortcut} Kompozitor preko cijelog zaslona"
      bookmarks:
        title: "Označavanje"
        enter: "%{shortcut} Spremi i zatvori"
        later_today: "%{shortcut} Kasnije danas"
        later_this_week: "%{shortcut} Kasnije ovog tjedna"
        tomorrow: "%{shortcut} Sutra"
        next_week: "%{shortcut} Sljedeći tjedan"
        next_month: "%{shortcut} Sljedeći mjesec"
        next_business_week: "%{shortcut} Početak sljedećeg tjedna"
        next_business_day: "%{shortcut} Sljedeći radni dan"
        custom: "%{shortcut} Prilagođeni datum i vrijeme"
        none: "%{shortcut} Bez podsjetnika"
        delete: "%{shortcut} Izbriši oznaku"
      actions:
        title: "Akcije"
        bookmark_topic: "%{shortcut} Promjeni zabilježenu temu"
        pin_unpin_topic: "%{shortcut} Zakvači/odkvači temu"
        share_topic: "%{shortcut} Podijeli temu"
        share_post: "%{shortcut} Podijeli objavu"
        reply_as_new_topic: "%{shortcut} Odgovori u povezanoj temu"
        reply_topic: "%{shortcut} Odgovori u temu"
        reply_post: "%{shortcut} Odgovori na objavu"
        quote_post: "%{shortcut} Citiraj objavu"
        like: "%{shortcut} Sviđa se"
        flag: "%{shortcut} Označi objavu zastavom"
        bookmark: "%{shortcut} Zabilježi objavu"
        edit: "%{shortcut} Uredi objavu"
        delete: "%{shortcut} Izbriši objavu"
        mark_muted: "%{shortcut} Utišaj objavu"
        mark_regular: "%{shortcut} Normalna (zadana) tema"
        mark_tracking: "%{shortcut} Prati temu"
        mark_watching: "%{shortcut} Promatraj temu"
        print: "%{shortcut} Ispis teme"
        topic_admin_actions: "%{shortcut} Otvorite administratorske akcije teme"
      search_menu:
        title: "Izbornik za pretraživanje"
        prev_next: "%{shortcut} Premještanje odabira gore i dolje"
        insert_url: "%{shortcut} Umetnite odabir u otvoreni skladatelj"
        full_page_search: "%{shortcut} Pokreće pretraživanje cijele stranice"
    badges:
      earned_n_times:
        one: "Dobio ovu značku %{count} put"
        few: "Dobio ovu značku %{count} puta"
        other: "Dobio ovu značku %{count} puta"
      granted_on: "Odobreno %{date}"
      title: Značke
      allow_title: "Ovu značku možete upotrijebiti kao naslov"
      multiple_grant: "To možete zaraditi više puta"
      badge_count:
        one: "%{count} Značka"
        few: "%{count} Značke"
        other: "%{count} Značke"
      more_badges:
        one: "+ još %{count}"
        few: "+%{count} više"
        other: "+%{count} više"
      select_badge_for_title: Odaberi značku koju češ koristit kao titulu
      none: "(ništa)"
      successfully_granted: "Uspješno dodijeljeno %{badge} korisniku %{username}"
      badge_grouping:
        getting_started:
          name: Početak
        community:
          name: Zajednica
        trust_level:
          name: Razina povjerenja
        other:
          name: Drugo
        posting:
          name: Objavljivanje
      favorite_max_reached: "Ne možeš favorirati više značke."
      favorite_max_not_reached: "Označi ovu značku kao omiljenu"
      favorite_count: "%{count}/%{max} značke označene kao omiljene"
    download_calendar:
      title: "Preuzmite kalendar"
      save_ics: "Preuzmite .ics datoteku"
      save_google: "Dodaj u Google kalendar"
      remember: "Ne pitaj me više"
      remember_explanation: "(možete promijeniti ovu postavku u svojim korisničkim postavkama)"
      download: "Preuzmi"
      default_calendar: "Zadani kalendar"
      default_calendar_instruction: "Odredite koji kalendar treba koristiti kada se datumi spremaju"
      add_to_calendar: "Dodaj u kalendar"
      google: "Google kalendar"
      ics: "ICS"
    tagging:
      all_tags: "Sve oznake"
      other_tags: "Ostale oznake"
      selector_tags: "oznake"
      selector_no_tags: "bez oznaka"
      selector_remove_filter: "uklonite filter"
      tags: "Oznake"
      choose_for_topic: "neobavezne oznake"
      info: "Info"
      default_info: "Ova oznaka nije ograničena ni na jednu kategoriju i nema sinonime."
      staff_info: "Da biste dodali ograničenja, stavite ovu oznaku u grupu oznaka <a href=%{basePath}/tag_groups></a>."
      category_restricted: "Ova je oznaka ograničena na kategorije kojima nemate dopuštenje za pristup."
      synonyms: "Sinonimi"
      synonyms_description: "Kada se koriste sljedeće oznake, one će biti zamijenjene s <b>%{base_tag_name}</b>."
      save: "Spremite naziv i opis oznake"
      tag_groups_info:
        one: 'Ova oznaka pripada grupi "%{tag_groups}".'
        few: "Ova oznaka pripada grupama \"%{tag_groups}\"."
        other: "Ova oznaka pripada ovim grupama: %{tag_groups}."
      category_restrictions:
        one: "Može se koristiti samo u ovoj kategoriji:"
        few: "Može se koristiti samo u ovoj kategorijama:"
        other: "Može se koristiti samo u sljedećim kategorijama:"
      edit_synonyms: "Uredite sinonime"
      add_synonyms_label: "Dodajte sinonime:"
      add_synonyms: "Dodaj"
      add_synonyms_explanation:
        one: "Bilo koje mjesto koje trenutno koristi ovu oznaku bit će promijenjeno tako da umjesto toga <b>%{tag_name}</b> Jeste li sigurni da želite napraviti ovu promjenu?"
        few: "Svako mjesto koje trenutno koristi ove oznake bit će promijenjeno tako da umjesto toga koristi <b>%{tag_name}</b> . Jeste li sigurni da želite napraviti ovu promjenu?"
        other: "Svako mjesto koje trenutno koristi ove oznake bit će promijenjeno tako da umjesto toga koristi <b>%{tag_name}</b> . Jeste li sigurni da želite napraviti ovu promjenu?"
      add_synonyms_failed: "Sljedeće oznake nisu se mogle dodati kao sinonimi: <b>%{tag_names}</b>. Osigurajte da nemaju sinonime i da nisu sinonimi druge oznake."
      remove_synonym: "Ukloni sinonim"
      delete_synonym_confirm: 'Jeste li sigurni da želite izbrisati sinonim "%{tag_name}"?'
      delete_tag: "Izbriši oznaku"
      delete_confirm:
        one: "Jeste li sigurni da želite izbrisati ovu oznaku i ukloniti je iz %{count} teme kojoj je dodijeljena?"
        few: "Jeste li sigurni da želite izbrisati ovu oznaku i ukloniti ga iz %{count} tema je dodijeljena?"
        other: "Jeste li sigurni da želite izbrisati ovu oznaku i ukloniti je iz %{count} tema kojima je dodijeljena?"
      delete_confirm_no_topics: "Jeste li sigurni da želite izbrisati ovu oznaku?"
      delete_confirm_synonyms:
        one: "Njegov sinonim također će biti izbrisan."
        few: "Njegovi %{count} sinonima također će biti izbrisani."
        other: "Njegovi %{count} sinonimi također će biti izbrisani."
      edit_tag: "Uredite naziv i opis oznake"
      sort_by: "Sortiraj po:"
      sort_by_count: "količina"
      sort_by_name: "ime"
      manage_groups: "Upravljanje grupama oznaka"
      manage_groups_description: "Definirajte grupe za organiziranje oznaka"
      upload: "Prijenos oznaka"
      upload_description: "Prenesite CSV datoteku za skupno stvaranje oznaka"
      upload_instructions: "Jedna u retku, po želji s grupom oznaka u formatu 'tag_name, tag_group'."
      upload_successful: "Oznake su uspješno prenesene"
      delete_unused_confirmation:
        one: "%{count} bit će izbrisana: %{tags}"
        few: "%{count} bit će izbrisana: %{tags}"
        other: "%{count} tagovi će biti izbrisani: %{tags}"
      delete_unused_confirmation_more_tags:
        one: "%{tags} i još %{count}"
        few: "%{tags} i %{count} više"
        other: "%{tags} i %{count} više"
      delete_no_unused_tags: "Nema neiskorištenih oznaka."
      tag_list_joiner: ", "
      delete_unused: "Izbriši neiskorištene oznake"
      delete_unused_description: "Izbrišite sve tagove koji nisu dodijeljeni niti jednoj temi ili privatnoj poruci."
      filters:
        without_category: "%{filter} %{tag} teme"
        with_category: "%{filter} %{tag} tema u %{category}"
        untagged_without_category: "%{filter} neoznačenih tema"
        untagged_with_category: "%{filter} neoznačenih tema u %{category}"
      notifications:
        watching:
          title: "Promatrano"
          description: "Automatski ćete gledati sve teme s ovom oznakom. Bit ćete obaviješteni o svim novim postovima i temama, a pored broja prikazat će se i broj nepročitanih i novih postova."
        watching_first_post:
          title: "Pratim prvi natpis"
          description: "Bit ćete obaviješteni o novim temama u ovoj oznaci, ali ne i o odgovorima na teme."
        tracking:
          title: "Praćenje"
          description: "Automatski ćete pratiti sve teme s ovom oznakom. Uz temu će se pojaviti broj nepročitanih i novih postova."
        regular:
          title: "Normalno"
          description: "Biti će te obaviješteni ako vas netko spomene @imenom ili odgovori na vaš članak."
        muted:
          title: "Utišano"
          description: "O ovoj temi nećete biti obaviješteni o ničemu o novim temama i neće se pojaviti na vašoj nepročitanoj kartici."
      groups:
        back_btn: "Natrag na sve oznake"
        title: "Grupe oznaka"
        about_heading: "Odaberite grupu oznaka ili izradite novu"
        about_heading_empty: "Stvorite novu grupu oznaka da biste započeli"
        about_description: "Grupe oznaka pomažu vam u upravljanju dozvolama za mnoge oznake na jednom mjestu."
        new: "Nova grupa"
        new_title: "Stvori novu grupu"
        edit_title: "Uredi grupu oznaka"
        tags_label: "Oznake u ovoj grupi"
        parent_tag_label: "Nadređena oznaka"
        parent_tag_description: "Oznake iz ove grupe mogu se koristiti samo ako je prisutna nadređena oznaka."
        one_per_topic_label: "Ograničite jednu oznaku po temi iz ove grupe"
        new_name: "Nova grupa oznaka"
        name_placeholder: "Ime"
        save: "Spremi"
        delete: "Pobriši"
        confirm_delete: "Jeste li sigurni da želite izbrisati ovu grupu oznaka?"
        everyone_can_use: "Oznake mogu koristiti svi"
        usable_only_by_groups: "Oznake su vidljive svima, ali samo ih sljedeće grupe mogu koristiti"
        visible_only_to_groups: "Oznake su vidljive samo sljedećim grupama"
        tags_placeholder: "Pretražite ili izradite oznake"
        parent_tag_placeholder: "Neobvezno"
        disabled: "Označavanje je onemogućeno. "
      topics:
        none:
          unread: "Nemate nepročitanih tema."
          unseen: "Nemate neviđenih tema."
          new: "Nemate novih članaka."
          read: "Niste još pročitali ni jednu temu."
          posted: "Niste još objavljivali ni u jendoj temi."
          latest: "Nema najnovijih tema."
          bookmarks: "Još nemate zabiljženih tema."
          top: "Nema glavnih tema."
    invite:
      custom_message: "Neka vaša pozivnica bude malo osobnija tako što ćete napisati <a href>prilagođenu poruku</a>."
      custom_message_placeholder: "Unesite prilagođenu poruku"
      approval_not_required: "Korisnik će biti automatski odobren čim prihvati ovu pozivnicu."
      custom_message_template_forum: "Hej, trebali biste se pridružiti ovom forumu!"
      custom_message_template_topic: "Hej, mislio sam da bi ti mogla prijati ova tema!"
    forced_anonymous: "Zbog ekstremnog opterećenja, ovo se privremeno prikazuje svima."
    forced_anonymous_login_required: "Stranica je pod velikim opterećenjem i trenutno je nije moguće učitati, pokušajte ponovo za nekoliko minuta."
    footer_nav:
      back: "Natrag"
      forward: "Naprijed"
      share: "Dijeli"
      dismiss: "Skloni"
    safe_mode:
      enabled: "Omogućen je siguran način rada, da biste izašli iz sigurnog načina rada, zatvorite ovaj prozor preglednika"
    image_removed: "(slika uklonjena)"
    pause_notifications:
      label: "Pauziraj obavijesti"
      options:
        half_hour: "30 minuta"
        one_hour: "1 sat"
        two_hours: "2 sata"
        tomorrow: "Do sutra"
      set_schedule: "Postavite raspored obavijesti"
    trust_levels:
      names:
        newuser: "novi korisnik"
        basic: "korisnik"
        member: "član"
        regular: "stalni član"
        leader: "vođa"
      detailed_name: "%{level}: %{name}"
    pick_files_button:
      unsupported_file_picked: "Odabrali ste datoteku koja nije podržana. Podržane vrste datoteka — %{types}."
    user_activity:
      no_activity_title: "Još nema aktivnosti"
      no_activity_body: "Dobrodošli u našu zajednicu! Ovdje ste potpuno novi i još niste sudjelovali u raspravama. Kao prvi korak, posjetite <a href='%{topUrl}'>Top</a> ili <a href='%{categoriesUrl}'>kategorije</a> i samo počnite čitati! Odaberite %{heartIcon} na objavama koje vam se sviđaju ili o kojima želite saznati više. Dok budete sudjelovali, vaša će aktivnost biti navedena ovdje."
      no_replies_title: "Još niste odgovorili ni na jednu temu"
      no_replies_title_others: "%{username} još nije odgovorio ni na jednu temu"
      no_replies_body: "Kada <a href='%{searchUrl}'>otkrijete</a> zanimljiv razgovor kojem želite pridonijeti, pritisnite gumb <kbd>Odgovori</kbd> izravno ispod bilo koje objave kako biste počeli odgovarati na tu objavu. Ili, ako biste radije odgovorili na opću temu, a ne na bilo koji pojedinačni post ili osobu, potražite gumb <kbd>Odgovori</kbd> na samom dnu teme ili ispod vremenske trake teme."
      no_drafts_title: "Niste pokrenuli nikakve skice"
      no_drafts_body: "Niste baš spremni za objavu? Automatski ćemo spremiti novu skicu i navesti je ovdje kad god počnete sastavljati temu, odgovor ili osobnu poruku. Odaberite gumb za odustajanje da biste odbacili ili spremili skicu za nastavak kasnije."
      no_likes_title: "Još vam se nije svidjela nijedna tema"
      no_likes_title_others: "%{username} još nije označio da mu se sviđa nijedna tema"
      no_likes_body: "Sjajan način da uskočite i počnete pridonositi je da počnete čitati razgovore koji su se već vodili i odaberete %{heartIcon} na objavama koje vam se sviđaju!"
      no_topics_title: "Još niste pokrenuli nijednu temu"
      no_topics_body: "Uvijek je najbolje <a href='%{searchUrl}'>pretražiti</a> postojeće teme za razgovor prije nego započnete novu, ali ako ste sigurni da tema koju želite još ne postoji, samo naprijed i započnite vlastitu novu temu. Potražite gumb <kbd>+ Nova tema</kbd> u gornjem desnom kutu popisa tema, kategorije ili oznake za početak stvaranja nove teme u tom području."
      no_topics_title_others: "%{username} još nije pokrenuo nijednu temu"
      no_read_topics_title: "Još niste pročitali nijednu temu"
      no_read_topics_body: "Kada počnete čitati rasprave, ovdje ćete vidjeti popis. Da biste počeli čitati, potražite teme koje vas zanimaju u <a href='%{topUrl}'>Top</a> ili <a href='%{categoriesUrl}'>kategorije</a> ili pretražite po ključnoj riječi %{searchIcon}"
    no_group_messages_title: "Nisu pronađene grupne poruke"
    topic_entrance:
      jump_top_button_title: "Skoči na prvi post"
      jump_bottom_button_title: "Skoči na zadnji post"
    fullscreen_table:
      expand_btn: "Proširite tablicu"
    second_factor_auth:
      redirect_after_success: "Provjera autentičnosti drugog faktora je uspješna. Preusmjeravanje na prethodnu stranicu…"
    sidebar:
      title: "Bočna traka"
      unread_count:
        one: "%{count} nepročitano"
        few: "%{count} nepročitano"
        other: "%{count} nepročitano"
      new_count:
        one: "%{count} novi"
        few: "%{count} novih"
        other: "%{count} novi"
      toggle_section: "Uključi/isključi odjeljak"
      more: "Više"
      all_categories: "Sve kategorije"
      all_tags: "Sve oznake"
      categories_form_modal:
        title: "Uređivanje navigacije kategorijama"
        subtitle:
          text: "i automatski ćemo prikazati najpopularnije kategorije ove stranice"
        filter_placeholder: "Filtrirajte kategorije"
        no_categories: "Nema kategorija koje odgovaraju danom pojmu."
        show_more: "Prikaži više"
      edit_navigation_modal_form:
        deselect_button_text: "Odznači sve"
        reset_to_defaults: "Vrati na zadane postavke"
        filter_dropdown:
          all: "Sve"
      sections:
        custom:
          save: "Spremi"
          delete: "Pobriši"
          links:
            reset: "Vrati na zadano"
            icon:
              label: "Ikona"
            name:
              label: "Naziv"
            value:
              label: "Veza"
        about:
          header_link_text: "O nama"
        messages:
          header_link_text: "Poruke"
          header_action_title: "Napravite osobnu poruku"
          links:
            inbox: "Primljeno"
            sent: "Poslano"
            new: "Novo"
            new_with_count: "Novi (%{count})"
            unread: "Nepročitano"
            unread_with_count: "Nepročitano (%{count})"
            archive: "Arhiva"
        tags:
          none: "Niste dodali nijednu oznaku."
          click_to_get_started: "Kliknite ovdje da biste započeli."
          header_link_text: "Oznake"
          header_action_title: "Uredite oznake bočne trake"
          configure_defaults: "Konfigurirajte zadane postavke"
        categories:
          none: "Niste dodali nijednu kategoriju."
          click_to_get_started: "Kliknite ovdje da biste započeli."
          header_link_text: "Kategorije"
          header_action_title: "Uredite svoje kategorije bočne trake"
          configure_defaults: "Konfigurirajte zadane postavke"
        community:
          edit_section:
            header_dropdown: "Prilagodba"
          links:
            about:
              content: "O nama"
              title: "Više detalja o ovoj stranici"
            admin:
              content: "Administrator"
              title: "Postavke stranice i izvješća"
            badges:
              content: "Značke"
              title: "Sve značke dostupne za osvajanje"
            topics:
              content: "Tema"
              title: "Sve teme"
            faq:
              content: "ČPP"
              title: "Smjernice za korištenje ove stranice"
            guidelines:
              content: "Vodić za uporabu"
              title: "Smjernice za korištenje ove stranice"
            groups:
              content: "Grupe"
              title: "Popis dostupnih korisničkih grupa"
            users:
              content: "Korisnici"
              title: "Popis svih korisnika"
            my_posts:
              content: "Moje objave"
              title: "Moja nedavna aktivnost vezana uz temu"
              title_drafts: "Moje neobjavljene skice"
              draft_count:
                one: "%{count} nacrt"
                few: "%{count} nacrti"
                other: "%{count} nacrti"
            review:
              content: "Osvrt"
              title: "Označene objave i druge stavke u redu čekanja"
              pending_count:
                one: "%{count} na čekanju"
                few: "%{count} na čekanju"
                other: "%{count} na čekanju"
            invite:
              content: "Pozovite"
    welcome_topic_banner:
      title: "Kreirajte svoju temu dobrodošlice"
      description: "Vaša tema dobrodošlice prva je stvar koju će novi članovi pročitati. Zamislite to kao svoj \"elevator pitch\" ili \"izjavu o misiji\". Recite svima za koga je ova zajednica, što mogu očekivati da će ovdje pronaći i što biste željeli da prvo učine."
      button_title: "Započnite s uređivanjem"
    until: "Do:"
    form_templates:
      upload_field:
        upload: "Učitaj"
        uploading: "Učitavanje"
      errors:
        value_missing:
          default: "Molimo ispunite ovo polje."
          select_one: "Odaberite stavku na popisu."
          select_multiple: "Odaberite barem jednu stavku na popisu."
          checkbox: "Označite ovaj okvir ako želite nastaviti."
        type_mismatch:
          default: "Molimo unesite valjanu vrijednost."
          color: "Unesite boju."
          date: "Unesite datum."
          email: "Molimo unesite valjanu e-mail adresu."
          number: "Unesite broj."
          password: "Unesite valjanu lozinku."
          tel: "Unesite valjani telefonski broj."
          text: "Unesite tekstualnu vrijednost."
          url: "Unesite valjanu URL adresu."
        range_overflow:
          one: "Unos mora biti manji od %{count}."
          few: "Unos mora biti manji od %{count}."
          other: "Unos mora biti manji od %{count}."
        range_underflow:
          one: "Unos mora biti veći od %{count}."
          few: "Unos mora biti veći od %{count}."
          other: "Unos mora biti veći od %{count}."
        pattern_mismatch: "Molimo uskladite s traženim formatom."
        bad_input: "Unesite valjani unos."
    table_builder:
      modal:
        help:
          enter_key: "Unesi"
      edit:
        modal:
          cancel: "otkaži"
          create: "Spremi"
          reason: "zašto izmjenjujete?"
      spreadsheet:
        show: "Pokaži"
        about: "O nama"
  admin_js:
    type_to_filter: "Upišite za filtriranje…"
    settings: "Postavke"
    admin:
      title: "Administrator"
      moderator: "Moderator"
      filter_reports: Filtrirajte izvješća
      tags:
        remove_muted_tags_from_latest:
          always: "uvijek"
          only_muted: "kada se koristi samostalno ili s drugim prigušenim oznakama"
          never: "nikad"
      reports:
        title: "Popis dostupnih izvještaja"
        sidebar_title: "Izvještaji"
        sidebar_link:
          all: "Sva izvješća"
      config:
        developer:
          title: "Programer"
        files:
          title: "Datoteke"
        legal:
          title: "Legalno"
        navigation:
          title: "Navigacija"
        notifications:
          title: "Obavijest"
        onebox:
          title: "Onebox"
        other:
          title: "Ostalo"
        search:
          title: "Pretraživanje"
        security:
          title: "Sigurnost"
        spam:
          title: "Nepoželjno"
        user_api:
          title: "Korisnički API"
      new_features:
        title: "Što je novo?"
      dashboard:
        title: "Nadzorna ploča"
        last_updated: "Nadzorna ploča ažurirana:"
        discourse_last_updated: "Ažuriran Discourse:"
        version: "Verzija"
        up_to_date: "Imate ažurnu verziju!"
        critical_available: "Dostupna je kritična dopuna."
        updates_available: "Dopune su dostupne."
        no_check_performed: "Nije učinjena provjera za nadogradnje. Provjerite radi li pomoćnik."
        stale_data: "Nije dugo učinjena provjera za nadogradnje. Provjerite radi li pomoćnik."
        installed_version: "Instalirano"
        latest_version: "Posljednje"
        problems_found: "Nekoliko savjeta na temelju vaših trenutnih postavki web mjesta"
        dismiss_notice: "Skloni"
        new_features:
          title: "Što je novo?"
          learn_more: "Saznajte više..."
        last_checked: "Zadnje provjereno"
        refresh_problems: "Osvježi"
        no_problems: "Nisu pronađeni problemi."
        moderators: "Moderatori:"
        admins: "Admini:"
        silenced: "Utišano:"
        suspended: "Suspendirani:"
        private_messages_short: "Poruke"
        private_messages_title: "Poruke"
        mobile_title: "Mobilni"
        space_used: "%{usedSize} korišteno"
        space_used_and_free: "%{usedSize} (%{freeSize} dostupno)"
        uploads: "Prijenosi"
        backups: "Sigurnosne kopije"
        backup_count:
          one: "%{count} sigurnosna kopija na %{location}"
          few: "%{count} sigurnosna kopija na %{location}"
          other: "%{count} sigurnosnih kopije na %{location}"
        lastest_backup: "Najnovije: %{date}"
        traffic_short: "Promet"
        traffic: "Aplikacijski internetski upiti"
        page_views: "Pregledi stranica"
        page_views_short: "Pregledi stranica"
        show_traffic_report: "Prikaži detaljni izvještaj o prometu"
        community_health: Zdravlje zajednice
        moderators_activity: Aktivnost moderatora
        whats_new_in_discourse: Što ima novo u Discourse?
        activity_metrics: Metrika aktivnosti
        all_reports: "Sva izvješća"
        general_tab: "Općenito"
        moderation_tab: "Moderiranje"
        security_tab: "Sigurnost"
        reports_tab: "Izvještaji"
        report_filter_any: "bilo koji"
        disabled: Onemogućeno
        timeout_error: Žao nam je, upit traje predugo, odaberite kraći interval
        exception_error: Nažalost, dogodila se pogreška prilikom izvršavanja upita
        too_many_requests: Ovu ste radnju izvršili previše puta. Pričekajte prije ponovnog pokušaja.
        not_found_error: Nažalost, ovo izvješće ne postoji
        reports:
          trend_title: "%{percent} promjena. Trenutno %{current}, bilo je %{prev} u prethodnom razdoblju."
          today: "Danas"
          yesterday: "Jučer"
          last_7_days: "Zadnjih 7"
          last_30_days: "Zadnjih 30"
          all_time: "Oduvijek"
          7_days_ago: "Prije 7 dana"
          30_days_ago: "Prije 30 dana"
          all: "Sve"
          view_table: "tablica"
          view_graph: "grafikon"
          refresh_report: "Osvježi izvješće"
          daily: Dnevno
          monthly: Mjesečno
          weekly: Tjedno
          dates: "Datumi (UTC)"
          groups: "Sve grupe"
          disabled: "Ovo je izvješće onemogućeno"
          totals_for_sample: "Ukupno za uzorak"
          average_for_sample: "Prosjek za uzorak"
          total: "Ukupno vrijeme"
          no_data: "Nema podataka za prikaz."
          trending_search:
            more: '<a href="%{basePath}/admin/logs/search_logs">Dnevnici pretraživanja</a>'
            disabled: 'Izvješće o pretraživanju u trendu je onemogućeno. Omogućite <a href="%{basePath}/admin/site_settings/category/all_results?filter=log%20search%20queries">upita za pretraživanje dnevnika</a> za prikupljanje podataka.'
          average_chart_label: Prosječno
          filters:
            file_extension:
              label: Proširenje datoteke
            group:
              label: Grupa
            category:
              label: Kategorija
            include_subcategories:
              label: "Uključi podkategorije"
      flags:
        title: "Moderiranje"
        description: "Opis"
        enabled: "Omogućeno?"
      groups:
        new:
          title: "Nova grupa"
          create: "Kreiraj"
          name:
            too_short: "Naziv grupe je prekratak"
            too_long: "Naziv grupe je predugačak"
            available: "Dostupan je naziv grupe"
            not_available: "Naziv grupe nije dostupan"
            blank: "Polje za naziv grupe ne može biti prazno"
        manage:
          interaction:
            email: Email
            incoming_email: "Prilagođena dolazna adresa e-pošte"
            incoming_email_placeholder: "unesite adresu e-pošte"
            incoming_email_tooltip: "Možete odvojiti na više adresa e-pošte s | znakom."
            visibility: Vidljivost
            visibility_levels:
              title: "Tko može vidjeti ovu grupu?"
              public: "Svi"
              logged_on_users: "Prijavljeni korisnici"
              members: "Vlasnici grupa, članovi i moderatori"
              staff: "Vlasnici i moderatori grupa"
              owners: "Vlasnici grupe"
              description: "Administratori mogu vidjeti sve grupe."
            members_visibility_levels:
              title: "Tko može vidjeti članove ove grupe?"
              description: "Administratori mogu vidjeti članove svih grupa. Flair je vidljiv svim korisnicima."
            publish_read_state: "U grupnim porukama objavite stanje čitanja"
          membership:
            automatic: Automatska
            trust_levels_title: "Razina povjerenja dodjeljenja novim članovima:"
            effects: Efekti
            trust_levels_none: "ništa"
            automatic_membership_email_domains: "Korisnici koji se registriraju s email domenom koja točno odgovora jednoj na ovom popisu biti će automatski dodani u ovu grupu:"
            automatic_membership_user_count:
              one: "%{count} korisnik ima nove domene e-pošte i bit će dodan u grupu."
              few: "%{count} korisnika ima nove domene e-pošte i bit će dodan u grupu."
              other: "%{count} korisnici imaju nove domene e-pošte i bit će dodani u grupu."
            automatic_membership_associated_groups: "Korisnici koji su članovi grupe na ovdje navedenoj usluzi automatski će se dodati u ovu grupu kada se prijave s uslugom."
            primary_group: "Automatski postavi kao primarnu grupu"
          alert:
            primary_group: "Budući da je ovo primarna grupa, naziv '%{group_name}' koristit će se u CSS klasama koje svatko može vidjeti."
            flair_group: "Budući da ova grupa ima smisla za svoje članove, ime '%{group_name}' bit će vidljivo svima."
        name_placeholder: "Ime grupe, bez razmaka, ista pravila kao za korisničko ime"
        primary: "Primarna grupa"
        no_primary: "(nema primarne grupe)"
        title: "Grupe"
        edit: "Izmijeni grupe"
        refresh: "Osvježi"
        about: "Ovdje izmijenite svoje članstvo u grupama i imena grupa"
        group_members: "Članovi grupe"
        delete: "Obriši"
        delete_failed: "Nemoguće obrisati grupu. Ako je ovo automatska grupa, ne možete ju obrisati."
        delete_automatic_group: Ovo je automatska grupa i ne može se izbrisati.
        delete_owner_confirm: "Ukloniti vlasničku privilegiju za \"%{username}\"?"
        add: "Dodaj"
        custom: "Posebna"
        automatic: "Automatska"
        default_title: "Zadani naslov"
        default_title_description: "će se primijeniti na sve korisnike u grupi"
        group_owners: Vlasnici
        add_owners: Dodajte vlasnike
        none_selected: "Odaberite grupu za početak"
        no_custom_groups: "Stvaranje nove prilagođene grupe"
      api_keys:
        edit: "Uredi"
        save: "Spremi"
        cancel: "Odustani"
        continue: "Nastavi"
        revoke: "Povuci"
        revoked: "Opoziv"
      api:
        generate_master: "Generiraj glavni API ključ"
        none: "Nema aktivnih API ključeva"
        user: "Korisnik"
        title: "API"
        key: "Ključ"
        created: Napravio
        updated: Ažurirano
        never_used: Nikad
        generate: "Generiraj"
        revoke: "Povuci"
        active_keys: "Aktivni API ključevi"
        manage_keys: Upravljanje ključevima
        show_details: Detalji
        description: Opis
        no_description: (bez opisa)
        all_api_keys: Svi API ključevi
        scope_mode: Opsezi
        impersonate_all_users: Predstavljajte se kao bilo koji korisnik
        user_placeholder: Unesite korisničko ime
        description_placeholder: Za što će se koristiti ovaj ključ?
        save: Spremi
        new_key: Novi API ključ
        revoked: Opoziv
        not_shown_again: Ovaj ključ se više neće prikazati. Provjerite jeste li uzeti kopiju prije nastavka.
        continue: Nastavi
        scopes:
          description: |
            Prilikom korištenja opsega, API ključ možete ograničiti na određeni skup krajnjih točaka.
            Također možete definirati koji će parametri biti dopušteni. Zarezima odvojite više vrijednosti.
          title: Opsezi
          granular: Granularni
          read_only: Samo za čitanje
          global: Globalno
          global_description: API ključ nema ograničenja i sve krajnje točke su dostupne.
          resource: Resurs
          action: Akcija
          any_parameter: (bilo koji parametar)
          allowed_urls: Dopušteni URL -ovi
          descriptions:
            global:
              read: Ograničite API ključ na krajnje točke samo za čitanje.
            topics:
              read: Pročitajte temu ili određeni post u njoj. RSS je također podržan.
              write: Napravite novu temu ili objavite postojeću.
              read_lists: Čitajte popise tema kao što su vrhunski, novi, najnoviji itd. RSS je također podržan.
            posts:
              edit: Uredite bilo koji post ili određeni.
            categories:
              list: Dohvatite popis kategorija.
              show: Dohvati jednu kategoriju prema ID-u.
            uploads:
              create: Prenesite novu datoteku ili pokrenite izravni prijenos pojedinačnih ili više dijelova na vanjsku pohranu.
            users:
              bookmarks: Navedite oznake korisnika. Vraća podsjetnike na oznake prilikom korištenja ICS formata.
              sync_sso: Sinkronizirajte korisnika pomoću DiscourseConnect.
              check_emails: Popis e-adresa korisnika.
              update: Ažurirajte informacije korisničkog profila.
              log_out: Odjavite se sve sesije za korisnika.
              anonymize: Anonimizirajte korisničke račune.
              delete: Izbrišite korisničke račune.
              list: Dobijte popis korisnika.
            user_status:
              read: Pročitaj status korisnika.
              update: Ažurirajte korisnički status.
            email:
              receive_emails: Kombinirajte ovaj opseg s prijemnikom pošte za obradu dolaznih e-poruka.
            badges:
              create: Izradite novu značku.
              show: Pribavite informacije o znački.
              update: Ažuriraj značku.
              delete: Izbriši značku.
              list_user_badges: Popis korisničkih znački.
              assign_badge_to_user: Dodijelite značku korisniku.
              revoke_badge_from_user: Opozovi značku od korisnika.
            wordpress:
              publishing: Neophodno za značajke objavljivanja dodatka WP Discourse (obavezno).
              commenting: Neophodan za značajke komentiranja dodatka WP Discourse.
              discourse_connect: Neophodan za značajke dodatka WP Discourse DiscourseConnect.
              utilities: Neophodno ako koristite dodatak WP Discourse Utilities.
      web_hooks:
        title: "Webhooks"
        instruction: "Webhooks omogućuje Discourseu da obavještava vanjske usluge kada se na vašoj web lokaciji dogodi određeni događaj. Kada se pokrene webhook, POST zahtjev će poslati na navedene URL-ove."
        detailed_instruction: "POST zahtjev će se poslati na navedeni URL kada se dogodi odabrani događaj."
        create: "Kreiraj"
        edit: "Uredi"
        save: "Spremi"
        delete: "Pobriši"
        cancel: "Odustani"
        description_label: "Okidači događaja"
        controls: "Kontrole"
        payload_url: "URL nosivosti"
        payload_url_placeholder: "https://example.com/postreceive"
        secret_invalid: "Tajna ne smije imati praznih znakova."
        secret_too_short: "Tajna treba sadržavati najmanje 12 znakova."
        event_type_missing: "Morate postaviti barem jedan tip događaja."
        content_type: "Vrsta sadržaja"
        secret: "Tajna"
        event_chooser: "Koji bi događaji trebali pokrenuti ovu web-dojavnicu?"
        wildcard_event: "Pošalji mi sve"
        individual_event: "Odaberite pojedinačne događaje"
        verify_certificate: "Provjerite TLS certifikat o url nosivosti"
        active: "Aktivno"
        active_notice: "Detalje događaja dostavit ćemo kad se to dogodi."
        categories_filter_instructions: "Relevantne web dojave pokrenut će se samo ako je događaj povezan s navedenim kategorijama. Ostavite prazno da biste pokrenuli web dojave za sve kategorije."
        categories_filter: "Pokrenute kategorije"
        tags_filter_instructions: "Relevantne web dojave pokrenut će se samo ako je događaj povezan s navedenim oznakama. Ostavite prazno da biste pokrenuli web dojave za sve oznake."
        tags_filter: "Pokrenute oznake"
        groups_filter_instructions: "Relevantne web dojave pokrenut će se samo ako je događaj povezan s navedenim skupinama. Ostavite prazno da biste pokrenuli web dojave za sve grupe."
        groups_filter: "Pokrenute grupe"
        delete_confirm: "Izbrisati ovu web dojavu?"
        like_event:
          post_liked: "Kada korisnik lajka objavu."
        delivery_status:
          title: "Status isporuke"
          inactive: "Neaktivan"
          failed: "Neuspješno"
          successful: "Uspješno"
          disabled: "Onemogućeno"
        events:
          none: "Nema povezanih događaja."
          redeliver: "Ponovo isporuči"
          incoming:
            one: "Postoji novi događaj."
            few: "Postoji %{count} novih događaja."
            other: "Postoji %{count} novih događaja."
          completed_in:
            one: "Dovršeno za %{count} sekundi."
            few: "Dovršeno za %{count} sekundi."
            other: "Dovršeno za %{count} sekundi."
          request: "Zahtjev"
          response: "Odgovor"
          redeliver_confirm: "Jeste li sigurni da želite ponovno isporučiti isti teret?"
          headers: "Zaglavlja"
          payload: "Teret"
          body: "Tijelo"
          ping: "Ping"
          status: "Statusni kod"
          event_id: "ID"
          timestamp: "Stvoreno"
          completion: "Vrijeme završetka"
          actions: "Akcije"
          filter_status:
            failed: "Neuspješno"
      home:
        title: "Naslovnica"
      account:
        title: "Račun"
        sidebar_link:
          backups: "Sigurnosne kopije"
          whats_new:
            title: "Što je novo?"
      community:
        title: "Zajednica"
        sidebar_link:
          badges: "Značke"
          notifications: "Obavijest"
          permalinks: "Poveznice"
          users: "Korisnika"
          groups: "Grupe"
          legal: "Legalno"
          moderation_flags:
            title: "Moderiranje"
      appearance:
        title: "Izgled"
        sidebar_link:
          emoji: "Emoji"
          navigation: "Navigacija"
          themes: "Teme"
          components:
            title: "Komponente"
      email_settings:
        title: "E-mail postavke"
        sidebar_link:
          appearance: "Izgled"
      security:
        title: "Sigurnost"
      section_landing_pages:
        account:
          title: "Račun"
          backups:
            title: "Sigurnosne kopije"
          whats_new:
            title: "Što je novo?"
      config_areas:
        about:
          contact_url_placeholder: "https://johnny-smith.com/contact"
          company_name: "Ime"
          optional: "(opcionalno)"
          update: "Ažuriraj"
          saved: "spremljeno!"
        flags:
          header: "Moderiranje"
          description: "Opis"
          enabled: "Omogućeno?"
          edit: "Uredi"
          delete: "Pobriši"
          delete_confirm: 'Jeste li sigurni da želite izbrisati "%{name}"?'
          flags_tab: "Oznake zastavicom"
          form:
            save: "Spremi"
            name: "Ime"
            description: "Opis"
            invalid_applies_to: "Potrebno"
            topic: "tema"
            post: "objave"
        permalinks:
          edit: "Uredi"
          delete: "Pobriši"
        embeddable_host:
          edit: "Uredi"
          delete: "Pobriši"
          more_options:
            title: "Više opcija"
        look_and_feel:
          themes:
            title: "Teme"
        user_fields:
          type: "Tip"
          delete: "Pobriši"
      plugins:
        title: "Dodaci"
        name: "Naziv"
        none_installed: "Nemate još instalirano dodatka."
        version: "Inačica"
        enabled: "Omogućeno?"
        is_enabled: "D"
        not_enabled: "N"
        change_settings_short: "Postavke"
        howto: "Kako instalirati dodatke?"
        broken_route: "Nije moguće konfigurirati vezu na '%{name}'. Provjerite jesu li programi za blokiranje oglasa onemogućeni i pokušajte ponovno učitati stranicu."
        author: "Od %{author}"
        learn_more: "Saznajte više"
        sidebar_link:
          installed: "Instalirano"
      advanced:
        sidebar_link:
          webhooks: "Webhooks"
          developer: "Programer"
          embedding: "Ugrađivanje"
          user_api: "Korisnički API"
          onebox: "Onebox"
          files: "Datoteke"
          other_options: "Ostalo"
          search: "Pretraživanje"
      navigation_menu:
        sidebar: "Bočna traka"
        header_dropdown: "Padajući izbornik zaglavlja"
        legacy: "Naslijeđe"
      backups:
        title: "Sigurnosne kopije"
        menu:
          backups: "Sigurnosne kopije"
          logs: "Zapisi"
        none: "Nema dostupne kopije"
        read_only:
          enable:
            title: "Omogući \"samo čitanje\" model."
            label: "Omogući samo za čitanje"
            confirm: "Jeste li sigurni da želite omogućiti način rada samo za čitanje?"
          disable:
            title: "Onemogući \"samo čitanje\" model."
            label: "Onemogući samo za čitanje"
        columns:
          filename: "Ime datoteke"
          size: "Veličina"
        upload:
          label: "Učitaj"
          title: "Prenesite sigurnosnu kopiju na ovu instancu"
          uploading: "Prijenos…"
          success: "'%{filename}' je uspješno učitan. Datoteka se procesira i potrajat će do minute kako bi bila prikazana na popisu."
          error: "Dogodila se greška pri učitavanju '%{filename}': %{message}"
        settings: "Postavke"
        operations:
          failed: "%{operation} neuspješna. Molimo provjerite zapise."
          cancel:
            label: "Odustani"
            title: "Odustani od trenutne operacije."
            confirm: "Jeste li sigurni da želite odustati od trenutne operacije?"
          backup:
            label: "Napravi sigurnosnu kopiju"
            title: "Stvori sigurnosnu kopiju"
            confirm: "Želite li pokrenuti novu sigurnosnu kopiju?"
          download:
            label: "Preuzmi"
            title: "Pošaljite e-poštu s vezom za preuzimanje"
            alert: "Veza za preuzimanje ove sigurnosne kopije poslana vam je e-poštom"
          destroy:
            title: "Pobriši"
            confirm: "Jeste li sigurni da želite uništiti ovu sigurnosnu kopiju?"
          restore:
            label: "Obnovi"
            title: "Obnovi sig. kopiju"
            confirm: "Jeste li sigurni da želite vratiti ovu sigurnosnu kopiju?"
          rollback:
            label: "Vrati"
            title: "Vrati bazu podataka na prethodno radno stanje"
            confirm: "Jeste li sigurni da želite vratiti bazu podataka na prethodno radno stanje?"
        location:
          s3: "S3"
        backup_storage_error: "Pristup sigurnosnoj pohrani nije uspio: %{error_message}"
      export_csv:
        success: "Izvoz je pokrenut, bit ćete obaviješteni putem poruke kada se proces završi."
        failed: "Izvoz neuspješan. Molimo provijerite zapise."
        button_text: "Izvoz"
        button_title:
          user: "Izvezi cijelu listu korisnika u CSV formatu."
          staff_action: "Izvezi cijeli zapis akcija osoblja u CSV formatu."
          screened_email: "Izvezi popis svih provjeravanih emailova u CSV formatu."
          screened_ip: "Izvezi popis svih provjeravanih IP-eva u CSV formatu."
          screened_url: "Izvezi popis svih provjeravanih URL-ova u CSV formatu."
      export_json:
        button_text: "Izvoz"
      customize:
        title: "Prilagodba"
        preview: "predprikaz"
        explain_preview: "Pogledajte web-mjesto s omogućenom ovom temom"
        save: "Spremi"
        new: "Novo"
        new_style: "Novi stil"
        install: "Instalirajte"
        delete: "Obriši"
        delete_confirm: 'Jeste li sigurni da želite izbrisati "%{theme_name}"?'
        color: "Boja"
        opacity: "Prozirnost"
        copy: "Dupliciraj"
        copy_to_clipboard: "Kopirati u međuspremnik"
        copied_to_clipboard: "Kopirano u međuspremnik"
        copy_to_clipboard_error: "Greška pri kopiranju podataka u međuspremnik"
        theme_owner: "Nije moguće uređivati, u vlasništvu:"
        email_templates:
          title: "Email"
          subject: "predmet"
          multiple_subjects: "Ovaj predložak e-pošte ima više tema."
          body: "Tijelo"
          revert: "Vrati promjene"
          revert_confirm: "Jeste li sigurni da želite poništiti svoje promjene?"
        component:
          all_filter: "Sve"
          enabled_filter: "Omogućeno"
          disabled_filter: "Onemogućeno"
          updates_available_filter: "Ažuriranja dostupna"
        theme:
          theme: "Tema"
          component: "Komponenta"
          components: "Komponente"
          theme_name: "Naziv teme"
          component_name: "Naziv komponente"
          themes_intro: "Odaberite postojeću temu ili instalirajte novu da biste započeli"
          beginners_guide_title: "Vodič za početnike za korištenje tema diskursa"
          developers_guide_title: "Vodič za programere za teme diskursa"
          browse_themes: "Pregledaj teme zajednice"
          customize_desc: "Prilagodba:"
          title: "Teme"
          create: "Kreiraj"
          create_type: "Tip"
          create_name: "Ime"
          save: "Spremi"
          long_title: "Izmjena boja, CSS i HTML sadržaja vaše stranice"
          edit: "Izmijeni"
          edit_confirm: "Ovo je udaljena tema. Ako uredite CSS/HTML, vaše će se izmjene izbrisati pri sljedećem ažuriranju teme."
          update_confirm: "Ove će se lokalne izmjene izbrisati ažuriranjem. Jeste li sigurni da želite nastaviti?"
          update_confirm_yes: "Da, nastavite s ažuriranjem"
          common: "Uobičajen"
          desktop: "Desktop"
          mobile: "Mobilni"
          settings: "Postavke"
          translations: "Prijevodi"
          extra_scss: "Dodatni SCSS"
          extra_files: "Dodatne datoteke"
          extra_files_upload: "Izvezite temu za pregled ovih datoteka."
          extra_files_remote: "Izvezite temu ili provjerite git spremište za pregled ovih datoteka."
          preview: "Pregled"
          show_advanced: "Prikaži napredna polja"
          hide_advanced: "Sakrij napredna polja"
          hide_unused_fields: "Sakrij neiskorištena polja"
          is_default: "Tema je omogućena prema zadanim postavkama"
          user_selectable: "Temu mogu odabrati korisnici"
          auto_update: "Automatsko ažuriranje kada se diskurs ažurira"
          color_scheme: "Paleta boja"
          default_light_scheme: "Svjetlo (zadano)"
          color_scheme_select: "Odaberite boje koje će se koristiti po temi"
          custom_sections: "Prilagođeni odjeljci:"
          theme_components: "Komponente teme"
          add_all_themes: "Dodajte sve teme"
          convert: "Pretvoriti"
          convert_component_alert: "Jeste li sigurni da želite pretvoriti ovu komponentu u temu? Uklonit će se kao komponenta s %{relatives}."
          convert_component_tooltip: "Pretvorite ovu komponentu u temu"
          convert_component_alert_generic: "Jeste li sigurni da želite pretvoriti ovu komponentu u temu?"
          convert_theme_alert: "Jeste li sigurni da želite pretvoriti ovu temu u komponentu? Uklonit će se kao roditelj iz %{relatives}."
          convert_theme_alert_generic: "Jeste li sigurni da želite pretvoriti ovu temu u komponentu?"
          convert_theme_tooltip: "Pretvorite ovu temu u komponentu"
          inactive_themes: "Neaktivne teme:"
          inactive_components: "Neiskorištene komponente:"
          selected:
            one: "%{count} odabrano"
            few: "%{count} odabrano"
            other: "%{count} odabrano"
          cancel: "Odustani"
          broken_theme_tooltip: "Ova tema ima pogreške u svom CSS -u, HTML -u ili YAML -u"
          disabled_component_tooltip: "Ova komponenta je onemogućena"
          default_theme_tooltip: "Ova je tema zadana tema web stranice"
          updates_available_tooltip: "Dostupna su ažuriranja za ovu temu"
          and_x_more:
            one: "i %{count} više."
            few: "i %{count} više."
            other: "i %{count} više."
          collapse: Sakrij
          uploads: "Prijenosi"
          no_uploads: "Možete prenijeti materijale povezane s vašom temom, poput fontova i slika"
          add_upload: "Dodaj prijenos"
          variable_name: "SCSS var naziv:"
          variable_name_invalid: "Neispravan naziv varijable. Dozvoljeni su samo alfanumerički znakovi. Mora biti jedinstvena."
          variable_name_error:
            invalid_syntax: "Nevažeći naziv varijable. Dopušteno samo alfanumeričko. Mora početi slovom."
            no_overwrite: "Nevažeći naziv varijable. Ne smije prebrisati postojeću varijablu."
            must_be_unique: "Neispravan naziv varijable. Naziv mora biti jedinstven."
          upload: "Učitaj"
          unsaved_changes_alert: "Još niste spremili svoje promjene, želite li ih odbaciti i nastaviti dalje?"
          unsaved_parent_themes: "Niste dodijelili komponentu temama, želite li krenuti dalje?"
          discard: "Odbaci"
          stay: "Ostanite"
          css_html: "Prilagođeni CSS/HTML"
          edit_css_html: "Uredite CSS/HTML"
          edit_css_html_help: "Niste uredili nijedan CSS ili HTML"
          delete_upload_confirm: "Izbrisati ovaj prijenos? (CSS teme može prestati raditi!)"
          component_on_themes: "Uključite komponentu na ove teme"
          included_components: "Uključene komponente"
          add_all: "Dodaj Sve"
          import_web_tip: "Repozitorijum koji sadrži temu"
          direct_install_tip: "Jeste li sigurni da želite instalirati <strong>%{name}</strong> iz dolje navedenog spremišta?"
          import_file_tip: ".tar.gz, .zip ili .dcstyle.json datoteka koja sadrži temu"
          is_private: "Tema je u privatnom git repozitoriju"
          finish_install: "Završite instalaciju teme"
          last_attempt: "Proces instalacije nije dovršen, posljednji pokušaj:"
          remote_branch: "Naziv podružnice (izborno)"
          public_key: "Omogućite pristup sljedećem javnom ključu repo:"
          install: "Instaliraj"
          installed: "Instalirano"
          install_popular: "Popularno"
          install_upload: "Sa svog uređaja"
          install_git_repo: "Iz git repozitorija"
          install_create: "Stvori novo"
          duplicate_remote_theme: "Komponenta teme “%{name}” je već instalirana, jeste li sigurni da želite instalirati još jednu kopiju?"
          force_install: "Tema se ne može instalirati jer Git repozitorij nije dostupan. Jeste li sigurni da želite nastaviti s instaliranjem?"
          create_placeholder: "Stvorite rezervirano mjesto"
          about_theme: "O nama"
          license: "Licenca"
          version: "Verzija:"
          authors: "Autor:"
          creator: "Napravio:"
          source_url: "Izvor"
          enable: "Omogući"
          disable: "Onemogući"
          disabled: "Ova komponenta je onemogućena."
          disabled_by: "Ovu komponentu je onemogućio"
          required_version:
            error: "Ova je tema automatski onemogućena jer nije kompatibilna s ovom verzijom Discoursa."
            minimum: "Zahtijeva verziju Discoursa %{version} ili noviju."
            maximum: "Zahtijeva verziju Discoursa %{version} ili nižu."
          update_to_latest: "Ažurirajte na najnovije"
          check_for_updates: "Provjerite ima li ažuriranja"
          up_to_date: "Tema je ažurirana, zadnja provjera:"
          has_overwritten_history: "Trenutna verzija teme više ne postoji jer je povijest Gita prepisana prisilnim pritiskom."
          add: "Dodaj"
          theme_settings: "Postavke teme"
          overriden_settings_explanation: "Nadjačane postavke označene su točkom i imaju istaknutu boju. Za resetiranje ovih postavki na zadanu vrijednost, pritisnite gumb za resetiranje pored njih."
          no_settings: "Ova tema nema postavke."
          theme_translations: "Tematski prijevodi"
          empty: "Nema stvari"
          commits_behind:
            one: "Tema je %{count} obrada iza!"
            few: "Tema je %{count} obrada iza!"
            other: "Tema je zaostala za %{count} obrada!"
          compare_commits: "(Vidi nove obveze)"
          remote_theme_edits: "Ako želite urediti ovu temu, morate <a href='%{repoURL}' target='_blank'>podnijeti promjenu u njenom spremištu</a>"
          repo_unreachable: "Nije moguće kontaktirati Git repozitorij ove teme. Poruka o pogrešci:"
          imported_from_archive: "Ova je tema uvezena iz .zip datoteke"
          scss:
            text: "CSS"
            title: "Unesite prilagođeni CSS, prihvaćamo sve važeće CSS i SCSS stilove"
          header:
            text: "Uzglavlje"
            title: "Unesite HTML za prikaz iznad zaglavlja web-mjesta"
          after_header:
            text: "Nakon zaglavlja"
            title: "Unesite HTML za prikaz na svim stranicama nakon zaglavlja"
          footer:
            text: "Podnožje"
            title: "Unesite HTML za prikaz u podnožju stranice"
          embedded_scss:
            text: "Ugrađeni CSS"
            title: "Unesite prilagođeni CSS za isporuku s ugrađenom verzijom komentara"
          color_definitions:
            text: "Definicije boja"
            title: "Unesite prilagođene definicije boja (samo napredni korisnici)"
            placeholder: |2-

              Koristite ovu stilsku listu da biste dodali prilagođene boje na listu CSS prilagođenih svojstava.

              Primjer:

              %{example}

              Prefiksiranje imena svojstava preporučuje se kako bi se izbjegli sukobi s dodacima i/ili jezgrom.
          head_tag:
            text: "Glava"
            title: "HTML koji će biti umetnut prije oznake head"
          body_tag:
            text: "Tijelo"
            title: "HTML koji će biti umetnut prije oznake tijela"
          yaml:
            text: "YAML"
            title: "Definirajte postavke teme u YAML formatu"
          scss_color_variables_warning: 'Korištenje jezgrenih SCSS varijabli boja u temama je zastarjelo. Umjesto toga koristite prilagođena svojstva CSS -a. Za više pojedinosti <a href="https://meta.discourse.org/t/-/77551#color-variables-2" target="_blank">ovaj vodič</a>'
          scss_warning_inline: "Korištenje jezgrenih SCSS varijabli boja u temama je zastarjelo."
          all_filter: "Sve"
          active_filter: "Aktivno"
          inactive_filter: "Neaktivan"
          updates_available_filter: "Ažuriranja dostupna"
          schema:
            fields:
              required: "*potrebno"
              number:
                too_small: "mora biti veće ili jednako %{count}"
                too_large: "mora biti manje ili jednako %{count}"
        colors:
          select_base:
            title: "Odaberite osnovnu paletu boja"
            description: "Osnovna paleta:"
          title: "Boje"
          about: "Izmijenite boje koje koriste vaše teme. Za početak izradite novu paletu boja."
          copy_name_prefix: "Kopija"
          delete_confirm: "Izbrisati ovu paletu boja?"
          undo: "Vrati na prethodno"
          undo_title: "Poništi promjene ovoj boji od zadnjeg puta kad su spremljene."
          revert: "Vrati nazad"
          revert_title: "Vratite ovu boju na zadanu paletu boja diskursa."
          primary:
            name: "primarna"
            description: "Većina teksta, ikonica i granica."
          primary-medium:
            name: "primarni-srednji"
          primary-low-mid:
            name: "primarno-nisko-srednje"
          secondary:
            name: "sekundarna"
            description: "Glavna pozadinska boja, i boja teksta na nekim gumbima."
          tertiary:
            name: "tercijarna"
            description: "Poveznice, neki gumbi, obavijesti i boja naglaska."
          quaternary:
            name: "kvartarna"
          header_background:
            name: "pozadina zaglavlja"
            description: "Pozadinska boja zaglavlja stranice."
          header_primary:
            name: "primarna zaglavlja"
            description: "Tekst i ikonice u zaglavlju."
          highlight:
            name: "naglasak"
            description: "Pozadinska boja naglašenih elemenata na stranici, kao što su objave i teme."
          highlight-high:
            name: "istaknuti-visoko"
          highlight-medium:
            name: "istaknuti-srednji"
          highlight-low:
            name: "istaknuti-nisko"
          danger:
            name: "opasnost"
            description: "Boja naglaska za akcije kao što su brisanje teme ili objave."
          success:
            name: "uspješno"
            description: "Koristi se da pokaže da je neka akcija bila uspješna."
          love:
            name: "like"
            description: "Boja gumba za like."
          selected:
            name: "odabran"
        robots:
          title: "Nadjačaj datoteku robots.txt vaše web stranice:"
          warning: "To će trajno nadjačati sve povezane postavke web lokacije."
          overridden: Zadana datoteka robots.txt web-mjesta nadjačana je.
        email_style:
          title: "Stil e-pošte"
          html: "HTML"
          css: "CSS"
          reset: "Vrati na zadano"
          reset_confirm: "Jeste li sigurni da želite vratiti zadane %{fieldName} i izgubiti sve promjene?"
          save_error_with_reason: "Vaše promjene nisu spremljene. %{error}"
          instructions: "Prilagodite predložak u kojem se generiraju sve html e -poruke i stilizirajte ga pomoću CSS -a."
      email:
        title: "E-mail poruke"
        settings: "Postavke"
        templates: "Predlošci"
        advanced_test:
          desc: "Pogledajte kako Discourse obrađuje primljene e-mail poruke. Da biste mogli ispravno obraditi e-mail poruke, zalijepite ispod cijele izvorne e-mail poruke."
          email: "Izvorna poruka"
        sending_test: "Slanje testne e-mail poruke…"
        error: "<b>GREŠKA</b> - %{server_error}"
        test_error: "Dogodio se problem pri slanju testne e-mail poruke. Još jednom provjerite e-mail postavke, potvrdite da poslužitelj ne blokira e-mail konekcije i pokušajte ponovo."
        sent: "Poslano"
        skipped: "Preskočeno"
        bounced: "Vraćeno"
        received: "Primljeno"
        rejected: "Odbijeno"
        time: "Vrijeme"
        user: "Korisnik"
        details_title: "Prikaži detalje e-mail poruke"
        test_email_address: "e-mail adresa za testiranje"
        sent_test: "poslano!"
        preview_digest_desc: "Pregledajte sadržaj e-mail poruka sa sažetkom poslanih neaktivnim korisnicima."
        refresh: "Osvježi"
        send_digest_label: "Pošalji ovaj rezultat na:"
        send_digest: "Pošalji"
        sending_email: "Slanje e-mail poruke…"
        format: "Formatiraj"
        html: "hmtl"
        text: "tekst"
        html_preview: "Pregled sadržaja e-pošte"
        no_result: "Nije pronađen rezultat za sažetak."
        incoming_emails:
          from_address: "Od"
          to_addresses: "Za"
          cc_addresses: "Cc"
          subject: "predmet"
          error: "Greška"
          none: "Nije pronađena nijedna dolazna e-mail poruka."
          modal:
            error: "Greška"
            headers: "Zaglavlja"
            subject: "Predmet"
            body: "Tijelo"
          filters:
            from_placeholder: "from@example.com"
            to_placeholder: "to@example.com"
            cc_placeholder: "cc@example.com"
            subject_placeholder: "Predmet…"
            error_placeholder: "Greška"
        logs:
          none: "Nema pronađenih zapisa."
          filters:
            title: "Filter"
            user_placeholder: "korisničko ime"
            address_placeholder: "ime@primjer.com"
            type_placeholder: "sažetak, prijava…"
            reply_key_placeholder: "ključ odgovora"
            smtp_transaction_response_placeholder: "SMTP ID"
          email_addresses:
            see_more: "[Vidi više...]"
          post_id: "(ID objave: %{post_id})"
      moderation_history:
        performed_by: "Izvođeno od"
        no_results: "Povijest moderiranja nije dostupna."
        actions:
          delete_user: "Korisnik je izbrisan"
          suspend_user: "Korisnik suspendiran"
          silence_user: "Korisnik je utišan"
          delete_post: "Objava je izbrisana"
          delete_topic: "Tema je obrisana"
          post_approved: "Objava odobrena"
      logs:
        nav_title: "Zapisi"
        action: "Akcija"
        created_at: "Stvoreno"
        last_match_at: "Zadnji usklađeni"
        match_count: "Usklađeni"
        ip_address: "IP"
        topic_id: "ID teme"
        post_id: "ID objave"
        category_id: "ID kategorije"
        delete: "Obriši"
        edit: "Izmjeni"
        save: "Spremi"
        screened_actions:
          block: "blokiraj"
          do_nothing: "ne učini ništa"
        staff_actions:
          all: "sve"
          filter: "Filter:"
          staff_user: "Korisnik"
          target_user: "Ciljani korisnik"
          subject: "predmet"
          when: "Kada"
          context: "Kontekst"
          details: "Detalji"
          previous_value: "Predhodno"
          new_value: "Novo"
          show: "Pokaži"
          modal_title: "Detalji"
          no_previous: "Nema predhodne vrijednosti."
          deleted: "Nema nove vrijednosti. Zapis je obrisan."
          actions:
            delete_user: "obriši korisnika"
            change_trust_level: "promijeni razinu povjerenja"
            change_username: "promijeni korisničko ime"
            change_site_setting: "promijeni postavke stranice"
            change_theme: "promijeniti temu"
            delete_theme: "izbrisati temu"
            change_site_text: "promijeniti tekst stranice"
            suspend_user: "suspendiraj korisnika"
            unsuspend_user: "od-suspendiraj korisnika"
            removed_suspend_user: "suspendirati korisnika (uklonjeno)"
            removed_unsuspend_user: "poništiti suspenziju korisnika (uklonjeno)"
            grant_badge: "dodijeli značku"
            revoke_badge: "povuci značku"
            check_email: "provjeri email"
            delete_topic: "obriši temu"
            recover_topic: "poništi brisanje teme"
            delete_post: "obriši objavu"
            impersonate: "predstavi se kao"
            anonymize_user: "anonimizirajte korisnika"
            roll_up: "povrati IP blokove"
            change_category_settings: "promijeni postavke kategorije"
            delete_category: "obriši kategoriju"
            create_category: "stvorite novu kategoriju"
            silence_user: "ušuti korisnika"
            unsilence_user: "utišavanje ušutkivanja korisnika"
            removed_silence_user: "utišati korisnika (uklonjeno)"
            removed_unsilence_user: "isključiti utišavanje korisnika (uklonjeno)"
            grant_admin: "dodijeli administraciju"
            revoke_admin: "poništi administraciju"
            grant_moderation: "dodijeli moderaciju"
            revoke_moderation: "poništi moderaciju"
            backup_create: "stvori sigurnosnu kopiju"
            deleted_tag: "izbriši oznaku"
            deleted_unused_tags: "izbriši neiskorištene oznake"
            renamed_tag: "preimenuj oznaku"
            revoke_email: "ukloni e-poštu"
            lock_trust_level: "zaključaj razinu povjerenja"
            unlock_trust_level: "odključaj razinu povjerenja"
            activate_user: "aktivirati korisnika"
            deactivate_user: "deaktivirati korisnika"
            change_readonly_mode: "Omogući \"samo čitanje\" model."
            backup_download: "preuzimanje sigurnosne kopije"
            backup_destroy: "uništiti sigurnosnu kopiju"
            reviewed_post: "pregledan post"
            custom_staff: "prilagođena radnja dodatka"
            post_locked: "post zaključan"
            post_edit: "uređivanje posta"
            post_unlocked: "post otključan"
            check_personal_message: "provjerite osobne poruke"
            disabled_second_factor: "onemogućite dvofaktorsku autentifikaciju"
            topic_published: "tema objavljena"
            post_approved: "post odobren"
            post_rejected: "post odbijen"
            create_badge: "kreiraj značku"
            change_badge: "promijeni značku"
            delete_badge: "izbriši značku"
            merge_user: "spajanje korisnika"
            entity_export: "izvozni subjekt"
            change_name: "promijeni naziv"
            topic_timestamps_changed: "promijenjene vremenske oznake teme"
            approve_user: "odobreni korisnik"
            web_hook_create: "izradite webhook"
            web_hook_update: "ažuriranje webhooka"
            web_hook_destroy: "webhook uništiti"
            web_hook_deactivate: "webhook deaktivirati"
            embeddable_host_create: "stvorite ugradbeni host "
            embeddable_host_update: "ugradivo ažuriranje hosta"
            embeddable_host_destroy: "embeddable host uništiti"
            change_theme_setting: "promijeniti postavku teme"
            disable_theme_component: "onemogućite komponentu teme"
            enable_theme_component: "omogući komponentu teme"
            revoke_title: "opozvati naslov"
            change_title: "promijeni naslov"
            api_key_create: "kreiraj api ključ"
            api_key_update: "ažuriranje api ključa"
            api_key_destroy: "api ključ uništiti"
            override_upload_secure_status: "nadjačati siguran status prijenosa"
            page_published: "stranica objavljena"
            page_unpublished: "stranica neobjavljena"
            add_email: "dodaj e-poštu"
            update_email: "ažurirajte e-poštu"
            destroy_email: "uništi e-poštu"
            topic_closed: "tema zatvorena"
            topic_opened: "tema otvorena"
            topic_archived: "tema arhivirana"
            topic_unarchived: "nearhivirana tema"
            post_staff_note_create: "dodati bilješku o osoblju"
            post_staff_note_destroy: "uništiti bilješku osoblja"
            delete_group: "izbriši grupu"
            watched_word_create: "dodaj promatranu riječ"
            watched_word_destroy: "izbriši gledanu riječ"
        screened_emails:
          description: "Kad netko pokuša stvoriti račun, slijedeće email adrese će biti provjerene i registracija će biti blokirana ili će neke druge akcije biti poduzete."
          actions:
            allow: "Dopusti"
        screened_urls:
          title: "Provjereni URL-ovi"
          description: "URL-ovi s ovog popisa su korišteni u objavama korisnika koji su identificirani kao spammer (objavljivali nepoželjan sadržaj)."
          url: "URL"
          domain: "Domena"
        screened_ips:
          title: "Provjereni IP-pvi"
          description: 'IP adrese koje se promatraju. Upotrijebite "Dopusti" da biste dopustili IP adrese.'
          delete_confirm: "Jeste li sigruni da želite ukloniti pravilo za %{ip_address}?"
          actions:
            block: "Blokiraj"
            do_nothing: "Dopusti"
          form:
            label: "Novo:"
            ip_address: "IP adrese"
            add: "Dodaj"
            filter: "Pretraži"
          roll_up:
            text: "Zaokruži"
            title: "Stvori nove unose zabrana za podmreže ako ima barem 'min_ban_entries_for_roll_up' unosa."
        search_logs:
          term: "Pojam"
          searches: "Pretraživanja"
          click_through_rate: "CTR"
          types:
            all_search_types: "Sve vrste pretraživanja"
            header: "Uzglavlje"
            click_through_only: "Sve (samo kliknite)"
      watched_words:
        search: "pretraži"
        clear_filter: "Izbriši"
        show_words:
          one: "pokazati %{count} riječ"
          few: "Prikaži %{count} riječi"
          other: "Prikaži %{count} riječi"
        case_sensitive: "(osjetljivo na velika i mala slova)"
        download: Preuzmi
        clear_all_confirm: "Jeste li sigurni da želite očistiti sve promatrane riječi za %{action} akciju?"
        invalid_regex: 'Promatrana riječ "%{word}" je nevažeći regularni izraz.'
        regex_warning: '<a href="%{basePath}/admin/site_settings/category/all_results?filter=watched%20words%20regular%20expressions%20">Gledane riječi su regularni izrazi</a> i ne uključuju automatski granice riječi. Ako želite da regularni izraz odgovara cijelim riječima, uključite <code>\b</code> na početak i kraj vašeg regularnog izraza.'
        actions:
          block: "Blokiraj"
          censor: "Cenzor"
          require_approval: "Zahtijevati odobrenje"
          flag: "Označi zastavicom"
          replace: "Zamijeni"
          tag: "Označiti"
          silence: "Utišaj"
          link: "Veza"
        action_descriptions:
          replace: "Zamijenite riječi u objavama drugim riječima."
          link: "Zamijenite riječi u objavama vezama."
        form:
          replace_label: "Zamjena"
          replace_placeholder: "primjer"
          tag_label: "Označiti"
          link_label: "Veza"
          link_placeholder: "https://example.com"
          add: "Dodaj"
          success: "Uspjeh"
          exists: "Već postoji"
          upload: "Dodaj iz datoteke"
          upload_successful: "Prijenos uspješno. Riječi su dodane."
          case_sensitivity_label: "Je li osjetljiv na velika i mala slova"
          case_sensitivity_description: "Samo riječi s odgovarajućim malim slovima"
          html_label: "HTML"
        test:
          button_label: "Test"
          modal_title: "%{action}: Testirajte gledane riječi"
          description: "Unesite tekst ispod da provjerite podudaranja s gledanim riječima"
          found_matches: "Pronađeno podudaranja:"
          no_matches: "Nema pronađenih podudaranja"
      form_templates:
        nav_title: "Predlošci"
        list_table:
          headings:
            name: "Ime"
            actions: "Akcije"
        view_template:
          close: "Zatvori"
          edit: "Uredi"
          delete: "Pobriši"
        new_template_form:
          submit: "Spremi"
          cancel: "Odustani"
          preview: "Pregled"
        quick_insert_fields:
          add_new_field: "Dodaj"
          dropdown: "Padajući izbornik"
        validations_modal:
          table_headers:
            key: "Ključ"
            type: "Tip"
            description: "Opis"
          validations:
            required:
              key: "potrebno"
            minimum:
              key: "minimum"
            maximum:
              key: "maksimum"
            type:
              key: "tip"
      impersonate:
        title: "Predstavi se kao"
        help: "Koristite ovaj alat da se predstavljate kao određeni korisnički račun za potrebe ispravljanja grešaka. Morat će te se odjaviti kad završite."
        not_found: "Taj se korisnik ne može pronaći."
        invalid: "Nažalost, ne smijete se lažno predstavljati kao taj korisnik."
      users:
        title: "Korisnici"
        create: "Dodaj administratora"
        last_emailed: "Zadnji emailan"
        not_found: "Žao nam je, taj korisnik ne postoji."
        id_not_found: "Žao nam je, taj korisnički ID ne postoji."
        active: "Aktivirano"
        status: "Statust"
        bulk_actions:
          delete:
            confirmation_modal:
              close: "Zatvori"
              confirm: "Pobriši"
        nav:
          new: "Novo"
          active: "Aktivno"
          staff: "Osoblje"
          suspended: "Suspendirani"
          silenced: "Utišano"
          staged: "Priređen"
        approved: "Potvrđeni?"
        titles:
          active: "Aktivni korisnici"
          pending: "Korisnici koji čekaju reviziju"
          newuser: "Korisnici na razini povjerenja 0 (novi korisnici)"
          basic: "Korisnici na razini povjerenja 1 (osnovni korisnici)"
          member: "Korisnici na razini povjerenja 2 (članovi)"
          regular: "Korisnici na razini povjerenja 3 (stalni)"
          leader: "Korisnici na razini povjerenja 4 (vođe)"
          staff: "Osoblje"
          moderators: "Moderatori"
        not_verified: "Nije odobreno"
        check_email:
          title: "Otkrij korisnikovu email adresu."
          text: "Pokaži"
        check_sso:
          title: "Otkrivanje korisnog opterećenja SSO-a"
          text: "Pokaži"
      user:
        suspend_failed: "Nešto je pošlo po krivu pri suspenziji ovog korisnika %{error}"
        unsuspend_failed: "Nešto je pošlo po krivu pri ukidanju suspenzije ovog korisnika %{error}"
        suspend_duration: "Suspendirati korisnika do:"
        suspend_reason_label: "Zažto ga suspendiraš? Ovaj tekst <b>će biti vidljiv svima</b> na korisničkom profilu korisnika, i biti će prikazan korisniku kad se pokuša prijaviti. Neka je kratak."
        suspend_reason_hidden_label: "Zašto suspendiraš? Ovaj tekst će biti prikazan korisniku kada se pokuša prijaviti. Držite ga kratko."
        suspend_reason: "Razlog"
        suspend_reason_title: "Razlog suspenzije"
        suspend_reasons:
          not_listening_to_staff: "Ne sluša na informacije osoblja"
          consuming_staff_time: "Potrošeno nerazmjerno mnogo vremena osoblja"
          combative: "Previše agresivan"
          in_wrong_place: "Na krivom mjestu"
          no_constructive_purpose: "Njihova djela nemaju konstruktivnu svrhu osim stvaranja neslaganja unutar zajednice"
        suspend_message: "Pošaljite poruku emailom."
        suspend_message_placeholder: "Po želji, pružite više informacija o suspenziji i bit će poslana korisniku."
        suspended_by: "Suspendirao"
        silence_reason: "Razlog"
        silenced_by: "Ušutkano od strane"
        silence_modal_title: "Ušuti korisnika"
        silence_duration: "Koliko dugo će korisnik biti ušutkan?"
        silence_reason_label: "Zašto ušutkavate ovog korisnika?"
        silence_reason_placeholder: "Razlog šutnje"
        silence_message: "Pošaljite poruku emailom."
        silence_message_placeholder: "(ostavite praznim za slanje zadane poruke)"
        suspended_until: "(do %{until})"
        suspend_forever: "Zaustavite zauvijek"
        cant_suspend: "Ovaj korisnik ne može biti suspendiran."
        cant_silence: "Ovaj korisnik ne može biti ušutkan."
        delete_posts_failed: "Došlo je do problema pri brisanju postova."
        post_edits: "Post izmjene"
        view_edits: "Prikaz uređivanja"
        penalty_post_actions: "Što biste željeli učiniti s pripadajućim postom?"
        penalty_post_delete: "Obrišite post"
        penalty_post_delete_replies: "Izbriši post + sve odgovore"
        penalty_post_edit: "Uredi post"
        penalty_post_none: "Ne radi ništa"
        penalty_count: "Broj kazni"
        penalty_history_MF: >-
          U posljednjih 6 mjeseci ovaj je korisnik suspendiran <b>{ SUSPENDED, plural, one {# vrijeme} few {# puta} other {# puta} }</b> i <b>ušutkan { SILENCED, plural, one {# vrijeme} few {# puta} other {# puta} }</b>.
        clear_penalty_history:
          title: "Obriši povijest kazne"
          description: "korisnici s kaznama ne mogu doseći TL3"
        delete_all_posts_confirm_MF: |
          Uskoro ćete izbrisati {POSTS, plural, one {# post} few {# postova} other {# postova}} i {TOPICS, plural, one {# tema} few {# tema} other {# tema}}. Jesi li siguran?
        silence: "Utišaj"
        unsilence: "Vrati šutnju"
        silenced: "Utišano?"
        moderator: "Moderator?"
        admin: "Administrator?"
        suspended: "Suspendiran?"
        staged: "Priređen?"
        show_admin_profile: "Administrator"
        manage_user: "Upravljanje korisnikom"
        show_public_profile: "Pokaži javni profil"
        action_logs: "Dnevnici akcija"
        ip_lookup: "IP pregled"
        log_out: "Odjava"
        logged_out: "Korisnik je odjavljen sa svih uređaja"
        revoke_admin: "Poništi administraciju"
        grant_admin: "Dodijeli administraciju"
        grant_admin_success: "Novi administrator je potvrđen."
        grant_admin_confirm: "Poslali smo vam e-mail da biste provjerili novog administratora. Otvorite ga i slijedite upute."
        revoke_moderation: "Poništi moderaciju"
        grant_moderation: "Dodijeli moderaciju"
        unsuspend: "Poništi suspenziju"
        suspend: "Suspendiraj"
        show_flags_received: "Prikaži primljene prijave"
        flags_received_by: "Prijava primljena od %{username}"
        flags_received_none: "Ovaj korisnik nije primio prijave."
        reputation: Reputacija
        permissions: Dozvole
        activity: Aktivnosti
        like_count: Like-ovi dani / primljeni
        last_100_days: "U zadnjih 100 dana"
        private_topics_count: Privatne teme
        posts_read_count: Objava pročitano
        post_count: Objava stvoreno
        second_factor_enabled: Omogućena dvofaktorska provjera autentičnosti
        topics_entered: Tema pogledano
        flags_given_count: Zastavica dano
        flags_received_count: Zastavica primljeno
        warnings_received_count: Upozorenja primljeno
        warnings_list_warning: |
          Kao moderator, možda nećete moći vidjeti sve ove teme. Ako je potrebno, zatražite od administratora ili moderatora izdavanja da <b>@moderators</b> pristupi poruci.
        flags_given_received_count: "Zastavica primljeno / dano"
        approve: "Odobri"
        approved_by: "Odobrio"
        approve_success: "Korisnik odobren i email s aktivacijom poslan."
        approve_bulk_success: "Uspjeh! Svi označeni korisnici su odobreni i obaviješteni."
        time_read: "Vrijeme čitanja"
        post_edits_count: "Post izmjene"
        exports:
          download:
            button: Zahtjevaj arhivu
        anonymize: "Anonimiziraj korisnika"
        anonymize_yes: "Da, anonimizirajte ovaj račun"
        anonymize_failed: "Došlo je do problema s anonimiziranjem računa."
        delete: "Obriši korisnika"
        delete_posts:
          button: "Obriši sve objave"
          progress:
            title: "Napredak brisanja postova"
          confirmation:
            title: "Izbrišite sve postove do @%{username}"
            description: |
              <p>Jeste li sigurni da želite izbrisati <b>%{post_count}</b> postove by @%{username}?

              <p><b>Ovo se ne može poništiti!</b></p>

              <p>Za nastavak tipa: <code>%{text}</code></p>
            text: "izbriši postove od @%{username}"
            delete: "Izbriši postove od @%{username}"
            cancel: "Odustani"
        merge:
          button: "Spoji"
          prompt:
            title: "Prijenos i brisanje @%{username}"
            description: |
              <p>Molimo odaberite novog vlasnika za <b>@%{username}</b> sadržaja.</p>

              <p>Sve teme, postovi, poruke i drugi sadržaj kreiran od strane <b>@%{username}</b> će biti prenesen.</p>
            target_username_placeholder: "Korisničko ime novog vlasnika"
            transfer_and_delete: "Prijenos i brisanje @%{username}"
            cancel: "Odustani"
          progress:
            title: "Spoji napredak"
          confirmation:
            title: "Prijenos i brisanje @%{username}"
            description: |
              <p>Sve <b>@%{username}je</b> sadržaj će biti prebačen i pripisuje <b>@%{targetUsername}</b>. Nakon prijenosa sadržaja, <b>@%{username}</b> račun će biti izbrisan.</p>

              <p><b>Ovo se ne može poništiti!</b></p>

              <p>Za nastavak tipa: <code>%{text}</code></p>
            text: "prijenos @%{username} u @%{targetUsername}"
            transfer_and_delete: "Prijenos i brisanje @%{username}"
            cancel: "Odustani"
        merge_failed: "Došlo je do pogreške prilikom spajanja korisnika."
        delete_forbidden_because_staff: "Admini i moderatori ne mogu biti obrisani."
        delete_posts_forbidden_because_staff: "Nije moguće obrisati sve objave administratora i moderatora."
        delete_forbidden:
          one: "Korisnici ne mogu biti obrisani ako imaju objava. Obrišite sve njihove objave prije nego pokušate obrisati korisnika. (Objave starije od %{dana] ne mogu biti obrisane.)"
          few: "Korisnici ne mogu biti obrisani ako imaju objava. Obrišite sve njihove objave prije nego pokušate obrisati korisnika. (Objave starije od %{dana] ne mogu biti obrisane.)"
          other: "Korisnici ne mogu biti obrisani ako imaju objava. Obrišite sve njihove objave prije nego pokušate obrisati korisnika. (Objave starije od %{dana] ne mogu biti obrisane.)"
        cant_delete_all_posts:
          one: "Ne možete obrisati sve objave. Neke su starije od %{count} dana. (Postavke brisanja objava maximalne starosti.)"
          few: "Ne možete obrisati sve objave. Neke su starije od %{count} dana. (Postavke brisanja objava maximalne starosti.)"
          other: "Ne možete obrisati sve objave. Neke su starije od %{count} dana. (Postavke brisanja objava maximalne starosti.)"
        cant_delete_all_too_many_posts:
          one: "Ne možete obrisati sve objave jer korisnik ima više od %{count} objava. (briši_sve_objave_max)"
          few: "Ne možete obrisati sve objave jer korisnik ima više od %{count} objava. (briši_sve_objave_max)"
          other: "Ne možete obrisati sve objave jer korisnik ima više od %{count} objava. (briši_sve_objave_max)"
        delete_confirm: "Općenito je bolje anonimizirati korisnike umjesto brisanja, kako bi se izbjeglo uklanjanje sadržaja iz postojećih rasprava."
        delete_and_block: "Obriši i <b>block</b> ovaj email i IP adresu"
        delete_dont_block: "Samo obriši"
        deleted: "Korisnik je obrisan."
        delete_failed: "Dogodila se greška pri brisanju korisnika. Provjerite da li ste obrisali sve njegove objave prije nego ga ponovo pokušate brisati."
        send_activation_email: "Pošalji aktivacijski email"
        activation_email_sent: "Aktivacijski email poslan."
        send_activation_email_failed: "Dogodila se greška pri slanju još jednog aktivacijskog emaila. %{error}"
        activate: "Aktiviraj račun"
        activate_failed: "Dogodio se problem s aktivacijom korisnika."
        deactivate_account: "Deaktiviraj račun"
        deactivate_failed: "Dogodio se problem s deaktivacijom korisnika."
        unsilence_failed: "Došlo je do problema sa ušitkavanjem korisnika."
        silence_failed: "Došlo je do problema s utišavanjem korisnika."
        silence_confirm: "Jeste li sigurni da želite ušutkati ovog korisnika? Neće moći stvarati nove teme ili postove."
        silence_accept: "Da, utišajte ovog korisnika"
        bounce_score: "Bounce rezultat"
        reset_bounce_score:
          label: "Resetirati"
          title: "Reset bounce rezultat natrag na 0"
        visit_profile: "Posjetite <a href='%{url}'>stranicu preferenci ovog korisnika</a> da biste uredili njihov profil"
        deactivate_explanation: "Deaktivirani korisnik mora ponovo potvrditi svoj email."
        suspended_explanation: "Suspendirani korisnik se ne može prijaviti."
        silence_explanation: "Ušutkani korisnik ne može objavljivati niti započeti teme."
        staged_explanation: "Postupni korisnik može objavljivati samo putem e-maila u određenim temama."
        bounce_score_explanation:
          none: "Nedavno nije primljeno odbijanje od tog e-maila."
          some: "Nedavno su primljeni neki odbijeni poslovi iz te e -pošte."
          threshold_reached: "Dobio sam previše odbijanja od te e -pošte."
        trust_level_change_failed: "Dogodio se problem s promjenom razine povjerenje korisnika."
        suspend_modal_title: "Suspendiraj korisnika"
        confirm_cancel_penalty: "Jeste li sigurni da želite odbaciti kaznu?"
        trust_level_2_users: "Korisnici na razini povjerenja 2"
        trust_level_3_requirements: "Predispozicije za razinu povjerenja 3"
        trust_level_locked_tip: "razina povjerenja zaključana, sistem neće promovirati ili demotirati korisnika"
        trust_level_unlocked_tip: "razina povjerenja odključana, sistem će promovirati ili demotirati korisnika"
        lock_trust_level: "Zaključaj razinu povjerenja"
        unlock_trust_level: "Odključaj razinu povjerenja"
        silenced_count: "Utišano"
        suspended_count: "Suspendirani"
        last_six_months: "Posljednjih 6 mjeseci"
        other_matches:
          one: "Postoji <b>%{count} drugi korisnik</b> s istom IP adresom. Pregledajte i odaberite sumnjive koje ćete kazniti zajedno s %{username}."
          few: "Postoji <b>%{count} drugi korisnik</b> s istom IP adresom. Pregledajte i odaberite sumnjive koje ćete kazniti zajedno s %{username}."
          other: "Postoji <b>%{count} drugih korisnika</b> s istom IP adresom. Pregledajte i odaberite sumnjive koje ćete kazniti zajedno s %{username}."
        other_matches_list:
          username: "Korisničko ime"
          trust_level: "Razina povjerenja"
          read_time: "Vrijeme čitanja"
          topics_entered: "Unesene teme"
          posts: "Postovi"
        tl3_requirements:
          title: "Predispozicije za razinu povjerenja 3"
          table_title:
            one: "Posljednjeg dana:"
            few: "Posljednjih %{count} dana:"
            other: "U zadnjih %{count} dana:"
          value_heading: "Vrijednost"
          requirement_heading: "Predispozicija"
          days: "dana"
          topics_replied_to: "Odgovoreno u teme"
          topics_viewed: "Tema pogledano"
          topics_viewed_all_time: "Tema pogledano (sve vrijeme)"
          posts_read: "Objava pročitano"
          posts_read_all_time: "Objava pročitano (sve vrijeme)"
          flagged_posts: "Objava označeno zastavicom"
          flagged_by_users: "Korisnici koji su označili zastavicom"
          likes_given: "Like-ova dano"
          likes_received: "Like-ova primljeno"
          likes_received_days: "Likeova primljeno: jedinstveni dani"
          likes_received_users: "Likeova primljeno: jedinstveni korisnici"
          suspended: "Suspendiran (zadnjih 6 mjeseci)"
          silenced: "Ušutkano (zadnjih 6 mjeseci)"
          qualifies: "Kvalificira se za razinu povjerenja 3."
          does_not_qualify: "Ne kvalificira se za razinu povjerenja 3."
          will_be_promoted: "Uskoro će biti promovisan."
          will_be_demoted: "Uskoro će biti demotiran."
          on_grace_period: "Trenutno u periodu milosti zbog promocije, neće biti demotiran."
          locked_will_not_be_promoted: "Razina povjerenja zaključana. Neće biti promoviran."
          locked_will_not_be_demoted: "Razina povjerenja zaključana. Neće biti demotiran."
        discourse_connect:
          title: "Jednokratna prijava na DiscourseConnect"
          external_id: "Vanjski ID"
          external_username: "Korisničko ime"
          external_name: "Ime"
          external_email: "Email"
          external_avatar_url: "URL profilne slike"
          last_payload: "Zadnja nosivost"
          delete_sso_record: "Izbriši SSO zapis"
          confirm_delete: "Jeste li sigurni da želite izbrisati ovaj DiscourSeconnect zapis?"
      user_fields:
        untitled: "Nenaslovljeno"
        name: "Ime polja"
        type: "Tip polja"
        description: "Opis polja"
        preferences: "Postavke"
        save: "Spremi"
        edit: "Izmijeni"
        delete: "Obriši"
        cancel: "Odustani"
        delete_confirm: "Jeste li sigurni da želite obrisati to korisničko polje?"
        options: "Mogućnosti"
        required:
          title: "Potrebno pri registraciji"
          enabled: "potrebno"
          disabled: "nije potrebno"
        requirement:
          optional:
            title: "Neobvezno"
        editable:
          title: "Izmijenjivo nakon registracije"
        show_on_profile:
          title: "Prikaži na javnom profilu"
        show_on_user_card:
          title: "Prikaži na korisničkoj kartici"
        searchable:
          title: "Može se pretraživati"
          enabled: "Može se pretraživati"
        field_types:
          text: "Tekst"
          confirm: "Potvrda"
          dropdown: "Padajući izbornik"
          multiselect: "Višestruki odabir"
      site_text:
        search: "Potražite tekst koji želite urediti"
        edit: "Uredi"
        revert: "Vrati promjene"
        revert_confirm: "Jeste li sigurni da želite poništiti promjene?"
        go_back: "Natrag na pretraživanje"
        recommended: "Preporučujemo da prilagodite sljedeći tekst tako da odgovara vašim potrebama:"
        show_overriden: "Pokazuj samo promijenjeno"
        locale: "Jezik:"
        more_than_50_results: "Postoji više od 50 rezultata. Molimo suzite kriterije vaše pretrage."
        outdated:
          dismiss: "Skloni"
      settings:
        show_overriden: "Pokazuj samo promijenjeno"
        history: "Prikaz povijesti promjena"
        reset: "resetiraj"
        none: "ništa"
        save: "spremi"
        cancel: "otkaži"
      site_settings:
        emoji_list:
          invalid_input: "Emotikona lista treba sadržavati samo važeća imena emoji, npr.: zagrljaji"
          add_emoji_button:
            label: "Dodaj emotikone"
        nav_title: "Postavke"
        no_results: "Nema pronađenih rezultata"
        clear_filter: "Izbriši"
        add_url: "dodaj URL"
        add_host: "dodaj host"
        add_group: "dodaj grupu"
        uploaded_image_list:
          label: "Uredi popis"
          empty: "Još nema slika. Prenesite jednu."
          upload:
            label: "Učitaj"
        selectable_avatars:
          title: "Popis avatara koji korisnici mogu birati"
        table_column_heading:
          status: "Statust"
        categories:
          all_results: "Sve"
          required: "Potrebno"
          branding: "Brendiranje"
          basic: "Osnovne postavke"
          users: "Korisnici"
          posting: "Objavljivanje"
          email: "Email"
          files: "Datoteke"
          trust: "Razine povjerenja"
          security: "Sigurnost"
          onebox: "Onebox"
          seo: "SEO"
          spam: "Nepoželjno"
          rate_limits: "Granica omjera"
          developer: "Programer"
          embedding: "Ugrađivanje"
          legal: "Legalno"
          api: "API"
          user_api: "Korisnički API"
          uncategorized: "Ostalo"
          backups: "Sigurnosne kopije"
          login: "Prijava"
          plugins: "Dodaci"
          user_preferences: "Korisničke postavke"
          tags: "Oznake"
          search: "Pretraži"
          groups: "Grupe"
          dashboard: "Nadzorna ploča"
          navigation: "Navigacija"
        secret_list:
          invalid_input: "Polja za unos ne mogu biti prazna niti sadrže znak vertikalne trake."
        default_categories:
          modal_yes: "Da"
          modal_no: "Ne, samo ubuduće primijeni promjenu"
        json_schema:
          edit: Pokreni uređivač
          modal_title: "Uredi %{name}"
        file_types_list:
          add_image_types: "Slike"
      badges:
        status: Statust
        title: Značke
        new_badge: Nova značka
        new: Novo
        name: Ime
        badge: Značka
        display_name: Ime prikaza
        description: Opis
        badge_grouping: Grupa
        badge_groupings:
          modal_title: Grupiranja znački
        granted_by: Dodijelio
        granted_at: Dodijeljeno pri
        reason_help: (Link na post ili temu)
        save: Spremi
        delete: Obriši
        delete_confirm: Jeste li sigurni da želite izbrisati ovu značku?
        revoke: Povuci
        reason: Razlog
        expand: Proširi &hellip;
        revoke_confirm: Jeste li sigurni da želite povući ovu značku?
        edit_badges: Izmijeni značke
        grant_badge: Dodijeli značku
        granted_badges: Dodijeljene značke
        grant: Dodijeli
        no_user_badges: "%{name} nije dodijeljena ni jedna značka"
        no_badges: Nema znački za dodijeliti.
        none_selected: "Odaberite značku da počnete"
        allow_title: Dopusti da se značka koristi kao titula
        multiple_grant: Može biti dodijeljena više puta
        visibility_heading: Vidljivost
        listable: Prikaži značku na javnoj stranici sa značkama
        enabled: omogućeno
        disabled: onemogućen
        icon: Ikona
        image: Slika
        graphic: Grafički
        icon_help: "Unesite naziv ikone Font Awesome (koristite prefiks 'far-' za obične ikone i 'fab-' za ikone marke)"
        select_an_icon: "Odaberi ikonu"
        upload_an_image: "Učitaj sliku"
        read_only_setting_help: "Prilagodite tekst"
        query: Upitnik značke (SQL)
        target_posts: Upitnik cilja objave
        auto_revoke: Svakodnevno pokreni upitnik o povlačenju
        show_posts: Prikaži objave zbog kojih je značka dodijeljena na stranici značke
        trigger: Okidač
        trigger_type:
          none: "Ažuriraj dnevno"
          post_action: "Kad korisnik reagira na objavu"
          post_revision: "Kad korisnik izmjeni ili objavi objavu"
          trust_level_change: "Kad korisnik promijeni razinu povjerenja"
          user_change: "Kad je korisnik izmjenjen ili stvoren"
        preview:
          link_text: "Predpregledaj dodijeljene značke"
          plan_text: "Predpregled s planom upita"
          modal_title: "Predpregled upita značke"
          sql_error_header: "Dogodila se greška s upitom."
          error_help: "Pogledaj slijedeće poveznice za pomoć s upitima znački."
          bad_count_warning:
            header: "UPOZORENJE!"
            text: "Postoje izgubljeni uzorci dodjele. Ovo se dogodi kad upit značke vrati korisnički ID ili ID objave koja ne postoji. Ovo može prouzročiti nepredviđene probleme kasnije - molimo provjerite svoj upit."
          no_grant_count: "Nema značaka za dodijeliti."
          grant_count:
            one: "<b>%{count}</b> značka za dodjelu."
            few: "<b>%{count}</b> znački za dodjelu."
            other: "<b>%{count}</b> znački za dodjelu."
          sample: "Uzorak:"
          grant:
            with: <span class="username">%{username}</span>
            with_post: <span class="username">%{username}</span> za objavu u %{link}
            with_post_time: <span class="username">%{username}</span> za objavu u %{link} u <span class="time">%{time}</span>
            with_time: <span class="username">%{username}</span> u <span class="time">%{time}</span>
        mass_award:
          description: Dodijelite istu značku velikom broju korisnika odjednom.
          no_badge_selected: Odaberite značku da biste započeli.
          perform: "Dodijelite značku korisnicima"
          upload_csv: Prenesite CSV s korisničkim adresama e-pošte ili korisničkim imenima
          aborted: Prenesite CSV koji sadrži korisničke poruke e-pošte ili korisnička imena
          csv_has_unmatched_users: "Sljedeće stavke nalaze se u CSV datoteci, ali se ne mogu uskladiti s postojećim korisnicima i stoga neće dobiti značku:"
          replace_owners: Uklonite značku od prethodnih vlasnika
          grant_existing_holders: Dodijelite dodatne značke postojećim nositeljima bedževa
      emoji:
        title: "Emoji"
<<<<<<< HEAD
        help: "Dodajte nove emojije koji će biti dostupni svima. Povucite i ispustite više datoteka odjednom bez unosa naziva da biste stvorili emojije koristeći njihove nazive datoteka. Odabrana grupa će se koristiti za sve datoteke koje se dodaju u isto vrijeme. Također možete kliknuti \"Dodaj novi emoji\" da otvorite alat za odabir datoteka."
        add: "Dodaj novi emoji"
        choose_files: "Odaberite Datoteke"
=======
        delete: "Pobriši"
>>>>>>> 76e7f12a
        uploading: "Prijenos…"
        name: "Ime"
        group: "Grupa"
        image: "Slika"
        alt: "prilagođeni pregled emotikona"
        delete_confirm: "Jeste li sigurni da želite izbrisati :%{name}: emoji?"
        settings: "Postavke"
      embedding:
        get_started: "Ako želite ugraditi Discourse na drugu web-stranicu, počnite dodavanjem njegovog hosta."
        delete: "Pobriši"
        confirm_delete: "Jeste li sigurni da želite izbrisati tog hosta?"
        title: "Ugrađivanje"
        edit: "Uredi"
        crawlers_description: "Kada Discourse kreira teme za vaše postove, ako RSS/ATOM feed nije prisutan, pokušat će raščlaniti vaš sadržaj iz vašeg HTML-a. Ponekad može biti izazovno izdvojiti svoj sadržaj, pa nudimo mogućnost određivanja CSS pravila kako bismo olakšali ekstrakciju."
        embed_by_username: "Korisničko ime za kreiranje teme"
        embed_post_limit: "Maksimalan broj postova za ugradnju"
        embed_title_scrubber: "Redoviti izraz koji se koristi za pročišćavanje naslova postova"
        embed_truncate: "Skratite ugrađene postove"
        embed_unlisted: "Uvezene teme bit će nenavedene dok ne dođe do odgovora."
        allowed_embed_selectors: "CSS selektor za elemente koji su dopušteni u ugrađivanje"
        blocked_embed_selectors: "CSS selektor za elemente koji su uklonjeni iz ugrađivača"
        allowed_embed_classnames: "Dopušteni nazivi CSS klasa"
        save: "Spremi"
        host_form:
          save: "Spremi"
        nav:
          settings: "Postavke"
      permalink:
        title: "Poveznice"
        description: "Preusmjeravanja za prijavu za URL-ove koje forum ne zna."
        url: "URL"
        topic_id: "ID teme"
        topic_title: "Tema"
        post_id: "ID objave"
        post_title: "Objava"
        category_id: "ID kategorije"
        category_title: "Kategorija"
        tag_name: "Naziv oznake"
        tag_title: "Označiti"
        external_url: "Vanjski ili relativni URL"
        user_title: "Korisnik"
        username: "Korisničko ime"
        destination: "Odredište"
        copy_to_clipboard: "Kopirajte stalnu vezu u međuspremnik"
        delete_confirm: Jeste li sigurni da želite izbrisati ovu stalnu vezu?
        nav:
          settings: "Postavke"
          permalinks: "Poveznice"
        form:
          label: "Novo:"
          url: "URL"
          save: "Spremi"
      reseed:
        action:
          title: "Zamijenite tekst kategorija i tema prijevodima"
        modal:
          title: "Zamijeni tekst"
          subtitle: "Zamijenite tekst sustava generiranih kategorija i tema najnovijim prijevodima"
          categories: "Kategorije"
          topics: "Teme"
          replace: "Zamijeni"
  wizard_js:
    wizard:
      jump_in: "Uskoči!"
      finish: "Završi postavljanje."
      back: "Natrag"
      next: "Sljedeći"
      step-text: "Korak"
      step: "%{current} od %{total}"
      upload: "Učitaj datoteku"
      uploading: "Prijenos…"
      upload_error: "Žao nam je, dogodila se greška pri učitavanju te datoteke. Molimo pokušajte ponovo."
      staff_count:
        one: "Vaša zajednica ima %{count} djelatnika (vi)."
        few: "Vaša zajednica ima %{count} djelatnika (vi)."
        other: "Vaša zajednica ima %{count} djelatnika, uključujući vas."
      invites:
        add_user: "dodaj"
        none_added: "Nisi pozvao nijedno osoblje. Jeste li sigurni da želite nastaviti?"
        roles:
          admin: "Administrator"
          moderator: "Moderator"
          regular: "Stalni član"
      homepage_choices:
        custom:
          label: "Posebna"
        style_type:
          categories: "kategorija"
          topics: "tema"
      top_menu_items:
        new: "Novo"
        unread: "Nepročitano"
        top: "Najaktivnije"
        latest: "Posljednje"
        categories: "Kategorije"
        unseen: "Neviđeno"
        read: "Pročitajte"
        bookmarks: "Zabilješke"
      previews:
        share_button: "Dijeli"
        reply_button: "Odgovori"
        topic_preview: "Pregled teme"
        homepage_preview: "Pretpregled početne stranice"
      homepage_preview:
        nav_buttons:
          all_categories: "sve kategorije"
        category_names:
          site_feedback: "Povratne informacije o stranici"
        table_headers:
          topic: "Tema"
          replies: "Odgovori"
          views: "Pregledi"
          activity: "Aktivnosti"<|MERGE_RESOLUTION|>--- conflicted
+++ resolved
@@ -360,10 +360,6 @@
           other {# ljudi}
         } iz Europske unije.
       contact: "Kontaktirajte nas"
-<<<<<<< HEAD
-      contact_info: "U slučaju kritičnog problema ili hitnosti koje utječu na rad stranice, kontaktirajte nas na %{contact_info}."
-      report_inappropriate_content: "Ako naiđete na neki neprikladan sadržaj, ne ustručavajte se započeti razgovor s našim moderatorima i administratorima. Ne zaboravite se prijaviti prije nego što se obratite."
-=======
       contact_info: "U slučaju kritičnog problema ili hitne stvari koja utječe na ovu stranicu, kontaktirajte %{contact_info}."
       site_activity: "Aktivnost na stranici"
       view_more: "Pogledaj više"
@@ -402,7 +398,6 @@
           one: "Stvoreno prije %{count} mjesec"
           few: "Stvoreno prije %{count} mjeseca"
           other: "Stvoreno prije %{count} mjeseci"
->>>>>>> 76e7f12a
     bookmarked:
       title: "Zabilješka"
       edit_bookmark: "Uredi oznaku"
@@ -6037,13 +6032,7 @@
           grant_existing_holders: Dodijelite dodatne značke postojećim nositeljima bedževa
       emoji:
         title: "Emoji"
-<<<<<<< HEAD
-        help: "Dodajte nove emojije koji će biti dostupni svima. Povucite i ispustite više datoteka odjednom bez unosa naziva da biste stvorili emojije koristeći njihove nazive datoteka. Odabrana grupa će se koristiti za sve datoteke koje se dodaju u isto vrijeme. Također možete kliknuti \"Dodaj novi emoji\" da otvorite alat za odabir datoteka."
-        add: "Dodaj novi emoji"
-        choose_files: "Odaberite Datoteke"
-=======
         delete: "Pobriši"
->>>>>>> 76e7f12a
         uploading: "Prijenos…"
         name: "Ime"
         group: "Grupa"
