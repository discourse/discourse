# WARNING: Never edit this file.
# It will be overwritten when translations are pulled from Crowdin.
#
# To work with us on translations, join this project:
# https://translate.discourse.org/

hr:
  js:
    number:
      format:
        separator: "."
        delimiter: ","
      human:
        storage_units:
          format: "%n %u"
          units:
            byte:
              one: Bajt
              few: Bajta
              other: Bajtova
            gb: GB
            kb: KB
            mb: MB
            tb: TB
      percent: "%{count}%"
      short:
        thousands: "%{number}tis."
        millions: "%{number}mil."
    dates:
      time: "h:mm"
      time_short: "h:mm"
      time_with_zone: "hh:mm (z)"
      time_short_day: "ddd, h:mm"
      timeline_date: "MMM YYYY"
      long_no_year: "MMM D, h:mm"
      long_no_year_no_time: "MMM D"
      full_no_year_no_time: "MMMM"
      long_with_year: "D MMM, YYY h:mm"
      long_with_year_no_time: "D MMM, YYYY"
      full_with_year_no_time: "Do MMMM, YYYY"
      long_date_with_year: "MMM D, GGGG LV"
      long_date_without_year: "D MMM, LT"
      long_date_with_year_without_time: "MMM D, GGGG"
      long_date_without_year_with_linebreak: "D MMM <br/>LT"
      long_date_with_year_with_linebreak: "MMM D, GGGG <br/>LV"
      wrap_ago: "prije %{date}"
      wrap_on: "na datum %{date}"
      tiny:
        half_a_minute: "< 1 minute"
        less_than_x_seconds:
          one: "< %{count} sek."
          few: "< %{count} sek."
          other: "< %{count} sek."
        x_seconds:
          one: "%{count} sek."
          few: "%{count} sek."
          other: "%{count} sek."
        less_than_x_minutes:
          one: "< %{count} minute"
          few: "< %{count}minute"
          other: "< %{count}minuta"
        x_minutes:
          one: "%{count} minuta"
          few: "%{count} minute"
          other: "%{count} minuta"
        about_x_hours:
          one: "%{count} sat"
          few: "%{count} sata"
          other: "%{count} sati"
        x_days:
          one: "%{count} dan"
          few: "%{count} dana"
          other: "%{count} dana"
        x_months:
          one: "%{count} mjesec"
          few: "%{count} mjeseci"
          other: "%{count} mjeseci"
        about_x_years:
          one: "%{count} godina"
          few: "%{count} godine"
          other: "%{count}godina"
        over_x_years:
          one: "> %{count} godina"
          few: "> %{count} godine"
          other: "> %{count} godina"
        almost_x_years:
          one: "%{count} godina"
          few: "%{count} godine"
          other: "%{count}godina"
        date_month: "D MMM"
        date_year: "MMM YYYY"
      medium:
        less_than_x_minutes:
          one: "manje od %{count} min"
          few: "manje od %{count} minuta"
          other: "manje od %{count} minuta"
        x_minutes:
          one: "%{count} min"
          few: "%{count} mins"
          other: "%{count} minuta"
        x_hours:
          one: "%{count} sat"
          few: "%{count} sata"
          other: "%{count} sati"
        about_x_hours:
          one: "oko %{count} sat"
          few: "oko %{count} sata"
          other: "oko %{count} sati"
        x_days:
          one: "%{count} dan"
          few: "%{count} dana"
          other: "%{count} dana"
        x_months:
          one: "%{count} mjesec"
          few: "%{count} mjeseca"
          other: "%{count} mjeseci"
        about_x_years:
          one: "oko %{count} godinu"
          few: "oko %{count} godina"
          other: "oko %{count} godina"
        over_x_years:
          one: "preko %{count} godinu"
          few: "preko %{count} godina"
          other: "preko %{count} godina"
        almost_x_years:
          one: "gotovo %{count} godina"
          few: "gotovo %{count} godine"
          other: "gotovo %{count} godina"
        date_year: "MMM D, GGGG"
      medium_with_ago:
        x_minutes:
          one: "prije %{count} minutu"
          few: "prije %{count} minute"
          other: "prije %{count} minuta"
        x_hours:
          one: "prije %{count} sat"
          few: "prije %{count} sata"
          other: "prije %{count} sati"
        x_days:
          one: "prije %{count} dan"
          few: "prije %{count} dana"
          other: "prije %{count} dana"
        x_months:
          one: "prije %{count} mjesec"
          few: "prije %{count} mjeseca"
          other: "prije %{count} mjeseci"
        x_years:
          one: "prije %{count} godinu"
          few: "prije %{count} godine"
          other: "prije %{count} godina"
      later:
        x_days:
          one: "%{count} dan kasnije"
          few: "%{count} dana kasnije"
          other: "%{count} dana kasnije"
        x_months:
          one: "nakon %{count} mjeseca"
          few: "nakon %{count} mjeseca"
          other: "nakon %{count} mjeseci"
        x_years:
          one: "%{count} godinu kasnije"
          few: "nakon %{count} godine"
          other: "nakon %{count} godina"
      previous_month: "Prethodni mjesec"
      next_month: "Sljedeći mjesec"
      placeholder: datum
      from_placeholder: "od datuma"
      to_placeholder: "do danas"
    share:
      topic_html: 'Tema: <span class="topic-title">%{topicTitle}</span>'
      post: "objava #%{postNumber} od @%{username}"
      close: "zatvori"
      twitter: "Podijeli na X"
      facebook: "Podijeli na Facebooku"
      email: "Pošalji putem e-maila"
      url: "Kopiraj i podijeli URL"
    word_connector:
      comma: ", "
      last_item: "i"
    action_codes:
      public_topic: "Javno je objavio/la ovu temu %{when}"
      open_topic: "Pretvorio/la je ovo u temu %{when}"
      private_topic: "Pretvorio/la je ovu temu u osobnu poruku %{when}"
      split_topic: "Razdvojio/la je ovu temu %{when}"
      invited_user: "Pozvao/la je %{who} %{when}"
      invited_group: "Pozvan/a %{who} %{when}"
      user_left: "%{who} se uklonio/la iz ove poruke %{when}"
      removed_user: "Uklonjen/a je %{who} %{when}"
      removed_group: "Uklonjen/a je  %{who} %{when}"
      autobumped: "Automatski podignuto %{when}"
      tags_changed: "Oznake ažurirane %{when}"
      category_changed: "Kategorija ažurirana %{when}"
      autoclosed:
        enabled: "Zatvoreno %{when}"
        disabled: "Otvoreno %{when}"
      closed:
        enabled: "Zatvoreno %{when}"
        disabled: "Otvoreno %{when}"
      archived:
        enabled: "Arhivirano %{when}"
        disabled: "Ponovno otvoreno %{when}"
      pinned:
        enabled: "Prikvačeno %{when}"
        disabled: "Otkvačeno %{when}"
      pinned_globally:
        enabled: "Globalno prikvačeno %{when}"
        disabled: "Otkvačeno %{when}"
      visible:
        enabled: "Uvršteno %{when}"
        disabled: "Neuvršteno %{when}"
      banner:
        enabled: "Pretvoreno u banner %{when}. Banner će biti prikazan na vrhu svake stranice dok ga korisnik ne isključi."
        disabled: "Banner isključen %{when}. Neće se više prikazivati na vrhu svake stranice."
      forwarded: "Gore naveden email proslijeđen."
    topic_admin_menu: "mogućnosti teme"
    skip_to_main_content: "Preskoči na glavni sadržaj"
    skip_user_nav: "Preskoči na sadržaj profila"
    emails_are_disabled: "Administrator je globalno onemogućio svu odlaznu e-poštu. Neće se slati nikakve obavijesti putem e-pošte."
    emails_are_disabled_non_staff: "Odlazna e-pošta je onemogućena za korisnike koji nisu osoblje."
    software_update_prompt:
      message: "Ažurirali smo ovu stranicu, <span>molimo osvježite</span> kako bi sve nesmetano funkcioniralo."
      dismiss: "Odbaciti"
    bootstrap_mode: "Početak rada"
    back_button: "Natrag"
    welcome_banner:
      header:
        logged_in_members: "Dobrodošli natrag, %{preferred_display_name}!"
        anonymous_members: "Dobrodošli na %{site_name}"
      search: "Pretraživanje"
    themes:
      default_description: "Zadano"
<<<<<<< HEAD
      broken_theme_alert: "Vaša stranica možda neće raditi jer tema/komponenta ima greške."
=======
>>>>>>> 3cac9432
      error_caused_by: "Uzrokuje '%{name}'. <a target='blank' href='%{path}'>Kliknite ovdje</a> za ažuriranje, ponovnu konfiguraciju ili onemogućivanje."
      only_admins: "(ova se poruka prikazuje samo administratorima stranice)"
    broken_decorator_alert: "Postovi se možda neće ispravno prikazati jer je jedan od dekoratora sadržaja postova na vašoj web-lokaciji pokrenuo pogrešku."
    broken_page_change_alert: "Upravljač OnPageChange pokrenuo je pogrešku. Provjerite alate preglednika za programere za više informacija."
    broken_plugin_alert: "Uzrokovano dodatkom '%{name}'"
    broken_transformer_alert: "Došlo je do pogreške. Vaša stranica možda neće raditi ispravno."
    s3:
      regions:
        ap_northeast_1: "Azija Pacifik (Tokyo)"
        ap_northeast_2: "Azija Pacifik (Seoul)"
        ap_east_1: "Azija Pacifik (Hong Kong)"
        ap_south_1: "Azija Pacifik (Mumbai)"
        ap_southeast_1: "Azija Pacifik (Singapur)"
        ap_southeast_2: "Azija Pacifik (Sydney)"
        ca_central_1: "Kanada (centralna)"
        cn_north_1: "Kina (Peking)"
        cn_northwest_1: "Kina (Ningxia)"
        eu_central_1: "EU (Frankfurt)"
        eu_north_1: "EU (Stockholm)"
        eu_south_1: "EU (Milano)"
        eu_west_1: "EU (Irska)"
        eu_west_2: "EU (London)"
        eu_west_3: "EU (Pariz)"
        sa_east_1: "Južna Amerika (São Paulo)"
        us_east_1: "USA istok (Sjeverna Virginia)"
        us_east_2: "SAD Istok (Ohio)"
        us_gov_east_1: "AWS GovCloud (SAD-Istok)"
        us_gov_west_1: "AWS GovCloud (SAD-zapad)"
        us_west_1: "USA Zapad (Sjeverna Kalifornija)"
        us_west_2: "USA Zapad (Oregon)"
    clear_input: "Obriši unos"
    edit: "Uredi"
    edit_topic: "izmjeni naslov i kategoriju ove teme"
    expand: "Proširi"
    not_implemented: "Nažalost, ova mogućnost nije još implementirana."
    no_value: "Ne"
    yes_value: "Da"
    ok_value: "U redu"
    cancel_value: "Odustani"
    submit: "Pošalji"
    delete: "Pobriši"
    generic_error: "Dogodila se greška, ispričavamo se."
    generic_error_with_reason: "Dogodila se greška: %{error}"
    multiple_errors: "Došlo je do više grešaka: %{errors}"
    sign_up: "Registriraj se"
    log_in: "Prijavi se"
    age: "Dob"
    joined: "Prijavljen"
    admin_title: "Administrator"
    show_more: "prikaži više"
    show_help: "postavke"
    links: "Linkovi"
    links_lowercase:
      one: "poveznica"
      few: "poveznica"
      other: "poveznice"
    faq: "FAQ"
    guidelines: "Vodić za uporabu"
    privacy_policy: "Izjava o privatnosti"
    privacy: "Privatnost"
    tos: "Uvjeti korištenja"
    rules: "Pravila"
    conduct: "Pravila ponašanja"
    mobile_view: "Mobilni prikaz"
    desktop_view: "Desktop prikaz"
    now: "upravo"
    read_more: "pročitaj više"
    more: "Više"
    more_options: "Više opcija"
    x_more:
      one: "%{count} još"
      few: "Još %{count} "
      other: "%{count} još"
    never: "nikad"
    every_30_minutes: "svakih 30 minuta"
    every_hour: "svaki sat"
    daily: "dnevno"
    weekly: "tjedno"
    every_month: "svaki mjesec"
    every_six_months: "svakih šest mjeseci"
    max_of_count:
      one: "ukupno %{count}"
      few: "ukupno %{count}"
      other: "ukupno %{count}"
    character_count:
      one: "%{count} znakova"
      few: "%{count} znakova"
      other: "%{count} znakova"
    period_chooser:
      aria_label: "Filtrirajte po razdoblju"
    related_messages:
      title: "Vezane poruke"
      pill: "Vezane poruke"
      see_all: 'Pregledajte <a href="%{path}">sve poruke</a> od @%{username}'
    suggested_topics:
      title: "Nove i nepročitane teme"
      pill: "Predloženo"
      pm_title: "Predložene poruke"
    about:
      edit: "Uredi ovu stranicu"
      simple_title: "O nama"
      title: "O %{title}"
      stats: "Statistika web stranice"
      our_admins: "Naši Administratori"
      our_moderators: "Naši Moderatori"
      moderators: "Moderatori"
      stat:
        all_time: "Oduvijek"
        last_day: "24 sata"
        last_7_days: "7 dana"
        last_30_days: "30 dana"
      like_count: "Likeovi"
      topic_count: "Teme"
      post_count: "Objave"
      user_count: "Učlanjenja"
      active_user_count: "Aktivni korisnici"
      visitor_count: "Posjetitelji"
      eu_visitor_count: "Posjetitelji iz Europske unije"
      traffic_info_footer_MF: |
        U posljednjih 6 mjeseci ova je stranica posluživala sadržaj za { total_visitors, plural,
            one {# čovjeka}
            few {# ljudi}
          other {# ljudi}
        } svakog mjeseca, s procijenjenih { eu_visitors, plural,
            one {# ljudi}
            few {# ljudi}
          other {# ljudi}
        } iz Europske unije.
      contact: "Kontaktirajte nas"
      contact_info: "U slučaju kritičnog problema ili hitne stvari koja utječe na ovu stranicu, kontaktirajte %{contact_info}."
      site_activity: "Aktivnost na stranici"
      view_more: "Pogledaj više"
      view_less: "Pogledaj manje"
      activities:
        topics:
          one: "%{formatted_number} tema"
          few: "%{formatted_number} teme"
          other: "%{formatted_number} teme"
        posts:
          one: "%{formatted_number} objava"
          few: "%{formatted_number} objava"
          other: "%{formatted_number} objava"
        active_users:
          one: "%{formatted_number} aktivni korisnik"
          few: "%{formatted_number} aktivnih korisnika"
          other: "%{formatted_number} active user"
        sign_ups:
          one: "%{formatted_number} prijava"
          few: "%{formatted_number} prijava"
          other: "%{formatted_number} prijava"
        likes:
          one: "%{formatted_number} like"
          few: "%{formatted_number} likeova"
          other: "%{formatted_number} likeova"
        visitors_MF: |
          { total_count, plural,
              one {{total_formatted_number} posjetitelj}
              few {{total_formatted_number} posjetitelja}
            other {{total_formatted_number} posjetitelja}
          }, oko { eu_count, plural,
              one {{eu_formatted_number}}
              few {{eu_formatted_number}}
            other {{eu_formatted_number}}
          } iz EU
        periods:
          last_7_days: "U zadnjih 7 dana"
          today: "danas"
          all_time: "oduvijek"
      member_count:
        one: "%{formatted_number} član"
        few: "%{formatted_number} članova"
        other: "%{formatted_number} članova"
      admin_count:
        one: "%{formatted_number} administrator"
        few: "%{formatted_number} administratora"
        other: "%{formatted_number} administratora"
      moderator_count:
        one: "%{formatted_number} moderator"
        few: "%{formatted_number} moderatora"
        other: "%{formatted_number} moderatora"
      report_inappropriate_content: "Ako naiđete na neki neprikladan sadržaj, ne ustručavajte se započeti razgovor s našim moderatorima i administratorima. Ne zaboravite se prijaviti prije nego što se obratite."
      site_age:
        less_than_one_month: "Stvoreno prije < 1 mjeseca"
        month:
          one: "Stvoreno prije %{count} mjesec"
          few: "Stvoreno prije %{count} mjeseca"
          other: "Stvoreno prije %{count} mjeseci"
        year:
          one: "Kreirano prije godinu dana (%{count} god.)"
          few: "Kreirano prije %{count} godina/e."
          other: "Kreirano prije %{count} godina/e."
    bookmarked:
      title: "Zabilješka"
      edit_bookmark: "Uredi oznaku"
      clear_bookmarks: "Očisti oznake"
      help:
        bookmark: "Kliknite za spremanje ove teme u oznake"
        edit_bookmark: "Kliknite za uređivanje knjižne oznake na objavi u ovoj temi"
        edit_bookmark_for_topic: "Kliknite za uređivanje oznake na ovu temu"
        unbookmark: "Klikni za uklananje svih oznaka u ovoj temi"
        unbookmark_with_reminder: "Kliknite da biste uklonili sve oznake i podsjetnike u ovoj temi"
    bookmarks:
      also_set_reminder: "Također postaviti podsjetnik?"
      bookmarked_success: "Označeno!"
      deleted_bookmark_success: "Oznaka izbrisana!"
      reminder_set_success: "Podsjetnik postavljen!"
      reminder_clear_success: "Podsjetnik je izbrisan"
      created: "Označili ste ovu objavu %{name}"
      created_generic: "Označili ste ovo. %{name}"
      create: "Stvori oznaku"
      clear_reminder: "Očisti podsjetnik"
      edit: "Uredi oznaku"
      not_bookmarked: "zabilježi objavu"
      remove_reminder_keep_bookmark: "Ukloni podsjetnik i zadrži oznaku"
      created_with_reminder: "Označili ste ovu objavu s podsjetnikom %{date}. %{name}"
      created_with_reminder_generic: "Označili ste ovo s podsjetnikom %{date}. %{name}"
      delete: "Izbriši oznaku"
      confirm_delete: "Jeste li sigurni da želite izbrisati ovu oznaku? Podsjetnik će također biti izbrisan."
      confirm_clear: "Jeste li sigurni da želite ukloniti sve vaše zabilježbe iz ove teme?"
      save: "Spremi"
      no_timezone: 'Još niste postavili vremensku zonu. Nećete moći postaviti podsjetnike. Postavi jedan <a href="%{basePath}/my/preferences/profile">u svom profilu</a>.'
      invalid_custom_datetime: "Datum i vrijeme koje ste naveli nisu valjani. Pokušajte ponovo."
      list_permission_denied: "Nemate dozvolu za pregled oznaka ovog korisnika."
      no_user_bookmarks: "Nemate označenih objava; oznake (bookmarks) omogućuju da se brzo referirate na specifične objave."
      auto_delete_preference:
        label: "Nakon što ste obaviješteni"
        never: "Zadrži oznaku"
        when_reminder_sent: "Izbriši oznaku"
        on_owner_reply: "Obriši oznaku čim odgovorim"
        clear_reminder: "Zadržite oznaku i očisti podsjetnik"
        after_reminder_label: "Nakon što vas podsjetimo, trebali bismo..."
        after_reminder_checkbox: "Postavite ovo kao zadano za sve buduće podsjetnike za oznake"
      search_placeholder: "Pretraživanje oznaka po nazivu, naslovu teme ili sadržaju posta"
      search: "Pretraži"
      bookmark: "Zabilješka"
      bulk:
        delete_completed: "Oznake uspješno izbrisane."
        reminders_cleared: "Podsjetnici za oznake uspješno izbrisani."
        toggle: "uključi/isključi skupni odabir tema"
        select_all: "Odaberi sve"
        clear_all: "Obriši sve"
        selected_count:
          one: "%{count} odabrano"
          few: "%{count} odabrano"
          other: "%{count} odabrano"
      reminders:
        today_with_time: "danas u %{time}"
        tomorrow_with_time: "sutra u %{time}"
        at_time: "na %{date_time}"
        existing_reminder: "Imate podsjetnik postavljen za ovu oznaku (bookmark) koji će biti poslan %{at_date_time}"
    bookmark_bulk_actions:
      clear_reminders:
        name: "Obriši podsjetnike"
        description:
          one: "Jeste li sigurni da želite ukloniti podsjetnik za ovu temu?"
          few: "Jeste li sigurni da želite ukloniti <b>%{count}</b> podsjetnika za ovu temu?"
          other: "Jeste li sigurni da želite ukloniti <b>%{count}</b> podsjetnika za ovu temu?"
      delete_bookmarks:
        name: "Izbriši oznaku"
        description:
          one: "Jeste li sigurni da želite izbrisati ovaj podsjetnik?"
          few: "Jeste li sigurni da želite izbrisati <b>%{count}</b> podsjetnika?"
          other: "Jeste li sigurni da želite izbrisati <b>%{count}</b> podsjetnika?"
    copy_codeblock:
      copied: "kopirano!"
      copy: "kopirati kod u međuspremnik"
      fullscreen: "prikaži kod na cijelom ekranu"
      view_code: "Pogledaj kod"
    drafts:
      label: "Skice"
      label_with_count: "Skice (%{count})"
      resume: "Nastavite"
      remove: "Ukloni"
      remove_confirmation: "Jeste li sigurni da želite izbrisati ovaj nacrt?"
      new_topic: "Nova skica teme"
      new_private_message: "Nova skica osobne poruke"
      edit_topic: "Uredi nacrt teme"
      dropdown:
        title: "Otvori izbornik najnovijih skica"
        untitled: "Skica bez naslova"
<<<<<<< HEAD
        view_all: "pregledaj sve"
=======
        view_all: "pregledaj sve skice"
>>>>>>> 3cac9432
        other_drafts:
          one: "+%{count} skica"
          few: "+%{count} skice"
          other: "+%{count} skica"
    topic_count_all:
      one: "Pregledajte %{count} nepročitanu temu."
      few: "Pregledajte %{count} nove teme."
      other: "Pregledajte %{count} nove teme."
    topic_count_categories:
      one: "Pregledajte %{count} novu ili ažuriranu temu."
      few: "Pregledajte %{count} nove ili ažurirane teme."
      other: "Pregledajte %{count} nove ili ažurirane teme."
    topic_count_latest:
      one: "Pregledajte %{count} novu ili ažuriranu temu."
      few: "Pregledajte %{count} nove ili ažurirane teme."
      other: "Pregledajte %{count} nove ili ažurirane teme."
    topic_count_unseen:
      one: "Pregledajte %{count} novu ili ažuriranu temu."
      few: "Pregledajte %{count} nove ili ažurirane teme."
      other: "Pregledajte %{count} nove ili ažurirane teme."
    topic_count_unread:
      one: "Pregledajte %{count} nepročitanu temu."
      few: "Pregledajte %{count} nepročitane teme."
      other: "Pregledajte %{count} nepročitane teme."
    topic_count_new:
      one: "Pregledajte %{count} nepročitanu temu."
      few: "Pregledajte %{count} nove teme."
      other: "Pregledajte %{count} nove teme."
    preview: "Predprikaz"
    cancel: "Odustani"
    deleting: "Brisanje…"
    save: "Zabilježi promjene"
    saving: "Spremanje…"
    saved: "Spremljeno!"
    upload: "Učitaj"
    uploading: "Prijenos…"
    processing: "Obrada…"
    uploading_filename: "Prijenos: %{filename}…"
    processing_filename: "Obrada: %{filename}…"
    clipboard: "međuspremnik"
    uploaded: "Učitano!"
    pasting: "Lijepljenje…"
    enable: "Omogući"
    disable: "Onemogući"
    continue: "Nastavi"
    switch_to_anon: "Uđi u anonimni mod"
    switch_from_anon: "Napusti neimenovani način"
    select_placeholder: "Odaberite…"
    none_placeholder: "Ništa"
    banner:
      close: "Sakrij ovaj element"
      edit: "Izmijeni"
    pwa:
      install_banner: "Želite li <a href>instalirati %{title} na ovaj uređaj?</a>"
    choose_topic:
      none_found: "Nema pronađenih članaka."
      title:
        search: "Potražite temu"
        placeholder: "ovdje upišite naslov teme, URL ili id"
    choose_message:
      none_found: "Niti jedna poruka nije pronađena."
      title:
        search: "Traži poruku"
        placeholder: "ovdje upišite naslov poruke, URL ili id"
    review:
      show_more: "Prikaži više"
      show_less: "Prikaži manje"
      order_by: "Poredaj prema"
      date_filter: "Objavljeno između"
      in_reply_to: "odgovor na"
      filtered_flagged_by: "Označio/la"
<<<<<<< HEAD
=======
      unknown:
        title:
          one: "Imate na čekanju zahtjeve za reviziju iz onemogućenog plugin-a:"
          few: "Imate na čekanju zahtjeve za reviziju iz onemogućenih plugin-a:"
          other: "Imate na čekanju zahtjeve za reviziju iz onemogućenih plugin-a:"
        instruction: "Ne mogu se ispravno prikazati dok ne omogućite odgovarajući plugin. Molimo omogućite plugin i osvježite stranicu. Alternativno, možete ih zanemariti. <a href='%{url}' target='_blank'>Saznajte više...</a>"
        reviewable_unknown_source: "%{reviewableType} (nepoznati plugin)"
        reviewable_known_source: "%{reviewableType} (iz '%{pluginName}' plugina)"
        ignore_all: "Zanemari sve"
        enable_plugins: "Omogući pluginove"
        delete_confirm: "Jeste li sigurni da želite izbrisati sve recenzije koje su kreirali onemogućeni pluginovi?"
        ignore_success: "Svi sadržaji za moderaciju koje su stvorili onemogućeni plugini su obrisani."
>>>>>>> 3cac9432
      explain:
        why: "objasnite zašto je ta stavka završila u redu čekanja"
        title: "Moguće ocjenjivanje"
        formula: "Formula"
        subtotal: "Suma stavke"
        total: "Ukupno"
        min_score_visibility: "Minimalna ocjena za vidljivost"
        score_to_hide: "Ocjena za skrivanje objave"
        take_action_bonus:
          name: "poduzeo akciju"
          title: "Kada član osoblja odabere nešto, zastava mu se daje kao bonus."
        user_accuracy_bonus:
          name: "točnost korisnika"
          title: "Korisnici s čijim se zastavama povijesno dogovara dobivaju bonus."
        trust_level_bonus:
          name: "razina povjerenja"
          title: "Stavke koje su stvorili korisnici s visokom razinom povjerenja imaju višu ocjenu."
        type_bonus:
          name: "upišite bonus"
          title: "Određenim vrstama koje mogu pregledati osoblje može im dodijeliti bonus kako bi im postao veći prioritet."
      revise_and_reject_post:
        title: "Revidiraj"
        reason: "Razlog"
        send_pm: "Pošalji PM"
        feedback: "Povratne informacije"
        custom_reason: "Dajte jasan opis razloga"
        other_reason: "Ostalo..."
        optional: "neobvezno"
      stale_help: "Ova revizija je riješena <b>%{username}</b>."
      claim_help:
        optional: "Možete prisvojiti ovu stavku kako drugi ne bi mogli dodavati osvrte."
        required: "Morate prisvojiti ovu stavku prije nego dodate osvrt na nju."
        claimed_by_you: "Prisvojili ste ovu stavku i možete dodati osvrt."
        claimed_by_other: "Osvrt za ovu stavku može dodati samo <b>%{username}</b>."
        automatically_claimed_by: "<b>%{username}</b> trenutno pregledava ovaj sadržaj."
      claim:
        title: "prisvoji ovu temu"
      unclaim:
        help: "izbriši prisvajanje"
      awaiting_approval: "Čeka na odobrenje"
      delete: "Pobriši"
      settings:
        saved: "Spremljeno"
        save_changes: "Zabilježi promjene"
        title: "Postavke"
        priorities:
          title: "Prioriteti koji se mogu pregledavati"
      moderation_history: "Povijest moderiranja"
      view_all: "Pregledaj sve"
      grouped_by_topic: "Grupirano po temi"
      none: "Nema stavki za osvrt."
      view_pending: "pregledaj neriješene"
      topic_has_pending:
        one: "Ova tema ima <b>%{count}</b> post koji čeka na odobrenje"
        few: "Ova tema ima <b>%{count}</b> postova koji čekaju na odobrenje"
        other: "Ova tema ima <b>%{count}</b> postova koji čekaju na odobrenje"
      title: "Osvrt"
      topic: "Tema:"
      filtered_topic: "Filtrirali ste sadržaj na koji se mogu dodati osvrti u jednoj temi."
      filtered_user: "Korisnik"
      filtered_reviewed_by: "Pregledano"
      show_all_topics: "prikaži sve teme"
      deleted_post: "(post izbrisan)"
      deleted_user: "(korisnik izbrisan)"
      user:
        bio: "Biografija"
        website: "Web stranica"
        username: "Korisničko ime"
        email: "Email"
        name: "Ime"
        fields: "Polja"
        reject_reason: "Razlog"
        scrubbed_by: "Zapis je obrisao"
        scrubbed_reason: "Razlog"
        scrubbed_at: "Obrisano u"
        scrubbed_reject_reason: "Razlog odbijanja korisnika"
        scrub_record:
          button: Obriši zapis
          confirm_title: Ukloni osobne podatke
          confirm_body: "Jeste li SIGURNI da želite obrisati ovaj zapis iz reda za pregled? Svi osobni podaci (npr. korisničko ime, email, IP adresa) bit će trajno uklonjeni iz ovog zapisa."
          reason_title: "Potreban je razlog za brisanje ovog zapisa."
          reason_placeholder: "Razlog..."
          confirm_button: "Potvrdi uklanjanje"
          cancel_button: "Odustani"
      user_percentage:
        summary:
          one: "%{agreed}, %{disagreed}, %{ignored} (zadnjih zastava-flagova)"
          few: "%{agreed}, %{disagreed}, %{ignored} (od zadnjih %{count} zastava)"
          other: "%{agreed}, %{disagreed}, %{ignored} (od zadnjih %{count} zastava)"
        agreed:
          one: "%{count}% se slaže"
          few: "%{count}% se slaže"
          other: "%{count}% se slaže"
        disagreed:
          one: "%{count}% se ne slaže"
          few: "%{count}% se ne slaže"
          other: "%{count}% se ne slaže"
        ignored:
          one: "%{count}% ignorira"
          few: "%{count}% ignorira"
          other: "%{count}% ignorira"
      topics:
        topic: "Teme"
        reviewable_count: "Količina"
        reported_by: "Prijavio"
        deleted: "[Tema izbrisana]"
        original: "(originalna tema)"
        details: "detalji"
        unique_users:
          one: "%{count} korisnik"
          few: "%{count} korisnika"
          other: "%{count} korisnika"
      replies:
        one: "%{count} odgovor"
        few: "%{count} odgovora"
        other: "%{count} odgovora"
      edit: "Izmijeni"
      save: "Spremi"
      cancel: "Odustani"
      new_topic: "Odobrenjem ove stavke kreirat će se nova tema"
      filters:
        all_categories: "(sve kategorije)"
        type:
          title: "Tip"
          all: "(svi tipovi)"
        minimum_score: "Minimalna ocjena"
        refresh: "Osvježi"
        status: "Status"
        category: "Kategorija"
        score_type:
          title: "Razlog"
          all: "(svi razlozi)"
        orders:
          score: "Ocjena"
          score_asc: "Rezultat (obrnuto)"
          created_at: "Stvoreno"
          created_at_asc: "Stvoreno (obrnutim slijedom)"
        priority:
          title: "Minimalni prioritet"
          any: "(bilo koji)"
          low: "Nizak"
          medium: "Srednji"
          high: "Visok"
      conversation:
        view_full: "pregledaj čitavu raspravu"
      scores:
        about: "Ocjena se računa na bazi razine povjerenja izvjestitelja, točnosti njihovih prethodnih zastavica i prioriteta stavke o kojoj se izvješćuje."
        score: "Ocjena"
        date: "Datum izvješća"
        type: "Razlog"
        status: "Statust"
        submitted_by: "Prijavio"
        reviewed_by: "Pregledao"
        reviewed_timestamp: "Datum pregleda"
      statuses:
        pending:
          title: "Na čekanju"
        approved:
          title: "Odobrio"
        approved_flag:
          title: "Zastava odobrena"
        approved_user:
          title: "Korisnik odobren"
        approved_post:
          title: "Objava odobrena"
        rejected:
          title: "Odbio"
        rejected_flag:
          title: "Zastava odbijena"
        rejected_user:
          title: "Korisnik je odbijen"
        rejected_post:
          title: "Objava je odbijena"
        ignored:
          title: "Zastava zanemarena"
        deleted:
          title: "Tema ili objava izbrisana"
        reviewed:
          title: "Svi pregledani"
        all:
          title: "Sve"
      context_question:
        is_this_post: "Je li ovo %{reviewable_type} %{reviewable_human_score_types}?"
        delimiter: "ili"
        something_else_wrong: "Nešto nije u redu s ovim %{reviewable_type}?"
      types:
        reviewable_flagged_post:
          title: "Post označen zastavicom"
          flagged_by: "Označio"
          noun: "objava"
        reviewable_queued_topic:
          title: "Tema u redu čekanja"
          noun: "tema"
        reviewable_queued_post:
          title: "Objava u redu čekanja"
          noun: "objava"
        reviewable_user:
          title: "Korisnik"
          noun: "korisnik"
        reviewable_post:
          title: "Objava"
          noun: "objava"
      flagged_as: "Označeno kao"
      assigned_to: "Dodijeljeno"
      moderator_actions: "Radnje moderatora"
      timeline_and_notes: "Vremenska linija i bilješke"
      timeline:
        target_created: "Objava je kreirana"
        target_created_by: "Objavu kreirao/la %{username} · %{relativeDate}"
        flagged: "Označeno"
        flagged_as_by: " %{username} označio/la kao %{flagReason} · %{relativeDate}"
        claimed: "Preuzeto"
        claimed_by: "Preuzeo/la %{username} · %{relativeDate}"
        reviewed: "Recenzirano"
        reviewed_by: "Recenzirao/la %{username} · %{relativeDate}"
        view_conversation: "pogledaj privatnu poruku"
        note_added: "Napomena moderatora"
        note_added_by: "Napomena moderatora od %{username} · %{relativeDate}"
        no_events: "Nema događaja na vremenskoj liniji za prikaz"
      notes:
        add_note_description: "Vidljivo samo moderatorima. Pomoću ove bilješke dodajte kontekst ili odluke o recenziji."
        add_note_button: "Dodaj bilješku"
        placeholder: "Ovdje napišite svoju bilješku..."
        chars_remaining: "Preostalo je %{count} znakova"
        delete_note: "Izbrišite ovu bilješku"
        delete: "Pobriši"
      new_topic_label: "Nova tema"
      queued_user: "Korisnik u redu čekanja"
      posted_in: "Objavljeno u"
      flagged_user: "Označeni korisnik"
      review_user: "Korisnik"
      need_help: "Trebate pomoć?"
      copy_link: "Kopirajte poveznicu"
      view_source: "Pogledajte izvor"
      insights:
        title: "Uvidi"
        flag_volume: "Količina oznaka"
        flagged_by_users:
          one: "Označio %{count} jedinstveni korisnik"
          few: "Označila %{count} jedinstvena korisnika"
          other: "Označilo %{count} jedinstvenih korisnika"
        similar_posts: "Slične prošle objave"
        flagged_in_timeframe: "Prethodno označeno: %{count} "
        user_activity: "Aktivnost korisnika"
        activities:
          new_account: "novi račun"
          trust_level: "razina povjerenja: %{trustLevelName}"
          posts:
            one: "%{count} objava"
            few: "%{count} objava"
            other: "%{count} objava"
        solution_marked: "Rješenje označeno"
        topic_has_solution: "Ova tema ima rješenje"
        visibility: "Vidljivost"
        topic_unlisted: "Ova tema nije na popisu. Dostupna je samo putem izravne poveznice — nije javna."
      help:
        moderation_guide: "Discourse vodič za moderiranje"
        flag_priorities: "Upravljanje reputacijom korisnika i prioritetima označavanja"
        spam_detection: "Otkrivanje neželjene pošte"
      approval:
        title: "natpis čeka potvrdu"
        description: "Zaprimili smo vašu objavu, ali potrebno je odobrenje moderatora prije nego se pojavi. Molim vas budite strpljivi."
        pending_posts:
          one: "Imate <strong>%{count}</strong> objavu na čekanju."
          few: "Imate <strong>%{count}</strong> objava na čekanju."
          other: "Imate <strong>%{count}</strong> objava na čekanju."
        ok: "U redu"
      example_username: "Korisničko ime"
      reject_reason:
        title: "Zašto odbijate ovog korisnika?"
        send_email: "Pošalji poruku o odbijanju"
    relative_time_picker:
      minutes:
        one: "minuta"
        few: "minute"
        other: "minute"
      hours:
        one: "sat"
        few: "sata"
        other: "sati"
      days:
        one: "dan"
        few: "dana"
        other: "dana"
      months:
        one: "mjesec"
        few: "mjeseca"
        other: "mjeseci"
      years:
        one: "godina"
        few: "godine"
        other: "godina"
      relative: "Relativno"
    time_shortcut:
      now: "Sada"
      in_one_hour: "Za jedan sat"
      in_two_hours: "Za dva sata"
      later_today: "Kasnije danas"
      two_days: "Dva dana"
      three_days: "Za tri dana"
      next_business_day: "Sljedeći radni dan"
      tomorrow: "Sutra"
      post_local_date: "Datum u objavi"
      later_this_week: "Kasnije ovoga tjedna"
      this_weekend: "Ovaj vikend"
      start_of_next_business_week: "Ponedjeljak"
      start_of_next_business_week_alt: "Sljedećeg ponedjeljka"
      next_week: "Idući tjedan"
      two_weeks: "Dva tjedna"
      next_month: "Sljedeći mjesec"
      two_months: "Dva mjeseca"
      three_months: "Tri mjeseca"
      four_months: "Četiri mjeseca"
      six_months: "Šest mjeseci"
      one_year: "Godinu dana"
      forever: "Zauvijek"
      relative: "Relativno vrijeme"
      none: "Nijedna nije potrebna"
      never: "Nikad"
      last_custom: "Posljednji prilagođeni datum"
      custom: "Prilagođeni datum i vrijeme"
      more_options: "Više opcija..."
      select_timeframe: "Odabir vremenskog okvira"
    user_action:
      user_posted_topic: "<a href='%{userUrl}'>%{user}</a> je objavio <a href='%{topicUrl}'> temu</a>"
      you_posted_topic: "<a href='%{userUrl}'>Objavio si <a href='%{topicUrl}'> temu</a>"
      user_replied_to_post: "<a href='%{userUrl}'>%{user}</a> je odgovorio na <a href='%{postUrl}'>%{post_number}</a>"
      you_replied_to_post: "<a href='%{userUrl}'>Ti</a> si odgovorio na <a href='%{postUrl}'>%{post_number}</a>"
      user_replied_to_topic: "<a href='%{userUrl}'>%{user}</a> je odgovorio <a href='%{topicUrl}'>na temu</a>"
      you_replied_to_topic: "<a href='%{userUrl}'>Ti</a>si odgovorio <a href='%{topicUrl}'>na temu</a>"
      user_mentioned_user: "<a href='%{user1Url}'>%{user}</a> je spomenuo <a href='%{user2Url}'>%{another_user}</a>"
      user_mentioned_you: "<a href='%{user1Url}'>%{user}</a> je spomenuo <a href='%{user2Url}'>tebe</a>"
      you_mentioned_user: "<a href='%{user1Url}'>Ti</a> si spomenuo <a href='%{user2Url}'>%{another_user}</a>"
      posted_by_user: "Objavio <a href='%{userUrl}'>%{user}</a>"
      posted_by_you: "Objavio <a href='%{userUrl}'>ti</a>"
      sent_by_user: "Poslao <a href='%{userUrl}'>%{user}</a>"
      sent_by_you: "Poslao <a href='%{userUrl}'>ti</a>"
    directory:
      username: "Korisničko ime"
      filter_name: "filtar po imenu"
      title: "Korisnici"
      likes_given: "Dano"
      likes_received: "Primljeno"
      topics_entered: "Pogledano"
      topics_entered_long: "Tema pogledano"
      time_read: "Vrijeme čitanja"
      topic_count: "Teme"
      topic_count_long: "Napravljene teme"
      post_count: "Odgovori"
      post_count_long: "Poslan odgovor"
      no_results:
        body: "Ovdje će biti prikazan popis članova zajednice čija aktivnost je vidljiva. Za sada je popis prazan jer je vaša zajednica još uvijek potpuno nova!"
        extra_body: "Administratori i moderatori mogu vidjeti i upravljati korisnicima u <a href='%{basePath}/admin/users/'>Administracija korisnika</a>."
      no_results_with_search: "Nema pronađenih rezultata"
      days_visited: "Posjete"
      days_visited_long: "Dana posjećeno"
      posts_read: "Pročitano"
      posts_read_long: "Pročitani natpisi"
      last_updated: "Zadnji put ažurirano:"
      total_rows:
        one: "%{count} korisnik"
        few: "%{count} korisnika"
        other: "%{count} korisnika"
      edit_columns:
        title: "Uredi stupce direktorija"
        save: "Spremi"
        reset_to_default: "Vrati na zadano"
      group:
        all: "sve grupe"
      sort:
        label: "Sortiraj po %{criteria}"
    group_histories:
      actions:
        change_group_setting: "Promijenite postavke grupe"
        add_user_to_group: "Dodaj korisnika"
        remove_user_from_group: "Ukloni korisnika"
        make_user_group_owner: "Postavi vlasnika"
        remove_user_as_group_owner: "Poništi vlasnika"
    groups:
      member_added: "Dodano"
      member_requested: "Zatraženo na"
      add_members:
        title: "Dodaj članove u %{group_name}"
        description: "Unesite popis korisnika koje želite pozvati u grupu ili zalijepite u popis odvojen zarezima:"
        usernames_placeholder: "korisnička imena"
        usernames_or_emails_placeholder: "korisnička imena ili e-mail adrese"
        notify_users: "Obavijesti korisnike"
        set_owner: "Postavite korisnike kao vlasnike ove grupe"
      requests:
        title: "Zahtjevi"
        reason: "Razlog"
        accept: "Prihvati"
        accepted: "prihvaćen"
        deny: "Odbiti"
        denied: "odbijen"
        undone: "zahtjev poništen"
        handle: "obradi zahtjev za članstvo"
        undo: "Vrati na prethodno"
      manage:
        title: "Upravljanje"
        name: "Ime"
        full_name: "Ime i prezime"
        add_members: "Dodaj korisnike"
        invite_members: "Pozovite"
        delete_member_confirm: "Uklonite '%{username}' iz '%{group}' grupe?"
        profile:
          title: Profil
        interaction:
          title: Interakcija
          posting: Objavljivanje
          notification: Obavijest
        email:
          title: "Email"
          status: "Sinkronizirano %{old_emails} / %{total_emails} e-poštu putem IMAP-a."
          enable_smtp: "Omogući SMTP"
          enable_imap: "Omogući IMAP"
          test_settings: "Postavke testiranja"
          save_settings: "Spremi postavke"
          last_updated: "Posljednje ažuriranje:"
          last_updated_by: "od"
          settings_required: "Sve su postavke potrebne, ispunite sva polja prije provjere valjanosti."
          smtp_settings_valid: "SMTP postavke važeće."
          smtp_title: "SMTP"
          smtp_instructions: "Kada omogućite SMTP za grupu, sve odlazne e-pošte poslane iz ulazne pošte grupe poslat će se putem SMTP postavki navedenih ovdje umjesto poslužitelja e-pošte konfiguriranog za druge poruke e-pošte koje šalje vaš forum."
          imap_title: "IMAP"
          imap_additional_settings: "Dodatne postavke"
          imap_instructions: 'Kada omogućite IMAP za grupu, e-adrese se sinkroniziraju između pristigle pošte grupe i isporučenog IMAP poslužitelja i poštanskog sandučića. SMTP mora biti omogućen s važećim i provjerenim vjerodajnicama da bi se IMAP mogao omogućiti. Korisničko ime i lozinka e-pošte korišteni za SMTP koristit će se za IMAP. Za više informacija pogledajte <a target="_blank" href="https://meta.discourse.org/t/imap-support-for-group-inboxes/160588">najava značajke na Discourse Meta</a>.'
          imap_alpha_warning: "Upozorenje: Ovo značajka je u alfa fazi. Službeno je podržan samo Gmail. Koristite na vlastiti rizik!"
          imap_settings_valid: "IMAP postavke važeće."
          smtp_disable_confirm: "Ako onemogućite SMTP, sve SMTP i IMAP postavke bit će resetirane i povezana funkcionalnost će biti onemogućena. Jeste li sigurni da želite nastaviti?"
          imap_disable_confirm: "Ako onemogućite IMAP sve će IMAP postavke biti resetirane i povezane funkcije će biti onemogućene. Jeste li sigurni da želite nastaviti?"
          imap_mailbox_not_selected: "Morate odabrati poštanski sandučić za ovu IMAP konfiguraciju jer se neće sinkronizirati nijedan poštanski sandučić!"
          prefill:
            title: "Unaprijed ispunite postavke za:"
            gmail: "Gmail"
            office365: "Microsoft 365"
          ssl_modes:
            none: "Ništa"
            ssl_tls: "SSL/TLS"
            starttls: "STARTTLS"
          credentials:
            title: "Vjerodajnice"
            smtp_server: "SMTP poslužitelj"
            smtp_port: "SMTP priključak"
            smtp_ssl_mode: "SSL način rada"
            imap_server: "IMAP poslužitelj"
            imap_port: "IMAP priključak"
            imap_ssl: "Koristi SSL za IMAP"
            username: "Korisničko ime"
            password: "Zaporka"
          settings:
            title: "Postavke"
            allow_unknown_sender_topic_replies: "Dopusti odgovore nepoznatih pošiljatelja na teme."
            allow_unknown_sender_topic_replies_hint: "Omogućuje nepoznatim pošiljateljima da odgovore na teme grupe. Ako to nije omogućeno, odgovori s e-adresa koje još nisu pozvane u temu stvorit će novu temu."
            from_alias: "Od Aliasa"
            from_alias_hint: "Alias koji se koristi kao adresa pošiljatelja pri slanju grupnih SMTP e-poruka. Imajte na umu da to možda ne podržavaju svi davatelji e-pošte, molimo pogledajte dokumentaciju svog davatelja e-pošte."
          mailboxes:
            synchronized: "Sinkronizirani poštanski sandučić"
            none_found: "Na ovom računu e-pošte nisu pronađeni poštanski sandučići."
            disabled: "Onemogućeno"
        membership:
          title: Članstvo
          access: Pristup
        categories:
          title: Kategorije
          long_title: "Zadane obavijesti kategorije"
          description: "Kada se korisnici dodaju u ovu grupu, njihove postavke notifikacija za kategorije bit će postavljene na zadane postavke. Nakon toga, mogu ih promijeniti."
          watched_categories_instructions: "Automatski prati sve teme u ovim kategorijama. Članovi grupe bit će obaviješteni o svim novim postovima i temama, a pored teme pojavit će se i broj novih postova."
          tracked_categories_instructions: "Automatski pratite sve teme u ovim kategorijama. Broj novih objava pojavit će se pored teme."
          watching_first_post_categories_instructions: "Korisnici će biti obaviješteni o prvoj objavi u ovim kategorijama o svakoj novoj temi."
          regular_categories_instructions: "Ako su te kategorije isključene, one će biti neprigušene (unmuted) za članove grupe. Korisnici će biti obaviješteni ako ih se spomene ili netko odgovori na njihovu objavu."
          muted_categories_instructions: "Korisnici neće biti obaviješteni o ničemu o novim temama u ovim kategorijama, i neće se pojaviti na kategorijama ili najnovijim temama stranicama."
        tags:
          title: Oznake
          long_title: "Zadane obavijesti oznaka (notifikacija)"
          description: "Kada se korisnici dodaju u ovu grupu, njihove postavke obavijesti oznaka bit će postavljene na zadane postavke. Nakon toga, mogu ih promijeniti."
          watched_tags_instructions: "Automatski prati sve teme s ovim oznakama. Članovi grupe bit će obaviješteni o svim novim postovima i temama, a pored teme pojavit će se i broj novih postova."
          tracked_tags_instructions: "Automatski pratite sve teme s ovim oznakama. Broj novih objava pojavit će se pored teme."
          watching_first_post_tags_instructions: "Korisnici će biti obaviješteni o prvoj objavi u svakoj novoj temi s ovim oznakama."
          regular_tags_instructions: "Ako su ove oznake isključene, neće biti isključene za članove grupe. Korisnici će biti obaviješteni ako ih se spomene ili netko odgovori na njihove objave."
          muted_tags_instructions: "Nećete biti obaviješteni o ničemu s ovim oznakama i neće se pojavljivati u najnovijim objavama."
        logs:
          title: "Zapisi"
          when: "Kada"
          action: "Akcija"
          acting_user: "Djelujući korisnik"
          target_user: "Ciljani korisnik"
          subject: "predmet"
          details: "Detalji"
          from: "Od"
          to: "Za"
      permissions:
        title: "Dopuštenja"
        none: "Nema kategorija povezanih s ovom grupom."
        description: "Članovi ove grupe mogu pristupiti ovim kategorijama"
      public_admission: "Dozvoli korisnicima da se slobodno pridruže grupi (Zahtijeva javno vidljivu grupu)"
      public_exit: "Dozvoli korisnicima da slobodno napuste grupu"
      empty:
        posts: "Nema objava članova ove grupe"
        members: "Grupa bez članova"
        requests: "Nema zahtjeva za članstvo za ovu grupu"
        mentions: "Nema spominjanja ove grupe"
        messages: "Nema poruka za ovu grupu"
        topics: "Članovi ove grupe nemaju teme"
        logs: "Nema dnevnika za ovu grupu"
      add: "Dodaj"
      join: "Pridružite se"
      leave: "Napustiti"
      request: "Zahtjev"
      message: "Poruka"
      confirm_leave: "Jeste li sigurni da želite napustiti ovu grupu?"
      allow_membership_requests: "Dopusti korisnicima slanje zahtjeva za članstvo vlasnicima grupa (zahtijeva javno vidljivu grupu)"
      membership_request_template: "Prilagođeni predložak za prikaz korisnicima prilikom slanja zahtjeva za članstvo"
      membership_request:
        submit: "Pošalji zahtjev"
        title: "Podnesi zahtjev za pridruživanje @%{group_name}"
        reason: "Neka vlasnici grupe znaju zašto pripadaš ovoj grupi"
      membership: "Članstvo"
      name: "Ime"
      group_name: "Ime grupe"
      user_count: "Korisnici"
      bio: "O grupi"
      selector_placeholder: "unesite korisničko ime"
      owner: "vlasnik"
      index:
        title: "Grupe"
        all: "Sve grupe"
        empty: "Nema vidljivih grupa."
        filter: "Filtriranje prema vrsti grupe"
        owner_groups: "Grupe koje posjedujem"
        close_groups: "Zatvorene grupe"
        automatic_groups: "Automatske grupe"
        automatic: "Automatska"
        closed: "Zatvoreno"
        public: "Javno"
        private: "Privatno"
        public_groups: "Javne grupe"
        my_groups: "Moje grupe"
        group_type: "Vrsta grupe"
        is_group_user: "Član"
        is_group_owner: "Vlasnik"
        search_results: "Rezultati pretraživanja pojavit će se ispod."
      title:
        one: "Grupa"
        few: "Grupe"
        other: "Grupe"
      activity: "Aktivnost"
      members:
        title: "Članovi"
        filter_placeholder_admin: "korisničko ime ili e-mail"
        filter_placeholder: "Korisničko ime"
        remove_member: "Ukloni člana"
        remove_member_description: "Ukloni <b>%{username}</b> iz ove grupe"
        make_owner: "Postavi kao vlasnika"
        make_owner_description: "Postavi <b>%{username}</b> kao vlasnika ove grupe"
        remove_owner: "Ukloni kao vlasnika"
        remove_owner_description: "Ukloni <b>%{username}</b> kao vlasnika ove grupe"
        make_primary: "Napravi primarnu"
        make_primary_description: "Učini primarnom grupom za <b>%{username}</b>"
        remove_primary: "Ukloni kao primarnu"
        remove_primary_description: "Ukloni kao primarnu grupu za <b>%{username}</b>"
        remove_members: "Ukloni članove"
        remove_members_description: "Ukloni odabrane korisnike iz ove grupe"
        make_owners: "Postavi kao vlasnike"
        make_owners_description: "Odabrane korisnike postavite za vlasnike ove grupe"
        remove_owners: "Ukloni vlasnike"
        remove_owners_description: "Ukloni odabrane korisnike kao vlasnike ove grupe"
        make_all_primary: "Napravi sve primarnim"
        make_all_primary_description: "Učinite primarnom grupom za sve odabrane korisnike"
        remove_all_primary: "Ukloni kao primarnu"
        remove_all_primary_description: "Ukloni ovu grupu kao primarnu"
        status: "Statust"
        owner: "Vlasnik"
        primary: "Primarna"
        forbidden: "Nemate dozvolu vidjeti članove."
        no_filter_matches: "Nijedan član ne odgovara toj potrazi."
      topics: "Teme"
      posts: "Objave"
      aria_post_number: "%{title} - članak #%{postNumber}"
      mentions: "Spomeni"
      messages: "Poruke"
      notification_level: "Zadani nivo obavijesti za grupne poruke"
      alias_levels:
        mentionable: "Tko može @spomenuti ovu grupu?"
        messageable: "Tko može poslati poruku ovoj grupi?"
        nobody: "Nitko"
        only_admins: "Samo administratori"
        mods_and_admins: "Samo moderatori i Administratori"
        members_mods_and_admins: "Samo članovi grupe, moderatori i administratori"
        owners_mods_and_admins: "Samo vlasnici grupa, moderatori i administratori"
        everyone: "Svi"
      notifications:
        watching:
          title: "Promatrano"
          description: "Biti ćete obaviješteni o svakoj novoj objavi u svakoj poruci, te će biti prikazan broj novih odgovora."
        watching_first_post:
          title: "Pratim prvi natpis"
          description: "Biti ćete obaviješteni o novim porukama u ovoj grupi, ali ne i odgovorima na poruke."
        tracking:
          title: "Praćenje"
          description: "Bit ćete obaviješteni ako netko spomene vaše @ime ili vam pošalje odgovor, a prikazat će se i broj novih odgovora."
        regular:
          title: "Normalno"
          description: "Bit ćete obaviješteni ako netko spomene vaše @ime ili vam pošalje odgovor."
        muted:
          title: "Utišano"
          description: "Nećete biti obaviješteni o promjenama u porukama u ovoj grupi."
      flair_url: "Avatar Flair slika"
      flair_upload_description: "Koristite kvadratne slike ne manje od 20px sa 20px."
      flair_bg_color: "Avatar Flair pozadinska boja"
      flair_bg_color_placeholder: "(Neobavezno) Hex vrijednost boje"
      flair_color: "Avatar Flair boja"
      flair_color_placeholder: "(Neobavezno) Hex vrijednost boje"
      flair_preview_icon: "Ikona pretpregleda"
      flair_preview_image: "Slika pretpregleda"
      flair_type:
        icon: "Odaberi ikonu"
        image: "Učitaj sliku"
      default_notifications:
        modal_title: "Korisničke zadane obavijesti"
        modal_description:
          one: "Želite li ovu promjenu primijeniti u prošlosti? Time će se promijeniti postavke za %{count} postojećih korisnika."
          few: "Želite li ove promjene primijeniti u prošlosti? Time će se promijeniti postavke za %{count} postojećih korisnika."
          other: "Želite li ove promjene primijeniti u prošlosti? Time će se promijeniti postavke za %{count} postojećih korisnika."
        modal_yes: "Da"
        modal_no: "Ne, primijeni promjenu samo ubuduće"
    user_action_groups:
      "1": "Dodani likeovi"
      "2": "Primljeni likeovi"
      "3": "Zabilješke"
      "4": "Teme"
      "5": "Odgovori"
      "6": "Odgovori"
      "7": "Spomeni"
      "9": "Citati"
      "11": "Izmjene"
      "12": "Poslano"
      "13": "Primljeno"
      "14": "Na čekanju"
      "15": "Skice"
      "17": "Linkovi"
    categories:
      categories_label: "kategorije"
      subcategories_label: "podkategorije"
      no_subcategories: "nema podkategorija"
      remove_filter: "uklonite filter"
      plus_more_count:
        one: "+%{count} još"
        few: "+%{count} još"
        other: "+%{count} još"
      view_all: "pregledaj sve"
      category: "Kategorija"
      category_list: "Prikaži popis kategorija"
      reorder:
        title: "Promijeni redoslijed kategorija"
        title_long: "Reorganiziranje popisa kategorija"
        save: "Spremi redoslijed"
        apply_all: "Primijeni"
        position: "Položaj"
      posts: "Objave"
      topics: "Teme"
      latest: "Zadnje"
      subcategories: "Podkategorije"
      muted: "Prigušene (muted) kategorije"
      topic_sentence:
        one: "%{count} tema"
        few: "%{count} teme"
        other: "%{count} teme"
      topic_stat:
        one: "%{number} / %{unit}"
        few: "%{number} / %{unit}"
        other: "%{number} / %{unit}"
      topic_stat_unit:
        week: "tjedan"
        month: "mjesec"
      topic_stat_all_time:
        one: "%{number} ukupno"
        few: "%{number} ukupno"
        other: "%{number} ukupno"
      topic_stat_sentence_week:
        one: "%{count} nova tema u proteklom tjednu."
        few: "%{count} novih tema u proteklom tjednu."
        other: "%{count} novih tema u proteklom tjednu."
      topic_stat_sentence_month:
        one: "%{count} nova tema u proteklom mjesecu."
        few: "%{count} nove teme u proteklom mjesecu."
        other: "%{count} novih tema u proteklom mjesecu."
      n_more:
        one: "Kategorije (još %{count})…"
        few: "Kategorije (još %{count})…"
        other: "Kategorije (još %{count})…"
    ip_lookup:
      title: Pretraga po IP adresi
      hostname: Ime računala
      location: Lokacija
      location_not_found: (nepoznato)
      organisation: Organizacija / Poduzeće
      phone: Telefon
      other_accounts: "Ostali računi s istom IP adresom"
      delete_other_accounts:
        one: "Obriši %{count}"
        few: "Obriši %{count}"
        other: "Obriši %{count}"
      username: "Korisničko ime"
      trust_level: "razina povjerenja"
      read_time: "Vrijeme čitanja"
      topics_entered: "tema posjećeno"
      post_count: "objave"
      confirm_delete_other_accounts: "Jeste li sigurni da želite obrisati ove račune?"
      powered_by: "koristeći <a href='https://maxmind.com'>MaxminddB</a>"
      copied: "kopirano"
    user_fields:
      none: "(odaberi opciju)"
      required: 'Unesi vrijednost za "%{name}"'
<<<<<<< HEAD
=======
      required_select: 'Molimo odaberite vrijednost za "%{name}"'
>>>>>>> 3cac9432
      required_checkbox: 'Polje "%{name}" je neophodno'
      same_as_password: "Vaša lozinka ne smije se ponavljati u drugim poljima"
      optional: (opcionalno)
    user:
      said: "%{username}:"
      profile: "Profil"
      profile_possessive: "Profil korisnika %{username}"
      mute: "Utišaj"
      edit: "Uredi postavke"
      download_archive:
        title: "Izvezite svoje podatke"
        description: "Preuzmite arhivu aktivnosti i postavki vašeg računa."
        button_text: "Zahtjevaj arhivu"
        confirm: "Želite li stvarno preuzeti arhivu aktivnosti i postavki vašeg računa?"
        success: "Počeli smo prikupljati vašu arhivu, primit ćete poruku kada proces završi."
        rate_limit_error: "Arhive računa možete preuzeti jednom dnevno, pokušajte ponovo sutra."
      new_private_message: "Nova poruka"
      private_message: "Poruka"
      private_messages: "Poruke"
      user_notifications:
        filters:
          filter_by: "Filtriraj po"
          all: "Sve"
          read: "Pročitano"
          unread: "Nepročitano"
          unseen: "Neviđeno"
        ignore_duration_title: "Ignoriraj korisnika"
        ignore_duration_username: "Korisničko ime"
        ignore_duration_when: "Trajanje:"
        ignore_duration_save: "Ignoriraj"
        ignore_duration_note: "Imajte na umu da se sva ignoriranja automatski uklanjaju nakon isteka trajanja ignoriranja."
        ignore_duration_time_frame_required: "Odaberi vremenski okvir"
        ignore_no_users: "Nemate ignoriranih korisnika."
        ignore_option: "Ignorirao"
        ignore_option_title: "Nećete primati nikakve obavijesti vezane uz ovog korisnika i sav njegov sadržaj bit će skriven."
        add_ignored_user: "Dodaj…"
        mute_option: "Utišano"
        mute_option_title: "Nećete primati nikakve obavijesti, osobne poruke ili izravne poruke u chatu od ovog korisnika."
        normal_option: "Normalno"
        normal_option_title: "Bit ćete obaviješteni ako vam ovaj korisnik odgovara, citira vas ili spominje."
      notification_schedule:
        title: "Raspored obavijesti (notifikacije)"
        label: "Omogući prilagođeni raspored obavijesti"
        tip: "Izvan ovih sati vaše obavijesti biti će zaustavljene."
        midnight: "Ponoć"
        none: "Ništa"
        monday: "ponedjeljak"
        tuesday: "utorak"
        wednesday: "srijeda"
        thursday: "četvrtak"
        friday: "petak"
        saturday: "subota"
        sunday: "nedjelja"
        to: "za"
      activity_stream: "Aktivnosti"
      read: "Pročitajte"
      read_help: "Nedavno pročitane teme"
      preferences:
        title: "Postavke"
        profile:
          enforced_required_fields: "Prije nego što nastavite koristiti ovu stranicu, morate dati dodatne informacije."
      feature_topic_on_profile:
        open_search: "Odaberite novu temu"
        title: "Odaberite temu"
        search_label: "Traži temu po naslovu"
        save: "Spremi"
        clear:
          title: "Izbriši"
          warning: "Jeste li sigurni da želite očistiti svoju istaknutu temu?"
      use_current_timezone: "Koristi trenutnu vremensku zonu"
      profile_hidden: "Javni profil ovog korisnika je skriven."
      login_to_view_profile: "Za pregled korisničkih profila morate se prijaviti"
      inactive_user: "Ovaj korisnik više nije aktivan."
      expand_profile: "Proširi"
      sr_expand_profile: "Proširite pojedinosti profila"
      collapse_profile: "Sakrij"
      sr_collapse_profile: "Sažmi pojedinosti profila"
      bookmarks: "Zabilješke"
      bio: "O meni"
      timezone: "Vremenska zona"
      invited_by: "Pozvao"
      trust_level: "Razina Povjerenja"
      notifications: "Obavijest"
      statistics: "Statistika"
      desktop_notifications:
        label: "Obavijesti (uživo)"
        not_supported: "Nažalost, obavijesti nisu podržane u ovom pregledniku."
        perm_default: "Uključi obavijesti"
        perm_denied_btn: "Dozvola odbijena"
        perm_denied_expl: "Odbili ste dopuštenje za obavijesti. Dopusti obavijesti putem postavki preglednika."
        disable: "Isključi obavijesti"
        enable: "Uključi obavijesti"
        each_browser_note: "Napomena: ovu postavku morate promijeniti na svakom pregledniku koji koristite. Sve će obavijesti biti onemogućene ako pauzirate obavijesti iz korisničkog izbornika, bez obzira na ovu postavku."
        consent_prompt: "Želite li obavijesti (uživo) kada ljudi odgovaraju na vaše postove?"
      dismiss: "Skloni"
      dismiss_notifications: "Skloni sve"
      dismiss_notifications_tooltip: "Označi sve nepročitane obavijesti kao pročitane"
      dismiss_bookmarks_tooltip: "Označite sve nepročitane podsjetnike kao pročitane"
      dismiss_messages_tooltip: "Označi sve nepročitane obavijesti o privatnim porukama kao pročitane"
      no_likes_title: "Još niste dobili nijedan lajk"
      no_likes_body: >
        Biti ćete obaviješteni svaki put kada netko lajka neku od vaših objava kako biste mogli vidjeti što drugi smatraju vrijednim. Drugi će vidjeti isto kada i vi lajkate njihove objave! <br><br> Obavijesti o lajkovima nikada vam se ne šalju e-poštom, ali možete podesiti kako ćete primati obavijesti o lajkovima na web mjestu u svojim <a href='%{preferencesUrl}'>postavkama obavijesti</a>.
      no_messages_title: "Nemate nijednu poruku"
      no_messages_body: >
        Trebate voditi izravan osobni razgovor s nekim, izvan uobičajenog toka razgovora? Pošaljite im poruku odabirom avatara i %{icon} poruke.<br><br> Ako trebate pomoć, možete <a href='%{aboutUrl}'>poslati poruku osoblju</a>.
      no_bookmarks_title: "Još ništa niste označili"
      no_bookmarks_body: >
        Započnite s oznakama postova s oznakom %{icon} i oni će ovdje biti navedeni radi lakšeg snalaženja. Možete zakazati i podsjetnik!
      no_bookmarks_search: "Nisu pronađene oznake s ponuđenim upitom za pretraživanje."
      no_notifications_title: "Još nemate nijednu obavijest"
      no_notifications_body: >
        Bit ćete obaviješteni u ovom panelu o aktivnosti izravno relevantne za vas, uključujući i odgovorima na vaše teme i postove, kada netko <b>@označi</b> Vas ili citira vas, i odgovori na temu koju gledate. Obavijesti će se slati i na vašu e-poštu kada se neko vrijeme niste prijavili. <br><br> Potražite %{icon} da biste odlučili o kojim određenim temama, kategorijama i oznakama želite biti obaviješteni. Više informacija potražite u <a href='%{preferencesUrl}'>postavki obavijesti</a>.
      no_other_notifications_title: "Još nemate nijednu obavijest"
      no_other_notifications_body: >
        Na ovom ćete panelu biti obaviješteni o drugim vrstama aktivnosti koje mogu biti relevantne za vas - na primjer, kada netko linka vaš post ili uredi neki od vaših postova.
      no_notifications_page_title: "Još nemate nijednu obavijest"
      no_notifications_page_body: >
        Bit ćete obaviješteni o aktivnostima izravno relevantne za vas, uključujući i odgovorima na vaše teme i postove, kada netko <b>@mentions</b> Vi ili citati vas, i odgovori na temu koju gledate. Obavijesti će se također slati na vašu e -poštu ako se neko vrijeme niste prijavili. <br><br> Potražite %{icon} da biste odlučili o kojim temama, kategorijama i oznakama želite biti obaviješteni. Za više informacija pogledajte <a href='%{preferencesUrl}'>postavki obavijesti</a>.
      dynamic_favicon: "Prikaži brojeve na ikoni preglednika"
      skip_new_user_tips:
        description: "Preskoči savjete i značke novog korisnika"
      reset_seen_user_tips: "Ponovno prikaži savjete za korisnike"
      theme_default_on_all_devices: "Postavi ovu temu kao zadanu na svim mojim uređajima"
      color_scheme_default_on_all_devices: "Postavi zadanu paletu boja na svim mojim uređajima"
      color_scheme: "Paleta boja"
      color_schemes:
        default_description: "Zadana tema"
        disable_dark_scheme: "Isto kao obična tema"
        dark_instructions: "Paletu boja tamnog načina rada možete pregledati uključivanjem/isključivanjem tamnog načina rada na uređaju."
        undo: "Resetirati"
        regular: "Stalni član"
        dark: "Tamni način rada"
        default_dark_scheme: "(zadana web lokacija)"
        interface_modes:
          auto: "Auto"
          light: "Svijetlo"
          dark: "Tamno"
      dark_mode: "Tamni način rada"
      dark_mode_enable: "Omogućite automatsku paletu boja tamnog načina rada"
      text_size_default_on_all_devices: "Postavi ovu veličinu teksta kao zadanu na svim mojim uređajima"
      allow_private_messages: "Dopustite drugim korisnicima da mi šalju osobne poruke"
      external_links_in_new_tab: "Otvori sve vanjske poveznice u novoj kartici"
      enable_quoting: "Omogući citirani odgovor označenoj teksta"
      enable_smart_lists: "Omogući pametne popise prilikom pisanja u editoru"
      enable_defer: "Omogući označavanje tema kao nepročitanih"
      experimental_sidebar:
        enable: "Omogući bočnu traku"
        options: "Mogućnosti"
        navigation_section: "Navigacija"
        navigation_section_instruction: "Kada popis tema u navigacijskom izborniku ima nove ili nepročitane stavke…"
        link_to_filtered_list_checkbox_description: "Link na filtrirani popis"
        show_count_new_items_checkbox_description: "Prikaži broj novih stavki"
      change: "promijeni"
      featured_topic: "Istaknuta tema"
      moderator: "%{user} je moderator"
      admin: "%{user} je administrator"
      moderator_tooltip: "Ovaj korisnik je moderator."
      admin_tooltip: "Ovaj korisnik je administrator"
      silenced_tooltip: "Ovaj korisnik je ušutkan"
      suspended_notice: "Ovaj korisnik je suspendiran do %{date}."
      suspended_permanently: "Ovaj korisnik je suspendiran."
      suspended_reason: "Razlog:"
      silenced_permanently: "Ovaj korisnik je ušutkan."
      silenced_reason: "Razlog:"
      github_profile: "GitHub"
      email_activity_summary: "Sažetak aktivnosti"
      mailing_list_mode:
        label: "Način mailing liste"
        enabled: "Omogući način mailing liste"
        instructions: |
          Ova postavka nadjačava sažetak aktivnosti.<br />
          Zanemarene teme i kategorije nisu uključene u ove poruke e-pošte.
        individual: "Pošalji e-mail za svaki natpis"
        individual_no_echo: "Pošalji e-mail za sve natpise osim moga"
        many_per_day: "Pošalji e-mail za svaki novi natpis (oko %{dailyEmailEstimate} dnevno)"
        few_per_day: "Pošalji e-mail za svaki novi natpis (oko 2 dnevno)"
        warning: "Način mailing liste omogućen. Postavke obavijesti e-pošte nadjačane su."
      tag_settings: "Oznake"
      watched_tags: "Promatrano"
      watched_tags_instructions: "Automatski ćete gledati sve teme s tim oznakama. Bit ćete obaviješteni o svim novim postovima i temama, a pored teme će se pojaviti i broj novih postova."
      tracked_tags: "Praćeno"
      tracked_tags_instructions: "Automatski ćete pratiti sve teme s tim oznakama. Uz temu će se pojaviti broj novih objava."
      muted_tags: "Utišano"
      muted_tags_instructions: "Nećete biti obaviješteni o ničemu o novim temama s tim oznakama i neće se pojaviti u zadnjim postovima."
      watched_categories: "Promatrano"
      watched_categories_instructions: "Automatski ćete pratiti sve teme u tim kategorijama. Bit ćete obaviješteni o svim novim postovima i temama, a pored teme će se pojaviti i broj novih postova."
      tracked_categories: "Praćeno"
      tracked_categories_instructions: "Automatski ćete pratiti sve teme u tim kategorijama. Uz temu će se pojaviti broj novih objava."
      watched_first_post_categories: "Pratim prvi natpis"
      watched_first_post_categories_instructions: "Bit ćete obaviješteni o prvom postu u svakoj novoj temi u ovim kategorijama."
      watched_first_post_tags: "Pratim prvi natpis"
      watched_first_post_tags_instructions: "Bit ćete obaviješteni o prvom postu u svakoj novoj temi s tim oznakama."
      watched_precedence_over_muted: "Obavijesti me o temama u kategorijama ili oznakama koje pratim, a koje također pripadaju onoj koju sam utišao."
      muted_categories: "Utišano"
      muted_categories_instructions: "Nećete biti obaviješteni o bilo čemu o novim temama u tim kategorijama, a oni se neće pojaviti na kategorijama ili najnovijim postovima."
      muted_categories_instructions_dont_hide: "Nećete biti obaviješteni o ničemu o novim temama u tim kategorijama."
      regular_categories: "Normalno"
      regular_categories_instructions: "Te kategorije vidjet ćete u popisima tema \"Najnovije\" i \"Top\"."
      no_category_access: "Kao moderator imate ograničen pristup kategoriji, spremanje je onemogućeno."
      delete_account: "Obriši moj račun"
      delete_account_confirm: "Jeste li sigurni da želite trajno obrisati svoj račun? Ova se akcija ne može poništiti!"
      deleted_yourself: "Vaš račun je uspješno obrisan."
      delete_yourself_not_allowed: "Molimo kontaktirajte člana osoblja ako želite da vaš račun bude izbrisan."
      unread_message_count: "Poruke"
      admin_delete: "Pobriši"
      users: "Korisnici"
      muted_users: "Utišano"
      muted_users_instructions: "Suzbijte sve obavijesti i PM-ove od tih korisnika."
      allowed_pm_users: "Dopušteno"
      allowed_pm_users_instructions: "Dozvolite samo PM-ove od ovih korisnika."
      allow_private_messages_from_specific_users: "Dozvolite samo određenim korisnicima da mi šalju osobne poruke"
      ignored_users: "Ignorirao"
      ignored_users_instructions: "Suzbijte sve objave, obavijesti i PM-ove od tih korisnika."
      tracked_topics_link: "Pokaži"
      automatically_unpin_topics: "Automatski otkvačite teme kada dođem do dna"
      apps: "Aplikacije"
      revoke_access: "Opoziv pristupa"
      undo_revoke_access: "Poništi opozivanje pristupa"
      api_approved: "Odobrio:"
      api_last_used_at: "Zadnji put uporabljeno u:"
      theme: "Tema"
      save_to_change_theme: 'Tema će biti ažurirana nakon što kliknete "%{save_text}"'
      home: "Zadana početna stranica"
      staged: "Priređen"
      staff_counters:
        flags_given:
          one: '<span class="%{className}">%{count}</span> korisna oznaka'
          few: '<span class="%{className}">%{count}</span> korisnih oznaka'
          other: '<span class="%{className}">%{count}</span> korisne oznake'
        flagged_posts:
          one: '<span class="%{className}">%{count}</span> označena objava'
          few: '<span class="%{className}">%{count}</span> označenih objava'
          other: '<span class="%{className}">%{count}</span> označene objave'
        deleted_posts:
          one: '<span class="%{className}">%{count}</span> izbrisana objava'
          few: '<span class="%{className}">%{count}</span> izbrisanih objava'
          other: '<span class="%{className}">%{count}</span> izbrisane objave'
        suspensions:
          one: '<span class="%{className}">%{count}</span> suspenzija'
          few: '<span class="%{className}">%{count}</span> suspenzija'
          other: '<span class="%{className}">%{count}</span> suspenzije'
        warnings_received:
          one: '<span class="%{className}">%{count}</span> upozorenje'
          few: '<span class="%{className}">%{count}</span> upozorenja'
          other: '<span class="%{className}">%{count}</span> upozorenja'
        rejected_posts:
          one: '<span class="%{className}">%{count}</span> odbijena objava'
          few: '<span class="%{className}">%{count}</span> odbijenih objava'
          other: '<span class="%{className}">%{count}</span> odbijene objave'
      messages:
        all: "sve pristigle pošte"
        inbox: "Primljeno"
        personal: "Osobni"
        latest: "Zadnje"
        sent: "Poslano"
        unread: "Nepročitano"
        unread_with_count:
          one: "Nepročitano (%{count})"
          few: "Nepročitano (%{count})"
          other: "Nepročitano (%{count})"
        new: "Novo"
        new_with_count:
          one: "Novi (%{count})"
          few: "Novi (%{count})"
          other: "Novi (%{count})"
        archive: "Arhiva"
        groups: "Moje grupe"
        move_to_inbox: "Premjesti u ulaznu poštu"
        move_to_archive: "Arhiva"
        failed_to_move: "Neuspješno premještanje odabranih poruka (možda vam je mreža nedostupna)"
        tags: "Oznake"
        all_tags: "Sve oznake"
        warnings: "Službena upozorenja"
        read_more_in_group: "Želite li pročitati više? Pregledajte ostale poruke u %{groupLink}."
        read_more: "Želite li pročitati više? Pregledajte ostale poruke u <a href='%{basePath}/u/%{username}/messages'>osobnim porukama</a>."
        read_more_group_pm_MF: |
          { HAS_UNREAD_AND_NEW, select,
            true {
              { UNREAD, plural,
                   =0 {}
                  one {Preostalo je <a href="{basePath}/u/{username}/messages/group/{groupName}/unread"># nepročitanih</a>}
                   few {Preostalo je <a href="{basePath}/u/{username}/messages/group/{groupName}/unread"># nepročitanih</a>}
                other {Preostalo je <a href="{basePath}/u/{username}/messages/group/{groupName}/unread"># nepročitanih</a>}
              }
              { NEW, plural,
                   =0 {}
                  one { i <a href="{basePath}/u/{username}/messages/group/{groupName}/new"># novih</a> poruka ili pregledajte druge poruke u {groupLink}}
                   few { i <a href="{basePath}/u/{username}/messages/group/{groupName}/new"># novih</a> poruka ili pregledajte druge poruke u {groupLink}}
                other { i <a href="{basePath}/u/{username}/messages/group/{groupName}/new"># novih</a> poruka ili pregledajte druge poruke u {groupLink}}
              }
            }
            false {
              { UNREAD, plural,
                   =0 {}
                  one {Preostalo je <a href="{basePath}/u/{username}/messages/group/{groupName}/unread"># nepročitanih</a> poruka ili pregledajte druge poruke u {groupLink}}
                   few {Preostalo je <a href="{basePath}/u/{username}/messages/group/{groupName}/unread"># nepročitanih</a> poruka ili pregledajte druge poruke u {groupLink}}
                other {Preostalo je <a href="{basePath}/u/{username}/messages/group/{groupName}/unread"># nepročitanih</a> poruka ili pregledajte druge poruke u {groupLink}}
              }
              { NEW, plural,
                   =0 {}
                  one {Preostalo je <a href="{basePath}/u/{username}/messages/group/{groupName}/new"># novih</a> preostala poruka ili pregledajte druge poruke u {groupLink}}
                   few {Preostalo je <a href="{basePath}/u/{username}/messages/group/{groupName}/new"># novih</a> poruka ili pregledajte druge poruke u {groupLink}}
                other {Preostalo je <a href="{basePath}/u/{username}/messages/group/{groupName}/new"># novih</a> poruka ili pregledajte druge poruke u {groupLink}}
              }
            }
            other {}
          }
        read_more_personal_pm_MF: |
          { HAS_UNREAD_AND_NEW, select,
            true {
              { UNREAD, plural,
                   =0 {}
                  one {Preostalo je <a href="{basePath}/u/{username}/messages/unread"># nepročitanih</a>}
                   few {Preostalo je <a href="{basePath}/u/{username}/messages/unread"># nepročitanih</a>}
                other {Preostalo je <a href="{basePath}/u/{username}/messages/unread"># nepročitanih</a>}
              }
              { NEW, plural,
                   =0 {}
                  one { i <a href="{basePath}/u/{username}/messages/new"># novih</a> poruka ili pregledajte druge <a href="{basePath}/u/{username}/messages">osobne poruke</a>}
                   few { i <a href="{basePath}/u/{username}/messages/new"># novih</a> poruka ili pregledajte druge <a href="{basePath}/u/{username}/messages">osobne poruke</a>}
                other { i <a href="{basePath}/u/{username}/messages/new"># novih</a> poruka ili pregledajte druge <a href="{basePath}/u/{username}/messages">osobne poruke</a>}
              }
            }
            false {
              { UNREAD, plural,
                   =0 {}
                  one {Preostalo je <a href="{basePath}/u/{username}/messages/unread"># nepročitanih</a> poruka ili pregledajte druge <a href="{basePath}/u/{username}/messages">osobne poruke</a>}
                   few {Preostalo je <a href="{basePath}/u/{username}/messages/unread"># nepročitanih</a> poruka ili pregledajte druge <a href="{basePath}/u/{username}/messages">osobne poruke</a>}
                other {Preostalo je <a href="{basePath}/u/{username}/messages/unread"># nepročitanih</a> poruka ili pregledajte druge <a href="{basePath}/u/{username}/messages">osobne poruke</a>}
              }
              { NEW, plural,
                   =0 {}
                  one {Preostalo je <a href="{basePath}/u/{username}/messages/new"># novih</a> poruka ili pregledajte druge <a href="{basePath}/u/{username}/messages">osobne poruke</a>}
                   few {Preostalo je <a href="{basePath}/u/{username}/messages/new"># novih</a> poruka ili pregledajte druge <a href="{basePath}/u/{username}/messages">osobne poruke</a>}
                other {Preostalo je <a href="{basePath}/u/{username}/messages/new"># novih</a> poruka ili pregledajte druge <a href="{basePath}/u/{username}/messages">osobne poruke</a>}
              }
            }
            other {}
          }
      preferences_nav:
        account: "Račun"
        security: "Sigurnost"
        profile: "Profil"
        emails: "E-mail poruke"
        notifications: "Obavijest"
        tracking: "Praćeno"
        categories: "Kategorije"
        users: "Korisnici"
        tags: "Oznake"
        interface: "Sučelje"
        apps: "Aplikacije"
        navigation_menu: "Navigacijski izbornik"
      change_password:
        success: "(email je poslan)"
        in_progress: "(email se šalje)"
        error: "(greška)"
        action: "Pošalj e-mail za povratak zaporke."
        set_password: "Postavi zaporku"
        choose_new: "Izaberite novu lozinku"
        choose: "Izaberite lozinku"
        verify_identity: "Kako biste nastavili, molimo vas da potvrdite svoj identitet."
        title: "Poništavanje lozinke"
        remove: "Uklonite lozinku"
        remove_detail: "Vašem računu više nećete moći pristupiti s lozinkom osim ako je ne resetirate."
      second_factor_backup:
        title: "Dva faktorski rezervni kodovi"
        regenerate: "Regeneriraj"
        disable: "Onemogući"
        enable: "Stvori pričuvne kodove"
        enable_long: "Dodaj pričuvne kodove"
        not_enabled: "Još niste stvorili pričuvne kodove."
        manage:
          one: "Preostalo vam je <strong>%{count}</strong> rezervni kodova."
          few: "Preostalo vam je <strong>%{count}</strong> rezervni kodova."
          other: "Preostalo vam je <strong>%{count}</strong> rezervni kodova."
        copy_to_clipboard: "Kopirati u međuspremnik"
        copy_to_clipboard_error: "Greška pri kopiranju podataka u međuspremnik"
        copied_to_clipboard: "Kopirano u međuspremnik"
        download_backup_codes: "Preuzmite kodove baze podataka"
        remaining_codes:
          one: "Preostalo vam je <strong>%{count}</strong> rezervni kodova."
          few: "Preostalo vam je <strong>%{count}</strong> rezervni kodova."
          other: "Preostalo vam je <strong>%{count}</strong> rezervni kodova."
        use: "Upotrijebite kod baze podataka"
        enable_prerequisites: "Morate omogućiti primarnu metodu dva faktora prije generiranja sigurnosnih kodova."
        codes:
          title: "Kodovi baze podataka generirani"
          description: "Svaki od ovih rezervnih kodova može se koristiti samo jednom. Držite ih negdje na sigurnom, ali pristupačnom."
      second_factor:
        title: "Dvofaktorska autentifikacija"
        enable: "Upravljanje dvofaktorskom autentifikacijom"
        disable_all: "Onemogući sve"
        name: "Ime i prezime"
        label: "Šifra"
        rate_limit: "Pričekajte prije pokušaja drugog koda za provjeru autentičnosti."
        enable_description: |
          Skenirajte ovaj QR kod u podržanoj aplikaciji (<a href="https://www.google.com/search?q=authenticator+apps+for+android" target="_blank">Android</a> — <a href="https://www.google.com/search?q=authenticator+apps+for+ios" target="_blank">iOS</a>) i unesite svoj kod za provjeru autentičnosti.
        disable_description: "Unesite kod za provjeru autentičnosti iz svoje aplikacije"
        show_key_description: "Unesite ručno"
        short_description: |
          Zaštitite svoj račun jednokratnim sigurnosnim kodovima ili fizičkim sigurnosnim ključevima.
        extended_description: |
          Dvofaktorna provjera autentičnosti dodaje dodatnu sigurnost vašem računu tako da uz lozinku zahtijeva jednokratni token. Tokeni se mogu generirati na <a href="https://www.google.com/search?q=authenticator+apps+for+android" target='_blank'>Android</a> i <a href="https://www.google.com/search?q=authenticator+apps+for+ios">iOS</a> uređajima.
        oauth_enabled_warning: "Imajte na umu da će prijave na društvene mreže biti onemogućene nakon što je omogućena dva faktora autentifikacije na vašem računu."
        use: "Korištenje aplikacije Authenticator"
        enforced_with_oauth_notice: "Morate omogućiti dvofaktorsku provjeru autentičnosti. Od vas će se tražiti da to koristite samo kada se prijavite lozinkom, a ne vanjskom autentifikacijom ili metodom prijave s društvenih mreža."
        enforced_notice: "Morate omogućiti dvofaktorsku autentifikaciju prije pristupa ovoj stranici."
        disable: "Onemogući"
        disable_confirm: "Jeste li sigurni da želite onemogućiti dvofaktorsku provjeru autentičnosti?"
        delete: "Izbriši"
        delete_confirm_header: "Ovi autentifikatori temeljeni na tokenima i fizički sigurnosni ključevi bit će izbrisani:"
        delete_confirm_instruction: "Za potvrdu unesite <strong>%{confirm}</strong> u okvir ispod."
        delete_single_confirm_title: "Brisanje autentifikatora"
        delete_single_confirm_message: "Brišete %{name}. Ne možete poništiti ovu radnju. Ako se predomislite, morate ponovno registrirati ovaj autentifikator."
        delete_backup_codes_confirm_title: "Brisanje pričuvnih kodova"
        delete_backup_codes_confirm_message: "Brišete pričuvne kodove. Ne možete poništiti ovu radnju. Ako se predomislite, morate ponovno generirati pričuvne kodove."
        save: "Spremi"
        edit: "Izmijeni"
        edit_title: "Uredi autentifikator"
        edit_description: "Ime autentifikatora"
        enable_security_key_description: |
          Kada pripremite svoj <a href="https://www.google.com/search?q=hardware+security+key" target="_blank">hardverski sigurnosni ključ</a> ili kompatibilni mobilni uređaj, pritisnite gumb za registraciju u nastavku.
        totp:
          title: "Autentifikatori temeljeni na Tokenu"
          add: "Dodaj provjeru autentičnosti"
          default_name: "Moj autentifikator"
          name_and_code_required_error: "Morate navesti ime i kôd iz aplikacije za provjeru autentičnosti."
        security_key:
          register: "Registracija"
          title: "Fizički sigurnosni ključevi"
          add: "Dodajte fizički sigurnosni ključ"
          default_name: "Glavni sigurnosni ključ"
          iphone_default_name: "iPhone"
          android_default_name: "Android"
          not_allowed_error: "Postupak registracije sigurnosnog ključa ili je vremenski ograničen ili je otkazan."
          already_added_error: "Već ste registrirali ovaj sigurnosni ključ. Ne morate ga ponovno registrirati."
          edit: "Uredi fizički sigurnosni ključ"
          save: "Spremi"
          edit_description: "Naziv ključa fizičke sigurnosti"
          name_required_error: "Morate navesti ime za svoj sigurnosni ključ."
      passkeys:
        rename_passkey: "Preimenuj pristupni ključ"
        add_passkey: "Dodaj pristupni ključ"
        confirm_delete_passkey: "Jeste li sigurni da želite izbrisati ovaj pristupni ključ?"
        passkey_successfully_created: "Uspjeh! Vaš novi pristupni ključ je stvoren."
        rename_passkey_instructions: "Odaberite naziv pristupnog ključa kojime ćete ga lako identificirati, na primjer, upotrijebite ime svog softvera za upravljanje zaporkama."
        name:
          default: "Glavni pristupni ključ"
        save: "Spremi"
        title: "Pristupni ključevi"
        short_description: "Pristupni ključevi su zamjene za zaporke koje potvrđuju vaš identitet biometrijski (npr. dodir, faceID) ili putem PIN-a/zaporke uređaja."
        added_date: "Dodano %{date}"
        last_used_date: "Zadnje korišteno %{date}"
        never_used: "Nikad korišteno"
        not_allowed_error: "Proces registracije pristupnog ključa je istekao, otkazan je ili nije dopušten."
        already_added_error: "Već ste registrirali ovaj pristupni ključ. Ne morate ga ponovno registrirati."
        confirm_button: "ili koristite pristupni ključ"
      change_about:
        title: "Promijeni O meni"
        error: "Došlo je do pogreške u promjeni ove vrijednosti."
      change_username:
        title: "Promijeni Korisničko ime"
        confirm: "Jeste li apsolutno sigurni da želite promijeniti svoje korisničko ime?"
        taken: "Žao nam je, to je ime zauzeto."
        invalid: "Korisničko ime je nevažeće. Može sadržavati samo slova i brojeve."
      add_email:
        title: "Dodaj e-poštu"
        add: "dodaj"
      change_email:
        title: "Promijeni E-mail"
        taken: "Žao nam je, taj e-mail nije dostupan."
        error: "Dogodila se greška u promijeni tvog e-maila. Možda ta adresa već postoji?"
        success: "Poslali smo e-mail na tu adresu. Molimo vas slijedite upute za potvrdu."
        success_via_admin: "Na tu smo adresu poslali e-poštu. Korisnik će morati slijediti upute za potvrdu u e-poruci."
        success_staff: "Poslali smo e-mail na vašu trenutnu adresu. Slijedite upute za potvrdu."
        back_to_preferences: "Povratak na postavke"
        confirm_success: "Email vam je ažuriran."
        confirm: "Potvrdi"
        authorizing_new:
          description: "Molimo potvrdite da želite da se vaša adresa e-pošte promijeni u:"
          description_add: "Potvrdite da želite dodati zamjensku adresu e-pošte:"
        authorizing_old:
          title: "Potvrdite staru e-mail adresu"
          description: "Potvrdite svoju staru e-mail adresu kako biste nastavili mijenjati svoju e-mail adresu:"
          description_add: "Potvrdite svoju postojeću e-mail adresu za nastavak dodavanja zamjenske adrese:"
          old_email: "Stari email: %{email}"
          new_email: "Novi email: %{email}"
          confirm_success: "Poslali smo e-poruku na vašu novu adresu e-pošte kako bismo potvrdili promjenu!"
      change_avatar:
        title: "Promjeni sliku profila."
        gravatar: "<a href='//%{gravatarBaseUrl}%{gravatarLoginUrl}' target='_blank'>%{gravatarName}</a>, na temelju"
        gravatar_title: "Promijenite avatar na %{gravatarName} web stranici"
        gravatar_failed: "Nismo mogli pronaći %{gravatarName} s tom e-mail adresom."
        refresh_gravatar_title: "Osvježite %{gravatarName}"
        letter_based: "Sistemski dodjeljena slika profila"
        uploaded_avatar: "Vlastita slika"
        uploaded_avatar_empty: "Dodajte vlastitu sliku"
        upload_title: "Učitajte sliku"
        image_is_not_a_square: "Upozorenje: obrezali smo vašu sliku; širina i visina nisu bile jednake."
        logo_small: "Mali logotip web stranice. Koristi se prema zadanim postavkama."
        use_custom: "Ili prenesite prilagođeni avatar:"
      change_profile_background:
        title: "Zaglavlje profila"
        instructions: "Zaglavlja profila bit će centrirana i imaju zadanu širinu od 1110px."
      change_card_background:
        title: "Pozadina Korisničke Kartice"
        instructions: "Pozadinske slike će biti centrirane i imati standardu širinu od 590 piksela."
      change_featured_topic:
        title: "Istaknuta tema"
        instructions: "Veza na ovu temu bit će na vašoj korisničkoj kartici i profilu."
      email:
        title: "E-mail"
        primary: "Primarna e-pošta"
        secondary: "Sekundarna e-pošta"
        primary_label: "primarna"
        unconfirmed_label: "nepotvrđeno"
        resend_label: "ponovno pošaljite poruku e-pošte s potvrdom"
        resending_label: "slanje…"
        resent_label: "email je poslan"
        update_email: "Promijeni E-mail"
        set_primary: "Postavi primarnu e-poštu"
        destroy: "Ukloni e-poštu"
        add_email: "Dodaj zamjensku e-poštu"
        auth_override_instructions: "E-pošta se može ažurirati od davatelja autentičnosti."
        no_secondary: "Nema sekundarnih e-pošta"
        instructions: "Nikada neće biti javno prikazano"
        admin_note: "Napomena: Administratorski korisnik koji mijenja e-adresu drugog ne-administrativnog korisnika znači da je korisnik izgubio pristup svom izvornom računu e-pošte, pa će se e-pošta za resetiranje lozinke poslati na njegovu novu adresu. E-adresa korisnika neće se mijenjati dok ne dovrše postupak resetiranja lozinke."
        ok: "Poslati ćemo vam e-mail za potvrdu"
        required: "Unesite e-mail adresu"
        invalid: "Molimo unesite valjanu e-mail adresu"
        authenticated: "E-mail vam je potvrđen od %{provider}"
        invite_auth_email_invalid: "Adresa e-pošte s pozivnicom ne podudara se s adresom e-pošte koju je autentificirao %{provider}"
        authenticated_by_invite: "Vaša e-pošta potvrđena je pozivnicom"
        frequency:
          one: "Poslat ćemo vam e -poruku samo ako vas nismo vidjeli u zadnjoj minuti."
          few: "Poslat ćemo vam e -poruku samo ako vas nismo vidjeli u zadnjih %{count} minuta."
          other: "Poslat ćemo ti e-mail samo ako te nismo vidjeli u zadnjih %{count} minuta."
      associated_accounts:
        title: "Povezani računi"
        connect: "Povežite se"
        revoke: "Povuci"
        cancel: "Odustani"
        not_connected: "(nije povezano)"
        confirm_modal_title: "Poveži %{provider} račun"
        confirm_description:
          disconnect: "Vaš postojeći %{provider} račun '%{account_description}' bit će prekinut."
          account_specific: "Vaš %{provider} račun '%{account_description}' koristit će se za provjeru autentičnosti."
          generic: "Vaš %{provider} račun koristit će se za provjeru autentičnosti."
      activate_account:
        action: "Kliknite ovdje kako bi aktivirali vaš korisnički račun"
        already_done: "Žao nam je, poveznica za aktivaciju računa više nije važeća. Možda vam je račun već aktivan?"
        please_continue: "Vaš novi račun je potvrđen, biti će te preusmjereni na glavnu stranicu."
        continue_button: "Završi!"
        welcome_to: "Dobrodošli na %{site_name}"
        approval_required: "Moderator vam mora ručno odobriti račun da bi mogli pristupiti ovom forumu. Dobiti će te email kad vam račun bude odobren!"
      name:
        title: "Ime"
        title_optional: "Ime (neobavezno)"
        instructions: "Vaše ime i prezime (neobavezno)"
        instructions_required: "Vaše ime i prezime"
        required: "Unesite ime"
        too_short: "Ime vam je prekratko"
        ok: "Vaše ime dobro izgleda"
      username:
        title: "Korisničko ime"
        instructions: "Jedinstveno, bez razmaka, kratko"
        short_instructions: "Ljudi vas mogu spominjati kao @%{username}"
        available: "Vaše je korisničko ime slobodno"
        not_available: "Nije dostupno. Pokušajte %{suggestion}?"
        not_available_no_suggestion: "Nije dostupno"
        too_short: "Vaše je korisničko ima prekratko"
        too_long: "Vaše je korisničko ima pre dugačko"
        checking: "Provjera dostupnosti korisničkog imena…"
        prefilled: "E-mail odgovara ovom registriranom korisničkom imenom"
        required: "Unesite korisničko ime"
        edit: "Uredite korisničko ime"
      locale:
        title: "Jezik sučelja"
        instructions: "Jezik korisničkog sučelja. Promijenit će se kad ponovo učitate stranicu."
        default: "(zadano)"
        any: "bilo koji"
      homepage:
        default: "(zadano)"
      password_confirmation:
        title: "Ponoviti zaporku"
      invite_code:
        title: "Pozivni kod"
        instructions: "Registracija računa zahtijeva pozivni kod"
      auth_tokens:
        title: "Nedavno korišteni uređaji"
        short_description: "Ovo je popis uređaja koji su se nedavno prijavili na vaš račun."
        details: "Detalji"
        log_out_all: "Odjavite se sviju"
        not_you: "Niste vi?"
        show_all: "Prikaži sve (%{count})"
        show_few: "Prikaži manje"
        was_this_you: "Jeste li to bili vi?"
        was_this_you_description: "Ako to niste bili vi, preporučujemo da promijenite lozinku i odjavite se posvuda."
        browser_and_device: "%{browser} na %{device}"
        secure_account: "Zaštitite moj račun"
        latest_post: "Zadnji ste odgovorili…"
        device_location: '<span class="auth-token-device">%{device}</span> &ndash; <span title="IP: %{ip}">%{location}</span>'
        browser_active: '%{browser} | <span class="active">aktivan sada</span>'
        browser_last_seen: "%{browser} | %{date}"
      last_posted: "Zadnji Članak"
      last_seen: "Viđeno"
      created: "Pridužio"
      log_out: "Odjavi se"
      location: "Lokacija"
      website: "Web stranica"
      email_settings: "E-mail"
      hide_profile: "Sakrij moj javni profil"
      enable_physical_keyboard: "Omogućivanje podrške za fizičku tipkovnicu na iPad-u"
      text_size:
        title: "Veličina teksta"
        smallest: "Najmanji"
        smaller: "Manji"
        normal: "Normalno"
        larger: "Veći"
        largest: "Najveći"
      title_count_mode:
        title: "Naslov pozadinske stranice prikazuje broj:"
        notifications: "Nove obavijesti"
        contextual: "Sadržaj nove stranice"
      bookmark_after_notification:
        title: "Nakon slanja obavijesti o podsjetniku oznake:"
      like_notification_frequency:
        title: "Obavijesti ako se sviđa"
        always: "Uvijek"
        first_time_and_daily: "Objava se svidjela prvi put i dnevno"
        first_time: "Objava se svidjela prvi put"
        never: "Nikada"
      email_previous_replies:
        title: "Uključite prethodne odgovore na dnu e-pošte"
        unless_emailed: "osim ako prethodno nije poslano"
        always: "uvijek"
        never: "nikada"
      email_digests:
        title: "Kada ne posjetim ovdje, pošaljite mi e-mail sažetak popularnih tema i odgovora"
        every_30_minutes: "svakih 30 minuta"
        every_hour: "svaki sat"
        daily: "dnevno"
        weekly: "tjedno"
        every_month: "svaki mjesec"
        every_six_months: "svakih šest mjeseci"
      email_level:
        title: "Pošalji mi e-poštu kada me citiraju, odgovore na njih, spomene moje @korisničko ime ili kada postoji nova aktivnost u mojim gledanim kategorijama, oznakama ili temama"
        always: "uvijek"
        only_when_away: "samo kada je odstupan"
        never: "nikad"
      email_messages_level: "Pošaljite mi e-mail kada dobijem osobnu poruku"
      include_tl0_in_digests: "Uključite sadržaj novih korisnika u sažetak e-pošte"
      email_in_reply_to: "Uključite isječak odgovora na postove u e-poruke"
      other_settings: "Drugo"
      categories_settings: "Kategorije"
      topics_settings: "Tema"
      new_topic_duration:
        label: "Teme smatrati novim kad"
        not_viewed: "Još ih nisam pogledao"
        last_here: "otvoreno odkad sam zadnji put bio tu"
        after_1_day: "Jučer otvoreno"
        after_2_days: "otvoreno prije 2 dana"
        after_1_week: "otvoreno protekli tjedan"
        after_2_weeks: "otvoreno protekla 2 tjedna"
      auto_track_topics: "Automatski prati teme koje pregledam"
      auto_track_options:
        never: "nikad"
        immediately: "odmah"
        after_30_seconds: "nakon 30 sekundi"
        after_1_minute: "nakon 1 minute"
        after_2_minutes: "nakon 2 minute"
        after_3_minutes: "nakon 3 minute"
        after_4_minutes: "nakon 4 minute"
        after_5_minutes: "nakon 5 minuta"
        after_10_minutes: "nakon 10 minuta"
      notification_level_when_replying:
        label: "Prilikom objavljivanja"
        watch_topic: "Prati temu"
        track_topic: "Prati temu"
        do_nothing: "Ne radi ništa"
      topics_unread_when_closed: "Smatraj teme nepročitanima kada su zatvorene"
      invited:
        title: "Pozivnice"
        pending_tab: "Na čekanju"
        pending_tab_with_count: "Na čekanju (%{count})"
        expired_tab: "Isteklo"
        expired_tab_with_count: "Isteklo (%{count})"
        redeemed_tab: "Nadoknadi"
        redeemed_tab_with_count: "odabrano (%{count})"
        invited_via: "Pozivnica"
        invited_via_link: "Veza %{key} (%{count} / %{max} iskorišten)"
        groups: "Grupe"
        topic: "Tema"
        sent: "Stvoreno/Zadnja poslana"
        expires_at: "Istječe"
        edit: "Uredi"
        remove: "Ukloni"
        copy_link: "Uzmi poveznicu"
        reinvite: "Ponovo pošalji e-poštu"
        reinvited: "Pozivnica ponovno poslana"
        removed: "Uklonjeno"
        search: "upišite za pretraživanje pozivnica…"
        user: "Pozvani Korisnici"
        none:
          title: "Nema poziva za prikaz."
        truncated:
          one: "Prikazuje se prva pozivnica."
          few: "Prikazuje se prvih %{count} pozivnica."
          other: "Prikazuje se prvih %{count} pozivnica."
        redeemed: "Nadoknadi Pozivnice"
        redeemed_at: "Nadoknadi"
        pending: "Tekuće pozivnice"
        topics_entered: "Pogledane Teme"
        posts_read_count: "Pročitani članci"
        expired: "Ova je pozivnica istekla."
        remove_all: "Ukloni istekle pozivnice"
        removed_all: "Sve istekle pozivnice uklonjene!"
        remove_all_confirm: "Jeste li sigurni da želite ukloniti sve istekle pozivnice?"
        reinvite_all: "Ponovno pošalji sve pozivnice"
        reinvite_all_confirm: "Jeste li sigurni da želite ponovo poslati sve pozivnice?"
        reinvited_all: "Sve pozivnice poslane!"
        time_read: "Vrijeme čitanja"
        days_visited: "Dana posjećeno"
        account_age_days: "Računaj starost u danima"
        create: "Pozovite"
        generate_link: "Stvori link pozivnicu"
        link_generated: "Izvoli pozivnicu!"
        valid_for: "Pozivnica je važeća isključivo sa elektroničke pošte: %{email}"
        single_user: "Pozovi putem e-maila"
        multiple_user: "Pozovi putem linka"
        invite_link:
          title: "Veza pozivnice"
          success: "Pozivnica uspješno napravljena"
          error: "Došlo je do pogreške generiranja linka za pozivnicu"
        cannot_invite_to_forum: "Žao nam je, nemate dopuštenje za stvaranje pozivnica. Obratite se administratoru kako biste dobili dopuštenje za slanje pozivnica."
        invite:
          new_title: "Pozovite članove"
          edit_title: "Uredi pozivnicu"
          expires_in_time: "Istječe za %{time}"
          expired_at_time: "Isteklo u %{time}"
          create_link_to_invite: "Izradite poveznicu koja se može dijeliti kako biste odmah omogućili pristup ovoj stranici."
          copy_link_and_share_it: "Kopirajte donju poveznicu i podijelite je kako biste odmah omogućili pristup ovoj stranici."
          copy_link: "Kopiraj poveznicu"
          link_copied: "Poveznica kopirana!"
          share_link: "Podijelite poveznicu"
          link_validity_MF: |
            Link vrijedi za { user_count, plural,
                one {# korisnika}
                few {# korisnika}
              other {# korisnike}
            } i istječe za { duration_days, plural,
                one {# dan}
                few {# dana}
              other {# dana}
            }.
          edit_link_options: "Uredi opcije poveznice ili pošalji e-mailom."
          show_advanced: "Prikaži napredne mogućnosti"
          hide_advanced: "Sakrij napredne opcije"
          description: "Opis"
          restrict: "Ograničiti na"
          restrict_email: "Ograničite na e-poštu"
          restrict_domain: "Ograniči na domenu"
          email_or_domain_placeholder: "ime@primjer.com ili primjer.com"
          max_redemptions_allowed: "Max korisnika"
          add_to_groups: "Dodaj u grupe"
          invite_to_topic: "Dođite do teme"
          expires_at: "Istječe"
          expires_after: "Istječe nakon"
          custom_message: "Prilagođena poruka"
          custom_message_placeholder: "Pozivnici dodajte osobnu bilješku"
          send_invite_email: "Spremi i pošalji e-mail"
          send_invite_email_instructions: "Ograničite pozivnicu na e-poštu za slanje e-pošte s pozivnicom"
          update_invite: "Ažuriraj"
          update_invite_and_send_email: "Ažurirajte i pošaljite e-poštu"
          cancel: "Odustani"
          create_link: "Kreirajte poveznicu"
          create_link_and_send_email: "Napravite poveznicu i pošaljite e-poštu"
          invite_saved_without_sending_email: "Pozivnica je spremljena. Kopirajte donju poveznicu i podijelite je kako biste odmah omogućili pristup ovoj stranici."
        bulk_invite:
          none: "Nema pozivnica za prikaz na ovoj stranici."
          text: "Skupna pozivnica"
          instructions: |
            <p>Pozovite popis korisnika da biste ubrzali svoju zajednicu. Pripremite <a href="https://en.wikipedia.org/wiki/Comma-separated_values" target="_blank">CSV datoteka</a> koji sadrži najmanje jedan redak po adresi e-pošte korisnika koje želite pozvati. Sljedeće informacije odvojene zarezom možete navesti ako želite dodati osobe u grupe ili ih poslati na određenu temu prilikom prve prijave.</p>
            <pre>john@smith.com, prvo_group_name; second_group_name, tema_id</pre>
            <p>Svaka adresa e-pošte u vašoj učitanoj CSV datoteci poslat će se pozivnica i moći ćete je kasnije upravljati.</p>
          progress: "Preneseno %{progress}%…"
          success: "Datoteka je uspješno prenesena. Bit ćete obaviješteni putem poruke kada je postupak dovršen."
          error: "Nažalost, datoteka bi trebala biti u CSV formatu."
      confirm_access:
        title: "Potvrdite pristup"
        incorrect_password: "Unesena zaporka je neispravna."
        incorrect_passkey: "Taj pristupni ključ nije ispravan."
        logged_in_as: "Prijavljeni ste kao: "
        forgot_password: "Zaboravili ste lozinku?"
        password_reset_email_sent: "E-mail za ponovo postavljanje zaporke je poslan."
        cannot_send_password_reset_email: "Nije moguće poslati e-mail za ponovo postavljanje zaporke."
        instructions: "Potvrdite svoj identitet kako biste dovršili ovu radnju."
        fine_print: "Molimo vas da potvrdite svoj identitet jer je ovo potencijalno osjetljiva radnja. Jednom kad ste autenticirani, od vas će se tražiti ponovna autentikacija tek nakon nekoliko sati neaktivnosti."
      password:
        title: "Zaporka"
        too_short:
          one: "Vaša je lozinka prekratka (mora sadržavati najmanje %{count} znak)."
          few: "Vaša je lozinka prekratka (mora sadržavati najmanje %{count} znakova)."
          other: "Vaša je lozinka prekratka (mora sadržavati najmanje %{count} znakova)."
        common: "Ta je zaporka pre česta."
        same_as_username: "Vaša lozinka je ista kao korisničko ime."
        same_as_name: "Vaša lozinka je ista kao korisničko ime."
        same_as_email: "Vaša lozinka jednaka je vašoj e-pošti."
        ok: "Vaša zaporka dobro izgleda."
        instructions:
          one: "Najmanje %{count} znak"
          few: "Najmanje %{count} znaka"
          other: "Najmanje %{count} znakova"
        required: "Molimo unesite lozinku"
        confirm: "Potvrdi"
        incorrect_password: "Unesena zaporka je netočna."
      summary:
        title: "Sažetak"
        stats: "Statistike"
        time_read: "Vrijeme čitanja"
        time_read_title: "%{duration} (sve vrijeme)"
        recent_time_read: "vrijeme nedavnog čitanja"
        recent_time_read_title: "%{duration} (u zadnjih 60 dana)"
        topic_count:
          one: "tema stvorena"
          few: "napravljene teme"
          other: "stvorene teme"
        post_count:
          one: "post kreiran"
          few: "objava stvoreno"
          other: "stvoreni postova"
        likes_given:
          one: "dato"
          few: "dano"
          other: "dato"
        likes_received:
          one: "primljeno"
          few: "primljeno"
          other: "primljeno"
        days_visited:
          one: "posjećeno dana"
          few: "posjećenih dana"
          other: "posjećenih dana"
        topics_entered:
          one: "tema pregledana"
          few: "pregledane teme"
          other: "pregledane teme"
        posts_read:
          one: "pročitani post"
          few: "pročitanih postova"
          other: "pročitanih postova"
        bookmark_count:
          one: "Zabilješka"
          few: "Zabilješke"
          other: "Zabilješke"
        top_replies: "Top odgovori"
        no_replies: "Još nema odgovora."
        more_replies: "Više odgovora"
        top_topics: "Istaknute teme"
        no_topics: "Još nema tema."
        more_topics: "Više tema"
        top_badges: "Istaknute značke"
        no_badges: "Još nema značke."
        more_badges: "Više značaka."
        top_links: "Istaknute poveznice"
        no_links: "Još nema poveznica."
        most_liked_by: "Najviše se sviđa"
        most_liked_users: "Najviše se sviđa"
        most_replied_to_users: "Najčešće odgovora"
        no_likes: "Još se nikome ne sviđa."
        top_categories: "Top kategorije"
        topics: "Teme"
        replies: "Odgovori"
      ip_address:
        title: "Posljednja IP adresa"
      registration_ip_address:
        title: "Registracijska IP adresa"
      avatar:
        title: "Profilna slika"
        header_title: "Obavijesti i račun"
        name_and_description: "%{name} - %{description}"
        edit: "Uredi sliku profila"
      title:
        title: "Naslov"
        none: "(ništa)"
        instructions: "se pojavljuje nakon vašeg korisničkog imena"
      flair:
        title: "Njuh"
        none: "(ništa)"
        instructions: "ikona prikazana uz sliku vašeg profila"
      status:
        title: "Prilagođeni status"
        not_set: "Nije postavljeno"
      primary_group:
        title: "Primarna grupa"
        none: "(ništa)"
      filters:
        all: "Sve"
      stream:
        posted_by: "Objavio"
        sent_by: "Poslao"
        private_message: "poruka"
        the_topic: "tema"
      card: "Korisnička kartica"
      profile_link: "%{username}, posjetite profil"
    user_status:
      save: "Spremi"
      set_custom_status: "Postavi prilagođeni status"
      what_are_you_doing: "Što radiš?"
      pause_notifications: "Pauziraj obavijesti"
      remove_status: "Ukloni status"
    presence_toggle:
      online: "Online"
      offline: "Offline"
      title: "Uključi/isključi značajke prisutnosti"
    user_tips:
      button: "Kužim!"
      skip: "Preskočite savjete"
<<<<<<< HEAD
=======
      dont_show_again: "Nemoj ovo više pokazivati"
>>>>>>> 3cac9432
      first_notification:
        title: "Vaša prva obavijest!"
        content: "Obavijesti se koriste kako biste bili u tijeku s onim što se događa u zajednici."
      topic_timeline:
        title: "Vremenski okvir teme"
        content: "Brzo listajte kroz duge teme pomoću vremenske trake."
      post_menu:
        title: "Izbornik za objave"
        content: "Pogledajte kako još možete komunicirati s objavom klikom na tri točkice!"
      topic_notification_levels:
        title: "Sada pratite ovu temu"
        content: "Potražite ovo zvono da prilagodite svoje postavke obavijesti za određene teme ili cijele kategorije."
      suggested_topics:
        title: "Nastavi čitati!"
        content: "Evo nekih tema za koje mislimo da biste ih željeli pročitati sljedeće."
    loading: "Učitavanje…"
    errors:
      prev_page: "pri pokušaju očitanja"
      reasons:
        network: "Greška mreže"
        server: "Greška servera"
        forbidden: "Pristup odbijen"
        unknown: "Greška"
        not_found: "Stranica nije pronađena"
      desc:
        network: "Molimo provjerite svoju vezu."
        network_fixed: "Čini se da se vratila."
        server: "Vrsta greške: %{status} "
        forbidden: "Nemate dozvolu to gledati."
        not_found: "Opa... Izgleda da taj URL ne postoji."
        unknown: "Nešto je pošlo krivo."
      buttons:
        back: "Idi natrag"
        again: "Pokušaj ponovno"
        fixed: "Učitaj stranicu"
    modal:
      close: "zatvori"
      dismiss_error: "Odbaci pogrešku"
    multi_select:
      no_results: "Nema rezultata"
      search: "Traži…"
      label: "Odaberite opcije"
    form_kit:
      reset: Resetirati
      optional: neobvezno
      errors_summary_title: "Ovaj obrazac sadrži pogreške:"
      dirty_form: "Niste poslali promjene! Jeste li sigurni da želite otići?"
      errors:
        starts_with: "Mora početi sa %{prefix}"
        ends_with: "Mora završiti sa %{suffix}"
        required: "Potrebno"
<<<<<<< HEAD
=======
        date_before_or_equal: "Mora biti prije ili jednako %{date}"
        date_after_or_equal: "Mora biti nakon ili jednako %{date}"
>>>>>>> 3cac9432
        invalid_url: "Mora biti valjani URL"
        not_an_integer: "Mora biti cijeli broj"
        not_accepted: "Mora biti prihvaćeno"
        not_a_number: "Mora biti broj"
        too_high: "Mora biti najviše %{count}"
        too_low: "Mora biti barem %{count}"
        too_long:
          one: "Mora sadržavati najviše %{count} znak"
          few: "Mora sadržavati najviše %{count} znaka"
          other: "Mora sadržavati najviše %{count} znakova"
        too_short:
          one: "Mora imati najmanje %{count} znak"
          few: "Mora imati najmanje %{count} znaka"
          other: "Mora imati najmanje %{count} znakova"
    close: "Zatvori"
    assets_changed_confirm: "Ova je stranica upravo primila ažuriranje softvera. Ažurirati na najnoviju verziju sada?"
    logout: "Odjavljeni ste."
    refresh: "Osvježi"
    home: "Naslovnica"
    read_only_mode:
      enabled: "Ova stranica je u načinu rada samo za čitanje. Nastavite pregledavati, ali odgovaranje, sviđanja i druge radnje su za sada onemogućene."
      login_disabled: "Prijava je onemogućena dok je stranica u modelu \"samo čitanje\","
      logout_disabled: "Odjava je onemogućena dok je forum u načinu rada samo za čitanje."
    staff_writes_only_mode:
      enabled: "Ova stranica je u načinu rada samo za osoblje. Nastavite s pregledavanjem, ali odgovaranje, sviđanje i druge radnje ograničeni su samo na članove osoblja."
    logs_error_rate_notice:
      reached_hour_MF: |
        <b>{relativeAge}</b> – <a href="{url}" target="_blank">{ rate, plural,
            one {# greška/sat}
            few {# greške/sat}
          other {# grešaka/sat}
        }</a> dosegnuto ograničenje postavke stranice od {limit, plural,
            one {# greška/sat}
            few {# greške/sat}
          other {# grešaka/sat}
        }.
      reached_minute_MF: |
        <b>{relativeAge}</b> – <a href="{url}" target="_blank">{ rate, plural,
            one {# greška/minuti}
            few {# greške/minuti}
          other {# grešaka/minuti}
        }</a> dosegnuto ograničenje postavke stranice od { limit, plural,
            one {# greška/minuti}
            few {# greške/minuti}
          other {# grešaka/minuti}
        }.
      exceeded_hour_MF: |
        <b>{relativeAge}</b> – <a href="{url}" target="_blank">{ rate, plural,
            one {# greška/minuti}
            few {# greške/minuti}
          other {# grešaka/minuti}
        }</a> prekoračeno ograničenje postavke stranice od { limit, plural,
            one {# greška/minuti}
            few {# greške/minuti}
          other {# grešaka/minuti}
        }.
      exceeded_minute_MF: |
        <b>{relativeAge}</b> – <a href="{url}" target="_blank">{ rate, plural,
            one {# greška/minuti}
            few {# greške/minuti}
          other {# grešaka/minuti}
        }</a> prekoračeno ograničenje postavke stranice od { limit, plural,
            one {# greška/minuti}
            few {# greške/minuti}
          other {# grešaka/minuti}
        }.
    learn_more: "Saznajte više…"
    learn_more_with_link: "<a href='%{url}' target='_blank'>Saznajte više…</a>"
    mute: Utišaj
    unmute: Poništi utišanje
    last_post: Objavljeno
    local_time: "Lokalno vrijeme"
    time_read: Pročitano
    time_read_recently: "%{time_read} nedavno"
    time_read_tooltip: "%{time_read} ukupno vrijeme čitanja"
    time_read_recently_tooltip: "%{time_read} ukupno vrijeme čitanja (%{recent_time_read} u posljednjih 60 dana)"
    last_reply_lowercase: zadnji odgovor
    replies_lowercase:
      one: odgovor
      few: odgovori
      other: odgovora
    signup_cta:
      sign_up: "Registriraj se"
      hide_session: "Možda kasnije"
      hide_forever: "ne hvala"
      hidden_for_session: "OK, pitat ćemo te sutra. Uvijek možete upotrijebiti 'Prijava' i za stvaranje računa."
      intro: "Zdravo! Čini se da uživate u raspravi, ali još se niste prijavili za račun."
      value_prop: "Umorni ste od listanja istih postova? Kada kreirate račun uvijek ćete se vraćati tamo gdje ste stali. S računom također možete primati obavijesti o novim odgovorima, spremati oznake i koristiti lajkove da zahvalite drugima. Svi možemo raditi zajedno kako bismo ovu zajednicu učinili sjajnom. :heart:"
    offline_indicator:
      no_internet: "Nema internetske veze."
      refresh_page: "Osvježi stranicu"
    summary:
      in_progress: "Sažimanje teme pomoću umjetne inteligencije"
      summarized_on: "Sažeto pomoću umjetne inteligencije na %{date}"
      model_used: "Upotrijebljena umjetna inteligencija: %{model}"
      outdated: "Sažetak je zastario"
      outdated_posts:
        one: "(%{count} objava nedostaje)\n"
        few: "(%{count} objave nedostaju)"
        other: "(%{count} objava nedostaje)"
      enabled_description: "Gledate glavne odgovore ove teme: najzanimljivije objave koje je odredila zajednica."
      description:
        one: "Postoji <b>%{count}</b> odgovor."
        few: "Postoji <b>%{count}</b> odgovora."
        other: "Ima <b>%{count}</b> odgovora."
      buttons:
        hide: "Sakrij sažetak"
        generate: "Rezimirati"
        regenerate: "Regeneriraj"
      description_time_MF: |
        Tamo {replyCount, plural, one {je <b>#</b> odgovor} few {su <b>#</b> odgovora} other {su <b>#</b> odgovora}} s predviđenim vremenom čitanja <b>{readingTime, plural, one {# minuta} few {# minuta} other {# minuta}}</b>.
      enable: "Prikaži glavne odgovore"
      disable: "Prikaži sve članke"
      short_label: "Glavni odgovori"
      show_all_label: "Prikaži sve"
      short_title: "Prikaži glavne odgovore ove teme: najzanimljivije objave koje je odredila zajednica"
    deleted_filter:
      enabled_description: "Ova tema sadrži prisane članke, koji su skriveni."
      disabled_description: "Obrisani članci u temi su prikazani."
      enable: "Sakrij obrisane članke"
      disable: "Pokaži obrisane članke"
    private_message_info:
      title: "Poruka"
      invite: "Pozovite druge…"
      edit: "Dodaj ili ukloni…"
      remove: "Ukloni…"
      add: "Dodaj…"
      leave_message: "Želite li zaista ostaviti ovu poruku?"
      remove_allowed_user: "Želite li zaista ukloniti %{name} iz ove poruke?"
      remove_allowed_group: "Želite li zaista ukloniti %{name} iz ove poruke?"
      leave: "Napustiti"
      remove_group: "Ukloni grupu"
      remove_user: "Ukloni korisnika"
    email: "E-mail"
    username: "Korisničko ime"
    last_seen: "Viđeno"
    created: "Stvoreno"
    created_lowercase: "stvoreno"
    trust_level: "Razina Povjerenja"
    search_hint: "korisničko ime, e-mail ili IP adresa"
    create_account:
      header_title: "Dobrodošli!"
      disclaimer: "Registracijom pristajete na <a href='%{privacy_link}' target='blank'>politiku privatnosti</a> i <a href='%{tos_link}' target='blank'>uvjete korištenja</a>."
      title: "Registriraj se"
      failed: "Nešto je pošlo krivo, možda je ovaj e-mail već registriran, pokušajte s poveznicom za zaboravljenu zaporku."
      associate: "Već imate račun? <a href='%{associate_link}'>Prijavite se</a> da biste povezali svoj %{provider} račun."
      activation_title: "Aktivirajte svoj račun"
      already_have_account: "Već imate račun?"
      no_account_yet: "Nemate račun?"
      progress_bar:
        signup: "Registriraj se"
        activate: "Aktivirajte"
        approve: "Odobri"
        login: "Prijava"
    forgot_password:
      title: "Poništavanje lozinke"
      action: "Zaboravio/la sam zaporku"
      invite: "Upišite svoje korisničko ime ili e-mail adresu, pa ćemo vam poslati e-mail za ponovno postavljanje zaporke."
      invite_no_username: "Unesite svoju adresu e-pošte, a mi ćemo vam poslati e-poštu za poništavanje lozinke."
      email-username: "E-mail ili korisničko ime"
      reset: "Ponovno postavi zaporku"
      complete_username: "Ako račun odgovara korisničkom imenu <b>%{username}</b>, trebali bi ste uskoro dobiti e-mail s uputama za ponovno postavljanje zaporke."
      complete_email: "Ako račun odgovara <b>%{email}</b>, trebali bi ste uskoro dobiti e-mail s uputama za ponovno postavljanje zaporke."
      complete_username_found: "Pronašli smo račun koji odgovara korisničkom imenu <b>%{username}</b>. Trebali biste primiti uskoro e-poruku s uputama o tome kako vratiti lozinku."
      complete_email_found: "Pronašli smo račun koji odgovara korisničkom imenu <b>%{email}</b>. Trebali biste primiti uskoro e-poruku s uputama o tome kako vratiti lozinku."
      complete_username_not_found: "Nema računa koji odgovara korisničkom imenu <b>%{username}</b>"
      complete_email_not_found: "Nema računa koji odgovara <b>%{email}</b>"
      help: "E-mail ne stiže? Svakako najprije provjerite mapu neželjene pošte.<p>Niste sigurni koju ste adresu e-pošte koristili? Unesite e-mail adresu i obavijestit ćemo vas da li postoji ovdje.</p><p>Ako više nemate pristup e-mail adresi na svom računu, kontaktirajte <a href='%{basePath}/about'>naše korisno osoblje.</a></p>"
      button_ok: "U redu"
      button_help: "Pomoć"
    email_login:
      link_label: "Pošaljite mi link za prijavu"
      button_label: "s e-mailom"
      login_link: "Preskoči lozinku; pošalji mi link za prijavu"
      complete_username: "Ako se račun podudara s korisničkim imenom <b>%{username}</b>, uskoro biste trebali dobiti e-poštu s vezom za prijavu."
      complete_email: "Ako se račun podudara s <b>%{email}</b>, uskoro biste trebali dobiti e-poštu s vezom za prijavu."
      complete_username_found: "Pronašli smo račun koji odgovara korisničkom imenu <b>%{username}</b>, trebali biste uskoro primiti e-mail s linkom za prijavu."
      complete_email_found: "Pronašli smo račun koji odgovara <b>%{email}</b>, trebali biste uskoro primiti e-poštu s linkom za prijavu."
      complete_username_not_found: "Nema računa koji odgovara korisničkom imenu <b>%{username}</b>"
      complete_email_not_found: "Nema računa koji odgovara <b>%{email}</b>"
      confirm_title: Nastavite na %{site_name}
      logging_in_as: Prijava kao %{email}
      confirm_button: Završi prijavu
    login:
      header_title: "Dobro došli natrag"
      title: "Prijava"
      username: "Korisnik"
      password: "Zaporka"
      show_password: "Pokaži"
      hide_password: "Sakrij"
      show_password_title: "Pokaži lozinku"
      hide_password_title: "Sakrij lozinku"
      second_factor_title: "Dvofaktorska autentifikacija"
      second_factor_description: "Unesite kod za provjeru autentičnosti iz svoje aplikacije:"
      second_factor_backup: "Prijavite se pomoću rezervnog koda"
      second_factor_backup_title: "Sigurnosna kopija od dva faktora"
      second_factor_backup_description: "Unesite jedan od vaših rezervnih kodova:"
      second_factor: "Prijavite se pomoću aplikacije Authenticator"
      security_key_description: "Kada pripremite fizički sigurnosni ključ ili kompatibilni mobilni uređaj, pritisnite gumb Autentifikacija pomoću sigurnosnog ključa u nastavku."
      security_key_alternative: "Pokušaj na drugi način"
      security_key_authenticate: "Autentifikacija sa sigurnosnim ključem"
      security_key_not_allowed_error: "Proces provjere autentičnosti sigurnosnog ključa je istekao ili je otkazan."
      security_key_no_matching_credential_error: "U priloženom sigurnosnom ključu nije moguće pronaći odgovarajuće vjerodajnice."
      security_key_support_missing_error: "Vaš trenutni uređaj ili preglednik ne podržava korištenje sigurnosnih tipki. Molimo koristite drugu metodu."
      security_key_invalid_response_error: "Proces provjere autentičnosti sigurnosnog ključa nije uspio zbog nevažećeg odgovora."
      passkey_security_error: "Došlo je do sigurnosne pogreške: %{message}"
      email_placeholder: "E-adresa / korisničko ime"
      caps_lock_warning: "Caps Lock vam je uključen"
      error: "Nepoznata greška"
      cookies_error: "Čini se da su u vašem pregledniku onemogućeni kolačići. Možda se nećete moći prijaviti bez da ih prvo omogućite."
      rate_limit: "Molimo pričekajte prije nego što pokušate ponovno prijaviti."
      password_expired: "Lozinka je istekla. Molimo <a href='%{reset_url}'>resetirajte lozinku</a>."
      blank_username: "Unesite svoj e-mail ili korisničko ime."
      blank_username_or_password: "Molimo unesite e-mail ili korisničko ime i zaporku."
      reset_password: "Ponovno postavi zaporku"
      logging_in: "Prijava…"
      previous_sign_up: "Već imate račun?"
      or: "Ili"
      authenticating: "Autentikacija..."
      awaiting_activation: "Vaš račun čeka aktivaciju, poslužite se poveznicom za zaboravljenu zaporku da pošaljemo drugi aktivacijski e-mail."
      awaiting_approval: "Vaš račun nije odobren od osoblja. Poslat ćemo vam e-mail kad bude odobren."
      requires_invite: "Žao nam je, pristup ovom forumu moguć je samo uz pozivnicu."
      not_activated: "Ne možete se još prijaviti. Ranije smo vam poslali e-mail na <b>%{sentTo}</b>. Molimo slijedite upute da aktivirate račun."
      not_allowed_from_ip_address: "Ne možete se prijaviti s te IP adrese."
      admin_not_allowed_from_ip_address: "Ne možete se prijaviti kao administrator s te IP adrese."
      resend_activation_email: "Pritisnite ovjde da ponovno pošaljemo aktivacijski e-mail."
      omniauth_disallow_totp: "Na vašem je računu omogućena dvofaktorska provjera autentičnosti. Molimo prijavite se zaporkom."
      activate_account: "Aktiviraj račun"
      resend_title: "Ponovno pošaljite e-poštu za aktivaciju"
      change_email: "Promijeni e-mail adresu"
      provide_new_email: "Nanesite novu adresu i ponovno ćemo vam poslati e-poštu s potvrdom."
      submit_new_email: "Ažurirajte adresu e-pošte"
      sent_activation_email_again: "Poslali smo vam drugi aktivacijski e-mail na: <b>%{currentEmail}</b>. Možda zatreba par minuta da stigne; svakako provjerite mapu nepoželjne pošte."
      sent_activation_email_again_generic: "Poslali smo još jedan email za aktivaciju. Možda će trebati nekoliko minuta da stigne; provjerite mapu neželjene pošte."
      to_continue: "Molimo prijavite se"
      preferences: "Morate biti prijavljeni da biste promijenili svoje korisničke postavke."
      not_approved: "Vaš račun još nije odobren. Bit ćete obaviješteni putem e-maila kada budete spremni za prijavu."
      discourse_id:
        name: "Discourse ID"
        title: "Prijavite se s Discourse ID-jem"
      google_oauth2:
        name: "Google"
        title: "Prijavite se s Googleom"
        sr_title: "Prijavite se s Googleom"
      twitter:
        name: "X"
        title: "Prijavite se putem X"
        sr_title: "Prijavite se putem X"
      instagram:
        name: "Instagram"
        title: "Prijavite se s Instagramom"
        sr_title: "Prijavite se s Instagramom"
      facebook:
        name: "Facebook"
        title: "Prijavite se s Facebookom"
        sr_title: "Prijavite se s Facebookom"
      github:
        name: "GitHub"
        title: "Prijavite se putem GitHuba"
        sr_title: "Prijavite se putem GitHuba"
      discord:
        name: "Discord"
        title: "Prijavite se s Discordom"
        sr_title: "Prijavite se s Discordom"
      linkedin_oidc:
        name: "LinkedIn"
        title: "Prijavite se putem LinkedIn-a"
        sr_title: "Prijavite se putem LinkedIn-a"
      passkey:
        name: "Prijavite se pristupnim ključem"
      second_factor_toggle:
        totp: "Umjesto toga upotrijebite aplikaciju za provjeru autentičnosti"
        backup_code: "Umjesto toga upotrijebite sigurnosni kod"
        security_key: "Umjesto toga upotrijebite sigurnosni ključ"
      no_login_methods:
        title: "Nema načina prijave"
        description: "Nisu konfigurirane metode prijave. Administratori mogu posjetiti <a href='%{adminLoginPath}' target='_blank'>%{adminLoginPath}</a> kako bi ponovno konfigurirali stranicu."
    invites:
      accept_title: "Pozivnica"
      welcome_to: "Dobrodošli na %{site_name}"
      invited_by: "Pozvao/la vas je:"
      social_login_available: "Također ćete se moći prijaviti s bilo kojom društvenim profilom pomoću te e-pošte."
      your_email: "Adresa e-pošte vašeg računa je <b>%{email}</b>."
      accept_invite: "Prihvati pozivnicu"
      success: "Vaš račun je kreiran i sada ste prijavljeni."
      name_label: "Ime"
      password_label: "Lozinka"
    password_reset:
      continue: "Nastavite na %{site_name}"
    emoji_set:
      apple_international: "Apple/International (zastarjelo, ubuduće koristiti Twemoji)"
      google: "Google (zastarjelo, ubuduće koristiti Noto Emoji)"
      twitter: "Twitter (zastarjelo, ubuduće koristiti Twemoji)"
      win10: "Win10 (zastarjelo, ubuduće koristiti Fluent Emoji)"
      google_classic: "Google Classic (zastarjelo, ubuduće koristiti Noto Emoji)"
      facebook_messenger: "Facebook Messenger (zastarjelo, ubuduće koristiti Standard)"
      openmoji: OpenMoji
      standard: Standard
      fluentui: Fluent Emoji
      noto: Noto Emoji
      twemoji: Twemoji
    category_page_style:
      categories_only: "Samo kategorije"
      categories_with_featured_topics: "Kategorije s istaknutim temama"
      categories_and_latest_topics: "Kategorije i najnovije teme"
      categories_and_latest_topics_created_date: "Kategorije i najnovije teme (poredaj po datumu kreiranja teme)"
      categories_and_top_topics: "Kategorije i glavne teme"
      categories_boxes: "Kutije s potkategorijama"
      categories_boxes_with_topics: "Kutije s istaknutim temama"
      subcategories_with_featured_topics: "Potkategorije s istaknutim temama"
    full_name_requirement:
      required_at_signup: "Potrebno"
      optional_at_signup: "Neobvezno"
      hidden_at_signup: "Neobavezno, skriveno prilikom registracije"
<<<<<<< HEAD
=======
    interface_color_selector:
      disabled: "Ne prikazivati"
      sidebar_footer: "Prikaz u podnožju bočne trake"
      header: "Prikaz u zaglavlju"
>>>>>>> 3cac9432
    shortcut_modifier_key:
      shift: "Shift"
      ctrl: "Ctrl"
      alt: "Alt"
      enter: "Unesi"
    conditional_loading_section:
      loading: Učitavanje…
    category_row:
      subcategory_count:
        one: "+%{count} potkategorija"
        few: "+%{count} potkategorija"
        other: "+%{count} potkategorija"
      topic_count:
        one: "%{count} tema u ovoj kategoriji"
        few: "%{count} tema u ovoj kategoriji"
        other: "%{count} tema u ovoj kategoriji"
    timezone_input:
      ambiguous_ist: "IST je dvosmislen, odaberite određenu vremensku zonu (npr. Azija/Kolkata)"
    select_kit:
      delete_item: "Obriši %{name}"
      filter_by: "Filtriraj po: %{name}"
      select_to_filter: "Odaberite vrijednost za filtriranje"
      default_header_text: Odaberite…
      no_content: Nema pronađenih podudaranja
      results_count:
        one: "%{count} rezultat"
        few: "%{count} rezultata"
        other: "%{count} rezultata"
      filter_placeholder: Traži…
      filter_placeholder_with_any: Traži ili stvori…
      create: "Stvori: '%{content}'"
      max_content_reached:
        one: "Možete odabrati samo %{count} stavku."
        few: "Možete odabrati samo %{count} stavki."
        other: "Možete odabrati samo %{count} stavaka."
      min_content_not_reached:
        one: "Odaberite barem %{count} stavku."
        few: "Odaberite barem %{count} stavki."
        other: "Odaberite barem %{count} stavki."
      components:
        filter_for_more: Filtrirajte za više…
        categories_admin_dropdown:
          title: "Upravljanje kategorijama"
        bulk_select_topics_dropdown:
          title: "Grupne aktivnosti"
        bulk_select_bookmarks_dropdown:
          title: "Grupne aktivnosti"
    date_time_picker:
      from: Od
      to: Za
    file_size_input:
      error:
        size_too_large: "%{provided_file_size} je veće od maksimalno dopuštenih %{max_file_size}"
        size_too_small: "%{provided_file_size} je manje od minimalno dopuštene vrijednosti %{min_file_size}"
    emoji_picker:
      filter_placeholder: Traži emotikone
      smileys_&_emotion: Smajlići i emotikoni
      people_&_body: Ljudi i tijelo
      animals_&_nature: Životinje i priroda
      food_&_drink: Hrana i piće
      travel_&_places: Putovanja i mjesta
      activities: Aktivnosti
      objects: Objekti
      symbols: Simboli
      flags: Oznake zastavicom
      recent: Nedavno korišteno
      default_tone: Nema ton kože
      light_tone: Svijetli ton kože
      medium_light_tone: Srednje svijetli ton kože
      medium_tone: Srednje svijetli ton kože
      medium_dark_tone: Srednje taman ton kože
      dark_tone: Tamni ton kože
      default: Prilagođeni emojiji
    shared_drafts:
      title: "Dijeljeni nacrti"
      notice: "Ova je tema vidljiva samo onima koji mogu objaviti zajedničke skice."
      destination_category: "Kategorija odredišta"
      publish: "Objavi zajedničku skicu"
      confirm_publish: "Jeste li sigurni da želite objaviti ovaj nacrt?"
      publishing: "Objavljivanje teme…"
    composer:
      emoji: "Emoji :)"
      more_emoji: "više…"
      options: "Mogućnosti"
      whisper: "šapat"
      unlist: "nenavedeno"
      add_warning: "Ovo je službeno upozorenje."
      toggle_whisper: "Uključi šapat"
      insert_table: "Umetni tablicu"
      posting_not_on_topic: "U kojoj temi želite odgovoriti?"
      saved_local_draft_tip: "spašeno lokalno"
      similar_topics: "Vaša tema je slična…"
      drafts_offline: "nacrti offline"
      edit_conflict: "uredi sukob"
      esc: "esc"
      esc_label: "odbaci poruku"
      ok_proceed: "Ok, nastavi"
      translations:
        title: "Prevođenje objave"
        select: "Odaberite prijevod"
        save: "Spremite prijevod"
        original_content: "Izvorni sadržaj objave"
        placeholder: "Ovdje unesite prijevod objave..."
      group_mentioned_limit:
        one: "<b>Upozorenje!</b> Spomenuli ste <a href='%{group_link}'>%{group}</a>, međutim ova grupa ima više članova od administratora konfiguriranog ograničenja spominjanja od %{count} korisnika. Nitko neće biti obaviješten."
        few: "<b>Upozorenje!</b> Spomenuli ste <a href='%{group_link}'>%{group}</a>, međutim ova grupa ima više članova od administratora konfiguriranog ograničenja spominjanja od %{count} korisnika. Nitko neće biti obaviješten."
        other: "<b>Upozorenje!</b> Spomenuli ste <a href='%{group_link}'>%{group}</a>, međutim ova grupa ima više članova od administratora koji je konfigurirao ograničenje spominjanja od %{count} korisnika. Nitko neće biti obaviješten."
      group_mentioned:
        one: "Spominjanje %{group} će obavijestiti <a href='%{group_link}'>%{count} osobu</a>."
        few: "Spominjanje %{group} će obavijestiti <a href='%{group_link}'>%{count} osobe</a>."
        other: "Spominjanje %{group} će obavijestiti <a href='%{group_link}'>%{count} osoba</a>."
      larger_group_mentioned:
        one: "Spominjanjem %{group} obavijestit ćete <a href='%{group_link}'>%{count} osobu</a>. Jeste li sigurni?"
        few: "Spominjanjem %{group} obavijestit ćete <a href='%{group_link}'>%{count} osobe</a>. Jeste li sigurni?"
        other: "Spominjanjem %{group} obavijestit ćete <a href='%{group_link}'>%{count} osoba</a>. Jeste li sigurni?"
      cannot_see_mention:
        category: "Spomenuli ste @%{username} , ali oni neće biti obaviješteni jer nemaju pristup ovoj kategoriji. Morat ćete ih dodati u grupu koja ima pristup ovoj kategoriji."
        private: "Spomenuli ste @%{username} , ali oni neće biti obaviješteni jer ne mogu vidjeti ovu osobnu poruku. Morat ćete ih pozvati u ovu osobnu poruku."
        muted_topic: "Spomenuli ste @%{username} , ali oni neće biti obaviješteni jer su isključili ovu temu."
        not_allowed: "Spomenuli ste @%{username} , ali oni neće biti obaviješteni jer nisu pozvani na ovu temu."
      cannot_see_group_mention:
        not_mentionable: "Ne možete spomenuti grupu @%{group}."
        some_not_allowed:
          one: "Spomenuli ste @%{group} , ali samo %{count} član će biti obaviješten jer ostali članovi ne mogu vidjeti ovu osobnu poruku. Morat ćete ih pozvati u ovu osobnu poruku."
          few: "Spomenuli ste @%{group} , ali samo %{count} članovi će biti obaviješteni jer ostali članovi ne mogu vidjeti ovu osobnu poruku. Morat ćete ih pozvati u ovu osobnu poruku."
          other: "Spomenuli ste @%{group} , ali samo %{count} članovi će biti obaviješteni jer ostali članovi ne mogu vidjeti ovu osobnu poruku. Morat ćete ih pozvati na ovu osobnu poruku."
        not_allowed: "Spomenuli ste @%{group} , ali nitko od njegovih članova neće biti obaviješten jer ne mogu vidjeti ovu osobnu poruku. Morat ćete ih pozvati u ovu osobnu poruku."
      here_mention:
        one: "Spominjanjem <b>@%{here}</b>obavijestit ćete %{count} korisnika – jeste li sigurni?"
        few: "Spominjanjem <b>@%{here}</b>obavijestit ćete %{count} korisnika – jeste li sigurni?"
        other: "Spominjanjem <b>@%{here}</b>obavijestit ćete %{count} korisnika – jeste li sigurni?"
      duplicate_link: "Čini se da je vašu vezu na <b>%{domain}</b> već objavio u temi <b>@%{username}</b> u <a href='%{post_url}'>odgovor na %{ago}</a> - jeste li sigurni da ga želite ponovo objaviti?"
      duplicate_link_same_user: "Čini se da ste već objavili vezu na <b>%{domain}</b> u ovoj temi u <a href='%{post_url}'>odgovoru na %{ago}</a> - jeste li sigurni da je želite ponovno objaviti?"
      reference_topic_title: "RE: %{title}"
      error:
        title_missing: "Naslov je obavezan"
        title_too_short:
          one: "Naslov mora biti barem %{count} znakova"
          few: "Naslov mora biti barem %{count} znakova"
          other: "Naslov mora biti barem %{count} znakova"
        title_too_long:
          one: "Naslov ne smije imati više od %{count} znakova"
          few: "Naslov ne smije imati više od %{count} znakova"
          other: "Naslov ne smije imati više od %{count} znakova"
        post_missing: "Post ne može biti prazan"
        post_length:
          one: "Objava mora sadržavati najmanje %{count} znakova"
          few: "Objava mora sadržavati najmanje %{count} znakova"
          other: "Post mora sadržavati najmanje %{count} znakova"
        try_like: "Jeste li isprobali gumb %{heart}"
        category_missing: "Morate odabrati kategoriju"
        tags_missing:
          one: "Morate odabrati najmanje %{count} oznaku"
          few: "Morate odabrati najmanje %{count} oznaka"
          other: "Morate odabrati najmanje %{count} oznaka"
        topic_template_not_modified: "Uređivanjem predloška teme dodajte detalje i pojedinosti svojoj temi."
      save_edit: "Spremi izmjenu"
      overwrite_edit: "Prebriši Uređivanje"
      reply: "Odgovori"
      cancel: "Odustani"
      create_topic: "Pokreni temu"
      create_pm: "Pošalji poruku"
      create_whisper: "Šapat"
      create_shared_draft: "Stvori zajedničku skicu"
      edit_shared_draft: "Uredi zajedničku skicu"
      title: "Ili pritisnite %{modifier}Enter"
      users_placeholder: "Dodajte korisnike ili grupe"
      title_placeholder: "O čemu je ova rasprava u jednoj kratkoj rečenici?"
      title_or_link_placeholder: "Upišite naslov ili ovdje zalijepite vezu"
      edit_reason_placeholder: "zašto izmjenjujete?"
      topic_featured_link_placeholder: "Unesite vezu prikazanu s naslovom."
      remove_featured_link: "Ukloni vezu iz teme."
      reply_placeholder: "Tipkajte ovdje. Za formatiranje koristite Markdown, BBCode ili HTML. Povucite ili zalijepite slike."
      reply_placeholder_no_images: "Tipkajte ovdje. Za formatiranje koristite Markdown, BBCode ili HTML."
      reply_placeholder_choose_category: "Odaberite kategoriju prije upisivanja ovdje."
      view_new_post: "Pogledajte svoj novi članak."
      saving: "Spremanje"
      saved: "Spremljeno!"
      saved_draft: "Nacrt posta u tijeku. Dodirnite za nastavak."
      uploading: "Prijenos…"
      show_preview: "prikaz pregleda"
      hide_preview: "sakrij pregled"
      switch_to_markdown: "Prebacite se na standardni Markdown editor (%{keyboardShortcut})"
      switch_to_rich_text: "Prebacite se na novi rich text editor (%{keyboardShortcut})"
      quote_post_title: "Citiraj cijeli članak"
      bold_label: "B"
      bold_title: "Jak"
      bold_text: "jaki text"
      italic_label: "I"
      italic_title: "Naglasak"
      italic_text: "naglašen tekst"
      link_title: "Veza"
      link_description: "ovdje unesite opis poveznice"
      link_dialog_title: "Umetnite poveznicu"
      link_dialog_action: "Umetni"
      link_edit_title: "Uredite poveznicu"
      link_edit_action: "Ažuriraj"
      link_text_label: "Tekst poveznice"
      link_optional_text: "Tekst"
      link_url_label: "Poveznica ili tema"
      link_url_placeholder: "Zalijepite poveznicu ili pretražite teme"
      blockquote_title: "\"Blockquote\" izdvojeni citat"
      blockquote_text: "\"Blockquote\" izdvojeni citat"
      code_title: "Pred-formatirani text"
      code_text: "uvuci pred-formatirani text za 4 mjesta"
      paste_code_text: "upišite ili zalijepite kod ovdje"
      upload_title: "Učitaj"
      upload_description: "ovdje unesite opise stvari koju učitavate"
      olist_title: "Brojčani popis"
      ulist_title: "Točkani popis"
      list_item: "Predmet popisa"
      toggle_direction: "Uključi smjer"
      help: "Markdown pomoć pri izmjenama"
      collapse: "minimizirajte skladateljsku ploču"
      open: "otvorite ploču skladatelja"
      abandon: "zatvorite skladatelja i odbacite skicu"
      enter_fullscreen: "unesite kompozitor preko cijelog zaslona"
      exit_fullscreen: "izađi iz cijelog zaslona u kompozitoru"
      exit_fullscreen_prompt: "Pritisnite <kbd>ESC</kbd> za izlaz iz cijelog zaslona"
      show_toolbar: "prikaži alatnu traku skladatelja"
      hide_toolbar: "sakrij alatnu traku skladatelja"
      modal_ok: "U redu"
      cant_send_pm: "Žao nam je, ne možete poslati poruku %{username}."
      create_message_error: "Žao nam je, došlo je do pogreške prilikom stvaranja te poruke. Pokušajte ponovno."
      yourself_confirm:
        title: "Jeste li zaboravili dodati primatelje?"
        body: "Trenutno će ova poruka biti poslana samo vama!"
      slow_mode:
        error: "Ova je tema u usporenom načinu rada. Već ste nedavno objavili; možete ponovo objaviti u %{timeLeft}."
      user_not_seen_in_a_while:
        single: "Osoba kojoj šaljete poruku, <b>%{usernames}</b>, nije ovdje viđena jako dugo – %{time_ago}. Možda neće primiti vašu poruku. Možda ćete htjeti potražiti alternativne metode kontaktiranja %{usernames}."
        multiple: "Sljedeće osobe koje šaljete porukama: <b>%{usernames}</b>, nisu ovdje viđeni već dugo — %{time_ago}. Možda neće primiti vašu poruku. Možda ćete htjeti potražiti alternativne metode kontaktiranja s njima."
      admin_options_title: "Neobavezna pravila osoblja za ovu temu"
      composer_actions:
        reply: Odgovori
        draft: Nacrt
        edit: Izmijeni
        reply_to_post:
          label: Odgovorite na post korisnika %{postUsername}
          desc: Odgovor na određeni post
        reply_as_new_topic:
          label: Odgovori u povezanoj temi
          desc: Stvaranje nove teme povezane s ovom temom
          confirm: Imate novi nacrt teme spremljen, koji će biti prebrisan ako stvorite povezanu temu.
        reply_as_new_group_message:
          label: Odgovori kao nova grupna poruka
          desc: Izradite novu poruku počevši od istih primatelja
        reply_to_topic:
          label: Odgovori na temu
          desc: Odgovor na temu, a ne određeni post
        toggle_whisper:
          label: Uključi šapat
          desc: Šaputanja su vidljiva samo članovima osoblja
        create_topic:
          label: "Nova tema"
          desc: Stvori novu temu
        shared_draft:
          label: "Zajednički nacrt"
          desc: "Nacrtajte temu koja će biti vidljiva samo dopuštenim korisnicima"
        toggle_topic_bump:
          label: "Uključi kvrga teme"
          desc: "Odgovorite bez promjene zadnjeg datuma odgovora"
      reload: "Ponovno učitaj"
      ignore: "Zanemari"
      image_alt_text:
        aria_label: Zamjenski tekst za sliku
        title: "Dodaj opis slike"
      image_toolbar:
        alt_text: "Dodaj opis slike"
      image_scale_button: "Skaliraj sliku na %{percent}%"
      delete_image_button: Izbriši sliku
      toggle_image_grid: Uključi/isključi rešetku slike
      link_toolbar:
        edit: "Uredite poveznicu"
        copy: "Kopiraj poveznicu"
        remove: "Uklonite poveznicu"
        visit: "Otvorite poveznicu u vanjskoj kartici"
        link_copied: "Poveznica kopirana!"
    notifications:
      tooltip:
        regular:
          one: "%{count} neviđena obavijest"
          few: "%{count} neviđeni obavijesti"
          other: "%{count} neviđenih obavijesti"
        message:
          one: "%{count} nepročitana poruka"
          few: "%{count} nepročitanih poruka"
          other: "%{count} nepročitanih poruka"
        high_priority:
          one: "%{count} nepročitana obavijest visokog prioriteta"
          few: "%{count} nepročitanih obavijesti visokog prioriteta"
          other: "%{count} nepročitanih obavijesti visokih prioriteta"
        new_message_notification:
          one: "%{count} obavijesti o novoj poruci"
          few: "%{count} obavijesti o novoj poruci"
          other: "%{count} obavijesti o novim porukama"
        new_reviewable:
          one: "%{count} novih za pregled"
          few: "%{count} novih za pregled"
          other: "%{count} novih recenziranih"
      paused: "Obavijesti su pauzirane"
      title: "obavijesti o spominjanju @ime, odgovori na vaše objave i teme, poruke itd."
      none: "Nemoguće očitati obavijesti u ovom trenutku."
      empty: "Obavijesti nisu pronađene."
      post_approved: "Vaš post je odobren"
      reviewable_items: "stavke koje zahtijevaju pregled"
      watching_first_post_label: "Nova tema"
      user_moved_post: "%{username} preselio"
      mentioned: "<span>%{username}</span> %{description}"
      group_mentioned: "<span>%{username}</span> %{description}"
      quoted: "<span>%{username}</span> %{description}"
      bookmark_reminder: "<span>%{username}</span> %{description}"
      replied: "<span>%{username}</span> %{description}"
      posted: "<span>%{username}</span> %{description}"
      watching_category_or_tag: "<span>%{username}</span> %{description}"
      edited: "<span>%{username}</span> %{description}"
      liked: "<span>%{username}</span> %{description}"
      liked_2: "<span class='double-user'>%{username}, %{username2}</span> %{description}"
      liked_many:
        one: "<span class='multi-user'>%{username} i %{count} drugi</span> %{description}"
        few: "<span class='multi-user'>%{username} i %{count} druga</span> %{description}"
        other: "<span class='multi-user'>%{username} i %{count} drugih</span> %{description}"
      liked_by_2_users: "%{username}, %{username2}"
      liked_by_multiple_users:
        one: "%{username} i %{count} drugi"
        few: "%{username} i %{count} druga"
        other: "%{username} i %{count} drugih"
      liked_consolidated_description:
        one: "se sviđa vaš %{count} post"
        few: "se sviđa vaših %{count} postova"
        other: "se svidjelo %{count} vaših postova"
      liked_consolidated: "<span>%{username}</span> %{description}"
      linked_consolidated_description:
        one: "povezano s tvojom %{count} objavom"
        few: "povezano s tvoje %{count} objave"
        other: "povezano sa %{count} tvojih objava"
      linked_consolidated: "<span>%{username}</span> %{description}"
      private_message: "<span>%{username}</span> %{description}"
      invited_to_private_message: "<p><span>%{username}</span> %{description}"
      invited_to_topic: "<span>%{username}</span> %{description}"
      invitee_accepted: "<span>%{username}</span> prihvatio/la je vašu pozivnicu"
      invitee_accepted_your_invitation: "prihvatio vaš poziv"
      moved_post: "<span>%{username}</span> premješteno %{description}"
      linked: "<span>%{username}</span> %{description}"
      granted_badge: "Dobio '%{description}'"
      topic_reminder: "<span>%{username}</span> %{description}"
      watching_first_post: "<span>Nova tema</span> %{description}"
      membership_request_accepted: "Članstvo prihvaćeno u \"%{group_name}\""
      membership_request_consolidated:
        one: "%{count} otvorenih zahtjeva za članstvo za '%{group_name}'"
        few: "%{count} otvorenih zahtjeva za članstvo za '%{group_name}'"
        other: "%{count} otvorenih zahtjeva za članstvo za '%{group_name}'"
      reaction: "<span>%{username}</span> %{description}"
      reaction_2: "<span>%{username}, %{username2}</span> %{description}"
      votes_released: "%{description} - dovršeno"
      new_features: "Dostupne su nove značajke!"
      admin_problems: "Novi savjeti na vašoj nadzornoj ploči"
      dismiss_confirmation:
        body:
          default:
            one: "Jesi li siguran? Imate %{count} važnih obavijesti."
            few: "Jesi li siguran? Imate %{count} važnih obavijesti."
            other: "Jesi li siguran? Imate %{count} važnih obavijesti."
          bookmarks:
            one: "Jesi li siguran? Imate %{count} nepročitanih podsjetnika za oznake."
            few: "Jesi li siguran? Imate %{count} nepročitanih podsjetnika za oznake."
            other: "Jesi li siguran? Imate %{count} nepročitanih podsjetnika za oznake."
          messages:
            one: "Jesi li siguran? Imate %{count} nepročitanih osobnih poruka."
            few: "Jesi li siguran? Imate %{count} nepročitanih osobnih poruka."
            other: "Jesi li siguran? Imate %{count} nepročitanih osobnih poruka."
        dismiss: "Skloni"
        cancel: "Odustani"
      group_message_summary:
        one: "%{count} poruka u vašem %{group_name} dolaznom pretincu"
        few: "%{count} poruka u vašem %{group_name} dolaznom pretincu"
        other: "%{count} poruka u vašem %{group_name} dolaznom pretincu"
      popup:
        mentioned: '%{username} vas je spomenuo u "%{topic}" - %{site_title}'
        group_mentioned: '%{username} vas je spomenuo u "%{topic}" - %{site_title}'
        quoted: '%{username} citirao vas je u "%{topic}" - %{site_title}'
        replied: '%{username} odgovorio u "%{topic}" - %{site_title}'
        posted: '%{username} objavio u "%{topic}" - %{site_title}'
        private_message: '%{username} vam je poslao privatnu poruku u temi "%{topic}" - %{site_title}'
        linked: '%{username} se povezao s tvojom objavom "%{topic}" - %{site_title}'
        watching_first_post: '%{username} stvorio je novu temu "%{topic}" - %{site_title}'
        watching_category_or_tag: '%{username} objavio u "%{topic}" - %{site_title}'
        confirm_title: "Obavijesti omogućene - %{site_title}"
        confirm_body: "Uspjeh! Obavijesti su omogućene."
        custom: "Obavijest od %{username} %{site_title}"
      titles:
        mentioned: "spominje"
        replied: "novi odgovor"
        quoted: "citirano"
        edited: "uredio"
        liked: "novo sviđanje"
        private_message: "nova osobna poruka"
        invited_to_private_message: "pozvani ste u privatni razgovor"
        invitee_accepted: "poziv prihvaćen"
        posted: "novi post"
        watching_category_or_tag: "novi post"
        moved_post: "post premješten"
        linked: "povezan"
        bookmark_reminder: "podsjetnik na oznaku"
        bookmark_reminder_with_name: "podsjetnik za oznaku - %{name}"
        granted_badge: "dodijeljena značka"
        invited_to_topic: "pozvani na temu"
        group_mentioned: "spomenuta grupa"
        group_message_summary: "nove grupne poruke"
        watching_first_post: "nova tema"
        topic_reminder: "podsjetnik teme"
        liked_consolidated: "novi lajkovi"
        linked_consolidated: "nove poveznice"
        post_approved: "post odobren"
        membership_request_consolidated: "novi zahtjevi za članstvo"
        reaction: "nova reakcija"
        votes_released: "Glasanje je objavljeno"
        new_features: "Objavljene su nove značajke za platformu Discourse!"
        admin_problems: "novi savjeti na vašoj nadzornoj ploči"
    upload_selector:
      change: "Promijeniti"
      delete: "Pobriši"
      uploading: "Učitavanje"
      processing: "Obrada prijenosa"
      select_file: "Kliknite za prijenos ili povucite i ispustite datoteku"
      default_image_alt_text: slika
    search:
      sort_by: "Sortiraj po"
      relevance: "Relevantnost"
      latest_post: "Posljednje objave"
      latest_topic: "Najnovija tema"
      last_read: "Zadnje pročitano"
      most_viewed: "Nagledanije"
      most_liked: "Najviše se sviđa"
      select_all: "Odaberi sve"
      clear_all: "Obriši sve"
      too_short: "Vaš je pojam za pretragu prekratak."
      open_advanced: "Otvorite napredno pretraživanje"
      clear_search: "Očisti pretragu"
      sort_or_bulk_actions: "Sortiranje ili skupni odabir rezultata"
      result_count:
        one: "<span>%{count} rezultat za</span><span class='term'>%{term}</span>"
        few: "<span>%{count}%{plus} rezultata za</span><span class='term'>%{term}</span>"
        other: "<span>%{count}%{plus} rezultata za</span><span class='term'>%{term}</span>"
      title: "Pretraži"
      full_page_title: "Pretraži"
      results: "rezultati"
      no_results: "Nema rezultata"
      no_more_results: "Nema više rezultata."
      post_format: "#%{post_number} od %{username}"
      results_page: "Rezultati pretraživanja za '%{term}'"
      more_results: "Postoji još rezultata pretrage. Molimo suzite kriterij pretrage."
      cant_find: "Ne možete pronaći ono što tražite?"
      start_new_topic: "Možda započeti novu temu?"
      or_search_google: "Ili umjesto toga pokušajte pretraživati s Googleom:"
      search_google: "Pokušajte umjesto toga pretraživati s Googleom:"
      search_google_button: "Google"
      search_button: "Pretraživanje"
      search_term_label: "unesite ključnu riječ za pretraživanje"
      categories: "Kategorije"
      tags: "Oznake"
      in: "u"
      in_this_topic: "u ovoj temi"
      in_this_topic_tooltip: "prijeđite na pretraživanje svih tema"
      in_messages: "u porukama"
      in_messages_tooltip: "prijeđite na pretraživanje regularnih tema"
      in_topics_posts: "u svim temama i postovima"
      enter_hint: "ili pritisnite Enter"
      mobile_enter_hint: "ili dodirnite Traži"
      in_posts_by: "u objavama od %{username}"
      recent: "Nedavna pretraživanja"
      clear_recent: "Obriši nedavna pretraživanja"
      experience:
        search_field: "Polje za pretraživanje u zaglavlju stranice"
        search_icon: "Ikona pretraživanja blizu avatara profila"
      type:
        default: "Teme/objave"
        users: "Korisnici"
        categories: "Kategorije"
        categories_and_tags: "Kategorije/oznake"
      context:
        user: "Pretražite članke od @%{username}"
        category: "Pretražite kategoriju #%{category}"
        tag: "Pretraživanje oznake #%{tag}"
        topic: "Pretražite ovu temu"
        private_messages: "Pretražite poruke"
      tips:
        category_tag: "filteri po kategoriji ili oznaci"
        author: "filteri po autoru objave"
        in: "filteri prema metapodacima (npr. in:title, in:personal, in:pinned)"
        status: "filteri prema statusu teme"
        full_search: "pokreće pretraživanje cijele stranice"
        full_search_key: "%{modifier} + Enter"
        me: "prikazuje samo vaše postove"
      advanced:
        title: Napredni filtri
        posted_by:
          label: Objavio
          aria_label: Filtrirajte prema autoru objave
        in_category:
          label: Kategorizirano
        in_group:
          label: U grupi
        with_badge:
          label: Sa značkom
        with_tags:
          label: Označeno
          aria_label: Filtrirajte pomoću oznaka
        filters:
          label: Vrati samo teme/objave…
          title: Usklađivanje samo u naslovu
          likes: Sviđalo mi se
          posted: Objavio sam u
          created: Stvorio/la sam
          watching: Gledam
          tracking: Pratim
          private: U mojim porukama
          bookmarks: Označio/la sam
          first: su prva objava
          pinned: su prikvačeni
          seen: Čitao/la sam
          unseen: Nisam čitao/la.
          wiki: su wiki
          images: uključiti slike
          all_tags: Sve gore navedene oznake
        statuses:
          label: Gdje teme
          open: su otvoreni
          closed: su zatvoreni
          public: su javni
          archived: su arhivirani
          noreplies: imaju nula odgovora
          single_user: sadrži jednog korisnika
        post:
          count:
            label: Postovi
          min:
            placeholder: minimum
            aria_label: filtrirati prema minimalnom broju postova
          max:
            placeholder: maksimum
            aria_label: filtrirajte prema maksimalnom broju postova
          time:
            label: Objavljeno
            aria_label: Filtrirajte prema datumu objave
            before: prije
            after: poslije
        views:
          label: Pregledi
        min_views:
          placeholder: minimum
          aria_label: filtrirati prema minimalnom broju pregleda
        max_views:
          placeholder: maksimum
          aria_label: filtrirajte prema maksimalnom broju pregleda
        additional_options:
          label: "Filtrirajte prema broju postova i pregledima teme"
    hamburger_menu: "Navigacijski izbornik"
    new_item: "novo"
    go_back: "idi natrag"
    not_logged_in_user: "stranica korisnika sa sažetkom trenutnih aktivnosti i postavki"
    current_user: "idi na korisničku stranicu"
    view_all: "pogledaj sve %{tab}"
    user_menu:
      generic_no_items: "Na ovom popisu nema stavki."
      sr_menu_tabs: "Kartice korisničkog izbornika"
      view_all_notifications: "pogledajte sve obavijesti"
      view_all_bookmarks: "pogledajte sve oznake"
      view_all_messages: "pogledajte sve osobne poruke"
      tabs:
        all_notifications: "Sve obavijesti"
        replies: "Odgovori"
        replies_with_unread:
          one: "Odgovori - %{count} nepročitanih odgovora"
          few: "Odgovori - %{count} nepročitanih odgovora"
          other: "Odgovori - %{count} nepročitanih odgovora"
        mentions: "Spomeni"
        mentions_with_unread:
          one: "Spominjanja - %{count} nepročitanih spominjanja"
          few: "Spominjanja - %{count} nepročitanih spominjanja"
          other: "Spominjanja - %{count} nepročitanih spominjanja"
        likes: "Like-ova"
        likes_with_unread:
          one: "Lajkovi - %{count} nepročitanih lajkova"
          few: "Lajkovi - %{count} nepročitanih lajkova"
          other: "Lajkovi - %{count} nepročitanih lajkova"
        watching: "Gledane teme"
        watching_with_unread:
          one: "Gledane teme - %{count} nepročitanih gledanih tema"
          few: "Gledane teme - %{count} nepročitanih gledanih tema"
          other: "Gledane teme - %{count} nepročitanih gledanih tema"
        messages: "Osobne poruke"
        messages_with_unread:
          one: "Osobne poruke - %{count} nepročitanih poruka"
          few: "Osobne poruke - %{count} nepročitanih poruka"
          other: "Osobne poruke - %{count} nepročitanih poruka"
        bookmarks: "Zabilješke"
        bookmarks_with_unread:
          one: "Oznake - %{count} nepročitanih oznaka"
          few: "Oznake - %{count} nepročitanih oznaka"
          other: "Oznake - %{count} nepročitanih oznaka"
        review_queue: "Red čekanja za pregled"
        review_queue_with_unread:
          one: "Red čekanja za pregled - %{count} stavki treba pregledati"
          few: "Red čekanja za pregled - %{count} stavki treba pregledati"
          other: "Red čekanja za pregled - %{count} stavki treba pregledati"
        other_notifications: "Ostale obavijesti"
        other_notifications_with_unread:
          one: "Ostale obavijesti - %{count} nepročitanih obavijesti"
          few: "Ostale obavijesti - %{count} nepročitanih obavijesti"
          other: "Ostale obavijesti - %{count} nepročitanih obavijesti"
        profile: "Profil"
      reviewable:
        view_all: "pogledaj sve stavke pregleda"
        queue: "Red čekanja"
        deleted_user: "(izbrisani korisnik)"
        deleted_post: "(izbrisana objava)"
        post_number_with_topic_title: "Članak #%{post_number} - %{title}"
        new_post_in_topic: "novi post u %{title}"
        user_requires_approval: "%{username} zahtijeva odobrenje"
        default_item: "pregledna stavka #%{reviewable_id}"
    topics:
      new_messages_marker: "posljednji posjet"
      bulk:
        confirm: "Potvrdi"
        select_all: "Odaberi sve"
        clear_all: "Očistiti sve"
        unlist_topics: "Poništite popis tema"
        relist_topics: "Poništite popis tema"
        reset_bump_dates: "Resetiraj datum obnove"
        defer: "Označi kao nepročitano"
        delete: "Obriši teme"
        dismiss: "Skloni"
        dismiss_read: "Skloni sve nepročitano"
        dismiss_read_with_selected:
          one: "Odbaci %{count} nepročitano"
          few: "Odbaci %{count} nepročitanih"
          other: "Odbaci %{count} nepročitanih"
        dismiss_button: "Skloni..."
        dismiss_button_with_selected:
          one: "Odbaci (%{count})…"
          few: "Odbaci (%{count})…"
          other: "Odbaci (%{count})…"
        dismiss_tooltip: "Odbacite samo nove objave ili prestanite pratiti teme"
        also_dismiss_topics: "Prestani pratiti ove teme kako bi mi se prestale prikazivati kao nepročitane"
        dismiss_new: "Odbaci novo"
        dismiss_new_modal:
          title: "Odbaci novo"
          topics: "Odbaci nove teme"
          posts: "Odbaci nove odgovore"
          topics_with_count:
            one: "Odbaci %{count} novu temu"
            few: "Odbaci %{count} nove teme"
            other: "Odbaci %{count} novih tema"
          replies_with_count:
            one: "Odbaci %{count} novi odgovor"
            few: "Odbaci %{count} nova odgovora"
            other: "Odbaci %{count} novih odgovora"
          replies: "Odbaci nove odgovore"
          untrack: "Prestani pratiti ove teme kako bi se prestale pojavljivati na mom novom popisu"
        dismiss_new_with_selected:
          one: "Odbaci novo (%{count})"
          few: "Odbaci novo (%{count})"
          other: "Odbaci novo (%{count})"
        toggle: "uključi/isključi skupni odabir tema"
        actions: "Grupne aktivnosti"
        change_category: "Postavi kategoriju…"
        close_topics: "Zatvori teme"
        archive_topics: "Arhiviraj teme"
        move_messages_to_inbox: "Premjesti u Inbox"
        archive_messages: "Premjestiti u arhivu"
        notification_level: "Obavijesti…"
        change_notification_level: "Promijenite razinu obavijesti"
        choose_new_category: "Odaberite novu kategoriju za teme:"
        selected:
          one: "Odabrali ste <b>%{count}</b> temu."
          few: "Odabrali ste <b>%{count}</b> tema."
          other: "Odabrali ste <b>%{count}</b> tema."
        selected_sole_category:
          one: "Odabrali ste <b>%{count}</b> temu iz kategorije:"
          few: "Odabrali ste <b>%{count}</b> teme iz kategorije:"
          other: "Odabrali ste <b>%{count}</b> teme iz kategorije:"
        selected_count:
          one: "%{count} odabrano"
          few: "%{count} odabrano"
          other: "%{count} odabrano"
        change_tags: "Zamijeni oznake"
        append_tags: "Dodajte oznake"
        choose_new_tags: "Odaberite nove oznake za ove teme:"
        choose_append_tags: "Odaberite nove oznake za dodavanje ovim temama:"
        changed_tags: "Oznake tih tema su promijenjene."
        remove_tags: "Ukloni sve oznake"
        confirm_remove_tags:
          one: "Sve oznake bit će uklonjene iz ove teme. Jesi li siguran?"
          few: "Sve oznake <b>%{count}</b> bit će uklonjene iz ove teme. Jeste li sigurni?"
          other: "Sve oznake bit će uklonjene iz <b>%{count}</b> temi. Jeste li sigurni?"
        progress:
          one: "Napredak: <strong>%{count}</strong> tema"
          few: "Napredak: <strong>%{count}</strong> tema"
          other: "Napredak: <strong>%{count}</strong> teme"
        silent: "Izvedi ovu radnju tiho."
        performing: "Izvođenje masovnih operacija, pričekajte…"
        completed: "Masovne operacije uspješno dovršene!"
      none:
        unread: "Nemate nepročitanih tema."
        unseen: "Nemate nepročitanih tema."
        new: "Nemate novih članaka."
        read: "Niste još pročitali ni jednu temu."
        posted: "Niste još objavljivali ni u jendoj temi."
        latest: "Svi ste uhvaćeni!"
        bookmarks: "Još nemate zabiljženih tema."
        category: "Nema tema u %{category}."
        top: "Nema glavnih tema."
        hot: "Nema vrućih tema."
        filter: "Nema tema."
        education:
          topic_tracking_preferences: 'Nove postavke praćenja tema možete pregledati i promijeniti u <a href="%{basePath}/my/preferences/tracking">svojim postavkama</a>.'
      bottom:
        latest: "Nema više najnovijih tema."
        posted: "Nema više objavljenih članaka."
        read: "Nema više pročitanih tema."
        new: "Nema više novih tema."
        unread: "Nema više nepročitanih tema."
        unseen: "Nema više nepročitanih tema."
        category: "Nema više tema u kategoriji %{category}."
        tag: "Nema više tema s oznakom %{tag}."
        top: "Nema više glavnih tema."
        hot: "Nema više vrućih tema."
        bookmarks: "U oznakama nema više spremljenih tema."
        filter: "Nema više tema."
    topic_bulk_actions:
      dismiss:
        name: "Skloni"
      close_topics:
        name: "Zatvori"
        note: "Bilješka"
        optional: (opcionalno)
      archive_topics:
        name: "Arhiva"
      archive_messages:
        name: "Premjestiti u arhivu"
      move_messages_to_inbox:
        name: "Premjesti u Inbox"
      unlist_topics:
        name: "Uklonite objavu"
      relist_topics:
        name: "Ponovno objavite"
      remove_tags:
        name: "Ukloni oznake"
      append_tags:
        name: "Dodajte oznake"
      replace_tags:
        name: "Zamijeni oznake"
      delete_topics:
        name: "Pobriši"
      update_category:
        name: "Ažuriraj kategoriju"
        description: "Odaberi novu kategoriju za odabrane teme"
      reset_bump_dates:
        name: "Poništite datume isticanja"
        description: "Vratite datum isticanja teme na datum zadnje kreirane objave, što utječe na redoslijed na popisu tema"
      defer:
        name: "Označi kao nepročitano"
        description: "Označi teme kao nepročitane"
      update_notifications:
        name: "Ažurirajte obavijesti"
        description: "Promijenite razinu obavijesti na Gledanje, Praćenje, Uobičajeno ili Utišano"
    topic:
      filter_to:
        one: "%{count} objava u temi"
        few: "%{count} objava u temi"
        other: "%{count} objave u temi"
      create: "Nova tema"
      create_disabled_category: "Nije vam dopušteno kreirati teme u ovoj kategoriji"
      create_disabled_tag: "Nije vam dopušteno stvaranje tema s ovom oznakom"
      create_long: "Otvori novu temu"
      open_draft: "Otvori skicu"
      private_message: "Pokrenite poruku"
      archive_message:
        help: "Premjesite poruku u vašu arhivu"
        title: "Arhiva"
      move_to_inbox:
        title: "Premjesti u ulaznu poštu"
        help: "Premjestite poruku nazad u dolazni pretinac"
      defer:
        help: "Označite temu kao nepročitanu"
        title: "Označi kao nepročitano"
      list: "Teme"
      new: "nova tema"
      unread: "nepročitano"
      new_topics:
        one: "%{count} nova tema"
        few: "%{count} nove teme"
        other: "%{count} nove teme"
      unread_topics:
        one: "%{count} nepročitana tema"
        few: "%{count} nepročitanih tema"
        other: "%{count} neprocitanih tema"
      title: "Tema"
      invalid_access:
        title: "Tema je privatna"
        description: "Žao nam je, nemate pristup temi!"
        login_required: "Morate se prijaviti da vidite temu."
      server_error:
        title: "Očitavanje teme nije uspjelo"
        description: "Žao nam je, nismo mogli očitat temu, moguće zbog problema s vezom. Molimo pokušajte ponovno. Ako problem usraje, javite nam."
      not_found:
        title: "Tema nije pronađena"
        description: "Žao nam je, nismo mogli pronaći temu. Možda ju je moderator uklonio?"
      unread_posts:
        one: "Imate %{count} nepročitanih članaka u ovoj temi"
        few: "Imate %{count} nepročitanih članaka u ovoj temi"
        other: "Imate %{count} nepročitanih članaka u ovoj temi"
      likes:
        one: "Ima %{count} like u temi"
        few: "Ima %{count} like-ova u temi"
        other: "Ima %{count} like-ova u temi"
      back_to_list: "Natrag na listu tema"
      options: "Mogućnosti teme"
      show_links: "pokaži poveznice u temi"
      collapse_details: "Sažmi detalje teme"
      expand_details: "proširite pojedinosti o temi"
      read_more_in_category: "Želite čitati više? Pregledajte ostale teme u %{categoryLink} ili <a href='%{latestLink}'>pogledajte najnovije teme</a>."
      read_more: "Želite čitati više? <a href='%{categoryLink}'>Pregledajte sve kategorije</a> ili <a href='%{latestLink}'>pogledajte najnovije teme</a>."
      unread_indicator: "Još nijedan član nije pročitao zadnji post ove teme."
      participant_groups: "Grupe sudionika"
      read_more_MF: |
        { HAS_UNREAD_AND_NEW, select,
          true {
            { UNREAD, plural,
                 =0 {}
                one {Postoji <a href="{basePath}/unread"># nepročitano</a>}
                 few {Ima ih <a href="{basePath}/unread"># nepročitanih</a>}
              other {Ima ih <a href="{basePath}/unread"># nepročitanih</a>}
            }
            { NEW, plural,
                 =0 {}
                one { i <a href="{basePath}/new"># nova</a> preostala tema,}
                 few { i <a href="{basePath}/new"># nove</a> preostale teme,}
              other { i <a href="{basePath}/new"># nove</a> preostale teme,}
            }
          }
          false {
            { UNREAD, plural,
                 =0 {}
                one {Preostalo je <a href="{basePath}/unread"># nepročitanih</a> tema,}
                 few {Preostalo je <a href="{basePath}/unread"># nepročitanih</a> tema,}
              other {Preostalo je <a href="{basePath}/unread"># nepročitanih</a> tema,}
            }
            { NEW, plural,
                 =0 {}
                one {Preostalo je <a href="{basePath}/new"># novih</a> tema,}
                 few {Preostalo je <a href="{basePath}/new"># novih</a> tema,}
              other {Preostalo je <a href="{basePath}/new"># novih</a> tema,}
            }
          }
          other {}
        }
        { HAS_CATEGORY, select,
          true { ili pregledajte druge teme u {categoryLink}}
          false { ili <a href="{basePath}/latest">pogledajte najnovije teme</a>}
          other {}
        }
<<<<<<< HEAD
=======
      reply_count_link:
        one: "%{count} odgovor, idite na prvu objavu"
        few: "%{count} odgovora, idite na prvu objavu"
        other: "%{count} odgovora, idite na prvu objavu"
>>>>>>> 3cac9432
      created_at: "Kreirano: %{date}"
      bumped_at: "Najnovije: %{date}"
      browse_all_categories_latest: "<a href='%{basePath}/categories'>Pregledajte sve kategorije</a> ili <a href='%{basePath}/latest'>pogledajte najnovije teme</a>."
      browse_all_categories_latest_or_top: "<a href='%{basePath}/categories'>Pregledajte sve kategorije</a>, <a href='%{basePath}/latest'>pogledajte najnovije teme</a> ili pogledajte vrh:"
      browse_all_tags_or_latest: "<a href='%{basePath}/tags'>Pregledajte sve oznake</a> ili <a href='%{basePath}/latest'>pogledajte najnovije teme</a>."
      browse_latest_topics: "Pregledajte najnovije teme"
      suggest_create_topic: Jeste li spremni <a href>započeti novi razgovor?</a>
      jump_reply: "Idite na izvornu lokaciju objave"
      jump_reply_aria: "Idite na objavu korisnika @%{username}na izvornoj lokaciji"
      jump_reply_button: "Idite na objavu"
      deleted: "Tema je obrisana."
      slow_mode_update:
        title: "Usporeni način rada"
        select: "Korisnici mogu objavljivati u ovoj temi samo jednom svaki put:"
        description: "Kako bi promovirali promišljenu raspravu u brzim pokretnim ili spornim raspravama, korisnici moraju pričekati prije ponovnog objavljivanja u ovoj temi."
        enable: "Omogući"
        update: "Ažuriraj"
        enabled_until: "Omogućeno do:"
        remove: "Onemogući"
        hours: "Sati:"
        minutes: "Minute:"
        seconds: "Sekunde:"
        durations:
          10_minutes: "10 minuta"
          15_minutes: "15 minuta"
          30_minutes: "30 minuta"
          45_minutes: "45 minuta"
          1_hour: "1 sat"
          2_hours: "2 sata"
          4_hours: "4 sata"
          8_hours: "8 sati"
          12_hours: "12 sati"
          24_hours: "24 sata"
          custom: "Prilagođeno trajanje"
      slow_mode_notice:
        duration: "Molimo pričekajte %{duration} između postova u ovoj temi"
      topic_status_update:
        title: "Timer teme"
        save: "Postavi tajmer"
        num_of_hours: "Broj sati:"
        num_of_days: "Broj dana:"
        remove: "Uklonite timer"
        publish_to: "Objavi na:"
        when: "Kada:"
        time_frame_required: "Odaberite vremenski okvir"
        min_duration: "Trajanje mora biti veće od 0"
        max_duration: "Trajanje mora biti manje od 20 godina"
        duration: "Trajanje"
      publish_to_category:
        title: "Raspored objavljivanja"
      temp_open:
        title: "Privremeno otvori"
      auto_reopen:
        title: "Automatsko otvaranje teme"
      temp_close:
        title: "Zatvori privremeno"
      auto_close:
        title: "Automatsko zatvaranje teme"
        label: "Automatsko zatvaranje teme nakon:"
        error: "Molimo unesite valjanu vrijednost"
        based_on_last_post: "Nemoj zatvoriti dok posljednji članak nije ovoliko star."
      auto_close_after_last_post:
        title: "Automatsko zatvaranje teme nakon zadnjeg posta"
      auto_delete:
        title: "Automatsko brisanje teme"
      auto_bump:
        title: "Auto-Bump Tema"
      reminder:
        title: "Podsjeti me"
      auto_delete_replies:
        title: "Automatsko brisanje odgovora"
      status_update_notice:
        auto_open: "Ova će se tema automatski otvoriti %{timeLeft}."
        auto_close: "Ova tema će se autmatski zatvoriti %{timeLeft}."
        auto_publish_to_category: "Ova će tema biti objavljena u <a href=%{categoryUrl}>#%{categoryName}</a> %{timeLeft}."
        auto_close_after_last_post: "Ova tema će se zatvoriti %{duration} nakon zadnjeg odgovora."
        auto_delete: "Ova će se tema automatski izbrisati %{timeLeft}."
        auto_bump: "Ova će tema automatski biti postavljena na %{timeLeft}."
        auto_reminder: "Podsjetit ćete se na ovu temu %{timeLeft}."
        auto_delete_replies: "Odgovori na ovu temu automatski se brišu nakon %{duration}."
      auto_close_title: "Postavke automatskog zatvaranja"
      auto_close_immediate:
        one: "Posljednji post u ovoj temi je star već %{count} sat, stoga će tema odmah biti zatvorena."
        few: "Posljednji post u ovoj temi je star već %{count} sati, stoga će tema odmah biti zatvorena."
        other: "Posljednji post u ovoj temi je star već %{count} sati, stoga će tema odmah biti zatvorena."
      auto_close_momentarily:
        one: "Posljednji post u ovoj temi je star već %{count} sat, stoga će tema odmah biti zatvorena."
        few: "Zadnji post u temi star je već %{count} sati, tako da će se tema trenutno zatvoriti."
        other: "Zadnji post u temi star je već %{count} sati, tako da će se tema trenutno zatvoriti."
      timeline:
        back: "Natrag"
        back_description: "Vrati se na posljednju nepročitanu poruku"
        replies_short: "%{current} / %{total}"
      progress:
        title: napredak teme
        jump_prompt: "idite na"
        jump_prompt_of:
          one: "od %{count} objava"
          few: "od %{count} objava"
          other: "od %{count} objava"
        jump_prompt_long: "Idite na"
        jump_prompt_to_date: "do danas"
        jump_prompt_or: "ili"
      notifications:
        title: promijenite koliko često ćete biti obaviješteni o ovoj temi
        reasons:
          mailing_list_mode: "Imate način mailing liste omogućen, tako da ćete biti obaviješteni o odgovorima na ovu temu putem e-maila."
          "3_10": "Primat ćete obavijesti jer gledate oznaku na ovu temu."
          "3_10_stale": "Primit ćete obavijesti jer ste u prošlosti gledali oznaku na ovu temu."
          "3_6": "Primati će te obavijesti jer promatrate ovu kategoriju."
          "3_6_stale": "Dobit ćete obavijesti jer ste ovu kategoriju gledali u prošlosti."
          "3_5": "Primat će te obavijesti jer ste automatski počeli promatrati temu."
          "3_2": "Primat ćete obavijest jer promatrate temu."
          "3_1": "Primat će te obavijesti jer ste vi otvorili temu."
          "3": "Primat ćete obavijesti jer promatrate temu."
          "2_8": "Vidjet ćete broj novih odgovora jer pratite ovu kategoriju."
          "2_8_stale": "Vidjet ćete broj novih odgovora jer ste u prošlosti pratili ovu kategoriju."
          "2_4": "Vidjet ćete broj novih odgovora jer ste objavili odgovor na ovu temu."
          "2_2": "Vidjet ćete broj novih odgovora jer pratite ovu temu."
          "2": 'Vidjet ćete broj novih odgovora jer ste <a href="%{basePath}/u/%{username}/preferences/notifications">pročitali ovu temu</a>.'
          "1_2": "Bit ćete obaviješteni ako netko spomene vaše @ime ili vam odgovori."
          "1": "Bit ćete obaviješteni ako netko spomene vaše @ime ili vam odgovori."
          "0_7": "Ignorirate sve obavijesti iz ove kategorije."
          "0_2": "Ignorirate sve obavijesti iz ove teme."
          "0": "Ignorirate sve obavijesti iz ove teme."
        watching_pm:
          title: "Promatrano"
          description: "Biti ćete obaviještene o svim novim odgovorima u ovoj poruci i biti će prikazan broj novih odgovora."
        watching:
          title: "Promatrano"
          description: "Bit ćete obaviješteni o svakom novom odgovoru u ovoj temi, a bit će prikazan i broj novih odgovora."
        tracking_pm:
          title: "Praćeno"
          description: "Broj novih odgovora biti će prikazan za ovu poruku. Biti ćete objaviješteni ako vas netko spomene koristeći @ime ili vam odgovori."
        tracking:
          title: "Praćeno"
          description: "Za ovu će temu biti prikazan broj novih odgovora. Bit ćete obaviješteni ako netko spomene vaše @ime ili vam odgovori."
        regular:
          title: "Normalno"
          description: "Bit ćete obaviješteni ako netko spomene vaše @ime ili vam odgovori."
        regular_pm:
          title: "Normalno"
          description: "Bit ćete obaviješteni ako netko spomene vaše @ime ili vam odgovori."
        muted_pm:
          title: "Utišano"
          description: "Nikada nećete dobiti obavijesti o ovoj poruci."
        muted:
          title: "Utišano"
          description: "Nikad nećete biti obaviješteni o bilo kojoj temi o ovoj temi, a ona se neće pojaviti zadnjim postovima."
      actions:
        title: "Akcije"
        recover: "Vrati obrisanu temu"
        delete: "Obriši temu"
        open: "Otvori temu"
        close: "Zatvori temu"
        multi_select: "Odaberi objave..."
        slow_mode: "Postavljanje usporenog načina rada"
        timed_update: "Podesite mjerač vremena za temu"
        pin: "Prikvači temu…"
        unpin: "Otkvači temu"
        unarchive: "Vrati temu iz arhiva"
        archive: "Arhiviraj temu"
        invisible: "Poništite popis tema"
        visible: "Izlistaj temu"
        reset_read: "Poništi podatke o pročitanom"
        make_public: "Objavite temu"
        make_private: "Izradite osobnu poruku"
        reset_bump_date: "Poništi datum bump"
      feature:
        pin: "Zakvači temu"
        unpin: "Otkvači temu"
        pin_globally: "Zakvači temu globalno"
        make_banner: "Napravite temu bannera"
        remove_banner: "Ukloni istaknutu objavu"
      reply:
        title: "Odgovori"
        help: "počni sastavljati odgovor za ovu temu"
      share:
        title: "Podijelite temu"
        extended_title: "Podijelite vezu"
        help: "dijelite poveznicu na ovu temu"
        instructions: "Podijelite vezu na ovu temu:"
        copied: "Kopirana veza do teme."
        restricted_groups:
          one: "Vidljivo samo članovima grupe: %{groupNames}"
          few: "Vidljivo samo članovima grupa: %{groupNames}"
          other: "Vidljivo samo članovima grupa: %{groupNames}"
        invite_users: "Pozovi"
      print:
        title: "Ispis"
        help: "Otvorite verziju ove teme za pisač"
      flag_topic:
        title: "Označi zastavicom"
        help: "privatno označite ovu temu za praćenje ili o njoj pošaljite osobnu poruku"
        success_message: "Uspješno ste označili ovu temu zastavicom"
      make_public:
        title: "Pretvori u javnu temu"
        choose_category: "Molimo odaberite kategoriju za javnu temu:"
      feature_topic:
        title: "Istakni ovu temu"
        pin: "Neka se ova tema pojavi na vrhu kategorije %{categoryLink} do"
        unpin: "Uklonite ovu temu s vrha kategorije %{categoryLink}."
        unpin_until: "Uklonite ovu temu s vrha %{categoryLink} kategorije ili pričekajte <strong>%{until}</strong>."
        pin_note: "Korisnici mogu otkvačiti temu pojedinačno za sebe."
        pin_validation: "Za prikvačivanje ove teme potreban je datum."
        not_pinned: "Nijedna tema nije prikvačena u %{categoryLink}."
        already_pinned:
          one: "Trenutno zakačene teme u %{categoryLink}: <strong class='badge badge-notification unread'>%{count}</strong>"
          few: "Trenutno zakačenih tema u %{categoryLink}: <strong class='badge badge-notification unread'>%{count}</strong>"
          other: "Tema trenutno prikvačenih u %{categoryLink}: <strong class='badge badge-notification unread'>%{count}</strong>"
        pin_globally: "Neka se ova tema prikaže na vrhu svih popisa tema do"
        confirm_pin_globally:
          one: "Već imate %{count} globalno prikvačenih tema. Previše prikvačenih tema može biti teret za nove i anonimne korisnike. Jeste li sigurni da želite globalno zakačiti drugu temu?"
          few: "Već imate %{count} globalno prikvačenih tema. Previše prikvačenih tema može biti teret za nove i anonimne korisnike. Jeste li sigurni da želite globalno zakačiti drugu temu?"
          other: "Već imate %{count} globalno prikvačenih tema. Previše prikvačenih tema može biti teret za nove i anonimne korisnike. Jeste li sigurni da želite globalno zakačiti drugu temu?"
        unpin_globally: "Uklonite ovu temu s vrha svih popisa tema."
        unpin_globally_until: "Uklonite ovu temu s vrha svih popisa tema ili pričekajte do <strong>%{until}</strong>."
        global_pin_note: "Korisnici mogu otkvačiti temu pojedinačno za sebe."
        not_pinned_globally: "Ne postoje teme prikvačene na globalnoj razini."
        already_pinned_globally:
          one: "Trenutno zakačene teme na globalnoj razini: <strong class='badge badge-notification unread'>%{count}</strong>"
          few: "Trenutno zakačenih tema na globalnoj razini: <strong class='badge badge-notification unread'>%{count}</strong>"
          other: "Teme su trenutno prikvačene na globalnoj razini: <strong class='badge badge-notification unread'>%{count}</strong>"
        make_banner: "Umetni temu kao istaknutu objavu na vrh svake stranice"
        remove_banner: "Ukloni istaknutu objavu sa vrha svake stranice"
        banner_note: "Korisnik može ukloniti istaknutu objavu. U određenom trenutku može biti istaknuta samo jedna objava."
        no_banner_exists: "Ne postoji istaknuta objava"
        banner_exists: "Trenutno <strong class='badge badge-notification unread'>je</strong> istaknuta objava.."
      inviting: "Pozivanje"
      automatically_add_to_groups: "Ova pozivnica obuhvaća i pristup tim grupama:"
      invite_private:
        title: "Pozovite u Poruke"
        email_or_username: "E-mail ili korisničko ime pozivanog"
        email_or_username_placeholder: "e-mail adresa ili korisničko ime"
        action: "Pozovi"
        success: "Pozvali smo tog korisnika da sudjeluju u ovoj poruci"
        success_group: "Pozvali smo tu grupu da sudjeluje u ovoj poruci."
        error: "Žao nam je, dogodila se greške u pozivanju."
        not_allowed: "Nažalost, tog korisnika nije moguće pozvati."
        group_name: "ime grupe"
      controls: "Kontrole teme"
      invite_reply:
        title: "Pozovite"
        username_placeholder: "Korisničko ime"
        action: "Pošalji pozivnicu"
        help: "pozovite druge na ovu temu putem e-pošte ili obavijesti"
        to_forum: "Poslat ćemo kratku e-poštu dopuštajući vašem prijatelju da se odmah pridruži klikom na vezu."
        discourse_connect_enabled: "Unesite korisničko ime osobe koju želite pozvati u ovu temu."
        to_topic_blank: "Unesite korisničko ime ili adresu e-pošte osobe koju želite pozvati na ovu temu."
        to_topic_email: "Na adresu elektroničke pošte koju ste unijeli poslati ćemo pozivnicu kako bi vaš prijatelj mogao poslati odgovor."
        to_topic_username: "Unijeli ste korisničko ime. Poslat ćemo obavijest s vezom koja će ih pozvati na ovu temu."
        to_username: "Unesite korisničko ime osobe koju želite pozvati. Poslat ćemo obavijest s vezom koja ih poziva na ovu temu."
        email_placeholder: "ime@primjer.com"
        success_email: "Poslali smo pozivnicu na broj <b>%{invitee}</b>. Obavijestit ćemo vas kad pozivnica bude iskorištena. Provjerite karticu pozivnica na svojoj korisničkoj stranici da biste pratili vaše pozivnice."
        success_username: "Pozvali smo tog korisnika da sudjeluje u ovoj temi."
        error: "Žao nam je, nismo mogli pozvati tu osobu. Možda je već tu? (Pozivi su ograničeni)"
        success_existing_email: "Korisnik s e-poštom <b>%{emailOrUsername}</b> već postoji. Pozvali smo tog korisnika da sudjeluje u ovoj temi."
      login_reply: "Prijavite se za odgovoriti"
      filters:
        n_posts:
          one: "%{count} objava"
          few: "%{count} objava"
          other: "%{count} objava"
        cancel: "Uklonite filter"
      move_to:
        title: "Premjesti u"
        action: "premjestiti u"
        error: "Došlo je do pogreške prilikom premještanja postova."
      split_topic:
        title: "Prebaci u novu temu"
        action: "prebaci u novu temu"
        topic_name: "Naslov nove teme"
        radio_label: "Nova tema"
        error: "Dogodili se greška pri prebacivanju objava u novu temu."
        instructions:
          one: "Otvoriti će te novu temu u popunjenu s <b>%{count}</b> objava koje ste izabrali."
          few: "Otvoriti će te novu temu u popunjenu s <b>%{count}</b> objava koje ste izabrali."
          other: "Otvoriti će te novu temu u popunjenu s <b>%{count}</b> objava koje ste izabrali."
      merge_topic:
        title: "Prebaci u postojeću temu"
        action: "prebaci u postoječu temu"
        error: "Dogodili se greška pri prebacivanju objava u temu."
        radio_label: "Postojeća tema"
        instructions:
          one: "Molimo odaberite temu u koju želite prebaciti <b>%{count}</b> objava."
          few: "Molimo odaberite temu u koju želite prebaciti <b>%{count}</b> objava."
          other: "Molimo odaberite temu u koju želite prebaciti <b>%{count}</b> objava."
        chronological_order: "sačuvajte kronološki redoslijed nakon spajanja"
      move_to_new_message:
        title: "Premjestite u novu poruku"
        action: "premjestite u novu poruku"
        message_title: "Naslov nove poruke"
        radio_label: "Nova poruka"
        participants: "Sudionici"
        instructions:
          one: "Kreirat ćete novu poruku i ispuniti je odabranom objavom."
          few: "Kreirat ćete novu poruku i ispuniti je <b>%{count}</b> odabranim objavama."
          other: "Kreirat ćete novu poruku i ispuniti je <b>%{count}</b> odbabranim objavama."
      move_to_existing_message:
        title: "Premjesti u postojeću poruku"
        action: "premjesti u postojeću poruku"
        radio_label: "Postojeća poruka"
        participants: "Sudionici"
        instructions:
          one: "Molimo odaberite poruku u koju želite premjestiti ovu objavu."
          few: "Molimo odaberite poruku u koju želite premjestiti ovih <b>%{count}</b> objava."
          other: "Molimo odaberite poruku u koju želite premjestiti ovih <b>%{count}</b> objava."
      merge_posts:
        title: "Uredi odabrane objave"
        action: "spoji odabrane objave"
        error: "Dogodila se greška pri spajanju objava."
      publish_page:
        title: "Objavljivanje stranica"
        publish: "Objavi"
        description: "Kada je tema objavljena kao stranica, njezin se URL može dijeliti i prikazivat će se s prilagođenim stilom."
        slug: "Puž"
        public: "Javnost"
        public_description: "Ljudi mogu vidjeti stranicu čak i ako je povezana tema privatna."
        publish_url: "Vaša je stranica objavljena na:"
        topic_published: "Vaša tema je objavljena na adresi:"
        preview_url: "Vaša stranica će biti objavljena na adresi:"
        invalid_slug: "Žao mi je, ne možete objaviti ovu stranicu."
        unpublish: "Poništi objavljivanje"
        unpublished: "Vaša stranica nije objavljena i više nije dostupna."
        publishing_settings: "Postavke objavljivanja"
      change_owner:
        title: "Promijeni vlasnika"
        action: "promijeni vlasništvo"
        error: "Dogodila se greška u promjeni vlasništva nad ovom objavom."
        placeholder: "korisničko ime novog vlasnika"
        instructions:
          one: "Molimo odaberite novog vlasnika za post @%{old_user}"
          few: "Molimo odaberite novog vlasnika za %{count} postove od člana <b>@%{old_user}</b>"
          other: "Molimo odaberite novog vlasnika za %{count} postove od člana <b>@%{old_user}</b>"
        instructions_without_old_user:
          one: "Molimo odaberite novog vlasnika za post"
          few: "Molimo odaberite novog vlasnika za post @%{count}"
          other: "Molimo odaberite novog vlasnika za post @%{count}"
      change_timestamp:
        title: "Promijenite vremensku oznaku"
        action: "promijeni vremensku oznaku"
        invalid_timestamp: "Vremenska oznaka ne može biti u budućnosti."
        error: "Došlo je do pogreške prilikom promjene vremenske oznake teme."
        instructions: "Odaberite novu vremensku oznaku teme. Objave u temi bit će ažurirane tako da imaju istu vremensku razliku."
      multi_select:
        select: "odaberi"
        selected: "odabrano (%{count})"
        select_post:
          label: "odaberi"
          title: "Dodajte post u odabir"
        selected_post:
          label: "odabran"
          title: "Kliknite da biste uklonili post iz izbora"
        select_replies:
          label: "odaberi +odgovori"
          title: "Dodajte post i sve njegove odgovore odabiru"
        select_below:
          label: "odaberite +ispod"
          title: "Dodaj post i sve nakon toga na odabir"
        delete: obriši odabrano
        cancel: odustani od odabranog
        select_all: odaberi sve
        deselect_all: odustani od odabira
        description:
          one: Odabrali ste <b>%{count}</b> objava.
          few: "Odabrali ste <b>%{count}</b> objava."
          other: "Odabrali ste <b>%{count}</b> objava."
      deleted_by_author_simple: "(temu izbrisao autor)"
    post_list:
      title: "Najnovije objave"
      empty: "Nema objava"
      aria_post_number: "%{title} - članak #%{postNumber}"
    post:
      confirm_delete: "Jeste li sigurni da želite izbrisati ovaj post?"
      quote_reply: "Citat"
      quote_reply_shortcut: "Citirajte (ili pritisnite q)"
      quote_edit: "Izmijeni"
      quote_edit_shortcut: "Uredite (ili pritisnite e)"
      quote_copy: "Kopirajte citat"
      quote_copied_to_clibboard: "Citat kopiran u međuspremnik"
      quote_share: "Podijelite"
      edit_reason: "Razlog:"
      post_number: "objava %{number}"
      ignored: "Zanemareni sadržaj"
      wiki_last_edited_on: "wiki zadnji put uređeno %{dateTime}"
      last_edited_on: "post zadnji put uređen %{dateTime}"
      edit_history: "povijest uređivanja objave"
      reply_as_new_topic: "Odgovori u povezanoj temi"
      reply_as_new_private_message: "Odgovorite novom porukom istim primateljima."
      continue_discussion: "Nastavak rasrave iz %{postLink}:"
      follow_quote: "idi na citiranu objavu"
      show_full: "Prikaži cijelu objavu"
      show_hidden: "Pogledajte zanemareni sadržaj."
      deleted_by_author_simple: "(post izbrisao autor)"
      collapse: "sakrij"
      load_more_replies: "učitajte više odgovora"
      sr_collapse_replies: "Sažmi ugrađene odgovore"
      sr_load_more_replies: "Učitajte više ugrađenih odgovora"
      sr_date: "Datum objave"
      sr_expand_replies:
        one: "Ova objava ima %{count} odgovor"
        few: "Ova objava ima %{count} odgovora"
        other: "Ova objava ima %{count} odgovora"
      expand_collapse: "proširi/sruši"
      sr_below_embedded_posts_description: "objavi #%{post_number} odgovora"
      sr_embedded_reply_description: "odgovorite sa @%{username} na objavu broj%{post_number}"
      locked: "član osoblja zaključao je ovaj post od uređivanja"
      gap:
        one: "pogledaj %{count} skriveni odgovor"
        few: "pogledaj %{count} skrivenih odgovora"
        other: "pogledaj %{count} skrivenih odgovora"
      sr_reply_to: "Odgovorite na post #%{post_number} sa @%{username}"
      link_clicked:
        one: "kliknuto na poveznicu %{count} put"
        few: "kliknuto na poveznicu %{count} puta"
        other: "kliknuto na poveznicu %{count} puta"
      notice:
        new_user: "Ovo je prva objava %{user} - poželimo mu dobrodošlicu u zajednicu."
        returning_user: "Prošlo je dosta vremena otkad smo vidjeli %{user} — njihov posljednji post bio je %{time}."
        custom_created_by: "(dodao/la %{userLinkHTML})"
      unread: "Objava je nepročitana"
      has_replies:
        one: "%{count} Odgovor"
        few: "%{count} Odgovora"
        other: "%{count} Odgovora"
      has_replies_count: "%{count}"
      unknown_user: "(nepoznati/izbrisani korisnik)"
      has_likes_title:
        one: "Objava se sviđa %{count} osobi"
        few: "%{count} se sviđa objava"
        other: "%{count} se sviđa objava"
      has_likes_title_only_you: "sviđa vam se ova objava"
      has_likes_title_you:
        one: "tebi i još %{count} se sviđa objava"
        few: "tebi i još %{count} se sviđa objava"
        other: "tebi i još %{count} se sviđa objava"
      sr_post_like_count_button:
        one: "Objava se sviđa %{count} osobi."
        few: "%{count} se sviđa objava."
        other: "%{count} se sviđa objava."
      sr_post_read_count_button:
        one: "%{count} osoba je pročitala ovu objavu."
        few: "%{count} osobe su pročitale ovu objavu."
        other: "%{count} ljudi je pročitalo ovu objavu."
      filtered_replies_hint:
        one: "Pogledajte ovaj post i njegov odgovor"
        few: "Pogledajte ovaj post i %{count} odgovora"
        other: "Pogledajte ovaj post i %{count} odgovora"
      filtered_replies_viewing:
        one: "Pregled %{count} odgovora na"
        few: "Pregled %{count} odgovora na"
        other: "Pregled %{count} odgovora na"
      in_reply_to: "Učitaj nadređeni post"
      view_all_posts: "Pogledajte sve postove"
      badge_granted_tooltip: "%{username} je za ovu objavu zaslužio/la značku '%{badge_name}'!"
<<<<<<< HEAD
=======
      localizations:
        table:
          locale: "Lokalizacija"
          actions: "Akcije"
          edit: "Uredi"
          delete: "Pobriši"
        add: "Dodajte novi prijevod"
        view:
          one: "Prikaži %{count} prevedenu lokalizaciju"
          few: "Prikaži %{count} prevedene lokalizacije"
          other: "Prikaži %{count} prevedenih lokalizacija"
        modal:
          title: "Prijevodi za objavu"
          confirm_delete: "Jeste li sigurni da želite izbrisati prijevode za '%{languageCode}'?"
        success: "Prijevodi su uspješno ažurirani"
        post_language_selector:
          none: "Ništa"
>>>>>>> 3cac9432
      errors:
        create: "Žao nam je, dogodila se greška u stvaranju tvoje objave. Molimo pokušajte ponovo."
        edit: "Žao nam je, dogodila se greška u izmjenjivanju tvoje objave. Molimo pokušajte ponovo."
        upload: "Žao nam je, došlo je do pogreške prilikom učitavanja %{file_name}. Pokušajte ponovno."
        backup_too_large: "Žao nam je, ta sigurnosna kopija je prevelika."
        file_too_large: "Nažalost, ta je datoteka prevelika (maksimalna veličina je %{max_size_kb}kb). Zašto svoju veliku datoteku ne biste prenijeli na vanjski servis poput imgur.com, a zatim zalijepili vezu?"
        file_size_zero: "Žao nam je, izgleda da je nešto pošlo po zlu, datoteka koju pokušavate prenijeti je 0 bajtova. Molim te pokušaj ponovno."
        file_too_large_humanized: "Nažalost, ta je datoteka prevelika (maksimalna veličina je %{max_size}). Zašto ne biste prenijeli svoju veliku datoteku na uslugu dijeljenja u oblaku, a zatim zalijepili vezu?"
        too_many_uploads: "Žao nam je, možete učitati samo jednu datoteku od jednom."
        too_many_dragged_and_dropped_files:
          one: "Nažalost, istodobno možete prenijeti samo %{count} datoteka."
          few: "Nažalost, istodobno možete prenijeti samo %{count} datoteka."
          other: "Nažalost, istodobno možete prenijeti samo %{count} datoteka."
        upload_not_authorized: "Nažalost, datoteka koju pokušavate prenijeti nije autorizirana (autorizirana proširenja: %{authorized_extensions})."
        no_uploads_authorized: "Nažalost, nijedna datoteka nije ovlaštena za učitavanje."
        image_upload_not_allowed_for_new_user: "Žao nam je, novi korisnici ne mogu učitavati slike."
        attachment_upload_not_allowed_for_new_user: "Žao nam je, novi korisnici ne mogu učitavati privitke."
        attachment_download_requires_login: "Žao nam je, morate biti prijavljeni da biste preuzimali privitke."
      cancel_composer:
        confirm: "Što biste željeli učiniti sa svojim postom?"
        discard: "Odbaci"
        save_draft: "Spremi skicu za kasnije"
        keep_editing: "Nastavite uređivati"
      via_email: "ova objava stigla je preko e-maila"
      via_auto_generated_email: "ovaj je post stigao putem automatski generirane e-pošte"
      whisper: "ovu objavu potiho pošaljite moderatorima"
      whisper_groups: "ovaj post je privatan i vidljiv je samo %{groupNames}"
      wiki:
        about: "ova objava je zajednička wiki objava"
      few_likes_left: "Hvala za dijeljenje ljubavi! Za danas vam je ostalo samo nekoliko lajkova."
      controls:
        reply: "počnite sa sastavljanjem odgovora na ovu objavu"
        like_action: "Like-aj"
        like: "Lajkuj objavu"
        has_liked: "sviđa vam se ova objava"
        read_indicator: "članovi koji su pročitali ovaj post"
        undo_like_action: "Poništi sviđanje."
        undo_like: "poništi lajk"
        edit: "izmijeni ovu objavu"
        edit_action: "Izmijeni"
        edit_anonymous: "Žao nam je, morate biti prijavljeni da bi ste izmjenili ovu objavu."
        flag_action: "Označi zastavicom"
        flag: "privatno označite ovu temu za praćenje ili o njoj pošaljite osobnu poruku"
        anonymous_flag: "pošaljite email osoblju kako bi označili ovu objavu"
        delete_action: "Izbrišite objavu"
        delete: "obriši ovu objavu"
        undelete_action: "Poništite brisanje objave"
        undelete: "poništi brisanje objave"
        share_action: "Podijelite"
        share: "podijeli poveznicu na ovu objavu"
        copy_action: "Kopirajte poveznicu"
        copy_title: "kopirajte poveznicu na ovu objavu u međuspremnik"
        link_copied: "Poveznica kopirana!"
        more: "Više"
        delete_replies:
          confirm: "Želite li i izbrisati odgovore na ovaj post?"
          direct_replies:
            one: "Da, i %{count} direktan odgovor"
            few: "Da, i %{count} direktanih odgovora"
            other: "Da, i %{count} direktnih odgovora"
          all_replies:
            one: "Da, i %{count} odgovor"
            few: "Da, i %{count} odgovora"
            other: "Da, i svih %{count} odgovora"
          just_the_post: "Ne, samo ovu objavu"
        admin: "administratorske akcije na objavi"
        admin_action: "Administrator"
        permanently_delete: "Trajno izbriši"
        permanently_delete_confirmation: "Jeste li sigurni da trajno želite izbrisati ovaj post? Nećete ga moći oporaviti."
        wiki: "Učini zajedničkom, wiki objavom"
        unwiki: "Ukloni status zajedničke objave"
        convert_to_moderator: "Dodaj boje osoblja"
        revert_to_regular: "Ukloni boje osoblja"
        rebake: "Popravi HTML"
        publish_page: "Objava stranica"
        unhide: "Poništi skrivanje"
        change_owner: "Promjena vlasništva"
        grant_badge: "Dodijelite značku"
        lock_post: "Zaključaj post"
        lock_post_description: "zabranite autoru uređivanje objave"
        unlock_post: "Otključaj post"
        unlock_post_description: "dopustite autoru uređivanje objave"
        delete_topic_disallowed_modal: "Nemate dozvolu za brisanje ove teme. Ako stvarno želite da se obriše, pošaljite zastavu za pažnju moderatora zajedno s obrazloženjem."
        delete_topic_disallowed: "nemate dozvolu za brisanje ove teme"
        delete_topic_confirm_modal:
          one: "Ova tema trenutno ima više od %{count} pregleda i možda je popularno odredište za pretraživanje. Jeste li sigurni da želite u potpunosti izbrisati ovu temu, umjesto da je uređujete kako biste je poboljšali?"
          few: "Ova tema trenutno ima više od %{count} pregleda i možda je popularno odredište za pretraživanje. Jeste li sigurni da želite u potpunosti izbrisati ovu temu, umjesto da je uređujete kako biste je poboljšali?"
          other: "Ova tema trenutno ima više od %{count} pregleda i možda je popularno odredište za pretraživanje. Jeste li sigurni da želite u potpunosti izbrisati ovu temu, umjesto da je uređujete kako biste je poboljšali?"
        delete_topic_confirm_modal_yes: "Da, izbriši ovu temu"
        delete_topic_confirm_modal_no: "Ne, zadrži ovu temu"
        delete_topic_error: "Došlo je do pogreške prilikom brisanja ove teme"
        delete_topic: "obriši temu"
        add_post_notice: "Dodajte službenu obavijest"
        change_post_notice: "Promijenite službenu obavijest"
        delete_post_notice: "Izbrišite službenu obavijest"
        remove_timer: "ukloni tajmer"
        edit_timer: "uredi mjerač vremena"
      actions:
        people:
          like:
            one: "like-ao objavu"
            few: "like-ao objavu"
            other: "like-ao objavu"
          read:
            one: "pročitajte ovo"
            few: "pročitajte ovo"
            other: "pročitajte ovo"
          like_capped:
            one: "i %{count} drugima se svidjelo ovo"
            few: "i %{count} drugima se svidjelo ovo"
            other: "i %{count} drugima se svidjelo ovo"
          read_capped:
            one: "i %{count} je ovo pročitao/la"
            few: "i %{count} drugih ovo su pročitali"
            other: "i %{count} drugih ovo su pročitali"
        by_you:
          off_topic: "Označili ste ovo kao van teme"
          spam: "Označili ste ovo kao neželjeno"
          inappropriate: "Označili ste ovo kao van neprikladno"
          illegal: "Označili ste ovo kao nezakonito"
          notify_moderators: "Označili ste ovo za moderatore"
          notify_user: "Poslali ste poruku ovom korisniku"
          custom: "Označili ste ovu temu kao %{custom}"
      delete:
        confirm:
          one: "Jeste li sigurni da želite izbrisati taj post?"
          few: "Jeste li sigurni da želite izbrisati %{count}\" postova?"
          other: "Jeste li sigurni da želite izbrisati te %{count} postove?"
      merge:
        confirm:
          one: "Jeste li sigurni da želite spojiti ove objave?"
          few: "Jeste li sigurni da želite spojiti %{count} postova?"
          other: "Jeste li sigurni da želite spojiti ovih %{count} objava?"
      revisions:
        controls:
          first: "Prva revizija"
          previous: "Prethodna revizija"
          next: "Sljedeća revizija"
          last: "Zadnja revizija"
          hide: "Sakrij reviziju"
          show: "Pokaži reviziju"
          destroy: "Izbrišite izmjene"
          destroy_confirm: "Jeste li sigurni da želite izbrisati sve izmjene ove objave? Ova je radnja trajna."
          revert: "Vrati se na reviziju %{revision}"
          edit_wiki: "Uredite Wiki"
          edit_post: "Izmjeni objavu"
          comparing_previous_to_current_out_of_total: "<strong>%{previous}</strong> %{icon} <strong>%{current}</strong> / %{total}"
        displays:
          inline:
            title: "Prikaži izvedeni ispis s dodavanjima i oduzimanjima u liniji."
            button: "HTML"
          side_by_side:
            title: "Prikaži izračunate odlazne podatke s razlikama nasuprot."
            button: "HTML"
          side_by_side_markdown:
            title: "Prikaži razlike u sirovom izvoru jednu nasuprot druge."
            button: "Sirovo"
      raw_email:
        displays:
          raw:
            title: "Prikažite neobrađenu e -poštu"
            button: "Sirovo"
          text_part:
            title: "Prikaz tekstnog dijela e-pošte"
            button: "Tekst"
          html_part:
            title: "Pokažite html dio e-pošte"
            button: "HTML"
      bookmarks:
        create: "Stvori oznaku"
        create_for_topic: "Napravite oznaku za temu"
        edit: "Uredi oznaku"
        edit_for_topic: "Uredi oznaku za temu"
        updated: "Ažurirano"
        name: "Ime i prezime"
        name_placeholder: "Čemu služi ova oznaka?"
        name_input_label: "Naziv oznake"
        set_reminder: "Podsjeti me"
        options: "Mogućnosti"
        actions:
          delete_bookmark:
            name: "Izbriši oznaku"
            description: "Uklanja oznaku s vašeg profila i zaustavlja sve podsjetnike za nju"
          edit_bookmark:
            name: "Uredi oznaku"
            description: "Uredite naziv oznake ili promijenite datum i vrijeme podsjetnika"
          clear_bookmark_reminder:
            name: "Očisti podsjetnik"
            description: "Brisanje datuma i vremena podsjetnika"
          pin_bookmark:
            name: "Označi oznaku"
            description: "Prikvačite oznaku. To će se pojaviti na vrhu vašeg popisa oznaka."
          unpin_bookmark:
            name: "Otkvačite oznaku"
            description: "Otkvačite oznaku. Više se neće prikazivati na vrhu vašeg popisa oznaka."
      filtered_replies:
        viewing_posts_by: "Pregledavanje %{post_count} postova od"
        viewing_subset: "Neki odgovori su sažeti"
        viewing_summary: "Pregled najboljih odgovora na ovu temu"
        post_number: "%{username}, post #%{post_number}"
        show_all: "Prikaži sve"
      share:
        title: "Podijelite objavu %{post_number}"
        instructions: "Podijeli poveznicu na ovu objavu:"
      original_language: "Ovaj je post izvorno napisan u %{language}"
      original_language_and_outdated: "Ova je objava izvorno napisana na %{language}. Prijevod je možda zastario."
    category:
      none: "(nema kategorije)"
      all: "Sve kategorije"
      choose: "kategorija&hellip;"
      edit: "Izmijeni"
      edit_title: "Uredite ovu kategoriju"
      edit_dialog_title: "Uredi: %{categoryName}"
      view: "Prikaži teme u kategoriji"
      back: "Natrag u kategoriju"
      general: "Općenito"
      settings: "Postavke"
      topic_template: "Predložak"
      tags: "Oznake"
      localizations: "Lokalizacije"
      localization:
        locale: "Lokalizacija"
        name: "Ime"
        description: "Opis"
        add: "Dodavanje novog lokalnog podešavanja"
        remove: "Ukloni"
        hint: "Trenutno nema lokalizacija za ovu kategoriju. Kliknite \"Dodavanje novog lokalnog podešavanja\" u nastavku, kako biste započeli dodavanje lokalizacija."
      tags_allowed_tags: "Ograniči ove oznake na ovu kategoriju:"
      tags_allowed_tag_groups: "Ograniči ove grupe oznaka na ovu kategoriju:"
      tags_placeholder: "(Izborno) popis dopuštenih oznaka"
      tags_tab_description: "Oznake i grupe oznaka koje su gore navedene bit će dostupne samo u ovoj kategoriji i ostalim kategorijama koje ih također navode. Oni neće biti dostupni za upotrebu u drugim kategorijama."
      tag_groups_placeholder: "(Izborno) popis dopuštenih grupa oznaka"
      manage_tag_groups_link: "Upravljanje grupama oznaka"
      allow_global_tags_label: "Dopustite i druge oznake"
      required_tag_group:
        description: "Zahtijevajte da nove teme imaju oznake iz grupa oznaka:"
        delete: "Pobriši"
        add: "Dodajte potrebnu grupu oznaka"
        placeholder: "odaberite grupu oznaka"
      topic_featured_link_allowed: "Dopusti istaknute poveznice u ovoj kategoriji"
      delete: "Obriši kategoriju"
      create: "Nova kategorija"
      create_long: "Stvorite novu kategoriju"
      save: "Spremi kategoriju"
      slug: "Kod kategorije"
      slug_placeholder: "(Neobavezno) spojene-riječi za url"
      creation_error: Dogodila se greška pri stvaranju kategorije.
      save_error: Dogodila se greška pri spremanju kategorije.
      name: "Ime kategorije"
      untitled: "Kategorija bez naslova"
      description: "Opis"
      logo: "Logo kategorije"
      logo_dark: "Slika logotipa kategorije tamnog načina rada"
      logo_description: "Preporučeni omjer slike 1:1 s minimalnom veličinom od 200 px. Ako je ostavljeno prazno, slika neće biti prikazana."
      background_image: "Pozadinska slika kategorije"
      background_image_dark: "Tamna pozadinska slika kategorije"
<<<<<<< HEAD
      badge_colors: "Boje značke"
      background_color: "Pozadinska boja"
      foreground_color: "Istaknuta boja."
=======
      style: "Stilovi"
      background_color: "Boja"
      foreground_color: "Boja teksta"
      styles:
        type: "Stil"
        icon: "Ikona"
        emoji: "Emoji"
        options:
          square: "Kvadrat"
          icon: "Ikona"
          emoji: "Emoji"
>>>>>>> 3cac9432
      color_used: "Boja u upotrebi"
      predefined_colors: "Unaprijed definirane opcije boja"
      name_placeholder: "Jedna ili dvije riječi"
      color_placeholder: "bilo koja boja"
      delete_confirm: "Jeste li sigurni da želite izbrisati ovu kategoriju?"
      delete_error: "Dogodila se greška pri brisanju kategrije."
      list: "Popis kategorija"
      no_description: "Molimo dodajte opis ovoj kategoriji."
      change_in_category_topic: "Izmjena opisa"
      already_used: "Ova boja se koristi u drugoj kategoriji."
      security: "Sigurnost"
      security_add_group: "Dodajte grupu"
      permissions:
        group: "Grupa"
        see: "Vidi"
        reply: "Odgovor"
        create: "Kreiraj"
        no_groups_selected: "Nijedna grupa nije dobila pristup; ova će kategorija biti vidljiva samo osoblju."
        everyone_has_access: 'Ova je kategorija javna, svi mogu vidjeti, odgovarati i stvarati postove. Da biste ograničili dopuštenja, uklonite jedno ili više dopuštenja dodijeljenih grupi "svi".'
        toggle_reply: "Uključi / isključi dozvolu za odgovor"
        toggle_full: "Uključi / isključi dozvolu za stvaranje"
        inherited: 'Ovo je dopuštenje naslijeđeno od "svih"'
      special_warning: "Upozorenje: Ova je kategorija unaprijed postavljena kategorija i sigurnosne postavke ne mogu se uređivati. Ako ne želite koristiti ovu kategoriju, izbrišite je umjesto da je prenamijenite."
      uncategorized_security_warning: "Ova kategorija je posebna. Namijenjen je kao prostor za čuvanje tema koje nemaju kategoriju; ne može imati sigurnosne postavke."
      uncategorized_general_warning: 'Ova kategorija je posebna. Koristi se kao zadana kategorija za nove teme za koje nije odabrana kategorija. Ako želite spriječiti ovo ponašanje i prisiliti odabir kategorije, <a href="%{settingLink}">onemogućite postavku ovdje</a>. Ako želite promijeniti naziv ili opis, idite na <a href="%{customizeLink}">Prilagodi / Tekstualni sadržaj</a>.'
      pending_permission_change_alert: "Niste dodali %{group} ovoj kategoriji; kliknite ovaj gumb da biste ih dodali."
      images: "Slike"
      email_in: "Prilagođena adresa dolaznog e-maila."
      email_in_tooltip: "Možete odvojiti na više adresa e-pošte s | znakom."
      email_in_allow_strangers: "Prihvati emailove anonimnih korisnika bez računa"
      email_in_disabled: "Objavljivanje novih tema putem e-pošte je onemogućeno. Kako biste omogućili objavljivanje novih tema putem emaila, omogućite postavku <a href='%{setting_url}'>'pošalji emailom'</a> ."
      mailinglist_mirror: "Kategorija odražava mailing listu"
      show_subcategory_list: "Prikaži popis potkategorija iznad tema u ovoj kategoriji."
      read_only_banner: "Tekst bannera kada korisnik ne može stvoriti temu u ovoj kategoriji:"
      num_featured_topics: "Broj tema prikazanih na stranici kategorija:"
      subcategory_num_featured_topics: "Broj istaknutih tema na stranici nadređene kategorije:"
      all_topics_wiki: "Učinite nove teme wikijima prema zadanim postavkama"
      allow_unlimited_owner_edits_on_first_post: "Dopusti neograničeno uređivanje vlasniku na prvom postu"
      subcategory_list_style: "Stil popisa potkategorija:"
      sort_order: "Popis tema Sortiraj po:"
      default_view: "Zadani popis tema:"
      default_top_period: "Zadani Period Top Tema"
      default_list_filter: "Zadani filtar popisa:"
      allow_badges_label: "Dozvoli dodjeljivanje značaka u ovoj kategoriji."
      edit_permissions: "Izmjeni dozvole"
      reviewable_by_group: "Osim osoblja, sadržaj u ovoj kategoriji mogu pregledati i:"
      review_group_name: "ime grupe"
      require_topic_approval: "Zahtijeva odobrenje moderatora za sve nove teme"
      require_reply_approval: "Zahtijeva odobrenje moderatora za sve nove odgovore"
      this_year: "ove godine"
      position: "Položaj na stranici kategorija:"
      default_position: "Zadana pozicija"
      position_disabled: "Kategorije će biti prikazane prema redoslijedu aktivnosti. Da biste kontrolirali redoslijed kategorija na popisima, omogućite postavku <a href='%{url}'>'fiksnih pozicija kategorija'</a>."
      minimum_required_tags: "Minimalan broj oznaka potrebnih u temi:"
      default_slow_mode: 'Omogućite "Spori način rada" za nove teme u ovoj kategoriji.'
      parent: "Nadkategorija"
      num_auto_bump_daily: "Broj otvorenih tema koje se automatski mijenjaju dnevno:"
      auto_bump_cooldown_days: "Minimalni broj dana prije ponovnog isticanja iste teme:"
      navigate_to_first_post_after_read: "Idite na prvi post nakon čitanja tema"
      notifications:
        title: "promijeniti razinu obavijesti za ovu kategoriju"
        watching:
          title: "Promatrano"
          description: "Automatski ćete gledati sve teme u ovoj kategoriji. Bit ćete obaviješteni o svakom novom postu u svakoj temi i prikazat će se broj novih odgovora."
        watching_first_post:
          title: "Pratim prvi natpis"
          description: "Bit ćete obaviješteni o novim temama u ovoj kategoriji, ali ne i odgovorima na teme."
        tracking:
          title: "Praćeno"
          description: "Automatski ćete pratiti sve teme u ovoj kategoriji. Bit ćete obaviješteni ako netko spomene vaše @ime ili vam odgovori, a prikazat će se i broj novih odgovora."
        regular:
          title: "Normalno"
          description: "Bit ćete obaviješteni ako netko spomene vaše @ime ili vam odgovori."
        muted:
          title: "Utišano"
          description: "Nikada nećete biti obaviješteni o bilo čemu o novim temama u ovoj kategoriji i one se neće pojaviti najnovije."
      search_priority:
        label: "Prioritet pretraživanja"
        options:
          normal: "Normalno"
          ignore: "Zanemari"
          very_low: "Vrlo nisko"
          low: "Nizak"
          high: "Visok"
          very_high: "Vrlo visoko"
      sort_options:
        default: "zadano"
        likes: "Like-ova"
        op_likes: "Broj lajkova orginalne objave"
        views: "Pogledi"
        posts: "Objave"
        activity: "Aktivnosti"
        posters: "Objavili"
        category: "Kategorija"
        created: "Stvoreno"
      sort_ascending: "Uzlazno"
      sort_descending: "Silazno"
      subcategory_list_styles:
        rows: "Redovi"
        rows_with_featured_topics: "Redovi s istaknutim temama"
        boxes: "Kutije"
        boxes_with_featured_topics: "Kutije s istaknutim temama"
      settings_sections:
        general: "Općenito"
        moderation: "Moderiranje"
        appearance: "Izgled"
        email: "Email"
      list_filters:
        all: "sve teme"
        none: "nema podkategorija"
      colors_disabled: "Ne možete odabrati boje jer imate stil kategorije nijedna."
    anonymous_flagging:
      title: "Prijavite ilegalni sadržaj"
      description: "Za prijavu ilegalnog sadržaja obratite se na <a href='mailto:%{email}?subject=Illegal content: %{topic_title}&body=This post %{url} contains illegal content.'>%{email}</a>"
    flagging:
      title: "Hvala što pomažete održavati našu zajednicu pristojnom!"
<<<<<<< HEAD
=======
      review_process_description: "Sve oznake primaju moderatori i bit će pregledane u najkraćem mogućem roku."
>>>>>>> 3cac9432
      action: "Označi objavu zastavicom"
      take_action: "Poduzmite akciju"
      take_action_options:
        default:
          title: "Sakrijte objavu"
          details: "Odmah dosegnite prag za označavanje, sakrijte objavu i prihvatite sve oznake na čekanju"
        suspend:
          title: "Suspendiraj korisnika"
          details: "Dosegnite prag zastavice i suspendirajte korisnika"
        silence:
          title: "Ušuti korisnika"
          details: "Dosegnite prag zastavice i utišajte korisnika"
      notify_action: "Poruka"
      official_warning: "Službeno upozorenje"
      delete_spammer: "Obriši korisnika zbog nepoželjnih objava."
      flag_for_review: "Red čekanja za pregled"
      delete_confirm_MF: |
        Spremate se izbrisati {POSTS, plural, one {<b>#</b> post} few {<b>#</b> postova} other {<b>#</b> postova}} i {TOPICS, plural, one {<b>#</b> tema} few {<b>#</b> tema} other {<b>#</b> tema}} od ovog korisnika, uklonite njegov račun, blokirajte prijave s njegove IP adrese <b>{ip_address}</b>i dodajte njegovu e-adresu <b>{email}</b> na trajni popis blokiranih. Jeste li sigurni da je ovaj korisnik doista neželjena pošta?
      yes_delete_spammer: "Da, obriši korisnika."
      ip_address_missing: "(N/A)"
      hidden_email_address: "(skriveno)"
      submit_tooltip: "Priložite privatnu zastavicu."
      take_action_tooltip: "Odmah dosegnite prag za označavanje, sakrijte objavu i prihvatite sve oznake na čekanju"
      cant: "Žao nam je, trenutno ne možete označiti ovu objavu zastavicom."
      notify_staff: "Obavijesti osoblje privatno"
      formatted_name:
        off_topic: "Van teme je."
        inappropriate: "Neprikladno je."
        spam: "Nepoželjno je."
        illegal: "To je ilegalno"
      custom_placeholder_notify_user: "Budite specifični, konstruktivni i ljubazni."
      notify_user_textarea_label: "Poruka za korisnika"
      custom_placeholder_notify_moderators: "Recite nam točno što vas brine, i gdje je moguće dajte relevantne poveznice i primjere."
      notify_moderators_textarea_label: "Poruka za moderatore"
      custom_placeholder_illegal: "Navedite konkretno zašto smatrate da je ovaj sadržaj nezakonit i navedite relevantne poveznice i primjere gdje je to moguće."
      confirmation_illegal: "Ono što sam napisao/la je točno i potpuno."
      custom_message:
        at_least:
          one: "unesite barem %{count} znak"
          few: "unesite barem %{count} znakova"
          other: "unesite barem %{count} znakova"
        more:
          one: "%{count} preostala"
          few: "%{count} preostale"
          other: "%{count} preostalih"
        left:
          one: "%{count} preostalih"
          few: "%{count} preostalih"
          other: "%{count} preostalih"
    flagging_topic:
      title: "Hvala što pomažete održavati našu zajednicu pristojnom!"
      action: "Označi temu zastavicom"
      notify_action: "Poruka"
    topic_map:
      title: "Sažetak teme"
      participants_title: "Često objavljuju"
      links_title: "Popularne poveznice"
      links_shown: "prikažite više poveznica"
      clicks:
        one: "%{count} klik"
        few: "%{count} klikova"
        other: "%{count} klikova"
      menu_titles:
        replies: Najpopularniji odgovori
        views: Nedavni pregledi
      view_explainer: Jedan pregled po jedinstvenom posjetitelju svakih 8 sati.
      no_views: Još nema statistike pregleda, provjerite kasnije.
      chart_error: Pogreška pri prikazivanju grafikona, pokušajte ponovno.
      views: "Pregledi"
      predicted_views: "Predviđeni pregledi"
      so_far: (do sada)
      read: pročitajte
      minutes: min
    post_links:
      about: "prikaži više poveznica za ovu objavu"
      title:
        one: "još %{count} "
        few: "%{count} više"
        other: "%{count} više"
    topic_statuses:
      warning:
        help: "Ovo je službeno upozorenje."
      bookmarked:
        help: "Zabilježili ste ovu temu"
      locked:
        help: "Ova je tema zatvoreno, više ne prihvaća nove odgovore"
      archived:
        help: "Ova je tema arhivirana; zamrznuta je i ne može se mijenjati."
      locked_and_archived:
        help: "Ova je tema zatvorena i arhivirana; više ne prihvaća nove odgovore i ne može se mijenjati"
      unpinned:
        title: "Odkvačeno"
        help: "Ova vam je tema odkvačena, prikazivati će se u standardnom redoslijedu."
      pinned_globally:
        title: "Globalno zakvačeno"
        help: "Ova vam je tema zakvačena, prikazivati će se na vrhu svoje kategorije."
      pinned:
        title: "Zakvačeno"
        help: "Ova vam je tema zakvačena, prikazivati će se na vrhu svoje kategorije."
<<<<<<< HEAD
=======
      hot:
        title: "Vruće"
>>>>>>> 3cac9432
      unlisted:
        help: "Ova tema nije navedena; neće se prikazivati u popisima tema i može joj se pristupiti samo putem izravne poveznice. %{unlistedReason}"
      personal_message:
        title: "Ova tema je osobna poruka"
        help: "Ova tema je osobna poruka"
      visibility_reasons:
        op_flag_threshold_reached: "Ova tema je automatski uklonjena iz popisa jer je dosegla prag označavanja."
        op_unhidden: "Autor je ponovno objavio ovu temu"
        embedded_topic: "Ova je tema ponovno objavljena jer je ugrađena tema"
        manually_unlisted: "Administrator ili moderator je ručno uklonio ovu temu s popisa"
        manually_relisted: "Administrator ili moderator je ručno ponovno objavio ovu temu"
        bulk_action: "Vidljivost ove teme promijenjena je zbog skupne radnje koju je izvršio korisnik"
    posts: "Objave"
    pending_posts:
      label: "Na čekanju"
      label_with_count: "Na čekanju (%{count})"
    sr_topic_list_caption: Popis tema, zaglavlja stupaca s gumbima se mogu sortirati.
    posts_likes_MF: |
      { count, plural,
          one {# odgovor,}
          few {# odgovora,}
        other {# odgovora,}
      }{ ratio, select,
          low { visok omjer lajkova i objava,}
          med { vrlo visok omjer lajkova i objava,}
         high { izuzetno visok omjer lajkova i objava,}
        other {}
      } skok na prvu ili zadnju objavu…
    posters: "Objavili"
    latest_poster_link: "Profil korisnika/ce %{username}, koji je objavio najnoviju objavu"
    original_post: "Originalna objava"
    views: "Pogledi"
    views_lowercase:
      one: "pregledi"
      few: "pogledi"
      other: "pregledi"
    replies: "Odgovori"
    views_long:
      one: "ova je tema pregledana %{count} puta"
      few: "ova je tema pregledana %{count} puta"
      other: "ova je tema pregledana %{count} puta"
    activity: "Aktivnosti"
    likes: "Like-ova"
    likes_lowercase:
      one: "likeovi"
      few: "sviđanja"
      other: "sviđanja"
    users: "Korisnici"
    users_lowercase:
      one: "korisnik"
      few: "korisnika"
      other: "korisnika"
    category_title: "Kategorija"
    history_capped_revisions: "Povijest, posljednjih 100 izmjena"
    history: "Povijest"
    raw_email:
      title: "Dolazna e-pošta"
      not_available: "Nije dostupno!"
    categories_list: "Popis kategorija"
    filters:
      with_topics: "%{filter} teme"
      with_category: "%{filter} %{category} teme"
      filter:
        title: "Filtrirani rezultati za %{filter}"
        button:
          label: "Filter"
      latest:
        title: "Zadnje"
        title_with_count:
          one: "Najnovije (%{count})"
          few: "Novi (%{count})"
          other: "Novi (%{count})"
        help: "teme s nedavnim objavama"
      read:
        title: "Pročitano"
        help: "Teme koje ste pročitali, po redu po kojem ste ih zadnji put čitali"
      categories:
        title: "Kategorije"
        title_in: "Kategorija - %{categoryName}"
        help: "sve teme grupirane po kategorijama"
      unread:
        title: "Nepročitano"
        title_with_count:
          one: "Nepročitano (%{count})"
          few: "Nepročitanih (%{count})"
          other: "Nepročitanih (%{count})"
        help: "teme koje trenutno promatrate ili pratite s nepročitanim objavama"
        lower_title_with_count:
          one: "%{count} nepročitano"
          few: "%{count} nepročitano"
          other: "%{count} nepročitano"
      unseen:
        title: "Neviđeno"
        lower_title: "neviđeno"
        help: "nove teme i teme koje trenutno gledate ili pratite s nepročitanim objavama"
      hot:
        title: "Vruće"
        lower_title: "vruće"
        help: "najpopularnije nedavne teme"
      new:
        lower_title_with_count:
          one: "%{count} novi"
          few: "%{count} novih"
          other: "%{count} novih"
        lower_title: "novo"
        title: "Novo"
        title_with_count:
          one: "Novi (%{count})"
          few: "Novih (%{count})"
          other: "Novih (%{count})"
        help: "teme stvorene u zadnjih par dana"
        all: "Sve"
        all_with_count: "Sve (%{count})"
        topics: "Tema"
        topics_with_count: "Teme (%{count})"
        replies: "Odgovori"
        replies_with_count: "Odgovori (%{count})"
      posted:
        help: "teme u kojima si objavljivao"
      bookmarks:
        title: "Zabilješke"
        help: "teme koje ste zabilježili"
      category:
        title: "%{categoryName}"
        title_with_count:
          one: "%{categoryName} (%{count})"
          few: "%{categoryName} (%{count})"
          other: "%{categoryName} (%{count})"
        help: "posljednje teme u %{categoryName} kategoriji"
      top:
        title: "Najaktivnije"
        help: "najaktivnije teme u zadnjih godinu, mjesec, tjedan ili dan"
        all:
          title: "Ukupno"
        yearly:
          title: "Godišnje"
        quarterly:
          title: "Tromjesečno"
        monthly:
          title: "Mjesečno"
        weekly:
          title: "Tjedno"
        daily:
          title: "Dnevno"
        all_time: "Ukupno"
        this_year: "Godina"
        this_quarter: "Tromjesječje"
        this_month: "Mjesec"
        this_week: "Tjedan"
        today: "Danas"
    custom_homepage:
      admin_message: 'Jedna od vaših tema omogućila je modifikator "custom_homepage", ali ne ispisuje ništa u konektoru [custom-homepage]. (Ova poruka se prikazuje samo administratorima web stranice.)'
<<<<<<< HEAD
    browser_update: 'Nažalost, <a href="https://www.discourse.org/faq/#browser">vaš preglednik nije podržan</a>. Prebacite se <a href="https://browsehappy.com">na podržani preglednik</a> za pregled bogatog sadržaja, prijavite se i odgovorite.'
=======
    browser_update: 'Nažalost, <a href="https://discourse.org/about#browser">vaš preglednik nije podržan</a>. Molimo <a href="https://browsehappy.com">prebacite se na podržani preglednik</a> kako biste pregledali bogati sadržaj, prijavili se i odgovorili.'
>>>>>>> 3cac9432
    permission_types:
      full: "Otvoriti / Odgovoriti / Vidjeti"
      create_post: "Odgovoriti / Vidjeti"
      readonly: "Vidjeti"
    preloader_text: "Učitavanje"
    lightbox:
      download: "preuzmi"
      open: "izvorna slika"
      previous: "Prethodno (tipka sa strelicom ulijevo)"
      next: "Sljedeće (tipka sa strelicom desno)"
      counter: "%curr% od %total%"
      close: "Zatvori (Esc)"
      content_load_error: '<a href="%url%">Sadržaj</a> nije moguće učitati.'
      image_load_error: '<a href="%url%">Slika</a> nije mogla biti učitana.'
    cannot_render_video: Ovaj videozapis nije moguće prikazati jer vaš preglednik ne podržava kodek.
    invalid_video_url: Ovaj videozapis ne može se reproducirati jer URL nije valjan ili nije dostupan.
    keyboard_shortcuts_help:
      shortcut_key_delimiter_comma: ", "
      shortcut_key_delimiter_plus: "+"
      shortcut_delimiter_or: "%{shortcut1} ili %{shortcut2}"
      shortcut_delimiter_slash: "%{shortcut1}/%{shortcut2}"
      shortcut_delimiter_space: "%{shortcut1} %{shortcut2}"
      shortcut_delimiter_newline: "%{shortcut1}<br>%{shortcut2}"
      title: "Prečaći tipkovnice"
      short_title: "Prečaci"
      search_ctrl_f_tip: "Da biste pretražili cijeli ovaj forum, pritisnite <kbd>/</kbd>"
      jump_to:
        title: "Idi na"
        home: "%{shortcut} Početak"
        latest: "%{shortcut} Posljednje"
        new: "%{shortcut} Novo"
        unread: "%{shortcut} Nepročitano"
        categories: "%{shortcut} Kategorije"
        top: "%{shortcut} Na vrhu"
        bookmarks: "%{shortcut} Označeno"
        profile: "%{shortcut} Profil"
        messages: "%{shortcut} Poruke"
        drafts: "%{shortcut} Nacrti"
        next: "%{shortcut} Sljedeća tema"
        previous: "%{shortcut} Prethodna tema"
      navigation:
        title: "Navigacija"
        jump: "%{shortcut} Idi na objavu broj"
        back: "%{shortcut} Natrag"
        up_down: "%{shortcut} Premjesti odabir &uarr; &darr;"
        open: "%{shortcut} Otvori odabranu temu"
        next_prev: "%{shortcut} Slijedeći/predhodni dio"
        go_to_unread_post: "%{shortcut} Idi na prvi nepročitani post"
      application:
        title: "Aplikacija"
        create: "%{shortcut} Otvori novu temu"
        notifications: "%{shortcut} Otvori obavijesti"
        hamburger_menu: "%{shortcut} Otvorite navigacijski izbornik"
        user_profile_menu: "%{shortcut} Otvori korisnički izbornik"
        show_incoming_updated_topics: "%{shortcut} Pokaži ažurirane teme"
        search: "%{shortcut} Traži"
        filter_sidebar: "%{shortcut} Bočna traka filtera"
        help: "%{shortcut} Otvori pomoć tipkovnice"
        toggle_bulk_select: "%{shortcut} Uključi/isključi skupni odabir"
        dismiss: "%{shortcut} Odbacite odabrane teme"
        x: "%{shortcut} Uključi/isključi odabir (u načinu skupnog odabira)"
        log_out: "%{shortcut} Odjava"
      composing:
        title: "Sastavljanje"
        return: "%{shortcut} Povratak skladatelju"
        fullscreen: "%{shortcut} Kompozitor preko cijelog zaslona"
        insert_current_time: "%{shortcut} Umetnite trenutno vrijeme"
      bookmarks:
        title: "Označavanje"
        enter: "%{shortcut} Spremi i zatvori"
        later_today: "%{shortcut} Kasnije danas"
        later_this_week: "%{shortcut} Kasnije ovog tjedna"
        tomorrow: "%{shortcut} Sutra"
        next_week: "%{shortcut} Sljedeći tjedan"
        next_month: "%{shortcut} Sljedeći mjesec"
        next_business_week: "%{shortcut} Početak sljedećeg tjedna"
        next_business_day: "%{shortcut} Sljedeći radni dan"
        custom: "%{shortcut} Prilagođeni datum i vrijeme"
        none: "%{shortcut} Bez podsjetnika"
        delete: "%{shortcut} Izbriši oznaku"
      actions:
        title: "Akcije"
        bookmark_topic: "%{shortcut} Promjeni zabilježenu temu"
        pin_unpin_topic: "%{shortcut} Zakvači/odkvači temu"
        share_topic: "%{shortcut} Podijeli temu"
        share_post: "%{shortcut} Podijeli objavu"
        reply_as_new_topic: "%{shortcut} Odgovori u povezanoj temu"
        reply_topic: "%{shortcut} Odgovori u temu"
        reply_post: "%{shortcut} Odgovori na objavu"
        quote_post: "%{shortcut} Citiraj objavu"
        like: "%{shortcut} Sviđa se"
        flag: "%{shortcut} Označi objavu zastavom"
        bookmark: "%{shortcut} Zabilježi objavu"
        edit: "%{shortcut} Uredi objavu"
        delete: "%{shortcut} Izbriši objavu"
        mark_muted: "%{shortcut} Utišaj objavu"
        mark_regular: "%{shortcut} Normalna (zadana) tema"
        mark_tracking: "%{shortcut} Prati temu"
        mark_watching: "%{shortcut} Promatraj temu"
        print: "%{shortcut} Ispis teme"
        defer: "%{shortcut} Označite temu kao nepročitanu"
        topic_admin_actions: "%{shortcut} Otvorite administratorske akcije teme"
        archive_private_message: "%{shortcut} Uključite/isključite arhiviranje osobne poruke"
      search_menu:
        title: "Izbornik za pretraživanje"
        prev_next: "%{shortcut} Premještanje odabira gore i dolje"
        insert_url: "%{shortcut} Umetnite odabir u otvoreni skladatelj"
        full_page_search: "%{shortcut} Pokreće pretraživanje cijele stranice"
      admin:
        title: "Administrator"
        search_prev_next: "%{shortcut} Premještanje odabira gore i dolje"
        search_open: "%{shortcut} Otvorite pretragu administratorskog sučelja"
        search_full_page: "%{shortcut} Otvorite administratorsku pretragu na cijeloj stranici"
    badges:
      earned_n_times:
        one: "Dobio ovu značku %{count} put"
        few: "Dobio ovu značku %{count} puta"
        other: "Dobio ovu značku %{count} puta"
      granted_on: "Odobreno %{date}"
      others_count:
        one: "Dodijeljeno drugima %{count} put"
        few: "Dodijeljeno drugima %{count} puta"
        other: "Dodijeljeno drugima %{count} puta"
      title: Značke
      allow_title: "Ovu značku možete upotrijebiti kao naslov"
      multiple_grant: "To možete zaraditi više puta"
      badge_count:
        one: "%{count} Značka"
        few: "%{count} Značke"
        other: "%{count} Značke"
      more_badges:
        one: "+ još %{count}"
        few: "+%{count} više"
        other: "+%{count} više"
      awarded:
        one: "%{number} dodijeljeno"
        few: "%{number} dodijeljeno"
        other: "%{number} dodijeljeno"
      select_badge_for_title: Odaberi značku koju češ koristit kao titulu
      none: "(ništa)"
      successfully_granted: "Uspješno dodijeljeno %{badge} korisniku %{username}"
      badge_grouping:
        getting_started:
          name: Početak
        community:
          name: Zajednica
        trust_level:
          name: Razina povjerenja
        other:
          name: Drugo
        posting:
          name: Objavljivanje
      favorite_max_reached: "Ne možeš favorirati više značke."
      favorite_max_not_reached: "Označi ovu značku kao omiljenu"
      favorite_count: "%{count}/%{max} značke označene kao omiljene"
    download_calendar:
      title: "Preuzmite kalendar"
      save_ics: "Preuzmite .ics datoteku"
      save_google: "Dodaj u Google kalendar"
      remember: "Ne pitaj me više"
      remember_explanation: "(možete promijeniti ovu postavku u svojim korisničkim postavkama)"
      download: "Preuzmi"
      default_calendar: "Zadani kalendar"
      default_calendar_instruction: "Odredite koji kalendar treba koristiti kada se datumi spremaju"
      add_to_calendar: "Dodaj u kalendar"
      google: "Google kalendar"
      ics: "ICS"
    tagging:
      all_tags: "Sve oznake"
      other_tags: "Ostale oznake"
      selector_tags: "oznake"
      selector_no_tags: "bez oznaka"
      selector_remove_filter: "uklonite filter"
      tags: "Oznake"
      choose_for_topic: "neobavezne oznake"
      choose_for_topic_required:
        one: "odaberite najmanje %{count} oznaku"
        few: "odaberite najmanje %{count} oznake"
        other: "odaberite najmanje %{count} oznaka"
      choose_for_topic_required_group:
        one: "odaberite %{count} oznaku iz '%{name}"
        few: "odaberite %{count} oznake iz '%{name}"
        other: "odaberite %{count} oznaka iz '%{name}"
      info: "Info"
      default_info: "Ova oznaka nije ograničena ni na jednu kategoriju i nema sinonime."
      staff_info: "Da biste dodali ograničenja, stavite ovu oznaku u grupu oznaka <a href=%{basePath}/tag_groups></a>."
      category_restricted: "Ova je oznaka ograničena na kategorije kojima nemate dopuštenje za pristup."
      synonyms: "Sinonimi"
      synonyms_description: "Kada se koriste sljedeće oznake, one će biti zamijenjene s <b>%{base_tag_name}</b>."
      save: "Spremite naziv i opis oznake"
      tag_groups_info:
        one: 'Ova oznaka pripada grupi "%{tag_groups}".'
        few: "Ova oznaka pripada grupama \"%{tag_groups}\"."
        other: "Ova oznaka pripada ovim grupama: %{tag_groups}."
      category_restrictions:
        one: "Može se koristiti samo u ovoj kategoriji:"
        few: "Može se koristiti samo u ovoj kategorijama:"
        other: "Može se koristiti samo u sljedećim kategorijama:"
      edit_synonyms: "Uredite sinonime"
      add_synonyms_label: "Dodajte sinonime:"
      add_synonyms: "Dodaj"
      add_synonyms_explanation:
        one: "Bilo koje mjesto koje trenutno koristi ovu oznaku bit će promijenjeno tako da umjesto toga <b>%{tag_name}</b> Jeste li sigurni da želite napraviti ovu promjenu?"
        few: "Svako mjesto koje trenutno koristi ove oznake bit će promijenjeno tako da umjesto toga koristi <b>%{tag_name}</b> . Jeste li sigurni da želite napraviti ovu promjenu?"
        other: "Svako mjesto koje trenutno koristi ove oznake bit će promijenjeno tako da umjesto toga koristi <b>%{tag_name}</b> . Jeste li sigurni da želite napraviti ovu promjenu?"
      add_synonyms_failed: "Sljedeće oznake nisu se mogle dodati kao sinonimi: <b>%{tag_names}</b>. Osigurajte da nemaju sinonime i da nisu sinonimi druge oznake."
      remove_synonym: "Ukloni sinonim"
      delete_synonym_confirm: 'Jeste li sigurni da želite izbrisati sinonim "%{tag_name}"?'
      delete_tag: "Izbriši oznaku"
      delete_confirm:
        one: "Jeste li sigurni da želite izbrisati ovu oznaku i ukloniti je iz %{count} teme kojoj je dodijeljena?"
        few: "Jeste li sigurni da želite izbrisati ovu oznaku i ukloniti ga iz %{count} tema je dodijeljena?"
        other: "Jeste li sigurni da želite izbrisati ovu oznaku i ukloniti je iz %{count} tema kojima je dodijeljena?"
      delete_confirm_no_topics: "Jeste li sigurni da želite izbrisati ovu oznaku?"
      delete_confirm_synonyms:
        one: "Njegov sinonim također će biti izbrisan."
        few: "Njegovi %{count} sinonima također će biti izbrisani."
        other: "Njegovi %{count} sinonimi također će biti izbrisani."
      edit_tag: "Uredite naziv i opis oznake"
      description: "Opis (najviše1000 znakova)"
      sort_by: "Sortiraj po:"
      sort_by_count: "količina"
      sort_by_name: "ime"
      manage_groups: "Upravljanje grupama oznaka"
      manage_groups_description: "Definirajte grupe za organiziranje oznaka"
      upload: "Prijenos oznaka"
      upload_description: "Prenesite CSV datoteku za skupno stvaranje oznaka"
      upload_instructions: "Jedna u retku, po želji s grupom oznaka u formatu 'tag_name, tag_group'."
      upload_successful: "Oznake su uspješno prenesene"
      delete_unused_confirmation:
        one: "%{count} bit će izbrisana: %{tags}"
        few: "%{count} bit će izbrisana: %{tags}"
        other: "%{count} tagovi će biti izbrisani: %{tags}"
      delete_unused_confirmation_more_tags:
        one: "%{tags} i još %{count}"
        few: "%{tags} i %{count} više"
        other: "%{tags} i %{count} više"
      delete_no_unused_tags: "Nema neiskorištenih oznaka."
      tag_list_joiner: ", "
      delete_unused: "Izbriši neiskorištene oznake"
      delete_unused_description: "Izbrišite sve tagove koji nisu dodijeljeni niti jednoj temi ili privatnoj poruci."
      filters:
        without_category: "%{filter} %{tag} teme"
        with_category: "%{filter} %{tag} tema u %{category}"
        untagged_without_category: "%{filter} neoznačenih tema"
        untagged_with_category: "%{filter} neoznačenih tema u %{category}"
      notifications:
        watching:
          title: "Promatrano"
          description: "Automatski ćete gledati sve teme s ovom oznakom. Bit ćete obaviješteni o svim novim postovima i temama, a pored broja prikazat će se i broj nepročitanih i novih postova."
        watching_first_post:
          title: "Pratim prvi natpis"
          description: "Bit ćete obaviješteni o novim temama u ovoj oznaci, ali ne i o odgovorima na teme."
        tracking:
          title: "Praćenje"
          description: "Automatski ćete pratiti sve teme s ovom oznakom. Uz temu će se pojaviti broj nepročitanih i novih postova."
        regular:
          title: "Normalno"
          description: "Biti će te obaviješteni ako vas netko spomene @imenom ili odgovori na vaš članak."
        muted:
          title: "Utišano"
          description: "O ovoj temi nećete biti obaviješteni o ničemu o novim temama i neće se pojaviti na vašoj nepročitanoj kartici."
      groups:
        back_btn: "Natrag na sve oznake"
        title: "Grupe oznaka"
        about_heading: "Odaberite grupu oznaka ili izradite novu"
        about_heading_empty: "Stvorite novu grupu oznaka da biste započeli"
        about_description: "Grupe oznaka pomažu vam u upravljanju dozvolama za mnoge oznake na jednom mjestu."
        new: "Nova grupa"
        new_title: "Stvori novu grupu"
        edit_title: "Uredi grupu oznaka"
        tags_label: "Oznake u ovoj grupi"
        parent_tag_label: "Nadređena oznaka"
        parent_tag_description: "Oznake iz ove grupe mogu se koristiti samo ako je prisutna nadređena oznaka."
        one_per_topic_label: "Ograničite jednu oznaku po temi iz ove grupe"
        new_name: "Nova grupa oznaka"
        name_placeholder: "Ime"
        save: "Spremi"
        delete: "Pobriši"
        confirm_delete: "Jeste li sigurni da želite izbrisati ovu grupu oznaka?"
        everyone_can_use: "Oznake mogu koristiti svi"
        usable_only_by_groups: "Oznake su vidljive svima, ali samo ih sljedeće grupe mogu koristiti"
        visible_only_to_groups: "Oznake su vidljive samo sljedećim grupama"
        cannot_save:
          empty_name: "Nije moguće spremiti grupu oznaka. Provjerite je li naziv grupe oznaka prazan."
          no_tags: "Nije moguće spremiti grupu oznaka. Provjerite je li odabrana barem jedna oznaka."
          no_groups: "Nije moguće spremiti grupu oznaka. Provjerite je li barem jedna grupa odabrana za dopuštenje."
        tags_placeholder: "Pretražite ili izradite oznake"
        parent_tag_placeholder: "Neobvezno"
        select_groups_placeholder: "Odaberite grupe"
        disabled: "Označavanje je onemogućeno. "
      topics:
        none:
          unread: "Nemate nepročitanih tema."
          unseen: "Nemate neviđenih tema."
          new: "Nemate novih članaka."
          read: "Niste još pročitali ni jednu temu."
          posted: "Niste još objavljivali ni u jendoj temi."
          latest: "Nema najnovijih tema."
          bookmarks: "Još nemate zabiljženih tema."
          top: "Nema glavnih tema."
    invite:
      custom_message: "Neka vaša pozivnica bude malo osobnija tako što ćete napisati <a href>prilagođenu poruku</a>."
      custom_message_placeholder: "Unesite prilagođenu poruku"
      approval_not_required: "Korisnik će biti automatski odobren čim prihvati ovu pozivnicu."
      custom_message_template_forum: "Hej, trebali biste se pridružiti ovom forumu!"
      custom_message_template_topic: "Hej, mislio sam da bi ti mogla prijati ova tema!"
    forced_anonymous: "Zbog ekstremnog opterećenja, ovo se privremeno prikazuje svima."
    forced_anonymous_login_required: "Stranica je pod velikim opterećenjem i trenutno je nije moguće učitati, pokušajte ponovo za nekoliko minuta."
    footer_nav:
      back: "Natrag"
      forward: "Naprijed"
      share: "Dijeli"
      dismiss: "Skloni"
    safe_mode:
      enabled: "Omogućen je siguran način rada, da biste izašli iz sigurnog načina rada, zatvorite ovaj prozor preglednika"
    theme_preview_notice: "Trenutno pregledavate temu, zatvorite ovu karticu ili prozor preglednika da biste se vratili na uobičajenu konfiguraciju web stranice."
    image_removed: "(slika uklonjena)"
    pause_notifications:
      title: "Pauzirajte obavijesti za"
      label: "Pauziraj obavijesti"
      options:
        half_hour: "30 minuta"
        one_hour: "1 sat"
        two_hours: "2 sata"
        tomorrow: "Do sutra"
      set_schedule: "Postavite raspored obavijesti"
    trust_levels:
      names:
        newuser: "novi korisnik"
        basic: "korisnik"
        member: "član"
        regular: "stalni član"
        leader: "vođa"
      detailed_name: "%{level}: %{name}"
    pick_files_button:
      unsupported_file_picked: "Odabrali ste datoteku koja nije podržana. Podržane vrste datoteka — %{types}."
    user_activity:
      no_activity_title: "Još nema aktivnosti"
      no_activity_body: "Dobrodošli u našu zajednicu! Ovdje ste potpuno novi i još niste sudjelovali u raspravama. Kao prvi korak, posjetite <a href='%{topUrl}'>Top</a> ili <a href='%{categoriesUrl}'>kategorije</a> i samo počnite čitati! Odaberite %{heartIcon} na objavama koje vam se sviđaju ili o kojima želite saznati više. Dok budete sudjelovali, vaša će aktivnost biti navedena ovdje."
      no_replies_title: "Još niste odgovorili ni na jednu temu"
      no_replies_title_others: "%{username} još nije odgovorio ni na jednu temu"
      no_replies_body: "Kada <a href='%{searchUrl}'>otkrijete</a> zanimljiv razgovor kojem želite pridonijeti, pritisnite gumb <kbd>Odgovori</kbd> izravno ispod bilo koje objave kako biste počeli odgovarati na tu objavu. Ili, ako biste radije odgovorili na opću temu, a ne na bilo koji pojedinačni post ili osobu, potražite gumb <kbd>Odgovori</kbd> na samom dnu teme ili ispod vremenske trake teme."
      no_drafts_title: "Niste pokrenuli nikakve skice"
      no_drafts_body: "Niste baš spremni za objavu? Automatski ćemo spremiti novu skicu i navesti je ovdje kad god počnete sastavljati temu, odgovor ili osobnu poruku. Odaberite gumb za odustajanje da biste odbacili ili spremili skicu za nastavak kasnije."
      no_likes_title: "Još vam se nije svidjela nijedna tema"
      no_likes_title_others: "%{username} još nije označio da mu se sviđa nijedna tema"
      no_likes_body: "Sjajan način da uskočite i počnete pridonositi je da počnete čitati razgovore koji su se već vodili i odaberete %{heartIcon} na objavama koje vam se sviđaju!"
      no_topics_title: "Još niste pokrenuli nijednu temu"
      no_topics_body: "Uvijek je najbolje <a href='%{searchUrl}'>pretražiti</a> postojeće teme za razgovor prije nego započnete novu, ali ako ste sigurni da tema koju želite još ne postoji, samo naprijed i započnite vlastitu novu temu. Potražite gumb <kbd>+ Nova tema</kbd> u gornjem desnom kutu popisa tema, kategorije ili oznake za početak stvaranja nove teme u tom području."
      no_topics_title_others: "%{username} još nije pokrenuo nijednu temu"
      no_read_topics_title: "Još niste pročitali nijednu temu"
      no_read_topics_body: "Kada počnete čitati rasprave, ovdje ćete vidjeti popis. Da biste počeli čitati, potražite teme koje vas zanimaju u <a href='%{topUrl}'>Top</a> ili <a href='%{categoriesUrl}'>kategorije</a> ili pretražite po ključnoj riječi %{searchIcon}"
    no_group_messages_title: "Nisu pronađene grupne poruke"
    topic_entrance:
      sr_jump_top_button: "Idite na prvu objavu - %{date}"
      sr_jump_bottom_button: "Idite na zadnju objavu - %{date}"
      jump_top_button_title: "Skoči na prvi post"
      jump_bottom_button_title: "Skoči na zadnji post"
    fullscreen_table:
      expand_btn: "Proširite tablicu"
      view_table: "Pogledajte tablicu"
    second_factor_auth:
      redirect_after_success: "Provjera autentičnosti drugog faktora je uspješna. Preusmjeravanje na prethodnu stranicu…"
    sidebar:
      title: "Bočna traka"
      unread_count:
        one: "%{count} nepročitano"
        few: "%{count} nepročitano"
        other: "%{count} nepročitano"
      new_count:
        one: "%{count} novi"
        few: "%{count} novih"
        other: "%{count} novi"
      toggle_section: "Uključi/isključi odjeljak"
      more: "Više"
      all_categories: "Sve kategorije"
      all_tags: "Sve oznake"
      categories_form_modal:
        title: "Uređivanje navigacije kategorijama"
        subtitle:
          text: "i automatski ćemo prikazati najpopularnije kategorije ove stranice"
        filter_placeholder: "Filtrirajte kategorije"
        no_categories: "Nema kategorija koje odgovaraju danom pojmu."
        show_more: "Prikaži više"
      tags_form_modal:
        title: "Uredite navigaciju oznaka"
        filter_placeholder: "Filtrirajte oznake"
        no_tags: "Nema oznaka koje odgovaraju zadanom pojmu."
        subtitle:
          text: "i automatski ćemo prikazati najčešće oznake ove stranice"
      edit_navigation_modal_form:
        deselect_button_text: "Odznači sve"
        reset_to_defaults: "Vrati na zadane postavke"
        filter_dropdown:
          all: "Sve"
          selected: "Odabrano"
          unselected: "Neodabrano"
      sections:
        custom:
          add: "Dodajte prilagođeni odjeljak"
          edit: "Uredite prilagođeni odjeljak"
          save: "Spremi"
          delete: "Pobriši"
          delete_confirm: "Jeste li sigurni da želite izbrisati ovaj odjeljak?"
<<<<<<< HEAD
=======
          delete_public_confirm: "Ovaj je odjeljak vidljiv svima, jeste li sigurni da ga želite izbrisati?"
>>>>>>> 3cac9432
          update_public_confirm: "Promjene će biti <strong>vidljive svima</strong> na ovoj stranici. Jeste li sigurni?"
          mark_as_private_confirm: "Ovaj odjeljak je <strong>vidljiv svima</strong>. Nakon ažuriranja bit će <strong>vidljiv samo vama</strong>. Jeste li sigurni?"
          reset_confirm: "Jeste li sigurni da želite vratiti ovaj odjeljak na zadane postavke?"
          public: "Vidljivo svima"
          always_public: "Sadržaj u ovom odjeljku je uvijek javan"
          more_menu: "Više izbornika"
          links:
            add: "Dodajte još jednu poveznicu"
            delete: "Izbrišite poveznicu"
            reset: "Vrati na zadano"
            icon:
              label: "Ikona"
              validation:
                blank: "Ikona ne može biti prazna"
                maximum:
                  one: "Ikona mora biti kraća od %{count} znaka"
                  few: "Ikona mora biti kraća od %{count} znaka"
                  other: "Ikona mora biti kraća od %{count} znakova"
            name:
              label: "Naziv"
              validation:
                blank: "Ime ne može biti prazno"
                maximum:
                  one: "Ime mora biti kraće od %{count} znaka"
                  few: "Ime mora biti kraće od %{count} znaka"
                  other: "Ime mora biti kraće od %{count} znakova"
            value:
              label: "Veza"
              validation:
                blank: "Poveznica ne može biti prazna"
                maximum:
                  one: "Poveznica mora biti kraća od %{count} znaka"
                  few: "Poveznica mora biti kraća od %{count} znaka"
                  other: "Poveznica mora biti kraća od %{count} znakova"
                invalid: "Format nije važeći"
          title:
            label: "Naslov odjeljka"
            validation:
              blank: "Naslov ne može biti prazan"
              maximum:
                one: "Naslov mora biti kraći od %{count} znaka"
                few: "Naslov mora biti kraći od %{count} znaka"
                other: "Naslov mora biti kraći od %{count} znakova"
        about:
          header_link_text: "O nama"
        messages:
          header_link_text: "Poruke"
          header_action_title: "Napravite osobnu poruku"
          links:
            inbox: "Primljeno"
            sent: "Poslano"
            new: "Novo"
            new_with_count: "Novi (%{count})"
            unread: "Nepročitano"
            unread_with_count: "Nepročitano (%{count})"
            archive: "Arhiva"
        tags:
          none: "Niste dodali nijednu oznaku."
          click_to_get_started: "Kliknite ovdje da biste započeli."
          header_link_text: "Oznake"
          header_action_title: "Uredite oznake bočne trake"
          configure_defaults: "Konfigurirajte zadane postavke"
        categories:
          none: "Niste dodali nijednu kategoriju."
          click_to_get_started: "Kliknite ovdje da biste započeli."
          header_link_text: "Kategorije"
          header_action_title: "Uredite svoje kategorije bočne trake"
          configure_defaults: "Konfigurirajte zadane postavke"
        community:
          edit_section:
            sidebar: "Prilagodite ovaj odjeljak"
            header_dropdown: "Prilagodba"
          links:
            about:
              content: "O nama"
              title: "Više detalja o ovoj stranici"
            admin:
              content: "Administrator"
              title: "Postavke stranice i izvješća"
            badges:
              content: "Značke"
              title: "Sve značke dostupne za osvajanje"
            filter:
              content: "Filter"
            topics:
              content: "Tema"
              title: "Sve teme"
            faq:
              content: "FAQ"
              title: "Smjernice za korištenje ove stranice"
            guidelines:
              content: "Vodić za uporabu"
              title: "Smjernice za korištenje ove stranice"
            groups:
              content: "Grupe"
              title: "Popis dostupnih korisničkih grupa"
            users:
              content: "Korisnici"
              title: "Popis svih korisnika"
            my_posts:
              title: "Moja nedavna aktivnost vezana uz temu"
              title_drafts: "Moje neobjavljene skice"
              draft_count:
                one: "%{count} nacrt"
                few: "%{count} nacrti"
                other: "%{count} nacrti"
            review:
              content: "Osvrt"
              title: "Označene objave i druge stavke u redu čekanja"
              pending_count:
                one: "%{count} na čekanju"
                few: "%{count} na čekanju"
                other: "%{count} na čekanju"
            invite:
              content: "Pozovite"
              title: "Pozovite nove članove"
<<<<<<< HEAD
=======
            my_messages:
              title: "Moje osobne poruke"
>>>>>>> 3cac9432
        global_section: "Globalni odjeljak, vidljiv svima"
      panels:
        forum:
          label: Forum
      back_to_forum: "Povratak na forum"
<<<<<<< HEAD
      collapse_all_sections: "Sažmite sve odjeljke"
      expand_all_sections: "Proširite sve odjeljke"
=======
      filter_links: "Filtriraj poveznice..."
      no_results:
        description_admin_search: "Nismo mogli pronaći ništa što odgovara '%{filter}'."
      collapse_all_sections: "Sažmite sve odjeljke"
      expand_all_sections: "Proširite sve odjeljke"
      search: "Pretraživanje"
      footer:
        interface_color_selector:
          light: "Svijetlo"
          dark: "Tamno"
          auto: "Auto"
>>>>>>> 3cac9432
    welcome_topic_banner:
      title: "Kreirajte svoju temu dobrodošlice"
      description: "Vaša tema dobrodošlice prva je stvar koju će novi članovi pročitati. Zamislite to kao svoj \"elevator pitch\" ili \"izjavu o misiji\". Recite svima za koga je ova zajednica, što mogu očekivati da će ovdje pronaći i što biste željeli da prvo učine."
      button_title: "Započnite s uređivanjem"
    until: "Do:"
    char_counter:
      exceeded: "Prekoračen je  najveći dopušteni broj znakova."
    form_template_chooser:
      select_template: "Odaberite predloške obrazaca"
    form_templates:
      upload_field:
        upload: "Učitaj"
        uploading: "Učitavanje"
      errors:
        value_missing:
          default: "Molimo ispunite ovo polje."
          select_one: "Odaberite stavku na popisu."
          select_multiple: "Odaberite barem jednu stavku na popisu."
          checkbox: "Označite ovaj okvir ako želite nastaviti."
        type_mismatch:
          default: "Molimo unesite valjanu vrijednost."
          color: "Unesite boju."
          date: "Unesite datum."
          email: "Molimo unesite valjanu e-mail adresu."
          number: "Unesite broj."
          password: "Unesite valjanu lozinku."
          tel: "Unesite valjani telefonski broj."
          text: "Unesite tekstualnu vrijednost."
          url: "Unesite valjanu URL adresu."
        too_short:
          one: "Unos mora imati %{count} znak ili više."
          few: "Unos mora imati %{count} znaka ili više."
          other: "Unos mora imati %{count} znakova ili više."
        too_long:
          one: "Unos mora biti kraći od %{count} znaka."
          few: "Unos mora biti kraći od %{count} znaka."
          other: "Unos mora biti kraći od %{count} znakova."
        range_overflow:
          one: "Unos mora biti manji od %{count}."
          few: "Unos mora biti manji od %{count}."
          other: "Unos mora biti manji od %{count}."
        range_underflow:
          one: "Unos mora biti veći od %{count}."
          few: "Unos mora biti veći od %{count}."
          other: "Unos mora biti veći od %{count}."
        pattern_mismatch: "Molimo uskladite s traženim formatom."
        bad_input: "Unesite valjani unos."
    table_builder:
      title: "Alat za izradu tablica"
      modal:
        title: "Alat za izradu tablica"
        create: "Izradite tablicu"
        help:
          title: "Korištenje alata za uređivanje proračunskih tablica"
          enter_key: "Unesi"
          tab_key: "Kartica"
          new_row: "na kraju retka za umetanje novog retka."
          new_col: "na kraju stupca za umetanje novog stupca."
          options: "Desnom tipkom miša kliknite ćelije za pristup dodatnim opcijama u padajućem izborniku."
        confirm_close: "Jeste li sigurni da želite zatvoriti alat za izradu tablica? Sve nespremljene promjene bit će izgubljene."
      edit:
        btn_edit: "Uredite tablicu"
        modal:
          title: "Uredite tablicu"
          cancel: "otkaži"
          create: "Spremi"
          reason: "zašto izmjenjujete?"
          trigger_reason: "Dodajte razlog za uređivanje"
        default_edit_reason: "Ažuriranje tablice pomoću alata za uređivanje tablica"
      default_header:
        col_1: "Stupac 1"
        col_2: "Stupac 2"
        col_3: "Stupac 3"
        col_4: "Stupac 4"
      spreadsheet:
        no_records_found: "Nisu pronađeni zapisi"
        show: "Pokaži"
        entries: "unosi"
        about: "O nama"
        prompts:
          delete_selected_rows: "Jeste li sigurni da želite izbrisati odabrane retke?"
          delete_selected_cols: "Jeste li sigurni da želite izbrisati odabrane stupce?"
          will_destroy_merged_cells: "Ova će radnja uništiti sve postojeće spojene ćelije. Jeste li sigurni?"
          will_clear_search_results: "Ova će radnja uništiti sve postojeće spojene ćelije. Jeste li sigurni?"
          conflicts_with_merged_cells: "Postoji sukob s drugom spojenom ćelijom"
        invalid_merge_props: "Nevažeća spojena svojstva"
        cells_already_merged: "Ćelija je već spojena"
        no_cells_selected: "Nema odabranih ćelija"
        context_menu:
          row:
            before: "Umetnite novi redak prije"
            after: "Umetnite novi redak nakon"
            delete: "Izbrišite odabrane retke"
          col:
            before: "Umetnite novi stupac prije"
            after: "Umetnite novi stupac nakon"
            delete: "Brisanje odabranih stupaca"
            rename: "Preimenujte ovaj stupac"
          order:
            ascending: "Redoslijed uzlazno"
            descending: "Redoslijed silazno"
          copy: "Kopirati..."
          paste: "Zalijepiti..."
          save: "Spremiti kao..."
    powered_by_discourse: "Pokreće Discourse"
<<<<<<< HEAD
=======
    safari_15_warning: "Vaš preglednik uskoro neće biti kompatibilan s ovom zajednicom. Kako biste ovdje nastavili sudjelovati, nadogradite preglednik ili <a href='%{url}'>saznajte više</a>."
    filter:
      description:
        yesterday: "Jučer"
    discovery:
      headings:
        all:
          latest: "Sve najnovije teme"
          top: "Sve najpopularnije teme"
          new: "Sve nove teme"
          unread: "Sve nepročitane teme"
          unseen: "Sve neviđene teme"
          hot: "Sve vruće teme"
          posted: "Sve teme u kojima ste objavljivali"
          bookmarks: "Sve teme koje ste označili"
          default: "Sve %{filter} teme"
        category:
          latest: "Najnovije teme u %{category}"
          top: "Najpopularnije teme u %{category}"
          new: "Nove teme u %{category}"
          unread: "Nepročitane teme u %{category}"
          unseen: "Neviđene teme u %{category}"
          hot: "Vruće teme u %{category}"
          posted: "Teme u %{category} u kojima ste objavili"
          bookmarks: "Teme u %{category} koje ste označili"
          default: "%{filter} teme u %{category}"
        single_tag:
          latest: "Najnovije teme označene s %{tag}"
          top: "Najpopularnije teme označene s %{tag}"
          new: "Nove teme označene s %{tag}"
          unread: "Nepročitane teme označene s %{tag}"
          unseen: "Neviđene teme označene s %{tag}"
          hot: "Vruće teme označene s %{tag}"
          posted: "Teme označene s %{tag} u kojima ste objavili"
          bookmarks: "Teme označene s %{tag} koje ste označili"
          default: "%{filter} teme označene s %{tag}"
        multi_tag:
          default: "Teme označene s %{tags}"
        category_tag:
          latest: "Najnovije teme u %{category} označene s %{tag}"
          top: "Najpopularnije teme u %{category} označene s %{tag}"
          new: "Nove teme u %{category} označene s %{tag}"
          unread: "Nepročitane teme u %{category} označene s %{tag}"
          unseen: "Neviđene teme u %{category} označene s %{tag}"
          hot: "Vruće teme u %{category} označene s %{tag}"
          posted: "Teme u %{category} označene s %{tag} u kojima ste objavili"
          bookmarks: "Teme u %{category} označene s %{tag} koje ste označili"
          default: "%{filter} teme u %{category} označene s %{tag}"
        no_tags:
          all:
            latest: "Najnovije teme bez oznaka"
            top: "Najpopularnije teme bez oznaka"
            new: "Nove teme bez oznaka"
            unread: "Nepročitane teme bez oznaka"
            unseen: "Neviđene teme bez oznaka"
            hot: "Vruće teme bez oznaka"
            posted: "Teme bez oznaka u kojima ste objavili"
            bookmarks: "Teme bez oznaka koje ste označili"
            default: "Teme bez oznaka"
          category:
            latest: "Najnovije teme u %{category} bez oznaka"
            top: "Najpopularnije teme u %{category} bez oznaka"
            new: "Nove teme u %{category} bez oznaka"
            unread: "Nepročitane teme u %{category} bez oznaka"
            unseen: "Neviđene teme u %{category} bez oznaka"
            hot: "Vruće teme u %{category} bez oznaka"
            posted: "Teme u %{category} bez oznaka u kojima ste objavili"
            bookmarks: "Teme u %{category} bez oznaka koje ste označili"
            default: "%{filter} teme u %{category} bez oznaka"
        categories: "Sve kategorije"
>>>>>>> 3cac9432
  admin_js:
    type_to_filter: "Upišite za filtriranje…"
    settings: "Postavke"
    admin:
      title: "Administrator"
      moderator: "Moderator"
      filter_reports: "Filtrirajte izvješća..."
      tags:
        remove_muted_tags_from_latest:
          always: "uvijek"
          only_muted: "kada se koristi samostalno ili s drugim prigušenim oznakama"
          never: "nikad"
      reports:
        title: "Popis dostupnih izvještaja"
        meta_doc: "Izvješća su moćan alat koji vam pomaže da shvatite što se događa na vašoj stranici. Mogu vam pomoći u prepoznavanju trendova, uočavanju problema i donošenju odluka na temelju podataka."
        sidebar_title: "Izvještaji"
        back: "Povratak na sva izvješća"
<<<<<<< HEAD
        sidebar_link:
          all: "Sva izvješća"
=======
      config_sections:
        account:
          title: "Račun"
        reports:
          title: "Izvještaji"
        community:
          title: "Zajednica"
        appearance:
          title: "Izgled"
        email:
          title: "E-mail"
        security:
          title: "Sigurnost"
        plugins:
          title: "Dodaci"
>>>>>>> 3cac9432
      config:
        developer:
          title: "Programer"
        emojis:
          title: "Emoji"
        flags:
          title: "Moderiranje"
        files:
          title: "Datoteke"
        legal:
          title: "Legalno"
        logo:
          form:
            mobile: "Mobilni"
            email: "E-mail"
        fonts:
          backfill_modal:
            modal_yes: "Da"
        navigation:
          title: "Navigacija"
        notifications:
          title: "Obavijest"
        onebox:
          title: "Onebox"
        search_everything:
          title: "Pretraživanje"
        security:
          title: "Sigurnost"
        spam:
          title: "Nepoželjno"
        user_api:
          title: "Korisnički API"
        dashboard:
          title: "Nadzorna ploča"
        users:
          title: "Korisnici"
        groups:
          title: "Grupe"
        whats_new:
          title: "Što je novo?"
        backups:
          title: "Sigurnosne kopije"
          sub_pages:
            logs:
              title: "Zapisi"
        reports:
          title: "Izvještaji"
        badges:
          title: "Značke"
        permalinks:
          title: "Poveznice"
          header_description: "Preusmjeravanja za prijavu za URL-ove koje forum ne zna"
        emoji:
          title: "Emoji"
        themes:
          title: "Teme"
        components:
          title: "Komponente"
        email:
          sub_pages:
            preview_summary:
              header_description: "Pregledajte sadržaj e-mail poruka sa sažetkom poslanih neaktivnim korisnicima"
            templates:
              title: "Predlošci"
        email_logs:
          sub_pages:
            sent:
              title: "Poslano"
            skipped:
              title: "Preskočeno"
            bounced:
              title: "Vraćeno"
            received:
              title: "Primljeno"
            rejected:
              title: "Odbijeno"
        email_appearance:
          title: "Izgled"
          header_description: "Prilagodite predložak u kojem se generiraju sve html e -poruke i stilizirajte ga pomoću CSS -a"
        staff_action_logs:
          sub_pages:
            screened_emails:
              header_description: "Kad netko pokuša stvoriti račun, slijedeće email adrese će biti provjerene i registracija će biti blokirana ili će neke druge akcije biti poduzete"
            screened_ips:
              title: "Provjereni IP-pvi"
            screened_urls:
              title: "Provjereni URL-ovi"
        webhooks:
          title: "Webhooks"
        embedding:
          title: "Ugrađivanje"
      theme_site_settings:
        default_value: "Zadano"
      search:
        title: "Pretraživanje"
        result_types:
          theme:
            one: "Tema"
            few: "Teme"
            other: "Teme"
          component:
            one: "Komponenta"
            few: "Komponente"
            other: "Komponente"
      new_features:
        title: "Što je novo?"
      dashboard:
        title: "Nadzorna ploča"
        last_updated: "Nadzorna ploča ažurirana:"
        discourse_last_updated: "Ažuriran Discourse:"
        version: "Verzija"
        up_to_date: "Imate ažurnu verziju!"
        critical_available: "Dostupna je kritična dopuna."
        updates_available: "Dopune su dostupne."
        no_check_performed: "Nije učinjena provjera za nadogradnje. Provjerite radi li pomoćnik."
        stale_data: "Nije dugo učinjena provjera za nadogradnje. Provjerite radi li pomoćnik."
        installed_version: "Instalirano"
        latest_version: "Posljednje"
        problems_found: "Nekoliko savjeta na temelju vaših trenutnih postavki web mjesta"
        dismiss_notice: "Skloni"
        new_features:
          title: "Što je novo?"
          learn_more: "Saznajte više..."
        last_checked: "Zadnje provjereno"
        refresh_problems: "Osvježi"
        no_problems: "Nisu pronađeni problemi."
        moderators: "Moderatori:"
        admins: "Admini:"
        silenced: "Utišano:"
        suspended: "Suspendirani:"
        private_messages_short: "Poruke"
        private_messages_title: "Poruke"
        mobile_title: "Mobilni"
        space_used: "%{usedSize} korišteno"
        space_used_and_free: "%{usedSize} (%{freeSize} dostupno)"
        uploads: "Prijenosi"
        backups: "Sigurnosne kopije"
        backup_count:
          one: "%{count} sigurnosna kopija na %{location}"
          few: "%{count} sigurnosna kopija na %{location}"
          other: "%{count} sigurnosnih kopije na %{location}"
        lastest_backup: "Najnovije: %{date}"
        traffic_short: "Promet"
        traffic: "Aplikacijski internetski upiti"
        page_views: "Pregledi stranica"
        page_views_short: "Pregledi stranica"
        show_traffic_report: "Prikaži detaljni izvještaj o prometu"
        community_health: Zdravlje zajednice
        moderators_activity: Aktivnost moderatora
        whats_new_in_discourse: Što ima novo u Discourse?
        activity_metrics: Metrika aktivnosti
        all_reports: "Sva izvješća"
        general_tab: "Općenito"
        moderation_tab: "Moderiranje"
        security_tab: "Sigurnost"
        reports_tab: "Izvještaji"
        report_filter_any: "bilo koji"
        disabled: Onemogućeno
        timeout_error: Žao nam je, upit traje predugo, odaberite kraći interval
        exception_error: Nažalost, dogodila se pogreška prilikom izvršavanja upita
        too_many_requests: Ovu ste radnju izvršili previše puta. Pričekajte prije ponovnog pokušaja.
        not_found_error: Nažalost, ovo izvješće ne postoji
        reports:
          trend_title: "%{percent} promjena. Trenutno %{current}, bilo je %{prev} u prethodnom razdoblju."
          today: "Danas"
          yesterday: "Jučer"
          last_7_days: "Zadnjih 7"
          last_30_days: "Zadnjih 30"
          all_time: "Oduvijek"
          7_days_ago: "Prije 7 dana"
          30_days_ago: "Prije 30 dana"
          all: "Sve"
          view_table: "tablica"
          view_graph: "grafikon"
          refresh_report: "Osvježi izvješće"
          daily: Dnevno
          monthly: Mjesečno
          weekly: Tjedno
          dates: "Datumi (UTC)"
          groups: "Sve grupe"
          disabled: "Ovo je izvješće onemogućeno"
          totals_for_sample: "Ukupno za uzorak"
          average_for_sample: "Prosjek za uzorak"
          total: "Ukupno vrijeme"
          no_data: "Nema podataka za prikaz."
          trending_search:
            more: '<a href="%{basePath}/admin/logs/search_logs">Dnevnici pretraživanja</a>'
            disabled: 'Izvješće o pretraživanju u trendu je onemogućeno. Omogućite <a href="%{basePath}/admin/site_settings/category/all_results?filter=log%20search%20queries">upita za pretraživanje dnevnika</a> za prikupljanje podataka.'
          average_chart_label: Prosječno
          filters:
            file_extension:
              label: Proširenje datoteke
            group:
              label: Grupa
            category:
              label: Kategorija
            include_subcategories:
              label: "Uključi podkategorije"
      flags:
        title: "Moderiranje"
        description: "Opis"
        enabled: "Omogućeno?"
      groups:
        new:
          title: "Nova grupa"
          create: "Kreiraj"
          name:
            too_short: "Naziv grupe je prekratak"
            too_long: "Naziv grupe je predugačak"
            available: "Dostupan je naziv grupe"
            not_available: "Naziv grupe nije dostupan"
            blank: "Polje za naziv grupe ne može biti prazno"
        manage:
          interaction:
            email: Email
            incoming_email: "Prilagođena dolazna adresa e-pošte"
            incoming_email_placeholder: "unesite adresu e-pošte"
            incoming_email_tooltip: "Možete odvojiti na više adresa e-pošte s | znakom."
            visibility: Vidljivost
            visibility_levels:
              title: "Tko može vidjeti ovu grupu?"
              public: "Svi"
              logged_on_users: "Prijavljeni korisnici"
              members: "Vlasnici grupa, članovi i moderatori"
              staff: "Vlasnici i moderatori grupa"
              owners: "Vlasnici grupe"
              description: "Administratori mogu vidjeti sve grupe."
            members_visibility_levels:
              title: "Tko može vidjeti članove ove grupe?"
              description: "Administratori mogu vidjeti članove svih grupa. Flair je vidljiv svim korisnicima."
            publish_read_state: "U grupnim porukama objavite stanje čitanja"
          membership:
            automatic: Automatska
            trust_levels_title: "Razina povjerenja dodjeljenja novim članovima:"
            effects: Efekti
            trust_levels_none: "ništa"
            automatic_membership_email_domains: "Korisnici koji se registriraju s email domenom koja točno odgovora jednoj na ovom popisu biti će automatski dodani u ovu grupu:"
            automatic_membership_user_count:
              one: "%{count} korisnik ima nove domene e-pošte i bit će dodan u grupu."
              few: "%{count} korisnika ima nove domene e-pošte i bit će dodan u grupu."
              other: "%{count} korisnici imaju nove domene e-pošte i bit će dodani u grupu."
            automatic_membership_associated_groups: "Korisnici koji su članovi grupe na ovdje navedenoj usluzi automatski će se dodati u ovu grupu kada se prijave s uslugom."
            primary_group: "Automatski postavi kao primarnu grupu"
          alert:
            primary_group: "Budući da je ovo primarna grupa, naziv '%{group_name}' koristit će se u CSS klasama koje svatko može vidjeti."
            flair_group: "Budući da ova grupa ima smisla za svoje članove, ime '%{group_name}' bit će vidljivo svima."
        name_placeholder: "Ime grupe, bez razmaka, ista pravila kao za korisničko ime"
        primary: "Primarna grupa"
        no_primary: "(nema primarne grupe)"
        title: "Grupe"
        edit: "Izmijeni grupe"
        refresh: "Osvježi"
        about: "Ovdje izmijenite svoje članstvo u grupama i imena grupa"
        group_members: "Članovi grupe"
        delete: "Obriši"
        delete_failed: "Nemoguće obrisati grupu. Ako je ovo automatska grupa, ne možete ju obrisati."
        delete_automatic_group: Ovo je automatska grupa i ne može se izbrisati.
        delete_owner_confirm: "Ukloniti vlasničku privilegiju za \"%{username}\"?"
        add: "Dodaj"
        custom: "Posebna"
        automatic: "Automatska"
        default_title: "Zadani naslov"
        default_title_description: "će se primijeniti na sve korisnike u grupi"
        group_owners: Vlasnici
        add_owners: Dodajte vlasnike
        none_selected: "Odaberite grupu za početak"
        no_custom_groups: "Stvaranje nove prilagođene grupe"
      api_keys:
        edit: "Uredi"
        save: "Spremi"
        cancel: "Odustani"
        continue: "Nastavi"
        revoke: "Povuci"
        revoked: "Opoziv"
      api:
        generate_master: "Generiraj glavni API ključ"
        none: "Nema aktivnih API ključeva"
        user: "Korisnik"
        title: "API"
        key: "Ključ"
        created: Napravio
        scope: Opsezi
        updated: Ažurirano
        never_used: Nikad
        generate: "Generiraj"
        revoke: "Povuci"
        active_keys: "Aktivni API ključevi"
        manage_keys: Upravljanje ključevima
        show_details: Detalji
        description: Opis
        no_description: (bez opisa)
        all_api_keys: Svi API ključevi
        scope_mode: Opsezi
        impersonate_all_users: Predstavljajte se kao bilo koji korisnik
        user_placeholder: Unesite korisničko ime
        description_placeholder: Za što će se koristiti ovaj ključ?
        save: Spremi
        new_key: Novi API ključ
        revoked: Opoziv
        not_shown_again: Ovaj ključ se više neće prikazati. Provjerite jeste li uzeti kopiju prije nastavka.
        continue: Nastavi
        scopes:
          description: |
            Prilikom korištenja opsega, API ključ možete ograničiti na određeni skup krajnjih točaka.
            Također možete definirati koji će parametri biti dopušteni. Zarezima odvojite više vrijednosti.
          title: Opsezi
          granular: Granularni
          read_only: Samo za čitanje
          global: Globalno
          global_description: API ključ nema ograničenja i sve krajnje točke su dostupne.
          resource: Resurs
          action: Akcija
          any_parameter: (bilo koji parametar)
          allowed_urls: Dopušteni URL -ovi
          descriptions:
            global:
              read: Ograničite API ključ na krajnje točke samo za čitanje.
            topics:
              read: Pročitajte temu ili određeni post u njoj. RSS je također podržan.
              write: Napravite novu temu ili objavite postojeću.
              read_lists: Čitajte popise tema kao što su vrhunski, novi, najnoviji itd. RSS je također podržan.
            posts:
              edit: Uredite bilo koji post ili određeni.
            categories:
              list: Dohvatite popis kategorija.
              show: Dohvati jednu kategoriju prema ID-u.
            uploads:
              create: Prenesite novu datoteku ili pokrenite izravni prijenos pojedinačnih ili više dijelova na vanjsku pohranu.
            users:
              bookmarks: Navedite oznake korisnika. Vraća podsjetnike na oznake prilikom korištenja ICS formata.
              sync_sso: Sinkronizirajte korisnika pomoću DiscourseConnect.
              check_emails: Popis e-adresa korisnika.
              update: Ažurirajte informacije korisničkog profila.
              log_out: Odjavite se sve sesije za korisnika.
              anonymize: Anonimizirajte korisničke račune.
              delete: Izbrišite korisničke račune.
              list: Dobijte popis korisnika.
            user_status:
              read: Pročitaj status korisnika.
              update: Ažurirajte korisnički status.
            email:
              receive_emails: Kombinirajte ovaj opseg s prijemnikom pošte za obradu dolaznih e-poruka.
            badges:
              create: Izradite novu značku.
              show: Pribavite informacije o znački.
              update: Ažuriraj značku.
              delete: Izbriši značku.
              list_user_badges: Popis korisničkih znački.
              assign_badge_to_user: Dodijelite značku korisniku.
              revoke_badge_from_user: Opozovi značku od korisnika.
            wordpress:
              publishing: Neophodno za značajke objavljivanja dodatka WP Discourse (obavezno).
              commenting: Neophodan za značajke komentiranja dodatka WP Discourse.
              discourse_connect: Neophodan za značajke dodatka WP Discourse DiscourseConnect.
              utilities: Neophodno ako koristite dodatak WP Discourse Utilities.
      web_hooks:
        title: "Webhooks"
        instruction: "Webhooks omogućuje Discourseu da obavještava vanjske usluge kada se na vašoj web lokaciji dogodi određeni događaj. Kada se pokrene webhook, POST zahtjev će poslati na navedene URL-ove."
        detailed_instruction: "POST zahtjev će se poslati na navedeni URL kada se dogodi odabrani događaj."
        create: "Kreiraj"
        edit: "Uredi"
        save: "Spremi"
        delete: "Pobriši"
        cancel: "Odustani"
        description_label: "Okidači događaja"
        controls: "Kontrole"
        payload_url: "URL nosivosti"
        payload_url_placeholder: "https://example.com/postreceive"
        secret_invalid: "Tajna ne smije imati praznih znakova."
        secret_too_short: "Tajna treba sadržavati najmanje 12 znakova."
        event_type_missing: "Morate postaviti barem jedan tip događaja."
        content_type: "Vrsta sadržaja"
        secret: "Tajna"
        event_chooser: "Koji bi događaji trebali pokrenuti ovu web-dojavnicu?"
        wildcard_event: "Pošalji mi sve"
        individual_event: "Odaberite pojedinačne događaje"
        verify_certificate: "Provjerite TLS certifikat o url nosivosti"
        active: "Aktivno"
        active_notice: "Detalje događaja dostavit ćemo kad se to dogodi."
        categories_filter_instructions: "Relevantne web dojave pokrenut će se samo ako je događaj povezan s navedenim kategorijama. Ostavite prazno da biste pokrenuli web dojave za sve kategorije."
        categories_filter: "Pokrenute kategorije"
        tags_filter_instructions: "Relevantne web dojave pokrenut će se samo ako je događaj povezan s navedenim oznakama. Ostavite prazno da biste pokrenuli web dojave za sve oznake."
        tags_filter: "Pokrenute oznake"
        groups_filter_instructions: "Relevantne web dojave pokrenut će se samo ako je događaj povezan s navedenim skupinama. Ostavite prazno da biste pokrenuli web dojave za sve grupe."
        groups_filter: "Pokrenute grupe"
        delete_confirm: "Izbrisati ovu web dojavu?"
        like_event:
          post_liked: "Kada korisnik lajka objavu."
        delivery_status:
          title: "Status isporuke"
          inactive: "Neaktivan"
          failed: "Neuspješno"
          successful: "Uspješno"
          disabled: "Onemogućeno"
        events:
          none: "Nema povezanih događaja."
          redeliver: "Ponovo isporuči"
          incoming:
            one: "Postoji novi događaj."
            few: "Postoji %{count} novih događaja."
            other: "Postoji %{count} novih događaja."
          completed_in:
            one: "Dovršeno za %{count} sekundi."
            few: "Dovršeno za %{count} sekundi."
            other: "Dovršeno za %{count} sekundi."
          request: "Zahtjev"
          response: "Odgovor"
          redeliver_confirm: "Jeste li sigurni da želite ponovno isporučiti isti teret?"
          headers: "Zaglavlja"
          payload: "Teret"
          body: "Tijelo"
          ping: "Ping"
          status: "Statusni kod"
          event_id: "ID"
          timestamp: "Stvoreno"
          completion: "Vrijeme završetka"
          actions: "Akcije"
          filter_status:
            failed: "Neuspješno"
      home:
        title: "Naslovnica"
      account:
        title: "Račun"
        sidebar_link:
          backups: "Sigurnosne kopije"
          whats_new:
            title: "Što je novo?"
      community:
        title: "Zajednica"
        sidebar_link:
          badges: "Značke"
          notifications: "Obavijest"
          permalinks: "Poveznice"
          users: "Korisnika"
          groups: "Grupe"
          legal: "Legalno"
          moderation_flags:
            title: "Moderiranje"
      appearance:
        title: "Izgled"
        sidebar_link:
          emoji: "Emoji"
          navigation: "Navigacija"
      email_settings:
        title: "E-mail postavke"
        sidebar_link:
          appearance: "Izgled"
      security:
        title: "Sigurnost"
      section_landing_pages:
        account:
          title: "Račun"
          backups:
            title: "Sigurnosne kopije"
          whats_new:
            title: "Što je novo?"
      config_areas:
        about:
          contact_url_placeholder: "https://johnny-smith.com/contact"
          company_name: "Ime"
          extra_groups:
            groups: "Grupe"
          optional: "(opcionalno)"
          update: "Ažuriraj"
          saved: "spremljeno!"
        flags:
          description: "Opis"
          enabled: "Omogućeno?"
          edit: "Uredi"
          delete: "Pobriši"
          delete_confirm: 'Jeste li sigurni da želite izbrisati "%{name}"?'
          flags_tab: "Oznake zastavicom"
          form:
            save: "Spremi"
            name: "Ime"
            description: "Opis"
            invalid_applies_to: "Potrebno"
            topic: "tema"
            post: "objave"
        permalinks:
          edit: "Uredi"
          delete: "Pobriši"
        embeddable_host:
          edit: "Uredi"
          delete: "Pobriši"
          more_options:
            title: "Više opcija"
        themes_and_components:
          breadcrumb_title: "Prilagodba"
          install: "Instalirajte"
          themes:
            title: "Teme"
            install: "Instalirajte"
          components:
            title: "Komponente"
            install: "Instalirajte"
            name: "Ime"
            enabled: "Omogućeno?"
            by_author: "Od %{name}"
            learn_more: "Saznajte više"
            edit: "Uredi"
            preview: "Pregled"
            export: "Izvoz"
            convert: "Pretvoriti"
            delete: "Pobriši"
            filter_by_all: "Sve"
            delete_confirm: 'Jeste li sigurni da želite izbrisati "%{name}"?'
        user_fields:
          type: "Tip"
          delete: "Pobriši"
        color_palettes:
          palette_name: "Ime"
          copy_to_clipboard: "Kopirati u međuspremnik"
          copied_to_clipboard: "Kopirano u međuspremnik"
          copy_to_clipboard_error: "Greška pri kopiranju podataka u međuspremnik"
          duplicate: "Dupliciraj"
          delete: "Pobriši"
          colors:
            title: "Boje"
      plugins:
        title: "Dodaci"
        name: "Naziv"
        none_installed: "Nemate još instalirano dodatka."
        version: "Inačica"
        enabled: "Omogućeno?"
        is_enabled: "D"
        not_enabled: "N"
        change_settings_short: "Postavke"
        howto: "Kako instalirati dodatke?"
        broken_route: "Nije moguće konfigurirati vezu na '%{name}'. Provjerite jesu li programi za blokiranje oglasa onemogućeni i pokušajte ponovno učitati stranicu."
        author: "Od %{author}"
        learn_more: "Saznajte više"
        filters:
          all: "Sve"
          enabled: "Omogućeno"
          disabled: "Onemogućeno"
          reset: "Resetirati"
      navigation_menu:
        sidebar: "Bočna traka"
        header_dropdown: "Padajući izbornik zaglavlja"
        legacy: "Naslijeđe"
      backups:
        title: "Sigurnosne kopije"
        menu:
          backups: "Sigurnosne kopije"
          logs: "Zapisi"
        none: "Nema dostupne kopije"
        read_only:
          enable:
            title: "Omogući \"samo čitanje\" model."
            label: "Omogući samo za čitanje"
            confirm: "Jeste li sigurni da želite omogućiti način rada samo za čitanje?"
          disable:
            title: "Onemogući \"samo čitanje\" model."
            label: "Onemogući samo za čitanje"
        columns:
          filename: "Ime datoteke"
          size: "Veličina"
        upload:
          label: "Učitaj"
          title: "Prenesite sigurnosnu kopiju na ovu instancu"
          uploading: "Prijenos…"
          success: "'%{filename}' je uspješno učitan. Datoteka se procesira i potrajat će do minute kako bi bila prikazana na popisu."
          error: "Dogodila se greška pri učitavanju '%{filename}': %{message}"
        settings: "Postavke"
        operations:
          failed: "%{operation} neuspješna. Molimo provjerite zapise."
          cancel:
            label: "Odustani"
            title: "Odustani od trenutne operacije."
            confirm: "Jeste li sigurni da želite odustati od trenutne operacije?"
          backup:
            label: "Napravi sigurnosnu kopiju"
            title: "Stvori sigurnosnu kopiju"
            confirm: "Želite li pokrenuti novu sigurnosnu kopiju?"
          download:
            label: "Preuzmi"
            title: "Pošaljite e-poštu s vezom za preuzimanje"
            alert: "Veza za preuzimanje ove sigurnosne kopije poslana vam je e-poštom"
          destroy:
            title: "Pobriši"
            confirm: "Jeste li sigurni da želite uništiti ovu sigurnosnu kopiju?"
          restore:
            label: "Obnovi"
            title: "Obnovi sig. kopiju"
            confirm: "Jeste li sigurni da želite vratiti ovu sigurnosnu kopiju?"
          rollback:
            label: "Vrati"
            title: "Vrati bazu podataka na prethodno radno stanje"
            confirm: "Jeste li sigurni da želite vratiti bazu podataka na prethodno radno stanje?"
        location:
          s3: "S3"
        backup_storage_error: "Pristup sigurnosnoj pohrani nije uspio: %{error_message}"
      export_csv:
        success: "Izvoz je pokrenut, bit ćete obaviješteni putem poruke kada se proces završi."
        failed: "Izvoz neuspješan. Molimo provijerite zapise."
        button_text: "Izvoz"
        button_title:
          user: "Izvezi cijelu listu korisnika u CSV formatu."
          staff_action: "Izvezi cijeli zapis akcija osoblja u CSV formatu."
          screened_email: "Izvezi popis svih provjeravanih emailova u CSV formatu."
          screened_ip: "Izvezi popis svih provjeravanih IP-eva u CSV formatu."
          screened_url: "Izvezi popis svih provjeravanih URL-ova u CSV formatu."
      export_json:
        button_text: "Izvoz"
      customize:
        title: "Prilagodba"
        preview: "predprikaz"
        explain_preview: "Pogledajte web-mjesto s omogućenom ovom temom"
        save: "Spremi"
        new: "Novo"
        new_style: "Novi stil"
        install: "Instalirajte"
        delete: "Obriši"
        delete_confirm: 'Jeste li sigurni da želite izbrisati "%{theme_name}"?'
        color: "Boja"
        opacity: "Prozirnost"
        copy: "Dupliciraj"
        copy_to_clipboard: "Kopirati u međuspremnik"
        copied_to_clipboard: "Kopirano u međuspremnik"
        copy_to_clipboard_error: "Greška pri kopiranju podataka u međuspremnik"
        theme_owner: "Nije moguće uređivati, u vlasništvu:"
        email_templates:
          title: "Email"
          subject: "predmet"
          multiple_subjects: "Ovaj predložak e-pošte ima više tema."
          body: "Tijelo"
          revert: "Vrati promjene"
          revert_confirm: "Jeste li sigurni da želite poništiti svoje promjene?"
        component:
          all_filter: "Sve"
          enabled_filter: "Omogućeno"
          disabled_filter: "Onemogućeno"
          updates_available_filter: "Ažuriranja dostupna"
        theme:
          theme: "Tema"
          component: "Komponenta"
          components: "Komponente"
          filter_all: "Sve"
          theme_name: "Naziv teme"
          component_name: "Naziv komponente"
          themes_intro: "Odaberite postojeću temu ili instalirajte novu da biste započeli"
          beginners_guide_title: "Vodič za početnike za korištenje tema diskursa"
          developers_guide_title: "Vodič za programere za teme diskursa"
          browse_themes: "Pregledaj teme zajednice"
          customize_desc: "Prilagodba:"
          title: "Teme"
          create: "Kreiraj"
          create_type: "Tip"
          create_name: "Ime"
          save: "Spremi"
          long_title: "Izmjena boja, CSS i HTML sadržaja vaše stranice"
          edit: "Izmijeni"
          edit_confirm: "Ovo je udaljena tema. Ako uredite CSS/HTML, vaše će se izmjene izbrisati pri sljedećem ažuriranju teme."
          update_confirm: "Ove će se lokalne izmjene izbrisati ažuriranjem. Jeste li sigurni da želite nastaviti?"
          update_confirm_yes: "Da, nastavite s ažuriranjem"
          common: "Uobičajen"
          desktop: "Desktop"
          mobile: "Mobilni"
          extra_files: "Dodatne datoteke"
          extra_files_upload: "Izvezite temu za pregled ovih datoteka."
          extra_files_remote: "Izvezite temu ili provjerite git spremište za pregled ovih datoteka."
          preview: "Pregled"
          default: "Aktivno"
          is_default: "Tema je omogućena prema zadanim postavkama"
          user_selectable: "Temu mogu odabrati korisnici"
          auto_update: "Automatsko ažuriranje kada se diskurs ažurira"
          color_scheme: "Paleta boja"
          default_light_scheme: "Svjetlo (zadano)"
          color_scheme_select: "Odaberite boje koje će se koristiti po temi"
          custom_sections: "Prilagođeni odjeljci:"
          theme_components: "Komponente teme"
          add_all_themes: "Dodajte sve teme"
          convert: "Pretvoriti"
          convert_component_alert: "Jeste li sigurni da želite pretvoriti ovu komponentu u temu? Uklonit će se kao komponenta s %{relatives}."
          convert_component_tooltip: "Pretvorite ovu komponentu u temu"
          convert_component_alert_generic: "Jeste li sigurni da želite pretvoriti ovu komponentu u temu?"
          convert_theme_alert: "Jeste li sigurni da želite pretvoriti ovu temu u komponentu? Uklonit će se kao roditelj iz %{relatives}."
          convert_theme_alert_generic: "Jeste li sigurni da želite pretvoriti ovu temu u komponentu?"
          convert_theme_tooltip: "Pretvorite ovu temu u komponentu"
          inactive_themes: "Neaktivne teme:"
          inactive_components: "Neiskorištene komponente:"
          selected:
            one: "%{count} odabrano"
            few: "%{count} odabrano"
            other: "%{count} odabrano"
          cancel: "Odustani"
          broken_theme_tooltip: "Ova tema ima pogreške u svom CSS -u, HTML -u ili YAML -u"
          disabled_component_tooltip: "Ova komponenta je onemogućena"
          default_theme_tooltip: "Ova je tema zadana tema web stranice"
          updates_available_tooltip: "Dostupna su ažuriranja za ovu temu"
          and_x_more:
            one: "i %{count} više."
            few: "i %{count} više."
            other: "i %{count} više."
          collapse: Sakrij
          uploads: "Prijenosi"
          no_uploads: "Možete prenijeti materijale povezane s vašom temom, poput fontova i slika"
          add_upload: "Dodaj prijenos"
          variable_name: "SCSS var naziv:"
          variable_name_invalid: "Neispravan naziv varijable. Dozvoljeni su samo alfanumerički znakovi. Mora biti jedinstvena."
          variable_name_error:
            invalid_syntax: "Nevažeći naziv varijable. Dopušteno samo alfanumeričko. Mora početi slovom."
            no_overwrite: "Nevažeći naziv varijable. Ne smije prebrisati postojeću varijablu."
            must_be_unique: "Neispravan naziv varijable. Naziv mora biti jedinstven."
          upload: "Učitaj"
          unsaved_changes_alert: "Još niste spremili svoje promjene, želite li ih odbaciti i nastaviti dalje?"
          unsaved_parent_themes: "Niste dodijelili komponentu temama, želite li krenuti dalje?"
          discard: "Odbaci"
          stay: "Ostanite"
          delete_upload_confirm: "Izbrisati ovaj prijenos? (CSS teme može prestati raditi!)"
          component_on_themes: "Uključite komponentu na ove teme"
          included_components: "Uključene komponente"
          add_all: "Dodaj Sve"
          import_web_tip: "Repozitorijum koji sadrži temu"
          direct_install_tip: "Jeste li sigurni da želite instalirati <strong>%{name}</strong> iz dolje navedenog spremišta?"
          import_file_tip: ".tar.gz, .zip ili .dcstyle.json datoteka koja sadrži temu"
          is_private: "Tema je u privatnom git repozitoriju"
          finish_install: "Završite instalaciju teme"
          last_attempt: "Proces instalacije nije dovršen, posljednji pokušaj:"
          remote_branch: "Naziv podružnice (izborno)"
          public_key: "Omogućite pristup sljedećem javnom ključu repo:"
          install: "Instaliraj"
          installed: "Instalirano"
          install_popular: "Popularno"
          install_upload: "Sa svog uređaja"
          install_git_repo: "Iz git repozitorija"
          install_create: "Stvori novo"
          duplicate_remote_theme: "Komponenta teme “%{name}” je već instalirana, jeste li sigurni da želite instalirati još jednu kopiju?"
          force_install: "Tema se ne može instalirati jer Git repozitorij nije dostupan. Jeste li sigurni da želite nastaviti s instaliranjem?"
          create_placeholder: "Stvorite rezervirano mjesto"
          about_theme: "O nama"
          license: "Licenca"
          version: "Verzija:"
          authors: "Autor:"
          creator: "Napravio:"
          source_url: "Izvor"
          enable: "Omogući"
          disable: "Onemogući"
          disabled: "Ova komponenta je onemogućena."
          disabled_by: "Ovu komponentu je onemogućio"
          required_version:
            error: "Ova je tema automatski onemogućena jer nije kompatibilna s ovom verzijom Discoursa."
            minimum: "Zahtijeva verziju Discoursa %{version} ili noviju."
            maximum: "Zahtijeva verziju Discoursa %{version} ili nižu."
          up_to_date: "Tema je ažurirana, zadnja provjera:"
          has_overwritten_history: "Trenutna verzija teme više ne postoji jer je povijest Gita prepisana prisilnim pritiskom."
          add: "Dodaj"
          no_settings: "Ova tema nema postavke."
          empty: "Nema stvari"
          commits_behind:
            one: "Tema je %{count} obrada iza!"
            few: "Tema je %{count} obrada iza!"
            other: "Tema je zaostala za %{count} obrada!"
          compare_commits: "(Vidi nove obveze)"
          remote_theme_edits: "Ako želite urediti ovu temu, morate <a href='%{repoURL}' target='_blank'>podnijeti promjenu u njenom spremištu</a>"
          repo_unreachable: "Nije moguće kontaktirati Git repozitorij ove teme. Poruka o pogrešci:"
          imported_from_archive: "Ova je tema uvezena iz .zip datoteke"
          settings: "Postavke"
          colors: "Boje"
          discard_colors: "Odbaci"
          colors_title: "Boje"
          scss:
            text: "CSS"
          after_header:
            text: "Nakon zaglavlja"
          footer:
            text: "Podnožje"
          embedded_scss:
            text: "Ugrađeni CSS"
          color_definitions:
            text: "Definicije boja"
            title: "Unesite prilagođene definicije boja (samo napredni korisnici)"
            placeholder: |2-

              Koristite ovu stilsku listu da biste dodali prilagođene boje na listu CSS prilagođenih svojstava.

              Primjer:

              %{example}

              Prefiksiranje imena svojstava preporučuje se kako bi se izbjegli sukobi s dodacima i/ili jezgrom.
          scss_color_variables_warning: 'Korištenje jezgrenih SCSS varijabli boja u temama je zastarjelo. Umjesto toga koristite prilagođena svojstva CSS -a. Za više pojedinosti <a href="https://meta.discourse.org/t/-/77551#color-variables-2" target="_blank">ovaj vodič</a>'
          scss_warning_inline: "Korištenje jezgrenih SCSS varijabli boja u temama je zastarjelo."
          all_filter: "Sve"
          active_filter: "Aktivno"
          inactive_filter: "Neaktivan"
          updates_available_filter: "Ažuriranja dostupna"
        schema:
          fields:
            required: "*potrebno"
            number:
              too_small: "mora biti veće ili jednako %{count}"
              too_large: "mora biti manje ili jednako %{count}"
        colors:
          select_base:
            title: "Odaberite osnovnu paletu boja"
            description: "Osnovna paleta:"
          title: "Boje"
          edit: "Uredi"
          filters:
            all: "Sve"
          active_badge:
            text: "Aktivno"
          about: "Izmijenite boje koje koriste vaše teme. Za početak izradite novu paletu boja."
          copy_name_prefix: "Kopija"
          undo: "Vrati na prethodno"
          undo_title: "Poništi promjene ovoj boji od zadnjeg puta kad su spremljene."
          revert: "Vrati nazad"
          revert_title: "Vratite ovu boju na zadanu paletu boja diskursa."
          primary:
            name: "primarna"
          primary-medium:
            name: "primarni-srednji"
          primary-low-mid:
            name: "primarno-nisko-srednje"
          secondary:
            name: "sekundarna"
          tertiary:
            name: "tercijarna"
          quaternary:
            name: "kvartarna"
          header_background:
            name: "pozadina zaglavlja"
          header_primary:
            name: "primarna zaglavlja"
          highlight:
            name: "naglasak"
          highlight-high:
            name: "istaknuti-visoko"
          highlight-medium:
            name: "istaknuti-srednji"
          highlight-low:
            name: "istaknuti-nisko"
          danger:
            name: "opasnost"
          success:
            name: "uspješno"
          love:
            name: "like"
          selected:
            name: "odabran"
        robots:
          title: "Nadjačaj datoteku robots.txt vaše web stranice:"
          warning: "To će trajno nadjačati sve povezane postavke web lokacije."
          overridden: Zadana datoteka robots.txt web-mjesta nadjačana je.
        email_style:
          title: "Stil e-pošte"
          html: "HTML"
          css: "CSS"
          reset: "Vrati na zadano"
          reset_confirm: "Jeste li sigurni da želite vratiti zadane %{fieldName} i izgubiti sve promjene?"
          save_error_with_reason: "Vaše promjene nisu spremljene. %{error}"
          instructions: "Prilagodite predložak u kojem se generiraju sve html e -poruke i stilizirajte ga pomoću CSS -a."
      email:
        title: "E-mail poruke"
        settings: "Postavke"
        templates: "Predlošci"
        advanced_test:
          desc: "Pogledajte kako Discourse obrađuje primljene e-mail poruke. Da biste mogli ispravno obraditi e-mail poruke, zalijepite ispod cijele izvorne e-mail poruke."
          email: "Izvorna poruka"
        sending_test: "Slanje testne e-mail poruke…"
        error: "<b>GREŠKA</b> - %{server_error}"
        test_error: "Dogodio se problem pri slanju testne e-mail poruke. Još jednom provjerite e-mail postavke, potvrdite da poslužitelj ne blokira e-mail konekcije i pokušajte ponovo."
        sent: "Poslano"
        skipped: "Preskočeno"
        bounced: "Vraćeno"
        received: "Primljeno"
        rejected: "Odbijeno"
        time: "Vrijeme"
        user: "Korisnik"
        details_title: "Prikaži detalje e-mail poruke"
        test_email_address: "e-mail adresa za testiranje"
        sent_test: "poslano!"
        preview_digest_desc: "Pregledajte sadržaj e-mail poruka sa sažetkom poslanih neaktivnim korisnicima."
        refresh: "Osvježi"
        send_digest_label: "Pošalji ovaj rezultat na:"
        send_digest: "Pošalji"
        sending_email: "Slanje e-mail poruke…"
        format: "Formatiraj"
        html: "hmtl"
        text: "tekst"
        html_preview: "Pregled sadržaja e-pošte"
        no_result: "Nije pronađen rezultat za sažetak."
        incoming_emails:
          from_address: "Od"
          to_addresses: "Za"
          cc_addresses: "Cc"
          subject: "predmet"
          error: "Greška"
          none: "Nije pronađena nijedna dolazna e-mail poruka."
          modal:
            error: "Greška"
            headers: "Zaglavlja"
            subject: "Predmet"
            body: "Tijelo"
          filters:
            from_placeholder: "from@example.com"
            to_placeholder: "to@example.com"
            cc_placeholder: "cc@example.com"
            subject_placeholder: "Predmet…"
            error_placeholder: "Greška"
        logs:
          none: "Nema pronađenih zapisa."
          filters:
            title: "Filter"
            user_placeholder: "korisničko ime"
            address_placeholder: "ime@primjer.com"
            type_placeholder: "sažetak, prijava…"
            reply_key_placeholder: "ključ odgovora"
            smtp_transaction_response_placeholder: "SMTP ID"
          email_addresses:
            see_more: "[Vidi više...]"
          post_id: "(ID objave: %{post_id})"
      moderation_history:
        performed_by: "Izvođeno od"
        no_results: "Povijest moderiranja nije dostupna."
        actions:
          delete_user: "Korisnik je izbrisan"
          suspend_user: "Korisnik suspendiran"
          silence_user: "Korisnik je utišan"
          delete_post: "Objava je izbrisana"
          delete_topic: "Tema je obrisana"
          post_approved: "Objava odobrena"
      logs:
        nav_title: "Zapisi"
        action: "Akcija"
        created_at: "Stvoreno"
        last_match_at: "Zadnji usklađeni"
        match_count: "Usklađeni"
        ip_address: "IP"
        topic_id: "ID teme"
        post_id: "ID objave"
        category_id: "ID kategorije"
        delete: "Obriši"
        edit: "Izmjeni"
        save: "Spremi"
        screened_actions:
          block: "blokiraj"
          do_nothing: "ne učini ništa"
        staff_actions:
          all: "sve"
          filter: "Filter:"
          staff_user: "Korisnik"
          target_user: "Ciljani korisnik"
          subject: "predmet"
          when: "Kada"
          context: "Kontekst"
          details: "Detalji"
          previous_value: "Predhodno"
          new_value: "Novo"
          show: "Pokaži"
          modal_title: "Detalji"
          no_previous: "Nema predhodne vrijednosti."
          deleted: "Nema nove vrijednosti. Zapis je obrisan."
          actions:
            delete_user: "obriši korisnika"
            change_trust_level: "promijeni razinu povjerenja"
            change_username: "promijeni korisničko ime"
            change_site_setting: "promijeni postavke stranice"
            change_theme: "promijeniti temu"
            delete_theme: "izbrisati temu"
            change_site_text: "promijeniti tekst stranice"
            suspend_user: "suspendiraj korisnika"
            unsuspend_user: "od-suspendiraj korisnika"
            removed_suspend_user: "suspendirati korisnika (uklonjeno)"
            removed_unsuspend_user: "poništiti suspenziju korisnika (uklonjeno)"
            grant_badge: "dodijeli značku"
            revoke_badge: "povuci značku"
            check_email: "provjeri email"
            delete_topic: "obriši temu"
            recover_topic: "poništi brisanje teme"
            delete_post: "obriši objavu"
            impersonate: "predstavi se kao"
            anonymize_user: "anonimizirajte korisnika"
            roll_up: "povrati IP blokove"
            change_category_settings: "promijeni postavke kategorije"
            delete_category: "obriši kategoriju"
            create_category: "stvorite novu kategoriju"
            silence_user: "ušuti korisnika"
            unsilence_user: "utišavanje ušutkivanja korisnika"
            removed_silence_user: "utišati korisnika (uklonjeno)"
            removed_unsilence_user: "isključiti utišavanje korisnika (uklonjeno)"
            grant_admin: "dodijeli administraciju"
            revoke_admin: "poništi administraciju"
            grant_moderation: "dodijeli moderaciju"
            revoke_moderation: "poništi moderaciju"
            backup_create: "stvori sigurnosnu kopiju"
            deleted_tag: "izbriši oznaku"
            deleted_unused_tags: "izbriši neiskorištene oznake"
            renamed_tag: "preimenuj oznaku"
            revoke_email: "ukloni e-poštu"
            lock_trust_level: "zaključaj razinu povjerenja"
            unlock_trust_level: "odključaj razinu povjerenja"
            activate_user: "aktivirati korisnika"
            deactivate_user: "deaktivirati korisnika"
            change_readonly_mode: "Omogući \"samo čitanje\" model."
            backup_download: "preuzimanje sigurnosne kopije"
            backup_destroy: "uništiti sigurnosnu kopiju"
            reviewed_post: "pregledan post"
            custom_staff: "prilagođena radnja dodatka"
            post_locked: "post zaključan"
            post_edit: "uređivanje posta"
            post_unlocked: "post otključan"
            check_personal_message: "provjerite osobne poruke"
            disabled_second_factor: "onemogućite dvofaktorsku autentifikaciju"
            topic_published: "tema objavljena"
            post_approved: "post odobren"
            post_rejected: "post odbijen"
            create_badge: "kreiraj značku"
            change_badge: "promijeni značku"
            delete_badge: "izbriši značku"
            merge_user: "spajanje korisnika"
            entity_export: "izvozni subjekt"
            change_name: "promijeni naziv"
            topic_timestamps_changed: "promijenjene vremenske oznake teme"
            approve_user: "odobreni korisnik"
            web_hook_create: "izradite webhook"
            web_hook_update: "ažuriranje webhooka"
            web_hook_destroy: "webhook uništiti"
            web_hook_deactivate: "webhook deaktivirati"
            embeddable_host_create: "stvorite ugradbeni host "
            embeddable_host_update: "ugradivo ažuriranje hosta"
            embeddable_host_destroy: "embeddable host uništiti"
            change_theme_setting: "promijeniti postavku teme"
            disable_theme_component: "onemogućite komponentu teme"
            enable_theme_component: "omogući komponentu teme"
            revoke_title: "opozvati naslov"
            change_title: "promijeni naslov"
            api_key_create: "kreiraj api ključ"
            api_key_update: "ažuriranje api ključa"
            api_key_destroy: "api ključ uništiti"
            override_upload_secure_status: "nadjačati siguran status prijenosa"
            page_published: "stranica objavljena"
            page_unpublished: "stranica neobjavljena"
            add_email: "dodaj e-poštu"
            update_email: "ažurirajte e-poštu"
            destroy_email: "uništi e-poštu"
            topic_closed: "tema zatvorena"
            topic_opened: "tema otvorena"
            topic_archived: "tema arhivirana"
            topic_unarchived: "nearhivirana tema"
            post_staff_note_create: "dodati bilješku o osoblju"
            post_staff_note_destroy: "uništiti bilješku osoblja"
            delete_group: "izbriši grupu"
            watched_word_create: "dodaj promatranu riječ"
            watched_word_destroy: "izbriši gledanu riječ"
        screened_emails:
          description: "Kad netko pokuša stvoriti račun, slijedeće email adrese će biti provjerene i registracija će biti blokirana ili će neke druge akcije biti poduzete."
          actions:
            allow: "Dopusti"
        screened_urls:
          title: "Provjereni URL-ovi"
          description: "URL-ovi s ovog popisa su korišteni u objavama korisnika koji su identificirani kao spammer (objavljivali nepoželjan sadržaj)."
          url: "URL"
          domain: "Domena"
        screened_ips:
          title: "Provjereni IP-pvi"
          description: 'IP adrese koje se promatraju. Upotrijebite "Dopusti" da biste dopustili IP adrese.'
          delete_confirm: "Jeste li sigruni da želite ukloniti pravilo za %{ip_address}?"
          actions:
            block: "Blokiraj"
            do_nothing: "Dopusti"
          form:
            label: "Novo:"
            ip_address: "IP adrese"
            add: "Dodaj"
            filter: "Pretraži"
          roll_up:
            text: "Zaokruži"
            title: "Stvori nove unose zabrana za podmreže ako ima barem 'min_ban_entries_for_roll_up' unosa."
        search_logs:
          term: "Pojam"
          searches: "Pretraživanja"
          click_through_rate: "CTR"
          types:
            all_search_types: "Sve vrste pretraživanja"
            header: "Uzglavlje"
            click_through_only: "Sve (samo kliknite)"
      watched_words:
        search: "pretraži"
        clear_filter: "Izbriši"
        show_words:
          one: "pokazati %{count} riječ"
          few: "Prikaži %{count} riječi"
          other: "Prikaži %{count} riječi"
        case_sensitive: "(osjetljivo na velika i mala slova)"
        download: Preuzmi
        clear_all_confirm: "Jeste li sigurni da želite očistiti sve promatrane riječi za %{action} akciju?"
        invalid_regex: 'Promatrana riječ "%{word}" je nevažeći regularni izraz.'
        regex_warning: '<a href="%{basePath}/admin/site_settings/category/all_results?filter=watched%20words%20regular%20expressions%20">Gledane riječi su regularni izrazi</a> i ne uključuju automatski granice riječi. Ako želite da regularni izraz odgovara cijelim riječima, uključite <code>\b</code> na početak i kraj vašeg regularnog izraza.'
        actions:
          block: "Blokiraj"
          censor: "Cenzor"
          require_approval: "Zahtijevati odobrenje"
          flag: "Označi zastavicom"
          replace: "Zamijeni"
          tag: "Označiti"
          silence: "Utišaj"
          link: "Veza"
        action_descriptions:
          replace: "Zamijenite riječi u objavama drugim riječima."
          link: "Zamijenite riječi u objavama vezama."
        form:
          replace_label: "Zamjena"
          replace_placeholder: "primjer"
          tag_label: "Označiti"
          link_label: "Veza"
          link_placeholder: "https://example.com"
          add: "Dodaj"
          success: "Uspjeh"
          exists: "Već postoji"
          upload: "Dodaj iz datoteke"
          upload_successful: "Prijenos uspješno. Riječi su dodane."
          case_sensitivity_label: "Je li osjetljiv na velika i mala slova"
          case_sensitivity_description: "Samo riječi s odgovarajućim malim slovima"
          html_label: "HTML"
        test:
          button_label: "Test"
          modal_title: "%{action}: Testirajte gledane riječi"
          description: "Unesite tekst ispod da provjerite podudaranja s gledanim riječima"
          found_matches: "Pronađeno podudaranja:"
          no_matches: "Nema pronađenih podudaranja"
      form_templates:
        nav_title: "Predlošci"
        list_table:
          headings:
            name: "Ime"
            actions: "Akcije"
        view_template:
          close: "Zatvori"
          edit: "Uredi"
          delete: "Pobriši"
        new_template_form:
          submit: "Spremi"
          cancel: "Odustani"
          preview: "Pregled"
        quick_insert_fields:
          add_new_field: "Dodaj"
          dropdown: "Padajući izbornik"
        validations_modal:
          table_headers:
            key: "Ključ"
            type: "Tip"
            description: "Opis"
          validations:
            required:
              key: "potrebno"
            minimum:
              key: "minimum"
            maximum:
              key: "maksimum"
            type:
              key: "tip"
      impersonate:
        title: "Predstavi se kao"
        help: "Koristite ovaj alat da se predstavljate kao određeni korisnički račun za potrebe ispravljanja grešaka. Morat će te se odjaviti kad završite."
        not_found: "Taj se korisnik ne može pronaći."
        invalid: "Nažalost, ne smijete se lažno predstavljati kao taj korisnik."
      users:
        title: "Korisnici"
        create: "Dodaj administratora"
        last_emailed: "Zadnji emailan"
        not_found: "Žao nam je, taj korisnik ne postoji."
        id_not_found: "Žao nam je, taj korisnički ID ne postoji."
        active: "Aktivirano"
        status: "Statust"
        bulk_actions:
          delete:
            confirmation_modal:
              close: "Zatvori"
              confirm: "Pobriši"
        nav:
          new: "Novo"
          active: "Aktivno"
          staff: "Osoblje"
          suspended: "Suspendirani"
          silenced: "Utišano"
          staged: "Priređen"
        approved: "Potvrđeni?"
        titles:
          active: "Aktivni korisnici"
          pending: "Korisnici koji čekaju reviziju"
          newuser: "Korisnici na razini povjerenja 0 (novi korisnici)"
          basic: "Korisnici na razini povjerenja 1 (osnovni korisnici)"
          member: "Korisnici na razini povjerenja 2 (članovi)"
          regular: "Korisnici na razini povjerenja 3 (stalni)"
          leader: "Korisnici na razini povjerenja 4 (vođe)"
          staff: "Osoblje"
          moderators: "Moderatori"
        not_verified: "Nije odobreno"
        check_email:
          title: "Otkrij korisnikovu email adresu."
          text: "Pokaži"
        check_sso:
          title: "Otkrivanje korisnog opterećenja SSO-a"
          text: "Pokaži"
      user:
        suspend_failed: "Nešto je pošlo po krivu pri suspenziji ovog korisnika %{error}"
        unsuspend_failed: "Nešto je pošlo po krivu pri ukidanju suspenzije ovog korisnika %{error}"
        suspend_duration: "Suspendirati korisnika do:"
        suspend_reason_label: "Zažto ga suspendiraš? Ovaj tekst <b>će biti vidljiv svima</b> na korisničkom profilu korisnika, i biti će prikazan korisniku kad se pokuša prijaviti. Neka je kratak."
        suspend_reason_hidden_label: "Zašto suspendiraš? Ovaj tekst će biti prikazan korisniku kada se pokuša prijaviti. Držite ga kratko."
        suspend_reason: "Razlog"
        suspend_reason_title: "Razlog suspenzije"
        suspend_reasons:
          not_listening_to_staff: "Ne sluša na informacije osoblja"
          consuming_staff_time: "Potrošeno nerazmjerno mnogo vremena osoblja"
          combative: "Previše agresivan"
          in_wrong_place: "Na krivom mjestu"
          no_constructive_purpose: "Njihova djela nemaju konstruktivnu svrhu osim stvaranja neslaganja unutar zajednice"
        suspend_message: "Pošaljite poruku emailom."
        suspend_message_placeholder: "Po želji, pružite više informacija o suspenziji i bit će poslana korisniku."
        suspended_by: "Suspendirao"
        silence_reason: "Razlog"
        silenced_by: "Ušutkano od strane"
        silence_modal_title: "Ušuti korisnika"
        silence_duration: "Koliko dugo će korisnik biti ušutkan?"
        silence_reason_label: "Zašto ušutkavate ovog korisnika?"
        silence_reason_placeholder: "Razlog šutnje"
        silence_message: "Pošaljite poruku emailom."
        silence_message_placeholder: "(ostavite praznim za slanje zadane poruke)"
        suspended_until: "(do %{until})"
        suspend_forever: "Zaustavite zauvijek"
        cant_suspend: "Ovaj korisnik ne može biti suspendiran."
        cant_silence: "Ovaj korisnik ne može biti ušutkan."
        delete_posts_failed: "Došlo je do problema pri brisanju postova."
        post_edits: "Post izmjene"
        view_edits: "Prikaz uređivanja"
        penalty_post_actions: "Što biste željeli učiniti s pripadajućim postom?"
        penalty_post_delete: "Obrišite post"
        penalty_post_delete_replies: "Izbriši post + sve odgovore"
        penalty_post_edit: "Uredi post"
        penalty_post_none: "Ne radi ništa"
        penalty_count: "Broj kazni"
        penalty_history_MF: >-
          U posljednjih 6 mjeseci ovaj je korisnik suspendiran <b>{ SUSPENDED, plural, one {# vrijeme} few {# puta} other {# puta} }</b> i <b>ušutkan { SILENCED, plural, one {# vrijeme} few {# puta} other {# puta} }</b>.
        clear_penalty_history:
          title: "Obriši povijest kazne"
          description: "korisnici s kaznama ne mogu doseći TL3"
        delete_all_posts_confirm_MF: |
          Uskoro ćete izbrisati {POSTS, plural, one {# post} few {# postova} other {# postova}} i {TOPICS, plural, one {# tema} few {# tema} other {# tema}}. Jesi li siguran?
        silence: "Utišaj"
        unsilence: "Vrati šutnju"
        silenced: "Utišano?"
        moderator: "Moderator?"
        admin: "Administrator?"
        suspended: "Suspendiran?"
        staged: "Priređen?"
        show_admin_profile: "Administrator"
        manage_user: "Upravljanje korisnikom"
        show_public_profile: "Pokaži javni profil"
        action_logs: "Dnevnici akcija"
        ip_lookup: "IP pregled"
        log_out: "Odjava"
        logged_out: "Korisnik je odjavljen sa svih uređaja"
        revoke_admin: "Poništi administraciju"
        grant_admin: "Dodijeli administraciju"
        grant_admin_success: "Novi administrator je potvrđen."
        grant_admin_confirm: "Poslali smo vam e-mail da biste provjerili novog administratora. Otvorite ga i slijedite upute."
        revoke_moderation: "Poništi moderaciju"
        grant_moderation: "Dodijeli moderaciju"
        unsuspend: "Poništi suspenziju"
        suspend: "Suspendiraj"
        show_flags_received: "Prikaži primljene prijave"
        flags_received_by: "Prijava primljena od %{username}"
        flags_received_none: "Ovaj korisnik nije primio prijave."
        reputation: Reputacija
        permissions: Dozvole
        activity: Aktivnosti
        like_count: Like-ovi dani / primljeni
        last_100_days: "U zadnjih 100 dana"
        posts_read_count: Objava pročitano
        post_count: Objava stvoreno
        second_factor_enabled: Omogućena dvofaktorska provjera autentičnosti
        topics_entered: Tema pogledano
        flags_given_count: Zastavica dano
        flags_received_count: Zastavica primljeno
        warnings_received_count: Upozorenja primljeno
        warnings_list_warning: |
          Kao moderator, možda nećete moći vidjeti sve ove teme. Ako je potrebno, zatražite od administratora ili moderatora izdavanja da <b>@moderators</b> pristupi poruci.
        flags_given_received_count: "Zastavica primljeno / dano"
        approve: "Odobri"
        approved_by: "Odobrio"
        approve_success: "Korisnik odobren i email s aktivacijom poslan."
        approve_bulk_success: "Uspjeh! Svi označeni korisnici su odobreni i obaviješteni."
        time_read: "Vrijeme čitanja"
        post_edits_count: "Post izmjene"
        exports:
          download:
            button: Zahtjevaj arhivu
        anonymize: "Anonimiziraj korisnika"
        anonymize_yes: "Da, anonimizirajte ovaj račun"
        anonymize_failed: "Došlo je do problema s anonimiziranjem računa."
        delete: "Obriši korisnika"
        delete_posts:
          button: "Obriši sve objave"
          progress:
            title: "Napredak brisanja postova"
          confirmation:
            title: "Izbrišite sve postove do @%{username}"
            description: |
              <p>Jeste li sigurni da želite izbrisati <b>%{post_count}</b> postove by @%{username}?

              <p><b>Ovo se ne može poništiti!</b></p>

              <p>Za nastavak tipa: <code>%{text}</code></p>
            text: "izbriši postove od @%{username}"
            delete: "Izbriši postove od @%{username}"
            cancel: "Odustani"
        merge:
          button: "Spoji"
          prompt:
            title: "Prijenos i brisanje @%{username}"
            description: |
              <p>Molimo odaberite novog vlasnika za <b>@%{username}</b> sadržaja.</p>

              <p>Sve teme, postovi, poruke i drugi sadržaj kreiran od strane <b>@%{username}</b> će biti prenesen.</p>
            target_username_placeholder: "Korisničko ime novog vlasnika"
            transfer_and_delete: "Prijenos i brisanje @%{username}"
            cancel: "Odustani"
          progress:
            title: "Spoji napredak"
          confirmation:
            title: "Prijenos i brisanje @%{username}"
            description: |
              <p>Sve <b>@%{username}je</b> sadržaj će biti prebačen i pripisuje <b>@%{targetUsername}</b>. Nakon prijenosa sadržaja, <b>@%{username}</b> račun će biti izbrisan.</p>

              <p><b>Ovo se ne može poništiti!</b></p>

              <p>Za nastavak tipa: <code>%{text}</code></p>
            text: "prijenos @%{username} u @%{targetUsername}"
            transfer_and_delete: "Prijenos i brisanje @%{username}"
            cancel: "Odustani"
        merge_failed: "Došlo je do pogreške prilikom spajanja korisnika."
        delete_forbidden_because_staff: "Admini i moderatori ne mogu biti obrisani."
        delete_posts_forbidden_because_staff: "Nije moguće obrisati sve objave administratora i moderatora."
        delete_forbidden:
          one: "Korisnici ne mogu biti obrisani ako imaju objava. Obrišite sve njihove objave prije nego pokušate obrisati korisnika. (Objave starije od %{dana] ne mogu biti obrisane.)"
          few: "Korisnici ne mogu biti obrisani ako imaju objava. Obrišite sve njihove objave prije nego pokušate obrisati korisnika. (Objave starije od %{dana] ne mogu biti obrisane.)"
          other: "Korisnici ne mogu biti obrisani ako imaju objava. Obrišite sve njihove objave prije nego pokušate obrisati korisnika. (Objave starije od %{dana] ne mogu biti obrisane.)"
        cant_delete_all_posts:
          one: "Ne možete obrisati sve objave. Neke su starije od %{count} dana. (Postavke brisanja objava maximalne starosti.)"
          few: "Ne možete obrisati sve objave. Neke su starije od %{count} dana. (Postavke brisanja objava maximalne starosti.)"
          other: "Ne možete obrisati sve objave. Neke su starije od %{count} dana. (Postavke brisanja objava maximalne starosti.)"
        cant_delete_all_too_many_posts:
          one: "Ne možete obrisati sve objave jer korisnik ima više od %{count} objava. (briši_sve_objave_max)"
          few: "Ne možete obrisati sve objave jer korisnik ima više od %{count} objava. (briši_sve_objave_max)"
          other: "Ne možete obrisati sve objave jer korisnik ima više od %{count} objava. (briši_sve_objave_max)"
        delete_confirm: "Općenito je bolje anonimizirati korisnike umjesto brisanja, kako bi se izbjeglo uklanjanje sadržaja iz postojećih rasprava."
        deleted: "Korisnik je obrisan."
        delete_failed: "Dogodila se greška pri brisanju korisnika. Provjerite da li ste obrisali sve njegove objave prije nego ga ponovo pokušate brisati."
        send_activation_email: "Pošalji aktivacijski email"
        activation_email_sent: "Aktivacijski email poslan."
        send_activation_email_failed: "Dogodila se greška pri slanju još jednog aktivacijskog emaila. %{error}"
        activate: "Aktiviraj račun"
        activate_failed: "Dogodio se problem s aktivacijom korisnika."
        deactivate_account: "Deaktiviraj račun"
        deactivate_failed: "Dogodio se problem s deaktivacijom korisnika."
        unsilence_failed: "Došlo je do problema sa ušitkavanjem korisnika."
        silence_failed: "Došlo je do problema s utišavanjem korisnika."
        silence_confirm: "Jeste li sigurni da želite ušutkati ovog korisnika? Neće moći stvarati nove teme ili postove."
        silence_accept: "Da, utišajte ovog korisnika"
        bounce_score: "Bounce rezultat"
        reset_bounce_score:
          label: "Resetirati"
          title: "Reset bounce rezultat natrag na 0"
        visit_profile: "Posjetite <a href='%{url}'>stranicu preferenci ovog korisnika</a> da biste uredili njihov profil"
        deactivate_explanation: "Deaktivirani korisnik mora ponovo potvrditi svoj email."
        suspended_explanation: "Suspendirani korisnik se ne može prijaviti."
        silence_explanation: "Ušutkani korisnik ne može objavljivati niti započeti teme."
        staged_explanation: "Postupni korisnik može objavljivati samo putem e-maila u određenim temama."
        bounce_score_explanation:
          none: "Nedavno nije primljeno odbijanje od tog e-maila."
          some: "Nedavno su primljeni neki odbijeni poslovi iz te e -pošte."
          threshold_reached: "Dobio sam previše odbijanja od te e -pošte."
        trust_level_change_failed: "Dogodio se problem s promjenom razine povjerenje korisnika."
        suspend_modal_title: "Suspendiraj korisnika"
        confirm_cancel_penalty: "Jeste li sigurni da želite odbaciti kaznu?"
        trust_level_2_users: "Korisnici na razini povjerenja 2"
        trust_level_3_requirements: "Predispozicije za razinu povjerenja 3"
        trust_level_locked_tip: "razina povjerenja zaključana, sistem neće promovirati ili demotirati korisnika"
        trust_level_unlocked_tip: "razina povjerenja odključana, sistem će promovirati ili demotirati korisnika"
        lock_trust_level: "Zaključaj razinu povjerenja"
        unlock_trust_level: "Odključaj razinu povjerenja"
        silenced_count: "Utišano"
        suspended_count: "Suspendirani"
        last_six_months: "Posljednjih 6 mjeseci"
        other_matches:
          one: "Postoji <b>%{count} drugi korisnik</b> s istom IP adresom. Pregledajte i odaberite sumnjive koje ćete kazniti zajedno s %{username}."
          few: "Postoji <b>%{count} drugi korisnik</b> s istom IP adresom. Pregledajte i odaberite sumnjive koje ćete kazniti zajedno s %{username}."
          other: "Postoji <b>%{count} drugih korisnika</b> s istom IP adresom. Pregledajte i odaberite sumnjive koje ćete kazniti zajedno s %{username}."
        other_matches_list:
          username: "Korisničko ime"
          trust_level: "Razina povjerenja"
          read_time: "Vrijeme čitanja"
          topics_entered: "Unesene teme"
          posts: "Postovi"
        tl3_requirements:
          title: "Predispozicije za razinu povjerenja 3"
          table_title:
            one: "Posljednjeg dana:"
            few: "Posljednjih %{count} dana:"
            other: "U zadnjih %{count} dana:"
          value_heading: "Vrijednost"
          requirement_heading: "Predispozicija"
          days: "dana"
          topics_replied_to: "Odgovoreno u teme"
          topics_viewed: "Tema pogledano"
          topics_viewed_all_time: "Tema pogledano (sve vrijeme)"
          posts_read: "Objava pročitano"
          posts_read_all_time: "Objava pročitano (sve vrijeme)"
          flagged_posts: "Objava označeno zastavicom"
          flagged_by_users: "Korisnici koji su označili zastavicom"
          likes_given: "Like-ova dano"
          likes_received: "Like-ova primljeno"
          likes_received_days: "Likeova primljeno: jedinstveni dani"
          likes_received_users: "Likeova primljeno: jedinstveni korisnici"
          suspended: "Suspendiran (zadnjih 6 mjeseci)"
          silenced: "Ušutkano (zadnjih 6 mjeseci)"
          qualifies: "Kvalificira se za razinu povjerenja 3."
          does_not_qualify: "Ne kvalificira se za razinu povjerenja 3."
          will_be_promoted: "Uskoro će biti promovisan."
          will_be_demoted: "Uskoro će biti demotiran."
          on_grace_period: "Trenutno u periodu milosti zbog promocije, neće biti demotiran."
          locked_will_not_be_promoted: "Razina povjerenja zaključana. Neće biti promoviran."
          locked_will_not_be_demoted: "Razina povjerenja zaključana. Neće biti demotiran."
        discourse_connect:
          title: "Jednokratna prijava na DiscourseConnect"
          external_id: "Vanjski ID"
          external_username: "Korisničko ime"
          external_name: "Ime"
          external_email: "Email"
          external_avatar_url: "URL profilne slike"
          last_payload: "Zadnja nosivost"
          delete_sso_record: "Izbriši SSO zapis"
          confirm_delete: "Jeste li sigurni da želite izbrisati ovaj DiscourSeconnect zapis?"
      user_fields:
        untitled: "Nenaslovljeno"
        name: "Ime polja"
        type: "Tip polja"
        description: "Opis polja"
        preferences: "Postavke"
        save: "Spremi"
        edit: "Izmijeni"
        delete: "Obriši"
        cancel: "Odustani"
        delete_confirm: "Jeste li sigurni da želite obrisati to korisničko polje?"
        options: "Mogućnosti"
        required:
          title: "Potrebno pri registraciji"
          enabled: "potrebno"
          disabled: "nije potrebno"
        requirement:
          optional:
            title: "Neobvezno"
        editable:
          title: "Izmijenjivo nakon registracije"
        show_on_profile:
          title: "Prikaži na javnom profilu"
        show_on_user_card:
          title: "Prikaži na korisničkoj kartici"
        searchable:
          title: "Može se pretraživati"
          enabled: "Može se pretraživati"
        field_types:
          text: "Tekst"
          confirm: "Potvrda"
          dropdown: "Padajući izbornik"
          multiselect: "Višestruki odabir"
      site_text:
        search: "Potražite tekst koji želite urediti"
        edit: "Uredi"
        revert: "Vrati promjene"
        revert_confirm: "Jeste li sigurni da želite poništiti promjene?"
        go_back: "Natrag na pretraživanje"
        recommended: "Preporučujemo da prilagodite sljedeći tekst tako da odgovara vašim potrebama:"
        show_overriden: "Pokazuj samo promijenjeno"
        locale: "Jezik:"
        more_than_50_results: "Postoji više od 50 rezultata. Molimo suzite kriterije vaše pretrage."
        outdated:
          dismiss: "Skloni"
      settings:
        show_overriden: "Pokazuj samo promijenjeno"
        history: "Prikaz povijesti promjena"
        reset: "resetiraj"
        none: "ništa"
        save: "spremi"
        cancel: "otkaži"
      site_settings:
        emoji_list:
          invalid_input: "Emotikona lista treba sadržavati samo važeća imena emoji, npr.: zagrljaji"
          add_emoji_button:
            label: "Dodaj emotikone"
        nav_title: "Postavke"
        no_results: "Nema pronađenih rezultata"
        clear_filter: "Izbriši"
        add_url: "dodaj URL"
        add_host: "dodaj host"
        add_group: "dodaj grupu"
        uploaded_image_list:
          label: "Uredi popis"
          empty: "Još nema slika. Prenesite jednu."
          upload:
            label: "Učitaj"
        selectable_avatars:
          title: "Popis avatara koji korisnici mogu birati"
        table_column_heading:
          status: "Statust"
        categories:
          all_results: "Sve"
          required: "Potrebno"
          branding: "Brendiranje"
          basic: "Osnovne postavke"
          users: "Korisnici"
          posting: "Objavljivanje"
          email: "Email"
          files: "Datoteke"
          trust: "Razine povjerenja"
          security: "Sigurnost"
          onebox: "Onebox"
          seo: "SEO"
          spam: "Nepoželjno"
          rate_limits: "Granica omjera"
          developer: "Programer"
          embedding: "Ugrađivanje"
          legal: "Legalno"
          api: "API"
          user_api: "Korisnički API"
          uncategorized: "Ostalo"
          backups: "Sigurnosne kopije"
          login: "Prijava"
          plugins: "Dodaci"
          user_preferences: "Korisničke postavke"
          tags: "Oznake"
          search: "Pretraži"
          groups: "Grupe"
          dashboard: "Nadzorna ploča"
          navigation: "Navigacija"
        secret_list:
          invalid_input: "Polja za unos ne mogu biti prazna niti sadrže znak vertikalne trake."
        default_categories:
          modal_yes: "Da"
          modal_no: "Ne, samo ubuduće primijeni promjenu"
        json_schema:
          edit: Pokreni uređivač
          modal_title: "Uredi %{name}"
        file_types_list:
          add_image_types: "Slike"
      badges:
        status: Statust
        title: Značke
        new_badge: Nova značka
        new: Novo
        name: Ime
        badge: Značka
        display_name: Ime prikaza
        description: Opis
        badge_grouping: Grupa
        badge_groupings:
          modal_title: Grupiranja znački
        granted_by: Dodijelio
        granted_at: Dodijeljeno pri
        reason_help: (Link na post ili temu)
        save: Spremi
        delete: Obriši
        delete_confirm: Jeste li sigurni da želite izbrisati ovu značku?
        revoke: Povuci
        reason: Razlog
        expand: Proširi &hellip;
        revoke_confirm: Jeste li sigurni da želite povući ovu značku?
        edit_badges: Izmijeni značke
        grant_badge: Dodijeli značku
        granted_badges: Dodijeljene značke
        grant: Dodijeli
        no_user_badges: "%{name} nije dodijeljena ni jedna značka"
        no_badges: Nema znački za dodijeliti.
        none_selected: "Odaberite značku da počnete"
        allow_title: Dopusti da se značka koristi kao titula
        multiple_grant: Može biti dodijeljena više puta
        visibility_heading: Vidljivost
        listable: Prikaži značku na javnoj stranici sa značkama
        enabled: omogućeno
        disabled: onemogućen
        icon: Ikona
        image: Slika
        graphic: Grafički
        icon_help: "Unesite naziv ikone Font Awesome (koristite prefiks 'far-' za obične ikone i 'fab-' za ikone marke)"
        select_an_icon: "Odaberi ikonu"
        upload_an_image: "Učitaj sliku"
        read_only_setting_help: "Prilagodite tekst"
        query: Upitnik značke (SQL)
        target_posts: Upitnik cilja objave
        auto_revoke: Svakodnevno pokreni upitnik o povlačenju
        show_posts: Prikaži objave zbog kojih je značka dodijeljena na stranici značke
        trigger: Okidač
        trigger_type:
          none: "Ažuriraj dnevno"
          post_action: "Kad korisnik reagira na objavu"
          post_revision: "Kad korisnik izmjeni ili objavi objavu"
          trust_level_change: "Kad korisnik promijeni razinu povjerenja"
          user_change: "Kad je korisnik izmjenjen ili stvoren"
        preview:
          link_text: "Predpregledaj dodijeljene značke"
          plan_text: "Predpregled s planom upita"
          modal_title: "Predpregled upita značke"
          sql_error_header: "Dogodila se greška s upitom."
          error_help: "Pogledaj slijedeće poveznice za pomoć s upitima znački."
          bad_count_warning:
            header: "UPOZORENJE!"
            text: "Postoje izgubljeni uzorci dodjele. Ovo se dogodi kad upit značke vrati korisnički ID ili ID objave koja ne postoji. Ovo može prouzročiti nepredviđene probleme kasnije - molimo provjerite svoj upit."
          no_grant_count: "Nema značaka za dodijeliti."
          grant_count:
            one: "<b>%{count}</b> značka za dodjelu."
            few: "<b>%{count}</b> znački za dodjelu."
            other: "<b>%{count}</b> znački za dodjelu."
          sample: "Uzorak:"
          grant:
            with: <span class="username">%{username}</span>
            with_post: <span class="username">%{username}</span> za objavu u %{link}
            with_post_time: <span class="username">%{username}</span> za objavu u %{link} u <span class="time">%{time}</span>
            with_time: <span class="username">%{username}</span> u <span class="time">%{time}</span>
        mass_award:
          description: Dodijelite istu značku velikom broju korisnika odjednom.
          no_badge_selected: Odaberite značku da biste započeli.
          perform: "Dodijelite značku korisnicima"
          upload_csv: Prenesite CSV s korisničkim adresama e-pošte ili korisničkim imenima
          aborted: Prenesite CSV koji sadrži korisničke poruke e-pošte ili korisnička imena
          csv_has_unmatched_users: "Sljedeće stavke nalaze se u CSV datoteci, ali se ne mogu uskladiti s postojećim korisnicima i stoga neće dobiti značku:"
          replace_owners: Uklonite značku od prethodnih vlasnika
          grant_existing_holders: Dodijelite dodatne značke postojećim nositeljima bedževa
      emoji:
        title: "Emoji"
        delete: "Pobriši"
        uploading: "Prijenos…"
        name: "Ime"
        group: "Grupa"
        image: "Slika"
        alt: "prilagođeni pregled emotikona"
        delete_confirm: "Jeste li sigurni da želite izbrisati :%{name}: emoji?"
        settings: "Postavke"
      embedding:
        get_started: "Ako želite ugraditi Discourse na drugu web-stranicu, počnite dodavanjem njegovog hosta."
        delete: "Pobriši"
        confirm_delete: "Jeste li sigurni da želite izbrisati tog hosta?"
        title: "Ugrađivanje"
        edit: "Uredi"
        crawlers_description: "Kada Discourse kreira teme za vaše postove, ako RSS/ATOM feed nije prisutan, pokušat će raščlaniti vaš sadržaj iz vašeg HTML-a. Ponekad može biti izazovno izdvojiti svoj sadržaj, pa nudimo mogućnost određivanja CSS pravila kako bismo olakšali ekstrakciju."
        embed_by_username: "Korisničko ime za kreiranje teme"
        embed_post_limit: "Maksimalan broj postova za ugradnju"
        embed_title_scrubber: "Redoviti izraz koji se koristi za pročišćavanje naslova postova"
        embed_truncate: "Skratite ugrađene postove"
        embed_unlisted: "Uvezene teme bit će nenavedene dok ne dođe do odgovora."
        allowed_embed_selectors: "CSS selektor za elemente koji su dopušteni u ugrađivanje"
        blocked_embed_selectors: "CSS selektor za elemente koji su uklonjeni iz ugrađivača"
        allowed_embed_classnames: "Dopušteni nazivi CSS klasa"
        save: "Spremi"
        host_form:
          save: "Spremi"
        nav:
          settings: "Postavke"
      permalink:
        title: "Poveznice"
        description: "Preusmjeravanja za prijavu za URL-ove koje forum ne zna."
        url: "URL"
        topic_id: "ID teme"
        topic_title: "Tema"
        post_id: "ID objave"
        post_title: "Objava"
        category_id: "ID kategorije"
        category_title: "Kategorija"
        tag_name: "Naziv oznake"
        tag_title: "Označiti"
        external_url: "Vanjski ili relativni URL"
        user_title: "Korisnik"
        username: "Korisničko ime"
        destination: "Odredište"
        copy_to_clipboard: "Kopirajte stalnu vezu u međuspremnik"
        delete_confirm: Jeste li sigurni da želite izbrisati ovu stalnu vezu?
        nav:
          settings: "Postavke"
          permalinks: "Poveznice"
        form:
          label: "Novo:"
          url: "URL"
          save: "Spremi"
      reseed:
        action:
          title: "Zamijenite tekst kategorija i tema prijevodima"
        modal:
          title: "Zamijeni tekst"
          subtitle: "Zamijenite tekst sustava generiranih kategorija i tema najnovijim prijevodima"
          categories: "Kategorije"
          topics: "Teme"
          replace: "Zamijeni"
  wizard_js:
    wizard:
      jump_in: "Uskoči!"
      finish: "Završi postavljanje."
      back: "Natrag"
      next: "Sljedeći"
      step-text: "Korak"
      step: "%{current} od %{total}"
      upload: "Učitaj datoteku"
      uploading: "Prijenos…"
      upload_error: "Žao nam je, dogodila se greška pri učitavanju te datoteke. Molimo pokušajte ponovo."
      staff_count:
        one: "Vaša zajednica ima %{count} djelatnika (vi)."
        few: "Vaša zajednica ima %{count} djelatnika (vi)."
        other: "Vaša zajednica ima %{count} djelatnika, uključujući vas."
      invites:
        add_user: "dodaj"
        none_added: "Nisi pozvao nijedno osoblje. Jeste li sigurni da želite nastaviti?"
        roles:
          admin: "Administrator"
          moderator: "Moderator"
          regular: "Stalni član"
      homepage_choices:
        custom:
          label: "Posebna"
        style_type:
          categories: "kategorija"
          topics: "tema"
      top_menu_items:
        new: "Novo"
        unread: "Nepročitano"
        top: "Najaktivnije"
        latest: "Posljednje"
        categories: "Kategorije"
        unseen: "Neviđeno"
        read: "Pročitajte"
        bookmarks: "Zabilješke"
      previews:
        share_button: "Dijeli"
        reply_button: "Odgovori"
        topic_preview: "Pregled teme"
        homepage_preview: "Pretpregled početne stranice"
      homepage_preview:
        nav_buttons:
          all_categories: "sve kategorije"
        category_names:
          site_feedback: "Povratne informacije o stranici"
        table_headers:
          topic: "Tema"
          replies: "Odgovori"
          views: "Pregledi"
          activity: "Aktivnosti"<|MERGE_RESOLUTION|>--- conflicted
+++ resolved
@@ -229,10 +229,6 @@
       search: "Pretraživanje"
     themes:
       default_description: "Zadano"
-<<<<<<< HEAD
-      broken_theme_alert: "Vaša stranica možda neće raditi jer tema/komponenta ima greške."
-=======
->>>>>>> 3cac9432
       error_caused_by: "Uzrokuje '%{name}'. <a target='blank' href='%{path}'>Kliknite ovdje</a> za ažuriranje, ponovnu konfiguraciju ili onemogućivanje."
       only_admins: "(ova se poruka prikazuje samo administratorima stranice)"
     broken_decorator_alert: "Postovi se možda neće ispravno prikazati jer je jedan od dekoratora sadržaja postova na vašoj web-lokaciji pokrenuo pogrešku."
@@ -513,11 +509,7 @@
       dropdown:
         title: "Otvori izbornik najnovijih skica"
         untitled: "Skica bez naslova"
-<<<<<<< HEAD
-        view_all: "pregledaj sve"
-=======
         view_all: "pregledaj sve skice"
->>>>>>> 3cac9432
         other_drafts:
           one: "+%{count} skica"
           few: "+%{count} skice"
@@ -589,8 +581,6 @@
       date_filter: "Objavljeno između"
       in_reply_to: "odgovor na"
       filtered_flagged_by: "Označio/la"
-<<<<<<< HEAD
-=======
       unknown:
         title:
           one: "Imate na čekanju zahtjeve za reviziju iz onemogućenog plugin-a:"
@@ -603,7 +593,6 @@
         enable_plugins: "Omogući pluginove"
         delete_confirm: "Jeste li sigurni da želite izbrisati sve recenzije koje su kreirali onemogućeni pluginovi?"
         ignore_success: "Svi sadržaji za moderaciju koje su stvorili onemogućeni plugini su obrisani."
->>>>>>> 3cac9432
       explain:
         why: "objasnite zašto je ta stavka završila u redu čekanja"
         title: "Moguće ocjenjivanje"
@@ -1318,10 +1307,7 @@
     user_fields:
       none: "(odaberi opciju)"
       required: 'Unesi vrijednost za "%{name}"'
-<<<<<<< HEAD
-=======
       required_select: 'Molimo odaberite vrijednost za "%{name}"'
->>>>>>> 3cac9432
       required_checkbox: 'Polje "%{name}" je neophodno'
       same_as_password: "Vaša lozinka ne smije se ponavljati u drugim poljima"
       optional: (opcionalno)
@@ -1445,7 +1431,6 @@
         description: "Preskoči savjete i značke novog korisnika"
       reset_seen_user_tips: "Ponovno prikaži savjete za korisnike"
       theme_default_on_all_devices: "Postavi ovu temu kao zadanu na svim mojim uređajima"
-      color_scheme_default_on_all_devices: "Postavi zadanu paletu boja na svim mojim uređajima"
       color_scheme: "Paleta boja"
       color_schemes:
         default_description: "Zadana tema"
@@ -2240,10 +2225,7 @@
     user_tips:
       button: "Kužim!"
       skip: "Preskočite savjete"
-<<<<<<< HEAD
-=======
       dont_show_again: "Nemoj ovo više pokazivati"
->>>>>>> 3cac9432
       first_notification:
         title: "Vaša prva obavijest!"
         content: "Obavijesti se koriste kako biste bili u tijeku s onim što se događa u zajednici."
@@ -2295,11 +2277,8 @@
         starts_with: "Mora početi sa %{prefix}"
         ends_with: "Mora završiti sa %{suffix}"
         required: "Potrebno"
-<<<<<<< HEAD
-=======
         date_before_or_equal: "Mora biti prije ili jednako %{date}"
         date_after_or_equal: "Mora biti nakon ili jednako %{date}"
->>>>>>> 3cac9432
         invalid_url: "Mora biti valjani URL"
         not_an_integer: "Mora biti cijeli broj"
         not_accepted: "Mora biti prihvaćeno"
@@ -2614,13 +2593,10 @@
       required_at_signup: "Potrebno"
       optional_at_signup: "Neobvezno"
       hidden_at_signup: "Neobavezno, skriveno prilikom registracije"
-<<<<<<< HEAD
-=======
     interface_color_selector:
       disabled: "Ne prikazivati"
       sidebar_footer: "Prikaz u podnožju bočne trake"
       header: "Prikaz u zaglavlju"
->>>>>>> 3cac9432
     shortcut_modifier_key:
       shift: "Shift"
       ctrl: "Ctrl"
@@ -3484,13 +3460,10 @@
           false { ili <a href="{basePath}/latest">pogledajte najnovije teme</a>}
           other {}
         }
-<<<<<<< HEAD
-=======
       reply_count_link:
         one: "%{count} odgovor, idite na prvu objavu"
         few: "%{count} odgovora, idite na prvu objavu"
         other: "%{count} odgovora, idite na prvu objavu"
->>>>>>> 3cac9432
       created_at: "Kreirano: %{date}"
       bumped_at: "Najnovije: %{date}"
       browse_all_categories_latest: "<a href='%{basePath}/categories'>Pregledajte sve kategorije</a> ili <a href='%{basePath}/latest'>pogledajte najnovije teme</a>."
@@ -3946,8 +3919,6 @@
       in_reply_to: "Učitaj nadređeni post"
       view_all_posts: "Pogledajte sve postove"
       badge_granted_tooltip: "%{username} je za ovu objavu zaslužio/la značku '%{badge_name}'!"
-<<<<<<< HEAD
-=======
       localizations:
         table:
           locale: "Lokalizacija"
@@ -3965,7 +3936,6 @@
         success: "Prijevodi su uspješno ažurirani"
         post_language_selector:
           none: "Ništa"
->>>>>>> 3cac9432
       errors:
         create: "Žao nam je, dogodila se greška u stvaranju tvoje objave. Molimo pokušajte ponovo."
         edit: "Žao nam je, dogodila se greška u izmjenjivanju tvoje objave. Molimo pokušajte ponovo."
@@ -4222,11 +4192,6 @@
       logo_description: "Preporučeni omjer slike 1:1 s minimalnom veličinom od 200 px. Ako je ostavljeno prazno, slika neće biti prikazana."
       background_image: "Pozadinska slika kategorije"
       background_image_dark: "Tamna pozadinska slika kategorije"
-<<<<<<< HEAD
-      badge_colors: "Boje značke"
-      background_color: "Pozadinska boja"
-      foreground_color: "Istaknuta boja."
-=======
       style: "Stilovi"
       background_color: "Boja"
       foreground_color: "Boja teksta"
@@ -4238,7 +4203,6 @@
           square: "Kvadrat"
           icon: "Ikona"
           emoji: "Emoji"
->>>>>>> 3cac9432
       color_used: "Boja u upotrebi"
       predefined_colors: "Unaprijed definirane opcije boja"
       name_placeholder: "Jedna ili dvije riječi"
@@ -4355,10 +4319,7 @@
       description: "Za prijavu ilegalnog sadržaja obratite se na <a href='mailto:%{email}?subject=Illegal content: %{topic_title}&body=This post %{url} contains illegal content.'>%{email}</a>"
     flagging:
       title: "Hvala što pomažete održavati našu zajednicu pristojnom!"
-<<<<<<< HEAD
-=======
       review_process_description: "Sve oznake primaju moderatori i bit će pregledane u najkraćem mogućem roku."
->>>>>>> 3cac9432
       action: "Označi objavu zastavicom"
       take_action: "Poduzmite akciju"
       take_action_options:
@@ -4458,11 +4419,8 @@
       pinned:
         title: "Zakvačeno"
         help: "Ova vam je tema zakvačena, prikazivati će se na vrhu svoje kategorije."
-<<<<<<< HEAD
-=======
       hot:
         title: "Vruće"
->>>>>>> 3cac9432
       unlisted:
         help: "Ova tema nije navedena; neće se prikazivati u popisima tema i može joj se pristupiti samo putem izravne poveznice. %{unlistedReason}"
       personal_message:
@@ -4615,11 +4573,7 @@
         today: "Danas"
     custom_homepage:
       admin_message: 'Jedna od vaših tema omogućila je modifikator "custom_homepage", ali ne ispisuje ništa u konektoru [custom-homepage]. (Ova poruka se prikazuje samo administratorima web stranice.)'
-<<<<<<< HEAD
-    browser_update: 'Nažalost, <a href="https://www.discourse.org/faq/#browser">vaš preglednik nije podržan</a>. Prebacite se <a href="https://browsehappy.com">na podržani preglednik</a> za pregled bogatog sadržaja, prijavite se i odgovorite.'
-=======
     browser_update: 'Nažalost, <a href="https://discourse.org/about#browser">vaš preglednik nije podržan</a>. Molimo <a href="https://browsehappy.com">prebacite se na podržani preglednik</a> kako biste pregledali bogati sadržaj, prijavili se i odgovorili.'
->>>>>>> 3cac9432
     permission_types:
       full: "Otvoriti / Odgovoriti / Vidjeti"
       create_post: "Odgovoriti / Vidjeti"
@@ -5025,10 +4979,7 @@
           save: "Spremi"
           delete: "Pobriši"
           delete_confirm: "Jeste li sigurni da želite izbrisati ovaj odjeljak?"
-<<<<<<< HEAD
-=======
           delete_public_confirm: "Ovaj je odjeljak vidljiv svima, jeste li sigurni da ga želite izbrisati?"
->>>>>>> 3cac9432
           update_public_confirm: "Promjene će biti <strong>vidljive svima</strong> na ovoj stranici. Jeste li sigurni?"
           mark_as_private_confirm: "Ovaj odjeljak je <strong>vidljiv svima</strong>. Nakon ažuriranja bit će <strong>vidljiv samo vama</strong>. Jeste li sigurni?"
           reset_confirm: "Jeste li sigurni da želite vratiti ovaj odjeljak na zadane postavke?"
@@ -5145,20 +5096,13 @@
             invite:
               content: "Pozovite"
               title: "Pozovite nove članove"
-<<<<<<< HEAD
-=======
             my_messages:
               title: "Moje osobne poruke"
->>>>>>> 3cac9432
         global_section: "Globalni odjeljak, vidljiv svima"
       panels:
         forum:
           label: Forum
       back_to_forum: "Povratak na forum"
-<<<<<<< HEAD
-      collapse_all_sections: "Sažmite sve odjeljke"
-      expand_all_sections: "Proširite sve odjeljke"
-=======
       filter_links: "Filtriraj poveznice..."
       no_results:
         description_admin_search: "Nismo mogli pronaći ništa što odgovara '%{filter}'."
@@ -5170,7 +5114,6 @@
           light: "Svijetlo"
           dark: "Tamno"
           auto: "Auto"
->>>>>>> 3cac9432
     welcome_topic_banner:
       title: "Kreirajte svoju temu dobrodošlice"
       description: "Vaša tema dobrodošlice prva je stvar koju će novi članovi pročitati. Zamislite to kao svoj \"elevator pitch\" ili \"izjavu o misiji\". Recite svima za koga je ova zajednica, što mogu očekivati da će ovdje pronaći i što biste željeli da prvo učine."
@@ -5276,8 +5219,6 @@
           paste: "Zalijepiti..."
           save: "Spremiti kao..."
     powered_by_discourse: "Pokreće Discourse"
-<<<<<<< HEAD
-=======
     safari_15_warning: "Vaš preglednik uskoro neće biti kompatibilan s ovom zajednicom. Kako biste ovdje nastavili sudjelovati, nadogradite preglednik ili <a href='%{url}'>saznajte više</a>."
     filter:
       description:
@@ -5348,7 +5289,6 @@
             bookmarks: "Teme u %{category} bez oznaka koje ste označili"
             default: "%{filter} teme u %{category} bez oznaka"
         categories: "Sve kategorije"
->>>>>>> 3cac9432
   admin_js:
     type_to_filter: "Upišite za filtriranje…"
     settings: "Postavke"
@@ -5366,10 +5306,6 @@
         meta_doc: "Izvješća su moćan alat koji vam pomaže da shvatite što se događa na vašoj stranici. Mogu vam pomoći u prepoznavanju trendova, uočavanju problema i donošenju odluka na temelju podataka."
         sidebar_title: "Izvještaji"
         back: "Povratak na sva izvješća"
-<<<<<<< HEAD
-        sidebar_link:
-          all: "Sva izvješća"
-=======
       config_sections:
         account:
           title: "Račun"
@@ -5385,7 +5321,6 @@
           title: "Sigurnost"
         plugins:
           title: "Dodaci"
->>>>>>> 3cac9432
       config:
         developer:
           title: "Programer"
