--- conflicted
+++ resolved
@@ -220,10 +220,7 @@
       message: "Ažurirali smo ovu stranicu, <span>osvježite</span> kako bi stvari nastavile raditi nesmetano."
       dismiss: "Skloni"
     bootstrap_mode: "Prvi koraci"
-<<<<<<< HEAD
-=======
     back_button: "Natrag"
->>>>>>> f4cbf025
     themes:
       default_description: "Zadano"
       broken_theme_alert: "Vaša stranica možda neće raditi jer tema/komponenta ima pogreške."
@@ -233,12 +230,9 @@
     broken_page_change_alert: "Upravljač OnPageChange pokrenuo je pogrešku. Provjerite alate preglednika za programere za više informacija."
     broken_plugin_alert: "Uzrokovano dodatkom '%{name}'"
     critical_deprecation:
-<<<<<<< HEAD
-=======
       notice: "<b>[Administratorska obavijest]</b> Jednu od vaših tema ili dodataka potrebno je ažurirati radi kompatibilnosti s nadolazećim promjenama jezgre Discoursea."
       id: "(id:<em>%{id}</em>)"
       linked_id: "(id:<a href='%{url}' target='_blank'><em>%{id}</em></a>)"
->>>>>>> f4cbf025
       theme_source: "Identificirana tema: <a target='_blank' href='%{path}'>'%{name}'</a>."
       plugin_source: "Identificirani dodatak: '%{name}'"
     s3:
@@ -842,11 +836,8 @@
           prefill:
             title: "Unaprijed ispunite postavke za:"
             gmail: "Gmail"
-<<<<<<< HEAD
-=======
           ssl_modes:
             none: "Ništa"
->>>>>>> f4cbf025
           credentials:
             title: "Vjerodajnice"
             smtp_server: "SMTP poslužitelj"
@@ -1089,14 +1080,10 @@
         one: "%{count} nova tema u proteklom mjesecu."
         few: "%{count} nove teme u proteklom mjesecu."
         other: "%{count} novih tema u proteklom mjesecu."
-<<<<<<< HEAD
-      n_more: "Kategorije (još %{count})…"
-=======
       n_more:
         one: "Kategorije (još %{count})…"
         few: "Kategorije (još %{count})…"
         other: "Kategorije (još %{count})…"
->>>>>>> f4cbf025
     ip_lookup:
       title: Pretraga po IP adresi
       hostname: Ime računala
@@ -1154,10 +1141,6 @@
         ignore_duration_time_frame_required: "Odaberi vremenski okvir"
         ignore_no_users: "Nemate ignoriranih korisnika."
         ignore_option: "Ignorirao"
-<<<<<<< HEAD
-        ignore_option_title: "Nećete primati obavijesti vezane uz ovog korisnika i sve njihove teme i odgovori bit će skriveni."
-=======
->>>>>>> f4cbf025
         add_ignored_user: "Dodaj…"
         mute_option: "Utišano"
         normal_option: "Normalno"
@@ -1191,10 +1174,7 @@
           warning: "Jeste li sigurni da želite očistiti svoju istaknutu temu?"
       use_current_timezone: "Koristi trenutnu vremensku zonu"
       profile_hidden: "Javni profil ovog korisnika je skriven."
-<<<<<<< HEAD
-=======
       login_to_view_profile: "Za pregled korisničkih profila morate se prijaviti"
->>>>>>> f4cbf025
       inactive_user: "Ovaj korisnik više nije aktivan."
       expand_profile: "Proširi"
       sr_expand_profile: "Proširite pojedinosti profila"
@@ -1536,13 +1516,8 @@
         save: "Spremi"
         title: "Pristupni ključevi"
         short_description: "Pristupni ključevi su zamjene za zaporke koje potvrđuju vaš identitet biometrijski (npr. dodir, faceID) ili putem PIN-a/zaporke uređaja."
-<<<<<<< HEAD
-        added_prefix: "Dodano"
-        last_used_prefix: "Posljednji put korišteno"
-=======
         added_date: "Dodano %{date}"
         last_used_date: "Zadnje korišteno %{date}"
->>>>>>> f4cbf025
         never_used: "Nikad korišteno"
         not_allowed_error: "Proces registracije pristupnog ključa je istekao, otkazan je ili nije dopušten."
         already_added_error: "Već ste registrirali ovaj pristupni ključ. Ne morate ga ponovno registrirati."
@@ -1848,12 +1823,9 @@
         incorrect_password: "Unesena zaporka je neispravna."
         incorrect_passkey: "Taj pristupni ključ nije ispravan."
         logged_in_as: "Prijavljeni ste kao: "
-<<<<<<< HEAD
-=======
         forgot_password: "Zaboravili ste lozinku?"
         password_reset_email_sent: "E-mail za ponovo postavljanje zaporke je poslan."
         cannot_send_password_reset_email: "Nije moguće poslati e-mail za ponovo postavljanje zaporke."
->>>>>>> f4cbf025
         instructions: "Potvrdite svoj identitet kako biste dovršili ovu radnju."
         fine_print: "Molimo vas da potvrdite svoj identitet jer je ovo potencijalno osjetljiva radnja. Jednom kad ste autenticirani, od vas će se tražiti ponovna autentikacija tek nakon nekoliko sati neaktivnosti."
       password:
@@ -1974,13 +1946,6 @@
       suggested_topics:
         title: "Nastavi čitati!"
         content: "Evo nekih tema za koje mislimo da biste ih željeli pročitati sljedeće."
-<<<<<<< HEAD
-      admin_guide:
-        title: "Dobro došli na svoju novu stranicu!"
-        content: "<a href='%{admin_guide_url}'>Pročitajte vodič za administratore</a> da biste nastavili s izgradnjom svoje stranice i zajednice."
-        content_no_url: "Pročitajte vodič za administratore da biste nastavili s izgradnjom svoje stranice i zajednice."
-=======
->>>>>>> f4cbf025
     loading: "Učitavanje…"
     errors:
       prev_page: "pri pokušaju očitanja"
@@ -2065,22 +2030,14 @@
         other: "Ima <b>%{count}</b> odgovora."
       buttons:
         hide: "Sakrij sažetak"
-<<<<<<< HEAD
-        generate: "Sažmite pomoću umjetne inteligencije"
-        regenerate: "Ponovno generiraj sažetak"
-=======
         generate: "Rezimirati"
         regenerate: "Regeneriraj"
->>>>>>> f4cbf025
       description_time_MF: |
         Tamo {replyCount, plural, one {je <b>#</b> odgovor} few {su <b>#</b> odgovora} other {su <b>#</b> odgovora}} s predviđenim vremenom čitanja <b>{readingTime, plural, one {# minuta} few {# minuta} other {# minuta}}</b>.
       enable: "Prikaži glavne odgovore"
       disable: "Prikaži sve članke"
       short_label: "Glavni odgovori"
-<<<<<<< HEAD
-=======
       show_all_label: "Prikaži sve"
->>>>>>> f4cbf025
       short_title: "Prikaži glavne odgovore ove teme: najzanimljivije objave koje je odredila zajednica"
     deleted_filter:
       enabled_description: "Ova tema sadrži prisane članke, koji su skriveni."
@@ -2114,10 +2071,7 @@
       failed: "Nešto je pošlo krivo, možda je ovaj e-mail već registriran, pokušajte s poveznicom za zaboravljenu zaporku."
       associate: "Već imate račun? <a href='%{associate_link}'>Prijavite se</a> da biste povezali svoj %{provider} račun."
       activation_title: "Aktivirajte svoj račun"
-<<<<<<< HEAD
-=======
       already_have_account: "Već imate račun?"
->>>>>>> f4cbf025
     forgot_password:
       title: "Poništavanje lozinke"
       action: "Zaboravio/la sam zaporku"
@@ -2365,10 +2319,6 @@
         one: "Spominjanje %{group} će obavijestiti <a href='%{group_link}'>%{count} osobu</a>."
         few: "Spominjanje %{group} će obavijestiti <a href='%{group_link}'>%{count} osobe</a>."
         other: "Spominjanje %{group} će obavijestiti <a href='%{group_link}'>%{count} osoba</a>."
-<<<<<<< HEAD
-      larger_group_mentioned: "Spominjanje %{group} će obavijestiti <a href='%{group_link}'>%{count} osobe</a>. Jeste li sigurni?"
-=======
->>>>>>> f4cbf025
       cannot_see_mention:
         category: "Spomenuli ste @%{username} , ali oni neće biti obaviješteni jer nemaju pristup ovoj kategoriji. Morat ćete ih dodati u grupu koja ima pristup ovoj kategoriji."
         private: "Spomenuli ste @%{username} , ali oni neće biti obaviješteni jer ne mogu vidjeti ovu osobnu poruku. Morat ćete ih pozvati u ovu osobnu poruku."
@@ -2918,11 +2868,8 @@
           few: "Napredak: <strong>%{count}</strong> tema"
           other: "Napredak: <strong>%{count}</strong> teme"
         silent: "Izvedi ovu radnju tiho."
-<<<<<<< HEAD
-=======
         performing: "Izvođenje masovnih operacija, pričekajte…"
         completed: "Masovne operacije uspješno dovršene!"
->>>>>>> f4cbf025
       none:
         unread: "Nemate nepročitanih tema."
         unseen: "Nemate nepročitanih tema."
@@ -2953,12 +2900,6 @@
         filter: "Nema više tema."
     topic_bulk_actions:
       close_topics:
-<<<<<<< HEAD
-        name: "Zatvori teme"
-      update_category:
-        name: "Ažuriraj kategoriju"
-        description: "Odaberi novu kategoriju za odabrane teme"
-=======
         name: "Zatvori"
         optional: (opcionalno)
       archive_topics:
@@ -2979,7 +2920,6 @@
       defer:
         name: "Označi kao nepročitano"
         description: "Označi teme kao nepročitane"
->>>>>>> f4cbf025
     topic:
       filter_to:
         one: "%{count} objava u temi"
@@ -5081,14 +5021,10 @@
           convert_theme_tooltip: "Pretvorite ovu temu u komponentu"
           inactive_themes: "Neaktivne teme:"
           inactive_components: "Neiskorištene komponente:"
-<<<<<<< HEAD
-          selected: "%{count} odabrano"
-=======
           selected:
             one: "%{count} odabrano"
             few: "%{count} odabrano"
             other: "%{count} odabrano"
->>>>>>> f4cbf025
           cancel: "Odustani"
           broken_theme_tooltip: "Ova tema ima pogreške u svom CSS -u, HTML -u ili YAML -u"
           disabled_component_tooltip: "Ova komponenta je onemogućena"
@@ -5287,11 +5223,7 @@
           instructions: "Prilagodite predložak u kojem se generiraju sve html e -poruke i stilizirajte ga pomoću CSS -a."
       email:
         title: "E-mail poruke"
-<<<<<<< HEAD
-        settings: "Postavke"
-=======
         settings: "E-mail postavke"
->>>>>>> f4cbf025
         templates: "Predlošci"
         templates_title: "E-mail predlošci"
         preview_digest: "Pregled sažetka"
