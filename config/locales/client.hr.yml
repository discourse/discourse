--- conflicted
+++ resolved
@@ -212,16 +212,6 @@
     software_update_prompt:
       message: "Ažurirali smo ovu stranicu, <span>osvježite</span>ili ćete možda doživjeti neočekivano ponašanje."
       dismiss: "Skloni"
-<<<<<<< HEAD
-    bootstrap_mode_enabled:
-      one: "Kako bi vam olakšali pokretanje novog foruma, nalazite se u bootstrap načinu rada. Svim novim korisnicima biti će dodijeljena razina povjerenja 1 i omogućeni dnevni e-mailovi sa sažecima. Bootstrap će se automatski isključiti čim se učlani minimalno %{count} korisnika."
-      few: "Kako bi vam olakšali pokretanje vašeg novog foruma, u bootstrap modu ste. Svim novim korisnicima biti će dodijeljena razina povjerenja 1 i omogućeni dnevni e-mailovi sa sažecima. Ovo će automatski biti isključeno kada se učlani minimalno %{count} korisnika."
-      other: "Kako bi vam olakšali pokretanje novog foruma, nalazite se u bootstrap načinu rada. Svim novim korisnicima biti će dodijeljena razina povjerenja 1 i omogućeni dnevni e-mailovi sa sažecima. Bootstrap će se automatski isključiti čim se učlani minimalno %{count} korisnika."
-    bootstrap_mode_disabled: "Bootstrap mod biti će isključen u sljedećih 24 sata."
-    bootstrap_invite_button_title: "Pošalji pozivnice"
-    bootstrap_wizard_link_title: "Završi postavljanje"
-=======
->>>>>>> 9b339bcd
     themes:
       default_description: "Zadano"
       broken_theme_alert: "Vaša stranica možda neće raditi jer tema/komponenta ima pogreške."
@@ -1101,11 +1091,7 @@
         perm_denied_expl: "Odbili ste dopuštenje za obavijesti. Dopusti obavijesti putem postavki preglednika."
         disable: "Isključi obavijesti"
         enable: "Uključi obavijesti"
-<<<<<<< HEAD
-        each_browser_note: 'Napomena: ovu postavku morate promijeniti na svakom pregledniku koji koristite. Sve će obavijesti biti onemogućene ako pauzirate obavijesti iz korisničkog izbornika, bez obzira na ovu postavku.'
-=======
         each_browser_note: "Napomena: ovu postavku morate promijeniti na svakom pregledniku koji koristite. Sve će obavijesti biti onemogućene ako pauzirate obavijesti iz korisničkog izbornika, bez obzira na ovu postavku."
->>>>>>> 9b339bcd
         consent_prompt: "Želite li obavijesti (uživo) kada ljudi odgovaraju na vaše postove?"
       dismiss: "Skloni"
       dismiss_notifications: "Skloni sve"
@@ -1156,14 +1142,7 @@
       experimental_sidebar:
         enable: "Omogući bočnu traku"
         options: "Mogućnosti"
-        categories_section: "Odjeljak s kategorijama"
-        categories_section_instruction: "Odabrane kategorije bit će prikazane u odjeljku kategorija na bočnoj traci."
-        tags_section: "Odjeljak s oznakama"
-        tags_section_instruction: "Odabrane oznake bit će prikazane u odjeljku oznaka na bočnoj traci."
         navigation_section: "Navigacija"
-        list_destination_instruction: "Kada se pojavi novi sadržaj na bočnoj traci..."
-        list_destination_default: "koristite zadanu vezu i prikažite značku za nove stavke"
-        list_destination_unread_new: "poveži na nepročitano/novo i prikaži broj novih stavki"
       change: "promijeni"
       featured_topic: "Istaknuta tema"
       moderator: "%{user} je moderator"
@@ -1335,7 +1314,6 @@
         tags: "Oznake"
         interface: "Sučelje"
         apps: "Aplikacije"
-        sidebar: "Bočna traka"
       change_password:
         success: "(email je poslan)"
         in_progress: "(email se šalje)"
@@ -1801,12 +1779,7 @@
       pause_notifications: "Pauziraj obavijesti"
       remove_status: "Ukloni status"
     user_tips:
-<<<<<<< HEAD
-      primary: "Kužim!"
-      secondary: "ne pokazuj mi ove savjete"
-=======
       button: "Kužim!"
->>>>>>> 9b339bcd
       first_notification:
         title: "Vaša prva obavijest!"
         content: "Obavijesti se koriste kako biste bili u tijeku s onim što se događa u zajednici."
@@ -1856,39 +1829,6 @@
       logout_disabled: "Odjava je onemogućena dok je forum u načinu rada samo za čitanje."
     staff_writes_only_mode:
       enabled: "Ova stranica je u načinu rada samo za osoblje. Nastavite s pregledavanjem, ali odgovaranje, sviđanje i druge radnje ograničeni su samo na članove osoblja."
-<<<<<<< HEAD
-    too_few_topics_and_posts_notice_MF: |
-      <a href="https://blog.discourse.org/2014/08/building-a-discourse-community/" target="_blank" rel="noopener noreferrer">raspravu!</a> Tamo { currentTopics, plural,
-          one {je <strong>#</strong> tema}
-          few {su <strong>#</strong> tema}
-        other {su <strong>#</strong> tema}
-      } i { currentPosts, plural,
-          one {<strong>#</strong> post}
-          few {<strong>#</strong> postovi}
-        other {<strong>#</strong> postovi}
-      }. Posjetitelji trebaju više za čitanje i odgovaranje – preporučujemo barem { requiredTopics, plural,
-          one {<strong>#</strong> tema}
-          few {<strong>#</strong> tema}
-        other {<strong>#</strong> tema}
-      } i { requiredPosts, plural,
-          one {<strong>#</strong> post}
-          few {<strong>#</strong> postova}
-        other {<strong>#</strong> postova}
-      }. Samo osoblje može vidjeti ovu poruku.
-    too_few_topics_notice_MF: |
-      <a href="https://blog.discourse.org/2014/08/building-a-discourse-community/" target="_blank" rel="noopener noreferrer">raspravu!</a> Tamo { currentTopics, plural,
-          one {je <strong>#</strong> tema}
-          few {su <strong>#</strong> tema}
-        other {su <strong>#</strong> tema}
-      }. Posjetitelji trebaju više za čitanje i odgovaranje – preporučujemo barem { requiredTopics, plural,
-          one {<strong>#</strong> tema}
-          few {<strong>#</strong> tema}
-        other {<strong>#</strong> tema}
-      }. Samo osoblje može vidjeti ovu poruku.
-    too_few_posts_notice_MF: |
-      Hajde da <a href="https://blog.discourse.org/2014/08/building-a-discourse-community/" target="_blank" rel="noopener noreferrer">započnemo diskusiju!</a> Tamo {currentPosts, plural, one {je <strong>#</strong> tema} few {su <strong>#</strong> teme} other {su <strong>#</strong> teme}}. Posjetiteljima je potrebno više čitati i odgovoriti na — preporučujemo barem {requiredPosts, plural, one {<strong>#</strong> tema} few {<strong>#</strong> teme} other {<strong>#</strong> teme}}. Samo osoblje može vidjeti ovu poruku.
-=======
->>>>>>> 9b339bcd
     logs_error_rate_notice:
       reached_hour_MF: |
         <b>{relativeAge}</b> — <a href='{url}' target='_blank'>{rate, plural, one {# Greška/sat} few {# greške/sat} other {# greške/sat}}</a> dosegao ograničenje za postavljanje stranice {limit, plural, one {# Greška/sat} few {# greške/sat} other {# greške/sat}}.
@@ -3828,10 +3768,6 @@
         this_week: "Tjedan"
         today: "Danas"
     browser_update: 'Nažalost, <a href="https://www.discourse.org/faq/#browser">vaš preglednik nije podržan</a>. Prebacite se <a href="https://browsehappy.com">na podržani preglednik</a> za pregled bogatog sadržaja, prijavite se i odgovorite.'
-<<<<<<< HEAD
-    safari_13_warning: Ova će stranica uskoro ukloniti podršku za iOS i Safari verzije 13 i starije. Pojednostavljena verzija samo za čitanje ostat će dostupna. (<a href="https://meta.discourse.org/t/224747">više informacija</a>)
-=======
->>>>>>> 9b339bcd
     permission_types:
       full: "Otvoriti / Odgovoriti / Vidjeti"
       create_post: "Odgovoriti / Vidjeti"
@@ -4136,10 +4072,6 @@
     pause_notifications:
       title: "Pauziraj obavijesti za..."
       label: "Pauziraj obavijesti"
-<<<<<<< HEAD
-      remaining: "%{remaining} preostalih"
-=======
->>>>>>> 9b339bcd
       options:
         half_hour: "30 minuta"
         one_hour: "1 sat"
@@ -4195,8 +4127,6 @@
       more: "Više"
       all_categories: "Sve kategorije"
       all_tags: "Sve oznake"
-<<<<<<< HEAD
-=======
       categories_form_modal:
         title: "Uređivanje navigacije kategorijama"
         subtitle:
@@ -4208,7 +4138,6 @@
         reset_to_defaults: "Vrati na zadane postavke"
         filter_dropdown:
           all: "Sve"
->>>>>>> 9b339bcd
       sections:
         custom:
           save: "Spremi"
@@ -4235,39 +4164,20 @@
             unread_with_count: "Nepročitano (%{count})"
             archive: "Arhiva"
         tags:
-<<<<<<< HEAD
-          links:
-            add_tags:
-              content: "Dodaj oznake"
-              title: "Niste dodali nijednu oznaku. Kliknite za početak."
-=======
->>>>>>> 9b339bcd
           none: "Niste dodali nijednu oznaku."
           click_to_get_started: "Kliknite ovdje da biste započeli."
           header_link_text: "Oznake"
           header_action_title: "Uredite oznake bočne trake"
           configure_defaults: "Konfigurirajte zadane postavke"
         categories:
-<<<<<<< HEAD
-          links:
-            add_categories:
-              content: "Dodajte kategorije"
-              title: "Niste dodali nijednu kategoriju. Kliknite za početak."
-=======
->>>>>>> 9b339bcd
           none: "Niste dodali nijednu kategoriju."
           click_to_get_started: "Kliknite ovdje da biste započeli."
           header_link_text: "Kategorije"
           header_action_title: "Uredite svoje kategorije bočne trake"
           configure_defaults: "Konfigurirajte zadane postavke"
         community:
-<<<<<<< HEAD
-          header_link_text: "Zajednica"
-          header_action_title: "Napravite temu"
-=======
           edit_section:
             header_dropdown: "Prilagodba"
->>>>>>> 9b339bcd
           links:
             about:
               content: "O nama"
@@ -4278,13 +4188,8 @@
             badges:
               content: "Značke"
               title: "Sve značke dostupne za osvajanje"
-<<<<<<< HEAD
-            everything:
-              content: "Sve"
-=======
             topics:
               content: "Tema"
->>>>>>> 9b339bcd
               title: "Sve teme"
             faq:
               content: "ČPP"
@@ -4312,8 +4217,6 @@
       description: "Vaša tema dobrodošlice prva je stvar koju će novi članovi pročitati. Zamislite to kao svoj \"elevator pitch\" ili \"izjavu o misiji\". Recite svima za koga je ova zajednica, što mogu očekivati da će ovdje pronaći i što biste željeli da prvo učine."
       button_title: "Započnite s uređivanjem"
     until: "Do:"
-<<<<<<< HEAD
-=======
     form_templates:
       errors:
         valueMissing:
@@ -4338,7 +4241,6 @@
         rangeUnderflow: "Unos mora biti veći od %{min}."
         patternMismatch: "Molimo uskladite s traženim formatom."
         badInput: "Unesite valjani unos."
->>>>>>> 9b339bcd
   admin_js:
     type_to_filter: "upiši za filtriranje"
     admin:
@@ -4499,11 +4401,6 @@
         about: "Ovdje izmijenite svoje članstvo u grupama i imena grupa"
         group_members: "Članovi grupe"
         delete: "Obriši"
-        delete_confirm: "Jeste li sigurni da želite izbrisati ovu grupu?"
-        delete_with_messages_confirm:
-          one: "Brisanjem ove grupe %{count} poruka će ostati bez roditelja, članovi grupe joj više neće imati pristup. Jeste li sigurni?"
-          few: "Brisanjem ove grupe %{count} poruke će ostati bez roditelja, članovi grupe im više neće imati pristup. Jeste li sigurni?"
-          other: "Brisanjem ove grupe %{count} poruka će ostati bez roditelja, članovi grupe im više neće imati pristup. Jeste li sigurni?"
         delete_failed: "Nemoguće obrisati grupu. Ako je ovo automatska grupa, ne možete ju obrisati."
         delete_automatic_group: Ovo je automatska grupa i ne može se izbrisati.
         delete_owner_confirm: "Ukloniti vlasničku privilegiju za \"%{username}\"?"
@@ -5898,7 +5795,6 @@
       embedding:
         get_started: "Ako želite ugraditi Discourse na drugu web-stranicu, počnite dodavanjem njegovog hosta."
         confirm_delete: "Jeste li sigurni da želite izbrisati tog hosta?"
-        sample: "Zalijepite sljedeći HTML kod na svoju web-lokaciju kako biste stvorili i ugradili teme diskursa. Zamijenite <b>ZAMJENI_ME</b> kanonskim URL-om stranice na koju ga ugrađujete."
         title: "Ugrađivanje"
         host: "Dopušteni hostovi"
         allowed_paths: "Dopuštane putanje"
