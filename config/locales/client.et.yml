# WARNING: Never edit this file.
# It will be overwritten when translations are pulled from Crowdin.
#
# To work with us on translations, join this project:
# https://translate.discourse.org/

et:
  js:
    number:
      format:
        separator: "."
        delimiter: ","
      human:
        storage_units:
          format: "%n %u"
          units:
            byte:
              one: Bait
              other: Baiti
            gb: GB
            kb: KB
            mb: MB
            tb: TB
      percent: "%{count}%"
      short:
        thousands: "%{number}k"
        millions: "%{number}M"
    dates:
      time: "hh:mm"
      time_short_day: "ddd, HH:mm"
      timeline_date: "MMM YYYY"
      long_no_year: "MMM D, HH:mm"
      long_no_year_no_time: "D. MMMM"
      full_no_year_no_time: "Do MMMM"
      long_with_year: "D. MMMM, YYYY hh:mm"
      long_with_year_no_time: "D. MMMM, YYYY"
      full_with_year_no_time: "Do MMMM, YYYY"
      long_date_without_year: "D. MMMM, LT"
      long_date_without_year_with_linebreak: "D. MMMM <br/>LT"
      wrap_ago: "%{date} tagasi"
      tiny:
        half_a_minute: "< 1 m"
        less_than_x_seconds:
          one: "< %{count} s"
          other: "< %{count} s"
        x_seconds:
          one: "%{count} s"
          other: "%{count} s"
        less_than_x_minutes:
          one: "< %{count} m"
          other: "< %{count} m"
        x_minutes:
          one: "%{count} m"
          other: "%{count} m"
        about_x_hours:
          one: "%{count} h"
          other: "%{count} h"
        x_days:
          one: "%{count} p"
          other: "%{count} p"
        x_months:
          one: "%{count} kuu"
          other: "%{count} kuud"
        about_x_years:
          one: "%{count} a"
          other: "%{count} a"
        over_x_years:
          one: "> %{count} a"
          other: "> %{count} a"
        almost_x_years:
          one: "%{count} a"
          other: "%{count} a"
        date_month: "D. MMMM"
        date_year: "MMM YYYY"
      medium:
        less_than_x_minutes:
          one: "vähem kui %{count} minut tagasi"
          other: "vähem kui %{count} minutit tagasi"
        x_minutes:
          one: "%{count} min"
          other: "%{count} minutit"
        x_hours:
          one: "%{count} tund"
          other: "%{count} tundi"
        about_x_hours:
          one: "umbes %{count} tund"
          other: "umbes %{count} tundi"
        x_days:
          one: "%{count} päev"
          other: "%{count} päeva"
        x_months:
          one: "%{count} kuu"
          other: "%{count} kuud"
        about_x_years:
          one: "umbes %{count} aastat"
          other: "umbes %{count} aastat"
      medium_with_ago:
        x_minutes:
          one: "%{count} min tagasi"
          other: "%{count} min tagasi"
        x_hours:
          one: "%{count} tund tagasi"
          other: "%{count} tundi tagasi"
        x_days:
          one: "%{count} päev tagasi"
          other: "%{count} päeva tagasi"
        x_months:
          one: "%{count} kuu tagasi"
          other: "%{count} kuud tagasi"
      later:
        x_days:
          one: "%{count} päev hiljem"
          other: "%{count} päeva hiljem"
        x_months:
          one: "%{count} kuu hiljem"
          other: "%{count} kuud hiljem"
        x_years:
          one: "%{count} aasta hiljem"
          other: "%{count} aastat hiljem"
      previous_month: "Eelmine kuu"
      next_month: "Järgmine kuu"
      placeholder: kuupäev
    share:
      topic_html: 'Teema: <span class="topic-title">%{topicTitle}</span>'
      close: "Sulge"
      facebook: "Jaga Facebookis"
      email: "Jaga e-kirjaga"
      url: "Kopeeri ja jaga URL-i"
    word_connector:
      last_item: "ja"
    action_codes:
      public_topic: "Muudetud teema %{when} avalikuks"
      private_topic: "Tehtud teema  %{when} isiklikuks sõnumiks"
      split_topic: "Eraldatud teema  %{when}"
      invited_user: "Kutsutud %{who} %{when}"
      invited_group: "Kutsutud %{who} %{when}"
      user_left: "%{who} eemaldas ennast sellest sõnumist %{when}"
      removed_user: "Eemaldatud %{who} %{when}"
      removed_group: "Eemaldatud %{who} %{when}"
      autoclosed:
        enabled: "Suletud %{when}"
        disabled: "Avatud %{when}"
      closed:
        enabled: "Suletud %{when}"
        disabled: "Avatud %{when}"
      archived:
        enabled: "Arhiveeritud %{when}"
        disabled: "Arhiveerimine tühistatud %{when}"
      pinned:
        enabled: "Esiletõstetud %{when}"
        disabled: "Esiletõstmine eemaldatud %{when}"
      pinned_globally:
        enabled: "Esiletõstetud igal pool %{when}"
        disabled: "Esiletõstmine eemaldatud %{when}"
      visible:
        enabled: "Lisatud %{when}"
        disabled: "Eemaldatud %{when}"
      banner:
        enabled: "Tehtud bänneriks %{when}. Seda kuvatakse iga lehe ülaosas, kuni kasutaja selle eemaldab."
        disabled: "Bänner eemaldatud %{when}. Seda ei kuvata enam iga lehe ülaosas."
    topic_admin_menu: "teema toimingud"
    emails_are_disabled: "Kõik väljuvad meilid on administraatori poolt blokeeritud. Ühtegi teavitust meili teel ei saadeta."
    software_update_prompt:
      dismiss: "Ignoreeri"
    back_button: "Tagasi"
    welcome_banner:
      header:
        anonymous_members: "Tere tulemast lehele %{site_name}!"
      search: "Otsi"
    themes:
      default_description: "Vaikimisi"
    s3:
      regions:
        ap_northeast_1: "Aasia ja Vaikne ookean (Tōkyō)"
        ap_northeast_2: "Aasia ja Vaikne ookean (Soul)"
        ap_south_1: "Aasia ja Vaikse Ookeani (Mumbai)"
        ap_southeast_1: "Aasia ja Vaikne ookean (Singapur)"
        ap_southeast_2: "Aasia ja Vaikne ookean (Sydney)"
        cn_north_1: "Hiina (Peking)"
        cn_northwest_1: "Hiina (Ningxia)"
        eu_central_1: "EL (Frankfurt)"
        eu_west_1: "EL (Iirimaa)"
        eu_west_2: "EU (London)"
        eu_west_3: "EL (Pariis)"
        us_east_1: "US Ida (N. Virginia)"
        us_east_2: "US Ida (Ohio)"
        us_west_1: "US Lääs (N. California)"
        us_west_2: "US Lääs (Oregon)"
    clear_input: "Kustuta tekst"
    edit: "Muuda"
    edit_topic: "muuda teema pealkirja ja kategooriat"
    expand: "Näita veel"
    not_implemented: "Seda omadust pole veel rakendatud, vabandame!"
    no_value: "Ei"
    yes_value: "Jah"
    ok_value: "OK"
    cancel_value: "Tühista"
    submit: "Saada"
    delete: "Kustuta"
    generic_error: "Vabandust, tekkis viga."
    generic_error_with_reason: "Tekkis viga: %{error}"
    sign_up: "Liitu"
    log_in: "Logi sisse"
    age: "Vanus"
    joined: "Liitus"
    admin_title: "Admin"
    show_more: "kuva veel"
    show_help: "suvandid"
    links: "Viited"
    links_lowercase:
      one: "viide"
      other: "viited"
    faq: "KKK"
    guidelines: "Juhised"
    privacy_policy: "Privaatsuspoliitika"
    privacy: "Privaatsus"
    tos: "Teenuse tingimused"
    rules: "Reeglid"
    conduct: "Käitumise juhised"
    mobile_view: "Mobiilivaade"
    desktop_view: "Täisvaade"
    now: "just nüüd"
    read_more: "loe edasi"
    more: "Veel"
    x_more:
      one: "%{count} veel"
      other: "Veel %{count}"
    never: "mitte kunagi"
    every_30_minutes: "iga 30 minuti järel"
    every_hour: "iga tund"
    daily: "iga päev"
    weekly: "iga nädal"
    every_month: "iga kuu"
    every_six_months: "iga kuue kuu tagant"
    max_of_count:
      one: "maksimum %{count}-st"
      other: "maksimum %{count}-st"
    character_count:
      one: "%{count} sümbol"
      other: "%{count} sümbolit"
    related_messages:
      title: "Seotud sõnumid"
      pill: "Seotud sõnumid"
    suggested_topics:
      title: "Uued ja lugemata teemad"
      pill: "Soovitatud"
      pm_title: "Soovitatud sõnumid"
    about:
      edit: "Muuda seda lehekülge"
      simple_title: "Teave"
      title: "Teave %{title} kohta"
      stats: "Statistika"
      our_admins: "Meie adminnid"
      our_moderators: "Meie moderaatorid"
      moderators: "Moderaatorid"
      stat:
        all_time: "Kogu aeg"
        last_day: "24 tundi"
        last_7_days: "7 päeva"
        last_30_days: "30 päeva"
      like_count: "Meeldimisi"
      topic_count: "Teemad"
      post_count: "Postitused"
      user_count: "Registreerumised"
      active_user_count: "Aktiivsed kasutajad"
      contact: "Võta meiega ühendust"
      activities:
        topics:
          one: "%{formatted_number} teema"
          other: "%{formatted_number} teemat"
        posts:
          one: "%{formatted_number} postitus"
          other: "%{formatted_number} postitust"
        periods:
          last_7_days: "viimase 7 päeva jooksul"
          today: "täna"
          all_time: "kogu aeg"
    bookmarked:
      title: "Järjehoidja"
      clear_bookmarks: "Kustuta järjehoidjad"
      help:
        unbookmark: "Kliki selle teema kõigi järjehoidjate eemaldamiseks"
    bookmarks:
      created: "Oled selle postituse järjehoidjatesse lisanud. %{name}"
      edit: "Muuda järjehoidjat"
      not_bookmarked: "lisa sellele postitusele järjehoidja"
      created_with_reminder: "Olete selle postituse järjehoidjatesse lisanud meeldetuletusega %{date}. %{name}"
      delete: "Kustuta järjehoidja"
      confirm_delete: "Kas soovid selle järjehoidja kustutada? Kustutatakse ka meeldetuletus."
      confirm_clear: "Kas soovid kindlasti sellest teemast kustutada kõik oma järjehoidjad?"
      save: "Salvesta"
      invalid_custom_datetime: "Sisestatud kuupäev ja kellaaeg on valed, palun proovi uuesti."
      list_permission_denied: "Sul pole õigusi selle kasutaja järjehoidjate vaatamiseks."
      no_user_bookmarks: "Sul pole järjehoidjatesse lisatud postitusi; järjehoidjad võimaldavad kiiresti konkreetsetele postitustele viidata."
      search_placeholder: "Otsi järjehoidjaid nime, pealkirja või postituse sisu järgi"
      search: "Otsi"
      bookmark: "Järjehoidja"
      bulk:
        select_all: "Vali kõik"
        clear_all: "Puhasta kõik"
      reminders:
        today_with_time: "täna kell %{time}"
        tomorrow_with_time: "homme kell %{time}"
        at_time: "kell %{date_time}"
    bookmark_bulk_actions:
      delete_bookmarks:
        name: "Kustuta järjehoidja"
    copy_codeblock:
      copied: "kopeeritud!"
      view_code: "Vaata koodi"
    drafts:
      label: "Mustandid"
      resume: "Taasta"
      remove: "Eemalda"
      remove_confirmation: "Kas oled kindel, et soovid selle mustandi kustutada?"
      new_topic: "Uue teema mustand"
    topic_count_all:
      one: "Vaata %{count} uut teemat"
      other: "Vaata %{count} uut teemat"
    topic_count_categories:
      one: "Vaata %{count} uut või uuendatud teemat"
      other: "Vaata %{count} uut või uuendatud teemat"
    topic_count_latest:
      one: "Vaata %{count} uut või uuendatud teemat"
      other: "Vaata %{count} uut või uuendatud teemat"
    topic_count_unseen:
      one: "Vaata %{count} uut või uuendatud teemat"
      other: "Vaata %{count} uut või uuendatud teemat"
    topic_count_unread:
      one: "Vaata %{count} lugemata teemat"
      other: "Vaata %{count} lugemata teemat"
    topic_count_new:
      one: "Vaata %{count} uut teemat"
      other: "Vaata %{count} uut teemat"
    preview: "eelvaade"
    cancel: "Tühista"
    deleting: "Kustutan..."
    save: "Salvesta muudatused"
    saving: "Salvestan..."
    saved: "Salvestatud!"
    upload: "Laadi üles"
    uploading: "Laadin üles..."
    processing: "Töötlen..."
    clipboard: "lõikelaud"
    uploaded: "Üles laaditud!"
    enable: "Luba"
    disable: "Keela"
    continue: "Jätka"
    switch_to_anon: "Sisene anonüümsesse režiimi"
    switch_from_anon: "Välju anonüümsest režiimist"
    select_placeholder: "Vali..."
    none_placeholder: "Pole"
    banner:
      close: "Sulge see bänner"
      edit: "Muuda"
    pwa:
      install_banner: "Kas soovid <a href>sellesse seadmesse %{title} paigaldada?</a>"
    choose_topic:
      none_found: "Teemasid ei leitud."
      title:
        search: "Otsi teemat"
        placeholder: "kirjuta siia teema pealkiri, URL või ID"
    review:
      explain:
        total: "Kokku"
      revise_and_reject_post:
        reason: "Põhjus"
        send_pm: "Saada PM"
        feedback: "Tagasiside"
        custom_reason: "Kirjelda selgelt põhjust"
        other_reason: "Muu..."
        optional: "valikuline"
      delete: "Kustuta"
      settings:
        saved: "Salvestatud"
        save_changes: "Salvesta muudatused"
        title: "Seaded"
      moderation_history: "Modereerimise ajalugu"
      view_all: "Vaata kõiki"
      grouped_by_topic: "Rühmitatud teemade kaupa"
      none: "Läbivaatamiseks pole ühtegi asja."
      view_pending: "vaata ootel"
      title: "Vaata üle"
      topic: "Teema:"
      filtered_user: "Kasutaja"
      show_all_topics: "näita kõiki teemasid"
      deleted_post: "(postitus kustutatud)"
      deleted_user: "(kasutaja kustutatud)"
      user:
        bio: "Bio"
        website: "Veebileht"
        username: "Kasutajanimi"
        email: "E-post"
        name: "Nimi"
        fields: "Väljad"
        reject_reason: "Põhjus"
        scrubbed_reason: "Põhjus"
        scrub_record:
          cancel_button: "Tühista"
      topics:
        topic: "Teema"
        reviewable_count: "Arv"
        deleted: "[Teema on kustutatud]"
        original: "(algne teema)"
        details: "üksikasjad"
        unique_users:
          one: "%{count} kasutaja"
          other: "%{count} kasutajat"
      replies:
        one: "%{count} vastus"
        other: "%{count} vastust"
      edit: "Muuda"
      save: "Salvesta"
      cancel: "Tühista"
      filters:
        all_categories: "(kõik kategooriad)"
        type:
          title: "Liik"
        refresh: "Värskenda"
        status: "Staatus"
        category: "Kategooria"
        score_type:
          title: "Põhjus"
        orders:
          score: "Skoor"
          score_asc: "Skoor (vastupidine)"
          created_at: "Loomise aeg"
          created_at_asc: "Loomise aeg (vastupidine)"
        priority:
          medium: "Keskmine"
          high: "Kõrge"
      scores:
        score: "Skoor"
        type: "Põhjus"
        status: "Staatus"
      statuses:
        pending:
          title: "Ootel"
        approved:
          title: "Heakskiidetud"
        rejected:
          title: "Tagasi lükatud"
      context_question:
        delimiter: "või"
      types:
        reviewable_flagged_post:
          noun: "postitus"
        reviewable_queued_topic:
          noun: "teema"
        reviewable_queued_post:
          noun: "postitus"
        reviewable_user:
          title: "Kasutaja"
          noun: "kasutaja"
        reviewable_post:
          title: "Postitus"
          noun: "postitus"
      notes:
        delete: "Kustuta"
      review_user: "Kasutaja"
      insights:
        activities:
          posts:
            one: "%{count} postitus"
            other: "%{count} postitust"
        visibility: "Nähtavus"
      approval:
        title: "Postitus vajab kinnitust"
        description: "Oleme sinu uue postituse kätte saanud, kuid see vajab enne ilmumist moderaatori kinnitust. Palume veidi kannatust. "
        ok: "OK"
      example_username: "kasutajanimi"
      reject_reason:
        title: "Miks sa selle kasutaja tagasi lükkad?"
        send_email: "Saada tagasilükkamise e-kiri"
    relative_time_picker:
      minutes:
        one: "minut"
        other: "minutit"
      hours:
        one: "tund"
        other: "tundi"
      days:
        one: "päev"
        other: "päeva"
      months:
        one: "kuu"
        other: "kuud"
    time_shortcut:
      later_today: "Täna hiljem"
      next_business_day: "Järgmisel tööpäeval"
      tomorrow: "Homme"
      post_local_date: "Kuupäev postituses"
      later_this_week: "Hiljem sel nädalal"
      this_weekend: "Sellel nädalavahetusel"
      start_of_next_business_week: "Esmaspäev"
      start_of_next_business_week_alt: "Järgmisel esmaspäeval"
      next_week: "Järgmisel nädalal"
      next_month: "Järgmisel kuul"
      forever: "Igavesti"
      relative: "Suhteline aeg"
      none: "Pole vaja"
      never: "Mitte kunagi"
      custom: "Vali kuupäev ja kellaaeg"
      select_timeframe: "Vali ajavahemik"
    user_action:
      user_posted_topic: "<a href='%{userUrl}'>%{user}</a> postitas <a href='%{topicUrl}'>selle teema</a>"
      you_posted_topic: "<a href='%{userUrl}'>Sa</a> postitasid <a href='%{topicUrl}'>selle teema</a>"
      user_replied_to_post: "<a href='%{userUrl}'>%{user}</a> vastas postitusele <a href='%{postUrl}'>%{post_number}</a>"
      you_replied_to_post: "<a href='%{userUrl}'>Sa</a> vastasid postitusele <a href='%{postUrl}'>%{post_number}</a>"
      user_replied_to_topic: "<a href='%{userUrl}'>%{user}</a> vastas <a href='%{topicUrl}'>sellele teemale</a>"
      you_replied_to_topic: "<a href='%{userUrl}'>Sa</a> vastasid <a href='%{topicUrl}'>sellele teemale</a>"
      user_mentioned_user: "<a href='%{user1Url}'>%{user}</a> mainis kasutajat <a href='%{user2Url}'>%{another_user}</a>"
      user_mentioned_you: "<a href='%{user1Url}'>%{user}</a> mainis <a href='%{user2Url}'>sind</a>"
      you_mentioned_user: "<a href='%{user1Url}'>Sa</a> mainisid kasutajat <a href='%{user2Url}'>%{another_user}</a>"
      posted_by_user: "Postitanud kasutaja <a href='%{userUrl}'>%{user}</a>"
      posted_by_you: "<a href='%{userUrl}'>Sinu</a> postitatud"
      sent_by_user: "Saatnud kasutaja <a href='%{userUrl}'>%{user}</a>"
      sent_by_you: "<a href='%{userUrl}'>Sinu </a> saadetud"
    directory:
      username: "Kasutajanimi"
      filter_name: "filtreeri kasutajanime järgi"
      title: "Kasutajad"
      likes_given: "Antud"
      likes_received: "Saadud"
      topics_entered: "Vaadatud"
      topics_entered_long: "Vaadatud teemasid"
      time_read: "Lugemisele kulutatud aeg"
      topic_count: "Teemad"
      topic_count_long: "Teemasid loodud"
      post_count: "Vastuseid"
      post_count_long: "Vastuseid postitatud"
      no_results_with_search: "Ei leitud ühtegi tulemust."
      days_visited: "Külastusi"
      days_visited_long: "Päevi külastatud"
      posts_read: "Loetud"
      posts_read_long: "Positusi loetud"
      last_updated: "Viimati uuendatud:"
      total_rows:
        one: "%{count} kasutaja"
        other: "%{count} kasutajat"
      edit_columns:
        save: "Salvesta"
      group:
        all: "kõik rühmad"
    group_histories:
      actions:
        change_group_setting: "Muuda rühma sätteid"
        add_user_to_group: "Lisa kasutaja"
        remove_user_from_group: "Eemalda kasutaja"
        make_user_group_owner: "Määra omanikuks"
        remove_user_as_group_owner: "Eemalda omanik"
    groups:
      member_added: "Lisatud"
      add_members:
        usernames_placeholder: "kasutajanimed"
      requests:
        reason: "Põhjus"
        accepted: "aktsepteeritud"
        undo: "Ennista"
      manage:
        title: "Halda"
        name: "Nimi"
        full_name: "Täisnimi"
        invite_members: "Kutsu"
        delete_member_confirm: "Kas eemaldada '%{username}' rühmast '%{group}'?"
        profile:
          title: Profiil
        interaction:
          posting: Postitamine
          notification: Teavitus
        email:
          title: "E-post"
          last_updated_by: "autor"
          prefill:
            gmail: "Gmail"
          ssl_modes:
            none: "Pole"
          credentials:
            username: "Kasutajanimi"
            password: "Parool"
          settings:
            title: "Seaded"
          mailboxes:
            disabled: "Välja lülitatud"
        membership:
          title: Liikmesus
          access: Juurdepääs
        categories:
          title: Kategooriad
          watching_first_post_categories_instructions: "Kaustajaid teavitatakse esimesest postitusest igas uues teemas nendes kategooriates."
        tags:
          title: Sildid
          long_title: "Siltide vaikemärguanded"
        logs:
          title: "Logid"
          when: "Millal"
          action: "Tegevus"
          acting_user: "Täitevkasutaja"
          target_user: "Sihtkasutaja"
          subject: "Teema"
          details: "Detailid"
          from: "Kellelt"
          to: "Kellele"
      permissions:
        title: "Õigused"
        none: "Selle rühmaga pole seotud ühtegi kategooriat."
        description: "Selle rühma liikmed pääsevad ligi neile kategooriatele"
      public_admission: "Luba kasutajatel rühmaga vabalt liituda (nõuab avalikult nähtavat rühma)"
      public_exit: "Luba kasutajatel vabalt rühmast lahkuda"
      empty:
        posts: "Selle rühma liikmed ei ole postitanud"
        members: "Sellel rühmal puuduvad liikmed"
        requests: "Selle rühma liikmeks astumise taotlused puuduvad"
        mentions: "Seda rühma pole mainitud"
        messages: "Sellel rühmal ei ole teateid"
        topics: "Selle rühma liikmetelt ei ole teemasid"
        logs: "Sellel rühmal ei ole logisid"
      add: "Lisa"
      join: "Liitu"
      leave: "Lahku"
      request: "Taotle"
      message: "Sõnum"
      confirm_leave: "Kas oled kindel, et soovid sellest rühmast lahkuda?"
      membership_request:
        submit: "Saada taotlus"
        title: "Taotlus liituda rühmaga @%{group_name}"
        reason: "Anna rühma omanikele teada, miks sellesse rühma kuulud"
      membership: "Liikmesus"
      name: "Nimi"
      group_name: "Rühma nimi"
      user_count: "Kasutajad"
      bio: "Rühmast"
      selector_placeholder: "sisesta kasutajanimi"
      owner: "omanik"
      index:
        title: "Rühmad"
        all: "Kõik rühmad"
        empty: "Ühtegi nähtavat rühma pole."
        filter: "Filtreeri rühma liigi järgi"
        owner_groups: "Rühmad, mille omanik ma olen"
        close_groups: "Suletud rühmad"
        automatic_groups: "Automaatsed rühmad"
        automatic: "Automaatne"
        closed: "Suletud"
        public: "Avalik"
        private: "Privaatne"
        public_groups: "Avalikud rühmad"
        my_groups: "Minu rühmad"
        group_type: "Rühma liik"
        is_group_user: "Liige"
        is_group_owner: "Omanik"
      title:
        one: "Rühm"
        other: "Rühmad"
      activity: "Tegevused"
      members:
        title: "Liikmed"
        filter_placeholder_admin: "kasutajanimi või e-post"
        filter_placeholder: "kasutajanimi"
        remove_member: "Eemalda liige"
        remove_member_description: "Eemalda <b>%{username}</b> sellest rühmast"
        make_owner: "Määra omanikuks"
        make_owner_description: "Tee <b>%{username}</b> selle rühma omanikuks"
        remove_owner: "Eemalda omanik"
        remove_owner_description: "Eemalda <b>%{username}</b> selle rühma omaniku kohalt"
        make_primary: "Tee primaarseks"
        make_primary_description: "Tee sellest kasutaja <b>%{username}</b> primaarne rühm"
        remove_primary: "Eemalda kui primaarne"
        remove_members: "Eemalda liikmed"
        remove_members_description: "Eemalda valitud kasutajad sellest rühmast"
        make_owners: "Määra omanikuks"
        make_owners_description: "Tee valitud kasutajatest selle rühma omanikud"
        remove_owners: "Eemalda omanikud"
        remove_owners_description: "Eemalda valitud kasutajad selle rühma omanike hulgast"
        make_all_primary: "Tee kõik primaarseks"
        remove_all_primary: "Eemalda kui primaarne"
        status: "Staatus"
        owner: "Omanik"
        forbidden: "Sul pole lubatud liikmeid vaadata."
      topics: "Teemat"
      posts: "Postitused"
      mentions: "Mainimisi"
      messages: "Sõnumid"
      alias_levels:
        mentionable: "Kes võivad seda rühma mainida?"
        messageable: "Kes saab sellele rühmale sõnumeid saata?"
        nobody: "Mitte keegi"
        only_admins: "Vaid adminnid"
        mods_and_admins: "Vaid moderaatorid ja adminnid"
        members_mods_and_admins: "Vaid rühma liikmed, moderaatorid ja adminnid"
        owners_mods_and_admins: "Ainult rühma omanikud, moderaatorid ja adminnid"
        everyone: "Igaüks"
      notifications:
        watching:
          title: "Vaatlen"
          description: "Sind teavitatakse igast uuest postitusest. Ühtlasi kuvatakse uute vastuste arv."
        watching_first_post:
          title: "Vaatan esimest postitust"
          description: "Sind teavitatakse selle rühma uutest sõnumitest, aga mitte vastustest."
        tracking:
          title: "Jälgin"
          description: "Sind teavitatakse, kui keegi sinu @name mainib või sulle vastab. Ühtlasi kuvatakse uute vastuste arv."
        regular:
          title: "Normaalne"
          description: "Sind teavitatakse, kui keegi sinu @name mainib või sulle vastab."
        muted:
          title: "Vaigistatud"
          description: "Sind ei teavitata selle rühma sõnumitest."
      flair_url: "Avatari andekuse pilt"
      flair_upload_description: "Kasuta ruudukujulisi pilte, mis on vähemalt 20 × 20 pikslit suured."
      flair_bg_color: "Avatari andekuse taustavärv"
      flair_bg_color_placeholder: "(Valikuline) Värvi väärtus heksakoodis"
      flair_color: "Avatari andekuse värv"
      flair_color_placeholder: "(Valikuline) Värvi väärtus heksakoodis"
      flair_preview_icon: "Ikooni eelvaatlus"
      flair_preview_image: "Pildi eelvaatlus"
      flair_type:
        icon: "Vali ikoon"
        image: "Laadi pilt üles"
      default_notifications:
        modal_yes: "Jah"
    user_action_groups:
      "1": "Meeldimised"
      "2": "Meeldimised"
      "3": "Järjehoidjad"
      "4": "Teemad"
      "5": "Vastused"
      "6": "Reaktsioone"
      "7": "Mainimised"
      "9": "Tsitaate"
      "11": "Redaktsioonid"
      "12": "Saatmisi"
      "13": "Postkast"
      "14": "Ootel"
      "15": "Mustandid"
      "17": "Viited"
    categories:
      categories_label: "kategooriad"
      subcategories_label: "alamkategooriad"
      remove_filter: "eemalda filter"
      plus_more_count:
        one: "+veel %{count}"
        other: "+veel %{count}"
      category: "Kategooriad"
      category_list: "Kuva kategoorialoend"
      reorder:
        title: "Reasta kategooriad ümber"
        title_long: "Reasta kategoorialoend ümber"
        save: "Salvesta järjestus"
        apply_all: "Rakenda"
        position: "Paiguta"
      posts: "Postitust"
      topics: "Teemasid"
      latest: "Viimased"
      subcategories: "Alamkategooriad"
      muted: "Vaigistatud kategooriad"
      topic_sentence:
        one: "%{count} teema"
        other: "%{count} teemat"
      topic_stat:
        one: "%{number} / %{unit}"
        other: "%{number} / %{unit}"
      topic_stat_unit:
        week: "nädal"
        month: "kuu"
      topic_stat_all_time:
        one: "%{number} kokku"
        other: "%{number} kokku"
      topic_stat_sentence_week:
        one: "%{count} uus teema viimase nädala jooksul."
        other: "%{count} uut teemat viimase nädala jooksul."
      n_more:
        one: "Kategooriad (%{count} veel)…"
        other: "Kategooriad (%{count} veel)…"
    ip_lookup:
      title: IP-aadressi otsing
      hostname: Hostinimi
      location: Asukoht
      location_not_found: (teadmata)
      organisation: Organisatsioon
      phone: Telefon
      other_accounts: "Teised kontod selle IP-aadressiga:"
      delete_other_accounts:
        one: "Kustuta %{count}"
        other: "Kustuta %{count}"
      username: "kasutajanimi"
      read_time: "lugemise aeg"
      topics_entered: "külastatud teemasid"
      post_count: "postitused"
      confirm_delete_other_accounts: "Kas oled kindel, et soovid need kontod kustutada?"
      copied: "kopeeritud"
    user_fields:
      none: "(vali võimalus)"
      optional: (valikuline)
    user:
      said: "%{username}:"
      profile: "Profiil"
      profile_possessive: "%{username} profiil"
      mute: "Vaigista"
      edit: "Muuda eelistusi"
      new_private_message: "Uus sõnum"
      private_message: "Sõnum"
      private_messages: "Sõnumid"
      user_notifications:
        filters:
          all: "Kõik"
          read: "Loe"
          unread: "Lugemata"
        ignore_duration_username: "Kasutajanimi"
        ignore_duration_save: "Ignoreeri"
        ignore_option: "Ignoreeritud"
        add_ignored_user: "Lisa…"
        mute_option: "Vaigistatud"
        normal_option: "Normaalne"
      notification_schedule:
        none: "Pole"
        monday: "Esmaspäev"
        to: "kellele"
      activity_stream: "Tegevused"
      read: "Loetud"
      preferences:
        title: "Eelistused"
      feature_topic_on_profile:
        save: "Salvesta"
        clear:
          title: "Puhasta"
      use_current_timezone: "Kasuta praegust ajavööndit"
      profile_hidden: "Selle kasutaja avalik profiil on peidetud."
      expand_profile: "Näita veel"
      collapse_profile: "Ahenda"
      bookmarks: "Järjehoidjad"
      bio: "Minust"
      timezone: "Ajavöönd"
      invited_by: "Kasutaja, kes kutsus"
      trust_level: "Usaldustase"
      notifications: "Teavitused"
      statistics: "Statistika"
      desktop_notifications:
        label: "Reaalajas teavitused"
        not_supported: "See brauser ei toeta teavitusi. Kahju."
        perm_default: "Lülita teavitused sisse"
        perm_denied_btn: "Pole lubatud"
        perm_denied_expl: "Oled teavitused keelanud. Luba teavitused oma brauseri sätetes."
        disable: "Keela teavitused"
        enable: "Luba teavitused"
        consent_prompt: "Kas soovid reaalajas teavitusi, kui inimesed su postitustele vastavad?"
      dismiss: "Ignoreeri"
      dismiss_notifications: "Ignoreeri kõiki"
      dismiss_notifications_tooltip: "Märgi kõik lugemata teavitused loetuks"
      dynamic_favicon: "Kuva arvu brauseri ikoonil"
      theme_default_on_all_devices: "Määra see kõikides minu seadmetes vaiketeemaks"
      color_scheme: "Värvipalett"
      color_schemes:
        default_description: "Teema vaikimisi"
        undo: "Lähtesta"
        regular: "Tavaline"
        interface_modes:
          light: "Hele"
          dark: "Tume"
      dark_mode: "Tume režiim"
      allow_private_messages: "Luba teistel kasutajatel mulle privaatsõnumeid saata"
      external_links_in_new_tab: "Ava kõik välisviited uuel sakil"
      enable_quoting: "Luba esiletõstetud tekstile tsitaadiga vastata"
      experimental_sidebar:
        options: "Suvandid"
        navigation_section: "Navigatsioon"
      change: "muuda"
      featured_topic: "Esile tõstetud teema"
      moderator: "%{user} on moderaator"
      admin: "%{user} on adminn"
      moderator_tooltip: "See kasutaja on moderaator"
      admin_tooltip: "See kasutaja on adminn"
      silenced_tooltip: "See kasutaja on vaigistatud"
      suspended_notice: "Selle kasutaja ligipääs on ajutiselt peatatud kuni %{date}."
      suspended_permanently: "Selle kasutaja konto on peatatud."
      suspended_reason: "Põhjus:"
      silenced_permanently: "See kasutaja on vaigistatud."
      silenced_reason: "Põhjus:"
      github_profile: "GitHub"
      email_activity_summary: "Tegevuste kokkuvõte"
      mailing_list_mode:
        label: "Postiloendi režiim"
        enabled: "Lülita postiloendi režiim sisse"
        instructions: |
          See säte tõrjub tegevuste kokkuvõtte välja.<br />
          Vaigistatud teemad ja kategooriad ei kajastu nendes meilides.
        individual: "Saada meil iga uue postituse kohta"
        individual_no_echo: "Saada meil iga uue postituse kohta, v.a enda omad"
        many_per_day: "Saada mulle meil iga uue postituse kohta (umbes %{dailyEmailEstimate} meili päevas)"
        few_per_day: "Saada mulle meil iga uue postituse kohta (umbes kaks meili päevas)"
      tag_settings: "Sildid"
      watched_tags: "Vaadatud"
      watched_tags_instructions: "Sa vaatled kõiki nende siltidega uusi teemasid automaatselt. Sind teavitatakse kõigist uutest postitustest ja teemadest, koos uute postituste arvuga teema pealkirja kõrval."
      tracked_tags: "Jälgitud"
      tracked_tags_instructions: "Sa jälgid kõiki nende siltidega uusi teemasid automaatselt. Uute postituste arv on näha teema pealkirja kõrval."
      muted_tags: "Vaigistatud"
      muted_tags_instructions: "Sind ei teavitata ühestki uuest nende siltidega teemast, samuti ei ilmu nad viimaste teemade alla."
      watched_categories: "Vaadeldav"
      watched_categories_instructions: "Sa vaatled nendes kategooriates kõiki teemasid automaatselt. Sind teavitatakse igast uuest postitusest ja teemast koos uute postituste arvuga teema pealkirja kõrval."
      tracked_categories: "Jälgitud"
      tracked_categories_instructions: "Sa jälgid kõiki uusi teemasid nendes kategooriates automaatselt. Lugemata ja uute postituste arv on näha teema pealkirja kõrval."
      watched_first_post_categories: "Vaatan esimest postitust"
      watched_first_post_categories_instructions: "Sind teavitatakse esimesest postitusest igas uues teemas nendes kategooriates."
      watched_first_post_tags: "Vaatan esimest postitust"
      watched_first_post_tags_instructions: "Sind teavitatakse esimesest postitusest igas nende siltidega uues teemas."
      muted_categories: "Vaigistatud"
      regular_categories: "Normaalne"
      delete_account: "Kustuta minu konto"
      delete_account_confirm: "Kas oled kindel, et soovid oma konto jäädavalt kustutada? Seda toimingut ei ole võimalik tagasi võtta!"
      deleted_yourself: "Konto on edukalt kustutatud."
      unread_message_count: "Sõnumid"
      admin_delete: "Kustuta"
      users: "Kasutajad"
      muted_users: "Vaigistatud"
      allowed_pm_users: "Lubatud"
      allowed_pm_users_instructions: "Lubage PM-id ainult nendelt kasutajatelt."
      ignored_users: "Ignoreeritud"
      ignored_users_instructions: "Blokeeri kõik postitused, teavitused ja PM-id nendelt kasutajatelt."
      tracked_topics_link: "Näita"
      automatically_unpin_topics: "Eemalda lõppu jõudmisel teemadelt automaatselt esiletõstmise märgistus"
      apps: "Äpid"
      revoke_access: "Tühista ligipääs"
      undo_revoke_access: "Tühista ligipääsu tühistamine"
      api_approved: "Heakskiidetud:"
      api_last_used_at: "Viimati kasutatud:"
      theme: "Teema"
      save_to_change_theme: 'Teema uuendatakse pärast seda, kui klõpsad nuppu "%{save_text}”'
      home: "Vaikimisi avaleht"
      staged: "Ettevalmistamisel"
      messages:
        inbox: "Postkast"
        latest: "Viimased"
        sent: "Saadetud"
        unread: "Lugemata"
        unread_with_count:
          one: "Lugemata (%{count})"
          other: "Lugemata (%{count})"
        new: "Uus"
        new_with_count:
          one: "Uus (%{count})"
          other: "Uued (%{count})"
        archive: "Arhiiv"
        groups: "Minu rühmad"
        move_to_inbox: "Liiguta sisendkausta"
        move_to_archive: "Arhiiv"
        failed_to_move: "Valitud sõnumite teisaldamine ebaõnnestus (võrguühendus võib olla häiritud)"
        tags: "Sildid"
        all_tags: "Kõik sildid"
      preferences_nav:
        account: "Konto"
        security: "Turve"
        profile: "Profiil"
        emails: "E-post"
        notifications: "Teavitused"
        tracking: "Jälgimine"
        categories: "Kategooriad"
        users: "Kasutajad"
        tags: "Sildid"
        interface: "Kasutajaliides"
        apps: "Äpid"
      change_password:
        success: "(meil saadetud)"
        in_progress: "(saadan meili)"
        error: "(viga)"
        action: "Saada parooli uuendamise meil"
        set_password: "Määra parool"
        choose_new: "Vali uus parool"
        choose: "Vali parool"
        title: "Parooli uuendamine"
      second_factor_backup:
        title: "Kahefaktorilise autentimise varukoodid"
        regenerate: "Genereeri uus"
        disable: "Keela"
        copy_to_clipboard: "Kopeeri lõikelauale"
        copy_to_clipboard_error: "Tõrge kopeerimisel"
        copied_to_clipboard: "Kopeeritud lõikelauale"
        download_backup_codes: "Laadi varukoodid alla"
      second_factor:
        name: "Nimi"
        label: "Kood"
        rate_limit: "Palun oota enne, kui proovid mõnda teist autentimiskoodi."
        show_key_description: "Sisesta käsitsi"
        disable: "Keela"
        delete: "Kustuta"
        save: "Salvesta"
        edit: "Muuda"
        security_key:
          register: "Registreeru"
          iphone_default_name: "iPhone"
          android_default_name: "Android"
          save: "Salvesta"
      passkeys:
        save: "Salvesta"
      change_about:
        title: "Muuda minu andmeid"
        error: "Välja muutmisel tekkis viga."
      change_username:
        title: "Muuda kasutajanime"
        taken: "Vabandust, see kasutajanimi on võetud."
        invalid: "Selline kasutajanimi ei ole lubatud. Kasutada tohib ainult numbreid ja tähti"
      add_email:
        title: "Lisa meiliaadress"
        add: "lisa"
      change_email:
        title: "Muuda meiliaadressi"
        taken: "Vabandust, see meiliaadress ei ole saadaval."
        error: "Sinu meiliaadressi muutmisel esines tõrge. Äkki on see juba kasutuses?"
        success: "Saatsime sellele aadressile meili. Palun järgi seal olevaid juhiseid."
        success_via_admin: "Saatsime sellele meiliaadressile kirja. Kasutaja peab järgima kirjas olevaid juhiseid."
        confirm_success: "Sinu meiliaadress on uuendatud."
      change_avatar:
        title: "Muuda oma profiilipilti"
        gravatar_title: "Muuda oma avatari %{gravatarName} veebisaidil"
        gravatar_failed: "Me ei leidnud selle e-posti aadressiga avatari %{gravatarName}"
        refresh_gravatar_title: "Värskenda oma avatari %{gravatarName}"
        letter_based: "Süsteemi määratud profiilipilt"
        uploaded_avatar: "Kohandatud pilt"
        uploaded_avatar_empty: "Lisa kohandatud pilt"
        upload_title: "Laadi üles oma pilt"
        image_is_not_a_square: "Hoiatus: lõikasime pilti, kuna laius ja kõrgus ei olnud võrdsed."
      change_profile_background:
        title: "Profiili päis"
      change_card_background:
        title: "Kasutajakaardi taustpilt"
        instructions: "Taustapildidd tsentreeritakse ja on vaikimisi 590 pikslit laiad."
      change_featured_topic:
        title: "Esile tõstetud teema"
      email:
        title: "Meiliaadress"
        primary: "Peamine e-post"
        secondary: "Teine e-post"
        primary_label: "primaarne"
        resending_label: "saadan..."
        resent_label: "meil saadetud"
        update_email: "Muuda meiliaadressi"
        no_secondary: "Teist e-posti pole"
        instructions: "Ei näidata avalikult"
        ok: "Saadame sulle kinnituseks meili"
        invalid: "Sisesta palun korrektne meiliaadress"
        authenticated: "Sinu meili autentija on %{provider}"
        frequency:
          one: "Saadame meili vaid siis, kui pole sind viimase minuti jooksul näinud."
          other: "Saadame meili vaid siis, kui pole sind viimase %{count} minuti jooksul näinud."
      associated_accounts:
        title: "Seotud kontod"
        connect: "Ühenda"
        revoke: "Tühista"
        cancel: "Tühista"
        not_connected: "(pole ühendatud)"
      activate_account:
        action: "Oma konto aktiveerimiseks kliki siia"
        already_done: "Vabandust, see konto kinnitamise link ei kehti enam. Äkki on sinu konto juba aktiveeritud?"
        please_continue: "Sinu uus konto on kinnitatud; sind suunatakse nüüd avalehele."
        welcome_to: "Tere tulemast saidile %{site_name}!"
        approval_required: "Enne kui saad seda foorumit kasutada, peab moderaator sinu uue konto käsitsi kinnitama. Konto kinnitamise kohta tuleb teade meilile."
      name:
        title: "Nimi"
        instructions: "Sinu täisnimi (mittekohustuslik)"
        instructions_required: "Sinu täisnimi"
        too_short: "Sinu antud nimi on liiga lühike"
        ok: "Paistab, et nimega on asjad korras"
      username:
        title: "Kasutajanimi"
        short_instructions: "Inimesed võivad sind mainda nimega @%{username}"
        available: "Sinu valitud kasutajanimi on vaba"
        not_available: "Pole saadaval. Proovime nime %{suggestion}?"
        not_available_no_suggestion: "Pole saadaval"
        too_short: "Sinu valitud kasutajanimi on liiga lühike"
        too_long: "Sinu valitud kasutajanimi on liiga pikk"
        prefilled: "Meiliaadress kattub registreeritud kasutajanimega"
      locale:
        title: "Kasutujaliidese keel"
        instructions: "Kasutajaliidese keel. See muutub, kui lehe uuesti laadid."
        default: "(vaikimisi)"
        any: "iga"
      homepage:
        default: "(vaikimisi)"
      password_confirmation:
        title: "Salasõna uuesti"
      auth_tokens:
        title: "Hiljuti kasutatud seadmed"
        details: "Üksikasjad"
        log_out_all: "Logi kõik välja"
        not_you: "See pole sina?"
        show_all: "Näita kõiki (%{count})"
        show_few: "Näita vähem"
        was_this_you: "Kas see olid sina?"
        secure_account: "Turva minu konto"
        latest_post: "Sa postitasid viimati..."
      last_posted: "Viimane postitus"
      last_seen: "Vaadatud"
      created: "Liitus"
      log_out: "Logi välja"
      location: "Asukoht"
      website: "Veebileht"
      email_settings: "Meiliaadress"
      text_size:
        normal: "Normaalne"
      like_notification_frequency:
        title: "Teavita, kui on meeldimisi"
        always: "Alati"
        first_time_and_daily: "Kui postitus on saanud esimese meeldimise ja igapäevaselt"
        first_time: "Kui postitus on saanud esimese meeldimise"
        never: "Mitte kunagi"
      email_previous_replies:
        title: "lisa eelmised vastused e-kirja lõppu"
        unless_emailed: "kui juba pole saadetud"
        always: "alati"
        never: "mitte kunagi"
      email_digests:
        every_30_minutes: "iga pooltund"
        every_hour: "iga tund"
        daily: "igapäevaselt"
        weekly: "iga nädal"
        every_month: "iga kuu"
        every_six_months: "iga kuue kuu tagant"
      email_level:
        always: "alati"
        never: "mitte kunagi"
      include_tl0_in_digests: "Kajasta meilikokkuvõttes ka uute kasutajate loodud sisu."
      email_in_reply_to: "Lisa e-kirjale katkend eelmisest vastusest"
      other_settings: "Muu"
      categories_settings: "Kategooriad"
      topics_settings: "Teemasid"
      new_topic_duration:
        label: "Loe teemad uuteks, kui"
        not_viewed: "ma ei ole neid veel vaadanud"
        last_here: "loodud pärast minu viimast külastust"
        after_1_day: "loodud viimase päeva jooksul"
        after_2_days: "loodud viimase kahe päeva jooksul"
        after_1_week: "loodud viimase nädala jooksul"
        after_2_weeks: "loodud viimase kahe nädala jooksul"
      auto_track_topics: "Jälgi minu külastatud teemasid automaatselt"
      auto_track_options:
        never: "mitte kunagi"
        immediately: "koheselt"
        after_30_seconds: "pärast 30 sekundit"
        after_1_minute: "pärast 1 minutit"
        after_2_minutes: "pärast 2 minutit"
        after_3_minutes: "pärast 3 minutit"
        after_4_minutes: "pärast 4 minutit"
        after_5_minutes: "pärast 5 minutit"
        after_10_minutes: "pärast 10 minutit"
      notification_level_when_replying:
        do_nothing: "Ära tee midagi"
      invited:
        title: "kutsed"
        pending_tab: "Ootel"
        pending_tab_with_count: "Ootel (%{count})"
        redeemed_tab: "Lunastatud"
        redeemed_tab_with_count: "Lunastatud (%{count})"
        invited_via: "Kutse"
        groups: "Rühmad"
        topic: "Teema"
        edit: "Muuda"
        remove: "Eemalda"
        reinvited: "Kutse uuesti saadetud"
        user: "Kutsutud kasutaja"
        none:
          title: "Pole ühtegi kutset, mida näidata."
        truncated:
          one: "Näitan esimest kutset."
          other: "Näitan esimest %{count} kutset."
        redeemed: "Lunastatud kutsed"
        redeemed_at: "Lunastatud"
        pending: "Ootel kutsed"
        topics_entered: "Vaadatud teemasid"
        posts_read_count: "Postitust loetud"
        expired: "See kutse on aegunud."
        reinvite_all_confirm: "Kas oled sa kindel, et soovid kõik kutsed uuesti saata?"
        time_read: "Lugemise aeg"
        days_visited: "Päevi külastatud"
        account_age_days: "Konto vanus päevades"
        create: "Kutsu"
        valid_for: "Kutse link kehtib vaid meiliaadressile: %{email}"
        invite_link:
          success: "Kutse link edukalt genereeritud!"
        invite:
          description: "Kirjeldus"
          cancel: "Tühista"
        bulk_invite:
          error: "Vabandust, fail peab olema CSV-vormingus."
      password:
        title: "Parool"
        common: "See parool on liiga tavaline."
        same_as_username: "Parool ühtib sinu kasutajanimega."
        same_as_email: "Parool ühtib sinu meiliaadressiga."
        ok: "See parool on sobilik."
      summary:
        title: "Kokkuvõte"
        stats: "Statistika"
        time_read: "lugemise aeg"
        recent_time_read: "viimane lugemise aeg"
        topic_count:
          one: "teema loodud"
          other: "teemat loodud"
        post_count:
          one: "postitus loodud"
          other: "postitust loodud"
        likes_given:
          one: "antud"
          other: "antud"
        likes_received:
          one: "saadud"
          other: "saadud"
        days_visited:
          one: "päev külastatud"
          other: "päevi külastatud"
        topics_entered:
          one: "vaadatud teema"
          other: "vaadatud teemat"
        posts_read:
          one: "postitus loetud"
          other: "postitust loetud"
        bookmark_count:
          one: "järjehoidja"
          other: "järjehoidjad"
        top_replies: "Parimad vastused"
        no_replies: "Veel ei ole vastuseid."
        more_replies: "Veel vastuseid"
        top_topics: "Parimad teemad"
        no_topics: "Veel ei ole teemasid."
        more_topics: "Veel teemasid"
        top_badges: "Parimad märgised"
        no_badges: "Märgiseid veel pole"
        more_badges: "Veel märgiseid"
        top_links: "Parimad viited"
        no_links: "Viiteid veel pole."
        most_liked_by: "Enim meeldinud kasutajale"
        most_liked_users: "Enim meeldinud"
        most_replied_to_users: "Enim vastatud teemasse"
        no_likes: "Meeldimisi veel pole."
        topics: "Teemad"
        replies: "Vastused"
      ip_address:
        title: "Viimane IP-aadress"
      registration_ip_address:
        title: "Registreerumise IP-aadress"
      avatar:
        title: "Profiilipilt"
      title:
        title: "Pealkiri"
        none: "(pole)"
      flair:
        none: "(pole)"
      primary_group:
        title: "Peamine rühm"
        none: "(pole)"
      filters:
        all: "Kõik"
      stream:
        posted_by: "Postitaja"
        sent_by: "Saatja"
        private_message: "sõnum"
        the_topic: "teema"
    user_status:
      save: "Salvesta"
    errors:
      prev_page: "kui üritasin laadida"
      reasons:
        network: "Võrgu viga"
        server: "Serveri viga"
        forbidden: "Juurdepääsust keelduti"
        unknown: "Viga"
        not_found: "Lehekülge ei leitud"
      desc:
        network: "Palun kontrolli ühendust."
        network_fixed: "Näib, et see on tagasi."
        server: "Veakood: %{status}"
        forbidden: "Sul puudub õigus seda näha."
        not_found: "Oppaa, programm proovis laadida olematut URL-i."
        unknown: "Miskit läks nihu."
      buttons:
        back: "Mine tagasi"
        again: "Proovi uuesti"
        fixed: "Laadi lehekülg"
    modal:
      close: "Sulge"
    multi_select:
      search: "Otsi..."
    form_kit:
      reset: Lähtesta
      optional: valikuline
      errors:
        required: "Nõutud"
    close: "Sulge"
    logout: "Sind logiti välja."
    refresh: "Värskenda"
    home: "Avaleht"
    read_only_mode:
      enabled: "See sait on kirjutuskaitstud režiimis. Sirvimist saab jätkata, kuid vastamine, meeldimine ja teised toimingud on hetkel blokeeritud."
      login_disabled: "Sisselogimine on blokeeritud seni, kuni sait on kirjutuskaitstud režiimis."
      logout_disabled: "Väljalogimine on blokeeritud kuni sait on kirjutuskaitstud režiimis."
    mute: Vaigista
    unmute: Tühista vaigistus
    last_post: Postitatud
    time_read: Loe
    last_reply_lowercase: viimane vastus
    replies_lowercase:
      one: vastus
      other: vastuseid
    signup_cta:
      sign_up: "Liitu"
      hide_forever: "tänan, ei"
    summary:
      buttons:
        regenerate: "Genereeri uus"
      disable: "Näita kõiki postitusi"
      show_all_label: "Näita kõiki"
    deleted_filter:
      enabled_description: "See teema sisaldab kustutatud postitusi, mis on peidetud."
      disabled_description: "Selle teema kustutatud postitused on nähtaval."
      enable: "Peida kustutatud postitused"
      disable: "Näita kustutatud postitusi"
    private_message_info:
      title: "Sõnum"
      remove: "Eemalda…"
      add: "Lisa…"
      remove_allowed_user: "Kas soovid tõesti kasutaja %{name} sellest sõnumist eemaldada?"
      remove_allowed_group: "Kas soovid tõesti rühma %{name} sellest sõnumist eemaldada?"
      leave: "Lahku"
      remove_user: "Eemalda kasutaja"
    email: "Meiliaadress"
    username: "Kasutajanimi"
    last_seen: "Vaadatud"
    created: "Loodud"
    created_lowercase: "loodud"
    trust_level: "Usaldustase"
    search_hint: "kasutajanimi, meil või IP-aadress"
    create_account:
      header_title: "Tere tulemast!"
      title: "Liitu"
      failed: "Miski läks valesti. Võimalik, et see meiliaadress on juba registreeritud. Proovi unustatud parooli linki"
      activation_title: "Aktiveeri oma konto"
      progress_bar:
        signup: "Liitu"
        approve: "Kinnita"
        login: "Logi sisse"
    forgot_password:
      title: "Parooli uuendamine"
      action: "Unustasin oma parooli"
      invite: "Sisesta oma kasutajanimi või meiliaadress, me saadame parooli uuendamiseks meili."
      email-username: "E-post või kasutajanimi"
      reset: "Uuenda parool"
      complete_username: "Kui konto omaniku kasutajanimi on <b>%{username}</b>, peaksid varsti saama meili koos parooli uuendamise juhistega."
      complete_email: "Kui konto omaniku meiliaadress on <b>%{email}</b>, peaksid varsti saama meili koos parooli uuendamise juhistega."
      complete_username_not_found: "Kasutajanimele <b>%{username}</b> ei vasta ükski konto"
      complete_email_not_found: "Meiliaadressile <b>%{email}</b> ei vasta ükski konto"
      button_ok: "Sobib"
      button_help: "Abi"
    email_login:
      button_label: "e-postiga"
      complete_username_not_found: "Kasutajanimele <b>%{username}</b> ei vasta ükski konto"
      complete_email_not_found: "Meiliaadressile <b>%{email}</b> ei vasta ükski konto"
      confirm_title: Edasi saidile %{site_name}
    login:
      title: "Logi sisse"
      username: "Kasutaja"
      password: "Parool"
      show_password: "Näita"
      caps_lock_warning: "Suurtäherežiim on sees"
      error: "Tundmatu viga"
      rate_limit: "Palun oota veidi enne järgmist sisselogimiskatset."
      blank_username_or_password: "Palun sisesta oma meiliaadress või kasutajanimi ja parool."
      reset_password: "Uuenda parool"
      or: "Või"
      awaiting_activation: "Sinu konto ootab aktiveerimist. Kasuta unustatud parooli linki, et aktiveerimise meil uuesti saata."
      awaiting_approval: "Sinu konto on alles meeskonna poolt kinnitamata. Saadame sulle kohe meili, kui see on heaks kiidetud."
      requires_invite: "Vabandame, sellesse foorumisse pääseb ainult kutsega."
      not_activated: "Sa ei saa veel sisse logida. Saatsime sulle aktiveerimise meili aadressile <b>%{sentTo}</b>. Järgi palun selles meilis olevaid juhiseid oma konto aktiveerimiseks."
      admin_not_allowed_from_ip_address: "Sellelt IP-aadressilt ei saa adminnina sisse logida."
      resend_activation_email: "Selleks et aktiveerimise meili uuesti saata, klõpsa siia."
      activate_account: "Aktiveeri konto"
      resend_title: "Saada aktiveerimismeil uuesti"
      change_email: "Muuda e-posti aadressi"
      submit_new_email: "Uuenda e-posti aadressi"
      sent_activation_email_again: "Saatsime sulle aktiveerimise meili aadressile <b>%{currentEmail}</b>. Selle kohalejõudmine võib võtta mõne minuti; kontrolli kindlasti ka spämmikausta."
      to_continue: "Palun logi sisse"
      preferences: "Oma kasutajaeelistuste muutmiseks pead olema sisse logitud."
      not_approved: "Kontot pole veel kinnitatud. Sind teavitatakse e-posti teel, kui sisselogimine on võimaldatud."
      google_oauth2:
        name: "Google"
      instagram:
        name: "Instagram"
      facebook:
        name: "Facebook"
      github:
        name: "GitHub"
    invites:
      accept_title: "Kutse"
      welcome_to: "Tere tulemast saidile %{site_name}!"
      invited_by: "Sind kutsus:"
      social_login_available: "Saad seda meiliaadressi kasutades sisse logida ka sotsiaalvõrgustike abil."
      your_email: "Sinu konto meiliaadress on <b>%{email}</b>."
      accept_invite: "Võta kutse vastu"
      success: "Sinu konto on loodud ning oled nüüd sisse logitud."
      name_label: "Nimi"
      password_label: "Parool"
    password_reset:
      continue: "Edasi saidile %{site_name}"
    category_page_style:
      categories_only: "Ainult kategooriad"
      categories_with_featured_topics: "Kategooria esiletõstetud teemadega"
      categories_and_latest_topics: "Kategooria ja viimased teemad"
    full_name_requirement:
      required_at_signup: "Nõutud"
      optional_at_signup: "Valikuline"
    shortcut_modifier_key:
      shift: "Shift"
      ctrl: "Ctrl"
      alt: "Alt"
    select_kit:
      delete_item: "Kustuta üksus %{name}"
      default_header_text: Vali...
      no_content: Midagi ei leitud
      filter_placeholder: Otsi...
      filter_placeholder_with_any: Otsi või loo...
      components:
        bulk_select_topics_dropdown:
          title: "Masstoimingud"
        bulk_select_bookmarks_dropdown:
          title: "Masstoimingud"
    date_time_picker:
      from: Kellelt
      to: Kellele
    emoji_picker:
      filter_placeholder: Otsi emodžit
      objects: Objektid
      flags: Tähised
      recent: Viimati kasutatud
      default_tone: Nahatooni pole
      light_tone: Hele nahatoon
      medium_light_tone: Keskmiselt hele nahatoon
      medium_tone: Keskmine nahatoon
      medium_dark_tone: Keskmiselt tume nahatoon
      dark_tone: Tume nahatoon
      default: Kohandatud emodži
    shared_drafts:
      destination_category: "Sihtkategooria"
    composer:
      emoji: "Emodži :)"
      more_emoji: "rohkem…"
      options: "Suvandid"
      whisper: "sosista"
      unlist: "eemaldatud"
      add_warning: "See on ametlik hoiatus."
      toggle_whisper: "Lülita sosistamine ümber"
      insert_table: "Sisesta tabel"
      posting_not_on_topic: "Millisesse teemasse soovid vastata?"
      saved_local_draft_tip: "salvestatud lokaalselt"
      drafts_offline: "mustandid vallasrežiimis"
      edit_conflict: "muuda konflikti"
      error:
        title_missing: "Pealkiri on kohustuslik"
        try_like: "Kas oled proovinud nuppu %{heart}?"
        category_missing: "Pead valima kategooria"
      save_edit: "Salvesta muudatused"
      overwrite_edit: "Kirjuta muutmine üle"
      reply: "Vasta"
      cancel: "Tühista"
      create_topic: "Loo teema"
      create_whisper: "Sosistamine"
      create_shared_draft: "Loo jagatud mustand"
      edit_shared_draft: "Muuda jagatud mustandit"
      title_placeholder: "Kuidas seda vestlust ühe lausega kirjeldada?"
      title_or_link_placeholder: "Kirjuta pealkiri või kleebi link siia"
      edit_reason_placeholder: "miks sa seda muudad?"
      topic_featured_link_placeholder: "Järgi pealkirjas näidatud viidet."
      remove_featured_link: "Eemalda teemast link."
      reply_placeholder: "Kirjuta siia. Vormindamiseks kasuta Markdowni, BBCode'i, või HTML-i. Pildid võid siia lohistada või kleepida."
      view_new_post: "Vaata oma uut postitust."
      saving: "Salvestan"
      saved: "Salvestatud!"
      uploading: "Laadin üles..."
      quote_post_title: "Tsiteeri kogu postitust"
      bold_label: "B"
      bold_title: "Rasvane"
      bold_text: "rasvane tekst"
      italic_label: "I"
      italic_title: "Esiletõstetud"
      italic_text: "esiletõstetud tekst"
      link_description: "sisesta viite kirjeldus siia"
      link_optional_text: "Tekst"
      blockquote_title: "Tsitaat"
      blockquote_text: "Tsitaat"
      code_title: "Eelvormindatud tekst"
      code_text: "taanda eelvormindatud tekst 4 tühiku võrra"
      paste_code_text: "kirjuta või kleebi kood siia"
      upload_title: "Laadi üles"
      upload_description: "sisesta üleslaaditu kirjeldus siia"
      olist_title: "Numberloend"
      ulist_title: "Täpploend"
      list_item: "Loendi element"
      toggle_direction: "Muuda suunda"
      help: "Markdowni redigeerimisspikker"
      modal_ok: "Sobib"
      cant_send_pm: "Kahjuks ei saa sa kasutajale %{username} sõnumit saata."
      yourself_confirm:
        title: "Kas unustasid saajad lisada?"
        body: "Hetkel saadetakse see sõnum vaid sulle endale!"
      admin_options_title: "Meeskonna valikulised sätted selle teema jaoks"
      composer_actions:
        reply: Vasta
        draft: Mustand
        edit: Muuda
        reply_to_topic:
          label: Vasta teemale
        create_topic:
          label: "Uus teema"
        shared_draft:
          label: "Jagatud mustand"
      ignore: "Ignoreeri"
    notifications:
      tooltip:
        regular:
          one: "%{count} nägemata teavitus"
          other: "%{count} nägemata teavitust"
        message:
          one: "%{count} lugemata sõnum"
          other: "%{count} lugemata sõnumit"
      title: "teavitused @name mainimiste, oma postitustele ja teemadele vastamiste, sõnumite jne kohta"
      none: "Hetkel ei saa teavitusi laadida."
      empty: "Teavitusi ei leitud."
      watching_first_post_label: "Uus teema"
      mentioned: "<span>%{username}</span> %{description}"
      group_mentioned: "<span>%{username}</span> %{description}"
      quoted: "<span>%{username}</span> %{description}"
      bookmark_reminder: "<span>%{username}</span> %{description}"
      replied: "<span>%{username}</span> %{description}"
      posted: "<span>%{username}</span> %{description}"
      watching_category_or_tag: "<span>%{username}</span> %{description}"
      edited: "<span>%{username}</span> %{description}"
      liked: "<span>%{username}</span> %{description}"
      liked_2: "<span class='double-user'>%{username}, %{username2}</span> %{description}"
      liked_by_2_users: "%{username}, %{username2}"
      liked_consolidated: "<span>%{username}</span> %{description}"
      linked_consolidated: "<span>%{username}</span> %{description}"
      private_message: "<span>%{username}</span> %{description}"
      invited_to_private_message: "<p><span>%{username}</span> %{description}"
      invited_to_topic: "<span>%{username}</span> %{description}"
      invitee_accepted: "<span>%{username}</span> võttis su kutse vastu"
      moved_post: "<span>%{username}</span> teisaldas postituse %{description}"
      linked: "<span>%{username}</span> %{description}"
      topic_reminder: "<span>%{username}</span> %{description}"
      watching_first_post: "<span>Uus teema</span> %{description}"
      reaction: "<span>%{username}</span> %{description}"
      reaction_2: "<span>%{username}, %{username2}</span> %{description}"
      dismiss_confirmation:
        dismiss: "Ignoreeri"
        cancel: "Tühista"
      popup:
        mentioned: '%{username} mainis sind teemas "%{topic}" – %{site_title}'
        group_mentioned: '%{username} mainis sind teemas "%{topic}" – %{site_title}'
        quoted: '%{username} tsiteeris sind teemas "%{topic}" – %{site_title}'
        replied: '%{username} vastas sulle teemas "%{topic}" – %{site_title}'
        posted: '%{username} postitas teemasse "%{topic}" – %{site_title}'
        linked: '%{username} viitas sinu postitusele teemas "%{topic}" – %{site_title}'
        watching_category_or_tag: '%{username} postitas teemasse "%{topic}" – %{site_title}'
      titles:
        watching_first_post: "uus teema"
    upload_selector:
<<<<<<< HEAD
      uploading: "Laadin üles"
      select_file: "Vali fail"
=======
      delete: "Kustuta"
      uploading: "Laadin üles"
>>>>>>> 3cac9432
      default_image_alt_text: pilt
    search:
      sort_by: "Järjesta"
      relevance: "Asjakohasus"
      latest_post: "Viimane postitus"
      latest_topic: "Viimane teema"
      most_viewed: "Enim vaadatud"
      most_liked: "Enim meeldinud"
      select_all: "Vali kõik"
      clear_all: "Puhasta kõik"
      too_short: "Otsitav tekst on liiga lühike."
      title: "Otsi"
      full_page_title: "Otsi"
      no_results: "Ei leidnud midagi."
      no_more_results: "Rohkem vasteid pole."
      post_format: "postituse nr %{post_number} tegi %{username}"
      search_google_button: "Google"
      search_button: "Otsi"
      categories: "Kategooriad"
      tags: "Sildid"
      type:
        users: "Kasutajaid"
        categories: "Kategooriad"
      context:
        user: "Otsi kasutaja @%{username} postitusi"
        category: "Otsi kategooriast #%{category}"
        topic: "Otsi sellest teemast"
        private_messages: "Otsi sõnumeid"
      advanced:
        posted_by:
          label: Postitaja
        in_category:
          label: Kategoriseeritud
        in_group:
          label: Rühmas
        with_badge:
          label: Märgisega
        with_tags:
          label: Sildistatud
        filters:
          likes: mulle meeldisid
          posted: sisaldavad minu postitust
          watching: on minu vaatlemise nimekirjas
          tracking: on minu jälgimise nimekirjas
          private: Minu sõnumites
          bookmarks: Minu järjehoidjates
          first: on teema esimene postitus
          pinned: on esile tõstetud
          seen: Minu loetud
          unseen: Minu poolt lugemata
          wiki: on viki
          all_tags: Kõik ülevalolevad sildid
        statuses:
          label: Kus teemad
          open: on avatud
          closed: on suletud
          archived: on arhiveeritud
          noreplies: ilma vastusteta
          single_user: on ainult ühe kasutaja postitustega
        post:
          count:
            label: Postitust
          min:
            placeholder: miinimum
          max:
            placeholder: maksimum
          time:
            label: Postitatud
            before: enne
            after: pärast
        views:
          label: Vaatamisi
        min_views:
          placeholder: miinimum
        max_views:
          placeholder: maksimum
    new_item: "uus"
    go_back: "tagasi"
    not_logged_in_user: "kasutajaleht koos toimingute ja eelistuste kokkuvõttega"
    current_user: "mine oma kasutajalehele"
    view_all: "vaata kõiki %{tab}"
    user_menu:
      tabs:
        replies: "Vastused"
        mentions: "Mainimisi"
        likes: "Meeldimised"
        bookmarks: "Järjehoidjad"
        profile: "Profiil"
    topics:
      new_messages_marker: "viimane külastus"
      bulk:
        select_all: "Vali kõik"
        clear_all: "Puhasta kõik"
        unlist_topics: "Eemalda teemad loetelust"
        delete: "Kustuta teemad"
        dismiss: "Ignoreeri"
        dismiss_read: "Ignoreeri lugemata"
        dismiss_button: "Ignoreeri..."
        dismiss_tooltip: "Ignoreeri ainult uusi postitusi või lõpeta teemade jälgimine"
        also_dismiss_topics: "Lõpeta nende teemade jälgimine. Soovin, et neid enam kunagi kui lugemata teemasid esile ei tõstetaks"
        dismiss_new: "Ignoreeri uusi"
        toggle: "lülita teemade massiline äramärkimine ümber"
        actions: "Masstoimingud"
        close_topics: "Sulge teemad"
        archive_topics: "Arhiveeri teemad"
        move_messages_to_inbox: "Liiguta sisendkausta"
        change_notification_level: "Muuda teavituste taset"
        choose_new_category: "Vali teemadele uus kategooria:"
        selected:
          one: "Märkisid ära <b>%{count}</b> teema."
          other: "Märkisid ära <b>%{count}</b> teemat."
        change_tags: "Asenda sildid"
        append_tags: "Lisa sildid"
        choose_new_tags: "Vali teemadele uued sildid:"
        choose_append_tags: "Vali uued sildid, mida nendele teemadele lisada:"
        changed_tags: "Nende teemade silte on muudetud."
        remove_tags: "Eemalda kõik sildid"
        confirm_remove_tags:
          one: "Sellelt teemalt eemaldatakse kõik sildid. Kas oled kindel?"
          other: "<b>%{count}</b> teemalt eemaldatakse kõik sildid. Kas oled kindel?"
        progress:
          one: "Edenemine: <strong>%{count}</strong> teema"
          other: "Edenemine: <strong>%{count}</strong> teemat"
      none:
        unread: "Sul ei ole lugemata teemasid."
        new: "Sul ei ole uusi teemasid."
        read: "Sa ei ole veel ühtegi teemat lugenud."
        posted: "Sa ei ole veel ühtegi teemasse postitanud."
        latest: "Kõik loetud!"
        bookmarks: "Sul ei ole veel ühtegi järjehoidjaga teemat."
        category: "Kategoorias %{category} teemad puuduvad."
        top: "Tippteemad puuduvad."
      bottom:
        latest: "Rohkem värskeid teemasid pole."
        posted: "Rohkem uute postitustega teemasid pole."
        read: "Rohkem loetud teemasid pole."
        new: "Rohkem uusi teemasid pole."
        unread: "Rohkem lugemata teemasid pole."
        category: "Kategoorias %{category} rohkem teemasid pole."
        tag: "Rohkem teemasid sildiga %{tag} pole."
        top: "Rohkem tippteemasid pole."
        bookmarks: "Rohkem järjehoidjaga teemasid pole."
    topic_bulk_actions:
      dismiss:
        name: "Ignoreeri"
      close_topics:
        name: "Sulge"
        optional: (valikuline)
      archive_topics:
        name: "Arhiiv"
      move_messages_to_inbox:
        name: "Liiguta postkasti"
      append_tags:
        name: "Lisa sildid"
      replace_tags:
        name: "Asenda sildid"
      delete_topics:
        name: "Kustuta"
    topic:
      filter_to:
        one: "%{count} postitus teemas"
        other: "%{count} postitust teemas"
      create: "Uus teema"
      create_long: "Loo uus teema"
      open_draft: "Ava mustand"
      private_message: "Alusta sõnumit"
      archive_message:
        help: "Liiguta sõnum oma arhiivi"
        title: "Arhiiv"
      move_to_inbox:
        title: "Liiguta postkasti"
        help: "Liiguta sõnum tagasi postkasti"
      list: "Teemad"
      new: "uus teema"
      unread: "lugemata"
      new_topics:
        one: "%{count} uus teema"
        other: "%{count} uut teemat"
      unread_topics:
        one: "%{count} lugemata teema"
        other: "%{count} lugemata teemat"
      title: "Teema"
      invalid_access:
        title: "Teema on privaatne"
        description: "Vabandust, sul puudub juurdepääs sellele teemale!"
        login_required: "Selle teema nägemiseks pead sisse logima."
      server_error:
        title: "Teema laadimine ebaõnnestus"
        description: "Vabandust, meil ei õnnestunud seda teemat laadida, võimalik, et ühenduse vea tõttu. Proovi palun uuesti. Kui viga püsib, anna meile teada."
      not_found:
        title: "Teemat ei leitud"
        description: "Vabandust, meil ei õnnestunud seda teemat leida. Võimalik, et moderaator eemaldas selle?"
      unread_posts:
        one: "Sul on selles teemas %{count} lugemata postitus"
        other: "Sul on selles teemas %{count} lugemata postitust"
      likes:
        one: "selles teemas on %{count} meeldimine"
        other: "selles teemas on %{count} meeldimist"
      back_to_list: "Tagasi teemade loendisse"
      options: "Teema suvandid"
      show_links: "näita viiteid selles teemas"
      unread_indicator: "Ükski liige pole veel selle teema viimast postitust lugenud."
      deleted: "See teema on kustutatud"
      slow_mode_update:
        title: "Aeglane režiim"
        select: "Kasutajad saavad sellesse teemasse postitada ainult sagedusega:"
        description: "Väga aktiivsete või vaidlusaluste arutelude läbimõeldud arutelu edendamiseks peavad kasutajad enne siia teemasse uuesti postitamist ootama."
        enable: "Võimalda"
        remove: "Lülita välja"
        hours: "Tunde:"
        minutes: "Minuteid:"
        seconds: "Sekundeid:"
        durations:
          10_minutes: "10 minutit"
          15_minutes: "15 minutit"
          30_minutes: "30 minutit"
          45_minutes: "45 minutit"
          1_hour: "1 tund"
          2_hours: "2 tundi"
          4_hours: "4 tundi"
          8_hours: "8 tundi"
          12_hours: "12 tundi"
          24_hours: "24 tundi"
          custom: "Muu kestvus"
      topic_status_update:
        title: "Teema taimer"
        save: "Määra taimer"
        num_of_hours: "Tundide arv:"
        remove: "Eemalda taimer"
        publish_to: "Avalda:"
        when: "Millal:"
      publish_to_category:
        title: "Ajastatud avaldamine"
      temp_open:
        title: "Ava ajutiselt"
      temp_close:
        title: "Sulge ajutiselt"
      auto_close:
        title: "Sulge teema automaatselt"
        error: "Palun sisesta korrektne väärtus."
        based_on_last_post: "Ära sule enne, kui selle teema viimane postitus on vähemalt nii vana."
      auto_delete:
        title: "Kustuta teema automaatselt"
      reminder:
        title: "Tuleta mulle meelde"
      status_update_notice:
        auto_close: "See teema sulgub %{timeLeft} pärast ise."
        auto_close_after_last_post: "See teema sulgub %{duration} peale viimast vastust."
      auto_close_title: "Automaatse sulgumise sätted"
      auto_close_immediate:
        one: "Viimane postitus selles teemas on juba %{count} tund aega vana, seega sulgub see teema nüüd."
        other: "Viimane postitus selles teemas on juba %{hours} tundi vana, seega sulgub see teema nüüd."
      timeline:
        back: "Tagasi"
        back_description: "Mine tagasi oma viimase lugemata postituse juurde"
        replies_short: "%{current} / %{total}"
      progress:
        title: teema edenemine
        jump_prompt_or: "või"
      notifications:
        title: muuda, kui tihti sind sellest teemast teavitatakse
        reasons:
          mailing_list_mode: "Sul on aktiveeritud postiloendi režiim, seega teavitatakse sind vastustest siia teemasse meili teel."
          "3_10": "Sulle saabuvad teavitused, kuna jälgid selle teemaga seotud silti."
          "3_6": "Sulle saabuvad teavitused, kuna vaatled seda kategooriat."
          "3_5": "Sulle saabuvad teavitused, kuna hakkasid seda teemat automaatselt jälgima."
          "3_2": "Sulle saabuvad teavitused, kuna jälgid seda teemat."
          "3_1": "Sulle saabuvad teavitused, kuna lõid selle teema."
          "3": "Sulle saabuvad teavitused, kuna jälgid seda teemat."
          "1_2": "Sind teavitatakse, kui keegi sinu nime (@name) mainib või sulle vastab."
          "1": "Sind teavitatakse, kui keegi sinu nime (@name) mainib või sulle vastab."
          "0_7": "Eirad kõiki teavitusi selles kategoorias."
          "0_2": "Eirad kõiki teavitusi selle teema kohta."
          "0": "Eirad kõiki teavitusi selles kategoorias."
        watching_pm:
          title: "Vaatlemine"
          description: "Saad teavituse iga uue vastuse kohta sellele sõnumile koos uute vastuste koguarvu näitamisega."
        watching:
          title: "Vaatlemine"
          description: "Saad teavituse iga uue vastuse kohta selles teemas koos uute vastuste koguarvu näitamisega."
        tracking_pm:
          title: "Jälgimine"
          description: "Selle sõnumi kohta näidatakse uute vastuste koguarvu. Saad teavituse kui keegi sinu nime (@name) mainib või sulle vastab."
        tracking:
          title: "Jälgimine"
          description: "Selle teema kohta näidatakse uute vastuste koguarvu. Saad teavituse kui keegi sinu nime (@name) mainib või sulle vastab."
        regular:
          title: "Normaalne"
          description: "Sind teavitatakse, kui keegi sinu nime (@name) mainib või Sulle vastab."
        regular_pm:
          title: "Normaalne"
          description: "Sind teavitatakse, kui keegi sinu nime (@name) mainib või sulle vastab."
        muted_pm:
          title: "Vaigistatud"
          description: "Sind ei teavitata selle sõnumi kohta mitte kunagi."
        muted:
          title: "Vaigistatud"
          description: "Sind ei teavitata selle teema kohta mitte kunagi ning see ei ilmu ka värskete teemade alla."
      actions:
        title: "Tegevused"
        recover: "Tühista teema kustutamine"
        delete: "Kustuta teema"
        open: "Ava teema"
        close: "Sulge teema"
        multi_select: "Vali postitused..."
        pin: "Tõsta teema esile..."
        unpin: "Eemalda teema esiletõstmine..."
        unarchive: "Tühista teema arhiveerimine"
        archive: "Arhiveeri teema"
        reset_read: "Nulli andmed teema lugemise kohta"
        make_private: "Loo isiklik sõnum"
      feature:
        pin: "Tõsta teema esile"
        unpin: "Eemalda teema esiletõstmine"
        pin_globally: "Tõsta teema esile igal pool"
        remove_banner: "Eemalda teema bännerist"
      reply:
        title: "Vasta"
        help: "kirjuta sellele teemale vastus"
      share:
        help: "jaga viidet sellele teemale"
        invite_users: "Kutsu"
      print:
        title: "Trüki"
        help: "Ava selle teema prindikõlblik versioon"
      flag_topic:
        title: "Tähista"
        success_message: "Tähistasid selle teema edukalt."
      feature_topic:
        title: "Kajasta seda teemat"
        pin: "Lisa see teema kategooria %{categoryLink} tippu kuni"
        unpin: "Eemalda see teema kategooria %{categoryLink} tipust."
        unpin_until: "Eemalda see teema kategooria %{categoryLink} tipust või oota kuni <strong>%{until}</strong>."
        pin_note: "Kasutajad saavad teema esiletõstmise enda jaoks individuaalselt eemaldada."
        pin_validation: "Selle teema esiletõstmiseks on kuupäev nõutav."
        not_pinned: "Kategoorias %{categoryLink} ei ole ühtegi esiletõstetud teemat."
        already_pinned:
          one: "Kategoorias %{categoryLink} hetkel kinnitatud teemasid: <strong class='badge badge-notification unread'>%{count}</strong>"
          other: "Kategoorias %{categoryLink} hetkel esiletõstetud teemasid: <strong class='badge badge-notification unread'>%{count}</strong>"
        pin_globally: "Lisa see teema kõikide teemaloetelude tippu kuni"
        unpin_globally: "Eemalda see teema kõikide teemaloetelude tipust."
        unpin_globally_until: "Eemalda see teema kõikide teemaloetelude tipust või oota kuni <strong>%{until}</strong>."
        global_pin_note: "Kasutajad saavad teema esiletõstmise enda jaoks individuaalselt eemaldada."
        not_pinned_globally: "Ühtegi igal pool esiletõstetud teemat pole."
        already_pinned_globally:
          one: "Praegu globaalselt kinnitatud teemasid: <strong class='badge badge-notification unread'>%{count}</strong>"
          other: "Praegu globaalselt kinnitatud teemasid: <strong class='badge badge-notification unread'>%{count}</strong>"
        make_banner: "Tee sellest teemast bänner, mis on nähtav iga lehe päises."
        remove_banner: "Eemalda bänner kõikide lehtede päistest."
        banner_note: "Kasutajad saavad bänneri peita sulgemise teel. Korraga võib bänneriks olla ainult üks teema."
        no_banner_exists: "Bännerteemat ei ole."
        banner_exists: "Hetkel <strong class='badge badge-notification unread'>on</strong> üks bännerteema."
      automatically_add_to_groups: "See kutse annab juurdepääsu ka neile rühmadele:"
      invite_private:
        title: "Kutsu sõnumisse"
        email_or_username: "Kutsutava meiliaadress või kasutajanimi"
        email_or_username_placeholder: "meiliaadress või kasutajanimi"
        action: "Kutsu"
        success: "Oleme kutsunud selle kasutaja sõnumis osalema."
        success_group: "Oleme kutsunud selle rühma selles sõnumis osalema."
        error: "Kahjuks tekkis selle kasutaja kutsumisel üks tõrge."
        group_name: "rühma nimi"
      controls: "Teema juhtpult"
      invite_reply:
        title: "Kutsu"
        username_placeholder: "kasutajanimi"
        action: "Saada kutse"
        help: "kutsu teisi siia teemasse meili või teavitustega"
        discourse_connect_enabled: "Sisesta selle isiku kasutajanimi, keda soovid siia teemasse kutsuda."
        to_topic_blank: "Sisesta selle isiku kasutajanimi või meiliaadress, keda soovid siia teemasse kutsuda."
        to_topic_email: "Sisestasid meiliaadressi. Saadame su sõbrale kutse, mis lubab tal kohe sellesse teemasse vastata."
        to_topic_username: "Sisestasid kasutajanime. Saadame su sõbrale kutse, mis lubab tal viivitamatult sellesse teemasse vastata."
        to_username: "Sisesta selle isiku kasutajanimi, keda soovid kutsuda. Saadame talle teavituse koos viitega, mis sisaldab kutset siia teemasse."
        email_placeholder: "nimi@kuskil.ee"
        success_email: "Saatsime kutse kasutajale <b>%{invitee}</b>. Teatame sulle, kui kutse on aktsepteeritud. Vaata kutsete sakki sinu saadetud kutsete kohta ülevaate saamiseks."
        success_username: "Oleme kutsunud selle kasutaja teemas osalema."
        error: "Vabandust, meil ei õnnestunud seda kasutajat kutsuda. Kas on võimalik, et ta on juba kutsutud? (Kutsete saatmise sagedus on piiratud)"
      login_reply: "Vastamiseks logi sisse"
      filters:
        n_posts:
          one: "%{count} postitus"
          other: "%{count} postitust"
        cancel: "Eemalda filter"
      move_to:
        action: "liiguta"
        error: "Viga postituste liigutamisel."
      split_topic:
        title: "Liiguta uue teema alla"
        action: "liiguta uue teema alla"
        topic_name: "Uue teema pealkiri"
        radio_label: "Uus teema"
        error: "Postituste uude teemasse liigutamisel tekkis viga."
        instructions:
          one: "Oled loomas uut teemat ja lisamas sinna just valitud postitust."
          other: "Oled loomas uut teemat ja lisamas sinna valitud <b>%{count}</b> postitust."
      merge_topic:
        title: "Liiguta olemasolevasse teemasse"
        action: "liiguta olemasolevasse teemasse"
        error: "Postituste sellesse teemasse liigutamisel tekkis viga."
        radio_label: "Olemasolev teema"
        instructions:
          one: "Vali teema, kuhu soovid selle postituse liigutada."
          other: "Vali teema, kuhu soovid need <b>%{count}</b> postitust liigutada."
      move_to_new_message:
        title: "Liiguta uude sõnumisse"
        action: "liiguta uude sõnumisse"
        message_title: "Uue sõnumi pealkiri"
        radio_label: "Uus sõnum"
        participants: "Osalejad"
      move_to_existing_message:
        participants: "Osalejad"
      merge_posts:
        title: "Ühenda valitud postitused"
        action: "ühenda valitud postitused"
        error: "Valitud postituste ühendamisel tekkis viga."
      publish_page:
        publish: "Avalda"
        public: "Avalik"
        unpublish: "Tühista avaldamine"
        unpublished: "Sinu lehekülg on avaldamata ja see pole enam kättesaadav."
        publishing_settings: "Avaldamise seaded"
      change_owner:
        title: "Muuda omanikku"
        action: "muuda omanikku"
        error: "Postituste omanikuvahetusel tekkis viga."
        placeholder: "uue omaniku kasutajanimi"
        instructions:
          one: "Vali kasutaja <b>@%{old_user}</b> postituse jaoks uus omanik"
          other: "Vali kasutaja <b>@%{old_user}</b> %{count} postituse jaoks uus omanik"
        instructions_without_old_user:
          one: "Vali postituse jaoks uus omanik"
          other: "Vali %{count} postituse jaoks uus omanik"
      change_timestamp:
        action: "muuda ajatemplit"
        invalid_timestamp: "Ajatempel ei saa olla tulevikus."
        error: "Teema ajatempli muutmisel tekkis viga."
        instructions: "Palun vali teemale uus ajatempel. Teema postituste ajad nihkuvad sama ajavahe võrra."
      multi_select:
        select: "vali"
        selected: "valitud (%{count})"
        select_post:
          label: "vali"
          title: "Lisa postitus valikusse"
        selected_post:
          label: "valitud"
          title: "Klõpsa postituse valikust eemaldamiseks"
        select_replies:
          label: "vali +vastused"
          title: "Lisa postitus ja kõik selle vastused valikusse"
        select_below:
          label: "vali +allpool"
          title: "Lisa postitus ja kõik sellest allpool olev valikusse"
        delete: kustuta valitud
        cancel: tühista valimine
        select_all: vali kõik
        deselect_all: eemalda valik kõigilt
        description:
          one: Oled valinud <b>%{count}</b> postituse.
          other: "Oled valinud <b>%{count}</b> postitust."
    post_list:
      title: "Viimased postitused"
    post:
      quote_reply: "Tsitaat"
      quote_edit: "Muuda"
      quote_share: "Jaga"
      edit_reason: "Põhjus:"
      post_number: "postitus %{number}"
      ignored: "Eiratud sisu"
      wiki_last_edited_on: "viki viimase muutmise aeg %{dateTime}"
      last_edited_on: "postituse viimase muutmise aeg %{dateTime}"
      reply_as_new_topic: "Vasta viitega teemale"
      reply_as_new_private_message: "Vasta uue sõnumina samadele adressaatidele"
      continue_discussion: "Jätkates vestlust viitelt %{postLink}:"
      follow_quote: "mine tsiteeritud postituse juurde"
      show_full: "Näita kogu postitust"
      show_hidden: "Vaata eiratud sisu."
      collapse: "ahenda"
      expand_collapse: "laienda/ahenda"
      locked: "meeskonnaliige on selle sõnumi muutmise keelanud"
      gap:
        one: "vaata %{count} peidetud vastust"
        other: "vaata %{count} peidetud vastust"
      notice:
        new_user: "See on esimene kord, kui %{user} postitas — tervitame neid meie kogukonda!"
        returning_user: "%{user} pole mõnda aega siin käinud — nende viimane postitus oli %{time}."
      unread: "Postitus on lugemata"
      has_replies:
        one: "%{count} vastus"
        other: "%{count} vastust"
      has_replies_count: "%{count}"
      unknown_user: "(tundmatu/kustutatud kasutaja)"
      has_likes_title:
        one: "Ühele meeldis see postitus"
        other: "%{count}-le meeldis see postitus"
      has_likes_title_only_you: "Sulle see postitus meeldis"
      has_likes_title_you:
        one: "Sulle ja veel ühele inimesele see postitus meeldis"
        other: "Sulle ja veel %{count} inimesele see postitus meeldis"
      filtered_replies_hint:
        one: "Vaata postitust ja selle vastust"
        other: "Vaata postitust ja selle %{count} vastust"
      filtered_replies_viewing:
        one: "Vaatad %{count} vastust postitusele"
        other: "Vaatad %{count} vastust postitusele"
      in_reply_to: "Laadi algne postitus"
      view_all_posts: "Vaata kõiki postitusi"
      localizations:
        table:
          actions: "Tegevused"
          edit: "Muuda"
          delete: "Kustuta"
        post_language_selector:
          none: "Pole"
      errors:
        create: "Vabandame, postituse loomisel tekkis viga. Palun proovi uuesti."
        edit: "Vabandame, postituse redigeerimisel tekkis viga. Palun proovi uuesti."
        file_too_large: "See fail on liiga suur (maksimaalne lubatud suurus on %{max_size_kb} kb). Laadi fail üles mõnda pilveteenusesse ja jaga siin linki."
        too_many_uploads: "Vabandame, faile saab üles laadida vaid ühekaupa."
        too_many_dragged_and_dropped_files:
          one: "Üles saad laadida %{count} faili korraga."
          other: "Üles saad laadida %{count} faili korraga."
        upload_not_authorized: "Vabandust, fail mida püüad üles laadida, ei ole lubatud (lubatud faililaiendid: %{authorized_extensions})."
        image_upload_not_allowed_for_new_user: "Vabandame, uued kasutajad ei saa pilte üles laadida."
        attachment_upload_not_allowed_for_new_user: "Vabandame, uued kasutajad ei saa manuseid üles laadida."
        attachment_download_requires_login: "Vabandame, manuste allalaadimiseks pead olema sisse logitud."
      via_email: "see postitus saabus meili teel"
      via_auto_generated_email: "see postitus saabus automaatselt genereeritud meili teel"
      whisper: "see postitus on vaikne sosin moderaatoritele"
      wiki:
        about: "see postitus on viki"
      few_likes_left: "Aitäh poolehoiu jagamise eest! Tänaseks on vaid mõned meeldimised jäänud jagada."
      controls:
        reply: "alusta sellele postitusele vastuse koostamist"
        like_action: "Laigi"
        like: "lisa sellele postitusele \"meeldib\""
        has_liked: "oled sellele postitusele oma meeldimise andnud"
        undo_like_action: "Tühista meeldimise andmine"
        undo_like: "tühista meeldimise andmine"
        edit: "muuda seda postitust"
        edit_action: "Muuda"
        edit_anonymous: "Vabandame, kuid selle postituse muutmiseks pead olema sisse logitud."
        flag_action: "Tähis"
        delete: "kustuta see postitus"
        undelete: "ennista see postitus"
        share_action: "Jaga"
        share: "jaga viidet sellele postitusele"
        more: "Veel"
        delete_replies:
          just_the_post: "Ei, ainult see postitus"
        admin: "postituse administreerimise tegevused"
        admin_action: "Adminn"
        wiki: "Loo viki"
        unwiki: "Eemalda viki"
        convert_to_moderator: "Lisa meeskonna värv"
        revert_to_regular: "Eemalda meeskonna värv"
        rebake: "Rekonstrueeri HTML"
        unhide: "Too nähtavale"
        lock_post: "Lukusta postitus"
        delete_topic: "kustuta teema"
      actions:
        people:
          like:
            one: "laikis seda"
            other: "laikis seda"
        by_you:
          off_topic: "Tähistasid selle kui teemavälise"
          spam: "Tähistasid selle kui spämmi"
          inappropriate: "Tähistasid selle kui sobimatu"
          notify_moderators: "Tähistasid selle modereerimiseks"
          notify_user: "Saatsid sellele kasutajale sõnumi"
      delete:
        confirm:
          one: "Kas oled sa kindel, et soovid selle postituse kustutada?"
          other: "Kas oled sa kindel, et soovid need %{count} postitust kustutada?"
      revisions:
        controls:
          first: "Esimene redaktsioon"
          previous: "Eelmine redaktsioon"
          next: "Järgmine redaktsioon"
          last: "Viimane redaktsioon"
          hide: "Peida redaktsioon"
          show: "Näita redaktsiooni"
          edit_wiki: "Muuda vikit"
          edit_post: "Muuda postitust"
        displays:
          inline:
            title: "Näita renderdatud väljundit koos lisamiste ja eemaldamistega tekstisiseselt"
            button: "HTML"
          side_by_side:
            title: "Näita renderdatud väljundi erinevusi kõrvuti"
            button: "HTML"
          side_by_side_markdown:
            title: "Näita töötlemata lähteandmete erinevusi kõrvuti"
            button: "Töötlemata"
      raw_email:
        displays:
          raw:
            button: "Töötlemata"
          text_part:
            button: "Tekst"
          html_part:
            button: "HTML"
      bookmarks:
        edit: "Muuda järjehoidjat"
        name: "Nimi"
        options: "Suvandid"
        actions:
          delete_bookmark:
            description: "Eemaldab järjehoidja sinu profiilist ja peatab kõik järjehoidja meeldetuletused"
          edit_bookmark:
            name: "Muuda järjehoidjat"
            description: "Muuda järjehoidja nime või meeldetuletuse kuupäeva ja kellaaega"
      filtered_replies:
        viewing_posts_by: "Vaatad %{post_count} sõnumit autorilt"
        viewing_subset: "Mõned vastused on peidetud"
        show_all: "Näita kõiki"
    category:
      none: "(kategooria puudub)"
      all: "Kõik kategooriad"
      choose: "kategooria&hellip;"
      edit: "Muuda"
      edit_dialog_title: "Muuda: %{categoryName}"
      view: "Vaata teemasid kategoorias"
      back: "Tagasi kategooriasse"
      general: "Üldine"
      settings: "Sätted"
      tags: "Sildid"
      localization:
        name: "Nimi"
        description: "Kirjeldus"
        remove: "Eemalda"
      tags_placeholder: "(Valikuline) loetelu lubatud silte"
      tag_groups_placeholder: "(Valikuline) loetelu lubatud sildirühmadest"
      required_tag_group:
        delete: "Kustuta"
      topic_featured_link_allowed: "Luba selles kategoorias esiletõstetud linke "
      delete: "Kustuta kategooria"
      create: "Uus kategooria"
      create_long: "Loo uus kategooria"
      save: "Salvesta kategooria"
      slug: "Kategooria toorik"
      slug_placeholder: "(Valikulised) sidekriipsuga-sõnad url-i jaoks"
      creation_error: Kategooria loomisel tekkis viga.
      save_error: Kategooria salvestamisel tekkis viga.
      name: "Kategooria nimi"
      description: "Kirjeldus"
      logo: "Kategooria logo"
      background_image: "Kategooria taustapilt"
<<<<<<< HEAD
      badge_colors: "Märgise värvid"
      background_color: "Tausta värv"
      foreground_color: "Esiplaani värv"
=======
      background_color: "Värv"
      styles:
        icon: "Ikoon"
        emoji: "Emotikon"
        options:
          icon: "Ikoon"
          emoji: "Emotikon"
>>>>>>> 3cac9432
      name_placeholder: "Maksimaalselt üks või kaks sõna"
      color_placeholder: "Mis tahes veebivärv"
      delete_confirm: "Kas oled kindel, et soovid selle kategooria kustutada?"
      delete_error: "Kategooria kustutamisel tekkis viga."
      list: "Loetle kategooriad"
      no_description: "Palun lisa sellele kategooriale kirjeldus."
      change_in_category_topic: "Muuda kirjeldust"
      already_used: "Teine kategooria juba kasutab seda värvi"
      security: "Turve"
      permissions:
        group: "Rühm"
        see: "Vaata"
        reply: "Vasta"
        create: "Loo"
        no_groups_selected: "Ühele rühmale pole juurdepääsu antud; see kategooria on nähtav ainult meeskonnaliikmetele."
        everyone_has_access: 'See kategooria on avalik, kõik saavad seda vaadata, vastata ja siia postitusi lisada. Õiguste piiramiseks eemalda õiguseid rühmalt "kõik".'
        toggle_reply: "Lülita vastamine sisse/välja"
        toggle_full: "Lülita loomine sisse/välja"
        inherited: 'Need õigused on päritud rühmalt "kõik"'
      special_warning: "Hoiatus: See on eelseadistatud kategooria, mille turvasätteid muuta ei saa. Kui sa seda kategooriat kasutada ei soovi, kustuta see ümberkohandamise asemel."
      uncategorized_security_warning: "See kategooria on eriline. Siin on teemad, millel ei ole kategooriat; sellele kategooriale ei saa eraldi õiguseid määrata."
      images: "Pildid"
      email_in: "Sissetuleva meili individuaalne aadress:"
      email_in_allow_strangers: "Aktsepteeri meile kontota anonüümsetelt kasutajatelt"
      show_subcategory_list: "Näita selles kategoorias alamkategooriate nimekirja teemadest üleval pool."
      read_only_banner: "Bänneri tekst, mis on näha, kui kasutaja ei saa sellesse kategooriasse uusi teemasid lisada:"
      num_featured_topics: "Kategooriate lehel kuvatud teemade arv:"
      subcategory_num_featured_topics: "Esile tõstetud teemade arv ülemkategooria lehel:"
      all_topics_wiki: "Tee uued teemad vaikimisi vikideks"
      subcategory_list_style: "Alamkategooriate loendi stiil:"
      sort_order: "Teemade nimekirja järjestamine:"
      default_view: "Vaikimisi teemade nimekiri:"
      default_top_period: "Vaikimisi teemade ajaperiood:"
      default_list_filter: "Vaikimisi teemade filter:"
      allow_badges_label: "Luba selles kategoorias autasustamist märgistega"
      edit_permissions: "Muuda kasutusõigusi"
      review_group_name: "rühma nimi"
      require_topic_approval: "Nõua moderaatori heakskiitu kõikidele uutele teemadele"
      require_reply_approval: "Nõua moderaatori heakskiitu kõikidele uutele vastustele"
      this_year: "sel aastal"
      position: "Asukoht kategooriate lehel:"
      default_position: "Vaikepositsioon"
      minimum_required_tags: "Minimaalne nõutud siltide arv teemas:"
      parent: "Emakategooria"
      num_auto_bump_daily: "Avatud teemade arv, mida iga päev automaatselt tõsta:"
      navigate_to_first_post_after_read: "Ava pärast teemade läbi lugemist esimene sõnum"
      notifications:
        watching:
          title: "Vaatlemine"
        watching_first_post:
          title: "Vaatan esimest postitust"
        tracking:
          title: "Jälgimine"
        regular:
          title: "Normaalne"
          description: "Sind teavitatakse, kui keegi sinu nime (@name) mainib või sulle vastab."
        muted:
          title: "Vaigistatud"
      search_priority:
        options:
          normal: "Normaalne"
          ignore: "Ignoreeri"
          high: "Kõrge"
      sort_options:
        default: "vaikimisi"
        likes: "Meeldimisi"
        op_likes: "Algse postituse meeldimisi"
        views: "Vaatamisi"
        posts: "Postitused"
        activity: "Tegevused"
        posters: "Postitajad"
        category: "Kategooria"
        created: "Loodud"
      sort_ascending: "Ülenev"
      sort_descending: "Alanev"
      settings_sections:
        general: "Üldine"
        moderation: "Modereerimine"
        email: "E-post"
    flagging:
      action: "Tähista postitus"
      take_action_options:
        default:
          title: "Peida postitus"
        suspend:
          title: "Peata kasutaja"
        silence:
          title: "Vaigista kasutaja"
      notify_action: "Sõnum"
      official_warning: "Ametlik hoiatus"
      delete_spammer: "Kustuta spämmija"
      yes_delete_spammer: "Jah, kustuta spämmija"
      ip_address_missing: "(asjassepuutumatu)"
      hidden_email_address: "(peidetud)"
      submit_tooltip: "Saada privaatne tähis"
      cant: "Vabandame, seda postitust ei saa praegu tähistada."
      notify_staff: "Hoiata meeskonda privaatselt"
      formatted_name:
        off_topic: "See on teemaväline"
        inappropriate: "See on sobimatu"
        spam: "See on spämm"
      custom_placeholder_notify_user: "Ole täpne, konstruktiivne ja alati lahke."
      custom_placeholder_notify_moderators: "Anna meile teada, mis sulle täpsemalt muret teeb ja võimalusel lisa asjassepuutuvaid viiteid ning näiteid."
      custom_message:
        at_least:
          one: "sisesta vähemalt %{count} sümbol"
          other: "sisesta vähemalt %{count} sümbolit"
        left:
          one: "%{count} jäänud"
          other: "%{count} jäänud"
    flagging_topic:
      action: "Tähista teema"
      notify_action: "Sõnum"
    topic_map:
      title: "Teema kokkuvõte"
      participants_title: "Sagedased postitajad"
      links_title: "Populaarsed viited"
      clicks:
        one: "%{count} klikk"
        other: "%{count} klikki"
      views: "Vaatamisi"
      read: lugemine
      minutes: miinumum
    post_links:
      about: "laienda veel selles postuses olevaid viiteid"
      title:
        one: "%{count} veel"
        other: "%{count} veel"
    topic_statuses:
      warning:
        help: "See on ametlik hoiatus."
      bookmarked:
        help: "Lisasid sellele teemale järjehoidja"
      locked:
        help: "See teema on suletud; uusi vastuseid lisada enam ei saa"
      archived:
        help: "See teema on arhiveeritud; kõik muudatused on külmutatud"
      locked_and_archived:
        help: "See teema on suletud ja arhiveeritud; uusi vastuseid lisada ja muudatusi teha enam ei saa"
      unpinned:
        title: "Esiletõstmine eemaldatud"
        help: "Oled selle teema esiletõstmise eemaldanud; kuvatakse sulle tavalises järjestuses"
      pinned_globally:
        title: "Globaalselt esiletõstetud"
        help: "See teema on globaalselt esiletõstetud; kuvatakse nii uusimate kui oma kategooria esimeste seas"
      pinned:
        title: "Esiletõstetud"
        help: "See teema on esile tõstetud; seda kuvatakse selle kategooria esimeste seas"
    posts: "Postitused"
    pending_posts:
      label: "Ootel"
      label_with_count: "Ootel (%{count})"
    posters: "Postitajad"
    original_post: "Algne postitus"
    views: "Vaatamisi"
    views_lowercase:
      one: "vaatamine"
      other: "vaatamist"
    replies: "Vastuseid"
    views_long:
      one: "seda teemat on vaadatud %{count} kord"
      other: "seda teemat on vaadatud %{number} korda"
    activity: "Aktiivsus"
    likes: "Meeldimisi"
    likes_lowercase:
      one: "meeldimine"
      other: "meeldimisi"
    users: "Kasutajad"
    users_lowercase:
      one: "kasutaja"
      other: "kasutajad"
    category_title: "Kategooria"
    raw_email:
      title: "Sissetulevad e-kirjad"
      not_available: "Pole saadaval!"
    categories_list: "Kategooriate loend"
    filters:
      with_topics: "%{filter} teemat"
      with_category: "%{filter} %{category} teemat"
      filter:
        button:
          label: "Filter"
      latest:
        title: "Värskeimad"
        title_with_count:
          one: "Värskeim (%{count})"
          other: "Värskeimad (%{count})"
        help: "teemad hiljutiste postitustega"
      read:
        title: "Loetud"
        help: "loetud teemad, viimase lugemise järjekorras"
      categories:
        title: "Kategooriad"
        title_in: "Kategooria – %{categoryName}"
        help: "kõik teemad kategooriate kaupa rühmitatuna"
      unread:
        title: "Lugemata"
        title_with_count:
          one: "Lugemata (%{count})"
          other: "Lugemata (%{count})"
        help: "teemad, mida vaatled või jälgid koos lugemata postitustega"
        lower_title_with_count:
          one: "%{count} lugemata"
          other: "%{count} lugemata"
      new:
        lower_title_with_count:
          one: "%{count} uus"
          other: "%{count} uut"
        lower_title: "uus"
        title: "Uus"
        title_with_count:
          one: "Uus (%{count})"
          other: "Uued (%{count})"
        help: "viimase paari päeva jooksul loodud teemad"
        all: "Kõik"
        topics: "Teemasid"
        replies: "Vastused"
      posted:
        help: "minu postitustega teemad"
      bookmarks:
        title: "Järjehoidjad"
        help: "järjehoidjatega teemad"
      category:
        title: "%{categoryName}"
        title_with_count:
          one: "%{categoryName} (%{count})"
          other: "%{categoryName} (%{count})"
        help: "värskeimad teemad kategoorias %{categoryName}"
      top:
        title: "Juhtivad"
        help: "aktiivseimad teemad viimase aasta, kuu, nädala või päeva sees"
        all:
          title: "Alates algusest"
        yearly:
          title: "Iga-aastaselt"
        quarterly:
          title: "Kvartali kaupa"
        monthly:
          title: "Igakuiselt"
        weekly:
          title: "Iganädalaselt"
        daily:
          title: "Igapäevaselt"
        all_time: "Alates algusest"
        this_year: "Aasta"
        this_quarter: "Kvartal"
        this_month: "Kuu"
        this_week: "Nädal"
        today: "Täna"
    permission_types:
      full: "Loo / vasta / vaata"
      create_post: "Vasta / vaata"
      readonly: "Vaata"
    preloader_text: "Laaditakse"
    lightbox:
      download: "laadi alla"
      counter: "%curr% %total%-st"
    keyboard_shortcuts_help:
      title: "Klaviatuuri kiirvalikud"
      jump_to:
        title: "Hüppa"
        home: "%{shortcut} Avaleht"
        latest: "%{shortcut} Viimased"
        new: "%{shortcut} Uued"
        unread: "%{shortcut} Lugemata"
        categories: "%{shortcut} Kategooriad"
        top: "%{shortcut} Parimad"
        bookmarks: "%{shortcut} Järjehoidjad"
        profile: "%{shortcut} Profiil"
        messages: "%{shortcut} Sõnumid"
      navigation:
        title: "Navigatsioon"
        jump: "%{shortcut} Mine postitusse #"
        back: "%{shortcut} Tagasi"
        up_down: "%{shortcut} Liiguta valitut &uarr; &darr;"
        open: "%{shortcut} Ava valitud teema"
        next_prev: "%{shortcut} Järgmine/eelmine sektsioon"
      application:
        title: "Rakendus"
        create: "%{shortcut} Loo uus teema"
        notifications: "%{shortcut} Ava teavitused"
        user_profile_menu: "%{shortcut} Ava kasutajamenüü"
        show_incoming_updated_topics: "%{shortcut} Näita uuendatud teemasid"
        help: "%{shortcut} Ava klaviatuuri abimenüü"
        log_out: "%{shortcut} Logi välja"
      actions:
        title: "Tegevused"
        bookmark_topic: "%{shortcut} Lülita teema järjehoidja sisse/välja"
        pin_unpin_topic: "%{shortcut} Kinnita/vabasta teema"
        share_topic: "%{shortcut} Jaga teemat"
        share_post: "%{shortcut} Jaga postitust"
        reply_as_new_topic: "%{shortcut} Vasta viidates teemale"
        reply_topic: "%{shortcut} Vasta teemale"
        reply_post: "%{shortcut} Vasta postitusele"
        quote_post: "%{shortcut} Tsiteeri postitust"
        like: "%{shortcut} Märgi postitus meeldivaks"
        flag: "%{shortcut} Tähista postitus"
        bookmark: "%{shortcut} Pane postitusele järjehoidja"
        edit: "%{shortcut} Muuda postitust"
        delete: "%{shortcut} Kustuta postitus"
        mark_muted: "%{shortcut} Vaigista teema"
        mark_tracking: "%{shortcut} Jälgi teemat"
        mark_watching: "%{shortcut} Vaatle teemat"
        print: "%{shortcut} Prindi teema"
      admin:
        title: "Adminn"
    badges:
      earned_n_times:
        one: "Teenis selle märgise %{count} kord"
        other: "Teenis selle märgise %{count} korda"
      granted_on: "Märgistatud %{date}"
      title: Märgised
      badge_count:
        one: "%{count} märgis"
        other: "%{count} märgist"
      more_badges:
        one: "+%{count} veel"
        other: "+%{count} veel"
      select_badge_for_title: Vali märgis, mida kasutada oma pealkirjana
      none: "(pole)"
      badge_grouping:
        getting_started:
          name: Alustamine
        community:
          name: Kogukond
        trust_level:
          name: Usaldustase
        other:
          name: Muu
        posting:
          name: Postitan
    download_calendar:
      download: "Laadi alla"
    tagging:
      other_tags: "Muud sildid"
      selector_tags: "sildid"
      selector_no_tags: "sildid puuduvad"
      selector_remove_filter: "eemalda filter"
      tags: "Sildid"
      choose_for_topic: "valikulised sildid"
      add_synonyms: "Lisa"
      delete_tag: "Kustuta silt"
      sort_by: "Järjesta:"
      sort_by_count: "üldarv"
      sort_by_name: "nimi"
      manage_groups: "Halda sildirühmi"
      manage_groups_description: "Määra siltide organiseerimiseks rühmad"
      filters:
        without_category: "%{filter} %{tag} teemat"
        with_category: "%{filter} teemad sildiga %{tag} kategoorias %{category}"
        untagged_without_category: "%{filter} sildistamata teemat"
        untagged_with_category: "%{filter} sildistamata teemad kategoorias %{category}"
      notifications:
        watching:
          title: "Vaatlen"
        watching_first_post:
          title: "Vaatan esimest postitust"
        tracking:
          title: "Jälgin"
        regular:
          title: "Normaalne"
          description: "Sind teavitatakse, kui keegi sinu nime (@name) mainib või vastab sinu positusele."
        muted:
          title: "Vaigistatud"
      groups:
        title: "Sildirühmad"
        new: "Uus rühm"
        tags_label: "Sildid selles rühmas"
        parent_tag_label: "Ülemsilt"
        one_per_topic_label: "Vaid üks selle rühma silt teema kohta"
        new_name: "Uus sildirühm"
        name_placeholder: "Nimi"
        save: "Salvesta"
        delete: "Kustuta"
        confirm_delete: "Kas oled kindel, et soovid selle sildirühma kustutada?"
        parent_tag_placeholder: "Valikuline"
      topics:
        none:
          unread: "Sul ei ole lugemata teemasid."
          new: "Sul ei ole uusi teemasid."
          read: "Sa ei ole veel ühtegi teemat lugenud."
          posted: "Sa ei ole veel ühtegi teemasse postitanud."
          latest: "Ühtegi värsket teemat pole."
          bookmarks: "Sul ei ole veel ühtegi järjehoidjaga teemal."
          top: "Ühtegi parimat teemat pole."
    invite:
      custom_message_placeholder: "Sisesta oma individuaalne sõnum"
      custom_message_template_forum: "Kuule, peaksid selle foorumiga liituma!"
      custom_message_template_topic: "Kuule, arvan et see teema meeldiks sulle!"
    footer_nav:
      back: "Tagasi"
      share: "Jaga"
      dismiss: "Ignoreeri"
    safe_mode:
      enabled: "Kaitstud režiim on aktiivne, väljumiseks sulge see brauseri aken."
    pause_notifications:
      options:
        half_hour: "30 minutit"
        one_hour: "1 tund"
        two_hours: "2 tundi"
    trust_levels:
      names:
        newuser: "uus kasutaja"
        basic: "baaskasutaja"
        member: "liige"
        regular: "tavaline"
        leader: "juht"
    sidebar:
      unread_count:
        one: "%{count} lugemata"
        other: "%{count} lugemata"
      new_count:
        one: "%{count} uus"
        other: "%{count} uut"
      more: "Veel"
      all_categories: "Kõik kategooriad"
      edit_navigation_modal_form:
        filter_dropdown:
          all: "Kõik"
      sections:
        custom:
          save: "Salvesta"
          delete: "Kustuta"
          links:
            icon:
              label: "Ikoon"
            name:
              label: "Nimi"
        about:
          header_link_text: "Teave"
        messages:
          header_link_text: "Sõnumid"
          links:
            inbox: "Postkast"
            sent: "Saadetud"
            new: "Uus"
            new_with_count: "Uus (%{count})"
            unread: "Lugemata"
            unread_with_count: "Lugemata (%{count})"
            archive: "Arhiiv"
        tags:
          header_link_text: "Sildid"
        categories:
          header_link_text: "Kategooriad"
        community:
          edit_section:
            header_dropdown: "Kohanda"
          links:
            about:
              content: "Teave"
            admin:
              content: "Adminn"
            badges:
              content: "Märgised"
            filter:
              content: "Filter"
            topics:
              content: "Teemad"
            faq:
              content: "KKK"
            guidelines:
              content: "Juhised"
            groups:
              content: "Rühmad"
            users:
              content: "Kasutajad"
            review:
              content: "Vaata üle"
            invite:
              content: "Kutsu"
      panels:
        forum:
          label: Foorum
      search: "Otsi"
      footer:
        interface_color_selector:
          light: "Hele"
          dark: "Tume"
    form_templates:
      upload_field:
        upload: "Laadi üles"
        uploading: "Laadi üles"
      errors:
        type_mismatch:
          default: "Palun sisesta korrektne väärtus."
          email: "Sisesta palun korrektne meiliaadress."
    table_builder:
      edit:
        modal:
          cancel: "tühista"
          create: "Salvesta"
          reason: "miks sa seda muudad?"
      spreadsheet:
        show: "Näita"
        about: "Teave"
    filter:
      description:
        yesterday: "Eile"
    discovery:
      headings:
        multi_tag:
          default: "%{tags}-ga sildistatud teemad"
        categories: "Kõik kategooriad"
  admin_js:
    settings: "Sätted"
    admin:
      title: "Discourse'i adminn"
      moderator: "Moderaator"
      tags:
        remove_muted_tags_from_latest:
          always: "alati"
          never: "mitte kunagi"
      config_sections:
        account:
          title: "Konto"
        community:
          title: "Kogukond"
        email:
          title: "Meiliaadress"
        security:
          title: "Turve"
        plugins:
          title: "Pistikprogrammid"
      config:
        developer:
          title: "Arendaja"
        emojis:
          title: "Emotikon"
        flags:
          title: "Modereerimine"
        files:
          title: "Failid"
        legal:
          title: "Õiguslik"
        logo:
          form:
            mobile: "Mobiil"
            email: "Meiliaadress"
        fonts:
          backfill_modal:
            modal_yes: "Jah"
        navigation:
          title: "Navigatsioon"
        notifications:
          title: "Teavitus"
        onebox:
          title: "Onebox"
        search_everything:
          title: "Otsi"
        security:
          title: "Turve"
        spam:
          title: "Spämm"
        user_api:
          title: "Kasutaja API"
        dashboard:
          title: "Armatuurlaud"
        users:
          title: "Kasutajad"
        groups:
          title: "Rühmad"
        backups:
          title: "Varukoopiad"
          sub_pages:
            logs:
              title: "Logid"
        badges:
          title: "Märgised"
        permalinks:
          title: "Püsiviited"
        emoji:
          title: "Emotikon"
        themes:
          title: "Kujundused"
        components:
          title: "Komponendid"
        email:
          sub_pages:
            preview_summary:
              header_description: "Passiivsetele kasutajatele meilitud saadetiste sisu eelvaatlus"
            templates:
              title: "Mallid"
        email_logs:
          sub_pages:
            sent:
              title: "Saadetud"
            skipped:
              title: "Üle hüpatud"
            bounced:
              title: "Välja visatud"
            received:
              title: "Saadud"
            rejected:
              title: "Tagasi lükatud"
        staff_action_logs:
          sub_pages:
            screened_emails:
              header_description: "Kui keegi üritab uut kontot luua, siis kontrollitakse järgmisi meiliaadresse ja vastavuse korral registreerimine peatatakse või tehakse mõni muu toiming"
            screened_ips:
              title: "Varjestatud IP-aadressid"
            screened_urls:
              title: "Varjestatud URL-id"
              header_description: "Siin loetletud URL-id esinesid spämmeriteks kuulutatud kasutajate postitustes"
        webhooks:
          title: "Veebihaagid"
        embedding:
          title: "Sängitamine"
      theme_site_settings:
        default_value: "Vaikimisi"
      search:
        title: "Otsi"
        result_types:
          theme:
            one: "Kujundusteema"
            other: "Kujundused"
          component:
            one: "Komponent"
            other: "Komponendid"
      dashboard:
        title: "Armatuurlaud"
        last_updated: "Töölauda on uuendatud:"
        version: "Versioon"
        up_to_date: "Oled ajakohane!"
        critical_available: "Kriitiline uuendus on saadaval."
        updates_available: "Uuendused on saadaval."
        no_check_performed: "Uuenduste kontrolli pole tehtud. Kontrolli, et Sidekiq töötab."
        stale_data: "Uuenduste kontrolli pole ammu tehtud. Kontrolli, et Sidekiq töötab."
        installed_version: "Paigaldatud"
        latest_version: "Viimased"
        dismiss_notice: "Ignoreeri"
        new_features:
          learn_more: "Uuri veel..."
        last_checked: "Viimati kontrollitud"
        refresh_problems: "Värskenda"
        no_problems: "Probleeme ei tuvastatud."
        moderators: "Moderaatorid:"
        admins: "Adminnid:"
        silenced: "Vaigistatud:"
        suspended: "Peatatud:"
        private_messages_short: "Sõnumid"
        private_messages_title: "Sõnumid"
        mobile_title: "Mobiil"
        uploads: "Üleslaadimised"
        backups: "Varukoopiad"
        traffic_short: "Liiklus"
        traffic: "Rakenduse veebipäringud"
        page_views: "Vaatamisi"
        page_views_short: "Vaatamisi"
        show_traffic_report: "Näita liikluse detailraportit"
        moderators_activity: Modereerimise tegevus
        all_reports: "Kõik aruanded"
        general_tab: "Üldine"
        moderation_tab: "Modereerimine"
        security_tab: "Turve"
        report_filter_any: "iga"
        disabled: Välja lülitatud
        reports:
          today: "Täna"
          yesterday: "Eile"
          last_7_days: "Viimased 7"
          last_30_days: "Viimased 30"
          all_time: "Alates algusest"
          7_days_ago: "7 päeva tagasi"
          30_days_ago: "30 päeva tagasi"
          all: "Kõik"
          view_table: "tabel"
          view_graph: "diagramm"
          refresh_report: "Värskenda raportit"
          daily: Igapäevaselt
          monthly: Igakuiselt
          weekly: Iganädalaselt
          groups: "Kõik rühmad"
          no_data: "Pole andmeid, mida näidata."
          filters:
            group:
              label: Rühm
            category:
              label: Kategooria
      flags:
        title: "Modereerimine"
        description: "Kirjeldus"
        enabled: "Sisse lülitatud?"
      groups:
        new:
          title: "Uus rühm"
          create: "Loo"
          name:
            too_short: "Rühma nimi on liiga lühike"
            too_long: "Rühma nimi on liiga pikk"
            available: "Rühma nimi on saadaval"
            not_available: "Rühma nimi pole saadaval"
            blank: "Rühma nimi ei saa olla tühi"
        manage:
          interaction:
            email: E-post
            incoming_email: "Individuaalne sissetuleva meili aadress"
            incoming_email_placeholder: "sisesta meiliaadress"
            visibility: Nähtavus
            visibility_levels:
              title: "Kes näevad seda rühma?"
              public: "Kõik"
          membership:
            automatic: Automaatne
            trust_levels_title: "Liikmetele pärast lisamist automaatselt antud usaldustase:"
            trust_levels_none: "Pole"
            automatic_membership_email_domains: "Kasutajad, kes registreeruvad meiliaadressiga, mille domeen ühtib täpselt mõnega sellest loetelust, lisatakse siia rühma automaatselt:"
            primary_group: "Muuda automaatselt peamiseks rühmaks"
        name_placeholder: "Rühma nimi, tühikuteta, vastab kasutajanime reeglitele"
        primary: "Peamine rühm"
        no_primary: "(peamine rühm puudub)"
        title: "Rühmad"
        edit: "Muuda rühmi"
        refresh: "Värskenda"
        about: "Siin saad muuta oma rühmaliikmesust ja nimesid"
        group_members: "Rühma liikmed"
        delete: "Kustuta"
        delete_failed: "Rühma ei ole võimalik kustutada. Kui see on automaatne rühm, ei saa seda hävitada."
        delete_owner_confirm: "Eemaldan kasutajalt '%{username}' omaniku õigused?"
        add: "Lisa"
        custom: "Individuaalne"
        automatic: "Automaatne"
        default_title: "Vaikimisi pealkiri"
        group_owners: Omanikud
        add_owners: Lisa omanikke
        none_selected: "Vali alustamiseks rühm"
        no_custom_groups: "Loo uus kohandatud rühm"
      api_keys:
        edit: "Muuda"
        save: "Salvesta"
        cancel: "Tühista"
        continue: "Jätka"
        revoke: "Tühista "
      api:
        generate_master: "Genereeri API peavõti"
        none: "Hetkel aktiivsed API võtmed puuduvad."
        user: "Kasutaja"
        title: "API"
        never_used: Mitte kunagi
        generate: "Genereeri"
        revoke: "Tühista "
        show_details: Üksikasjad
        description: Kirjeldus
        save: Salvesta
        continue: Jätka
        scopes:
          action: Tegevus
      web_hooks:
        title: "Veebihaagid"
        instruction: "Veebihaagid lubavad Discourse'il teavitada muid teenuseid sündmustest sinu saidil. Kui veebihaak vallandub, saadetakse etteantud URL-idele POST-päring."
        detailed_instruction: "Valitud sündmuse toimumisel saadetakse etteantud URL-ile POST-päring."
        create: "Loo"
        edit: "Muuda"
        save: "Salvesta"
        delete: "Kustuta"
        cancel: "Tühista"
        controls: "Juhtpult"
        payload_url: "Kasuliku lasti URL"
        payload_url_placeholder: "https://example.com/postreceive"
        secret_invalid: "Salavõti ei tohi sisaldada tühikuid."
        secret_too_short: "Salavõti peab olema vähemalt 12 sümbolit pikk."
        event_type_missing: "Pead seadistama vähemalt ühe sündmuse liigi."
        content_type: "Sisutüüp"
        secret: "Salavõti"
        wildcard_event: "Saada mulle kõik"
        individual_event: "Vali üksikud sündmused"
        verify_certificate: "Kontrolli kasuliku lasti URL-i TLS-sertifikaati"
        active: "Aktiivne"
        active_notice: "Teavitame sündmuse üksikasjadest peale selle toimumist."
        categories_filter_instructions: "Asjakohased veebihaagid vallanduvad vaid juhul, kui sündmus on seotud määratud kategooriatega. Jäta tühjaks, kui soovid veebihaagid vallandada kõigi kategooriate jaoks."
        categories_filter: "Vallandunud kategooriad"
        groups_filter_instructions: "Asjakohased veebihaagid vallanduvad vaid juhul, kui sündmus on seotud määratud rühmadega. Jäta tühjaks, kui soovid veebihaagid vallandada kõigi rühmade jaoks."
        groups_filter: "Vallandunud rühmad"
        delete_confirm: "Kustutame selle veebihaagi?"
        delivery_status:
          title: "Kättetoimetamise staatus"
          inactive: "Mitteaktiivne"
          failed: "Ebaõnnestunud"
          successful: "Edukas"
          disabled: "Välja lülitatud"
        events:
          none: "Ühtegi seotud sündmust pole."
          redeliver: "Saada uuesti"
          incoming:
            one: "On tekkinud uus sündmus."
            other: "On tekkinud %{count} uut sündmust."
          completed_in:
            one: "Lõpetatud %{count} sekundiga."
            other: "Lõpetatud %{count} sekundiga."
          request: "Päring"
          response: "Vastus"
          redeliver_confirm: "Oled kindel, et soovid sama kasulikku lasti uuesti saata?"
          headers: "Päised"
          payload: "Kasulik last"
          body: "Sisu"
          ping: "Ping"
          status: "Staatus"
          event_id: "ID"
          timestamp: "Loodud"
          completion: "Soorituse aeg"
          actions: "Tegevused"
          filter_status:
            failed: "Ebaõnnestunud"
      home:
        title: "Avaleht"
      account:
        title: "Konto"
        sidebar_link:
          backups: "Varukoopiad"
      community:
        title: "Kogukond"
        sidebar_link:
          badges: "Märgised"
          notifications: "Teavitus"
          permalinks: "Püsiviited"
          users: "Kasutajad"
          groups: "Grupid"
          legal: "Õiguslik"
          moderation_flags:
            title: "Modereerimine"
      appearance:
        sidebar_link:
          emoji: "Emotikon"
          navigation: "Navigatsioon"
      security:
        title: "Turve"
      section_landing_pages:
        account:
          title: "Konto"
          backups:
            title: "Varukoopiad"
      config_areas:
        about:
          contact_url_placeholder: "https://johnny-smith.com/contact"
          company_name: "Nimi"
          extra_groups:
            groups: "Rühmad"
          optional: "(valikuline)"
          saved: "salvestatud!"
        flags:
          description: "Kirjeldus"
          enabled: "Sisse lülitatud?"
          edit: "Muuda"
          delete: "Kustuta"
          flags_tab: "Tähised"
          form:
            save: "Salvesta"
            name: "Nimi"
            description: "Kirjeldus"
            invalid_applies_to: "Nõutud"
            topic: "teemasid"
            post: "postitused"
        permalinks:
          edit: "Muuda"
          delete: "Kustuta"
        embeddable_host:
          edit: "Muuda"
          delete: "Kustuta"
        themes_and_components:
          breadcrumb_title: "Kohanda"
          themes:
            title: "Kujundused"
          components:
            title: "Komponendid"
            name: "Nimi"
            enabled: "Sisse lülitatud?"
            by_author: "Autor %{name}"
            learn_more: "Uuri veel"
            edit: "Muuda"
            preview: "Eelvaade"
            export: "Ekspordi"
            convert: "Konverdi"
            delete: "Kustuta"
            filter_by_all: "Kõik"
        user_fields:
          type: "Tüüp"
          delete: "Kustuta"
        color_palettes:
          palette_name: "Nimi"
          copy_to_clipboard: "Kopeeri lõikelauale"
          copied_to_clipboard: "Kopeeritud lõikelauale"
          copy_to_clipboard_error: "Tõrge kopeerimisel"
          delete: "Kustuta"
          colors:
            title: "Värvid"
      plugins:
        title: "Plugin"
        name: "Nimi"
        none_installed: "Ühtegi pluginat ei ole paigaldatud."
        version: "Versioon"
        enabled: "Sisse lülitatud?"
        is_enabled: "J"
        not_enabled: "E"
        change_settings_short: "Sätted"
        howto: "Kuidas pluginaid paigaldada?"
        author: "Autor %{author}"
        learn_more: "Uuri veel"
        filters:
          all: "Kõik"
          enabled: "Sisse lülitatud"
          disabled: "Välja lülitatud"
          reset: "Nulli"
      backups:
        title: "Varukoopiad"
        menu:
          backups: "Varukoopiad"
          logs: "Logid"
        none: "Ühtegi varukoopiat pole"
        read_only:
          enable:
            title: "Lülita kirjutuskaitse režiim sisse"
            label: "Luba kirjutuskaitse režiim"
            confirm: "Kas oled kindel, et soovid kirjutuskaitse režiimi aktiveerida?"
          disable:
            title: "Lülita kirjutuskaitse režiim sisse"
            label: "Keela kirjutuskaitse režiim"
        columns:
          filename: "Faili nimi"
          size: "Suurus"
        upload:
          label: "Laadi üles"
          title: "Laadi varukoopia üles sellesse instantsi"
          uploading: "Laadin üles..."
          error: "Faili '%{filename}' üleslaadimisel tekkis viga: %{message}"
        settings: "Sätted"
        operations:
          failed: "Toiming %{operation} ebaõnnestus. Kontrolli logisid."
          cancel:
            label: "Tühista"
            title: "Tühista antud tegevus"
            confirm: "Kas oled kindel, et soovid tühistada antud tegevuse?"
          backup:
            label: "Varukoopia"
            title: "Loo varukoopia"
            confirm: "Kas soovid alustada uut varukoopiat?"
          download:
            label: "Laadi alla"
          destroy:
            title: "Kustuta"
            confirm: "Kas oled kindel, et soovid selle varukoopia hävitada?"
          restore:
            label: "Taasta"
            title: "Taasta varukoopia"
            confirm: "Kas oled kindel, et soovid selle  varukoopia taastada?"
          rollback:
            label: "Pööra tagasi"
            title: "Pööra andmebaas tagasi viimati toiminud olekusse"
            confirm: "Kas oled kindel, et soovid andmebaasi tagasi viimati toiminud olekusse pöörata?"
      export_csv:
        success: "Eksportimine käivitatud. Protsessi lõppemisel saadetakse sulle teade."
        failed: "Eksportimine ebaõnnestus. Kontrolli logisid."
        button_text: "Ekspordi"
        button_title:
          user: "Ekspordi täielik kasutajate nimekiri CSV-formaadis."
          staff_action: "Ekspordi täielik meeskonna tegevuste logi CSV-formaadis."
          screened_email: "Ekspordi varjestatud meilide täielik loend CSV-formaadis."
          screened_ip: "Ekspordi varjestatud IP-aadresside täielik loend CSV-formaadis."
          screened_url: "Ekspordi varjestatud URL-ide täielik loend CSV-formaadis."
      export_json:
        button_text: "Ekspordi"
      customize:
        title: "Kohanda"
        preview: "eelvaade"
        save: "Salvesta"
        new: "Uus"
        new_style: "Uus stiil"
        delete: "Kustuta"
        color: "Värv"
        opacity: "Läbipaistvus"
        copy_to_clipboard: "Kopeeri lõikelauale"
        copied_to_clipboard: "Kopeeritud lõikelauale"
        copy_to_clipboard_error: "Tõrge kopeerimisel"
        email_templates:
          title: "E-post"
          subject: "Teema"
          multiple_subjects: "Sellel meilimallil on mitu pealkirja."
          body: "Sisu"
          revert: "Loobu muudatustest"
          revert_confirm: "Kas oled kindel, et soovid oma muudatustest loobuda?"
        component:
          all_filter: "Kõik"
          enabled_filter: "Sisse lülitatud"
          disabled_filter: "Välja lülitatud"
          updates_available_filter: "Uuendused on saadaval"
        theme:
          theme: "Teema"
          component: "Komponent"
          components: "Komponendid"
          filter_all: "Kõik"
          theme_name: "Teema nimi"
          component_name: "Komponendi nimi"
          customize_desc: "Kohanda:"
          title: "Kujundused"
          create: "Loo"
          create_type: "Liik"
          create_name: "Nimi"
          save: "Salvesta"
          edit: "Muuda"
          common: "Tavaline"
          desktop: "Töölaud"
          mobile: "Mobiil"
          preview: "Eelvaade"
          default: "Aktiivne"
          is_default: "Kujundus on vaikimisi sisse lülitatud"
          user_selectable: "Kasutajad saavad teemat valida"
          color_scheme: "Värvipalett"
          theme_components: "Kujunduse osad"
          convert: "Konverdi"
          cancel: "Tühista"
          collapse: Ahenda
          uploads: "Üleslaadimised"
          add_upload: "Lisa üleslaadimine"
          upload: "Laadi üles"
          installed: "Paigaldatud"
          install_popular: "Populaarsed"
          about_theme: "Teave"
          license: "Litsents"
          version: "Versioon:"
          enable: "Luba"
          disable: "Keela"
          add: "Lisa"
          settings: "Seaded"
          colors: "Värvid"
          colors_title: "Värvid"
          scss:
            text: "CSS"
          after_header:
            text: "Pärast päist"
          footer:
            text: "Jalus"
          embedded_scss:
            text: "Sängitatud CSS"
          all_filter: "Kõik"
          active_filter: "Aktiivne"
          inactive_filter: "Mitteaktiivne"
          updates_available_filter: "Uuendused on saadaval"
        schema:
          fields:
            required: "*nõutud"
            number:
              too_small: "peab olema suurem või võrdne kui %{count}"
              too_large: "peab olema väiksem või võrdne kui %{count}"
        colors:
          title: "Värvid"
          edit: "Muuda"
          filters:
            all: "Kõik"
          active_badge:
            text: "Aktiivne"
          copy_name_prefix: "Koopia sellest"
          undo: "Ennista"
          undo_title: "Ennista selle värvistiku muudatused alates viimasest salvestamisest."
          revert: "Võta tagasi"
          primary:
            name: "primaarne"
          secondary:
            name: "teise astme"
          tertiary:
            name: "kolmanda astme"
          quaternary:
            name: "neljanda astme"
          header_background:
            name: "päise taust"
          header_primary:
            name: "päise primaarne"
          highlight:
            name: "esiletõst"
          danger:
            name: "oht"
          success:
            name: "edu"
          love:
            name: "armastus"
          selected:
            name: "valitud"
          editor:
            light: "Hele"
            dark: "Tume"
        email_style:
          html: "HTML"
          css: "CSS"
      email:
        title: "Meilid"
        settings: "Sätted"
        templates: "Mallid"
        error: "<b>VIGA</b> – %{server_error}"
        test_error: "Testmeili saatmisel tekkis viga. Palun kontrolli oma meilisätteid, veendu, et sinu teenusepakkuja ei blokeeri meiliühendusi ja proovi uuesti."
        sent: "Saadetud"
        skipped: "Üle hüpatud"
        bounced: "Välja visatud"
        received: "Saadud"
        rejected: "Tagasi lükatud"
        time: "Aeg"
        user: "Kasutaja"
        test_email_address: "testitav meiliaadress"
        sent_test: "saadetud!"
        preview_digest_desc: "Passiivsetele kasutajatele meilitud saadetiste sisu eelvaatlus."
        refresh: "Värskenda"
        send_digest_label: "Saada see tulemus:"
        send_digest: "Saada"
        format: "Formaat"
        html: "html"
        text: "tekst"
        no_result: "Referaadile ei leitud ühtegi tulemust."
        incoming_emails:
          from_address: "Kellelt"
          to_addresses: "Kellele"
          cc_addresses: "Koopia"
          subject: "Teema"
          error: "Viga"
          none: "Sissetulevaid meile pole."
          modal:
            error: "Viga"
            headers: "Päised"
            subject: "Teema"
            body: "Sisu"
          filters:
            from_placeholder: "kellelt@näide.ee"
            to_placeholder: "kellele@näide.ee"
            cc_placeholder: "cc@näide.ee"
            error_placeholder: "Viga"
        logs:
          none: "Logid puuduvad."
          filters:
            title: "Filter"
            user_placeholder: "kasutajanimi"
            address_placeholder: "nimi@näide.ee"
            reply_key_placeholder: "vastuse võti"
      moderation_history:
        actions:
          delete_user: "Kasutaja on kustutatud"
          suspend_user: "Kasutaja konto on peatatud"
          silence_user: "Kasutaja on vaigistatud"
          delete_post: "Postitus on kustutatud"
          delete_topic: "Teema on kustutatud"
      logs:
        nav_title: "Logid"
        action: "Tegevus"
        created_at: "Loodud"
        last_match_at: "Viimati tabatud"
        match_count: "Tabamisi"
        ip_address: "IP"
        topic_id: "Teema ID"
        post_id: "Postituse ID"
        category_id: "Kategooria ID"
        delete: "Kustuta"
        edit: "Muuda"
        save: "Salvesta"
        screened_actions:
          block: "blokeeri"
          do_nothing: "ära tee midagi"
        staff_actions:
          all: "kõik"
          filter: "Filter:"
          staff_user: "Kasutaja"
          target_user: "Sihtkasutaja"
          subject: "Teema"
          when: "Millal"
          context: "Kontekst"
          details: "Detailid"
          previous_value: "Eelmine"
          new_value: "Uus"
          show: "Näita"
          modal_title: "Detailid"
          no_previous: "Varasem väärtus puudub."
          deleted: "Uus väärtus puudub. Kirje kustutati."
          actions:
            delete_user: "kustuta kasutaja"
            change_trust_level: "muuda usaldustaset"
            change_username: "muuda kasutajanime"
            change_site_setting: "muuda saidi sätet"
            change_theme: "muuda kujundust"
            delete_theme: "kustuta kujundus"
            change_site_text: "muuda saidi teksti"
            suspend_user: "peata kasutaja"
            unsuspend_user: "taasluba kasutaja"
            grant_badge: "anna märgis"
            revoke_badge: "eemalda märgis"
            check_email: "kontrolli postkasti"
            delete_topic: "kustuta teema"
            delete_post: "kustuta postitus"
            impersonate: "kehastu ümber"
            anonymize_user: "muuda kasutaja anonüümseks"
            roll_up: "Koonda IP-aadressi blokid kokku"
            change_category_settings: "muuda kategooria sätteid"
            delete_category: "kustuta kategooria"
            create_category: "loo kategooria"
            silence_user: "vaigista kasutaja"
            unsilence_user: "eemalda kasutajalt vaigistus"
            grant_admin: "anna adminniõigus"
            revoke_admin: "võta adminniõigus ära"
            grant_moderation: "anna modereerimisõigus"
            revoke_moderation: "võta modereerimisõigus ära"
            backup_create: "loo varukoopia"
            deleted_tag: "kustutatud silt"
            renamed_tag: "ümbernimetatud silt"
            revoke_email: "kutsu meil tagasi"
            lock_trust_level: "lukusta usaldustase"
            unlock_trust_level: "eemalda usaldustaseme lukustus"
            activate_user: "aktiveeri kasutaja"
            deactivate_user: "deaktiveeri kasutaja"
            change_readonly_mode: "muuda kirjutuskaitstud režiimi"
            backup_download: "laadi varukoopia alla"
            backup_destroy: "hävita varukoopia"
        screened_emails:
          description: "Kui keegi üritab uut kontot luua, siis kontrollitakse järgmisi meiliaadresse ja vastavuse korral registreerimine peatatakse või tehakse mõni muu toiming."
          actions:
            allow: "Luba"
        screened_urls:
          title: "Varjestatud URL-id"
          description: "Siin loetletud URL-id esinesid spämmeriteks kuulutatud kasutajate postitustes."
          url: "URL"
          domain: "Domeen"
        screened_ips:
          title: "Varjestatud IP-aadressid"
          delete_confirm: "Kas oled kindel, et soovid aadressi %{ip_address} jaoks kehtestatud reegli eemaldada?"
          actions:
            block: "Blokeeri"
            do_nothing: "Luba"
          form:
            label: "Uus:"
            ip_address: "IP-aadress"
            add: "Lisa"
            filter: "Otsi"
          roll_up:
            text: "Koonda kokku"
            title: "Loob uue bännitud alamvõrgu koondsissekande kui on kogunenud vähemalt 'min_ban_entries_for_roll_up' aadressi."
        search_logs:
          term: "Termin"
          searches: "Otsingud"
          types:
            all_search_types: "Kõik otsinguliigid"
            header: "Päis"
      watched_words:
        search: "otsi"
        clear_filter: "Tühjenda"
        download: Laadi alla
        actions:
          block: "Blokeeri"
          censor: "Tsenseeri"
          require_approval: "Nõua heakskiitu"
          flag: "Tähista"
          silence: "Vaigista"
        form:
          link_placeholder: "https://näide.ee"
          add: "Lisa"
          success: "Korras"
          html_label: "HTML"
        test:
          button_label: "Proovi"
          no_matches: "Midagi ei leitud"
      form_templates:
        nav_title: "Mallid"
        list_table:
          headings:
            name: "Nimi"
            actions: "Tegevused"
        view_template:
          close: "Sulge"
          edit: "Muuda"
          delete: "Kustuta"
        new_template_form:
          submit: "Salvesta"
          cancel: "Tühista"
          preview: "Eelvaade"
        quick_insert_fields:
          add_new_field: "Lisa"
          dropdown: "Rippmenüü"
        validations_modal:
          table_headers:
            type: "Tüüp"
            description: "Kirjeldus"
          validations:
            required:
              key: "nõutud"
            minimum:
              key: "miinimum"
            maximum:
              key: "maksimum"
            type:
              key: "tüüp"
      impersonate:
        title: "Kehasta"
        help: "Kasuta seda töövahendit kasutajakonto ülevõtmiseks silumise eesmärgil. Tühistamiseks pead välja logima."
        not_found: "Seda kasutajat ei leitud."
        invalid: "Vabandust, ent sa ei saa selle kasutajana esineda."
      users:
        title: "Kasutajad"
        create: "Lisa adminnkasutaja"
        last_emailed: "Viimati meilitud"
        not_found: "Vabandust, sellist kasutajanime ei eksisteeri meie süsteemis."
        id_not_found: "Vabandust, sellist kasutajatunnust ei eksisteeri meie süsteemis."
        active: "Aktiveeritud"
        status: "Staatus"
        bulk_actions:
          delete:
            confirmation_modal:
              close: "Sulge"
              confirm: "Kustuta"
        nav:
          new: "Uus"
          active: "Aktiivne"
          staff: "Meeskond"
          suspended: "Peatatud"
          silenced: "Vaigistatud"
          staged: "Ettevalmistamisel"
        approved: "Heakskiidetud?"
        titles:
          active: "Aktiivsed kasutajad"
          pending: "Kasutajad kontrolli ootel"
          newuser: "Kasutajad usaldustasemel 0 (uued kasutajad)"
          basic: "Kasutajad usaldustasemel 1 (kasutajad)"
          member: "Kasutajad usaldustasemel 2 (liikmed)"
          regular: "Kasutajad usaldustasemel 3 (püsiliikmed)"
          leader: "Kasutajad usaldustasemel 4 (vedajad)"
          staff: "Meeskond"
          moderators: "Moderaatorid"
        not_verified: "Ei ole kontrollitud"
        check_email:
          title: "Näita selle kasutaja meiliaadressi"
          text: "Näita"
        check_sso:
          text: "Näita"
      user:
        suspend_failed: "Selle kasutaja peatamisel tekkis viga %{error}"
        unsuspend_failed: "Selle kasutaja taaslubamisel tekkis viga %{error}"
        suspend_reason_label: "Peatamise põhjus? See tekst <b>on nähtav kõigile</b> selle kasutaja profiililehel, samuti kuvatakse kasutajale, kui ta üritab sisse logida. Tee lühidalt."
        suspend_reason: "Põhjus"
        suspend_reason_title: "Peatamise põhjus"
        suspended_by: "Peatati kasutaja poolt"
        silence_reason: "Põhjus"
        silenced_by: "Vaigistaja"
        silence_modal_title: "Vaigista kasutaja"
        silence_reason_placeholder: "Vaigistamise põhjus"
        penalty_post_edit: "Muuda postitust"
        penalty_post_none: "Ära tee midagi"
        silence: "Vaigista"
        unsilence: "Eemalda vaigistus"
        silenced: "Vaigistatud?"
        moderator: "Moderaator?"
        admin: "Adminn?"
        suspended: "Peatatud?"
        staged: "Ettevalmistamisel?"
        show_admin_profile: "Adminn"
        show_public_profile: "Näita avalikku profiili"
        action_logs: "Toimingute logi"
        ip_lookup: "IP otsimine"
        log_out: "Logi välja"
        logged_out: "Kasutaja logiti välja kõigil seadmetel"
        revoke_admin: "Eemalda adminniõigused"
        grant_admin: "Anna adminniõigused"
        revoke_moderation: "Eemalda modereerimise õigused"
        grant_moderation: "Anna modereerimise õigused"
        unsuspend: "Taasluba"
        suspend: "Peata"
        reputation: Maine
        permissions: Õigused
        activity: Tegevused
        like_count: Meeldimisi antud / saadud
        last_100_days: "viimase 100 päeva jooksul"
        posts_read_count: Positusi loetud
        post_count: Postitusi loodud
        topics_entered: Vaadatud teemasid
        flags_given_count: Antud tähised
        flags_received_count: Saadud tähised
        warnings_received_count: Hoiatust saadud
        flags_given_received_count: "Antud / saadud tähised"
        approve: "Kinnita"
        approved_by: "kiitis heaks"
        approve_success: "Kasutaja heaks kiidetud ja meil saadetud aktiveerimisjuhistega."
        approve_bulk_success: "Edu! Kõik kasutajad on heaks kiidetud ja teavitatud."
        time_read: "Lugemise aeg"
        anonymize: "Anonümiseeri kasutaja"
        anonymize_yes: "Jah, anonümiseeri see konto"
        anonymize_failed: "Viga konto anonümiseerimisel."
        delete: "Kustuta kasutaja"
        delete_posts:
          button: "Kustuta kõik postitused"
          confirmation:
            cancel: "Tühista"
        merge:
          prompt:
            cancel: "Tühista"
          confirmation:
            cancel: "Tühista"
        delete_forbidden_because_staff: "Adminne ja moderaatoreid ei saa kustutada."
        delete_posts_forbidden_because_staff: "Ei saa kustutada adminnide ja moderaatorite kõiki postitusi."
        delete_forbidden:
          one: "Kasutajaid ei saa kustutada, kui neil on postitusi. Kustuta kõik postitused enne kasutaja kustutamist. (Postitusi, mis on vanemaid kui %{count} päev ei saa kustutada.)"
          other: "Kasutajaid ei saa kustutada, kui neil on postitusi. Kustuta kõik postitused enne kasutaja kustutamist. (Postitusi, mis on vanemaid kui %{count} päeva ei saa kustutada.)"
        cant_delete_all_posts:
          one: "Ei saa kustutada kõiki postitusi. Osa postitusi on vanemad kui %{count} päev. (säte delete_user_max_post_age.) "
          other: "Ei saa kustutada kõiki postitusi. Osa postitusi on vanemad kui %{count} päeva. (säte delete_user_max_post_age.) "
        cant_delete_all_too_many_posts:
          one: "Ei saa kustutada kõiki postitusi, sest kasutajal on rohkem kui %{count} postitus. (delete_all_posts_max)"
          other: "Ei saa kustutada kõiki postitusi, sest kasutajal on rohkem kui %{count} postitust. (delete_all_posts_max)"
<<<<<<< HEAD
        delete_and_block: "Kustuta ja <b>blokeeri</b> see meiliaadress ja IP-aadress"
        delete_dont_block: "Kustuta vaid"
=======
>>>>>>> 3cac9432
        deleted: "See kasutaja kustutati."
        delete_failed: "Viga selle kasutaja kustutamisel. Veendu, et kõik postitused on kustutatud enne kasutaja kustutamist."
        send_activation_email: "Saada aktiveerimismeil"
        activation_email_sent: "Aktiveerimismeil saadeti."
        send_activation_email_failed: "Viga aktiveerimismeili saatmisel. %{error} "
        activate: "Aktiveeri konto"
        activate_failed: "Viga kasutaja aktiveerimisel."
        deactivate_account: "Deaktiveeri konto"
        deactivate_failed: "Viga kasutaja deaktiveerimisel."
        silence_accept: "Jah, vaigista see kasutaja"
        bounce_score: "Väljaviskamiste skoor"
        reset_bounce_score:
          label: "Lähtesta"
          title: "Lähtesta väljaviskamiste skoor tagasi 0"
        deactivate_explanation: "Deaktiveeritud kasutaja peab valideerima oma meiliaadressi."
        suspended_explanation: "Peatatud kasutaja ei saa sisse logida."
        staged_explanation: "Ettevalmistamisel oleval kasutajal on lubatud postitada ettemääratud teemadesse vaid meili teel."
        bounce_score_explanation:
          none: "Sellelt meiliaadressilt pole viimasel ajal tagasipõrgatusi saabunud."
          some: "Sellelt meiliaadressilt on viimasel ajal mõned tagasipõrgatused saabunud."
          threshold_reached: "Sellelt meiliaadressilt on saabunud liiga palju tagasipõrgatusi."
        trust_level_change_failed: "Viga kasutaja usaldustaseme muutmisel."
        suspend_modal_title: "Peata kasutaja"
        trust_level_2_users: "Kasutajad usaldustasemel 2"
        trust_level_3_requirements: "Usaldustaseme 3 nõuded"
        trust_level_locked_tip: "usaldustase on lukustatud, süsteem ei eduta ega alanda kasutajat."
        lock_trust_level: "Lukusta usaldustase"
        unlock_trust_level: "Eemalda usaldustaseme lukustus"
        silenced_count: "Vaigistatud"
        suspended_count: "Peatatud"
        other_matches_list:
          username: "Kasutajanimi"
          trust_level: "Usaldustase"
          read_time: "Lugemise aeg"
          posts: "Postitust"
        tl3_requirements:
          title: "Usaldustaseme 3 nõuded"
          table_title:
            one: "viimase päeva jooksul:"
            other: "viimase %{count} päeva jooksul:"
          value_heading: "Väärtus"
          requirement_heading: "Nõue"
          days: "päeva"
          topics_replied_to: "Teemasid vastatud"
          topics_viewed: "Vaadatud teemasid"
          topics_viewed_all_time: "Teemasid vastatud (kogu aja jooksul)"
          posts_read: "Positusi loetud"
          posts_read_all_time: "Postitust loetud (kogu aja jooksul)"
          flagged_posts: "Tähistatud postitused"
          flagged_by_users: "Tähistanud kasutajad"
          likes_given: "Meeldimisi antud"
          likes_received: "Meeldimisi saadud"
          likes_received_days: "Meeldimisi saadud: unikaalseid päevi"
          likes_received_users: "Meeldimisi saadud: unikaalseid kasutajaid"
          qualifies: "Kvalifitseerub usaldustasemele 3."
          does_not_qualify: "Ei kvalifitseeru usaldustasemele 3."
          will_be_promoted: "Edutatakse varsti."
          will_be_demoted: "Alandatakse varsti."
          on_grace_period: "Hetkel edutamisel halastusperiood, madalamale ei viida."
          locked_will_not_be_promoted: "Usaldustase lukustatud. Ei edutata kunagi."
          locked_will_not_be_demoted: "Usaldustase lukustatud. Ei alandata kunagi."
        discourse_connect:
          external_id: "Väline ID"
          external_username: "Kasutajanimi"
          external_name: "Nimi"
          external_email: "E-post"
          external_avatar_url: "Profiili pildi URL"
      user_fields:
        untitled: "Tiitlita"
        name: "Välja nimi"
        type: "Välja tüüp"
        description: "Välja kirjeldus"
        preferences: "Eelistused"
        save: "Salvesta"
        edit: "Muuda"
        delete: "Kustuta"
        cancel: "Tühista"
        delete_confirm: "Kas oled kindel, et soovid kustutada selle kasutajavälja?"
        options: "Suvandid"
        required:
          title: "Nõutud registreerumisel"
          enabled: "nõutud"
          disabled: "ei ole nõutud"
        requirement:
          optional:
            title: "Valikuline"
        editable:
          title: "Muudetav pärast registreerumist"
        show_on_profile:
          title: "Näidata avalikul profiilil"
        show_on_user_card:
          title: "Kuva kasutaja profiilil"
        field_types:
          text: "Tekst"
          confirm: "Kinnitus"
          dropdown: "Rippmenüü"
      site_text:
        search: "Otsi teksi, mida soovid muuta"
        edit: "Muuda"
        revert: "Pööra tagasi muudatused"
        revert_confirm: "Kas oled kindel, et soovid enda muudatused tagasi pöörata?"
        go_back: "Tagasi otsingusse"
        recommended: "Soovitame järgnevat teksti oma vajadustele vastavalt kohandada:"
        show_overriden: "Näita vaid käsitsi muudetuid"
        outdated:
          dismiss: "Ignoreeri"
      settings:
        show_overriden: "Näita vaid käsitsi muudetuid"
        reset: "lähtesta"
        none: "mitte ükski"
        save: "salvesta"
        cancel: "tühista"
      site_settings:
        nav_title: "Sätted"
        no_results: "Ei leidnud midagi."
        clear_filter: "Puhasta"
        add_url: "lisa URL"
        add_host: "lisa teenusepakkuja"
        uploaded_image_list:
          upload:
            label: "Laadi üles"
        table_column_heading:
          status: "Staatus"
        categories:
          all_results: "Kõik"
          required: "Nõutud"
          basic: "Baassätted"
          users: "Kasutajad"
          posting: "Postitan"
          email: "Meiliaadress"
          files: "Failid"
          trust: "Usaldustasemed"
          security: "Turve"
          onebox: "Onebox"
          seo: "SEO"
          spam: "Spämm"
          rate_limits: "Kiiruspiirangud"
          developer: "Arendaja"
          embedding: "Manustamised"
          legal: "Õiguslik"
          api: "API"
          user_api: "Kasutaja API"
          uncategorized: "Muu"
          backups: "Varukoopiad"
          login: "Sisselogimine"
          plugins: "Pistikprogrammid"
          user_preferences: "Kasutaja seaded"
          tags: "Sildid"
          search: "Otsi"
          groups: "Rühmad"
          dashboard: "Armatuurlaud"
          navigation: "Navigatsioon"
        default_categories:
          modal_yes: "Jah"
        file_types_list:
          add_image_types: "Pildid"
      badges:
        status: Staatus
        title: Märgised
        new_badge: Uus märgis
        new: Uus
        name: Nimi
        badge: Märgis
        display_name: Kuvatav nimi
        description: Kirjeldus
        badge_grouping: Rühm
        badge_groupings:
          modal_title: Märgiste rühmitamised
        granted_by: Märgistaja
        granted_at: Märgistuse aeg
        reason_help: (Viide postitusele või teemale)
        save: Salvesta
        delete: Kustuta
        delete_confirm: Kas oled kindel, et soovid selle märgise kustutada?
        revoke: Tühista
        reason: Põhjus
        expand: Näita &hellip;
        revoke_confirm: Kas oled kindel, et soovid selle märgise eemaldada?
        edit_badges: Muuda märgiseid
        grant_badge: Anna märgis
        granted_badges: Antud märgised
        grant: Määra
        no_user_badges: "%{name} ei ole saanud veel ühtegi märgist."
        no_badges: Ei ole ühtegi märgist, mida saaks anda.
        none_selected: "Vali märgis, et alustada"
        allow_title: Luba märgise kasutamist tiitlina
        multiple_grant: Võib olla määratud mitmeid kordi
        visibility_heading: Nähtavus
        listable: Näita märgist avalike märgiste lehel
        enabled: sisse lülitatud
        disabled: välja lülitatud
        icon: Ikoon
        image: Pilt
        select_an_icon: "Vali ikoon"
        upload_an_image: "Laadi pilt üles"
        query: Märgise päring (SQL)
        target_posts: Päri sihtmärkide postitusi
        auto_revoke: Jooksuta tühistamispäringut igapäevaselt
        show_posts: Näita märgistuste lehel postitust, millega anti märgistus
        trigger: Vallanda
        trigger_type:
          none: "Uuenda igapäevaselt"
          post_action: "Kui kasutaja reageerib postitusele"
          post_revision: "Kui kasutaja muudab postitust või loob postituse"
          trust_level_change: "Kui kasutaja muudab usaldustaset"
          user_change: "Kui kasutajat muudetakse või luuakse"
        preview:
          link_text: "Näita eelvaadet antud märgistest"
          plan_text: "Eelvaatle koos päringukavaga"
          modal_title: "Märgistuse päringu eelvaade"
          sql_error_header: "Viga päringuga."
          error_help: "Vaata järgnevaid viiteid abiks märgiste päringute tegemisel."
          bad_count_warning:
            header: "HOIATUS!"
            text: "Märgise andmise eksemplare on puudu. See juhtub, kui märgiste päring tagastab olematuid kasutaja või postisuse ID-sid. Sellega võivad hiljem kaasneda ettearvamatud tagajärjed - palun kontrolli oma päringut."
          no_grant_count: "Ei ole märgiseid, mida määrata."
          grant_count:
            one: "<b>%{count}</b> märgis, mida määrata."
            other: "<b>%{count}</b> märgist, mida määrata."
          sample: "Näidis:"
          grant:
            with: <span class="username">%{username}</span>
            with_post: <span class="username">%{username}</span> postitusele %{link}
            with_post_time: <span class="username">%{username}</span> postitusele %{link} ajal <span class="time">%{time}</span>
            with_time: <span class="username">%{username}</span> ajal <span class="time">%{time}</span>
      emoji:
        title: "Emotikon"
        delete: "Kustuta"
        uploading: "Laadin üles..."
        name: "Nimi"
        group: "Rühm"
        image: "Pilt"
        delete_confirm: "Kas oled kindel, et soovid kustutada emotikoni :%{name}:?"
        settings: "Sätted"
      embedding:
        get_started: "Kui soovid lisada Discourse'i teise veebisaidi sisse, alusta lisades oma teenusepakkuja"
        delete: "Kustuta"
        confirm_delete: "Kas oled kindel, et soovid kustutada selle teenusepakkuja?"
        title: "Sängitamine"
        edit: "Muuda"
        crawlers_description: "Kui Discourse loob sinu postitustele teemasid ja RSS/ATOM-voogu ei ole, üritab ta sisu sinu HTML-ist välja sõeluda. Mõnikord on sisu eraldamine raskendatud, mistõttu pakume sisu eraldamise hõlbustamiseks võimalust CSS-i reeglid ette anda."
        embed_by_username: "Kasutajanimi teema loomiseks"
        embed_post_limit: "Maksimaalne postituste arv, mida sängitada"
        embed_title_scrubber: "Regulaaravaldis postituste päiste puhastamiseks"
        embed_truncate: "Lühenda sängitatud postitused"
        allowed_embed_selectors: "CSS-selektor elementidele, mida lubada sängitamistes"
        blocked_embed_selectors: "CSS-selektor elementidele, mida eemaldada sängitamistes"
        allowed_embed_classnames: "CSS-klasside lubatud nimed"
        save: "Salvesta"
        host_form:
          save: "Salvesta"
        nav:
          settings: "Sätted"
      permalink:
        title: "Püsiviited"
        url: "URL"
        topic_id: "Teema ID"
        topic_title: "Teema"
        post_id: "Postituse ID"
        post_title: "Postitus"
        category_id: "Kategooria ID"
        category_title: "Kategooria"
        user_title: "Kasutaja"
        username: "Kasutajanimi"
        delete_confirm: Kas oled kindel, et soovid selle püsiviite kustutada?
        nav:
          settings: "Sätted"
          permalinks: "Püsiviited"
        form:
          label: "Uus"
          url: "URL"
          save: "Salvesta"
      reseed:
        modal:
          categories: "Kategooriad"
          topics: "Teemasid"
  wizard_js:
    wizard:
      back: "Tagasi"
      next: "Järgmine"
      step-text: "Samm"
      step: "%{current} %{total}-st"
      uploading: "Laadin üles..."
      upload_error: "Vabandame, selle faili üleslaadimisel tekkis viga. Palun proovi uuesti."
      invites:
        add_user: "lisa"
        none_added: "Sa ei ole kutsunud ühtegi tiimi liiget. Kas oled kindel, et soovid jätkata?"
        roles:
          admin: "Adminn"
          moderator: "Moderaator"
          regular: "Tavakasutaja"
      homepage_choices:
        custom:
          label: "Individuaalne"
        style_type:
          categories: "kategooria"
          topics: "teema"
      top_menu_items:
        new: "Uus"
        unread: "Lugemata"
        top: "Juhtivad"
        latest: "Värskeimad"
        categories: "Kategooriad"
        read: "Loe"
        bookmarks: "Järjehoidjad"
      previews:
        share_button: "Jaga"
        reply_button: "Vasta"
      homepage_preview:
        nav_buttons:
          all_categories: "kõik kategooriad"
        category_names:
          site_feedback: "Saidi tagasiside."
        table_headers:
          topic: "Teema"
          replies: "Vastused"
          views: "Vaatamisi"
          activity: "Aktiivsus"<|MERGE_RESOLUTION|>--- conflicted
+++ resolved
@@ -1559,13 +1559,8 @@
       titles:
         watching_first_post: "uus teema"
     upload_selector:
-<<<<<<< HEAD
-      uploading: "Laadin üles"
-      select_file: "Vali fail"
-=======
       delete: "Kustuta"
       uploading: "Laadin üles"
->>>>>>> 3cac9432
       default_image_alt_text: pilt
     search:
       sort_by: "Järjesta"
@@ -2214,11 +2209,6 @@
       description: "Kirjeldus"
       logo: "Kategooria logo"
       background_image: "Kategooria taustapilt"
-<<<<<<< HEAD
-      badge_colors: "Märgise värvid"
-      background_color: "Tausta värv"
-      foreground_color: "Esiplaani värv"
-=======
       background_color: "Värv"
       styles:
         icon: "Ikoon"
@@ -2226,7 +2216,6 @@
         options:
           icon: "Ikoon"
           emoji: "Emotikon"
->>>>>>> 3cac9432
       name_placeholder: "Maksimaalselt üks või kaks sõna"
       color_placeholder: "Mis tahes veebivärv"
       delete_confirm: "Kas oled kindel, et soovid selle kategooria kustutada?"
@@ -3622,11 +3611,6 @@
         cant_delete_all_too_many_posts:
           one: "Ei saa kustutada kõiki postitusi, sest kasutajal on rohkem kui %{count} postitus. (delete_all_posts_max)"
           other: "Ei saa kustutada kõiki postitusi, sest kasutajal on rohkem kui %{count} postitust. (delete_all_posts_max)"
-<<<<<<< HEAD
-        delete_and_block: "Kustuta ja <b>blokeeri</b> see meiliaadress ja IP-aadress"
-        delete_dont_block: "Kustuta vaid"
-=======
->>>>>>> 3cac9432
         deleted: "See kasutaja kustutati."
         delete_failed: "Viga selle kasutaja kustutamisel. Veendu, et kõik postitused on kustutatud enne kasutaja kustutamist."
         send_activation_email: "Saada aktiveerimismeil"
