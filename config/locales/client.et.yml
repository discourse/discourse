--- conflicted
+++ resolved
@@ -105,13 +105,8 @@
         x_years:
           one: "1 aasta hiljem"
           other: "%{count} aastat hiljem"
-<<<<<<< HEAD
-      previous_month: 'Eelmine Kuu'
-      next_month: 'Järgmine Kuu'
-=======
       previous_month: "Eelmine Kuu"
       next_month: "Järgmine Kuu"
->>>>>>> c10941bb
       placeholder: kuupäev
     share:
       topic: "jaga teema viidet"
@@ -157,28 +152,18 @@
         ap_southeast_1: "Aasia ja Vaikne ookean (Singapur)"
         ap_southeast_2: "Aasia ja Vaikne ookean (Sydney)"
         cn_north_1: "Hiina (Beijing)"
-<<<<<<< HEAD
-        eu_central_1: "EL (Frankfurt)"
-        eu_west_1: "EL (Iirimaa)"
-        eu_west_2: "EU (London)"
-=======
         cn_northwest_1: "Hiina (Ningxia)"
         eu_central_1: "EL (Frankfurt)"
         eu_west_1: "EL (Iirimaa)"
         eu_west_2: "EU (London)"
         eu_west_3: "EL (Pariis)"
->>>>>>> c10941bb
         sa_east_1: "Lõuna-Ameerika (Sao Paulo)"
         us_east_1: "US Ida (N. Virginia)"
         us_east_2: "US Ida (Ohio)"
         us_gov_west_1: "AWS GovCloud (US)"
         us_west_1: "US Lääs (N. California)"
         us_west_2: "US Lääs (Oregon)"
-<<<<<<< HEAD
-    edit: 'muuda teema pealkirja ja foorumit'
-=======
     edit: "muuda teema pealkirja ja foorumit"
->>>>>>> c10941bb
     not_implemented: "Seda omadust pole veel rakendatud, vabandame!"
     no_value: "Ei"
     yes_value: "Jah"
@@ -202,11 +187,8 @@
     privacy_policy: "Privaatsuspoliitika"
     privacy: "Privaatsus"
     tos: "Teenuse tingimused"
-<<<<<<< HEAD
-=======
     rules: "Reeglid"
     conduct: "Käitumise juhised"
->>>>>>> c10941bb
     mobile_view: "Mobiilne vaade"
     desktop_view: "Täisvaade"
     you: "Sina"
@@ -240,11 +222,8 @@
       our_moderators: "Meie moderaatorid"
       stat:
         all_time: "Alates algusest"
-<<<<<<< HEAD
-=======
         last_7_days: "Viimased 7"
         last_30_days: "Viimased 30"
->>>>>>> c10941bb
       like_count: "Meeldimisi"
       topic_count: "Teemad"
       post_count: "Postitused"
@@ -262,9 +241,6 @@
       created: "lisasid sellele postitusele järjehoidja"
       not_bookmarked: "lisa sellele postitusele järjehoidja"
       remove: "Eemalda järjehoidja"
-<<<<<<< HEAD
-      confirm_clear: "Oled kindel, et soovid selle teema kõik järjehoidjad eemaldada?"
-=======
     drafts:
       resume: "Taasta"
       remove: "Eemalda"
@@ -283,7 +259,6 @@
     topic_count_new:
       one: "Vaata {{count}} uut teemat"
       other: "Vaata {{count}} uut teemat"
->>>>>>> c10941bb
     preview: "eelvaade"
     cancel: "tühista"
     save: "Salvesta muudatused"
@@ -374,8 +349,6 @@
         make_user_group_owner: "Määra omanikuks"
         remove_user_as_group_owner: "Eemalda omanik"
     groups:
-<<<<<<< HEAD
-=======
       member_added: "Lisatud"
       add_members:
         title: "Lisa liikmeid"
@@ -405,7 +378,6 @@
           details: "Detailid"
           from: "Kellelt"
           to: "Kellele"
->>>>>>> c10941bb
       public_exit: "Luba kasutajatel vabalt grupist lahkuda"
       empty:
         posts: "Selle grupi liikmetelt ei ole postitusi."
@@ -415,22 +387,16 @@
         topics: "Selle grupi liikmetelt ei ole teemasid."
         logs: "Sellele grupile logid puuduvad."
       add: "Lisa"
-<<<<<<< HEAD
-=======
       join: "Liitu"
       leave: "Lahku"
       request: "Päring"
->>>>>>> c10941bb
       message: "Sõnum"
       membership_request:
         submit: "Saada päring"
       membership: "Liikmelisus"
       name: "Nimi"
-<<<<<<< HEAD
-=======
       group_name: "Grupi nimi"
       user_count: "Kasutajad"
->>>>>>> c10941bb
       bio: "Grupist"
       selector_placeholder: "sisesta kasutajanimi"
       owner: "omanik"
@@ -457,8 +423,6 @@
         one: "Grupp"
         other: "Grupid"
       activity: "Tegevused"
-<<<<<<< HEAD
-=======
       members:
         title: "Liikmed"
         filter_placeholder_admin: "kasutajanimi või e-post"
@@ -470,16 +434,12 @@
         remove_owner: "Eemalda omanik"
         remove_owner_description: "Eemalda <b>%{username}</b> selle grupi omanikustaatusest"
         owner: "Omanik"
->>>>>>> c10941bb
       topics: "Teemat"
       posts: "Postitused"
       mentions: "Mainimisi"
       messages: "Sõnumid"
       alias_levels:
-<<<<<<< HEAD
-=======
         mentionable: "Kes võivad seda gruppi mainida?"
->>>>>>> c10941bb
         messageable: "Kes saab sellele grupile sõnumeid saata?"
         nobody: "Mitte keegi"
         only_admins: "Vaid adminid"
@@ -522,12 +482,10 @@
       "12": "Saatmisi"
       "13": "Postkast"
       "14": "Ootel"
-<<<<<<< HEAD
-=======
       "15": "Mustandid"
->>>>>>> c10941bb
     categories:
       all: "kõik foorumid"
+      all_subcategories: "kõik"
       no_subcategory: "mitte ükski"
       category: "Foorum"
       category_list: "Kuva foorumid"
@@ -597,20 +555,12 @@
         disable: "Keela teavitused"
         enable: "Luba teavitused"
         each_browser_note: "Märkus: see säte tuleb muuta igas kasutusel olevas brauseris."
-<<<<<<< HEAD
-      dismiss: 'Ignoreeri'
-=======
       dismiss: "Ignoreeri"
->>>>>>> c10941bb
       dismiss_notifications: "Ignoreeri kõiki"
       dismiss_notifications_tooltip: "Märgi kõik lugemata teavitused loetuks"
       first_notification: "Sinu esimene teavitus! Vali see et alustada."
       disable_jump_reply: "Ära hüppa minu postitusse peale vastamist"
       dynamic_favicon: "Kuva uute / muudetud teemade arvu brauseri ikoonil"
-<<<<<<< HEAD
-      theme_default_on_all_devices: "Tee see minu vaikimisi kujunduseks kõigil seadmetel"
-=======
->>>>>>> c10941bb
       allow_private_messages: "Luba teistel kasutajatel mulle privaatsõnumeid saata"
       external_links_in_new_tab: "Ava kõik välisviited uuel sakil"
       enable_quoting: "Luba esiletõstetud tekstile tsitaadiga vastata"
@@ -667,10 +617,7 @@
       revoke_access: "Tühista ligipääs"
       undo_revoke_access: "Tühista ligipääsu tühistamine"
       api_approved: "Heakskiidetud:"
-<<<<<<< HEAD
-=======
       api_last_used_at: "Viimati kasutatud:"
->>>>>>> c10941bb
       theme: "Teema"
       home: "aikimisi avaleht"
       staff_counters:
@@ -948,11 +895,8 @@
         most_liked_users: "Enim meeldinud"
         most_replied_to_users: "Enim vastatud teemasse"
         no_likes: "Meeldimisi veel pole."
-<<<<<<< HEAD
-=======
         topics: "Teemad"
         replies: "Vastused"
->>>>>>> c10941bb
       ip_address:
         title: "Viimane IP-aadress"
       registration_ip_address:
@@ -1018,10 +962,7 @@
     mute: Vaigista
     unmute: Tühista vaigistus
     last_post: Postitatud
-<<<<<<< HEAD
-=======
     time_read: Loe
->>>>>>> c10941bb
     last_reply_lowercase: viimane vastus
     replies_lowercase:
       one: vastus
@@ -1044,11 +985,8 @@
       disable: "Näita kustutatud postitusi"
     private_message_info:
       title: "Sõnum"
-<<<<<<< HEAD
-=======
       invite: "Kutsu teisi..."
       edit: "Lisa või eemalda..."
->>>>>>> c10941bb
       remove_allowed_user: "Kas soovid tõesti {{name}} sellest sõnumist eemaldada?"
       remove_allowed_group: "Kas soovid tõesti {{name}} sellest sõnumist eemaldada?"
     email: "Meiliaadress"
@@ -1151,25 +1089,16 @@
       categories_with_featured_topics: "Foorumid esiletõstetud teemadega"
       categories_and_latest_topics: "Foorumid ja viimased teemad"
     shortcut_modifier_key:
-<<<<<<< HEAD
-      shift: 'Shift'
-      ctrl: 'Ctrl'
-      alt: 'Alt'
-=======
       shift: "Shift"
       ctrl: "Ctrl"
       alt: "Alt"
     conditional_loading_section:
       loading: Laadimine...
->>>>>>> c10941bb
     select_kit:
       default_header_text: Vali...
       no_content: Midagi ei leitud
       filter_placeholder: Otsi...
-<<<<<<< HEAD
-=======
       filter_placeholder_with_any: Otsi või loo...
->>>>>>> c10941bb
     emoji_picker:
       filter_placeholder: Otsi emojit
       people: Inimesed
@@ -1187,11 +1116,8 @@
       medium_tone: Keskmine nahatoon
       medium_dark_tone: Keskmiselt tume nahatoon
       dark_tone: Tume nahatoon
-<<<<<<< HEAD
-=======
     shared_drafts:
       publishing: "Teema avaldamine..."
->>>>>>> c10941bb
     composer:
       emoji: "Emoji :)"
       more_emoji: "veel..."
@@ -1233,11 +1159,8 @@
       create_topic: "Loo teema"
       create_pm: "Sõnum"
       create_whisper: "Sosistamine"
-<<<<<<< HEAD
-=======
       create_shared_draft: "Loo jagatud mustand"
       edit_shared_draft: "Muuda jagatud mustandit"
->>>>>>> c10941bb
       title: "Või vajuta Ctrl+Enter"
       users_placeholder: "Lisa kasutaja"
       title_placeholder: "Kuidas seda vestlust ühe lausega kirjeldada?"
@@ -1276,10 +1199,7 @@
       olist_title: "Numberloend"
       ulist_title: "Täpploend"
       list_item: "Loendi element"
-<<<<<<< HEAD
-=======
       toggle_direction: "Muuda suunda"
->>>>>>> c10941bb
       help: "Markdown-i redaktori spikker"
       modal_ok: "OK"
       modal_cancel: "Tühista"
@@ -1556,11 +1476,6 @@
         one_year: "Aasta pärast"
         forever: "Igavesti"
         pick_date_and_time: "Vali kuupäev ja kellaaeg"
-<<<<<<< HEAD
-      reminder:
-        title: "Tuleta mulle meelde"
-      auto_close_title: 'Automaatse sulgumise sätted'
-=======
       publish_to_category:
         title: "Ajastatud avaldamine"
       temp_open:
@@ -1577,7 +1492,6 @@
       reminder:
         title: "Tuleta mulle meelde"
       auto_close_title: "Automaatse sulgumise sätted"
->>>>>>> c10941bb
       auto_close_immediate:
         one: "Viimane postitus selles teemas on juba 1 tund aega vana, seega sulgub see teema nüüd."
         other: "Viimane postitus selles teemas on juba %{hours} tundi vana, seega sulgub see teema nüüd."
@@ -1601,19 +1515,6 @@
         title: muuda kui tihti sind sellest teemast teavitatakse
         reasons:
           mailing_list_mode: "Sul on aktiveeritud postiloendi režiim, seega teavitatakse sind vastustest siia teemasse meili teel."
-<<<<<<< HEAD
-          "3_10": 'Sulle saabuvad teavitused, kuna jälgid selle teemaga seotud silti.'
-          "3_6": 'Sulle saabuvad teavitused, kuna vaatled seda foorumit.'
-          "3_5": 'Sulle saabuvad teavitused kuna hakkasid seda teemat automaatselt jälgima.'
-          "3_2": 'Sulle saabuvad teavitused kuna jälgid seda teemat.'
-          "3_1": 'Sulle saabuvad teavitused kuna lõid selle teema.'
-          "3": 'Sulle saabuvad teavitused kuna jälgid seda teemat.'
-          "1_2": 'Sind teavitatakse, kui keegi Teie @name mainib või Teile vastab.'
-          "1": 'Sind teavitatakse, kui keegi Sinu @name mainib või Sulle vastab.'
-          "0_7": 'Eirad kõiki teavitusi selles foorumis.'
-          "0_2": 'Eirad kõiki teavitusi selle teema kohta.'
-          "0": 'Eirad kõiki teavitusi selles foorumis.'
-=======
           "3_10": "Sulle saabuvad teavitused, kuna jälgid selle teemaga seotud silti."
           "3_6": "Sulle saabuvad teavitused, kuna vaatled seda foorumit."
           "3_5": "Sulle saabuvad teavitused kuna hakkasid seda teemat automaatselt jälgima."
@@ -1625,7 +1526,6 @@
           "0_7": "Eirad kõiki teavitusi selles foorumis."
           "0_2": "Eirad kõiki teavitusi selle teema kohta."
           "0": "Eirad kõiki teavitusi selles foorumis."
->>>>>>> c10941bb
         watching_pm:
           title: "Vaatlemine"
           description: "Saad teavituse iga uue vastuse kohta sellele sõnumile koos uute vastuste koguarvu näitamisega."
@@ -1665,10 +1565,7 @@
         visible: "Avalda teemade nimekirjas"
         reset_read: "Nulli andmed teema lugemise kohta"
         make_public: "Loo avalik teema"
-<<<<<<< HEAD
-=======
         make_private: "Loo isiklik sõnum"
->>>>>>> c10941bb
       feature:
         pin: "Tõsta teema esile"
         unpin: "Eemalda teema esiletõstmine"
@@ -1773,12 +1670,6 @@
         action: "muuda omanikku"
         error: "Postituste omanikuvahetusel tekkis viga."
         placeholder: "uue omaniku kasutajanimi"
-<<<<<<< HEAD
-        instructions:
-          one: "Palun vali <b>{{old_user}}</b> postitusele uus omanik."
-          other: "Palun vali <b>{{old_user}}</b> {{count}} postitusele uus omanik."
-=======
->>>>>>> c10941bb
       change_timestamp:
         title: "Muuda ajatemplit..."
         action: "muuda ajatemplit"
@@ -1786,14 +1677,6 @@
         error: "Teema ajatempli muutmisel tekkis viga."
         instructions: "Palun vali teemale uus ajatempel. Teema postituste ajad nihkuvad sama ajavahe võrra."
       multi_select:
-<<<<<<< HEAD
-        select: 'vali'
-        selected: 'valitud ({{count}})'
-        select_post:
-          label: 'vali'
-        selected_post:
-          label: 'valitud'
-=======
         select: "vali"
         selected: "valitud ({{count}})"
         select_post:
@@ -1801,7 +1684,6 @@
           title: "Lisa postitus valikusse"
         selected_post:
           label: "valitud"
->>>>>>> c10941bb
         delete: kustuta valitud
         cancel: tühista valimine
         select_all: vali kõik
@@ -1891,11 +1773,7 @@
         lock_post: "Lukusta postitus"
         delete_topic: "kustuta teema"
       actions:
-<<<<<<< HEAD
-        flag: 'Tähis'
-=======
         flag: "Tähis"
->>>>>>> c10941bb
         undo:
           off_topic: "Tühista tähise andmine"
           spam: "Tühista tähise andmine"
@@ -1962,8 +1840,6 @@
           like:
             one: "ühele see meeldis"
             other: "{{count}}-le see meeldis"
-<<<<<<< HEAD
-=======
       delete:
         confirm:
           one: "Oled sa kindel, et soovid seda postitust kustutada?"
@@ -1972,7 +1848,6 @@
         confirm:
           one: "Oled kindel, et soovid need postitused ühendada?"
           other: "Oled kindel, et soovid need {{count}} postitust ühendada?"
->>>>>>> c10941bb
       revisions:
         controls:
           first: "Esimene redaktsioon"
@@ -1993,20 +1868,6 @@
             button: "HTML"
           side_by_side_markdown:
             title: "Näita töötlemata lähteandmete erinevusi kõrvuti"
-<<<<<<< HEAD
-            button: 'Töötlemata'
-      raw_email:
-        displays:
-          text_part:
-            button: 'Tekst'
-          html_part:
-            button: 'HTML'
-    category:
-      can: 'saab&hellip; '
-      none: '(foorum puudub)'
-      all: 'Kõik foorumid'
-      edit: 'muuda'
-=======
             button: "Töötlemata"
       raw_email:
         displays:
@@ -2021,7 +1882,6 @@
       none: "(foorum puudub)"
       all: "Kõik foorumid"
       edit: "muuda"
->>>>>>> c10941bb
       edit_long: "Muuda"
       view: "Vaata teemasid foorumis"
       general: "Üldine"
@@ -2301,18 +2161,6 @@
         open: "<b>o</b> or <b>Enter</b> Ava valitud teema"
         next_prev: "<b>shift</b>+<b>j</b>/<b>shift</b>+<b>k</b> Järgmine/eelmine sektsioon"
       application:
-<<<<<<< HEAD
-        title: 'Rakendus'
-        create: '<b>c</b> Loo uus teema'
-        notifications: '<b>n</b> Ava teavitused'
-        hamburger_menu: '<b>=</b> Ava rippmenüü'
-        user_profile_menu: '<b>p</b> Ava kasutajamenüü'
-        show_incoming_updated_topics: '<b>.</b> Näita uuendatud teemasid'
-        help: '<b>?</b> Ava klaviatuuri abimenüü'
-        dismiss_new_posts: '<b>x</b>, <b>r</b> Ignoreeri uusi/postitusi'
-        dismiss_topics: '<b>x</b>, <b>t</b> Ignoreeri teemasid'
-        log_out: '<b>shift</b>+<b>z</b> <b>shift</b>+<b>z</b> Logi välja'
-=======
         title: "Rakendus"
         create: "<b>c</b> Loo uus teema"
         notifications: "<b>n</b> Ava teavitused"
@@ -2323,7 +2171,6 @@
         dismiss_new_posts: "<b>x</b>, <b>r</b> Ignoreeri uusi/postitusi"
         dismiss_topics: "<b>x</b>, <b>t</b> Ignoreeri teemasid"
         log_out: "<b>shift</b>+<b>z</b> <b>shift</b>+<b>z</b> Logi välja"
->>>>>>> c10941bb
       actions:
         title: "Tegevused"
         bookmark_topic: "<b>f</b> Lülita teema järjehoidja sisse/välja\n "
@@ -2475,17 +2322,10 @@
         last_checked: "Viimati kontrollitud"
         refresh_problems: "Värskenda"
         no_problems: "Probleeme ei tuvastatud."
-<<<<<<< HEAD
-        moderators: 'Moderaatorid:'
-        admins: 'Adminnid:'
-        silenced: 'Vaigistatud:'
-        suspended: 'Peatatud:'
-=======
         moderators: "Moderaatorid:"
         admins: "Adminnid:"
         silenced: "Vaigistatud:"
         suspended: "Peatatud:"
->>>>>>> c10941bb
         private_messages_short: "Sõnumid"
         private_messages_title: "Sõnumid"
         mobile_title: "Mobiil"
@@ -2501,11 +2341,8 @@
         reports:
           today: "Täna"
           yesterday: "Eile"
-<<<<<<< HEAD
-=======
           last_7_days: "Viimased 7"
           last_30_days: "Viimased 30"
->>>>>>> c10941bb
           all_time: "Alates algusest"
           7_days_ago: "7 päeva tagasi"
           30_days_ago: "30 päeva tagasi"
@@ -2526,12 +2363,9 @@
         old_posts: "Vanad tähistatud postitused"
         agree: "Nõustun"
         agree_title: "Kinnita see tähis kui korrektne ja kehtiv"
-<<<<<<< HEAD
-=======
         agree_flag_hide_post: "Peida postitus"
         agree_flag_silence: "Vaigista kasutaja"
         ignore_flag: "Ignoreeri"
->>>>>>> c10941bb
         delete: "Kustuta"
         delete_title: "Kustuta postitus, millele see tähis viitab."
         delete_post_defer_flag_title: "Kustuta postitus; kui on ainus, kustuta teema"
@@ -2781,10 +2615,6 @@
         import: "Impordi"
         delete: "Kustuta"
         delete_confirm: "Kustutan selle teema?"
-<<<<<<< HEAD
-        about: "Muuda saidi CSS laadilehed ja HTML päised. Alustamiseks lisa kohandus."
-=======
->>>>>>> c10941bb
         color: "Värv"
         opacity: "Läbipaistvus"
         copy: "Kopeeri"
@@ -2799,11 +2629,6 @@
           revert: "Loobu muudatustest"
           revert_confirm: "Oled kindel, et soovid oma muudatustest loobuda?"
         theme:
-<<<<<<< HEAD
-          import_theme: "Impordi teema"
-          customize_desc: "Kohanda:"
-          title: "Kujundused"
-=======
           theme: "Teema"
           component: "Komponent"
           components: "Komponendid"
@@ -2815,32 +2640,21 @@
           create: "Loo"
           create_type: "Liik:"
           create_name: "Nimi:"
->>>>>>> c10941bb
           edit: "Muuda"
           common: "Tavaline"
           desktop: "Töölaud"
           mobile: "Mobiil"
-<<<<<<< HEAD
-=======
           settings: "Seaded"
->>>>>>> c10941bb
           preview: "Eelvaade"
           is_default: "Kujundus on vaikimisi sisse lülitatud"
           color_scheme: "Värvid"
           theme_components: "Kujunduse osad"
-<<<<<<< HEAD
-          uploads: "Üleslaadimised"
-          add_upload: "Lisa üleslaadimine"
-          upload: "Laadi üles"
-          about_theme: "Kujunduse info"
-=======
           convert: "Konverdi"
           collapse: Ahenda
           uploads: "Üleslaadimised"
           add_upload: "Lisa üleslaadimine"
           upload: "Laadi üles"
           select_component: "Vali komponent..."
->>>>>>> c10941bb
           license: "Litsents"
           updating: "Uuendamine..."
           add: "Lisa"
@@ -3070,11 +2884,6 @@
           title: "Otsingu logid"
           term: "Termin"
           searches: "Otsingud"
-<<<<<<< HEAD
-          click_through: "Kliki läbi"
-          unique: "Unikaalne"
-=======
->>>>>>> c10941bb
           types:
             all_search_types: "Kõik otsinguliigid"
             header: "Päis"
@@ -3085,17 +2894,6 @@
         search: "otsi"
         clear_filter: "Tühjenda"
         actions:
-<<<<<<< HEAD
-          block: 'Blokeeri'
-          censor: 'Tsenseeri'
-          require_approval: 'Nõua heakskiitu'
-          flag: 'Tähista'
-        form:
-          label: 'Uus sõna:'
-          placeholder_regexp: "regulaaravaldis"
-          add: 'isa'
-          success: 'Korras'
-=======
           block: "Blokeeri"
           censor: "Tsenseeri"
           require_approval: "Nõua heakskiitu"
@@ -3105,7 +2903,6 @@
           placeholder_regexp: "regulaaravaldis"
           add: "isa"
           success: "Korras"
->>>>>>> c10941bb
           upload: "Laadi üles"
       impersonate:
         title: "Kehasta"
@@ -3123,17 +2920,10 @@
           new: "Uus"
           active: "Aktiivne"
           pending: "Ootel"
-<<<<<<< HEAD
-          staff: 'Meeskond'
-          suspended: 'Peatatud'
-          silenced: 'Vaigistatud'
-          suspect: 'Kahtlane'
-=======
           staff: "Meeskond"
           suspended: "Peatatud"
           silenced: "Vaigistatud"
           suspect: "Kahtlane"
->>>>>>> c10941bb
         approved: "Heakskiidetud?"
         approved_selected:
           one: "kiida heaks kasutaja"
@@ -3151,19 +2941,11 @@
           regular: "Kasutajad usaldustasemel 3 (Püsiliikmed)"
           leader: "Kasutajad usaldustasemel 4 (Vedajad)"
           staff: "Meeskond"
-<<<<<<< HEAD
-          admins: 'Admin-kasutajad'
-          moderators: 'Moderaatorid'
-          silenced: 'Vaigistatud kasutajad'
-          suspended: 'Peatatud kasutajad'
-          suspect: 'Kahtlased kasutajad'
-=======
           admins: "Admin-kasutajad"
           moderators: "Moderaatorid"
           silenced: "Vaigistatud kasutajad"
           suspended: "Peatatud kasutajad"
           suspect: "Kahtlased kasutajad"
->>>>>>> c10941bb
         reject_successful:
           one: "Tagasi lükatud 1 kasutaja."
           other: "Edukalt tagasi lükatud %{count} kasutajat."
@@ -3204,21 +2986,12 @@
         ip_lookup: "IP otsimine"
         log_out: "Logi välja"
         logged_out: "Kasutaja logiti välja kõigil seadmetel"
-<<<<<<< HEAD
-        revoke_admin: 'Eemalda admini õigused'
-        grant_admin: 'Anna admini õigused'
-        revoke_moderation: 'Eemalda modereerimise õigused'
-        grant_moderation: 'Anna modereerimise õigused'
-        unsuspend: 'Taasluba'
-        suspend: 'Peata'
-=======
         revoke_admin: "Eemalda admini õigused"
         grant_admin: "Anna admini õigused"
         revoke_moderation: "Eemalda modereerimise õigused"
         grant_moderation: "Anna modereerimise õigused"
         unsuspend: "Taasluba"
         suspend: "Peata"
->>>>>>> c10941bb
         reputation: Maine
         permissions: Õigused
         activity: Tegevused
@@ -3362,11 +3135,7 @@
         recommended: "Soovitame järgnevat teksti oma vajadustele vastavalt kohandada:"
         show_overriden: "Näita vaid käsitsi muudetuid"
       site_settings:
-<<<<<<< HEAD
-        title: 'Sätted'
-=======
         title: "Sätted"
->>>>>>> c10941bb
         no_results: "Ei leidnud midagi."
         clear_filter: "Puhasta"
         add_url: "lisa URL"
@@ -3388,15 +3157,9 @@
           developer: "Arendaja"
           embedding: "Manustamised"
           legal: "Õiguslik"
-<<<<<<< HEAD
-          api: 'API'
-          user_api: 'Kasutaja API'
-          uncategorized: 'Muu'
-=======
           api: "API"
           user_api: "Kasutaja API"
           uncategorized: "Muu"
->>>>>>> c10941bb
           backups: "Varukoopiad"
           login: "Sisselogimine"
           plugins: "Pistikprogrammid"
