--- conflicted
+++ resolved
@@ -565,12 +565,7 @@
           noun: "потребител"
         reviewable_post:
           title: "Публикация"
-<<<<<<< HEAD
-        reviewable_chat_message:
-          title: "Съобщение в чата с флаг"
-=======
           noun: "публикация"
->>>>>>> b2b1e721
       approval:
         title: "Публикацията изисква одобрение"
         description: "Ние получихме вашата публикация, но тя трябва да бъде одобрена от модератора преди да бъде показана. Моля, проявете търпение."
@@ -1771,10 +1766,6 @@
         title: "Добре дошли в новия си сайт!"
         content: "<a href='%{admin_guide_url}'>Прочетете ръководството за администриране</a> , за да продължите да изграждате своя сайт и общност."
         content_no_url: "Прочетете ръководството за администриране , за да продължите да изграждате своя сайт и общност."
-<<<<<<< HEAD
-    loading: "Зарежда се..."
-=======
->>>>>>> b2b1e721
     errors:
       prev_page: "докато се зареждаше"
       reasons:
@@ -3570,11 +3561,8 @@
         not_enabled: "N "
         change_settings_short: "Настройки"
         howto: "Как да инсталирам софтуерни приставки?"
-<<<<<<< HEAD
-=======
         author: "От %{author}"
         learn_more: "Научете повече"
->>>>>>> b2b1e721
       navigation_menu:
         sidebar: "Странична лента"
       backups:
@@ -3671,10 +3659,7 @@
           mobile: "Мобилен"
           settings: "Настройки"
           preview: "Преглед"
-<<<<<<< HEAD
-=======
           cancel: "Прекрати"
->>>>>>> b2b1e721
           collapse: Намали
           upload: "Качване"
           discard: "Отхвърляне"
