# WARNING: Never edit this file.
# It will be overwritten when translations are pulled from Crowdin.
#
# To work with us on translations, join this project:
# https://translate.discourse.org/

it:
  js:
    number:
      format:
        separator: ","
        delimiter: " ."
      human:
        storage_units:
          format: "%n %u"
          units:
            byte:
              one: Byte
              other: Byte
            gb: GB
            kb: KB
            mb: MB
            tb: TB
      percent: "%{count}%"
      short:
        thousands: "%{number}k"
        millions: "%{number}M"
    dates:
      time: "HH:mm"
      time_with_zone: "HH:mm (z)"
      time_short_day: "ddd, HH:mm"
      timeline_date: "MMM YYYY"
      long_no_year: "D MMM, HH:mm"
      long_no_year_no_time: "D MMM"
      full_no_year_no_time: "MMMM Do"
      long_with_year: "D MMM YYYY h:mm a"
      long_with_year_no_time: "D MMM YYYY"
      full_with_year_no_time: "MMMM Do, YYYY"
      long_date_with_year: "D MMM YYYY LT"
      long_date_without_year: "D MMM LT"
      long_date_with_year_without_time: "D MMM YYYY"
      long_date_without_year_with_linebreak: "D MMM <br/>LT"
      long_date_with_year_with_linebreak: "D MMM YYYY <br/>LT"
      wrap_ago: "%{date} fa"
      wrap_on: "il %{date}"
      tiny:
        half_a_minute: "< 1m"
        less_than_x_seconds:
          one: "< %{count}s"
          other: "< %{count}s"
        x_seconds:
          one: "%{count}s"
          other: "%{count}s"
        less_than_x_minutes:
          one: "< %{count}m"
          other: "< %{count}m"
        x_minutes:
          one: "%{count}m"
          other: "%{count}m"
        about_x_hours:
          one: "%{count}ora"
          other: "%{count}ore"
        x_days:
          one: "%{count}g"
          other: "%{count}g"
        x_months:
          one: "%{count} mese"
          other: "%{count} mesi"
        about_x_years:
          one: "%{count} anno"
          other: "%{count} anni"
        over_x_years:
          one: "> %{count} anno"
          other: "> %{count} anni"
        almost_x_years:
          one: "%{count} anno"
          other: "%{count} anni"
        date_month: "D MMM"
        date_year: "MMM YYYY"
      medium:
        less_than_x_minutes:
          one: "meno di %{count} minuto"
          other: "meno di %{count} minuti"
        x_minutes:
          one: "%{count} min"
          other: "%{count} min"
        x_hours:
          one: "%{count} ora"
          other: "%{count} ore"
        about_x_hours:
          one: "circa %{count} ora"
          other: "circa %{count} ore"
        x_days:
          one: "%{count} giorno"
          other: "%{count} giorni"
        x_months:
          one: "%{count} mese"
          other: "%{count} mesi"
        about_x_years:
          one: "circa %{count} anno"
          other: "circa %{count} anni"
        over_x_years:
          one: "più di %{count} anno"
          other: "più di %{count} anni"
        almost_x_years:
          one: "quasi %{count} anno"
          other: "quasi %{count} anni"
        date_year: "D MMM YYYY"
      medium_with_ago:
        x_minutes:
          one: "%{count} minuto fa"
          other: "%{count} minuti fa"
        x_hours:
          one: "%{count} ora fa"
          other: "%{count} ore fa"
        x_days:
          one: "%{count} giorno fa"
          other: "%{count} giorni fa"
        x_months:
          one: "%{count} mese fa"
          other: "%{count} mesi fa"
        x_years:
          one: "%{count} anno fa"
          other: "%{count} anni fa"
      later:
        x_days:
          one: "%{count} giorno dopo"
          other: "%{count} giorni dopo"
        x_months:
          one: "%{count} mese dopo"
          other: "%{count} mesi dopo"
        x_years:
          one: "%{count} anno dopo"
          other: "%{count} anni dopo"
      previous_month: "Mese Precedente"
      next_month: "Mese Prossimo"
      placeholder: data
      from_placeholder: "dalla data"
      to_placeholder: "a oggi"
    share:
      topic_html: 'Argomento: <span class="topic-title">%{topicTitle}</span>'
      post: "messaggio n°%{postNumber} di @%{username}"
      close: "chiudi"
      twitter: "Condividi su Twitter"
      facebook: "Condividi su Facebook"
      email: "Invia per email"
      url: "Copia e condividi l'URL"
    word_connector:
      comma: ", "
      last_item: "e"
    action_codes:
      public_topic: "Ha reso questo argomento pubblico il %{when}"
      open_topic: "Ha convertito questo contenuto in un argomento il %{when}"
      private_topic: "Ha reso questo argomento un messaggio personale il %{when}"
      split_topic: "Ha separato questo argomento il %{when}"
      invited_user: "Ha invitato %{who} %{when}"
      invited_group: "Ha invitato %{who} %{when}"
      user_left: "%{who} ha rimosso se stesso da questo messaggio %{when}"
      removed_user: "Ha rimosso %{who} %{when}"
      removed_group: "Ha rimosso %{who} %{when}"
      autobumped: "Riproposto automaticamente %{when}"
      tags_changed: "Etichette aggiornate il giorno %{when}"
      category_changed: "Categoria aggiornata il giorno %{when}"
      autoclosed:
        enabled: "Chiuso %{when}"
        disabled: "Aperto %{when}"
      closed:
        enabled: "Chiuso %{when}"
        disabled: "Aperto %{when}"
      archived:
        enabled: "Archiviato %{when}"
        disabled: "Archiviazione annullata %{when}"
      pinned:
        enabled: "Appuntato %{when}"
        disabled: "Sbloccato %{when}"
      pinned_globally:
        enabled: "Appuntato globalmente %{when}"
        disabled: "Sbloccato %{when}"
      visible:
        enabled: "Visibile in elenco %{when}"
        disabled: "Non visibile in elenco %{when}"
      banner:
        enabled: "Lo ha reso un banner il %{when}. Apparirà in cima a ogni pagina finché non verrà chiuso dall'utente."
        disabled: "Ha rimosso questo banner il %{when}. Non apparirà più in cima a ogni pagina."
      forwarded: "Ha inoltrato l'email sopra"
    topic_admin_menu: "azioni argomento"
    skip_to_main_content: "Passa al contenuto principale"
    skip_user_nav: "Passa al contenuto del profilo"
    emails_are_disabled: "Tutte le e-mail in uscita sono state disabilitate a livello globale da un amministratore. Non sarà inviato nessun tipo di notifica via e-mail."
    emails_are_disabled_non_staff: "La posta in uscita è stata disattivata per gli utenti al di fuori dello staff."
    software_update_prompt:
      message: "Abbiamo aggiornato il sito. <span>Aggiorna la pagina</span> o potrebbe verificarsi un comportamento imprevisto."
      dismiss: "Ignora"
    bootstrap_mode: "Per iniziare"
    back_button: "Indietro"
    themes:
      default_description: "Predefinito"
      broken_theme_alert: "Il sito potrebbe non funzionare a causa di errori in un tema / componente."
      error_caused_by: "Causato da '%{name}'. <a target='blank' href='%{path}'>Clicca qui</a> per aggiornare, riconfigurare o disattivare."
      only_admins: "(questo messaggio è mostrato solo agli amministratori del sito)"
    broken_decorator_alert: "I messaggi potrebbero non essere visualizzati correttamente perché uno dei decoratori dei contenuti dei messaggi sul tuo sito ha generato un errore."
    broken_page_change_alert: "Un gestore onPageChange ha generato un errore. Controlla gli strumenti per sviluppatori del browser per ulteriori informazioni."
    broken_plugin_alert: "Causato dal plugin '%{name}'"
    critical_deprecation:
      notice: "<b>[Avviso amministratore]</b> Uno dei tuoi temi o plugin necessita di aggiornamento per compatibilità con le prossime modifiche principali di Discourse."
      id: "(id:<em>%{id}</em>)"
      linked_id: "(id:<a href='%{url}' target='_blank'><em>%{id}</em></a>)"
      theme_source: "Tema identificato: <a target='_blank' href='%{path}'>'%{name}'</a>."
      plugin_source: "Plugin identificato: '%{name}'"
    s3:
      regions:
        ap_northeast_1: "Asia Pacifico (Tokyo)"
        ap_northeast_2: "Asia Pacifico (Seul)"
        ap_east_1: "Asia Pacifico (Hong Kong)"
        ap_south_1: "Asia Pacifico (Mumbai)"
        ap_southeast_1: "Asia Pacifico (Singapore)"
        ap_southeast_2: "Asia Pacifico (Sidney)"
        ca_central_1: "Canada (Centrale)"
        cn_north_1: "Cina (Pechino)"
        cn_northwest_1: "Cina"
        eu_central_1: "Europa (Francoforte)"
        eu_north_1: "Europa (Stoccolma)"
        eu_south_1: "UE (Milano)"
        eu_west_1: "Europa (Irlanda)"
        eu_west_2: "Europa (Londra)"
        eu_west_3: "Europa (Parigi)"
        sa_east_1: "Sud America (San Paolo)"
        us_east_1: "Stati Uniti Est (Virginia del Nord)"
        us_east_2: "Stati Uniti Est (Ohio)"
        us_gov_east_1: "AWS GovCloud (USA Est)"
        us_gov_west_1: "AWS GovCloud (US-West)"
        us_west_1: "Stati Uniti Ovest (California del Nord)"
        us_west_2: "Stati Uniti Ovest (Oregon)"
    clear_input: "Cancella input"
    edit: "Modifica"
    edit_topic: "modifica titolo e categoria dell'argomento"
    expand: "Espandi"
    not_implemented: "Spiacenti! Questa funzione non è stata ancora implementata."
    no_value: "No"
    yes_value: "Sì"
    ok_value: "OK"
    cancel_value: "Annulla"
    submit: "Invia"
    delete: "Cancella"
    generic_error: "Spiacenti, c'è stato un errore."
    generic_error_with_reason: "Si è verificato un errore: %{error}"
    multiple_errors: "Si sono verificati più errori: %{errors}"
    sign_up: "Iscriviti"
    log_in: "Accedi"
    age: "Età"
    joined: "Iscritto"
    admin_title: "Amministrazione"
    show_more: "mostra altro"
    show_help: "opzioni"
    links: "Collegamenti"
    links_lowercase:
      one: "collegamento"
      other: "collegamenti"
    faq: "FAQ"
    guidelines: "Linee Guida"
    privacy_policy: "Informativa sulla privacy"
    privacy: "Privacy"
    tos: "Termini di Servizio"
    rules: "Regole"
    conduct: "Codice di Condotta"
    mobile_view: "Visualizzazione cellulari"
    desktop_view: "Visualizzazione Desktop"
    now: "proprio ora"
    read_more: "altre informazioni"
    more: "Altro"
    x_more:
      one: "%{count} altro"
      other: "%{count} altri"
    never: "mai"
    every_30_minutes: "ogni 30 minuti"
    every_hour: "ogni ora"
    daily: "ogni giorno"
    weekly: "ogni settimana"
    every_month: "ogni mese"
    every_six_months: "ogni sei mesi"
    max_of_count:
      one: "massimo %{count}"
      other: "massimo %{count}"
    character_count:
      one: "%{count} carattere"
      other: "%{count} caratteri"
    period_chooser:
      aria_label: "Filtra per periodo"
    related_messages:
      title: "Messaggi correlati"
      pill: "Messaggi correlati"
      see_all: 'Vedi <a href="%{path}">tutti i messaggi</a> di @%{username}…'
    suggested_topics:
      title: "Argomenti nuovi e non letti"
      pill: "Suggeriti"
      pm_title: "Messaggi Suggeriti"
    about:
      simple_title: "Informazioni"
      title: "Informazioni su %{title}"
      stats: "Statistiche Sito"
      our_admins: "I Nostri Amministratori"
      our_moderators: "I Nostri Moderatori"
      moderators: "Moderatori"
      stat:
        all_time: "Sempre"
        last_day: "24 ore"
        last_7_days: "7 giorni"
        last_30_days: "30 giorni"
      like_count: "Mi piace"
      topic_count: "Argomenti"
      post_count: "Messaggi"
      user_count: "Iscrizioni"
      active_user_count: "Utenti attivi"
      contact: "Contattaci"
      contact_info: "Nel caso di un problema grave o urgente riguardante il sito, per favore contattaci all'indirizzo %{contact_info}."
      member_count:
        one: "%{formatted_number} membro"
        other: "%{formatted_number} membri"
      admin_count:
        one: "%{formatted_number} amministratore"
        other: "%{formatted_number} amministratori"
      moderator_count:
        one: "%{formatted_number} moderatore"
        other: "%{formatted_number} moderatori"
      report_inappropriate_content: "Se ti imbatti in contenuti inappropriati, contatta senza esitazione i nostri moderatori e amministratori. Autenticati per fare la segnalazione."
    bookmarked:
      title: "Segnalibro"
      edit_bookmark: "Modifica Segnalibro"
      clear_bookmarks: "Cancella Segnalibri"
      help:
        bookmark: "Clicca per mettere il segnalibro all'argomento"
        edit_bookmark: "Clicca per modificare il segnalibro di un messaggio in questo argomento"
        edit_bookmark_for_topic: "Fai clic per modificare il segnalibro per quest'argomento"
        unbookmark: "Clicca per rimuovere tutti i segnalibri a questo argomento"
        unbookmark_with_reminder: "Clicca per rimuovere tutti i segnalibri e i promemoria a questo argomento"
    bookmarks:
      also_set_reminder: "Impostare anche un promemoria?"
      bookmarked_success: "Aggiunto ai segnalibri!"
      deleted_bookmark_success: "Segnalibro eliminato!"
      reminder_set_success: "Promemoria impostato!"
      created: "Hai aggiunto questo messaggio ai segnalibri %{name}"
      created_generic: "L'hai aggiunto ai segnalibri. %{name}"
      create: "Crea un segnalibro"
      edit: "Modifica segnalibro"
      not_bookmarked: "aggiungi messaggio ai segnalibri"
      remove_reminder_keep_bookmark: "Rimuovi il promemoria e mantieni il segnalibro"
      created_with_reminder: "Hai aggiunto ai segnalibri questo messaggio con un promemoria %{date}. %{name}"
      created_with_reminder_generic: "L'hai aggiunto ai segnalibri con un promemoria per il %{date}. %{name}"
      delete: "Cancella Segnalibro"
      confirm_delete: "Vuoi eliminare questo segnalibro? Anche il promemoria verrà eliminato."
      confirm_clear: "Vuoi rimuovere tutti i segnalibri da questo argomento?"
      save: "Salva"
      no_timezone: 'Non hai ancora impostato un fuso orario. Non sarai in grado di impostare promemoria. Creane uno <a href="%{basePath}/my/preferences/profile">nel tuo profilo</a> .'
      invalid_custom_datetime: "La data e l'ora fornite non sono valide, riprova."
      list_permission_denied: "Non sei autorizzato a visualizzare i segnalibri di questo utente."
      no_user_bookmarks: "Non hai nessun messaggio nei Segnalibri. I Segnalibri ti permettono di fare riferimento rapidamente a specifici messaggi."
      auto_delete_preference:
        label: "Dopo aver ricevuto una notifica"
        never: "Mantieni segnalibro"
        when_reminder_sent: "Cancella segnalibro"
        on_owner_reply: "Elimina il segnalibro, dopo la mia risposta"
        clear_reminder: "Mantieni il segnalibro e cancella il promemoria"
        after_reminder_label: "Dopo l'invio del promemoria..."
        after_reminder_checkbox: "Impostalo come predefinito per tutti i futuri promemoria dei segnalibri"
      search_placeholder: "Cerca nei segnalibri per nome, titolo dell'argomento o contenuto del messaggio"
      search: "Cerca"
      bookmark: "Aggiungi ai segnalibri"
      bulk:
        delete_completed: "Segnalibri eliminati correttamente."
        reminders_cleared: "Promemoria dei segnalibri cancellati correttamente."
        toggle: "attiva/disattiva la selezione collettiva dei segnalibri"
        select_all: "Seleziona tutto"
        clear_all: "Deseleziona tutto"
        selected_count:
          one: "%{count} selezionato"
          other: "%{count} selezionati"
      reminders:
        today_with_time: "oggi alle %{time}"
        tomorrow_with_time: "domani alle %{time}"
        at_time: "il %{date_time}"
        existing_reminder: "Hai un promemoria impostato per questo segnalibro, che verrà inviato il %{at_date_time}"
    bookmark_bulk_actions:
      clear_reminders:
        name: "Cancella promemoria"
        description:
          one: "Intendi davvero cancellare il promemoria di questo segnalibro?"
          other: "Intendi davvero cancellare il promemoria di questi <b>%{count}</b> segnalibri?"
      delete_bookmarks:
        name: "Cancella segnalibro"
        description:
          one: "Vuoi davvero eliminare questo segnalibro?"
          other: "Vuoi davvero eliminare questi <b>%{count}</b> segnalibri?"
    copy_codeblock:
      copied: "copiato!"
      copy: "copia il codice negli appunti"
      fullscreen: "mostra il codice a schermo intero"
      view_code: "Visualizza codice"
    drafts:
      label: "Bozze"
      label_with_count: "Bozze (%{count})"
      resume: "Riprendi"
      remove: "Rimuovi"
      remove_confirmation: "Vuoi davvero eliminare questa bozza?"
      new_topic: "Nuovo argomento in bozza"
      new_private_message: "Nuovo messaggio personale in bozza"
      abandon:
        confirm: "Hai già una bozza in corso. Cosa vorresti fare?"
        yes_value: "Elimina"
        no_value: "Riprendi la modifica"
    topic_count_all:
      one: "Vedi %{count} nuovo argomento"
      other: "Vedi %{count} nuovi argomenti"
    topic_count_categories:
      one: "Visualizza %{count} argomento nuovo o aggiornato"
      other: "Visualizza %{count} argomenti nuovi o aggiornati."
    topic_count_latest:
      one: "Visualizza %{count} argomento nuovo o aggiornato"
      other: "Visualizza %{count} argomenti nuovi o aggiornati."
    topic_count_unseen:
      one: "Visualizza %{count} argomento nuovo o aggiornato"
      other: "Visualizza %{count} argomenti nuovi o aggiornati."
    topic_count_unread:
      one: "Visualizza %{count} argomento non letto"
      other: "Visualizza %{count} argomenti non letti "
    topic_count_new:
      one: "Vedi %{count} nuovo argomento"
      other: "Vedi %{count} nuovi argomenti"
    preview: "anteprima"
    cancel: "annulla"
    deleting: "Eliminazione…"
    save: "Salva Modifiche"
    saving: "Salvataggio…"
    saved: "Salvato!"
    upload: "Carica"
    uploading: "Caricamento…"
    processing: "Elaborazione…"
    uploading_filename: "Caricamento: %{filename}…"
    processing_filename: "Elaborazione: %{filename}…"
    clipboard: "appunti"
    uploaded: "Caricato!"
    pasting: "Sto incollando…"
    enable: "Attiva"
    disable: "Disattiva"
    continue: "Continua"
    switch_to_anon: "Avvia Modalità Anonima"
    switch_from_anon: "Esci da Modalità Anonima"
    banner:
      close: "Ignora questo banner"
      edit: "Modifica"
    pwa:
      install_banner: "Vuoi <a href>installare %{title} su questo dispositivo?</a>"
    choose_topic:
      none_found: "Nessun argomento trovato."
      title:
        search: "Cerca un argomento"
        placeholder: "digita qui il titolo dell'argomento, l'URL o l'id"
    choose_message:
      none_found: "Nessun messaggio trovato."
      title:
        search: "Cerca un messaggio"
        placeholder: "digita qui il titolo del messaggio, l'URL o l'id"
    review:
      show_more: "Mostra altro"
      show_less: "Mostra meno"
      order_by: "Ordina per"
      date_filter: "Pubblicazione tra"
      in_reply_to: "in risposta a"
      explain:
        why: "spiega perché questo oggetto è stato aggiunto alla coda"
        title: "Punteggio rivedibile"
        formula: "Formula"
        subtotal: "Totale parziale"
        total: "Totale"
        min_score_visibility: "Punteggio minimo per visibilità"
        score_to_hide: "Punteggio per nascondere messaggio"
        take_action_bonus:
          name: "ha preso provvedimenti"
          title: "Quando un membro dello staff sceglie di intervenire, la segnalazione riceve un bonus."
        user_accuracy_bonus:
          name: "precisione dell'utente"
          title: "Agli utenti le cui segnalazioni sono state storicamente accettate viene concesso un bonus."
        trust_level_bonus:
          name: "livello di attendibilità"
          title: "Gli articoli revisionabili creati da utenti con un livello di attendibilità più elevato hanno un punteggio più alto."
        type_bonus:
          name: "tipo di bonus"
          title: "Ad alcune tipologie revisionabili può essere assegnato un bonus dallo staff, per aumentare la loro priorità."
      revise_and_reject_post:
        title: "Revisione"
        reason: "Motivo"
        send_pm: "Invia MP"
        feedback: "Feedback"
        custom_reason: "Fornisci una descrizione chiara del motivo"
        other_reason: "Altro..."
        optional: "facoltativo"
      stale_help: "La revisione di questo elemento è stata condotta da <b>%{username}</b>."
      claim_help:
        optional: "Puoi rivendicare questo elemento per evitare che altri lo revisionino."
        required: "Per poter revisionare gli elementi devi prima rivendicarli."
        claimed_by_you: "Hai rivendicato questo elemento e puoi revisionarlo."
        claimed_by_other: "Questo elemento può essere rivisto esclusivamente da <b>%{username}</b>."
      claim:
        title: "rivendica questo argomento"
      unclaim:
        help: "rimuovi questa rivendicazione"
      awaiting_approval: "In attesa di approvazione"
      delete: "Elimina"
      settings:
        saved: "Salvato"
        save_changes: "Salva le modifiche"
        title: "Impostazioni"
        priorities:
          title: "Priorità Rivedibili"
      moderation_history: "Cronologia moderazione"
      view_all: "Vedi tutti"
      grouped_by_topic: "Raggruppati per Argomento"
      none: "Non ci sono elementi da rivedere."
      view_pending: "vedi in attesa"
      topic_has_pending:
        one: "Questo argomento ha <b>%{count}</b> messaggio in attesa di approvazione"
        other: "Questo argomento ha <b>%{count}</b> messaggi in attesa di approvazione"
      title: "Revisiona"
      topic: "Argomento:"
      filtered_topic: "Hai filtrato il contenuto revisionabile in un singolo Argomento"
      filtered_user: "Utente"
      filtered_reviewed_by: "Rivisto da"
      show_all_topics: "mostra tutti gli argomenti"
      deleted_post: "(messaggio eliminato)"
      deleted_user: "(utente eliminato)"
      user:
        bio: "Biografia"
        website: "Sito web"
        username: "Nome utente"
        email: "Email"
        name: "Nome"
        fields: "Campi"
        reject_reason: "Motivo"
      user_percentage:
        summary:
          one: "%{agreed}, %{disagreed}, %{ignored} (dell'ultima segnalazione)"
          other: "%{agreed}, %{disagreed}, %{ignored} (delle ultime %{count} segnalazioni)"
        agreed:
          one: "%{count}% a favore"
          other: "%{count}% a favore"
        disagreed:
          one: "%{count}% contrario"
          other: "%{count}% contrari"
        ignored:
          one: "%{count}% ignorato"
          other: "%{count}% ignorati"
      topics:
        topic: "Argomento"
        reviewable_count: "Conteggio"
        reported_by: "Segnalato da"
        deleted: "[Argomento eliminato]"
        original: "(argomento originale)"
        details: "dettagli"
        unique_users:
          one: "%{count} utente"
          other: "%{count} utenti"
      replies:
        one: "%{count} risposta"
        other: "%{count} risposte"
      edit: "Modifica"
      save: "Salva"
      cancel: "Annulla"
      new_topic: "L'approvazione di questo elemento creerà un nuovo Argomento"
      filters:
        all_categories: "(tutte le categorie)"
        type:
          title: "Tipo"
          all: "(tutti i tipi)"
        minimum_score: "Punteggio minimo:"
        refresh: "Aggiorna"
        status: "Stato"
        category: "Categoria"
        orders:
          score: "Punteggio"
          score_asc: "Punteggio (inverso)"
          created_at: "Creato il"
          created_at_asc: "Creato il (inverso)"
        priority:
          title: "Priorità Minima"
          any: "(qualsiasi)"
          low: "Bassa"
          medium: "Media"
          high: "Alta"
      conversation:
        view_full: "vedi l'intera conversazione"
      scores:
        about: "Questo punteggio è calcolato sulla base del Livello di attendibilità dell'autore della segnalazione, dell'accuratezza delle precedenti segnalazioni e della priorità dell'elemento segnalato."
        score: "Punteggio"
        date: "Data report"
        type: "Motivo"
        status: "Stato"
        submitted_by: "Segnalato da"
        reviewed_by: "Rivisto da"
        reviewed_timestamp: "Data di revisione"
      statuses:
        pending:
          title: "In attesa"
        approved:
          title: "Approvato"
        approved_flag:
          title: "Segnalazione approvata"
        approved_user:
          title: "Utente approvato"
        approved_post:
          title: "Messaggio approvato"
        rejected:
          title: "Rifiutato"
        rejected_flag:
          title: "Segnalazione rifiutata"
        rejected_user:
          title: "Utente rifiutato"
        rejected_post:
          title: "Messaggio rifiutato"
        ignored:
          title: "Segnalazione ignorata"
        deleted:
          title: "Argomento o messaggio eliminato"
        reviewed:
          title: "Tutti i revisionati"
        all:
          title: "Tutti"
      context_question:
        is_this_post: "Questo messaggio è %{reviewable_type} %{reviewable_human_score_types}?"
        delimiter: "o"
        something_else_wrong: "C'è qualcosa che non va con questo %{reviewable_type}?"
      types:
        reviewable_flagged_post:
          title: "Messaggio segnalato"
          flagged_by: "Segnalato da"
          noun: "messaggio"
        reviewable_queued_topic:
          title: "Argomento accodato"
          noun: "argomento"
        reviewable_queued_post:
          title: "Messaggio accodato"
          noun: "messaggio"
        reviewable_user:
          title: "Utente"
          noun: "utente"
        reviewable_post:
          title: "Messaggio"
          noun: "messaggio"
      approval:
        title: "Messaggio Da Approvare"
        description: "Abbiamo ricevuto il tuo messaggio ma prima che appaia deve essere approvato da un moderatore. Attendi."
        pending_posts:
          one: "Hai <strong>%{count}</strong> messaggio in attesa."
          other: "Hai <strong>%{count}</strong> messaggi in attesa."
        ok: "OK"
      example_username: "nome utente"
      reject_reason:
        title: "Perché stai rifiutando questo utente?"
        send_email: "Invia email di rifiuto"
    relative_time_picker:
      minutes:
        one: "minuto"
        other: "minuti"
      hours:
        one: "ora"
        other: "ore"
      days:
        one: "giorno"
        other: "giorni"
      months:
        one: "mese"
        other: "mesi"
      years:
        one: "anno"
        other: "anni"
      relative: "Relativo"
    time_shortcut:
      now: "Adesso"
      in_one_hour: "Entro un'ora"
      in_two_hours: "Entro due ore"
      later_today: "Più tardi oggi"
      two_days: "Due giorni"
      three_days: "Tra tre giorni"
      next_business_day: "Il prossimo giorno lavorativo"
      tomorrow: "Domani"
      post_local_date: "Data nel messaggio"
      later_this_week: "Più tardi questa settimana"
      this_weekend: "Questo fine settimana"
      start_of_next_business_week: "Lunedì"
      start_of_next_business_week_alt: "Lunedì prossimo"
      next_week: "La prossima settimana"
      two_weeks: "Due settimane"
      next_month: "Il prossimo mese"
      two_months: "Due mesi"
      three_months: "Tre mesi"
      four_months: "Quattro mesi"
      six_months: "Sei mesi"
      one_year: "Un anno"
      forever: "Per sempre"
      relative: "Tempo relativo"
      none: "Nessun orario richiesto"
      never: "Mai"
      last_custom: "Ultima data e ora personalizzata"
      custom: "Data e ora personalizzate"
      custom_short: "Personalizza..."
      select_timeframe: "Seleziona un intervallo di tempo"
    user_action:
      user_posted_topic: "<a href='%{userUrl}'>%{user}</a> ha pubblicato <a href='%{topicUrl}'>l'argomento</a>"
      you_posted_topic: "<a href='%{userUrl}'>Tu</a> hai pubblicato <a href='%{topicUrl}'>l'argomento</a>"
      user_replied_to_post: "<a href='%{userUrl}'>%{user}</a> ha risposto a <a href='%{postUrl}'>%{post_number}</a>"
      you_replied_to_post: "<a href='%{userUrl}'>Tu</a> hai risposto a <a href='%{postUrl}'>%{post_number}</a>"
      user_replied_to_topic: "<a href='%{userUrl}'>%{user}</a> ha risposto <a href='%{topicUrl}'>all'argomento</a>"
      you_replied_to_topic: "<a href='%{userUrl}'>Tu</a> hai risposto <a href='%{topicUrl}'>all'argomento</a>"
      user_mentioned_user: "<a href='%{user1Url}'>%{user}</a> ha menzionato <a href='%{user2Url}'>%{another_user}</a>"
      user_mentioned_you: "<a href='%{user1Url}'>%{user}</a> ha menzionato <a href='%{user2Url}'>te</a>"
      you_mentioned_user: "<a href='%{user1Url}'>Tu</a> hai menzionato <a href='%{user2Url}'>%{another_user}</a>"
      posted_by_user: "Pubblicato da <a href='%{userUrl}'>%{user}</a>"
      posted_by_you: "Pubblicato da <a href='%{userUrl}'>te</a>"
      sent_by_user: "Inviato da <a href='%{userUrl}'>%{user}</a>"
      sent_by_you: "Inviato da <a href='%{userUrl}'>te</a>"
    directory:
      username: "Nome utente"
      filter_name: "filtra per nome utente"
      title: "Utenti"
      likes_given: "Dati"
      likes_received: "Ricevuti"
      topics_entered: "Visualizzati"
      topics_entered_long: "Argomenti Visualizzati"
      time_read: "Tempo di Lettura"
      topic_count: "Argomenti"
      topic_count_long: "Argomenti Creati"
      post_count: "Risposte"
      post_count_long: "Risposte Inviate"
      no_results:
        body: "Qui verrà mostrato un elenco delle attività dei membri della comunità. Al momento, l'elenco è vuoto perché la tua comunità è appena nata!"
        extra_body: "Amministratori e moderatori possono visualizzare e gestire gli utenti da <a href='%{basePath}/admin/users/'>Utente Amministratore</a>."
      no_results_with_search: "Nessun risultato trovato."
      days_visited: "Visite"
      days_visited_long: "Giorni di Frequenza"
      posts_read: "Letti"
      posts_read_long: "Messaggi Letti"
      last_updated: "Ultimo aggiornamento:"
      total_rows:
        one: "%{count} utente"
        other: "%{count} utenti"
      edit_columns:
        title: "Modifica Colonne Directory"
        save: "Salva"
        reset_to_default: "Ripristina impostazioni predefinite"
      group:
        all: "tutti i gruppi"
      sort:
        label: "Ordina per %{criteria}"
    group_histories:
      actions:
        change_group_setting: "Cambia le impostazioni del gruppo"
        add_user_to_group: "Aggiunti utente"
        remove_user_from_group: "Rimuovi utente"
        make_user_group_owner: "Rendi proprietario"
        remove_user_as_group_owner: "Revoca proprietà"
    groups:
      member_added: "Aggiunto"
      member_requested: "Richiesto il"
      add_members:
        title: "Aggiungi utenti a %{group_name}"
        description: "Inserisci un elenco di utenti che desideri invitare al gruppo o incollalo in un elenco separato da virgole:"
        usernames_placeholder: "nomi utente"
        usernames_or_emails_placeholder: "nomi utente o email"
        notify_users: "Notifica gli utenti"
        set_owner: "Imposta utenti come proprietari di questo gruppo"
      requests:
        title: "Richieste"
        reason: "Motivo"
        accept: "Accetta"
        accepted: "accettata"
        deny: "Nega"
        denied: "negato"
        undone: "richiesta annullata"
        handle: "gestisci le richieste di iscrizione"
        undo: "Annulla"
      manage:
        title: "Gestisci"
        name: "Nome"
        full_name: "Nome Completo"
        add_members: "Aggiungi utenti"
        invite_members: "Invita"
        delete_member_confirm: "Rimuovere '%{username}' dal gruppo '%{group}'?"
        profile:
          title: Profilo
        interaction:
          title: Interazione
          posting: Pubblicazione
          notification: Notifica
        email:
          title: "Email"
          status: "Sincronizzate %{old_emails} / %{total_emails} email via IMAP."
          enable_smtp: "Abilita SMTP"
          enable_imap: "Abilita IMAP"
          test_settings: "Prova le impostazioni"
          save_settings: "Salva Impostazioni"
          last_updated: "Ultimo aggiornamento:"
          last_updated_by: "di"
          settings_required: "Tutte le impostazioni sono obbligatorie, compilare tutti i campi prima della convalida."
          smtp_settings_valid: "Impostazioni SMTP valide."
          smtp_title: "SMTP"
          smtp_instructions: "Quando abiliti l'SMTP di gruppo, tutte le email in uscita dalla casella di posta del gruppo saranno inviate usando queste impostazioni SMTP, invece che tramite il server di posta configurato per le altre email inviate dal forum."
          imap_title: "IMAP"
          imap_additional_settings: "Altre impostazioni"
          imap_instructions: 'Abilitando l''IMAP di gruppo, le e-mail vengono sincronizzate tra la casella di posta del gruppo e il server e la casella di posta IMAP forniti. Affinché l''IMAP possa essere abilitato, l''SMTP deve prima essere impostato con credenziali valide e verificate. Il nome utente e la password di posta elettronica utilizzati per SMTP saranno utilizzati anche per IMAP. Per ulteriori informazioni, consulta <a target="_blank" href="https://meta.discourse.org/t/imap-support-for-group-inboxes/160588"> l''annuncio della funzionalità su Discourse Meta</a>.'
          imap_alpha_warning: "Attenzione: questa è una funzionalità in fase alfa. Solo Gmail è ufficialmente supportato. Gli utenti che la usano se ne assumono il rischio!"
          imap_settings_valid: "Impostazioni IMAP valide."
          smtp_disable_confirm: "Se disabiliti SMTP, tutte le impostazioni SMTP e IMAP verranno reimpostate e le funzionalità associate verranno disabilitate. Sei sicuro di voler continuare?"
          imap_disable_confirm: "Se disabiliti IMAP, tutte le impostazioni IMAP verranno reimpostate e le funzionalità associate verranno disabilitate. Sei sicuro di voler continuare?"
          imap_mailbox_not_selected: "Devi selezionare una casella di posta per questa configurazione IMAP, altrimenti non verrà sincronizzata nessuna casella di posta!"
          prefill:
            title: "Precompila con impostazioni per:"
            gmail: "Gmail"
            outlook: "Outlook.com"
            office365: "Microsoft 365"
          ssl_modes:
            none: "Nessuna"
            ssl_tls: "SSL/TLS"
            starttls: "STARTTLS"
          credentials:
            title: "Credenziali"
            smtp_server: "Server SMTP"
            smtp_port: "Porta SMTP"
            smtp_ssl_mode: "Modalità SSL"
            imap_server: "Server IMAP"
            imap_port: "Porta IMAP"
            imap_ssl: "Usa SSL per IMAP"
            username: "Nome utente"
            password: "Password"
          settings:
            title: "Impostazioni"
            allow_unknown_sender_topic_replies: "Consenti a mittenti sconosciuti di rispondere agli argomenti."
            allow_unknown_sender_topic_replies_hint: "Consenti a mittenti sconosciuti di rispondere agli argomenti del gruppo. Se l'opzione è disabilitata, le risposte provenienti da indirizzi e-mail non invitati all'argomento causeranno la creazione di un nuovo argomento in cui saranno incluse."
            from_alias: "Da Alias"
            from_alias_hint: "Alias da usare come indirizzo di provenienza per l'invio di email SMTP di gruppo. Nota che questo potrebbe non essere supportato da tutti i provider di posta; consulta la documentazione del tuo provider di posta."
          mailboxes:
            synchronized: "Maibox sincronizzata"
            none_found: "Nessuna mailbox trovata in questo account e-mail."
            disabled: "Disabilitato"
        membership:
          title: Iscrizione
          access: Accesso
        categories:
          title: Categorie
          long_title: "Notifiche predefinite di categoria"
          description: "Quando gli utenti vengono aggiunti a questo gruppo, le impostazioni di notifica della loro categoria verranno impostate su questi valori predefiniti. Potranno essere cambiate in un secondo momento."
          watched_categories_instructions: "Osserva automaticamente tutti gli argomenti in queste categorie. I membri del Gruppo riceveranno notifica di tutti i nuovi messaggi e argomenti e, accanto all'argomento, apparirà il conteggio dei nuovi messaggi."
          tracked_categories_instructions: "Seguirai automaticamente tutti gli argomenti appartenenti a queste categorie. Accanto all'argomento comparirà il conteggio dei nuovi messaggi."
          watching_first_post_categories_instructions: "Gli utenti riceveranno una notifica alla pubblicazione del primo messaggio in ogni nuovo argomento in queste categorie."
          regular_categories_instructions: "Se queste categorie saranno silenziate, ciò non si applica ai membri del gruppo. Gli utenti saranno avvisati se menzionati o se qualcuno risponde ai loro messaggi."
          muted_categories_instructions: "Gli utenti non riceveranno alcuna notifica su nuovi argomenti in queste categorie, né verranno visualizzati nella pagina delle Categorie o degli argomenti Recenti."
        tags:
          title: Etichette
          long_title: "Notifiche predefinite delle Etichette"
          description: "Quando vengono aggiunti utenti a questo gruppo, le loro impostazioni di notifica delle etichette verranno impostate su questi valori predefiniti, che potranno essere cambiati in seguito."
          watched_tags_instructions: "Osserva automaticamente tutti gli argomenti con queste etichette. I membri del gruppo saranno notificati di tutti i nuovi messaggi e argomenti e, accanto all'argomento, apparirà anche il numero di nuovi messaggi."
          tracked_tags_instructions: "Segui automaticamente tutti gli argomenti con queste etichette. Accanto all'argomento apparirà il numero di nuovi messaggi."
          watching_first_post_tags_instructions: "Gli utenti riceveranno una notifica alla pubblicazione del primo messaggio in ogni nuovo argomento con queste etichette."
          regular_tags_instructions: "Se queste etichette vengono silenziate, ciò non si applicherà ai membri del gruppo. Gli utenti riceveranno una notifica quando sono menzionati o ricevono una risposta."
          muted_tags_instructions: "Gli utenti non riceveranno notifiche su nessun nuovo argomento con queste etichette, e non appariranno tra i Recenti."
        logs:
          title: "Log"
          when: "Quando"
          action: "Azione"
          acting_user: "Autore azione"
          target_user: "Utente destinatario"
          subject: "Oggetto"
          details: "Dettagli"
          from: "Da"
          to: "A"
      permissions:
        title: "Autorizzazioni"
        none: "Non ci sono categorie associate a questo gruppo."
        description: "I membri di questo gruppo possono accedere a queste categorie"
      public_admission: "Consenti agli utenti di unirsi al gruppo liberamente (richiede che il gruppo abbia visibilità pubblica)"
      public_exit: "Consenti agli utenti di lasciare il gruppo liberamente"
      empty:
        posts: "Non ci sono messaggi da membri di questo gruppo."
        members: "Non ci sono membri in questo gruppo."
        requests: "Non ci sono richieste di iscrizione a questo gruppo."
        mentions: "Questo gruppo non è stato menzionato."
        messages: "Non ci sono messaggi per questo gruppo."
        topics: "Non ci sono argomenti da membri di questo gruppo."
        logs: "Non ci sono log per questo gruppo."
      add: "Aggiungi"
      join: "Partecipa"
      leave: "Abbandona"
      request: "Richiesta"
      message: "Messaggio"
      confirm_leave: "Vuoi abbandonare questo gruppo?"
      allow_membership_requests: "Consenti agli utenti di inviare richieste di ammissione ai proprietari dei gruppi (richiede un gruppo visibile pubblicamente)"
      membership_request_template: "Modello personalizzato da mostrare agli utenti quando inviano una richiesta di adesione"
      membership_request:
        submit: "Invia Richiesta"
        title: "Richiesta di adesione a @%{group_name}"
        reason: "Spiega ai proprietari del gruppo perché fai parte di questo gruppo"
      membership: "Iscrizione"
      name: "Nome"
      group_name: "Nome gruppo"
      user_count: "Utenti"
      bio: "Informazioni sul Gruppo"
      selector_placeholder: "inserisci nome utente"
      owner: "proprietario"
      index:
        title: "Gruppi"
        all: "Tutti i gruppi"
        empty: "Non ci sono gruppi visibili."
        filter: "Filtra per tipo di gruppo"
        owner_groups: "Gruppi di cui sono proprietario"
        close_groups: "Gruppi Chiusi"
        automatic_groups: "Gruppi Automatici"
        automatic: "Automatico"
        closed: "Chiuso"
        public: "Pubblico"
        private: "Privato"
        public_groups: "Gruppi Pubblici"
        my_groups: "I Miei Gruppi"
        group_type: "Tipo di gruppo"
        is_group_user: "Membro"
        is_group_owner: "Proprietario"
        search_results: "I risultati di ricerca verranno visualizzati di seguito."
      title:
        one: "Group"
        other: "Gruppi"
      activity: "Attività"
      members:
        title: "Membri"
        filter_placeholder_admin: "nome utente o e-mail"
        filter_placeholder: "nome utente"
        remove_member: "Rimuovi Membro"
        remove_member_description: "Rimuovi <b>%{username}</b> da questo gruppo"
        make_owner: "Assegna Proprietà"
        make_owner_description: "Rendi <b>%{username}</b> un proprietario di questo gruppo"
        remove_owner: "Rimuovi come Proprietario"
        remove_owner_description: "Rimuovi <b>%{username}</b> come proprietario di questo gruppo "
        make_primary: "Rendi Primario"
        make_primary_description: "Rendi questo gruppo primario per <b>%{username}</b>"
        remove_primary: "Rimuovi dai primari"
        remove_primary_description: "Rimuovi questo gruppo primario per <b>%{username}</b>"
        remove_members: "Rimuovi Membri"
        remove_members_description: "Rimuovi gli utenti selezionati da questo gruppo"
        make_owners: "Rendi Proprietari"
        make_owners_description: "Rendi gli utenti selezionati proprietari di questo gruppo"
        remove_owners: "Rimuovi Proprietari"
        remove_owners_description: "Rimuovi gli utenti selezionati dai proprietari di questo gruppo"
        make_all_primary: "Rendi tutto primario"
        make_all_primary_description: "Rendi questo il gruppo principale per tutti gli utenti selezionati"
        remove_all_primary: "Rimuovi dai primari"
        remove_all_primary_description: "Rimuovi questo gruppo dai primari"
        status: "Stato"
        owner: "Proprietario"
        primary: "Primario"
        forbidden: "Non puoi visualizzare i membri."
        no_filter_matches: "Nessun membro corrisponde a questa ricerca."
      topics: "Argomenti"
      posts: "Messaggi"
      aria_post_number: "%{title}, messaggio n. %{postNumber}"
      mentions: "Menzioni"
      messages: "Messaggi"
      notification_level: "Livello di notifica predefinito per i messaggi di gruppo"
      alias_levels:
        mentionable: "Chi può @menzionare questo gruppo?"
        messageable: "Chi può inviare messaggi a questo gruppo?"
        nobody: "Nessuno"
        only_admins: "Solo gli amministratori"
        mods_and_admins: "Solo i moderatori e gli amministratori"
        members_mods_and_admins: "Solo i membri del gruppo, i moderatori e gli amministratori"
        owners_mods_and_admins: "Solo proprietari di gruppi, moderatori e amministratori"
        everyone: "Chiunque"
      notifications:
        watching:
          title: "In osservazione"
          description: "Verrai avvertito per ogni nuovo invio in qualsiasi messaggio, e verrà mostrato il conteggio delle nuove risposte."
        watching_first_post:
          title: "Osserva Primo Messaggio"
          description: "Riceverai una notifica per tutti i nuovi messaggi in questo gruppo, ma non per le risposte ai messaggi."
        tracking:
          title: "Seguite"
          description: "Verrai avvertito se qualcuno menziona il tuo @nome o ti risponde e verrà mostrato un conteggio delle nuove risposte."
        regular:
          title: "Normale"
          description: "Verrai avvertito se qualcuno menziona il tuo @nome o ti risponde."
        muted:
          title: "Silenziato"
          description: "Non riceverai alcuna notifica relativa ai messaggi in questo gruppo."
      flair_url: "Immagine Avatar Flair"
      flair_upload_description: "Usa immagini quadrate non inferiori a 20px per 20px."
      flair_bg_color: "Colore Sfondo Avatar Flair"
      flair_bg_color_placeholder: "(Facoltativo) Codice esadecimale del colore"
      flair_color: "Colore Avatar Flair"
      flair_color_placeholder: "(Facoltativo) Codice esadecimale del colore"
      flair_preview_icon: "Anteprima Icona"
      flair_preview_image: "Anteprima Immagine"
      flair_type:
        icon: "Seleziona un'icona"
        image: "Carica un'immagine"
      default_notifications:
        modal_title: "Notifiche predefinite dell'utente"
        modal_description:
          one: "Intendi applicare questa modifica retroattivamente? Questo cambierà le preferenze per %{count} utente esistente."
          other: "Intendi applicare questa modifica retroattivamente? Questo cambierà le preferenze per %{count} utenti esistenti."
        modal_yes: "Sì"
        modal_no: "No, applica le modifiche solo da adesso in avanti"
    user_action_groups:
      "1": "Mi piace - Assegnati"
      "2": "Mi piace - Ricevuti"
      "3": "Segnalibri"
      "4": "Argomenti"
      "5": "Risposte"
      "6": "Risposte"
      "7": "Menzioni"
      "9": "Citazioni"
      "11": "Modifiche"
      "12": "Elementi Inviati"
      "13": "Posta in arrivo"
      "14": "In Attesa"
      "15": "Bozze"
      "17": "Collegamenti"
    categories:
      categories_label: "categorie"
      subcategories_label: "sottocategorie"
      no_subcategories: "nessuna sottocategoria"
      remove_filter: "rimuovi filtro"
      plus_more_count:
        one: "+%{count} altro"
        other: "+altri %{count}"
      view_all: "vedi tutto"
      category: "Categoria"
      category_list: "Visualizza l'elenco delle categorie"
      reorder:
        title: "Riordina Categorie"
        title_long: "Riorganizza l'elenco di categorie"
        save: "Salva Ordinamento"
        apply_all: "Applica"
        position: "Posizione"
      posts: "Messaggi"
      topics: "Argomenti"
      latest: "Più recenti"
      subcategories: "Sottocategorie"
      muted: "Categorie silenziate"
      topic_sentence:
        one: "%{count} argomento"
        other: "%{count} argomenti"
      topic_stat:
        one: "%{number} / %{unit}"
        other: "%{number} / %{unit}"
      topic_stat_unit:
        week: "settimana"
        month: "mese"
      topic_stat_all_time:
        one: "%{number} in totale"
        other: "%{number} in totale"
      topic_stat_sentence_week:
        one: "%{count} nuovo argomento nell'ultima settimana."
        other: "%{count} nuovi argomenti nell'ultima settimana."
      topic_stat_sentence_month:
        one: "%{count} nuovo argomento nell'ultimo mese."
        other: "%{count} nuovi argomenti nell'ultimo mese."
      n_more:
        one: "Categorie (%{count} altra)…"
        other: "Categorie (altre %{count})…"
    ip_lookup:
      title: Ricerca Indirizzo IP
      hostname: Nome host
      location: Località
      location_not_found: (sconosciuto)
      organisation: Organizzazione
      phone: Telefono
      other_accounts: "Altri account con questo indirizzo IP:"
      delete_other_accounts:
        one: "Cancella %{count} account"
        other: "Cancella %{count} account"
      username: "nome utente"
      trust_level: "TL"
      read_time: "tempo lettura"
      topics_entered: "argomenti visualizzati"
      post_count: "n° messaggi"
      confirm_delete_other_accounts: "Vuoi cancellare questi account?"
      powered_by: "tramite<a href='https://maxmind.com'>MaxMindDB</a>"
      copied: "copiato"
    user_fields:
      none: "(scegli un'opzione)"
      required: 'Inserisci un valore per "%{name}"'
      same_as_password: "La tua password non deve essere ripetuta in altri campi."
      optional: (opzionale)
    user:
      said: "%{username}:"
      profile: "Profilo"
      profile_possessive: "Profilo di %{username}"
      account_possessive: "Account di %{name}"
      mute: "Silenzia"
      edit: "Modifica opzioni"
      download_archive:
        title: "Esporta i tuoi dati"
        description: "Scarica un archivio delle attività e delle preferenze del tuo account."
        button_text: "Richiedi archivio"
        confirm: "Scaricare un archivio delle attività e delle preferenze del tuo account?"
        success: "Abbiamo iniziato a creare il tuo archivio, riceverai un messaggio quando il processo sarà completato."
        rate_limit_error: "Gli archivi degli account possono essere scaricati una volta al giorno, riprova domani."
      new_private_message: "Nuovo Messaggio"
      private_message: "Messaggio"
      private_messages: "Messaggi"
      user_notifications:
        filters:
          filter_by: "Filtra per"
          all: "Tutti"
          read: "Letti"
          unread: "Non letti"
          unseen: "Non viste"
        ignore_duration_title: "Ignora utente"
        ignore_duration_username: "Nome utente"
        ignore_duration_when: "Durata:"
        ignore_duration_save: "Ignora"
        ignore_duration_note: "Nota: tutti gli utenti ignorati saranno rimossi allo scadere del relativo periodo di attesa."
        ignore_duration_time_frame_required: "Selezionare un intervallo di tempo"
        ignore_no_users: "Non ci sono utenti ignorati."
        ignore_option: "Ignorato"
        ignore_option_title: "Non riceverai notifiche relative a questo utente e i suoi contenuti saranno nascosti."
        add_ignored_user: "Aggiunta..."
        mute_option: "Silenziati"
        mute_option_title: "Non riceverai notifiche, messaggi personali o messaggi diretti in chat dall'utente."
        normal_option: "Normale"
        normal_option_title: "Riceverai una notifica quando questo utente ti risponde, ti cita o ti menziona."
      notification_schedule:
        title: "Programmazione delle notifiche"
        label: "Attiva pianificazione delle notifiche personalizzata"
        tip: "Al di fuori di queste ore le tue notifiche verranno messe in pausa."
        midnight: "Mezzanotte"
        none: "Nessun orario"
        monday: "lunedi"
        tuesday: "martedì"
        wednesday: "mercoledì"
        thursday: "giovedi"
        friday: "venerdì"
        saturday: "sabato"
        sunday: "domenica"
        to: "a"
      activity_stream: "Attività"
      read: "Letti"
      read_help: "Argomenti letti di recente"
      preferences:
        title: "Preferenze"
        profile:
          enforced_required_fields: "Per continuare a utilizzare questo sito web, dovrai fornire informazioni aggiuntive."
      feature_topic_on_profile:
        open_search: "Seleziona un nuovo argomento"
        title: "Seleziona un argomento"
        search_label: "Cerca argomento per titolo"
        save: "Salva"
        clear:
          title: "Pulisci"
          warning: "Sei sicuro di voler cancellare l'argomento in primo piano?"
      use_current_timezone: "Usa Fuso Orario Corrente"
      profile_hidden: "Il profilo pubblico di questo utente è nascosto."
      login_to_view_profile: "Per visualizzare i profili utente, accedi"
      inactive_user: "Questo utente non è più attivo."
      expand_profile: "Espandi"
      sr_expand_profile: "Espandi i dettagli del profilo"
      collapse_profile: "Comprimi"
      sr_collapse_profile: "Comprimi i dettagli del profilo"
      bookmarks: "Segnalibri"
      bio: "Info su di me"
      timezone: "Fuso orario"
      invited_by: "Invitato Da"
      trust_level: "Livello di attendibilità"
      notifications: "Notifiche"
      statistics: "Statistiche"
      desktop_notifications:
        label: "Notifiche in tempo reale"
        not_supported: "Spiacenti, le notifiche non sono supportate su questo browser."
        perm_default: "Attiva Notifiche"
        perm_denied_btn: "Permesso Negato"
        perm_denied_expl: "Hai negato il permesso per le notifiche. Autorizza le notifiche tramite le impostazioni del tuo browser."
        disable: "Disabilita Notifiche"
        enable: "Abilita Notifiche"
        each_browser_note: "Nota: devi modificare questa impostazione su ogni browser che utilizzi. Tutte le notifiche verranno disabilitate quando le notifiche sono messe in pausa nel menu utente, indipendentemente da questa impostazione."
        consent_prompt: "Desideri ricevere notifiche in tempo reale quando qualcuno risponde a un tuo messaggio?"
      dismiss: "Ignora"
      dismiss_notifications: "Ignora tutti"
      dismiss_notifications_tooltip: "Imposta tutte le notifiche non lette come lette "
      dismiss_bookmarks_tooltip: "Contrassegna tutti i promemoria dei segnalibri non letti come già letti"
      dismiss_messages_tooltip: "Contrassegna tutte le notifiche di messaggi personali non letti come già letti"
      no_likes_title: "Non hai ancora ricevuto nessun Mi piace"
      no_likes_body: >
        Riceverai una notifica qui ogni volta che qualcuno mette Mi piace a uno dei tuoi messaggi, in modo da poter vedere ciò che gli altri trovano utile. Gli altri vedranno lo stesso quando anche tu metti un Mi piace ai loro messaggi! <br><br> Le notifiche per i Mi piace non vengono mai inviate tramite email, ma puoi regolare la modalità di ricezione delle notifiche sui Mi piace sul sito nelle tue <a href='%{preferencesUrl}'>preferenze di notifica</a>.
      no_messages_title: "Non hai messaggi"
      no_messages_body: >
        Hai la necessità di avere una conversazione privata con qualcuno? Invia un messaggio selezionando l'avatar e utilizzando il pulsante del messaggio %{icon}<br><br> Se hai bisogno di aiuto, puoi <a href='%{aboutUrl}'>inviare un messaggio a un membro dello staff</a>.
      no_bookmarks_title: "Non hai ancora aggiunto alcun segnalibro"
      no_bookmarks_body: >
        Inizia ad aggiungere segnalibri ai messaggi con il pulsante %{icon}. Essi saranno elencati qui per facilitarne la consultazione. Puoi anche impostare un promemoria!
      no_bookmarks_search: "Nessun segnalibro trovato con la query di ricerca fornita."
      no_notifications_title: "Non hai ancora notifiche"
      no_notifications_body: >
        Riceverai una notifica in questo pannello sulle attività che ti riguardano direttamente, quali risposte ai tuoi argomenti e messaggi. quando qualcuno ti <b>@menziona</b> o ti cita e risponde agli argomenti che stai osservando. Le notifiche verranno inviate anche alla tua e-mail quando non hai effettuato l'accesso per un po' di tempo. <br><br> Cerca %{icon} per decidere su quali argomenti, categorie ed etichette essere informato. Per ulteriori informazioni, consulta le tue <a href='%{preferencesUrl}'>preferenze di notifica</a>.
      no_other_notifications_title: "Non hai ancora altre notifiche"
      no_other_notifications_body: >
        Riceverai una notifica in questo pannello su altri tipi di attività che potrebbero essere rilevanti per te, ad esempio quando qualcuno aggiunge un link a uno dei tuoi messaggi o lo modifica.
      no_notifications_page_title: "Non hai ancora notifiche"
      no_notifications_page_body: >
        Riceverai una notifica sulle attività rilevanti per te, fra cui le risposte ai tuoi argomenti e messaggi, quando qualcuno ti <b>@menziona</b> o ti cita, e risponde agli argomenti che osservi. Le notifiche ti saranno inviate anche per e-mail quando è un po' che non accedi al forum. <br><br> Cerca l'icona %{icon} per decidere per quali specifici argomenti, categorie ed etichette vuoi ricevere le notifiche. Per altre opzioni, vai alle tue <a href='%{preferencesUrl}'>preferenze di notifica</a>.
      dynamic_favicon: "Mostra il contatore sull'icona del browser"
      skip_new_user_tips:
        description: "Salta i suggerimenti e i distintivi per l'inserimento dei nuovi utenti"
      reset_seen_user_tips: "Mostra di nuovo i suggerimenti per gli utenti"
      theme_default_on_all_devices: "Rendi questo il tema predefinito su tutti i miei dispositivi."
      color_scheme_default_on_all_devices: "Imposta questo schema colori predefinito su tutti i miei dispositivi"
      color_scheme: "Combinazione di colori"
      color_schemes:
        default_description: "Tema predefinito"
        disable_dark_scheme: "Come di norma"
        dark_instructions: "Puoi provare i colori del tema scuro attivandolo sul tuo dispositivo."
        undo: "Annulla"
        regular: "Normale"
        dark: "Modalità scura"
        default_dark_scheme: "(predefinito del sito)"
      dark_mode: "Modalità scura"
      dark_mode_enable: "Attiva lo schema di colori automatico della modalità scura"
      text_size_default_on_all_devices: "Rendi questa la dimensione del testo predefinita su tutti i miei dispositivi"
      allow_private_messages: "Consenti agli altri utenti di inviarmi messaggi personali"
      external_links_in_new_tab: "Apri tutti i link esterni in nuove schede"
      enable_quoting: "Abilita \"rispondi citando\" il testo evidenziato"
      enable_defer: "Abilita opzione di contrassegnare gli argomenti come non letti"
      experimental_sidebar:
        enable: "Abilita barra laterale"
        options: "Opzioni"
        navigation_section: "Navigazione"
        navigation_section_instruction: "Quando un elenco di argomenti nel menu di navigazione contiene elementi nuovi o non letti…"
        link_to_filtered_list_checkbox_description: "Collegamento all'elenco filtrato"
        show_count_new_items_checkbox_description: "Mostra un conteggio dei nuovi elementi"
      change: "cambia"
      featured_topic: "Argomento in primo piano"
      moderator: "%{user} è un moderatore"
      admin: "%{user} è un amministratore"
      moderator_tooltip: "Questo utente è un moderatore"
      admin_tooltip: "Questo utente è un amministratore"
      silenced_tooltip: "Questo utente è silenziato"
      suspended_notice: "Questo utente è sospeso fino al %{date}."
      suspended_permanently: "Questo utente è sospeso."
      suspended_reason: "Motivo: "
      github_profile: "GitHub"
      email_activity_summary: "Riepilogo Attività"
      mailing_list_mode:
        label: "Modalità Mailing list"
        enabled: "Abilita la modalità mailing list"
        instructions: |
          Questa impostazione modifica il riepilogo delle attività.<br />
          Gli argomenti e le categorie silenziate non sono incluse in queste email.
        individual: "Invia una email per ogni nuovo messaggio"
        individual_no_echo: "Invia una email per ogni nuovo messaggio, eccetto per i miei"
        many_per_day: "Inviami un'email per ogni nuovo messaggio (circa %{dailyEmailEstimate} al giorno)"
        few_per_day: "Inviami una email per ogni nuovo messaggio (circa 2 al giorno)"
        warning: "Modalità Mailing List attiva. Le impostazioni per la notifica via email verranno ignorate."
      tag_settings: "Etichette"
      watched_tags: "Osservate"
      watched_tags_instructions: "Osserverai automaticamente tutti gli argomenti con queste etichette. Verrai avvertito di tutti i nuovi messaggi e argomenti, e accanto all'argomento apparirà anche un conteggio dei nuovi messaggi."
      tracked_tags: "Seguite"
      tracked_tags_instructions: "Seguirai automaticamente tutti gli argomenti con queste etichette. Accanto all'argomento apparirà il conteggio dei nuovi messaggi."
      muted_tags: "Silenziati"
      muted_tags_instructions: "Non riceverai notifiche circa i nuovi argomenti con queste etichette, inoltre non appariranno in \"Ultimi\"."
      watched_categories: "Osservate"
      watched_categories_instructions: "Osserverai automaticamente tutti gli argomenti in queste categorie. Riceverai notifiche su tutti i nuovi messaggi e argomenti e, accanto all'argomento, apparirà il conteggio dei nuovi messaggi."
      tracked_categories: "Seguite"
      tracked_categories_instructions: "Seguirai automaticamente tutti gli argomenti appartenenti a queste categorie. Accanto all'argomento comparirà il conteggio dei nuovi messaggi."
      watched_first_post_categories: "Osservazione Primo Messaggio"
      watched_first_post_categories_instructions: "Riceverai la notifica per il primo messaggio di ogni nuovo argomento in queste categorie."
      watched_first_post_tags: "Osservazione Primo Messaggio"
      watched_first_post_tags_instructions: "Riceverai la notifica per il primo messaggio di ogni nuovo argomento con queste etichette."
      watched_precedence_over_muted: "Inviami notifiche sugli argomenti nelle categorie o nei tag che sto osservando anche se appartengono a un oggetto silenziato"
      muted_categories: "Silenziate"
      muted_categories_instructions: "Non riceverai notifiche riguardanti i contenuti di queste categorie, e non appariranno nelle pagine delle Categorie o dei Recenti."
      muted_categories_instructions_dont_hide: "Non riceverai alcuna notifica relativa a nuovi argomenti in queste categorie."
      regular_categories: "Normale"
      regular_categories_instructions: "Vedrai queste categorie nelle liste di argomenti \"Recenti\" e \"Popolari\"."
      no_category_access: "Come moderatore hai accesso limitato alla categoria, il salvataggio è disabilitato."
      delete_account: "Cancella il mio account"
      delete_account_confirm: "Vuoi cancellare il tuo account in modo permanente? Questa azione non può essere annullata!"
      deleted_yourself: "Il tuo account è stato eliminato con successo."
      delete_yourself_not_allowed: "Contattare un membro dello staff per richiedere l'eliminazione del proprio account"
      unread_message_count: "Messaggi"
      admin_delete: "Cancella"
      users: "Utenti"
      muted_users: "Silenziati"
      muted_users_instructions: "Elimina tutte le notifiche e gli MP da questi utenti."
      allowed_pm_users: "Consentito"
      allowed_pm_users_instructions: "Consenti MP solo da questi utenti."
      allow_private_messages_from_specific_users: "Consenti solo a utenti specifici di inviarmi messaggi personali"
      ignored_users: "Ignorato"
      ignored_users_instructions: "Elimina tutti i messaggi, le notifiche e MP da questi utenti."
      tracked_topics_link: "Mostra"
      automatically_unpin_topics: "Spunta automaticamente gli argomenti quando arrivi in fondo."
      apps: "App"
      revoke_access: "Revoca Accesso"
      undo_revoke_access: "Annullare Revoca Accesso"
      api_approved: "Approvato:"
      api_last_used_at: "Ultimo utilizzo:"
      theme: "Tema"
      save_to_change_theme: 'Il tema verrà aggiornato dopo aver cliccato su "%{save_text}"'
      home: "Home Page Predefinita"
      staged: "Temporaneo"
      staff_counters:
        flags_given:
          one: '<span class="%{className}">%{count}</span> segnalazione utile'
          other: '<span class="%{className}">%{count}</span> segnalazioni utili'
        flagged_posts:
          one: '<span class="%{className}">%{count}</span> messaggio segnalato'
          other: '<span class="%{className}">%{count}</span> messaggi segnalati'
        deleted_posts:
          one: '<span class="%{className}">%{count}</span> messaggio cancellato'
          other: '<span class="%{className}">%{count}</span> messaggi cancellati'
        suspensions:
          one: '<span class="%{className}">%{count}</span> sospensione'
          other: '<span class="%{className}">%{count}</span> sospensioni'
        warnings_received:
          one: '<span class="%{className}">%{count}</span> avviso'
          other: '<span class="%{className}">%{count}</span> avvisi'
        rejected_posts:
          one: '<span class="%{className}">%{count}</span> messaggio rifiutato'
          other: '<span class="%{className}">%{count}</span> messaggi rifiutati'
      messages:
        all: "tutti i messaggi in arrivo"
        inbox: "In arrivo"
        personal: "Personali"
        latest: "Più recenti"
        sent: "Inviati"
        unread: "Non letti"
        unread_with_count:
          one: "Non letto (%{count})"
          other: "Non letti (%{count})"
        new: "Nuovo"
        new_with_count:
          one: "Nuovo (%{count})"
          other: "Nuovi (%{count})"
        archive: "Archiviati"
        groups: "I Miei Gruppi"
        move_to_inbox: "Sposta nella posta in arrivo"
        move_to_archive: "Archivia"
        failed_to_move: "Errore nello spostare i messaggi selezionati (forse la tua connessione non è attiva)"
        tags: "Etichette"
        all_tags: "Tutte le Etichette"
        warnings: "Avvertimenti ufficiali"
        read_more_in_group: "Vuoi continuare a leggere? Sfoglia altri messaggi in %{groupLink}."
        read_more: "Vuoi continuare a leggere? Sfoglia altri messaggi in <a href='%{basePath}/u/%{username}/messages'>messaggi personali</a>."
        read_more_group_pm_MF: |
          { HAS_UNREAD_AND_NEW, select,
            true {
              { UNREAD, plural,
                   =0 {}
                  one {C'è <a href='{basePath}/u/{username}/messages/group/{groupName}/unread'># messaggio non letto</a>}
                other {Ci sono <a href='{basePath}/u/{username}/messages/group/{groupName}/unread'># messaggi non letti</a>}
              }
              { NEW, plural,
                   =0 {}
                  one { e <a href='{basePath}/u/{username}/messages/group/{groupName}/new'># nuovo</a> messaggio rimanente, oppure puoi sfogliare altri messaggi in {groupLink}}
                other { e <a href='{basePath}/u/{username}/messages/group/{groupName}/new'># nuovi</a> messaggi rimanenti, oppure puoi sfogliare altri messaggi in {groupLink}}
              }
            }
            false {
              { UNREAD, plural,
                   =0 {}
                  one {C'è <a href='{basePath}/u/{username}/messages/group/{groupName}/unread'># messaggio non letto</a> rimanente, oppure puoi sfogliare altri messaggi in {groupLink}}
                other {Ci sono <a href='{basePath}/u/{username}/messages/group/{groupName}/unread'># messaggi non letti</a> rimanenti, oppure puoi sfogliare altri messaggi in {groupLink}}
              }
              { NEW, plural,
                   =0 {}
                  one {C'è <a href='{basePath}/u/{username}/messages/group/{groupName}/new'># nuovo</a> messaggio rimanente, oppure puoi sfogliare altri messaggi in {groupLink}}
                other {Ci sono <a href='{basePath}/u/{username}/messages/group/{groupName}/new'># nuovi</a> messaggi rimanenti, oppure puoi sfogliare altri messaggi in {groupLink}}
              }
            }
            other {}
          }
        read_more_personal_pm_MF: |
          { HAS_UNREAD_AND_NEW, select,
            true {
              { UNREAD, plural,
                   =0 {}
                  one {C'è <a href='{basePath}/u/{username}/messages/unread'># messaggio non letto</a>}
                other {Ci sono <a href='{basePath}/u/{username}/messages/unread'># messaggi non letti</a>}
              }
              { NEW, plural,
                   =0 {}
                  one { e <a href='{basePath}/u/{username}/messages/new'># nuovo</a> messaggio rimanente, oppure puoi sfogliare altri <a href='{basePath}/u/{username}/messages'>messaggi personali</a>}
                other { e <a href='{basePath}/u/{username}/messages/new'># nuovi</a> messaggi rimanenti, oppure puoi sfogliare altri <a href='{basePath}/u/{username}/messages'>messaggi personali</a>}
              }
            }
           false {
              { UNREAD, plural,
                   =0 {}
                  one {C'è <a href='{basePath}/u/{username}/messages/unread'># messaggio non letto</a> rimanente, oppure puoi sfogliare altri <a href='{basePath}/u/{username}/messages'>messaggi personali</a>}
                other {Ci sono <a href='{basePath}/u/{username}/messages/unread'># messaggi non letti</a> rimanenti, oppure puoi sfogliare altri <a href='{basePath}/u/{username}/messages'>messaggi personali</a>}
              }
              { NEW, plural,
                   =0 {}
                  one {C'è <a href='{basePath}/u/{username}/messages/new'># nuovo</a> messaggio rimanente, oppure puoi sfogliare altri <a href='{basePath}/u/{username}/messages'>messaggi personali</a>}
                other {Ci sono <a href='{basePath}/u/{username}/messages/new'># nuovi</a> messaggi rimanenti, oppure puoi sfogliare altri <a href='{basePath}/u/{username}/messages'>messaggi personali</a>}
              }
            }
            other {}
          }
      preferences_nav:
        account: "Account"
        security: "Sicurezza"
        profile: "Profilo"
        emails: "Email"
        notifications: "Notifiche"
        tracking: "Contenuto seguito"
        categories: "Categorie"
        users: "Utenti"
        tags: "Etichette"
        interface: "Interfaccia"
        apps: "App"
        navigation_menu: "Menu di navigazione"
      change_password:
        success: "(email inviata)"
        in_progress: "(invio email in corso)"
        error: "(errore)"
        action: "Invia l'email per il ripristino della password"
        set_password: "Imposta Password"
        choose_new: "Scegli una nuova password"
        choose: "Scegli una password"
        verify_identity: "Per continuare, verifica la tua identità."
        title: "Reimposta password"
      second_factor_backup:
        title: "Codice di backup per l'autenticazione a due fattori"
        regenerate: "Rigenera"
        disable: "Disabilita"
        enable: "Crea codici di backup"
        enable_long: "Aggiungi codici di backup"
        not_enabled: "Non hai ancora creato alcun codice di backup."
        manage:
          one: "Ti è rimasto <strong>%{count}</strong> codice di backup."
          other: "Ti sono rimasti <strong>%{count}</strong> codici di backup."
        copy_to_clipboard: "Copia negli Appunti"
        copy_to_clipboard_error: "Errore durante la copia negli appunti"
        copied_to_clipboard: "Copiato negli Appunti"
        download_backup_codes: "Scarica i codici di backup"
        remaining_codes:
          one: "Ti è rimasto <strong>%{count}</strong> codice di backup."
          other: "Ti sono rimasti <strong>%{count}</strong> codici di backup."
        use: "Usa un codice di backup"
        enable_prerequisites: "Devi attivare un metodo primario di autenticazione a due fattori prima di generare i codici di backup."
        codes:
          title: "Codici di backup generati"
          description: "Ciascuno di questi codici di backup può essere usato una sola volta. Conservali in un posto sicuro ma accessibile."
      second_factor:
        title: "Autenticazione a due fattori"
        enable: "Gestione autenticazione a due fattori"
        disable_all: "Disattiva tutto"
        name: "Nome"
        label: "Codice"
        rate_limit: "Attendi prima di provare un altro codice di autenticazione."
        enable_description: |
          Scansiona il codice QR con una delle app supportate (<a href="https://www.google.com/search?q=authenticator+apps+for+android" target="_blank">Android</a> – <a href="https://www.google.com/search?q=authenticator+apps+for+ios" target="_blank">iOS</a>) e inserisci il tuo codice di autenticazione.
        disable_description: "Inserisci il codice di autenticazione dalla tua app"
        show_key_description: "Inserisci manualmente"
        short_description: |
          Proteggi il tuo account con codici di sicurezza monouso o chiavi di sicurezza fisiche.
        extended_description: |
          L'autenticazione a due fattori aggiunge ulteriore sicurezza al tuo account richiedendo un token usa e getta oltre alla tua password. I token possono essere generati su dispositivi <a href="https://www.google.com/search?q=authenticator+apps+for+android" target='_blank'>Android</a> e <a href="https://www.google.com/search?q=authenticator+apps+for+ios">iOS</a> .
        oauth_enabled_warning: "Tieni presente che gli accessi ai social saranno disabilitati dopo aver attivato l'autenticazione a due fattori sul tuo account."
        use: "Usa l'app Authenticator"
        enforced_with_oauth_notice: "È necessario abilitare l'autenticazione a due fattori. Ti verrà richiesta solo quando effettui l'accesso con password, non con metodi di accesso social o tramite autenticazione esterna."
        enforced_notice: "È necessario abilitare l'autenticazione a due fattori prima di accedere a questo sito."
        disable: "Disabilita"
        disable_confirm: "Vuoi davvero disabilitare tutti i metodi di autenticazione a due fattori?"
        delete: "Elimina"
        delete_confirm_header: "Questi autenticatori basati su token e chiavi di sicurezza fisica verranno eliminati:"
        delete_confirm_instruction: "Per confermare, scrivi <strong>%{confirm}</strong> nella casella sottostante."
        delete_single_confirm_title: "Cancellazione di un autenticatore"
        delete_single_confirm_message: "Stai per cancellare %{name}. Quest'azione non può essere annullata. Se cambi idea, dovrai registrare nuovamente questo autenticatore."
        delete_backup_codes_confirm_title: "Cancellazione codici di backup"
        delete_backup_codes_confirm_message: "Stai per eliminare i codici di backup. Quest'azione non può essere annullata. Se cambi idea, dovrai generare nuovamente questi codici di backup."
        save: "Salva"
        edit: "Modifica"
        edit_title: "Modifica Authenticator"
        edit_description: "Nome Authenticator"
        enable_security_key_description: |
          Quando <a href="https://www.google.com/search?q=hardware+security+key" target="_blank">la chiave di sicurezza hardware</a> o il dispositivo mobile compatibile sono pronti, premi il pulsante Registra qui di seguito.
        totp:
          title: "Authenticator basati su Token"
          add: "Aggiungi Authenticator"
          default_name: "Il mio Authenticator"
          name_and_code_required_error: "Devi fornire un nome e il codice dalla tua app di autenticazione."
        security_key:
          register: "Registra"
          title: "Chiavi di sicurezza fisica"
          add: "Aggiungi chiave di sicurezza fisica"
          default_name: "Chiave di Sicurezza principale"
          iphone_default_name: "iPhone"
          android_default_name: "Android"
          not_allowed_error: "Il processo di registrazione della Chiave di Sicurezza è scaduto o è stato annullato."
          already_added_error: "Hai già registrato questa Chiave di Sicurezza. Non è necessario registrarla di nuovo."
          edit: "Modifica chiave di sicurezza fisica"
          save: "Salva"
          edit_description: "Nome della chiave di sicurezza fisica"
          name_required_error: "Devi fornire un nome per la Chiave di Sicurezza"
      passkeys:
        rename_passkey: "Rinomina passkey"
        add_passkey: "Aggiungi passkey"
        confirm_delete_passkey: "Vuoi davvero eliminare questa passkey?"
        passkey_successfully_created: "Operazione riuscita! La tua nuova passkey è stata creata."
        rename_passkey_instructions: "Scegli un nome per la passkey che la identificherà facilmente, ad esempio utilizza il nome del tuo gestore di password."
        name:
          default: "Passkey principale"
        save: "Salva"
        title: "Passkey"
        short_description: "Le passkey sostituiscono le password e convalidano la tua identità biometricamente (ad esempio touch, faceID) o tramite un PIN/password del dispositivo."
        added_date: "Aggiunta il giorno %{date}"
        last_used_date: "Ultimo utilizzo %{date}"
        never_used: "Mai usata"
        not_allowed_error: "Il processo di registrazione della passkey è scaduto, è stato annullato o non è consentito."
        already_added_error: "Hai già registrato questa passkey. Non devi registrarla di nuovo."
        confirm_button: "o usa una passkey"
      change_about:
        title: "Modifica i dati personali"
        error: "Si è verificato un errore durante la modifica del valore."
      change_username:
        title: "Cambia Nome utente"
        confirm: "Sei sicuro di voler davvero cambiare il tuo nome utente?"
        taken: "Spiacenti, questo nome utente è già riservato."
        invalid: "Nome utente non valido: usa solo lettere e cifre"
      add_email:
        title: "Aggiungi email"
        add: "aggiungi"
      change_email:
        title: "Cambia email"
        taken: "Spiacenti, questa email non è disponibile."
        error: "C'è stato un errore nel cambio dell'email; potrebbe essere già usata da un altro utente."
        success: "Abbiamo inviato una email a questo indirizzo. Segui le indicazioni di conferma."
        success_via_admin: "Abbiamo inviato un'email a quell'indirizzo. L'utente dovrà seguire le istruzioni di conferma contenute nell'email."
        success_staff: "Abbiamo inviato una email al tuo indirizzo corrente. Segui le istruzioni di conferma."
        back_to_preferences: "Torna alle preferenze"
        confirm_success: "La tua e-mail è stata aggiornata."
        confirm: "Conferma"
        authorizing_new:
          description: "Conferma di voler cambiare il tuo indirizzo e-mail in:"
          description_add: "Conferma di voler aggiungere un indirizzo e-mail alternativo:"
        authorizing_old:
          title: "Verifica il vecchio indirizzo e-mail"
          description: "Per proseguire con la modifica dell'indirizzo e-mail, verifica il vecchio indirizzo e-mail:"
          description_add: "Per proseguire con l'aggiunta di un indirizzo e-mail alternativo, verifica l'indirizzo e-mail esistente:"
          old_email: "Vecchia e-mail: %{email}"
          new_email: "Nuova e-mail: %{email}"
          confirm_success: "Abbiamo inviato un'e-mail al tuo nuovo indirizzo per confermare la modifica!"
      change_avatar:
        title: "Cambia l'immagine del tuo profilo"
        gravatar: "<a href='//%{gravatarBaseUrl}%{gravatarLoginUrl}' target='_blank'>%{gravatarName}</a>, basato su"
        gravatar_title: "Cambia il tuo avatar sul sito %{gravatarName}"
        gravatar_failed: "Non è stato trovato alcun %{gravatarName} abbinato a questa email. "
        refresh_gravatar_title: "Ricarica il tuo %{gravatarName}"
        letter_based: "Immagine del profilo assegnata dal sistema"
        uploaded_avatar: "Immagine personalizzata"
        uploaded_avatar_empty: "Aggiungi un'immagine personalizzata"
        upload_title: "Carica la tua foto"
        image_is_not_a_square: "Attenzione: abbiamo ritagliato l'immagine; la larghezza e l'altezza non erano uguali."
        logo_small: "Logo piccolo del sito. Usato come impostazione predefinita."
        use_custom: "Oppure carica un avatar personalizzato:"
      change_profile_background:
        title: "Intestazione Profilo "
        instructions: "Le intestazioni dei profili saranno centrate e avranno una larghezza predefinita di 1110 px."
      change_card_background:
        title: "Sfondo Scheda Utente"
        instructions: "Le immagini di sfondo saranno centrate e avranno una larghezza predefinita di 590px."
      change_featured_topic:
        title: "Argomento in primo piano"
        instructions: "Un collegamento a questo argomento sarà sulla tua scheda utente e profilo."
      email:
        title: "Email"
        primary: "Email principale"
        secondary: "Email secondaria"
        primary_label: "primaria"
        unconfirmed_label: "non confermata"
        resend_label: "Invia di nuovo email di conferma"
        resending_label: "invio…"
        resent_label: "email inviata"
        update_email: "Cambia email"
        set_primary: "Imposta email principale"
        destroy: "Rimuovi email"
        add_email: "Aggiungi email alternativa"
        auth_override_instructions: "L'email può essere aggiornata dal provider di autenticazione."
        no_secondary: "Nessuna email secondaria"
        instructions: "Mai mostrata pubblicamente"
        admin_note: "Nota: un utente amministratore che modifica l'email di un utente non amministratore implica che l'utente abbia perso l'accesso al proprio account email originale, e quindi l'email di reimpostazione della password verrà inviata al nuovo indirizzo. L'email dell'utente non cambierà finché non completerà il processo di reimpostazione della password."
        ok: "Ti invieremo una email di conferma"
        required: "Inserisci un indirizzo email"
        invalid: "Inserisci un indirizzo email valido"
        authenticated: "%{provider} ha autenticato la tua email"
        invite_auth_email_invalid: "La tua email di invito non corrisponde all'email autenticata da %{provider}"
        authenticated_by_invite: "La tua email è stata autenticata dall'invito"
        frequency:
          one: "TI invieremo un'email solo se non ti avremo visto nell'ultimo minuto."
          other: "Ti invieremo un'email solo se manchi da almeno %{count} minuti."
      associated_accounts:
        title: "Account associati"
        connect: "Connetti"
        revoke: "Revoca"
        cancel: "Annulla"
        not_connected: "(non connesso)"
        confirm_modal_title: "Collega un account %{provider} "
        confirm_description:
          disconnect: "Il tuo attuale account %{provider} '%{account_description}' sarà disconnesso."
          account_specific: "Il tuo account %{provider} '%{account_description}' verrà utilizzato per l'autenticazione."
          generic: "Il tuo account %{provider} verrà utilizzato per l'autenticazione."
      name:
        title: "Nome"
        instructions: "Il tuo nome e cognome (facoltativo)."
        instructions_required: "Il tuo nome e cognome."
        required: "Inserisci un nome"
        too_short: "Il nome è troppo breve"
        ok: "Il nome sembra adeguato"
      username:
        title: "Nome utente"
        instructions: "Univoco, senza spazi, breve."
        short_instructions: "Gli utenti possono menzionarti scrivendo @%{username}"
        available: "Il nome utente è disponibile"
        not_available: "Non disponibile. Provare %{suggestion}?"
        not_available_no_suggestion: "Non disponibile"
        too_short: "Il nome utente è troppo corto"
        too_long: "Il nome utente è troppo lungo"
        checking: "Verifica della disponibilità del nome utente…"
        prefilled: "L'email corrisponde al nome utente registrato"
        required: "Inserisci un nome utente"
        edit: "Modifica nome utente"
      locale:
        title: "Lingua dell'interfaccia"
        instructions: "Lingua dell'interfaccia utente. Cambierà quando aggiornerai la pagina."
        default: "(default)"
        any: "tutti"
      homepage:
        default: "(predefinita)"
      password_confirmation:
        title: "Ripeti la password"
      invite_code:
        title: "Codice Invito"
        instructions: "La registrazione dell'account richiede un codice di invito"
      auth_tokens:
        title: "Dispositivi utilizzati di recente"
        short_description: "Questo è un elenco di dispositivi che hanno recentemente effettuato l'accesso al tuo account."
        details: "Dettagli"
        log_out_all: "Disconnetti tutti"
        not_you: "Non sei tu?"
        show_all: "Mostra tutti (%{count})"
        show_few: "Mostrane di meno"
        was_this_you: "Eri tu?"
        was_this_you_description: "Se non sei stato tu, ti raccomandiamo di cambiare la tua password e di disconnetterti da tutte le sessioni."
        browser_and_device: "%{browser} su %{device}"
        secure_account: "Metti in sicurezza il mio account"
        latest_post: "Hai inviato il tuo ultimo messaggio..."
        device_location: '<span class="auth-token-device">%{device}</span> &ndash; <span title="IP: %{ip}">%{location}</span>'
        browser_active: '%{browser} | <span class="active">attivo ora</span>'
        browser_last_seen: "%{browser} | %{date}"
      last_posted: "Ultimo Messaggio"
      last_seen: "Ultima visita"
      created: "Iscritto"
      log_out: "Disconnetti"
      location: "Località"
      website: "Sito Web"
      email_settings: "Email"
      hide_profile_and_presence: "Funzioni Nascondi il mio profilo pubblico e la mia presenza"
      enable_physical_keyboard: "Attiva supporto alla tastiera fisica su iPad"
      text_size:
        title: "Dimensioni del testo"
        smallest: "Piccolissimo"
        smaller: "Più piccolo"
        normal: "Normale"
        larger: "Più grande"
        largest: "Grandissimo"
      title_count_mode:
        title: "Il titolo della pagina di background mostra il conteggio di:"
        notifications: "Nuove notifiche"
        contextual: "Nuovo contenuto nella pagina"
      bookmark_after_notification:
        title: "Dopo l'invio di una notifica di promemoria per segnalibri:"
      like_notification_frequency:
        title: "Notifica alla ricezione di \"Mi piace\"."
        always: "Sempre"
        first_time_and_daily: "La prima volta che un messaggio riceve un \"Mi piace\" e giornalmente"
        first_time: "La prima volta che un messaggio riceve un \"Mi piace\""
        never: "Mai"
      email_previous_replies:
        title: "Includi risposte precedenti al fondo delle email"
        unless_emailed: "a meno che non sia stato già inviato"
        always: "sempre"
        never: "mai"
      email_digests:
        title: "Quando non visito il sito, inviami un'email riepilogativa degli argomenti e delle risposte più popolari"
        every_30_minutes: "ogni 30 minuti"
        every_hour: "ogni ora"
        daily: "ogni giorno"
        weekly: "ogni settimana"
        every_month: "ogni mese"
        every_six_months: "ogni sei mesi"
      email_level:
        title: "Inviami un'e-mail quando sono citato, ricevo una risposta, o il mio @nomeutente è menzionato, oppure quando c'è una nuova attività nelle categorie, nelle etichette o negli argomenti che osservo"
        always: "sempre"
        only_when_away: "solo quando non collegato"
        never: "mai"
      email_messages_level: "Inviami un'e-mail quando mi viene inviato un messaggio personale"
      include_tl0_in_digests: "Includi contenuti dei nuovi utenti nelle email riepilogative"
      email_in_reply_to: "Nelle email includi un estratto delle risposte al messaggio"
      other_settings: "Altro"
      categories_settings: "Categorie"
      topics_settings: "Argomenti"
      new_topic_duration:
        label: "Considera un argomento \"nuovo\" se"
        not_viewed: "non l'ho ancora visto"
        last_here: "è stato creato dopo la mia ultima visita"
        after_1_day: "creato nell'ultimo giorno"
        after_2_days: "creato negli ultimi 2 giorni"
        after_1_week: "creato nell'ultima settimana"
        after_2_weeks: "creato nelle ultime 2 settimane"
      auto_track_topics: "Segui automaticamente gli argomenti che leggo"
      auto_track_options:
        never: "mai"
        immediately: "Immediatamente"
        after_30_seconds: "dopo 30 secondi"
        after_1_minute: "dopo 1 minuto"
        after_2_minutes: "dopo 2 minuti"
        after_3_minutes: "dopo 3 minuti"
        after_4_minutes: "dopo 4 minuti"
        after_5_minutes: "dopo 5 minuti"
        after_10_minutes: "dopo 10 minuti"
      notification_level_when_replying: "Quando scrivo in un argomento, modifica il titolo dell'argomento a"
      topics_unread_when_closed: "Considera gli argomenti come non letti quando sono chiusi"
      invited:
        title: "Inviti"
        pending_tab: "In sospeso"
        pending_tab_with_count: "In sospeso (%{count})"
        expired_tab: "Scaduto"
        expired_tab_with_count: "Scaduti (%{count})"
        redeemed_tab: "Accettato"
        redeemed_tab_with_count: "Accettati (%{count})"
        invited_via: "Invito"
        invited_via_link: "Link %{key} (%{count} / %{max} accettati)"
        groups: "Gruppi"
        topic: "Argomento"
        sent: "Creato/Ultimo Invio"
        expires_at: "Scadenza"
        edit: "Modifica"
        remove: "Rimuovi"
        copy_link: "Ottieni link"
        reinvite: "Reinvia Email"
        reinvited: "Invito spedito di nuovo"
        removed: "Rimosso"
        search: "Digita per cercare inviti…"
        user: "Utente Invitato"
        none: "Nessun invito da visualizzare."
        truncated:
          one: "Visualizzazione del primo invito."
          other: "Visualizzazione dei primi %{count} inviti."
        redeemed: "Inviti Accettati"
        redeemed_at: "Accettato"
        pending: "Inviti in sospeso"
        topics_entered: "Argomenti Visti"
        posts_read_count: "Messaggi Letti"
        expired: "L'invito è scaduto."
        remove_all: "Rimuovi inviti scaduti"
        removed_all: "Tutti gli inviti scaduti sono stati rimossi!"
        remove_all_confirm: "Sei sicuro di voler rimuovere tutti gli inviti scaduti?"
        reinvite_all: "Rispedisci tutti gli Inviti"
        reinvite_all_confirm: "Vuoi inviare nuovamente tutti gli inviti?"
        reinvited_all: "Tutti gli inviti sono stati spediti!"
        time_read: "Ora di Lettura"
        days_visited: "Giorni di Frequenza"
        account_age_days: "Età dell'account in giorni"
        create: "Invita"
        generate_link: "Crea link di invito"
        link_generated: "Ecco il tuo link di invito!"
        valid_for: "Questo collegamento di invito è valido solamente per il seguente indirizzo email: %{email}"
        single_user: "Invita via email"
        multiple_user: "Invita tramite link"
        invite_link:
          title: "Link di invito"
          success: "Link di invito generato con successo!"
          error: "Si è verificato un errore durante la generazione del link di invito"
        invite:
          new_title: "Crea invito"
          edit_title: "Modifica invito"
          instructions: "Condividi questo link per concedere istantaneamente l'accesso a questo sito:"
          copy_link: "copia link"
          expires_in_time: "Scade tra %{time}"
          expired_at_time: "Scaduto alle %{time}"
          show_advanced: "Mostra Opzioni Avanzate"
          hide_advanced: "Nascondi opzioni avanzate"
          restrict: "Limita a"
          restrict_email: "Limita alle e-mail"
          restrict_domain: "Limita al dominio"
          email_or_domain_placeholder: "nome@esempio.com o esempio.com"
          max_redemptions_allowed: "Limite max di utilizzi"
          add_to_groups: "Aggiungi ai gruppi"
          invite_to_topic: "Arriva all'argomento"
          expires_at: "Scadenza:"
          custom_message: "Messaggio personale facoltativo"
          send_invite_email: "Salva e invia Email"
          send_invite_email_instructions: "Limita l'invito alle e-mail per inviare un'e-mail di invito"
          save_invite: "Salva invito"
          invite_saved: "Invito salvato."
        bulk_invite:
          none: "Nessun invito da visualizzare in questa pagina."
          text: "Inviti di gruppo"
          instructions: |
            <p>Invita un elenco di utenti per avviare rapidamente la tua comunità. Prepara un <a href="https://en.wikipedia.org/wiki/Comma-separated_values" target="_blank">file CSV</a> contenente almeno una riga per indirizzo email degli utenti che desideri invitare. Le seguenti informazioni, separate da virgola, possono essere fornite se desideri aggiungere persone a gruppi o inviarle a un argomento specifico la prima volta che accedono.</p>
            <pre>john@smith.com, first_group_name; second_group_name, topic_id</pre>
            <p>A ogni indirizzo email inserito nel file CSV sarà inviato un invito che potrà essere gestito in seguito.</p>
          progress: "Caricamento effettuato al %{progress}%…"
          success: "Il file è stato caricato con successo, riceverai un messaggio di notifica quando il processo sarà completato."
          error: "Spiacenti, il file deve essere in formato CSV."
      confirm_access:
        title: "Conferma accesso"
        incorrect_password: "La password inserita non è corretta."
        incorrect_passkey: "La passkey non è corretta."
        logged_in_as: "Hai effettuato l'accesso come: "
        forgot_password: "Ha dimenticato la password?"
        password_reset_email_sent: "E-mail di reimpostazione password inviata."
        cannot_send_password_reset_email: "Invio e-mail di reimpostazione password non riuscito."
        instructions: "Conferma la tua identità per completare questa azione."
        fine_print: "Ti chiediamo di confermare la tua identità perché si tratta di un'azione potenzialmente sensibile. Una volta effettuata l'autenticazione, ti verrà chiesto di riautenticarti solo dopo alcune ore di inattività."
      password:
        title: "Password"
        too_short:
          one: "La password è troppo corta (dev'essere minimo %{count} carattere)."
          other: "La password è troppo corta (dev'essere minimo %{count} caratteri)."
        common: "Questa password è troppo comune."
        same_as_username: "La tua password è uguale al tuo nome utente."
        same_as_email: "La password coincide con l'email."
        ok: "La password è adeguata"
        instructions:
          one: "Almeno %{count} carattere."
          other: "Almeno %{count} caratteri."
        required: "Inserisci una password"
        confirm: "Conferma"
        incorrect_password: "La password inserita non è corretta."
      summary:
        title: "Riepilogo"
        stats: "Statistiche"
        time_read: "tempo di lettura"
        time_read_title: "%{duration} (sempre)"
        recent_time_read: "orario di lettura recente"
        recent_time_read_title: "%{duration} (negli ultimi 60 giorni)"
        topic_count:
          one: "argomento creato"
          other: "argomenti creati"
        post_count:
          one: "messaggio creato"
          other: "messaggi creati"
        likes_given:
          one: "dato"
          other: "dati"
        likes_received:
          one: "ricevuto"
          other: "ricevuti"
        days_visited:
          one: "giorno di frequenza"
          other: "giorni di frequenza"
        topics_entered:
          one: "argomento visualizzato"
          other: "argomenti visualizzati"
        posts_read:
          one: "messaggio letto"
          other: "messaggi letti"
        bookmark_count:
          one: "segnalibro"
          other: "segnalibri"
        top_replies: "Migliori Risposte"
        no_replies: "Ancora nessuna risposta."
        more_replies: "Altre Risposte"
        top_topics: "Migliori Argomenti"
        no_topics: "Ancora nessun argomento."
        more_topics: "Altri Argomenti"
        top_badges: "Migliori Distintivi"
        no_badges: "Ancora nessun distintivo."
        more_badges: "Altri Distintivi"
        top_links: "Migliori Collegamenti"
        no_links: "Ancora nessun collegamento."
        most_liked_by: "Con più \"Mi Piace\" da"
        most_liked_users: "Con più \"Mi Piace\""
        most_replied_to_users: "Più Risposte A"
        no_likes: "Ancora nessun \"Mi piace\"."
        top_categories: "Categorie principali"
        topics: "Argomenti"
        replies: "Risposte"
      ip_address:
        title: "Ultimo indirizzo IP"
      registration_ip_address:
        title: "Indirizzo IP di Registrazione"
      avatar:
        title: "Immagine Profilo"
        header_title: "profilo, messaggi, segnalibri e preferenze"
        name_and_description: "%{name} - %{description}"
        edit: "Modifica immagine profilo"
      title:
        title: "Titolo"
        none: "(nessuno)"
        instructions: "appare dopo il tuo nome utente"
      flair:
        title: "Flair"
        none: "(nessuno)"
        instructions: "icona visualizzata accanto alla tua immagine del profilo"
      status:
        title: "Stato personalizzato"
        not_set: "Non impostato"
      primary_group:
        title: "Gruppo Primario"
        none: "(nessuno)"
      filters:
        all: "Tutti"
      stream:
        posted_by: "Pubblicato da"
        sent_by: "Inviato da"
        private_message: "messaggio"
        the_topic: "l'argomento"
    user_status:
      save: "Salva"
      set_custom_status: "Imposta stato personalizzato"
      what_are_you_doing: "Cosa fai?"
      pause_notifications: "Metti in pausa le notifiche"
      remove_status: "Rimuovi lo stato"
    user_tips:
      button: "Ho capito!"
      skip: "Ignora suggerimenti"
      first_notification:
        title: "La tua prima notifica!"
        content: "Le notifiche vengono utilizzate per tenerti aggiornato su ciò che sta accadendo nella community."
      topic_timeline:
        title: "Cronologia argomenti"
        content: "Scorri rapidamente gli argomenti più lunghi con la cronologia degli argomenti."
      post_menu:
        title: "Menu messaggi"
        content: "Scopri in quale altro modo puoi interagire con il messaggio facendo clic sui tre puntini!"
      topic_notification_levels:
        title: "Ora stai seguendo questo argomento"
        content: "Cerca questa campanella per modificare le tue preferenze di notifica per argomenti specifici o per intere categorie."
      suggested_topics:
        title: "Continua a leggere!"
        content: "Ecco alcuni argomenti che riteniamo gradiresti leggere in seguito."
    loading: "Caricamento…"
    errors:
      prev_page: "durante il caricamento"
      reasons:
        network: "Errore di Rete"
        server: "Errore del Server"
        forbidden: "Accesso Negato"
        unknown: "Errore"
        not_found: "Pagina Non Trovata"
      desc:
        network: "Controlla la connessione."
        network_fixed: "Sembra di nuovo disponibile."
        server: "Codice di errore: %{status}"
        forbidden: "Non hai i permessi per visualizzarlo."
        not_found: "Ops, l'applicazione ha cercato di caricare una URL inesistente."
        unknown: "Qualcosa è andato storto."
      buttons:
        back: "Torna Indietro"
        again: "Riprova"
        fixed: "Carica Pagina"
    modal:
      close: "chiudi"
      dismiss_error: "Ignora errore"
    form_kit:
      reset: Annulla
      optional: facoltativo
      errors_summary_title: "Questo modulo contiene errori:"
      dirty_form: "Non hai caricato le modifiche! Vuoi davvero uscire?"
      errors:
        required: "Obbligatorio"
        invalid_url: "L'URL deve essere valido"
        not_an_integer: "Deve essere un numero intero"
        not_accepted: "Deve essere accettato"
        not_a_number: "Deve essere un numero"
        too_high: "Deve essere al massimo %{count}"
        too_low: "Deve essere almeno di %{count}"
        too_long:
          one: "Deve essere al massimo di %{count} carattere"
          other: "Deve essere al massimo di %{count} caratteri"
        too_short:
          one: "Deve essere almeno di %{count} carattere"
          other: "Deve essere almeno di %{count} caratteri"
    close: "Chiudi"
    assets_changed_confirm: "Questo sito ha appena ricevuto un aggiornamento software. Vuoi scaricare l'ultima versione ora?"
    logout: "Sei stato disconnesso."
    refresh: "Aggiorna"
    home: "Home"
    read_only_mode:
      enabled: "Questo sito è in modalità di sola lettura. Puoi continuare a navigare nel sito, ma le risposte, i \"Mi piace\" e altre azioni sono per il momento disabilitate."
      login_disabled: "L'accesso è disabilitato quando il sito è in modalità di sola lettura."
      logout_disabled: "La disconnessione è disabilitata quando il sito è in modalità di sola lettura."
    staff_writes_only_mode:
      enabled: "Questo sito è in modalità di sola lettura per lo staff. Puoi continuare a navigare nel sito, ma le risposte, i \"Mi piace\" e altre azioni sono limitate ai soli membri dello staff."
    logs_error_rate_notice:
      reached_hour_MF: |
        <b>{relativeAge}</b> – <a href='{url}' target='_blank'>{rate, plural, one {# errore/ora} other {# errori/ore}}</a> ha raggiunto il limite di {limit, plural, one {# errore/ora} other {# errori/ora}} impostato dal sito.
      reached_minute_MF: |
        <b>{relativeAge}</b> — <a href='{url}' target='_blank'>{rate, plural, one {# errore/minuto} other {# errori/minuto}}</a> ha raggiunto il limite di {limit, plural, one {# errore/minuto} other {# errori/minuto}} impostato dal sito.
      exceeded_hour_MF: |
        <b>{relativeAge}</b> — <a href='{url}' target='_blank'>{rate, plural, one {# errore/ora} other {# errori/ora}}</a> ha superato il limite di {limit, plural, one {# errore/ora} other {# errori/ora}} impostato dal sito.
      exceeded_minute_MF: |
        <b>{relativeAge}</b> — <a href='{url}' target='_blank'>{rate, plural, one {# errore/minuto} other {# errori/minuto}}</a> ha superato il limite di {limit, plural, one {# errore/minuto} other {# errori/minuto}} impostato dal sito.
    learn_more: "Ulteriori informazioni…"
    mute: Silenzia
    unmute: Riattiva
    last_post: Pubblicato
    local_time: "Ora Locale"
    time_read: Letti
    time_read_recently: "%{time_read} recentemente"
    time_read_tooltip: "%{time_read} tempo totale di lettura"
    time_read_recently_tooltip: "%{time_read} tempo totale di lettura (%{recent_time_read} negli ultimi 60 giorni)"
    last_reply_lowercase: ultima risposta
    replies_lowercase:
      one: risposta
      other: risposte
    signup_cta:
      sign_up: "Iscriviti"
      hide_session: "Magari dopo"
      hide_forever: "no grazie"
      hidden_for_session: "OK, te lo chiederemo domani. Puoi sempre utilizzare \"Accedi\" anche per creare un account."
      intro: "Ciao! Sembra che la discussione ti interessi, ma non hai ancora registrato un account."
      value_prop: "Non ti piace dover scorrere gli stessi messaggi? Quando crei un account, riprenderai sempre dall'ultimo messaggio letto. Potrai anche ricevere notifiche di nuove risposte, salvare segnalibri e usare i \"mi piace\" per ringraziare gli altri. Possiamo lavorare tutti insieme per rendere questa community un posto fantastico. :heart:"
    offline_indicator:
      no_internet: "Nessuna connessione internet."
      refresh_page: "Aggiorna pagina"
    summary:
      in_progress: "Riepilogo dell'argomento utilizzando l'IA in corso"
      summarized_on: "Riassunto con IA del giorno %{date}"
      model_used: "IA utilizzata: %{model}"
      outdated: "Il riepilogo è obsoleto"
      outdated_posts:
        one: "(%{count} messaggio mancante)"
        other: "(%{count} messaggi mancanti)"
      enabled_description: "Stai visualizzando le risposte principali di questo argomento: i post più interessanti secondo quanto stabilito dalla community."
      description:
        one: "C'è <b>%{count}</b> risposta."
        other: "Ci sono <b>%{count}</b> risposte."
      buttons:
        hide: "Nascondi il riepilogo"
        generate: "Riassumi"
        regenerate: "Rigenera"
      description_time_MF: |
        {replyCount, plural, one {C'è <b>#</b> risposta} other {Ci sono <b>#</b> risposte}} con un tempo di lettura stimato di <b>{readingTime, plural, one {# minuto} other {# minuti}}</b>.
      enable: "Mostra le risposte migliori"
      disable: "Mostra Tutti i Messaggi"
      short_label: "Migliori risposte"
      show_all_label: "Mostra tutto"
      short_title: "Mostra le risposte principali di questo argomento: i post più interessanti secondo quanto stabilito dalla community"
    deleted_filter:
      enabled_description: "Questo argomento contiene messaggi eliminati, che sono quindi nascosti."
      disabled_description: "I messaggi eliminati di questo argomento sono ora visibili."
      enable: "Nascondi Messaggi Eliminati"
      disable: "Mostra Messaggi Eliminati"
    private_message_info:
      title: "Messaggio"
      invite: "Invita altri…"
      edit: "Aggiungi o rimuovi…"
      remove: "Rimuovi…"
      add: "Aggiungi…"
      leave_message: "Vuoi veramente abbandonare questo messaggio?"
      remove_allowed_user: "Vuoi davvero rimuovere %{name} da questo messaggio?"
      remove_allowed_group: "Vuoi davvero rimuovere %{name} da questo messaggio?"
      leave: "Abbandona"
      remove_group: "Rimuovi gruppo"
      remove_user: "Rimuovi utente"
    email: "Email"
    username: "Nome utente"
    last_seen: "Ultima visita"
    created: "Creato"
    created_lowercase: "creato"
    trust_level: "Livello di attendibilità"
    search_hint: "nome utente, email o indirizzo IP"
    create_account:
      header_title: "Benvenuti!"
      subheader_title: "Creiamo il tuo account"
      disclaimer: "Registrandoti accetti <a href='%{privacy_link}' target='blank'>Informativa sulla privacy</a> e <a href='%{tos_link}' target='blank'>termini del servizio</a>."
      title: "Registrati"
      failed: "Qualcosa non ha funzionato. Forse questa email è già registrata, prova a usare il link di recupero password"
      associate: "Hai già un account? <a href='%{associate_link}'>Accedi</a> per collegare il tuo account %{provider}."
      activation_title: "Attiva il tuo account"
      already_have_account: "Hai già un account?"
    forgot_password:
      title: "Reimposta Password"
      action: "Ho dimenticato la password"
      invite: "Inserisci il nome utente o l'indirizzo email. Ti manderemo un'email per reimpostare la password."
      invite_no_username: "Inserisci il tuo indirizzo di posta elettronica e riceverai un'e-mail per reimpostare la password."
      email-username: "E-mail o nome utente"
      reset: "Reimposta Password"
      complete_username: "Se un account corrisponde al nome utente <b>%{username}</b>, a breve dovresti ricevere un'email con le istruzioni per ripristinare la tua password."
      complete_email: "Se un account corrisponde a <b>%{email}</b>, a breve dovresti ricevere un'email contenente le istruzioni per ripristinare la password."
      complete_username_found: "C'è un account che corrisponde al nome utente <b>%{username}</b>. A breve dovresti ricevere una email con le istruzioni per reimpostare la tua password. "
      complete_email_found: "C'è un account che corrisponde a <b>%{email}</b>. A breve dovresti ricevere una email con le istruzioni per reimpostare la tua password. "
      complete_username_not_found: "Nessun account corrisponde al nome utente <b>%{username}</b>"
      complete_email_not_found: "Nessun account corrisponde a <b>%{email}</b>"
      help: "Le email non arrivano? Per prima cosa controlla la cartella di posta indesiderata.<p>Non sei sicuro di quale indirizzo email hai usato? Inserisci un indirizzo email e ti faremo sapere se esiste.</p><p>Se non hai più accesso all'indirizzo email del tuo account, per favore contatta <a href='%{basePath}/about'>il nostro staff.</a></p>"
      button_ok: "OK"
      button_help: "Aiuto"
    email_login:
      link_label: "Inviami un link di accesso"
      button_label: "con email"
      login_link: "Salta la password; inviami un link di accesso"
      complete_username: "Se un account corrisponde al nome utente <b>%{username}</b> , a breve dovresti ricevere un'email con un collegamento per l'accesso."
      complete_email: "Se un account corrisponde a <b>%{email}</b>, a breve dovresti ricevere un'email con un collegamento per l'accesso."
      complete_username_found: "Abbiamo trovato un account che corrisponde al nome utente <b>%{username}</b>, a breve dovresti ricevere un'email con un collegamento per l'accesso."
      complete_email_found: "Abbiamo trovato un account che corrisponde a <b>%{email}</b>, a breve dovresti ricevere un'email con un collegamento per l'accesso."
      complete_username_not_found: "Nessun account con nome utente <b>%{username}</b>"
      complete_email_not_found: "Nessun account con email <b>%{email}</b>"
      confirm_title: Procedi su %{site_name}
      logging_in_as: Accesso come %{email}
      confirm_button: Completa l'accesso
    login:
      header_title: "Bentornato"
      subheader_title: "Accedi al tuo account"
      title: "Accedi"
      username: "Utente"
      password: "Password"
      show_password: "Mostra"
      hide_password: "Nascondi"
      show_password_title: "Mostra password"
      hide_password_title: "Nascondi password"
      second_factor_title: "Autenticazione a Due Fattori"
      second_factor_description: "Inserisci il codice di autenticazione dalla tua app:"
      second_factor_backup: "Accedi utilizzando un codice di backup"
      second_factor_backup_title: "Backup per l'Autenticazione a Due Fattori"
      second_factor_backup_description: "Inserisci uno dei tuoi codici di backup:"
      second_factor: "Accedi utilizzando l'app Authenticator"
      security_key_description: "Quando hai preparato la chiave di sicurezza fisica o il dispositivo mobile compatibile, premi il pulsante Autentica con Chiave di Sicurezza qui sotto."
      security_key_alternative: "Prova in un altro modo"
      security_key_authenticate: "Autentica con Chiave di Sicurezza"
      security_key_not_allowed_error: "Il processo di autenticazione con Chiave di Sicurezza è scaduto o è stato annullato."
      security_key_no_matching_credential_error: "Non è stato possibile trovare credenziali corrispondenti nella chiave di sicurezza fornita."
      security_key_support_missing_error: "Il tuo dispositivo o browser attuale non supporta l'uso di chiavi di sicurezza. Prova un altro metodo."
      security_key_invalid_response_error: "Il processo di autenticazione della chiave di sicurezza non è riuscito a causa di una risposta non valida."
      passkey_security_error: "Si è verificato un errore di sicurezza: %{message}"
      email_placeholder: "Email / Nome Utente"
      caps_lock_warning: "Il Blocco Maiuscole è attivo"
      error: "Errore sconosciuto"
      cookies_error: "Sembra che il tuo browser abbia i cookie disabilitati. Senza abilitarli potrai avere problemi di accesso."
      rate_limit: "Attendi prima di provare nuovamente a connetterti."
      password_expired: "Password scaduta. <a href='%{reset_url}'>Reimposta la password</a>."
      blank_username: "Inserisci la tua email o il tuo nome utente."
      blank_username_or_password: "Inserisci la tua email o il tuo nome utente, e la password."
      reset_password: "Reimposta Password"
      logging_in: "Accesso…"
      previous_sign_up: "Hai già un account?"
      or: "Oppure"
      authenticating: "Autenticazione…"
      awaiting_activation: "Il tuo account è in attesa di attivazione, utilizza il collegamento per la password dimenticata per ricevere un'altra email di attivazione."
      awaiting_approval: "Il tuo account non è stato ancora approvato da un membro dello staff. Ti invieremo un'email non appena verrà approvato."
      requires_invite: "Spiacenti, l'accesso a questo forum è solo ad invito."
      not_activated: "Non puoi ancora accedere. Abbiamo inviato un'email di attivazione a <b>%{sentTo}</b>. Ti preghiamo di seguire le istruzioni contenute nell'email per attivare l'account."
      not_allowed_from_ip_address: "Non puoi accedere da quell'indirizzo IP."
      admin_not_allowed_from_ip_address: "Non puoi accedere come amministratore da quell'indirizzo IP."
      resend_activation_email: "Clicca qui per inviare nuovamente l'email di attivazione."
      omniauth_disallow_totp: "Il tuo account ha l'autenticazione a due fattori abilitata. Accedi con la tua password."
      resend_title: "Invia Nuovamente Email Attivazione"
      change_email: "Cambia Indirizzo Email"
      provide_new_email: "Fornisci un nuovo indirizzo e invieremo nuovamente la tua email di conferma."
      submit_new_email: "Aggiorna Indirizzo Email"
      sent_activation_email_again: "Ti abbiamo mandato un'altra email di attivazione su <b>%{currentEmail}</b>. Potrebbero essere necessari alcuni minuti di attesa; controlla anche nella cartella spam."
      sent_activation_email_again_generic: "Abbiamo inviato un'altra email di attivazione. Potrebbero passare alcuni minuti prima che arrivi; controlla anche nella cartella spam."
      to_continue: "Effettua l'accesso"
      preferences: "Devi effettuare l'accesso per cambiare le tue impostazioni."
      not_approved: "Il tuo account non è ancora stato approvato. Verrai avvertito via email quando potrai collegarti."
      google_oauth2:
        name: "Google"
        title: "Accedi con Google"
        sr_title: "Accedi con Google"
      twitter:
        name: "Twitter"
        title: "Accedi con Twitter"
        sr_title: "Accedi con Twitter"
      instagram:
        name: "Instagram"
        title: "Accedi con Instagram"
        sr_title: "Accedi con Instagram"
      facebook:
        name: "Facebook"
        title: "Accedi con Facebook"
        sr_title: "Accedi con Facebook"
      github:
        name: "GitHub"
        title: "Accedi con GitHub"
        sr_title: "Accedi con GitHub"
      discord:
        name: "Discord"
        title: "Accedi con Discord"
        sr_title: "Accedi con Discord"
      linkedin_oidc:
        name: "LinkedIn"
        title: "Accedi con LinkedIn"
        sr_title: "Accedi con LinkedIn"
      passkey:
        name: "Accedi con una passkey"
      second_factor_toggle:
        totp: "Utilizzare un'app di autenticazione"
        backup_code: "Utilizza un codice di backup"
        security_key: "Usa invece una chiave di sicurezza"
      no_login_methods:
        title: "Nessun metodo di accesso"
        description: "Nessun metodo di accesso configurato. Gli amministratori possono visitare <a href='%{adminLoginPath}' target='_blank'>%{adminLoginPath}</a> per riconfigurare il sito."
    invites:
      accept_title: "Invito"
      welcome_to: "Benvenuto su %{site_name}!"
      invited_by: "Sei stato invitato da:"
      social_login_available: "Sarai anche in grado di accedere con qualsiasi account social usando questa email."
      your_email: "L'indirizzo email del tuo account è <b>%{email}</b>."
      accept_invite: "Accetta Invito"
      success: "Il tuo account è stato creato e ora hai effettuato l'accesso."
      name_label: "Nome"
      password_label: "Password"
      existing_user_can_redeem: "Riscatta il tuo invito a un argomento o gruppo."
    password_reset:
      continue: "Procedi su %{site_name}"
    emoji_set:
      apple_international: "Apple/Internazionale"
      google: "Google"
      twitter: "Twitter"
      win10: "Win10"
      google_classic: "Google Classic"
      facebook_messenger: "Facebook Messenger"
    category_page_style:
      categories_only: "Solo Categorie"
      categories_with_featured_topics: "Categorie con argomenti in evidenza"
      categories_and_latest_topics: "Categorie e Argomenti Recenti"
      categories_and_latest_topics_created_date: "Categorie e argomenti recenti (in ordine di data di creazione)"
      categories_and_top_topics: "Categorie e Argomenti Popolari"
      categories_boxes: "Riquadri con sottocategorie"
      categories_boxes_with_topics: "Riquadri con Argomenti in evidenza"
      subcategories_with_featured_topics: "Sottocategorie con argomenti in evidenza"
    shortcut_modifier_key:
      shift: "Maiusc"
      ctrl: "Ctrl"
      alt: "Alt"
      enter: "Invio"
    conditional_loading_section:
      loading: Caricamento…
    category_row:
      subcategory_count:
        one: "+%{count} sottocategoria"
        other: "+%{count} sottocategorie"
      topic_count:
        one: "%{count} argomento in questa categoria"
        other: "%{count} argomenti in questa categoria"
    select_kit:
      delete_item: "Cancella %{name}"
      filter_by: "Filtra per: %{name}"
      select_to_filter: "Seleziona un valore da filtrare"
      default_header_text: Seleziona…
      no_content: Nessun risultato trovato
      results_count:
        one: "%{count} risultato"
        other: "%{count} risultati"
      filter_placeholder: Cerca…
      filter_placeholder_with_any: Cerca o crea…
      create: "Crea: '%{content}'"
      max_content_reached:
        one: "Puoi selezionare solo %{count} elemento."
        other: "Puoi selezionare solo %{count} elementi."
      min_content_not_reached:
        one: "Seleziona almeno %{count} elemento."
        other: "Seleziona almeno %{count} elementi."
      components:
        filter_for_more: Filtra per altro…
        categories_admin_dropdown:
          title: "Gestisci le categorie"
        bulk_select_topics_dropdown:
          title: "Azioni collettive"
<<<<<<< HEAD
=======
        bulk_select_bookmarks_dropdown:
          title: "Azioni collettive"
>>>>>>> f4cbf025
    date_time_picker:
      from: Da
      to: A
    file_size_input:
      error:
        size_too_large: "%{provided_file_size} è maggiore del massimo consentito %{max_file_size}"
    emoji_picker:
      filter_placeholder: Ricerca per emoji
      smileys_&_emotion: Smileys ed Emotion
      people_&_body: Persone e parti del corpo
      animals_&_nature: Animali e Natura
      food_&_drink: Cibo e Bevande
      travel_&_places: Viaggi e Località
      activities: Attività
      objects: Oggetti
      symbols: Simboli
      flags: Bandiere
      recent: Usati recentemente
      default_tone: Carnagione di colorito neutro
      light_tone: Carnagione di tonalità chiara
      medium_light_tone: Carnagione di tonalità medio-chiara
      medium_tone: Carnagione di tonalità media
      medium_dark_tone: Carnagione di tonalità medio-scura
      dark_tone: Carnagione di tonalità scura
      default: Emoji personalizzate
    shared_drafts:
      title: "Bozze condivise"
      notice: "Questo argomento è visibile solo a coloro che possono pubblicare bozze condivise."
      destination_category: "Categoria di destinazione"
      publish: "Pubblica Bozza Condivisa"
      confirm_publish: "Confermi la pubblicazione di questa bozza?"
      publishing: "Pubblicazione argomento…"
    composer:
      emoji: "Emoji :)"
      more_emoji: "altro…"
      options: "Opzioni"
      whisper: "sussurro"
      unlist: "invisibile"
      add_warning: "Questo è un avvertimento ufficiale."
      toggle_whisper: "Attiva/Disattiva Sussurri"
      toggle_unlisted: "Rendi Invisibile"
      insert_table: "Inserisci tabella"
      posting_not_on_topic: "A quale argomento vuoi rispondere?"
      saved_local_draft_tip: "salvato in locale"
      similar_topics: "Il tuo argomento è simile a…"
      drafts_offline: "bozze offline"
      edit_conflict: "modifica conflitto"
      esc: "esc"
      esc_label: "ignora il messaggio"
      ok_proceed: "Ok, procedi"
      group_mentioned_limit:
        one: "<b>Attenzione!</b> Hai menzionato <a href='%{group_link}'>%{group}</a>, tuttavia questo gruppo ha più membri rispetto al limite di %{count} menzione di utente configurato dall'amministratore. Non ci saranno notifiche."
        other: "<b>Attenzione!</b> Hai menzionato <a href='%{group_link}'>%{group}</a>, tuttavia questo gruppo ha più membri rispetto al limite di %{count} menzioni di utenti configurato dall'amministratore. Non ci saranno notifiche."
      group_mentioned:
        one: "Menzionando %{group} notificherai <a href='%{group_link}'>%{count} persona</a>."
        other: "Menzionando %{group} notificherai <a href='%{group_link}'>%{count} persone</a>."
      larger_group_mentioned:
        one: "Menzionando %{group} invierai la notifica a <a href='%{group_link}'>%{count} persona</a>. Vuoi procedere?"
        other: "Menzionando %{group} invierai la notifica a <a href='%{group_link}'>%{count} persone</a>. Vuoi procedere?"
      cannot_see_mention:
        category: "Hai menzionato %{username} ma non riceverà alcuna notifica perché non ha accesso a questa categoria. Dovrai aggiungerlo ad un gruppo che ha accesso a questa categoria."
        private: "Hai menzionato %{username} ma non riceverà alcuna notifica perché non ha accesso a questo messaggio privato. Dovrai invitarlo a questo messaggio privato."
        muted_topic: "Hai menzionato @%{username} ma non riceverà alcuna notifica perché ha silenziato questo argomento."
        not_allowed: "Hai menzionato @%{username} ma non riceverà alcuna notifica perché non è stato invitato a questo argomento."
      cannot_see_group_mention:
        not_mentionable: "Non puoi menzionare il gruppo @%{group}."
        some_not_allowed:
          one: "Hai menzionato @%{group} ma solo %{count} membro riceverà la notifica perché gli altri membri non sono in grado di vedere questo messaggio personale. Dovrai invitarli a questo messaggio personale."
          other: "Hai menzionato @%{group} ma solo %{count} membri riceveranno la notifica perché gli altri membri non sono in grado di vedere questo messaggio personale. Dovrai invitarli a questo messaggio personale."
        not_allowed: "Hai menzionato @%{group} ma nessuno dei suoi membri riceverà la notifica perché non sono in grado di vedere questo messaggio personale. Dovrai invitarli a questo messaggio personale."
      here_mention:
        one: "Menzionando <b>@%{here}</b>, verrà inviata una notifica a %{count} utente: confermi?"
        other: "Menzionando <b>@%{here}</b>, verrà inviata una notifica a %{count} utenti: confermi?"
      duplicate_link: "Sembra che il tuo collegamento a <b>%{domain}</b> sia già stato pubblicato in questo argomento da <b>@%{username}</b> in <a href='%{post_url}'>una risposta di %{ago}</a> - sei sicuro di volerlo pubblicare ancora?"
      duplicate_link_same_user: "Sembra che tu abbia già pubblicato un link a <b>%{domain}</b> in questo argomento in <a href='%{post_url}'>una risposta il %{ago}</a>: sei sicuro di volerlo pubblicare di nuovo?"
      reference_topic_title: "RE: %{title}"
      error:
        title_missing: "Il titolo è richiesto"
        title_too_short:
          one: "Il titolo deve contenere almeno %{count} carattere"
          other: "Il titolo deve contenere almeno %{count} caratteri"
        title_too_long:
          one: "Il titolo non può contenere più di %{count} carattere"
          other: "Il titolo non può contenere più di %{count} caratteri"
        post_missing: "Il messaggio non può essere vuoto"
        post_length:
          one: "Il messaggio deve contenere almeno %{count} carattere"
          other: "Il messaggio deve contenere almeno %{count} caratteri"
        try_like: "Hai provato ad usare il pulsante %{heart} ?"
        category_missing: "Devi scegliere una categoria"
        tags_missing:
          one: "Devi scegliere almeno %{count} etichetta"
          other: "Devi scegliere almeno %{count} etichette"
        topic_template_not_modified: "Aggiungi dettagli e specificità al tuo argomento modificando il modello di argomento."
      save_edit: "Salva Modifiche"
      overwrite_edit: "Sovrascrivi modifica"
      reply: "Rispondi"
      cancel: "Annulla"
      create_topic: "Crea Argomento"
      create_pm: "Invia messaggio"
      create_whisper: "Sussurro"
      create_shared_draft: "Crea Bozza condivisa"
      edit_shared_draft: "Modifica Bozza condivisa"
      title: "Oppure premi %{modifier}Invio"
      users_placeholder: "Aggiungi utenti o gruppi"
      title_placeholder: "In breve, di cosa tratta questa discussione?"
      title_or_link_placeholder: "Digita il titolo o incolla qui il collegamento"
      edit_reason_placeholder: "perché stai scrivendo?"
      topic_featured_link_placeholder: "Inserisci il collegamento mostrato con il titolo."
      remove_featured_link: "Rimuovi il collegamento dall'argomento."
      reply_placeholder: "Scrivi qui. Per formattare il testo usa Markdown, BBCode o HTML. Trascina o incolla le immagini."
      reply_placeholder_no_images: "Scrivi qui. Usa Markdown, BBcode o HTML per formattare."
      reply_placeholder_choose_category: "Seleziona una categoria prima di scrivere qui."
      view_new_post: "Visualizza il tuo nuovo messaggio."
      saving: "Salvataggio"
      saved: "Salvato!"
      saved_draft: "Bozza del messaggio in corso. Tocca per riprendere."
      uploading: "Caricamento…"
      show_preview: "mostra anteprima"
      hide_preview: "nascondi anteprima"
      quote_post_title: "Cita l'intero messaggio"
      bold_label: "G"
      bold_title: "Grassetto"
      bold_text: "testo in grassetto"
      italic_label: "I"
      italic_title: "Corsivo"
      italic_text: "testo in corsivo"
      link_title: "Hyperlink"
      link_description: "inserisci qui la descrizione del collegamento"
      link_dialog_title: "Inserisci il collegamento"
      link_optional_text: "titolo opzionale"
      link_url_placeholder: "Incolla un URL o digita per cercare argomenti"
      blockquote_title: "Citazione"
      blockquote_text: "Citazione"
      code_title: "Testo preformattato"
      code_text: "fai rientrare il testo preformattato di 4 spazi"
      paste_code_text: "digita o incolla il codice qui"
      upload_title: "Carica"
      upload_description: "inserisci qui la descrizione del caricamento"
      olist_title: "Elenco Numerato"
      ulist_title: "Elenco Puntato"
      list_item: "Elemento lista"
      toggle_direction: "Attiva Direzione"
      help: "Aiuto Inserimento Markdown"
      collapse: "minimizza il pannello del composer"
      open: "Apri il pannello del composer"
      abandon: "chiudi il composer e scarta la bozza"
      enter_fullscreen: "Espandi il composer a tutto schermo"
      exit_fullscreen: "esci dal composer a tutto schermo"
      exit_fullscreen_prompt: "Premi <kbd>ESC</kbd> per uscire dallo schermo intero."
      show_toolbar: "mostra la barra degli strumenti del Composer"
      hide_toolbar: "nascondi la barra degli strumenti del Composer"
      modal_ok: "OK"
      cant_send_pm: "Spiacenti, non puoi inviare un messaggio a %{username}."
      create_message_error: "Spiacenti, si è verificato un errore durante la creazione del messaggio. Riprova."
      yourself_confirm:
        title: "Hai dimenticato di aggiungere i destinatari?"
        body: "Per ora il messaggio sarà inviato solo a te stesso!"
      slow_mode:
        error: "Questo argomento è in modalità lenta. Hai già pubblicato qualcosa di recente, potrai scrivere di nuovo tra %{timeLeft}."
      user_not_seen_in_a_while:
        single: "La persona a cui stai inviando messaggi, <b>%{usernames}</b>, non si fa vedere qui da molto tempo: %{time_ago}. Potrebbe non ricevere il tuo messaggio. Prova a usare metodi alternativi per contattare %{usernames}."
        multiple: "Le seguenti persone a cui stai inviando messaggi: <b>%{usernames}</b>, non si fanno vedere qui da molto tempo: %{time_ago}. Potrebbero non ricevere il tuo messaggio. Prova a usare metodi alternativi per contattarli."
      admin_options_title: "Impostazioni dello staff opzionali per l'argomento"
      composer_actions:
        reply: Rispondi
        draft: Bozza
        edit: Modifica
        reply_to_post:
          label: Rispondi al messaggio di %{postUsername}
          desc: Rispondi a uno specifico messaggio
        reply_as_new_topic:
          label: Rispondi con un argomento correlato
          desc: Crea un nuovo argomento collegato a questo argomento
          confirm: È stata salvata una nuova bozza di argomento, che verrà sovrascritta se si crea un argomento collegato.
        reply_as_new_group_message:
          label: Rispondi come nuovo messaggio di gruppo
          desc: Crea un nuovo messaggio iniziando con gli stessi destinatari
        reply_to_topic:
          label: Rispondi all'argomento
          desc: Rispondi all'argomento, non a uno specifico messaggio
        toggle_whisper:
          label: Attiva/disattiva sussurri
          desc: I Sussurri sono visibili solo ai membri dello staff
        create_topic:
          label: "Nuovo Argomento"
          desc: Crea un nuovo argomento
        shared_draft:
          label: "Bozza Condivisa"
          desc: "Crea una bozza di argomento che sarà visibile solo agli utenti autorizzati"
        toggle_topic_bump:
          label: "Interruttore riproposizione argomenti"
          desc: "Rispondi senza cambiare la data dell'ultima risposta"
      reload: "Ricarica"
      ignore: "Ignora"
      image_alt_text:
        aria_label: Testo alternativo per l'immagine
        title: "Aggiungi descrizione immagine"
      image_scale_button: "Ridimensiona l'immagine a %{percent}%"
      delete_image_button: Cancella immagine
      toggle_image_grid: Attiva/disattiva la griglia dell'immagine
    notifications:
      tooltip:
        regular:
          one: "%{count} notifica non visualizzata"
          other: "%{count} notifiche non visualizzate"
        message:
          one: "%{count} messaggio non letto"
          other: "%{count} messaggi non letti"
        high_priority:
          one: "%{count} notifica ad alta priorità non letta"
          other: "%{count} notifiche ad alta priorità non lette"
        new_message_notification:
          one: "%{count} notifica di nuovi messaggi"
          other: "%{count} notifiche di nuovi messaggi"
        new_reviewable:
          one: "%{count} nuovo contenuto da rivedere"
          other: "%{count} nuovi contenuti da rivedere"
      title: "notifiche di menzioni @nome, risposte ai tuoi messaggi e argomenti ecc."
      none: "Impossibile caricare le notifiche al momento."
      empty: "Nessuna notifica trovata."
      post_approved: "Il tuo messaggio è stato approvato"
      reviewable_items: "elementi in attesa di revisione"
      watching_first_post_label: "Nuovo Argomento"
      user_moved_post: "Utente %{username} spostato"
      mentioned: "<span>%{username}</span> %{description}"
      group_mentioned: "<span>%{username}</span> %{description}"
      quoted: "<span>%{username}</span> %{description}"
      bookmark_reminder: "<span>%{username}</span> %{description}"
      replied: "<span>%{username}</span> %{description}"
      posted: "<span>%{username}</span> %{description}"
      watching_category_or_tag: "<span>%{username}</span> %{description}"
      edited: "<span>%{username}</span> %{description}"
      liked: "<span>%{username}</span> %{description}"
      liked_2: "<span class='double-user'>%{username}, %{username2}</span> %{description}"
      liked_many:
        one: "<span class='multi-user'>%{username} e %{count} altro</span> %{description}"
        other: "<span class='multi-user'>%{username} e altri %{count}</span> %{description}"
      liked_by_2_users: "%{username}, %{username2}"
      liked_by_multiple_users:
        one: "%{username} e %{count} altro"
        other: "%{username} e altri %{count}"
      liked_consolidated_description:
        one: "ha messo \"mi piace\" a %{count} dei tuoi messaggi"
        other: "ha messo \"mi piace\" a %{count} dei tuoi messaggi"
      liked_consolidated: "<span>%{username}</span> %{description}"
      linked_consolidated_description:
        one: "ha creato un collegamento a %{count} dei tuoi messaggi"
        other: "ha creato un collegamento a %{count} dei tuoi messaggi"
      linked_consolidated: "<span>%{username}</span> %{description}"
      private_message: "<span>%{username}</span> %{description}"
      invited_to_private_message: "<p><span>%{username}</span> %{description}"
      invited_to_topic: "<span>%{username}</span> %{description}"
      invitee_accepted: "<span>%{username}</span> ha accettato il tuo invito"
      invitee_accepted_your_invitation: "ha accettato il tuo invito"
      moved_post: "<span>%{username}</span> ha spostato %{description}"
      linked: "<span>%{username}</span> %{description}"
      granted_badge: "Ha guadagnato '%{description}'"
      topic_reminder: "<span>%{username}</span> %{description}"
      watching_first_post: "<span>Nuovo Argomento</span> %{description}"
      membership_request_accepted: "Iscrizione accettata in '%{group_name}'"
      membership_request_consolidated:
        one: "%{count} richiesta di iscrizione aperta per '%{group_name}'"
        other: "%{count} richieste di iscrizione aperte per '%{group_name}'"
      reaction: "<span>%{username}</span> %{description}"
      reaction_2: "<span>%{username}, %{username2}</span> %{description}"
      votes_released: "%{description} - completato"
      new_features: "Nuove funzionalità disponibili!"
      admin_problems: "Nuovo avviso sul dashboard del tuo sito"
      dismiss_confirmation:
        body:
          default:
            one: "Vuoi procedere? Hai %{count} notifica importante."
            other: "Vuoi procedere? Hai %{count} notifiche importanti."
          bookmarks:
            one: "Procedere? Hai %{count} promemoria per segnalibri non letto."
            other: "Sei sicuro? Hai %{count} promemoria per segnalibri non letti."
          messages:
            one: "Vuoi procedere? Hai %{count} messaggio personale non letto."
            other: "Vuoi procedere? Hai %{count} messaggi personali non letti."
        dismiss: "Ignora"
        cancel: "Annulla"
      group_message_summary:
        one: "%{count} messaggio in arrivo nella casella %{group_name}"
        other: "%{count} messaggi in arrivo nella casella %{group_name}"
      popup:
        mentioned: '%{username} ti ha menzionato in "%{topic}" - %{site_title}'
        group_mentioned: '%{username} ti ha menzionato in "%{topic}" - %{site_title}'
        quoted: '%{username} ti ha citato in "%{topic}" - %{site_title}'
        replied: '%{username} ti ha risposto in "%{topic}" - %{site_title}'
        posted: '%{username} ha pubblicato qualcosa in "%{topic}" - %{site_title}'
        private_message: '%{username} ti ha inviato un messaggio personale in "%{topic}" - %{site_title}'
        linked: '%{username} ha aggiunto un collegamento a un tuo messaggio da "%{topic}" - %{site_title}'
        watching_first_post: '%{username} ha creato il nuovo argomento "%{topic}" - %{site_title}'
        watching_category_or_tag: '%{username} ha pubblicato qualcosa in "%{topic}" - %{site_title}'
        confirm_title: "Notifiche abilitate - %{site_title}"
        confirm_body: "Operazione riuscita! Le notifiche sono state abilitate."
        custom: "Notifica di %{username} su %{site_title}"
      titles:
        mentioned: "menzionato"
        replied: "nuova risposta"
        quoted: "citato"
        edited: "modificato"
        liked: "nuovo \"mi piace\""
        private_message: "nuovo messaggio privato"
        invited_to_private_message: "invitato ad un Messaggio Privato"
        invitee_accepted: "invito accettato"
        posted: "nuovo messaggio"
        watching_category_or_tag: "nuovo messaggio"
        moved_post: "messaggio spostato"
        linked: "linkato"
        bookmark_reminder: "promemoria segnalibro"
        bookmark_reminder_with_name: "promemoria segnalibro - %{name}"
        granted_badge: "distintivo assegnato"
        invited_to_topic: "invitato ad un Argomento"
        group_mentioned: "gruppo menzionato"
        group_message_summary: "nuovo messaggio di gruppo"
        watching_first_post: "nuovo argomento"
        topic_reminder: "promemoria Argomento"
        liked_consolidated: "nuovi \"Mi piace\""
        linked_consolidated: "nuovi collegamenti"
        post_approved: "messaggio approvato"
        membership_request_consolidated: "nuove richieste di iscrizione"
        reaction: "nuova reazione"
        votes_released: "Il voto è stato sbloccato"
        new_features: "sono state rilasciate nuove funzionalità di Discourse!"
        admin_problems: "nuovo avviso sulla dashboard del tuo sito"
    upload_selector:
      uploading: "In caricamento"
      processing: "Caricamento in corso"
      select_file: "Seleziona File"
      default_image_alt_text: immagine
    search:
      sort_by: "Ordina per"
      relevance: "Rilevanza"
      latest_post: "Ultimo Messaggio"
      latest_topic: "Ultimo Argomento"
      most_viewed: "Più Visti"
      most_liked: "Con più \"Mi Piace\""
      select_all: "Seleziona Tutto"
      clear_all: "Cancella Tutto"
      too_short: "La tua chiave di ricerca è troppo corta."
      open_advanced: "Apri ricerca avanzata"
      clear_search: "Annulla ricerca"
      sort_or_bulk_actions: "Ordina o seleziona in blocco i risultati"
      result_count:
        one: "<span>%{count} risultato per</span><span class='term'>%{term}</span>"
        other: "<span>%{count}%{plus} risultati per</span><span class='term'>%{term}</span>"
      title: "Cerca"
      full_page_title: "Cerca"
      results: "risultati"
      no_results: "Nessun risultato trovato."
      no_more_results: "Nessun altro risultato trovato."
      post_format: "n°%{post_number} da %{username}"
      results_page: "Risultati della ricerca per '%{term}'"
      more_results: "Ci sono troppi risultati. Restringi i criteri di ricerca."
      cant_find: "Non riesci a trovare quello che stai cercando?"
      start_new_topic: "Forse vuoi iniziare un nuovo argomento?"
      or_search_google: "Oppure prova a cercare con Google:"
      search_google: "Prova a cercare con Google:"
      search_google_button: "Google"
      search_button: "Cerca"
      search_term_label: "inserisci la parola chiave di ricerca"
      categories: "Categorie"
      tags: "Etichette"
      in: "in"
      in_this_topic: "in questo argomento"
      in_this_topic_tooltip: "passa alla ricerca di tutti gli argomenti"
      in_messages: "nei messaggi"
      in_messages_tooltip: "passa alla ricerca degli argomenti normali"
      in_topics_posts: "in tutti gli argomenti e i messaggi"
      enter_hint: "o premi Invio"
      in_posts_by: "nei messaggi di @%{username}"
      browser_tip: "%{modifier} + f"
      browser_tip_description: "di nuovo per utilizzare la ricerca nativa del browser"
      recent: "Ricerche recenti"
      clear_recent: "Cancella le ricerche recenti"
      type:
        default: "Argomenti/messaggi"
        users: "Utenti"
        categories: "Categorie"
        categories_and_tags: "Categorie/etichette"
      context:
        user: "Cerca messaggi di @%{username}"
        category: "Cerca nella categoria #%{category}"
        tag: "Cerca l'etichetta #%{tag}"
        topic: "Cerca in questo argomento"
        private_messages: "Cerca messaggi"
      tips:
        category_tag: "filtra per categoria o etichetta"
        author: "filtra per autore del messaggio"
        in: "filtra per metadati (per es. in:title, in:personal, in:pinned)"
        status: "filtra per stato dell'argomento"
        full_search: "avvia la ricerca a pagina intera"
        full_search_key: "%{modifier} + Invio"
        me: "mostra solo i tuoi messaggi"
      advanced:
        title: Filtri avanzati
        posted_by:
          label: Pubblicato da
          aria_label: Filtra per autore del messaggio
        in_category:
          label: Per categorie
        in_group:
          label: Nel Gruppo
        with_badge:
          label: Con Distintivo
        with_tags:
          label: Con etichetta
          aria_label: Filtra usando le etichette
        filters:
          label: Mostra solamente argomenti/messaggi...
          title: cerca solo nel titolo
          likes: su cui ho messo "Mi Piace"
          posted: ho pubblicato in
          created: ho creato
          watching: sto osservando
          tracking: sto seguendo
          private: nei miei messaggi privati
          bookmarks: ho aggiunto ai segnalibri
          first: sono il primissimo post
          pinned: sono appuntati
          seen: che ho letto
          unseen: che non ho letto
          wiki: sono wiki
          images: includono immagini
          all_tags: Tutte le etichette sopra
        statuses:
          label: In cui gli argomenti
          open: sono aperti
          closed: sono chiusi
          public: sono pubblici
          archived: sono archiviati
          noreplies: hanno zero risposte
          single_user: contengono un singolo utente
        post:
          count:
            label: Messaggi
          min:
            placeholder: minimo
            aria_label: filtra per numero minimo di messaggi
          max:
            placeholder: massimo
            aria_label: filtra per numero massimo di messaggi
          time:
            label: Pubblicato
            aria_label: Filtra per data di pubblicazione
            before: prima del
            after: dopo il
        views:
          label: Visualizzazioni
        min_views:
          placeholder: minimo
          aria_label: filtra per visualizzazioni minime
        max_views:
          placeholder: massimo
          aria_label: filtra per visualizzazioni massime
        additional_options:
          label: "Filtra per numero di messaggi e visualizzazioni dell'argomento"
    hamburger_menu: "menu"
    new_item: "nuovo"
    go_back: "indietro"
    not_logged_in_user: "pagina utente con riepilogo delle attività correnti e delle impostazioni"
    current_user: "vai alla pagina utente"
    view_all: "visualizza tutto in %{tab}"
    user_menu:
      generic_no_items: "Non ci sono elementi in questo elenco."
      sr_menu_tabs: "Schede del menu utente"
      view_all_notifications: "visualizza tutte le notifiche"
      view_all_bookmarks: "visualizza tutti i segnalibri"
      view_all_messages: "visualizza tutti i messaggi personali"
      tabs:
        all_notifications: "Tutte le notifiche"
        replies: "Risposte"
        replies_with_unread:
          one: "Risposte : %{count} risposta non letta"
          other: "Risposte : %{count} risposte non lette"
        mentions: "Menzioni"
        mentions_with_unread:
          one: "Menzioni: %{count} menzione non letta"
          other: "Menzioni: %{count} menzioni non lette"
        likes: "Mi piace"
        likes_with_unread:
          one: "Mi piace: %{count} Mi piace non letto"
          other: "Mi piace: %{count} Mi piace non letti"
        watching: "Argomenti osservati"
        watching_with_unread:
          one: "Argomenti osservati: %{count} argomento osservato non letto"
          other: "Argomenti osservati: %{count} argomenti osservati non letti"
        messages: "Messaggi personali"
        messages_with_unread:
          one: "Messaggi personali: %{count} messaggio non letto"
          other: "Messaggi personali: %{count} messaggi non letti"
        bookmarks: "Segnalibri"
        bookmarks_with_unread:
          one: "Segnalibri: %{count} segnalibro non letto"
          other: "Segnalibri: %{count} segnalibri non letti"
        review_queue: "Coda di revisione"
        review_queue_with_unread:
          one: "Coda di revisione: %{count} elemento necessita di revisione"
          other: "Coda di revisione: %{count} elementi necessitano di revisione"
        other_notifications: "Altre notifiche"
        other_notifications_with_unread:
          one: "Altre notifiche: %{count} notifica non letta"
          other: "Altre notifiche: %{count} notifiche non lette"
        profile: "Profilo"
      reviewable:
        view_all: "visualizza tutti gli elementi da rivedere"
        queue: "Coda"
        deleted_user: "(utente cancellato)"
        deleted_post: "(messaggio cancellato)"
        post_number_with_topic_title: "messaggio #%{post_number} - %{title}"
        new_post_in_topic: "nuovo messaggio in %{title}"
        user_requires_approval: "%{username} richiede l'approvazione"
        default_item: "elemento da rivedere #%{reviewable_id}"
    topics:
      new_messages_marker: "ultima visita"
      bulk:
        confirm: "Conferma"
        select_all: "Seleziona Tutto"
        clear_all: "Deseleziona Tutto"
        unlist_topics: "Rendi argomenti invisibili"
        relist_topics: "Ripubblica Argomenti"
        reset_bump_dates: "Reimposta la date di riproposizione"
        defer: "Contrassegna come non letto"
        delete: "Elimina argomenti"
        dismiss: "Ignora"
        dismiss_read: "Ignora tutti i non letti"
        dismiss_read_with_selected:
          one: "Ignora %{count} argomento non letto"
          other: "Ignora %{count} argomenti non letti"
        dismiss_button: "Ignora…"
        dismiss_button_with_selected:
          one: "Ignora (%{count})…"
          other: "Ignora (%{count})…"
        dismiss_tooltip: "Ignora solo i nuovi messaggi o smetti di seguire gli argomenti"
        also_dismiss_topics: "Smetti di seguire questi argomenti in modo che non vengano più visualizzati come non letti per me"
        dismiss_new: "Ignora i nuovi messaggi"
        dismiss_new_modal:
          title: "Ignora nuovi"
          topics: "Ignora nuovi argomenti"
          posts: "Ignora nuove risposte"
          topics_with_count:
            one: "Ignora %{count} nuovo argomento"
            other: "Ignora %{count} nuovi argomenti"
          replies_with_count:
            one: "Ignora %{count} nuova risposta"
            other: "Ignora %{count} nuove risposte"
          replies: "Ignora nuove risposte"
          untrack: "Smetti di tenere traccia di questi argomenti in modo che non vengano più visualizzati nel mio nuovo elenco"
        dismiss_new_with_selected:
          one: "Ignora (%{count}) nuovo"
          other: "Ignora i nuovi (%{count})"
        toggle: "interruttore di selezione multipla degli argomenti"
        actions: "Azioni Multiple"
        change_category: "Imposta categoria..."
        close_topics: "Chiudi argomenti"
        archive_topics: "Archivia argomenti"
        move_messages_to_inbox: "Sposta nella posta in arrivo"
        archive_messages: "Sposta in archivio"
        notification_level: "Notifiche…"
        change_notification_level: "Modifica livello di notifica"
        choose_new_category: "Scegli la nuova categoria per gli argomenti:"
        selected:
          one: "Hai selezionato <b>%{count}</b> argomento."
          other: "Hai selezionato <b>%{count}</b> argomenti."
        selected_sole_category:
          one: "Hai selezionato <b>%{count}</b> argomento dalla categoria:"
          other: "Hai selezionato <b>%{count}</b> argomenti dalla categoria:"
        selected_count:
          one: "%{count} selezionato"
          other: "%{count} selezionati"
        change_tags: "Sostituisci Etichette"
        append_tags: "Aggiungi Etichette"
        choose_new_tags: "Scegli nuove etichette per i seguenti argomenti:"
        choose_append_tags: "Scegli nuove etichette da aggiungere a questi argomenti:"
        changed_tags: "Le etichette per quegli argomenti sono state cambiate."
        remove_tags: "Rimuovi tutte le etichette"
        confirm_remove_tags:
          one: "Tutti i tag verranno rimossi da questo argomento. Sei sicuro?"
          other: "Tutti i tag verranno rimossi da <b>%{count}</b> argomenti. Sei sicuro?"
        progress:
          one: "Avanzamento: <strong>%{count}</strong> argomento"
          other: "Avanzamento: <strong>%{count}</strong> argomenti"
        silent: "Esegui questa azione in silenzio."
<<<<<<< HEAD
=======
        performing: "Esecuzione di operazioni in blocco. Attendere…"
        completed: "Operazioni in blocco completate correttamente."
>>>>>>> f4cbf025
      none:
        unread: "Non ci sono argomenti non letti."
        unseen: "Non hai argomenti non visualizzati."
        new: "Non ci sono nuovi argomenti."
        read: "Non hai ancora letto nessun argomento."
        posted: "Non hai ancora scritto in nessun argomento."
        latest: "Non hai nuovi messaggi da leggere!"
        bookmarks: "Non hai ancora argomenti nei segnalibri."
        category: "Non ci sono argomenti in %{category}."
        top: "Non ci sono argomenti popolari."
        hot: "Non ci sono argomenti popolari."
        filter: "Non ci sono argomenti."
        educate:
          new: '<p>I tuoi nuovi argomenti appariranno qui. Per impostazione predefinita, gli argomenti sono considerati nuovi e mostreranno un <span class="badge new-topic badge-notification" style="vertical-align:middle;line-height:inherit;"></span>indicatore se sono stati creati negli ultimi 2 giorni.</p><p>Visita le tue <a href="%{userPrefsUrl}">preferenze</a> per cambiare questa opzione.</p>'
          unread: "<p>I tuoi argomenti non letti appaiono qui.</p><p>Per impostazione predefinita, gli argomenti sono considerati non letti e mostreranno un contatore <span class=\"badge unread-posts badge-notification\">1</span> se :</p><ul><li>Hai creato l'argomento</li><li>Hai risposto all'argomento</li><li>Hai letto l'argomento per più di 5 minuti</li></ul><p>Oppure se hai esplicitamente impostato l'argomento come Seguito o in Osservazione attivando \U0001F514 in ogni argomento.</p><p>Visita le tue <a href=\"%{userPrefsUrl}\">preferenze</a> per cambiare queste impostazioni.</p>"
          new_new: "<p>I tuoi nuovi argomenti verranno visualizzati qui e verranno visualizzati anche i tuoi argomenti non letti. Per impostazione predefinita, gli argomenti sono considerati nuovi e mostreranno un indicatore <span class=\"badge new-topic badge-notification\" style=\"vertical-align:middle;line-height:inherit;\"></span> se sono stati creati negli ultimi 2 giorni. Gli argomenti non letti mostreranno un contatore <span class=\"badge unread-posts badge-notification\">1</span> se: hai creato l'argomento, hai risposto all'argomento, hai letto l'argomento per più di 5 minuti o se hai esplicitamente impostato l'argomento su Seguito o in Osservazione attivando \U0001F514 in ogni argomento.</p><p>Visita le tue <a href=\"%{userPrefsUrl}\">preferenze</a> per modificare questa impostazione.</p>"
      bottom:
        latest: "Non ci sono altri argomenti più recenti."
        posted: "Non ci sono altri argomenti pubblicati."
        read: "Non ci sono altri argomenti letti."
        new: "Non ci sono altri argomenti nuovi."
        unread: "Non ci sono altri argomenti non letti."
        unseen: "Non ci sono altri argomenti non letti."
        category: "Non ci sono altri argomenti nella categoria %{category}."
        tag: "Non ci sono altri argomenti con l'etichetta %{tag}."
        top: "Non ci sono altri argomenti popolari."
        hot: "Non ci sono altri argomenti popolari."
        bookmarks: "Non ci sono ulteriori argomenti nei segnalibri."
        filter: "Non ci sono altri argomenti."
    topic_bulk_actions:
      close_topics:
<<<<<<< HEAD
        name: "Chiudi argomenti"
      update_category:
        name: "Aggiorna categoria"
        description: "Scegli la nuova categoria per gli argomenti selezionati"
=======
        name: "Chiudi"
        note: "Nota"
        optional: (opzionale)
      archive_topics:
        name: "Archivia"
      archive_messages:
        name: "Sposta in archivio"
      move_messages_to_inbox:
        name: "Sposta nella posta in arrivo"
      unlist_topics:
        name: "Rendi invisibile"
      relist_topics:
        name: "Ripubblica"
      remove_tags:
        name: "Rimuovi etichette"
      append_tags:
        name: "Aggiungi etichette"
      replace_tags:
        name: "Sostituisci etichette"
      delete_topics:
        name: "Elimina"
      update_category:
        name: "Aggiorna categoria"
        description: "Scegli la nuova categoria per gli argomenti selezionati"
      reset_bump_dates:
        name: "Reimposta date di riproposizione"
        description: "Reimposta la data di riproposizione dell'argomento alla data dell'ultimo messaggio creato. Questo modificherà l'ordine dell'elenco argomenti"
      defer:
        name: "Contrassegna come non letto"
        description: "Contrassegna argomenti come non letti"
      update_notifications:
        name: "Aggiorna notifiche"
        description: "Modifica livello di notifica a osservazione, seguito, normale o silenziato"
>>>>>>> f4cbf025
    topic:
      filter_to:
        one: "%{count} messaggio in questo argomento"
        other: "%{count} messaggi in questo argomento"
      create: "Nuovo Argomento"
      create_disabled_category: "Non hai l'autorizzazione per creare argomenti in questa categoria"
      create_long: "Crea un nuovo Argomento"
      open_draft: "Apri Bozza"
      private_message: "Inizia a scrivere un messaggio"
      archive_message:
        help: "Sposta il messaggio nel tuo archivio"
        title: "Archivia"
      move_to_inbox:
        title: "Sposta in posta in arrivo"
        help: "Sposta il messaggio di nuovo nella posta in arrivo"
      defer:
        help: "Contrassegna argomento come non letto"
        title: "Contrassegna come non letto"
      list: "Argomenti"
      new: "nuovo argomento"
      unread: "non letto"
      new_topics:
        one: "%{count} nuovo argomento"
        other: "%{count} nuovi argomenti"
      unread_topics:
        one: "%{count} argomento non letto"
        other: "%{count} argomenti non letti"
      title: "Argomento"
      invalid_access:
        title: "L'argomento è privato"
        description: "Spiacenti, non puoi accedere a questo argomento!"
        login_required: "Devi accedere per vedere questo argomento."
      server_error:
        title: "Errore di caricamento dell'argomento"
        description: "Spiacenti, non è stato possibile caricare questo argomento, probabilmente per un errore di connessione. Per favore riprova. Se il problema persiste, faccelo sapere."
      not_found:
        title: "Argomento non trovato"
        description: "Spiacenti, non abbiamo trovato l'argomento. Forse è stato rimosso da un moderatore?"
      unread_posts:
        one: "hai %{count} messaggio non letto in questo argomento"
        other: "hai %{count} messaggi non letti in questo argomento"
      likes:
        one: "c'è %{count} \"Mi piace\" in questo argomento"
        other: "ci sono %{count} \"Mi piace\" in questo argomento"
      back_to_list: "Torna all'Elenco argomenti"
      options: "Opzioni Argomento"
      show_links: "mostra i collegamenti in questo argomento"
      collapse_details: "comprimi i dettagli dell'argomento"
      expand_details: "espandi i dettagli dell'argomento"
      read_more_in_category: "Vuoi saperne di più? Sfoglia altri argomenti in %{categoryLink} o <a href='%{latestLink}'>visualizza gli argomenti più recenti</a>."
      read_more: "Vuoi saperne di più? <a href='%{categoryLink}'>Sfoglia tutte le categorie</a> o <a href='%{latestLink}'>visualizza gli argomenti più recenti</a>."
      unread_indicator: "Nessun utente ha ancora letto l'ultimo messaggio di questo Argomento."
      participant_groups: "Gruppi partecipanti"
      read_more_MF: |
        { HAS_UNREAD_AND_NEW, select,
          true {
            { UNREAD, plural,
                 =0 {}
                one {C'è <a href="{basePath}/unread"># argomento non letto</a>}
              other {Ci sono <a href="{basePath}/unread"># argomenti non letti</a>}
            }
            { NEW, plural,
                 =0 {}
                one { e <a href="{basePath}/new"># nuovo</a> argomento rimanente,}
              other { e <a href="{basePath}/new"># nuovi</a> argomenti rimanenti,}
            }
          }
          false {
            { UNREAD, plural,
                 =0 {}
                one {C'è <a href="{basePath}/unread"># argomento non letto</a> rimanente,}
              other {Ci sono <a href="{basePath}/unread"># argomenti non letti</a> rimanenti,}
            }
            { NEW, plural,
                 =0 {}
                one {C'è <a href="{basePath}/new"># nuovo</a> argomento rimanente,}
              other {Ci sono <a href="{basePath}/new"># nuovi</a> argomenti rimanenti,}
            }
          }
          other {}
        }
        { HAS_CATEGORY, select,
          true { oppure puoi sfogliare altri argomenti in {categoryLink}}
          false { oppure puoi <a href="{basePath}/latest">visualizzare gli argomenti più recenti</a>}
          other {}
        }
      created_at: "Creazione: %{date}"
      bumped_at: "Più recente: %{date}"
      browse_all_categories_latest: "<a href='%{basePath}/categories'>Sfoglia tutte le categorie</a> o <a href='%{basePath}/latest'>visualizza gli argomenti più recenti</a>."
      browse_all_categories_latest_or_top: "<a href='%{basePath}/categories'>Sfoglia tutte le categorie</a>, <a href='%{basePath}/latest'>visualizza gli argomenti più recenti</a> oppure guarda dall'inizio:"
      browse_all_tags_or_latest: "<a href='%{basePath}/tags'>Sfoglia tutte le etichette</a> o <a href='%{basePath}/latest'>visualizza gli argomenti più recenti</a>."
      suggest_create_topic: Pronto per <a href>iniziare una nuova conversazione?</a>
      jump_reply: "Passa alla posizione originale del messaggio"
      jump_reply_aria: "Passa al messaggio di @%{username} nella sua posizione originale"
      jump_reply_button: "Vai al messaggio"
      deleted: "L'argomento è stato eliminato"
      slow_mode_update:
        title: "Modalità lenta"
        select: "Gli utenti possono pubblicare in questo argomento solo una volta ogni:"
        description: "Per promuovere discussioni ponderate in argomenti in rapida evoluzione o controversi, gli utenti devono attendere prima di pubblicare nuovamente in questo argomento."
        enable: "Attiva"
        update: "Aggiorna"
        enabled_until: "Abilitato fino a:"
        remove: "Disattiva"
        hours: "Ore:"
        minutes: "Minuti:"
        seconds: "Secondi:"
        durations:
          10_minutes: "10 minuti"
          15_minutes: "15 minuti"
          30_minutes: "30 Minuti"
          45_minutes: "45 Minuti"
          1_hour: "1 ora"
          2_hours: "2 Ore"
          4_hours: "4 ore"
          8_hours: "8 Ore"
          12_hours: "12 Ore"
          24_hours: "24 Ore"
          custom: "Durata personalizzata"
      slow_mode_notice:
        duration: "Devi aspettare %{duration} tra ciascun messaggio inserito in questo argomento"
      topic_status_update:
        title: "Timer Argomento"
        save: "Imposta Timer"
        num_of_hours: "Numero di ore:"
        num_of_days: "Numero di giorni:"
        remove: "Rimuovi Timer"
        publish_to: "Pubblica Su:"
        when: "Quando:"
        time_frame_required: "Seleziona un intervallo di tempo"
        min_duration: "La durata deve essere maggiore di 0"
        max_duration: "La durata deve essere inferiore a 20 anni"
        duration: "Durata"
      publish_to_category:
        title: "Pianifica Pubblicazione"
      temp_open:
        title: "Apri Temporaneamente"
      auto_reopen:
        title: "Apri automaticamente Argomento"
      temp_close:
        title: "Chiudi Temporaneamente"
      auto_close:
        title: "Chiudi Automaticamente argomento"
        label: "Chiude automaticamente l'argomento dopo:"
        error: "Per favore inserisci un valore valido."
        based_on_last_post: "Non chiudere finché l'ultimo messaggio nell'argomento non ha raggiunto questa durata."
      auto_close_after_last_post:
        title: "Chiudi automaticamente l'argomento dopo l'ultimo messaggio"
      auto_delete:
        title: "Elimina Automaticamente Argomento"
      auto_bump:
        title: "Riproponi automaticamente l’argomento"
      reminder:
        title: "Ricordamelo"
      auto_delete_replies:
        title: "Elimina Automaticamente Risposte"
      status_update_notice:
        auto_open: "Questo argomento verrà automaticamente aperto %{timeLeft}"
        auto_close: "Questo argomento si chiuderà automaticamente in %{timeLeft}."
        auto_publish_to_category: "Questo argomento verrà pubblicato su <a href=%{categoryUrl}>#%{categoryName}</a> %{timeLeft}"
        auto_close_after_last_post: "Questo Argomento si chiuderà %{duration} dopo l'ultima risposta."
        auto_delete: "Questo argomento verrà automaticamente cancellato %{timeLeft}."
        auto_bump: "Questo argomento sarà riproposto automaticamente tra %{timeLeft}."
        auto_reminder: "Questo argomento ti verrà ricordato %{timeLeft}."
        auto_delete_replies: "Le risposte in questo argomento vengono automaticamente cancellate dopo %{duration}."
      auto_close_title: "Impostazioni di auto-chiusura"
      auto_close_immediate:
        one: "L'ultimo messaggio nell'argomento risale a %{count} ora fa, per cui l'argomento verrà chiuso immediatamente."
        other: "L'ultimo messaggio nell'argomento risale a %{count} ore fa, per cui l'argomento verrà chiuso immediatamente."
      auto_close_momentarily:
        one: "L'ultimo messaggio dell'argomento risale a %{count} ora fa, quindi l'argomento verrà chiuso momentaneamente."
        other: "L'ultimo messaggio dell'argomento risale a %{count} ore fa, quindi l'argomento verrà chiuso momentaneamente."
      timeline:
        back: "Indietro"
        back_description: "Torna indietro al tuo ultimo messaggio non letto"
        replies_short: "%{current} / %{total}"
      progress:
        title: Avanzamento lettura argomento
        jump_prompt: "vai a…"
        jump_prompt_of:
          one: "di %{count} messaggio"
          other: "di %{count} messaggi"
        jump_prompt_long: "Vai a…"
        jump_prompt_to_date: "ad oggi"
        jump_prompt_or: "o"
      notifications:
        title: cambia la frequenza con cui sarai avvertito su questo argomento
        reasons:
          mailing_list_mode: "Hai la modalità mailing list abilitata, verrai notificato delle risposte a questo argomento via email."
          "3_10": "Riceverai notifiche perché stai osservando un'etichetta in questo argomento."
          "3_10_stale": "Riceverai notifiche perché in passato stavi osservando un’etichetta su questo argomento."
          "3_6": "Riceverai notifiche perché stai osservando questa categoria."
          "3_6_stale": "Riceverai notifiche perché hai osservato questa categoria in passato."
          "3_5": "Riceverai notifiche poiché hai iniziato ad osservare questo argomento automaticamente."
          "3_2": "Riceverai notifiche perché stai osservando questo argomento."
          "3_1": "Riceverai notifiche perché hai creato questo argomento."
          "3": "Riceverai notifiche perché stai osservando questo argomento."
          "2_8": "Vedrai un conteggio delle nuove risposte perché stai seguendo questa categoria."
          "2_8_stale": "Vedrai un conteggio delle nuove risposte perché hai seguito questa categoria in passato."
          "2_4": "Vedrai un conteggio delle nuove risposte perché hai pubblicato una risposta in questo argomento."
          "2_2": "Vedrai un conteggio delle nuove risposte perché stai seguendo questo argomento."
          "2": 'Vedrai un conteggio delle nuove risposte perché <a href="%{basePath}/u/%{username}/preferences/notifications">hai letto questo argomento</a>.'
          "1_2": "Riceverai notifiche se qualcuno menziona il tuo @nome o ti risponde."
          "1": "Riceverai notifiche se qualcuno menziona il tuo @nome o ti risponde."
          "0_7": "Stai ignorando tutte le notifiche di questa categoria."
          "0_2": "Stai ignorando tutte le notifiche di questo argomento."
          "0": "Stai ignorando tutte le notifiche di questo argomento."
        watching_pm:
          title: "In osservazione"
          description: "Riceverai una notifica per ogni nuova risposta a questo messaggio, e comparirà un conteggio delle nuove risposte."
        watching:
          title: "In osservazione"
          description: "Riceverai una notifica per ogni nuova risposta in questo argomento, e comparirà un conteggio delle nuove risposte."
        tracking_pm:
          title: "Seguito"
          description: "Per questo messaggio personale apparirà un conteggio delle nuove risposte. Riceverai una notifica se qualcuno menziona il tuo @nome o ti risponde."
        tracking:
          title: "Seguito"
          description: "Per questo argomento apparirà un conteggio delle nuove risposte. Riceverai una notifica se qualcuno menziona il tuo @nome o ti risponde."
        regular:
          title: "Normale"
          description: "Riceverai una notifica se qualcuno menziona il tuo @nome o ti risponde."
        regular_pm:
          title: "Normale"
          description: "Riceverai una notifica se qualcuno menziona il tuo @nome o ti risponde."
        muted_pm:
          title: "Silenziato"
          description: "Non riceverai mai notifiche di alcun tipo per questo messaggio."
        muted:
          title: "Silenziato"
          description: "Non riceverai mai notifiche di alcun tipo su questo argomento, che non apparirà tra i più recenti."
      actions:
        title: "Azioni"
        recover: "Ripristina Argomento"
        delete: "Cancella Argomento"
        open: "Apri Argomento"
        close: "Chiudi Argomento"
        multi_select: "Seleziona Messaggi..."
        slow_mode: "Imposta modalità lenta..."
        timed_update: "Imposta il timer per l'argomento…"
        pin: "Appunta Argomento..."
        unpin: "Spunta Argomento..."
        unarchive: "Annulla archiviazione Argomento"
        archive: "Archivia Argomento"
        invisible: "Nascondi argomento"
        visible: "Metti l'argomento in elenco"
        reset_read: "Reimposta Dati di lettura"
        make_public: "Rendi l'argomento pubblico…"
        make_private: "Rendi Messaggio Personale"
        reset_bump_date: "Reimposta la data di riproposizione"
      feature:
        pin: "Appunta Argomento"
        unpin: "Spunta Argomento"
        pin_globally: "Appunta Argomento Globalmente"
        make_banner: "Crea argomento banner"
        remove_banner: "Rimuovi Argomento banner"
      reply:
        title: "Rispondi"
        help: "inizia a comporre una risposta a questo argomento"
      share:
        title: "Condividi Argomento"
        extended_title: "Condividi un collegamento"
        help: "condividi un collegamento a questo argomento"
        instructions: "Condividi un link a questo argomento:"
        copied: "Link all'argomento copiato."
        restricted_groups:
          one: "Visibile solo ai membri del gruppo: %{groupNames}"
          other: "Visibile solo ai membri dei gruppi: %{groupNames}"
        invite_users: "Invita"
      print:
        title: "Stampa"
        help: "Apri una versione facilmente stampabile di questo argomento"
      flag_topic:
        title: "Segnala"
        help: "segnala questo argomento o invia una notifica privata"
        success_message: "Hai segnalato questo argomento con successo."
      make_public:
        title: "Converti in argomento pubblico"
        choose_category: "Scegli una categoria per l'argomento pubblico:"
      feature_topic:
        title: "Poni argomento in primo piano"
        pin: "Poni questo argomento in cima alla categoria %{categoryLink} fino a"
        unpin: "Rimuovi questo argomento dalla cima della categoria %{categoryLink}."
        unpin_until: "Rimuovi questo argomento dalla cima della categoria %{categoryLink} o attendi fino a <strong>%{until}</strong>."
        pin_note: "Gli utenti possono spuntare gli argomenti individualmente per loro stessi."
        pin_validation: "È richiesta una data per appuntare questo argomento."
        not_pinned: "Non ci sono argomenti appuntati in %{categoryLink}."
        already_pinned:
          one: "Argomenti attualmente appuntati in %{categoryLink}: <strong class='badge badge-notification unread'>%{count}</strong>"
          other: "Argomenti attualmente appuntati in %{categoryLink}: <strong class='badge badge-notification unread'>%{count}</strong>"
        pin_globally: "Poni questo argomento in cima a tutte le liste di argomenti fino a"
        confirm_pin_globally:
          one: "Hai già %{count} argomento appuntato globalmente. Troppi argomenti appuntati possono rappresentare un fastidio per gli utenti nuovi e anonimi. Sei sicuro di voler appuntare un altro argomento globalmente?"
          other: "Hai già %{count} argomenti appuntati globalmente. Troppi argomenti appuntati possono rappresentare un fastidio per gli utenti nuovi e anonimi. Sei sicuro di voler appuntare un altro argomento globalmente?"
        unpin_globally: "Togli questo argomento dalla cima di tutti gli elenchi di argomenti."
        unpin_globally_until: "Rimuovi questo argomento dalla cima di tutte le liste di argomenti o attendi fino a <strong>%{until}</strong>."
        global_pin_note: "Gli utenti possono spuntare gli argomenti individualmente per loro stessi."
        not_pinned_globally: "Non ci sono argomenti appuntati globalmente."
        already_pinned_globally:
          one: "Argomenti attualmente appuntati globalmente: <strong class='badge badge-notification unread'>%{count}</strong>"
          other: "Argomenti attualmente appuntati globalmente: <strong class='badge badge-notification unread'>%{count}</strong>"
        make_banner: "Rendi questo argomento un banner che apparirà in cima a tutte le pagine."
        remove_banner: "Rimuovi il banner che appare in cima a tutte le pagine."
        banner_note: "Gli utenti possono nascondere il banner chiudendolo. Solo un argomento per volta può diventare un banner."
        no_banner_exists: "Non c'è alcun argomento banner."
        banner_exists: "<strong class='badge badge-notification unread'>C'è</strong> attualmente un argomento banner."
      inviting: "Invito…"
      automatically_add_to_groups: "Questo invito include anche l'accesso ai seguenti gruppi:"
      invite_private:
        title: "Invita al Messaggio"
        email_or_username: "Email o Utente di chi invita"
        email_or_username_placeholder: "indirizzo email o nome utente"
        action: "Invita"
        success: "Abbiamo invitato l'utente a partecipare a questo messaggio."
        success_group: "Abbiamo invitato il gruppo a partecipare a questo messaggio."
        error: "Spiacenti, si è verificato un errore durante l'invito dell'utente."
        not_allowed: "Spiacenti, l'utente non può essere invitato."
        group_name: "nome gruppo"
      controls: "Impostazioni Argomento"
      invite_reply:
        title: "Invita"
        username_placeholder: "nome utente"
        action: "Invia Invito"
        help: "invita altri su questo argomento via email o tramite notifiche"
        to_forum: "Invieremo una breve e-mail consentendo al tuo amico di iscriversi immediatamente tramite clic su un link."
        discourse_connect_enabled: "Inserisci il nome utente della persona che vorresti invitare su questo argomento."
        to_topic_blank: "Inserisci il nome utente o l'indirizzo email della persona che vorresti invitare su questo argomento."
        to_topic_email: "Hai inserito un indirizzo email. Invieremo una email di invito che permetterà al tuo amico di rispondere subito a questo argomento."
        to_topic_username: "Hai inserito un nome utente. Gli invieremo una notifica con un collegamento per invitarlo su questo argomento."
        to_username: "Inserisci il nome utente della persona che vorresti invitare. Gli invieremo una notifica con un collegamento di invito a questo argomento."
        email_placeholder: "nome@esempio.com"
        success_email: "Abbiamo inviato un invito via email a <b>%{invitee}</b>. Ti avvertiremo quando l'invito verrà utilizzato. Controlla la sezione \"inviti\" sulla tua pagina utente per tracciarne lo stato."
        success_username: "Abbiamo invitato l'utente a partecipare all'argomento."
        error: "Spiacenti, non siamo riusciti ad invitare questa persona. E' stata per caso già invitata (gli inviti sono limitati)? "
        success_existing_email: "Esiste già un utente con email <b>%{emailOrUsername}</b>. Lo abbiamo invitato a partecipare a questo argomento."
      login_reply: "Accedi per Rispondere"
      filters:
        n_posts:
          one: "%{count} messaggio"
          other: "%{count} messaggi"
        cancel: "Rimuovi filtro"
      move_to:
        title: "Sposta in"
        action: "sposta in"
        error: "Si è verificato un errore spostando i messaggi."
      split_topic:
        title: "Sposta in un nuovo argomento"
        action: "sposta in un nuovo argomento"
        topic_name: "Titolo del nuovo Argomento"
        radio_label: "Nuovo Argomento"
        error: "Si è verificato un errore spostando il messaggio nel nuovo argomento."
        instructions:
          one: "Stai per creare un nuovo argomento riempiendolo con il messaggio che hai selezionato."
          other: "Stai per creare un nuovo argomento riempiendolo con i <b>%{count}</b> messaggi che hai selezionato."
      merge_topic:
        title: "Sposta in Argomento Esistente"
        action: "sposta in un argomento esistente"
        error: "Si è verificato un errore spostando i messaggi nell'argomento."
        radio_label: "Argomento Esistente"
        instructions:
          one: "Per favore scegli l'argomento dove spostare il messaggio."
          other: "Per favore scegli l'argomento di destinazione dove spostare i <b>%{count}</b> messaggi."
        chronological_order: "mantieni l'ordine cronologico dopo l'unione"
      move_to_new_message:
        title: "Sposta in un nuovo messaggio"
        action: "sposta in un nuovo messaggio"
        message_title: "Titolo del nuovo messaggio"
        radio_label: "Nuovo messaggio"
        participants: "Partecipanti"
        instructions:
          one: "Stai per creare un nuovo messaggio riempiendolo con il messaggio che hai selezionato."
          other: "Stai per creare un nuovo messaggio riempiendolo con i <b>%{count}</b> messaggi che hai selezionato."
      move_to_existing_message:
        title: "Sposta in un messaggio esistente"
        action: "sposta in un messaggio esistente"
        radio_label: "Messaggio Esistente"
        participants: "Partecipanti"
        instructions:
          one: "Scegli il messaggio verso il quale vorresti spostare questo post."
          other: "Scegli il messaggio verso il quale vorresti spostare questi <b>%{count}</b> post."
      merge_posts:
        title: "Unisci Messaggi Selezionati"
        action: "unisci messaggi selezionati"
        error: "Si è verificato un errore nell'unire i messaggi selezionati."
      publish_page:
        title: "Pubblicazione Pagine"
        publish: "Pubblica"
        description: "Quando un argomento viene pubblicato come pagina, l'URL può essere condiviso e verrà visualizzato con uno stile personalizzato."
        slug: "Abbreviazione"
        public: "Pubblico"
        public_description: "Le persone possono vedere la pagina anche se l'argomento associato è privato."
        publish_url: "La tua pagina è stata pubblicata su:"
        topic_published: "Il tuo argomento è stato pubblicato su:"
        preview_url: "La tua pagina sarà pubblicata su:"
        invalid_slug: "Spiacenti, non puoi pubblicare questa pagina."
        unpublish: "Annulla pubblicazione"
        unpublished: "La tua pagina non è stata pubblicata e non è più accessibile."
        publishing_settings: "Impostazioni di Pubblicazione"
      change_owner:
        title: "Cambia Proprietario"
        action: "cambia proprietà"
        error: "Si è verificato un errore durante il cambio di proprietà dei messaggi."
        placeholder: "nome utente del nuovo proprietario"
        instructions:
          one: "Per favore, scegli un nuovo proprietario per il messaggio che apparteneva a <b>@%{old_user}</b>"
          other: "Per favore, scegli un nuovo proprietario per i %{count} messaggi che appartenevano a <b>@%{old_user}</b>"
        instructions_without_old_user:
          one: "Scegli un nuovo proprietario per il messaggio"
          other: "Scegli un nuovo proprietario per i %{count} messaggi"
      change_timestamp:
        title: "Cambia marca temporale…"
        action: "cambia marca temporale"
        invalid_timestamp: "La marca temporale non può essere nel futuro."
        error: "Errore durante la modifica della marca temporale dell'argomento."
        instructions: "Seleziona la nuova marca temporale per l'argomento. I messaggi nell'argomento saranno aggiornati in modo che abbiano lo stesso intervallo temporale."
      multi_select:
        select: "scegli"
        selected: "selezionati (%{count})"
        select_post:
          label: "seleziona"
          title: "Aggiungi il messaggio alla selezione"
        selected_post:
          label: "selezionato"
          title: "Clicca per rimuovere un messaggio dalla selezione"
        select_replies:
          label: "seleziona +risposte"
          title: "Aggiungi il messaggio e tutte le risposte alla selezione"
        select_below:
          label: "seleziona +seguenti"
          title: "Aggiungi questo messaggio e tutti quelli seguenti alla selezione"
        delete: elimina i selezionati
        cancel: annulla selezione
        select_all: seleziona tutto
        deselect_all: deseleziona tutto
        description:
          one: Hai selezionato <b>%{count}</b> messaggio.
          other: "Hai selezionato <b>%{count}</b> messaggi."
      deleted_by_author_simple: "(argomento eliminato dall'autore)"
    post:
      confirm_delete: "Vuoi davvero eliminare questo messaggio?"
      quote_reply: "Cita"
      quote_reply_shortcut: "Cita (o premi q)"
      quote_edit: "Modifica"
      quote_edit_shortcut: "Modifica (o premi e)"
      quote_copy: "Copia citazione"
      quote_copied_to_clibboard: "Citazione copiata negli appunti"
      quote_share: "Condividi"
      edit_reason: "Motivo:"
      post_number: "messaggio %{number}"
      ignored: "Contenuto ignorato"
      wiki_last_edited_on: "wiki modificata l'ultima volta il %{dateTime}"
      last_edited_on: "messaggio modificato l'ultima volta il %{dateTime}"
      edit_history: "cronologia delle modifiche del messaggio"
      reply_as_new_topic: "Rispondi come Argomento collegato"
      reply_as_new_private_message: "Rispondi come nuovo messaggio agli stessi destinatari"
      continue_discussion: "Continua la discussione da %{postLink}:"
      follow_quote: "vai al messaggio citato"
      show_full: "Mostra Messaggio Completo"
      show_hidden: "Visualizza contenuto ignorato."
      deleted_by_author_simple: "(messaggio eliminato dall'autore)"
      collapse: "comprimi"
      sr_collapse_replies: "Comprimi risposte incorporate"
      sr_date: "Data di pubblicazione"
      sr_expand_replies:
        one: "Questo messaggio ha %{count} risposta"
        other: "Questo messaggio ha %{count} risposte"
      expand_collapse: "espandi/comprimi"
      sr_below_embedded_posts_description: "risposte al messaggio n°%{post_number}"
      sr_embedded_reply_description: "risposta di @%{username} al messaggio n°%{post_number}"
      locked: "un membro dello Staff ha bloccato le modifiche a questo messaggio"
      gap:
        one: "visualizza %{count} risposta nascosta"
        other: "visualizza %{count} riposte nascoste"
      sr_reply_to: "Rispondi al messaggio %{post_number} di @%{username}"
      notice:
        new_user: "Per la prima volta %{user} ha inviato un messaggio. Diamogli il benvenuto nella nostra comunità!"
        returning_user: "Era da un bel po' che %{user} non si faceva vedere: l'ultimo messaggio risale a %{time}."
      unread: "Messaggio non letto"
      has_replies:
        one: "%{count} Risposta"
        other: "%{count} Risposte"
      has_replies_count: "%{count}"
      unknown_user: "(utente sconosciuto/eliminato)"
      has_likes_title:
        one: "%{count} persona ha messo \"Mi piace\" a questo messaggio"
        other: "%{count} persone hanno messo \"Mi piace\" a questo messaggio"
      has_likes_title_only_you: "hai messo \"Mi piace\" a questo messaggio"
      has_likes_title_you:
        one: "tu e un'altra persona avete messo \"Mi piace\" a questo messaggio"
        other: "tu e altre %{count} persone avete messo \"Mi piace\" a questo messaggio"
      sr_post_like_count_button:
        one: "Questo messaggio è piaciuto a %{count} persona. Clicca per sapere chi è"
        other: "Questo messaggio è piaciuto a %{count} persone. Clicca per sapere chi sono"
      sr_post_read_count_button:
        one: "%{count} persona ha letto questo messaggio. Clicca per sapere chi è"
        other: "%{count} persone hanno letto questo messaggio. Clicca per sapere chi sono"
      filtered_replies_hint:
        one: "Visualizza questo messaggio e la sua risposta"
        other: "Visualizza questo messaggio e le sue %{count} risposte"
      filtered_replies_viewing:
        one: "Visualizzazione di %{count} risposta a"
        other: "Visualizzazione di %{count} risposte a"
      in_reply_to: "Carica messaggio padre"
      view_all_posts: "Visualizza tutti i messaggi"
      errors:
        create: "Spiacenti, si è verificato un errore nel creare il tuo messaggio. Prova di nuovo."
        edit: "Spiacenti, si è verificato un errore nel modificare il tuo messaggio. Prova di nuovo."
        upload: "Spiacenti, si è verificato un errore durante il caricamento del file %{file_name}. Prova di nuovo."
        backup_too_large: "Siamo spiacenti, il file di backup è troppo grande."
        file_too_large: "Spiacenti, ma questo file è troppo grande (la dimensione massima è %{max_size_kb}kb). Perché non lo carichi su un servizio di cloud sharing per poi incollarne qui il collegamento?"
        file_size_zero: "Spiacenti, sembra che qualcosa sia andato storto, il file che stai tentando di caricare è di 0 byte. Per favore riprova."
        file_too_large_humanized: "Purtroppo questo file è troppo grande (la dimensione massima consentita è %{max_size}). Prova a caricare il file su un servizio di condivisione in cloud e poi copia qui il link."
        too_many_uploads: "Spiacenti, puoi caricare un solo file per volta."
        too_many_dragged_and_dropped_files:
          one: "Spiacenti, puoi caricare solo %{count} file alla volta."
          other: "Spiacenti, puoi caricare solo %{count} file alla volta."
        upload_not_authorized: "Spiacenti, il file che stai cercando di caricare non è autorizzato (estensioni autorizzate: %{authorized_extensions})."
        no_uploads_authorized: "Spiacenti, non ci sono file che possono essere caricati."
        image_upload_not_allowed_for_new_user: "Spiacenti, i nuovi utenti non possono caricare immagini."
        attachment_upload_not_allowed_for_new_user: "Spiacenti, i nuovi utenti non possono caricare allegati."
        attachment_download_requires_login: "Spiacenti, devi effettuare l'accesso per poter scaricare gli allegati."
      cancel_composer:
        confirm: "Cosa vorresti fare con il tuo messaggio?"
        discard: "Elimina"
        save_draft: "Salva la bozza"
        keep_editing: "Continua modifica"
      via_email: "questo messaggio è arrivato via email"
      via_auto_generated_email: "questo messaggio è arrivato tramite una email auto generata"
      whisper: "questo messaggio è un sussurro privato per i moderatori"
      whisper_groups: "questo messaggio è un sussurro privato visibile solo a %{groupNames}"
      wiki:
        about: "questo messaggio è una wiki"
      few_likes_left: "Grazie per aver condiviso affetto! Hai ancora pochi \"Mi piace\" rimasti per oggi."
      controls:
        reply: "inizia a comporre una risposta a questo messaggio"
        like: "metti \"Mi piace\" al messaggio"
        has_liked: "ti è piaciuto questo messaggio"
        read_indicator: "utenti che leggono questo messaggio"
        undo_like: "rimuovi il \"Mi piace\""
        edit: "modifica questo messaggio"
        edit_action: "Modifica"
        edit_anonymous: "Spiacenti, devi effettuare l'accesso per poter modificare questo messaggio."
        flag: "segnala privatamente questo messaggio o invia una notifica privata"
        delete: "cancella questo messaggio"
        undelete: "recupera questo messaggio"
        share: "condividi un collegamento a questo messaggio"
        copy_title: "copia un collegamento a questo messaggio negli appunti"
        link_copied: "Link copiato!"
        more: "Altro"
        delete_replies:
          confirm: "Vuoi eliminare anche le risposte a questo messaggio?"
          direct_replies:
            one: "Sì, e %{count} risposta diretta"
            other: "Sì, e %{count} risposte dirette"
          all_replies:
            one: "Sì, e %{count} risposta."
            other: "Sì, e tutte le %{count} risposte"
          just_the_post: "No, solo questo messaggio"
        admin: "azioni post-amministrazione"
        permanently_delete: "Elimina definitivamente"
        permanently_delete_confirmation: "Sicuro di voler eliminare definitivamente questo messaggio? Non sarà possibile recuperarlo."
        wiki: "Rendi Wiki"
        unwiki: "Rimuovi Wiki"
        convert_to_moderator: "Aggiungi Colore Staff"
        revert_to_regular: "Rimuovi Colore Staff"
        rebake: "Ricrea HTML"
        publish_page: "Pubblicazione Pagina"
        unhide: "Mostra nuovamente"
        change_owner: "Cambia proprietà…"
        grant_badge: "Assegna distintivo…"
        lock_post: "Blocca Messaggio"
        lock_post_description: "impedisci all'autore di modificare questo messaggio"
        unlock_post: "Sblocca messaggio"
        unlock_post_description: "consenti all'autore di modificare questo messaggio"
        delete_topic_disallowed_modal: "Non hai il permesso di eliminare questo Argomento. Se davvero lo vuoi eliminare, segnalalo all'attenzione dei moderatori spiegando le tue motivazioni."
        delete_topic_disallowed: "non hai il permesso di eliminare questo argomento"
        delete_topic_confirm_modal:
          one: "Questo argomento ha attualmente più di %{count} visualizzazione e potrebbe essere una destinazione di ricerca popolare. Sei sicuro di voler eliminare completamente questo argomento, invece di modificarlo per migliorarlo?"
          other: "Questo argomento ha attualmente più di %{count} visualizzazioni e potrebbe essere una destinazione di ricerca popolare. Sei sicuro di voler eliminare completamente questo argomento, invece di modificarlo per migliorarlo?"
        delete_topic_confirm_modal_yes: "Sì, elimina questo argomento"
        delete_topic_confirm_modal_no: "No, mantieni questo argomento"
        delete_topic_error: "Si è verificato un errore durante l'eliminazione di questo argomento"
        delete_topic: "elimina argomento"
        add_post_notice: "Aggiungi un avviso per lo staff…"
        change_post_notice: "Modifica avviso dello staff..."
        delete_post_notice: "Elimina avviso dello staff"
        remove_timer: "rimuovi il timer"
        edit_timer: "modifica timer"
      actions:
        people:
          like:
            one: "ha messo \"Mi piace\""
            other: "hanno messo \"Mi piace\""
          read:
            one: "ha letto"
            other: "hanno letto"
          like_capped:
            one: "e a %{count} persona è piaciuto"
            other: "e ad altre %{count} persone è piaciuto"
          read_capped:
            one: "e %{count} ha letto"
            other: "e altri %{count} hanno letto"
          sr_post_likers_list_description: "utenti a cui è piaciuto questo messaggio"
          sr_post_readers_list_description: "utenti che hanno letto questo messaggio"
        by_you:
          off_topic: "L'hai segnalato come fuori tema"
          spam: "L'hai segnalato come spam"
          inappropriate: "L'hai segnalato come inappropriato"
          illegal: "L'hai segnalato come illegale"
          notify_moderators: "L'hai segnalato per un controllo dei moderatori"
          notify_user: "Hai inviato un messaggio a questo utente"
          custom: "Hai segnalato questo argomento come %{custom}"
      delete:
        confirm:
          one: "Vuoi davvero eliminare il messaggio?"
          other: "Vuoi davvero eliminare questi %{count} messaggi?"
      merge:
        confirm:
          one: "Vuoi unire questi messaggi?"
          other: "Vuoi unire questi %{count} messaggi?"
      revisions:
        controls:
          first: "Prima revisione"
          previous: "Revisione precedente"
          next: "Prossima revisione"
          last: "Ultima revisione"
          hide: "Nascondi revisione"
          show: "Mostra revisione"
          destroy: "Elimina revisioni"
          destroy_confirm: "Vuoi davvero eliminare tutte le revisioni di questo messaggio? L'azione è irreversibile."
          revert: "Ripristina revisione %{revision}"
          edit_wiki: "Modifica Wiki"
          edit_post: "Modifica Messaggio"
          comparing_previous_to_current_out_of_total: "<strong>%{previous}</strong> %{icon} <strong>%{current}</strong> / %{total}"
        displays:
          inline:
            title: "Mostra il risultato con le aggiunte e le rimozioni in linea"
            button: "HTML"
          side_by_side:
            title: "Mostra le differenze dei risultati affiancati"
            button: "HTML"
          side_by_side_markdown:
            title: "Mostra le differenze nei sorgenti affiancati"
            button: "Sorgente"
      raw_email:
        displays:
          raw:
            title: "Mostra la sorgente della email"
            button: "Sorgente"
          text_part:
            title: "Mostra la parte testuale della email"
            button: "Testo"
          html_part:
            title: "Mostra la parte html della email"
            button: "HTML"
      bookmarks:
        create: "Crea un segnalibro"
        create_for_topic: "Crea un segnalibro per quest'argomento"
        edit: "Modifica Segnalibro"
        edit_for_topic: "Modifica il segnalibro per quest'argomento"
        updated: "Aggiornato"
        name: "Nome"
        name_placeholder: "A cosa serve questo segnalibro?"
        name_input_label: "Nome del segnalibro"
        set_reminder: "Ricordamelo"
        options: "Opzioni"
        actions:
          delete_bookmark:
            name: "Cancella segnalibro"
            description: "Rimuove il segnalibro dal tuo profilo e interrompe tutti i promemoria per il segnalibro"
          edit_bookmark:
            name: "Modifica Segnalibro"
            description: "Modifica il nome del segnalibro o modifica la data e l'ora del promemoria"
          clear_bookmark_reminder:
            name: "Cancella promemoria"
            description: "Cancella la data e l'ora del promemoria"
          pin_bookmark:
            name: "Blocca il segnalibro"
            description: "Blocca il segnalibro. Questo lo farà apparire in cima all'elenco dei segnalibri."
          unpin_bookmark:
            name: "Sblocca il segnalibro"
            description: "Sblocca il segnalibro. Non apparirà più in cima all'elenco dei segnalibri."
      filtered_replies:
        viewing_posts_by: "Visualizzazione di %{post_count} messaggi di"
        viewing_subset: "Alcune risposte sono compresse"
        viewing_summary: "Leggendo le risposte principali di questo argomento"
        post_number: "%{username}, messaggio n. %{post_number}"
        show_all: "Mostra tutto"
      share:
        title: "Condividi Messaggio n°%{post_number}"
        instructions: "Condividi un collegamento a questo messaggio:"
    category:
      none: "(nessuna categoria)"
      all: "Tutte le categorie"
      choose: "categoria&hellip;"
      edit: "Modifica"
      edit_title: "Modifica questa categoria"
      edit_dialog_title: "Modifica: %{categoryName}"
      view: "Visualizza Argomenti della Categoria"
      back: "Torna alla categoria"
      general: "Generale"
      settings: "Impostazioni"
      topic_template: "Modello"
      tags: "Etichette"
      tags_allowed_tags: "Limita queste Etichette a questa Categoria:"
      tags_allowed_tag_groups: "Limita questi gruppi di Etichette a questa Categoria:"
      tags_placeholder: "Elenco (opzionale) delle etichette permesse"
      tags_tab_description: "Le etichette e i gruppi di etichette sopra specificati saranno disponibili solo in questa categoria e nelle altre categorie che li specificano. Non saranno disponibili per l'uso in altre categorie."
      tag_groups_placeholder: "Elenco (opzionale) dei gruppi di etichette permessi"
      manage_tag_groups_link: "Gestisci gruppi di etichette"
      allow_global_tags_label: "Consenti anche ulteriori Etichette"
      required_tag_group:
        description: "Richiedi che i nuovi argomenti abbiano etichette dai seguenti gruppi:"
        delete: "Cancella"
        add: "Aggiungi il gruppo di etichette richiesto"
        placeholder: "seleziona un gruppo di etichette…"
      topic_featured_link_allowed: "Consenti collegamenti in primo piano in questa categoria"
      delete: "Elimina Categoria"
      create: "Crea Categoria"
      create_long: "Crea una nuova categoria"
      save: "Salva Categoria"
      slug: "Abbreviazione della categoria"
      slug_placeholder: "(Facoltativo) parole-sillabate per URL"
      creation_error: Si è verificato un errore nella creazione della categoria.
      save_error: Si è verificato un errore durante il salvataggio della categoria.
      name: "Nome Categoria"
      description: "Descrizione"
      logo: "Immagine Categoria"
      logo_dark: "Immagine del logo della categoria Modalità scura"
      background_image: "Immagine di sfondo della categoria"
      background_image_dark: "Immagine di sfondo della categoria per il tema scuro"
      badge_colors: "Colori dei distintivi"
      background_color: "Colore di sfondo"
      foreground_color: "Colore in primo piano"
      name_placeholder: "Una o due parole al massimo"
      color_placeholder: "Qualsiasi colore web"
      delete_confirm: "Vuoi cancellare questa categoria?"
      delete_error: "Si è verificato un errore durante la cancellazione della categoria."
      list: "Elenca Categorie"
      no_description: "Aggiungi una descrizione alla categoria."
      change_in_category_topic: "Modifica Descrizione"
      already_used: "Questo colore è già stato usato in un'altra categoria."
      security: "Sicurezza"
      security_add_group: "Aggiungi un gruppo"
      permissions:
        group: "Gruppo"
        see: "Vedi"
        reply: "Rispondi"
        create: "Crea"
        no_groups_selected: "Nessun gruppo ha ottenuto l'accesso; questa categoria sarà visibile solo allo staff."
        everyone_has_access: 'Questa categoria è pubblica, tutti possono vedere, rispondere e creare messaggi. Per limitare i permessi, rimuovere uno o più permessi concessi al gruppo "tutti".'
        toggle_reply: "Attiva/Disattiva permesso di risposta"
        toggle_full: "Attiva/Disattiva permesso di creazione"
        inherited: 'Questo permesso è ereditato da "tutti"'
      special_warning: "Attenzione: questa è una categoria predefinita e le impostazioni di sicurezza ne vietano la modifica. Se non vuoi usare questa categoria, cancellala invece di modificarla."
      uncategorized_security_warning: "Questa è una Categoria speciale. È utilizzata come area di parcheggio per gli Argomenti senza Categoria. Non può avere impostazioni di sicurezza."
      uncategorized_general_warning: 'Questa è una Categoria speciale. È usata come Categoria predefinita per i nuovi Argomenti senza una Categoria selezionata. Se vuoi prevenire questo comportamento e forzare la scelta di una Categoria, <a href="%{settingLink}">per favore disabilita l''impostazione qui</a>. Se vuoi cambiare il nome o la descrizione, vai a <a href="%{customizeLink}">Personalizza / Contenuto Testuale</a>.'
      pending_permission_change_alert: "Non hai aggiunto %{group} a questa categoria; fai clic su questo pulsante per aggiungerlo."
      images: "Immagini"
      email_in: "Indirizzo email personalizzato:"
      email_in_tooltip: "Puoi separare più indirizzi e-mail con il carattere |."
      email_in_allow_strangers: "Accetta email da utenti anonimi senza alcun account"
      email_in_disabled: "La pubblicazione di nuovi argomenti tramite e-mail è disabilitata. Per abilitare la pubblicazione di nuovi argomenti via e-mail, abilita l'impostazione <a href='%{setting_url}'>'email in'</a>."
      mailinglist_mirror: "La categoria si comporta come una mailing list"
      show_subcategory_list: "Mostra la lista delle sottocategorie sopra agli argomenti in questa categoria."
      read_only_banner: "Testo dell'annuncio quando un utente non può creare un argomento in questa categoria:"
      num_featured_topics: "Numero degli argomenti mostrati nella pagina delle categorie:"
      subcategory_num_featured_topics: "Numero degli argomenti in evidenza nella pagina della categoria superiore"
      all_topics_wiki: "Rendi i nuovi argomenti automaticamente delle wiki"
      allow_unlimited_owner_edits_on_first_post: "Consenti al proprietario modifiche illimitate sul primo messaggio"
      subcategory_list_style: "Stile Lista Sottocategorie:"
      sort_order: "Lista Argomenti Ordinata Per:"
      default_view: "Lista Argomenti Predefinita:"
      default_top_period: "Periodo Predefinito Argomenti Popolari:"
      default_list_filter: "Filtro predefinito della lista:"
      allow_badges_label: "Permetti l'assegnazione di distintivi in questa categoria"
      edit_permissions: "Modifica Permessi"
      reviewable_by_group: "Oltre che dal personale, i contenuti di questa categoria possono essere revisionati anche da:"
      review_group_name: "nome gruppo"
      require_topic_approval: "Richiedi l'approvazione di un moderatore per tutti i nuovi argomenti"
      require_reply_approval: "Richiedi l'approvazione di un moderatore per tutte le nuove risposte"
      this_year: "quest'anno"
      position: "Posizione nella pagina delle Categorie:"
      default_position: "Posizione predefinita"
      position_disabled: "Le categorie verranno visualizzate in ordine di attività. Per controllare l'ordine delle categorie negli elenchi, abilita l'impostazione <a href='%{url}'>'posizioni di categoria fisse'</a>."
      minimum_required_tags: "Numero minimo di etichette richieste per argomento:"
      default_slow_mode: 'Attiva la "modalità lenta" per i nuovi argomenti in questa categoria.'
      parent: "Categoria Superiore"
      num_auto_bump_daily: "Numero di argomenti aperti da riproporre automaticamente ogni giorno:"
      auto_bump_cooldown_days: "Numero minimo di giorni prima di affrontare nuovamente lo stesso argomento:"
      navigate_to_first_post_after_read: "Vai al primo messaggio dopo che gli argomenti vengono letti"
      notifications:
        title: "cambia il livello di notifica per questa categoria"
        watching:
          title: "In osservazione"
          description: "Osserverai automaticamente tutti gli argomenti in questa categoria. Riceverai notifiche per ogni nuovo messaggio in ogni argomento, e apparirà il conteggio delle nuove risposte."
        watching_first_post:
          title: "Osservazione Primo Messaggio"
          description: "Riceverai una notifica di nuovi argomenti in questa categoria, ma non per le risposte agli argomenti."
        tracking:
          title: "Seguita"
          description: "Seguirai automaticamente tutti gli argomenti in questa categoria. Riceverai una notifica se qualcuno menziona il tuo @nome o ti risponde, e apparirà un conteggio delle nuove risposte."
        regular:
          title: "Normale"
          description: "Riceverai una notifica se qualcuno menziona il tuo @nome o ti risponde."
        muted:
          title: "Silenziato"
          description: "Non riceverai notifiche circa i nuovi argomenti in questa categoria, inoltre essi non appariranno tra i \"Più recenti\"."
      search_priority:
        label: "Priorità della ricerca"
        options:
          normal: "Normale"
          ignore: "Ignora"
          very_low: "Molto Bassa"
          low: "Bassa"
          high: "Alta"
          very_high: "Molto Alta"
      sort_options:
        default: "predefinito"
        likes: "Mi piace"
        op_likes: "\"Mi Piace\" del Messaggio Originale"
        views: "Visualizzazioni"
        posts: "Messaggi"
        activity: "Attività"
        posters: "Partecipanti"
        category: "Categoria"
        created: "Creazione"
      sort_ascending: "Crescente"
      sort_descending: "Decrescente"
      subcategory_list_styles:
        rows: "Righe"
        rows_with_featured_topics: "Righe con argomenti in primo piano"
        boxes: "Riquadri"
        boxes_with_featured_topics: "Riquadri con argomenti in primo piano"
      settings_sections:
        general: "Generale"
        moderation: "Moderazione"
        appearance: "Aspetto"
        email: "Email"
      list_filters:
        all: "tutti gli argomenti"
        none: "nessuna sottocategoria"
      colors_disabled: "Non puoi selezionare i colori perché lo stile della categoria è impostato su 'none'."
    flagging:
      title: "Grazie per aver contribuito a favorire la civile convivenza della nostra comunità!"
      action: "Segnala Messaggio"
      take_action: "Esegui azione…"
      take_action_options:
        default:
          title: "Nascondi messaggio"
          details: "Raggiungi immediatamente la soglia di segnalazione, nascondi il messaggio e accetta tutte le segnalazioni in sospeso"
        suspend:
          title: "Sospendi utente"
          details: "Raggiungi la soglia delle segnalazioni e sospendi l'utente"
        silence:
          title: "Silenzia utente"
          details: "Raggiungi la soglia delle segnalazioni e silenzia l'utente"
      notify_action: "Messaggio"
      official_warning: "Avvertimento Ufficiale"
      delete_spammer: "Cancella Spammer"
      flag_for_review: "Coda per la revisione"
      delete_confirm_MF: |
        Stai per cancellare {POSTS, plural, one {<b>#</b> messaggio} other {<b>#</b> messaggi}} e {TOPICS, plural, one {<b>#</b> argomento} other {<b>#</b> argomenti}} di questo utente, rimuovere il suo account, bloccare le registrazioni dal suo indirizzo IP <b>{ip_address}</b> e aggiungere il suo indirizzo email <b>{email}</b> ad un elenco di indirizzi bloccati permanente. Sei sicuro che questo utente sia veramente uno spammer?
      yes_delete_spammer: "Sì, cancella lo spammer"
      ip_address_missing: "(N/D)"
      hidden_email_address: "(nascosto)"
      submit_tooltip: "Invia la segnalazione privata"
      take_action_tooltip: "Raggiungi immediatamente la soglia di segnalazione, nascondi il messaggio e accetta tutte le segnalazioni in sospeso"
      cant: "Spiacenti, al momento non puoi segnalare questo messaggio."
      notify_staff: "Notifica staff privatamente"
      formatted_name:
        off_topic: "E' fuori tema"
        inappropriate: "È inappropriato"
        spam: "È spam"
        illegal: "È illegale"
      custom_placeholder_notify_user: "Sii dettagliato, costruttivo e sempre gentile."
      notify_user_textarea_label: "Messaggio per l'utente"
      custom_placeholder_notify_moderators: "Facci sapere esattamente cosa ti preoccupa, fornendo collegamenti pertinenti ed esempi ove possibile."
      notify_moderators_textarea_label: "Messaggio per i moderatori"
      custom_placeholder_illegal: "Spiega dettagliatamente il motivo per cui ritieni questo contenuto illegale, fornendo anche collegamenti ed esempi pertinenti ove possibile."
      confirmation_illegal: "Le informazioni di cui sopra sono complete ed esatte."
      custom_message:
        at_least:
          one: "inserisci almeno %{count} carattere"
          other: "inserisci almeno %{count} caratteri"
        more:
          one: "%{count} mancante…"
          other: "%{count} mancanti…"
        left:
          one: "%{count} rimanente"
          other: "%{count} rimanenti..."
    flagging_topic:
      title: "Grazie per aver contribuito a favorire la civile convivenza della nostra comunità!"
      action: "Segnala Argomento"
      notify_action: "Messaggio"
    topic_map:
      title: "Riepilogo Argomento"
      participants_title: "Autori Assidui"
      links_title: "Collegamenti popolari"
      links_shown: "Mostra altri collegamenti…"
      clicks:
        one: "%{count} click"
        other: "%{count} clic"
      menu_titles:
        replies: Risposte con più "mi piace"
        views: Visualizzazioni recenti
      view_explainer: Una visualizzazione per visitatore distinto ogni 8 ore.
      no_views: Le statistiche di visualizzazioni non sono ancora disponibili. Riprova più tardi.
      chart_error: Errore nel rendering del grafico. Riprova.
      views: "Visualizzazioni"
      predicted_views: "Visualizzazioni previste"
      so_far: (finora)
      read: lettura
      minutes: minimo
    post_links:
      about: "espandi altri collegamenti per questo messaggio"
      title:
        one: "un altro"
        other: "altri %{count}"
    topic_statuses:
      warning:
        help: "Questo è un avvertimento ufficiale."
      bookmarked:
        help: "Hai aggiunto questo argomento ai segnalibri"
      locked:
        help: "Questo argomento è chiuso; non sono ammesse nuove risposte"
      archived:
        help: "Questo argomento è archiviato; è bloccato e non può essere modificato"
      locked_and_archived:
        help: "Questo argomento è chiuso e archiviato; non sono ammesse nuove risposte e non può essere modificato"
      unpinned:
        title: "Spuntato"
        help: "Questo argomento è sbloccato per te; verrà visualizzato in ordine normale"
      pinned_globally:
        title: "Appuntato Globalmente"
        help: "Questo argomento è appuntato globalmente; verrà mostrato sempre in cima sia agli argomenti recenti sia nella sua categoria."
      pinned:
        title: "Appuntato"
        help: "Questo argomento è appuntato per te; verrà mostrato in cima alla sua categoria"
      unlisted:
        help: "Questo argomento è invisibile: non verrà mostrato negli elenchi argomenti ed è possibile accedervi solo tramite collegamento diretto. %{unlistedReason}"
      personal_message:
        title: "Questo argomento è un messaggio personale"
        help: "Questo argomento è un messaggio personale"
      visibility_reasons:
        op_flag_threshold_reached: "Questo argomento è stato reso automaticamente invisibile perché ha raggiunto la soglia di segnalazioni"
        op_unhidden: "L'argomento è stato ripubblicato dal suo autore"
        embedded_topic: "L'argomento è stato ripubblicato in quanto argomento incorporato"
        manually_unlisted: "Questo argomento è stato reso invisibile manualmente da un amministratore o moderatore"
        manually_relisted: "Questo argomento è stato ripubblicato manualmente da un amministratore o moderatore"
        bulk_action: "La visibilità di questo argomento è stata modificata in seguito all'azione collettiva eseguita da un utente"
    posts: "Messaggi"
    pending_posts:
      label: "In attesa"
      label_with_count: "In attesa (%{count})"
    sr_topic_list_caption: Elenco argomenti, le intestazioni colonna con pulsanti sono riordinabili.
    posts_likes_MF: |
      { count, plural,
          one {# risposta,}
        other {# risposte,}
      }{ ratio, select,
          low { alto rapporto "mi piace" / messaggi,}
          med {altissimo rapporto "mi piace" / messaggi,}
         high {estremamente alto rapporto "mi piace" / messaggi,}
        other {}
      } vai al primo o ultimo messaggio…
    posters: "Partecipanti"
    latest_poster_link: "Profilo di %{username}, ultimo a pubblicare"
    original_post: "Messaggio Originale"
    views: "Visualizzazioni"
    views_lowercase:
      one: "visita"
      other: "visite"
    replies: "Risposte"
    views_long:
      one: "questo argomento è stato visto una volta"
      other: "questo argomento è stato visto %{number} volte"
    activity: "Attività"
    likes: "Mi piace"
    likes_lowercase:
      one: "mi piace"
      other: "mi piace"
    users: "Utenti"
    users_lowercase:
      one: "utente"
      other: "utenti"
    category_title: "Categoria"
    history_capped_revisions: "Cronologia, ultime 100 revisioni"
    history: "Cronologia"
    raw_email:
      title: "Email In Arrivo"
      not_available: "Non disponibile!"
    categories_list: "Lista Categorie"
    filters:
      with_topics: "%{filter} argomenti"
      with_category: "%{filter} %{category} argomenti"
      filter:
        title: "Filtro"
        button:
          label: "Filtro"
      latest:
        title: "Recenti"
        title_with_count:
          one: "Recente (%{count})"
          other: "Recenti (%{count})"
        help: "argomenti con messaggi recenti"
      read:
        title: "Letti"
        help: "argomenti che hai letto, in ordine di lettura"
      categories:
        title: "Categorie"
        title_in: "Categoria - %{categoryName}"
        help: "tutti gli argomenti raggruppati per categoria"
      unread:
        title: "Non letti"
        title_with_count:
          one: "Non letto (%{count})"
          other: "Non letti (%{count})"
        help: "argomenti che stai osservando o seguendo contenenti messaggi non letti"
        lower_title_with_count:
          one: "%{count} non letto"
          other: "%{count} non letti"
      unseen:
        title: "Non visualizzati"
        lower_title: "non visualizzati"
        help: "nuovi argomenti e argomenti che stai osservando o seguendo contenenti messaggi non letti"
      hot:
        title: "Novità"
        lower_title: "novità"
        help: "argomenti di punta recenti"
      new:
        lower_title_with_count:
          one: "%{count} nuovo"
          other: "%{count} nuovi"
        lower_title: "nuovi"
        title: "Nuovi"
        title_with_count:
          one: "Nuovo (%{count})"
          other: "Nuovi (%{count})"
        help: "argomenti creati negli ultimi giorni"
        all: "Tutti"
        all_with_count: "Tutti (%{count})"
        topics: "Argomenti"
        topics_with_count: "Argomenti (%{count})"
        replies: "Risposte"
        replies_with_count: "Risposte (%{count})"
      posted:
        title: "I miei Messaggi"
        help: "argomenti in cui hai scritto"
      bookmarks:
        title: "Segnalibri"
        help: "argomenti che hai aggiunto ai segnalibri"
      category:
        title: "%{categoryName}"
        title_with_count:
          one: "%{categoryName} (%{count})"
          other: "%{categoryName} (%{count})"
        help: "argomenti recenti nella categoria %{categoryName}"
      top:
        title: "Popolari"
        help: "gli argomenti più attivi nell'ultimo anno, mese, settimana o giorno"
        all:
          title: "Tutti"
        yearly:
          title: "Annuale"
        quarterly:
          title: "Trimestrale"
        monthly:
          title: "Mensile"
        weekly:
          title: "Settimanale"
        daily:
          title: "Giornaliero"
        all_time: "Tutti"
        this_year: "Anno"
        this_quarter: "Trimestre"
        this_month: "Mese"
        this_week: "Settimana"
        today: "Oggi"
    custom_homepage:
      admin_message: 'Uno dei tuoi argomenti ha abilitato il modificatore "custom_homepage", ma non invia alcun risultato al connettore [custom-homepage]. (Messaggio visibile solo agli amministratori del sito)'
    browser_update: 'Purtroppo, <a href="https://www.discourse.org/faq/#browser">il tuo browser non è supportato</a>. Per visualizzare i contenuti multimediali, <a href="https://browsehappy.com">passa a un browser supportato</a>, accedi e rispondi.'
    permission_types:
      full: "Crea / Rispondi / Visualizza"
      create_post: "Rispondi / Visualizza"
      readonly: "Visualizza"
    preloader_text: "Caricamento"
    lightbox:
      download: "scarica"
      open: "immagine originale"
      previous: "Precedente (tasto freccia a sinistra)"
      next: "Successivo (tasto freccia a destra)"
      counter: "%curr% di %total%"
      close: "Chiudi (Esc)"
      content_load_error: 'Caricamento <a href="%url%">del contenuto</a> non riuscito.'
      image_load_error: 'Caricamento <a href="%url%">dell''immagine</a> non riuscito.'
    experimental_lightbox:
      image_load_error: "Caricamento dell'immagine non riuscito."
      screen_reader_image_title: "Immagine %{current} di %{total}: %{title}"
      buttons:
        next: "Successivo (tasto freccia destra o giù)"
        previous: "Precedente (tasto freccia sinistra o freccia su)"
        close: "Chiudi (Esc)"
        download: "Scarica l'immagine"
        newtab: "Apri l'immagine in una nuova scheda"
        zoom: "Zoom immagine in/out (tasto Z)"
        rotate: "Ruota immagine (tasto R)"
        fullscreen: "Attiva/Disattiva modalità a schermo intero del browser (tasto M)"
        carousel: "Visualizza tutte le immagini in un carosello (tasto A)"
        retry: "Riprova a caricare l'immagine"
    cannot_render_video: Questo video non può essere visualizzato perché il tuo browser non supporta il codec.
    keyboard_shortcuts_help:
      shortcut_key_delimiter_comma: ", "
      shortcut_key_delimiter_plus: "+"
      shortcut_delimiter_or: "%{shortcut1} o %{shortcut2}"
      shortcut_delimiter_slash: "%{shortcut1}/%{shortcut2}"
      shortcut_delimiter_space: "%{shortcut1} %{shortcut2}"
      title: "Tasti di scelta rapida"
      short_title: "Scorciatoie"
      jump_to:
        title: "Vai a"
        home: "%{shortcut} Home"
        latest: "%{shortcut} Recenti"
        new: "%{shortcut} Nuovi"
        unread: "%{shortcut} Non letti"
        categories: "%{shortcut} Categorie"
        top: "%{shortcut} Inizio"
        bookmarks: "%{shortcut} Segnalibri"
        profile: "%{shortcut} Profilo"
        messages: "%{shortcut} Messaggi"
        drafts: "%{shortcut} Bozze"
        next: "%{shortcut} Argomento successivo"
        previous: "%{shortcut} Argomento precedente"
      navigation:
        title: "Navigazione"
        jump: "%{shortcut} Vai al messaggio #"
        back: "%{shortcut} Indietro"
        up_down: "%{shortcut} Sposta la selezione &uarr; &darr;"
        open: "%{shortcut} Apri argomento selezionato"
        next_prev: "%{shortcut} Sezione successiva/precedente"
        go_to_unread_post: "%{shortcut} Vai al primo messaggio non letto"
      application:
        title: "Applicazione"
        create: "%{shortcut} Crea un nuovo argomento"
        notifications: "%{shortcut} Apri notifiche"
        hamburger_menu: "%{shortcut} Apri il menu hamburger"
        user_profile_menu: "%{shortcut} Apri menu utente"
        show_incoming_updated_topics: "%{shortcut} Mostra argomenti aggiornati"
        search: "%{shortcut} Cerca"
        filter_sidebar: "%{shortcut} Filtra barra laterale"
        help: "%{shortcut} Apri la legenda tasti"
        toggle_bulk_select: "%{shortcut} Attiva/disattiva selezione collettiva"
        dismiss: "%{shortcut} Ignora argomenti selezionati"
        x: "%{shortcut} Attiva/disattiva selezione (in modalità di selezione collettiva)"
        log_out: "%{shortcut} Disconnetti"
      composing:
        title: "Scrittura"
        return: "%{shortcut} Ritorna al composer"
        fullscreen: "%{shortcut} Composer a tutto schermo"
        insert_current_time: "%{shortcut} Inserisci l'ora attuale"
      bookmarks:
        title: "Aggiunta segnalibro"
        enter: "%{shortcut} Salva e chiudi"
        later_today: "%{shortcut} Più tardi oggi"
        later_this_week: "%{shortcut} Più tardi questa settimana"
        tomorrow: "%{shortcut} Domani"
        next_week: "%{shortcut} La prossima settimana"
        next_month: "%{shortcut} Il prossimo mese"
        next_business_week: "%{shortcut} Inizio della prossima settimana"
        next_business_day: "%{shortcut} Il prossimo giorno lavorativo"
        custom: "%{shortcut} Data e ora personalizzate"
        none: "%{shortcut} Nessun promemoria"
        delete: "%{shortcut} Cancella segnalibro"
      actions:
        title: "Azioni"
        bookmark_topic: "%{shortcut} Aggiungi/togli argomento nei segnalibri"
        pin_unpin_topic: "%{shortcut} Appunta/spunta argomento"
        share_topic: "%{shortcut} Condividi argomento"
        share_post: "%{shortcut} Condividi messaggio"
        reply_as_new_topic: "%{shortcut} Rispondi come argomento collegato"
        reply_topic: "%{shortcut} Rispondi all'argomento"
        reply_post: "%{shortcut} Rispondi al messaggio"
        quote_post: "%{shortcut} Cita messaggio"
        like: "%{shortcut} Metti \"Mi piace\" al messaggio"
        flag: "%{shortcut} Segnala messaggio"
        bookmark: "%{shortcut} Aggiungi un segnalibro al messaggio"
        edit: "%{shortcut} Modifica messaggio"
        delete: "%{shortcut} Cancella messaggio"
        mark_muted: "%{shortcut} Silenzia argomento"
        mark_regular: "%{shortcut} Argomento normale (predefinito)"
        mark_tracking: "%{shortcut} Segui argomento"
        mark_watching: "%{shortcut} Osserva argomento"
        print: "%{shortcut} Stampa argomento"
        defer: "%{shortcut} Contrassegna argomento come non letto"
        topic_admin_actions: "%{shortcut} Apri azioni amministrative sull'argomento"
        archive_private_message: "%{shortcut} Attiva/disattiva l'archiviazione del messaggio privato"
      search_menu:
        title: "Menu Cerca"
        prev_next: "%{shortcut} Sposta la selezione su e giù"
        insert_url: "%{shortcut} Inserisci la selezione nello strumento di composizione aperto"
        full_page_search: "%{shortcut} Avvia la ricerca a pagina intera"
    badges:
      earned_n_times:
        one: "Ha guadagnato questo distintivo %{count} volta"
        other: "Ha guadagnato questo distintivo %{count} volte"
      granted_on: "Assegnato il %{date}"
      others_count:
        one: "Concesso ad altri %{count} volta"
        other: "Concesso ad altri %{count} volte"
      title: Distintivi
      allow_title: "Puoi usare questo distintivo come titolo"
      multiple_grant: "Puoi guadagnarlo più volte"
      badge_count:
        one: "%{count} Distintivo"
        other: "%{count} Distintivi"
      more_badges:
        one: "+%{count} altro"
        other: "+ altri %{count}"
      awarded:
        one: "%{number} assegnato"
        other: "%{number} assegnati"
      select_badge_for_title: Seleziona un distintivo da usare come tuo titolo
      none: "(nessuno)"
      successfully_granted: "Distintivo %{badge} assegnato con successo a %{username}"
      badge_grouping:
        getting_started:
          name: Per iniziare
        community:
          name: Comunità
        trust_level:
          name: Livello di attendibilità
        other:
          name: Altri
        posting:
          name: Pubblicazione
      favorite_max_reached: "Non puoi aggiungere altri distintivi ai preferiti."
      favorite_max_not_reached: "Imposta questo distintivo come preferito"
      favorite_count: "%{count}/%{max} distintivi contrassegnati come preferiti"
    download_calendar:
      title: "Scarica il calendario"
      save_ics: "Scarica il file.ics"
      save_google: "Aggiungi al calendario di Google"
      remember: "Non chiedermelo più"
      remember_explanation: "(puoi cambiare questa impostazione nelle tue preferenze utente)"
      download: "Scarica"
      default_calendar: "Calendario predefinito"
      default_calendar_instruction: "Determina quale calendario usare quando si salvano le date"
      add_to_calendar: "Aggiungi al calendario"
      google: "Google Calendar"
      ics: "ICS"
    tagging:
      all_tags: "Tutte le etichette"
      other_tags: "Altre Etichette"
      selector_tags: "etichette"
      selector_no_tags: "nessuna etichetta"
      selector_remove_filter: "rimuovi filtro"
      tags: "Etichette"
      choose_for_topic: "etichette facoltative"
      choose_for_topic_required:
        one: "seleziona almeno %{count} etichetta…"
        other: "seleziona almeno %{count} etichette…"
      choose_for_topic_required_group:
        one: "Seleziona %{count} etichetta da '%{name}'…"
        other: "Seleziona %{count} etichette da '%{name}'…"
      info: "Info"
      default_info: "Questa etichetta non è limitata a nessuna categoria e non ha sinonimi."
      staff_info: "Per aggiungere restrizioni, metti questa etichetta in un <a href=%{basePath}/tag_groups>gruppo di etichette</a>"
      category_restricted: "Questa etichetta è limitata a categorie a cui non sei autorizzato ad accedere."
      synonyms: "Sinonimi"
      synonyms_description: "Quando vengono utilizzate le seguenti etichette, verranno sostituite con <b>%{base_tag_name}</b>."
      save: "Salva il nome e la descrizione dell’etichetta"
      tag_groups_info:
        one: 'Questa etichetta appartiene al gruppo "%{tag_groups}".'
        other: "Questa etichetta appartiene a questi gruppi: %{tag_groups}."
      category_restrictions:
        one: "Può essere utilizzato solo in questa categoria:"
        other: "Può essere utilizzato solo in queste categorie:"
      edit_synonyms: "Modifica Sinonimi"
      add_synonyms_label: "Aggiungi sinonimi:"
      add_synonyms: "Aggiungi"
      add_synonyms_explanation:
        one: "Questa etichetta verrà modificata in <b>%{tag_name}</b> ovunque sia in uso. Sei sicuro di voler apportare questa modifica?"
        other: "Queste etichette saranno modificate in <b>%{tag_name}</b> ovunque siano in uso. Sei sicuro di voler apportare questa modifica?"
      add_synonyms_failed: "Le seguenti etichette non possono essere aggiunte come sinonimi: <b>%{tag_names}</b>. Assicurati che non abbiano sinonimi e non siano sinonimi di un'altra etichetta."
      remove_synonym: "Rimuovi sinonimo"
      delete_synonym_confirm: 'Sei sicuro di voler eliminare "%{tag_name}"?'
      delete_tag: "Cancella Etichetta"
      delete_confirm:
        one: "Sei sicuro di voler eliminare questa etichetta e rimuoverla da %{count} argomento a cui è assegnata?"
        other: "Sei sicuro di voler eliminare questa etichetta e rimuoverla da %{count} argomenti a cui è assegnata?"
      delete_confirm_no_topics: "Sei sicuro di voler eliminare questa etichetta?"
      delete_confirm_synonyms:
        one: "Anche il suo sinonimo verrà eliminato."
        other: "I suoi %{count} sinonimi verranno a loro volta eliminati."
      edit_tag: "Modifica il nome e la descrizione dell’etichetta"
      description: "Descrizione (max 1000 caratteri)"
      sort_by: "Ordina per:"
      sort_by_count: "conteggio"
      sort_by_name: "nome"
      manage_groups: "Gestisci Gruppi Etichette"
      manage_groups_description: "Definisci gruppi per organizzare le etichette"
      upload: "Carica Etichette"
      upload_description: "Carica un file csv per creare numerose Etichette"
      upload_instructions: "Uno per riga, indicando opzionalmente un Gruppo di Etichette con il formato 'nome_etichetta,gruppo_etichetta'"
      upload_successful: "Etichette caricate con successo"
      delete_unused_confirmation:
        one: "%{count} etichetta sarà eliminata: %{tags}"
        other: "%{count} etichette saranno eliminate: %{tags}"
      delete_unused_confirmation_more_tags:
        one: "%{tags} e %{count} altra"
        other: "%{tags} e %{count} altre"
      delete_no_unused_tags: "Non ci sono etichette inutilizzate."
      tag_list_joiner: ", "
      delete_unused: "Elimina Etichette Inutilizzate"
      delete_unused_description: "Elimina tutte le etichette che non sono usate in alcun argomento o messaggio personale"
      filters:
        without_category: "%{filter} %{tag} argomenti"
        with_category: "%{filter} %{tag} argomenti in %{category}"
        untagged_without_category: "%{filter} argomenti non etichettati"
        untagged_with_category: "%{filter} argomenti non etichettati in %{category}"
      notifications:
        watching:
          title: "In osservazione"
          description: "Visualizzerai automaticamente tutti gli Argomenti con questa Etichetta. Riceverai una notifica per tutti i nuovi messaggi e Argomenti. Inoltre, accanto all'Argomento apparirà il conteggio dei messaggi non letti e di quelli nuovi."
        watching_first_post:
          title: "Osservazione Primo Messaggio"
          description: "Riceverai una notifica se saranno aperti nuovi Argomenti in questa Etichetta, ma non per le risposte agli Argomenti."
        tracking:
          title: "Seguito"
          description: "Seguirai automaticamente tutti gli argomenti con questa etichetta. Accanto all'argomento apparirà un conteggio dei messaggi non letti e nuovi."
        regular:
          title: "Normale"
          description: "Riceverai una notifica se qualcuno menziona il tuo @nome o risponde al tuo messaggio."
        muted:
          title: "Silenziato"
          description: "Non riceverai alcuna notifica per nuovi Argomenti con questa Etichetta, e non compariranno nella pagina dei messaggi non letti."
      groups:
        back_btn: "Torna a tutte le etichette"
        title: "Gruppi Etichette"
        about_heading: "Seleziona un gruppo di etichette o creane uno nuovo"
        about_heading_empty: "Crea un nuovo gruppo di etichette per iniziare"
        about_description: "I gruppi di etichette permettono di gestire i permessi per più etichette in un unico posto."
        new: "Nuovo Gruppo"
        new_title: "Crea nuovo gruppo"
        edit_title: "Modifica gruppo di etichette"
        tags_label: "Etichette in questo gruppo"
        parent_tag_label: "Etichetta padre"
        parent_tag_description: "Le etichette di questo gruppo possono essere usate solo se è presente l'etichetta padre."
        one_per_topic_label: "Limita ad una sola etichetta per argomento in questo gruppo"
        new_name: "Nuovo Gruppo Etichette"
        name_placeholder: "Nome"
        save: "Salva"
        delete: "Elimina"
        confirm_delete: "Sicuro di voler cancellare questo gruppo di etichette?"
        everyone_can_use: "Le etichette possono essere usate da tutti"
        usable_only_by_groups: "Le etichette sono visibili a tutti, ma solo i gruppi seguenti possono usarle"
        visible_only_to_groups: "Le etichette sono visibili soltanto ai seguenti gruppi"
        cannot_save: "Impossibile salvare il gruppo di etichette. Assicurati che ci sia almeno un'etichetta, che il nome del gruppo di etichette non sia vuoto e che sia selezionato un gruppo etichette per i permessi."
        tags_placeholder: "Cerca o crea etichette"
        parent_tag_placeholder: "Facoltativo"
        select_groups_placeholder: "Seleziona gruppi…"
        disabled: "Etichette disabilitate. "
      topics:
        none:
          unread: "Non hai argomenti non letti."
          unseen: "Non hai argomenti non visualizzati."
          new: "Non hai nuovi argomenti."
          read: "Non hai ancora letto nessun argomento."
          posted: "Non hai ancora scritto in nessun argomento."
          latest: "Non ci sono argomenti più recenti."
          bookmarks: "Non hai ancora argomenti nei segnalibri."
          top: "Non ci sono argomenti popolari."
    invite:
      custom_message: "Rendi il tuo invito un po' più personale scrivendo un <a href>messaggio personalizzato</a>."
      custom_message_placeholder: "Inserisci il tuo messaggio personalizzato"
      approval_not_required: "L'utente verrà approvato automaticamente non appena accetterà questo invito."
      custom_message_template_forum: "Ehi, unisciti a questo forum!"
      custom_message_template_topic: "Ehi, credo che questo argomento ti possa interessare!"
    forced_anonymous: "A causa del carico eccessivo, il sito viene temporaneamente mostrato a tutti come appare agli utenti che non hanno effettuato l'accesso."
    forced_anonymous_login_required: "Il sito è sovraccarico e non può essere caricato in questo momento; riprova tra qualche minuto."
    footer_nav:
      back: "Indietro"
      forward: "Inoltra"
      share: "Condividi"
      dismiss: "Ignora"
    safe_mode:
      enabled: "La modalità sicura è attiva, per disattivarla chiudi il browser"
    image_removed: "(immagine rimossa)"
    pause_notifications:
      title: "Sospendi le notifiche per…"
      label: "Metti in pausa le notifiche"
      options:
        half_hour: "30 minuti"
        one_hour: "1 ora"
        two_hours: "2 ore"
        tomorrow: "Fino a domani"
      set_schedule: "Imposta una pianificazione delle notifiche"
    trust_levels:
      names:
        newuser: "nuovo utente"
        basic: "utente base"
        member: "membro"
        regular: "esperto"
        leader: "veterano"
      detailed_name: "%{level} - %{name}"
    pick_files_button:
      unsupported_file_picked: "Hai scelto un file non supportato. Tipi di file supportati: %{types}."
    user_activity:
      no_activity_title: "Ancora nessuna attività"
      no_activity_body: "Ti diamo il benvenuto nella nostra comunità! Sei un nuovo utente e non hai ancora contribuito a nessuna discussione. Per cominciare, clicca su <a href='%{topUrl}'>Popolari</a> o <a href='%{categoriesUrl}'>Categorie</a> e inizia a leggere! Seleziona %{heartIcon} sui messaggi che ti piacciono o che vuoi approfondire. A mano a mano che partecipi, le tue attività saranno elencate qui."
      no_replies_title: "Non hai ancora risposto a nessun argomento"
      no_replies_title_others: "%{username} non ha ancora risposto a nessun argomento"
      no_replies_body: "Quando <a href='%{searchUrl}'>trovi</a> una conversazione interessante a cui vorresti contribuire, premi il pulsante <kbd>Rispondi</kbd> posto subito sotto ogni messaggio per iniziare a rispondere a quel messaggio specifico. Oppure, se preferisci rispondere all'argomento generale piuttosto che a persone o messaggi singoli, cerca il pulsante <kbd>Rispondi</kbd> che si trova nella parte inferiore in chiusura dell'argomento o nella cronologia dell'argomento stesso."
      no_drafts_title: "Non hai iniziato nessuna bozza"
      no_drafts_body: "Non vuoi ancora pubblicare qualcosa? Salveremo automaticamente una nuova bozza e la elencheremo qui ogni volta che inizierai a scrivere un argomento, una risposta o un messaggio personale. Seleziona il pulsante Annulla per eliminare o salvare la bozza e continuare a scrivere più avanti."
      no_likes_title: "Non hai ancora messo \"mi piace\" a nessun argomento"
      no_likes_title_others: "%{username} non ha ancora messo Mi piace a nessun argomento"
      no_likes_body: "Un ottimo modo per iniziare a contribuire è mettersi a leggere le conversazioni già avvenute e assegnare un %{heartIcon} ai messaggi che ti piacciono!"
      no_topics_title: "Non hai ancora avviato nessun argomento"
      no_topics_body: "È sempre meglio <a href='%{searchUrl}'>cercare</a> argomenti di conversazione già esistenti prima di iniziarne uno nuovo, ma se pensi che l'argomento che desideri non sia già presente, procedi a crearne uno nuovo tutto tuo. Cerca il pulsante <kbd>+ Nuovo Argomento</kbd> in alto a destra dell'elenco di argomenti, categorie o etichette per iniziare a creare un nuovo argomento in quell'area."
      no_topics_title_others: "%{username} non ha ancora iniziato nessun argomento"
      no_read_topics_title: "Non hai ancora letto nessun argomento"
      no_read_topics_body: "Una volta che avrai iniziato a leggere discussioni, ne vedrai un elenco qui. Per cominciare a leggere, cerca argomenti di tuo interesse alle pagine <a href='%{topUrl}'>Popolari</a> o <a href='%{categoriesUrl}'>Categorie</a>; oppure effettua una ricerca per parola chiave %{searchIcon}"
    no_group_messages_title: "Nessun messaggio di gruppo trovato"
    topic_entrance:
      sr_jump_top_button: "Vai al primo messaggio - %{date}"
      sr_jump_bottom_button: "Vai all'ultimo messaggio - %{date}"
      jump_top_button_title: "Vai al primo messaggio"
      jump_bottom_button_title: "Vai all'ultimo messaggio"
    fullscreen_table:
      expand_btn: "Espandi Tabella"
      view_table: "Visualizza tabella"
    second_factor_auth:
      redirect_after_success: "Autenticazione a due fattori riuscita. Reindirizzamento alla pagina precedente…"
    sidebar:
      title: "Barra laterale"
      unread_count:
        one: "%{count} non letto"
        other: "%{count} non letti"
      new_count:
        one: "%{count} nuovo"
        other: "%{count} nuovi"
      toggle_section: "Interruttore sezione"
      more: "Altro"
      all_categories: "Tutte le categorie"
      all_tags: "Tutte le etichette"
      categories_form_modal:
        title: "Modifica la navigazione delle categorie"
        subtitle:
          text: "e mostreremo automaticamente le categorie più popolari di questo sito"
        filter_placeholder: "Filtra le categorie"
        no_categories: "Non ci sono categorie corrispondenti al termine specificato."
        show_more: "Mostra altro"
      tags_form_modal:
        title: "Modifica la navigazione delle etichette"
        filter_placeholder: "Filtra etichette"
        no_tags: "Non ci sono etichette corrispondenti al termine specificato."
        subtitle:
          text: "e mostreremo automaticamente le etichette principali di questo sito"
      edit_navigation_modal_form:
        deselect_button_text: "Deseleziona tutto"
        reset_to_defaults: "Ripristina le impostazioni predefinite"
        filter_dropdown:
          all: "Tutte"
          selected: "Selezionato"
          unselected: "Deselezionato"
      sections:
        custom:
          add: "Aggiungi una sezione personalizzata"
          edit: "Modifica sezione personalizzata"
          save: "Salva"
          delete: "Elimina"
          delete_confirm: "Vuoi davvero eliminare questa sezione?"
          delete_public_confirm: "Questa sezione è <strong>visibile a chiunque</strong>. Vuoi davvero eliminarla?"
          update_public_confirm: "Le modifiche saranno <strong>visibili a chiunque</strong> sul sito. Vuoi procedere?"
          mark_as_private_confirm: "Questa sezione è <strong>visibile a chiunque</strong>. Dopo l'aggiornamento, sarà <strong>visibile solo a te</strong>. Intendi procedere?"
          reset_confirm: "Vuoi davvero ripristinare questa sezione ai valori predefiniti?"
          public: "Visibile a tutti"
          always_public: "Il contenuto di questa sezione è sempre pubblico"
          more_menu: "Menu Altro"
          links:
            add: "Aggiungi un altro link"
            delete: "Elimina link"
            reset: "Ripristina impostazioni predefinite"
            icon:
              label: "Icona"
              validation:
                blank: "L'icona non può essere vuota"
                maximum:
                  one: "Il nome dell'icona deve contenere meno di %{count} carattere"
                  other: "Il nome dell'icona deve contenere meno di %{count} caratteri"
            name:
              label: "Nome"
              validation:
                blank: "Il nome non può essere vuoto"
                maximum:
                  one: "Il nome deve contenere meno di %{count} carattere"
                  other: "Il nome deve contenere meno di %{count} caratteri"
            value:
              label: "Link"
              validation:
                blank: "Il link non può essere vuoto"
                maximum:
                  one: "Il link deve contenere meno di %{count} carattere"
                  other: "Il link deve contenere meno di %{count} caratteri"
                invalid: "Formato non valido"
          title:
            label: "Titolo della sezione"
            validation:
              blank: "Il titolo non può essere vuoto"
              maximum:
                one: "Il titolo deve contenere meno di %{count} carattere"
                other: "Il titolo deve contenere meno di %{count} caratteri"
        about:
          header_link_text: "Informazioni"
        messages:
          header_link_text: "Messaggi"
          header_action_title: "Crea un messaggio personale"
          links:
            inbox: "Posta in arrivo"
            sent: "Inviati"
            new: "Nuovi"
            new_with_count: "Nuovi (%{count})"
            unread: "Non letti"
            unread_with_count: "Non letti (%{count})"
            archive: "Archiviati"
        tags:
          none: "Non hai aggiunto nessuna etichetta."
          click_to_get_started: "Clicca qui per iniziare."
          header_link_text: "Etichette"
          header_action_title: "Modifica le etichette nella barra laterale"
          configure_defaults: "Configura impostazioni predefinite"
        categories:
          none: "Non hai aggiunto nessuna categoria."
          click_to_get_started: "Clicca qui per iniziare."
          header_link_text: "Categorie"
          header_action_title: "Modifica le categorie nella barra laterale"
          configure_defaults: "Configura impostazioni predefinite"
        community:
          edit_section:
            sidebar: "Personalizza questa sezione"
            header_dropdown: "Personalizza"
          links:
            about:
              content: "Informazioni"
              title: "Maggiori dettagli su questo sito"
            admin:
              content: "Amministratore"
              title: "Impostazioni e rapporti del sito"
            badges:
              content: "Distintivi"
              title: "Tutti i distintivi disponibili"
            topics:
              content: "Argomenti"
              title: "Tutti gli argomenti"
            faq:
              content: "FAQ"
              title: "Linee guida per l'utilizzo di questo sito"
            guidelines:
              content: "Linee guida"
              title: "Linee guida per l'utilizzo di questo sito"
            groups:
              content: "Gruppi"
              title: "Elenco dei gruppi di utenti disponibili"
            users:
              content: "Utenti"
              title: "Elenco di tutti gli utenti"
            my_posts:
              content: "I miei Messaggi"
              content_drafts: "Le mie bozze"
              title: "La mia recente attività sull'argomento"
              title_drafts: "Le mie bozze non pubblicate"
              draft_count:
                one: "%{count} bozza"
                other: "%{count} bozze"
            review:
              content: "Revisiona"
              title: "Messaggi segnalati e altri elementi in coda"
              pending_count:
                one: "%{count} in attesa"
                other: "%{count} in attesa"
        global_section: "Sezione globale, visibile a tutti"
      panels:
        forum:
          label: Forum
      back_to_forum: "Torna al forum"
      collapse_all_sections: "Comprimi tutte le sezioni"
      expand_all_sections: "Espandi tutte le sezioni"
      filter: "Filtro..."
      clear_filter: "Cancella il filtro"
      no_results:
        title: "Nessun risultato"
        description: 'Nessuna corrispondenza trovata per "%{filter}":<br><br> Vuoi <a class="sidebar-additional-filter-settings" href="%{settings_filter_url}">cercare tra le impostazioni del sito</a> o nell''<a class="sidebar-additional-filter-users" href="%{user_list_filter_url}">elenco degli utenti amministratori</a>?'
    welcome_topic_banner:
      title: "Crea il tuo argomento di benvenuto"
      description: "Il tuo argomento di benvenuto è la prima cosa che leggeranno i nuovi membri. Consideralo come un \"discorso fatto in ascensore\" o una \"dichiarazione di intenti\". Fai sapere a tutti a chi si rivolge questa community, cosa possono aspettarsi di trovare qui e cosa vorresti che facessero prima."
      button_title: "Inizia a modificare"
    until: "Fino a:"
    char_counter:
      exceeded: "È stato superato il numero massimo di caratteri consentiti."
    form_template_chooser:
      select_template: "Seleziona i modelli di modulo"
    form_templates:
      upload_field:
        upload: "Carica"
        uploading: "Caricamento"
      errors:
        value_missing:
          default: "Compila questo campo."
          select_one: "Seleziona un elemento in elenco."
          select_multiple: "Seleziona almeno un elemento in elenco."
          checkbox: "Spunta questa casella se vuoi procedere."
        type_mismatch:
          default: "Inserisci un valore valido."
          color: "Inserisci un colore."
          date: "Inserisci una data."
          email: "Inserisci un indirizzo e-mail valido."
          number: "Inserisci un numero."
          password: "Inserisci una password valida."
          tel: "Inserisci un numero di telefono valido."
          text: "Inserisci un valore testuale."
          url: "Inserisci un URL valido."
        too_short:
          one: "L'input deve contenere almeno %{count} carattere."
          other: "L'input deve contenere almeno %{count} caratteri."
        too_long:
          one: "L'input deve contenere meno di %{count} carattere."
          other: "L'input deve contenere meno di %{count} caratteri."
        range_overflow:
          one: "L'input deve essere minore di %{count}."
          other: "L'input deve essere minore di %{count}."
        range_underflow:
          one: "L'input deve essere maggiore di %{count}."
          other: "L'input deve essere maggiore di %{count}."
        pattern_mismatch: "Rispetta il formato richiesto."
        bad_input: "Inserisci un input valido."
    table_builder:
      title: "Costruttore di tabelle"
      modal:
        title: "Costruttore di tabelle"
        create: "Costruisci tabella"
        help:
          title: "Utilizzo dell'editor di fogli di calcolo"
          enter_key: "Invio"
          tab_key: "Tab"
          new_row: "alla fine di una riga per inserire una nuova riga."
          new_col: "alla fine di una colonna per inserire una nuova colonna."
          options: "Fai clic con il tasto destro sulle celle per accedere a più opzioni in un menu a discesa."
        confirm_close: "Vuoi davvero chiudere il generatore di tabelle? Eventuali modifiche non salvate andranno perse."
      edit:
        btn_edit: "Modifica tabella"
        modal:
          title: "Modifica tabella"
          cancel: "annulla"
          create: "Salva"
          reason: "perché stai modificando?"
          trigger_reason: "Aggiungi il motivo della modifica"
        default_edit_reason: "Aggiorna tabella con l'editor di tabelle"
      default_header:
        col_1: "Colonna 1"
        col_2: "Colonna 2"
        col_3: "Colonna 3"
        col_4: "Colonna 4"
      spreadsheet:
        no_records_found: "Nessun record trovato"
        show: "Mostra"
        entries: "voci"
        about: "Informazioni"
        prompts:
          delete_selected_rows: "Vuoi davvero eliminare le righe selezionate?"
          delete_selected_cols: "Vuoi davvero eliminare le colonne selezionate?"
          will_destroy_merged_cells: "Questa azione eliminerà tutte le celle unite esistenti. Continuare?"
          will_clear_search_results: "Questa azione eliminerà tutte le celle unite esistenti. Continuare?"
          conflicts_with_merged_cells: "C'è un conflitto con un'altra cella unita"
        invalid_merge_props: "Proprietà unite non valide"
        cells_already_merged: "Cella già unita"
        no_cells_selected: "Nessuna cella selezionata"
        context_menu:
          row:
            before: "Inserisci una nuova riga prima"
            after: "Inserisci una nuova riga dopo"
            delete: "Elimina le righe selezionate"
          col:
            before: "Inserisci una nuova colonna prima"
            after: "Inserisci una nuova colonna dopo"
            delete: "Elimina le colonne selezionate"
            rename: "Rinomina questa colonna"
          order:
            ascending: "Ordine crescente"
            descending: "Ordine decrescente"
          copy: "Copia..."
          paste: "Incolla..."
          save: "Salva come..."
    powered_by_discourse: "Con tecnologia Discourse"
  admin_js:
    type_to_filter: "digita per filtrare…"
    admin:
      title: "Amministratore Discourse"
      moderator: "Moderatore"
      filter_reports: Filtra report
      tags:
        remove_muted_tags_from_latest:
          always: "sempre"
          only_muted: "quando usato da solo o con altre etichette silenziate"
          never: "mai"
      reports:
        title: "Elenco dei rapporti disponibili"
        meta_doc: "Consulta la nostra documentazione <a href='https://meta.discourse.org/t/-/240233' rel='noopener noreferrer' target='_blank'></a> per una panoramica dettagliata dei report."
        sidebar_title: "Report"
        sidebar_link:
          all: "Tutti"
      new_features:
        title: "Cosa c'è di nuovo"
      dashboard:
        title: "Dashboard"
        last_updated: "Dashboard aggiornato:"
        discourse_last_updated: "Discourse aggiornato:"
        version: "Versione"
        up_to_date: "Sei aggiornato!"
        critical_available: "È disponibile un aggiornamento essenziale."
        updates_available: "Sono disponibili aggiornamenti."
        please_update: "Aggiorna!"
        no_check_performed: "Non è stato effettuato un controllo sugli aggiornamenti. Assicurati che sidekiq sia attivo."
        stale_data: "Non è stato effettuato un controllo recente sugli aggiornamenti. Assicurati che sidekiq sia attivo."
        version_check_pending: "Hai effettuato l'aggiornamento di recente. Ottimo!"
        installed_version: "Versione Installata"
        latest_version: "Ultima"
        problems_found: "Alcuni consigli basati sulle attuali impostazioni del sito"
        new_features:
          title: "Cosa c'è di nuovo"
          previous_announcements: "Puoi vedere i precedenti annunci di nuove funzionalità su <a href='%{url}' target='_blank'>Discourse Meta</a>"
          learn_more: "Scopri di più..."
        last_checked: "Ultimo controllo"
        refresh_problems: "Aggiorna"
        no_problems: "Nessun problema rilevato."
        moderators: "Moderatori:"
        admins: "Amministratori:"
        silenced: "Silenziati:"
        suspended: "Sospesi: "
        private_messages_short: "MP"
        private_messages_title: "Messaggi"
        mobile_title: "Mobile"
        space_used: "%{usedSize} usati"
        space_used_and_free: "%{usedSize} (%{freeSize} liberi)"
        uploads: "Caricamenti"
        backups: "Backup"
        backup_count:
          one: "%{count} backup su %{location}"
          other: "%{count} backup su %{location}"
        lastest_backup: "Recenti: %{date}"
        traffic_short: "Traffico"
        traffic: "Richieste web dell'applicazione"
        page_views: "Pagine Viste"
        page_views_short: "Pagine Viste"
        show_traffic_report: "Mostra rapporto di traffico dettagliato"
        community_health: Informazioni sulla community
        moderators_activity: Attività dei Moderatori
        whats_new_in_discourse: Novità in Discourse?
        activity_metrics: Metriche Attività
        all_reports: "Tutti i rapporti"
        general_tab: "Generale"
        moderation_tab: "Moderazione"
        security_tab: "Sicurezza"
        reports_tab: "Rapporti"
        report_filter_any: "tutti"
        disabled: Disabilitato
        timeout_error: Spiacenti, la ricerca sta impiegando troppo tempo, per favore scegli un intervallo più breve
        exception_error: Spiacenti, si è verificato un errore nell'esecuzione della query
        too_many_requests: Hai eseguito questa operazione troppe volte. Attendi prima di riprovare.
        not_found_error: Spiacenti, questo rapporto non esiste
        custom_date_range: Data e ora personalizzate
        reports:
          trend_title: "Variazione del %{percent}. Attualmente %{current}, era %{prev} nel periodo precedente."
          today: "Oggi"
          yesterday: "Ieri"
          last_7_days: "Ultimi 7"
          last_30_days: "Ultimi 30"
          all_time: "Di Sempre"
          7_days_ago: "7 giorni fa"
          30_days_ago: "30 giorni fa"
          all: "Tutti"
          view_table: "tabella"
          view_graph: "grafico"
          refresh_report: "Aggiorna Rapporto"
          daily: Ogni giorno
          monthly: Mensile
          weekly: Settimanale
          dates: "Date (UTC)"
          groups: "Tutti i gruppi"
          disabled: "Il rapporto è disabilitato"
          totals_for_sample: "Totale per campione"
          average_for_sample: "Media per campione"
          total: "Totale generale"
          no_data: "Non ci sono dati da mostrare."
          trending_search:
            more: '<a href="%{basePath}/admin/logs/search_logs">Ricerche nei log</a>'
            disabled: 'Il rapporto sulle ricerche di tendenza è disabilitato. Attiva l''opzione <a href="%{basePath}/admin/site_settings/category/all_results?filter=log%20search%20queries">query di ricerca nei log</a> per iniziare a raccogliere i dati.'
          average_chart_label: Media
          filters:
            file_extension:
              label: Estensione file
            group:
              label: Gruppo
            category:
              label: Categoria
            include_subcategories:
              label: "Includi Sottocategorie"
            type_of_web_hook_event:
              label: "Tipo di evento"
      flags:
        title: "Segnalazioni da moderare"
        description: "Descrizione"
        enabled: "Abilitato?"
        more_options:
          title: "Altre opzioni"
          move_up: "Sposta su"
          move_down: "Sposta giù"
      groups:
        new:
          title: "Nuovo Gruppo"
          create: "Crea"
          name:
            too_short: "Il nome del Gruppo è troppo corto"
            too_long: "Il nome del Gruppo è troppo lungo"
            checking: "Controllo disponibilità del nome del gruppo…"
            available: "Il nome del gruppo è disponibile"
            not_available: "Il nome del gruppo non è disponibile"
            blank: "Il nome del Gruppo non può essere vuoto"
        manage:
          interaction:
            email: Email
            incoming_email: "Indirizzo email personalizzato"
            incoming_email_placeholder: "inserisci indirizzo email"
            incoming_email_tooltip: "Puoi separare più indirizzi e-mail con il carattere |."
            visibility: Visibilità
            visibility_levels:
              title: "Chi può vedere questo Gruppo?"
              public: "Chiunque"
              logged_on_users: "Utenti con accesso effettuato"
              members: "Proprietari, membri e moderatori del gruppo"
              staff: "Proprietari e moderatori del gruppo"
              owners: "Proprietari del gruppo"
              description: "Gli amministratori possono vedere tutti i gruppi."
            members_visibility_levels:
              title: "Chi può vedere i membri di questo gruppo?"
              description: "Gli amministratori possono vedere i membri di tutti i gruppi. Flair è visibile a tutti gli utenti."
            publish_read_state: "Pubblica lo stato di lettura del gruppo nei messaggi di gruppo"
          membership:
            automatic: Automatico
            trust_levels_title: "Livello di attendibilità assegnato automaticamente ai membri quando vengono aggiunti:"
            effects: Effetti
            trust_levels_none: "Nessuno"
            automatic_membership_email_domains: "Gli utenti che si registrano con un dominio email che corrisponde esattamente a uno presente in questa lista, saranno aggiunti automaticamente a questo gruppo:"
            automatic_membership_user_count:
              one: "%{count} utente ha i nuovi domini di email e verrà aggiunto al gruppo."
              other: "%{count} utenti hanno i nuovi domini di email e verranno aggiunti al gruppo."
            automatic_membership_associated_groups: "Gli utenti iscritti a un gruppo su uno dei servizi qui elencati saranno aggiunti automaticamente a questo gruppo quando accedono con tale servizio."
            primary_group: "Imposta automaticamente come gruppo principale"
          alert:
            primary_group: "Poiché si tratta di un gruppo primario, il nome '%{group_name}' verrà utilizzato nelle classi CSS che possono essere visualizzate da chiunque."
            flair_group: "Poiché questo gruppo ha elementi distintivi per i suoi membri, il nome \"%{group_name}\" sarà visibile a chiunque."
        name_placeholder: "Nome del gruppo, senza spazi, stesse regole del nome utente"
        primary: "Gruppo Primario"
        no_primary: "(nessun gruppo primario)"
        title: "Gruppi"
        edit: "Modifica Gruppi"
        refresh: "Aggiorna"
        about: "Modifica qui la tua appartenenza ai gruppi e i loro nomi"
        group_members: "Membri del gruppo"
        delete: "Cancella"
        delete_confirm: "Sei sicuro di voler eliminare %{group}?"
        delete_details:
          one: "%{count} persona perderà l'accesso a questo gruppo"
          other: "%{count} persone perderanno l'accesso a questo gruppo"
        delete_with_messages_confirm:
          one: "%{count} messaggio diventerà inaccessibile ai membri del gruppo"
          other: "%{count} messaggi diventeranno inaccessibili ai membri del gruppo"
        delete_warning: "I gruppi eliminati non possono essere recuperati"
        delete_failed: "Impossibile cancellare il gruppo. Se questo è un gruppo automatico, non può essere eliminato."
        delete_automatic_group: Questo è un gruppo automatico e non può essere eliminato.
        delete_owner_confirm: "Rimuovere i privilegi per '%{username}'?"
        add: "Aggiungi"
        custom: "Personalizzato"
        automatic: "Automatico"
        default_title: "Titolo predefinito"
        default_title_description: "sarà applicato a tutti gli utenti del gruppo"
        group_owners: Proprietari
        add_owners: Aggiungi proprietari
        none_selected: "Seleziona un gruppo per iniziare"
        no_custom_groups: "Crea un nuovo gruppo personalizzato"
      api:
        generate_master: "Genera una chiave API Master"
        none: "Non ci sono chiavi API attive al momento."
        user: "Utente"
        title: "API"
        key: "Chiave"
        keys: "Chiavi"
        created: Creazione
        updated: Aggiornato
        last_used: Ultimo uso
        never_used: (mai)
        generate: "Genera"
        undo_revoke: "Annullare Revoca"
        revoke: "Revoca"
        all_users: "Tutti gli Utenti"
        active_keys: "Chiavi API Attive"
        manage_keys: Gestisci Chiavi
        show_details: Dettagli
        description: Descrizione
        no_description: (nessuna descrizione)
        all_api_keys: Tutte le Chiavi API
        user_mode: Livello utente
        scope_mode: Ambito
        impersonate_all_users: Impersona qualsiasi utente
        single_user: "Utente Singolo"
        user_placeholder: Inserisci nome utente
        description_placeholder: A cosa servirà questa chiave?
        save: Salva
        new_key: Nuova Chiave API
        revoked: Revocata
        delete: Elimina definitivamente
        not_shown_again: Questa chiave non verrà più visualizzata. Assicurati di prenderne una copia prima di continuare.
        continue: Continua
        scopes:
          description: |
            Quando si utilizzano gli ambiti, è possibile limitare una chiave API a un set specifico di endpoint.
            È inoltre possibile definire quali parametri saranno consentiti. Utilizzare le virgole per separare più valori.
          title: Ambiti
          granular: Granulare
          read_only: Sola lettura
          global: Globale
          global_description: La chiave API non ha restrizioni e tutti gli endpoint sono accessibili.
          resource: Risorsa
          action: Azione
          allowed_parameters: Parametri consentiti
          optional_allowed_parameters: Parametri Consentiti (Opzionali)
          any_parameter: (qualsiasi parametro)
          allowed_urls: URL consentiti
          descriptions:
            global:
              read: Limita la chiave API agli endpoint di sola lettura.
            topics:
              read: Leggi un argomento o un messaggio specifico in esso. È supportato anche RSS.
              write: Crea un nuovo argomento o pubblica un messaggio su uno esistente.
              update: Aggiorna un argomento. Cambia titolo, categoria, etichette, stato, archetipo, link_evidenza, ecc.
              delete: Elimina un argomento.
              recover: Recupera un argomento.
              read_lists: Leggi liste di argomenti come Popolari, Nuovi, Recenti, ecc. E' supportato anche l'RSS.
              status: "Aggiorna lo stato di un argomento. Stato: chiuso, archiviato, visibile, bloccato. Abilitato: vero, falso. Specifica un category_id qui e nel payload della richiesta per consentire solo modifiche di stato sugli argomenti in quella categoria."
            posts:
              edit: Modifica qualsiasi messaggio o uno specifico.
              delete: Elimina un messaggio.
              recover: Recupera un messaggio.
              list: Elenca gli ultimi messaggi e i messaggi privati. È supportato anche RSS.
            revisions:
              read: "Ottieni la revisione più recente o una specifica."
              modify: "Nascondi, mostra o ripristina revisioni."
              permanently_delete: "Elimina definitivamente una revisione."
            tags:
              list: Elenca le etichette.
            tag_groups:
              list: Ottieni un elenco di gruppi di etichette.
              show: Ottieni un singolo gruppo di etichette per ID.
              create: Crea un gruppo di etichette.
              update: Aggiorna un gruppo di etichette specificato da ID.
            categories:
              list: Ottieni un elenco di categorie.
              show: Ottieni una singola categoria per ID.
            uploads:
              create: Carica un nuovo file o avvia caricamenti diretti singoli o multipli su una memoria esterna.
            users:
              bookmarks: Elenca i segnalibri utente. Restituisce i segnalibri quando si utilizza il formato ICS.
              sync_sso: Sincronizza un utente utilizzando DiscourseConnect.
              show: Ottieni informazioni su un utente.
              check_emails: Elenca le email degli utenti.
              update: Aggiorna le informazioni del profilo utente.
              log_out: Disconnetti tutte le sessioni per un utente.
              anonymize: Rendi anonimi gli account utente.
              suspend: Sospendi gli account utente.
              delete: Elimina account utente.
              list: Ottieni un elenco di utenti.
            user_status:
              read: Leggi lo stato dell'utente.
              update: Aggiorna lo stato dell'utente.
            email:
              receive_emails: Combina questo ambito con il destinatario della posta per elaborare le email in arrivo.
            invites:
              create: Invia inviti via e-mail o genera link di invito.
            badges:
              create: Crea un nuovo distintivo.
              show: Ottieni informazioni su un distintivo.
              update: Aggiorna un distintivo.
              delete: Cancella un distintivo.
              list_user_badges: Elenca i distintivi dell'utente.
              assign_badge_to_user: Assegna un distintivo a un utente.
              revoke_badge_from_user: Revoca un distintivo a un utente.
            groups:
              manage_groups: Elenca, aggiungi e rimuovi membri del gruppo.
              administer_groups: Elenca, mostra, crea, aggiorna ed elimina i gruppi.
            search:
              show: Cerca utilizzando l'endpoint "/search.json?q=term".
              query: Cerca utilizzando l'endpoint "/search/query?term=term".
            wordpress:
              publishing: Necessario per le funzionalità di pubblicazione del plug-in WP Discourse (richiesto).
              commenting: Necessario per le funzionalità di commento del plug-in WP Discourse.
              discourse_connect: Necessario per le funzionalità del plug-in WP Discourse DiscourseConnect.
              utilities: Necessario se usi le utility del plugin WP Discourse.
            logs:
              messages: Elenca i messaggi da /logs o ottieni un messaggio di log specifico.
      web_hooks:
        title: "Webhook"
        none: "Non ci sono webhook disponibili adesso."
        instruction: "I Webhook consentono a Discourse di notificare i servizi esterni quando sul tuo sito si verificano determinati eventi. Quando un webhook viene innescato, viene inviata una richiesta di tipo POST agli URL forniti."
        detailed_instruction: "Una richiesta di tipo POST verrà inviata agli URL forniti quando si verifica uno degli eventi scelti."
        new: "Nuovo Webhook"
        create: "Crea"
        edit: "Modifica"
        save: "Salva"
        description_label: "Attivazione di eventi"
        controls: "Controlli"
        go_back: "Torna all'elenco"
        payload_url: "URL di Payload"
        payload_url_placeholder: "https://example.com/postreceive"
        secret_invalid: "La chiave segreta non può contenere spazi vuoti."
        secret_too_short: "La chiave segreta deve contenere almeno 12 caratteri."
        secret_placeholder: "Una stringa facoltativa, usata per generare una firma"
        event_type_missing: "Devi impostare almeno un tipo di evento."
        content_type: "Tipo Contenuto"
        secret: "Chiave segreta"
        event_chooser: "Quali eventi devono attivare questo webhook?"
        wildcard_event: "Inviami tutto."
        individual_event: "Seleziona eventi singoli."
        verify_certificate: "Verifica il certificato TLS dell'URL di payload"
        active: "Attivo"
        active_notice: "Invieremo i dettagli dell'evento quando si verificherà."
        categories_filter_instructions: "I webhook pertinenti saranno attivati solo se l'evento è relativo alle categorie specificate. Lasciare vuoto per attivare i webhook per tutte le categorie."
        categories_filter: "Categorie attivate"
        tags_filter_instructions: "I webhook pertinenti saranno attivati solo se l'evento è relativo alle Etichette specificate. Lasciare vuoto per attivare i webhook per tutte le etichette."
        tags_filter: "Etichette attivate"
        groups_filter_instructions: "I webhook pertinenti saranno attivati solo se l'evento è in relativo ai gruppi specificati. Lasciare vuoto per attivare i webhook per tutti i gruppi."
        groups_filter: "Gruppi attivati"
        delete_confirm: "Eliminare questo webhook?"
        topic_event:
          group_name: "Eventi argomento"
          topic_created: "Argomento creato"
          topic_revised: "Argomento rivisto"
          topic_edited: "Argomento aggiornato"
          topic_destroyed: "Argomento eliminato"
          topic_recovered: "Argomento recuperato"
        post_event:
          group_name: "Eventi messaggio"
          post_created: "Messaggio creato"
          post_edited: "Messaggio aggiornato"
          post_destroyed: "Messaggio eliminato"
          post_recovered: "Messaggio recuperato"
        group_event:
          group_name: "Eventi gruppo"
          group_created: "Gruppo creato"
          group_updated: "Gruppo aggiornato"
          group_destroyed: "Gruppo eliminato"
        tag_event:
          group_name: "Eventi etichetta"
          tag_created: "Etichetta creata"
          tag_updated: "Etichetta aggiornata"
          tag_destroyed: "Etichetta eliminata"
        category_event:
          group_name: "Eventi categoria"
          category_created: "Categoria creata"
          category_updated: "Categoria aggiornata"
          category_destroyed: "Categoria eliminata"
        user_event:
          group_name: "Eventi utente"
          user_logged_in: "L'utente ha effettuato l'accesso"
          user_logged_out: "L'utente si è disconnesso"
          user_confirmed_email: "L'utente conferma l'e-mail"
          user_created: "L'utente è stato creato"
          user_approved: "L'utente è stato approvato"
          user_updated: "L'utente è stato aggiornato"
          user_destroyed: "L'utente è stato eliminato"
          user_suspended: "L'utente è stato sospeso"
          user_unsuspended: "L'utente non è più sospeso"
        reviewable_event:
          group_name: "Eventi revisionabili"
          reviewable_created: "L'elemento revisionabile è pronto"
          reviewable_updated: "L'elemento revisionabile è stato aggiornato"
        user_badge_event:
          group_name: "Eventi con distintivo"
          user_badge_granted: "Il distintivo è stato concesso all'utente"
          user_badge_revoked: "Il distintivo è stato revocato all'utente"
        like_event:
          group_name: "Eventi Mi Piace"
          post_liked: "Quando un utente mette Mi piace su un messaggio."
        notification_event:
          group_name: "Eventi di notifica"
          notification_created: "Un utente riceve una notifica nel proprio feed"
        group_user_event:
          group_name: "Eventi sui gruppi utente"
          user_added_to_group: "Un utente viene aggiunto a un gruppo"
          user_removed_from_group: "Un utente viene rimosso da un gruppo"
        user_promoted_event:
          group_name: "Eventi di promozione degli utenti"
          user_promoted: "Un utente viene promosso"
        delivery_status:
          title: "Stato di Consegna"
          inactive: "Non attivo"
          failed: "Non riuscito"
          successful: "Completato"
          disabled: "Disabilitato"
        events:
          none: "Non ci sono eventi correlati."
          redeliver: "Riconsegna "
          redeliver_failed: "Riconsegna non riuscita"
          incoming:
            one: "C'è un nuovo evento."
            other: "Ci sono %{count} nuovi eventi."
          completed_in:
            one: "Completato in %{count} secondo."
            other: "Completato in %{count} secondi."
          request: "Richiesta"
          response: "Risposta"
          redeliver_confirm: "Sicuro di voler rispedire lo stesso payload?"
          redeliver_failed_confirm:
            one: "Intendi davvero riconsegnare %{count} evento webhook?"
            other: "Intendi davvero riconsegnare %{count} eventi webhook?"
          no_events_to_redeliver: "Nessun evento da riconsegnare."
          headers: "Intestazioni"
          payload: "Payload"
          body: "Corpo"
          ping: "Ping"
          status: "Codice Stato"
          event_id: "ID"
          timestamp: "Creazione"
          completion: "Tempo Completamento"
          actions: "Azioni"
          filter_status:
            all: "Tutti gli eventi"
            successful: "Consegnati"
            failed: "Non riuscito"
      home:
        title: "Pagina principale"
      account:
        title: "Account"
        sidebar_link:
          backups: "Backup"
          whats_new:
            title: "Cosa c'è di nuovo"
            keywords: "log modifiche|funzionalità|versione"
      community:
        title: "Community"
        sidebar_link:
          about_your_site: "Informazioni sul tuo sito"
          badges: "Distintivi"
          login_and_authentication: "Accesso e autenticazione"
          notifications: "Notifiche"
          permalinks: "Collegamenti permanenti"
          trust_levels: "Livelli di attendibilità"
          users: "Utenti"
          user_fields: "Campi utente"
          watched_words: "Parole osservate"
          legal: "Informazioni legali"
          moderation_flags: "Segnalazioni da moderare"
      appearance:
        title: "Aspetto"
        sidebar_link:
          font_style: "Stile carattere"
          site_logo: "Logo del sito"
          color_schemes: "Schemi colori"
          emoji: "Emoji"
          navigation: "Navigazione"
          themes: "Temi"
          components:
            title: "Componenti"
            keywords: "tema|estensione"
          site_texts: "Testi del sito"
      email_settings:
        title: "Impostazioni email"
        sidebar_link:
          appearance: "Aspetto"
          preview_summary: "Riepilogo anteprima"
          server_setup: "Configurazione server"
      email_logs:
        title: "Log email"
        sidebar_link:
          sent: "Inviato"
          skipped: "Saltato"
          bounced: "Respinto"
          received: "Ricevuto"
          rejected: "Rifiutato"
      security:
        title: "Sicurezza"
        sidebar_link:
          error_logs: "Log errori"
          screened_emails: "E-mail scansionate"
          screened_ips: "IP scansionati"
          screened_urls: "URL scansionati"
          search_logs: "Log di ricerca"
          security: "Sicurezza"
          spam: "Spam"
          staff_action_logs: "Log azioni staff"
      config_areas:
        about:
          header: "Informazioni sul tuo sito"
          general_settings: "Impostazioni generali"
          community_name: "Nome community"
          community_summary: "Riepilogo della comunità"
          community_description: "Descrizione della comunità"
          banner_image: "Immagine banner"
          banner_image_help: |
            Verrà mostrato sulla tua pagina Informazioni. Dimensioni consigliate: 800x300px. Formati supportati: JPG, PNG e SVG fino a 10 MB.
          contact_information: "Informazioni di contatto"
          community_owner: "Proprietario della comunità"
          community_owner_help: |
            Nome del contatto responsabile del sito. Riceve le notifiche di importanza critica e compare su /about. Risulta visibile agli utenti anonimi sui siti pubblici.
          contact_email: "Email di contatto"
          contact_email_help: |
            Indirizzo email del contatto responsabile del sito. Riceve le notifiche di importanza critica e compare su /about. Risulta visibile agli utenti anonimi sui siti pubblici.
          contact_url: "URL di contatto"
          contact_url_placeholder: "https://johnny-smith.com/contact"
          contact_url_help: |
            URL di contatto per questo sito. Se presente, sostituisce l'indirizzo email di contatto su /about. Risulta visibile agli utenti anonimi sui siti pubblici.
          site_contact_name: "Nome contatto del sito"
          site_contact_name_help: |
            Nome utente valido appartenente a un membro dello staff da cui inviare tutti i messaggi automatici. Se non compilato, verrà usato l'account predefinito di sistema.
          site_contact_group: "Gruppo contatto del sito"
          site_contact_group_help: |
            Nome di gruppo valido che riceve inviti per tutti i messaggi privati inviati automaticamente.
          your_organization: "La tua organizzazione"
          company_name: "Nome società"
          company_name_help: |
            Nome della tua azienda o organizzazione.
          company_name_warning: |
            Se non compilato, non avrai a disposizione Termini di servizio o Informativa sulla privacy standard.
          governing_law: "Diritto applicabile"
          governing_law_help: |
            Specifica la giurisdizione competente che disciplina gli aspetti legali del sito, inclusi i Termini di servizio e l'Informativa sulla privacy. Solitamente essa corrisponde alla giurisdizione del paese o stato in cui la società che gestisce il sito è registrata o svolge le sue attività.
          city_for_disputes: "Sede per eventuali controversie"
          city_for_disputes_help: |
            Specifica la città della giurisdizione a cui fare riferimento per la risoluzione di eventuali dispute in relazione all'uso del forum. Queste informazioni vengono solitamente incluse nella documentazione legale come i Termini di servizio del forum.
          optional: "(opzionale)"
          update: "Aggiorna"
          toasts:
            general_settings_saved: "Impostazioni generali salvate"
            contact_information_saved: "Informazioni di contatto salvate"
            your_organization_saved: "Organizzazione salvata"
          saved: "salvato!"
        flags:
          header: "Segnalazioni da moderare"
          subheader: "Il sistema di segnalazioni di Discourse aiuta il team di moderazione a gestire i contenuti e i comportamenti degli utenti per mantenere la comunità un ambiente salubre e improntato al rispetto. Le impostazioni predefinite si adattano alle esigenze della maggior parte delle comunità, per cui non richiedono modifiche. Tuttavia, se il tuo sito web ha requisiti particolari, puoi disabilitare le segnalazioni che non ti servono e aggiungerne di personalizzate."
          description: "Descrizione"
          enabled: "Abilitato?"
          add: "Aggiungi segnalazione"
          edit: "Modifica"
          back: "Torna alle segnalazioni"
          delete: "Cancella"
          delete_confirm: 'Vuoi davvero eliminare "%{name}"?'
          form:
            add_header: "Aggiungi segnalazione"
            edit_header: "Modifica segnalazione"
            save: "Salva"
            name: "Nome"
            description: "Descrizione"
            applies_to: "Mostra segnalazione su"
            topic: "argomenti"
            post: "messaggi"
            chat_message: "messaggi di chat"
            enabled: "Abilita questa segnalazione personalizzata dopo il salvataggio"
            alert: "Una volta che una segnalazione personalizzata è stata usata, non può più essere modificata o eliminata, ma solo disabilitata."
            edit_flag: "Modifica segnalazione"
            non_editable: "Impossibile modificare la segnalazione: è una segnalazione di sistema oppure è già stata usata nel sistema di revisione. È però possibile disabilitarla."
            delete_flag: "Elimina segnalazione"
            non_deletable: "Impossibile eliminare la segnalazione: è una segnalazione di sistema oppure è già stata usata nel sistema di revisione. È però possibile disabilitarla."
            require_message: "Chiedi all'utente di fornire motivi aggiuntivi"
            require_message_description: "Quando questa segnalazione è selezionata, all'utente verrà mostrato un campo di testo in cui inserire più informazioni sul motivo della segnalazione"
          more_options:
            title: "Altre opzioni"
            move_up: "Sposta su"
            move_down: "Sposta giù"
      plugins:
        title: "Plugin"
        installed: "Plugin Installati"
        name: "Nome"
        none_installed: "Non hai installato nessun plugin."
        version: "Versione"
        enabled: "Abilitato?"
        is_enabled: "S"
        not_enabled: "N"
        change_settings_short: "Impostazioni"
        settings_disabled: "Questo plugin può solo essere abilitato o disabilitato, non ha impostazioni aggiuntive."
        howto: "Come installo i plugin?"
        official: "Plugin ufficiale di Discourse"
        broken_route: "Impossibile configurare il collegamento a '%{name}'. Assicurati che i blocchi degli annunci siano disabilitati e prova a ricaricare la pagina."
        author: "Da %{author}"
        experimental_badge: "sperimentale"
        learn_more: "Ulteriori informazioni"
        sidebar_link:
          installed: "Installato"
      advanced:
        title: "Avanzato"
        sidebar_link:
          api_keys: "Chiavi API"
          developer: "Sviluppatore"
          embedding: "Integrazione"
          rate_limits: "Limiti frequenza"
          user_api: "API utente"
          web_hooks: "Webhook"
          onebox: "Onebox"
          files: "File"
          other_options: "Altri"
          search: "Cerca"
          experimental: "Sperimentale"
          all_site_settings: "Tutte le impostazioni del sito"
      navigation_menu:
        sidebar: "Barra laterale"
        header_dropdown: "Intestazione a discesa"
        legacy: "Compatibile"
      backups:
        title: "Backup"
        menu:
          backups: "Backup"
          logs: "Log"
        none: "Nessun backup disponibile."
        read_only:
          enable:
            title: "Abilita la modalità a sola lettura"
            label: "Abilita in sola lettura"
            confirm: "Vuoi abilitare la modalità di sola lettura?"
          disable:
            title: "Disattiva la modalità di sola lettura"
            label: "Disattiva sola lettura"
        logs:
          none: "Ancora nessun log..."
        columns:
          filename: "Nome del file"
          size: "Dimensione"
        upload:
          label: "Carica"
          title: "Carica un backup su questa istanza"
          uploading: "Caricamento…"
          uploading_progress: "Caricamento… %{progress}%"
          success: "'%{filename}' è stato caricato con successo. Il file è in via di elaborazione e potrebbe servire fino ad un minuto perché appaia nella lista."
          error: "Si è verificato un errore durante il caricamento %{filename}': %{message}"
        settings: "Impostazioni"
        operations:
          is_running: "Un'operazione è attualmente in esecuzione…"
          failed: "%{operation} non è riuscito/a. Controlla i log per saperne di più."
          cancel:
            label: "Annulla"
            title: "Annulla l'operazione in corso"
            confirm: "Vuoi annullare l'operazione in corso?"
          backup:
            label: "Backup"
            title: "Crea un backup"
            confirm: "Vuoi creare un nuovo backup?"
            include_uploads: "includi tutti i caricamenti"
            s3_upload_warning: 'Valido solo per i backup del database. I caricamenti non verranno inclusi, il che significa che tutte le immagini e altri file caricati potrebbero mancare se il backup viene ripristinato su un''altra configurazione di hosting. <b>Per abilitare un backup completo inclusi i caricamenti S3, consulta <a href="https://meta.discourse.org/t/-/276535" target="_blank">questa guida</a>.</b>'
          download:
            label: "Scarica"
            title: "Invia una email con il collegamento per il download"
            alert: "Un collegamento per scaricare questo backup ti è stato inviato via email"
          destroy:
            title: "Rimuovi il backup"
            confirm: "Sicuro di voler distruggere questo backup?"
          restore:
            is_disabled: "Il ripristino è disabilitato nelle impostazioni del sito."
            label: "Ripristina"
            title: "Ripristina il backup"
            confirm: "Sei sicuro di voler ripristinare questo backup?"
          rollback:
            label: "Rollback"
            title: "Ripristina il database a una versione precedente funzionante"
            confirm: "Sei sicuro di voler ripristinare il database alla versione funzionante precedente?"
        location:
          local: "Archiviazione locale"
          s3: "S3"
        backup_storage_error: "Errore di accesso all'archivio dei backup: %{error_message}"
      export_csv:
        success: "Esportazione iniziata, verrai avvertito con un messaggio al termine del processo."
        failed: "Esportazione fallita. Controlla i log."
        button_text: "Esporta"
        button_title:
          user: "Esporta l'intero elenco di utenti in formato CSV."
          staff_action: "Esporta il log di tutte le azioni dello staff in formato CSV."
          screened_email: "Esporta tutta la lista delle email scansionate in formato CSV."
          screened_ip: "Esporta tutta la lista degli IP scansionati in formato CSV."
          screened_url: "Esporta tutta la lista degli URL scansionati in formato CSV."
      export_json:
        button_text: "Esporta"
      invite:
        button_text: "Manda Inviti"
        button_title: "Manda Inviti"
      customize:
        title: "Personalizza"
        preview: "anteprima"
        explain_preview: "Guarda il sito con questo tema abilitato"
        syntax_error: "Errore di sintassi"
        settings_editor: "Editor delle impostazioni"
        validation_settings_keys: "Ogni elemento deve avere solo una chiave \"setting\" e una chiave \"value\"."
        validation_settings_deleted: "Queste impostazioni sono state eliminate. Ripristinale e riprova."
        validation_settings_added: "Queste impostazioni sono state aggiunte. Rimuovile e riprova."
        save: "Salva"
        new: "Nuovo"
        new_style: "Nuovo Stile"
        install: "Installa"
        delete: "Cancella"
        delete_confirm: 'Sei sicuro di voler eliminare "%{theme_name}"?'
        bulk_delete: "Continuare?"
        bulk_themes_delete_confirm: "Ciò disinstallerà i seguenti temi, che non saranno più utilizzabili da nessun utente sul tuo sito:"
        bulk_components_delete_confirm: "I seguenti componenti verranno disinstallati e non saranno più utilizzabili dagli utenti del tuo sito:"
        color: "Colore"
        opacity: "Opacità"
        copy: "Duplica"
        copy_to_clipboard: "Copia negli Appunti"
        copied_to_clipboard: "Copiato negli Appunti"
        copy_to_clipboard_error: "Errore durante la copia negli appunti"
        theme_owner: "Non modificabile, di proprietà di:"
        email_templates:
          title: "Email"
          subject: "Oggetto"
          multiple_subjects: "Questo modello email ha più di un campo oggetto."
          body: "Corpo"
          revert: "Annulla Cambiamenti"
          revert_confirm: "Sei sicuro di voler annullare i cambiamenti?"
        component:
          all_filter: "Tutti"
          used_filter: "Usato"
          unused_filter: "Non usato"
          enabled_filter: "Abilitati"
          disabled_filter: "Disabilitati"
          updates_available_filter: "Aggiornamenti disponibili"
        theme:
          filter_by: "Filtra per"
          theme: "Tema"
          component: "Componente"
          components: "Componenti"
          search_placeholder: "digita per cercare…"
          theme_name: "Nome del Tema"
          component_name: "Nome del Componente"
          themes_intro: "Seleziona un tema esistente o installane uno nuovo per iniziare"
          beginners_guide_title: "Guida per principianti all'uso dei Temi di Discourse"
          developers_guide_title: "Guida per sviluppatori ai Temi di Discourse"
          browse_themes: "Sfoglia i temi della comunità"
          customize_desc: "Personalizza:"
          title: "Temi"
          create: "Crea"
          create_type: "Tipo"
          create_name: "Nome"
          save: "Salva"
          long_title: "Modifica i colori e i contenuti CSS e HTML del tuo sito"
          edit: "Modifica"
          edit_confirm: "Questo è un tema remoto, se modifichi il CSS o l'HTML i cambiamenti verranno cancellati la prossima volta che aggiorni il tema."
          update_confirm: "Questi cambiamenti locali saranno eliminati dall'aggiornamento. Confermi di voler continuare?"
          update_confirm_yes: "Sì, continua con l'aggiornamento"
          common: "Condiviso"
          desktop: "Desktop"
          mobile: "Mobile"
          settings: "Impostazioni"
          translations: "Traduzioni"
          extra_scss: "Extra SCSS"
          extra_files: "File extra"
          extra_files_upload: "Esporta il tema per visualizzare questi file."
          extra_files_remote: "Esporta il tema o consulta l'archivio git per visualizzare questi file."
          preview: "Anteprima"
          settings_editor: "Editor delle impostazioni"
          show_advanced: "Mostra campi avanzati"
          hide_advanced: "Nascondi campi avanzati"
          hide_unused_fields: "Nascondi campi inutilizzati"
          is_default: "Il tema è abilitato per impostazione predefinita"
          user_selectable: "Il tema può essere selezionato dagli utenti"
          color_scheme_user_selectable: "Lo schema di colori può essere selezionato dagli utenti"
          auto_update: "Aggiorna automaticamente quando Discourse viene aggiornato"
          color_scheme: "Tavolozza dei colori"
          edit_color_scheme: "Modifica la tavolozza dei colori"
          default_light_scheme: "Light (predefinito)"
          color_scheme_select: "Seleziona i colori da usare nel tema"
          custom_sections: "Sezioni personalizzate:"
          theme_components: "Componenti Tema"
          add_all_themes: "Aggiungi tutti i temi"
          convert: "Converti"
          convert_component_alert: "Sei sicuro di voler convertire questo Componente in Tema? Verrà rimosso come Componente da %{relatives}."
          convert_component_tooltip: "Converti questo Componente in Tema"
          convert_component_alert_generic: "Sei sicuro di voler convertire questo componente in tema?"
          convert_theme_alert: "Sei sicuro di voler convertire questo Tema in Componente? Sarà rimosso come Tema Padre da %{relatives}."
          convert_theme_alert_generic: "Sei sicuro di voler convertire questo tema in componente?"
          convert_theme_tooltip: "Converti questo Tema in Componente"
          inactive_themes: "Temi non attivi:"
          inactive_components: "Componenti inutilizzati:"
          selected:
            one: "%{count} selezionato"
            other: "%{count} selezionati"
          cancel: "Annulla"
          broken_theme_tooltip: "Questo tema presenta errori nel codice CSS, HTML o YAML"
          disabled_component_tooltip: "Questo Componente è stato disabilitato"
          default_theme_tooltip: "Questo è il tema predefinito del sito"
          updates_available_tooltip: "Sono disponibili aggiornamenti per questo tema"
          and_x_more:
            one: "e %{count} altro."
            other: "e altri %{count}."
          collapse: Comprimi
          uploads: "Caricamenti"
          no_uploads: "Puoi caricare le risorse associate al tuo tema come il tipo di carattere e le immagini"
          add_upload: "Aggiungi Caricamento"
          upload_file_tip: "Scegli una risorsa da caricare (png, woff2, ecc…)"
          variable_name: "Nome variabile SCSS:"
          variable_name_invalid: "Nome di variabile non valido. Sono ammessi solo caratteri alfanumerici. Deve iniziare con una lettera. Deve essere unico."
          variable_name_error:
            invalid_syntax: "Nome di variabile non valido. Sono ammessi solo caratteri alfanumerici. Deve iniziare con una lettera."
            no_overwrite: "Nome di variabile non valido. Non deve sovrascrivere una variabile esistente."
            must_be_unique: "Nome di variabile non valido. Deve essere unico."
          upload: "Carica"
          select_component: "Seleziona un componente…"
          unsaved_changes_alert: "Non hai ancora salvato le tue modifiche. Sei sicuro di volerle abbandonare e passare ad altro?"
          unsaved_parent_themes: "Non hai assegnato il Componente ai Temi, vuoi andare avanti?"
          discard: "Annulla"
          stay: "Resta"
          css_html: "CSS/HTML personalizzato"
          edit_css_html: "Modifica CSS/HTML"
          edit_css_html_help: "Non hai modificato nessun CSS o HTML"
          delete_upload_confirm: "Eliminare questo caricamento? (Il CSS del tema potrebbe non funzionare!)"
          component_on_themes: "Includi Componente in questi Temi"
          included_components: "Componenti inclusi"
          add_all: "Aggiungi tutti"
          import_web_tip: "Archivio contenente il tema"
          direct_install_tip: "Sei sicuro di voler installare <strong>%{name}</strong> dall'archivio elencato di seguito?"
          import_web_advanced: "Avanzato…"
          import_file_tip: "File .tar.gz, .zip, o .dcstyle.json contenente il tema"
          is_private: "Il tema è in un archivio git privato"
          finish_install: "Completa l'installazione del tema"
          last_attempt: "Il processo di installazione non si è concluso, ultimo tentativo:"
          remote_branch: "Nome del branch (opzionale)"
          public_key: "Concedi l'accesso all'archivio con la seguente chiave pubblica:"
          install: "Installa"
          installed: "Installato"
          install_popular: "Popolare"
          install_upload: "Dal tuo dispositivo"
          install_git_repo: "Da un archivio git"
          install_create: "Crea nuovo"
          installing_message: "Installazione del tema in corso. L'operazione potrebbe richiedere diversi minuti..."
          duplicate_remote_theme: "Il componente del tema «%{name}» è già installato, sei sicuro di volerne installare un'altra copia?"
          force_install: "Il tema non può essere installato perché l'archivio Git è inaccessibile. Vuoi continuare l'installazione?"
          create_placeholder: "Crea Segnaposto"
          about_theme: "Informazioni su"
          license: "Licenza"
          version: "Versione:"
          authors: "Autore:"
          creator: "Creato da:"
          source_url: "Fonte"
          enable: "Abilita"
          disable: "Disabilita"
          disabled: "Questo componente è stato disabilitato."
          disabled_by: "Questo componente è stato disabilitato da"
          required_version:
            error: "Questo tema è stato disattivato automaticamente perché non compatibile con questa versione di Discourse."
            minimum: "Richiede versione %{version} o superiore di Discourse."
            maximum: "Richiede versione %{version} o inferiore di Discourse."
          update_to_latest: "Aggiorna all'ultima versione"
          check_for_updates: "Controllo Aggiornamenti"
          updating: "Aggiornamento…"
          up_to_date: "Il tema è aggiornato, ultima verifica:"
          has_overwritten_history: "La versione attuale del tema non esiste più perché la cronologia Git è stata sovrascritta da un push forzato."
          add: "Aggiungi"
          theme_settings: "Impostazioni Tema"
          edit_objects_theme_setting: "Editor impostazione oggetti"
          overriden_settings_explanation: "Le impostazioni sostituite sono contrassegnate da un punto e hanno un colore evidenziato. Per ripristinare queste impostazioni al valore predefinito, premi il pulsante di ripristino accanto a esse."
          no_settings: "Questo tema non ha impostazioni."
          theme_translations: "Traduzioni Tema"
          empty: "Nessun elemento"
          commits_behind:
            one: "Il tema è indietro di %{count} commit!"
            other: "Il tema è indietro di %{count} commit!"
          compare_commits: "(Vedi i nuovi commit)"
          remote_theme_edits: "Se si desidera modificare questo tema, è necessario <a href='%{repoURL}' target='_blank'>inviare una modifica sul suo archivio</a>"
          repo_unreachable: "Impossibile accedere all'archivio Git di questo tema. Messaggio di errore:"
          imported_from_archive: "Questo tema è stato importato da un file .zip"
          scss:
            text: "CSS"
            title: "Inserire il CSS personalizzato, accettiamo tutti gli stili validi di CSS e SCSS"
          header:
            text: "Intestazione"
            title: "Inserire l'HTML da visualizzare sopra l'intestazione del sito"
          after_header:
            text: "Dopo Intestazione"
            title: "Inserire l'HTML da visualizzare dopo l'intestazione"
          footer:
            text: "Fondo pagina"
            title: "Inserire l'HTML da visualizzare a piè di pagina"
          embedded_scss:
            text: "CSS incorporato"
            title: "Inserisci CSS personalizzato da inviare con la versione incorporata dei commenti"
          embedded_header:
            text: "Intestazione incorporata"
            title: "Immetti il codice HTML da visualizzare sopra la versione incorporata dei commenti"
          color_definitions:
            text: "Definizioni dei colori"
            title: "Inserisci definizioni di colore personalizzate (solo utenti avanzati)"
            placeholder: |2-

              Usa questo foglio di stile per aggiungere colori personalizzati all'elenco delle proprietà personalizzate CSS.

              Ad esempio:

              %{example}

              Si consiglia di assegnare un prefisso ai nomi delle proprietà per evitare conflitti con i plugin e/o il kernel.
          head_tag:
            text: "Intestazione"
            title: "HTML che sarà inserito prima dell'etichetta di intestazione"
          body_tag:
            text: "Corpo"
            title: "HTML che sarà inserito prima dell'etichetta del corpo"
          yaml:
            text: "YAML"
            title: "Definisci le impostazioni del tema in formato YAML"
          scss_color_variables_warning: 'L''utilizzo delle variabili di colore SCSS di base nei temi è deprecato. Utilizzare invece le proprietà personalizzate CSS. Vedi <a href="https://meta.discourse.org/t/-/77551#color-variables-2" target="_blank">questa guida</a> per maggiori dettagli.'
          scss_warning_inline: "L'utilizzo delle variabili di colore SCSS di base nei temi è deprecato."
          all_filter: "Tutti"
          active_filter: "Attivi"
          inactive_filter: "Non attivi"
          updates_available_filter: "Aggiornamenti disponibili"
          schema:
            title: "Modifica l'impostazione %{name}"
            back_button: "Torna a %{name}"
            fields:
              required: "*obbligatorio"
              groups:
                at_least:
                  one: "è richiesto almeno %{count} gruppo"
                  other: "sono richiesti almeno %{count} gruppi"
              categories:
                at_least:
                  one: "è richiesta almeno %{count} categoria"
                  other: "sono richieste almeno %{count} categorie"
              tags:
                at_least:
                  one: "è richiesta almeno %{count} etichetta"
                  other: "sono richieste almeno %{count} etichette"
              string:
                too_short:
                  one: "deve essere almeno di %{count} carattere"
                  other: "deve essere almeno di %{count} caratteri"
              number:
                too_small: "deve essere maggiore o uguale a %{count}"
                too_large: "deve essere minore o uguale a %{count}"
        colors:
          select_base:
            title: "Seleziona la tavolozza dei colori di base"
            description: "Tavolozza di base:"
          title: "Colori"
          edit: "Modifica le tavolozze dei colori"
          long_title: "Tavolozze dei colori"
          about: "Modifica i colori usati dal tuo tema. Crea una nuova tavolozza dei colori per iniziare."
          new_name: "Nuova tavolozza dei colori"
          copy_name_prefix: "Copia di"
          delete_confirm: "Eliminare questa tavolozza dei colori?"
          undo: "Annulla"
          undo_title: "Annulla le modifiche effettuate a questo colore dall'ultimo salvataggio."
          revert: "Ripristina"
          revert_title: "Reimposta questo colore alla tavolozza dei colori predefiniti di Discourse."
          primary:
            name: "primario"
            description: "Per la maggior parte del testo, icone e bordi."
          primary-medium:
            name: "primary-medium"
          primary-low-mid:
            name: "primary-low-mid"
          secondary:
            name: "secondario"
            description: "Il colore di sfondo principale e il colore del testo di alcuni pulsanti"
          tertiary:
            name: "terziario"
            description: "Colore dei collegamenti, alcuni pulsanti, notifiche e colore in primo piano."
          quaternary:
            name: "quaternario"
            description: "Per uso facoltativo nei temi."
          header_background:
            name: "sfondo intestazione"
            description: "Colore di sfondo dell'intestazione del sito."
          header_primary:
            name: "intestazione primaria"
            description: "Testo e icone dell'intestazione del sito."
          highlight:
            name: "in evidenza"
            description: "Il colore di sfondo degli elementi evidenziati nella pagina, come messaggi e argomenti."
          highlight-high:
            name: "highlight-high"
          highlight-medium:
            name: "highlight-medium"
          highlight-low:
            name: "highlight-low"
          danger:
            name: "pericolo"
            description: "Colore per evidenzare azioni come la cancellazione di messaggi e argomenti."
          success:
            name: "successo"
            description: "Utilizzato per indicare che un'azione è stata completata con successo."
          love:
            name: "Mi piace"
            description: "Il colore del pulsante \"Mi piace\"."
          selected:
            name: "selezionato"
            description: "Il colore di sfondo di elementi come voci di elenco quando sono selezionati/attivi."
          hover:
            name: "passaggio mouse"
            description: "Il colore di sfondo di elementi come voci di elenco quando viene passato il mouse su di essi o vengono selezionati da tastiera."
        robots:
          title: "Sostituisci il file robots.txt del tuo sito:"
          warning: "Questo sostituirà in modo permanente tutte le impostazioni relative al sito."
          overridden: Il file robots.txt predefinito del tuo sito è sovrascritto.
        email_style:
          title: "Stile Email"
          heading: "Personalizza Stile Email"
          html: "Modello HTML"
          css: "CSS"
          reset: "Ripristina impostazioni predefinite"
          reset_confirm: "Sei sicuro di voler ripristinare il %{fieldName} predefinito e perdere tutte le modifiche?"
          save_error_with_reason: "Le tue modifiche non sono state salvate. %{error}"
          instructions: "Personalizza il modello con cui vengono visualizzate tutte le email html e lo stile usando CSS."
      email:
        title: "Email"
        settings: "Impostazioni email"
        templates: "Modelli"
        templates_title: "Modelli di e-mail"
        preview_digest: "Anteprima Riepilogo"
        advanced_test:
          title: "Test avanzato"
          desc: "Vedi come Discourse elabora le email ricevute. Per elaborare correttamente le email, devi incollare qui sotto l'intero messaggio email originale."
          email: "Messaggio originale"
          run: "Esegui test"
          text: "Corpo di testo selezionato"
          elided: "Testo omesso"
        sending_test: "Invio e-mail di prova in corso…"
        error: "<b>ERRORE</b> - %{server_error}"
        test_error: "C'è stato un problema nell'invio dell'email di test. Controlla nuovamente le impostazioni email, verifica che il tuo host non blocchi le connessioni email e riprova."
        sent: "Inviate"
        skipped: "Omesse"
        bounced: "Email rimbalzate"
        received: "Ricevute"
        rejected: "Rifiutate"
        sent_at: "Inviato Alle"
        time: "Orario"
        user: "Utente"
        email_type: "Tipo di Email"
        details_title: "Mostra dettagli email"
        to_address: "Indirizzo Destinazione"
        test_email_address: "indirizzo email da testare"
        send_test: "Invia una email di prova"
        sent_test: "inviata!"
        delivery_method: "Metodo di consegna"
        preview_digest_desc: "Vedi in anteprima il contenuto delle email riepilogative inviate agli utenti inattivi."
        refresh: "Aggiorna"
        send_digest_label: "Invia questo risultato a:"
        send_digest: "Invia"
        sending_email: "Invio e-mail in corso…"
        format: "Formato"
        html: "html"
        text: "testo"
        html_preview: "Anteprima Contenuto Email"
        last_seen_user: "Ultimo accesso utente:"
        no_result: "Nessun risultato trovato per il riepilogo. "
        reply_key: "Chiave di risposta"
        post_link_with_smtp: "Dettagli posta e SMTP"
        skipped_reason: "Motivo Omissione"
        incoming_emails:
          from_address: "Da"
          to_addresses: "A"
          cc_addresses: "Cc"
          subject: "Oggetto"
          error: "Errore"
          none: "Nessuna email in arrivo."
          modal:
            title: "Dettagli posta in arrivo"
            error: "Errore"
            headers: "Intestazioni"
            subject: "Oggetto"
            body: "Corpo"
            rejection_message: "Messaggio rifiutato"
          filters:
            from_placeholder: "da@esempio.com"
            to_placeholder: "a@esempio.com"
            cc_placeholder: "cc@esempio.com"
            subject_placeholder: "Oggetto…"
            error_placeholder: "Errore"
        logs:
          none: "Nessun log trovato."
          filters:
            title: "Filtro"
            user_placeholder: "nome utente"
            address_placeholder: "nome@esempio.com"
            type_placeholder: "riepilogo, registrazione…"
            reply_key_placeholder: "chiave di risposta"
            smtp_transaction_response_placeholder: "ID SMTP"
          email_addresses:
            see_more: "[Vedi altro...]"
          post_id: "(ID messaggio: %{post_id})"
      moderation_history:
        performed_by: "Effettuato da"
        no_results: "La cronologia di moderazione non è disponibile."
        actions:
          delete_user: "Utente Eliminato"
          suspend_user: "Utente Sospeso"
          silence_user: "Utente silenziato"
          delete_post: "Messaggio Eliminato"
          delete_topic: "Argomento Eliminato"
          post_approved: "Messaggio approvato"
      logs:
        title: "Log"
        action: "Azione"
        created_at: "Creato"
        last_match_at: "Ultima corrispondenza"
        match_count: "Corrispondenze"
        ip_address: "IP"
        topic_id: "ID argomento"
        post_id: "ID messaggio"
        category_id: "ID categoria"
        delete: "Cancella"
        edit: "Modifica"
        save: "Salva"
        screened_actions:
          block: "blocca"
          do_nothing: "non fare nulla"
        staff_actions:
          all: "tutte"
          filter: "Filtro:"
          title: "Azioni Staff"
          clear_filters: "Mostra Tutto"
          staff_user: "Utente"
          target_user: "Utente destinatario"
          subject: "Oggetto"
          when: "Quando"
          context: "Contesto"
          details: "Dettagli"
          previous_value: "Precedente"
          new_value: "Nuovo"
          show: "Mostra"
          modal_title: "Dettagli"
          no_previous: "Non c'è un valore precedente."
          deleted: "Nessun nuovo valore. Il registro è stato cancellato."
          actions:
            permanently_delete_post_revisions: "elimina definitivamente le revisioni dei messaggi"
            delete_user: "cancella l'utente"
            change_trust_level: "cambia livello di attendibilità"
            change_username: "cambia nome utente"
            change_site_setting: "modifica le impostazioni del sito"
            change_theme: "modifica tema"
            delete_theme: "cancella tema"
            change_site_text: "cambia il testo del sito"
            suspend_user: "sospendi utente"
            unsuspend_user: "riattiva utente"
            removed_suspend_user: "sospendi utente (rimosso)"
            removed_unsuspend_user: "riattiva utente (rimosso)"
            grant_badge: "assegna distintivo"
            revoke_badge: "revoca distintivo"
            check_email: "controlla email"
            delete_topic: "cancella argomento"
            recover_topic: "ripristina argomento"
            delete_post: "cancella messaggio"
            impersonate: "impersona utente"
            anonymize_user: "rendi anonimo l'utente "
            roll_up: "inibisci blocchi di indirizzi IP"
            change_category_settings: "cambia le impostazioni della categoria"
            delete_category: "cancella categoria"
            create_category: "crea categoria"
            silence_user: "silenzia utente"
            unsilence_user: "riattiva utente"
            removed_silence_user: "silenzia utente (rimosso)"
            removed_unsilence_user: "riattiva utente (rimosso)"
            grant_admin: "assegna amministrazione"
            revoke_admin: "revoca amministrazione"
            grant_moderation: "assegna moderazione"
            revoke_moderation: "revoca moderazione"
            backup_create: "crea backup"
            deleted_tag: "etichetta cancellata"
            update_directory_columns: "aggiorna le colonne della directory"
            deleted_unused_tags: "Etichette inutilizzate eliminate"
            renamed_tag: "etichetta rinominata"
            revoke_email: "revoca email"
            lock_trust_level: "blocca livello di attendibilità"
            unlock_trust_level: "sblocca livello di attendibilità"
            activate_user: "attiva utente"
            deactivate_user: "disattiva utente"
            change_readonly_mode: "cambia la modalità di sola lettura"
            backup_download: "scarica backup"
            backup_destroy: "distruggi backup"
            reviewed_post: "messaggio revisionato"
            custom_staff: "azione plugin personalizzato"
            post_locked: "messaggio bloccato"
            post_edit: "modifica messaggio"
            post_unlocked: "messaggio sbloccato"
            check_personal_message: "controlla messaggio personale"
            disabled_second_factor: "Disabilita autenticazione a due fattori"
            topic_published: "argomento pubblicato"
            post_approved: "messaggio approvato"
            post_rejected: "messaggio respinto"
            create_badge: "crea distintivo"
            change_badge: "cambia distintivo"
            delete_badge: "elimina distintivo"
            merge_user: "utente unito"
            entity_export: "esporta entità"
            change_name: "cambia nome"
            topic_timestamps_changed: "marche temporali dell'Argomento modificate"
            approve_user: "utente approvato"
            web_hook_create: "crea webhook"
            web_hook_update: "aggiorna webhook"
            web_hook_destroy: "distruggi webhook"
            web_hook_deactivate: "disattiva webhook"
            embeddable_host_create: "crea host incorporabile"
            embeddable_host_update: "aggiorna host incorporabile"
            embeddable_host_destroy: "distruggi host incorporabile"
            change_theme_setting: "cambia l'impostazione del tema"
            disable_theme_component: "disabilita il componente del tema"
            enable_theme_component: "abilita il componente del tema"
            revoke_title: "revoca titolo"
            change_title: "cambia titolo"
            api_key_create: "crea chiave api"
            api_key_update: "aggiorna chiave api"
            api_key_destroy: "distruggi chiave api"
            override_upload_secure_status: "sovrascrivi stato caricamento sicuro"
            page_published: "pagina pubblicata"
            page_unpublished: "pagina non pubblicata"
            add_email: "aggiungi email"
            update_email: "aggiorna email"
            destroy_email: "distruggi email"
            topic_closed: "argomento chiuso"
            topic_opened: "argomento aperto"
            topic_archived: "argomento archiviato"
            topic_unarchived: "argomento rimosso da archivio"
            post_staff_note_create: "aggiungi note dello staff"
            post_staff_note_destroy: "distruggi nota dello staff"
            delete_group: "elimina gruppo"
            watched_word_create: "aggiungi parola osservata"
            watched_word_destroy: "cancella parola osservata"
            create_public_sidebar_section: "crea una sezione pubblica della barra laterale"
            update_public_sidebar_section: "aggiorna una sezione pubblica della barra laterale"
            destroy_public_sidebar_section: "elimina una sezione pubblica della barra laterale"
            reset_bounce_score: "azzera il punteggio di rimbalzo"
            create_watched_word_group: "crea gruppo per parola osservata"
            update_watched_word_group: "aggiorna gruppo per parola osservata"
            delete_watched_word_group: "elimina gruppo per parola osservata"
            toggle_flag: "attiva/disattiva segnalazione"
            move_flag: "sposta segnalazione"
            create_flag: "crea segnalazione"
            update_flag: "aggiorna segnalazione"
            delete_flag: "elimina segnalazione"
            topic_slow_mode_set: "imposta modalità lenta per argomento"
            topic_slow_mode_removed: "rimuovi modalità lenta per argomento"
            custom_emoji_create: "crea emoji personalizzata"
            custom_emoji_destroy: "elimina emoji personalizzata"
            delete_post_permanently: "elimina definitivamente messaggio"
            delete_topic_permanently: "elimina definitivamente argomento"
        screened_emails:
          title: "Email scansionate"
          description: "Quando qualcuno cerca di creare un nuovo account, i seguenti indirizzi email saranno controllati e la loro registrazione bloccata, oppure sarà eseguita qualche altra azione."
          email: "Indirizzo email"
          actions:
            allow: "Permetti"
        screened_urls:
          title: "URL scansionati"
          description: "I seguenti URL sono stati usati in messaggi da utenti identificati come spammer."
          url: "URL"
          domain: "Dominio"
        screened_ips:
          title: "IP scansionati"
          description: 'Indirizzi IP in osservazione. Usa "Permetti" per aggiungerli alla lista di indirizzi consentiti.'
          delete_confirm: "Vuoi rimuovere la regola per %{ip_address}?"
          actions:
            block: "Blocca"
            do_nothing: "Permetti"
            allow_admin: "Abilita Amministratore"
          form:
            label: "Nuovo:"
            ip_address: "Indirizzo IP"
            add: "Aggiungi"
            filter: "Cerca"
          roll_up:
            text: "Roll up"
            title: "Crea nuovi elenchi di indirizzi IP interdetti se ci sono almeno 'min_ban_entries_for_roll_up' elementi."
        search_logs:
          title: "Log di ricerca"
          term: "Termine"
          searches: "Ricerche"
          click_through_rate: "CTR"
          types:
            all_search_types: "Tutti i tipi di ricerca"
            header: "Intestazione"
            full_page: "Pagina completa"
            click_through_only: "Tutti (solo frequenza clic)"
          header_search_results: "Risultati ricerca nell'intestazione"
        logster:
          title: "Log Errori"
      watched_words:
        title: "Parole Osservate"
        search: "ricerca"
        clear_filter: "Pulisci"
        show_words:
          one: "mostra %{count} parola"
          other: "mostra %{count} parole"
        case_sensitive: "(distingue fra maiuscole e minuscole)"
        html: "(html)"
        download: Scarica
        clear_all: Deseleziona Tutto
        clear_all_confirm: "Vuoi davvero cancellare tutte le parole che osservi per l'azione %{action}?"
        invalid_regex: 'La parola osservata "%{word}" è un''espressione regolare non valida.'
        regex_warning: '<a href="%{basePath}/admin/site_settings/category/all_results?filter=watched%20words%20regular%20expressions%20">Le parole osservate sono espressioni regolari</a> e non includono automaticamente i limiti delle parole. Se vuoi che l''espressione regolare corrisponda solo a parole intere, includi <code>\b</code> all''inizio e alla fine dell''espressione regolare in questione.'
        actions:
          block: "Blocca"
          censor: "Censura"
          require_approval: "Richiede Approvazione"
          flag: "Segnala"
          replace: "Sostituisci"
          tag: "Etichetta"
          silence: "Silenzia"
          link: "Link"
        action_descriptions:
          block: "Verrà visualizzato un messaggio di errore quando si tenta di creare un messaggio contenente queste parole."
          censor: "Consenti i messaggi contenenti queste parole, ma sostituiscile con caratteri che nascondono le parole censurate."
          require_approval: "Richiedi l'approvazione dello staff per i messaggi che contengono queste parole prima che possano essere visibili agli altri."
          flag: "Consenti i messaggi che contengono queste parole, ma contrassegnali come inappropriati per la revisione da parte dei moderatori."
          replace: "Sostituisci le parole nei messaggi con altre parole."
          tag: "Etichetta automaticamente gli argomenti se il primo messaggio contiene una parola specifica."
          silence: "Silenzia i nuovi account se il loro primo messaggio contiene una di queste parole. Il messaggio verrà automaticamente nascosto fino a quando lo staff non lo approverà."
          link: "Nei messaggi sostituisce le parole con link."
        form:
          label: "Contiene parole o frasi"
          placeholder: "parole o frasi (* è un carattere jolly)"
          placeholder_regexp: "espressioni regolari"
          replace_label: "Sostituzione"
          replace_placeholder: "esempio"
          tag_label: "Etichetta"
          link_label: "Link"
          link_placeholder: "https://example.com"
          add: "Aggiungi"
          success: "Riuscito"
          exists: "Già esistente"
          upload: "Aggiungi dal file"
          upload_successful: "Caricamento andato a buon fine. Le parole sono state aggiunte."
          case_sensitivity_label: "distingue fra maiuscole e minuscole"
          case_sensitivity_description: "Solo parole con maiuscole e minuscole corrispondenti"
          html_label: "HTML"
          html_description: "Emette HTML nella sostituzione"
          words_or_phrases: "parole o frasi"
        test:
          button_label: "Test"
          modal_title: "%{action}: Test delle parole osservate"
          description: "Inserisci il testo qui sotto per verificare la corrispondenza con le parole osservate"
          found_matches: "Trovate corrispondenze:"
          no_matches: "Nessun risultato trovato"
      form_templates:
        nav_title: "Modelli"
        title: "Modelli di modulo"
        help: "Crea una struttura modello che può essere utilizzata per creare nuovi argomenti e messaggi."
        new_template: "Nuovo modello"
        list_table:
          headings:
            name: "Nome"
            active_categories: "Categorie attive"
            actions: "Azioni"
          actions:
            view: "Visualizza modello"
            edit: "Modifica modello"
            delete: "Elimina modello"
        view_template:
          close: "Chiudi"
          edit: "Modifica"
          delete: "Cancella"
          toggle_preview: "Attiva/disattiva anteprima"
        new_template_form:
          submit: "Salva"
          cancel: "Annulla"
          name:
            label: "Nome modello"
            placeholder: "Inserisci un nome per questo modello…"
          template:
            label: "Modello"
            placeholder: "Crea un modello YAML qui…"
          preview: "Anteprima"
        delete_confirm: "Vuoi davvero eliminare questo modello?"
        quick_insert_fields:
          add_new_field: "Aggiungi"
          checkbox: "Casella di controllo"
          input: "Risposta breve"
          textarea: "Risposta lunga"
          dropdown: "A discesa"
          upload: "Carica file"
          multiselect: "Scelta multipla"
        validations_modal:
          button_title: "Convalide"
          modal_title: "Opzioni di convalida"
          table_headers:
            key: "Chiave"
            type: "Tipo"
            description: "Descrizione"
          validations:
            required:
              key: "obbligatorio"
              type: "sì/no"
              description: "Richiede che il campo sia compilato per inviare il modulo."
            minimum:
              key: "minimo"
              type: "numero intero"
              description: "Per i campi di testo, specifica il numero minimo di caratteri consentiti."
            maximum:
              key: "massimo"
              type: "numero intero"
              description: "Per i campi di testo, specifica il numero massimo di caratteri consentiti."
            pattern:
              key: "modello"
              type: "espressione regolare"
              description: "Per i campi di testo, un'espressione regolare (regex) che specifica l'input consentito."
            type:
              key: "tipo"
              type: "stringa"
              description: "Per i campi di input, puoi specificare il tipo di input previsto (text|email|date|number|url|tel|color)"
        preview_modal:
          title: "Anteprima del modello"
        field_placeholders:
          validations: "inserisci le convalide qui"
          id: "inserisci-id-qui"
          label: "Inserisci qui l'etichetta"
          placeholder: "Inserisci qui il segnaposto"
          none_label: "Seleziona un elemento"
          choices:
            first: "Opzione 1"
            second: "Opzione 2"
            third: "Opzione 3"
        edit_category:
          toggle_freeform: "modello di modulo disabilitato"
          toggle_form_template: "modello di modulo abilitato"
          select_template: "Seleziona i modelli di modulo"
          select_template_help: "Aggiungi/modifica modelli di modulo"
      impersonate:
        title: "Impersona utente"
        help: "Usa questo strumento per impersonare un account utente ai fini del debugging. Una volta finito dovrai disconnetterti."
        not_found: "Impossibile trovare questo utente."
        invalid: "Spiacenti, non puoi impersonare questo utente."
      users:
        title: "Utenti"
        create: "Aggiungi Utente Amministratore"
        last_emailed: "Ultima email inviata"
        not_found: "Spiacenti, questo nome utente non esiste nel sistema."
        id_not_found: "Spiacenti, nel nostro sistema non esiste questo id utente."
        active: "Attivati"
        status: "Stato"
        show_emails: "Mostra email"
        hide_emails: "Nascondi email"
        nav:
          new: "Nuovi"
          active: "Attivi"
          staff: "Staff"
          suspended: "Sospesi"
          silenced: "Silenziato"
          staged: "Temporaneo"
        approved: "Approvato?"
        titles:
          active: "Utenti Attivi"
          new: "Nuovi Utenti"
          pending: "Revisione degli utenti in sospeso"
          newuser: "Utenti con Livello di attendibilità 0 (Nuovi)"
          basic: "Utenti con livello di attendibilità 1 (Base)"
          member: "Utenti a livello di attendibilità 2 (Membri)"
          regular: "Utenti con livello di attendibilità 3 (Esperti)"
          leader: "Utenti con livello di attendibilità 4 (Veterani)"
          staff: "Staff"
          admins: "Utenti Amministratori"
          moderators: "Moderatori"
          silenced: "Utenti Silenziati"
          suspended: "Utenti Sospesi"
          staged: "Utenti temporanei"
        not_verified: "Non verificato"
        check_email:
          title: "Mostra l'indirizzo email di questo utente"
          text: "Mostra"
        check_sso:
          title: "Rivela il payload SSO"
          text: "Mostra"
      user:
        suspend_failed: "Si è verificato un errore durante la sospensione di questo utente %{error}"
        unsuspend_failed: "Si è verificato un errore durante la riattivazione di questo utente %{error}"
        suspend_duration: "Sospendi utente fino a:"
        suspend_reason_label: "Perché stai sospendendo l'utente? Questo testo <b>sarà visibile a tutti</b> nella pagina del profilo dell'utente, e gli verrà mostrato tutte le volte che tenterà di accedere. Scrivi un testo breve."
        suspend_reason_hidden_label: "Perché stai sospendendo l'utente? Questo testo gli verrà mostrato tutte le volte che tenterà di accedere. Scrivi un testo breve."
        suspend_reason: "Motivo"
        suspend_reason_title: "Motivo della sospensione"
        suspend_reasons:
          not_listening_to_staff: "Non ascoltava le raccomandazioni dello staff"
          consuming_staff_time: "Ha fatto sprecare troppo tempo allo staff"
          combative: "Troppo veemente"
          in_wrong_place: "Al posto sbagliato"
          no_constructive_purpose: "Azioni senza fini costruttivi se non creare disaccordo nella comunità"
          custom: "Personalizzato…"
        suspend_message: "Messaggio Email"
        suspend_message_placeholder: "Facoltativamente, fornisci ulteriori informazioni sulla sospensione e verranno inviate via email all'utente."
        suspended_by: "Sospeso da"
        silence_reason: "Motivo"
        silenced_by: "Silenziato Da"
        silence_modal_title: "Utente silenziato"
        silence_duration: "Per quanto tempo l'utente sarà silenziato? "
        silence_reason_label: "Perché stai silenziando questo utente?"
        silence_reason_placeholder: "Motivo Silenzio"
        silence_message: "Messaggio Email"
        silence_message_placeholder: "(lasciare vuoto per inviare il messaggio predefinito)"
        suspended_until: "(fino a %{until})"
        suspend_forever: "Sospendi definitivamente"
        cant_suspend: "Questo utente non può essere sospeso."
        cant_silence: "Questo utente non può essere silenziato."
        delete_posts_failed: "C'è stato un problema con la cancellazione dei messaggi."
        post_edits: "Modifiche Messaggio"
        view_edits: "Visualizza modifiche"
        penalty_post_actions: "Cosa vorresti fare con il messaggio associato?"
        penalty_post_delete: "Elimina il messaggio"
        penalty_post_delete_replies: "Elimina il messaggio e tutte le sue risposte"
        penalty_post_edit: "Modifica il messaggio"
        penalty_post_none: "Non fare nulla"
        penalty_count: "Conteggio Penalità"
        penalty_history_MF: >-
          Negli ultimi 6 mesi questo utente è stato <b>sospeso { SUSPENDED, plural, one {# volta} other {# volte} }</b> e <b>silenziato { SILENCED, plural, one {# volta} other {# volte} }</b>.
        clear_penalty_history:
          title: "Cancella cronologia delle penalizzazioni"
          description: "utenti con penalizzazioni non possono accedere al Livello di affidabilità 3"
        delete_all_posts_confirm_MF: |
          Stai per eliminare {POSTS, plural, one {# messaggio} other {# messaggi}} e {TOPICS, plural, one {# argomento} other {# argomenti}}. Vuoi continuare?
        silence: "Silenzia"
        unsilence: "Riattiva utente"
        silenced: "Silenziato?"
        moderator: "Moderatore?"
        admin: "Amministratore?"
        suspended: "Sospeso?"
        staged: "Temporaneo?"
        show_admin_profile: "Amministratore"
        manage_user: "Gestisci utente"
        show_public_profile: "Mostra Profilo Pubblico"
        action_logs: "Log Azioni"
        ip_lookup: "Ricerca IP"
        log_out: "Disconnetti"
        logged_out: "L'utente è stato disconnesso da tutti i terminali"
        revoke_admin: "Revoca privilegi di amministrazione"
        grant_admin: "Assegna privilegi di amministrazione"
        grant_admin_success: "Nuovo amministratore confermato."
        grant_admin_confirm: "Ti abbiamo inviato una email per verificare il nuovo amministratore. Per favore aprila e segui le istruzioni."
        revoke_moderation: "Revoca diritti di moderazione"
        grant_moderation: "Assegna diritti di moderazione"
        unsuspend: "Annulla sospensione"
        suspend: "Sospendi"
        show_flags_received: "Mostra le Segnalazioni ricevute"
        flags_received_by: "Segnalazioni ricevute da %{username}"
        flags_received_none: "Questo utente non ha ricevuto segnalazioni."
        reputation: Reputazione
        permissions: Permessi
        activity: Attività
        like_count: '"Mi piace" Assegnati / Ricevuti'
        last_100_days: "negli ultimi 100 giorni"
        private_topics_count: Argomenti Privati
        posts_read_count: Messaggi Letti
        post_count: Messaggi Creati
        second_factor_enabled: Autenticazione a due fattori abilitata
        topics_entered: Argomenti Visti
        flags_given_count: Segnalazioni Fatte
        flags_received_count: Segnalazioni Ricevute
        warnings_received_count: Avvertimenti Ricevuti
        warnings_list_warning: |
          In qualità di moderatore, potresti non essere in grado di visualizzare tutti questi argomenti. Se necessario, chiedi a un amministratore o al moderatore addetto alla pubblicazione di concedere ai <b>@moderatori</b> accesso al messaggio.
        flags_given_received_count: "Segnalazioni Fatte / Ricevute"
        approve: "Approva"
        approved_by: "approvato da"
        approve_success: "Utente approvato ed email inviata con istruzioni di attivazione."
        approve_bulk_success: "Riuscito! Tutti gli utenti selezionati sono stati approvati e notificati."
        time_read: "Tempo di lettura"
        post_edits_count: "Modifiche Messaggio"
        anonymize: "Rendi Anonimo Utente "
        anonymize_confirm: "Sei SICURO di voler rendere anonimo questo account? Il nome utente e l'indirizzo email saranno modificati e saranno reimpostate tutte le informazioni del profilo."
        anonymize_yes: "Sì, rendi anonimo questo account"
        anonymize_failed: "Si è verificato un problema nel rendere anonimo l'account."
        delete: "Cancella utente"
        delete_posts:
          button: "Cancella tutti i messaggi"
          progress:
            title: "Avanzamento dell'eliminazione dei messaggi"
            description: "Eliminazione dei messaggi…"
          confirmation:
            title: "Elimina tutti i messaggi di @%{username}"
            description: |
              <p>Vuoi davvero eliminare <b>%{post_count}</b> messaggi di @%{username}?

              <p><b>Questa operazione non può essere annullata!</b></p>

              <p>Per continuare, digita: <code>%{text}</code></p>
            text: "elimina messaggi di @%{username}"
            delete: "Elimina messaggi di @%{username}"
            cancel: "Annulla"
        merge:
          button: "Unisci"
          prompt:
            title: "Trasferisci ed Elimina @%{username}"
            description: |
              <p>Scegli un nuovo proprietario per i contenuti di <b>@%{username}</b>.</p>

              <p>Tutti gli argomenti, messaggi pubblici e privati e altri contenuti creati da <b>@%{username}</b> verranno trasferiti.</p>
            target_username_placeholder: "Nome utente del nuovo proprietario"
            transfer_and_delete: "Trasferisci ed Elimina @%{username}"
            cancel: "Annulla"
          progress:
            title: "Avanzamento fusione"
          confirmation:
            title: "Trasferisci ed Elimina @%{username}"
            description: |
              <p>Tutto il contenuto appartenente a <b>@%{username}</b> verrà trasferito e attribuito a <b>@%{targetUsername}</b>. Dopo il trasferimento del contenuto, l'account di <b>@%{username} </b> verrà eliminato.</p>

              <p><b>Questa azione non può essere annullata!</b></p>

              <p>Per continuare digitare: <code>%{text}</code></p>
            text: "trasferisci @%{username} a @%{targetUsername}"
            transfer_and_delete: "Trasferisci ed Elimina @%{username}"
            cancel: "Annulla"
        merging_user: "Unione utente in corso…"
        merge_failed: "Si è verificato un errore durante l'unione degli utenti."
        delete_forbidden_because_staff: "Amministratori e moderatori non possono essere cancellati."
        delete_posts_forbidden_because_staff: "Impossibile cancellare tutti i messaggi degli amministratori e dei moderatori."
        delete_forbidden:
          one: "Non è possibile cancellare utenti se hanno messaggi. Elimina tutti i messaggi prima di cancellare un utente (i messaggi più vecchi di %{count} giorno non possono essere cancellati)."
          other: "Non è possibile cancellare utenti se hanno messaggi. Elimina tutti i messaggi prima di cancellare un utente (i messaggi più vecchi di %{count} giorni non possono essere cancellati)."
        cant_delete_all_posts:
          one: "Impossibile cancellare tutti i messaggi. Alcuni sono più vecchi di %{count} giorno. (L'impostazione delete_user_max_post_age.)"
          other: "Impossibile cancellare tutti i messaggi. Alcuni sono più vecchi di %{count} giorni. (L'impostazione delete_user_max_post_age.)"
        cant_delete_all_too_many_posts:
          one: "Impossibile cancellare tutti i messaggi perché l'utente ha più di %{count} messaggio. (delete_all_posts_max)"
          other: "Impossibile cancellare tutti i messaggi perché l'utente ha più di %{count} messaggi. (delete_all_posts_max.)"
        delete_confirm_title: "Vuoi DAVVERO eliminare questo utente? Questa operazione è irreversibile!"
        delete_confirm: "In genere è preferibile rendere anonimi gli utenti piuttosto che eliminarli, per evitare di rimuoverne i contenuti dalle discussioni esistenti."
        delete_and_block: "Elimina e <b>blocca</b> questa email e indirizzo IP"
        delete_dont_block: "Elimina soltanto"
        deleting_user: "Cancellazione utente…"
        deleted: "L'utente è stato cancellato."
        delete_failed: "Si è verificato un errore nella cancellazione dell'utente. Assicurati che tutti i messaggi siano stati cancellati prima di provare a cancellare l'utente."
        send_activation_email: "Invia Email Attivazione"
        activation_email_sent: "Un'email di attivazione è stata inviata."
        send_activation_email_failed: "Si è verificato un errore nell'invio di un'altra email di attivazione. %{error}"
        activate: "Attiva Account"
        activate_failed: "Si è verificato un problema nell'attivazione dell'utente."
        deactivate_account: "Disattiva Account"
        deactivate_failed: "Si è verificato un errore durante la disattivazione dell'utente."
        unsilence_failed: "Si è verificato un errore durante la riattivazione dell'utente silenziato."
        silence_failed: "Si è verificato un errore mentre si silenziava l'utente"
        silence_confirm: "Sei sicuro di voler silenziare questo utente? Non sarà più in grado di creare alcun nuovo argomento o messaggio."
        silence_accept: "Sì, silenzia questo utente"
        bounce_score: "Conteggio messaggi rimbalzati"
        reset_bounce_score:
          label: "Azzera"
          title: "Azzera conteggio messaggi rimbalzati."
        visit_profile: "Visita <a href='%{url}'>la pagina delle preferenze di questo utente</a> per modificare il suo profilo"
        deactivate_explanation: "Un utente disattivato deve riconvalidare la propria email."
        suspended_explanation: "Un utente sospeso non può accedere."
        silence_explanation: "Un utente silenziato non può pubblicare messaggi o iniziare argomenti. "
        staged_explanation: "Un utente temporaneo può pubblicare via email solo in alcuni argomenti."
        bounce_score_explanation:
          none: "L'indirizzo email non ha causato nessun rimbalzo di messaggi recentemente."
          some: "Sono stati ricevuti alcuni messaggi rimbalzati per quell'indirizzo email."
          threshold_reached: "Quella email è stata rimbalzata troppe volte."
        trust_level_change_failed: "C'è stato un problema nel cambio di livello di attendibilità di questo utente."
        suspend_modal_title: "Sospendi Utente"
        confirm_cancel_penalty: "Sei sicuro di voler scartare la penalità?"
        trust_level_2_users: "Utenti con livello di attendibilità 2"
        trust_level_3_requirements: "Requisiti per livello di attendibilità 3"
        trust_level_locked_tip: "il livello di attendibilità è bloccato, il sistema non promuoverà né degraderà l'utente"
        trust_level_unlocked_tip: "il livello di attendibilità è sbloccato, il sistema può promuovere o degradare l'utente"
        lock_trust_level: "Blocca livello di attendibilità"
        unlock_trust_level: "Sblocca livello di attendibilità"
        silenced_count: "Silenziati"
        suspended_count: "Sospesi"
        last_six_months: "Ultimi 6 mesi"
        other_matches:
          one: "C'è <b>%{count} altro utente</b> con lo stesso indirizzo IP. Esamina e seleziona quelli sospetti da penalizzare insieme a %{username}."
          other: "Ci sono <b>altri %{count} utenti</b> con lo stesso indirizzo IP. Esamina e seleziona quelli sospetti da penalizzare insieme a %{username}."
        other_matches_list:
          username: "Nome utente"
          trust_level: "Livello di attendibilità"
          read_time: "Tempo di lettura"
          topics_entered: "Argomenti inseriti"
          posts: "Messaggi"
        tl3_requirements:
          title: "Requisiti per livello di attendibilità 3"
          table_title:
            one: "Nell'ultimo giorno:"
            other: "Negli ultimi %{count} giorni:"
          value_heading: "Valore"
          requirement_heading: "Requisito"
          posts_read_days: "Messaggi letti: in giorni distinti"
          days: "giorni"
          topics_replied_to: "Argomenti cui hai risposto"
          topics_viewed: "Argomenti Visti"
          topics_viewed_all_time: "Argomenti Visti (di sempre)"
          posts_read: "Messaggi Letti"
          posts_read_all_time: "Messaggi Letti (di sempre)"
          flagged_posts: "Messaggi Segnalati"
          flagged_by_users: "Utenti Segnalatori"
          likes_given: "Mi piace - Assegnati"
          likes_received: "Mi piace - Ricevuti"
          likes_received_days: "\"Mi piace\" ricevuti: in un solo giorno"
          likes_received_users: "\"Mi piace\" Ricevuti: singoli utenti"
          suspended: "Sospeso (ultimi 6 mesi)"
          silenced: "Silenziato (ultimi 6 mesi)"
          qualifies: "Requisiti soddisfatti per il livello di attendibilità 3."
          does_not_qualify: "Mancano i requisiti per il livello di attendibilità 3."
          will_be_promoted: "Verrà presto promosso."
          will_be_demoted: "Verrà presto degradato."
          on_grace_period: "Attualmente siamo nel periodo di prova della promozione, l'utente non verrà degradato."
          locked_will_not_be_promoted: "Livello di attendibilità bloccato. L'utente non verrà mai promosso."
          locked_will_not_be_demoted: "Livello di attendibilità bloccato. L'utente non verrà mai degradato."
        discourse_connect:
          title: "Accesso singolo DiscourseConnect"
          external_id: "ID esterno"
          external_username: "Nome utente"
          external_name: "Nome"
          external_email: "Email"
          external_avatar_url: "URL immagine profilo"
          last_payload: "Ultimo Payload"
          delete_sso_record: "Elimina Record SSO"
          confirm_delete: "Sei sicuro di voler eliminare questo record DiscourseConnect?"
      user_fields:
        title: "Campi Utente"
        help: "Tutti i campi che i tuoi utenti possono compilare."
        create: "Crea Campo Utente"
        untitled: "Senza nome"
        name: "Nome Campo"
        type: "Tipo Campo"
        description: "Descrizione Campo"
        preferences: "Preferenze"
        save: "Salva"
        edit: "Modifica"
        delete: "Cancella"
        cancel: "Annulla"
        delete_confirm: "Sicuro di voler cancellare il campo utente?"
        options: "Opzioni"
        required:
          title: "Obbligatorio durante l'iscrizione"
          enabled: "obbligatorio"
          disabled: "non obbligatorio"
        requirement:
          title: "Obblighi campo"
          optional:
            title: "Facoltativo"
          for_all_users:
            title: "Per ogni utente"
            description: "All'atto dell'iscrizione, l'utente dovrà compilare questo campo. Se un utente già iscritto non ha mai compilato il campo, gli verrà chiesto di farlo quando tornerà al sito. Per richiedere la compilazione a tutti gli utenti, elimina e poi ricrea il campo personalizzato."
          on_signup:
            title: "All'iscrizione"
            description: "All'atto dell'iscrizione, l'utente dovrà compilare questo campo. Questa impostazione non interessa gli utenti già iscritti."
          confirmation: "Agli utenti già iscritti verrà richiesto di compilare il campo e non potranno intraprendere altre azioni sul sito finché non avranno eseguito. Intendi procedere?"
        editable:
          title: "Modificabile dopo l'iscrizione"
          enabled: "modificabile"
          disabled: "non modificabile"
        show_on_profile:
          title: "Mostrare nel profilo pubblico"
          enabled: "mostrato nel profilo"
          disabled: "non mostrato nel profilo"
        show_on_user_card:
          title: "Mostrare sulla scheda utente"
          enabled: "mostrato sulla scheda utente"
          disabled: "non mostrato sulla scheda utente"
        searchable:
          title: "Ricercabile"
          enabled: "ricercabile"
          disabled: "non ricercabile"
        field_types:
          text: "Campo Testo"
          confirm: "Conferma"
          dropdown: "A discesa"
          multiselect: "Selezione multipla"
      site_text:
        description: "Puoi personalizzare qualsiasi testo del tuo forum. Comincia effettuando una ricerca qui sotto:"
        search: "Trova il testo che vorresti modificare"
        title: "Testo"
        edit: "modifica"
        revert: "Annulla Modifiche"
        revert_confirm: "Sei sicuro di voler annullare le modifiche?"
        go_back: "Torna alla Ricerca"
        recommended: "Consigliamo di personalizzare il seguente testo per adattarlo alle tue necessità:"
        show_overriden: "Mostra solo le opzioni sovrascritte"
        show_outdated: "Mostra solo obsoleti/non validi"
        show_untranslated: "Mostra solo non tradotti"
        locale: "Lingua:"
        more_than_50_results: "Ci sono più di 50 risultati. Restringi i criteri di ricerca."
        no_results: "Nessun testo corrispondente trovato nel sito"
        interpolation_keys: "Chiavi di interpolazione disponibili:"
        outdated:
          title: "Questa traduzione è obsoleta"
          description: "La traduzione predefinita per questa chiave è cambiata da quando è stata creata questa sostituzione. Controlla di seguito che la tua traduzione corrisponda a tutte le modifiche apportate all'intento originale."
          old_default: "Vecchia impostazione predefinita"
          new_default: "Nuova impostazione predefinita"
          dismiss: "Ignora"
      settings:
        show_overriden: "Mostra solo le opzioni sovrascritte"
        history: "Visualizza la cronologia delle modifiche"
        reset: "reimposta"
        none: "nessuno"
      site_settings:
        emoji_list:
          invalid_input: "L'elenco di emoji dovrebbe contenere solo nomi emoji validi, ad esempio: hugs."
          add_emoji_button:
            label: "Aggiungi Emoji"
        title: "Impostazioni"
        no_results: "Nessun risultato trovato."
        more_site_setting_results:
          one: "C'è più di %{count} risultato. Restringi i criteri di ricerca o seleziona una categoria."
          other: "Ci sono più di %{count} risultati. Restringi i criteri di ricerca o seleziona una categoria."
        clear_filter: "Pulisci"
        add_url: "aggiungi URL"
        add_host: "aggiungi host"
        add_group: "aggiungi gruppo"
        uploaded_image_list:
          label: "Modifica lista"
          empty: "Ancora non ci sono immagini. Per favore, caricane una."
          upload:
            label: "Carica"
            title: "Carica immagini"
        selectable_avatars:
          title: "Elenco degli Avatar tra cui l'utente può scegliere"
        categories:
          all_results: "Tutte"
          required: "Obbligatorie"
          branding: "Branding"
          basic: "Impostazioni Base"
          users: "Utenti"
          posting: "Pubblicazione"
          email: "Email"
          files: "File"
          trust: "Livelli di attendibilità"
          security: "Sicurezza"
          onebox: "Onebox"
          seo: "SEO"
          spam: "Spam"
          rate_limits: "Limiti Frequenza"
          developer: "Sviluppatore"
          embedding: "Integrato"
          legal: "Legale"
          api: "API"
          user_api: "API Utente"
          uncategorized: "Altro"
          backups: "Backup"
          login: "Accesso"
          plugins: "Plugin"
          user_preferences: "Preferenze Utente"
          tags: "Etichette"
          search: "Cerca"
          groups: "Gruppi"
          dashboard: "Dashboard"
          navigation: "Navigazione"
        secret_list:
          invalid_input: "I campi di inserimento non possono essere vuoti o contenere il carattere barra verticale."
        default_categories:
          modal_description:
            one: "Intendi applicare questa modifica retroattivamente? Questo cambierà le preferenze per %{count} utente esistente."
            other: "Intendi applicare questa modifica retroattivamente? Questo cambierà le preferenze per %{count} utenti esistenti."
          modal_yes: "Sì"
          modal_no: "No, applica le modifiche solo da adesso in avanti"
        simple_list:
          add_item: "Aggiungi elemento…"
        json_schema:
          edit: Avvia Editor
          modal_title: "Modifica %{name}"
        file_types_list:
          add_image_types: "Immagini"
          add_video_types: "Video"
          add_audio_types: "Audio"
          add_document_types: "Documenti"
          add_types_title: "Consenti estensioni %{types}"
          add_types_toast: "%{types} tipi di file aggiunti"
        mandatory_group: "Gruppo è un campo obbligatorio"
        requires_confirmation_messages:
          default:
            prompt: "Modificare questa impostazione potrebbe risultare in conseguenze rilevanti o comunque indesiderate per il sito. Intendi procedere?"
            confirm: "Sì, procedi"
          min_password_length:
            prompt: "Stai per modificare i criteri della password. La modifica interesserà ogni utente che modificherà la password da ora in avanti. Intendi procedere?"
            confirm: "Sì, aggiorna i criteri della password"
          min_admin_password_length:
            prompt: "Stai per modificare i criteri della password. La modifica interesserà tutti gli amministratore che modificheranno la password da ora in avanti. Intendi procedere?"
            confirm: "Sì, aggiorna i criteri della password"
          password_unique_charactes:
            prompt: "Stai per modificare i criteri della password. La modifica interesserà ogni utente che modificherà la password da ora in avanti. Intendi procedere?"
            confirm: "Sì, aggiorna i criteri della password"
          block_common_passwords:
            prompt: "Stai per modificare i criteri della password. La modifica interesserà ogni utente che modificherà la password da ora in avanti. Intendi procedere?"
            confirm: "Sì, aggiorna i criteri della password"
      badges:
        disable_system: 'Questo è un distintivo di sistema: non può essere disabilitato e/o eliminato.'
        status: Stato
        title: Distintivi
        new_badge: Nuovo Distintivo
        new: Nuovo
        name: Nome
        badge: Distintivo
        display_name: Nome Visualizzato
        description: Descrizione
        long_description: Descrizione lunga
        badge_type: Tipo distintivo
        badge_grouping: Gruppo
        badge_groupings:
          modal_title: Raggruppamento Distintivi
        granted_by: Assegnato da
        granted_at: Assegnata in data
        reason_help: (Un collegamento a un messaggio o argomento)
        save: Salva
        delete: Cancella
        delete_confirm: Sei sicuro di voler cancellare questo distintivo?
        revoke: Revoca
        reason: Motivo
        expand: Espandi &hellip;
        revoke_confirm: Sei sicuro di voler revocare questo distintivo?
        edit_badges: Modifica Distintivi
        grant_badge: Assegna Distintivo
        granted_badges: Distintivi Assegnati
        grant: Assegna
        no_user_badges: "%{name} non ha ricevuto alcun distintivo."
        no_badges: Non ci sono distintivi da assegnare.
        none_selected: "Seleziona un distintivo per iniziare"
        allow_title: Permetti di utilizzare un distintivo come titolo
        multiple_grant: Può essere assegnato più volte
        listable: Mostra distintivo sulla pagina pubblica dei distintivi
        enabled: abilitato
        disabled: disabilitata
        icon: Icona
        image: Immagine
        graphic: Grafico
        icon_or_image: Il distintivo richiede un'icona o immagine
        icon_help: "Inserisci il nome di un'icona Font Awesome (usa il prefisso 'far-' per le icone Regular e 'fab-' per le icone Brands)"
        select_an_icon: "Seleziona un'icona"
        upload_an_image: "Carica un'immagine"
        read_only_setting_help: "Personalizza testo"
        query: Query Distintivo (SQL)
        target_posts: Ricerca i messaggi di destinazione
        auto_revoke: Avvia l'istruzione di revoca giornalmente
        show_posts: Visualizza i messaggi che assegnano distintivi sulla pagina dei distintivi
        trigger: Attivazione
        trigger_type:
          none: "Aggiorna giornalmente"
          post_action: "Quando un utente agisce su un messaggio"
          post_revision: "Quando un utente modifica o crea un messaggio"
          trust_level_change: "Quando un utente cambia livello di attendibilità"
          user_change: "Quando un utente viene modificato o creato"
        preview:
          link_text: "Anteprima distintivi guadagnati"
          plan_text: "Anteprima con testo query"
          modal_title: "Anteprima Query Distintivo"
          sql_error_header: "Si è verificato un errore con la query."
          error_help: "Visita i seguenti collegamenti per un aiuto con le query dei distintivi."
          bad_count_warning:
            header: "ATTENZIONE!"
            text: "Ci sono esempi di assegnazioni mancanti. Ciò accade quando la query dei distintivi restituisce ID utenti o ID messaggi inesistenti. Successivamente ciò può causare risultati inattesi - controlla bene la tua query."
          no_grant_count: "Nessun distintivo da assegnare."
          grant_count:
            one: "<b>%{count}</b> distintivo da assegnare."
            other: "<b>%{count}</b> distintivi da assegnare."
          sample: "Esempio:"
          grant:
            with: <span class="username">%{username}</span>
            with_post: <span class="username">%{username}</span> per il messaggio in %{link}
            with_post_time: <span class="username">%{username}</span> per messaggio in %{link} in data <span class="time">%{time}</span>
            with_time: <span class="username">%{username}</span> in data <span class="time">%{time}</span>
        badge_intro:
          title: "Seleziona un Distintivo esistente o creane uno nuovo per iniziare"
          what_are_badges_title: "Cosa sono i Distintivi?"
          badge_query_examples_title: "Esempi di Query Distintivo"
        mass_award:
          title: Assegna in blocco
          description: Assegna lo stesso distintivo a più utenti contemporaneamente.
          no_badge_selected: Seleziona un distintivo per iniziare.
          perform: "Assegna Distintivo agli Utenti"
          upload_csv: Carica un CSV con indirizzi email o nomi degli utenti
          aborted: Carica un CSV contenente indirizzi email o i nomi degli utenti
          success:
            one: "Il tuo CSV è stato ricevuto e %{count} utente riceverà il suo distintivo a breve."
            other: "Il tuo CSV è stato ricevuto e %{count} utenti riceveranno il loro distintivo a breve."
          csv_has_unmatched_users: "Le seguenti voci sono nel file CSV ma non possono essere abbinate agli utenti esistenti e quindi non riceveranno il distintivo:"
          replace_owners: Rimuovi il distintivo dai precedenti proprietari
          grant_existing_holders: Assegna distintivi aggiuntivi ai titolari di distintivi già esistenti
      emoji:
        title: "Emoji"
        help: "Aggiungi nuove emoji che saranno disponibili per tutti. Trascina più file alla volta senza inserire un nome per creare emoji usando i nomi dei loro file. Il gruppo selezionato verrà utilizzato per tutti i file aggiunti. Puoi anche fare clic su \"Aggiungi nuova emoji\" per aprire il selettore di file."
        add: "Aggiungi Nuovo Emoji"
        choose_files: "Scegli file"
        uploading: "Caricamento…"
        name: "Nome"
        group: "Gruppo"
        image: "Immagine"
        alt: "anteprima emoji personalizzata"
        delete_confirm: "Sicuro di voler cancellare l'emoji :%{name}:?"
        settings: "Impostazioni"
      embedding:
        get_started: "Se lo desideri, puoi incorporare Discourse in un altro sito web. Comincia aggiungendo il nome dell'host."
        confirm_delete: "Sicuro di voler cancellare questo host?"
        sample: |
          <p>Incolla il seguente codice HTML nel tuo sito per creare e incorporare gli argomenti del discorso. Sostituisci <b>EMBED_URL</b> con l'URL canonico della pagina in cui lo stai incorporando.</p>

          <p>Se desideri personalizzare lo stile, decommenta e sostituisci <b>CLASS_NAME</b> con una classe CSS definita in <i>Embedded CSS</i> del tuo tema.</p>

          <p>Sostituisci <b>DISCOURSE_USERNAME</b> con il Discourse username dell'autore che dovrebbe creare l'argomento. Discourse cercherà automaticamente l'utente in base all'attributo <code>content</code> dell'etichetta <code>&lt;meta&gt;</code> con l'attributo <code>name</code> impostato su <code>discourse-username</code> o <code>author</code>. Il parametro <code>discourseUserName</code> è deprecato e verrà rimosso in Discourse 3.2.</p>
        title: "Integrato"
        host: "Host Abilitati"
        allowed_paths: "Lista percorsi permessi"
        edit: "modifica"
        category: "Pubblica nella Categoria"
        tags: "Etichette argomento"
        post_author: "Autore messaggio - valore predefinito %{author}"
        add_host: "Aggiungi Host"
        settings: "Impostazioni di inclusione"
        crawling_settings: "Impostazioni Crawler"
        crawling_description: "Quando Discourse crea gli argomenti per i tuoi messaggi, se non è presente nessun feed RSS/ATOM, cercherà di estrarre il contenuto dal codice HTML. Il contenuto può risultate a volte ostico da estrarre e, per semplificare il processo, forniamo la possibilità di specificare le regole CSS."
        embed_by_username: "Nome utente per la creazione dell'argomento"
        embed_post_limit: "Numero massimo di messaggi da includere"
        embed_title_scrubber: "Espressione regolare usata per ripulire i titoli dei messaggi"
        embed_truncate: "Tronca i messaggi incorporati"
        embed_unlisted: "Gli argomenti importati non saranno visibili fino a quando non ci sarà una risposta."
        allowed_embed_selectors: "Selettore CSS per gli elementi ammessi negli incorporamenti"
        blocked_embed_selectors: "Selettore CSS per elementi rimossi dagli incorporamenti"
        allowed_embed_classnames: "Nomi di classi CSS consentiti"
        save: "Salva Impostazioni Inclusione"
      permalink:
        title: "Collegamenti permanenti"
        description: "Reindirizzamenti da applicare per URL non conosciuti dal forum."
        url: "URL"
        topic_id: "ID dell'argomento"
        topic_title: "Argomento"
        post_id: "ID del messaggio"
        post_title: "Messaggio"
        category_id: "ID della categoria"
        category_title: "Categoria"
        tag_name: "Nome etichetta"
        external_url: "URL esterno o relativo"
        user_id: "ID utente"
        username: "Nome utente"
        destination: "Destinazione"
        copy_to_clipboard: "Copia permalink negli appunti"
        delete_confirm: Sei sicuro di voler cancellare questo collegamento permanente?
        no_permalinks: "Non hai ancora alcun collegamento permanente. Crea un nuovo collegamento permanente qui sopra per iniziare a visualizzarne un elenco qui."
        form:
          label: "Nuovo:"
          add: "Aggiungi"
          filter: "Cerca (URL o URL Esterna)"
      reseed:
        action:
          label: "Sostituisci testo..."
          title: "Sostituisci il testo delle Categorie e degli Argomenti con le traduzioni"
        modal:
          title: "Sostituisci testo"
          subtitle: "Sostituire il testo di Categorie e Argomenti generato automaticamente con le traduzioni più recenti"
          categories: "Categorie"
          topics: "Argomenti"
          replace: "Sostituisci"
  wizard_js:
    wizard:
      jump_in: "Buttati!"
      finish: "Esci dalla configurazione"
      back: "Indietro"
      next: "Avanti"
      configure_more: "Configura altro…"
      step-text: "Intervallo"
      step: "%{current} di %{total}"
      upload: "Carica file"
      uploading: "Caricamento…"
      upload_error: "Spiacenti, c'è stato un errore caricando il file. Per favore, prova di nuovo."
      staff_count:
        one: "La tua comunità ha %{count} membro dello staff (sei tu)."
        other: "La tua comunità ha %{count} membri dello staff, te compreso."
      invites:
        add_user: "aggiungi"
        none_added: "Non hai invitato nessuno a far parte dello staff. Vuoi proseguire lo stesso?"
        roles:
          admin: "Amministratore"
          moderator: "Moderatore"
          regular: "Utente Normale"
      previews:
        topic_title: "Il titolo di un argomento di discussione"
        share_button: "Condividi"
        reply_button: "Rispondi"
        topic_preview: "Anteprima argomento"
        homepage_preview: "Anteprima della home page"<|MERGE_RESOLUTION|>--- conflicted
+++ resolved
@@ -2263,11 +2263,8 @@
           title: "Gestisci le categorie"
         bulk_select_topics_dropdown:
           title: "Azioni collettive"
-<<<<<<< HEAD
-=======
         bulk_select_bookmarks_dropdown:
           title: "Azioni collettive"
->>>>>>> f4cbf025
     date_time_picker:
       from: Da
       to: A
@@ -2853,11 +2850,8 @@
           one: "Avanzamento: <strong>%{count}</strong> argomento"
           other: "Avanzamento: <strong>%{count}</strong> argomenti"
         silent: "Esegui questa azione in silenzio."
-<<<<<<< HEAD
-=======
         performing: "Esecuzione di operazioni in blocco. Attendere…"
         completed: "Operazioni in blocco completate correttamente."
->>>>>>> f4cbf025
       none:
         unread: "Non ci sono argomenti non letti."
         unseen: "Non hai argomenti non visualizzati."
@@ -2889,12 +2883,6 @@
         filter: "Non ci sono altri argomenti."
     topic_bulk_actions:
       close_topics:
-<<<<<<< HEAD
-        name: "Chiudi argomenti"
-      update_category:
-        name: "Aggiorna categoria"
-        description: "Scegli la nuova categoria per gli argomenti selezionati"
-=======
         name: "Chiudi"
         note: "Nota"
         optional: (opzionale)
@@ -2928,7 +2916,6 @@
       update_notifications:
         name: "Aggiorna notifiche"
         description: "Modifica livello di notifica a osservazione, seguito, normale o silenziato"
->>>>>>> f4cbf025
     topic:
       filter_to:
         one: "%{count} messaggio in questo argomento"
