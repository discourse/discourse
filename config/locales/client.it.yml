# WARNING: Never edit this file.
# It will be overwritten when translations are pulled from Crowdin.
#
# To work with us on translations, join this project:
# https://translate.discourse.org/

it:
  js:
    number:
      format:
        separator: ","
        delimiter: " ."
      human:
        storage_units:
          format: "%n %u"
          units:
            byte:
              one: Byte
              other: Byte
            gb: GB
            kb: KB
            mb: MB
            tb: TB
      short:
        thousands: "%{number}k"
        millions: "%{number}M"
    dates:
      time: "HH:mm"
      time_with_zone: "HH:mm (z)"
      time_short_day: "ddd, HH:mm"
      timeline_date: "MMM YYYY"
      long_no_year: "D MMM, HH:mm"
      long_no_year_no_time: "D MMM"
      full_no_year_no_time: "MMMM Do"
      long_with_year: "D MMM YYYY h:mm a"
      long_with_year_no_time: "D MMM YYYY"
      full_with_year_no_time: "MMMM Do, YYYY"
      long_date_with_year: "D MMM 'YY LT"
      long_date_without_year: "D MMM LT"
      long_date_with_year_without_time: "D MMM 'YY"
      long_date_without_year_with_linebreak: "D MMM <br/>LT"
      long_date_with_year_with_linebreak: "D MMM 'YY <br/>LT"
      wrap_ago: "%{date} fa"
      wrap_on: "il %{date}"
      tiny:
        half_a_minute: "< 1m"
        less_than_x_seconds:
          one: "< %{count}s"
          other: "< %{count}s"
        x_seconds:
          one: "%{count}s"
          other: "%{count}s"
        less_than_x_minutes:
          one: "< %{count}m"
          other: "< %{count}m"
        x_minutes:
          one: "%{count}m"
          other: "%{count}m"
        about_x_hours:
          one: "%{count}ora"
          other: "%{count}ore"
        x_days:
          one: "%{count}g"
          other: "%{count}g"
        x_months:
          one: "%{count} mese"
          other: "%{count} mesi"
        about_x_years:
          one: "%{count} anno"
          other: "%{count} anni"
        over_x_years:
          one: "> %{count} anno"
          other: "> %{count} anni"
        almost_x_years:
          one: "%{count} anno"
          other: "%{count} anni"
        date_month: "D MMM"
        date_year: "MMM 'YY"
      medium:
        less_than_x_minutes:
          one: "meno di %{count} minuto"
          other: "meno di %{count} minuti"
        x_minutes:
          one: "%{count} min"
          other: "%{count} min"
        x_hours:
          one: "%{count} ora"
          other: "%{count} ore"
        about_x_hours:
          one: "circa %{count} ora"
          other: "circa %{count} ore"
        x_days:
          one: "%{count} giorno"
          other: "%{count} giorni"
        x_months:
          one: "%{count} mese"
          other: "%{count} mesi"
        about_x_years:
          one: "circa %{count} anno"
          other: "circa %{count} anni"
        over_x_years:
          one: "più di %{count} anno"
          other: "più di %{count} anni"
        almost_x_years:
          one: "quasi %{count} anno"
          other: "quasi %{count} anni"
        date_year: "D MMM 'YY"
      medium_with_ago:
        x_minutes:
          one: "%{count} minuto fa"
          other: "%{count} minuti fa"
        x_hours:
          one: "%{count} ora fa"
          other: "%{count} ore fa"
        x_days:
          one: "%{count} giorno fa"
          other: "%{count} giorni fa"
        x_months:
          one: "%{count} mese fa"
          other: "%{count} mesi fa"
        x_years:
          one: "%{count} anno fa"
          other: "%{count} anni fa"
      later:
        x_days:
          one: "%{count} giorno dopo"
          other: "%{count} giorni dopo"
        x_months:
          one: "%{count} mese dopo"
          other: "%{count} mesi dopo"
        x_years:
          one: "%{count} anno dopo"
          other: "%{count} anni dopo"
      previous_month: "Mese Precedente"
      next_month: "Mese Prossimo"
      placeholder: data
      from_placeholder: "dalla data"
      to_placeholder: "a oggi"
    share:
      topic_html: 'Argomento: <span class="topic-title">%{topicTitle}</span>'
      post: "messaggio n°%{postNumber} di @%{username}"
      close: "chiudi"
      twitter: "Condividi su Twitter"
      facebook: "Condividi su Facebook"
      email: "Invia per email"
      url: "Copia e condividi l'URL"
    word_connector:
      comma: ", "
      last_item: "e"
    action_codes:
      public_topic: "Ha reso questo argomento pubblico il %{when}"
      open_topic: "Ha convertito questo contenuto in un argomento il %{when}"
      private_topic: "Ha reso questo argomento un messaggio personale il %{when}"
      split_topic: "Ha separato questo argomento il %{when}"
      invited_user: "Ha invitato %{who} %{when}"
      invited_group: "Ha invitato %{who} %{when}"
      user_left: "%{who} ha rimosso se stesso da questo messaggio %{when}"
      removed_user: "Ha rimosso %{who} %{when}"
      removed_group: "Ha rimosso %{who} %{when}"
      autobumped: "Riproposto automaticamente %{when}"
      tags_changed: "Etichette aggiornate il %{when}"
      category_changed: "Categoria aggiornata il %{when}"
      autoclosed:
        enabled: "Chiuso %{when}"
        disabled: "Aperto %{when}"
      closed:
        enabled: "Chiuso %{when}"
        disabled: "Aperto %{when}"
      archived:
        enabled: "Archiviato %{when}"
        disabled: "Archiviazione annullata %{when}"
      pinned:
        enabled: "Appuntato %{when}"
        disabled: "Sbloccato %{when}"
      pinned_globally:
        enabled: "Appuntato globalmente %{when}"
        disabled: "Sbloccato %{when}"
      visible:
        enabled: "Visibile in elenco %{when}"
        disabled: "Non visibile in elenco %{when}"
      banner:
        enabled: "Lo ha reso un banner il %{when}. Apparirà in cima a ogni pagina finché non verrà chiuso dall'utente."
        disabled: "Ha rimosso questo banner il %{when}. Non apparirà più in cima a ogni pagina."
      forwarded: "Ha inoltrato l'email sopra"
    topic_admin_menu: "azioni argomento"
    skip_to_main_content: "Passa al contenuto principale"
    skip_user_nav: "Passa al contenuto del profilo"
    emails_are_disabled: "Tutte le e-mail in uscita sono state disabilitate a livello globale da un amministratore. Non sarà inviato nessun tipo di notifica via e-mail."
    emails_are_disabled_non_staff: "La posta in uscita è stata disattivata per gli utenti al di fuori dello staff."
    software_update_prompt:
      message: "Abbiamo aggiornato il sito, <span>si prega di aggiornare</span> o potrebbe verificarsi un comportamento imprevisto."
      dismiss: "Ignora"
    bootstrap_mode: "Per iniziare"
    themes:
      default_description: "Predefinito"
      broken_theme_alert: "Il sito potrebbe non funzionare a causa di errori in un tema / componente."
      error_caused_by: "Causato da '%{name}'. <a target='blank' href='%{path}'>Clicca qui</a> per aggiornare, riconfigurare o disattivare."
      only_admins: "(questo messaggio è mostrato solo agli amministratori del sito)"
    broken_decorator_alert: "I messaggi potrebbero non essere visualizzati correttamente perché uno dei decoratori dei contenuti dei messaggi sul tuo sito ha generato un errore."
    broken_page_change_alert: "Un gestore onPageChange ha generato un errore. Controlla gli strumenti per sviluppatori del browser per ulteriori informazioni."
    broken_plugin_alert: "Causato dal plugin '%{name}'"
    critical_deprecation:
      notice: "<b>[Avviso amministratore]</b> Uno dei tuoi temi o plugin necessita di aggiornamento per compatibilità con le prossime modifiche principali di Discourse (<a target='_blank' href='https://meta.discourse.org/t/287211'>ulteriori informazioni</a>)."
      theme_source: "Tema identificato: <a target='_blank' href='%{path}'>'%{name}'</a>."
      plugin_source: "Plugin identificato: '%{name}'"
    s3:
      regions:
        ap_northeast_1: "Asia Pacifico (Tokyo)"
        ap_northeast_2: "Asia Pacifico (Seul)"
        ap_east_1: "Asia Pacifico (Hong Kong)"
        ap_south_1: "Asia Pacifico (Mumbai)"
        ap_southeast_1: "Asia Pacifico (Singapore)"
        ap_southeast_2: "Asia Pacifico (Sidney)"
        ca_central_1: "Canada (Centrale)"
        cn_north_1: "Cina (Pechino)"
        cn_northwest_1: "Cina"
        eu_central_1: "Europa (Francoforte)"
        eu_north_1: "Europa (Stoccolma)"
        eu_south_1: "UE (Milano)"
        eu_west_1: "Europa (Irlanda)"
        eu_west_2: "Europa (Londra)"
        eu_west_3: "Europa (Parigi)"
        sa_east_1: "Sud America (San Paolo)"
        us_east_1: "Stati Uniti Est (Virginia del Nord)"
        us_east_2: "Stati Uniti Est (Ohio)"
        us_gov_east_1: "AWS GovCloud (USA Est)"
        us_gov_west_1: "AWS GovCloud (US-West)"
        us_west_1: "Stati Uniti Ovest (California del Nord)"
        us_west_2: "Stati Uniti Ovest (Oregon)"
    clear_input: "Cancella input"
    edit: "modifica titolo e categoria dell'argomento"
    expand: "Espandi"
    not_implemented: "Spiacenti! Questa funzione non è stata ancora implementata."
    no_value: "No"
    yes_value: "Sì"
    ok_value: "OK"
    cancel_value: "Annulla"
    submit: "Invia"
    delete: "Cancella"
    generic_error: "Spiacenti, c'è stato un errore."
    generic_error_with_reason: "Si è verificato un errore: %{error}"
    multiple_errors: "Si sono verificati più errori: %{errors}"
    sign_up: "Iscriviti"
    log_in: "Accedi"
    age: "Età"
    joined: "Iscritto"
    admin_title: "Amministrazione"
    show_more: "mostra altro"
    show_help: "opzioni"
    links: "Collegamenti"
    links_lowercase:
      one: "collegamento"
      other: "collegamenti"
    faq: "FAQ"
    guidelines: "Linee Guida"
    privacy_policy: "Informativa sulla privacy"
    privacy: "Privacy"
    tos: "Termini di Servizio"
    rules: "Regole"
    conduct: "Codice di Condotta"
    mobile_view: "Visualizzazione cellulari"
    desktop_view: "Visualizzazione Desktop"
    now: "proprio ora"
    read_more: "altre informazioni"
    more: "Altro"
    x_more:
      one: "%{count} altro"
      other: "%{count} altri"
    never: "mai"
    every_30_minutes: "ogni 30 minuti"
    every_hour: "ogni ora"
    daily: "ogni giorno"
    weekly: "ogni settimana"
    every_month: "ogni mese"
    every_six_months: "ogni sei mesi"
    max_of_count: "massimo di %{count}"
    character_count:
      one: "%{count} carattere"
      other: "%{count} caratteri"
    period_chooser:
      aria_label: "Filtra per periodo"
    related_messages:
      title: "Messaggi correlati"
      pill: "Messaggi correlati"
      see_all: 'Vedi <a href="%{path}">tutti i messaggi</a> di @%{username}…'
    suggested_topics:
<<<<<<< HEAD
      title: "Argomenti suggeriti"
=======
      title: "Argomenti nuovi e non letti"
      pill: "Suggeriti"
>>>>>>> b2b1e721
      pm_title: "Messaggi Suggeriti"
    about:
      simple_title: "Informazioni"
      title: "Informazioni su %{title}"
      stats: "Statistiche Sito"
      our_admins: "I Nostri Amministratori"
      our_moderators: "I Nostri Moderatori"
      moderators: "Moderatori"
      stat:
        all_time: "Sempre"
        last_day: "24 ore"
        last_7_days: "7 giorni"
        last_30_days: "30 giorni"
      like_count: "Mi piace"
      topic_count: "Argomenti"
      post_count: "Messaggi"
      user_count: "Iscrizioni"
      active_user_count: "Utenti attivi"
      contact: "Contattaci"
      contact_info: "Nel caso di un problema grave o urgente riguardante il sito, per favore contattaci all'indirizzo %{contact_info}."
    bookmarked:
      title: "Segnalibro"
      edit_bookmark: "Modifica Segnalibro"
      clear_bookmarks: "Cancella Segnalibri"
      help:
        bookmark: "Clicca per memorizzare il segnalibro a questo argomento"
        edit_bookmark: "Clicca per modificare il segnalibro di un messaggio in questo argomento"
        edit_bookmark_for_topic: "Fai clic per modificare il segnalibro per quest'argomento"
        unbookmark: "Clicca per rimuovere tutti i segnalibri a questo argomento"
        unbookmark_with_reminder: "Clicca per rimuovere tutti i segnalibri e i promemoria a questo argomento"
    bookmarks:
      created: "Hai aggiunto questo messaggio ai segnalibri %{name}"
      created_generic: "L'hai aggiunto ai segnalibri. %{name}"
      create: "Crea un segnalibro"
      edit: "Modifica segnalibro"
      not_bookmarked: "aggiungi messaggio ai segnalibri"
      remove_reminder_keep_bookmark: "Rimuovi il promemoria e mantieni il segnalibro"
      created_with_reminder: "Hai aggiunto ai segnalibri questo messaggio con un promemoria %{date}. %{name}"
      created_with_reminder_generic: "L'hai aggiunto ai segnalibri con un promemoria per il %{date}. %{name}"
      delete: "Cancella Segnalibro"
      confirm_delete: "Vuoi eliminare questo segnalibro? Anche il promemoria verrà eliminato."
      confirm_clear: "Vuoi rimuovere tutti i segnalibri da questo argomento?"
      save: "Salva"
      no_timezone: 'Non hai ancora impostato un fuso orario. Non sarai in grado di impostare promemoria. Creane uno <a href="%{basePath}/my/preferences/profile">nel tuo profilo</a> .'
      invalid_custom_datetime: "La data e l'ora fornite non sono valide, riprova."
      list_permission_denied: "Non sei autorizzato a visualizzare i segnalibri di questo utente."
      no_user_bookmarks: "Non hai nessun messaggio nei Segnalibri. I Segnalibri ti permettono di fare riferimento rapidamente a specifici messaggi."
      auto_delete_preference:
        label: "Dopo aver ricevuto una notifica"
        never: "Mantieni segnalibro"
        when_reminder_sent: "Cancella segnalibro"
        on_owner_reply: "Elimina il segnalibro, dopo la mia risposta"
        clear_reminder: "Mantieni il segnalibro e cancella il promemoria"
      search_placeholder: "Cerca nei segnalibri per nome, titolo dell'argomento o contenuto del messaggio"
      search: "Cerca"
      reminders:
        today_with_time: "oggi alle %{time}"
        tomorrow_with_time: "domani alle %{time}"
        at_time: "il %{date_time}"
        existing_reminder: "Hai un promemoria impostato per questo segnalibro, che verrà inviato il %{at_date_time}"
    copy_codeblock:
      copied: "copiato!"
      copy: "copia il codice negli appunti"
      fullscreen: "mostra il codice a schermo intero"
      view_code: "Visualizza codice"
    drafts:
      label: "Bozze"
      label_with_count: "Bozze (%{count})"
      resume: "Riprendi"
      remove: "Rimuovi"
      remove_confirmation: "Vuoi davvero eliminare questa bozza?"
      new_topic: "Nuovo argomento in bozza"
      new_private_message: "Nuovo messaggio personale in bozza"
      abandon:
        confirm: "Hai gia una bozza in corso. Cosa vorresti fare?"
        yes_value: "Elimina"
        no_value: "Riprendi la modifica"
    topic_count_all:
      one: "Vedi %{count} nuovo argomento"
      other: "Vedi %{count} nuovi argomenti"
    topic_count_categories:
      one: "Visualizza %{count} argomento nuovo o aggiornato"
      other: "Visualizza %{count} argomenti nuovi o aggiornati."
    topic_count_latest:
      one: "Visualizza %{count} argomento nuovo o aggiornato"
      other: "Visualizza %{count} argomenti nuovi o aggiornati."
    topic_count_unseen:
      one: "Visualizza %{count} argomento nuovo o aggiornato"
      other: "Visualizza %{count} argomenti nuovi o aggiornati."
    topic_count_unread:
      one: "Visualizza %{count} argomento non letto"
      other: "Visualizza %{count} argomenti non letti "
    topic_count_new:
      one: "Vedi %{count} nuovo argomento"
      other: "Vedi %{count} nuovi argomenti"
    preview: "anteprima"
    cancel: "annulla"
    deleting: "Eliminazione…"
    save: "Salva Modifiche"
    saving: "Salvataggio…"
    saved: "Salvato!"
    upload: "Carica"
    uploading: "Caricamento…"
    processing: "Elaborazione…"
    uploading_filename: "Caricamento: %{filename}…"
    processing_filename: "Elaborazione: %{filename}…"
    clipboard: "appunti"
    uploaded: "Caricato!"
    pasting: "Sto incollando…"
    enable: "Attiva"
    disable: "Disattiva"
    continue: "Continua"
    switch_to_anon: "Avvia Modalità Anonima"
    switch_from_anon: "Esci da Modalità Anonima"
    banner:
      close: "Ignora questo banner"
      edit: "Modifica"
    pwa:
      install_banner: "Vuoi <a href>installare %{title} su questo dispositivo?</a>"
    choose_topic:
      none_found: "Nessun argomento trovato."
      title:
        search: "Cerca un argomento"
        placeholder: "digita qui il titolo dell'argomento, l'URL o l'id"
    choose_message:
      none_found: "Nessun messaggio trovato."
      title:
        search: "Cerca un messaggio"
        placeholder: "digita qui il titolo del messaggio, l'URL o l'id"
    review:
      show_more: "Mostra altro"
      show_less: "Mostra meno"
      order_by: "Ordina per"
      date_filter: "Pubblicazione tra"
      in_reply_to: "in risposta a"
      explain:
        why: "spiega perché questo oggetto è stato aggiunto alla coda"
        title: "Punteggio rivedibile"
        formula: "Formula"
        subtotal: "Totale parziale"
        total: "Totale"
        min_score_visibility: "Punteggio minimo per visibilità"
        score_to_hide: "Punteggio per nascondere messaggio"
        take_action_bonus:
          name: "ha preso provvedimenti"
          title: "Quando un membro dello staff sceglie di intervenire, la segnalazione riceve un bonus."
        user_accuracy_bonus:
          name: "precisione dell'utente"
          title: "Agli utenti le cui segnalazioni sono state storicamente accettate viene concesso un bonus."
        trust_level_bonus:
          name: "livello di attendibilità"
          title: "Gli articoli revisionabili creati da utenti con un livello di attendibilità più elevato hanno un punteggio più alto."
        type_bonus:
          name: "tipo di bonus"
          title: "Ad alcune tipologie revisionabili può essere assegnato un bonus dallo staff, per aumentare la loro priorità."
      revise_and_reject_post:
        title: "Revisione"
        reason: "Motivo"
        send_pm: "Invia MP"
        feedback: "Feedback"
        custom_reason: "Fornisci una descrizione chiara del motivo"
        other_reason: "Altro..."
        optional: "facoltativo"
      stale_help: "La revisione di questo elemento è stata condotta da <b>%{username}</b>."
      claim_help:
        optional: "Puoi rivendicare questo elemento per evitare che altri lo revisionino."
        required: "Per poter revisionare gli elementi devi prima rivendicarli."
        claimed_by_you: "Hai rivendicato questo elemento e puoi revisionarlo."
        claimed_by_other: "Questo elemento può essere rivisto esclusivamente da <b>%{username}</b>."
      claim:
        title: "rivendica questo argomento"
      unclaim:
        help: "rimuovi questa rivendicazione"
      awaiting_approval: "In attesa di approvazione"
      delete: "Elimina"
      settings:
        saved: "Salvato"
        save_changes: "Salva le modifiche"
        title: "Impostazioni"
        priorities:
          title: "Priorità Rivedibili"
      moderation_history: "Cronologia moderazione"
      view_all: "Vedi tutti"
      grouped_by_topic: "Raggruppati per Argomento"
      none: "Non ci sono elementi da rivedere."
      view_pending: "vedi in attesa"
      topic_has_pending:
        one: "Questo argomento ha <b>%{count}</b> messaggio in attesa di approvazione"
        other: "Questo argomento ha <b>%{count}</b> messaggi in attesa di approvazione"
      title: "Revisiona"
      topic: "Argomento:"
      filtered_topic: "Hai filtrato il contenuto revisionabile in un singolo Argomento"
      filtered_user: "Utente"
      filtered_reviewed_by: "Rivisto da"
      show_all_topics: "mostra tutti gli argomenti"
      deleted_post: "(messaggio eliminato)"
      deleted_user: "(utente eliminato)"
      user:
        bio: "Biografia"
        website: "Sito web"
        username: "Nome utente"
        email: "Email"
        name: "Nome"
        fields: "Campi"
        reject_reason: "Motivo"
      user_percentage:
        summary:
          one: "%{agreed}, %{disagreed}, %{ignored} (dell'ultima segnalazione)"
          other: "%{agreed}, %{disagreed}, %{ignored} (delle ultime %{count} segnalazioni)"
        agreed:
          one: "%{count}% a favore"
          other: "%{count}% a favore"
        disagreed:
          one: "%{count}% contrario"
          other: "%{count}% contrari"
        ignored:
          one: "%{count}% ignorato"
          other: "%{count}% ignorati"
      topics:
        topic: "Argomento"
        reviewable_count: "Conteggio"
        reported_by: "Segnalato da"
        deleted: "[Argomento eliminato]"
        original: "(argomento originale)"
        details: "dettagli"
        unique_users:
          one: "%{count} utente"
          other: "%{count} utenti"
      replies:
        one: "%{count} risposta"
        other: "%{count} risposte"
      edit: "Modifica"
      save: "Salva"
      cancel: "Annulla"
      new_topic: "L'approvazione di questo elemento creerà un nuovo Argomento"
      filters:
        all_categories: "(tutte le categorie)"
        type:
          title: "Tipo"
          all: "(tutti i tipi)"
        minimum_score: "Punteggio minimo:"
        refresh: "Aggiorna"
        status: "Stato"
        category: "Categoria"
        orders:
          score: "Punteggio"
          score_asc: "Punteggio (inverso)"
          created_at: "Creato il"
          created_at_asc: "Creato il (inverso)"
        priority:
          title: "Priorità Minima"
          any: "(qualsiasi)"
          low: "Bassa"
          medium: "Media"
          high: "Alta"
      conversation:
        view_full: "vedi l'intera conversazione"
      scores:
        about: "Questo punteggio è calcolato sulla base del Livello di attendibilità dell'autore della segnalazione, dell'accuratezza delle precedenti segnalazioni e della priorità dell'elemento segnalato."
        score: "Punteggio"
        date: "Data report"
        type: "Motivo"
        status: "Stato"
        submitted_by: "Segnalato da"
        reviewed_by: "Rivisto da"
        reviewed_timestamp: "Data di revisione"
      statuses:
        pending:
          title: "In attesa"
        approved:
          title: "Approvato"
        approved_flag:
          title: "Segnalazione approvata"
        approved_user:
          title: "Utente approvato"
        approved_post:
          title: "Messaggio approvato"
        rejected:
          title: "Rifiutato"
        rejected_flag:
          title: "Segnalazione rifiutata"
        rejected_user:
          title: "Utente rifiutato"
        rejected_post:
          title: "Messaggio respinto"
        ignored:
          title: "Segnalazione ignorata"
        deleted:
          title: "Argomento o messaggio eliminato"
        reviewed:
          title: "Tutti i revisionati"
        all:
          title: "Tutti"
      context_question:
        is_this_post: "Questo messaggio è %{reviewable_type} %{reviewable_human_score_types}?"
        delimiter: "o"
        something_else_wrong: "C'è qualcosa che non va con questo %{reviewable_type}?"
      types:
        reviewable_flagged_post:
          title: "Messaggio segnalato"
          flagged_by: "Segnalato da"
          noun: "messaggio"
        reviewable_queued_topic:
          title: "Argomento accodato"
          noun: "argomento"
        reviewable_queued_post:
          title: "Messaggio accodato"
          noun: "messaggio"
        reviewable_user:
          title: "Utente"
          noun: "utente"
        reviewable_post:
          title: "Messaggio"
<<<<<<< HEAD
        reviewable_chat_message:
          title: "Messaggio di chat segnalato"
=======
          noun: "messaggio"
>>>>>>> b2b1e721
      approval:
        title: "Messaggio Da Approvare"
        description: "Abbiamo ricevuto il tuo messaggio ma prima che appaia deve essere approvato da un moderatore. Attendi."
        pending_posts:
          one: "Hai <strong>%{count}</strong> messaggio in attesa."
          other: "Hai <strong>%{count}</strong> messaggi in attesa."
        ok: "OK"
      example_username: "nome utente"
      reject_reason:
        title: "Perché stai rifiutando questo utente?"
        send_email: "Invia email di rifiuto"
    relative_time_picker:
      minutes:
        one: "minuto"
        other: "minuti"
      hours:
        one: "ora"
        other: "ore"
      days:
        one: "giorno"
        other: "giorni"
      months:
        one: "mese"
        other: "mesi"
      years:
        one: "anno"
        other: "anni"
      relative: "Relativo"
    time_shortcut:
      now: "Adesso"
      in_one_hour: "Entro un'ora"
      in_two_hours: "Entro due ore"
      later_today: "Più tardi oggi"
      two_days: "Due giorni"
      next_business_day: "Il prossimo giorno lavorativo"
      tomorrow: "Domani"
      post_local_date: "Data nel messaggio"
      later_this_week: "Più tardi questa settimana"
      this_weekend: "Questo fine settimana"
      start_of_next_business_week: "Lunedì"
      start_of_next_business_week_alt: "Lunedì prossimo"
      next_week: "La prossima settimana"
      two_weeks: "Due settimane"
      next_month: "Il prossimo mese"
      two_months: "Due mesi"
      three_months: "Tre mesi"
      four_months: "Quattro mesi"
      six_months: "Sei mesi"
      one_year: "Un anno"
      forever: "Per sempre"
      relative: "Tempo relativo"
      none: "Nessun orario richiesto"
      never: "Mai"
      last_custom: "Ultima data e ora personalizzata"
      custom: "Data e ora personalizzate"
      select_timeframe: "Seleziona un intervallo di tempo"
    user_action:
      user_posted_topic: "<a href='%{userUrl}'>%{user}</a> ha pubblicato <a href='%{topicUrl}'>l'argomento</a>"
      you_posted_topic: "<a href='%{userUrl}'>Tu</a> hai pubblicato <a href='%{topicUrl}'>l'argomento</a>"
      user_replied_to_post: "<a href='%{userUrl}'>%{user}</a> ha risposto a <a href='%{postUrl}'>%{post_number}</a>"
      you_replied_to_post: "<a href='%{userUrl}'>Tu</a> hai risposto a <a href='%{postUrl}'>%{post_number}</a>"
      user_replied_to_topic: "<a href='%{userUrl}'>%{user}</a> ha risposto <a href='%{topicUrl}'>all'argomento</a>"
      you_replied_to_topic: "<a href='%{userUrl}'>Tu</a> hai risposto <a href='%{topicUrl}'>all'argomento</a>"
      user_mentioned_user: "<a href='%{user1Url}'>%{user}</a> ha menzionato <a href='%{user2Url}'>%{another_user}</a>"
      user_mentioned_you: "<a href='%{user1Url}'>%{user}</a> ha menzionato <a href='%{user2Url}'>te</a>"
      you_mentioned_user: "<a href='%{user1Url}'>Tu</a> hai menzionato <a href='%{user2Url}'>%{another_user}</a>"
      posted_by_user: "Pubblicato da <a href='%{userUrl}'>%{user}</a>"
      posted_by_you: "Pubblicato da <a href='%{userUrl}'>te</a>"
      sent_by_user: "Inviato da <a href='%{userUrl}'>%{user}</a>"
      sent_by_you: "Inviato da <a href='%{userUrl}'>te</a>"
    directory:
      username: "Nome utente"
      filter_name: "filtra per nome utente"
      title: "Utenti"
      likes_given: "Dati"
      likes_received: "Ricevuti"
      topics_entered: "Visualizzati"
      topics_entered_long: "Argomenti Visualizzati"
      time_read: "Tempo di Lettura"
      topic_count: "Argomenti"
      topic_count_long: "Argomenti Creati"
      post_count: "Risposte"
      post_count_long: "Risposte Inviate"
      no_results: "Nessun risultato trovato."
      days_visited: "Visite"
      days_visited_long: "Giorni di Frequenza"
      posts_read: "Letti"
      posts_read_long: "Messaggi Letti"
      last_updated: "Ultimo aggiornamento:"
      total_rows:
        one: "%{count} utente"
        other: "%{count} utenti"
      edit_columns:
        title: "Modifica Colonne Directory"
        save: "Salva"
        reset_to_default: "Ripristina impostazioni predefinite"
      group:
        all: "tutti i gruppi"
      sort:
        label: "Ordina per %{criteria}"
    group_histories:
      actions:
        change_group_setting: "Cambia le impostazioni del gruppo"
        add_user_to_group: "Aggiunti utente"
        remove_user_from_group: "Rimuovi utente"
        make_user_group_owner: "Rendi proprietario"
        remove_user_as_group_owner: "Revoca proprietà"
    groups:
      member_added: "Aggiunto"
      member_requested: "Richiesto il"
      add_members:
        title: "Aggiungi utenti a %{group_name}"
        description: "Inserisci un elenco di utenti che desideri invitare al gruppo o incollalo in un elenco separato da virgole:"
        usernames_placeholder: "nomi utente"
        usernames_or_emails_placeholder: "nomi utente o email"
        notify_users: "Notifica gli utenti"
        set_owner: "Imposta utenti come proprietari di questo gruppo"
      requests:
        title: "Richieste"
        reason: "Motivo"
        accept: "Accetta"
        accepted: "accettata"
        deny: "Nega"
        denied: "negato"
        undone: "richiesta annullata"
        handle: "gestisci le richieste di iscrizione"
        undo: "Annulla"
      manage:
        title: "Gestisci"
        name: "Nome"
        full_name: "Nome Completo"
        add_members: "Aggiungi utenti"
        invite_members: "Invita"
        delete_member_confirm: "Rimuovere '%{username}' dal gruppo '%{group}'?"
        profile:
          title: Profilo
        interaction:
          title: Interazione
          posting: Pubblicazione
          notification: Notifica
        email:
          title: "Email"
          status: "Sincronizzate %{old_emails} / %{total_emails} email via IMAP."
          enable_smtp: "Abilita SMTP"
          enable_imap: "Abilita IMAP"
          test_settings: "Prova le impostazioni"
          save_settings: "Salva Impostazioni"
          last_updated: "Ultimo aggiornamento:"
          last_updated_by: "di"
          settings_required: "Tutte le impostazioni sono obbligatorie, compilare tutti i campi prima della convalida."
          smtp_settings_valid: "Impostazioni SMTP valide."
          smtp_title: "SMTP"
          smtp_instructions: "Quando abiliti l'SMTP di gruppo, tutte le email in uscita dalla casella di posta del gruppo saranno inviate usando queste impostazioni SMTP, invece che tramite il server di posta configurato per le altre email inviate dal forum."
          imap_title: "IMAP"
          imap_additional_settings: "Altre impostazioni"
          imap_instructions: 'Abilitando l''IMAP di gruppo, le e-mail vengono sincronizzate tra la casella di posta del gruppo e il server e la casella di posta IMAP forniti. Affinché l''IMAP possa essere abilitato, l''SMTP deve prima essere impostato con credenziali valide e verificate. Il nome utente e la password di posta elettronica utilizzati per SMTP saranno utilizzati anche per IMAP. Per ulteriori informazioni, consulta <a target="_blank" href="https://meta.discourse.org/t/imap-support-for-group-inboxes/160588"> l''annuncio della funzionalità su Discourse Meta</a>.'
          imap_alpha_warning: "Attenzione: questa è una funzionalità in fase alfa. Solo Gmail è ufficialmente supportato. Gli utenti che la usano se ne assumono il rischio!"
          imap_settings_valid: "Impostazioni IMAP valide."
          smtp_disable_confirm: "Se disabiliti SMTP, tutte le impostazioni SMTP e IMAP verranno reimpostate e le funzionalità associate verranno disabilitate. Sei sicuro di voler continuare?"
          imap_disable_confirm: "Se disabiliti IMAP, tutte le impostazioni IMAP verranno reimpostate e le funzionalità associate verranno disabilitate. Sei sicuro di voler continuare?"
          imap_mailbox_not_selected: "Devi selezionare una casella di posta per questa configurazione IMAP, altrimenti non verrà sincronizzata nessuna casella di posta!"
          prefill:
            title: "Precompila con impostazioni per:"
            gmail: "Gmail"
          credentials:
            title: "Credenziali"
            smtp_server: "Server SMTP"
            smtp_port: "Porta SMTP"
            smtp_ssl: "Usa SSL per SMTP"
            imap_server: "Server IMAP"
            imap_port: "Porta IMAP"
            imap_ssl: "Usa SSL per IMAP"
            username: "Nome utente"
            password: "Password"
          settings:
            title: "Impostazioni"
            allow_unknown_sender_topic_replies: "Consenti a mittenti sconosciuti di rispondere agli argomenti."
            allow_unknown_sender_topic_replies_hint: "Consenti a mittenti sconosciuti di rispondere agli argomenti del gruppo. Se l'opzione è disabilitata, le risposte provenienti da indirizzi e-mail non invitati all'argomento causeranno la creazione di un nuovo argomento in cui saranno incluse."
            from_alias: "Da Alias"
            from_alias_hint: "Alias da usare come indirizzo di provenienza per l'invio di email SMTP di gruppo. Nota che questo potrebbe non essere supportato da tutti i provider di posta; consulta la documentazione del tuo provider di posta."
          mailboxes:
            synchronized: "Maibox sincronizzata"
            none_found: "Nessuna mailbox trovata in questo account e-mail."
            disabled: "Disabilitato"
        membership:
          title: Iscrizione
          access: Accesso
        categories:
          title: Categorie
          long_title: "Notifiche predefinite di categoria"
          description: "Quando gli utenti vengono aggiunti a questo gruppo, le impostazioni di notifica della loro categoria verranno impostate su questi valori predefiniti. Potranno essere cambiate in un secondo momento."
          watched_categories_instructions: "Osserva automaticamente tutti gli argomenti in queste categorie. I membri del Gruppo riceveranno notifica di tutti i nuovi messaggi e argomenti e, accanto all'argomento, apparirà il conteggio dei nuovi messaggi."
          tracked_categories_instructions: "Seguirai automaticamente tutti gli argomenti appartenenti a queste categorie. Accanto all'argomento comparirà il conteggio dei nuovi messaggi."
          watching_first_post_categories_instructions: "Gli utenti riceveranno una notifica alla pubblicazione del primo messaggio in ogni nuovo argomento in queste categorie."
          regular_categories_instructions: "Se queste categorie saranno silenziate, ciò non si applica ai membri del gruppo. Gli utenti saranno avvisati se menzionati o se qualcuno risponde ai loro messaggi."
          muted_categories_instructions: "Gli utenti non riceveranno alcuna notifica su nuovi argomenti in queste categorie, né verranno visualizzati nella pagina delle Categorie o degli argomenti Recenti."
        tags:
          title: Etichette
          long_title: "Notifiche predefinite delle Etichette"
          description: "Quando vengono aggiunti utenti a questo gruppo, le loro impostazioni di notifica delle etichette verranno impostate su questi valori predefiniti, che potranno essere cambiati in seguito."
          watched_tags_instructions: "Osserva automaticamente tutti gli argomenti con queste etichette. I membri del gruppo saranno notificati di tutti i nuovi messaggi e argomenti e, accanto all'argomento, apparirà anche il numero di nuovi messaggi."
          tracked_tags_instructions: "Segui automaticamente tutti gli argomenti con queste etichette. Accanto all'argomento apparirà il numero di nuovi messaggi."
          watching_first_post_tags_instructions: "Gli utenti riceveranno una notifica alla pubblicazione del primo messaggio in ogni nuovo argomento con queste etichette."
          regular_tags_instructions: "Se queste etichette vengono silenziate, ciò non si applicherà ai membri del gruppo. Gli utenti riceveranno una notifica quando sono menzionati o ricevono una risposta."
          muted_tags_instructions: "Gli utenti non riceveranno notifiche su nessun nuovo argomento con queste etichette, e non appariranno tra i Recenti."
        logs:
          title: "Log"
          when: "Quando"
          action: "Azione"
          acting_user: "Autore azione"
          target_user: "Utente destinatario"
          subject: "Oggetto"
          details: "Dettagli"
          from: "Da"
          to: "A"
      permissions:
        title: "Autorizzazioni"
        none: "Non ci sono categorie associate a questo gruppo."
        description: "I membri di questo gruppo possono accedere a queste categorie"
      public_admission: "Consenti agli utenti di unirsi al gruppo liberamente (richiede che il gruppo abbia visibilità pubblica)"
      public_exit: "Consenti agli utenti di lasciare il gruppo liberamente"
      empty:
        posts: "Non ci sono messaggi da membri di questo gruppo."
        members: "Non ci sono membri in questo gruppo."
        requests: "Non ci sono richieste di iscrizione a questo gruppo."
        mentions: "Questo gruppo non è stato menzionato."
        messages: "Non ci sono messaggi per questo gruppo."
        topics: "Non ci sono argomenti da membri di questo gruppo."
        logs: "Non ci sono log per questo gruppo."
      add: "Aggiungi"
      join: "Partecipa"
      leave: "Abbandona"
      request: "Richiesta"
      message: "Messaggio"
      confirm_leave: "Vuoi abbandonare questo gruppo?"
      allow_membership_requests: "Consenti agli utenti di inviare richieste di ammissione ai proprietari dei gruppi (richiede un gruppo visibile pubblicamente)"
      membership_request_template: "Modello personalizzato da mostrare agli utenti quando inviano una richiesta di adesione"
      membership_request:
        submit: "Invia Richiesta"
        title: "Richiesta di adesione a @%{group_name}"
        reason: "Spiega ai proprietari del gruppo perché fai parte di questo gruppo"
      membership: "Iscrizione"
      name: "Nome"
      group_name: "Nome gruppo"
      user_count: "Utenti"
      bio: "Informazioni sul Gruppo"
      selector_placeholder: "inserisci nome utente"
      owner: "proprietario"
      index:
        title: "Gruppi"
        all: "Tutti i gruppi"
        empty: "Non ci sono gruppi visibili."
        filter: "Filtra per tipo di gruppo"
        owner_groups: "Gruppi di cui sono proprietario"
        close_groups: "Gruppi Chiusi"
        automatic_groups: "Gruppi Automatici"
        automatic: "Automatico"
        closed: "Chiuso"
        public: "Pubblico"
        private: "Privato"
        public_groups: "Gruppi Pubblici"
        my_groups: "I Miei Gruppi"
        group_type: "Tipo di gruppo"
        is_group_user: "Membro"
        is_group_owner: "Proprietario"
        search_results: "I risultati di ricerca verranno visualizzati di seguito."
      title:
        one: "Group"
        other: "Gruppi"
      activity: "Attività"
      members:
        title: "Membri"
        filter_placeholder_admin: "nome utente o e-mail"
        filter_placeholder: "nome utente"
        remove_member: "Rimuovi Membro"
        remove_member_description: "Rimuovi <b>%{username}</b> da questo gruppo"
        make_owner: "Assegna Proprietà"
        make_owner_description: "Rendi <b>%{username}</b> un proprietario di questo gruppo"
        remove_owner: "Rimuovi come Proprietario"
        remove_owner_description: "Rimuovi <b>%{username}</b> come proprietario di questo gruppo "
        make_primary: "Rendi Primario"
        make_primary_description: "Rendi questo gruppo primario per <b>%{username}</b>"
        remove_primary: "Rimuovi dai primari"
        remove_primary_description: "Rimuovi questo gruppo primario per <b>%{username}</b>"
        remove_members: "Rimuovi Membri"
        remove_members_description: "Rimuovi gli utenti selezionati da questo gruppo"
        make_owners: "Rendi Proprietari"
        make_owners_description: "Rendi gli utenti selezionati proprietari di questo gruppo"
        remove_owners: "Rimuovi Proprietari"
        remove_owners_description: "Rimuovi gli utenti selezionati dai proprietari di questo gruppo"
        make_all_primary: "Rendi tutto primario"
        make_all_primary_description: "Rendi questo il gruppo principale per tutti gli utenti selezionati"
        remove_all_primary: "Rimuovi dai primari"
        remove_all_primary_description: "Rimuovi questo gruppo dai primari"
        status: "Stato"
        owner: "Proprietario"
        primary: "Primario"
        forbidden: "Non puoi visualizzare i membri."
        no_filter_matches: "Nessun membro corrisponde a questa ricerca."
      topics: "Argomenti"
      posts: "Messaggi"
      aria_post_number: "%{title}, messaggio n. %{postNumber}"
      mentions: "Menzioni"
      messages: "Messaggi"
      notification_level: "Livello di notifica predefinito per i messaggi di gruppo"
      alias_levels:
        mentionable: "Chi può @menzionare questo gruppo?"
        messageable: "Chi può inviare messaggi a questo gruppo?"
        nobody: "Nessuno"
        only_admins: "Solo gli amministratori"
        mods_and_admins: "Solo i moderatori e gli amministratori"
        members_mods_and_admins: "Solo i membri del gruppo, i moderatori e gli amministratori"
        owners_mods_and_admins: "Solo proprietari di gruppi, moderatori e amministratori"
        everyone: "Chiunque"
      notifications:
        watching:
          title: "In osservazione"
          description: "Verrai avvertito per ogni nuovo invio in qualsiasi messaggio, e verrà mostrato il conteggio delle nuove risposte."
        watching_first_post:
          title: "Osserva Primo Messaggio"
          description: "Riceverai una notifica per tutti i nuovi messaggi in questo gruppo, ma non per le risposte ai messaggi."
        tracking:
          title: "Seguite"
          description: "Verrai avvertito se qualcuno menziona il tuo @nome o ti risponde e verrà mostrato un conteggio delle nuove risposte."
        regular:
          title: "Normale"
          description: "Verrai avvertito se qualcuno menziona il tuo @nome o ti risponde."
        muted:
          title: "Silenziato"
          description: "Non riceverai alcuna notifica relativa ai messaggi in questo gruppo."
      flair_url: "Immagine Avatar Flair"
      flair_upload_description: "Usa immagini quadrate non inferiori a 20px per 20px."
      flair_bg_color: "Colore Sfondo Avatar Flair"
      flair_bg_color_placeholder: "(Facoltativo) Codice esadecimale del colore"
      flair_color: "Colore Avatar Flair"
      flair_color_placeholder: "(Facoltativo) Codice esadecimale del colore"
      flair_preview_icon: "Anteprima Icona"
      flair_preview_image: "Anteprima Immagine"
      flair_type:
        icon: "Seleziona un'icona"
        image: "Carica un'immagine"
      default_notifications:
        modal_title: "Notifiche predefinite dell'utente"
        modal_description: "Desideri applicare questa modifica retroattivamente? Questo cambierà le preferenze per %{count} utenti esistenti."
        modal_yes: "Sì"
        modal_no: "No, applica le modifiche solo da adesso in avanti"
    user_action_groups:
      "1": "Mi piace - Assegnati"
      "2": "Mi piace - Ricevuti"
      "3": "Segnalibri"
      "4": "Argomenti"
      "5": "Risposte"
      "6": "Risposte"
      "7": "Menzioni"
      "9": "Citazioni"
      "11": "Modifiche"
      "12": "Elementi Inviati"
      "13": "Posta in arrivo"
      "14": "In Attesa"
      "15": "Bozze"
    categories:
      all: "tutte le categorie"
      all_subcategories: "tutte"
      no_subcategory: "nessuno"
      category: "Categoria"
      category_list: "Visualizza l'elenco delle categorie"
      reorder:
        title: "Riordina Categorie"
        title_long: "Riorganizza l'elenco di categorie"
        save: "Salva Ordinamento"
        apply_all: "Applica"
        position: "Posizione"
      posts: "Messaggi"
      topics: "Argomenti"
      latest: "Più recenti"
      subcategories: "Sottocategorie"
      muted: "Categorie silenziate"
      topic_sentence:
        one: "%{count} argomento"
        other: "%{count} argomenti"
      topic_stat:
        one: "%{number} / %{unit}"
        other: "%{number} / %{unit}"
      topic_stat_unit:
        week: "settimana"
        month: "mese"
      topic_stat_all_time:
        one: "%{number} in totale"
        other: "%{number} in totale"
      topic_stat_sentence_week:
        one: "%{count} nuovo argomento nell'ultima settimana."
        other: "%{count} nuovi argomenti nell'ultima settimana."
      topic_stat_sentence_month:
        one: "%{count} nuovo argomento nell'ultimo mese."
        other: "%{count} nuovi argomenti nell'ultimo mese."
      n_more: "Categorie (altre %{count})…"
    ip_lookup:
      title: Ricerca Indirizzo IP
      hostname: Nome host
      location: Località
      location_not_found: (sconosciuto)
      organisation: Organizzazione
      phone: Telefono
      other_accounts: "Altri account con questo indirizzo IP:"
      delete_other_accounts: "Cancella %{count} account"
      username: "nome utente"
      trust_level: "TL"
      read_time: "tempo lettura"
      topics_entered: "argomenti visualizzati"
      post_count: "n° messaggi"
      confirm_delete_other_accounts: "Vuoi cancellare questi account?"
      powered_by: "tramite<a href='https://maxmind.com'>MaxMindDB</a>"
      copied: "copiato"
    user_fields:
      none: "(scegli un'opzione)"
      required: 'Inserisci un valore per "%{name}"'
      same_as_password: "La tua password non deve essere ripetuta in altri campi."
    user:
      said: "%{username}:"
      profile: "Profilo"
      profile_possessive: "Profilo di %{username}"
      mute: "Silenzia"
      edit: "Modifica opzioni"
      download_archive:
        title: "Esporta i tuoi dati"
        description: "Scarica un archivio delle attività e delle preferenze del tuo account."
        button_text: "Richiedi archivio"
        confirm: "Scaricare un archivio delle attività e delle preferenze del tuo account?"
        success: "Abbiamo iniziato a creare il tuo archivio, riceverai un messaggio quando il processo sarà completato."
        rate_limit_error: "Gli archivi degli account possono essere scaricati una volta al giorno, riprova domani."
      new_private_message: "Nuovo Messaggio"
      private_message: "Messaggio"
      private_messages: "Messaggi"
      user_notifications:
        filters:
          filter_by: "Filtra per"
          all: "Tutti"
          read: "Letti"
          unread: "Non letti"
          unseen: "Non viste"
        ignore_duration_title: "Ignora utente"
        ignore_duration_username: "Nome utente"
        ignore_duration_when: "Durata:"
        ignore_duration_save: "Ignora"
        ignore_duration_note: "Nota: tutti gli utenti ignorati saranno rimossi allo scadere del relativo periodo di attesa."
        ignore_duration_time_frame_required: "Selezionare un intervallo di tempo"
        ignore_no_users: "Non ci sono utenti ignorati."
        ignore_option: "Ignorato"
        ignore_option_title: "Non riceverai più notifiche relative a questo utente, e i suoi argomenti e risposte saranno nascosti."
        add_ignored_user: "Aggiunta..."
        mute_option: "Silenziati"
        mute_option_title: "Non riceverai più notifiche relative a questo utente."
        normal_option: "Normale"
        normal_option_title: "Riceverai una notifica quando questo utente ti risponde, ti cita o ti menziona."
      notification_schedule:
        title: "Programmazione delle notifiche"
        label: "Attiva pianificazione delle notifiche personalizzata"
        tip: "Al di fuori di queste ore le tue notifiche verranno messe in pausa."
        midnight: "Mezzanotte"
        none: "Nessun orario"
        monday: "lunedi"
        tuesday: "martedì"
        wednesday: "mercoledì"
        thursday: "giovedi"
        friday: "venerdì"
        saturday: "sabato"
        sunday: "domenica"
        to: "a"
      activity_stream: "Attività"
      read: "Letti"
      read_help: "Argomenti letti di recente"
      preferences: "Preferenze"
      feature_topic_on_profile:
        open_search: "Seleziona un nuovo argomento"
        title: "Seleziona un argomento"
        search_label: "Cerca argomento per titolo"
        save: "Salva"
        clear:
          title: "Pulisci"
          warning: "Sei sicuro di voler cancellare l'argomento in primo piano?"
      use_current_timezone: "Usa Fuso Orario Corrente"
      profile_hidden: "Il profilo pubblico di questo utente è nascosto."
      inactive_user: "Questo utente non è più attivo."
      expand_profile: "Espandi"
      sr_expand_profile: "Espandi i dettagli del profilo"
      collapse_profile: "Comprimi"
      sr_collapse_profile: "Comprimi i dettagli del profilo"
      bookmarks: "Segnalibri"
      bio: "Info su di me"
      timezone: "Fuso orario"
      invited_by: "Invitato Da"
      trust_level: "Livello di attendibilità"
      notifications: "Notifiche"
      statistics: "Statistiche"
      desktop_notifications:
        label: "Notifiche in tempo reale"
        not_supported: "Spiacenti, le notifiche non sono supportate su questo browser."
        perm_default: "Attiva Notifiche"
        perm_denied_btn: "Permesso Negato"
        perm_denied_expl: "Hai negato il permesso per le notifiche. Autorizza le notifiche tramite le impostazioni del tuo browser."
        disable: "Disabilita Notifiche"
        enable: "Abilita Notifiche"
        each_browser_note: "Nota: devi modificare questa impostazione su ogni browser che utilizzi. Tutte le notifiche verranno disabilitate quando le notifiche sono messe in pausa nel menu utente, indipendentemente da questa impostazione."
        consent_prompt: "Desideri ricevere notifiche in tempo reale quando qualcuno risponde a un tuo messaggio?"
      dismiss: "Ignora"
      dismiss_notifications: "Ignora tutti"
      dismiss_notifications_tooltip: "Imposta tutte le notifiche non lette come lette "
      dismiss_bookmarks_tooltip: "Contrassegna tutti i promemoria dei segnalibri non letti come già letti"
      dismiss_messages_tooltip: "Contrassegna tutte le notifiche di messaggi personali non letti come già letti"
      no_likes_title: "Non hai ancora ricevuto nessun Mi piace"
      no_likes_body: >
        Riceverai una notifica qui ogni volta che qualcuno mette Mi piace a uno dei tuoi messaggi, in modo da poter vedere ciò che gli altri trovano utile. Gli altri vedranno lo stesso quando anche tu metti un Mi piace ai loro messaggi! <br><br> Le notifiche per i Mi piace non vengono mai inviate tramite email, ma puoi regolare la modalità di ricezione delle notifiche sui Mi piace sul sito nelle tue <a href='%{preferencesUrl}'>preferenze di notifica</a>.
      no_messages_title: "Non hai messaggi"
      no_messages_body: >
        Hai la necessità di avere una conversazione privata con qualcuno? Invia un messaggio selezionando l'avatar e utilizzando il pulsante del messaggio %{icon}<br><br> Se hai bisogno di aiuto, puoi <a href='%{aboutUrl}'>inviare un messaggio a un membro dello staff</a>.
      no_bookmarks_title: "Non hai ancora aggiunto alcun segnalibro"
      no_bookmarks_body: >
        Inizia ad aggiungere segnalibri ai messaggi con il pulsante %{icon}. Essi saranno elencati qui per facilitarne la consultazione. Puoi anche impostare un promemoria!
      no_bookmarks_search: "Nessun segnalibro trovato con la query di ricerca fornita."
      no_notifications_title: "Non hai ancora notifiche"
      no_notifications_body: >
        Riceverai una notifica in questo pannello sulle attività che ti riguardano direttamente, quali risposte ai tuoi argomenti e messaggi. quando qualcuno ti <b>@menziona</b> o ti cita e risponde agli argomenti che stai osservando. Le notifiche verranno inviate anche alla tua e-mail quando non hai effettuato l'accesso per un po' di tempo. <br><br> Cerca %{icon} per decidere su quali argomenti, categorie ed etichette essere informato. Per ulteriori informazioni, consulta le tue <a href='%{preferencesUrl}'>preferenze di notifica</a>.
      no_other_notifications_title: "Non hai ancora altre notifiche"
      no_other_notifications_body: >
        Riceverai una notifica in questo pannello su altri tipi di attività che potrebbero essere rilevanti per te, ad esempio quando qualcuno aggiunge un link a uno dei tuoi messaggi o lo modifica.
      no_notifications_page_title: "Non hai ancora notifiche"
      no_notifications_page_body: >
        Riceverai una notifica sulle attività rilevanti per te, fra cui le risposte ai tuoi argomenti e messaggi, quando qualcuno ti <b>@menziona</b> o ti cita, e risponde agli argomenti che osservi. Le notifiche ti saranno inviate anche per e-mail quando è un po' che non accedi al forum. <br><br> Cerca l'icona %{icon} per decidere per quali specifici argomenti, categorie ed etichette vuoi ricevere le notifiche. Per altre opzioni, vai alle tue <a href='%{preferencesUrl}'>preferenze di notifica</a>.
      dynamic_favicon: "Mostra il contatore sull'icona del browser"
      skip_new_user_tips:
        description: "Salta i suggerimenti e i distintivi per l'inserimento dei nuovi utenti"
      reset_seen_user_tips: "Mostra di nuovo i suggerimenti per gli utenti"
      theme_default_on_all_devices: "Rendi questo il tema predefinito su tutti i miei dispositivi."
      color_scheme_default_on_all_devices: "Imposta questa combinazione di colori predefinita su tutti i miei dispositivi"
      color_scheme: "Combinazione di colori"
      color_schemes:
        default_description: "Tema predefinito"
        disable_dark_scheme: "Come di norma"
        dark_instructions: "Puoi provare i colori del tema scuro attivandolo sul tuo dispositivo."
        undo: "Annulla"
        regular: "Normale"
        dark: "Modalità scura"
        default_dark_scheme: "(predefinito del sito)"
      dark_mode: "Modalità scura"
      dark_mode_enable: "Attiva lo schema di colori automatico della modalità scura"
      text_size_default_on_all_devices: "Rendi questa la dimensione del testo predefinita su tutti i miei dispositivi"
      allow_private_messages: "Consenti agli altri utenti di inviarmi messaggi personali"
      external_links_in_new_tab: "Apri tutti i link esterni in nuove schede"
      enable_quoting: "Abilita \"rispondi citando\" il testo evidenziato"
      enable_defer: "Abilita opzione di contrassegnare gli argomenti da leggere in seguito"
      experimental_sidebar:
        enable: "Abilita barra laterale"
        options: "Opzioni"
        navigation_section: "Navigazione"
        navigation_section_instruction: "Quando un elenco di argomenti nel menu di navigazione contiene elementi nuovi o non letti…"
        link_to_filtered_list_checkbox_description: "Collegamento all'elenco filtrato"
        show_count_new_items_checkbox_description: "Mostra un conteggio dei nuovi elementi"
      change: "cambia"
      featured_topic: "Argomento in primo piano"
      moderator: "%{user} è un moderatore"
      admin: "%{user} è un amministratore"
      moderator_tooltip: "Questo utente è un moderatore"
      admin_tooltip: "Questo utente è un amministratore"
      silenced_tooltip: "Questo utente è silenziato"
      suspended_notice: "Questo utente è sospeso fino al %{date}."
      suspended_permanently: "Questo utente è sospeso."
      suspended_reason: "Motivo: "
      github_profile: "GitHub"
      email_activity_summary: "Riepilogo Attività"
      mailing_list_mode:
        label: "Modalità Mailing list"
        enabled: "Abilita la modalità mailing list"
        instructions: |
          Questa impostazione modifica il riepilogo delle attività.<br />
          Gli argomenti e le categorie silenziate non sono incluse in queste email.
        individual: "Invia una email per ogni nuovo messaggio"
        individual_no_echo: "Invia una email per ogni nuovo messaggio, eccetto per i miei"
        many_per_day: "Inviami un'email per ogni nuovo messaggio (circa %{dailyEmailEstimate} al giorno)"
        few_per_day: "Inviami una email per ogni nuovo messaggio (circa 2 al giorno)"
        warning: "Modalità Mailing List attiva. Le impostazioni per la notifica via email verranno ignorate."
      tag_settings: "Etichette"
      watched_tags: "Osservate"
      watched_tags_instructions: "Osserverai automaticamente tutti gli argomenti con queste etichette. Verrai avvertito di tutti i nuovi messaggi e argomenti, e accanto all'argomento apparirà anche un conteggio dei nuovi messaggi."
      tracked_tags: "Seguite"
      tracked_tags_instructions: "Seguirai automaticamente tutti gli argomenti con queste etichette. Accanto all'argomento apparirà il conteggio dei nuovi messaggi."
      muted_tags: "Silenziati"
      muted_tags_instructions: "Non riceverai notifiche circa i nuovi argomenti con queste etichette, inoltre non appariranno in \"Ultimi\"."
      watched_categories: "Osservate"
      watched_categories_instructions: "Osserverai automaticamente tutti gli argomenti in queste categorie. Riceverai notifiche su tutti i nuovi messaggi e argomenti e, accanto all'argomento, apparirà il conteggio dei nuovi messaggi."
      tracked_categories: "Seguite"
      tracked_categories_instructions: "Seguirai automaticamente tutti gli argomenti appartenenti a queste categorie. Accanto all'argomento comparirà il conteggio dei nuovi messaggi."
      watched_first_post_categories: "Osservazione Primo Messaggio"
      watched_first_post_categories_instructions: "Riceverai la notifica per il primo messaggio di ogni nuovo argomento in queste categorie."
      watched_first_post_tags: "Osservazione Primo Messaggio"
      watched_first_post_tags_instructions: "Riceverai la notifica per il primo messaggio di ogni nuovo argomento con queste etichette."
      watched_precedence_over_muted: "Inviami notifiche sugli argomenti nelle categorie o nei tag che sto osservando anche se appartengono a un oggetto silenziato"
      muted_categories: "Silenziate"
      muted_categories_instructions: "Non riceverai notifiche riguardanti i contenuti di queste categorie, e non appariranno nelle pagine delle Categorie o dei Recenti."
      muted_categories_instructions_dont_hide: "Non riceverai alcuna notifica relativa a nuovi argomenti in queste categorie."
      regular_categories: "Normale"
      regular_categories_instructions: "Vedrai queste categorie nelle liste di argomenti \"Recenti\" e \"Popolari\"."
      no_category_access: "Come moderatore hai accesso limitato alla categoria, il salvataggio è disabilitato."
      delete_account: "Cancella il mio account"
      delete_account_confirm: "Vuoi cancellare il tuo account in modo permanente? Questa azione non può essere annullata!"
      deleted_yourself: "Il tuo account è stato eliminato con successo."
      delete_yourself_not_allowed: "Contattare un membro dello staff per richiedere l'eliminazione del proprio account"
      unread_message_count: "Messaggi"
      admin_delete: "Cancella"
      users: "Utenti"
      muted_users: "Silenziati"
      muted_users_instructions: "Elimina tutte le notifiche e gli MP da questi utenti."
      allowed_pm_users: "Consentito"
      allowed_pm_users_instructions: "Consenti MP solo da questi utenti."
      allow_private_messages_from_specific_users: "Consenti solo a utenti specifici di inviarmi messaggi personali"
      ignored_users: "Ignorato"
      ignored_users_instructions: "Elimina tutti i messaggi, le notifiche e MP da questi utenti."
      tracked_topics_link: "Mostra"
      automatically_unpin_topics: "Spunta automaticamente gli argomenti quando arrivi in fondo."
      apps: "App"
      revoke_access: "Revoca Accesso"
      undo_revoke_access: "Annullare Revoca Accesso"
      api_approved: "Approvato:"
      api_last_used_at: "Ultimo utilizzo:"
      theme: "Tema"
      save_to_change_theme: 'Il tema verrà aggiornato dopo aver cliccato su "%{save_text}"'
      home: "Home Page Predefinita"
      staged: "Temporaneo"
      staff_counters:
        flags_given:
          one: '<span class="%{className}">%{count}</span> segnalazione utile'
          other: '<span class="%{className}">%{count}</span> segnalazioni utili'
        flagged_posts:
          one: '<span class="%{className}">%{count}</span> messaggio segnalato'
          other: '<span class="%{className}">%{count}</span> messaggi segnalati'
        deleted_posts:
          one: '<span class="%{className}">%{count}</span> messaggio cancellato'
          other: '<span class="%{className}">%{count}</span> messaggi cancellati'
        suspensions:
          one: '<span class="%{className}">%{count}</span> sospensione'
          other: '<span class="%{className}">%{count}</span> sospensioni'
        warnings_received:
          one: '<span class="%{className}">%{count}</span> avviso'
          other: '<span class="%{className}">%{count}</span> avvisi'
        rejected_posts:
          one: '<span class="%{className}">%{count}</span> messaggio rifiutato'
          other: '<span class="%{className}">%{count}</span> messaggi rifiutati'
      messages:
        all: "tutti i messaggi in arrivo"
        inbox: "In arrivo"
        personal: "Personali"
        latest: "Più recenti"
        sent: "Inviati"
        unread: "Non letti"
        unread_with_count:
          one: "Non letto (%{count})"
          other: "Non letti (%{count})"
        new: "Nuovo"
        new_with_count:
          one: "Nuovo (%{count})"
          other: "Nuovi (%{count})"
        archive: "Archiviati"
        groups: "I Miei Gruppi"
        move_to_inbox: "Sposta nella posta in arrivo"
        move_to_archive: "Archivia"
        failed_to_move: "Errore nello spostare i messaggi selezionati (forse la tua connessione non è attiva)"
        tags: "Etichette"
        all_tags: "Tutte le Etichette"
        warnings: "Avvertimenti ufficiali"
        read_more_in_group: "Vuoi continuare a leggere? Sfoglia altri messaggi in %{groupLink}."
        read_more: "Vuoi continuare a leggere? Sfoglia altri messaggi in <a href='%{basePath}/u/%{username}/messages'>messaggi personali</a>."
        read_more_group_pm_MF: |
          { HAS_UNREAD_AND_NEW, select,
            true {
              { UNREAD, plural,
                   =0 {}
                  one {C'è <a href='{basePath}/u/{username}/messages/group/{groupName}/unread'># messaggio non letto</a>}
                other {Ci sono <a href='{basePath}/u/{username}/messages/group/{groupName}/unread'># messaggi non letti</a>}
              }
              { NEW, plural,
                   =0 {}
                  one { e <a href='{basePath}/u/{username}/messages/group/{groupName}/new'># nuovo</a> messaggio rimanente, oppure puoi sfogliare altri messaggi in {groupLink}}
                other { e <a href='{basePath}/u/{username}/messages/group/{groupName}/new'># nuovi</a> messaggi rimanenti, oppure puoi sfogliare altri messaggi in {groupLink}}
              }
            }
            false {
              { UNREAD, plural,
                   =0 {}
                  one {C'è <a href='{basePath}/u/{username}/messages/group/{groupName}/unread'># messaggio non letto</a> rimanente, oppure puoi sfogliare altri messaggi in {groupLink}}
                other {Ci sono <a href='{basePath}/u/{username}/messages/group/{groupName}/unread'># messaggi non letti</a> rimanenti, oppure puoi sfogliare altri messaggi in {groupLink}}
              }
              { NEW, plural,
                   =0 {}
                  one {C'è <a href='{basePath}/u/{username}/messages/group/{groupName}/new'># nuovo</a> messaggio rimanente, oppure puoi sfogliare altri messaggi in {groupLink}}
                other {Ci sono <a href='{basePath}/u/{username}/messages/group/{groupName}/new'># nuovi</a> messaggi rimanenti, oppure puoi sfogliare altri messaggi in {groupLink}}
              }
            }
            other {}
          }
        read_more_personal_pm_MF: |
          { HAS_UNREAD_AND_NEW, select,
            true {
              { UNREAD, plural,
                   =0 {}
                  one {C'è <a href='{basePath}/u/{username}/messages/unread'># messaggio non letto</a>}
                other {Ci sono <a href='{basePath}/u/{username}/messages/unread'># messaggi non letti</a>}
              }
              { NEW, plural,
                   =0 {}
                  one { e <a href='{basePath}/u/{username}/messages/new'># nuovo</a> messaggio rimanente, oppure puoi sfogliare altri <a href='{basePath}/u/{username}/messages'>messaggi personali</a>}
                other { e <a href='{basePath}/u/{username}/messages/new'># nuovi</a> messaggi rimanenti, oppure puoi sfogliare altri <a href='{basePath}/u/{username}/messages'>messaggi personali</a>}
              }
            }
           false {
              { UNREAD, plural,
                   =0 {}
                  one {C'è <a href='{basePath}/u/{username}/messages/unread'># messaggio non letto</a> rimanente, oppure puoi sfogliare altri <a href='{basePath}/u/{username}/messages'>messaggi personali</a>}
                other {Ci sono <a href='{basePath}/u/{username}/messages/unread'># messaggi non letti</a> rimanenti, oppure puoi sfogliare altri <a href='{basePath}/u/{username}/messages'>messaggi personali</a>}
              }
              { NEW, plural,
                   =0 {}
                  one {C'è <a href='{basePath}/u/{username}/messages/new'># nuovo</a> messaggio rimanente, oppure puoi sfogliare altri <a href='{basePath}/u/{username}/messages'>messaggi personali</a>}
                other {Ci sono <a href='{basePath}/u/{username}/messages/new'># nuovi</a> messaggi rimanenti, oppure puoi sfogliare altri <a href='{basePath}/u/{username}/messages'>messaggi personali</a>}
              }
            }
            other {}
          }
      preferences_nav:
        account: "Account"
        security: "Sicurezza"
        profile: "Profilo"
        emails: "Email"
        notifications: "Notifiche"
        tracking: "Contenuto seguito"
        categories: "Categorie"
        users: "Utenti"
        tags: "Etichette"
        interface: "Interfaccia"
        apps: "App"
        navigation_menu: "Menu di navigazione"
      change_password:
        success: "(email inviata)"
        in_progress: "(invio email in corso)"
        error: "(errore)"
        action: "Invia l'email per il ripristino della password"
        set_password: "Imposta Password"
        choose_new: "Scegli una nuova password"
        choose: "Scegli una password"
      second_factor_backup:
        title: "Codice di backup per l'autenticazione a due fattori"
        regenerate: "Rigenera"
        disable: "Disabilita"
        enable: "Crea codici di backup"
        enable_long: "Aggiungi codici di backup"
        not_enabled: "Non hai ancora creato alcun codice di backup."
        manage:
          one: "Ti è rimasto <strong>%{count}</strong> codice di backup."
          other: "Ti sono rimasti <strong>%{count}</strong> codici di backup."
        copy_to_clipboard: "Copia negli Appunti"
        copy_to_clipboard_error: "Errore durante la copia negli appunti"
        copied_to_clipboard: "Copiato negli Appunti"
        download_backup_codes: "Scarica i codici di backup"
        remaining_codes:
          one: "Ti è rimasto <strong>%{count}</strong> codice di backup."
          other: "Ti sono rimasti <strong>%{count}</strong> codici di backup."
        use: "Usa un codice di backup"
        enable_prerequisites: "Devi attivare un metodo primario di autenticazione a due fattori prima di generare i codici di backup."
        codes:
          title: "Codici di backup generati"
          description: "Ciascuno di questi codici di backup può essere usato una sola volta. Conservali in un posto sicuro ma accessibile."
      second_factor:
        title: "Autenticazione a due fattori"
        enable: "Gestione autenticazione a due fattori"
        disable_all: "Disattiva tutto"
        name: "Nome"
        label: "Codice"
        rate_limit: "Attendi prima di provare un altro codice di autenticazione."
        enable_description: |
          Scansiona il codice QR con una delle app supportate (<a href="https://www.google.com/search?q=authenticator+apps+for+android" target="_blank">Android</a> – <a href="https://www.google.com/search?q=authenticator+apps+for+ios" target="_blank">iOS</a>) e inserisci il tuo codice di autenticazione.
        disable_description: "Inserisci il codice di autenticazione dalla tua app"
        show_key_description: "Inserisci manualmente"
        short_description: |
          Proteggi il tuo account con codici di sicurezza monouso o chiavi di sicurezza fisiche.
        extended_description: |
          L'autenticazione a due fattori aggiunge ulteriore sicurezza al tuo account richiedendo un token usa e getta oltre alla tua password. I token possono essere generati su dispositivi <a href="https://www.google.com/search?q=authenticator+apps+for+android" target='_blank'>Android</a> e <a href="https://www.google.com/search?q=authenticator+apps+for+ios">iOS</a> .
        oauth_enabled_warning: "Tieni presente che gli accessi ai social saranno disabilitati dopo aver attivato l'autenticazione a due fattori sul tuo account."
        use: "Usa l'app Authenticator"
        enforced_notice: "È necessario abilitare l'autenticazione a due fattori prima di accedere a questo sito."
        disable: "Disabilita"
        disable_confirm: "Vuoi davvero disabilitare tutti i metodi di autenticazione a due fattori?"
        delete: "Elimina"
        delete_confirm_header: "Questi autenticatori basati su token e chiavi di sicurezza fisica verranno eliminati:"
        delete_confirm_instruction: "Per confermare, scrivi <strong>%{confirm}</strong> nella casella sottostante."
        delete_single_confirm_title: "Cancellazione di un autenticatore"
        delete_single_confirm_message: "Stai per cancellare %{name}. Quest'azione non può essere annullata. Se cambi idea, dovrai registrare nuovamente questo autenticatore."
        delete_backup_codes_confirm_title: "Cancellazione codici di backup"
        delete_backup_codes_confirm_message: "Stai per eliminare i codici di backup. Quest'azione non può essere annullata. Se cambi idea, dovrai generare nuovamente questi codici di backup."
        save: "Salva"
        edit: "Modifica"
        edit_title: "Modifica Authenticator"
        edit_description: "Nome Authenticator"
        enable_security_key_description: |
          Quando <a href="https://www.google.com/search?q=hardware+security+key" target="_blank">la chiave di sicurezza hardware</a> o il dispositivo mobile compatibile sono pronti, premi il pulsante Registra qui di seguito.
        totp:
          title: "Authenticator basati su Token"
          add: "Aggiungi Authenticator"
          default_name: "Il mio Authenticator"
          name_and_code_required_error: "Devi fornire un nome e il codice dalla tua app di autenticazione."
        security_key:
          register: "Registra"
          title: "Chiavi di sicurezza fisica"
          add: "Aggiungi chiave di sicurezza fisica"
          default_name: "Chiave di Sicurezza principale"
          iphone_default_name: "iPhone"
          android_default_name: "Android"
          not_allowed_error: "Il processo di registrazione della Chiave di Sicurezza è scaduto o è stato annullato."
          already_added_error: "Hai già registrato questa Chiave di Sicurezza. Non è necessario registrarla di nuovo."
          edit: "Modifica chiave di sicurezza fisica"
          save: "Salva"
          edit_description: "Nome della chiave di sicurezza fisica"
          name_required_error: "Devi fornire un nome per la Chiave di Sicurezza"
      passkeys:
        rename_passkey: "Rinomina passkey"
        add_passkey: "Aggiungi passkey"
        confirm_delete_passkey: "Vuoi davvero eliminare questa passkey?"
        passkey_successfully_created: "Operazione riuscita! La tua nuova passkey è stata creata."
        rename_passkey_instructions: "Scegli un nome per la passkey che la identificherà facilmente, ad esempio utilizza il nome del tuo gestore di password."
        name:
          default: "Passkey principale"
        save: "Salva"
        title: "Passkey"
        short_description: "Le passkey sostituiscono le password e convalidano la tua identità biometricamente (ad esempio touch, faceID) o tramite un PIN/password del dispositivo."
        added_prefix: "Aggiunta"
        last_used_prefix: "Ultimo utilizzo"
        never_used: "Mai usata"
        not_allowed_error: "Il processo di registrazione della passkey è scaduto, è stato annullato o non è consentito."
        already_added_error: "Hai già registrato questa passkey. Non devi registrarla di nuovo."
        confirm_button: "o usa una passkey"
      change_about:
        title: "Modifica i dati personali"
        error: "Si è verificato un errore durante la modifica del valore."
      change_username:
        title: "Cambia Nome utente"
        confirm: "Sei sicuro di voler davvero cambiare il tuo nome utente?"
        taken: "Spiacenti, questo nome utente è già riservato."
        invalid: "Nome utente non valido: usa solo lettere e cifre"
      add_email:
        title: "Aggiungi email"
        add: "aggiungi"
      change_email:
        title: "Cambia email"
        taken: "Spiacenti, questa email non è disponibile."
        error: "C'è stato un errore nel cambio dell'email; potrebbe essere già usata da un altro utente."
        success: "Abbiamo inviato una email a questo indirizzo. Segui le indicazioni di conferma."
        success_via_admin: "Abbiamo inviato un'email a quell'indirizzo. L'utente dovrà seguire le istruzioni di conferma contenute nell'email."
        success_staff: "Abbiamo inviato una email al tuo indirizzo corrente. Segui le istruzioni di conferma."
        back_to_preferences: "Torna alle preferenze"
<<<<<<< HEAD
=======
        confirm_success: "La tua email è stata aggiornata."
        confirm: "Conferma"
        authorizing_new:
          description: "Conferma di voler cambiare il tuo indirizzo email in:"
          description_add: "Conferma di voler aggiungere un indirizzo email alternativo:"
        authorizing_old:
          old_email: "Vecchia email: %{email}"
          new_email: "Nuova email: %{email}"
          confirm_success: "Abbiamo inviato un'email al tuo nuovo indirizzo per confermare la modifica!"
>>>>>>> b2b1e721
      change_avatar:
        title: "Cambia l'immagine del tuo profilo"
        gravatar: "<a href='//%{gravatarBaseUrl}%{gravatarLoginUrl}' target='_blank'>%{gravatarName}</a>, basato su"
        gravatar_title: "Cambia il tuo avatar sul sito %{gravatarName}"
        gravatar_failed: "Non è stato trovato alcun %{gravatarName} abbinato a questa email. "
        refresh_gravatar_title: "Ricarica il tuo %{gravatarName}"
        letter_based: "Immagine del profilo assegnata dal sistema"
        uploaded_avatar: "Immagine personalizzata"
        uploaded_avatar_empty: "Aggiungi un'immagine personalizzata"
        upload_title: "Carica la tua foto"
        image_is_not_a_square: "Attenzione: abbiamo ritagliato l'immagine; la larghezza e l'altezza non erano uguali."
        logo_small: "Logo piccolo del sito. Usato come impostazione predefinita."
        use_custom: "Oppure carica un avatar personalizzato:"
      change_profile_background:
        title: "Intestazione Profilo "
        instructions: "Le intestazioni dei profili saranno centrate e avranno una larghezza predefinita di 1110 px."
      change_card_background:
        title: "Sfondo Scheda Utente"
        instructions: "Le immagini di sfondo saranno centrate e avranno una larghezza predefinita di 590px."
      change_featured_topic:
        title: "Argomento in primo piano"
        instructions: "Un collegamento a questo argomento sarà sulla tua scheda utente e profilo."
      email:
        title: "Email"
        primary: "Email principale"
        secondary: "Email secondaria"
        primary_label: "primaria"
        unconfirmed_label: "non confermata"
        resend_label: "Invia di nuovo email di conferma"
        resending_label: "invio…"
        resent_label: "email inviata"
        update_email: "Cambia email"
        set_primary: "Imposta email principale"
        destroy: "Rimuovi email"
        add_email: "Aggiungi email alternativa"
        auth_override_instructions: "L'email può essere aggiornata dal provider di autenticazione."
        no_secondary: "Nessuna email secondaria"
        instructions: "Mai mostrata pubblicamente"
        admin_note: "Nota: un utente amministratore che modifica l'email di un utente non amministratore implica che l'utente abbia perso l'accesso al proprio account email originale, e quindi l'email di reimpostazione della password verrà inviata al nuovo indirizzo. L'email dell'utente non cambierà finché non completerà il processo di reimpostazione della password."
        ok: "Ti invieremo una email di conferma"
        required: "Inserisci un indirizzo email"
        invalid: "Inserisci un indirizzo email valido"
        authenticated: "%{provider} ha autenticato la tua email"
        invite_auth_email_invalid: "La tua email di invito non corrisponde all'email autenticata da %{provider}"
        authenticated_by_invite: "La tua email è stata autenticata dall'invito"
        frequency:
          one: "TI invieremo un'email solo se non ti avremo visto nell'ultimo minuto."
          other: "Ti invieremo un'email solo se manchi da almeno %{count} minuti."
      associated_accounts:
        title: "Account associati"
        connect: "Connetti"
        revoke: "Revoca"
        cancel: "Annulla"
        not_connected: "(non connesso)"
        confirm_modal_title: "Collega un account %{provider} "
        confirm_description:
          disconnect: "Il tuo attuale account %{provider} '%{account_description}' sarà disconnesso."
          account_specific: "Il tuo account %{provider} '%{account_description}' verrà utilizzato per l'autenticazione."
          generic: "Il tuo account %{provider} verrà utilizzato per l'autenticazione."
      name:
        title: "Nome"
        instructions: "Il tuo nome e cognome (facoltativo)."
        instructions_required: "Il tuo nome e cognome."
        required: "Inserisci un nome"
        too_short: "Il nome è troppo breve"
        ok: "Il nome sembra adeguato"
      username:
        title: "Nome utente"
        instructions: "Univoco, senza spazi, breve."
        short_instructions: "Gli utenti possono menzionarti scrivendo @%{username}"
        available: "Il nome utente è disponibile"
        not_available: "Non disponibile. Provare %{suggestion}?"
        not_available_no_suggestion: "Non disponibile"
        too_short: "Il nome utente è troppo corto"
        too_long: "Il nome utente è troppo lungo"
        checking: "Verifica della disponibilità del nome utente…"
        prefilled: "L'email corrisponde al nome utente registrato"
        required: "Inserisci un nome utente"
        edit: "Modifica nome utente"
      locale:
        title: "Lingua dell'interfaccia"
        instructions: "Lingua dell'interfaccia utente. Cambierà quando aggiornerai la pagina."
        default: "(default)"
        any: "tutti"
      password_confirmation:
        title: "Ripeti la password"
      invite_code:
        title: "Codice Invito"
        instructions: "La registrazione dell'account richiede un codice di invito"
      auth_tokens:
        title: "Dispositivi utilizzati di recente"
        short_description: "Questo è un elenco di dispositivi che hanno recentemente effettuato l'accesso al tuo account."
        details: "Dettagli"
        log_out_all: "Disconnetti tutti"
        not_you: "Non sei tu?"
        show_all: "Mostra tutti (%{count})"
        show_few: "Mostrane di meno"
        was_this_you: "Eri tu?"
        was_this_you_description: "Se non sei stato tu, ti raccomandiamo di cambiare la tua password e di disconnetterti da tutte le sessioni."
        browser_and_device: "%{browser} su %{device}"
        secure_account: "Metti in sicurezza il mio account"
        latest_post: "Hai inviato il tuo ultimo messaggio..."
        device_location: '<span class="auth-token-device">%{device}</span> &ndash; <span title="IP: %{ip}">%{location}</span>'
        browser_active: '%{browser} | <span class="active">attivo ora</span>'
        browser_last_seen: "%{browser} | %{date}"
      last_posted: "Ultimo Messaggio"
      last_seen: "Ultima visita"
      created: "Iscritto"
      log_out: "Disconnetti"
      location: "Località"
      website: "Sito Web"
      email_settings: "Email"
      hide_profile_and_presence: "Funzioni Nascondi il mio profilo pubblico e la mia presenza"
      enable_physical_keyboard: "Attiva supporto alla tastiera fisica su iPad"
      text_size:
        title: "Dimensioni del testo"
        smallest: "Piccolissimo"
        smaller: "Più piccolo"
        normal: "Normale"
        larger: "Più grande"
        largest: "Grandissimo"
      title_count_mode:
        title: "Il titolo della pagina di background mostra il conteggio di:"
        notifications: "Nuove notifiche"
        contextual: "Nuovo contenuto nella pagina"
      bookmark_after_notification:
        title: "Dopo l'invio di una notifica di promemoria per segnalibri:"
      like_notification_frequency:
        title: "Notifica alla ricezione di \"Mi piace\"."
        always: "Sempre"
        first_time_and_daily: "La prima volta che un messaggio riceve un \"Mi piace\" e giornalmente"
        first_time: "La prima volta che un messaggio riceve un \"Mi piace\""
        never: "Mai"
      email_previous_replies:
        title: "Includi risposte precedenti al fondo delle email"
        unless_emailed: "a meno che non sia stato già inviato"
        always: "sempre"
        never: "mai"
      email_digests:
        title: "Quando non visito il sito, inviami un'email riepilogativa degli argomenti e delle risposte più popolari"
        every_30_minutes: "ogni 30 minuti"
        every_hour: "ogni ora"
        daily: "ogni giorno"
        weekly: "ogni settimana"
        every_month: "ogni mese"
        every_six_months: "ogni sei mesi"
      email_level:
        title: "Inviami un'e-mail quando sono citato, ricevo una risposta, o il mio @nomeutente è menzionato, oppure quando c'è una nuova attività nelle categorie, nelle etichette o negli argomenti che osservo"
        always: "sempre"
        only_when_away: "solo quando non collegato"
        never: "mai"
      email_messages_level: "Inviami un'e-mail quando mi viene inviato un messaggio personale"
      include_tl0_in_digests: "Includi contenuti dei nuovi utenti nelle email riepilogative"
      email_in_reply_to: "Nelle email includi un estratto delle risposte al messaggio"
      other_settings: "Altro"
      categories_settings: "Categorie"
      topics_settings: "Argomenti"
      new_topic_duration:
        label: "Considera un argomento \"nuovo\" se"
        not_viewed: "non l'ho ancora visto"
        last_here: "è stato creato dopo la mia ultima visita"
        after_1_day: "creato nell'ultimo giorno"
        after_2_days: "creato negli ultimi 2 giorni"
        after_1_week: "creato nell'ultima settimana"
        after_2_weeks: "creato nelle ultime 2 settimane"
      auto_track_topics: "Segui automaticamente gli argomenti che leggo"
      auto_track_options:
        never: "mai"
        immediately: "Immediatamente"
        after_30_seconds: "dopo 30 secondi"
        after_1_minute: "dopo 1 minuto"
        after_2_minutes: "dopo 2 minuti"
        after_3_minutes: "dopo 3 minuti"
        after_4_minutes: "dopo 4 minuti"
        after_5_minutes: "dopo 5 minuti"
        after_10_minutes: "dopo 10 minuti"
      notification_level_when_replying: "Quando scrivo in un argomento, modifica il titolo dell'argomento a"
      invited:
        title: "Inviti"
        pending_tab: "In sospeso"
        pending_tab_with_count: "In sospeso (%{count})"
        expired_tab: "Scaduto"
        expired_tab_with_count: "Scaduti (%{count})"
        redeemed_tab: "Accettato"
        redeemed_tab_with_count: "Accettati (%{count})"
        invited_via: "Invito"
        invited_via_link: "Link %{key} (%{count} / %{max} accettati)"
        groups: "Gruppi"
        topic: "Argomento"
        sent: "Creato/Ultimo Invio"
        expires_at: "Scadenza"
        edit: "Modifica"
        remove: "Rimuovi"
        copy_link: "Ottieni link"
        reinvite: "Reinvia Email"
        reinvited: "Invito spedito di nuovo"
        removed: "Rimosso"
        search: "Digita per cercare inviti…"
        user: "Utente Invitato"
        none: "Nessun invito da visualizzare."
        truncated:
          one: "Visualizzazione del primo invito."
          other: "Visualizzazione dei primi %{count} inviti."
        redeemed: "Inviti Accettati"
        redeemed_at: "Accettato"
        pending: "Inviti in sospeso"
        topics_entered: "Argomenti Visti"
        posts_read_count: "Messaggi Letti"
        expired: "L'invito è scaduto."
        remove_all: "Rimuovi inviti scaduti"
        removed_all: "Tutti gli inviti scaduti sono stati rimossi!"
        remove_all_confirm: "Sei sicuro di voler rimuovere tutti gli inviti scaduti?"
        reinvite_all: "Rispedisci tutti gli Inviti"
        reinvite_all_confirm: "Vuoi inviare nuovamente tutti gli inviti?"
        reinvited_all: "Tutti gli inviti sono stati spediti!"
        time_read: "Ora di Lettura"
        days_visited: "Giorni di Frequenza"
        account_age_days: "Età dell'account in giorni"
        create: "Invita"
        generate_link: "Crea link di invito"
        link_generated: "Ecco il tuo link di invito!"
        valid_for: "Questo collegamento di invito è valido solamente per il seguente indirizzo email: %{email}"
        single_user: "Invita via email"
        multiple_user: "Invita tramite link"
        invite_link:
          title: "Link di invito"
          success: "Link di invito generato con successo!"
          error: "Si è verificato un errore durante la generazione del link di invito"
        invite:
          new_title: "Crea invito"
          edit_title: "Modifica invito"
          instructions: "Condividi questo link per concedere istantaneamente l'accesso a questo sito:"
          copy_link: "copia link"
          expires_in_time: "Scade tra %{time}"
          expired_at_time: "Scaduto alle %{time}"
          show_advanced: "Mostra Opzioni Avanzate"
          hide_advanced: "Nascondi opzioni avanzate"
          restrict: "Limita a"
          restrict_email: "Limita alle e-mail"
          restrict_domain: "Limita al dominio"
          email_or_domain_placeholder: "nome@esempio.com o esempio.com"
          max_redemptions_allowed: "Limite max di utilizzi"
          add_to_groups: "Aggiungi ai gruppi"
          invite_to_topic: "Arriva all'argomento"
          expires_at: "Scadenza:"
          custom_message: "Messaggio personale facoltativo"
          send_invite_email: "Salva e invia Email"
          send_invite_email_instructions: "Limita l'invito alle e-mail per inviare un'e-mail di invito"
          save_invite: "Salva invito"
          invite_saved: "Invito salvato."
        bulk_invite:
          none: "Nessun invito da visualizzare in questa pagina."
          text: "Inviti di gruppo"
          instructions: |
            <p>Invita un elenco di utenti per avviare rapidamente la tua comunità. Prepara un <a href="https://en.wikipedia.org/wiki/Comma-separated_values" target="_blank">file CSV</a> contenente almeno una riga per indirizzo email degli utenti che desideri invitare. Le seguenti informazioni, separate da virgola, possono essere fornite se desideri aggiungere persone a gruppi o inviarle a un argomento specifico la prima volta che accedono.</p>
            <pre>john@smith.com, first_group_name; second_group_name, topic_id</pre>
            <p>A ogni indirizzo email inserito nel file CSV sarà inviato un invito che potrà essere gestito in seguito.</p>
          progress: "Caricamento effettuato al %{progress}%…"
          success: "Il file è stato caricato con successo, riceverai un messaggio di notifica quando il processo sarà completato."
          error: "Spiacenti, il file deve essere in formato CSV."
      confirm_access:
        title: "Conferma accesso"
        incorrect_password: "La password inserita non è corretta."
        incorrect_passkey: "La passkey non è corretta."
        logged_in_as: "Hai effettuato l'accesso come: "
        instructions: "Conferma la tua identità per completare questa azione."
        fine_print: "Ti chiediamo di confermare la tua identità perché si tratta di un'azione potenzialmente sensibile. Una volta effettuata l'autenticazione, ti verrà chiesto di riautenticarti solo dopo alcune ore di inattività."
      password:
        title: "Password"
        too_short: "La password è troppo breve."
        common: "Questa password è troppo comune."
        same_as_username: "La tua password è uguale al tuo nome utente."
        same_as_email: "La password coincide con l'email."
        ok: "La password è adeguata"
        instructions: "Almeno %{count} caratteri."
        required: "Inserisci una password"
        confirm: "Conferma"
        incorrect_password: "La password inserita non è corretta."
      summary:
        title: "Riepilogo"
        stats: "Statistiche"
        time_read: "tempo di lettura"
        time_read_title: "%{duration} (sempre)"
        recent_time_read: "orario di lettura recente"
        recent_time_read_title: "%{duration} (negli ultimi 60 giorni)"
        topic_count:
          one: "argomento creato"
          other: "argomenti creati"
        post_count:
          one: "messaggio creato"
          other: "messaggi creati"
        likes_given:
          one: "dato"
          other: "dati"
        likes_received:
          one: "ricevuto"
          other: "ricevuti"
        days_visited:
          one: "giorno di frequenza"
          other: "giorni di frequenza"
        topics_entered:
          one: "argomento visualizzato"
          other: "argomenti visualizzati"
        posts_read:
          one: "messaggio letto"
          other: "messaggi letti"
        bookmark_count:
          one: "segnalibro"
          other: "segnalibri"
        top_replies: "Migliori Risposte"
        no_replies: "Ancora nessuna risposta."
        more_replies: "Altre Risposte"
        top_topics: "Migliori Argomenti"
        no_topics: "Ancora nessun argomento."
        more_topics: "Altri Argomenti"
        top_badges: "Migliori Distintivi"
        no_badges: "Ancora nessun distintivo."
        more_badges: "Altri Distintivi"
        top_links: "Migliori Collegamenti"
        no_links: "Ancora nessun collegamento."
        most_liked_by: "Con più \"Mi Piace\" da"
        most_liked_users: "Con più \"Mi Piace\""
        most_replied_to_users: "Più Risposte A"
        no_likes: "Ancora nessun \"Mi piace\"."
        top_categories: "Categorie principali"
        topics: "Argomenti"
        replies: "Risposte"
      ip_address:
        title: "Ultimo indirizzo IP"
      registration_ip_address:
        title: "Indirizzo IP di Registrazione"
      avatar:
        title: "Immagine Profilo"
        header_title: "profilo, messaggi, segnalibri e preferenze"
        name_and_description: "%{name} - %{description}"
        edit: "Modifica immagine profilo"
      title:
        title: "Titolo"
        none: "(nessuno)"
        instructions: "appare dopo il tuo nome utente"
      flair:
        title: "Flair"
        none: "(nessuno)"
        instructions: "icona visualizzata accanto alla tua immagine del profilo"
      status:
        title: "Stato personalizzato"
        not_set: "Non impostato"
      primary_group:
        title: "Gruppo Primario"
        none: "(nessuno)"
      filters:
        all: "Tutti"
      stream:
        posted_by: "Pubblicato da"
        sent_by: "Inviato da"
        private_message: "messaggio"
        the_topic: "l'argomento"
    user_status:
      save: "Salva"
      set_custom_status: "Imposta stato personalizzato"
      what_are_you_doing: "Cosa fai?"
      pause_notifications: "Metti in pausa le notifiche"
      remove_status: "Rimuovi lo stato"
    user_tips:
      button: "Ho capito!"
      first_notification:
        title: "La tua prima notifica!"
        content: "Le notifiche vengono utilizzate per tenerti aggiornato su ciò che sta accadendo nella community."
      topic_timeline:
        title: "Cronologia argomenti"
        content: "Scorri rapidamente un messaggio utilizzando la cronologia degli argomenti."
      post_menu:
        title: "Menu messaggi"
        content: "Scopri in quale altro modo puoi interagire con il messaggio facendo clic sui tre puntini!"
      topic_notification_levels:
        title: "Ora stai seguendo questo argomento"
        content: "Cerca questa campanella per modificare le tue preferenze di notifica per argomenti specifici o per intere categorie."
      suggested_topics:
        title: "Continua a leggere!"
        content: "Ecco alcuni argomenti che riteniamo gradiresti leggere in seguito."
      admin_guide:
        title: "Eccoti nel tuo nuovo sito!"
        content: "<a href='%{admin_guide_url}'>Leggi la guida dell'amministratore</a> per continuare a costruire il tuo sito e la tua community."
        content_no_url: "Leggi la guida dell'amministratore per continuare a costruire il tuo sito e la tua community."
<<<<<<< HEAD
    loading: " Caricamento..."
=======
    loading: "Caricamento…"
>>>>>>> b2b1e721
    errors:
      prev_page: "durante il caricamento"
      reasons:
        network: "Errore di Rete"
        server: "Errore del Server"
        forbidden: "Accesso Negato"
        unknown: "Errore"
        not_found: "Pagina Non Trovata"
      desc:
        network: "Controlla la connessione."
        network_fixed: "Sembra di nuovo disponibile."
        server: "Codice di errore: %{status}"
        forbidden: "Non hai i permessi per visualizzarlo."
        not_found: "Ops, l'applicazione ha cercato di caricare una URL inesistente."
        unknown: "Qualcosa è andato storto."
      buttons:
        back: "Torna Indietro"
        again: "Riprova"
        fixed: "Carica Pagina"
    modal:
      close: "chiudi"
      dismiss_error: "Ignora errore"
    close: "Chiudi"
    assets_changed_confirm: "Questo sito ha appena ricevuto un aggiornamento software. Vuoi scaricare l'ultima versione ora?"
    logout: "Sei stato disconnesso."
    refresh: "Aggiorna"
    home: "Home"
    read_only_mode:
      enabled: "Questo sito è in modalità di sola lettura. Puoi continuare a navigare nel sito, ma le risposte, i \"Mi piace\" e altre azioni sono per il momento disabilitate."
      login_disabled: "L'accesso è disabilitato quando il sito è in modalità di sola lettura."
      logout_disabled: "La disconnessione è disabilitata quando il sito è in modalità di sola lettura."
    staff_writes_only_mode:
      enabled: "Questo sito è in modalità di sola lettura per lo staff. Puoi continuare a navigare nel sito, ma le risposte, i \"Mi piace\" e altre azioni sono limitate ai soli membri dello staff."
    logs_error_rate_notice:
      reached_hour_MF: |
        <b>{relativeAge}</b> – <a href='{url}' target='_blank'>{rate, plural, one {# errore/ora} other {# errori/ore}}</a> ha raggiunto il limite di {limit, plural, one {# errore/ora} other {# errori/ora}} impostato dal sito.
      reached_minute_MF: |
        <b>{relativeAge}</b> — <a href='{url}' target='_blank'>{rate, plural, one {# errore/minuto} other {# errori/minuto}}</a> ha raggiunto il limite di {limit, plural, one {# errore/minuto} other {# errori/minuto}} impostato dal sito.
      exceeded_hour_MF: |
        <b>{relativeAge}</b> — <a href='{url}' target='_blank'>{rate, plural, one {# errore/ora} other {# errori/ora}}</a> ha superato il limite di {limit, plural, one {# errore/ora} other {# errori/ora}} impostato dal sito.
      exceeded_minute_MF: |
        <b>{relativeAge}</b> — <a href='{url}' target='_blank'>{rate, plural, one {# errore/minuto} other {# errori/minuto}}</a> ha superato il limite di {limit, plural, one {# errore/minuto} other {# errori/minuto}} impostato dal sito.
    learn_more: "Ulteriori informazioni…"
    mute: Silenzia
    unmute: Riattiva
    last_post: Pubblicato
    local_time: "Ora Locale"
    time_read: Letti
    time_read_recently: "%{time_read} recentemente"
    time_read_tooltip: "%{time_read} tempo totale di lettura"
    time_read_recently_tooltip: "%{time_read} tempo totale di lettura (%{recent_time_read} negli ultimi 60 giorni)"
    last_reply_lowercase: ultima risposta
    replies_lowercase:
      one: risposta
      other: risposte
    signup_cta:
      sign_up: "Iscriviti"
      hide_session: "Magari dopo"
      hide_forever: "no grazie"
      hidden_for_session: "OK, te lo chiederemo domani. Puoi sempre utilizzare \"Accedi\" anche per creare un account."
      intro: "Ciao! Sembra che la discussione ti interessi, ma non hai ancora registrato un account."
      value_prop: "Non ti piace dover scorrere gli stessi messaggi? Quando crei un account, riprenderai sempre dall'ultimo messaggio letto. Potrai anche ricevere notifiche di nuove risposte, salvare segnalibri e usare i \"mi piace\" per ringraziare gli altri. Possiamo lavorare tutti insieme per rendere questa community un posto fantastico. :heart:"
    offline_indicator:
      no_internet: "Nessuna connessione internet."
      refresh_page: "Aggiorna pagina"
    summary:
      in_progress: "Riepilogo dell'argomento utilizzando l'AI in corso"
      summarized_on: "Riassunto con IA del giorno %{date}"
      model_used: "IA utilizzata: %{model}"
      outdated: "Il riepilogo è obsoleto"
      outdated_posts:
        one: "(%{count} messaggio mancante)"
        other: "(%{count} messaggi mancanti)"
      enabled_description: "Stai visualizzando le risposte principali di questo argomento: i post più interessanti secondo quanto stabilito dalla community."
      description:
        one: "C'è <b>%{count}</b> risposta."
        other: "Ci sono <b>%{count}</b> risposte."
      buttons:
        hide: "Nascondi il riepilogo"
        generate: "Riassumi con l'intelligenza artificiale"
        regenerate: "Rigenera riepilogo"
      description_time_MF: |
        {replyCount, plural, one {C'è <b>#</b> risposta} other {Ci sono <b>#</b> risposte}} con un tempo di lettura stimato di <b>{readingTime, plural, one {# minuto} other {# minuti}}</b>.
      enable: "Mostra le risposte migliori"
      disable: "Mostra Tutti i Messaggi"
      short_label: "Migliori risposte"
      short_title: "Mostra le risposte principali di questo argomento: i post più interessanti secondo quanto stabilito dalla community"
    deleted_filter:
      enabled_description: "Questo argomento contiene messaggi eliminati, che sono quindi nascosti."
      disabled_description: "I messaggi eliminati di questo argomento sono ora visibili."
      enable: "Nascondi Messaggi Eliminati"
      disable: "Mostra Messaggi Eliminati"
    private_message_info:
      title: "Messaggio"
      invite: "Invita altri…"
      edit: "Aggiungi o rimuovi…"
      remove: "Rimuovi…"
      add: "Aggiungi…"
      leave_message: "Vuoi veramente abbandonare questo messaggio?"
      remove_allowed_user: "Vuoi davvero rimuovere %{name} da questo messaggio?"
      remove_allowed_group: "Vuoi davvero rimuovere %{name} da questo messaggio?"
      leave: "Abbandona"
      remove_group: "Rimuovi gruppo"
      remove_user: "Rimuovi utente"
    email: "Email"
    username: "Nome utente"
    last_seen: "Ultima visita"
    created: "Creato"
    created_lowercase: "creato"
    trust_level: "Livello di attendibilità"
    search_hint: "nome utente, email o indirizzo IP"
    create_account:
      header_title: "Benvenuti!"
      subheader_title: "Creiamo il tuo account"
      disclaimer: "Registrandoti accetti <a href='%{privacy_link}' target='blank'>Informativa sulla privacy</a> e <a href='%{tos_link}' target='blank'>termini del servizio</a>."
      title: "Crea il tuo account"
      failed: "Qualcosa non ha funzionato. Forse questa email è già registrata, prova a usare il link di recupero password"
      associate: "Hai già un account? <a href='%{associate_link}'>Accedi</a> per collegare il tuo account %{provider}."
      activation_title: "Attiva il tuo account"
    forgot_password:
      title: "Reimposta Password"
      action: "Ho dimenticato la password"
      invite: "Inserisci il nome utente o l'indirizzo email. Ti manderemo un'email per reimpostare la password."
      invite_no_username: "Inserisci il tuo indirizzo di posta elettronica e riceverai un'e-mail per reimpostare la password."
      email-username: "E-mail o nome utente"
      reset: "Reimposta Password"
      complete_username: "Se un account corrisponde al nome utente <b>%{username}</b>, a breve dovresti ricevere un'email con le istruzioni per ripristinare la tua password."
      complete_email: "Se un account corrisponde a <b>%{email}</b>, a breve dovresti ricevere un'email contenente le istruzioni per ripristinare la password."
      complete_username_found: "C'è un account che corrisponde al nome utente <b>%{username}</b>. A breve dovresti ricevere una email con le istruzioni per reimpostare la tua password. "
      complete_email_found: "C'è un account che corrisponde a <b>%{email}</b>. A breve dovresti ricevere una email con le istruzioni per reimpostare la tua password. "
      complete_username_not_found: "Nessun account corrisponde al nome utente <b>%{username}</b>"
      complete_email_not_found: "Nessun account corrisponde a <b>%{email}</b>"
      help: "Le email non arrivano? Per prima cosa controlla la cartella di posta indesiderata.<p>Non sei sicuro di quale indirizzo email hai usato? Inserisci un indirizzo email e ti faremo sapere se esiste.</p><p>Se non hai più accesso all'indirizzo email del tuo account, per favore contatta <a href='%{basePath}/about'>il nostro staff.</a></p>"
      button_ok: "OK"
      button_help: "Aiuto"
    email_login:
      link_label: "Inviami un link di accesso"
      button_label: "con email"
      login_link: "Salta la password; inviami un link di accesso"
      complete_username: "Se un account corrisponde al nome utente <b>%{username}</b> , a breve dovresti ricevere un'email con un collegamento per l'accesso."
      complete_email: "Se un account corrisponde a <b>%{email}</b>, a breve dovresti ricevere un'email con un collegamento per l'accesso."
      complete_username_found: "Abbiamo trovato un account che corrisponde al nome utente <b>%{username}</b>, a breve dovresti ricevere un'email con un collegamento per l'accesso."
      complete_email_found: "Abbiamo trovato un account che corrisponde a <b>%{email}</b>, a breve dovresti ricevere un'email con un collegamento per l'accesso."
      complete_username_not_found: "Nessun account con nome utente <b>%{username}</b>"
      complete_email_not_found: "Nessun account con email <b>%{email}</b>"
      confirm_title: Procedi su %{site_name}
      logging_in_as: Accesso come %{email}
      confirm_button: Completa l'accesso
    login:
      header_title: "Bentornato"
      subheader_title: "Accedi al tuo account"
      title: "Accedi"
      username: "Utente"
      password: "Password"
      show_password: "Mostra"
      hide_password: "Nascondi"
      show_password_title: "Mostra password"
      hide_password_title: "Nascondi password"
      second_factor_title: "Autenticazione a Due Fattori"
      second_factor_description: "Inserisci il codice di autenticazione dalla tua app:"
      second_factor_backup: "Accedi utilizzando un codice di backup"
      second_factor_backup_title: "Backup per l'Autenticazione a Due Fattori"
      second_factor_backup_description: "Inserisci uno dei tuoi codici di backup:"
      second_factor: "Accedi utilizzando l'app Authenticator"
      security_key_description: "Quando hai preparato la chiave di sicurezza fisica o il dispositivo mobile compatibile, premi il pulsante Autentica con Chiave di Sicurezza qui sotto."
      security_key_alternative: "Prova in un altro modo"
      security_key_authenticate: "Autentica con Chiave di Sicurezza"
      security_key_not_allowed_error: "Il processo di autenticazione con Chiave di Sicurezza è scaduto o è stato annullato."
      security_key_no_matching_credential_error: "Non è stato possibile trovare credenziali corrispondenti nella chiave di sicurezza fornita."
      security_key_support_missing_error: "Il tuo dispositivo o browser attuale non supporta l'uso di chiavi di sicurezza. Prova un altro metodo."
      security_key_invalid_response_error: "Il processo di autenticazione della chiave di sicurezza non è riuscito a causa di una risposta non valida."
      passkey_security_error: "Si è verificato un errore di sicurezza: %{message}"
      email_placeholder: "Email / Nome Utente"
      caps_lock_warning: "Il Blocco Maiuscole è attivo"
      error: "Errore sconosciuto"
      cookies_error: "Sembra che il tuo browser abbia i cookie disabilitati. Senza abilitarli potrai avere problemi di accesso."
      rate_limit: "Attendi prima di provare nuovamente a connetterti."
      blank_username: "Inserisci la tua email o il tuo nome utente."
      blank_username_or_password: "Inserisci la tua email o il tuo nome utente, e la password."
      reset_password: "Reimposta Password"
      logging_in: "Accesso…"
      previous_sign_up: "Hai già un account?"
      or: "Oppure"
      authenticating: "Autenticazione…"
      awaiting_activation: "Il tuo account è in attesa di attivazione, utilizza il collegamento per la password dimenticata per ricevere un'altra email di attivazione."
      awaiting_approval: "Il tuo account non è stato ancora approvato da un membro dello staff. Ti invieremo un'email non appena verrà approvato."
      requires_invite: "Spiacenti, l'accesso a questo forum è solo ad invito."
      not_activated: "Non puoi ancora accedere. Abbiamo inviato un'email di attivazione a <b>%{sentTo}</b>. Ti preghiamo di seguire le istruzioni contenute nell'email per attivare l'account."
      not_allowed_from_ip_address: "Non puoi accedere da quell'indirizzo IP."
      admin_not_allowed_from_ip_address: "Non puoi accedere come amministratore da quell'indirizzo IP."
      resend_activation_email: "Clicca qui per inviare nuovamente l'email di attivazione."
      omniauth_disallow_totp: "Il tuo account ha l'autenticazione a due fattori abilitata. Accedi con la tua password."
      resend_title: "Invia Nuovamente Email Attivazione"
      change_email: "Cambia Indirizzo Email"
      provide_new_email: "Fornisci un nuovo indirizzo e invieremo nuovamente la tua email di conferma."
      submit_new_email: "Aggiorna Indirizzo Email"
      sent_activation_email_again: "Ti abbiamo mandato un'altra email di attivazione su <b>%{currentEmail}</b>. Potrebbero essere necessari alcuni minuti di attesa; controlla anche nella cartella spam."
      sent_activation_email_again_generic: "Abbiamo inviato un'altra email di attivazione. Potrebbero passare alcuni minuti prima che arrivi; controlla anche nella cartella spam."
      to_continue: "Effettua l'accesso"
      preferences: "Devi effettuare l'accesso per cambiare le tue impostazioni."
      not_approved: "Il tuo account non è ancora stato approvato. Verrai avvertito via email quando potrai collegarti."
      google_oauth2:
        name: "Google"
        title: "Accedi con Google"
        sr_title: "Accedi con Google"
      twitter:
        name: "Twitter"
        title: "Accedi con Twitter"
        sr_title: "Accedi con Twitter"
      instagram:
        name: "Instagram"
        title: "Accedi con Instagram"
        sr_title: "Accedi con Instagram"
      facebook:
        name: "Facebook"
        title: "Accedi con Facebook"
        sr_title: "Accedi con Facebook"
      github:
        name: "GitHub"
        title: "Accedi con GitHub"
        sr_title: "Accedi con GitHub"
      discord:
        name: "Discord"
        title: "Accedi con Discord"
        sr_title: "Accedi con Discord"
      passkey:
        name: "Accedi con una passkey"
      second_factor_toggle:
        totp: "Utilizzare un'app di autenticazione"
        backup_code: "Utilizza un codice di backup"
        security_key: "Usa invece una chiave di sicurezza"
      no_login_methods:
        title: "Nessun metodo di accesso"
        description: "Nessun metodo di accesso configurato. Gli amministratori possono visitare <a href='%{adminLoginPath}' target='_blank'>%{adminLoginPath}</a> per riconfigurare il sito."
    invites:
      accept_title: "Invito"
      welcome_to: "Benvenuto su %{site_name}!"
      invited_by: "Sei stato invitato da:"
      social_login_available: "Sarai anche in grado di accedere con qualsiasi account social usando questa email."
      your_email: "L'indirizzo email del tuo account è <b>%{email}</b>."
      accept_invite: "Accetta Invito"
      success: "Il tuo account è stato creato e ora hai effettuato l'accesso."
      name_label: "Nome"
      password_label: "Password"
      existing_user_can_redeem: "Riscatta il tuo invito a un argomento o gruppo."
    password_reset:
      continue: "Procedi su %{site_name}"
    emoji_set:
      apple_international: "Apple/Internazionale"
      google: "Google"
      twitter: "Twitter"
      win10: "Win10"
      google_classic: "Google Classic"
      facebook_messenger: "Facebook Messenger"
    category_page_style:
      categories_only: "Solo Categorie"
      categories_with_featured_topics: "Categorie con argomenti in evidenza"
      categories_and_latest_topics: "Categorie e Argomenti Recenti"
      categories_and_latest_topics_created_date: "Categorie e argomenti recenti (in ordine di data di creazione)"
      categories_and_top_topics: "Categorie e Argomenti Popolari"
      categories_boxes: "Riquadri con sottocategorie"
      categories_boxes_with_topics: "Riquadri con Argomenti in evidenza"
      subcategories_with_featured_topics: "Sottocategorie con argomenti in evidenza"
    shortcut_modifier_key:
      shift: "Maiusc"
      ctrl: "Ctrl"
      alt: "Alt"
      enter: "Invio"
    conditional_loading_section:
      loading: Caricamento…
    category_row:
      topic_count:
        one: "%{count} argomento in questa categoria"
        other: "%{count} argomenti in questa categoria"
    select_kit:
      delete_item: "Cancella %{name}"
      filter_by: "Filtra per: %{name}"
      select_to_filter: "Seleziona un valore da filtrare"
      default_header_text: Seleziona…
      no_content: Nessun risultato trovato
      results_count:
        one: "%{count} risultato"
        other: "%{count} risultati"
      filter_placeholder: Cerca…
      filter_placeholder_with_any: Cerca o crea…
      create: "Crea: '%{content}'"
      max_content_reached:
        one: "Puoi selezionare solo %{count} elemento."
        other: "Puoi selezionare solo %{count} elementi."
      min_content_not_reached:
        one: "Seleziona almeno %{count} elemento."
        other: "Seleziona almeno %{count} elementi."
      components:
        filter_for_more: Filtra per altro…
        categories_admin_dropdown:
          title: "Gestisci le categorie"
        bulk_select_topics_dropdown:
          title: "Azioni Multiple"
    date_time_picker:
      from: Da
      to: A
    file_size_input:
      error:
        size_too_large: "%{provided_file_size} è maggiore del massimo consentito %{max_file_size}"
    emoji_picker:
      filter_placeholder: Ricerca per emoji
      smileys_&_emotion: Smileys ed Emotion
      people_&_body: Persone e parti del corpo
      animals_&_nature: Animali e Natura
      food_&_drink: Cibo e Bevande
      travel_&_places: Viaggi e Località
      activities: Attività
      objects: Oggetti
      symbols: Simboli
      flags: Bandiere
      recent: Usati recentemente
      default_tone: Carnagione di colorito neutro
      light_tone: Carnagione di tonalità chiara
      medium_light_tone: Carnagione di tonalità medio-chiara
      medium_tone: Carnagione di tonalità media
      medium_dark_tone: Carnagione di tonalità medio-scura
      dark_tone: Carnagione di tonalità scura
      default: Emoji personalizzate
    shared_drafts:
      title: "Bozze condivise"
      notice: "Questo argomento è visibile solo a coloro che possono pubblicare bozze condivise."
      destination_category: "Categoria di destinazione"
      publish: "Pubblica Bozza Condivisa"
      confirm_publish: "Confermi la pubblicazione di questa bozza?"
      publishing: "Pubblicazione argomento…"
    composer:
      emoji: "Emoji :)"
      more_emoji: "altro…"
      options: "Opzioni"
      whisper: "sussurro"
      unlist: "invisibile"
      add_warning: "Questo è un avvertimento ufficiale."
      toggle_whisper: "Attiva/Disattiva Sussurri"
      toggle_unlisted: "Rendi Invisibile"
      insert_table: "Inserisci tabella"
      posting_not_on_topic: "A quale argomento vuoi rispondere?"
      saved_local_draft_tip: "salvato in locale"
      similar_topics: "Il tuo argomento è simile a…"
      drafts_offline: "bozze offline"
      edit_conflict: "modifica conflitto"
      esc: "esc"
      esc_label: "ignora il messaggio"
      ok_proceed: "Ok, procedi"
      group_mentioned_limit:
        one: "<b>Attenzione!</b> Hai menzionato <a href='%{group_link}'>%{group}</a>, tuttavia questo gruppo ha più membri rispetto al limite di %{count} menzione di utente configurato dall'amministratore. Non ci saranno notifiche."
        other: "<b>Attenzione!</b> Hai menzionato <a href='%{group_link}'>%{group}</a>, tuttavia questo gruppo ha più membri rispetto al limite di %{count} menzioni di utenti configurato dall'amministratore. Non ci saranno notifiche."
      group_mentioned:
        one: "Menzionando %{group} notificherai <a href='%{group_link}'>%{count} persona</a>."
        other: "Menzionando %{group} notificherai <a href='%{group_link}'>%{count} persone</a>."
      larger_group_mentioned: "Menzionando %{group} notificherai <a href='%{group_link}'>%{count} persone</a>. Vuoi procedere?"
      cannot_see_mention:
        category: "Hai menzionato %{username} ma non riceverà alcuna notifica perché non ha accesso a questa categoria. Dovrai aggiungerlo ad un gruppo che ha accesso a questa categoria."
        private: "Hai menzionato %{username} ma non riceverà alcuna notifica perché non ha accesso a questo messaggio privato. Dovrai invitarlo a questo messaggio privato."
        muted_topic: "Hai menzionato @%{username} ma non riceverà alcuna notifica perché ha silenziato questo argomento."
        not_allowed: "Hai menzionato @%{username} ma non riceverà alcuna notifica perché non è stato invitato a questo argomento."
      cannot_see_group_mention:
        not_mentionable: "Non puoi menzionare il gruppo @%{group}."
        some_not_allowed:
          one: "Hai menzionato @%{group} ma solo %{count} membro riceverà la notifica perché gli altri membri non sono in grado di vedere questo messaggio personale. Dovrai invitarli a questo messaggio personale."
          other: "Hai menzionato @%{group} ma solo %{count} membri riceveranno la notifica perché gli altri membri non sono in grado di vedere questo messaggio personale. Dovrai invitarli a questo messaggio personale."
        not_allowed: "Hai menzionato @%{group} ma nessuno dei suoi membri riceverà la notifica perché non sono in grado di vedere questo messaggio personale. Dovrai invitarli a questo messaggio personale."
      here_mention:
        one: "Menzionando <b>@%{here}</b>, verrà inviata una notifica a %{count} utente: confermi?"
        other: "Menzionando <b>@%{here}</b>, verrà inviata una notifica a %{count} utenti: confermi?"
      duplicate_link: "Sembra che il tuo collegamento a <b>%{domain}</b> sia già stato pubblicato in questo argomento da <b>@%{username}</b> in <a href='%{post_url}'>una risposta di %{ago}</a> - sei sicuro di volerlo pubblicare ancora?"
      duplicate_link_same_user: "Sembra che tu abbia già pubblicato un link a <b>%{domain}</b> in questo argomento in <a href='%{post_url}'>una risposta il %{ago}</a>: sei sicuro di volerlo pubblicare di nuovo?"
      reference_topic_title: "RE: %{title}"
      error:
        title_missing: "Il titolo è richiesto"
        title_too_short:
          one: "Il titolo deve contenere almeno %{count} carattere"
          other: "Il titolo deve contenere almeno %{count} caratteri"
        title_too_long:
          one: "Il titolo non può contenere più di %{count} carattere"
          other: "Il titolo non può contenere più di %{count} caratteri"
        post_missing: "Il messaggio non può essere vuoto"
        post_length:
          one: "Il messaggio deve contenere almeno %{count} carattere"
          other: "Il messaggio deve contenere almeno %{count} caratteri"
        try_like: "Hai provato ad usare il pulsante %{heart} ?"
        category_missing: "Devi scegliere una categoria"
        tags_missing:
          one: "Devi scegliere almeno %{count} etichetta"
          other: "Devi scegliere almeno %{count} etichette"
        topic_template_not_modified: "Aggiungi dettagli e specificità al tuo argomento modificando il modello di argomento."
      save_edit: "Salva Modifiche"
      overwrite_edit: "Sovrascrivi modifica"
      reply: "Rispondi"
      cancel: "Annulla"
      create_topic: "Crea Argomento"
      create_pm: "Messaggio"
      create_whisper: "Sussurro"
      create_shared_draft: "Crea Bozza condivisa"
      edit_shared_draft: "Modifica Bozza condivisa"
      title: "Oppure premi %{modifier}Invio"
      users_placeholder: "Aggiungi utenti o gruppi"
      title_placeholder: "In breve, di cosa tratta questa discussione?"
      title_or_link_placeholder: "Digita il titolo o incolla qui il collegamento"
      edit_reason_placeholder: "perché stai scrivendo?"
      topic_featured_link_placeholder: "Inserisci il collegamento mostrato con il titolo."
      remove_featured_link: "Rimuovi il collegamento dall'argomento."
      reply_placeholder: "Scrivi qui. Per formattare il testo usa Markdown, BBCode o HTML. Trascina o incolla le immagini."
      reply_placeholder_no_images: "Scrivi qui. Usa Markdown, BBcode o HTML per formattare."
      reply_placeholder_choose_category: "Seleziona una categoria prima di scrivere qui."
      view_new_post: "Visualizza il tuo nuovo messaggio."
      saving: "Salvataggio"
      saved: "Salvato!"
      saved_draft: "Bozza del messaggio in corso. Tocca per riprendere."
      uploading: "Caricamento…"
      show_preview: "mostra anteprima"
      hide_preview: "nascondi anteprima"
      quote_post_title: "Cita l'intero messaggio"
      bold_label: "G"
      bold_title: "Grassetto"
      bold_text: "testo in grassetto"
      italic_label: "I"
      italic_title: "Corsivo"
      italic_text: "testo in corsivo"
      link_title: "Hyperlink"
      link_description: "inserisci qui la descrizione del collegamento"
      link_dialog_title: "Inserisci il collegamento"
      link_optional_text: "titolo opzionale"
      link_url_placeholder: "Incolla un URL o digita per cercare argomenti"
      blockquote_title: "Citazione"
      blockquote_text: "Citazione"
      code_title: "Testo preformattato"
      code_text: "fai rientrare il testo preformattato di 4 spazi"
      paste_code_text: "digita o incolla il codice qui"
      upload_title: "Carica"
      upload_description: "inserisci qui la descrizione del caricamento"
      olist_title: "Elenco Numerato"
      ulist_title: "Elenco Puntato"
      list_item: "Elemento lista"
      toggle_direction: "Attiva Direzione"
      help: "Aiuto Inserimento Markdown"
      collapse: "minimizza il pannello del composer"
      open: "Apri il pannello del composer"
      abandon: "chiudi il composer e scarta la bozza"
      enter_fullscreen: "Espandi il composer a tutto schermo"
      exit_fullscreen: "esci dal composer a tutto schermo"
      exit_fullscreen_prompt: "Premi <kbd>ESC</kbd> per uscire dallo schermo intero."
      show_toolbar: "mostra la barra degli strumenti del Composer"
      hide_toolbar: "nascondi la barra degli strumenti del Composer"
      modal_ok: "OK"
      modal_cancel: "Annulla"
      cant_send_pm: "Spiacenti, non puoi inviare un messaggio a %{username}."
      yourself_confirm:
        title: "Hai dimenticato di aggiungere i destinatari?"
        body: "Per ora il messaggio sarà inviato solo a te stesso!"
      slow_mode:
        error: "Questo argomento è in modalità lenta. Hai già pubblicato qualcosa di recente, potrai scrivere di nuovo tra %{timeLeft}."
      user_not_seen_in_a_while:
        single: "La persona a cui stai inviando messaggi, <b>%{usernames}</b>, non si fa vedere qui da molto tempo: %{time_ago}. Potrebbe non ricevere il tuo messaggio. Prova a usare metodi alternativi per contattare %{usernames}."
        multiple: "Le seguenti persone a cui stai inviando messaggi: <b>%{usernames}</b>, non si fanno vedere qui da molto tempo: %{time_ago}. Potrebbero non ricevere il tuo messaggio. Prova a usare metodi alternativi per contattarli."
      admin_options_title: "Impostazioni dello staff opzionali per l'argomento"
      composer_actions:
        reply: Rispondi
        draft: Bozza
        edit: Modifica
        reply_to_post:
          label: Rispondi al messaggio di %{postUsername}
          desc: Rispondi a uno specifico messaggio
        reply_as_new_topic:
          label: Rispondi con un argomento correlato
          desc: Crea un nuovo argomento collegato a questo argomento
          confirm: È stata salvata una nuova bozza di argomento, che verrà sovrascritta se si crea un argomento collegato.
        reply_as_new_group_message:
          label: Rispondi come nuovo messaggio di gruppo
          desc: Crea un nuovo messaggio iniziando con gli stessi destinatari
        reply_to_topic:
          label: Rispondi all'argomento
          desc: Rispondi all'argomento, non a uno specifico messaggio
        toggle_whisper:
          label: Attiva/disattiva sussurri
          desc: I Sussurri sono visibili solo ai membri dello staff
        create_topic:
          label: "Nuovo Argomento"
          desc: Crea un nuovo argomento
        shared_draft:
          label: "Bozza Condivisa"
          desc: "Crea una bozza di argomento che sarà visibile solo agli utenti autorizzati"
        toggle_topic_bump:
          label: "Interruttore riproposizione argomenti"
          desc: "Rispondi senza cambiare la data dell'ultima risposta"
      reload: "Ricarica"
      ignore: "Ignora"
      image_alt_text:
        aria_label: Testo alternativo per l'immagine
      delete_image_button: Cancella immagine
      toggle_image_grid: Attiva/disattiva la griglia dell'immagine
    notifications:
      tooltip:
        regular:
          one: "%{count} notifica non visualizzata"
          other: "%{count} notifiche non visualizzate"
        message:
          one: "%{count} messaggio non letto"
          other: "%{count} messaggi non letti"
        high_priority:
          one: "%{count} notifica ad alta priorità non letta"
          other: "%{count} notifiche ad alta priorità non lette"
        new_message_notification:
          one: "%{count} notifica di nuovi messaggi"
          other: "%{count} notifiche di nuovi messaggi"
        new_reviewable:
          one: "%{count} nuovo contenuto da rivedere"
          other: "%{count} nuovi contenuti da rivedere"
      title: "notifiche di menzioni @nome, risposte ai tuoi messaggi e argomenti ecc."
      none: "Impossibile caricare le notifiche al momento."
      empty: "Nessuna notifica trovata."
      post_approved: "Il tuo messaggio è stato approvato"
      reviewable_items: "elementi in attesa di revisione"
      watching_first_post_label: "Nuovo Argomento"
      user_moved_post: "Utente %{username} spostato"
      mentioned: "<span>%{username}</span> %{description}"
      group_mentioned: "<span>%{username}</span> %{description}"
      quoted: "<span>%{username}</span> %{description}"
      bookmark_reminder: "<span>%{username}</span> %{description}"
      replied: "<span>%{username}</span> %{description}"
      posted: "<span>%{username}</span> %{description}"
      watching_category_or_tag: "<span>%{username}</span> %{description}"
      edited: "<span>%{username}</span> %{description}"
      liked: "<span>%{username}</span> %{description}"
      liked_2: "<span class='double-user'>%{username}, %{username2}</span> %{description}"
      liked_many:
        one: "<span class='multi-user'>%{username} e %{count} altro</span> %{description}"
        other: "<span class='multi-user'>%{username} e altri %{count}</span> %{description}"
      liked_by_2_users: "%{username}, %{username2}"
      liked_by_multiple_users:
        one: "%{username} e %{count} altro"
        other: "%{username} e altri %{count}"
      liked_consolidated_description:
        one: "ha messo \"mi piace\" a %{count} dei tuoi messaggi"
        other: "ha messo \"mi piace\" a %{count} dei tuoi messaggi"
      liked_consolidated: "<span>%{username}</span> %{description}"
      private_message: "<span>%{username}</span> %{description}"
      invited_to_private_message: "<p><span>%{username}</span> %{description}"
      invited_to_topic: "<span>%{username}</span> %{description}"
      invitee_accepted: "<span>%{username}</span> ha accettato il tuo invito"
      invitee_accepted_your_invitation: "ha accettato il tuo invito"
      moved_post: "<span>%{username}</span> ha spostato %{description}"
      linked: "<span>%{username}</span> %{description}"
      granted_badge: "Ha guadagnato '%{description}'"
      topic_reminder: "<span>%{username}</span> %{description}"
      watching_first_post: "<span>Nuovo Argomento</span> %{description}"
      membership_request_accepted: "Iscrizione accettata in '%{group_name}'"
      membership_request_consolidated:
        one: "%{count} richiesta di iscrizione aperta per '%{group_name}'"
        other: "%{count} richieste di iscrizione aperte per '%{group_name}'"
      reaction: "<span>%{username}</span> %{description}"
      reaction_2: "<span>%{username}, %{username2}</span> %{description}"
      votes_released: "%{description} - completato"
      new_features: "Nuove funzionalità disponibili!"
      admin_problems: "Nuovo avviso sul dashboard del tuo sito"
      dismiss_confirmation:
        body:
          default:
            one: "Vuoi procedere? Hai %{count} notifica importante."
            other: "Vuoi procedere? Hai %{count} notifiche importanti."
          bookmarks:
            one: "Procedere? Hai %{count} promemoria per segnalibri non letto."
            other: "Sei sicuro? Hai %{count} promemoria per segnalibri non letti."
          messages:
            one: "Vuoi procedere? Hai %{count} messaggio personale non letto."
            other: "Vuoi procedere? Hai %{count} messaggi personali non letti."
        dismiss: "Ignora"
        cancel: "Annulla"
      group_message_summary:
        one: "%{count} messaggio in arrivo nella casella %{group_name}"
        other: "%{count} messaggi in arrivo nella casella %{group_name}"
      popup:
        mentioned: '%{username} ti ha menzionato in "%{topic}" - %{site_title}'
        group_mentioned: '%{username} ti ha menzionato in "%{topic}" - %{site_title}'
        quoted: '%{username} ti ha citato in "%{topic}" - %{site_title}'
        replied: '%{username} ti ha risposto in "%{topic}" - %{site_title}'
        posted: '%{username} ha pubblicato qualcosa in "%{topic}" - %{site_title}'
        private_message: '%{username} ti ha inviato un messaggio personale in "%{topic}" - %{site_title}'
        linked: '%{username} ha aggiunto un collegamento a un tuo messaggio da "%{topic}" - %{site_title}'
        watching_first_post: '%{username} ha creato il nuovo argomento "%{topic}" - %{site_title}'
        watching_category_or_tag: '%{username} ha pubblicato qualcosa in "%{topic}" - %{site_title}'
        confirm_title: "Notifiche abilitate - %{site_title}"
        confirm_body: "Operazione riuscita! Le notifiche sono state abilitate."
        custom: "Notifica di %{username} su %{site_title}"
      titles:
        mentioned: "menzionato"
        replied: "nuova risposta"
        quoted: "citato"
        edited: "modificato"
        liked: "nuovo \"mi piace\""
        private_message: "nuovo messaggio privato"
        invited_to_private_message: "invitato ad un Messaggio Privato"
        invitee_accepted: "invito accettato"
        posted: "nuovo messaggio"
        watching_category_or_tag: "nuovo messaggio"
        moved_post: "messaggio spostato"
        linked: "linkato"
        bookmark_reminder: "promemoria segnalibro"
        bookmark_reminder_with_name: "promemoria segnalibro - %{name}"
        granted_badge: "distintivo assegnato"
        invited_to_topic: "invitato ad un Argomento"
        group_mentioned: "gruppo menzionato"
        group_message_summary: "nuovo messaggio di gruppo"
        watching_first_post: "nuovo argomento"
        topic_reminder: "promemoria Argomento"
        liked_consolidated: "nuovi \"Mi piace\""
        post_approved: "messaggio approvato"
        membership_request_consolidated: "nuove richieste di iscrizione"
        reaction: "nuova reazione"
        votes_released: "Il voto è stato sbloccato"
        new_features: "sono state rilasciate nuove funzionalità di Discourse!"
        admin_problems: "nuovo avviso sulla dashboard del tuo sito"
    upload_selector:
      uploading: "In caricamento"
      processing: "Caricamento in corso"
      select_file: "Seleziona File"
      default_image_alt_text: immagine
    search:
      sort_by: "Ordina per"
      relevance: "Rilevanza"
      latest_post: "Ultimo Messaggio"
      latest_topic: "Ultimo Argomento"
      most_viewed: "Più Visti"
      most_liked: "Con più \"Mi Piace\""
      select_all: "Seleziona Tutto"
      clear_all: "Cancella Tutto"
      too_short: "La tua chiave di ricerca è troppo corta."
      open_advanced: "Apri ricerca avanzata"
      clear_search: "Annulla ricerca"
      sort_or_bulk_actions: "Ordina o seleziona in blocco i risultati"
      result_count:
        one: "<span>%{count} risultato per</span><span class='term'>%{term}</span>"
        other: "<span>%{count}%{plus} risultati per</span><span class='term'>%{term}</span>"
      title: "Cerca"
      full_page_title: "Cerca"
      results: "risultati"
      no_results: "Nessun risultato trovato."
      no_more_results: "Nessun altro risultato trovato."
      post_format: "n°%{post_number} da %{username}"
      results_page: "Risultati della ricerca per '%{term}'"
      more_results: "Ci sono troppi risultati. Restringi i criteri di ricerca."
      cant_find: "Non riesci a trovare quello che stai cercando?"
      start_new_topic: "Forse vuoi iniziare un nuovo argomento?"
      or_search_google: "Oppure prova a cercare con Google:"
      search_google: "Prova a cercare con Google:"
      search_google_button: "Google"
      search_button: "Cerca"
      search_term_label: "inserisci la parola chiave di ricerca"
      categories: "Categorie"
      tags: "Etichette"
      in: "in"
      in_this_topic: "in questo argomento"
      in_this_topic_tooltip: "passa alla ricerca di tutti gli argomenti"
      in_messages: "nei messaggi"
      in_messages_tooltip: "passa alla ricerca degli argomenti normali"
      in_topics_posts: "in tutti gli argomenti e i messaggi"
      enter_hint: "o premi Invio"
      in_posts_by: "nei messaggi di @%{username}"
      browser_tip: "%{modifier} + f"
      browser_tip_description: "di nuovo per utilizzare la ricerca nativa del browser"
      recent: "Ricerche recenti"
      clear_recent: "Cancella le ricerche recenti"
      type:
        default: "Argomenti/messaggi"
        users: "Utenti"
        categories: "Categorie"
        categories_and_tags: "Categorie/etichette"
      context:
        user: "Cerca messaggi di @%{username}"
        category: "Cerca nella categoria #%{category}"
        tag: "Cerca l'etichetta #%{tag}"
        topic: "Cerca in questo argomento"
        private_messages: "Cerca messaggi"
      tips:
        category_tag: "filtra per categoria o etichetta"
        author: "filtra per autore del messaggio"
        in: "filtra per metadati (per es. in:title, in:personal, in:pinned)"
        status: "filtra per stato dell'argomento"
        full_search: "avvia la ricerca a pagina intera"
        full_search_key: "%{modifier} + Invio"
        me: "mostra solo i tuoi messaggi"
      advanced:
        title: Filtri avanzati
        posted_by:
          label: Pubblicato da
          aria_label: Filtra per autore del messaggio
        in_category:
          label: Per categorie
        in_group:
          label: Nel Gruppo
        with_badge:
          label: Con Distintivo
        with_tags:
          label: Con etichetta
          aria_label: Filtra usando le etichette
        filters:
          label: Mostra solamente argomenti/messaggi...
          title: cerca solo nel titolo
          likes: su cui ho messo "Mi Piace"
          posted: ho pubblicato in
          created: ho creato
          watching: sto osservando
          tracking: sto seguendo
          private: nei miei messaggi privati
          bookmarks: ho aggiunto ai segnalibri
          first: sono il primissimo post
          pinned: sono appuntati
          seen: che ho letto
          unseen: che non ho letto
          wiki: sono wiki
          images: che includono immagini
          all_tags: Tutte le etichette sopra
        statuses:
          label: In cui gli argomenti
          open: sono aperti
          closed: sono chiusi
          public: sono pubblici
          archived: sono archiviati
          noreplies: hanno zero risposte
          single_user: contengono un singolo utente
        post:
          count:
            label: Messaggi
          min:
            placeholder: minimo
            aria_label: filtra per numero minimo di messaggi
          max:
            placeholder: massimo
            aria_label: filtra per numero massimo di messaggi
          time:
            label: Pubblicato
            aria_label: Filtra per data di pubblicazione
            before: prima del
            after: dopo il
        views:
          label: Visualizzazioni
        min_views:
          placeholder: minimo
          aria_label: filtra per visualizzazioni minime
        max_views:
          placeholder: massimo
          aria_label: filtra per visualizzazioni massime
        additional_options:
          label: "Filtra per numero di messaggi e visualizzazioni dell'argomento"
    hamburger_menu: "menu"
    new_item: "nuovo"
    go_back: "indietro"
    not_logged_in_user: "pagina utente con riepilogo delle attività correnti e delle impostazioni"
    current_user: "vai alla pagina utente"
    view_all: "visualizza tutto in %{tab}"
    user_menu:
      generic_no_items: "Non ci sono elementi in questo elenco."
      sr_menu_tabs: "Schede del menu utente"
      view_all_notifications: "visualizza tutte le notifiche"
      view_all_bookmarks: "visualizza tutti i segnalibri"
      view_all_messages: "visualizza tutti i messaggi personali"
      tabs:
        all_notifications: "Tutte le notifiche"
        replies: "Risposte"
        replies_with_unread:
          one: "Risposte : %{count} risposta non letta"
          other: "Risposte : %{count} risposte non lette"
        mentions: "Menzioni"
        mentions_with_unread:
          one: "Menzioni: %{count} menzione non letta"
          other: "Menzioni: %{count} menzioni non lette"
        likes: "Mi piace"
        likes_with_unread:
          one: "Mi piace: %{count} Mi piace non letto"
          other: "Mi piace: %{count} Mi piace non letti"
        watching: "Argomenti osservati"
        watching_with_unread:
          one: "Argomenti osservati: %{count} argomento osservato non letto"
          other: "Argomenti osservati: %{count} argomenti osservati non letti"
        messages: "Messaggi personali"
        messages_with_unread:
          one: "Messaggi personali: %{count} messaggio non letto"
          other: "Messaggi personali: %{count} messaggi non letti"
        bookmarks: "Segnalibri"
        bookmarks_with_unread:
          one: "Segnalibri: %{count} segnalibro non letto"
          other: "Segnalibri: %{count} segnalibri non letti"
        review_queue: "Coda di revisione"
        review_queue_with_unread:
          one: "Coda di revisione: %{count} elemento necessita di revisione"
          other: "Coda di revisione: %{count} elementi necessitano di revisione"
        other_notifications: "Altre notifiche"
        other_notifications_with_unread:
          one: "Altre notifiche: %{count} notifica non letta"
          other: "Altre notifiche: %{count} notifiche non lette"
        profile: "Profilo"
      reviewable:
        view_all: "visualizza tutti gli elementi da rivedere"
        queue: "Coda"
        deleted_user: "(utente cancellato)"
        deleted_post: "(messaggio cancellato)"
        post_number_with_topic_title: "messaggio #%{post_number} - %{title}"
        new_post_in_topic: "nuovo messaggio in %{title}"
        user_requires_approval: "%{username} richiede l'approvazione"
        default_item: "elemento da rivedere #%{reviewable_id}"
    topics:
      new_messages_marker: "ultima visita"
      bulk:
        confirm: "Conferma"
        select_all: "Seleziona Tutto"
        clear_all: "Deseleziona Tutto"
        unlist_topics: "Rendi argomenti invisibili"
        relist_topics: "Ripubblica Argomenti"
        reset_bump_dates: "Reimposta la date di riproposizione"
        defer: "Leggi più tardi"
        delete: "Elimina argomenti"
        dismiss: "Ignora"
        dismiss_read: "Ignora tutti i non letti"
        dismiss_read_with_selected:
          one: "Ignora %{count} argomento non letto"
          other: "Ignora %{count} argomenti non letti"
        dismiss_button: "Ignora…"
        dismiss_button_with_selected:
          one: "Ignora (%{count})…"
          other: "Ignora (%{count})…"
        dismiss_tooltip: "Ignora solo i nuovi messaggi o smetti di seguire gli argomenti"
        also_dismiss_topics: "Smetti di seguire questi argomenti in modo che non vengano più visualizzati come non letti per me"
        dismiss_new: "Ignora i nuovi messaggi"
        dismiss_new_modal:
          title: "Ignora nuovi"
          topics: "Ignora nuovi argomenti"
<<<<<<< HEAD
          posts: "Ignora nuovi messaggi"
=======
          posts: "Ignora nuove risposte"
          topics_with_count:
            one: "Ignora %{count} nuovo argomento"
            other: "Ignora %{count} nuovi argomenti"
          replies_with_count:
            one: "Ignora %{count} nuova risposta"
            other: "Ignora %{count} nuove risposte"
          replies: "Ignora nuove risposte"
>>>>>>> b2b1e721
          untrack: "Smetti di tenere traccia di questi argomenti in modo che non vengano più visualizzati nel mio nuovo elenco"
        dismiss_new_with_selected:
          one: "Ignora (%{count}) nuovo"
          other: "Ignora i nuovi (%{count})"
        toggle: "interruttore di selezione multipla degli argomenti"
        actions: "Azioni Multiple"
        change_category: "Imposta categoria..."
        close_topics: "Chiudi argomenti"
        archive_topics: "Archivia argomenti"
        move_messages_to_inbox: "Sposta nella posta in arrivo"
        notification_level: "Notifiche…"
        change_notification_level: "Modifica livello di notifica"
        choose_new_category: "Scegli la nuova categoria per gli argomenti:"
        selected:
          one: "Hai selezionato <b>%{count}</b> argomento."
          other: "Hai selezionato <b>%{count}</b> argomenti."
        change_tags: "Sostituisci Etichette"
        append_tags: "Aggiungi Etichette"
        choose_new_tags: "Scegli nuove etichette per i seguenti argomenti:"
        choose_append_tags: "Scegli nuove etichette da aggiungere a questi argomenti:"
        changed_tags: "Le etichette per quegli argomenti sono state cambiate."
        remove_tags: "Rimuovi tutte le etichette"
        confirm_remove_tags:
          one: "Tutti i tag verranno rimossi da questo argomento. Sei sicuro?"
          other: "Tutti i tag verranno rimossi da <b>%{count}</b> argomenti. Sei sicuro?"
        progress:
          one: "Avanzamento: <strong>%{count}</strong> argomento"
          other: "Avanzamento: <strong>%{count}</strong> argomenti"
      none:
        unread: "Non ci sono argomenti non letti."
        unseen: "Non hai argomenti non visualizzati."
        new: "Non ci sono nuovi argomenti."
        read: "Non hai ancora letto nessun argomento."
        posted: "Non hai ancora scritto in nessun argomento."
        latest: "Non hai nuovi messaggi da leggere!"
        bookmarks: "Non hai ancora argomenti nei segnalibri."
        category: "Non ci sono argomenti in %{category}."
        top: "Non ci sono argomenti popolari."
        filter: "Non ci sono argomenti."
        educate:
          new: '<p>I tuoi nuovi argomenti appariranno qui. Per impostazione predefinita, gli argomenti sono considerati nuovi e mostreranno un <span class="badge new-topic badge-notification" style="vertical-align:middle;line-height:inherit;"></span>indicatore se sono stati creati negli ultimi 2 giorni.</p><p>Visita le tue <a href="%{userPrefsUrl}">preferenze</a> per cambiare questa opzione.</p>'
          unread: "<p>I tuoi argomenti non letti appaiono qui.</p><p>Per impostazione predefinita, gli argomenti sono considerati non letti e mostreranno un contatore <span class=\"badge unread-posts badge-notification\">1</span> se :</p><ul><li>Hai creato l'argomento</li><li>Hai risposto all'argomento</li><li>Hai letto l'argomento per più di 5 minuti</li></ul><p>Oppure se hai esplicitamente impostato l'argomento come Seguito o in Osservazione attivando \U0001F514 in ogni argomento.</p><p>Visita le tue <a href=\"%{userPrefsUrl}\">preferenze</a> per cambiare queste impostazioni.</p>"
          new_new: "<p>I tuoi nuovi argomenti verranno visualizzati qui e verranno visualizzati anche i tuoi argomenti non letti. Per impostazione predefinita, gli argomenti sono considerati nuovi e mostreranno un indicatore <span class=\"badge new-topic badge-notification\" style=\"vertical-align:middle;line-height:inherit;\"></span> se sono stati creati negli ultimi 2 giorni. Gli argomenti non letti mostreranno un contatore <span class=\"badge unread-posts badge-notification\">1</span> se: hai creato l'argomento, hai risposto all'argomento, hai letto l'argomento per più di 5 minuti o se hai esplicitamente impostato l'argomento su Seguito o in Osservazione attivando \U0001F514 in ogni argomento.</p><p>Visita le tue <a href=\"%{userPrefsUrl}\">preferenze</a> per modificare questa impostazione.</p>"
      bottom:
        latest: "Non ci sono altri argomenti più recenti."
        posted: "Non ci sono altri argomenti pubblicati."
        read: "Non ci sono altri argomenti letti."
        new: "Non ci sono altri argomenti nuovi."
        unread: "Non ci sono altri argomenti non letti."
        unseen: "Non ci sono altri argomenti non letti."
        category: "Non ci sono altri argomenti nella categoria %{category}."
        tag: "Non ci sono altri argomenti con l'etichetta %{tag}."
        top: "Non ci sono altri argomenti popolari."
        bookmarks: "Non ci sono ulteriori argomenti nei segnalibri."
        filter: "Non ci sono altri argomenti."
<<<<<<< HEAD
=======
    topic_bulk_actions:
      close_topics:
        name: "Chiudi argomenti"
>>>>>>> b2b1e721
    topic:
      filter_to:
        one: "%{count} messaggio in questo argomento"
        other: "%{count} messaggi in questo argomento"
      create: "Nuovo Argomento"
      create_disabled_category: "Non hai l'autorizzazione per creare argomenti in questa categoria"
      create_long: "Crea un nuovo Argomento"
      open_draft: "Apri Bozza"
      private_message: "Inizia a scrivere un messaggio"
      archive_message:
        help: "Sposta il messaggio nel tuo archivio"
        title: "Archivia"
      move_to_inbox:
        title: "Sposta in posta in arrivo"
        help: "Sposta il messaggio di nuovo nella posta in arrivo"
      defer:
        help: "Contrassegna come non letto"
        title: "Leggi più tardi"
      list: "Argomenti"
      new: "nuovo argomento"
      unread: "non letto"
      new_topics:
        one: "%{count} nuovo argomento"
        other: "%{count} nuovi argomenti"
      unread_topics:
        one: "%{count} argomento non letto"
        other: "%{count} argomenti non letti"
      title: "Argomento"
      invalid_access:
        title: "L'argomento è privato"
        description: "Spiacenti, non puoi accedere a questo argomento!"
        login_required: "Devi accedere per vedere questo argomento."
      server_error:
        title: "Errore di caricamento dell'argomento"
        description: "Spiacenti, non è stato possibile caricare questo argomento, probabilmente per un errore di connessione. Per favore riprova. Se il problema persiste, faccelo sapere."
      not_found:
        title: "Argomento non trovato"
        description: "Spiacenti, non abbiamo trovato l'argomento. Forse è stato rimosso da un moderatore?"
      unread_posts:
        one: "hai %{count} messaggio non letto in questo argomento"
        other: "hai %{count} messaggi non letti in questo argomento"
      likes:
        one: "c'è %{count} \"Mi piace\" in questo argomento"
        other: "ci sono %{count} \"Mi piace\" in questo argomento"
      back_to_list: "Torna all'Elenco argomenti"
      options: "Opzioni Argomento"
      show_links: "mostra i collegamenti in questo argomento"
      collapse_details: "comprimi i dettagli dell'argomento"
      expand_details: "espandi i dettagli dell'argomento"
      read_more_in_category: "Vuoi saperne di più? Sfoglia altri argomenti in %{categoryLink} o <a href='%{latestLink}'>visualizza gli argomenti più recenti</a>."
      read_more: "Vuoi saperne di più? <a href='%{categoryLink}'>Sfoglia tutte le categorie</a> o <a href='%{latestLink}'>visualizza gli argomenti più recenti</a>."
      unread_indicator: "Nessun utente ha ancora letto l'ultimo messaggio di questo Argomento."
      participant_groups: "Gruppi partecipanti"
      read_more_MF: |
        { HAS_UNREAD_AND_NEW, select,
          true {
            { UNREAD, plural,
                 =0 {}
                one {C'è <a href="{basePath}/unread"># argomento non letto</a>}
              other {Ci sono <a href="{basePath}/unread"># argomenti non letti</a>}
            }
            { NEW, plural,
                 =0 {}
                one { e <a href="{basePath}/new"># nuovo</a> argomento rimanente,}
              other { e <a href="{basePath}/new"># nuovi</a> argomenti rimanenti,}
            }
          }
          false {
            { UNREAD, plural,
                 =0 {}
                one {C'è <a href="{basePath}/unread"># argomento non letto</a> rimanente,}
              other {Ci sono <a href="{basePath}/unread"># argomenti non letti</a> rimanenti,}
            }
            { NEW, plural,
                 =0 {}
                one {C'è <a href="{basePath}/new"># nuovo</a> argomento rimanente,}
              other {Ci sono <a href="{basePath}/new"># nuovi</a> argomenti rimanenti,}
            }
          }
          other {}
        }
        { HAS_CATEGORY, select,
          true { oppure puoi sfogliare altri argomenti in {categoryLink}}
          false { oppure puoi <a href="{basePath}/latest">visualizzare gli argomenti più recenti</a>}
          other {}
        }
      created_at: "Creazione: %{date}"
      bumped_at: "Più recente: %{date}"
      browse_all_categories_latest: "<a href='%{basePath}/categories'>Sfoglia tutte le categorie</a> o <a href='%{basePath}/latest'>visualizza gli argomenti più recenti</a>."
      browse_all_categories_latest_or_top: "<a href='%{basePath}/categories'>Sfoglia tutte le categorie</a>, <a href='%{basePath}/latest'>visualizza gli argomenti più recenti</a> oppure guarda dall'inizio:"
      browse_all_tags_or_latest: "<a href='%{basePath}/tags'>Sfoglia tutte le etichette</a> o <a href='%{basePath}/latest'>visualizza gli argomenti più recenti</a>."
      suggest_create_topic: Pronto per <a href>iniziare una nuova conversazione?</a>
      jump_reply: "Passa alla posizione originale del messaggio"
      jump_reply_aria: "Passa al messaggio di @%{username} nella sua posizione originale"
      deleted: "L'argomento è stato eliminato"
      slow_mode_update:
        title: "Modalità lenta"
        select: "Gli utenti possono pubblicare in questo argomento solo una volta ogni:"
        description: "Per promuovere discussioni ponderate in argomenti in rapida evoluzione o controversi, gli utenti devono attendere prima di pubblicare nuovamente in questo argomento."
        enable: "Attiva"
        update: "Aggiorna"
        enabled_until: "Abilitato fino a:"
        remove: "Disattiva"
        hours: "Ore:"
        minutes: "Minuti:"
        seconds: "Secondi:"
        durations:
          10_minutes: "10 minuti"
          15_minutes: "15 minuti"
          30_minutes: "30 Minuti"
          45_minutes: "45 Minuti"
          1_hour: "1 ora"
          2_hours: "2 Ore"
          4_hours: "4 ore"
          8_hours: "8 Ore"
          12_hours: "12 Ore"
          24_hours: "24 Ore"
          custom: "Durata personalizzata"
      slow_mode_notice:
        duration: "Devi aspettare %{duration} tra ciascun messaggio inserito in questo argomento"
      topic_status_update:
        title: "Timer Argomento"
        save: "Imposta Timer"
        num_of_hours: "Numero di ore:"
        num_of_days: "Numero di giorni:"
        remove: "Rimuovi Timer"
        publish_to: "Pubblica Su:"
        when: "Quando:"
        time_frame_required: "Seleziona un intervallo di tempo"
        min_duration: "La durata deve essere maggiore di 0"
        max_duration: "La durata deve essere inferiore a 20 anni"
        duration: "Durata"
      publish_to_category:
        title: "Pianifica Pubblicazione"
      temp_open:
        title: "Apri Temporaneamente"
      auto_reopen:
        title: "Apri automaticamente Argomento"
      temp_close:
        title: "Chiudi Temporaneamente"
      auto_close:
        title: "Chiudi Automaticamente argomento"
        label: "Chiude automaticamente l'argomento dopo:"
        error: "Per favore inserisci un valore valido."
        based_on_last_post: "Non chiudere finché l'ultimo messaggio nell'argomento non ha raggiunto questa durata."
      auto_close_after_last_post:
        title: "Chiudi automaticamente l'argomento dopo l'ultimo messaggio"
      auto_delete:
        title: "Elimina Automaticamente Argomento"
      auto_bump:
        title: "Riproponi automaticamente l’argomento"
      reminder:
        title: "Ricordamelo"
      auto_delete_replies:
        title: "Elimina Automaticamente Risposte"
      status_update_notice:
        auto_open: "Questo argomento verrà automaticamente aperto %{timeLeft}"
        auto_close: "Questo argomento si chiuderà automaticamente in %{timeLeft}."
        auto_publish_to_category: "Questo argomento verrà pubblicato su <a href=%{categoryUrl}>#%{categoryName}</a> %{timeLeft}"
        auto_close_after_last_post: "Questo Argomento si chiuderà %{duration} dopo l'ultima risposta."
        auto_delete: "Questo argomento verrà automaticamente cancellato %{timeLeft}."
        auto_bump: "Questo argomento sarà riproposto automaticamente tra %{timeLeft}."
        auto_reminder: "Questo argomento ti verrà ricordato %{timeLeft}."
        auto_delete_replies: "Le risposte in questo argomento vengono automaticamente cancellate dopo %{duration}."
      auto_close_title: "Impostazioni di auto-chiusura"
      auto_close_immediate:
        one: "L'ultimo messaggio nell'argomento risale a %{count} ora fa, per cui l'argomento verrà chiuso immediatamente."
        other: "L'ultimo messaggio nell'argomento risale a %{count} ore fa, per cui l'argomento verrà chiuso immediatamente."
      auto_close_momentarily:
        one: "L'ultimo messaggio dell'argomento risale a %{count} ora fa, quindi l'argomento verrà chiuso momentaneamente."
        other: "L'ultimo messaggio dell'argomento risale a %{count} ore fa, quindi l'argomento verrà chiuso momentaneamente."
      timeline:
        back: "Indietro"
        back_description: "Torna indietro al tuo ultimo messaggio non letto"
        replies_short: "%{current} / %{total}"
      progress:
        title: Avanzamento lettura argomento
        jump_prompt: "vai a…"
        jump_prompt_of:
          one: "di %{count} messaggio"
          other: "di %{count} messaggi"
        jump_prompt_long: "Vai a…"
        jump_prompt_to_date: "ad oggi"
        jump_prompt_or: "o"
      notifications:
        title: cambia la frequenza con cui sarai avvertito su questo argomento
        reasons:
          mailing_list_mode: "Hai la modalità mailing list abilitata, verrai notificato delle risposte a questo argomento via email."
          "3_10": "Riceverai notifiche perché stai osservando un'etichetta in questo argomento."
          "3_10_stale": "Riceverai notifiche perché in passato stavi osservando un’etichetta su questo argomento."
          "3_6": "Riceverai notifiche perché stai osservando questa categoria."
          "3_6_stale": "Riceverai notifiche perché hai osservato questa categoria in passato."
          "3_5": "Riceverai notifiche poiché hai iniziato ad osservare questo argomento automaticamente."
          "3_2": "Riceverai notifiche perché stai osservando questo argomento."
          "3_1": "Riceverai notifiche perché hai creato questo argomento."
          "3": "Riceverai notifiche perché stai osservando questo argomento."
          "2_8": "Vedrai un conteggio delle nuove risposte perché stai seguendo questa categoria."
          "2_8_stale": "Vedrai un conteggio delle nuove risposte perché hai seguito questa categoria in passato."
          "2_4": "Vedrai un conteggio delle nuove risposte perché hai pubblicato una risposta in questo argomento."
          "2_2": "Vedrai un conteggio delle nuove risposte perché stai seguendo questo argomento."
          "2": 'Vedrai un conteggio delle nuove risposte perché <a href="%{basePath}/u/%{username}/preferences/notifications">hai letto questo argomento</a>.'
          "1_2": "Riceverai notifiche se qualcuno menziona il tuo @nome o ti risponde."
          "1": "Riceverai notifiche se qualcuno menziona il tuo @nome o ti risponde."
          "0_7": "Stai ignorando tutte le notifiche di questa categoria."
          "0_2": "Stai ignorando tutte le notifiche di questo argomento."
          "0": "Stai ignorando tutte le notifiche di questo argomento."
        watching_pm:
          title: "In osservazione"
          description: "Riceverai una notifica per ogni nuova risposta a questo messaggio, e comparirà un conteggio delle nuove risposte."
        watching:
          title: "In osservazione"
          description: "Riceverai una notifica per ogni nuova risposta in questo argomento, e comparirà un conteggio delle nuove risposte."
        tracking_pm:
          title: "Seguito"
          description: "Per questo messaggio personale apparirà un conteggio delle nuove risposte. Riceverai una notifica se qualcuno menziona il tuo @nome o ti risponde."
        tracking:
          title: "Seguito"
          description: "Per questo argomento apparirà un conteggio delle nuove risposte. Riceverai una notifica se qualcuno menziona il tuo @nome o ti risponde."
        regular:
          title: "Normale"
          description: "Riceverai una notifica se qualcuno menziona il tuo @nome o ti risponde."
        regular_pm:
          title: "Normale"
          description: "Riceverai una notifica se qualcuno menziona il tuo @nome o ti risponde."
        muted_pm:
          title: "Silenziato"
          description: "Non riceverai mai notifiche di alcun tipo per questo messaggio."
        muted:
          title: "Silenziato"
          description: "Non riceverai mai notifiche di alcun tipo su questo argomento, che non apparirà tra i più recenti."
      actions:
        title: "Azioni"
        recover: "Ripristina Argomento"
        delete: "Cancella Argomento"
        open: "Apri Argomento"
        close: "Chiudi Argomento"
        multi_select: "Seleziona Messaggi..."
        slow_mode: "Imposta modalità lenta..."
        timed_update: "Imposta il timer per l'argomento…"
        pin: "Appunta Argomento..."
        unpin: "Spunta Argomento..."
        unarchive: "Annulla archiviazione Argomento"
        archive: "Archivia Argomento"
        invisible: "Nascondi argomento"
        visible: "Metti l'argomento in elenco"
        reset_read: "Reimposta Dati di lettura"
        make_public: "Rendi l'argomento pubblico…"
        make_private: "Rendi Messaggio Personale"
        reset_bump_date: "Reimposta la data di riproposizione"
      feature:
        pin: "Appunta Argomento"
        unpin: "Spunta Argomento"
        pin_globally: "Appunta Argomento Globalmente"
        make_banner: "Crea argomento banner"
        remove_banner: "Rimuovi Argomento banner"
      reply:
        title: "Rispondi"
        help: "inizia a comporre una risposta a questo argomento"
      share:
        title: "Condividi Argomento"
        extended_title: "Condividi un collegamento"
        help: "condividi un collegamento a questo argomento"
        instructions: "Condividi un link a questo argomento:"
        copied: "Link all'argomento copiato."
        restricted_groups:
          one: "Visibile solo ai membri del gruppo: %{groupNames}"
          other: "Visibile solo ai membri dei gruppi: %{groupNames}"
        invite_users: "Invita"
      print:
        title: "Stampa"
        help: "Apri una versione facilmente stampabile di questo argomento"
      flag_topic:
        title: "Segnala"
        help: "segnala questo argomento o invia una notifica privata"
        success_message: "Hai segnalato questo argomento con successo."
      make_public:
        title: "Converti in argomento pubblico"
        choose_category: "Scegli una categoria per l'argomento pubblico:"
      feature_topic:
        title: "Poni argomento in primo piano"
        pin: "Poni questo argomento in cima alla categoria %{categoryLink} fino a"
        unpin: "Rimuovi questo argomento dalla cima della categoria %{categoryLink}."
        unpin_until: "Rimuovi questo argomento dalla cima della categoria %{categoryLink} o attendi fino a <strong>%{until}</strong>."
        pin_note: "Gli utenti possono spuntare gli argomenti individualmente per loro stessi."
        pin_validation: "È richiesta una data per appuntare questo argomento."
        not_pinned: "Non ci sono argomenti appuntati in %{categoryLink}."
        already_pinned:
          one: "Argomenti attualmente appuntati in %{categoryLink}: <strong class='badge badge-notification unread'>%{count}</strong>"
          other: "Argomenti attualmente appuntati in %{categoryLink}: <strong class='badge badge-notification unread'>%{count}</strong>"
        pin_globally: "Poni questo argomento in cima a tutte le liste di argomenti fino a"
        confirm_pin_globally:
          one: "Hai già %{count} argomento appuntato globalmente. Troppi argomenti appuntati possono rappresentare un fastidio per gli utenti nuovi e anonimi. Sei sicuro di voler appuntare un altro argomento globalmente?"
          other: "Hai già %{count} argomenti appuntati globalmente. Troppi argomenti appuntati possono rappresentare un fastidio per gli utenti nuovi e anonimi. Sei sicuro di voler appuntare un altro argomento globalmente?"
        unpin_globally: "Togli questo argomento dalla cima di tutti gli elenchi di argomenti."
        unpin_globally_until: "Rimuovi questo argomento dalla cima di tutte le liste di argomenti o attendi fino a <strong>%{until}</strong>."
        global_pin_note: "Gli utenti possono spuntare gli argomenti individualmente per loro stessi."
        not_pinned_globally: "Non ci sono argomenti appuntati globalmente."
        already_pinned_globally:
          one: "Argomenti attualmente appuntati globalmente: <strong class='badge badge-notification unread'>%{count}</strong>"
          other: "Argomenti attualmente appuntati globalmente: <strong class='badge badge-notification unread'>%{count}</strong>"
        make_banner: "Rendi questo argomento un banner che apparirà in cima a tutte le pagine."
        remove_banner: "Rimuovi il banner che appare in cima a tutte le pagine."
        banner_note: "Gli utenti possono nascondere il banner chiudendolo. Solo un argomento per volta può diventare un banner."
        no_banner_exists: "Non c'è alcun argomento banner."
        banner_exists: "<strong class='badge badge-notification unread'>C'è</strong> attualmente un argomento banner."
      inviting: "Invito…"
      automatically_add_to_groups: "Questo invito include anche l'accesso ai seguenti gruppi:"
      invite_private:
        title: "Invita al Messaggio"
        email_or_username: "Email o Utente di chi invita"
        email_or_username_placeholder: "indirizzo email o nome utente"
        action: "Invita"
        success: "Abbiamo invitato l'utente a partecipare a questo messaggio."
        success_group: "Abbiamo invitato il gruppo a partecipare a questo messaggio."
        error: "Spiacenti, si è verificato un errore durante l'invito dell'utente."
        not_allowed: "Spiacenti, l'utente non può essere invitato."
        group_name: "nome gruppo"
      controls: "Impostazioni Argomento"
      invite_reply:
        title: "Invita"
        username_placeholder: "nome utente"
        action: "Invia Invito"
        help: "invita altri su questo argomento via email o tramite notifiche"
        to_forum: "Invieremo una breve e-mail consentendo al tuo amico di iscriversi immediatamente tramite clic su un link."
        discourse_connect_enabled: "Inserisci il nome utente della persona che vorresti invitare su questo argomento."
        to_topic_blank: "Inserisci il nome utente o l'indirizzo email della persona che vorresti invitare su questo argomento."
        to_topic_email: "Hai inserito un indirizzo email. Invieremo una email di invito che permetterà al tuo amico di rispondere subito a questo argomento."
        to_topic_username: "Hai inserito un nome utente. Gli invieremo una notifica con un collegamento per invitarlo su questo argomento."
        to_username: "Inserisci il nome utente della persona che vorresti invitare. Gli invieremo una notifica con un collegamento di invito a questo argomento."
        email_placeholder: "nome@esempio.com"
        success_email: "Abbiamo inviato un invito via email a <b>%{invitee}</b>. Ti avvertiremo quando l'invito verrà utilizzato. Controlla la sezione \"inviti\" sulla tua pagina utente per tracciarne lo stato."
        success_username: "Abbiamo invitato l'utente a partecipare all'argomento."
        error: "Spiacenti, non siamo riusciti ad invitare questa persona. E' stata per caso già invitata (gli inviti sono limitati)? "
        success_existing_email: "Esiste già un utente con email <b>%{emailOrUsername}</b>. Lo abbiamo invitato a partecipare a questo argomento."
      login_reply: "Accedi per Rispondere"
      filters:
        n_posts:
          one: "%{count} messaggio"
          other: "%{count} messaggi"
        cancel: "Rimuovi filtro"
      move_to:
        title: "Sposta in"
        action: "sposta in"
        error: "Si è verificato un errore spostando i messaggi."
      split_topic:
        title: "Sposta in un nuovo argomento"
        action: "sposta in un nuovo argomento"
        topic_name: "Titolo del nuovo Argomento"
        radio_label: "Nuovo Argomento"
        error: "Si è verificato un errore spostando il messaggio nel nuovo argomento."
        instructions:
          one: "Stai per creare un nuovo argomento riempiendolo con il messaggio che hai selezionato."
          other: "Stai per creare un nuovo argomento riempiendolo con i <b>%{count}</b> messaggi che hai selezionato."
      merge_topic:
        title: "Sposta in Argomento Esistente"
        action: "sposta in un argomento esistente"
        error: "Si è verificato un errore spostando i messaggi nell'argomento."
        radio_label: "Argomento Esistente"
        instructions:
          one: "Per favore scegli l'argomento dove spostare il messaggio."
          other: "Per favore scegli l'argomento di destinazione dove spostare i <b>%{count}</b> messaggi."
        chronological_order: "mantieni l'ordine cronologico dopo l'unione"
      move_to_new_message:
        title: "Sposta in un nuovo messaggio"
        action: "sposta in un nuovo messaggio"
        message_title: "Titolo del nuovo messaggio"
        radio_label: "Nuovo messaggio"
        participants: "Partecipanti"
        instructions:
          one: "Stai per creare un nuovo messaggio riempiendolo con il messaggio che hai selezionato."
          other: "Stai per creare un nuovo messaggio riempiendolo con i <b>%{count}</b> messaggi che hai selezionato."
      move_to_existing_message:
        title: "Sposta in un messaggio esistente"
        action: "sposta in un messaggio esistente"
        radio_label: "Messaggio Esistente"
        participants: "Partecipanti"
        instructions:
          one: "Scegli il messaggio verso il quale vorresti spostare questo post."
          other: "Scegli il messaggio verso il quale vorresti spostare questi <b>%{count}</b> post."
      merge_posts:
        title: "Unisci Messaggi Selezionati"
        action: "unisci messaggi selezionati"
        error: "Si è verificato un errore nell'unire i messaggi selezionati."
      publish_page:
        title: "Pubblicazione Pagine"
        publish: "Pubblica"
        description: "Quando un argomento viene pubblicato come pagina, l'URL può essere condiviso e verrà visualizzato con uno stile personalizzato."
        slug: "Abbreviazione"
        public: "Pubblico"
        public_description: "Le persone possono vedere la pagina anche se l'argomento associato è privato."
        publish_url: "La tua pagina è stata pubblicata su:"
        topic_published: "Il tuo argomento è stato pubblicato su:"
        preview_url: "La tua pagina sarà pubblicata su:"
        invalid_slug: "Spiacenti, non puoi pubblicare questa pagina."
        unpublish: "Annulla pubblicazione"
        unpublished: "La tua pagina non è stata pubblicata e non è più accessibile."
        publishing_settings: "Impostazioni di Pubblicazione"
      change_owner:
        title: "Cambia Proprietario"
        action: "cambia proprietà"
        error: "Si è verificato un errore durante il cambio di proprietà dei messaggi."
        placeholder: "nome utente del nuovo proprietario"
        instructions:
          one: "Per favore, scegli un nuovo proprietario per il messaggio che apparteneva a <b>@%{old_user}</b>"
          other: "Per favore, scegli un nuovo proprietario per i %{count} messaggi che appartenevano a <b>@%{old_user}</b>"
        instructions_without_old_user:
          one: "Scegli un nuovo proprietario per il messaggio"
          other: "Scegli un nuovo proprietario per i %{count} messaggi"
      change_timestamp:
        title: "Cambia marca temporale…"
        action: "cambia marca temporale"
        invalid_timestamp: "La marca temporale non può essere nel futuro."
        error: "Errore durante la modifica della marca temporale dell'argomento."
        instructions: "Seleziona la nuova marca temporale per l'argomento. I messaggi nell'argomento saranno aggiornati in modo che abbiano lo stesso intervallo temporale."
      multi_select:
        select: "scegli"
        selected: "selezionati (%{count})"
        select_post:
          label: "seleziona"
          title: "Aggiungi il messaggio alla selezione"
        selected_post:
          label: "selezionato"
          title: "Clicca per rimuovere un messaggio dalla selezione"
        select_replies:
          label: "seleziona +risposte"
          title: "Aggiungi il messaggio e tutte le risposte alla selezione"
        select_below:
          label: "seleziona +seguenti"
          title: "Aggiungi questo messaggio e tutti quelli seguenti alla selezione"
        delete: elimina i selezionati
        cancel: annulla selezione
        select_all: seleziona tutto
        deselect_all: deseleziona tutto
        description:
          one: Hai selezionato <b>%{count}</b> messaggio.
          other: "Hai selezionato <b>%{count}</b> messaggi."
      deleted_by_author_simple: "(argomento eliminato dall'autore)"
    post:
      confirm_delete: "Vuoi davvero eliminare questo messaggio?"
      quote_reply: "Cita"
      quote_reply_shortcut: "Cita (o premi q)"
      quote_edit: "Modifica"
      quote_edit_shortcut: "Modifica (o premi e)"
      quote_share: "Condividi"
      edit_reason: "Motivo:"
      post_number: "messaggio %{number}"
      ignored: "Contenuto ignorato"
      wiki_last_edited_on: "wiki modificata l'ultima volta il %{dateTime}"
      last_edited_on: "messaggio modificato l'ultima volta il %{dateTime}"
      edit_history: "cronologia delle modifiche del messaggio"
      reply_as_new_topic: "Rispondi come Argomento collegato"
      reply_as_new_private_message: "Rispondi come nuovo messaggio agli stessi destinatari"
      continue_discussion: "Continua la discussione da %{postLink}:"
      follow_quote: "vai al messaggio citato"
      show_full: "Mostra Messaggio Completo"
      show_hidden: "Visualizza contenuto ignorato."
      deleted_by_author_simple: "(messaggio eliminato dall'autore)"
      collapse: "comprimi"
      sr_collapse_replies: "Comprimi risposte incorporate"
      sr_date: "Data di pubblicazione"
      sr_expand_replies:
        one: "Questo messaggio ha %{count} risposta"
        other: "Questo messaggio ha %{count} risposte"
      expand_collapse: "espandi/comprimi"
      sr_below_embedded_posts_description: "risposte al messaggio n°%{post_number}"
      sr_embedded_reply_description: "risposta di @%{username} al messaggio n°%{post_number}"
      locked: "un membro dello Staff ha bloccato le modifiche a questo messaggio"
      gap:
        one: "visualizza %{count} risposta nascosta"
        other: "visualizza %{count} riposte nascoste"
      sr_reply_to: "Rispondi al messaggio %{post_number} di @%{username}"
      notice:
        new_user: "Per la prima volta %{user} ha inviato un messaggio. Diamogli il benvenuto nella nostra comunità!"
        returning_user: "Era da un bel po' che %{user} non si faceva vedere: l'ultimo messaggio risale a %{time}."
      unread: "Messaggio non letto"
      has_replies:
        one: "%{count} Risposta"
        other: "%{count} Risposte"
      has_replies_count: "%{count}"
      unknown_user: "(utente sconosciuto/eliminato)"
      has_likes_title:
        one: "%{count} persona ha messo \"Mi piace\" a questo messaggio"
        other: "%{count} persone hanno messo \"Mi piace\" a questo messaggio"
      has_likes_title_only_you: "hai messo \"Mi piace\" a questo messaggio"
      has_likes_title_you:
        one: "tu e un'altra persona avete messo \"Mi piace\" a questo messaggio"
        other: "tu e altre %{count} persone avete messo \"Mi piace\" a questo messaggio"
      sr_post_like_count_button:
        one: "Questo messaggio è piaciuto a %{count} persona. Clicca per sapere chi è"
        other: "Questo messaggio è piaciuto a %{count} persone. Clicca per sapere chi sono"
      sr_post_read_count_button:
        one: "%{count} persona ha letto questo messaggio. Clicca per sapere chi è"
        other: "%{count} persone hanno letto questo messaggio. Clicca per sapere chi sono"
      filtered_replies_hint:
        one: "Visualizza questo messaggio e la sua risposta"
        other: "Visualizza questo messaggio e le sue %{count} risposte"
      filtered_replies_viewing:
        one: "Visualizzazione di %{count} risposta a"
        other: "Visualizzazione di %{count} risposte a"
      in_reply_to: "Carica messaggio padre"
      view_all_posts: "Visualizza tutti i messaggi"
      errors:
        create: "Spiacenti, si è verificato un errore nel creare il tuo messaggio. Prova di nuovo."
        edit: "Spiacenti, si è verificato un errore nel modificare il tuo messaggio. Prova di nuovo."
        upload: "Spiacenti, si è verificato un errore durante il caricamento del file %{file_name}. Prova di nuovo."
        backup_too_large: "Siamo spiacenti, il file di backup è troppo grande."
        file_too_large: "Spiacenti, ma questo file è troppo grande (la dimensione massima è %{max_size_kb}kb). Perché non lo carichi su un servizio di cloud sharing per poi incollarne qui il collegamento?"
        file_size_zero: "Spiacenti, sembra che qualcosa sia andato storto, il file che stai tentando di caricare è di 0 byte. Per favore riprova."
        file_too_large_humanized: "Purtroppo questo file è troppo grande (la dimensione massima consentita è %{max_size}). Prova a caricare il file su un servizio di condivisione in cloud e poi copia qui il link."
        too_many_uploads: "Spiacenti, puoi caricare un solo file per volta."
        too_many_dragged_and_dropped_files:
          one: "Spiacenti, puoi caricare solo %{count} file alla volta."
          other: "Spiacenti, puoi caricare solo %{count} file alla volta."
        upload_not_authorized: "Spiacenti, il file che stai cercando di caricare non è autorizzato (estensioni autorizzate: %{authorized_extensions})."
        no_uploads_authorized: "Spiacenti, non ci sono file che possono essere caricati."
        image_upload_not_allowed_for_new_user: "Spiacenti, i nuovi utenti non possono caricare immagini."
        attachment_upload_not_allowed_for_new_user: "Spiacenti, i nuovi utenti non possono caricare allegati."
        attachment_download_requires_login: "Spiacenti, devi effettuare l'accesso per poter scaricare gli allegati."
      cancel_composer:
        confirm: "Cosa vorresti fare con il tuo messaggio?"
        discard: "Elimina"
        save_draft: "Salva la bozza"
        keep_editing: "Continua modifica"
      via_email: "questo messaggio è arrivato via email"
      via_auto_generated_email: "questo messaggio è arrivato tramite una email auto generata"
      whisper: "questo messaggio è un sussurro privato per i moderatori"
      whisper_groups: "questo messaggio è un sussurro privato visibile solo a %{groupNames}"
      wiki:
        about: "questo messaggio è una wiki"
      few_likes_left: "Grazie per aver condiviso affetto! Hai ancora pochi \"Mi piace\" rimasti per oggi."
      controls:
        reply: "inizia a comporre una risposta a questo messaggio"
        like: "metti \"Mi piace\" al messaggio"
        has_liked: "ti è piaciuto questo messaggio"
        read_indicator: "utenti che leggono questo messaggio"
        undo_like: "rimuovi il \"Mi piace\""
        edit: "modifica questo messaggio"
        edit_action: "Modifica"
        edit_anonymous: "Spiacenti, devi effettuare l'accesso per poter modificare questo messaggio."
        flag: "segnala privatamente questo messaggio o invia una notifica privata"
        delete: "cancella questo messaggio"
        undelete: "recupera questo messaggio"
        share: "condividi un collegamento a questo messaggio"
        copy_title: "copia un collegamento a questo messaggio negli appunti"
        link_copied: "Link copiato!"
        more: "Altro"
        delete_replies:
          confirm: "Vuoi eliminare anche le risposte a questo messaggio?"
          direct_replies:
            one: "Sì, e %{count} risposta diretta"
            other: "Sì, e %{count} risposte dirette"
          all_replies:
            one: "Sì, e %{count} risposta."
            other: "Sì, e tutte le %{count} risposte"
          just_the_post: "No, solo questo messaggio"
        admin: "azioni post-amministrazione"
        permanently_delete: "Elimina definitivamente"
        permanently_delete_confirmation: "Sicuro di voler eliminare definitivamente questo messaggio? Non sarà possibile recuperarlo."
        wiki: "Rendi Wiki"
        unwiki: "Rimuovi Wiki"
        convert_to_moderator: "Aggiungi Colore Staff"
        revert_to_regular: "Rimuovi Colore Staff"
        rebake: "Ricrea HTML"
        publish_page: "Pubblicazione Pagina"
        unhide: "Mostra nuovamente"
        change_owner: "Cambia proprietà…"
        grant_badge: "Assegna distintivo…"
        lock_post: "Blocca Messaggio"
        lock_post_description: "impedisci all'autore di modificare questo messaggio"
        unlock_post: "Sblocca messaggio"
        unlock_post_description: "consenti all'autore di modificare questo messaggio"
        delete_topic_disallowed_modal: "Non hai il permesso di eliminare questo Argomento. Se davvero lo vuoi eliminare, segnalalo all'attenzione dei moderatori spiegando le tue motivazioni."
        delete_topic_disallowed: "non hai il permesso di eliminare questo argomento"
        delete_topic_confirm_modal:
          one: "Questo argomento ha attualmente più di %{count} visualizzazione e potrebbe essere una destinazione di ricerca popolare. Sei sicuro di voler eliminare completamente questo argomento, invece di modificarlo per migliorarlo?"
          other: "Questo argomento ha attualmente più di %{count} visualizzazioni e potrebbe essere una destinazione di ricerca popolare. Sei sicuro di voler eliminare completamente questo argomento, invece di modificarlo per migliorarlo?"
        delete_topic_confirm_modal_yes: "Sì, elimina questo argomento"
        delete_topic_confirm_modal_no: "No, mantieni questo argomento"
        delete_topic_error: "Si è verificato un errore durante l'eliminazione di questo argomento"
        delete_topic: "elimina argomento"
        add_post_notice: "Aggiungi un avviso per lo staff…"
        change_post_notice: "Modifica avviso dello staff..."
        delete_post_notice: "Elimina avviso dello staff"
        remove_timer: "rimuovi il timer"
        edit_timer: "modifica timer"
      actions:
        people:
          like:
            one: "ha messo \"Mi piace\""
            other: "hanno messo \"Mi piace\""
          read:
            one: "ha letto"
            other: "hanno letto"
          like_capped:
            one: "e a %{count} persona è piaciuto"
            other: "e ad altre %{count} persone è piaciuto"
          read_capped:
            one: "e %{count} ha letto"
            other: "e altri %{count} hanno letto"
          sr_post_likers_list_description: "utenti a cui è piaciuto questo messaggio"
          sr_post_readers_list_description: "utenti che hanno letto questo messaggio"
        by_you:
          off_topic: "L'hai segnalato come fuori tema"
          spam: "L'hai segnalato come spam"
          inappropriate: "L'hai segnalato come inappropriato"
          notify_moderators: "L'hai segnalato per un controllo dei moderatori"
          notify_user: "Hai inviato un messaggio a questo utente"
      delete:
        confirm:
          one: "Vuoi davvero eliminare il messaggio?"
          other: "Vuoi davvero eliminare questi %{count} messaggi?"
      merge:
        confirm:
          one: "Vuoi unire questi messaggi?"
          other: "Vuoi unire questi %{count} messaggi?"
      revisions:
        controls:
          first: "Prima revisione"
          previous: "Revisione precedente"
          next: "Prossima revisione"
          last: "Ultima revisione"
          hide: "Nascondi revisione"
          show: "Mostra revisione"
          destroy: "Elimina revisioni"
          destroy_confirm: "Vuoi davvero eliminare tutte le revisioni di questo messaggio? L'azione è irreversibile."
          revert: "Ripristina revisione %{revision}"
          edit_wiki: "Modifica Wiki"
          edit_post: "Modifica Messaggio"
          comparing_previous_to_current_out_of_total: "<strong>%{previous}</strong> %{icon} <strong>%{current}</strong> / %{total}"
        displays:
          inline:
            title: "Mostra il risultato con le aggiunte e le rimozioni in linea"
            button: "HTML"
          side_by_side:
            title: "Mostra le differenze dei risultati affiancati"
            button: "HTML"
          side_by_side_markdown:
            title: "Mostra le differenze nei sorgenti affiancati"
            button: "Sorgente"
      raw_email:
        displays:
          raw:
            title: "Mostra la sorgente della email"
            button: "Sorgente"
          text_part:
            title: "Mostra la parte testuale della email"
            button: "Testo"
          html_part:
            title: "Mostra la parte html della email"
            button: "HTML"
      bookmarks:
        create: "Crea un segnalibro"
        create_for_topic: "Crea un segnalibro per quest'argomento"
        edit: "Modifica Segnalibro"
        edit_for_topic: "Modifica il segnalibro per quest'argomento"
        updated: "Aggiornato"
        name: "Nome"
        name_placeholder: "A cosa serve questo segnalibro?"
        name_input_label: "Nome del segnalibro"
        set_reminder: "Ricordamelo"
        options: "Opzioni"
        actions:
          delete_bookmark:
            name: "Cancella segnalibro"
            description: "Rimuove il segnalibro dal tuo profilo e interrompe tutti i promemoria per il segnalibro"
          edit_bookmark:
            name: "Modifica Segnalibro"
            description: "Modifica il nome del segnalibro o modifica la data e l'ora del promemoria"
          clear_bookmark_reminder:
            name: "Cancella promemoria"
            description: "Cancella la data e l'ora del promemoria"
          pin_bookmark:
            name: "Blocca il segnalibro"
            description: "Blocca il segnalibro. Questo lo farà apparire in cima all'elenco dei segnalibri."
          unpin_bookmark:
            name: "Sblocca il segnalibro"
            description: "Sblocca il segnalibro. Non apparirà più in cima all'elenco dei segnalibri."
      filtered_replies:
        viewing_posts_by: "Visualizzazione di %{post_count} messaggi di"
        viewing_subset: "Alcune risposte sono compresse"
        viewing_summary: "Leggendo le risposte principali di questo argomento"
        post_number: "%{username}, messaggio n. %{post_number}"
        show_all: "Mostra tutto"
      share:
        title: "Condividi Messaggio n°%{post_number}"
        instructions: "Condividi un collegamento a questo messaggio:"
    category:
      none: "(nessuna categoria)"
      all: "Tutte le categorie"
      choose: "categoria&hellip;"
      edit: "Modifica"
      edit_title: "Modifica questa categoria"
      edit_dialog_title: "Modifica: %{categoryName}"
      view: "Visualizza Argomenti della Categoria"
      back: "Torna alla categoria"
      general: "Generale"
      settings: "Impostazioni"
      topic_template: "Modello"
      tags: "Etichette"
      tags_allowed_tags: "Limita queste Etichette a questa Categoria:"
      tags_allowed_tag_groups: "Limita questi gruppi di Etichette a questa Categoria:"
      tags_placeholder: "Elenco (opzionale) delle etichette permesse"
      tags_tab_description: "Le etichette e i gruppi di etichette sopra specificati saranno disponibili solo in questa categoria e nelle altre categorie che li specificano. Non saranno disponibili per l'uso in altre categorie."
      tag_groups_placeholder: "Elenco (opzionale) dei gruppi di etichette permessi"
      manage_tag_groups_link: "Gestisci gruppi di etichette"
      allow_global_tags_label: "Consenti anche ulteriori Etichette"
      required_tag_group:
        description: "Richiedi che i nuovi argomenti abbiano etichette dai seguenti gruppi:"
        delete: "Cancella"
        add: "Aggiungi il gruppo di etichette richiesto"
        placeholder: "seleziona un gruppo di etichette…"
      topic_featured_link_allowed: "Consenti collegamenti in primo piano in questa categoria"
      delete: "Elimina Categoria"
      create: "Crea Categoria"
      create_long: "Crea una nuova categoria"
      save: "Salva Categoria"
      slug: "Abbreviazione della categoria"
      slug_placeholder: "(Facoltativo) parole-sillabate per URL"
      creation_error: Si è verificato un errore nella creazione della categoria.
      save_error: Si è verificato un errore durante il salvataggio della categoria.
      name: "Nome Categoria"
      description: "Descrizione"
      logo: "Immagine Categoria"
      logo_dark: "Immagine del logo della categoria Modalità scura"
      background_image: "Immagine di sfondo della categoria"
      background_image_dark: "Immagine di sfondo della categoria per il tema scuro"
      badge_colors: "Colori dei distintivi"
      background_color: "Colore di sfondo"
      foreground_color: "Colore in primo piano"
      name_placeholder: "Una o due parole al massimo"
      color_placeholder: "Qualsiasi colore web"
      delete_confirm: "Vuoi cancellare questa categoria?"
      delete_error: "Si è verificato un errore durante la cancellazione della categoria."
      list: "Elenca Categorie"
      no_description: "Aggiungi una descrizione alla categoria."
      change_in_category_topic: "Modifica Descrizione"
      already_used: "Questo colore è già stato usato in un'altra categoria."
      security: "Sicurezza"
      security_add_group: "Aggiungi un gruppo"
      permissions:
        group: "Gruppo"
        see: "Vedi"
        reply: "Rispondi"
        create: "Crea"
        no_groups_selected: "Nessun gruppo ha ottenuto l'accesso; questa categoria sarà visibile solo allo staff."
        everyone_has_access: 'Questa categoria è pubblica, tutti possono vedere, rispondere e creare messaggi. Per limitare i permessi, rimuovere uno o più permessi concessi al gruppo "tutti".'
        toggle_reply: "Attiva/Disattiva permesso di risposta"
        toggle_full: "Attiva/Disattiva permesso di creazione"
        inherited: 'Questo permesso è ereditato da "tutti"'
      special_warning: "Attenzione: questa è una categoria predefinita e le impostazioni di sicurezza ne vietano la modifica. Se non vuoi usare questa categoria, cancellala invece di modificarla."
      uncategorized_security_warning: "Questa è una Categoria speciale. È utilizzata come area di parcheggio per gli Argomenti senza Categoria. Non può avere impostazioni di sicurezza."
      uncategorized_general_warning: 'Questa è una Categoria speciale. È usata come Categoria predefinita per i nuovi Argomenti senza una Categoria selezionata. Se vuoi prevenire questo comportamento e forzare la scelta di una Categoria, <a href="%{settingLink}">per favore disabilita l''impostazione qui</a>. Se vuoi cambiare il nome o la descrizione, vai a <a href="%{customizeLink}">Personalizza / Contenuto Testuale</a>.'
      pending_permission_change_alert: "Non hai aggiunto %{group} a questa categoria; fai clic su questo pulsante per aggiungerlo."
      images: "Immagini"
      email_in: "Indirizzo email personalizzato:"
      email_in_tooltip: "Puoi separare più indirizzi e-mail con il carattere |."
      email_in_allow_strangers: "Accetta email da utenti anonimi senza alcun account"
      email_in_disabled: "La pubblicazione di nuovi argomenti tramite e-mail è disabilitata. Per abilitare la pubblicazione di nuovi argomenti via e-mail, abilita l'impostazione <a href='%{setting_url}'>'email in'</a>."
      mailinglist_mirror: "La categoria si comporta come una mailing list"
      show_subcategory_list: "Mostra la lista delle sottocategorie sopra agli argomenti in questa categoria."
      read_only_banner: "Testo dell'annuncio quando un utente non può creare un argomento in questa categoria:"
      num_featured_topics: "Numero degli argomenti mostrati nella pagina delle categorie:"
      subcategory_num_featured_topics: "Numero degli argomenti in evidenza nella pagina della categoria superiore"
      all_topics_wiki: "Rendi i nuovi argomenti automaticamente delle wiki"
      allow_unlimited_owner_edits_on_first_post: "Consenti al proprietario modifiche illimitate sul primo messaggio"
      subcategory_list_style: "Stile Lista Sottocategorie:"
      sort_order: "Lista Argomenti Ordinata Per:"
      default_view: "Lista Argomenti Predefinita:"
      default_top_period: "Periodo Predefinito Argomenti Popolari:"
      default_list_filter: "Filtro predefinito della lista:"
      allow_badges_label: "Permetti l'assegnazione di distintivi in questa categoria"
      edit_permissions: "Modifica Permessi"
      reviewable_by_group: "Oltre che dal personale, i contenuti di questa categoria possono essere revisionati anche da:"
      review_group_name: "nome gruppo"
      require_topic_approval: "Richiedi l'approvazione di un moderatore per tutti i nuovi argomenti"
      require_reply_approval: "Richiedi l'approvazione di un moderatore per tutte le nuove risposte"
      this_year: "quest'anno"
      position: "Posizione nella pagina delle Categorie:"
      default_position: "Posizione predefinita"
      position_disabled: "Le categorie verranno visualizzate in ordine di attività. Per controllare l'ordine delle categorie negli elenchi, abilita l'impostazione <a href='%{url}'>'posizioni di categoria fisse'</a>."
      minimum_required_tags: "Numero minimo di etichette richieste per argomento:"
      default_slow_mode: 'Attiva la "modalità lenta" per i nuovi argomenti in questa categoria.'
      parent: "Categoria Superiore"
      num_auto_bump_daily: "Numero di argomenti aperti da riproporre automaticamente ogni giorno:"
      auto_bump_cooldown_days: "Numero minimo di giorni prima di affrontare nuovamente lo stesso argomento:"
      navigate_to_first_post_after_read: "Vai al primo messaggio dopo che gli argomenti vengono letti"
      notifications:
        title: "cambia il livello di notifica per questa categoria"
        watching:
          title: "In osservazione"
          description: "Osserverai automaticamente tutti gli argomenti in questa categoria. Riceverai notifiche per ogni nuovo messaggio in ogni argomento, e apparirà il conteggio delle nuove risposte."
        watching_first_post:
          title: "Osservazione Primo Messaggio"
          description: "Riceverai una notifica di nuovi argomenti in questa categoria, ma non per le risposte agli argomenti."
        tracking:
          title: "Seguita"
          description: "Seguirai automaticamente tutti gli argomenti in questa categoria. Riceverai una notifica se qualcuno menziona il tuo @nome o ti risponde, e apparirà un conteggio delle nuove risposte."
        regular:
          title: "Normale"
          description: "Riceverai una notifica se qualcuno menziona il tuo @nome o ti risponde."
        muted:
          title: "Silenziato"
          description: "Non riceverai notifiche circa i nuovi argomenti in questa categoria, inoltre essi non appariranno tra i \"Più recenti\"."
      search_priority:
        label: "Priorità della ricerca"
        options:
          normal: "Normale"
          ignore: "Ignora"
          very_low: "Molto Bassa"
          low: "Bassa"
          high: "Alta"
          very_high: "Molto Alta"
      sort_options:
        default: "predefinito"
        likes: "Mi piace"
        op_likes: "\"Mi Piace\" del Messaggio Originale"
        views: "Visualizzazioni"
        posts: "Messaggi"
        activity: "Attività"
        posters: "Partecipanti"
        category: "Categoria"
        created: "Creazione"
      sort_ascending: "Crescente"
      sort_descending: "Decrescente"
      subcategory_list_styles:
        rows: "Righe"
        rows_with_featured_topics: "Righe con argomenti in primo piano"
        boxes: "Riquadri"
        boxes_with_featured_topics: "Riquadri con argomenti in primo piano"
      settings_sections:
        general: "Generale"
        moderation: "Moderazione"
        appearance: "Aspetto"
        email: "Email"
      list_filters:
        all: "tutti gli argomenti"
        none: "nessuna sottocategoria"
      colors_disabled: "Non puoi selezionare i colori perché lo stile della categoria è impostato su 'none'."
    flagging:
      title: "Grazie per aver contribuito a favorire la civile convivenza della nostra comunità!"
      action: "Segnala Messaggio"
      take_action: "Esegui azione…"
      take_action_options:
        default:
          title: "Nascondi messaggio"
          details: "Raggiungi immediatamente la soglia di segnalazione, nascondi il messaggio e accetta tutte le segnalazioni in sospeso"
        suspend:
          title: "Sospendi utente"
          details: "Raggiungi la soglia delle segnalazioni e sospendi l'utente"
        silence:
          title: "Silenzia utente"
          details: "Raggiungi la soglia delle segnalazioni e silenzia l'utente"
      notify_action: "Messaggio"
      official_warning: "Avvertimento Ufficiale"
      delete_spammer: "Cancella Spammer"
      flag_for_review: "Coda per la revisione"
      delete_confirm_MF: |
        Stai per cancellare {POSTS, plural, one {<b>#</b> messaggio} other {<b>#</b> messaggi}} e {TOPICS, plural, one {<b>#</b> argomento} other {<b>#</b> argomenti}} di questo utente, rimuovere il suo account, bloccare le registrazioni dal suo indirizzo IP <b>{ip_address}</b> e aggiungere il suo indirizzo email <b>{email}</b> ad un elenco di indirizzi bloccati permanente. Sei sicuro che questo utente sia veramente uno spammer?
      yes_delete_spammer: "Sì, cancella lo spammer"
      ip_address_missing: "(N/D)"
      hidden_email_address: "(nascosto)"
      submit_tooltip: "Invia la segnalazione privata"
      take_action_tooltip: "Raggiungi immediatamente la soglia di segnalazione, nascondi il messaggio e accetta tutte le segnalazioni in sospeso"
      cant: "Spiacenti, al momento non puoi segnalare questo messaggio."
      notify_staff: "Notifica staff privatamente"
      formatted_name:
        off_topic: "E' fuori tema"
        inappropriate: "È inappropriato"
        spam: "È spam"
      custom_placeholder_notify_user: "Sii dettagliato, costruttivo e sempre gentile."
      notify_user_textarea_label: "Messaggio per l'utente"
      custom_placeholder_notify_moderators: "Facci sapere esattamente cosa ti preoccupa, fornendo collegamenti pertinenti ed esempi ove possibile."
      notify_moderators_textarea_label: "Messaggio per i moderatori"
      custom_message:
        at_least:
          one: "inserisci almeno %{count} carattere"
          other: "inserisci almeno %{count} caratteri"
        more:
          one: "%{count} mancante…"
          other: "%{count} mancanti…"
        left:
          one: "%{count} rimanente"
          other: "%{count} rimanenti..."
    flagging_topic:
      title: "Grazie per aver contribuito a favorire la civile convivenza della nostra comunità!"
      action: "Segnala Argomento"
      notify_action: "Messaggio"
    topic_map:
      title: "Riepilogo Argomento"
      participants_title: "Autori Assidui"
      links_title: "Collegamenti popolari"
      links_shown: "Mostra altri collegamenti…"
      clicks:
        one: "%{count} click"
        other: "%{count} clic"
    post_links:
      about: "espandi altri collegamenti per questo messaggio"
      title:
        one: "un altro"
        other: "altri %{count}"
    topic_statuses:
      warning:
        help: "Questo è un avvertimento ufficiale."
      bookmarked:
        help: "Hai aggiunto questo argomento ai segnalibri"
      locked:
        help: "Questo argomento è chiuso; non sono ammesse nuove risposte"
      archived:
        help: "Questo argomento è archiviato; è bloccato e non può essere modificato"
      locked_and_archived:
        help: "Questo argomento è chiuso e archiviato; non sono ammesse nuove risposte e non può essere modificato"
      unpinned:
        title: "Spuntato"
        help: "Questo argomento è sbloccato per te; verrà visualizzato in ordine normale"
      pinned_globally:
        title: "Appuntato Globalmente"
        help: "Questo argomento è appuntato globalmente; verrà mostrato sempre in cima sia agli argomenti recenti sia nella sua categoria."
      pinned:
        title: "Appuntato"
        help: "Questo argomento è appuntato per te; verrà mostrato in cima alla sua categoria"
      unlisted:
        help: "Questo argomento è invisibile; non verrà mostrato nella liste di argomenti ed è possibile accedervi solo tramite collegamento diretto"
      personal_message:
        title: "Questo argomento è un messaggio personale"
        help: "Questo argomento è un messaggio personale"
    posts: "Messaggi"
    pending_posts:
      label: "In attesa"
      label_with_count: "In attesa (%{count})"
    posts_likes_MF: |
      Questo argomento ha {count, plural, one {# risposta} other {# risposte}} {ratio, select,
        low {con un'alta percentuale di 'mi piace' sulle risposte}
        med {con una percentuale molto alta di 'mi piace' sulle risposte}
        high {con una percentuale estremamente alta di 'mi piace' sulle risposte}
        other {}}
    latest_poster_link: "Profilo di %{username}, ultimo a pubblicare"
    original_post: "Messaggio Originale"
    views: "Visualizzazioni"
    sr_views: "Ordina per visualizzazioni"
    views_lowercase:
      one: "visita"
      other: "visite"
    replies: "Risposte"
    sr_replies: "Ordina per risposte"
    views_long:
      one: "questo argomento è stato visto una volta"
      other: "questo argomento è stato visto %{number} volte"
    activity: "Attività"
    sr_activity: "Ordina per attività"
    likes: "Mi piace"
    sr_likes: "Ordina per n° di \"mi piace\""
    sr_op_likes: "Ordina per n° di \"mi piace\" al post originale"
    likes_lowercase:
      one: "mi piace"
      other: "mi piace"
    users: "Utenti"
    users_lowercase:
      one: "utente"
      other: "utenti"
    category_title: "Categoria"
    history_capped_revisions: "Cronologia, ultime 100 revisioni"
    history: "Cronologia"
    raw_email:
      title: "Email In Arrivo"
      not_available: "Non disponibile!"
    categories_list: "Lista Categorie"
    filters:
      with_topics: "%{filter} argomenti"
      with_category: "%{filter} %{category} argomenti"
      filter:
        title: "Filtro"
        button:
          label: "Filtro"
      latest:
        title: "Recenti"
        title_with_count:
          one: "Recente (%{count})"
          other: "Recenti (%{count})"
        help: "argomenti con messaggi recenti"
      read:
        title: "Letti"
        help: "argomenti che hai letto, in ordine di lettura"
      categories:
        title: "Categorie"
        title_in: "Categoria - %{categoryName}"
        help: "tutti gli argomenti raggruppati per categoria"
      unread:
        title: "Non letti"
        title_with_count:
          one: "Non letto (%{count})"
          other: "Non letti (%{count})"
        help: "argomenti che stai osservando o seguendo contenenti messaggi non letti"
        lower_title_with_count:
          one: "%{count} non letto"
          other: "%{count} non letti"
      unseen:
        title: "Non visualizzati"
        lower_title: "non visualizzati"
        help: "nuovi argomenti e argomenti che stai osservando o seguendo contenenti messaggi non letti"
      new:
        lower_title_with_count:
          one: "%{count} nuovo"
          other: "%{count} nuovi"
        lower_title: "nuovi"
        title: "Nuovi"
        title_with_count:
          one: "Nuovo (%{count})"
          other: "Nuovi (%{count})"
        help: "argomenti creati negli ultimi giorni"
        all: "Tutti"
        all_with_count: "Tutti (%{count})"
        topics: "Argomenti"
        topics_with_count: "Argomenti (%{count})"
        replies: "Risposte"
        replies_with_count: "Risposte (%{count})"
      posted:
        title: "I miei Messaggi"
        help: "argomenti in cui hai scritto"
      bookmarks:
        title: "Segnalibri"
        help: "argomenti che hai aggiunto ai segnalibri"
      category:
        title: "%{categoryName}"
        title_with_count:
          one: "%{categoryName} (%{count})"
          other: "%{categoryName} (%{count})"
        help: "argomenti recenti nella categoria %{categoryName}"
      top:
        title: "Popolari"
        help: "gli argomenti più attivi nell'ultimo anno, mese, settimana o giorno"
        all:
          title: "Tutti"
        yearly:
          title: "Annuale"
        quarterly:
          title: "Trimestrale"
        monthly:
          title: "Mensile"
        weekly:
          title: "Settimanale"
        daily:
          title: "Giornaliero"
        all_time: "Tutti"
        this_year: "Anno"
        this_quarter: "Trimestre"
        this_month: "Mese"
        this_week: "Settimana"
        today: "Oggi"
    browser_update: 'Purtroppo, <a href="https://www.discourse.org/faq/#browser">il tuo browser non è supportato</a>. Per visualizzare i contenuti multimediali, <a href="https://browsehappy.com">passa a un browser supportato</a>, accedi e rispondi.'
    permission_types:
      full: "Crea / Rispondi / Visualizza"
      create_post: "Rispondi / Visualizza"
      readonly: "Visualizza"
    preloader_text: "Caricamento"
    lightbox:
      download: "scarica"
      open: "immagine originale"
      previous: "Precedente (tasto freccia a sinistra)"
      next: "Successivo (tasto freccia a destra)"
      counter: "%curr% di %total%"
      close: "Chiudi (Esc)"
      content_load_error: 'Caricamento <a href="%url%">del contenuto</a> non riuscito.'
      image_load_error: 'Caricamento <a href="%url%">dell''immagine</a> non riuscito.'
    experimental_lightbox:
      image_load_error: "Caricamento dell'immagine non riuscito."
      screen_reader_image_title: "Immagine %{current} di %{total}: %{title}"
      buttons:
        next: "Successivo (tasto freccia destra o giù)"
        previous: "Precedente (tasto freccia sinistra o freccia su)"
        close: "Chiudi (Esc)"
        download: "Scarica l'immagine"
        newtab: "Apri l'immagine in una nuova scheda"
        zoom: "Zoom immagine in/out (tasto Z)"
        rotate: "Ruota immagine (tasto R)"
        fullscreen: "Attiva/Disattiva modalità a schermo intero del browser (tasto M)"
        carousel: "Visualizza tutte le immagini in un carosello (tasto A)"
        retry: "Riprova a caricare l'immagine"
    cannot_render_video: Questo video non può essere visualizzato perché il tuo browser non supporta il codec.
    keyboard_shortcuts_help:
      shortcut_key_delimiter_comma: ", "
      shortcut_key_delimiter_plus: "+"
      shortcut_delimiter_or: "%{shortcut1} o %{shortcut2}"
      shortcut_delimiter_slash: "%{shortcut1}/%{shortcut2}"
      shortcut_delimiter_space: "%{shortcut1} %{shortcut2}"
      title: "Tasti di scelta rapida"
      short_title: "Scorciatoie"
      jump_to:
        title: "Vai a"
        home: "%{shortcut} Home"
        latest: "%{shortcut} Recenti"
        new: "%{shortcut} Nuovi"
        unread: "%{shortcut} Non letti"
        categories: "%{shortcut} Categorie"
        top: "%{shortcut} Inizio"
        bookmarks: "%{shortcut} Segnalibri"
        profile: "%{shortcut} Profilo"
        messages: "%{shortcut} Messaggi"
        drafts: "%{shortcut} Bozze"
        next: "%{shortcut} Argomento successivo"
        previous: "%{shortcut} Argomento precedente"
      navigation:
        title: "Navigazione"
        jump: "%{shortcut} Vai al messaggio #"
        back: "%{shortcut} Indietro"
        up_down: "%{shortcut} Sposta la selezione &uarr; &darr;"
        open: "%{shortcut} Apri argomento selezionato"
        next_prev: "%{shortcut} Sezione successiva/precedente"
        go_to_unread_post: "%{shortcut} Vai al primo messaggio non letto"
      application:
        title: "Applicazione"
        create: "%{shortcut} Crea un nuovo argomento"
        notifications: "%{shortcut} Apri notifiche"
        hamburger_menu: "%{shortcut} Apri il menu hamburger"
        user_profile_menu: "%{shortcut} Apri menu utente"
        show_incoming_updated_topics: "%{shortcut} Mostra argomenti aggiornati"
        search: "%{shortcut} Cerca"
        help: "%{shortcut} Apri la legenda tasti"
        dismiss_new: "%{shortcut} Ignora i nuovi"
        dismiss_topics: "%{shortcut} Ignora Argomenti"
        log_out: "%{shortcut} Disconnetti"
      composing:
        title: "Scrittura"
        return: "%{shortcut} Ritorna al composer"
        fullscreen: "%{shortcut} Composer a tutto schermo"
        insert_current_time: "%{shortcut} Inserisci l'ora attuale"
      bookmarks:
        title: "Aggiunta segnalibro"
        enter: "%{shortcut} Salva e chiudi"
        later_today: "%{shortcut} Più tardi oggi"
        later_this_week: "%{shortcut} Più tardi questa settimana"
        tomorrow: "%{shortcut} Domani"
        next_week: "%{shortcut} La prossima settimana"
        next_month: "%{shortcut} Il prossimo mese"
        next_business_week: "%{shortcut} Inizio della prossima settimana"
        next_business_day: "%{shortcut} Il prossimo giorno lavorativo"
        custom: "%{shortcut} Data e ora personalizzate"
        none: "%{shortcut} Nessun promemoria"
        delete: "%{shortcut} Cancella segnalibro"
      actions:
        title: "Azioni"
        bookmark_topic: "%{shortcut} Aggiungi/togli argomento nei segnalibri"
        pin_unpin_topic: "%{shortcut} Appunta/spunta argomento"
        share_topic: "%{shortcut} Condividi argomento"
        share_post: "%{shortcut} Condividi messaggio"
        reply_as_new_topic: "%{shortcut} Rispondi come argomento collegato"
        reply_topic: "%{shortcut} Rispondi all'argomento"
        reply_post: "%{shortcut} Rispondi al messaggio"
        quote_post: "%{shortcut} Cita messaggio"
        like: "%{shortcut} Metti \"Mi piace\" al messaggio"
        flag: "%{shortcut} Segnala messaggio"
        bookmark: "%{shortcut} Aggiungi un segnalibro al messaggio"
        edit: "%{shortcut} Modifica messaggio"
        delete: "%{shortcut} Cancella messaggio"
        mark_muted: "%{shortcut} Silenzia argomento"
        mark_regular: "%{shortcut} Argomento normale (predefinito)"
        mark_tracking: "%{shortcut} Segui argomento"
        mark_watching: "%{shortcut} Osserva argomento"
        print: "%{shortcut} Stampa argomento"
        defer: "%{shortcut} Rinvia lettura argomento"
        topic_admin_actions: "%{shortcut} Apri azioni amministrative sull'argomento"
        archive_private_message: "%{shortcut} Attiva/disattiva l'archiviazione del messaggio privato"
      search_menu:
        title: "Menu Cerca"
        prev_next: "%{shortcut} Sposta la selezione su e giù"
        insert_url: "%{shortcut} Inserisci la selezione nello strumento di composizione aperto"
        full_page_search: "%{shortcut} Avvia la ricerca a pagina intera"
    badges:
      earned_n_times:
        one: "Ha guadagnato questo distintivo %{count} volta"
        other: "Ha guadagnato questo distintivo %{count} volte"
      granted_on: "Assegnato il %{date}"
      others_count:
        one: "Concesso ad altri %{count} volta"
        other: "Concesso ad altri %{count} volte"
      title: Distintivi
      allow_title: "Puoi usare questo distintivo come titolo"
      multiple_grant: "Puoi guadagnarlo più volte"
      badge_count:
        one: "%{count} Distintivo"
        other: "%{count} Distintivi"
      more_badges:
        one: "+%{count} altro"
        other: "+ altri %{count}"
      awarded:
        one: "%{number} assegnato"
        other: "%{number} assegnati"
      select_badge_for_title: Seleziona un distintivo da usare come tuo titolo
      none: "(nessuno)"
      successfully_granted: "Distintivo %{badge} assegnato con successo a %{username}"
      badge_grouping:
        getting_started:
          name: Per iniziare
        community:
          name: Comunità
        trust_level:
          name: Livello di attendibilità
        other:
          name: Altri
        posting:
          name: Pubblicazione
      favorite_max_reached: "Non puoi aggiungere altri distintivi ai preferiti."
      favorite_max_not_reached: "Imposta questo distintivo come preferito"
      favorite_count: "%{count}/%{max} distintivi contrassegnati come preferiti"
    download_calendar:
      title: "Scarica il calendario"
      save_ics: "Scarica il file.ics"
      save_google: "Aggiungi al calendario di Google"
      remember: "Non chiedermelo più"
      remember_explanation: "(puoi cambiare questa impostazione nelle tue preferenze utente)"
      download: "Scarica"
      default_calendar: "Calendario predefinito"
      default_calendar_instruction: "Determina quale calendario usare quando si salvano le date"
      add_to_calendar: "Aggiungi al calendario"
      google: "Google Calendar"
      ics: "ICS"
    tagging:
      all_tags: "Tutte le etichette"
      other_tags: "Altre Etichette"
      selector_all_tags: "tutte le etichette"
      selector_no_tags: "nessuna etichetta"
      tags: "Etichette"
      choose_for_topic: "etichette facoltative"
      choose_for_topic_required:
        one: "seleziona almeno %{count} etichetta…"
        other: "seleziona almeno %{count} etichette…"
      choose_for_topic_required_group:
        one: "Seleziona %{count} etichetta da '%{name}'…"
        other: "Seleziona %{count} etichette da '%{name}'…"
      info: "Info"
      default_info: "Questa etichetta non è limitata a nessuna categoria e non ha sinonimi."
      staff_info: "Per aggiungere restrizioni, metti questa etichetta in un <a href=%{basePath}/tag_groups>gruppo di etichette</a>"
      category_restricted: "Questa etichetta è limitata a categorie a cui non sei autorizzato ad accedere."
      synonyms: "Sinonimi"
      synonyms_description: "Quando vengono utilizzate le seguenti etichette, verranno sostituite con <b>%{base_tag_name}</b>."
      save: "Salva il nome e la descrizione dell’etichetta"
      tag_groups_info:
        one: 'Questa etichetta appartiene al gruppo "%{tag_groups}".'
        other: "Questa etichetta appartiene a questi gruppi: %{tag_groups}."
      category_restrictions:
        one: "Può essere utilizzato solo in questa categoria:"
        other: "Può essere utilizzato solo in queste categorie:"
      edit_synonyms: "Modifica Sinonimi"
      add_synonyms_label: "Aggiungi sinonimi:"
      add_synonyms: "Aggiungi"
      add_synonyms_explanation:
        one: "Questa etichetta verrà modificata in <b>%{tag_name}</b> ovunque sia in uso. Sei sicuro di voler apportare questa modifica?"
        other: "Queste etichette saranno modificate in <b>%{tag_name}</b> ovunque siano in uso. Sei sicuro di voler apportare questa modifica?"
      add_synonyms_failed: "Le seguenti etichette non possono essere aggiunte come sinonimi: <b>%{tag_names}</b>. Assicurati che non abbiano sinonimi e non siano sinonimi di un'altra etichetta."
      remove_synonym: "Rimuovi sinonimo"
      delete_synonym_confirm: 'Sei sicuro di voler eliminare "%{tag_name}"?'
      delete_tag: "Cancella Etichetta"
      delete_confirm:
        one: "Sei sicuro di voler eliminare questa etichetta e rimuoverla da %{count} argomento a cui è assegnata?"
        other: "Sei sicuro di voler eliminare questa etichetta e rimuoverla da %{count} argomenti a cui è assegnata?"
      delete_confirm_no_topics: "Sei sicuro di voler eliminare questa etichetta?"
      delete_confirm_synonyms:
        one: "Anche il suo sinonimo verrà eliminato."
        other: "I suoi %{count} sinonimi verranno a loro volta eliminati."
      edit_tag: "Modifica il nome e la descrizione dell’etichetta"
      description: "Descrizione (max 1000 caratteri)"
      sort_by: "Ordina per:"
      sort_by_count: "conteggio"
      sort_by_name: "nome"
      manage_groups: "Gestisci Gruppi Etichette"
      manage_groups_description: "Definisci gruppi per organizzare le etichette"
      upload: "Carica Etichette"
      upload_description: "Carica un file csv per creare numerose Etichette"
      upload_instructions: "Uno per riga, indicando opzionalmente un Gruppo di Etichette con il formato 'nome_etichetta,gruppo_etichetta'"
      upload_successful: "Etichette caricate con successo"
      delete_unused_confirmation:
        one: "%{count} etichetta sarà eliminata: %{tags}"
        other: "%{count} etichette saranno eliminate: %{tags}"
      delete_unused_confirmation_more_tags:
        one: "%{tags} e %{count} altra"
        other: "%{tags} e %{count} altre"
      delete_no_unused_tags: "Non ci sono etichette inutilizzate."
      tag_list_joiner: ", "
      delete_unused: "Elimina Etichette Inutilizzate"
      delete_unused_description: "Elimina tutte le etichette che non sono usate in alcun argomento o messaggio personale"
      filters:
        without_category: "%{filter} %{tag} argomenti"
        with_category: "%{filter} %{tag} argomenti in %{category}"
        untagged_without_category: "%{filter} argomenti non etichettati"
        untagged_with_category: "%{filter} argomenti non etichettati in %{category}"
      notifications:
        watching:
          title: "In osservazione"
          description: "Visualizzerai automaticamente tutti gli Argomenti con questa Etichetta. Riceverai una notifica per tutti i nuovi messaggi e Argomenti. Inoltre, accanto all'Argomento apparirà il conteggio dei messaggi non letti e di quelli nuovi."
        watching_first_post:
          title: "Osservazione Primo Messaggio"
          description: "Riceverai una notifica se saranno aperti nuovi Argomenti in questa Etichetta, ma non per le risposte agli Argomenti."
        tracking:
          title: "Seguito"
          description: "Seguirai automaticamente tutti gli argomenti con questa etichetta. Accanto all'argomento apparirà un conteggio dei messaggi non letti e nuovi."
        regular:
          title: "Normale"
          description: "Riceverai una notifica se qualcuno menziona il tuo @nome o risponde al tuo messaggio."
        muted:
          title: "Silenziato"
          description: "Non riceverai alcuna notifica per nuovi Argomenti con questa Etichetta, e non compariranno nella pagina dei messaggi non letti."
      groups:
        back_btn: "Torna a tutte le etichette"
        title: "Gruppi Etichette"
        about_heading: "Seleziona un gruppo di etichette o creane uno nuovo"
        about_heading_empty: "Crea un nuovo gruppo di etichette per iniziare"
        about_description: "I gruppi di etichette permettono di gestire i permessi per più etichette in un unico posto."
        new: "Nuovo Gruppo"
        new_title: "Crea nuovo gruppo"
        edit_title: "Modifica gruppo di etichette"
        tags_label: "Etichette in questo gruppo"
        parent_tag_label: "Etichetta padre"
        parent_tag_description: "Le etichette di questo gruppo possono essere usate solo se è presente l'etichetta padre."
        one_per_topic_label: "Limita ad una sola etichetta per argomento in questo gruppo"
        new_name: "Nuovo Gruppo Etichette"
        name_placeholder: "Nome"
        save: "Salva"
        delete: "Elimina"
        confirm_delete: "Sicuro di voler cancellare questo gruppo di etichette?"
        everyone_can_use: "Le etichette possono essere usate da tutti"
        usable_only_by_groups: "Le etichette sono visibili a tutti, ma solo i gruppi seguenti possono usarle"
        visible_only_to_groups: "Le etichette sono visibili soltanto ai seguenti gruppi"
        cannot_save: "Impossibile salvare il gruppo di etichette. Assicurati che ci sia almeno un'etichetta, che il nome del gruppo di etichette non sia vuoto e che sia selezionato un gruppo etichette per i permessi."
        tags_placeholder: "Cerca o crea etichette"
        parent_tag_placeholder: "Facoltativo"
        select_groups_placeholder: "Seleziona gruppi…"
        disabled: "Etichette disabilitate. "
      topics:
        none:
          unread: "Non hai argomenti non letti."
          unseen: "Non hai argomenti non visualizzati."
          new: "Non hai nuovi argomenti."
          read: "Non hai ancora letto nessun argomento."
          posted: "Non hai ancora scritto in nessun argomento."
          latest: "Non ci sono argomenti più recenti."
          bookmarks: "Non hai ancora argomenti nei segnalibri."
          top: "Non ci sono argomenti popolari."
    invite:
      custom_message: "Rendi il tuo invito un po' più personale scrivendo un <a href>messaggio personalizzato</a>."
      custom_message_placeholder: "Inserisci il tuo messaggio personalizzato"
      approval_not_required: "L'utente verrà approvato automaticamente non appena accetterà questo invito."
      custom_message_template_forum: "Ehi, unisciti a questo forum!"
      custom_message_template_topic: "Ehi, credo che questo argomento ti possa interessare!"
    forced_anonymous: "A causa del carico eccessivo, il sito viene temporaneamente mostrato a tutti come appare agli utenti che non hanno effettuato l'accesso."
    forced_anonymous_login_required: "Il sito è sovraccarico e non può essere caricato in questo momento; riprova tra qualche minuto."
    footer_nav:
      back: "Indietro"
      forward: "Inoltra"
      share: "Condividi"
      dismiss: "Ignora"
    safe_mode:
      enabled: "La modalità sicura è attiva, per disattivarla chiudi il browser"
    image_removed: "(immagine rimossa)"
    pause_notifications:
      title: "Sospendi le notifiche per…"
      label: "Metti in pausa le notifiche"
      options:
        half_hour: "30 minuti"
        one_hour: "1 ora"
        two_hours: "2 ore"
        tomorrow: "Fino a domani"
      set_schedule: "Imposta una pianificazione delle notifiche"
    trust_levels:
      names:
        newuser: "nuovo utente"
        basic: "utente base"
        member: "membro"
        regular: "esperto"
        leader: "veterano"
      detailed_name: "%{level} - %{name}"
    pick_files_button:
      unsupported_file_picked: "Hai scelto un file non supportato. Tipi di file supportati: %{types}."
    user_activity:
      no_activity_title: "Ancora nessuna attività"
      no_activity_body: "Ti diamo il benvenuto nella nostra comunità! Sei un nuovo utente e non hai ancora contribuito a nessuna discussione. Per cominciare, clicca su <a href='%{topUrl}'>Popolari</a> o <a href='%{categoriesUrl}'>Categorie</a> e inizia a leggere! Seleziona %{heartIcon} sui messaggi che ti piacciono o che vuoi approfondire. A mano a mano che partecipi, le tue attività saranno elencate qui."
      no_replies_title: "Non hai ancora risposto a nessun argomento"
      no_replies_title_others: "%{username} non ha ancora risposto a nessun argomento"
      no_replies_body: "Quando <a href='%{searchUrl}'>trovi</a> una conversazione interessante a cui vorresti contribuire, premi il pulsante <kbd>Rispondi</kbd> posto subito sotto ogni messaggio per iniziare a rispondere a quel messaggio specifico. Oppure, se preferisci rispondere all'argomento generale piuttosto che a persone o messaggi singoli, cerca il pulsante <kbd>Rispondi</kbd> che si trova nella parte inferiore in chiusura dell'argomento o nella cronologia dell'argomento stesso."
      no_drafts_title: "Non hai iniziato nessuna bozza"
      no_drafts_body: "Non vuoi ancora pubblicare qualcosa? Salveremo automaticamente una nuova bozza e la elencheremo qui ogni volta che inizierai a scrivere un argomento, una risposta o un messaggio personale. Seleziona il pulsante Annulla per eliminare o salvare la bozza e continuare a scrivere più avanti."
      no_likes_title: "Non hai ancora messo \"mi piace\" a nessun argomento"
      no_likes_title_others: "%{username} non ha ancora messo Mi piace a nessun argomento"
      no_likes_body: "Un ottimo modo per iniziare a contribuire è mettersi a leggere le conversazioni già avvenute e assegnare un %{heartIcon} ai messaggi che ti piacciono!"
      no_topics_title: "Non hai ancora avviato nessun argomento"
      no_topics_body: "È sempre meglio <a href='%{searchUrl}'>cercare</a> argomenti di conversazione già esistenti prima di iniziarne uno nuovo, ma se pensi che l'argomento che desideri non sia già presente, procedi a crearne uno nuovo tutto tuo. Cerca il pulsante <kbd>+ Nuovo Argomento</kbd> in alto a destra dell'elenco di argomenti, categorie o etichette per iniziare a creare un nuovo argomento in quell'area."
      no_topics_title_others: "%{username} non ha ancora iniziato nessun argomento"
      no_read_topics_title: "Non hai ancora letto nessun argomento"
      no_read_topics_body: "Una volta che avrai iniziato a leggere discussioni, ne vedrai un elenco qui. Per cominciare a leggere, cerca argomenti di tuo interesse alle pagine <a href='%{topUrl}'>Popolari</a> o <a href='%{categoriesUrl}'>Categorie</a>; oppure effettua una ricerca per parola chiave %{searchIcon}"
    no_group_messages_title: "Nessun messaggio di gruppo trovato"
    topic_entrance:
      sr_jump_top_button: "Vai al primo messaggio"
      sr_jump_bottom_button: "Vai all'ultimo messaggio"
    fullscreen_table:
      expand_btn: "Espandi Tabella"
      view_table: "Visualizza tabella"
    second_factor_auth:
      redirect_after_success: "Autenticazione a due fattori riuscita. Reindirizzamento alla pagina precedente…"
    sidebar:
      title: "Barra laterale"
      unread_count:
        one: "%{count} non letto"
        other: "%{count} non letti"
      new_count:
        one: "%{count} nuovo"
        other: "%{count} nuovi"
      toggle_section: "Interruttore sezione"
      more: "Altro"
      all_categories: "Tutte le categorie"
      all_tags: "Tutte le etichette"
      categories_form_modal:
        title: "Modifica la navigazione delle categorie"
        subtitle:
          text: "e mostreremo automaticamente le categorie più popolari di questo sito"
        filter_placeholder: "Filtra le categorie"
        no_categories: "Non ci sono categorie corrispondenti al termine specificato."
      tags_form_modal:
        title: "Modifica la navigazione delle etichette"
        filter_placeholder: "Filtra etichette"
        no_tags: "Non ci sono etichette corrispondenti al termine specificato."
        subtitle:
          text: "e mostreremo automaticamente le etichette principali di questo sito"
      edit_navigation_modal_form:
        deselect_button_text: "Deseleziona tutto"
        reset_to_defaults: "Ripristina le impostazioni predefinite"
        filter_dropdown:
          all: "Tutte"
          selected: "Selezionato"
          unselected: "Deselezionato"
      sections:
        custom:
          add: "Aggiungi una sezione personalizzata"
          edit: "Modifica sezione personalizzata"
          save: "Salva"
          delete: "Elimina"
          delete_confirm: "Vuoi davvero eliminare questa sezione?"
          reset_confirm: "Vuoi davvero ripristinare questa sezione ai valori predefiniti?"
<<<<<<< HEAD
          public: "Rendi questa sezione pubblica e visibile a tutti"
=======
          public: "Visibile a tutti"
>>>>>>> b2b1e721
          always_public: "Il contenuto di questa sezione è sempre pubblico"
          more_menu: "Menu Altro"
          links:
            add: "Aggiungi un altro link"
            delete: "Elimina link"
            reset: "Ripristina impostazioni predefinite"
            icon:
              label: "Icona"
              validation:
                blank: "L'icona non può essere vuota"
                maximum: "Il nome dell'icona deve contenere meno di %{count} caratteri"
            name:
              label: "Nome"
              validation:
                blank: "Il nome non può essere vuoto"
                maximum: "Il nome deve contenere meno di %{count} caratteri"
            value:
              label: "Link"
              validation:
                blank: "Il link non può essere vuoto"
                maximum: "Il link deve contenere meno di %{count} caratteri"
                invalid: "Formato non valido"
          title:
            label: "Titolo della sezione"
            validation:
              blank: "Il titolo non può essere vuoto"
              maximum: "Il titolo deve contenere meno di %{count} caratteri"
        about:
          header_link_text: "Informazioni"
        messages:
          header_link_text: "Messaggi"
          header_action_title: "Crea un messaggio personale"
          links:
            inbox: "Posta in arrivo"
            sent: "Inviati"
            new: "Nuovi"
            new_with_count: "Nuovi (%{count})"
            unread: "Non letti"
            unread_with_count: "Non letti (%{count})"
            archive: "Archiviati"
        tags:
          none: "Non hai aggiunto nessuna etichetta."
          click_to_get_started: "Clicca qui per iniziare."
          header_link_text: "Etichette"
          header_action_title: "Modifica le etichette nella barra laterale"
          configure_defaults: "Configura impostazioni predefinite"
        categories:
          none: "Non hai aggiunto nessuna categoria."
          click_to_get_started: "Clicca qui per iniziare."
          header_link_text: "Categorie"
          header_action_title: "Modifica le categorie nella barra laterale"
          configure_defaults: "Configura impostazioni predefinite"
        community:
          edit_section:
            sidebar: "Personalizza questa sezione"
            header_dropdown: "Personalizza"
          links:
            about:
              content: "Informazioni"
              title: "Maggiori dettagli su questo sito"
            admin:
              content: "Amministratore"
              title: "Impostazioni e rapporti del sito"
            badges:
              content: "Distintivi"
              title: "Tutti i distintivi disponibili"
            topics:
              content: "Argomenti"
              title: "Tutti gli argomenti"
            faq:
              content: "FAQ"
              title: "Linee guida per l'utilizzo di questo sito"
            groups:
              content: "Gruppi"
              title: "Elenco dei gruppi di utenti disponibili"
            users:
              content: "Utenti"
              title: "Elenco di tutti gli utenti"
            my_posts:
              content: "I miei Messaggi"
              content_drafts: "Le mie bozze"
              title: "La mia recente attività sull'argomento"
              title_drafts: "Le mie bozze non pubblicate"
              draft_count:
                one: "%{count} bozza"
                other: "%{count} bozze"
            review:
              content: "Revisiona"
              title: "Messaggi segnalati e altri elementi in coda"
              pending_count: "%{count} in attesa"
        global_section: "Sezione globale, visibile a tutti"
      panels:
        forum:
          label: Forum
    welcome_topic_banner:
      title: "Crea il tuo argomento di benvenuto"
      description: "Il tuo argomento di benvenuto è la prima cosa che leggeranno i nuovi membri. Consideralo come un \"discorso fatto in ascensore\" o una \"dichiarazione di intenti\". Fai sapere a tutti a chi si rivolge questa community, cosa possono aspettarsi di trovare qui e cosa vorresti che facessero prima."
      button_title: "Inizia a modificare"
    until: "Fino a:"
    char_counter:
      exceeded: "È stato superato il numero massimo di caratteri consentiti."
    form_template_chooser:
      select_template: "Seleziona i modelli di modulo"
    form_templates:
      upload_field:
        upload: "Carica"
        uploading: "Caricamento"
      errors:
        valueMissing:
          default: "Per favore compila questo campo."
          select-one: "Per favore seleziona un elemento nella lista."
          select-multiple: "Per favore selezione almeno un elemento nella lista."
          checkbox: "Per favore seleziona questa casella se vuoi procedere."
        typeMismatch:
          default: "Per favore inserisci un valore valido."
          color: "Inserisci un colore."
          date: "Per favore inserisci una data."
          email: "Inserisci un indirizzo email valido."
          number: "Per favore inserisci un numero."
          password: "Per favore inserisci una password valida."
          tel: "Per favore inserisci un numero di telefono valido."
          text: "Per favore inserisci un valore testuale."
          url: "Per favore, inserisci un URL valido."
        tooShort:
          one: "L'input deve contenere almeno %{count} carattere."
          other: "L'input deve contenere almeno %{count} caratteri."
        tooLong:
          one: "L'input deve contenere meno di %{count} carattere."
          other: "L'input deve contenere meno di %{count} caratteri."
        rangeOverflow:
          one: "L'input deve essere minore di %{count}."
          other: "L'input deve essere minore di %{count}."
        rangeUnderflow:
          one: "L'input deve essere maggiore di %{count}."
          other: "L'input deve essere maggiore di %{count}."
        patternMismatch: "Per favore, rispetta il formato richiesto."
        badInput: "Per favore, inserisci un input valido."
    table_builder:
      title: "Costruttore di tabelle"
      modal:
        title: "Costruttore di tabelle"
        create: "Costruisci tabella"
        help:
          title: "Utilizzo dell'editor di fogli di calcolo"
          enter_key: "Invio"
          tab_key: "Tab"
          new_row: "alla fine di una riga per inserire una nuova riga."
          new_col: "alla fine di una colonna per inserire una nuova colonna."
          options: "Fai clic con il tasto destro sulle celle per accedere a più opzioni in un menu a discesa."
        confirm_close: "Vuoi davvero chiudere il generatore di tabelle? Eventuali modifiche non salvate andranno perse."
      edit:
        btn_edit: "Modifica tabella"
        modal:
          title: "Modifica tabella"
          cancel: "annulla"
          create: "Salva"
          reason: "perché stai modificando?"
          trigger_reason: "Aggiungi il motivo della modifica"
        default_edit_reason: "Aggiorna tabella con l'editor di tabelle"
      default_header:
        col_1: "Colonna 1"
        col_2: "Colonna 2"
        col_3: "Colonna 3"
        col_4: "Colonna 4"
      spreadsheet:
        no_records_found: "Nessun record trovato"
        show: "Mostra"
        entries: "voci"
        about: "Informazioni"
        prompts:
          delete_selected_rows: "Vuoi davvero eliminare le righe selezionate?"
          delete_selected_cols: "Vuoi davvero eliminare le colonne selezionate?"
          will_destroy_merged_cells: "Questa azione eliminerà tutte le celle unite esistenti. Continuare?"
          will_clear_search_results: "Questa azione eliminerà tutte le celle unite esistenti. Continuare?"
          conflicts_with_merged_cells: "C'è un conflitto con un'altra cella unita"
        invalid_merge_props: "Proprietà unite non valide"
        cells_already_merged: "Cella già unita"
        no_cells_selected: "Nessuna cella selezionata"
        context_menu:
          row:
            before: "Inserisci una nuova riga prima"
            after: "Inserisci una nuova riga dopo"
            delete: "Elimina le righe selezionate"
          col:
            before: "Inserisci una nuova colonna prima"
            after: "Inserisci una nuova colonna dopo"
            delete: "Elimina le colonne selezionate"
            rename: "Rinomina questa colonna"
          order:
            ascending: "Ordine crescente"
            descending: "Ordine decrescente"
          copy: "Copia..."
          paste: "Incolla..."
          save: "Salva come..."
  admin_js:
    type_to_filter: "digita per filtrare…"
    admin:
      title: "Amministratore Discourse"
      moderator: "Moderatore"
      back_to_forum: "Torna al forum"
      tags:
        remove_muted_tags_from_latest:
          always: "sempre"
          only_muted: "quando usato da solo o con altre etichette silenziate"
          never: "mai"
      reports:
        title: "Elenco dei rapporti disponibili"
        meta_doc: "Consulta la nostra documentazione <a href='https://meta.discourse.org/t/-/240233' rel='noopener noreferrer' target='_blank'></a> per una panoramica dettagliata dei report."
      dashboard:
        title: "Dashboard"
        last_updated: "Dashboard aggiornato:"
        discourse_last_updated: "Discourse aggiornato:"
        version: "Versione"
        up_to_date: "Sei aggiornato!"
        critical_available: "È disponibile un aggiornamento essenziale."
        updates_available: "Sono disponibili aggiornamenti."
        please_upgrade: "Aggiorna!"
        no_check_performed: "Non è stato effettuato un controllo sugli aggiornamenti. Assicurati che sidekiq sia attivo."
        stale_data: "Non è stato effettuato un controllo recente sugli aggiornamenti. Assicurati che sidekiq sia attivo."
        version_check_pending: "Sembra che tu abbia aggiornato di recente. Ottimo!"
        installed_version: "Versione Installata"
        latest_version: "Ultima"
        problems_found: "Alcuni consigli basati sulle attuali impostazioni del sito"
        new_features:
          title: "Cosa c'è di nuovo"
          previous_announcements: "Puoi vedere i precedenti annunci di nuove funzionalità su <a href='%{url}' target='_blank'>Discourse Meta</a>"
          learn_more: "Scopri di più..."
        last_checked: "Ultimo controllo"
        refresh_problems: "Aggiorna"
        no_problems: "Nessun problema rilevato."
        moderators: "Moderatori:"
        admins: "Amministratori:"
        silenced: "Silenziati:"
        suspended: "Sospesi: "
        private_messages_short: "MP"
        private_messages_title: "Messaggi"
        mobile_title: "Mobile"
        space_used: "%{usedSize} usati"
        space_used_and_free: "%{usedSize} (%{freeSize} liberi)"
        uploads: "Caricamenti"
        backups: "Backup"
        backup_count:
          one: "%{count} backup su %{location}"
          other: "%{count} backup su %{location}"
        lastest_backup: "Recenti: %{date}"
        traffic_short: "Traffico"
        traffic: "Richieste web dell'applicazione"
        page_views: "Pagine Viste"
        page_views_short: "Pagine Viste"
        show_traffic_report: "Mostra rapporto di traffico dettagliato"
        community_health: Informazioni sulla community
        moderators_activity: Attività dei Moderatori
        whats_new_in_discourse: Novità in Discourse?
        activity_metrics: Metriche Attività
        all_reports: "Tutti i rapporti"
        general_tab: "Generale"
        moderation_tab: "Moderazione"
        security_tab: "Sicurezza"
        reports_tab: "Rapporti"
        report_filter_any: "tutti"
        disabled: Disabilitato
        timeout_error: Spiacenti, la ricerca sta impiegando troppo tempo, per favore scegli un intervallo più breve
        exception_error: Spiacenti, si è verificato un errore nell'esecuzione della query
        too_many_requests: Hai eseguito questa operazione troppe volte. Attendi prima di riprovare.
        not_found_error: Spiacenti, questo rapporto non esiste
        filter_reports: Filtra rapporti
        custom_date_range: Data e ora personalizzate
        reports:
          trend_title: "Variazione del %{percent}. Attualmente %{current}, era %{prev} nel periodo precedente."
          today: "Oggi"
          yesterday: "Ieri"
          last_7_days: "Ultimi 7"
          last_30_days: "Ultimi 30"
          all_time: "Di Sempre"
          7_days_ago: "7 giorni fa"
          30_days_ago: "30 giorni fa"
          all: "Tutti"
          view_table: "tabella"
          view_graph: "grafico"
          refresh_report: "Aggiorna Rapporto"
          daily: Ogni giorno
          monthly: Mensile
          weekly: Settimanale
          dates: "Date (UTC)"
          groups: "Tutti i gruppi"
          disabled: "Il rapporto è disabilitato"
          totals_for_sample: "Totale per campione"
          average_for_sample: "Media per campione"
          total: "Totale generale"
          no_data: "Non ci sono dati da mostrare."
          trending_search:
            more: '<a href="%{basePath}/admin/logs/search_logs">Ricerche nei log</a>'
            disabled: 'Il rapporto sulle ricerche di tendenza è disabilitato. Attiva l''opzione <a href="%{basePath}/admin/site_settings/category/all_results?filter=log%20search%20queries">query di ricerca nei log</a> per iniziare a raccogliere i dati.'
          average_chart_label: Media
          filters:
            file_extension:
              label: Estensione file
            group:
              label: Gruppo
            category:
              label: Categoria
            include_subcategories:
              label: "Includi Sottocategorie"
      groups:
        new:
          title: "Nuovo Gruppo"
          create: "Crea"
          name:
            too_short: "Il nome del Gruppo è troppo corto"
            too_long: "Il nome del Gruppo è troppo lungo"
            checking: "Controllo disponibilità del nome del gruppo…"
            available: "Il nome del gruppo è disponibile"
            not_available: "Il nome del gruppo non è disponibile"
            blank: "Il nome del Gruppo non può essere vuoto"
        manage:
          interaction:
            email: Email
            incoming_email: "Indirizzo email personalizzato"
            incoming_email_placeholder: "inserisci indirizzo email"
            incoming_email_tooltip: "Puoi separare più indirizzi e-mail con il carattere |."
            visibility: Visibilità
            visibility_levels:
              title: "Chi può vedere questo Gruppo?"
              public: "Chiunque"
              logged_on_users: "Utenti con accesso effettuato"
              members: "Proprietari, membri e moderatori del gruppo"
              staff: "Proprietari e moderatori del gruppo"
              owners: "Proprietari del gruppo"
              description: "Gli amministratori possono vedere tutti i gruppi."
            members_visibility_levels:
              title: "Chi può vedere i membri di questo gruppo?"
              description: "Gli amministratori possono vedere i membri di tutti i gruppi. Flair è visibile a tutti gli utenti."
            publish_read_state: "Pubblica lo stato di lettura del gruppo nei messaggi di gruppo"
          membership:
            automatic: Automatico
            trust_levels_title: "Livello di attendibilità assegnato automaticamente ai membri quando vengono aggiunti:"
            effects: Effetti
            trust_levels_none: "Nessuno"
            automatic_membership_email_domains: "Gli utenti che si registrano con un dominio email che corrisponde esattamente a uno presente in questa lista, saranno aggiunti automaticamente a questo gruppo:"
            automatic_membership_user_count:
              one: "%{count} utente ha i nuovi domini di email e verrà aggiunto al gruppo."
              other: "%{count} utenti hanno i nuovi domini di email e verranno aggiunti al gruppo."
            automatic_membership_associated_groups: "Gli utenti iscritti a un gruppo su uno dei servizi qui elencati saranno aggiunti automaticamente a questo gruppo quando accedono con tale servizio."
            primary_group: "Imposta automaticamente come gruppo principale"
          alert:
            primary_group: "Poiché si tratta di un gruppo primario, il nome '%{group_name}' verrà utilizzato nelle classi CSS che possono essere visualizzate da chiunque."
            flair_group: "Poiché questo gruppo ha elementi distintivi per i suoi membri, il nome \"%{group_name}\" sarà visibile a chiunque."
        name_placeholder: "Nome del gruppo, senza spazi, stesse regole del nome utente"
        primary: "Gruppo Primario"
        no_primary: "(nessun gruppo primario)"
        title: "Gruppi"
        edit: "Modifica Gruppi"
        refresh: "Aggiorna"
        about: "Modifica qui la tua appartenenza ai gruppi e i loro nomi"
        group_members: "Membri del gruppo"
        delete: "Cancella"
        delete_confirm: "Sei sicuro di voler eliminare %{group}?"
        delete_details:
          one: "%{count} persona perderà l'accesso a questo gruppo"
          other: "%{count} persone perderanno l'accesso a questo gruppo"
        delete_with_messages_confirm:
          one: "%{count} messaggio diventerà inaccessibile ai membri del gruppo"
          other: "%{count} messaggi diventeranno inaccessibili ai membri del gruppo"
        delete_warning: "I gruppi eliminati non possono essere recuperati"
        delete_failed: "Impossibile cancellare il gruppo. Se questo è un gruppo automatico, non può essere eliminato."
        delete_automatic_group: Questo è un gruppo automatico e non può essere eliminato.
        delete_owner_confirm: "Rimuovere i privilegi per '%{username}'?"
        add: "Aggiungi"
        custom: "Personalizzato"
        automatic: "Automatico"
        default_title: "Titolo predefinito"
        default_title_description: "sarà applicato a tutti gli utenti del gruppo"
        group_owners: Proprietari
        add_owners: Aggiungi proprietari
        none_selected: "Seleziona un gruppo per iniziare"
        no_custom_groups: "Crea un nuovo gruppo personalizzato"
      api:
        generate_master: "Genera una chiave API Master"
        none: "Non ci sono chiavi API attive al momento."
        user: "Utente"
        title: "API"
        key: "Chiave"
        keys: "Chiavi"
        created: Creazione
        updated: Aggiornato
        last_used: Ultimo uso
        never_used: (mai)
        generate: "Genera"
        undo_revoke: "Annullare Revoca"
        revoke: "Revoca"
        all_users: "Tutti gli Utenti"
        active_keys: "Chiavi API Attive"
        manage_keys: Gestisci Chiavi
        show_details: Dettagli
        description: Descrizione
        no_description: (nessuna descrizione)
        all_api_keys: Tutte le Chiavi API
        user_mode: Livello utente
        scope_mode: Ambito
        impersonate_all_users: Impersona qualsiasi utente
        single_user: "Utente Singolo"
        user_placeholder: Inserisci nome utente
        description_placeholder: A cosa servirà questa chiave?
        save: Salva
        new_key: Nuova Chiave API
        revoked: Revocata
        delete: Elimina definitivamente
        not_shown_again: Questa chiave non verrà più visualizzata. Assicurati di prenderne una copia prima di continuare.
        continue: Continua
        scopes:
          description: |
            Quando si utilizzano gli ambiti, è possibile limitare una chiave API a un set specifico di endpoint.
            È inoltre possibile definire quali parametri saranno consentiti. Utilizzare le virgole per separare più valori.
          title: Ambiti
          granular: Granulare
          read_only: Sola lettura
          global: Globale
          global_description: La chiave API non ha restrizioni e tutti gli endpoint sono accessibili.
          resource: Risorsa
          action: Azione
          allowed_parameters: Parametri consentiti
          optional_allowed_parameters: Parametri Consentiti (Opzionali)
          any_parameter: (qualsiasi parametro)
          allowed_urls: URL consentiti
          descriptions:
            global:
              read: Limita la chiave API agli endpoint di sola lettura.
            topics:
              read: Leggi un argomento o un messaggio specifico in esso. È supportato anche RSS.
              write: Crea un nuovo argomento o pubblica un messaggio su uno esistente.
              update: Aggiorna un argomento. Cambia titolo, categoria, etichette, stato, archetipo, link_evidenza, ecc.
              delete: Elimina un argomento.
              read_lists: Leggi liste di argomenti come Popolari, Nuovi, Recenti, ecc. E' supportato anche l'RSS.
              status: "Aggiorna lo stato di un argomento. Stato: chiuso, archiviato, visibile, bloccato. Abilitato: vero, falso. Specifica un category_id qui e nel payload della richiesta per consentire solo modifiche di stato sugli argomenti in quella categoria."
            posts:
              edit: Modifica qualsiasi messaggio o uno specifico.
              delete: Elimina un messaggio.
              list: Elenca gli ultimi messaggi e i messaggi privati. È supportato anche RSS.
            tags:
              list: Elenca le etichette.
<<<<<<< HEAD
=======
            tag_groups:
              list: Ottieni un elenco di gruppi di etichette.
              show: Ottieni un singolo gruppo di etichette per ID.
              create: Crea un gruppo di etichette.
              update: Aggiorna un gruppo di etichette specificato da ID.
>>>>>>> b2b1e721
            categories:
              list: Ottieni un elenco di categorie.
              show: Ottieni una singola categoria per ID.
            uploads:
              create: Carica un nuovo file o avvia caricamenti diretti singoli o multipli su una memoria esterna.
            users:
              bookmarks: Elenca i segnalibri utente. Restituisce i segnalibri quando si utilizza il formato ICS.
              sync_sso: Sincronizza un utente utilizzando DiscourseConnect.
              show: Ottieni informazioni su un utente.
              check_emails: Elenca le email degli utenti.
              update: Aggiorna le informazioni del profilo utente.
              log_out: Disconnetti tutte le sessioni per un utente.
              anonymize: Rendi anonimi gli account utente.
              suspend: Sospendi gli account utente.
              delete: Elimina account utente.
              list: Ottieni un elenco di utenti.
            user_status:
              read: Leggi lo stato dell'utente.
              update: Aggiorna lo stato dell'utente.
            email:
              receive_emails: Combina questo ambito con il destinatario della posta per elaborare le email in arrivo.
            invites:
              create: Invia inviti via e-mail o genera link di invito.
            badges:
              create: Crea un nuovo distintivo.
              show: Ottieni informazioni su un distintivo.
              update: Aggiorna un distintivo.
              delete: Cancella un distintivo.
              list_user_badges: Elenca i distintivi dell'utente.
              assign_badge_to_user: Assegna un distintivo a un utente.
              revoke_badge_from_user: Revoca un distintivo a un utente.
            groups:
              manage_groups: Elenca, aggiungi e rimuovi membri del gruppo.
              administer_groups: Elenca, mostra, crea, aggiorna ed elimina i gruppi.
            search:
              show: Cerca utilizzando l'endpoint "/search.json?q=term".
              query: Cerca utilizzando l'endpoint "/search/query?term=term".
            wordpress:
              publishing: Necessario per le funzionalità di pubblicazione del plug-in WP Discourse (richiesto).
              commenting: Necessario per le funzionalità di commento del plug-in WP Discourse.
              discourse_connect: Necessario per le funzionalità del plug-in WP Discourse DiscourseConnect.
              utilities: Necessario se usi le utility del plugin WP Discourse.
            logs:
              messages: Elenca i messaggi da /logs o ottieni un messaggio di log specifico.
      web_hooks:
        title: "Webhook"
        none: "Non ci sono webhook disponibili adesso."
        instruction: "I Webhook consentono a Discourse di notificare i servizi esterni quando sul tuo sito si verificano determinati eventi. Quando un webhook viene innescato, viene inviata una richiesta di tipo POST agli URL forniti."
        detailed_instruction: "Una richiesta di tipo POST verrà inviata agli URL forniti quando si verifica uno degli eventi scelti."
        new: "Nuovo Webhook"
        create: "Crea"
        edit: "Modifica"
        save: "Salva"
        description_label: "Attivazione di eventi"
        controls: "Controlli"
        go_back: "Torna all'elenco"
        payload_url: "URL di Payload"
        payload_url_placeholder: "https://example.com/postreceive"
        secret_invalid: "La chiave segreta non può contenere spazi vuoti."
        secret_too_short: "La chiave segreta deve contenere almeno 12 caratteri."
        secret_placeholder: "Una stringa facoltativa, usata per generare una firma"
        event_type_missing: "Devi impostare almeno un tipo di evento."
        content_type: "Tipo Contenuto"
        secret: "Chiave segreta"
        event_chooser: "Quali eventi devono attivare questo webhook?"
        wildcard_event: "Inviami tutto."
        individual_event: "Seleziona eventi singoli."
        verify_certificate: "Verifica il certificato TLS dell'URL di payload"
        active: "Attivo"
        active_notice: "Invieremo i dettagli dell'evento quando si verificherà."
        categories_filter_instructions: "I webhook pertinenti saranno attivati solo se l'evento è relativo alle categorie specificate. Lasciare vuoto per attivare i webhook per tutte le categorie."
        categories_filter: "Categorie attivate"
        tags_filter_instructions: "I webhook pertinenti saranno attivati solo se l'evento è relativo alle Etichette specificate. Lasciare vuoto per attivare i webhook per tutte le etichette."
        tags_filter: "Etichette attivate"
        groups_filter_instructions: "I webhook pertinenti saranno attivati solo se l'evento è in relativo ai gruppi specificati. Lasciare vuoto per attivare i webhook per tutti i gruppi."
        groups_filter: "Gruppi attivati"
        delete_confirm: "Eliminare questo webhook?"
        topic_event:
          group_name: "Eventi argomento"
          topic_created: "Argomento creato"
          topic_revised: "Argomento rivisto"
          topic_edited: "Argomento aggiornato"
          topic_destroyed: "Argomento eliminato"
          topic_recovered: "Argomento recuperato"
        post_event:
          group_name: "Eventi messaggio"
          post_created: "Messaggio creato"
          post_edited: "Messaggio aggiornato"
          post_destroyed: "Messaggio eliminato"
          post_recovered: "Messaggio recuperato"
        group_event:
          group_name: "Eventi gruppo"
          group_created: "Gruppo creato"
          group_updated: "Gruppo aggiornato"
          group_destroyed: "Gruppo eliminato"
        tag_event:
          group_name: "Eventi etichetta"
          tag_created: "Etichetta creata"
          tag_updated: "Etichetta aggiornata"
          tag_destroyed: "Etichetta eliminata"
        category_event:
          group_name: "Eventi categoria"
          category_created: "Categoria creata"
          category_updated: "Categoria aggiornata"
          category_destroyed: "Categoria eliminata"
        user_event:
          group_name: "Eventi utente"
          user_logged_in: "L'utente ha effettuato l'accesso"
          user_logged_out: "L'utente si è disconnesso"
          user_confirmed_email: "L'utente conferma l'e-mail"
          user_created: "L'utente è stato creato"
          user_approved: "L'utente è stato approvato"
          user_updated: "L'utente è stato aggiornato"
          user_destroyed: "L'utente è stato eliminato"
          user_suspended: "L'utente è stato sospeso"
          user_unsuspended: "L'utente non è più sospeso"
        reviewable_event:
          group_name: "Eventi revisionabili"
          reviewable_created: "L'elemento revisionabile è pronto"
          reviewable_updated: "L'elemento revisionabile è stato aggiornato"
        user_badge_event:
          group_name: "Eventi con distintivo"
          user_badge_granted: "Il distintivo è stato concesso all'utente"
          user_badge_revoked: "Il distintivo è stato revocato all'utente"
        like_event:
          group_name: "Eventi Mi Piace"
          post_liked: "Quando un utente mette Mi piace su un messaggio."
        notification_event:
<<<<<<< HEAD
          name: "Evento Notifica"
          details: "Quando un utente riceve una notifica nel proprio feed."
        user_promoted_event:
          name: "Evento promosso dall'utente"
          details: "Quando un utente viene promosso da un livello di attendibilità a un altro."
        user_badge_event:
          name: "Evento con distintivo"
          details: "Quando un distintivo viene concesso o revocato."
=======
          group_name: "Eventi di notifica"
          notification_created: "Un utente riceve una notifica nel proprio feed"
>>>>>>> b2b1e721
        group_user_event:
          group_name: "Eventi sui gruppi utente"
          user_added_to_group: "Un utente viene aggiunto a un gruppo"
          user_removed_from_group: "Un utente viene rimosso da un gruppo"
        user_promoted_event:
          group_name: "Eventi di promozione degli utenti"
          user_promoted: "Un utente viene promosso"
        delivery_status:
          title: "Stato di Consegna"
          inactive: "Non attivo"
          failed: "Non riuscito"
          successful: "Completato"
          disabled: "Disabilitato"
        events:
          none: "Non ci sono eventi correlati."
          redeliver: "Riconsegna "
          incoming:
            one: "C'è un nuovo evento."
            other: "Ci sono %{count} nuovi eventi."
          completed_in:
            one: "Completato in %{count} secondo."
            other: "Completato in %{count} secondi."
          request: "Richiesta"
          response: "Risposta"
          redeliver_confirm: "Sicuro di voler rispedire lo stesso payload?"
          headers: "Intestazioni"
          payload: "Payload"
          body: "Corpo"
          ping: "Ping"
          status: "Codice Stato"
          event_id: "ID"
          timestamp: "Creazione"
          completion: "Tempo Completamento"
          actions: "Azioni"
      plugins:
        title: "Plugin"
        installed: "Plugin Installati"
        name: "Nome"
        none_installed: "Non hai installato nessun plugin."
        version: "Versione"
        enabled: "Abilitato?"
        is_enabled: "S"
        not_enabled: "N"
        change_settings: "Impostazioni del plugin"
        change_settings_short: "Impostazioni"
        howto: "Come installo i plugin?"
        official: "Plugin ufficiale di Discourse"
        broken_route: "Impossibile configurare il collegamento a '%{name}'. Assicurati che i blocchi degli annunci siano disabilitati e prova a ricaricare la pagina."
        author: "Da %{author}"
        experimental_badge: "sperimentale"
        learn_more: "Ulteriori informazioni"
      navigation_menu:
        sidebar: "Barra laterale"
        header_dropdown: "Intestazione a discesa"
        legacy: "Compatibile"
      backups:
        title: "Backup"
        menu:
          backups: "Backup"
          logs: "Log"
        none: "Nessun backup disponibile."
        read_only:
          enable:
            title: "Abilita la modalità a sola lettura"
            label: "Abilita in sola lettura"
            confirm: "Vuoi abilitare la modalità di sola lettura?"
          disable:
            title: "Disattiva la modalità di sola lettura"
            label: "Disattiva sola lettura"
        logs:
          none: "Ancora nessun log..."
        columns:
          filename: "Nome del file"
          size: "Dimensione"
        upload:
          label: "Carica"
          title: "Carica un backup su questa istanza"
          uploading: "Caricamento…"
          uploading_progress: "Caricamento… %{progress}%"
          success: "'%{filename}' è stato caricato con successo. Il file è in via di elaborazione e potrebbe servire fino ad un minuto perché appaia nella lista."
          error: "Si è verificato un errore durante il caricamento %{filename}': %{message}"
        operations:
          is_running: "Un'operazione è attualmente in esecuzione…"
          failed: "%{operation} non è riuscito/a. Controlla i log per saperne di più."
          cancel:
            label: "Annulla"
            title: "Annulla l'operazione in corso"
            confirm: "Vuoi annullare l'operazione in corso?"
          backup:
            label: "Backup"
            title: "Crea un backup"
            confirm: "Vuoi creare un nuovo backup?"
            include_uploads: "includi tutti i caricamenti"
            s3_upload_warning: 'Valido solo per i backup del database. I caricamenti non verranno inclusi, il che significa che tutte le immagini e altri file caricati potrebbero mancare se il backup viene ripristinato su un''altra configurazione di hosting. <b>Per abilitare un backup completo inclusi i caricamenti S3, consulta <a href="https://meta.discourse.org/t/-/276535" target="_blank">questa guida</a>.</b>'
          download:
            label: "Scarica"
            title: "Invia una email con il collegamento per il download"
            alert: "Un collegamento per scaricare questo backup ti è stato inviato via email"
          destroy:
            title: "Rimuovi il backup"
            confirm: "Sicuro di voler distruggere questo backup?"
          restore:
            is_disabled: "Il ripristino è disabilitato nelle impostazioni del sito."
            label: "Ripristina"
            title: "Ripristina il backup"
            confirm: "Sei sicuro di voler ripristinare questo backup?"
          rollback:
            label: "Rollback"
            title: "Ripristina il database a una versione precedente funzionante"
            confirm: "Sei sicuro di voler ripristinare il database alla versione funzionante precedente?"
        location:
          local: "Archiviazione locale"
          s3: "S3"
        backup_storage_error: "Errore di accesso all'archivio dei backup: %{error_message}"
      export_csv:
        success: "Esportazione iniziata, verrai avvertito con un messaggio al termine del processo."
        failed: "Esportazione fallita. Controlla i log."
        button_text: "Esporta"
        button_title:
          user: "Esporta l'intero elenco di utenti in formato CSV."
          staff_action: "Esporta il log di tutte le azioni dello staff in formato CSV."
          screened_email: "Esporta tutta la lista delle email scansionate in formato CSV."
          screened_ip: "Esporta tutta la lista degli IP scansionati in formato CSV."
          screened_url: "Esporta tutta la lista degli URL scansionati in formato CSV."
      export_json:
        button_text: "Esporta"
      invite:
        button_text: "Manda Inviti"
        button_title: "Manda Inviti"
      customize:
        title: "Personalizza"
        preview: "anteprima"
        explain_preview: "Guarda il sito con questo tema abilitato"
        syntax_error: "Errore di sintassi"
        settings_editor: "Editor delle impostazioni"
        validation_settings_keys: "Ogni elemento deve avere solo una chiave \"setting\" e una chiave \"value\"."
        validation_settings_deleted: "Queste impostazioni sono state eliminate. Ripristinale e riprova."
        validation_settings_added: "Queste impostazioni sono state aggiunte. Rimuovile e riprova."
        save: "Salva"
        new: "Nuovo"
        new_style: "Nuovo Stile"
        install: "Installa"
        delete: "Cancella"
        delete_confirm: 'Sei sicuro di voler eliminare "%{theme_name}"?'
        bulk_delete: "Continuare?"
        bulk_themes_delete_confirm: "Ciò disinstallerà i seguenti temi, che non saranno più utilizzabili da nessun utente sul tuo sito:"
        bulk_components_delete_confirm: "I seguenti componenti verranno disinstallati e non saranno più utilizzabili dagli utenti del tuo sito:"
        color: "Colore"
        opacity: "Opacità"
        copy: "Duplica"
        copy_to_clipboard: "Copia negli Appunti"
        copied_to_clipboard: "Copiato negli Appunti"
        copy_to_clipboard_error: "Errore durante la copia negli appunti"
        theme_owner: "Non modificabile, di proprietà di:"
        email_templates:
          title: "Email"
          subject: "Oggetto"
          multiple_subjects: "Questo modello email ha più di un campo oggetto."
          body: "Corpo"
          revert: "Annulla Cambiamenti"
          revert_confirm: "Sei sicuro di voler annullare i cambiamenti?"
        component:
          all_filter: "Tutti"
          used_filter: "Usato"
          unused_filter: "Non usato"
          enabled_filter: "Abilitati"
          disabled_filter: "Disabilitati"
          updates_available_filter: "Aggiornamenti disponibili"
        theme:
          filter_by: "Filtra per"
          theme: "Tema"
          component: "Componente"
          components: "Componenti"
          search_placeholder: "digita per cercare…"
          theme_name: "Nome del Tema"
          component_name: "Nome del Componente"
          themes_intro: "Seleziona un tema esistente o installane uno nuovo per iniziare"
          beginners_guide_title: "Guida per principianti all'uso dei Temi di Discourse"
          developers_guide_title: "Guida per sviluppatori ai Temi di Discourse"
          browse_themes: "Sfoglia i temi della comunità"
          customize_desc: "Personalizza:"
          title: "Temi"
          create: "Crea"
          create_type: "Tipo"
          create_name: "Nome"
          save: "Salva"
          long_title: "Modifica i colori e i contenuti CSS e HTML del tuo sito"
          edit: "Modifica"
          edit_confirm: "Questo è un tema remoto, se modifichi il CSS o l'HTML i cambiamenti verranno cancellati la prossima volta che aggiorni il tema."
          update_confirm: "Questi cambiamenti locali saranno eliminati dall'aggiornamento. Confermi di voler continuare?"
          update_confirm_yes: "Sì, continua con l'aggiornamento"
          common: "Condiviso"
          desktop: "Desktop"
          mobile: "Mobile"
          settings: "Impostazioni"
          translations: "Traduzioni"
          extra_scss: "Extra SCSS"
          extra_files: "File extra"
          extra_files_upload: "Esporta il tema per visualizzare questi file."
          extra_files_remote: "Esporta il tema o consulta l'archivio git per visualizzare questi file."
          preview: "Anteprima"
          settings_editor: "Editor delle impostazioni"
          show_advanced: "Mostra campi avanzati"
          hide_advanced: "Nascondi campi avanzati"
          hide_unused_fields: "Nascondi campi inutilizzati"
          is_default: "Il tema è abilitato per impostazione predefinita"
          user_selectable: "Il tema può essere selezionato dagli utenti"
          color_scheme_user_selectable: "Lo schema di colori può essere selezionato dagli utenti"
          auto_update: "Aggiorna automaticamente quando Discourse viene aggiornato"
          color_scheme: "Tavolozza dei colori"
          edit_color_scheme: "Modifica la tavolozza dei colori"
          default_light_scheme: "Light (predefinito)"
          color_scheme_select: "Seleziona i colori da usare nel tema"
          custom_sections: "Sezioni personalizzate:"
          theme_components: "Componenti Tema"
          add_all_themes: "Aggiungi tutti i temi"
          convert: "Converti"
          convert_component_alert: "Sei sicuro di voler convertire questo Componente in Tema? Verrà rimosso come Componente da %{relatives}."
          convert_component_tooltip: "Converti questo Componente in Tema"
          convert_component_alert_generic: "Sei sicuro di voler convertire questo componente in tema?"
          convert_theme_alert: "Sei sicuro di voler convertire questo Tema in Componente? Sarà rimosso come Tema Padre da %{relatives}."
          convert_theme_alert_generic: "Sei sicuro di voler convertire questo tema in componente?"
          convert_theme_tooltip: "Converti questo Tema in Componente"
          inactive_themes: "Temi non attivi:"
          inactive_components: "Componenti inutilizzati:"
          selected: "%{count} selezionati"
          cancel: "Annulla"
          broken_theme_tooltip: "Questo tema presenta errori nel codice CSS, HTML o YAML"
          disabled_component_tooltip: "Questo Componente è stato disabilitato"
          default_theme_tooltip: "Questo è il tema predefinito del sito"
          updates_available_tooltip: "Sono disponibili aggiornamenti per questo tema"
          and_x_more: "ed altri %{count}."
          collapse: Comprimi
          uploads: "Caricamenti"
          no_uploads: "Puoi caricare le risorse associate al tuo tema come il tipo di carattere e le immagini"
          add_upload: "Aggiungi Caricamento"
          upload_file_tip: "Scegli una risorsa da caricare (png, woff2, ecc…)"
          variable_name: "Nome variabile SCSS:"
          variable_name_invalid: "Nome di variabile non valido. Sono ammessi solo caratteri alfanumerici. Deve iniziare con una lettera. Deve essere unico."
          variable_name_error:
            invalid_syntax: "Nome di variabile non valido. Sono ammessi solo caratteri alfanumerici. Deve iniziare con una lettera."
            no_overwrite: "Nome di variabile non valido. Non deve sovrascrivere una variabile esistente."
            must_be_unique: "Nome di variabile non valido. Deve essere unico."
          upload: "Carica"
          select_component: "Seleziona un componente…"
          unsaved_changes_alert: "Non hai ancora salvato le tue modifiche. Sei sicuro di volerle abbandonare e passare ad altro?"
          unsaved_parent_themes: "Non hai assegnato il Componente ai Temi, vuoi andare avanti?"
          discard: "Annulla"
          stay: "Resta"
          css_html: "CSS/HTML personalizzato"
          edit_css_html: "Modifica CSS/HTML"
          edit_css_html_help: "Non hai modificato nessun CSS o HTML"
          delete_upload_confirm: "Eliminare questo caricamento? (Il CSS del tema potrebbe non funzionare!)"
          component_on_themes: "Includi Componente in questi Temi"
          included_components: "Componenti inclusi"
          add_all: "Aggiungi tutti"
          import_web_tip: "Archivio contenente il tema"
          direct_install_tip: "Sei sicuro di voler installare <strong>%{name}</strong> dall'archivio elencato di seguito?"
          import_web_advanced: "Avanzato…"
          import_file_tip: "File .tar.gz, .zip, o .dcstyle.json contenente il tema"
          is_private: "Il tema è in un archivio git privato"
          finish_install: "Completa l'installazione del tema"
          last_attempt: "Il processo di installazione non si è concluso, ultimo tentativo:"
          remote_branch: "Nome del branch (opzionale)"
          public_key: "Concedi l'accesso all'archivio con la seguente chiave pubblica:"
          install: "Installa"
          installed: "Installato"
          install_popular: "Popolare"
          install_upload: "Dal tuo dispositivo"
          install_git_repo: "Da un archivio git"
          install_create: "Crea nuovo"
          duplicate_remote_theme: "Il componente del tema «%{name}» è già installato, sei sicuro di volerne installare un'altra copia?"
          force_install: "Il tema non può essere installato perché l'archivio Git è inaccessibile. Vuoi continuare l'installazione?"
          create_placeholder: "Crea Segnaposto"
          about_theme: "Informazioni su"
          license: "Licenza"
          version: "Versione:"
          authors: "Autore:"
          creator: "Creato da:"
          source_url: "Fonte"
          enable: "Abilita"
          disable: "Disabilita"
          disabled: "Questo componente è stato disabilitato."
          disabled_by: "Questo componente è stato disabilitato da"
          required_version:
            error: "Questo tema è stato disattivato automaticamente perché non compatibile con questa versione di Discourse."
            minimum: "Richiede versione %{version} o superiore di Discourse."
            maximum: "Richiede versione %{version} o inferiore di Discourse."
          update_to_latest: "Aggiorna all'ultima versione"
          check_for_updates: "Controllo Aggiornamenti"
          updating: "Aggiornamento…"
          up_to_date: "Il tema è aggiornato, ultima verifica:"
          has_overwritten_history: "La versione attuale del tema non esiste più perché la cronologia Git è stata sovrascritta da un push forzato."
          add: "Aggiungi"
          theme_settings: "Impostazioni Tema"
          overriden_settings_explanation: "Le impostazioni sostituite sono contrassegnate da un punto e hanno un colore evidenziato. Per ripristinare queste impostazioni al valore predefinito, premi il pulsante di ripristino accanto a esse."
          no_settings: "Questo tema non ha impostazioni."
          theme_translations: "Traduzioni Tema"
          empty: "Nessun elemento"
          commits_behind:
            one: "Il tema è indietro di %{count} commit!"
            other: "Il tema è indietro di %{count} commit!"
          compare_commits: "(Vedi i nuovi commit)"
          remote_theme_edits: "Se si desidera modificare questo tema, è necessario <a href='%{repoURL}' target='_blank'>inviare una modifica sul suo archivio</a>"
          repo_unreachable: "Impossibile accedere all'archivio Git di questo tema. Messaggio di errore:"
          imported_from_archive: "Questo tema è stato importato da un file .zip"
          scss:
            text: "CSS"
            title: "Inserire il CSS personalizzato, accettiamo tutti gli stili validi di CSS e SCSS"
          header:
            text: "Intestazione"
            title: "Inserire l'HTML da visualizzare sopra l'intestazione del sito"
          after_header:
            text: "Dopo Intestazione"
            title: "Inserire l'HTML da visualizzare dopo l'intestazione"
          footer:
            text: "Fondo pagina"
            title: "Inserire l'HTML da visualizzare a piè di pagina"
          embedded_scss:
            text: "CSS incorporato"
            title: "Inserisci CSS personalizzato da inviare con la versione incorporata dei commenti"
          embedded_header:
            text: "Intestazione incorporata"
            title: "Immetti il codice HTML da visualizzare sopra la versione incorporata dei commenti"
          color_definitions:
            text: "Definizioni dei colori"
            title: "Inserisci definizioni di colore personalizzate (solo utenti avanzati)"
            placeholder: |2-

              Usa questo foglio di stile per aggiungere colori personalizzati all'elenco delle proprietà personalizzate CSS.

              Ad esempio:

              %{example}

              Si consiglia di assegnare un prefisso ai nomi delle proprietà per evitare conflitti con i plugin e/o il kernel.
          head_tag:
            text: "Intestazione"
            title: "HTML che sarà inserito prima dell'etichetta di intestazione"
          body_tag:
            text: "Corpo"
            title: "HTML che sarà inserito prima dell'etichetta del corpo"
          yaml:
            text: "YAML"
            title: "Definisci le impostazioni del tema in formato YAML"
          scss_color_variables_warning: 'L''utilizzo delle variabili di colore SCSS di base nei temi è deprecato. Utilizzare invece le proprietà personalizzate CSS. Vedi <a href="https://meta.discourse.org/t/-/77551#color-variables-2" target="_blank">questa guida</a> per maggiori dettagli.'
          scss_warning_inline: "L'utilizzo delle variabili di colore SCSS di base nei temi è deprecato."
          all_filter: "Tutti"
          active_filter: "Attivi"
          inactive_filter: "Non attivi"
          updates_available_filter: "Aggiornamenti disponibili"
        colors:
          select_base:
            title: "Seleziona la tavolozza dei colori di base"
            description: "Tavolozza di base:"
          title: "Colori"
          edit: "Modifica le tavolozze dei colori"
          long_title: "Tavolozze dei colori"
          about: "Modifica i colori usati dal tuo tema. Crea una nuova tavolozza dei colori per iniziare."
          new_name: "Nuova tavolozza dei colori"
          copy_name_prefix: "Copia di"
          delete_confirm: "Eliminare questa tavolozza dei colori?"
          undo: "Annulla"
          undo_title: "Annulla le modifiche effettuate a questo colore dall'ultimo salvataggio."
          revert: "Ripristina"
          revert_title: "Reimposta questo colore alla tavolozza dei colori predefiniti di Discourse."
          primary:
            name: "primario"
            description: "Per la maggior parte del testo, icone e bordi."
          primary-medium:
            name: "primary-medium"
          primary-low-mid:
            name: "primary-low-mid"
          secondary:
            name: "secondario"
            description: "Il colore di sfondo principale e il colore del testo di alcuni pulsanti"
          tertiary:
            name: "terziario"
            description: "Colore dei collegamenti, alcuni pulsanti, notifiche e colore in primo piano."
          quaternary:
            name: "quaternario"
            description: "Collegamenti di navigazione."
          header_background:
            name: "sfondo intestazione"
            description: "Colore di sfondo dell'intestazione del sito."
          header_primary:
            name: "intestazione primaria"
            description: "Testo e icone dell'intestazione del sito."
          highlight:
            name: "in evidenza"
            description: "Il colore di sfondo degli elementi evidenziati nella pagina, come messaggi e argomenti."
          highlight-high:
            name: "highlight-high"
          highlight-medium:
            name: "highlight-medium"
          highlight-low:
            name: "highlight-low"
          danger:
            name: "pericolo"
            description: "Colore per evidenzare azioni come la cancellazione di messaggi e argomenti."
          success:
            name: "successo"
            description: "Utilizzato per indicare che un'azione è stata completata con successo."
          love:
            name: "Mi piace"
            description: "Il colore del pulsante \"Mi piace\"."
          selected:
            name: "selezionato"
            description: "Il colore di sfondo di elementi come voci di elenco quando sono selezionati/attivi."
          hover:
            name: "passaggio mouse"
            description: "Il colore di sfondo di elementi come voci di elenco quando viene passato il mouse su di essi o vengono selezionati da tastiera."
        robots:
          title: "Sostituisci il file robots.txt del tuo sito:"
          warning: "Questo sostituirà in modo permanente tutte le impostazioni relative al sito."
          overridden: Il file robots.txt predefinito del tuo sito è sovrascritto.
        email_style:
          title: "Stile Email"
          heading: "Personalizza Stile Email"
          html: "Modello HTML"
          css: "CSS"
          reset: "Ripristina impostazioni predefinite"
          reset_confirm: "Sei sicuro di voler ripristinare il %{fieldName} predefinito e perdere tutte le modifiche?"
          save_error_with_reason: "Le tue modifiche non sono state salvate. %{error}"
          instructions: "Personalizza il modello con cui vengono visualizzate tutte le email html e lo stile usando CSS."
      email:
        title: "Email"
        settings: "Impostazioni"
        templates: "Modelli"
        templates_title: "Modelli di e-mail"
        preview_digest: "Anteprima Riepilogo"
        advanced_test:
          title: "Test avanzato"
          desc: "Vedi come Discourse elabora le email ricevute. Per elaborare correttamente le email, devi incollare qui sotto l'intero messaggio email originale."
          email: "Messaggio originale"
          run: "Esegui test"
          text: "Corpo di testo selezionato"
          elided: "Testo omesso"
        sending_test: "Invio e-mail di prova in corso…"
        error: "<b>ERRORE</b> - %{server_error}"
        test_error: "C'è stato un problema nell'invio dell'email di test. Controlla nuovamente le impostazioni email, verifica che il tuo host non blocchi le connessioni email e riprova."
        sent: "Inviate"
        skipped: "Omesse"
        bounced: "Email rimbalzate"
        received: "Ricevute"
        rejected: "Rifiutate"
        sent_at: "Inviato Alle"
        time: "Orario"
        user: "Utente"
        email_type: "Tipo di Email"
        details_title: "Mostra dettagli email"
        to_address: "Indirizzo Destinazione"
        test_email_address: "indirizzo email da testare"
        send_test: "Invia una email di prova"
        sent_test: "inviata!"
        delivery_method: "Metodo di consegna"
        preview_digest_desc: "Vedi in anteprima il contenuto delle email riepilogative inviate agli utenti inattivi."
        refresh: "Aggiorna"
        send_digest_label: "Invia questo risultato a:"
        send_digest: "Invia"
        sending_email: "Invio e-mail in corso…"
        format: "Formato"
        html: "html"
        text: "testo"
        html_preview: "Anteprima Contenuto Email"
        last_seen_user: "Ultimo accesso utente:"
        no_result: "Nessun risultato trovato per il riepilogo. "
        reply_key: "Chiave di risposta"
        post_link_with_smtp: "Dettagli posta e SMTP"
        skipped_reason: "Motivo Omissione"
        incoming_emails:
          from_address: "Da"
          to_addresses: "A"
          cc_addresses: "Cc"
          subject: "Oggetto"
          error: "Errore"
          none: "Nessuna email in arrivo."
          modal:
            title: "Dettagli posta in arrivo"
            error: "Errore"
            headers: "Intestazioni"
            subject: "Oggetto"
            body: "Corpo"
            rejection_message: "Messaggio rifiutato"
          filters:
            from_placeholder: "da@esempio.com"
            to_placeholder: "a@esempio.com"
            cc_placeholder: "cc@esempio.com"
            subject_placeholder: "Oggetto…"
            error_placeholder: "Errore"
        logs:
          none: "Nessun log trovato."
          filters:
            title: "Filtro"
            user_placeholder: "nome utente"
            address_placeholder: "nome@esempio.com"
            type_placeholder: "riepilogo, registrazione…"
            reply_key_placeholder: "chiave di risposta"
            smtp_transaction_response_placeholder: "ID SMTP"
          email_addresses:
            see_more: "[Vedi altro...]"
          post_id: "(ID messaggio: %{post_id})"
      moderation_history:
        performed_by: "Effettuato da"
        no_results: "La cronologia di moderazione non è disponibile."
        actions:
          delete_user: "Utente Eliminato"
          suspend_user: "Utente Sospeso"
          silence_user: "Utente silenziato"
          delete_post: "Messaggio Eliminato"
          delete_topic: "Argomento Eliminato"
          post_approved: "Messaggio approvato"
      logs:
        title: "Log"
        action: "Azione"
        created_at: "Creato"
        last_match_at: "Ultima corrispondenza"
        match_count: "Corrispondenze"
        ip_address: "IP"
        topic_id: "ID argomento"
        post_id: "ID messaggio"
        category_id: "ID categoria"
        delete: "Cancella"
        edit: "Modifica"
        save: "Salva"
        screened_actions:
          block: "blocca"
          do_nothing: "non fare nulla"
        staff_actions:
          all: "tutte"
          filter: "Filtro:"
          title: "Azioni Staff"
          clear_filters: "Mostra Tutto"
          staff_user: "Utente"
          target_user: "Utente destinatario"
          subject: "Oggetto"
          when: "Quando"
          context: "Contesto"
          details: "Dettagli"
          previous_value: "Precedente"
          new_value: "Nuovo"
          show: "Mostra"
          modal_title: "Dettagli"
          no_previous: "Non c'è un valore precedente."
          deleted: "Nessun nuovo valore. Il registro è stato cancellato."
          actions:
            permanently_delete_post_revisions: "elimina definitivamente le revisioni dei messaggi"
            delete_user: "cancella l'utente"
            change_trust_level: "cambia livello di attendibilità"
            change_username: "cambia nome utente"
            change_site_setting: "modifica le impostazioni del sito"
            change_theme: "modifica tema"
            delete_theme: "cancella tema"
            change_site_text: "cambia il testo del sito"
            suspend_user: "sospendi utente"
            unsuspend_user: "riattiva utente"
            removed_suspend_user: "sospendi utente (rimosso)"
            removed_unsuspend_user: "riattiva utente (rimosso)"
            grant_badge: "assegna distintivo"
            revoke_badge: "revoca distintivo"
            check_email: "controlla email"
            delete_topic: "cancella argomento"
            recover_topic: "ripristina argomento"
            delete_post: "cancella messaggio"
            impersonate: "impersona utente"
            anonymize_user: "rendi anonimo l'utente "
            roll_up: "inibisci blocchi di indirizzi IP"
            change_category_settings: "cambia le impostazioni della categoria"
            delete_category: "cancella categoria"
            create_category: "crea categoria"
            silence_user: "silenzia utente"
            unsilence_user: "riattiva utente"
            removed_silence_user: "silenzia utente (rimosso)"
            removed_unsilence_user: "riattiva utente (rimosso)"
            grant_admin: "assegna amministrazione"
            revoke_admin: "revoca amministrazione"
            grant_moderation: "assegna moderazione"
            revoke_moderation: "revoca moderazione"
            backup_create: "crea backup"
            deleted_tag: "etichetta cancellata"
            update_directory_columns: "aggiorna le colonne della directory"
            deleted_unused_tags: "Etichette inutilizzate eliminate"
            renamed_tag: "etichetta rinominata"
            revoke_email: "revoca email"
            lock_trust_level: "blocca livello di attendibilità"
            unlock_trust_level: "sblocca livello di attendibilità"
            activate_user: "attiva utente"
            deactivate_user: "disattiva utente"
            change_readonly_mode: "cambia la modalità di sola lettura"
            backup_download: "scarica backup"
            backup_destroy: "distruggi backup"
            reviewed_post: "messaggio revisionato"
            custom_staff: "azione plugin personalizzato"
            post_locked: "messaggio bloccato"
            post_edit: "modifica messaggio"
            post_unlocked: "messaggio sbloccato"
            check_personal_message: "controlla messaggio personale"
            disabled_second_factor: "Disabilita autenticazione a due fattori"
            topic_published: "argomento pubblicato"
            post_approved: "messaggio approvato"
            post_rejected: "messaggio respinto"
            create_badge: "crea distintivo"
            change_badge: "cambia distintivo"
            delete_badge: "elimina distintivo"
            merge_user: "utente unito"
            entity_export: "esporta entità"
            change_name: "cambia nome"
            topic_timestamps_changed: "marche temporali dell'Argomento modificate"
            approve_user: "utente approvato"
            web_hook_create: "crea webhook"
            web_hook_update: "aggiorna webhook"
            web_hook_destroy: "distruggi webhook"
            web_hook_deactivate: "disattiva webhook"
            embeddable_host_create: "crea host incorporabile"
            embeddable_host_update: "aggiorna host incorporabile"
            embeddable_host_destroy: "distruggi host incorporabile"
            change_theme_setting: "cambia l'impostazione del tema"
            disable_theme_component: "disabilita il componente del tema"
            enable_theme_component: "abilita il componente del tema"
            revoke_title: "revoca titolo"
            change_title: "cambia titolo"
            api_key_create: "crea chiave api"
            api_key_update: "aggiorna chiave api"
            api_key_destroy: "distruggi chiave api"
            override_upload_secure_status: "sovrascrivi stato caricamento sicuro"
            page_published: "pagina pubblicata"
            page_unpublished: "pagina non pubblicata"
            add_email: "aggiungi email"
            update_email: "aggiorna email"
            destroy_email: "distruggi email"
            topic_closed: "argomento chiuso"
            topic_opened: "argomento aperto"
            topic_archived: "argomento archiviato"
            topic_unarchived: "argomento rimosso da archivio"
            post_staff_note_create: "aggiungi note dello staff"
            post_staff_note_destroy: "distruggi nota dello staff"
            delete_group: "elimina gruppo"
            watched_word_create: "aggiungi parola osservata"
            watched_word_destroy: "cancella parola osservata"
            create_public_sidebar_section: "crea una sezione pubblica della barra laterale"
            update_public_sidebar_section: "aggiorna una sezione pubblica della barra laterale"
            destroy_public_sidebar_section: "elimina una sezione pubblica della barra laterale"
            reset_bounce_score: "azzera il punteggio di rimbalzo"
        screened_emails:
          title: "Email scansionate"
          description: "Quando qualcuno cerca di creare un nuovo account, i seguenti indirizzi email saranno controllati e la loro registrazione bloccata, oppure sarà eseguita qualche altra azione."
          email: "Indirizzo email"
          actions:
            allow: "Permetti"
        screened_urls:
          title: "URL scansionati"
          description: "I seguenti URL sono stati usati in messaggi da utenti identificati come spammer."
          url: "URL"
          domain: "Dominio"
        screened_ips:
          title: "IP scansionati"
          description: 'Indirizzi IP in osservazione. Usa "Permetti" per aggiungerli alla lista di indirizzi consentiti.'
          delete_confirm: "Vuoi rimuovere la regola per %{ip_address}?"
          actions:
            block: "Blocca"
            do_nothing: "Permetti"
            allow_admin: "Abilita Amministratore"
          form:
            label: "Nuovo:"
            ip_address: "Indirizzo IP"
            add: "Aggiungi"
            filter: "Cerca"
          roll_up:
            text: "Roll up"
            title: "Crea nuovi elenchi di indirizzi IP interdetti se ci sono almeno 'min_ban_entries_for_roll_up' elementi."
        search_logs:
          title: "Log di ricerca"
          term: "Termine"
          searches: "Ricerche"
          click_through_rate: "CTR"
          types:
            all_search_types: "Tutti i tipi di ricerca"
            header: "Intestazione"
            full_page: "Pagina completa"
            click_through_only: "Tutti (solo frequenza clic)"
          header_search_results: "Risultati ricerca nell'intestazione"
        logster:
          title: "Log Errori"
      watched_words:
        title: "Parole Osservate"
        search: "ricerca"
        clear_filter: "Pulisci"
        show_words:
          one: "mostra %{count} parola"
          other: "mostra %{count} parole"
        case_sensitive: "(distingue fra maiuscole e minuscole)"
        download: Scarica
        clear_all: Deseleziona Tutto
        clear_all_confirm: "Vuoi davvero cancellare tutte le parole che osservi per l'azione %{action}?"
        invalid_regex: 'La parola osservata "%{word}" è un''espressione regolare non valida.'
        regex_warning: '<a href="%{basePath}/admin/site_settings/category/all_results?filter=watched%20words%20regular%20expressions%20">Le parole osservate sono espressioni regolari</a> e non includono automaticamente i limiti delle parole. Se vuoi che l''espressione regolare corrisponda solo a parole intere, includi <code>\b</code> all''inizio e alla fine dell''espressione regolare in questione.'
        actions:
          block: "Blocca"
          censor: "Censura"
          require_approval: "Richiede Approvazione"
          flag: "Segnala"
          replace: "Sostituisci"
          tag: "Etichetta"
          silence: "Silenzia"
          link: "Link"
        action_descriptions:
          block: "Verrà visualizzato un messaggio di errore quando si tenta di creare un messaggio contenente queste parole."
          censor: "Consenti i messaggi contenenti queste parole, ma sostituiscile con caratteri che nascondono le parole censurate."
          require_approval: "Richiedi l'approvazione dello staff per i messaggi che contengono queste parole prima che possano essere visibili agli altri."
          flag: "Consenti i messaggi che contengono queste parole, ma contrassegnali come inappropriati per la revisione da parte dei moderatori."
          replace: "Sostituisci le parole nei messaggi con altre parole."
          tag: "Etichetta automaticamente gli argomenti se il primo messaggio contiene una parola specifica."
          silence: "Silenzia i nuovi account se il loro primo messaggio contiene una di queste parole. Il messaggio verrà automaticamente nascosto fino a quando lo staff non lo approverà."
          link: "Nei messaggi sostituisce le parole con link."
        form:
          label: "Ha una parola o frase"
          placeholder: "Inserisci parola o frase (* è un carattere jolly)"
          placeholder_regexp: "espressione regolare"
          replace_label: "Sostituzione"
          replace_placeholder: "esempio"
          tag_label: "Etichetta"
          link_label: "Link"
          link_placeholder: "https://example.com"
          add: "Aggiungi"
          success: "Riuscito"
          exists: "Già esistente"
          upload: "Aggiungi dal file"
          upload_successful: "Caricamento andato a buon fine. Le parole sono state aggiunte."
          case_sensitivity_label: "distingue fra maiuscole e minuscole"
          case_sensitivity_description: "Solo parole con maiuscole e minuscole corrispondenti"
        test:
          button_label: "Test"
          modal_title: "%{action}: Test delle parole osservate"
          description: "Inserisci il testo qui sotto per verificare la corrispondenza con le parole osservate"
          found_matches: "Trovate corrispondenze:"
          no_matches: "Nessun risultato trovato"
      form_templates:
        nav_title: "Modelli"
        title: "Modelli di modulo"
        help: "Crea una struttura modello che può essere utilizzata per creare nuovi argomenti e messaggi."
        new_template: "Nuovo modello"
        list_table:
          headings:
            name: "Nome"
            active_categories: "Categorie attive"
            actions: "Azioni"
          actions:
            view: "Visualizza modello"
            edit: "Modifica modello"
            delete: "Elimina modello"
        view_template:
          close: "Chiudi"
          edit: "Modifica"
          delete: "Cancella"
          toggle_preview: "Attiva/disattiva anteprima"
        new_template_form:
          submit: "Salva"
          cancel: "Annulla"
          name:
            label: "Nome modello"
<<<<<<< HEAD
            placeholder: "Inserisci un nome per questo modello..."
          template:
            label: "Modello"
            placeholder: "Crea un modello YAML qui..."
=======
            placeholder: "Inserisci un nome per questo modello…"
          template:
            label: "Modello"
            placeholder: "Crea un modello YAML qui…"
>>>>>>> b2b1e721
          preview: "Anteprima"
        delete_confirm: "Vuoi davvero eliminare questo modello?"
        quick_insert_fields:
          add_new_field: "Aggiungi"
          checkbox: "Casella di controllo"
          input: "Risposta breve"
          textarea: "Risposta lunga"
          dropdown: "A discesa"
          upload: "Carica file"
          multiselect: "Scelta multipla"
        validations_modal:
          button_title: "Convalide"
          modal_title: "Opzioni di convalida"
          table_headers:
            key: "Chiave"
            type: "Tipo"
            description: "Descrizione"
          validations:
            required:
              key: "obbligatorio"
              type: "sì/no"
              description: "Richiede che il campo sia compilato per inviare il modulo."
            minimum:
              key: "minimo"
              type: "numero intero"
              description: "Per i campi di testo, specifica il numero minimo di caratteri consentiti."
            maximum:
              key: "massimo"
              type: "numero intero"
              description: "Per i campi di testo, specifica il numero massimo di caratteri consentiti."
            pattern:
              key: "modello"
              type: "espressione regolare"
              description: "Per i campi di testo, un'espressione regolare (regex) che specifica l'input consentito."
            type:
              key: "tipo"
              type: "stringa"
              description: "Per i campi di input, puoi specificare il tipo di input previsto (text|email|date|number|url|tel|color)"
        preview_modal:
          title: "Anteprima del modello"
        field_placeholders:
          validations: "inserisci le convalide qui"
<<<<<<< HEAD
=======
          id: "inserisci-id-qui"
>>>>>>> b2b1e721
          label: "Inserisci qui l'etichetta"
          placeholder: "Inserisci qui il segnaposto"
          none_label: "Seleziona un elemento"
          choices:
            first: "Opzione 1"
            second: "Opzione 2"
            third: "Opzione 3"
        edit_category:
          toggle_freeform: "modello di modulo disabilitato"
          toggle_form_template: "modello di modulo abilitato"
          select_template: "Seleziona i modelli di modulo"
          select_template_help: "Aggiungi/modifica modelli di modulo"
      impersonate:
        title: "Impersona utente"
        help: "Usa questo strumento per impersonare un account utente ai fini del debugging. Una volta finito dovrai disconnetterti."
        not_found: "Impossibile trovare questo utente."
        invalid: "Spiacenti, non puoi impersonare questo utente."
      users:
        title: "Utenti"
        create: "Aggiungi Utente Amministratore"
        last_emailed: "Ultima email inviata"
        not_found: "Spiacenti, questo nome utente non esiste nel sistema."
        id_not_found: "Spiacenti, nel nostro sistema non esiste questo id utente."
        active: "Attivati"
        status: "Stato"
        show_emails: "Mostra email"
        hide_emails: "Nascondi email"
        nav:
          new: "Nuovi"
          active: "Attivi"
          staff: "Staff"
          suspended: "Sospesi"
          silenced: "Silenziato"
          staged: "Temporaneo"
        approved: "Approvato?"
        titles:
          active: "Utenti Attivi"
          new: "Nuovi Utenti"
          pending: "Revisione degli utenti in sospeso"
          newuser: "Utenti con Livello di attendibilità 0 (Nuovi)"
          basic: "Utenti con livello di attendibilità 1 (Base)"
          member: "Utenti a livello di attendibilità 2 (Membri)"
          regular: "Utenti con livello di attendibilità 3 (Esperti)"
          leader: "Utenti con livello di attendibilità 4 (Veterani)"
          staff: "Staff"
          admins: "Utenti Amministratori"
          moderators: "Moderatori"
          silenced: "Utenti Silenziati"
          suspended: "Utenti Sospesi"
          staged: "Utenti temporanei"
        not_verified: "Non verificato"
        check_email:
          title: "Mostra l'indirizzo email di questo utente"
          text: "Mostra"
        check_sso:
          title: "Rivela il payload SSO"
          text: "Mostra"
      user:
        suspend_failed: "Si è verificato un errore durante la sospensione di questo utente %{error}"
        unsuspend_failed: "Si è verificato un errore durante la riattivazione di questo utente %{error}"
        suspend_duration: "Sospendi utente fino a:"
        suspend_reason_label: "Perché stai sospendendo l'utente? Questo testo <b>sarà visibile a tutti</b> nella pagina del profilo dell'utente, e gli verrà mostrato tutte le volte che tenterà di accedere. Scrivi un testo breve."
        suspend_reason_hidden_label: "Perché stai sospendendo l'utente? Questo testo gli verrà mostrato tutte le volte che tenterà di accedere. Scrivi un testo breve."
        suspend_reason: "Motivo"
        suspend_reason_title: "Motivo della sospensione"
        suspend_reasons:
          not_listening_to_staff: "Non ascoltava le raccomandazioni dello staff"
          consuming_staff_time: "Ha fatto sprecare troppo tempo allo staff"
          combative: "Troppo veemente"
          in_wrong_place: "Al posto sbagliato"
          no_constructive_purpose: "Azioni senza fini costruttivi se non creare disaccordo nella comunità"
          custom: "Personalizzato…"
        suspend_message: "Messaggio Email"
        suspend_message_placeholder: "Facoltativamente, fornisci ulteriori informazioni sulla sospensione e verranno inviate via email all'utente."
        suspended_by: "Sospeso da"
        silence_reason: "Motivo"
        silenced_by: "Silenziato Da"
        silence_modal_title: "Utente silenziato"
        silence_duration: "Per quanto tempo l'utente sarà silenziato? "
        silence_reason_label: "Perché stai silenziando questo utente?"
        silence_reason_placeholder: "Motivo Silenzio"
        silence_message: "Messaggio Email"
        silence_message_placeholder: "(lasciare vuoto per inviare il messaggio predefinito)"
        suspended_until: "(fino a %{until})"
        suspend_forever: "Sospendi definitivamente"
        cant_suspend: "Questo utente non può essere sospeso."
        cant_silence: "Questo utente non può essere silenziato."
        delete_posts_failed: "C'è stato un problema con la cancellazione dei messaggi."
        post_edits: "Modifiche Messaggio"
        view_edits: "Visualizza modifiche"
        penalty_post_actions: "Cosa vorresti fare con il messaggio associato?"
        penalty_post_delete: "Elimina il messaggio"
        penalty_post_delete_replies: "Elimina il messaggio e tutte le sue risposte"
        penalty_post_edit: "Modifica il messaggio"
        penalty_post_none: "Non fare nulla"
        penalty_count: "Conteggio Penalità"
        penalty_history_MF: >-
          Negli ultimi 6 mesi questo utente è stato <b>sospeso { SUSPENDED, plural, one {# volta} other {# volte} }</b> e <b>silenziato { SILENCED, plural, one {# volta} other {# volte} }</b>.
        clear_penalty_history:
          title: "Cancella cronologia delle penalizzazioni"
          description: "utenti con penalizzazioni non possono accedere al Livello di affidabilità 3"
        delete_all_posts_confirm_MF: |
          Stai per eliminare {POSTS, plural, one {# messaggio} other {# messaggi}} e {TOPICS, plural, one {# argomento} other {# argomenti}}. Vuoi continuare?
        silence: "Silenzia"
        unsilence: "Riattiva utente"
        silenced: "Silenziato?"
        moderator: "Moderatore?"
        admin: "Amministratore?"
        suspended: "Sospeso?"
        staged: "Temporaneo?"
        show_admin_profile: "Amministratore"
        manage_user: "Gestisci utente"
        show_public_profile: "Mostra Profilo Pubblico"
        action_logs: "Log Azioni"
        ip_lookup: "Ricerca IP"
        log_out: "Disconnetti"
        logged_out: "L'utente è stato disconnesso da tutti i terminali"
        revoke_admin: "Revoca privilegi di amministrazione"
        grant_admin: "Assegna privilegi di amministrazione"
        grant_admin_success: "Nuovo amministratore confermato."
        grant_admin_confirm: "Ti abbiamo inviato una email per verificare il nuovo amministratore. Per favore aprila e segui le istruzioni."
        revoke_moderation: "Revoca diritti di moderazione"
        grant_moderation: "Assegna diritti di moderazione"
        unsuspend: "Annulla sospensione"
        suspend: "Sospendi"
        show_flags_received: "Mostra le Segnalazioni ricevute"
        flags_received_by: "Segnalazioni ricevute da %{username}"
        flags_received_none: "Questo utente non ha ricevuto segnalazioni."
        reputation: Reputazione
        permissions: Permessi
        activity: Attività
        like_count: '"Mi piace" Assegnati / Ricevuti'
        last_100_days: "negli ultimi 100 giorni"
        private_topics_count: Argomenti Privati
        posts_read_count: Messaggi Letti
        post_count: Messaggi Creati
        second_factor_enabled: Autenticazione a due fattori abilitata
        topics_entered: Argomenti Visti
        flags_given_count: Segnalazioni Fatte
        flags_received_count: Segnalazioni Ricevute
        warnings_received_count: Avvertimenti Ricevuti
        warnings_list_warning: |
          In qualità di moderatore, potresti non essere in grado di visualizzare tutti questi argomenti. Se necessario, chiedi a un amministratore o al moderatore addetto alla pubblicazione di concedere ai <b>@moderatori</b> accesso al messaggio.
        flags_given_received_count: "Segnalazioni Fatte / Ricevute"
        approve: "Approva"
        approved_by: "approvato da"
        approve_success: "Utente approvato ed email inviata con istruzioni di attivazione."
        approve_bulk_success: "Riuscito! Tutti gli utenti selezionati sono stati approvati e notificati."
        time_read: "Tempo di lettura"
        post_edits_count: "Modifiche Messaggio"
        anonymize: "Rendi Anonimo Utente "
        anonymize_confirm: "Sei SICURO di voler rendere anonimo questo account? Il nome utente e l'indirizzo email saranno modificati e saranno reimpostate tutte le informazioni del profilo."
        anonymize_yes: "Sì, rendi anonimo questo account"
        anonymize_failed: "Si è verificato un problema nel rendere anonimo l'account."
        delete: "Cancella utente"
        delete_posts:
          button: "Cancella tutti i messaggi"
          progress:
            title: "Avanzamento dell'eliminazione dei messaggi"
            description: "Eliminazione dei messaggi…"
          confirmation:
            title: "Elimina tutti i messaggi di @%{username}"
            description: |
              <p>Vuoi davvero eliminare <b>%{post_count}</b> messaggi di @%{username}?

              <p><b>Questa operazione non può essere annullata!</b></p>

              <p>Per continuare, digita: <code>%{text}</code></p>
            text: "elimina messaggi di @%{username}"
            delete: "Elimina messaggi di @%{username}"
            cancel: "Annulla"
        merge:
          button: "Unisci"
          prompt:
            title: "Trasferisci ed Elimina @%{username}"
            description: |
              <p>Scegli un nuovo proprietario per i contenuti di <b>@%{username}</b>.</p>

              <p>Tutti gli argomenti, messaggi pubblici e privati e altri contenuti creati da <b>@%{username}</b> verranno trasferiti.</p>
            target_username_placeholder: "Nome utente del nuovo proprietario"
            transfer_and_delete: "Trasferisci ed Elimina @%{username}"
            cancel: "Annulla"
          progress:
            title: "Avanzamento fusione"
          confirmation:
            title: "Trasferisci ed Elimina @%{username}"
            description: |
              <p>Tutto il contenuto appartenente a <b>@%{username}</b> verrà trasferito e attribuito a <b>@%{targetUsername}</b>. Dopo il trasferimento del contenuto, l'account di <b>@%{username} </b> verrà eliminato.</p>

              <p><b>Questa azione non può essere annullata!</b></p>

              <p>Per continuare digitare: <code>%{text}</code></p>
            text: "trasferisci @%{username} a @%{targetUsername}"
            transfer_and_delete: "Trasferisci ed Elimina @%{username}"
            cancel: "Annulla"
        merging_user: "Unione utente in corso…"
        merge_failed: "Si è verificato un errore durante l'unione degli utenti."
        delete_forbidden_because_staff: "Amministratori e moderatori non possono essere cancellati."
        delete_posts_forbidden_because_staff: "Impossibile cancellare tutti i messaggi degli amministratori e dei moderatori."
        delete_forbidden:
          one: "Non è possibile cancellare utenti se hanno messaggi. Elimina tutti i messaggi prima di cancellare un utente (i messaggi più vecchi di %{count} giorno non possono essere cancellati)."
          other: "Non è possibile cancellare utenti se hanno messaggi. Elimina tutti i messaggi prima di cancellare un utente (i messaggi più vecchi di %{count} giorni non possono essere cancellati)."
        cant_delete_all_posts:
          one: "Impossibile cancellare tutti i messaggi. Alcuni sono più vecchi di %{count} giorno. (L'impostazione delete_user_max_post_age.)"
          other: "Impossibile cancellare tutti i messaggi. Alcuni sono più vecchi di %{count} giorni. (L'impostazione delete_user_max_post_age.)"
        cant_delete_all_too_many_posts:
          one: "Impossibile cancellare tutti i messaggi perché l'utente ha più di %{count} messaggio. (delete_all_posts_max)"
          other: "Impossibile cancellare tutti i messaggi perché l'utente ha più di %{count} messaggi. (delete_all_posts_max.)"
        delete_confirm_title: "Vuoi DAVVERO eliminare questo utente? Questa operazione è irreversibile!"
        delete_confirm: "In genere è preferibile rendere anonimi gli utenti piuttosto che eliminarli, per evitare di rimuoverne i contenuti dalle discussioni esistenti."
        delete_and_block: "Elimina e <b>blocca</b> questa email e indirizzo IP"
        delete_dont_block: "Elimina soltanto"
        deleting_user: "Cancellazione utente…"
        deleted: "L'utente è stato cancellato."
        delete_failed: "Si è verificato un errore nella cancellazione dell'utente. Assicurati che tutti i messaggi siano stati cancellati prima di provare a cancellare l'utente."
        send_activation_email: "Invia Email Attivazione"
        activation_email_sent: "Un'email di attivazione è stata inviata."
        send_activation_email_failed: "Si è verificato un errore nell'invio di un'altra email di attivazione. %{error}"
        activate: "Attiva Account"
        activate_failed: "Si è verificato un problema nell'attivazione dell'utente."
        deactivate_account: "Disattiva Account"
        deactivate_failed: "Si è verificato un errore durante la disattivazione dell'utente."
        unsilence_failed: "Si è verificato un errore durante la riattivazione dell'utente silenziato."
        silence_failed: "Si è verificato un errore mentre si silenziava l'utente"
        silence_confirm: "Sei sicuro di voler silenziare questo utente? Non sarà più in grado di creare alcun nuovo argomento o messaggio."
        silence_accept: "Sì, silenzia questo utente"
        bounce_score: "Conteggio messaggi rimbalzati"
        reset_bounce_score:
          label: "Azzera"
          title: "Azzera conteggio messaggi rimbalzati."
        visit_profile: "Visita <a href='%{url}'>la pagina delle preferenze di questo utente</a> per modificare il suo profilo"
        deactivate_explanation: "Un utente disattivato deve riconvalidare la propria email."
        suspended_explanation: "Un utente sospeso non può accedere."
        silence_explanation: "Un utente silenziato non può pubblicare messaggi o iniziare argomenti. "
        staged_explanation: "Un utente temporaneo può pubblicare via email solo in alcuni argomenti."
        bounce_score_explanation:
          none: "L'indirizzo email non ha causato nessun rimbalzo di messaggi recentemente."
          some: "Sono stati ricevuti alcuni messaggi rimbalzati per quell'indirizzo email."
          threshold_reached: "Quella email è stata rimbalzata troppe volte."
        trust_level_change_failed: "C'è stato un problema nel cambio di livello di attendibilità di questo utente."
        suspend_modal_title: "Sospendi Utente"
        confirm_cancel_penalty: "Sei sicuro di voler scartare la penalità?"
        trust_level_2_users: "Utenti con livello di attendibilità 2"
        trust_level_3_requirements: "Requisiti per livello di attendibilità 3"
        trust_level_locked_tip: "il livello di attendibilità è bloccato, il sistema non promuoverà né degraderà l'utente"
        trust_level_unlocked_tip: "il livello di attendibilità è sbloccato, il sistema può promuovere o degradare l'utente"
        lock_trust_level: "Blocca livello di attendibilità"
        unlock_trust_level: "Sblocca livello di attendibilità"
        silenced_count: "Silenziati"
        suspended_count: "Sospesi"
        last_six_months: "Ultimi 6 mesi"
        other_matches:
          one: "C'è <b>%{count} altro utente</b> con lo stesso indirizzo IP. Esamina e seleziona quelli sospetti da penalizzare insieme a %{username}."
          other: "Ci sono <b>altri %{count} utenti</b> con lo stesso indirizzo IP. Esamina e seleziona quelli sospetti da penalizzare insieme a %{username}."
        other_matches_list:
          username: "Nome utente"
          trust_level: "Livello di attendibilità"
          read_time: "Tempo di lettura"
          topics_entered: "Argomenti inseriti"
          posts: "Messaggi"
        tl3_requirements:
          title: "Requisiti per livello di attendibilità 3"
          table_title:
            one: "Nell'ultimo giorno:"
            other: "Negli ultimi %{count} giorni:"
          value_heading: "Valore"
          requirement_heading: "Requisito"
          visits: "Visite"
          days: "giorni"
          topics_replied_to: "Argomenti cui hai risposto"
          topics_viewed: "Argomenti Visti"
          topics_viewed_all_time: "Argomenti Visti (di sempre)"
          posts_read: "Messaggi Letti"
          posts_read_all_time: "Messaggi Letti (di sempre)"
          flagged_posts: "Messaggi Segnalati"
          flagged_by_users: "Utenti Segnalatori"
          likes_given: "Mi piace - Assegnati"
          likes_received: "Mi piace - Ricevuti"
          likes_received_days: "\"Mi piace\" ricevuti: in un solo giorno"
          likes_received_users: "\"Mi piace\" Ricevuti: singoli utenti"
          suspended: "Sospeso (ultimi 6 mesi)"
          silenced: "Silenziato (ultimi 6 mesi)"
          qualifies: "Requisiti soddisfatti per il livello di attendibilità 3."
          does_not_qualify: "Mancano i requisiti per il livello di attendibilità 3."
          will_be_promoted: "Verrà presto promosso."
          will_be_demoted: "Verrà presto degradato."
          on_grace_period: "Attualmente siamo nel periodo di prova della promozione, l'utente non verrà degradato."
          locked_will_not_be_promoted: "Livello di attendibilità bloccato. L'utente non verrà mai promosso."
          locked_will_not_be_demoted: "Livello di attendibilità bloccato. L'utente non verrà mai degradato."
        discourse_connect:
          title: "Accesso singolo DiscourseConnect"
          external_id: "ID esterno"
          external_username: "Nome utente"
          external_name: "Nome"
          external_email: "Email"
          external_avatar_url: "URL immagine profilo"
          last_payload: "Ultimo Payload"
          delete_sso_record: "Elimina Record SSO"
          confirm_delete: "Sei sicuro di voler eliminare questo record DiscourseConnect?"
      user_fields:
        title: "Campi Utente"
        help: "Tutti i campi che i tuoi utenti possono compilare."
        create: "Crea Campo Utente"
        untitled: "Senza nome"
        name: "Nome Campo"
        type: "Tipo Campo"
        description: "Descrizione Campo"
        save: "Salva"
        edit: "Modifica"
        delete: "Cancella"
        cancel: "Annulla"
        delete_confirm: "Sicuro di voler cancellare il campo utente?"
        options: "Opzioni"
        required:
          title: "Obbligatorio durante l'iscrizione"
          enabled: "obbligatorio"
          disabled: "non obbligatorio"
        editable:
          title: "Modificabile dopo l'iscrizione"
          enabled: "modificabile"
          disabled: "non modificabile"
        show_on_profile:
          title: "Mostrare nel profilo pubblico"
          enabled: "mostrato nel profilo"
          disabled: "non mostrato nel profilo"
        show_on_user_card:
          title: "Mostrare sulla scheda utente"
          enabled: "mostrato sulla scheda utente"
          disabled: "non mostrato sulla scheda utente"
        searchable:
          title: "Ricercabile"
          enabled: "ricercabile"
          disabled: "non ricercabile"
        field_types:
          text: "Campo Testo"
          confirm: "Conferma"
          dropdown: "A discesa"
          multiselect: "Selezione multipla"
      site_text:
        description: "Puoi personalizzare qualsiasi testo del tuo forum. Comincia effettuando una ricerca qui sotto:"
        search: "Trova il testo che vorresti modificare"
        title: "Testo"
        edit: "modifica"
        revert: "Annulla Modifiche"
        revert_confirm: "Sei sicuro di voler annullare le modifiche?"
        go_back: "Torna alla Ricerca"
        recommended: "Consigliamo di personalizzare il seguente testo per adattarlo alle tue necessità:"
        show_overriden: "Mostra solo le opzioni sovrascritte"
        show_outdated: "Mostra solo obsoleti/non validi"
        locale: "Lingua:"
        more_than_50_results: "Ci sono più di 50 risultati. Restringi i criteri di ricerca."
<<<<<<< HEAD
=======
        no_results: "Nessun testo corrispondente trovato nel sito"
>>>>>>> b2b1e721
        interpolation_keys: "Chiavi di interpolazione disponibili:"
        outdated:
          title: "Questa traduzione è obsoleta"
          description: "La traduzione predefinita per questa chiave è cambiata da quando è stata creata questa sostituzione. Controlla di seguito che la tua traduzione corrisponda a tutte le modifiche apportate all'intento originale."
          old_default: "Vecchia impostazione predefinita"
          new_default: "Nuova impostazione predefinita"
          dismiss: "Ignora"
      settings:
        show_overriden: "Mostra solo le opzioni sovrascritte"
        history: "Visualizza la cronologia delle modifiche"
        reset: "reimposta"
        none: "nessuno"
      site_settings:
        emoji_list:
          invalid_input: "L'elenco di emoji dovrebbe contenere solo nomi emoji validi, ad esempio: hugs."
          add_emoji_button:
            label: "Aggiungi Emoji"
        title: "Impostazioni"
        no_results: "Nessun risultato trovato."
        more_site_setting_results:
          one: "C'è più di %{count} risultato. Restringi i criteri di ricerca o seleziona una categoria."
          other: "Ci sono più di %{count} risultati. Restringi i criteri di ricerca o seleziona una categoria."
        clear_filter: "Pulisci"
        add_url: "aggiungi URL"
        add_host: "aggiungi host"
        add_group: "aggiungi gruppo"
        uploaded_image_list:
          label: "Modifica lista"
          empty: "Ancora non ci sono immagini. Per favore, caricane una."
          upload:
            label: "Carica"
            title: "Carica immagine(i)"
        selectable_avatars:
          title: "Elenco degli Avatar tra cui l'utente può scegliere"
        categories:
          all_results: "Tutte"
          required: "Obbligatorie"
          branding: "Branding"
          basic: "Impostazioni Base"
          users: "Utenti"
          posting: "Pubblicazione"
          email: "Email"
          files: "File"
          trust: "Livelli di attendibilità"
          security: "Sicurezza"
          onebox: "Onebox"
          seo: "SEO"
          spam: "Spam"
          rate_limits: "Limiti Frequenza"
          developer: "Sviluppatore"
          embedding: "Integrato"
          legal: "Legale"
          api: "API"
          user_api: "API Utente"
          uncategorized: "Altro"
          backups: "Backup"
          login: "Accesso"
          plugins: "Plugin"
          user_preferences: "Preferenze Utente"
          tags: "Etichette"
          search: "Cerca"
          groups: "Gruppi"
          dashboard: "Dashboard"
          navigation: "Navigazione"
        secret_list:
          invalid_input: "I campi di inserimento non possono essere vuoti o contenere il carattere barra verticale."
        default_categories:
          modal_description: "Desideri applicare questa modifica retroattivamente? Questo cambierà le preferenze per %{count} utenti esistenti."
          modal_yes: "Sì"
          modal_no: "No, applica le modifiche solo da adesso in avanti"
        simple_list:
          add_item: "Aggiungi elemento…"
        json_schema:
          edit: Avvia Editor
          modal_title: "Modifica %{name}"
        file_types_list:
          add_image_types: "Immagini"
          add_video_types: "Video"
          add_audio_types: "Audio"
          add_document_types: "Documenti"
          add_types_title: "Consenti estensioni %{types}"
          add_types_toast: "%{types} tipi di file aggiunti"
      badges:
        title: Distintivi
        new_badge: Nuovo Distintivo
        new: Nuovo
        name: Nome
        badge: Distintivo
        display_name: Nome Visualizzato
        description: Descrizione
        long_description: Descrizione Lunga
        badge_type: Tipo Distintivo
        badge_grouping: Gruppo
        badge_groupings:
          modal_title: Raggruppamento Distintivi
        granted_by: Assegnato da
        granted_at: Assegnata in data
        reason_help: (Un collegamento a un messaggio o argomento)
        save: Salva
        delete: Cancella
        delete_confirm: Sei sicuro di voler cancellare questo distintivo?
        revoke: Revoca
        reason: Motivo
        expand: Espandi &hellip;
        revoke_confirm: Sei sicuro di voler revocare questo distintivo?
        edit_badges: Modifica Distintivi
        grant_badge: Assegna Distintivo
        granted_badges: Distintivi Assegnati
        grant: Assegna
        no_user_badges: "%{name} non ha ricevuto alcun distintivo."
        no_badges: Non ci sono distintivi da assegnare.
        none_selected: "Seleziona un distintivo per iniziare"
        allow_title: Permetti di utilizzare un distintivo come titolo
        multiple_grant: Può essere assegnato più volte
        listable: Mostra distintivo sulla pagina pubblica dei distintivi
        enabled: abilitato
        disabled: disabilitata
        icon: Icona
        image: Immagine
        graphic: Grafico
        icon_help: "Inserisci il nome di un'icona Font Awesome (usa il prefisso 'far-' per le icone Regular e 'fab-' per le icone Brands)"
        image_help: "Il caricamento di un'immagine sovrascrive il campo icona se entrambi sono impostati."
        select_an_icon: "Seleziona un'icona"
        upload_an_image: "Carica un'immagine"
        read_only_setting_help: "Personalizza testo"
        query: Query Distintivo (SQL)
        target_posts: Ricerca i messaggi di destinazione
        auto_revoke: Avvia l'istruzione di revoca giornalmente
        show_posts: Visualizza i messaggi che assegnano distintivi sulla pagina dei distintivi
        trigger: Attivazione
        trigger_type:
          none: "Aggiorna giornalmente"
          post_action: "Quando un utente agisce su un messaggio"
          post_revision: "Quando un utente modifica o crea un messaggio"
          trust_level_change: "Quando un utente cambia livello di attendibilità"
          user_change: "Quando un utente viene modificato o creato"
        preview:
          link_text: "Anteprima distintivi guadagnati"
          plan_text: "Anteprima con testo query"
          modal_title: "Anteprima Query Distintivo"
          sql_error_header: "Si è verificato un errore con la query."
          error_help: "Visita i seguenti collegamenti per un aiuto con le query dei distintivi."
          bad_count_warning:
            header: "ATTENZIONE!"
            text: "Ci sono esempi di assegnazioni mancanti. Ciò accade quando la query dei distintivi restituisce ID utenti o ID messaggi inesistenti. Successivamente ciò può causare risultati inattesi - controlla bene la tua query."
          no_grant_count: "Nessun distintivo da assegnare."
          grant_count:
            one: "<b>%{count}</b> distintivo da assegnare."
            other: "<b>%{count}</b> distintivi da assegnare."
          sample: "Esempio:"
          grant:
            with: <span class="username">%{username}</span>
            with_post: <span class="username">%{username}</span> per il messaggio in %{link}
            with_post_time: <span class="username">%{username}</span> per messaggio in %{link} in data <span class="time">%{time}</span>
            with_time: <span class="username">%{username}</span> in data <span class="time">%{time}</span>
        badge_intro:
          title: "Seleziona un Distintivo esistente o creane uno nuovo per iniziare"
          what_are_badges_title: "Cosa sono i Distintivi?"
          badge_query_examples_title: "Esempi di Query Distintivo"
        mass_award:
          title: Assegna in blocco
          description: Assegna lo stesso distintivo a più utenti contemporaneamente.
          no_badge_selected: Seleziona un distintivo per iniziare.
          perform: "Assegna Distintivo agli Utenti"
          upload_csv: Carica un CSV con indirizzi email o nomi degli utenti
          aborted: Carica un CSV contenente indirizzi email o i nomi degli utenti
          success: Il tuo CSV è stato ricevuto e %{count} utenti riceveranno il loro distintivo a breve.
          csv_has_unmatched_users: "Le seguenti voci sono nel file CSV ma non possono essere abbinate agli utenti esistenti e quindi non riceveranno il distintivo:"
          csv_has_unmatched_users_truncated_list: "C'erano %{count} elementi nel file CSV che non è stato possibile abbinare a utenti esistenti e quindi non riceveranno il badge. A causa del gran numero di elementi privi di abbinamenti, sono mostrati solo i primi 100:"
          replace_owners: Rimuovi il distintivo dai precedenti proprietari
          grant_existing_holders: Assegna distintivi aggiuntivi ai titolari di distintivi già esistenti
      emoji:
        title: "Emoji"
        help: "Aggiungi nuove emoji che saranno disponibili per tutti. Trascina più file alla volta senza inserire un nome per creare emoji usando i nomi dei loro file. Il gruppo selezionato verrà utilizzato per tutti i file aggiunti. Puoi anche fare clic su \"Aggiungi nuova emoji\" per aprire il selettore di file."
        add: "Aggiungi Nuovo Emoji"
        choose_files: "Scegli file"
        uploading: "Caricamento…"
        name: "Nome"
        group: "Gruppo"
        image: "Immagine"
        alt: "anteprima emoji personalizzata"
        delete_confirm: "Sicuro di voler cancellare l'emoji :%{name}:?"
      embedding:
        get_started: "Se lo desideri, puoi incorporare Discourse in un altro sito web. Comincia aggiungendo il nome dell'host."
        confirm_delete: "Sicuro di voler cancellare questo host?"
        sample: |
          <p>Incolla il seguente codice HTML nel tuo sito per creare e incorporare gli argomenti del discorso. Sostituisci <b>EMBED_URL</b> con l'URL canonico della pagina in cui lo stai incorporando.</p>

          <p>Se desideri personalizzare lo stile, decommenta e sostituisci <b>CLASS_NAME</b> con una classe CSS definita in <i>Embedded CSS</i> del tuo tema.</p>

          <p>Sostituisci <b>DISCOURSE_USERNAME</b> con il Discourse username dell'autore che dovrebbe creare l'argomento. Discourse cercherà automaticamente l'utente in base all'attributo <code>content</code> dell'etichetta <code>&lt;meta&gt;</code> con l'attributo <code>name</code> impostato su <code>discourse-username</code> o <code>author</code>. Il parametro <code>discourseUserName</code> è deprecato e verrà rimosso in Discourse 3.2.</p>
        title: "Integrato"
        host: "Host Abilitati"
        allowed_paths: "Lista percorsi permessi"
        edit: "modifica"
        category: "Pubblica nella Categoria"
        add_host: "Aggiungi Host"
        settings: "Impostazioni di inclusione"
        crawling_settings: "Impostazioni Crawler"
        crawling_description: "Quando Discourse crea gli argomenti per i tuoi messaggi, se non è presente nessun feed RSS/ATOM, cercherà di estrarre il contenuto dal codice HTML. Il contenuto può risultate a volte ostico da estrarre e, per semplificare il processo, forniamo la possibilità di specificare le regole CSS."
        embed_by_username: "Nome utente per la creazione dell'argomento"
        embed_post_limit: "Numero massimo di messaggi da includere"
        embed_title_scrubber: "Espressione regolare usata per ripulire i titoli dei messaggi"
        embed_truncate: "Tronca i messaggi incorporati"
        embed_unlisted: "Gli argomenti importati non saranno visibili fino a quando non ci sarà una risposta."
        allowed_embed_selectors: "Selettore CSS per gli elementi ammessi negli incorporamenti"
        blocked_embed_selectors: "Selettore CSS per elementi rimossi dagli incorporamenti"
        allowed_embed_classnames: "Nomi di classi CSS consentiti"
        save: "Salva Impostazioni Inclusione"
      permalink:
        title: "Collegamenti permanenti"
        description: "Reindirizzamenti da applicare per URL non conosciuti dal forum."
        url: "URL"
        topic_id: "ID dell'argomento"
        topic_title: "Argomento"
        post_id: "ID del messaggio"
        post_title: "Messaggio"
        category_id: "ID della categoria"
        category_title: "Categoria"
        tag_name: "Nome etichetta"
        external_url: "URL esterno o relativo"
        destination: "Destinazione"
        copy_to_clipboard: "Copia permalink negli appunti"
        delete_confirm: Sei sicuro di voler cancellare questo collegamento permanente?
        no_permalinks: "Non hai ancora alcun collegamento permanente. Crea un nuovo collegamento permanente qui sopra per iniziare a visualizzarne un elenco qui."
        form:
          label: "Nuovo:"
          add: "Aggiungi"
          filter: "Cerca (URL o URL Esterna)"
      reseed:
        action:
          label: "Sostituisci testo..."
          title: "Sostituisci il testo delle Categorie e degli Argomenti con le traduzioni"
        modal:
          title: "Sostituisci testo"
          subtitle: "Sostituire il testo di Categorie e Argomenti generato automaticamente con le traduzioni più recenti"
          categories: "Categorie"
          topics: "Argomenti"
          replace: "Sostituisci"
  wizard_js:
    wizard:
      jump_in: "Buttati!"
      finish: "Esci dalla configurazione"
      back: "Indietro"
      next: "Avanti"
      configure_more: "Configura altro…"
      step-text: "Intervallo"
      step: "%{current} di %{total}"
      upload: "Carica file"
      uploading: "Caricamento…"
      upload_error: "Spiacenti, c'è stato un errore caricando il file. Per favore, prova di nuovo."
      staff_count:
        one: "La tua comunità ha %{count} membro dello staff (sei tu)."
        other: "La tua comunità ha %{count} membri dello staff, te compreso."
      invites:
        add_user: "aggiungi"
        none_added: "Non hai invitato nessuno a far parte dello staff. Vuoi proseguire lo stesso?"
        roles:
          admin: "Amministratore"
          moderator: "Moderatore"
          regular: "Utente Normale"
      previews:
        topic_title: "Il titolo di un argomento di discussione"
        share_button: "Condividi"
        reply_button: "Rispondi"
        topic_preview: "Anteprima argomento"
        homepage_preview: "Anteprima della home page"<|MERGE_RESOLUTION|>--- conflicted
+++ resolved
@@ -284,12 +284,8 @@
       pill: "Messaggi correlati"
       see_all: 'Vedi <a href="%{path}">tutti i messaggi</a> di @%{username}…'
     suggested_topics:
-<<<<<<< HEAD
-      title: "Argomenti suggeriti"
-=======
       title: "Argomenti nuovi e non letti"
       pill: "Suggeriti"
->>>>>>> b2b1e721
       pm_title: "Messaggi Suggeriti"
     about:
       simple_title: "Informazioni"
@@ -603,12 +599,7 @@
           noun: "utente"
         reviewable_post:
           title: "Messaggio"
-<<<<<<< HEAD
-        reviewable_chat_message:
-          title: "Messaggio di chat segnalato"
-=======
           noun: "messaggio"
->>>>>>> b2b1e721
       approval:
         title: "Messaggio Da Approvare"
         description: "Abbiamo ricevuto il tuo messaggio ma prima che appaia deve essere approvato da un moderatore. Attendi."
@@ -1465,8 +1456,6 @@
         success_via_admin: "Abbiamo inviato un'email a quell'indirizzo. L'utente dovrà seguire le istruzioni di conferma contenute nell'email."
         success_staff: "Abbiamo inviato una email al tuo indirizzo corrente. Segui le istruzioni di conferma."
         back_to_preferences: "Torna alle preferenze"
-<<<<<<< HEAD
-=======
         confirm_success: "La tua email è stata aggiornata."
         confirm: "Conferma"
         authorizing_new:
@@ -1476,7 +1465,6 @@
           old_email: "Vecchia email: %{email}"
           new_email: "Nuova email: %{email}"
           confirm_success: "Abbiamo inviato un'email al tuo nuovo indirizzo per confermare la modifica!"
->>>>>>> b2b1e721
       change_avatar:
         title: "Cambia l'immagine del tuo profilo"
         gravatar: "<a href='//%{gravatarBaseUrl}%{gravatarLoginUrl}' target='_blank'>%{gravatarName}</a>, basato su"
@@ -1861,11 +1849,7 @@
         title: "Eccoti nel tuo nuovo sito!"
         content: "<a href='%{admin_guide_url}'>Leggi la guida dell'amministratore</a> per continuare a costruire il tuo sito e la tua community."
         content_no_url: "Leggi la guida dell'amministratore per continuare a costruire il tuo sito e la tua community."
-<<<<<<< HEAD
-    loading: " Caricamento..."
-=======
     loading: "Caricamento…"
->>>>>>> b2b1e721
     errors:
       prev_page: "durante il caricamento"
       reasons:
@@ -2696,9 +2680,6 @@
         dismiss_new_modal:
           title: "Ignora nuovi"
           topics: "Ignora nuovi argomenti"
-<<<<<<< HEAD
-          posts: "Ignora nuovi messaggi"
-=======
           posts: "Ignora nuove risposte"
           topics_with_count:
             one: "Ignora %{count} nuovo argomento"
@@ -2707,7 +2688,6 @@
             one: "Ignora %{count} nuova risposta"
             other: "Ignora %{count} nuove risposte"
           replies: "Ignora nuove risposte"
->>>>>>> b2b1e721
           untrack: "Smetti di tenere traccia di questi argomenti in modo che non vengano più visualizzati nel mio nuovo elenco"
         dismiss_new_with_selected:
           one: "Ignora (%{count}) nuovo"
@@ -2763,12 +2743,9 @@
         top: "Non ci sono altri argomenti popolari."
         bookmarks: "Non ci sono ulteriori argomenti nei segnalibri."
         filter: "Non ci sono altri argomenti."
-<<<<<<< HEAD
-=======
     topic_bulk_actions:
       close_topics:
         name: "Chiudi argomenti"
->>>>>>> b2b1e721
     topic:
       filter_to:
         one: "%{count} messaggio in questo argomento"
@@ -4204,11 +4181,7 @@
           delete: "Elimina"
           delete_confirm: "Vuoi davvero eliminare questa sezione?"
           reset_confirm: "Vuoi davvero ripristinare questa sezione ai valori predefiniti?"
-<<<<<<< HEAD
-          public: "Rendi questa sezione pubblica e visibile a tutti"
-=======
           public: "Visibile a tutti"
->>>>>>> b2b1e721
           always_public: "Il contenuto di questa sezione è sempre pubblico"
           more_menu: "Menu Altro"
           links:
@@ -4649,14 +4622,11 @@
               list: Elenca gli ultimi messaggi e i messaggi privati. È supportato anche RSS.
             tags:
               list: Elenca le etichette.
-<<<<<<< HEAD
-=======
             tag_groups:
               list: Ottieni un elenco di gruppi di etichette.
               show: Ottieni un singolo gruppo di etichette per ID.
               create: Crea un gruppo di etichette.
               update: Aggiorna un gruppo di etichette specificato da ID.
->>>>>>> b2b1e721
             categories:
               list: Ottieni un elenco di categorie.
               show: Ottieni una singola categoria per ID.
@@ -4785,19 +4755,8 @@
           group_name: "Eventi Mi Piace"
           post_liked: "Quando un utente mette Mi piace su un messaggio."
         notification_event:
-<<<<<<< HEAD
-          name: "Evento Notifica"
-          details: "Quando un utente riceve una notifica nel proprio feed."
-        user_promoted_event:
-          name: "Evento promosso dall'utente"
-          details: "Quando un utente viene promosso da un livello di attendibilità a un altro."
-        user_badge_event:
-          name: "Evento con distintivo"
-          details: "Quando un distintivo viene concesso o revocato."
-=======
           group_name: "Eventi di notifica"
           notification_created: "Un utente riceve una notifica nel proprio feed"
->>>>>>> b2b1e721
         group_user_event:
           group_name: "Eventi sui gruppi utente"
           user_added_to_group: "Un utente viene aggiunto a un gruppo"
@@ -4841,7 +4800,6 @@
         enabled: "Abilitato?"
         is_enabled: "S"
         not_enabled: "N"
-        change_settings: "Impostazioni del plugin"
         change_settings_short: "Impostazioni"
         howto: "Come installo i plugin?"
         official: "Plugin ufficiale di Discourse"
@@ -5558,17 +5516,10 @@
           cancel: "Annulla"
           name:
             label: "Nome modello"
-<<<<<<< HEAD
-            placeholder: "Inserisci un nome per questo modello..."
-          template:
-            label: "Modello"
-            placeholder: "Crea un modello YAML qui..."
-=======
             placeholder: "Inserisci un nome per questo modello…"
           template:
             label: "Modello"
             placeholder: "Crea un modello YAML qui…"
->>>>>>> b2b1e721
           preview: "Anteprima"
         delete_confirm: "Vuoi davvero eliminare questo modello?"
         quick_insert_fields:
@@ -5611,10 +5562,7 @@
           title: "Anteprima del modello"
         field_placeholders:
           validations: "inserisci le convalide qui"
-<<<<<<< HEAD
-=======
           id: "inserisci-id-qui"
->>>>>>> b2b1e721
           label: "Inserisci qui l'etichetta"
           placeholder: "Inserisci qui il segnaposto"
           none_label: "Seleziona un elemento"
@@ -5966,10 +5914,7 @@
         show_outdated: "Mostra solo obsoleti/non validi"
         locale: "Lingua:"
         more_than_50_results: "Ci sono più di 50 risultati. Restringi i criteri di ricerca."
-<<<<<<< HEAD
-=======
         no_results: "Nessun testo corrispondente trovato nel sito"
->>>>>>> b2b1e721
         interpolation_keys: "Chiavi di interpolazione disponibili:"
         outdated:
           title: "Questa traduzione è obsoleta"
