# WARNING: Never edit this file.
# It will be overwritten when translations are pulled from Crowdin.
#
# To work with us on translations, join this project:
# https://translate.discourse.org/

ru:
  js:
    number:
      format:
        separator: ","
        delimiter: " "
      human:
        storage_units:
          format: "%n %u"
          units:
            byte:
              one: байт
              few: байта
              many: байтов
              other: байта
            gb: ГБ
            kb: КБ
            mb: МБ
            tb: ТБ
      short:
        thousands: "%{number} тыс."
        millions: "%{number} млн"
    dates:
      time: "HH:mm"
      time_with_zone: "HH:mm (z)"
      time_short_day: "ddd, HH:mm"
      timeline_date: "MMM YYYY"
      long_no_year: "D MMM, HH:mm"
      long_no_year_no_time: "D MMM"
      full_no_year_no_time: "D MMM"
      long_with_year: "D MMM YYYY, HH:mm"
      long_with_year_no_time: "D MMM YYYY"
      full_with_year_no_time: "D MMMM YYYY"
      long_date_with_year: "D MMM YYYY, LT"
      long_date_without_year: "D MMM, LT"
      long_date_with_year_without_time: "D MMM YYYY"
      long_date_without_year_with_linebreak: "D MMM <br/>LT"
      long_date_with_year_with_linebreak: "D MMM YYYY <br/>LT"
      wrap_ago: "%{date} назад"
      wrap_on: "%{date}"
      tiny:
        half_a_minute: "< 1 мин"
        less_than_x_seconds:
          one: "< %{count} с"
          few: "< %{count} с"
          many: "< %{count} с"
          other: "< %{count} с"
        x_seconds:
          one: "%{count} с"
          few: "%{count} с"
          many: "< %{count} с"
          other: "< %{count} с"
        less_than_x_minutes:
          one: "< %{count} мин"
          few: "< %{count} мин"
          many: "< %{count} мин"
          other: "< %{count} мин"
        x_minutes:
          one: "%{count} мин"
          few: "%{count} мин"
          many: "%{count} мин"
          other: "%{count} мин"
        about_x_hours:
          one: "%{count} ч"
          few: "%{count} ч"
          many: "%{count} ч"
          other: "%{count} ч"
        x_days:
          one: "%{count} д"
          few: "%{count} дн"
          many: "%{count} дн"
          other: "%{count} дн"
        x_months:
          one: "%{count} мес"
          few: "%{count} мес"
          many: "%{count} мес"
          other: "%{count} мес"
        about_x_years:
          one: "%{count} год"
          few: "%{count} года"
          many: "%{count} лет"
          other: "%{count} года"
        over_x_years:
          one: "> %{count} года"
          few: "> %{count} лет"
          many: "> %{count} лет"
          other: "> %{count} года"
        almost_x_years:
          one: "%{count} год"
          few: "%{count} года"
          many: "%{count} лет"
          other: "%{count} года"
        date_month: "D MMM"
        date_year: "MMM YYYY"
      medium:
        less_than_x_minutes:
          one: "менее %{count} минуты назад"
          few: "менее %{count} минут назад"
          many: "менее %{count} минут назад"
          other: "менее %{count} минуты назад"
        x_minutes:
          one: "%{count} мин"
          few: "%{count} мин"
          many: "%{count} мин"
          other: "%{count} мин"
        x_hours:
          one: "%{count} час"
          few: "%{count} часа"
          many: "%{count} часов"
          other: "%{count} часа"
        about_x_hours:
          one: "около %{count} часа"
          few: "около %{count} часов"
          many: "около %{count} часов"
          other: "около %{count} часа"
        x_days:
          one: "%{count} день"
          few: "%{count} дня"
          many: "%{count} дней"
          other: "%{count} дня"
        x_months:
          one: "%{count} месяц"
          few: "%{count} месяца"
          many: "%{count} месяцев"
          other: "%{count} месяца"
        about_x_years:
          one: "около %{count} года"
          few: "около %{count} лет"
          many: "около %{count} лет"
          other: "около %{count} года"
        over_x_years:
          one: "более %{count} года"
          few: "более %{count} лет"
          many: "более %{count} лет"
          other: "более %{count} года"
        almost_x_years:
          one: "почти %{count} год"
          few: "почти %{count} года"
          many: "почти %{count} лет"
          other: "почти %{count} года"
        date_year: "D MMM YYYY"
      medium_with_ago:
        x_minutes:
          one: "%{count} мин назад"
          few: "%{count} мин назад"
          many: "%{count} мин назад"
          other: "%{count} мин назад"
        x_hours:
          one: "%{count} час назад"
          few: "%{count} часа назад"
          many: "%{count} часов назад"
          other: "%{count} часа назад"
        x_days:
          one: "%{count} день назад"
          few: "%{count} дня назад"
          many: "%{count} дней назад"
          other: "%{count} дня назад"
        x_months:
          one: "%{count} месяц назад"
          few: "%{count} месяца назад"
          many: "%{count} месяцев назад"
          other: "%{count} месяца назад"
        x_years:
          one: "%{count} год назад"
          few: "%{count} года назад"
          many: "%{count} лет назад"
          other: "%{count} года назад"
      later:
        x_days:
          one: "%{count} день спустя"
          few: "%{count} дня спустя"
          many: "%{count} дней спустя"
          other: "%{count} дня спустя"
        x_months:
          one: "%{count} месяц спустя"
          few: "%{count} месяца спустя"
          many: "%{count} месяцев спустя"
          other: "%{count} месяца спустя"
        x_years:
          one: "%{count} год спустя"
          few: "%{count} года спустя"
          many: "%{count} лет спустя"
          other: "%{count} года спустя"
      previous_month: "Предыдущий месяц"
      next_month: "Следующий месяц"
      placeholder: дата
      from_placeholder: "с даты"
      to_placeholder: "по дату"
    share:
      topic_html: 'Тема: <span class="topic-title">%{topicTitle}</span>'
      post: "Запись #%{postNumber} от пользователя @%{username}"
      close: "закрыть"
      twitter: "Поделиться в Твиттере"
      facebook: "Поделиться в Фейсбуке"
      email: "Отправить по электронной почте"
      url: "Копировать ссылку и поделиться"
    action_codes:
      public_topic: "Сделал(а) тему публичной %{when}"
      open_topic: "Преобразовал(а) это в тему %{when}"
      private_topic: "Сделал(а) тему личным сообщением %{when}"
      split_topic: "Разделил(а) эту тему %{when}"
      invited_user: "Пригласил(а) %{who} %{when}"
      invited_group: "Пригласил(а) %{who} %{when}"
      user_left: "%{who} удалил(а) себя из этого сообщения %{when}"
      removed_user: "Удалил(а) %{who} %{when}"
      removed_group: "Удалил(а) %{who} %{when}"
      autobumped: "Автоматически поднято %{when}"
      autoclosed:
        enabled: "Закрыл(а) тему %{when}"
        disabled: "Открыл(а) тему %{when}"
      closed:
        enabled: "Закрыл(а) тему %{when}"
        disabled: "Открыл(а) тему %{when}"
      archived:
        enabled: "Архивировал(а) тему %{when}"
        disabled: "Разархивировал(а) тему %{when}"
      pinned:
        enabled: "Закрепил(а) тему %{when}"
        disabled: "Открепил(а) тему глобально %{when}"
      pinned_globally:
        enabled: "Закрепил(а) тему глобально %{when}"
        disabled: "Открепил(а) тему глобально %{when}"
      visible:
        enabled: "Включил(а) отображение темы %{when}"
        disabled: "Выключил(а) отображение темы %{when}"
      banner:
        enabled: "Создал(а) баннер %{when}, который будет отображаться сверху на всех страницах, пока пользователь не скроет его."
        disabled: "Удалил(а) баннер %{when}. Он не будет отображаться вверху каждой страницы."
    topic_admin_menu: "действия администратора над темой"
    skip_to_main_content: "Перейти к основному контенту"
    emails_are_disabled: "Все исходящие письма были глобально отключены администратором. Никакие уведомления по электронной почте отправляться не будут."
    emails_are_disabled_non_staff: "Отправка писем отключена для пользователей, не являющихся сотрудниками."
    software_update_prompt:
      message: "Сайт обновлён. <span>Перезагрузите страницу</span> (иначе вы можете столкнуться с неожиданным поведением)."
      dismiss: "Закрыть"
    bootstrap_mode_enabled:
      one: "Для скорейшего развития сайта был включен специальный режим работы. В этом режиме всем новым пользователям присваивается 1-й уровень доверия и включается ежедневная почтовая рассылка сводки новостей. Этот режим будет автоматически выключен, как только количество зарегистрированных пользователей достигнет %{count}."
      few: "Для скорейшего развития сайта был включен специальный режим работы. В этом режиме всем новым пользователям присваивается 1-й уровень доверия и включается ежедневная почтовая рассылка сводки новостей. Этот режим будет автоматически выключен, как только количество зарегистрированных пользователей достигнет %{count}."
      many: "Для скорейшего развития сайта был включен специальный режим работы. В этом режиме всем новым пользователям присваивается 1-й уровень доверия и включается ежедневная почтовая рассылка сводки новостей. Этот режим будет автоматически выключен, как только количество зарегистрированных пользователей достигнет %{count}."
      other: "Для скорейшего развития сайта был включен специальный режим работы. В этом режиме всем новым пользователям присваивается 1-й уровень доверия и включается ежедневная почтовая рассылка сводки новостей. Этот режим будет автоматически выключен, как только количество зарегистрированных пользователей достигнет %{count}."
    bootstrap_mode_disabled: "Специальный режим будет отключён в течение 24 часов."
    bootstrap_invite_button_title: "Отправить приглашения"
    bootstrap_wizard_link_title: "Завершить работу мастера настройки"
    themes:
      default_description: "По умолчанию"
      broken_theme_alert: "Сайт может не работать: в теме (компоненте) есть ошибки."
      error_caused_by: "Ошибка из-за темы «%{name}». <a target='blank' href='%{path}'>Нажмите здесь</a>, чтобы обновить, перенастроить или отключить ее."
      only_admins: "(это сообщение отображается только для администраторов сайта)"
    broken_decorator_alert: "Записи могут отображаться неправильно: один из декораторов контента записей вызвал ошибку."
    s3:
      regions:
        ap_northeast_1: "Азиатско-Тихоокеанский регион (Токио)"
        ap_northeast_2: "Азиатско-Тихоокеанский регион (Сеул)"
        ap_east_1: "Азиатско-Тихоокеанский регион (Гонконг)"
        ap_south_1: "Азиатско-Тихий океан (Мумбаи)"
        ap_southeast_1: "Азиатско-Тихоокеанский регион (Сингапур)"
        ap_southeast_2: "Азиатско-Тихоокеанский регион (Сидней)"
        ca_central_1: "Канада (центральная)"
        cn_north_1: "Китай (Пекин)"
        cn_northwest_1: "Китай (Нинся)"
        eu_central_1: "ЕС (Франкфурт)"
        eu_north_1: "ЕС (Стокгольм)"
        eu_south_1: "ЕС (Милан)"
        eu_west_1: "ЕС (Ирландия)"
        eu_west_2: "ЕС (Лондон)"
        eu_west_3: "ЕС (Париж)"
        sa_east_1: "Южная Америка (Сан-Паулу)"
        us_east_1: "Восток США (Северная Вирджиния)"
        us_east_2: "Восток США (Огайо)"
        us_gov_east_1: "AWS GovCloud (США, восток)"
        us_gov_west_1: "AWS GovCloud (США, запад)"
        us_west_1: "Запад США (Северная Калифорния)"
        us_west_2: "Запад США (Орегон)"
    clear_input: "Очистить"
    edit: "отредактировать название и категорию темы"
    expand: "Развернуть"
    not_implemented: "Эта функция ещё не реализована!"
    no_value: "Нет"
    yes_value: "Да"
    ok_value: "OK"
    cancel_value: "Отмена"
    submit: "Отправить"
    delete: "Удалить"
    generic_error: "Произошла ошибка."
    generic_error_with_reason: "Произошла ошибка: %{error}"
    sign_up: "Регистрация"
    log_in: "Вход"
    age: "Возраст"
    joined: "Регистрация"
    admin_title: "Администрирование"
    show_more: "показать ещё"
    show_help: "расширенный поиск"
    links: "Ссылки"
    links_lowercase:
      one: "ссылка"
      few: "ссылки"
      many: "ссылок"
      other: "ссылки"
    faq: "Ответы на вопросы"
    guidelines: "Рекомендации"
    privacy_policy: "Политика конфиденциальности"
    privacy: "Конфиденциальность"
    tos: "Условия использования"
    rules: "Правила"
    conduct: "Кодекс поведения"
    mobile_view: "Для мобильных устройств"
    desktop_view: "Для настольных устройств"
    now: "только что"
    read_more: "читать дальше"
    more: "Ещё"
    x_more:
      one: "Ещё %{count}"
      few: "Ещё %{count}"
      many: "Ещё %{count}"
      other: "Ещё %{count}"
    never: "никогда"
    every_30_minutes: "каждые 30 минут"
    every_hour: "каждый час"
    daily: "ежедневно"
    weekly: "еженедельно"
    every_month: "каждый месяц"
    every_six_months: "каждые шесть месяцев"
    max_of_count: "%{count} макс."
    character_count:
      one: "%{count} символ"
      few: "%{count} символа"
      many: "%{count} символов"
      other: "%{count} символа"
    period_chooser:
      aria_label: "Фильтр по периоду"
    related_messages:
      title: "Связанные сообщения"
      see_all: 'Показать <a href="%{path}">все сообщения</a> от @%{username}…'
    suggested_topics:
      title: "Похожие темы"
      pm_title: "Похожие сообщения"
    about:
      simple_title: "О форуме"
      title: "Информация о %{title}"
      stats: "Статистика сайта"
      our_admins: "Наши администраторы"
      our_moderators: "Наши модераторы"
      moderators: "Модераторы"
      stat:
        all_time: "За всё время"
        last_day: "За последние 24 часа"
        last_7_days: "За последние 7 дней"
        last_30_days: "За последние 30 дней"
      like_count: "Лайки"
      topic_count: "Темы"
      post_count: "Записи"
      active_user_count: "Активные пользователи"
      contact: "Контакты"
      contact_info: "В случае возникновения критической ошибки или срочного вопроса, касающегося этого сайта, свяжитесь с нами по адресу %{contact_info}."
    bookmarked:
      title: "Закладки"
      edit_bookmark: "Изменить закладку"
      clear_bookmarks: "Очистить закладки"
      help:
        bookmark: "Добавить первую запись темы в закладки"
        edit_bookmark: "Изменить закладку в этой теме"
        edit_bookmark_for_topic: "Изменить закладку для этой темы"
        unbookmark: "Удалить все закладки в этой теме"
        unbookmark_with_reminder: "Удалить все закладки и напоминания из этой темы."
    bookmarks:
      created: "Вы добавили эту запись в закладки: «%{name}»"
      created_generic: "Добавлено в закладки: «%{name}»"
      create: "Создать закладку"
      edit: "Изменить закладку"
      not_bookmarked: "добавить запись в закладки"
      remove_reminder_keep_bookmark: "Удалить напоминание, но оставить закладку"
      created_with_reminder: "Вы добавили эту запись в закладки с напоминанием %{date}: «%{name}»"
      created_with_reminder_generic: "Добавлено в закладки с напоминанием %{date}: «%{name}»"
      delete: "Удалить закладку"
      confirm_delete: "Действительно удалить эту закладку? Напоминание также будет удалено."
      confirm_clear: "Действительно удалить все ваши закладки из этой темы?"
      save: "Сохранить"
      no_timezone: 'Чтобы активировать функцию напоминаний, укажите часовой пояс <a href="%{basePath}/my/preferences/profile">в профиле</a>.'
      invalid_custom_datetime: "Неверно указаны дата и время, попробуйте ещё раз."
      list_permission_denied: "У вас недостаточно прав для просмотра закладок этого пользователя."
      no_user_bookmarks: "У вас нет записей в закладках; закладки позволяют быстро переходить к определённым записям."
      auto_delete_preference:
        label: "После получения уведомления"
        never: "Сохранить закладку"
        when_reminder_sent: "Удалить закладку"
        on_owner_reply: "Удалить закладку после моего ответа"
        clear_reminder: "Сохранить закладку, но удалить напоминание"
      search_placeholder: "Поиск закладок по имени, названию темы или по содержанию записи"
      search: "Поиск"
      reminders:
        today_with_time: "сегодня в %{time}"
        tomorrow_with_time: "завтра в %{time}"
        at_time: "%{date_time}"
        existing_reminder: "Для этой закладки уже настроено напоминание, которое будет отправлено %{at_date_time}"
    copy_codeblock:
      copied: "скопировано!"
      copy: "скопировать код в буфер обмена"
      fullscreen: "показать код в полноэкранном режиме"
    drafts:
      label: "Черновики"
      label_with_count: "Черновики (%{count})"
      resume: "Продолжить"
      remove: "Удалить"
      remove_confirmation: "Действительно удалить этот черновик?"
      new_topic: "Черновик новой темы"
      new_private_message: "Черновик нового личного сообщения"
      abandon:
        confirm: "По этой теме есть сохранённый черновик. Что с ним сделать?"
        yes_value: "Удалить"
        no_value: "Возобновить редактирование"
    topic_count_categories:
      one: "Есть %{count} новая или обновлённая тема"
      few: "Есть %{count} новых или обновлённых темы"
      many: "Есть %{count} новых или обновлённых тем"
      other: "Есть %{count} новой или обновлённой темы"
    topic_count_latest:
      one: "Есть %{count} новая или обновлённая тема"
      few: "Есть %{count} новых или обновлённых темы"
      many: "Есть %{count} новых или обновлённых тем"
      other: "Есть %{count} новой или обновлённой темы"
    topic_count_unseen:
      one: "Есть %{count} новая или обновлённая тема"
      few: "Есть %{count} новых или обновлённых темы"
      many: "Есть %{count} новых или обновлённых тем"
      other: "Есть %{count} новой или обновлённой темы"
    topic_count_unread:
      one: "Посмотреть %{count} непрочитанную тему"
      few: "Посмотреть %{count} непрочитанные темы"
      many: "Посмотреть %{count} непрочитанных тем"
      other: "Посмотреть %{count} непрочитанной темы"
    topic_count_new:
      one: "Посмотреть %{count} новую тему"
      few: "Посмотреть %{count} новые темы"
      many: "Посмотреть %{count} новых тем"
      other: "Посмотреть %{count} новой темы"
    preview: "предпросмотр"
    cancel: "отмена"
    deleting: "Удаление…"
    save: "Сохранить изменения"
    saving: "Сохранение…"
    saved: "Сохранено!"
    upload: "Загрузить"
    uploading: "Загрузка…"
    processing: "Обработка…"
    uploading_filename: "Загрузка: %{filename}…"
    processing_filename: "Обработка: %{filename}…"
    clipboard: "буфер обмена"
    uploaded: "Загружено!"
    pasting: "Вставка…"
    enable: "Включить"
    disable: "Отключить"
    continue: "Продолжить"
    switch_to_anon: "Войти в анонимный режим"
    switch_from_anon: "Выйти из анонимного режима"
    banner:
      close: "Закрыть этот баннер"
      edit: "Изменить"
    pwa:
      install_banner: "<a href>Установить %{title} на это устройство?</a>"
    choose_topic:
      none_found: "Не найдено ни одной темы."
      title:
        search: "Поиск темы"
        placeholder: "введите название, URL или идентификатор темы"
    choose_message:
      none_found: "Сообщения не найдены."
      title:
        search: "Поиск в сообщениях"
        placeholder: "введите заголовок, URL или идентификатор сообщения"
    review:
      order_by: "Сортировать по"
      date_filter: "Создано между"
      in_reply_to: "в ответ на"
      explain:
        why: "объяснить, почему этот элемент оказался в очереди на проверку"
        title: "Оценка контента"
        formula: "Формула"
        subtotal: "Промежуточный итог"
        total: "Всего"
        min_score_visibility: "Минимальная оценка для показа сообщения"
        score_to_hide: "Оценка, чтобы скрыть сообщение"
        take_action_bonus:
          name: "принята мера"
          title: "Когда сотрудник решает принять меры, жалоба получает бонус."
        user_accuracy_bonus:
          name: "точность пользователя"
          title: "Пользователи, чьи жалобы были удовлетворены, получают бонус."
        trust_level_bonus:
          name: "уровень доверия"
          title: "Элементы, проверяемые пользователями с более высоким уровнем доверия, имеют более высокий балл."
        type_bonus:
          name: "тип бонуса"
          title: "Некоторым проверяемым элементам сотрудник может назначить бонус, чтобы сделать их более приоритетными."
      stale_help: "Проверка уже была выполнена пользователем <b>%{username}</b>."
      claim_help:
        optional: "Вы можете зарезервировать этот контент за собой, чтобы другие не могли заняться его модерацией."
        required: "Вы должны зарезервировать контент за собой, прежде чем заняться его модерацией."
        claimed_by_you: "Вы зарезервировали этот контент за собой и можете смело заняться его модерацией."
        claimed_by_other: "Этот контент может быть отмодерирован только пользователем <b>%{username}</b>."
      claim:
        title: "зарезервировать эту тему за собой"
      unclaim:
        help: "снять резервирование"
      awaiting_approval: "В ожидании подтверждения"
      delete: "Удалить"
      settings:
        saved: "Сохранено"
        save_changes: "Сохранить изменения"
        title: "Настройки"
        priorities:
          title: "Приоритеты проверяемых элементов"
      moderation_history: "История модерации"
      view_all: "Просмотреть всё"
      grouped_by_topic: "Группировать по темам"
      none: "Нет элементов для проверки."
      view_pending: "показать элементы, ожидающие проверки"
      topic_has_pending:
        one: "В этой теме <b>%{count}</b> запись ожидает проверки"
        few: "В этой теме <b>%{count}</b> записи ожидают проверки"
        many: "В этой теме <b>%{count}</b> записей ожидают проверки"
        other: "В этой теме <b>%{count}</b> записи ожидают проверки"
      title: "Очередь проверки"
      topic: "Тема:"
      filtered_topic: "Вы отфильтровали проверяемый контент в рамках одной темы."
      filtered_user: "Пользователь"
      filtered_reviewed_by: "Проверено"
      show_all_topics: "показать все темы"
      deleted_post: "(запись удалена)"
      deleted_user: "(пользователь удалён)"
      user:
        bio: "О себе"
        website: "Веб-сайт"
        username: "Имя пользователя"
        email: "Эл. почта"
        name: "Имя"
        fields: "Поля"
        reject_reason: "Причина"
      user_percentage:
        summary:
          one: "%{agreed}, %{disagreed}, %{ignored}"
          few: "%{agreed}, %{disagreed}, %{ignored} (из %{count} жалоб)"
          many: "%{agreed}, %{disagreed}, %{ignored} (из %{count} жалоб)"
          other: "%{agreed}, %{disagreed}, %{ignored} (из %{count} жалобы)"
        agreed:
          one: "%{count}% согласия"
          few: "%{count}% согласия"
          many: "%{count}% согласия"
          other: "%{count}% согласия"
        disagreed:
          one: "%{count}% несогласия"
          few: "%{count}% несогласия"
          many: "%{count}% несогласия"
          other: "%{count}% несогласия"
        ignored:
          one: "%{count}% игнорирования"
          few: "%{count}% игнорирования"
          many: "%{count}% игнорирования"
          other: "%{count}% игнорирования"
      topics:
        topic: "Тема"
        reviewable_count: "Количество"
        reported_by: "Жалоба от"
        deleted: "[Тема удалена]"
        original: "(первоначальная тема)"
        details: "подробности"
        unique_users:
          one: "%{count} пользователь"
          few: "%{count} пользователя"
          many: "%{count} пользователей"
          other: "%{count} пользователя"
      replies:
        one: "%{count} ответ"
        few: "%{count} ответа"
        many: "%{count} ответов"
        other: "%{count} ответа"
      edit: "Изменить"
      save: "Сохранить"
      cancel: "Отмена"
      new_topic: "После утверждения этого элемента появится новая тема"
      filters:
        all_categories: "(все категории)"
        type:
          title: "Тип"
          all: "(все типы)"
        minimum_score: "Минимальная оценка:"
        refresh: "Обновить"
        status: "Статус"
        category: "Категория"
        orders:
          score: "Оценка"
          score_asc: "Оценка (обратная сортировка)"
          created_at: "Дата создания"
          created_at_asc: "Дата создания (обратная сортировка)"
        priority:
          title: "Минимальный приоритет:"
          any: "(любой)"
          low: "Низкий"
          medium: "Средний"
          high: "Высокий"
      conversation:
        view_full: "просмотреть весь разговор"
      scores:
        about: "Оценка рассчитывается на основе уровня доверия сообщающего, точности его предыдущих жалоб и приоритета предмета жалобы."
        score: "Оценка"
        date: "Дата"
        type: "Тип"
        status: "Статус"
        submitted_by: "Отправлено"
        reviewed_by: "Проверено"
      statuses:
        pending:
          title: "В ожидании"
        approved:
          title: "Одобренные"
        rejected:
          title: "Отклонённые"
        ignored:
          title: "Проигнорированные"
        deleted:
          title: "Удалённые"
        reviewed:
          title: "(все рассмотренные)"
        all:
          title: "(все)"
      types:
        reviewable_flagged_post:
          title: "На эту запись поступила жалоба"
          flagged_by: "Кто пожаловался"
        reviewable_queued_topic:
          title: "Тема в очереди на проверку"
        reviewable_queued_post:
          title: "Сообщение в очереди на проверку"
        reviewable_user:
          title: "Пользователь"
        reviewable_post:
          title: "Запись"
      approval:
        title: "Записи, требующие одобрения"
        description: "Ваша запись получена, но она требует проверки и утверждения модератором перед публикацией. Будьте терпеливы."
        pending_posts:
          one: "У вас <strong>%{count}</strong> запись в ожидании проверки."
          few: "У вас <strong>%{count}</strong> записи в ожидании проверки."
          many: "У вас <strong>%{count}</strong> записей в ожидании проверки."
          other: "У вас <strong>%{count}</strong> записи в ожидании проверки."
        ok: "OK"
      example_username: "имя пользователя"
      reject_reason:
        title: "Почему вы отклоняете регистрацию этого пользователя?"
        send_email: "Отправить сообщение об отказе в регистрации"
    relative_time_picker:
      minutes:
        one: "минуту"
        few: "минуты"
        many: "минут"
        other: "минуты"
      hours:
        one: "час"
        few: "часа"
        many: "часов"
        other: "часа"
      days:
        one: "день"
        few: "дня"
        many: "дней"
        other: "дня"
      months:
        one: "месяц"
        few: "месяца"
        many: "месяцев"
        other: "месяца"
      years:
        one: "год"
        few: "года"
        many: "лет"
        other: "года"
      relative: "Напомнить через:"
    time_shortcut:
      now: "Сейчас"
      in_one_hour: "Через час"
      in_two_hours: "Через два часа"
      later_today: "Сегодня, но позже"
      two_days: "Через день"
      next_business_day: "На следующий рабочий день"
      tomorrow: "Завтра"
      post_local_date: "Дата сообщения"
      later_this_week: "Позже на этой неделе"
      this_weekend: "В эти выходные"
      start_of_next_business_week: "В понедельник"
      start_of_next_business_week_alt: "В следующий понедельник"
      next_week: "На следующей неделе"
      two_weeks: "Через 2 недели"
      next_month: "В следующем месяце"
      two_months: "Через 2 месяца"
      three_months: "Через 3 месяца"
      four_months: "Через 4 месяца"
      six_months: "Через 6 месяцев"
      one_year: "Через год"
      forever: "Навсегда"
      relative: "Через указанное время"
      none: "Не настраивать напоминание"
      never: "Никогда"
      last_custom: "Использовать ранее установленные дату и время"
      custom: "Установить дату и время"
      select_timeframe: "Выбор периода"
    user_action:
      user_posted_topic: "<a href='%{userUrl}'>%{user}</a> создал(а) <a href='%{topicUrl}'>тему</a>"
      you_posted_topic: "<a href='%{userUrl}'>Вы</a> создали <a href='%{topicUrl}'>тему</a>"
      user_replied_to_post: "<a href='%{userUrl}'>%{user}</a> ответил(а) на запись <a href='%{postUrl}'>%{post_number}</a>"
      you_replied_to_post: "<a href='%{userUrl}'>Вы</a> ответили на запись <a href='%{postUrl}'>%{post_number}</a>"
      user_replied_to_topic: "<a href='%{userUrl}'>%{user}</a> ответил(а) в <a href='%{topicUrl}'>теме</a>"
      you_replied_to_topic: "<a href='%{userUrl}'>Вы</a> ответили в <a href='%{topicUrl}'>теме</a>"
      user_mentioned_user: "<a href='%{user1Url}'>%{user}</a> упомянул(а) <a href='%{user2Url}'>%{another_user}</a>"
      user_mentioned_you: "<a href='%{user1Url}'>%{user}</a> упомянул(а) <a href='%{user2Url}'>вас</a>"
      you_mentioned_user: "<a href='%{user1Url}'>Вы</a> упомянули <a href='%{user2Url}'>%{another_user}</a>"
      posted_by_user: "Размещено пользователем <a href='%{userUrl}'>%{user}</a>"
      posted_by_you: "Размещено <a href='%{userUrl}'>вами</a>"
      sent_by_user: "Отправлено пользователем <a href='%{userUrl}'>%{user}</a>"
      sent_by_you: "Отправлено <a href='%{userUrl}'>вами</a>"
    directory:
      username: "Имя пользователя"
      filter_name: "фильтр по имени пользователя"
      title: "Пользователи"
      likes_given: "Поставлено"
      likes_received: "Получено"
      topics_entered: "Просмотрено"
      topics_entered_long: "Просмотрено тем"
      time_read: "Время чтения"
      topic_count: "Тем"
      topic_count_long: "Создано тем"
      post_count: "Ответов"
      post_count_long: "Ответов написано"
      no_results: "Ничего не найдено."
      days_visited: "Посещений"
      days_visited_long: "Дней посещения"
      posts_read: "Прочитано"
      posts_read_long: "Прочитано записей"
      last_updated: "Последнее обновление:"
      total_rows:
        one: "%{count} пользователь"
        few: "%{count} пользователя"
        many: "%{count} пользователей"
        other: "%{count} пользователя"
      edit_columns:
        title: "Изменить заголовки"
        save: "Сохранить"
        reset_to_default: "Сбросить на значения по умолчанию"
      group:
        all: "все группы"
      sort:
        label: "Сортировка: %{criteria}"
    group_histories:
      actions:
        change_group_setting: "Настроить группу"
        add_user_to_group: "Добавить пользователя"
        remove_user_from_group: "Удалить пользователя"
        make_user_group_owner: "Сделать владельцем"
        remove_user_as_group_owner: "Лишить прав владельца"
    groups:
      member_added: "Добавлено"
      member_requested: "По запросу на"
      add_members:
        title: "Добавление пользователей в группу «%{group_name}»"
        description: "Введите список пользователей, которых вы хотите пригласить в группу, или вставьте список значений, разделенных запятыми:"
        usernames_placeholder: "имена пользователей"
        usernames_or_emails_placeholder: "имена пользователей или адреса электронной почты"
        notify_users: "Уведомить пользователей"
        set_owner: "Установить пользователей в качестве владельцев этой группы"
      requests:
        title: "Запросы"
        reason: "Причина"
        accept: "Принять"
        accepted: "принято"
        deny: "Отказать"
        denied: "отказано"
        undone: "запрос отменён"
        handle: "обрабатывать запрос на вступление"
        undo: "Отменить"
      manage:
        title: "Управление"
        name: "Имя"
        full_name: "Полное имя"
        add_members: "Добавить пользователей"
        invite_members: "Пригласить"
        delete_member_confirm: "Удалить «%{username}» из группы «%{group}» ?"
        profile:
          title: Профиль
        interaction:
          title: Взаимодействие
          posting: Записи
          notification: Уведомления
        email:
          title: "Эл. почта"
          status: "Синхронизировано писем через IMAP: %{old_emails} из %{total_emails}."
          enable_smtp: "Включить SMTP"
          enable_imap: "Включить IMAP"
          test_settings: "Тест настроек"
          save_settings: "Сохранить настройки"
          last_updated: "Последнее обновление:"
          last_updated_by: "от"
          settings_required: "Все настройки являются обязательными, заполните все поля перед проверкой."
          smtp_settings_valid: "Параметры SMTP настроены правильно."
          smtp_title: "SMTP"
          smtp_instructions: "Когда вы включаете SMTP для группы, все исходящие электронные письма, отправляемые из группового почтового ящика, будут отправляться согласно указанным здесь настройкам. Стандартные почтовые настройки, используемые при отправке других писем, в этом случае использоваться не будут."
          imap_title: "IMAP"
          imap_additional_settings: "Дополнительные настройки"
          imap_instructions: 'Когда вы включаете IMAP для группы, электронные письма синхронизируются между почтовым ящиком группы и указанным IMAP-сервером. Перед включением IMAP необходимо включить SMTP, указав актуальные учётные данные. Имя пользователя и пароль электронной почты, используемые в настройках SMTP, будут использоваться и для IMAP. Для получения дополнительной информации см. тему <a target="_blank" href="https://meta.discourse.org/t/imap-support-for-group-inboxes/160588">IMAP support for group inboxes</a>.'
          imap_alpha_warning: "Предупреждение: эта функция на альфа-стадии разработки. Официально поддерживается только Gmail. Используйте на свой риск!"
          imap_settings_valid: "Параметры IMAP настроены правильно."
          smtp_disable_confirm: "Если вы отключите SMTP, все настройки SMTP и IMAP будут сброшены и соответствующие функции будут отключены. Действительно продолжить?"
          imap_disable_confirm: "Если вы отключите IMAP, все настройки IMAP будут сброшены, а соответствующие функции будут отключены. Действительно продолжить?"
          imap_mailbox_not_selected: "Вы должны выбрать почтовый ящик для этой конфигурации IMAP, в противном случае почтовые ящики не будут синхронизироваться!"
          prefill:
            title: "Заполните предварительные настройки для:"
            gmail: "GMail"
          credentials:
            title: "Учётные данные"
            smtp_server: "SMTP-сервер"
            smtp_port: "SMTP-порт"
            smtp_ssl: "Использовать SSL для SMTP"
            imap_server: "IMAP-сервер"
            imap_port: "IMAP-порт"
            imap_ssl: "Использовать SSL для IMAP"
            username: "Имя пользователя"
            password: "Пароль"
          settings:
            title: "Настройки"
            allow_unknown_sender_topic_replies: "Разрешать в теме ответы от неизвестного отправителя."
            allow_unknown_sender_topic_replies_hint: "Разрешать неизвестным отправителям отвечать в групповой теме. Если этот параметр не включен, ответы с адресов электронной почты пользователей, не приглашенных в тему, будут создавать новую тему."
            from_alias: "Псевдоним отправителя"
            from_alias_hint: "Псевдоним для использования в качестве адреса отправителя групповых SMTP-писем. Эта функция может не поддерживаться некоторыми почтовыми службами — см. документацию своей почтовой службы."
          mailboxes:
            synchronized: "Синхронизированный почтовый ящик"
            none_found: "В этом аккаунте электронной почты не найдено ни одного почтового ящика."
            disabled: "Отключен"
        membership:
          title: Участник
          access: Доступ
        categories:
          title: Категории
          long_title: "Стандартные уведомления категорий"
          description: "При добавлении пользователей в эту группу в настройках уведомлений категорий будут установлены эти стандартные значения. При необходимости пользователи могут их изменить."
          watched_categories_instructions: "Автоматически наблюдать все темы в этих категориях. Участники группы будут уведомляться обо всех новых записях и темах, рядом с темой будет отображаться счётчик новых записей."
          tracked_categories_instructions: "Автоматически отслеживать все темы в этих категориях. Рядом с темой будет отображаться счётчик новых записей."
          watching_first_post_categories_instructions: "Пользователи будут уведомляться о первой записи каждой новой темы в этих категориях."
          regular_categories_instructions: "Если уведомления для этих категорий отключены, то для участников группы они останутся включёнными. Пользователи будут уведомлены, если они будут упомянуты или кто-то им ответит."
          muted_categories_instructions: "Пользователи не будут получать уведомления о новых темах в этих категориях, темы не будут отображаться на страницах категорий и в перечне последних тем."
        tags:
          title: Теги
          long_title: "Стандартные уведомления тегов"
          description: "При добавлении пользователей в эту группу в настройках уведомлений тегов будут установлены эти стандартные значения. При необходимости пользователи могут их изменить."
          watched_tags_instructions: "Автоматически наблюдать все темы с этими тегами. Участники группы будут уведомляться обо всех новых записях и темах, рядом с темой будет отображаться счётчик новых записей."
          tracked_tags_instructions: "Автоматически отслеживать все темы с этими тегами. Рядом с темой будет отображаться счётчик новых записей."
          watching_first_post_tags_instructions: "Пользователи будут уведомляться о первой записи каждой новой темы с этими тегами."
          regular_tags_instructions: "Если это теги, выключающие уведомления, то на участников группы выключение уведомлений распространяться не будет. Пользователи будут уведомлены, если они будут упомянуты или кто-то им ответит."
          muted_tags_instructions: "Пользователи не будут получать уведомления о новых темах с этими тегами, темы не будут отображаться в перечне последних тем."
        logs:
          title: "Журналы"
          when: "Когда"
          action: "Действие"
          acting_user: "Инициатор"
          target_user: "Целевой пользователь"
          subject: "Тема"
          details: "Подробности"
          from: "Было"
          to: "Стало"
      permissions:
        title: "Права доступа"
        none: "Нет категорий, связанных с этой группой."
        description: "Участники этой группы имеют доступ к этим категориям"
      public_admission: "Разрешать пользователям свободно присоединяться к группе (требуется общедоступная группа)"
      public_exit: "Разрешать пользователям свободно покидать группу"
      empty:
        posts: "Участниками этой группы не создано ни одной записи."
        members: "Нет участников в этой группе."
        requests: "Для этой группы нет запросов на участие."
        mentions: "Нет упоминаний этой группы."
        messages: "Нет сообщений для этой группы."
        topics: "Нет тем от участников этой группы."
        logs: "Нет журналов для этой группы."
      add: "Добавить"
      join: "Вступить"
      leave: "Покинуть"
      request: "Запросить"
      message: "Сообщение"
      confirm_leave: "Действительно выйти из группы?"
      allow_membership_requests: "Разрешать пользователям отправлять запросы на вступление в группу владельцев (группа должна быть публичной)"
      membership_request_template: "Настраиваемый шаблон, который отображается пользователю при отправке запроса на вступление в группу"
      membership_request:
        submit: "Отправить запрос"
        title: "Запрос на вступление в группу @%{group_name}"
        reason: "Расскажите владельцам группы, почему вас стоило бы в неё добавить"
      membership: "Участник"
      name: "Имя"
      group_name: "Название группы"
      user_count: "Пользователи"
      bio: "О группе"
      selector_placeholder: "введите имя пользователя"
      owner: "владелец"
      index:
        title: "Группы"
        all: "Все группы"
        empty: "Нет видимых групп."
        filter: "Фильтр по типу группы"
        owner_groups: "Мои группы"
        close_groups: "Закрытые группы"
        automatic_groups: "Автоматические группы"
        automatic: "Автоматическая"
        closed: "Закрытая"
        public: "Публичная"
        private: "Приватная"
        public_groups: "Публичные группы"
        my_groups: "Мои группы"
        group_type: "Тип группы"
        is_group_user: "Участник"
        is_group_owner: "Владелец"
        search_results: "Результаты поиска появятся ниже."
      title:
        one: "Группа"
        few: "Группы"
        many: "Группы"
        other: "Группы"
      activity: "Активность"
      members:
        title: "Участники"
        filter_placeholder_admin: "имя пользователя или эл. почта"
        filter_placeholder: "имя пользователя"
        remove_member: "Удалить пользователя"
        remove_member_description: "Удалить <b>%{username}</b> из группы"
        make_owner: "Сделать владельцем"
        make_owner_description: "Сделать <b>%{username}</b> владельцем этой группы"
        remove_owner: "Удалить владельца"
        remove_owner_description: "Удалить <b>%{username}</b> как владельца этой группы"
        make_primary: "Сделать основной"
        make_primary_description: "Сделать основной группой для пользователя <b>%{username}</b>"
        remove_primary: "Удалить как основную"
        remove_primary_description: "Удалить как основную группу для пользователя <b>%{username}</b>"
        remove_members: "Удалить участников"
        remove_members_description: "Удалить выбранных пользователей из этой группы"
        make_owners: "Сделать владельцами"
        make_owners_description: "Сделать выбранных пользователей владельцами этой группы"
        remove_owners: "Удалить владельцев"
        remove_owners_description: "Удалить выбранных пользователей как владельцев этой группы"
        make_all_primary: "Сделать основной для всех"
        make_all_primary_description: "Сделать основной группой для всех выбранных пользователей"
        remove_all_primary: "Удалить как основную"
        remove_all_primary_description: "Удалить как основную группу"
        owner: "Владелец"
        primary: "Основная"
        forbidden: "Вы не можете просматривать участников."
        no_filter_matches: "Соответствующих запросу участников не обнаружено."
      topics: "Темы"
      posts: "Записи"
      aria_post_number: "%{title} — запись #%{postNumber}"
      mentions: "Упоминания"
      messages: "Сообщения"
      notification_level: "Уровень уведомлений по умолчанию для сообщений группы"
      alias_levels:
        mentionable: "Кто может @упоминать эту группу?"
        messageable: "Кто может отправлять сообщения в эту группу?"
        nobody: "Никто"
        only_admins: "Только администраторы"
        mods_and_admins: "Только модераторы и администраторы"
        members_mods_and_admins: "Только участники группы, модераторы и администраторы"
        owners_mods_and_admins: "Только владельцы группы, модераторы и администраторы"
        everyone: "Все"
      notifications:
        watching:
          title: "В наблюдаемых"
          description: "Уведомлять по каждому ответу на это сообщение и показывать счётчик новых непрочитанных ответов."
        watching_first_post:
          title: "Наблюдать за первой записью"
          description: "Вы будете получать уведомления о новых сообщениях в этой группе, но не ответы на сообщения."
        tracking:
          title: "В отслеживаемых"
          description: "Вы будете уведомлены, если кто-то упомянет ваше @имя или ответит вам. Также вам будет показано общее количество новых ответов."
        regular:
          title: "Уведомлять"
          description: "Вам придёт уведомление, если кто-нибудь упомянет ваше @имя или ответит вам."
        muted:
          title: "Выключено"
          description: "Вы не будете получать уведомления о сообщениях в этой группе."
      flair_url: "Изображение отметки"
      flair_upload_description: "Квадратные изображения размером не менее 20х20 пикселей."
      flair_bg_color: "Фоновый цвет отметки"
      flair_bg_color_placeholder: "(Необязательно) Hex-код цвета"
      flair_color: "Цвет отметки"
      flair_color_placeholder: "(Необязательно) Hex-код цвета"
      flair_preview_icon: "Предпросмотр иконки"
      flair_preview_image: "Предпросмотр изображения"
      flair_type:
        icon: "Выбрать иконку"
        image: "Загрузить изображение"
      default_notifications:
        modal_title: "Стандартные уведомления пользователя"
        modal_description: "Применить это изменение к уже существующим пользователям? Это изменит настройки для существующих пользователей (%{count})."
        modal_yes: "Да"
        modal_no: "Нет, применить изменение только к будущим пользователям"
    user_action_groups:
      "1": "Лайки"
      "2": "Лайки"
      "3": "Закладки"
      "4": "Темы"
      "5": "Ответы"
      "6": "Ответы"
      "7": "Упоминания"
      "9": "Цитаты"
      "11": "Правки"
      "12": "Отправленные"
      "13": "Входящие"
      "14": "Ожидают одобрения"
      "15": "Черновики"
    categories:
      all: "все категории"
      all_subcategories: "все"
      no_subcategory: "нет"
      category: "Категория"
      category_list: "Показать список категорий"
      reorder:
        title: "Упорядочивание категорий"
        title_long: "Упорядочивание списка категорий"
        save: "Сохранить порядок"
        apply_all: "Применить"
        position: "Порядковый номер"
      posts: "Записи"
      topics: "Темы"
      latest: "Последние"
      subcategories: "Подкатегории"
      muted: "Категории с отключёнными уведомлениями"
      topic_sentence:
        one: "%{count} тема"
        few: "%{count} темы"
        many: "%{count} тем"
        other: "%{count} темы"
      topic_stat:
        one: "%{number} за %{unit}"
        few: "%{number} за %{unit}"
        many: "%{number} за %{unit}"
        other: "%{number} за %{unit}"
      topic_stat_unit:
        week: "неделю"
        month: "месяц"
      topic_stat_all_time:
        one: "Всего: %{number}"
        few: "Всего: %{number}"
        many: "Всего: %{number}"
        other: "Всего: %{number}"
      topic_stat_sentence_week:
        one: "%{count} новая тема на прошлой неделе."
        few: "%{count} новых темы на прошлой неделе."
        many: "%{count} новых тем на прошлой неделе."
        other: "%{count} новой темы на прошлой неделе."
      topic_stat_sentence_month:
        one: "%{count} новая тема в прошлом месяце."
        few: "%{count} новых темы в прошлом месяце."
        many: "%{count} новых тем в прошлом месяце."
        other: "%{count} новой темы в прошлом месяце."
      n_more: "Категории (ещё %{count})…"
    ip_lookup:
      title: Поиск IP-адреса
      hostname: Название хоста
      location: Расположение
      location_not_found: (расположение неизвестно)
      organisation: Организация
      phone: Телефон
      other_accounts: "Другие аккаунты с этим IP-адресом:"
      delete_other_accounts: "Удалить %{count}"
      username: "имя пользователя"
      trust_level: "Уровень доверия"
      read_time: "время чтения"
      topics_entered: "посещено тем"
      post_count: "Кол-во записей"
      confirm_delete_other_accounts: "Действительно удалить эти аккаунты?"
      powered_by: "данные получены с помощью <a href='https://maxmind.com'>MaxMindDB</a>"
      copied: "скопировано"
    user_fields:
      none: "(выберите вариант)"
      required: 'Введите значение для «%{name}»'
      same_as_password: "Указанный пароль не должен фигурировать в других полях."
    user:
      said: "%{username}:"
      profile: "Профиль"
      mute: "Отключить"
      edit: "Изменить настройки"
      download_archive:
        button_text: "Скачать всё"
        confirm: "Действительно скачать записи?"
        success: "Скачивание началось, вы будете уведомлены об окончании процесса."
        rate_limit_error: "Записи могут быть скачаны лишь раз в день, попробуйте завтра."
      new_private_message: "Новое сообщение"
      private_message: "Сообщение"
      private_messages: "Сообщения"
      user_notifications:
        filters:
          filter_by: "Фильтр"
          all: "Все"
          read: "Прочитанные"
          unread: "Непрочитанные"
          unseen: "Непросмотренные"
        ignore_duration_title: "Игнорировать пользователя"
        ignore_duration_username: "Имя пользователя"
        ignore_duration_when: "Продолжительность:"
        ignore_duration_save: "Игнорировать"
        ignore_duration_note: "Внимание: все игнорирования автоматически удаляются по истечении времени игнорирования."
        ignore_duration_time_frame_required: "Выберите период времени"
        ignore_no_users: "У вас нет игнорируемых пользователей."
        ignore_option: "Игнорировать"
        ignore_option_title: "Вы не будете получать уведомления, связанные с этим пользователем, и все его темы и ответы будут скрыты."
        add_ignored_user: "Добавить…"
        mute_option: "Не уведомлять"
        mute_option_title: "Вы не будете получать уведомления, связанные с этим пользователем."
        normal_option: "Уведомлять"
        normal_option_title: "Вы будете уведомлены, если этот пользователь ответит вам, процитирует или упомянет вас."
      notification_schedule:
        title: "Расписание уведомлений"
        label: "Включить расписание уведомлений"
        midnight: "Полночь"
        none: "Уведомления отключены"
        monday: "Понедельник"
        tuesday: "Вторник"
        wednesday: "Среда"
        thursday: "Четверг"
        friday: "Пятница"
        saturday: "Суббота"
        sunday: "Воскресенье"
        to: "—"
      activity_stream: "Активность"
      read: "Прочитанные"
      read_help: "Недавно прочитанные темы"
      preferences: "Настройки"
      feature_topic_on_profile:
        open_search: "Выберите тему"
        title: "Выбор темы"
        search_label: "Поиск темы по названию"
        save: "Сохранить"
        clear:
          title: "Очистить"
          warning: "Перестать считать эту тему избранной?"
      use_current_timezone: "Использовать текущий часовой пояс"
      profile_hidden: "Публичный профиль пользователя скрыт."
      expand_profile: "Развернуть"
      sr_expand_profile: "Показать подробную информацию"
      collapse_profile: "Свернуть"
      sr_collapse_profile: "Скрыть подробную информацию"
      bookmarks: "Закладки"
      bio: "Обо мне"
      timezone: "Часовой пояс"
      invited_by: "Кем приглашён"
      trust_level: "Уровень доверия"
      notifications: "Уведомления"
      statistics: "Статистика"
      desktop_notifications:
        label: "Мгновенные уведомления"
        not_supported: "Уведомления этим браузером не поддерживаются."
        perm_default: "Включить уведомления"
        perm_denied_btn: "Доступ запрещён"
        perm_denied_expl: "Вы запретили уведомления в браузере. Разрешите уведомления в настройках браузера."
        disable: "Отключить уведомления"
        enable: "Включить уведомления"
        consent_prompt: "Вы хотите получать уведомления в реальном времени, когда пользователи отвечают на ваши записи?"
      dismiss: "Пометить прочитанными"
      dismiss_notifications: "Отклонить всё"
      dismiss_notifications_tooltip: "Пометить все непрочитанные уведомления прочитанными"
      dismiss_bookmarks_tooltip: "Пометить все непрочитанные напоминания о закладках как прочитанные"
      dismiss_messages_tooltip: "Отметить все уведомления о непрочитанных личных сообщениях как прочитанные"
      no_messages_title: "У вас нет сообщений"
      no_messages_body: >
        Необходимо непубличное общение с кем-то из участников форума? Напишите сообщение, кликнув на аватар участника и нажав на кнопку %{icon}.<br><br> Если нужна помощь, можете <a href='%{aboutUrl}'>написать нашему сотруднику</a>.
      no_bookmarks_title: "Вы ещё ничего не добавили в закладки"
      no_bookmarks_body: >
        Добавить запись в закладки для быстрого доступа можно с помощью кнопки %{icon}. Также можно настроить напоминание о закладке.
      no_bookmarks_search: "По заданному поисковому запросу закладок не обнаружено."
      no_notifications_title: "У вас пока нет уведомлений"
      no_notifications_body: >
        На этой панели будут отображаться уведомления об активности на форуме, имеющей прямое отношение к вам, включая ответы на ваши темы и записи, <b>@упоминание</b> и цитирование вас, ответы на темы, которые вы отслеживаете. Уведомления также будут отправлены на вашу электронную почту, если вы отсутствовали на форуме в течение некоторого времени. <br><br> Иконка %{icon} позволяет выбрать, о каких темах, категориях и тегах вы хотите получать уведомления. Для получения дополнительной информации см. <a href='%{preferencesUrl}'>настройки уведомлений</a>.
      no_other_notifications_title: "У вас пока нет других уведомлений"
      no_other_notifications_body: >
        На этой панели будут уведомления о других видах активности, которые могут иметь отношение к вам, например, когда кто-то ссылается на одну из ваших записей или редактирует ее.
      no_notifications_page_title: "У вас пока нет уведомлений"
      no_notifications_page_body: >
        Вы будете получать уведомления об активности на форуме, имеющей прямое отношение к вам, включая ответы на ваши темы и записи, <b>@упоминание</b> и цитирование вас, ответы на темы, которые вы отслеживаете. Уведомления также будут отправлены на вашу электронную почту, если вы отсутствовали на форуме в течение некоторого времени. <br><br> Иконка %{icon} позволяет выбрать, о каких темах, категориях и тегах вы хотите получать уведомления. Для получения дополнительной информации см. <a href='%{preferencesUrl}'>настройки уведомлений</a>.
      dynamic_favicon: "Показывать количество на значке браузера"
      skip_new_user_tips:
        description: "Не выдавать награды и не показывать советы новым пользователям"
      theme_default_on_all_devices: "Сделать эту тему темой по умолчанию на всех моих устройствах"
      color_scheme_default_on_all_devices: "Установить цветовую схему по умолчанию на всех моих устройствах"
      color_scheme: "Цветовая схема"
      color_schemes:
        default_description: "Тема по умолчанию"
        disable_dark_scheme: "Обычная"
        dark_instructions: "Чтобы увидеть цветовую схему тёмного режима, включите тёмный режим устройства."
        undo: "Сбросить"
        regular: "Обычная"
        dark: "Тёмный режим"
        default_dark_scheme: "(цветовая схема по умолчанию)"
      dark_mode: "Тёмный режим"
      dark_mode_enable: "Включать тёмный режим автоматически"
      text_size_default_on_all_devices: "Сделать это размер текста размером по умолчанию на всех моих устройствах"
      allow_private_messages: "Разрешить другим пользователям отправлять мне личные сообщения"
      external_links_in_new_tab: "Открывать все внешние ссылки в новой вкладке"
      enable_quoting: "Разрешить отвечать с цитированием выделенного текста"
      enable_defer: "Включить кнопку «Отложить», чтобы помечать темы как непрочитанные"
      experimental_sidebar:
        enable: "Включить боковую панель"
        options: "Параметры"
        categories_section: "Раздел категорий"
        categories_section_instruction: "Выбранные категории будут отображаться в соответствующем разделе боковой панели."
        tags_section: "Раздел тегов"
        tags_section_instruction: "Выбранные теги будут отображаться в соответствующем разделе боковой панели."
        navigation_section: "Навигация"
      change: "изменить"
      featured_topic: "Избранная тема"
      moderator: "%{user} — модератор"
      admin: "%{user} — администратор"
      moderator_tooltip: "Модератор"
      admin_tooltip: "Администратор"
      silenced_tooltip: "Этот пользователь заблокирован"
      suspended_notice: "Пользователь заморожен до %{date}."
      suspended_permanently: "Этот пользователь заморожен."
      suspended_reason: "Причина: "
      github_profile: "GitHub"
      email_activity_summary: "Сводка активности"
      mailing_list_mode:
        label: "Режим почтовой рассылки"
        enabled: "Включить почтовую рассылку"
        instructions: |
          Настройки почтовой рассылки перекрывают настройки сводки активности.<br />
          Темы и разделы с выключенными уведомлениями не будут включены в письма рассылки.
        individual: "Присылать письмо для каждой новой записи"
        individual_no_echo: "Присылать письмо по каждой новой записи, кроме моих собственных"
        many_per_day: "Присылать письмо для каждой новой записи (примерно %{dailyEmailEstimate} в день)"
        few_per_day: "Присылать письмо для каждой новой записи (примерно 2 в день)"
        warning: "Включён режим почтовой рассылки. Настройки уведомлений по электронной почте переопределены."
      tag_settings: "Теги"
      watched_tags: "Наблюдаемые"
      watched_tags_instructions: "Вы будете автоматически наблюдать все темы, помеченные такими тегами. Вам будут приходить уведомления о новых записях и темах, рядом с темой будет отображено количество новых записей."
      tracked_tags: "Отслеживаемые"
      tracked_tags_instructions: "Вы будете автоматически отслеживать все темы, помеченные такими тегами. Рядом с темой будет отображаться счётчик новых записей."
      muted_tags: "Без уведомлений"
      muted_tags_instructions: "Вы не будете получать уведомления о новых темах, помеченных такими тегами. Также эти темы не будут показываться в разделе «Последние»."
      watched_categories: "Наблюдаемые"
      watched_categories_instructions: "Вы будете автоматически наблюдать все темы в этих категориях. Вам будут приходить уведомления о новых записях и темах, рядом с темой будет отображено количество новых записей."
      tracked_categories: "Отслеживаемые"
      tracked_categories_instructions: "Вы будете автоматически отслеживать все темы в этих категориях. Рядом с темой будет отображаться счётчик новых записей."
      watched_first_post_categories: "Отслеживаемые по первой записи"
      watched_first_post_categories_instructions: "Уведомлять только о первой записи в каждой новой теме в этих категориях."
      watched_first_post_tags: "Отслеживаемые по первой записи"
      watched_first_post_tags_instructions: "Уведомлять только о первой записи в каждой новой теме с такими тегами."
      muted_categories: "Без уведомлений"
      muted_categories_instructions: "Вы не будете получать уведомления о новых темах в этих категориях. Также эти темы не будут показываться в категориях и в разделе «Последние»."
      muted_categories_instructions_dont_hide: "Вы не будете получать уведомления о новых темах в этих категориях."
      regular_categories: "Уведомлять"
      regular_categories_instructions: "Вы будете видеть эти категории в списках «Последние» и «Обсуждаемые»."
      no_category_access: "Как модератор вы ограничены в доступе к категории, сохранение отключено."
      delete_account: "Удалить мой аккаунт"
      delete_account_confirm: "Действительно удалить аккаунт? Отменить удаление будет невозможно!"
      deleted_yourself: "Ваш аккаунт удалён."
      delete_yourself_not_allowed: "Чтобы удалить аккаунт, свяжитесь с администрацией сайта."
      unread_message_count: "Сообщения"
      admin_delete: "Удалить"
      users: "Пользователи"
      muted_users: "Выключенные"
      muted_users_instructions: "Игнорировать все уведомления и личные сообщения от этих пользователей."
      allowed_pm_users: "Разрешённые"
      allowed_pm_users_instructions: "Разрешать личные сообщения только от этих пользователей."
      allow_private_messages_from_specific_users: "Разрешить отправлять мне личные сообщения только определённым пользователям"
      ignored_users: "Игнорируемые"
      ignored_users_instructions: "Игнорировать все записи, уведомления и личные сообщения от этих пользователей."
      tracked_topics_link: "Показать"
      automatically_unpin_topics: "Автоматически откреплять темы после прочтения."
      apps: "Приложения"
      revoke_access: "Лишить прав доступа"
      undo_revoke_access: "Отменить лишение прав доступа"
      api_approved: "Подтверждено:"
      api_last_used_at: "Последнее использование:"
      theme: "Тема"
      save_to_change_theme: 'Тема будет обновлена после нажатия на кнопку «%{save_text}».'
      home: "Домашняя страница"
      staged: "Сымитированный"
      staff_counters:
        flags_given: "полезные жалобы"
        flagged_posts: "записи с жалобами"
        deleted_posts: "удалённые записи"
        suspensions: "заморозки"
        warnings_received: "предупреждения"
        rejected_posts: "отклонённые записи"
      messages:
        all: "все"
        inbox: "Входящие"
        personal: "Личные"
        latest: "Последние"
        sent: "Отправленные"
        unread: "Непрочитанные"
        unread_with_count:
          one: "Непрочитанные (%{count})"
          few: "Непрочитанные (%{count})"
          many: "Непрочитанные (%{count})"
          other: "Непрочитанные (%{count})"
        new: "Новые"
        new_with_count:
          one: "Новые (%{count})"
          few: "Новые (%{count})"
          many: "Новые (%{count})"
          other: "Новые (%{count})"
        archive: "Архив"
        groups: "Мои группы"
        move_to_inbox: "Переместить во входящие"
        move_to_archive: "Архивировать"
        failed_to_move: "Невозможно переместить выбранные сообщения (возможно, проблемы с сетевым подключением)"
        tags: "Теги"
        all_tags: "Все теги"
        warnings: "Официальные предупреждения"
        read_more_in_group: "Хотите почитать ещё? Просмотрите другие сообщения в группе %{groupLink}."
        read_more: "Хотите почитать ещё? Просмотрите другие сообщения в разделе «<a href='%{basePath}/u/%{username}/messages'>Личные сообщения</a>»."
      preferences_nav:
        account: "Аккаунт"
        security: "Безопасность"
        profile: "Профиль"
        emails: "Письма"
        notifications: "Уведомления"
        tracking: "Следить"
        categories: "Категории"
        users: "Пользователи"
        tags: "Теги"
        interface: "Интерфейс"
        apps: "Приложения"
        sidebar: "Боковая панель"
      change_password:
        success: "(письмо отправлено)"
        in_progress: "(отправка письма)"
        error: "(ошибка)"
        emoji: "эмодзи «замок»"
        action: "Отправить письмо для сброса пароля"
        set_password: "Установить пароль"
        choose_new: "Введите новый пароль"
        choose: "Введите пароль"
      second_factor_backup:
        title: "Резервные коды двухфакторной аутентификации"
        regenerate: "Сгенерировать заново"
        disable: "Отключить"
        enable: "Включить"
        enable_long: "Включить резервные коды"
        manage:
          one: "Управление резервными кодами. У вас остался <strong>%{count}</strong> резервный код."
          few: "Управление резервными кодами. У вас осталось <strong>%{count}</strong> резервных кода."
          many: "Управление резервными кодами. У вас осталось <strong>%{count}</strong> резервных кодов."
          other: "Управление резервными кодами. У вас осталось <strong>%{count}</strong> резервного кода."
        copy_to_clipboard: "Скопировать в буфер"
        copy_to_clipboard_error: "Ошибка при копировании данных в буфер обмена"
        copied_to_clipboard: "Скопировано в буфер"
        download_backup_codes: "Скачать резервные коды"
        remaining_codes:
          one: "У вас остался <strong>%{count}</strong> резервный код."
          few: "У вас осталось <strong>%{count}</strong> резервных кода."
          many: "У вас осталось <strong>%{count}</strong> резервных кодов."
          other: "У вас осталось <strong>%{count}</strong> резервного кода."
        use: "Использовать резервный код"
        enable_prerequisites: "Перед генерацией резервных кодов нужно включить основной двухфакторный метод."
        codes:
          title: "Резервные коды созданы"
          description: "Каждый из резервных кодов может быть использован только один раз. Храните их в безопасном, но доступном месте."
      second_factor:
        title: "Двухфакторная аутентификация"
        enable: "Управление двухфакторной аутентификацией"
        disable_all: "Отключить всё"
        forgot_password: "Забыли пароль?"
        confirm_password_description: "Чтобы продолжить, подтвердите пароль"
        name: "Название"
        label: "Код"
        rate_limit: "Подождите, прежде чем попробовать другой код аутентификации."
        enable_description: |
          Сканируйте этот QR-код в поддерживаемых приложениях (<a href="https://www.google.com/search?q=authenticator+apps+for+android" target="_blank">Android</a> – <a href="https://www.google.com/search?q=authenticator+apps+for+ios" target="_blank">iOS</a>) и введите код аутентификации.
        disable_description: "Введите код аутентификации из приложения"
        show_key_description: "Введите вручную"
        short_description: |
          Защитите свой аккаунт одноразовыми кодами безопасности.
        extended_description: |
          Двухфакторная аутентификация повышает безопасность аккаунта: в дополнение к паролю необходимо указывать одноразовый токен. Токены могут быть сгенерированы на устройствах <a href="https://www.google.com/search?q=authenticator+apps+for+android" target='_blank'>Android</a> и <a href="https://www.google.com/search?q=authenticator+apps+for+ios">iOS</a>.
        oauth_enabled_warning: "Внимание: после включения двухфакторной аутентификации в аккаунте вход через соцсети будет отключен."
        use: "Используйте приложение аутентификации"
        enforced_notice: "Перед входом на сайт вы должны включить двухфакторную аутентификацию."
        disable: "Отключить"
        delete: "Удалить"
        save: "Сохранить"
        edit: "Изменить"
        edit_title: "Изменить приложение аутентификации"
        edit_description: "Название приложения аутентификации"
        enable_security_key_description: |
          Когда у вас будет подготовлен <a href="https://www.google.com/search?q=hardware+security+key" target="_blank">аппаратный ключ защиты</a> или совместимое мобильное устройство, нажмите кнопку «Зарегистрировать».
        totp:
          title: "Токен-аутентификация"
          add: "Добавить приложение аутентификации"
          default_name: "Моё приложение аутентификации"
          name_and_code_required_error: "Необходимо указать название и код из приложения аутентификации."
        security_key:
          register: "Зарегистрировать"
          title: "Физические ключи безопасности"
          add: "Добавить физический ключ безопасности"
          default_name: "Главный ключ безопасности"
          iphone_default_name: "iPhone"
          android_default_name: "Android"
          not_allowed_error: "Время регистрации ключа безопасности истекло или регистрация была отменена."
          already_added_error: "Вы уже зарегистрировали этот ключ безопасности. Вам не нужно регистрировать его снова."
          edit: "Изменить физический ключ безопасности"
          save: "Сохранить"
          edit_description: "Название ключа физической безопасности"
          name_required_error: "Укажите название ключа безопасности"
      change_about:
        title: "Изменить информацию обо мне"
        error: "При изменении значения произошла ошибка."
      change_username:
        title: "Изменить имя пользователя"
        confirm: "Действительно изменить имя пользователя?"
        taken: "Это имя пользователя уже занято."
        invalid: "Имя пользователя может состоять только из цифр и латинских букв"
      add_email:
        title: "Добавить эл. почту"
        add: "добавить"
      change_email:
        title: "Изменить эл. почту"
        taken: "Эта эл. почта недоступна."
        error: "Произошла ошибка. Возможно, эта эл. почта уже используется."
        success: "На указанный адрес электронной почты отправлено письмо. Следуйте инструкциям по подтверждению в письме."
        success_via_admin: "На указанный адрес электронной почты отправлено письмо. Для подтверждения адреса пользователь должен следовать инструкциям в письме."
        success_staff: "На текущий адрес электронной почты отправлено письмо. Следуйте инструкциям по подтверждению в письме."
      change_avatar:
        title: "Изменить аватар"
        gravatar: "На основе <a href='//%{gravatarBaseUrl}%{gravatarLoginUrl}' target='_blank'>%{gravatarName}</a>"
        gravatar_title: "Изменить аватар на граватар %{gravatarName}"
        gravatar_failed: "Мы не можем найти граватар %{gravatarName} по указанному адресу электронной почты."
        refresh_gravatar_title: "Обновление граватара %{gravatarName}"
        letter_based: "Системный аватар по умолчанию"
        uploaded_avatar: "Собственный аватар"
        uploaded_avatar_empty: "Добавить собственный аватар"
        upload_title: "Загрузка собственного аватара"
        image_is_not_a_square: "Внимание: мы обрезали изображение; ширина и высота не были равны друг другу."
        logo_small: "Маленький логотип сайта. Используется по умолчанию."
        use_custom: "Загрузить собственный аватар:"
      change_profile_background:
        title: "Шапка профиля"
        instructions: "Шапка профиля будет отцентрирована и по умолчанию имеет ширину 1110 пикселей."
      change_card_background:
        title: "Фон карточки пользователя"
        instructions: "Изображение фона будет отцентрировано и по умолчанию имеет ширину 590 пикселей."
      change_featured_topic:
        title: "Избранная тема"
        instructions: "Ссылка на эту тему будет отображаться в карточке и профиле пользователя."
      email:
        title: "Эл. почта"
        primary: "Основной адрес электронной почты"
        secondary: "Дополнительные адреса электронной почты"
        primary_label: "основной"
        unconfirmed_label: "неподтверждённый"
        resend_label: "отправить заново письмо с подтверждением"
        resending_label: "отправка…"
        resent_label: "письмо отправлено"
        update_email: "Изменить эл. почту"
        set_primary: "Указать как основную эл. почту"
        destroy: "Удалить эл. почту"
        add_email: "Добавить дополнительную эл. почту"
        auth_override_instructions: "Адрес электронной почты может быть обновлен поставщиком аутентификации."
        no_secondary: "Нет дополнительных адресов электронной почты"
        instructions: "Не будет отображаться."
        admin_note: "Примечание. Администратор меняет адрес электронной почты другого пользователя, не являющегося администратором, что указывает на то, что пользователь потерял доступ к своему первоначальному адресу электронной почты. На новый адрес пользователя будет отправлено письмо для сброса пароля. Адрес электронной почты не изменится, пока пользователь не завершит процесс сброса пароля."
        ok: "Мы вышлем письмо для подтверждения"
        required: "Введите адрес электронной почты"
        invalid: "Введите действующий адрес электронной почты"
        authenticated: "Ваш адрес электронной почты подтверждён через %{provider}"
        invite_auth_email_invalid: "Ваш пригласительный адрес не совпадает с адресом электронной почты, подтверждённым через %{provider}"
        authenticated_by_invite: "Ваш адрес электронной почты подтверждён через приглашение"
        frequency:
          one: "Мы отправим вам письмо только в том случае, если вы не были онлайн последнюю %{count} минуту."
          few: "Мы отправим вам письмо только в том случае, если вы не были онлайн последние %{count} минуты."
          many: "Мы отправим вам письмо только в том случае, если вы не были онлайн последние %{count} минут."
          other: "Мы отправим вам письмо только в том случае, если вы не были онлайн последние %{count} минуты."
      associated_accounts:
        title: "Подключённые аккаунты"
        connect: "Подключить"
        revoke: "Отозвать"
        cancel: "Отменить"
        not_connected: "(не подключён)"
        confirm_modal_title: "Подключить аккаунт %{provider}"
        confirm_description:
          disconnect: "Существующий аккаунт %{provider} «%{account_description}» будет отключен."
          account_specific: "Аккаунт %{provider} «%{account_description}» будет использоваться для аутентификации."
          generic: "Аккаунт %{provider} будет использоваться для аутентификации."
      name:
        title: "Имя"
        instructions: "ваше полное имя (необязательно)"
        instructions_required: "Ваше полное имя"
        required: "Введите имя"
        too_short: "Имя слишком короткое"
        ok: "Допустимое имя"
      username:
        title: "Имя пользователя"
        instructions: "имя пользователя должно быть уникальным, коротким и не должно содержать пробелов"
        short_instructions: "Пользователи могут упоминать вас как @%{username}"
        available: "Имя пользователя доступно"
        not_available: "Недоступно. Попробуйте %{suggestion}."
        not_available_no_suggestion: "Недоступно"
        too_short: "Имя пользователя слишком короткое"
        too_long: "Имя пользователя слишком длинное"
        checking: "Проверяем доступность имени пользователя…"
        prefilled: "Адрес электронной почты совпадает с зарегистрированным именем пользователя"
        required: "Введите имя пользователя"
        edit: "Изменить имя"
      locale:
        title: "Язык интерфейса"
        instructions: "Язык интерфейса сайта. Чтобы изменения вступили в силу, перезагрузите страницу."
        default: "(по умолчанию)"
        any: "любые"
      password_confirmation:
        title: "Пароль ещё раз"
      invite_code:
        title: "Код приглашения"
        instructions: "Для регистрации аккаунта требуется код приглашения"
      auth_tokens:
        title: "Недавно использованные устройства"
        details: "Подробности"
        log_out_all: "Выйти из всех устройств"
        not_you: "Это были не вы?"
        show_all: "Показать все (%{count})"
        show_few: "Показать меньше"
        was_this_you: "Это были вы?"
        was_this_you_description: "Если это были не вы, рекомендуем сменить пароль и выйти из всех устройств."
        browser_and_device: "%{browser} на %{device}"
        secure_account: "Защита аккаунта"
        latest_post: "Ваша последняя активность…"
        device_location: '<span class="auth-token-device">%{device}</span> &ndash; <span title="IP: %{ip}">%{location}</span>'
        browser_active: '%{browser} | <span class="active">active now</span>'
        browser_last_seen: "%{browser} | %{date}"
      last_posted: "Последняя запись"
      last_seen: "Был(-а)"
      created: "Регистрация"
      log_out: "Выйти"
      location: "Местонахождение"
      website: "Веб-сайт"
      email_settings: "Эл. почта"
      hide_profile_and_presence: "Скрыть мой общедоступный профиль и присутствие"
      enable_physical_keyboard: "Включить поддержку физической клавиатуры на iPad"
      text_size:
        title: "Размер текста"
        smallest: "Наименьший"
        smaller: "Маленький"
        normal: "Обычный"
        larger: "Большой"
        largest: "Самый большой"
      title_count_mode:
        title: "В заголовке фоновой страницы отображать:"
        notifications: "Количество новых уведомлений"
        contextual: "Количество контента новой страницы"
      like_notification_frequency:
        title: "Уведомлять при получении лайка"
        always: "Всегда"
        first_time_and_daily: "При первом лайке в записи, и далее не чаще раза в день"
        first_time: "Только при первом лайке"
        never: "Никогда"
      email_previous_replies:
        title: "Добавлять предыдущие ответы к концу электронных писем"
        unless_emailed: "только при первой отправке"
        always: "всегда"
        never: "никогда"
      email_digests:
        title: "В случае моего отсутствия на форуме присылать мне сводку популярных тем и ответов"
        every_30_minutes: "каждые 30 минут"
        every_hour: "каждый час"
        daily: "ежедневно"
        weekly: "еженедельно"
        every_month: "каждый месяц"
        every_six_months: "каждые шесть месяцев"
      email_level:
        title: "Отправлять мне письмо, когда меня цитируют или отвечают на мою запись, когда упоминается мое @имя_пользователя, или когда есть новая активность в наблюдаемых категориях, темах или тегах"
        always: "всегда"
        only_when_away: "если вы офлайн"
        never: "никогда"
      email_messages_level: "Отправлять мне письмо, когда я получаю личное сообщение"
      include_tl0_in_digests: "Включать в сводку контент от новых пользователей"
      email_in_reply_to: "Включать в письмо выдержку из ответов на запись"
      other_settings: "Прочее"
      categories_settings: "Категории"
      topics_settings: "Темы"
      new_topic_duration:
        label: "Считать темы новыми, если они"
        not_viewed: "ещё не просмотрены"
        last_here: "созданы после вашего последнего визита"
        after_1_day: "созданы за прошедший день"
        after_2_days: "созданы за последние 2 дня"
        after_1_week: "созданы за последнюю неделю"
        after_2_weeks: "созданы за последние 2 недели"
      auto_track_topics: "Автоматически отслеживать темы, которые я просматриваю"
      auto_track_options:
        never: "Никогда"
        immediately: "Немедленно"
        after_30_seconds: "Более 30 секунд"
        after_1_minute: "Более 1 минуты"
        after_2_minutes: "Более 2 минут"
        after_3_minutes: "Более 3 минут"
        after_4_minutes: "Более 4 минут"
        after_5_minutes: "Более 5 минут"
        after_10_minutes: "Более 10 минут"
      notification_level_when_replying: "Когда я пишу в теме, установить для неё следующий уровень уведомлений"
      invited:
        title: "Приглашения"
        pending_tab: "В ожидании"
        pending_tab_with_count: "В ожидании (%{count})"
        expired_tab: "Истекший срок"
        expired_tab_with_count: "Истекший срок (%{count})"
        redeemed_tab: "Принятые"
        redeemed_tab_with_count: "Принятые (%{count})"
        invited_via: "Приглашение"
        invited_via_link: "ссылка %{key} (принято: %{count} из %{max})"
        groups: "Группы"
        topic: "Тема"
        sent: "Создано / последняя отправка"
        expires_at: "Срок действия"
        edit: "Изменить"
        remove: "Отозвать"
        copy_link: "Получить ссылку"
        reinvite: "Отправить письмо повторно"
        reinvited: "Приглашение выслано повторно"
        removed: "Отозваны"
        search: "Поиск приглашений…"
        user: "Кто приглашён"
        none: "Нет приглашений для отображения."
        truncated:
          one: "Показано первое %{count} приглашение"
          few: "Показаны первые %{count} приглашения"
          many: "Показано первых %{count} приглашений"
          other: "Показаны первые %{count} приглашения"
        redeemed: "Принятые приглашения"
        redeemed_at: "Принято"
        pending: "Ещё не принятые приглашения"
        topics_entered: "Просмотрено тем"
        posts_read_count: "Прочитано записей"
        expired: "Срок действия приглашения истек."
        remove_all: "Удалить просроченные приглашения"
        removed_all: "Все просроченные приглашения удалены!"
        remove_all_confirm: "Действительно удалить все просроченные приглашения?"
        reinvite_all: "Повторно отправить все приглашения"
        reinvite_all_confirm: "Действительно отправить все приглашения повторно?"
        reinvited_all: "Все приглашения высланы повторно!"
        time_read: "Время чтения"
        days_visited: "Дней посещения"
        account_age_days: "Дней с момента регистрации"
        create: "Пригласить"
        generate_link: "Создать ссылку-приглашение"
        link_generated: "Ссылка-приглашение:"
        valid_for: "Ссылка-приглашение действительна только для этого адреса: %{email}"
        single_user: "Пригласить по электронной почте"
        multiple_user: "Пригласить по ссылке"
        invite_link:
          title: "Ссылка-приглашение"
          success: "Ссылка-приглашение создана!"
          error: "Произошла ошибка при создании ссылки-приглашения"
        invite:
          new_title: "Создать приглашение"
          edit_title: "Изменить приглашение"
          instructions: "Поделитесь указанной здесь ссылкой, чтобы предоставить доступ к этому сайту:"
          copy_link: "скопировать ссылку"
          expires_in_time: "Срок действия ссылки истечёт через %{time}"
          expired_at_time: "Срок действия ссылки истёк %{time}"
          show_advanced: "Показать дополнительные параметры"
          hide_advanced: "Скрыть дополнительные параметры"
          restrict: "Ограничить"
          restrict_email: "Ограничить по адресу электронной почты"
          restrict_domain: "Ограничить по домену"
          email_or_domain_placeholder: "name@example.com или example.com"
          max_redemptions_allowed: "Максимальное количество использований ссылки"
          add_to_groups: "Добавить приглашённых в группы"
          invite_to_topic: "После перехода на сайт открыть тему"
          expires_at: "Срок действия приглашения истечёт после"
          custom_message: "Необязательное личное сообщение"
          send_invite_email: "Сохранить и отправить приглашение"
          send_invite_email_instructions: "Ограничиться адресом электронной почты для отправки приглашения"
          save_invite: "Сохранить приглашение"
          invite_saved: "Приглашение сохранено."
        bulk_invite:
          none: "Нет приглашений для отображения на этой странице."
          text: "Массовое приглашение"
          instructions: |
            <p>Пригласите максимально возможное количество пользователей, чтобы ваше сообщество развивалось как можно быстрее. Подготовьте <a href="https://ru.wikipedia.org/wiki/CSV" target="_blank">CSV-файл</a>, содержащий адреса электронной почты пользователей (<a href="https://meta.discourse.org/t/sending-bulk-user-invites" target="_blank">по одному адресу в строке</a>), которых вы хотите пригласить. Например, представленные ниже и разделенные запятыми данные могут быть использованы для автоматического добавления пользователей в определённые группы или перенаправления пользователей в ту или иную тему при первом входе в систему.</p>
            <pre>valentin@petrov.com,название_первой_группы;название_второй_группы,42</pre>
            <p>На загруженные адреса электронной почты будут отправлены приглашения, которые при необходимости вы сможете настроить позже более детально.</p>
          progress: "Загружено: %{progress}%…"
          success: "Файл загружен. Вы получите сообщение, когда процесс будет завершён."
          error: "Файл должен быть в формате CSV."
      password:
        title: "Пароль"
        too_short: "Пароль слишком короткий."
        common: "Пароль слишком простой."
        same_as_username: "Пароль совпадает с именем пользователя."
        same_as_email: "Пароль совпадает с адресом электронной почты."
        ok: "Допустимый пароль."
        instructions: "минимум символов: %{count}"
        required: "Введите пароль"
      summary:
        title: "Спойлер"
        stats: "Статистика"
        time_read: "время чтения"
        time_read_title: "%{duration} (за всё время)"
        recent_time_read: "время недавнего чтения"
        recent_time_read_title: "%{duration} (за последние 60 дней)"
        topic_count:
          one: "тема создана"
          few: "темы создано"
          many: "тем создано"
          other: "темы созданы"
        post_count:
          one: "запись создана"
          few: "записи созданы"
          many: "записей создано"
          other: "записи созданы"
        likes_given:
          one: "поставлен"
          few: "поставлено"
          many: "поставлено"
          other: "поставлены"
        likes_received:
          one: "получен"
          few: "получено"
          many: "получено"
          other: "получены"
        days_visited:
          one: "день посещения"
          few: "дня посещения"
          many: "дней посещения"
          other: "дня посещения"
        topics_entered:
          one: "тема просмотрена"
          few: "темы просмотрено"
          many: "тем просмотрено"
          other: "темы просмотрено"
        posts_read:
          one: "запись прочитана"
          few: "записи прочитаны"
          many: "записей прочитано"
          other: "записи прочитаны"
        bookmark_count:
          one: "закладка"
          few: "закладки"
          many: "закладок"
          other: "закладки"
        top_replies: "Лучшие ответы"
        no_replies: "Ответов пока нет."
        more_replies: "Другие ответы"
        top_topics: "Лучшие темы"
        no_topics: "Пока не создано ни одной темы."
        more_topics: "Другие темы"
        top_badges: "Лучшие награды"
        no_badges: "Ещё не получено ни одной награды."
        more_badges: "Другие награды"
        top_links: "Лучшие ссылки"
        no_links: "Ссылок пока нет."
        most_liked_by: "Поклонники"
        most_liked_users: "Фавориты"
        most_replied_to_users: "Самые активные собеседники"
        no_likes: "Пока нет лайков."
        top_categories: "Лучшие категории"
        topics: "Темы"
        replies: "Ответов"
      ip_address:
        title: "Последний IP-адрес"
      registration_ip_address:
        title: "IP-адрес регистрации"
      avatar:
        title: "Аватар"
        header_title: "профиль, сообщения, закладки и настройки"
        name_and_description: "%{name} — %{description}"
        edit: "Изменить аватар"
      title:
        title: "Заголовок"
        none: "(нет)"
        instructions: "отображается после имени пользователя"
      flair:
        title: "Отметка"
        none: "(нет)"
        instructions: "значок рядом с аватаром"
      status:
        title: "Пользовательский статус"
        not_set: "Не установлен"
      primary_group:
        title: "Основная группа"
        none: "(нет)"
      filters:
        all: "Все"
      stream:
        posted_by: "Опубликовано"
        sent_by: "Отправлено"
        private_message: "сообщение"
        the_topic: "тема"
    user_status:
      save: "Сохранить"
      set_custom_status: "Поменять статус"
      what_are_you_doing: "Что вы сейчас делаете?"
      remove_status: "Удалить статус"
    user_tips:
      primary: "Понятно!"
      secondary: "Не показывать советы"
      first_notification:
        title: "Ваше первое уведомление!"
        content: "Уведомления используются для того, чтобы держать вас в курсе происходящего в сообществе."
      topic_timeline:
        title: "Шкала времени"
        content: "Вы можете быстро прокрутить запись, используя шкалу времени."
    loading: "Загрузка…"
    errors:
      prev_page: "при попытке загрузки"
      reasons:
        network: "Ошибка сети"
        server: "Ошибка сервера"
        forbidden: "Доступ закрыт"
        unknown: "Ошибка"
        not_found: "Страница не обнаружена"
      desc:
        network: "Проверьте подключение к сети."
        network_fixed: "Похоже, сеть появилась."
        server: "Код ошибки: %{status}"
        forbidden: "У вас нет доступа для просмотра."
        not_found: "Произошла попытка загрузить несуществующую ссылку."
        unknown: "Что-то пошло не так."
      buttons:
        back: "Вернуться"
        again: "Попытаться ещё раз"
        fixed: "Загрузить страницу"
    modal:
      close: "закрыть"
      dismiss_error: "Отклонить ошибку"
    close: "Закрыть"
    assets_changed_confirm: "Для этого сайта есть обновление программного обеспечения. Получить последнюю версию?"
    logout: "Необходимо заново войти в систему."
    refresh: "Обновить"
    home: "Главная"
    read_only_mode:
      enabled: "Сайт работает в режиме «только для чтения». Сейчас вы можете продолжать просматривать сайт, но другие действия будут недоступны."
      login_disabled: "Вход отключён, пока сайт находится в режиме «только для чтения»"
      logout_disabled: "Выход отключён, пока сайт находится в режиме «только для чтения»"
    staff_writes_only_mode:
      enabled: "Сайт находится в режиме «только для персонала». Продолжайте просмотр, но отвечать, ставить лайки и выполнять другие действия, влияющие на контент, могут только сотрудники."
    logs_error_rate_notice:
      reached_hour_MF: |
        <b>{relativeAge}</b> – <a href='{url}' target='_blank'>{rate, plural, one {# ошибка в час} few {# ошибки в час} many {# ошибок в час} other {# ошибки в час}}</a>: достигнут предел для настроек сайта — {limit, plural, one {# ошибка в час} few {# ошибки в час} many {# ошибок в час} other {# ошибки в час}}.
      reached_minute_MF: |
        <b>{relativeAge}</b> – <a href='{url}' target='_blank'>{rate, plural, one {# ошибка в минуту} few {# ошибки в минуту} many {# ошибок в минуту} other {# ошибки в минуту}}</a>: достигнут предел для настроек сайта — {limit, plural, one {# ошибка в минуту} few {# ошибки в минуту} many {# ошибок в минуту} other {# ошибки в минуту}}.
      exceeded_hour_MF: |
        <b>{relativeAge}</b> – <a href='{url}' target='_blank'>{rate, plural, one {# ошибка в час} few {# ошибки в час} many {# ошибок в час} other {# ошибки в час}}</a>: превышен предел для настроек сайта — {limit, plural, one {# ошибка в час} few {# ошибки в час} many {# ошибок в час} other {# ошибки в час}}.
      exceeded_minute_MF: |
        <b>{relativeAge}</b> – <a href='{url}' target='_blank'>{rate, plural, one {# ошибка в минуту} few {# ошибки в минуту} many {# ошибок в минуту} other {# ошибки в минуту}}</a>: превышен предел для настроек сайта — {limit, plural, one {# ошибка в минуту} few {# ошибки в минуту} many {# ошибок в минуту} other {# ошибки в минуту}}.
    learn_more: "подробнее…"
    mute: Отключить
    unmute: Включить
    last_post: Последняя запись
    local_time: "Местное время"
    time_read: Прочитанные
    time_read_recently: "%{time_read} недавно"
    time_read_tooltip: "Общее время чтения: %{time_read}"
    time_read_recently_tooltip: "Общее время чтения: %{time_read} (%{recent_time_read} за последние 60 дней)"
    last_reply_lowercase: последний ответ
    replies_lowercase:
      one: ответ
      few: ответа
      many: ответов
      other: ответа
    signup_cta:
      sign_up: "Зарегистрироваться"
      hide_session: "Возможно, позже"
      hide_forever: "нет, спасибо"
      hidden_for_session: "Хорошо, напомним завтра. Кстати, зарегистрироваться можно также и с помощью кнопки «Войти»."
      intro: "Здравствуйте! Похоже, вам нравится обсуждение, но вы ещё не зарегистрировали аккаунт."
      value_prop: "Устали листать одни и те же темы? Создав аккаунт, вы всегда будете возвращаться туда, где остановились. Также вы сможете получать уведомления о новых ответах, сохранять закладки и ставить лайки. Общими усилиями мы сможем сделать сообщество интересным. :heart:"
    summary:
      enabled_description: "Вы просматриваете сводку из темы — только самые интересные сообщения по мнению сообщества."
      description:
        one: "Есть <b>%{count}</b> ответ."
        few: "Есть <b>%{count}</b> ответа."
        many: "Есть <b>%{count}</b> ответов."
        other: "Есть <b>%{count}</b> ответа."
      description_time_MF: |
        Есть {replyCount, plural, one { <b>#</b> ответ} few { <b>#</b> ответа} many { <b>#</b> ответов} other { <b>#</b> ответа}} с расчётным временем чтения <b>{readingTime, plural, one {# минута} few {# минуты} many {# минут} other {# минуты}}</b>.
      enable: "Сводка по теме"
      disable: "Показать все записи"
      short_label: "Сводка"
      short_title: "Просмотр сводки по этой теме: отображаются самые интересные записи по мнению сообщества."
    deleted_filter:
      enabled_description: "Эта тема содержит удалённые записи, которые сейчас скрыты."
      disabled_description: "Показаны удалённые записи темы."
      enable: "Скрыть удалённые записи"
      disable: "Показать удалённые записи"
    private_message_info:
      title: "Сообщение"
      invite: "Пригласить других…"
      edit: "Добавить или удалить…"
      remove: "Удалить…"
      add: "Добавить…"
      leave_message: "Действительно выйти из этого сообщения?"
      remove_allowed_user: "Действительно удалить %{name} из этого сообщения?"
      remove_allowed_group: "Действительно удалить %{name} из этого сообщения?"
      leave: "Покинуть"
      remove_group: "Удалить группу"
      remove_user: "Удалить пользователя"
    email: "Эл. почта"
    username: "Имя пользователя"
    last_seen: "Был(-а)"
    created: "Создано"
    created_lowercase: "создано"
    trust_level: "Уровень доверия"
    search_hint: "имя пользователя, эл. почта или IP-адрес"
    create_account:
      header_title: "Добро пожаловать!"
      subheader_title: "Давайте создадим аккаунт"
      disclaimer: "Регистрируясь, вы соглашаетесь с <a href='%{privacy_link}' target='blank'>политикой конфиденциальности</a> и <a href='%{tos_link}' target='blank'> условиями предоставления услуг</a>."
      title: "Создать аккаунт"
      failed: "Произошла ошибка. Возможно, эта эл. почта уже используется. Попробуйте восстановить пароль."
      associate: "Уже есть аккаунт? <a href='%{associate_link}'>Войдите в систему</a> для привязки аккаунта %{provider}."
    forgot_password:
      title: "Сброс пароля"
      action: "Я забыл(-а) свой пароль"
      invite: "Введите имя пользователя или адрес электронной почты, и мы отправим вам ссылку для сброса пароля."
      invite_no_username: "Введите адрес электронной почты, и мы отправим вам ссылку для сброса пароля."
      reset: "Сбросить пароль"
      complete_username: "Если аккаунт совпадает с именем пользователя <b>%{username}</b>, вы скоро получите письмо с инструкциями о том, как сбросить пароль."
      complete_email: "Если аккаунт совпадает с <b>%{email}</b>, вы должны получить письмо с инструкциями о том, как сбросить пароль."
      complete_username_found: "Мы нашли аккаунт, который соответствует имени пользователя <b>%{username}</b>. Вы должны получить письмо с инструкциями о том, как сбросить пароль."
      complete_email_found: "Мы нашли аккаунт, который соответствует <b>%{email}</b>. Вы должны получить письмо с инструкциями о том, как сбросить пароль."
      complete_username_not_found: "Ни один аккаунт не соответствует имени пользователя <b>%{username}</b>"
      complete_email_not_found: "Ни один аккаунт не соответствует <b>%{email}</b>"
      help: "Письмо не доходит? Для начала проверьте папку «Спам» почтового ящика.<p>Не уверены в том, какой адрес использовали? Введите его, и мы подскажем, есть ли он в нашей базе.</p><p>Если вы более не имеете доступа к связанному с аккаунтом адресу электронной почты, то свяжитесь с <a href='%{basePath}/about'>персоналом</a>.</p>"
      button_ok: "OK"
      button_help: "Помощь"
    email_login:
      link_label: "Пришлите мне ссылку для входа"
      button_label: "с помощью эл. почты"
      login_link: "Пропустить пароль; выслать мне ссылку для входа"
      emoji: "эмодзи «замок»"
      complete_username: "Если аккаунт соответствует имени пользователя <b>%{username}</b>, вы должны в ближайшее время получить электронное письмо со ссылкой для входа в систему."
      complete_email: "Если аккаунт соответствует <b>%{email}</b>, вы должны в ближайшее время получить электронное письмо со ссылкой для входа в систему."
      complete_username_found: "Мы нашли аккаунт, который соответствует имени пользователя <b>%{username}</b>, в ближайшее время вы получите электронное письмо со ссылкой для входа."
      complete_email_found: "Мы нашли аккаунт, который соответствует <b>%{email}</b>, в ближайшее время вы получите электронное письмо со ссылкой для входа."
      complete_username_not_found: "Ни один аккаунт не соответствует имени пользователя <b>%{username}</b>"
      complete_email_not_found: "Ни один аккаунт не соответствует <b>%{email}</b>"
      confirm_title: Перейти на %{site_name}
      logging_in_as: Войти как %{email}
      confirm_button: Завершить вход
    login:
      header_title: "С возвращением!"
      subheader_title: "Войдите в аккаунт"
      title: "Войти"
      username: "Пользователь"
      password: "Пароль"
      show_password: "Показать"
      second_factor_title: "Двухфакторная аутентификация"
      second_factor_description: "Введите код аутентификации из приложения:"
      second_factor_backup: "Войти с помощью резервного кода"
      second_factor_backup_title: "Вход с использованием резервного кода"
      second_factor_backup_description: "Введите один из резервных кодов:"
      second_factor: "Войти с помощью программы аутентификации"
      security_key_description: "Подготовив физический электронный ключ или совместимое мобильное устройство, нажмите на кнопку «Аутентификация при помощи электронного ключа»."
      security_key_alternative: "Попробуйте другой способ"
      security_key_authenticate: "Аутентификация при помощи электронного ключа"
      security_key_not_allowed_error: "Время аутентификации электронного ключа истекло или регистрация была отменена."
      security_key_no_matching_credential_error: "В указанном электронном ключе не найдено подходящих учётных данных."
      security_key_support_missing_error: "Текущее устройство или браузер не поддерживает использование электронных ключей. Используйте другой метод."
      email_placeholder: "Эл. почта / имя пользователя"
      caps_lock_warning: "Caps Lock включён"
      error: "Неизвестная ошибка"
      cookies_error: "В браузере выключены файлы cookie. Скорее всего, вы не сможете войти на сайт, пока не включите их."
      rate_limit: "Сделайте перерыв перед очередной попыткой входа."
      blank_username: "Введите эл. почту или имя пользователя."
      blank_username_or_password: "Введите эл. почту или имя пользователя и пароль."
      reset_password: "Сбросить пароль"
      logging_in: "Вход…"
      or: "или"
      authenticating: "Проверка…"
      awaiting_activation: "Аккаунт ожидает активации через ссылку, указанную в отправленном письме. Чтобы повторно выслать активационное письмо, используйте кнопку сброса пароля."
      awaiting_approval: "Аккаунт ещё не одобрен персоналом. Мы вышлем вам письмо, как только это произойдёт."
      requires_invite: "Попасть в этот форум можно только по приглашениям."
      not_activated: "Вы пока что не можете войти. Вам необходимо активировать аккаунт. Мы отправили на почту <b>%{sentTo}</b> письмо с инструкциями о том, как это сделать."
      not_allowed_from_ip_address: "Вход с этого IP-адреса запрещён."
      admin_not_allowed_from_ip_address: "Вход с этого IP-адреса в качестве администратора запрещён."
      resend_activation_email: "Щёлкните здесь, чтобы повторно выслать письмо для активации."
      omniauth_disallow_totp: "В аккаунте включена двухфакторная аутентификация. Войдите под своим паролем."
      resend_title: "Отправить повторно письмо для активации"
      change_email: "Изменить электронную почту"
      provide_new_email: "Укажите новый адрес электронной почты, и мы повторно вышлем на него активационное письмо."
      submit_new_email: "Обновить адрес электронной почты"
      sent_activation_email_again: "На адрес <b>%{currentEmail}</b> повторно отправлено письмо для активации. Доставка сообщения может занять несколько минут; не забудьте проверить папку со спамом."
      sent_activation_email_again_generic: "Мы отправили ещё одно письмо для активации. Доставка сообщения может занять несколько минут; не забудьте проверить папку со спамом."
      to_continue: "Войдите"
      preferences: "Для изменения параметров пользователя необходимо войти на сайт."
      not_approved: "Ваш аккаунт ещё не одобрен. Когда появится возможность войти, вы получите письмо."
      google_oauth2:
        name: "Google"
        title: "Войти через Google"
        sr_title: "Войти через Google"
      twitter:
        name: "Twitter"
        title: "Войти через Twitter"
        sr_title: "Войти через Twitter"
      instagram:
        name: "Instagram"
        title: "Войти через Instagram"
        sr_title: "Войти через Instagram"
      facebook:
        name: "Facebook"
        title: "Войти через Facebook"
        sr_title: "Войти через Facebook"
      github:
        name: "GitHub"
        title: "Войти через GitHub"
        sr_title: "Войти через GitHub"
      discord:
        name: "Discord"
        title: "Войти через Discord"
        sr_title: "Войти через Discord"
      second_factor_toggle:
        totp: "Использовать аутентификацию через приложение"
        backup_code: "Использовать резервный код"
        security_key: "Использовать электронный ключ"
    invites:
      accept_title: "Приглашение"
      emoji: "эмодзи «конверт»"
      welcome_to: "Добро пожаловать на сайт %{site_name}!"
      invited_by: "Вы были приглашены пользователем"
      social_login_available: "Вы также сможете входить через социальные сети, используя этот адрес электронной почты."
      your_email: "Адрес электронной почты аккаунта: <b>%{email}</b>."
      accept_invite: "Принять приглашение"
      success: "Аккаунт создан и вы вошли в него."
      name_label: "Имя"
      password_label: "Пароль"
    password_reset:
      continue: "Перейти на %{site_name}"
    emoji_set:
      apple_international: "Apple/International"
      google: "Google"
      twitter: "Twitter"
      win10: "Win10"
      google_classic: "Google Classic"
      facebook_messenger: "Facebook Messenger"
    category_page_style:
      categories_only: "Только категории"
      categories_with_featured_topics: "Категории с избранными темами"
      categories_and_latest_topics: "Категории и список последних тем форума"
      categories_and_latest_topics_created_date: "Категории и последние темы (сортировка по дате создания темы)"
      categories_and_top_topics: "Категории и популярные темы"
      categories_boxes: "Блоки с подкатегориями"
      categories_boxes_with_topics: "Блоки с избранными темами"
      subcategories_with_featured_topics: "Подкатегории с избранными темами"
    shortcut_modifier_key:
      shift: "Shift"
      ctrl: "Ctrl"
      alt: "Alt"
      enter: "Enter"
    conditional_loading_section:
      loading: Загрузка…
    category_row:
      topic_count:
        one: "%{count} тема в этой категории"
        few: "%{count} темы в этой категории"
        many: "%{count} тем в этой категории"
        other: "%{count} темы в этой категории"
      plus_subcategories_title:
        one: "%{name} и %{count} подкатегория"
        few: "%{name} и %{count} подкатегории"
        many: "%{name} и %{count} подкатегорий"
        other: "%{name} и %{count} подкатегории"
      plus_subcategories:
        one: "+ %{count} подкатегория"
        few: "+ %{count} подкатегории"
        many: "+ %{count} подкатегорий"
        other: "+ %{count} подкатегории"
    select_kit:
      delete_item: "Удалить %{name}"
      filter_by: "Фильтровать по: %{name}"
      select_to_filter: "Выберите значение для фильтра"
      default_header_text: Выбрать…
      no_content: Совпадений не найдено
      results_count:
        one: "%{count} результат"
        few: "%{count} результата"
        many: "%{count} результатов"
        other: "%{count} результата"
      filter_placeholder: Поиск…
      filter_placeholder_with_any: Найти или создать…
      create: "Создать: «%{content}»"
      max_content_reached:
        one: "Можно выбрать только %{count} элемент."
        few: "Можно выбрать только %{count} элемента."
        many: "Можно выбрать только %{count} элементов."
        other: "Можно выбрать только %{count} элемента."
      min_content_not_reached:
        one: "Выберите хотя бы %{count} элемент."
        few: "Выберите хотя бы %{count} элемента."
        many: "Выберите хотя бы %{count} элементов."
        other: "Выберите хотя бы %{count} элемента."
      components:
        tag_drop:
          filter_for_more: Больше тегов…
        categories_admin_dropdown:
          title: "Управление категориями"
    date_time_picker:
      from: От
      to: До
    emoji_picker:
      filter_placeholder: Поиск эмодзи
      smileys_&_emotion: Смайлики и эмоции
      people_&_body: Люди и части тел
      animals_&_nature: Животные и природа
      food_&_drink: Еда и напитки
      travel_&_places: Путешествия и места
      activities: Деятельность
      objects: Объекты
      symbols: Символы
      flags: Флаги
      recent: Недавно использованные
      default_tone: Без цвета кожи
      light_tone: Светлый цвет кожи
      medium_light_tone: Средне-светлый цвет кожи
      medium_tone: Средний цвет кожи
      medium_dark_tone: Средне-тёмный цвет кожи
      dark_tone: Тёмный цвет кожи
      default: Пользовательские эмодзи
    shared_drafts:
      title: "Общие черновики"
      notice: "Эта тема видна только тем, кто может публиковать общие черновики."
      destination_category: "Категория назначения"
      publish: "Публикация общего черновика"
      confirm_publish: "Действительно опубликовать этот черновик?"
      publishing: "Публикация темы…"
    composer:
      emoji: "Эмодзи :)"
      more_emoji: "ещё…"
      options: "Параметры"
      whisper: "скрытое сообщение"
      unlist: "тема скрыта"
      add_warning: "Официальное предупреждение."
      toggle_whisper: "Скрытое сообщение"
      toggle_unlisted: "Скрыть"
      posting_not_on_topic: "В какой теме вы хотите ответить?"
      saved_local_draft_tip: "сохранено локально"
      similar_topics: "Ваша тема похожа на…"
      drafts_offline: "Черновики, сохранённые офлайн"
      edit_conflict: "редактировать конфликт"
      esc: "Esc"
      esc_label: "Нажмите клавишу «Esc» для закрытия"
      ok_proceed: "OK"
      group_mentioned_limit:
        one: "<b>Внимание!</b> Вы упомянули <a href='%{group_link}'>%{group}</a>, в которой больше участников, чем установленный администратором лимит упоминаний на %{count} пользователя. Никто не получит уведомление."
        few: "<b>Внимание!</b> Вы упомянули <a href='%{group_link}'>%{group}</a>, в которой больше участников, чем установленный администратором лимит упоминаний на %{count} пользователей. Никто не получит уведомление."
        many: "<b>Внимание!</b> Вы упомянули <a href='%{group_link}'>%{group}</a>, в которой больше участников, чем установленный администратором лимит упоминаний на %{count} пользователей. Никто не получит уведомление."
        other: "<b>Внимание!</b> Вы упомянули <a href='%{group_link}'>%{group}</a>, в которой больше участников, чем установленный администратором лимит упоминаний на %{count} пользователя. Никто не получит уведомление."
      group_mentioned:
        one: "Упоминая группу %{group}, вы тем самым отправляете уведомление <a href='%{group_link}'>%{count} пользователю</a> – вы уверены?"
        few: "Упоминая группу %{group}, вы тем самым отправляете уведомление <a href='%{group_link}'>%{count} пользователям</a> – вы уверены?"
        many: "Упоминая группу %{group}, вы тем самым отправляете уведомление <a href='%{group_link}'>%{count} пользователям</a> – вы уверены?"
        other: "Упоминая группу %{group}, вы тем самым отправляете уведомление <a href='%{group_link}'>%{count} пользователя</a> – вы уверены?"
      cannot_see_mention:
        category: "Вы упомянули @%{username}, но уведомление отправлено не будет, потому что у пользователя нет доступа к этой категории. Вам нужно добавить его в группу с доступом к этой категории."
        private: "Вы упомянули @%{username}, но уведомление отправлено не будет, потому что пользователь не может видеть это личное сообщение. Вам нужно пригласить его в это личное сообщение."
        muted_topic: "Вы упомянули @%{username}, но уведомление отправлено не будет, потому что пользователь отключил уведомления в этой теме."
        not_allowed: "Вы упомянули @%{username}, но уведомление отправлено не будет, потому что пользователь не был приглашен в эту тему."
      here_mention:
        one: "Упоминая <b>@%{here}</b>, вы уведомите %{count} пользователя — вы уверены?"
        few: "Упоминая <b>@%{here}</b>, вы уведомите %{count} пользователей — вы уверены?"
        many: "Упоминая <b>@%{here}</b>, вы уведомите %{count} пользователей — вы уверены?"
        other: "Упоминая <b>@%{here}</b>, вы уведомите %{count} пользователя — вы уверены?"
      duplicate_link: "Ссылка на <b>%{domain}</b> уже была размещена пользователем <b>@%{username}</b> в <a href='%{post_url}'>этом ответе %{ago}</a>. Разместить её ещё раз?"
      reference_topic_title: "RE: %{title}"
      error:
        title_missing: "Требуется название темы"
        title_too_short:
          one: "Название темы должно быть не короче %{count} символа"
          few: "Название темы должно быть не короче %{count} символов"
          many: "Название темы должно быть не короче %{count} символов"
          other: "Название темы должно быть не короче %{count} символа"
        title_too_long:
          one: "Название темы не может быть длиннее %{count} символа"
          few: "Название темы не может быть длиннее %{count} символов"
          many: "Название темы не может быть длиннее %{count} символов"
          other: "Название темы не может быть длиннее %{count} символа"
        post_missing: "Запись не может быть пустой"
        post_length:
          one: "Запись должна быть не короче %{count} символа"
          few: "Запись должна быть не короче %{count} символов"
          many: "Запись должна быть не короче %{count} символов"
          other: "Запись должна быть не короче %{count} символа"
        try_like: "Вы пробовали нажать на кнопку %{heart}?"
        category_missing: "Выберите категорию"
        tags_missing:
          one: "Необходимо выбрать по крайней мере %{count} тег"
          few: "Необходимо выбрать по крайней мере %{count} тега"
          many: "Необходимо выбрать по крайней мере %{count} тегов"
          other: "Необходимо выбрать по крайней мере %{count} тега"
        topic_template_not_modified: "Впишите подробности темы в шаблон."
      save_edit: "Сохранить"
      overwrite_edit: "Перезаписать"
      reply_original: "Ответить в первоначальной теме"
      reply_here: "Ответить в текущей теме"
      reply: "Ответить"
      cancel: "Отмена"
      create_topic: "Создать тему"
      create_pm: "Сообщение"
      create_whisper: "Скрытое сообщение"
      create_shared_draft: "Создать общий черновик"
      edit_shared_draft: "Редактировать общий черновик"
      title: "Или нажмите %{modifier}Enter"
      users_placeholder: "Добавьте пользователей или группы"
      title_placeholder: "Название: суть темы коротким предложением"
      title_or_link_placeholder: "Введите название или вставьте здесь ссылку"
      edit_reason_placeholder: "Причина редактирования…"
      topic_featured_link_placeholder: "Введите ссылку с названием."
      remove_featured_link: "Удалить ссылку из темы."
      reply_placeholder: "Введите текст здесь. Поддерживаемые форматы: Markdown, BBCode и HTML. Чтобы вставить картинку, перетащите её сюда."
      reply_placeholder_no_images: "Введите текст здесь. Поддерживаемые форматы: Markdown, BBCode и HTML."
      reply_placeholder_choose_category: "Перед вводом текста выберите категорию."
      view_new_post: "Посмотреть созданную запись."
      saving: "Сохранение…"
      saved: "Сохранено!"
      saved_draft: "Черновик сохранён. Нажмите сюда, чтобы открыть его."
      uploading: "Загрузка…"
      show_preview: "показать предпросмотр"
      hide_preview: "скрыть предпросмотр"
      quote_post_title: "Процитировать запись целиком"
      bold_label: "Ж"
      bold_title: "Жирный"
      bold_text: "Жирный"
      italic_label: "К"
      italic_title: "Курсив"
      italic_text: "текст, выделенный курсивом"
      link_title: "Ссылка"
      link_description: "Введите описание ссылки"
      link_dialog_title: "Вставить ссылку"
      link_optional_text: "необязательный текст ссылки"
      link_url_placeholder: "Вставьте URL или введите текст для поиска темы"
      blockquote_title: "Цитата"
      blockquote_text: "Впишите сюда текст цитаты"
      code_title: "Текст «как есть» (без применения форматирования)"
      code_text: "отключить форматирование можно, начав строку с четырех пробелов"
      paste_code_text: "введите или вставьте сюда код"
      upload_title: "Загрузка"
      upload_description: "впишите сюда описание файла"
      olist_title: "Нумерованный список"
      ulist_title: "Ненумерованный список"
      list_item: "Элемент списка"
      toggle_direction: "Переключить направление"
      help: "Справка по форматированию (Markdown)"
      collapse: "свернуть панель редактора"
      open: "открыть панель редактора"
      abandon: "Закрыть редактор и отменить черновик"
      enter_fullscreen: "включить полноэкранный режим редактора"
      exit_fullscreen: "выключить полноэкранный режима редактора"
      exit_fullscreen_prompt: "<kbd>ESC</kbd> — выход из полноэкранного режима"
      show_toolbar: "показать панель инструментов редактора"
      hide_toolbar: "скрыть панель инструментов редактора"
      modal_ok: "OK"
      modal_cancel: "Отмена"
      cant_send_pm: "Вы не можете отправлять сообщения пользователю %{username}."
      yourself_confirm:
        title: "Забыли указать получателей?"
        body: "В списке получателей сейчас только вы сами!"
      slow_mode:
        error: "Эта тема находится в замедленном режиме. Вы недавно уже писали в ней; следующую запись можно будет сделать через %{timeLeft}."
      user_not_seen_in_a_while:
        single: "Пользователь <b>%{usernames}</b>, которому вы отправляете сообщение, не появлялся здесь очень давно – %{time_ago}. Он может не получить ваше сообщение. Возможно, стоит поискать альтернативные способы связи с %{usernames}."
        multiple: "Пользователи <b>%{usernames}</b>, которым вы отправляете сообщение, не появлялись здесь очень давно – %{time_ago}. Он может не получить ваше сообщение. Возможно, с ними стоит поискать альтернативные способы связи."
      admin_options_title: "Дополнительные настройки темы для персонала"
      composer_actions:
        reply: Ответить
        draft: Черновик
        edit: Изменить
        reply_to_post:
          label: Ответить на запись пользователя %{postUsername}
          desc: Ответить на конкретную запись
        reply_as_new_topic:
          label: Ответить в новой связанной теме
          desc: Создать новую тему, связанную с этой темой
          confirm: У вас есть сохранённый черновик новой темы, который будет перезаписан, если вы создадите связанную тему.
        reply_as_new_group_message:
          label: Ответить в виде нового группового сообщения
          desc: Создать новое сообщение с теми же получателями
        reply_to_topic:
          label: Ответить на тему
          desc: Ответить на тему в целом, а не на конкретную запись
        toggle_whisper:
          label: Скрытое сообщение
          desc: Скрытые сообщения доступны только персоналу
        create_topic:
          label: "Новая тема"
        shared_draft:
          label: "Общий черновик"
          desc: "Черновик темы, который будет виден только пользователям с необходимыми правами доступа"
        toggle_topic_bump:
          label: "Не поднимать тему"
          desc: "Ответить без изменения даты последнего ответа"
      reload: "Обновить"
      ignore: "Игнорировать"
      image_alt_text:
        aria_label: Альтернативный текст для изображения
      delete_image_button: Удалить изображение
    notifications:
      tooltip:
        regular:
          one: "%{count} непрочитанное уведомление"
          few: "%{count} непрочитанных уведомления"
          many: "%{count} непрочитанных уведомлений"
          other: "%{count} непрочитанного уведомления"
        message:
          one: "%{count} непрочитанное сообщение"
          few: "%{count} непрочитанных сообщения"
          many: "%{count} непрочитанных сообщений"
          other: "%{count} непрочитанного сообщения"
        high_priority:
          one: "%{count} непрочитанное уведомление с высоким приоритетом"
          few: "%{count} непрочитанных уведомления с высоким приоритетом"
          many: "%{count} непрочитанных уведомлений с высоким приоритетом"
          other: "%{count} непрочитанного уведомления с высоким приоритетом"
      title: "уведомления об упоминании @имени, об ответах на ваши записи, темы, сообщения и т. д."
      none: "Не удается загрузить уведомления."
      empty: "Уведомления не найдены."
      post_approved: "Ваша запись одобрена"
      reviewable_items: "элементы, требующие проверки"
      watching_first_post_label: "Новая тема"
      user_moved_post: "%{username} — перемещено"
      mentioned: "<span>%{username}</span> %{description}"
      group_mentioned: "<span>%{username}</span> %{description}"
      quoted: "<span>%{username}</span> %{description}"
      bookmark_reminder: "<span>%{username}</span> %{description}"
      replied: "<span>%{username}</span> %{description}"
      posted: "<span>%{username}</span> %{description}"
      watching_category_or_tag: "<span>%{username}</span> %{description}"
      edited: "<span>%{username}</span> %{description}"
      liked: "<span>%{username}</span> %{description}"
      liked_2: "<span class='double-user'>%{username}, %{username2}</span> %{description}"
      liked_many:
        one: "<span class='multi-user'>%{username}, %{username2} и ещё %{count}</span> %{description}"
        few: "<span class='multi-user'>%{username}, %{username2} и ещё %{count}</span> %{description}"
        many: "<span class='multi-user'>%{username}, %{username2} и ещё %{count}</span> %{description}"
        other: "<span class='multi-user'>%{username}, %{username2} и ещё %{count}</span> %{description}"
      liked_by_2_users: "%{username}, %{username2}"
      liked_by_multiple_users:
        one: "%{username}, %{username2} и ещё %{count}"
        few: "%{username}, %{username2} и ещё %{count}"
        many: "%{username}, %{username2} и ещё %{count}"
        other: "%{username}, %{username2} и ещё %{count}"
      liked_consolidated_description:
        one: "понравилась %{count} ваша запись"
        few: "понравилось %{count} ваших записи"
        many: "понравилось %{count} ваших записей"
        other: "понравились %{count} вашей записи"
      liked_consolidated: "<span>%{username}</span> %{description}"
      private_message: "<span>%{username}</span> %{description}"
      invited_to_private_message: "<p><span>%{username}</span> %{description}"
      invited_to_topic: "<span>%{username}</span> %{description}"
      invitee_accepted: "<span>%{username}</span> принял(а) ваше приглашение"
      invitee_accepted_your_invitation: "принял(а) ваше приглашение"
      moved_post: "<span>%{username}</span> переместил(а) %{description}"
      linked: "<span>%{username}</span> %{description}"
      granted_badge: "Заслужил(а) «%{description}»"
      topic_reminder: "<span>%{username}</span> %{description}"
      watching_first_post: "<span>Новая тема</span> %{description}"
      membership_request_accepted: "Запрос на вступление принят группой «%{group_name}»"
      membership_request_consolidated:
        one: "%{count} открытый запрос на вступление в группу «%{group_name}»"
        few: "%{count} открытых запроса на вступление в группу «%{group_name}»"
        many: "%{count} открытых запросов на вступление в группу «%{group_name}»"
        other: "%{count} открытого запроса на вступление в группу «%{group_name}»"
      reaction: "<span>%{username}</span> %{description}"
      reaction_2: "<span>%{username}, %{username2}</span> %{description}"
      votes_released: "%{description} — завершено"
      dismiss_confirmation:
        body:
          default:
            one: "Продолжить? У вас %{count} важное уведомление."
            few: "Продолжить? У вас %{count} важных уведомления."
            many: "Продолжить? У вас %{count} важных уведомлений."
            other: "Продолжить? У вас %{count} важного уведомления."
          bookmarks:
            one: "Продолжить? У вас %{count} непрочитанное напоминание о закладках."
            few: "Продолжить? У вас %{count} непрочитанных напоминания о закладках."
            many: "Продолжить? У вас %{count} непрочитанных напоминаний о закладках."
            other: "Продолжить? У вас %{count} непрочитанного напоминания о закладках."
          messages:
            one: "Продолжить? У вас %{count} непрочитанное личное сообщение."
            few: "Продолжить? У вас %{count} непрочитанных личных сообщения."
            many: "Продолжить? У вас %{count} непрочитанных личных сообщений."
            other: "Продолжить? У вас %{count} непрочитанного личного сообщения."
        dismiss: "Пометить прочитанными"
        cancel: "Отмена"
      group_message_summary:
        one: "%{count} сообщение в вашей группе %{group_name}"
        few: "%{count} сообщения в вашей группе %{group_name}"
        many: "%{count} сообщений в вашей группе %{group_name}"
        other: "%{count} сообщения в вашей группе %{group_name}"
      popup:
        mentioned: '%{username} упомянул(а) вас в теме «%{topic}» —%{site_title}'
        group_mentioned: '%{username} упомянул(а) вас в теме «%{topic}» —%{site_title}'
        quoted: '%{username} процитировал(а) вас в теме «%{topic}» —%{site_title}'
        replied: '%{username} ответил(а) вам в теме «%{topic}» —%{site_title}'
        posted: '%{username} опубликовал(а) запись в теме «%{topic}» —%{site_title}'
        private_message: '%{username} отправил(а) вам личное сообщение в теме «%{topic}» — %{site_title}'
        linked: '%{username} добавил(а) ссылку на вашу запись в теме «%{topic}» —%{site_title}'
        watching_first_post: '%{username} создал(а) новую тему «%{topic}» —%{site_title}'
        confirm_title: "Уведомления включены —%{site_title}"
        confirm_body: "Готово! Уведомления включены."
        custom: "Уведомление от пользователя %{username} на сайте %{site_title}"
      titles:
        mentioned: "Упомянут(а)"
        replied: "Новый ответ"
        quoted: "Процитировано"
        edited: "Отредактировано"
        liked: "новый лайк"
        private_message: "новое личное сообщение"
        invited_to_private_message: "Приглашен(а) в личное сообщение"
        invitee_accepted: "Приглашение принято"
        posted: "новая запись"
        watching_category_or_tag: "новая запись"
        moved_post: "запись перемещена"
        linked: "Опубликована ссылка"
        bookmark_reminder: "Напоминание о закладке"
        bookmark_reminder_with_name: "Напоминание о закладке — %{name}"
        granted_badge: "Получена награда"
        invited_to_topic: "Приглашен(а) в тему"
        group_mentioned: "Упомянута группа"
        group_message_summary: "Новые групповые сообщения"
        watching_first_post: "новая тема"
        topic_reminder: "напоминание о теме"
        liked_consolidated: "новые лайки"
        post_approved: "запись одобрена"
        membership_request_consolidated: "новые запросы на членство"
        reaction: "Новая реакция"
        votes_released: "Голосование опубликовано"
    upload_selector:
      uploading: "Загрузка"
      processing: "Обработка загружаемого контента"
      select_file: "Выбрать файл"
      default_image_alt_text: изображение
    search:
      sort_by: "Сортировка"
      relevance: "По соответствию"
      latest_post: "По недавним записям"
      latest_topic: "По недавним темам"
      most_viewed: "По количеству просмотров"
      most_liked: "По количеству лайков"
      select_all: "Выбрать всё"
      clear_all: "Сбросить всё"
      too_short: "Слишком короткое слово для поиска."
      open_advanced: "Расширенный поиск"
      clear_search: "Очистить"
      sort_or_bulk_actions: "Сортировка или массовый выбор результатов"
      result_count:
        one: "<span>%{count} результат по запросу </span><span class='term'>%{term}</span>"
        few: "<span>%{count}%{plus} результата по запросу </span><span class='term'>%{term}</span>"
        many: "<span>%{count}%{plus} результатов по запросу </span><span class='term'>%{term}</span>"
        other: "<span>%{count}%{plus} результата по запросу </span><span class='term'>%{term}</span>"
      title: "Поиск"
      full_page_title: "Поиск"
      results: "результаты"
      no_results: "Ничего не найдено."
      no_more_results: "Больше ничего не найдено."
      post_format: "#%{post_number} от пользователя %{username}"
      results_page: "Результаты поиска по запросу «%{term}»"
      more_results: "Найдено множество результатов. Уточните критерии поиска."
      cant_find: "Не можете найти нужную информацию?"
      start_new_topic: "Создайте новую тему"
      or_search_google: "или попробуйте поискать в Google:"
      search_google: "Попробуйте поискать в Google:"
      search_google_button: "Google"
      search_button: "Поиск"
      search_term_label: "введите ключевое слово для поиска"
      categories: "Категории"
      tags: "Теги"
      in: "в"
      in_this_topic: "В этой теме"
      in_this_topic_tooltip: "Переключиться на поиск по всем темам"
      in_messages: "В сообщениях"
      in_messages_tooltip: "Переключиться на поиск по обычным темам"
      in_topics_posts: "Во всех темах и записях"
      enter_hint: "Или нажмите Enter"
      in_posts_by: "В записях от %{username}"
      browser_tip: "%{modifier} + f"
      browser_tip_description: "Использовать поисковый движок браузера"
      recent: "Недавние запросы"
      clear_recent: "Очистить недавние запросы"
      type:
        default: "По темам и записям"
        users: "По пользователям"
        categories: "Категории"
        categories_and_tags: "По категориям и тегам"
      context:
        user: "Искать записи от @%{username}"
        category: "Искать в категории #%{category}"
        tag: "Поиск по тегу #%{tag}"
        topic: "Искать в этой теме"
        private_messages: "Искать в сообщениях"
      tips:
        category_tag: "Фильтр по категориям или тегам"
        author: "Фильтр по автору записи"
        in: "Фильтр по метаданным (например, in:title, in:personal, in:pinned)"
        status: "Фильтр по статусу темы"
        full_search: "Запуск поиска по всей странице"
        full_search_key: "%{modifier} + Enter"
      advanced:
        title: Расширенный поиск
        posted_by:
          label: Автор
          aria_label: Фильтр по автору записи
        in_category:
          label: Категории
        in_group:
          label: Группа
        with_badge:
          label: С наградами
        with_tags:
          label: Теги
          aria_label: Фильтр по тегам
        filters:
          label: Ограничить поиск по темам (записям)…
          title: С совпадениями в заголовке
          likes: Понравившиеся
          posted: В которых я отвечал(а)
          created: Которые я создал(а)
          watching: За которыми я наблюдаю
          tracking: За которыми я слежу
          private: В моих сообщениях
          bookmarks: В моих закладках
          first: Только в первой записи темы
          pinned: Закреплённые
          seen: Прочитанные
          unseen: Непрочитанные
          wiki: Являются вики
          images: Содержат изображения
          all_tags: Все вышеуказанные теги
        statuses:
          label: Где темы
          open: Открытые
          closed: Закрытые
          public: Публичные
          archived: Заархивированные
          noreplies: Без ответов
          single_user: С одним пользователем
        post:
          count:
            label: Записи
          min:
            placeholder: минимум
            aria_label: Фильтр по минимальному количеству записей
          max:
            placeholder: максимум
            aria_label: Фильтр по максимальному количеству записей
          time:
            label: Дата
            aria_label: Фильтр по дате публикации
            before: До (включая)
            after: Начиная с
        views:
          label: Просмотров
        min_views:
          placeholder: минимум
          aria_label: Фильтр по минимальному количеству просмотров
        max_views:
          placeholder: максимум
          aria_label: Фильтр по максимальному количеству просмотров
        additional_options:
          label: "Фильтр по количеству записей и просмотров тем"
    hamburger_menu: "Меню"
    new_item: "новый"
    go_back: "вернуться"
    not_logged_in_user: "страница пользователя с историей его последней активности и настроек"
    current_user: "перейти на вашу страницу пользователя"
    view_all: "Просмотреть все %{tab}"
    user_menu:
      generic_no_items: "Нет элементов в списке."
      sr_menu_tabs: "Вкладки меню пользователя"
      view_all_notifications: "Просмотреть все уведомления"
      view_all_bookmarks: "Просмотреть все закладки"
      view_all_messages: "Просмотреть все личные сообщения"
      tabs:
        all_notifications: "Все уведомления"
        replies: "Ответы"
        replies_with_unread:
          one: "Ответы: %{count} не прочитан"
          few: "Ответы: %{count} не прочитано"
          many: "Ответы: %{count} не прочитано"
          other: "Ответы: %{count} не прочитаны"
        mentions: "Упоминания"
        mentions_with_unread:
          one: "Упоминания: %{count} не прочитано"
          few: "Упоминания: %{count} не прочитаны"
          many: "Упоминания: %{count} не прочитано"
          other: "Упоминания: %{count} не прочитаны"
        likes: "Лайки"
        likes_with_unread:
          one: "Лайки: %{count} не прочитан"
          few: "Лайки: %{count} не прочитано"
          many: "Лайки: %{count} не прочитано"
          other: "Лайки: %{count} не прочитаны"
        watching: "Наблюдаемые темы"
        watching_with_unread:
          one: "Наблюдаемые темы: %{count} не прочитана"
          few: "Наблюдаемые темы: %{count} не прочитаны"
          many: "Наблюдаемые темы: %{count} не прочитано"
          other: "Наблюдаемые темы: %{count} не прочитаны"
        messages: "Личные сообщения"
        messages_with_unread:
          one: "Личные сообщения: %{count} не прочитано"
          few: "Личные сообщения: %{count} не прочитаны"
          many: "Личные сообщения: %{count} не прочитано"
          other: "Личные сообщения: %{count} не прочитаны"
        bookmarks: "Закладки"
        bookmarks_with_unread:
          one: "Закладки: %{count} не прочитана"
          few: "Закладки: %{count} не прочитаны"
          many: "Закладки: %{count} не прочитано"
          other: "Закладки: %{count} не прочитаны"
        review_queue: "Очередь проверки"
        review_queue_with_unread:
          one: "Очередь проверки: %{count} элемент требует проверки"
          few: "Очередь проверки: %{count} элемента требуют проверки"
          many: "Очередь проверки: %{count} элементов требуют проверки"
          other: "Очередь проверки: %{count} элемента требуют проверки"
        other_notifications: "Другие уведомления"
        other_notifications_with_unread:
          one: "Другие уведомления: %{count} не прочитано"
          few: "Другие уведомления: %{count} не прочитаны"
          many: "Другие уведомления: %{count} не прочитано"
          other: "Другие уведомления: %{count} не прочитаны"
        profile: "Профиль"
      reviewable:
        view_all: "просмотреть все элементы к проверке"
        queue: "Очередь"
        deleted_user: "(удалённый пользователь)"
        deleted_post: "(удалённое сообщение)"
        post_number_with_topic_title: "запись #%{post_number} — %{title}"
        new_post_in_topic: "Новая запись в теме %{title}"
        user_requires_approval: "Пользователь %{username} требует одобрения"
        default_item: "элемент на проверку #%{reviewable_id}"
    topics:
      new_messages_marker: "последнее посещение"
      bulk:
        select_all: "Выбрать всё"
        clear_all: "Отменить выбор"
        unlist_topics: "Скрыть темы"
        relist_topics: "Показать темы"
        reset_bump_dates: "Сбросить даты поднятия"
        defer: "Отложить"
        delete: "Удалить темы"
        dismiss: "Отложить"
        dismiss_read: "Отложить все непрочитанные"
        dismiss_read_with_selected:
          one: "Отложить %{count} непрочитанную"
          few: "Отложить %{count} непрочитанные"
          many: "Отложить %{count} непрочитанных"
          other: "Отложить %{count} непрочитанной"
        dismiss_button: "Отложить…"
        dismiss_button_with_selected:
          one: "Отложить (%{count})…"
          few: "Отложить (%{count})…"
          many: "Отложить (%{count})…"
          other: "Отложить (%{count})…"
        dismiss_tooltip: "Отложить новые записи или перестать следить за этими темами"
        also_dismiss_topics: "Перестать следить за этими темами, чтобы они никогда больше не высвечивались как непрочитанные"
        dismiss_new: "Отложить новые"
        dismiss_new_with_selected:
          one: "Отложить новые (%{count})"
          few: "Отложить новые (%{count})"
          many: "Отложить новые (%{count})"
          other: "Отложить новые (%{count})"
        toggle: "выбор нескольких тем"
        actions: "Массовые действия"
        change_category: "Задать категорию…"
        close_topics: "Закрыть темы"
        archive_topics: "Архивировать темы"
        move_messages_to_inbox: "Переместить во входящие"
        notification_level: "Уведомления…"
        change_notification_level: "Изменить уровень уведомлений"
        choose_new_category: "Выберите новую категорию для этих тем:"
        selected:
          one: "Вы выбрали <b>%{count}</b> тему."
          few: "Вы выбрали <b>%{count}</b> темы."
          many: "Вы выбрали <b>%{count}</b> тем."
          other: "Вы выбрали <b>%{count}</b> темы."
        change_tags: "Заменить теги"
        append_tags: "Добавить теги"
        choose_new_tags: "Выберите новые теги для этих тем:"
        choose_append_tags: "Выберите теги для добавления к этим темам:"
        changed_tags: "Теги этих тем изменены."
        remove_tags: "Удалить все теги"
        confirm_remove_tags:
          one: "Все теги будут удалены из этой темы. Продолжить?"
          few: "Все теги будут удалены из этих <b>%{count}</b> тем. Продолжить?"
          many: "Все теги будут удалены из этих <b>%{count}</b> тем. Продолжить?"
          other: "Все теги будут удалены из этих <b>%{count}</b> тем. Продолжить?"
        progress:
          one: "Выполнено: <strong>%{count}</strong> тема"
          few: "Выполнено: <strong>%{count}</strong> темы"
          many: "Выполнено: <strong>%{count}</strong> тем"
          other: "Выполнено: <strong>%{count}</strong> темы"
      none:
        unread: "Нет непрочитанных тем."
        unseen: "Нет непросмотренных тем."
        new: "Нет новых тем."
        read: "Вы ещё не прочитали ни одной темы."
        posted: "Вы ещё не принимали участие ни в одной теме."
        latest: "Нет обновлённых или недавно созданных тем."
        bookmarks: "У вас пока нет тем в закладках."
        category: "В категории «%{category}» отсутствуют темы."
        top: "Нет обсуждаемых тем."
        educate:
          new: '<p>Здесь появятся ваши новые темы. По умолчанию темы считаются новыми и обозначаются индикатором <span class="badge new-topic badge-notification" style="vertical-align:middle;line-height:inherit;"></span>, если были созданы за последние 2 дня.</p><p>Изменить этот период можно в <a href="%{userPrefsUrl}">настройках</a>.</p>'
          unread: "<p>Ваши непрочитанные темы скоро появятся тут.</p><p>По умолчанию темы получают счётчик <span class=\"badge unread-posts badge-notification\">1</span>, если:</p><ul><li>Создана тема.</li><li>Получен ответ на запись в теме.</li><li>Время чтения темы пользователем превышает 4 минуты.</li></ul><p>Изменить настройки уведомлений можно, нажав на значок \U0001F514 в интересующей вас теме.</p><p>Изменить этот период можно в <a href=\"%{userPrefsUrl}\">настройках</a>.</p>"
      bottom:
        latest: "Обновлённых тем больше нет."
        posted: "Новых тем больше нет."
        read: "Прочитанных тем больше нет."
        new: "Новых тем больше нет."
        unread: "Непрочитанных тем больше нет."
        unseen: "Больше нет непросмотренных тем."
        category: "В категории %{category} больше нет тем."
        tag: "Нет больше тем, помеченных тегом %{tag}."
        top: "Обсуждаемых тем больше нет."
        bookmarks: "Тем, помеченных закладкам,. больше нет."
    topic:
      filter_to:
        one: "%{count} запись в теме"
        few: "%{count} записи в теме"
        many: "%{count} записей в теме"
        other: "%{count} записи в теме"
      create: "Создать тему"
      create_long: "Создать новую тему"
      open_draft: "Открыть черновик"
      private_message: "Новое сообщение"
      archive_message:
        help: "Переместить сообщение в архив"
        title: "Архив"
      move_to_inbox:
        title: "Переместить во входящие"
        help: "Вернуть сообщение во входящие"
      defer:
        help: "Отметить как непрочитанное"
        title: "Отложить"
      list: "Темы"
      new: "новая тема"
      unread: "не прочитано"
      new_topics:
        one: "%{count} новая тема"
        few: "%{count} новых темы"
        many: "%{count} новых тем"
        other: "%{count} новой темы"
      unread_topics:
        one: "%{count} непрочитанная тема"
        few: "%{count} непрочитанные темы"
        many: "%{count} непрочитанных тем"
        other: "%{count} непрочитанной темы"
      title: "Тема"
      invalid_access:
        title: "Приватная тема"
        description: "У вас нет прав доступа к теме!"
        login_required: "Вам необходимо войти на сайт, чтобы получить доступ к этой теме."
      server_error:
        title: "Не удалось загрузить тему"
        description: "Мы не смогли загрузить тему, возможно, из-за проблемы подключения. Попробуйте ещё раз. Если проблема повторится, сообщите нам об этом."
      not_found:
        title: "Тема не найдена"
        description: "Запрошенная тема не найдена. Возможно, она была удалена модератором."
      unread_posts:
        one: "у вас %{count} непрочитанная запись в этой теме"
        few: "у вас %{count} непрочитанных записи в этой теме"
        many: "у вас %{count} непрочитанных записей в этой теме"
        other: "у вас %{count} непрочитанной записи в этой теме"
      likes:
        one: "в теме %{count} лайк"
        few: "в теме %{count} лайка"
        many: "в теме %{count} лайков"
        other: "в теме %{count} лайка"
      back_to_list: "Вернуться к списку тем"
      options: "Параметры темы"
      show_links: "Показать ссылки в теме"
      collapse_details: "Скрыть подробную информацию о теме"
      expand_details: "Показать подробную информацию о теме"
      unread_indicator: "Никто ещё не дочитал до конца этой темы."
      suggest_create_topic: Готовы <a href>начать новое обсуждение</a>?
      jump_reply_up: Перейти к более ранним ответам
      jump_reply_down: Перейти к более поздним ответам
      deleted: "Тема удалена"
      slow_mode_update:
        title: "Замедленный режим"
        select: "Пользователи могут публиковать записи в этой теме не чаще, чем раз в:"
        description: "Чтобы способствовать вдумчивому обсуждению в активных или спорных дискуссиях, пользователи должны подождать определённое время, прежде чем публиковать очередную запись в этой теме."
        enable: "Включить"
        update: "Обновить"
        enabled_until: "Выключить режим:"
        remove: "Отключить"
        hours: "Часы:"
        minutes: "Минуты:"
        seconds: "Секунды:"
        durations:
          10_minutes: "10 минут"
          15_minutes: "15 минут"
          30_minutes: "30 минут"
          45_minutes: "45 минут"
          1_hour: "1 час"
          2_hours: "2 часа"
          4_hours: "4 часа"
          8_hours: "8 часов"
          12_hours: "12 часов"
          24_hours: "24 часа"
          custom: "Настраиваемый интервал"
      slow_mode_notice:
        duration: "Подождите %{duration} между публикацией записей в этой теме"
      topic_status_update:
        title: "Таймер темы"
        save: "Установить таймер"
        num_of_hours: "Количество часов:"
        num_of_days: "Количество дней:"
        remove: "Удалить таймер"
        publish_to: "Опубликовать в:"
        when: "Когда:"
        time_frame_required: "Выберите период времени"
        min_duration: "Период времени должен быть больше 0"
        max_duration: "Период времени не может быть более 20 лет"
        duration: "Продолжительность"
      publish_to_category:
        title: "Опубликовать в разделе…"
      temp_open:
        title: "Открыть на время"
      auto_reopen:
        title: "Автоматическое открытие темы"
      temp_close:
        title: "Закрыть на время"
      auto_close:
        title: "Автоматическое закрытие темы"
        label: "Автоматически закрыть тему через:"
        error: "Введите корректное значение."
        based_on_last_post: "Не закрывать, пока не пройдёт указанное количество часов с момента последней записи в теме."
      auto_close_after_last_post:
        title: "Автоматическое закрытие темы после последней записи"
      auto_delete:
        title: "Автоматическое удаление темы"
      auto_bump:
        title: "Автоматическое поднятие темы"
      reminder:
        title: "Напомнить мне"
      auto_delete_replies:
        title: "Автоматическое удаление ответов"
      status_update_notice:
        auto_open: "Тема автоматически откроется %{timeLeft}."
        auto_close: "Тема автоматически закроется %{timeLeft}."
        auto_publish_to_category: "Тема будет опубликована в категории <a href=%{categoryUrl}>#%{categoryName}</a> %{timeLeft}."
        auto_close_after_last_post: "Тема будет закрыта через %{duration} после последнего ответа."
        auto_delete: "Тема будет автоматически удалена %{timeLeft}."
        auto_bump: "Тема будет автоматически поднята %{timeLeft}."
        auto_reminder: "Вам придёт напоминание об этой теме %{timeLeft}."
        auto_delete_replies: "Ответы в этой теме автоматически удаляются через %{duration}."
      auto_close_title: "Настройки закрытия темы"
      auto_close_immediate:
        one: "Последняя запись в этой теме отправлена %{count} час назад, поэтому тема будет закрыта."
        few: "Последняя запись в этой теме отправлена %{count} часа назад, поэтому тема будет закрыта."
        many: "Последняя запись в этой теме отправлена %{count} часов назад, поэтому тема будет закрыта."
        other: "Последняя запись в этой теме отправлена %{count} часа назад, поэтому тема будет закрыта."
      auto_close_momentarily:
        one: "Последняя запись в этой теме отправлена %{count} час назад, поэтому тема будет закрыта."
        few: "Последняя запись в этой теме отправлена %{count} часа назад, поэтому тема будет закрыта."
        many: "Последняя запись в этой теме отправлена %{count} часов назад, поэтому тема будет закрыта."
        other: "Последняя запись в этой теме отправлена %{count} часа назад, поэтому тема будет закрыта."
      timeline:
        back: "Вернуться"
        back_description: "Перейти к последней непрочитанной записи"
        replies_short: "%{current} из %{total}"
      progress:
        title: Текущее местоположение в теме
        jump_prompt: "перейти к…"
        jump_prompt_of:
          one: "из %{count} записи"
          few: "из %{count} записей"
          many: "из %{count} записей"
          other: "из %{count} записи"
        jump_prompt_long: "Перейти к…"
        jump_prompt_to_date: "дате"
        jump_prompt_or: "или"
      notifications:
        title: Изменить частоту уведомлений об этой теме
        reasons:
          mailing_list_mode: "Вы включили режим почтовой рассылки, поэтому вы будете получать уведомления об ответах в этой теме через эл. почту."
          "3_10": "Вы будете получать уведомления, поскольку наблюдаете за тегом этой темы."
          "3_10_stale": "Вы будете получать уведомления, поскольку ранее пометили эту тему наблюдающим тегом."
          "3_6": "Вы будете получать уведомления, поскольку наблюдаете за этой категорией."
          "3_6_stale": "Вы будете получать уведомления, поскольку ранее пометили эту категорию как наблюдаемую."
          "3_5": "Вы будете получать уведомления, поскольку наблюдение за темой началось автоматически."
          "3_2": "Вы будете получать уведомления, поскольку наблюдаете за этой темой."
          "3_1": "Вы будете получать уведомления, поскольку создали эту тему."
          "3": "Вы будете получать уведомления, поскольку наблюдаете за этой темой."
          "2_8": "Вы увидите количество новых ответов, поскольку следите за этой категорией."
          "2_8_stale": "Вы увидите количество новых ответов, поскольку ранее пометили эту категорию как отслеживаемую."
          "2_4": "Вы увидите количество новых ответов, поскольку вы размещали ответ в этой теме."
          "2_2": "Вы увидите количество новых ответов, поскольку следите за этой темой."
          "2": 'Вы увидите количество новых ответов, потому что <a href="%{basePath}/u/%{username}/preferences/notifications">прочитали эту тему</a>.'
          "1_2": "Вам придёт уведомление, если кто-нибудь упомянет ваше @имя или ответит вам."
          "1": "Вам придёт уведомление, если кто-нибудь упомянет ваше @имя или ответит вам."
          "0_7": "Не получать уведомлений из этой категории."
          "0_2": "Не получать уведомлений по этой теме."
          "0": "Не получать уведомлений по этой теме."
        watching_pm:
          title: "Наблюдать"
          description: "Уведомлять по каждому ответу на это сообщение и показывать счётчик новых непрочитанных ответов."
        watching:
          title: "Наблюдать"
          description: "Уведомлять по каждому новому ответу в этой теме и показывать счётчик новых непрочитанных ответов."
        tracking_pm:
          title: "Следить"
          description: "Рядом с этим сообщением появится количество непрочитанных ответов. Вам придёт уведомление, если кто-нибудь упомянет ваше @имя или ответит вам."
        tracking:
          title: "Следить"
          description: "Рядом с этой темой появится количество непрочитанных ответов. Вам придёт уведомление, если кто-нибудь упомянет ваше @имя или ответит вам."
        regular:
          title: "Уведомлять"
          description: "Вам придёт уведомление, если кто-нибудь упомянет ваше @имя или ответит вам."
        regular_pm:
          title: "Уведомлять"
          description: "Вам придёт уведомление, если кто-нибудь упомянет ваше @имя или ответит вам."
        muted_pm:
          title: "Без уведомлений"
          description: "Никогда не получать уведомлений по этой теме."
        muted:
          title: "Без уведомлений"
          description: "Не уведомлять об изменениях в этой теме и не отображать её в разделе «Последние»."
      actions:
        title: "Действия"
        recover: "Отменить удаление темы"
        delete: "Удалить тему"
        open: "Открыть тему"
        close: "Закрыть тему"
        multi_select: "Выбрать записи…"
        slow_mode: "Установить замедленный режим…"
        timed_update: "Действие по таймеру…"
        pin: "Закрепить тему…"
        unpin: "Открепить тему…"
        unarchive: "Разархивировать тему"
        archive: "Архивировать тему"
        invisible: "Скрыть тему"
        visible: "Показать тему"
        reset_read: "Сбросить счётчики"
        make_public: "Превратить в публичную тему…"
        make_private: "Превратить в личное сообщение"
        reset_bump_date: "Сбросить дату поднятия"
      feature:
        pin: "Закрепить тему"
        unpin: "Открепить тему"
        pin_globally: "Закрепить тему глобально"
        make_banner: "Создать баннер"
        remove_banner: "Удалить баннер"
      reply:
        title: "Ответить"
        help: "Начать составление ответа в этой теме"
      share:
        title: "Поделиться темой"
        extended_title: "Поделиться ссылкой"
        help: "Поделиться ссылкой на тему"
        instructions: "Поделиться ссылкой на тему:"
        copied: "Ссылка на тему скопирована."
        restricted_groups:
          one: "Тема видна только участникам группы %{groupNames}"
          few: "Тема видна только участникам групп: %{groupNames}"
          many: "Тема видна только участникам групп: %{groupNames}"
          other: "Тема видна только участникам групп: %{groupNames}"
        invite_users: "Пригласить"
      print:
        title: "Печать"
        help: "Открыть версию для печати"
      flag_topic:
        title: "Пожаловаться"
        help: "лично пожаловаться на эту тему для привлечения внимания или отправить личное уведомление о ней"
        success_message: "Вы пожаловались на тему."
      make_public:
        title: "Преобразовать в публичную тему"
        choose_category: "Выберите категорию для публичной темы:"
      feature_topic:
        title: "Закрепить эту тему"
        pin: "Закрепить эту тему в верхней части категории %{categoryLink} до"
        unpin: "Отменить закрепление этой темы в верхней части категории %{categoryLink}."
        unpin_until: "Отменить закрепление этой темы в верхней части категории %{categoryLink} (или открепление произойдёт автоматически <strong>%{until}</strong>)."
        pin_note: "Пользователи могут открепить тему, каждый сам для себя."
        pin_validation: "Чтобы закрепить эту тему, требуется дата."
        not_pinned: "В категории %{categoryLink} нет закреплённых тем."
        already_pinned:
          one: "Закреплённых тем в категории %{categoryLink}: <strong class='badge badge-notification unread'>%{count}</strong>"
          few: "Закреплённых тем в категории %{categoryLink}: <strong class='badge badge-notification unread'>%{count}</strong>"
          many: "Закреплённых тем в категории %{categoryLink}: <strong class='badge badge-notification unread'>%{count}</strong>"
          other: "Закреплённых тем в категории %{categoryLink}: <strong class='badge badge-notification unread'>%{count}</strong>"
        pin_globally: "Закрепить эту тему над всеми спискам тем до"
        confirm_pin_globally:
          one: "У вас уже есть %{count} глобально закреплённая тема. Большое количество закреплённых тем может быть неудобным для новичков и анонимных пользователей. Действительно глобально закрепить ещё одну тему?"
          few: "У вас уже есть %{count} глобально закреплённых темы. Большое количество закреплённых тем может быть неудобным для новичков и анонимных пользователей. Действительно глобально закрепить ещё одну тему?"
          many: "У вас уже есть %{count} глобально закреплённых темы. Большое количество закреплённых тем может быть неудобным для новичков и анонимных пользователей. Действительно глобально закрепить ещё одну тему?"
          other: "У вас уже есть %{count} глобально закреплённых темы. Большое количество закреплённых тем может быть неудобным для новичков и анонимных пользователей. Действительно глобально закрепить ещё одну тему?"
        unpin_globally: "Отменить закрепление этой темы над всеми списками тем."
        unpin_globally_until: "Отменить закрепление этой темы вверху всех списков тем (или открепление произойдёт автоматически <strong>%{until}</strong>)."
        global_pin_note: "Пользователи могут открепить тему, каждый сам для себя."
        not_pinned_globally: "Нет глобально закреплённых тем."
        already_pinned_globally:
          one: "Глобально закреплённых тем: <strong class='badge badge-notification unread'>%{count}</strong>"
          few: "Глобально закреплённых тем: <strong class='badge badge-notification unread'>%{count}</strong>"
          many: "Глобально закреплённых тем: <strong class='badge badge-notification unread'>%{count}</strong>"
          other: "Глобально закреплённых тем: <strong class='badge badge-notification unread'>%{count}</strong>"
        make_banner: "Превратить эту тему в баннер, который будет отображаться в верхней части каждой страницы."
        remove_banner: "Убрать баннер, который отображается в верхней части каждой страницы."
        banner_note: "Пользователи могут самостоятельно закрыть баннер, после чего он больше не будет для них показываться. Только одна тема может быть преобразована в баннер."
        no_banner_exists: "Баннеров нет."
        banner_exists: "На данный момент <strong class='badge badge-notification unread'>уже есть</strong> баннер."
      inviting: "Высылаю приглашение…"
      automatically_add_to_groups: "Это приглашение также предоставит доступ к следующим группам:"
      invite_private:
        title: "Пригласить в сообщение"
        email_or_username: "Адрес электронной почты или имя пользователя того, кого вы хотите пригласить:"
        email_or_username_placeholder: "Эл. почта или имя пользователя"
        action: "Пригласить"
        success: "Мы пригласили этого пользователя принять участие в сообщении."
        success_group: "Мы пригласили эту группу принять участие в сообщении."
        error: "В процессе приглашения пользователя произошла ошибка."
        not_allowed: "Этот пользователь не может быть приглашён."
        group_name: "Название группы"
      controls: "Управление темой"
      invite_reply:
        title: "Пригласить"
        username_placeholder: "имя пользователя"
        action: "Отправить приглашение"
        help: "Пригласить других в эту тему с помощью эл. почты или уведомлений"
        to_forum: "Мы отправим короткое письмо, позволяющее вашему другу быстро присоединиться к обсуждению, просто перейдя по ссылке."
        discourse_connect_enabled: "Введите имя пользователя, которого вы хотите пригласить в эту тему."
        to_topic_blank: "Введите имя пользователя или эл. почту пользователя, которого вы хотите пригласить в эту тему."
        to_topic_email: "Вы указали адрес электронной почты. Мы отправим приглашение, которое позволит вашему другу немедленно ответить в этой теме."
        to_topic_username: "Вы указали имя пользователя. Мы отправим уведомление со ссылкой-приглашением."
        to_username: "Введите имя пользователя, которого нужно пригласить в эту тему. Мы отправим уведомление со ссылкой-приглашением."
        email_placeholder: "name@example.com"
        success_email: "Приглашение отправлено по адресу <b>%{invitee}</b>. Мы уведомим вас, когда этим приглашением воспользуются. Проверить состояние приглашений можно на соответствующей вкладке на странице пользователя."
        success_username: "Мы пригласили этого пользователя принять участие в теме."
        error: "Мы не смогли пригласить этого человека. Возможно, он уже был приглашён? (Количество приглашений ограничено.)"
        success_existing_email: "Пользователь с электронной почтой <b>%{emailOrUsername}</b> уже существует. Мы пригласили этого пользователя принять участие в теме."
      login_reply: "Войти и ответить"
      filters:
        n_posts:
          one: "%{count} запись"
          few: "%{count} записи"
          many: "%{count} записей"
          other: "%{count} записи"
        cancel: "Отменить фильтр"
      move_to:
        title: "Перемещение записей"
        action: "переместить"
        error: "При перемещении записей произошла ошибка."
      split_topic:
        title: "Переместить в новую тему"
        action: "переместить в новую тему"
        topic_name: "Название новой темы"
        radio_label: "Новая тема"
        error: "При перемещении записей в новую тему произошла ошибка."
        instructions:
          one: "Вы создадите новую тему и переместите в неё выбранную <b>%{count}</b> запись."
          few: "Вы создадите новую тему и переместите в неё выбранные <b>%{count}</b> записи."
          many: "Вы создадите новую тему и переместите в неё выбранные <b>%{count}</b> записей."
          other: "Вы создадите новую тему и переместите в неё выбранные <b>%{count}</b> записи."
      merge_topic:
        title: "Переместить в существующую тему"
        action: "переместить в существующую тему"
        error: "При перемещении записей в эту тему произошла ошибка."
        radio_label: "Существующая тема"
        instructions:
          one: "Выберите тему, в которую нужно переместить эту <b>%{count}</b> запись."
          few: "Выберите тему, в которую нужно переместить эти <b>%{count}</b> записи."
          many: "Выберите тему, в которую нужно переместить эти <b>%{count}</b> записей."
          other: "Выберите тему, в которую нужно переместить эти <b>%{count}</b> записи."
      move_to_new_message:
        title: "Переместить в новое сообщение"
        action: "переместить в новое сообщение"
        message_title: "Заголовок нового сообщения"
        radio_label: "Новое сообщение"
        participants: "Участники"
        instructions:
          one: "Вы создадите новое сообщение и заполните его <b>%{count}</b> выбранной записью."
          few: "Вы создадите новое сообщение и заполните его <b>%{count}</b> выбранными записями."
          many: "Вы создадите новое сообщение и заполните его <b>%{count}</b> выбранными записями."
          other: "Вы создадите новое сообщение и заполните его <b>%{count}</b> выбранной записи."
      move_to_existing_message:
        title: "Переместить в существующее сообщение"
        action: "переместить в существующее сообщение"
        radio_label: "Существующее сообщение"
        participants: "Участники"
        instructions:
          one: "Выберите сообщение, в которое нужно переместить <b>%{count}</b> запись."
          few: "Выберите сообщение, в которое нужно переместить <b>%{count}</b> записи."
          many: "Выберите сообщение, в которое нужно переместить <b>%{count}</b> записей."
          other: "Выберите сообщение, в которое нужно переместить <b>%{count}</b> записи."
      merge_posts:
        title: "Объединить выделенные записи"
        action: "объединить выделенные записи"
        error: "Произошла ошибка во время объединения выделенных записей."
      publish_page:
        title: "Публикация страниц"
        publish: "Опубликовать"
        description: "Когда тема публикуется в виде страницы, её URL-адрес может быть предоставлен для общего доступа, и она будет отображаться с пользовательским стилем."
        slug: "Slug (текстовый идентификатор)"
        public: "Опубликованная страница"
        public_description: "Пользователи могут видеть опубликованную страницу, даже если соответствующая тема является закрытой."
        publish_url: "Ваша страница была опубликована по адресу:"
        topic_published: "Ваша тема была опубликована по адресу:"
        preview_url: "Ваша страница будет опубликована по адресу:"
        invalid_slug: "Вы не можете опубликовать эту страницу."
        unpublish: "Отменить публикацию"
        unpublished: "Публикация страницы была отменена и более недоступна по указанному ранее адресу."
        publishing_settings: "Настройки публикации"
      change_owner:
        title: "Сменить владельца"
        action: "Сменить владельца"
        error: "При смене владельца сообщений произошла ошибка."
        placeholder: "имя пользователя нового владельца"
        instructions:
          one: "Выберите нового владельца для %{count} записи пользователя <b>@%{old_user}</b>"
          few: "Выберите нового владельца для %{count} записей пользователя <b>@%{old_user}</b>"
          many: "Выберите нового владельца для %{count} записей пользователя <b>@%{old_user}</b>"
          other: "Выберите нового владельца для %{count} записи пользователя <b>@%{old_user}</b>"
        instructions_without_old_user:
          one: "Выберите нового владельца %{count} записи"
          few: "Выберите нового владельца %{count} записей"
          many: "Выберите нового владельца %{count} записей"
          other: "Выберите нового владельца %{count} записи"
      change_timestamp:
        title: "Изменить метку времени…"
        action: "Изменить метку времени"
        invalid_timestamp: "Метка времени не может быть в будущем"
        error: "При изменении метки времени темы возникла ошибка"
        instructions: "Выберите новую метку времени. Записи в теме будут обновлены, чтобы сохранить разницу во времени."
      multi_select:
        select: "выбрать"
        selected: "выбрано (%{count})"
        select_post:
          label: "выбрать"
          title: "Добавить запись в подборку"
        selected_post:
          label: "выбрано"
          title: "Нажмите, чтобы удалить запись из подборки"
        select_replies:
          label: "выбрать + ответы"
          title: "Добавить запись и все ответы на нее в подборку"
        select_below:
          label: "выбрать + все ниже"
          title: "Добавить запись и все последующие в подборку"
        delete: удалить выбранные
        cancel: отменить
        select_all: выбрать всё
        deselect_all: отменить весь выбор
        description:
          one: Вы выбрали <b>%{count}</b> запись.
          few: "Вы выбрали <b>%{count}</b> записи."
          many: "Вы выбрали <b>%{count}</b> записей."
          other: "Вы выбрали <b>%{count}</b> записи."
      deleted_by_author_simple: "(тема удалена автором)"
    post:
      confirm_delete: "Действительно удалить эту запись?"
      quote_reply: "Ответить с цитированием"
      quote_reply_shortcut: "Или нажмите Q"
      quote_edit: "Изменить"
      quote_edit_shortcut: "Или нажмите E"
      quote_share: "Поделиться"
      edit_reason: "Причина: "
      post_number: "запись %{number}"
      ignored: "Проигнорированный контент"
      wiki_last_edited_on: "вики-сообщение последний раз редактировалось %{dateTime}"
      last_edited_on: "запись последний раз редактировалась %{dateTime}"
      reply_as_new_topic: "Ответить в новой связанной теме"
      reply_as_new_private_message: "Ответить в новом сообщении тем же адресатам"
      continue_discussion: "Продолжая обсуждение из темы %{postLink}:"
      follow_quote: "перейти к цитируемой записи"
      show_full: "Показать полный текст"
      show_hidden: "Просмотр игнорируемого контента."
      deleted_by_author_simple: "(запись удалена автором)"
      collapse: "свернуть"
      sr_collapse_replies: "Свернуть встроенные ответы"
      sr_date: "Дата записи"
      sr_expand_replies:
        one: "На эту запись есть %{count} ответ. Нажмите для просмотра."
        few: "На эту запись есть %{count} ответа. Нажмите для просмотра."
        many: "На эту запись есть %{count} ответов. Нажмите для просмотра."
        other: "На эту запись есть %{count} ответа. Нажмите для просмотра."
      expand_collapse: "развернуть/свернуть"
      sr_below_embedded_posts_description: "ответы на запись #%{post_number}"
      sr_embedded_reply_description: "ответ пользователя @%{username} на запись #%{post_number}"
      locked: "сотрудник заблокировал эту запись для редактирования"
      gap:
        one: "просмотреть %{count} скрытый ответ"
        few: "просмотреть %{count} скрытых ответа"
        many: "просмотреть %{count} скрытых ответов"
        other: "просмотреть %{count} скрытого ответа"
      sr_reply_to: "Ответить на запись #%{post_number} от пользователя @%{username}"
      notice:
        new_user: "Это первая запись пользователя %{user} — поприветствуем новичка в нашем сообществе!"
        returning_user: "Пользователя %{user} давно не видели — последняя запись была %{time}."
      unread: "Запись не прочитана"
      has_replies:
        one: "%{count} ответ"
        few: "%{count} ответа"
        many: "%{count} ответов"
        other: "%{count} ответа"
      has_replies_count: "%{count}"
      unknown_user: "(неизвестный или удалённый пользователь)"
      has_likes_title:
        one: "Эта запись понравилась %{count} человеку"
        few: "Эта запись понравилась %{count} людям"
        many: "Эта запись понравилась %{count} людям"
        other: "Эта запись понравилась %{count} человека"
      has_likes_title_only_you: "вам понравилась эта запись"
      has_likes_title_you:
        one: "вам и ещё %{count} человеку понравилась эта запись"
        few: "вам и ещё %{count} людям понравилась эта запись"
        many: "вам и ещё %{count} людям понравилась эта запись"
        other: "вам и ещё %{count} человека понравилась эта запись"
      sr_post_like_count_button:
        one: "%{count} пользователю понравилась эта запись. Нажмите для просмотра."
        few: "%{count} пользователям понравилась эта запись. Нажмите для просмотра."
        many: "%{count} пользователям понравилась эта запись. Нажмите для просмотра."
        other: "%{count} пользователя понравилась эта запись. Нажмите для просмотра."
      sr_post_read_count_button:
        one: "%{count} пользователь прочитал это сообщение. Нажмите для просмотра."
        few: "%{count} пользователя прочитали эту запись. Нажмите для просмотра."
        many: "%{count} пользователей прочитали эту запись. Нажмите для просмотра."
        other: "%{count} пользователя прочитали эту запись. Нажмите для просмотра."
      filtered_replies_hint:
        one: "Посмотреть эту запись и %{count} ответ"
        few: "Посмотреть эту запись и %{count} ответа"
        many: "Посмотреть эту запись и %{count} ответов"
        other: "Посмотреть эту запись и %{count} ответа"
      filtered_replies_viewing:
        one: "Просмотр %{count} ответ на"
        few: "Просмотр %{count} ответа на"
        many: "Просмотр %{count} ответов на"
        other: "Просмотр %{count} ответа на"
      in_reply_to: "Загрузить родительскую запись"
      view_all_posts: "Показать все записи"
      errors:
        create: "Не удалось создать запись из-за ошибки. Попробуйте ещё раз."
        edit: "Не удалось изменить запись. Попробуйте ещё раз."
        upload: "Не удалось загрузить файл. Попробуйте ещё раз."
        file_too_large: "Этот файл слишком большой (максимально допустимый размер %{max_size_kb} КБ). Почему бы не загрузить этот файл в облако, а затем поделиться ссылкой?"
        file_size_zero: "Похоже, что-то пошло не так, файл, который вы пытаетесь загрузить, имеет нулевой размер. Попробуйте ещё раз."
        file_too_large_humanized: "Этот файл слишком большой (максимально допустимый размер — %{max_size}). Почему бы не загрузить этот файл в облако, а затем поделиться ссылкой?"
        too_many_uploads: "За один раз можно загрузить только одно изображение."
        too_many_dragged_and_dropped_files:
          one: "За раз можно загрузить не более %{count} файла."
          few: "За раз можно загрузить не более %{count} файлов."
          many: "За раз можно загрузить не более %{count} файлов."
          other: "За раз можно загрузить не более %{count} файла."
        upload_not_authorized: "Вы не можете загрузить файл данного типа (список разрешённых типов файлов: %{authorized_extensions})."
        image_upload_not_allowed_for_new_user: "Загрузка изображений недоступна новым пользователям."
        attachment_upload_not_allowed_for_new_user: "Загрузка файлов недоступна новым пользователям."
        attachment_download_requires_login: "Войдите, чтобы скачать прикреплённые файлы."
      cancel_composer:
        confirm: "Что сделать с записью?"
        discard: "Отказаться"
        save_draft: "Сохранить черновик на будущее"
        keep_editing: "Продолжить редактирование"
      via_email: "Это сообщение получено по электронной почте"
      via_auto_generated_email: "Это автоматическое сообщение получено по электронной почте"
      whisper: "Это скрытое сообщение и оно доступно только модераторам"
      wiki:
        about: "Это вики-запись"
      few_likes_left: "Спасибо, что делитесь любовью. На сегодня у вас осталось несколько лайков."
      controls:
        reply: "Начать составление ответа на запись"
        like: "Мне нравится"
        has_liked: "Вам понравилась эта запись"
        read_indicator: "Пользователи, которые читают это сообщение"
        undo_like: "Больше не нравится"
        edit: "Изменить запись"
        edit_action: "Изменить"
        edit_anonymous: "Войдите, чтобы отредактировать эту запись."
        flag: "лично пожаловаться на эту запись для привлечения внимания или отправить личное уведомление о ней"
        delete: "Удалить запись"
        undelete: "Отменить удаление"
        share: "Поделиться ссылкой на запись"
        more: "Ещё"
        delete_replies:
          confirm: "Удалить также и ответы на эту запись?"
          direct_replies:
            one: "Да, и %{count} прямой ответ"
            few: "Да, и %{count} прямых ответа"
            many: "Да, и %{count} прямых ответов"
            other: "Да, и %{count} прямого ответа"
          all_replies:
            one: "Да, и %{count} ответ"
            few: "Да, и все %{count} ответа"
            many: "Да, и все %{count} ответов"
            other: "Да, и все %{count} ответа"
          just_the_post: "Нет, только эту запись"
        admin: "действия администратора над записью"
        permanently_delete: "Удалить навсегда"
        permanently_delete_confirmation: "Действительно навсегда удалить эту запись? Вы не сможете восстановить ее."
        wiki: "Сделать вики-записью"
        unwiki: "Отменить вики-запись"
        convert_to_moderator: "Добавить цвет модератора"
        revert_to_regular: "Убрать цвет модератора"
        rebake: "Перестроить HTML"
        publish_page: "Публикация страниц"
        unhide: "Снова сделать видимой"
        change_owner: "Сменить владельца…"
        grant_badge: "Выдать награду…"
        lock_post: "Заморозить запись"
        lock_post_description: "Запретить автору редактировать эту запись"
        unlock_post: "Разморозить запись"
        unlock_post_description: "Разрешить автору редактировать эту запись"
        delete_topic_disallowed_modal: "У вас нет разрешения на удаление этой темы. Если вы действительно хотите, чтобы она была удалена, пожалуйтесь на нее модератору и укажите причину, по которой тема должна быть удалена."
        delete_topic_disallowed: "У вас нет разрешения на удаление этой темы"
        delete_topic_confirm_modal:
          one: "Эта тема в настоящее время имеет более %{count} просмотра и может быть популярна в выдаче результатов поиска. Действительно удалить эту тему, а не отредактировать её для улучшения качества содержащейся в ней информации?"
          few: "Эта тема в настоящее время имеет более %{count} просмотров и может быть популярна в выдаче результатов поиска. Действительно удалить эту тему, а не отредактировать её для улучшения качества содержащейся в ней информации?"
          many: "Эта тема в настоящее время имеет более %{count} просмотров и может быть популярна в выдаче результатов поиска. Действительно удалить эту тему, а не отредактировать её для улучшения качества содержащейся в ней информации?"
          other: "Эта тема в настоящее время имеет более %{count} просмотра и может быть популярна в выдаче результатов поиска. Действительно удалить эту тему, а не отредактировать её для улучшения качества содержащейся в ней информации?"
        delete_topic_confirm_modal_yes: "Да, удалить эту тему"
        delete_topic_confirm_modal_no: "Нет, оставить эту тему"
        delete_topic_error: "Произошла ошибка при удалении темы"
        delete_topic: "удалить тему"
        add_post_notice: "Сообщение от модератора…"
        change_post_notice: "Изменить сообщение модератора…"
        delete_post_notice: "Удалить сообщение модератора"
        remove_timer: "Отменить таймер"
        edit_timer: "Изменить таймер"
      actions:
        people:
          like:
            one: "понравилось"
            few: "понравилось"
            many: "понравилось"
            other: "понравилось"
          read:
            one: "— прочитана"
            few: "— прочитана"
            many: "— прочитана"
            other: "— прочитана"
          like_capped:
            one: "и ещё %{count} понравилось"
            few: "и ещё %{count} понравилось"
            many: "и ещё %{count} понравилось"
            other: "и ещё %{count} понравилось"
          read_capped:
            one: "и ещё %{count} пользователь прочитал"
            few: "и ещё %{count} пользователя прочитали"
            many: "и ещё %{count} пользователей прочитали"
            other: "и ещё %{count} пользователя прочитали"
          sr_post_likers_list_description: "пользователи, которым понравилась эта запись"
          sr_post_readers_list_description: "пользователи, прочитавшие эту запись"
        by_you:
          off_topic: "помечено вами как офтопик"
          spam: "Помечено вами как спам"
          inappropriate: "Помечено вами как неуместное"
          notify_moderators: "Вы отправили жалобу модератору"
          notify_user: "Вы отправили сообщение этому пользователю"
      delete:
        confirm:
          one: "Действительно удалить %{count} запись?"
          few: "Действительно удалить %{count} записи?"
          many: "Действительно удалить %{count} записей?"
          other: "Действительно удалить %{count} записи?"
      merge:
        confirm:
          one: "Действительно объединить %{count} запись?"
          few: "Действительно объединить %{count} записи?"
          many: "Действительно объединить %{count} записей?"
          other: "Действительно объединить %{count} записи?"
      revisions:
        controls:
          first: "Начальная версия"
          previous: "Предыдущая версия"
          next: "Следующая версия"
          last: "Последняя версия"
          hide: "Скрыть версию"
          show: "Показать версию"
          revert: "Откат до версии %{revision}"
          edit_wiki: "Редактировать вики"
          edit_post: "Редактировать запись"
          comparing_previous_to_current_out_of_total: "<strong>%{previous}</strong> %{icon} <strong>%{current}</strong> из %{total}"
        displays:
          inline:
            title: "Показать со всеми добавлениями и удалениями"
            button: "HTML"
          side_by_side:
            title: "Показать отличия версий бок о бок"
            button: "HTML"
          side_by_side_markdown:
            title: "Показать отличия в исходном тексте бок о бок"
            button: "Исходный текст"
      raw_email:
        displays:
          raw:
            title: "Показать исходный текст письма"
            button: "Исходный текст"
          text_part:
            title: "Показать текстовую версию письма"
            button: "Текст"
          html_part:
            title: "Показать HTML-версию письма"
            button: "HTML"
      bookmarks:
        create: "Создать закладку"
        create_for_topic: "Создать закладку для темы"
        edit: "Изменить закладку"
        edit_for_topic: "Изменить закладку для темы"
        updated: "Обновлена"
        name: "Название"
        name_placeholder: "Для чего эта закладка?"
        set_reminder: "Напомнить мне"
        options: "Параметры"
        actions:
          delete_bookmark:
            name: "Удалить закладку"
            description: "Удаление закладки из профиля, включая все настроенные для нее напоминания"
          edit_bookmark:
            name: "Изменить закладку"
            description: "Изменение названия закладки или даты (времени) напоминания"
          clear_bookmark_reminder:
            name: "Удалить напоминание"
            description: "Удалить дату и время напоминания"
          pin_bookmark:
            name: "Закрепить закладку"
            description: "Закрепление закладки. Закладка появится в верхней части списка закладок."
          unpin_bookmark:
            name: "Открепить закладку"
            description: "Открепление закладки. Закладка больше не будет отображаться в верхней части списка закладок."
      filtered_replies:
        viewing_posts_by: "Просмотр записей (%{post_count}) от"
        viewing_subset: "Некоторые ответы свернуты"
        viewing_summary: "Просмотр сводки по этой теме"
        post_number: "%{username}, запись #%{post_number}"
        show_all: "Показать все"
      share:
        title: "Поделиться темой #%{post_number}"
        instructions: "Поделиться ссылкой на запись:"
    category:
      none: "(разное)"
      all: "Все категории"
      choose: "Выберите категорию&hellip;"
      edit: "Изменить"
      edit_title: "Редактировать категорию"
      edit_dialog_title: "Редактировать: %{categoryName}"
      view: "Просмотр тем по категориям"
      back: "Вернуться в категорию"
      general: "Основная"
      settings: "Настройки"
      topic_template: "Шаблон темы"
      tags: "Теги"
      tags_allowed_tags: "Ограничить теги этой категорией:"
      tags_allowed_tag_groups: "Ограничить группы тегов этой категорией:"
      tags_placeholder: "(Необязат.) Доступные теги"
      tags_tab_description: "Теги и группы тегов, указанные здесь, будут доступны только в этой категории и других категориях, в которых они были указаны. Они не будут доступны для использования в других категориях."
      tag_groups_placeholder: "(Необязат.) Доступные группы тегов"
      manage_tag_groups_link: "Управление группами тегов"
      allow_global_tags_label: "Также разрешить другие теги"
      required_tag_group:
        description: "Требовать, чтобы новые темы имели теги из группы тегов:"
        delete: "Удалить"
        add: "Добавить необходимую группу тегов"
        placeholder: "Выберите группу тегов…"
      topic_featured_link_allowed: "Разрешить избранные ссылки в этой категории"
      delete: "Удалить категорию"
      create: "Создать категорию"
      create_long: "Создать новую категорию"
      save: "Сохранить категорию"
      slug: "Слаг для категории"
      slug_placeholder: "(Необязат.) Слова для URL, разделённые дефисами"
      creation_error: При создании новой категории возникла ошибка.
      save_error: При сохранении категории возникла ошибка.
      name: "Название категории"
      description: "Описание"
      logo: "Логотип категории"
      logo_dark: "Логотип, используемый в тёмном режиме"
      background_image: "Фоновое изображение категории"
      badge_colors: "Цвета наград"
      background_color: "Цвет фона"
      foreground_color: "Цвет переднего плана"
      name_placeholder: "Не более одного-двух слов"
      color_placeholder: "Любой цвет из веб-палитры"
      delete_confirm: "Действительно удалить категорию?"
      delete_error: "При удалении категории произошла ошибка."
      list: "Список категорий"
      no_description: "Добавьте описание для этой категории."
      change_in_category_topic: "Изменить описание"
      already_used: "Цвет уже используется другой категорией"
      security: "Безопасность"
      security_add_group: "Добавить группу"
      permissions:
        group: "Группа"
        see: "Просмотр"
        reply: "Ответить"
        create: "Создать"
        no_groups_selected: "Доступ не предоставлен ни одной группе; эта категория будет видна только персоналу."
        everyone_has_access: 'Это общедоступная категория; все пользователи могут просматривать, создавать записи, а также отвечать на них. Чтобы ограничить разрешения, удалите одно или несколько разрешений, предоставленных группе «все».'
        toggle_reply: "Переключить разрешение «Ответ»"
        toggle_full: "Переключить разрешение «Создание»"
        inherited: 'Это разрешение унаследовано от группы «все»'
      special_warning: "Внимание: данная категория была предустановлена по умолчанию и ее настройки безопасности не могут быть изменены. Если не хотите использовать эту категорию, удалите ее."
      uncategorized_security_warning: "Это особенная категория. В ней содержатся темы, для которых при создании не была указана категория; у нее не может быть настроек безопасности."
      uncategorized_general_warning: 'Это особенная категория. Она используется как категория по умолчанию для новых тем, не отнесенных к конкретной категории. Чтобы предотвратить такое поведение и обеспечить выбор категории, <a href="%{settingLink}">отключите соответствующую настройку</a>. Изменить название или описание категории можно в разделе <a href="%{customizeLink}">Оформление / Текст</a>.'
      pending_permission_change_alert: "Вы не добавили %{group} в эту категорию; нажмите эту кнопку для добавления."
      images: "Изображения"
      email_in: "Специальный адрес для входящих писем:"
      email_in_allow_strangers: "Принимать письма от анонимных пользователей, не имеющих аккаунтов"
      email_in_disabled: "Создание новых тем через электронную почту отключено в настройках сайта. Чтобы разрешить создание новых тем через электронную почту, "
      email_in_disabled_click: 'включите настройку «email in».'
      mailinglist_mirror: "Категория отражает список рассылки"
      show_subcategory_list: "Показывать список подкатегорий над списком тем в этой категории."
      read_only_banner: "Текст баннера, когда пользователь не может создавать темы в этой категории:"
      num_featured_topics: "Количество тем, отображаемых на странице категорий:"
      subcategory_num_featured_topics: "Количество избранных тем на странице родительской категории:"
      all_topics_wiki: "Создавать новые темы в виде вики-записей"
      allow_unlimited_owner_edits_on_first_post: "Разрешить автору первой записи вносить правки без ограничений"
      subcategory_list_style: "Стиль списка подкатегорий:"
      sort_order: "Порядок сортировки тем:"
      default_view: "Вид списка тем по умолчанию:"
      default_top_period: "По умолчанию отображать темы в разделе «Обсуждаемые» за этот период:"
      default_list_filter: "Фильтр по умолчанию:"
      allow_badges_label: "Разрешить вручение наград в этой категории"
      edit_permissions: "Изменить права доступа"
<<<<<<< HEAD
      reviewable_by_group: "Помимо сотрудников, содержимое этого раздела также могут модерировать:"
=======
      reviewable_by_group: "Помимо сотрудников, содержимое этой категории также могут проверять:"
>>>>>>> 3ee0a492
      review_group_name: "Название группы"
      require_topic_approval: "Требовать одобрения модератором всех новых тем"
      require_reply_approval: "Требовать одобрения модератором всех новых ответов"
      this_year: "за год"
      position: "Позиция на странице категорий:"
      default_position: "Позиция по умолчанию"
      minimum_required_tags: "Минимальное количество тегов, требуемых в теме:"
      default_slow_mode: 'Включать замедленный режим для тем, создаваемых в этой категории.'
      parent: "Родительская категория"
      num_auto_bump_daily: "Число открытых тем для автоматического ежедневного поднятия:"
      navigate_to_first_post_after_read: "Перейти к первой записи после прочтения тем"
      notifications:
        title: "Изменить уровень уведомлений для этой категории"
        watching:
          title: "Наблюдать"
          description: "Наблюдать за всеми темами этой категории. Уведомлять о каждой новой записи в любой из тем и показывать счётчик новых ответов."
        watching_first_post:
          title: "Наблюдать за первой записью"
          description: "Вы будете получать уведомления о новых темах в этой категории, но не о новых ответах в них."
        tracking:
          title: "Следить"
          description: "Вы будете автоматически отслеживать все темы в этой категории. Вы будете уведомлены, если кто-то упомянет ваше @имя или ответит вам. Также вам будет показано общее количество новых ответов."
        regular:
          title: "Уведомлять"
          description: "Вам придёт уведомление, если кто-нибудь упомянет ваше @имя или ответит вам."
        muted:
          title: "Без уведомлений"
          description: "Не уведомлять о новых темах в этой категории и не отображать их в разделе «Последние»."
      search_priority:
        label: "Приоритет поиска"
        options:
          normal: "Нормальный"
          ignore: "Игнорировать"
          very_low: "Очень низкий"
          low: "Низкий"
          high: "Высокий"
          very_high: "Очень высокий"
      sort_options:
        default: "по умолчанию"
        likes: "Количество лайков"
        op_likes: "Количество лайков у первой записи"
        views: "Количество просмотров"
        posts: "Количество записей"
        activity: "Последняя активность"
        posters: "Количество участников"
        category: "Категория"
        created: "Дата создания"
      sort_ascending: "По возрастанию"
      sort_descending: "По убыванию"
      subcategory_list_styles:
        rows: "Строки"
        rows_with_featured_topics: "Строки с избранными темами"
        boxes: "Блоки"
        boxes_with_featured_topics: "Блоки с избранными темами"
      settings_sections:
        general: "Основной"
        moderation: "Модерация"
        appearance: "Внешний вид"
        email: "Эл. почта"
      list_filters:
        all: "Все непрочитанные темы"
        none: "без подкатегорий"
      colors_disabled: "Вы не можете выбирать цвета, поскольку не указан стиль категории (category style = none)."
    flagging:
      title: "Спасибо за помощь в поддержании порядка!"
      action: "Пожаловаться на запись"
      take_action: "Принять меры…"
      take_action_options:
        default:
          title: "Принять меры"
          details: "Сымитировать пороговое количество жалоб, не дожидаясь их от сообщества"
        suspend:
          title: "Заморозить пользователя"
          details: "Сымитировать пороговое количество жалоб и заморозить пользователя"
        silence:
          title: "Заблокировать пользователя"
          details: "Сымитировать пороговое количество жалоб и заблокировать пользователя"
      notify_action: "Сообщение"
      official_warning: "Официальное предупреждение"
      delete_spammer: "Удалить спамера"
      flag_for_review: "Отправить на проверку"
      delete_confirm_MF: |
        Вы собираетесь удалить {POSTS, plural, one {<b>#</b> сообщение} few {<b>#</b> сообщения} other {<b>#</b> сообщений}} и {TOPICS, plural, one {<b>#</b> тему} few {<b>#</b> темы} other {<b>#</b> тем}} этого пользователя, а так же удалить его аккаунт, добавить его IP-адрес <b>{ip_address}</b> и его почтовый адрес <b>{email}</b> в чёрный список. Вы действительно уверены, что этот пользователь — спамер?
      yes_delete_spammer: "Да, удалить спамера"
      ip_address_missing: "(Н/Д)"
      hidden_email_address: "(скрыто)"
      submit_tooltip: "Отправить приватную жалобу"
      take_action_tooltip: "Сымитировать пороговое количество жалоб, не дожидаясь их от сообщества"
      cant: "Вы не можете сейчас отправить жалобу на это сообщение."
      notify_staff: "Приватно сообщить персоналу"
      formatted_name:
        off_topic: "Это офтопик"
        inappropriate: "Это неприемлемо"
        spam: "Это спам"
      custom_placeholder_notify_user: "Будьте точны, конструктивны и доброжелательны."
      custom_placeholder_notify_moderators: "Поясните суть проблемы: на что нам следует обратить внимание. Предоставьте соответствующие ссылки и примеры, если это возможно."
      custom_message:
        at_least:
          one: "введите не менее %{count} символа"
          few: "введите не менее %{count} символов"
          many: "введите не менее %{count} символов"
          other: "введите не менее %{count} символа"
        more:
          one: "Ещё %{count} символ…"
          few: "Ещё %{count} символа…"
          many: "Ещё %{count} символов…"
          other: "Ещё %{count} символа…"
        left:
          one: "Остался %{count} символ"
          few: "Осталось %{count} символа"
          many: "Осталось %{count} символов"
          other: "Остались %{count} символа"
    flagging_topic:
      title: "Спасибо за помощь в поддержании порядка!"
      action: "Пожаловаться на тему"
      notify_action: "Сообщение"
    topic_map:
      title: "Сводка по теме"
      participants_title: "Частые авторы"
      links_title: "Популярные ссылки"
      links_shown: "Показать все ссылки…"
      clicks:
        one: "%{count} клик"
        few: "%{count} клика"
        many: "%{count} кликов"
        other: "%{count} клика"
    post_links:
      about: "Показать все ссылки для этой записи"
      title:
        one: "ещё %{count}"
        few: "ещё %{count}"
        many: "ещё %{count}"
        other: "ещё %{count}"
    topic_statuses:
      warning:
        help: "Это официальное предупреждение."
      bookmarked:
        help: "Вы добавили тему в закладки"
      locked:
        help: "Тема закрыта; в ней больше нельзя отвечать"
      archived:
        help: "Тема заархивирована и не может быть изменена"
      locked_and_archived:
        help: "Тема закрыта и заархивирована; в ней больше нельзя отвечать она больше не может быть изменена"
      unpinned:
        title: "Откреплена"
        help: "Эта тема для вас откреплена; она будет отображаться в обычном порядке"
      pinned_globally:
        title: "Закреплена глобально"
        help: "Эта тема закреплена глобально; она будет отображаться вверху как на главной странице, так и в своём разделе"
      pinned:
        title: "Закреплена"
        help: "Эта тема для вас закреплена; она будет показана в верхней части свой категории"
      unlisted:
        help: "Тема скрыта и доступна только по прямой ссылке"
      personal_message:
        title: "Эта тема преобразована в личные сообщения"
        help: "Эта тема преобразована в личные сообщения"
    posts: "Записи"
    pending_posts:
      label: "Ожидают одобрения"
      label_with_count: "Ожидают одобрения (%{count})"
    posts_likes_MF: |
      В этой теме {count, plural, one {# запись} few {# записи} many {# записей} other {# записи}} {ratio, select,
        low {с высоким рейтингом лайков}
        med {с очень высоким рейтингом лайков}
        high {с чрезвычайно высоким рейтингом лайков}
        other {}}
    original_post: "Исходная запись"
    views: "Просм."
    sr_views: "Сортировать по просмотрам"
    views_lowercase:
      one: "просмотр"
      few: "просмотра"
      many: "просмотров"
      other: "просмотра"
    replies: "Ответов"
    sr_replies: "Сортировать по ответам"
    views_long:
      one: "Тема просмотрена %{count} раз"
      few: "Тема просмотрена %{count} раза"
      many: "Тема просмотрена %{count} раз"
      other: "Тема просмотрена %{count} раза"
    activity: "Активность"
    sr_activity: "Сортировать по активности"
    likes: "Лайки"
    sr_likes: "Сортировать по лайкам"
    sr_op_likes: "Сортировать по лайкам первой записи"
    likes_lowercase:
      one: "лайк"
      few: "лайка"
      many: "лайков"
      other: "лайка"
    users: "Пользователи"
    users_lowercase:
      one: "пользователь"
      few: "пользователя"
      many: "пользователей"
      other: "пользователя"
    category_title: "Категория"
    history_capped_revisions: "История, последние 100 изменений"
    history: "История"
    raw_email:
      title: "Входящее письмо"
      not_available: "Недоступно!"
    categories_list: "Список категорий"
    filters:
      with_topics: "%{filter} темы"
      with_category: "%{category} — %{filter} темы"
      latest:
        title: "Последние"
        title_with_count:
          one: "Последние (%{count})"
          few: "Последние (%{count})"
          many: "Последние (%{count})"
          other: "Последние (%{count})"
        help: "темы с недавно созданными записями"
      read:
        title: "Прочитанные"
        help: "темы, которые вас заинтересовали (в обратном хронологическом порядке)"
      categories:
        title: "Категории"
        title_in: "Категория — %{categoryName}"
        help: "все темы, сгруппированные по категориям"
      unread:
        title: "Непрочитанные"
        title_with_count:
          one: "Непрочитанная (%{count})"
          few: "Непрочитанные (%{count})"
          many: "Непрочитанные (%{count})"
          other: "Непрочитанные (%{count})"
        help: "наблюдаемые и отслеживаемые темы с непрочитанными записями"
        lower_title_with_count:
          one: "%{count} непрочитанная"
          few: "%{count} непрочитанные"
          many: "%{count} непрочитанных"
          other: "%{count} непрочитанной"
      unseen:
        title: "Непросмотренные"
        lower_title: "непросмотренные"
        help: "новые темы, наблюдаемые и отслеживаемые темы с непрочитанными записями"
      new:
        lower_title_with_count:
          one: "%{count} новая"
          few: "%{count} новые"
          many: "%{count} новых"
          other: "%{count} новой"
        lower_title: "новые"
        title: "Новые"
        title_with_count:
          one: "Новые (%{count})"
          few: "Новые (%{count})"
          many: "Новые (%{count})"
          other: "Новые (%{count})"
        help: "темы, созданные за последние несколько дней"
      posted:
        title: "Мои записи"
        help: "темы, в которых вы принимали участие"
      bookmarks:
        title: "Закладки"
        help: "темы, которые вы добавили в закладки"
      category:
        title: "%{categoryName}"
        title_with_count:
          one: "%{categoryName} (%{count})"
          few: "%{categoryName} (%{count})"
          many: "%{categoryName} (%{count})"
          other: "%{categoryName} (%{count})"
        help: "Последние темы в категории %{categoryName}"
      top:
        title: "Обсуждаемые"
        help: "Самые активные темы за последний год, месяц, квартал, неделю или день"
        all:
          title: "За всё время"
        yearly:
          title: "За год"
        quarterly:
          title: "За квартал"
        monthly:
          title: "За месяц"
        weekly:
          title: "За неделю"
        daily:
          title: "За день"
        all_time: "За всё время"
        this_year: "За год"
        this_quarter: "За квартал"
        this_month: "За месяц"
        this_week: "За неделю"
        today: "Сегодня"
    browser_update: '<a href="https://www.discourse.org/faq/#browser">Ваш браузер не поддерживается</a>. <a href="https://browsehappy.com">Обновите его</a> для полноценной работы с сайтом.'
    safari_13_warning: Этот сайт скоро прекратит поддержку iOS и Safari версии 13 и ниже. Упрощённая версия только для чтения останется доступной. (<a href="https://meta.discourse.org/t/224747">больше информации</a>)
    permission_types:
      full: "Создавать / Отвечать / Просматривать"
      create_post: "Отвечать / Просматривать"
      readonly: "Просматривать"
    preloader_text: "Загрузка…"
    lightbox:
      download: "скачать"
      open: "исходное изображение"
      previous: "Назад (клавиша со стрелкой влево)"
      next: "Далее (клавиша со стрелкой вправо)"
      counter: "%curr% из %total%"
      close: "Закрыть (Esc)"
      content_load_error: '<a href="%url%">Контент</a> не удалось загрузить.'
      image_load_error: '<a href="%url%">Изображение</a> не удалось загрузить.'
    cannot_render_video: 'Это видео невозможно отобразить: видеокодек не поддерживается браузером.'
    keyboard_shortcuts_help:
      shortcut_key_delimiter_comma: ", "
      shortcut_key_delimiter_plus: "+"
      shortcut_delimiter_or: "%{shortcut1} или %{shortcut2}"
      shortcut_delimiter_slash: "%{shortcut1}/%{shortcut2}"
      shortcut_delimiter_space: "%{shortcut1} %{shortcut2}"
      title: "Сочетания клавиш"
      short_title: "Сочетания клавиш"
      jump_to:
        title: "Быстрый переход"
        home: "%{shortcut} Главная"
        latest: "%{shortcut} Последние"
        new: "%{shortcut} Новые"
        unread: "%{shortcut} Непрочитанные"
        categories: "%{shortcut} Категории"
        top: "%{shortcut} Обсуждаемые"
        bookmarks: "%{shortcut} Закладки"
        profile: "%{shortcut} Профиль"
        messages: "%{shortcut} Сообщения"
        drafts: "%{shortcut} Черновики"
        next: "%{shortcut} Следующая тема"
        previous: "%{shortcut} Предыдущая тема"
      navigation:
        title: "Навигация"
        jump: "%{shortcut} Перейти к записи #"
        back: "%{shortcut} Назад"
        up_down: "%{shortcut} Переместить выделение &uarr; &darr;"
        open: "%{shortcut} Открыть выделенную тему"
        next_prev: "%{shortcut} Следующий (предыдущий) раздел"
        go_to_unread_post: "%{shortcut} Перейти к первому непрочитанному сообщению"
      application:
        title: "Форум"
        create: "%{shortcut} Создать тему"
        notifications: "%{shortcut} Открыть уведомления"
        hamburger_menu: "%{shortcut} Открыть меню"
        user_profile_menu: "%{shortcut} Открыть меню профиля"
        show_incoming_updated_topics: "%{shortcut} Показать обновлённые темы"
        search: "%{shortcut} Поиск"
        help: "%{shortcut} Показать эту справку"
        dismiss_new: "%{shortcut} Отложить новые"
        dismiss_topics: "%{shortcut} Отложить темы"
        log_out: "%{shortcut} Выйти"
      composing:
        title: "Редактирование"
        return: "%{shortcut} Вернуться в редактор"
        fullscreen: "%{shortcut} Полноэкранный редактор"
      bookmarks:
        title: "Создание закладки"
        enter: "%{shortcut} Сохранить и закрыть"
        later_today: "%{shortcut} Сегодня, но позже"
        later_this_week: "%{shortcut} Позже на этой неделе"
        tomorrow: "%{shortcut} Завтра"
        next_week: "%{shortcut} Через неделю"
        next_month: "%{shortcut} В следующем месяце"
        next_business_week: "%{shortcut} На следующей рабочей неделе"
        next_business_day: "%{shortcut} На следующий рабочий день"
        custom: "%{shortcut} Установить дату и время напоминания"
        none: "%{shortcut} Не настраивать напоминание"
        delete: "%{shortcut} Удалить закладку"
      actions:
        title: "Действия"
        bookmark_topic: "%{shortcut} Добавить / удалить из закладок"
        pin_unpin_topic: "%{shortcut} Закрепить / открепить тему"
        share_topic: "%{shortcut} Поделиться темой"
        share_post: "%{shortcut} Поделиться записью"
        reply_as_new_topic: "%{shortcut} Ответить в новой связанной теме"
        reply_topic: "%{shortcut} Ответить в теме"
        reply_post: "%{shortcut} Ответить на запись"
        quote_post: "%{shortcut} Процитировать запись"
        like: "%{shortcut} Поставить лайк записи"
        flag: "%{shortcut} Пожаловаться на запись"
        bookmark: "%{shortcut} Добавить запись в закладки"
        edit: "%{shortcut} Редактировать запись"
        delete: "%{shortcut} Удалить запись"
        mark_muted: "%{shortcut} Отключить уведомления в теме"
        mark_regular: "%{shortcut} Включить уведомления в теме (по умолчанию)"
        mark_tracking: "%{shortcut} Следить за темой"
        mark_watching: "%{shortcut} Наблюдать за темой"
        print: "%{shortcut} Распечатать тему"
        defer: "%{shortcut} Отложить тему"
        topic_admin_actions: "%{shortcut} Открыть в теме меню действий администратора"
      search_menu:
        title: "Меню результатов поиска"
        prev_next: "%{shortcut} Перемещение по результатам поиска"
        insert_url: "%{shortcut} Вставить ссылку на найденную запись в окно открытого редактора"
        full_page_search: "%{shortcut} Запустить поиск по всей странице"
    badges:
      earned_n_times:
        one: "Заработал(а) эту награду %{count} раз"
        few: "Заработал(а) эту награду %{count} раза"
        many: "Заработал(а) эту награду %{count} раз"
        other: "Заработал(а) эту награду %{count} раза"
      granted_on: "Выдана %{date}"
      others_count: "Другие пользователи с этой наградой (%{count})"
      title: Награды
      allow_title: "Вы можете использовать эту награду в качестве титула."
      multiple_grant: "Вы можете получать эту награду несколько раз"
      badge_count:
        one: "%{count} награда"
        few: "%{count} награды"
        many: "%{count} наград"
        other: "%{count} награды"
      more_badges:
        one: "+ ещё %{count}"
        few: "+ ещё %{count}"
        many: "+ ещё %{count}"
        other: "+ ещё %{count}"
      granted:
        one: "выдана %{count}"
        few: "выдано %{count}"
        many: "выдано %{count}"
        other: "выданы %{count}"
      select_badge_for_title: Использовать награду в качестве титула
      none: "(нет)"
      successfully_granted: "Награда %{badge} выдана пользователю %{username}"
      badge_grouping:
        getting_started:
          name: Начало работы
        community:
          name: Сообщество
        trust_level:
          name: Уровень доверия
        other:
          name: Прочее
        posting:
          name: Записи
      favorite_max_reached: "В избранное добавлено максимально допустимое количество наград."
      favorite_max_not_reached: "Добавить эту награду в избранное"
      favorite_count: "Награды (%{count} из %{max}) добавлены в избранное"
    download_calendar:
      title: "Скачать календарь"
      save_ics: "Скачать .ics-файл"
      save_google: "Добавить в календарь Google"
      remember: "Больше не спрашивать"
      remember_explanation: "(Вы можете изменить это значение в настройках пользователя)"
      download: "Скачать"
      default_calendar: "Стандартный календарь"
      default_calendar_instruction: "Определите календарь, используемый при сохранении дат"
      add_to_calendar: "Добавить в календарь"
      google: "Календарь Google"
      ics: "ICS"
    tagging:
      all_tags: "Все теги"
      other_tags: "Другие теги"
      selector_all_tags: "Все теги"
      selector_no_tags: "Без тегов"
      changed: "Теги изменены:"
      tags: "Теги"
      choose_for_topic: "Выберите теги..."
      choose_for_topic_required:
        one: "выберите как минимум %{count} тег…"
        few: "выберите как минимум %{count} тега…"
        many: "выберите как минимум %{count} тегов…"
        other: "выберите как минимум %{count} тега…"
      choose_for_topic_required_group:
        one: "выберите %{count} тег из «%{name}»…"
        few: "выберите %{count} тега из «%{name}»…"
        many: "выберите %{count} тегов из «%{name}»…"
        other: "выберите %{count} тега из «%{name}»…"
      info: "Информация"
      default_info: "Этот тег не ограничен категориями и не имеет синонимов."
      staff_info: "Для добавления ограничения поместите этот тег в <a href=%{basePath}/tag_groups>группу тегов</a>."
      category_restricted: "Этот тег используется в категориях, к которым у вас нет доступа."
      synonyms: "Синонимы"
      synonyms_description: "При использовании следующих тегов они будут заменены на <b>%{base_tag_name}</b>."
      save: "Сохранить имя и описание тега"
      tag_groups_info:
        one: 'Этот тег принадлежит к этим группам: %{tag_groups}.'
        few: "Этот тег принадлежит к этим группам: %{tag_groups}."
        many: "Этот тег принадлежит к этим группам: %{tag_groups}."
        other: "Этот тег принадлежит к этим группам: %{tag_groups}."
      category_restrictions:
        one: "Его можно использовать только в этих категориях:"
        few: "Его можно использовать только в этих категориях:"
        many: "Его можно использовать только в этих категориях:"
        other: "Его можно использовать только в этих категориях:"
      edit_synonyms: "Редактировать синонимы"
      add_synonyms_label: "Добавить синонимы:"
      add_synonyms: "Добавить"
      add_synonyms_explanation:
        one: "Везде, где используется этот тег, он будет заменён на тег <b>%{tag_name}</b>. Действительно внести эти изменения?"
        few: "Везде, где используются эти теги, они будут заменены на тег <b>%{tag_name}</b>. Действительно внести эти изменения?"
        many: "Везде, где используются эти теги, они будут заменены на тег <b>%{tag_name}</b>. Действительно внести эти изменения?"
        other: "Везде, где используются эти теги, они будут заменены на тег <b>%{tag_name}</b>. Действительно внести эти изменения?"
      add_synonyms_failed: "Следующие теги не могут быть добавлены в качестве синонимов: <b>%{tag_names}</b>. Убедитесь, что они не имеют синонимов и не являются синонимами другого тега."
      remove_synonym: "Удалить синоним"
      delete_synonym_confirm: 'Действительно удалить синоним «%{tag_name}»?'
      delete_tag: "Удалить тег"
      delete_confirm:
        one: "Действительно удалить этот тег и удалить его из %{count} темы, которой он присвоен?"
        few: "Действительно удалить этот тег и удалить его из %{count} тем, которым он присвоен?"
        many: "Действительно удалить этот тег и удалить его из %{count} тем, которым он присвоен?"
        other: "Действительно удалить этот тег и удалить его из %{count} тем, которым он присвоен?"
      delete_confirm_no_topics: "Действительно удалить этот тег?"
      delete_confirm_synonyms:
        one: "Его %{count} синоним также будет удалён."
        few: "Его %{count} синонима также будут удалены."
        many: "Его %{count} синонимов также будут удалены."
        other: "Его %{count} синонима также будут удалены."
      edit_tag: "Изменить имя и описание тега"
      description: "Описание"
      sort_by: "Сортировка:"
      sort_by_count: "Количество"
      sort_by_name: "Название"
      manage_groups: "Управление группами тегов"
      manage_groups_description: "Организуйте теги в группы"
      upload: "Загрузить теги"
      upload_description: "Загрузить csv-файл для массового создания тегов"
      upload_instructions: "По одному в строке, с необязательным указанием группы тега в формате «tag_name,tag_group»."
      upload_successful: "Теги загружены"
      delete_unused_confirmation:
        one: "%{count} тег будет удалён: %{tags}"
        few: "%{count} тега будут удалены: %{tags}"
        many: "%{count} тегов будут удалены: %{tags}"
        other: "%{count} тега будут удалены: %{tags}"
      delete_unused_confirmation_more_tags:
        one: "%{tags} и ещё %{count}"
        few: "%{tags} и ещё %{count}"
        many: "%{tags} и ещё %{count}"
        other: "%{tags} и ещё %{count}"
      delete_no_unused_tags: "Неиспользуемые теги не обнаружены."
      tag_list_joiner: ", "
      delete_unused: "Удалить неиспользуемые теги"
      delete_unused_description: "Удалите все теги, которые не прикреплены к темам или личным сообщениям"
      filters:
        without_category: "%{filter} темы с тегом %{tag}"
        with_category: "%{filter} темы с тегом %{tag} в категории %{category}"
        untagged_without_category: "%{filter} темы без тегов"
        untagged_with_category: "%{filter} темы в категории %{category} без тегов"
      notifications:
        watching:
          title: "Наблюдать"
          description: "Автоматически наблюдать за всеми темами с этим тегом. Уведомлять обо всех новых темах и записях, а также показывать количество непрочитанных и новых записей рядом с названиями тем."
        watching_first_post:
          title: "Наблюдать за первыми записями"
          description: "Вы будете получать уведомления о новых темах, помеченных этим тегом, но не на ответы на них."
        tracking:
          title: "Следить"
          description: "Вы будете автоматически отслеживать все темы с этим тегом. Рядом с темой появится количество непрочитанных и новых записей."
        regular:
          title: "Уведомлять"
          description: "Вам придёт уведомление, если кто-нибудь упомянет ваше @имя или ответит на вашу запись."
        muted:
          title: "Без уведомлений"
          description: "Вы не будете получать уведомления о новых темах с этим тегом, и они не будут отображаться на вкладке «Непрочитанные»."
      groups:
        back_btn: "Назад ко всем тегам"
        title: "Группы тегов"
        about_heading: "Выберите группу тегов или создайте новую"
        about_heading_empty: "Для начала создайте новую группу тегов"
        about_description: "Группы тегов повышают удобство управления большим количеством тегов."
        new: "Новая группа тегов"
        new_title: "Создать новую группу тегов"
        edit_title: "Изменить группу тегов"
        tags_label: "Теги в этой группе"
        parent_tag_label: "Родительский тег"
        parent_tag_description: "Теги из этой группы могут использоваться только при наличии родительского тега."
        one_per_topic_label: "Разрешить не более одного тега из этой группы в одной теме"
        new_name: "Название новой группы тегов"
        name_placeholder: "Название"
        save: "Сохранить"
        delete: "Удалить"
        confirm_delete: "Действительно удалить эту группу тегов?"
        everyone_can_use: "Все могут использовать теги"
        usable_only_by_groups: "Теги видны всем, но использовать их могут только указанные группы"
        visible_only_to_groups: "Теги видны только указанным группам"
        cannot_save: "Невозможно сохранить группу тегов. Убедитесь, что выбран хотя бы один тег, указано название группы тегов, и указаны соответствующие группы, если выбрано ограничение по использованию тегов."
        tags_placeholder: "Найти или создать тег"
        parent_tag_placeholder: "Необязательно"
        select_groups_placeholder: "Выберите группы…"
        disabled: "Теги отключены. "
      topics:
        none:
          unread: "Нет непрочитанных тем."
          unseen: "Нет непросмотренных тем."
          new: "Нет новых тем."
          read: "Вы ещё не прочитали ни одной темы."
          posted: "Вы ещё не принимали участие ни в одной теме."
          latest: "Нет последних тем."
          bookmarks: "У вас пока нет тем в закладках."
          top: "Нет обсуждаемых тем."
    invite:
      custom_message: "Сделайте приглашение немного более личным — напишите <a href>сообщение пользователю</a>."
      custom_message_placeholder: "Напишите здесь личное сообщение"
      approval_not_required: "Пользователь будет автоматически одобрен, как только он примет это приглашение."
      custom_message_template_forum: "Привет. Думаю, тебе будет интересно зарегистрироваться на этом форуме!"
      custom_message_template_topic: "Привет! Думаю, тебя может заинтересовать эта тема!"
    forced_anonymous: "Из-за чрезмерной нагрузки форум временно отображается в таком виде, как если бы пользователь вышел из системы."
    forced_anonymous_login_required: "Сайт сильно загружен, поэтому в данный момент страница не может быть отображена. Повторите попытку через несколько минут."
    footer_nav:
      back: "Назад"
      forward: "Вперёд"
      share: "Поделиться"
      dismiss: "Закрыть"
    safe_mode:
      enabled: "Включён безопасный режим. Чтобы выйти из него, закройте это окно браузера."
    image_removed: "(изображение удалено)"
    pause_notifications:
      remaining: "Осталось %{remaining}"
      options:
        half_hour: "В течение 30 минут"
        one_hour: "В течение 1 часа"
        two_hours: "В течение 2 часов"
        tomorrow: "До завтра"
        custom: "Указать продолжительность"
      set_schedule: "Настроить расписание уведомлений"
    trust_levels:
      names:
        newuser: "Новичок"
        basic: "Обычный пользователь"
        member: "Участник"
        regular: "Активный(-ая)"
        leader: "Лидер"
      detailed_name: "%{level}: %{name}"
    pick_files_button:
      unsupported_file_picked: "Вы выбрали неподдерживаемый тип файла. Поддерживаемые типы файлов: %{types}."
    user_activity:
      no_activity_title: "Пока нет активности"
      no_activity_body: "Добро пожаловать в наше сообщество! Вы здесь пока новичок и ещё не участвовали в обсуждениях. Для начала посмотрите <a href='%{topUrl}'>самые обсуждаемые темы</a> или ознакомьтесь с <a href='%{categoriesUrl}'>категориями</a> форума! Отметьте наиболее полезные или понравившиеся записи значком %{heartIcon}. Статистика вашей активности будет отображаться на этой странице."
      no_replies_title: "Вы пока что не отвечали в темах"
      no_replies_title_others: "Пользователь %{username} ещё не ответил ни в одной теме"
      no_replies_body: "Когда вы <a href='%{searchUrl}'>обнаружите</a> интересную дискуссию, в которую хотите внести свой вклад, нажмите кнопку <kbd>Ответить</kbd> прямо под интересующей вас записью, чтобы ответить непосредственно на нее. Если вы предпочитаете ответить на тему в целом, а не на отдельную запись или конкретному пользователю, нажмите на кнопку <kbd>Ответить</kbd>, расположенную в нижней части темы или справа, под шкалой времени."
      no_drafts_title: "У вас нет черновиков"
      no_drafts_body: "Не готовы опубликовать запись? При создании темы, ответа или личного сообщения мы автоматически сохраним текст как черновик и отобразим его здесь. Нажмите кнопку отмены, если необходимо отменить сохранение текста, или вернитесь к сохранённому черновику позже, чтобы продолжить создание сообщения."
      no_likes_title: "Вы пока ещё не ставили лайки ни одной теме"
      no_likes_title_others: "Пользователь %{username} ещё не поставил ни одного лайка"
      no_likes_body: "Отличный способ принять участие и внести свой вклад — это начать читать обсуждения, и отмечать значком %{heartIcon} записи, которые вам понравились!"
      no_topics_title: "Вы пока ещё не начали ни одной темы"
      no_topics_body: "Всегда лучше <a href='%{searchUrl}'>поискать</a> интересующий вас ответ в уже существующих темах, прежде чем начинать новую, но если вы уверены, что нужной вам темы всё же нет — создайте новую. Нажмите кнопку <kbd>+ Создать тему</kbd>, расположенную в правом верхнем углу списка тем, категорий или тегов, чтобы начать создание новой темы."
      no_topics_title_others: "Пользователь %{username} ещё не создал ни одной темы"
      no_read_topics_title: "Вы пока ещё не прочли ни одной темы"
      no_read_topics_body: "Когда вы начнете читать обсуждения, список читаемых тем появится здесь. Чтобы начать читать, поищите интересующие вас темы в разделе <a href='%{topUrl}'>Обсуждаемые</a>, в других <a href='%{categoriesUrl}'>категориях</a> форума либо выполните поиск по ключевому слову %{searchIcon}."
    no_group_messages_title: "Групповые сообщения не найдены"
    topic_entrance:
      sr_jump_top_button: "Перейти к первой записи"
      sr_jump_bottom_button: "Перейти к последней записи"
    fullscreen_table:
      expand_btn: "Развернуть таблицу"
    second_factor_auth:
      redirect_after_success: "Двухфакторная аутентификация выполнена. Перенаправление на предыдущую страницу…"
    sidebar:
      unread_count:
        one: "%{count} непрочитанная"
        few: "%{count} непрочитанные"
        many: "%{count} непрочитанных"
        other: "%{count} непрочитанной"
      new_count:
        one: "%{count} новая"
        few: "%{count} новые"
        many: "%{count} новых"
        other: "%{count} новой"
      more: "Ещё"
      all_categories: "Все категории"
      all_tags: "Все теги"
      sections:
        about:
          header_link_text: "Информация"
        messages:
          header_link_text: "Личные сообщения"
          links:
            inbox: "Входящие"
            sent: "Отправленные"
            new: "Новые"
            new_with_count: "Новые (%{count})"
            unread: "Непрочитанные"
            unread_with_count: "Непрочитанные (%{count})"
            archive: "Архив"
        tags:
          none: "Вы не добавили ни одного тега."
          click_to_get_started: "Нажмите здесь, чтобы начать."
          header_link_text: "Теги"
          configure_defaults: "Настроить значения по умолчанию"
        categories:
          none: "Вы не добавили ни одной категории."
          click_to_get_started: "Нажмите здесь, чтобы начать."
          header_link_text: "Категории"
          configure_defaults: "Настроить значения по умолчанию"
        community:
          header_link_text: "Сообщество"
          links:
            about:
              content: "О форуме"
            admin:
              content: "Администратор"
            badges:
              content: "Награды"
            everything:
              content: "Все"
              title: "Все темы"
            faq:
              content: "Ответы на вопросы"
            groups:
              content: "Группы"
            users:
              content: "Пользователи"
            my_posts:
              content: "Мои записи"
              draft_count:
                one: "%{count} черновик"
                few: "%{count} черновика"
                many: "%{count} черновиков"
                other: "%{count} черновика"
            review:
              content: "Очередь проверки"
              pending_count: "В ожидании: %{count}"
    welcome_topic_banner:
      title: "Создать приветственную тему"
      description: "Ваша приветственная тема — это первое, что прочитают новички. Постарайтесь максимально коротко и ярко выразить в ней наиболее важную информацию, которую вы хотите донести до новых пользователей форума."
      button_title: "Начать редактирование"
    until: "До:"
  admin_js:
    type_to_filter: "Фильтрация настроек…"
    admin:
      title: "Discourse Admin"
      moderator: "Модератор"
      tags:
        remove_muted_tags_from_latest:
          always: "Всегда"
          only_muted: "При использовании одного выключающего тега или вместе с другими выключающими тегами"
          never: "Никогда"
      reports:
        title: "Список доступных отчётов"
      dashboard:
        title: "Панель управления"
        last_updated: "Панель управления обновлена:"
        discourse_last_updated: "Discourse обновлён:"
        version: "Версия"
        up_to_date: "Обновлений нет"
        critical_available: "Доступно критическое обновление."
        updates_available: "Доступны обновления."
        please_upgrade: "Обновитесь!"
        no_check_performed: "Проверка обновлений не производится. Убедитесь, что запущен процесс sidekiq."
        stale_data: "Проверка обновлений в последнее время не производилась. Убедитесь, что запущен процесс sidekiq."
        version_check_pending: "Вы недавно обновились. Замечательно!"
        installed_version: "Установленная версия"
        latest_version: "Последняя версия"
        problems_found: "Несколько советов по текущим настройкам сайта"
        new_features:
          title: "\U0001F381 Новые возможности"
          dismiss: "Закрыть"
          learn_more: "Подробнее"
        last_checked: "Последняя проверка"
        refresh_problems: "Обновить"
        no_problems: "Проблем не обнаружено."
        moderators: "Модераторы:"
        admins: "Администраторы:"
        silenced: "Заблокированные:"
        suspended: "Замороженные:"
        private_messages_short: "Сообщ."
        private_messages_title: "Сообщений"
        mobile_title: "Мобильный"
        space_used: "Использовано: %{usedSize}"
        space_used_and_free: "%{usedSize} (свободно: %{freeSize})"
        uploads: "Загрузки"
        backups: "Резервные копии"
        backup_count:
          one: "%{count} резервная копия (%{location})"
          few: "%{count} резервные копии (%{location})"
          many: "%{count} резервных копий (%{location})"
          other: "%{count} резервной копии (%{location})"
        lastest_backup: "Последняя: %{date}"
        traffic_short: "Трафик"
        traffic: "Трафик (веб-запросы)"
        page_views: "Просмотры"
        page_views_short: "Просмотры"
        show_traffic_report: "Расширенный отчёт по трафику"
        community_health: Состояние сообщества
        moderators_activity: Активность модераторов
        whats_new_in_discourse: Что нового в Discourse?
        activity_metrics: Метрики активности
        all_reports: "Все отчёты"
        general_tab: "Основной"
        moderation_tab: "Модерация"
        security_tab: "Безопасность"
        reports_tab: "Отчёты"
        report_filter_any: "любой"
        disabled: Отключено
        timeout_error: Запрос занимает слишком много времени. Выберите более короткий интервал.
        exception_error: Произошла ошибка при выполнении запроса
        too_many_requests: Вы выполняете это действие слишком часто. Подождите, прежде чем пытаться снова.
        not_found_error: Этого отчёта не существует
        filter_reports: Фильтр отчётов
        reports:
          trend_title: "Изменилось на %{percent}. В настоящее время — %{current}, было %{prev} в предыдущий период."
          today: "Сегодня"
          yesterday: "Вчера"
          last_7_days: "За последние 7 дней"
          last_30_days: "За последние 30 дней"
          all_time: "За всё время"
          7_days_ago: "7 дней назад"
          30_days_ago: "30 дней назад"
          all: "Все"
          view_table: "Таблица"
          view_graph: "График"
          refresh_report: "Обновить отчёт"
          daily: За день
          monthly: За месяц
          weekly: За неделю
          dates: "Даты (UTC)"
          groups: "Все группы"
          disabled: "Этот отчёт отключён"
          totals_for_sample: "Итоги по выборке"
          average_for_sample: "Среднее для выборки"
          total: "Всего за всё время"
          no_data: "Нет данных для отображения."
          trending_search:
            more: '<a href="%{basePath}/admin/logs/search_logs">Поисковые логи</a>'
            disabled: 'Отчёт о поисковых запросах отключён. Включить <a href="%{basePath}/admin/site_settings/category/all_results?filter=log%20search%20queries">журнал поисковых запросов</a> для сбора данных.'
          average_chart_label: Среднее
          filters:
            file_extension:
              label: Расширение файла
            group:
              label: Группа
            category:
              label: Категория
            include_subcategories:
              label: "Включая подкатегории"
      groups:
        new:
          title: "Новая группа"
          create: "Создать"
          name:
            too_short: "Слишком короткое название группы"
            too_long: "Слишком длинное название группы"
            checking: "Проверка доступности названия группы…"
            available: "Название группы доступно"
            not_available: "Название группы недоступно"
            blank: "Название группы не может быть пустым"
        manage:
          interaction:
            email: Эл. почта
            incoming_email: "Специальный адрес для входящих писем"
            incoming_email_placeholder: "Введите адрес эл. почты"
            visibility: Видимость
            visibility_levels:
              title: "Кто может видеть эту группу?"
              public: "Все"
              logged_on_users: "Зарегистрированные пользователи"
              members: "Владельцы групп, участники и модераторы"
              staff: "Владельцы групп и модераторы"
              owners: "Владельцы группы"
              description: "Администраторы могут видеть все группы."
            members_visibility_levels:
              title: "Кто может видеть участников этой группы?"
              description: "Администраторы могут видеть участников всех групп. Отметка видна всем пользователям."
            publish_read_state: "В сообщениях группы публиковать состояние чтения группы"
          membership:
            automatic: Автоматическая
            trust_levels_title: "Уровень доверия, автоматически присваиваемый участникам при их добавлении:"
            effects: Эффекты
            trust_levels_none: "Отсутствует"
            automatic_membership_email_domains: "Пользователи, зарегистрированные с адресом электронной почты, который точно совпадает с доменом в этом списке, будут автоматически добавлены в эту группу:"
            automatic_membership_user_count:
              one: "Следующее количество пользователей с новыми почтовыми доменами будут добавлены в группу: %{count}."
              few: "Следующее количество пользователей с новыми почтовыми доменами будут добавлены в группу: %{count}."
              many: "Следующее количество пользователей с новыми почтовыми доменами будут добавлены в группу: %{count}."
              other: "Следующее количество пользователей с новыми почтовыми доменами будут добавлены в группу: %{count}."
            automatic_membership_associated_groups: "Пользователи, являющиеся членами группы в службе, указанной здесь, будут автоматически добавлены в эту группу при входе в систему с помощью указанной службы."
            primary_group: "Автоматически устанавливается в качестве основной группы"
        name_placeholder: "Без пробелов, по тем же правилам, что и для имен пользователей"
        primary: "Основная группа"
        no_primary: "(нет основной группы)"
        title: "Группы"
        edit: "Управление группами"
        refresh: "Обновить"
        about: "Здесь можно редактировать членство в группе и её название"
        group_members: "Участники группы"
        delete: "Удалить"
        delete_failed: "Невозможно удалить группу. Если группа была создана автоматически, то она не может быть удалена."
        delete_automatic_group: Это автоматическая группа и она не может быть удалена.
        delete_owner_confirm: "Отозвать права владельца у пользователя «%{username}»?"
        add: "Добавить"
        custom: "Настраиваемые"
        automatic: "Автоматические"
        default_title: "Заголовок по умолчанию"
        default_title_description: "Будет применяться ко всем пользователям в группе"
        group_owners: Владельцы
        add_owners: Добавить владельцев
        none_selected: "Для начала выберите группу!"
        no_custom_groups: "Создать новую кастомную группу"
      api:
        generate_master: "Сгенерировать ключ API"
        none: "Отсутствует ключ API."
        user: "Пользователь"
        title: "API"
        key: "Ключ"
        created: Создан
        updated: Обновлён
        last_used: Последнее использование
        never_used: (никогда)
        generate: "Сгенерировать"
        undo_revoke: "Отменить"
        revoke: "Отозвать"
        all_users: "Все пользователи"
        active_keys: "Активные API-ключи"
        manage_keys: Управление ключами
        show_details: Подробности
        description: Описание
        no_description: (без описания)
        all_api_keys: Все API-ключи
        user_mode: Режим
        scope_mode: Область действия ключа API
        impersonate_all_users: Представиться как пользователь
        single_user: "Отдельный пользователь"
        user_placeholder: Введите имя пользователя
        description_placeholder: Для чего будет использоваться этот ключ?
        save: Сохранить
        new_key: Новый API-ключ
        revoked: Отозван
        delete: Окончательно удалить
        not_shown_again: Этот ключ больше не будет отображаться. Прежде чем продолжить, обязательно сохраните его копию.
        continue: Продолжить
        scopes:
          description: |
            Использование API с ограниченной областью действия позволяет более детально настраивать разрешения.
            Вы можете указать, какие параметры будут разрешены. Используйте запятые для разделения нескольких значений.
          title: Области действия ключа API
          granular: Детальная настройка
          read_only: Только для чтения
          global: Глобально
          global_description: API-ключ не имеет ограничений, доступны все разрешения.
          resource: Ресурс
          action: Действие
          allowed_parameters: Разрешённые параметры
          optional_allowed_parameters: Разрешённые параметры (необязательно)
          any_parameter: (любой параметр)
          allowed_urls: Разрешённые URL
          descriptions:
            global:
              read: Ограничение области действия API-ключа разрешением «только для чтения».
            topics:
              read: Чтение темы или конкретного сообщения в ней. RSS также поддерживается.
              write: Создание новой темы или записи в уже существующей теме.
              update: Обновление темы. Изменение названия, категории, тегов и т. д.
              read_lists: Чтение тем в разделах «Последние», «Новые», «Обсуждаемые» и т. д. RSS также поддерживается.
            posts:
              edit: Редактирование записи.
            categories:
              list: Получение списка категорий.
              show: Получение конкретной категории по ID.
            uploads:
              create: Загрузка нового файла или запуск одиночной или многокомпонентной загрузки во внешнее хранилище.
            users:
              bookmarks: Список закладок пользователя. Возвращает напоминания о закладках при использовании формата ICS.
              sync_sso: Синхронизация пользователя с помощью DiscourseConnect.
              show: Получение информации о пользователе.
              check_emails: Список электронных писем пользователя.
              update: Обновление информации в профиле пользователя.
              log_out: Завершение всех сессий пользователя.
              anonymize: Анонимизация аккаунтов пользователей.
              delete: Удаление аккаунтов пользователей.
              list: Получение списка пользователей.
            email:
              receive_emails: Объединение этой области действия с получателем почты для обработки входящих писем.
            badges:
              create: Создание новой награды.
              show: Получение информации о награде.
              update: Обновление награды.
              delete: Удаление награды.
              list_user_badges: Список наград пользователя.
              assign_badge_to_user: Назначение награды пользователю.
              revoke_badge_from_user: Отзыв награды у пользователя.
            wordpress:
              publishing: Необходимо для функций публикации плагина WP Discourse (обязательно).
              commenting: Необходимо для функций комментирования плагина WP Discourse.
              discourse_connect: Необходимо для функций DiscourseConnect плагина WP Discourse.
              utilities: Необходимо, если вы используете утилиты плагина WP Discourse.
      web_hooks:
        title: "Вебхуки"
        none: "Вебхуки отсутствуют."
        instruction: "Вебхуки позволяют Discourse уведомлять внешние службы, когда определённое событие происходит на вашем сайте. При срабатывании вебхука на соответствующий URL будет отправлен POST-запрос."
        detailed_instruction: "При наступлении выбранного события на соответствующий URL будет отправлен POST-запрос."
        new: "Добавить вебхук"
        create: "Создать"
        edit: "Изменить"
        save: "Сохранить"
        controls: "Управление"
        go_back: "Вернуться к списку"
        payload_url: "Ссылка для отправки"
        payload_url_placeholder: "https://пример.com/postreceive"
        secret_invalid: "Ключ не должен содержать пробелов."
        secret_too_short: "Ключ должен быть не менее 12 символов."
        secret_placeholder: "Создание подписи (необязательно)"
        event_type_missing: "Вам необходимо настроить по крайней мере один тип событий."
        content_type: "Тип контента"
        secret: "Ключ"
        event_chooser: "Какие события должны вызывать срабатывание этого вебхука?"
        wildcard_event: "Все события"
        individual_event: "Выбрать отдельные события"
        verify_certificate: "Проверять TLS-сертификат ссылки для отправки данных"
        active: "Включить отправку данных"
        active_notice: "Мы будем отправлять подробности события, когда оно будет происходить."
        categories_filter_instructions: "Подходящие вебхуки будут срабатывать только в том случае, если событие связано с указанными категориями. Оставьте поле пустым, чтобы вебхук срабатывал для всех категорий."
        categories_filter: "Только для этих категорий"
        tags_filter_instructions: "Соответствующие вебхуки будут активированы, только если событие связано с указанными тегами. Оставьте пустым, чтобы активировать вебхуки для всех тегов."
        tags_filter: "Сработавшие теги"
        groups_filter_instructions: "Подходящие вебхуки будут срабатывать только в том случае, если событие связано с указанными группами. Оставьте поле пустым, чтобы вебхук срабатывал для всех групп."
        groups_filter: "Только для этих групп"
        delete_confirm: "Удалить вебхук?"
        topic_event:
          name: "Событие темы"
          details: "При создании, проверке, изменении или удалении темы."
        post_event:
          name: "Событие записи"
          details: "При создании, изменении, удалении или восстановлении ответа."
        user_event:
          name: "Событие пользователя"
          details: "При входе, выходе, создании, утверждении или изменении пользователя, а также при подтверждении электронной почты."
        group_event:
          name: "Событие группы"
          details: "При создании, обновлении или удалении группы."
        category_event:
          name: "Событие категории"
          details: "При создании, обновлении или удалении категории."
        tag_event:
          name: "Событие тега"
          details: "При создании, обновлении или удалении тега."
        reviewable_event:
          name: "Событие проверки"
          details: "При готовности нового элемента к проверке и при обновлении его статуса."
        notification_event:
          name: "Событие уведомления"
          details: "При добавлении нового элемента в ленту уведомлений пользователя."
        user_promoted_event:
          name: "Событие повышения уровня доверия"
          details: "При повышении уровня доверия пользователя."
        user_badge_event:
          name: "Событие награждения"
          details: "При получении пользователем награды."
        group_user_event:
          name: "Событие группового пользователя"
          details: "При добавлении или удалении пользователя из группы."
        like_event:
          name: "Событие «Мне нравится»"
          details: "При пометке сообщения статусом «Мне нравится»."
        delivery_status:
          title: "Статус передачи"
          inactive: "Неактивна"
          failed: "Не удалась"
          successful: "Выполнена"
          disabled: "Отключена"
        events:
          none: "Нет связанных событий."
          redeliver: "Повторить"
          incoming:
            one: "Есть %{count} новое событие."
            few: "Есть %{count} новых события."
            many: "Есть %{count} новых событий."
            other: "Есть %{count} нового события."
          completed_in:
            one: "Завершится через %{count} секунду."
            few: "Завершится через %{count} секунды."
            many: "Завершится через %{count} секунд."
            other: "Завершится через %{count} секунды."
          request: "Запрос"
          response: "Ответ"
          redeliver_confirm: "Действительно повторно отправить те же самые данные?"
          headers: "Заголовки"
          payload: "Данные для отправки"
          body: "Тело"
          ping: "Пинг"
          status: "Код состояния"
          event_id: "ID"
          timestamp: "Создано"
          completion: "Время завершения"
          actions: "Действия"
      plugins:
        title: "Плагины"
        installed: "Установленные плагины"
        name: "Название"
        none_installed: "Нет ни одного установленного плагина."
        version: "Версия"
        enabled: "Включён?"
        is_enabled: "Д"
        not_enabled: "Н"
        change_settings: "Настроить"
        change_settings_short: "Настройки"
        howto: "Как установить плагин?"
        official: "Официальный плагин"
      navigation_menu:
        sidebar: "Боковая панель"
      backups:
        title: "Резервные копии"
        menu:
          backups: "Резервные копии"
          logs: "Журналы"
        none: "Нет доступных резервных копий"
        read_only:
          enable:
            title: "Включить режим «только для чтения»"
            label: "Включить режим «только для чтения»"
            confirm: "Действительно включить режим «только для чтения»?"
          disable:
            title: "Выключить режим «только для чтения»"
            label: "Выключить режим «только для чтения»"
        logs:
          none: "Журналов еще нет…"
        columns:
          filename: "Имя файла"
          size: "Размер"
        upload:
          label: "Загрузить"
          title: "Загрузить копию на сервер"
          uploading: "Загрузка…"
          uploading_progress: "Загрузка… %{progress}%"
          success: "Файл «%{filename}» загружен. Обработка файла займёт не более минуты, после чего он отобразится в списке."
          error: "При загрузке файла «%{filename}» произошла ошибка: %{message}"
        operations:
          is_running: "Операция в данный момент выполняется…"
          failed: "Операция %{operation} закончилась неудачей. Проверьте журнал."
          cancel:
            label: "Отмена"
            title: "Отменить текущую операцию"
            confirm: "Действительно отменить текущую операцию?"
          backup:
            label: "Резервная копия"
            title: "Создать резервную копию"
            confirm: "Запустить резервное копирование?"
            without_uploads: "Да (исключая загруженные файлы)"
          download:
            label: "Скачать"
            title: "Отправить письмо со ссылкой для скачивания"
            alert: "Вам была отправлена ссылка для скачивания резервной копии."
          destroy:
            title: "Удалить резервную копию"
            confirm: "Действительно удалить резервную копию?"
          restore:
            is_disabled: "Восстановление отключено в настройках сайта."
            label: "Восстановить"
            title: "Восстановить резервную копию"
            confirm: "Действительно восстановить эту резервную копию?"
          rollback:
            label: "Откатить"
            title: "Откатить базу данных к предыдущему рабочему состоянию"
            confirm: "Действительно откатить базу данных до предыдущего рабочего состояния?"
        location:
          local: "Локальное хранилище"
          s3: "S3"
        backup_storage_error: "Не удалось получить доступ к хранилищу резервных копий: %{error_message}"
      export_csv:
        success: "Процедура экспорта начата, мы отправим вам сообщение, когда процесс будет завершён."
        failed: "Экспорт не выполнен. Проверьте журнал."
        button_text: "Экспорт"
        button_title:
          user: "Экспортировать список пользователей в CSV-файл."
          staff_action: "Экспортировать полный журнал действий персонала в CSV-файл."
          screened_email: "Экспортировать список адресов электронной почты в CSV-файл."
          screened_ip: "Экспортировать список IP в CSV-файл."
          screened_url: "Экспортировать список URL-адресов в CSV-файл."
      export_json:
        button_text: "Экспорт"
      invite:
        button_text: "Отправить приглашения"
        button_title: "Отправить приглашения"
      customize:
        title: "Оформление"
        preview: "предпросмотр"
        explain_preview: "Предпросмотр сайта с новым оформлением"
        save: "Сохранить"
        new: "Новая"
        new_style: "Новый стиль"
        install: "Установить"
        delete: "Удалить"
        delete_confirm: 'Действительно удалить тему «%{theme_name}»?'
        color: "Цвет"
        opacity: "Прозрачность"
        copy: "Дублировать"
        copy_to_clipboard: "Скопировать в буфер"
        copied_to_clipboard: "Скопировано в буфер"
        copy_to_clipboard_error: "Ошибка при копировании данных в буфер обмена"
        theme_owner: "Нередактируемо, владелец:"
        email_templates:
          title: "Эл. почта"
          subject: "Тема"
          multiple_subjects: "Этот шаблон электронной почты имеет несколько тем."
          body: "Текст сообщения"
          revert: "Отменить изменения"
          revert_confirm: "Действительно отменить внесённые изменения?"
        theme:
          theme: "Тема"
          component: "Компонент"
          components: "Компоненты"
          filter_placeholder: "Фильтрация настроек…"
          theme_name: "Название темы"
          component_name: "Название компонента"
          themes_intro: "Для начала выберите существующую тему или установите новую"
          themes_intro_emoji: "эмодзи «художница»"
          beginners_guide_title: "Руководство для начинающих по использованию тем Discourse"
          developers_guide_title: "Руководство разработчика по темам Discourse"
          browse_themes: "Просмотр тем сообщества"
          customize_desc: "Настроить:"
          title: "Темы"
          create: "Создать"
          create_type: "Тип"
          create_name: "Название"
          long_title: "Стилизация сайта: цвета, CSS и HTML"
          edit: "Изменить"
          edit_confirm: "Это импортированная тема. Изменения CSS/HTML будут утеряны после очередного обновления."
          update_confirm: "Эти локальные изменения будут утеряны после обновления. Действительно продолжить?"
          update_confirm_yes: "Да, продолжить обновление"
          common: "Обычная"
          desktop: "Настольная"
          mobile: "Мобильная"
          settings: "Настройки"
          translations: "Переводы"
          extra_scss: "Дополнительные SCSS"
          extra_files: "Дополнительные файлы"
          extra_files_upload: "Экспортируйте тему для просмотра файлов."
          extra_files_remote: "Экспортируйте тему или откройте соответствующий git-репозиторий для просмотра файлов."
          preview: "Предварительный просмотр"
          show_advanced: "Показать дополнительные поля"
          hide_advanced: "Скрыть дополнительные поля"
          hide_unused_fields: "Скрыть неиспользуемые поля"
          is_default: "Активирована по умолчанию"
          user_selectable: "Тема может быть выбрана пользователем"
          color_scheme_user_selectable: "Цветовая схема может быть выбрана пользователем"
          auto_update: "Автообновление при обновлении Discourse"
          color_scheme: "Цветовая палитра"
          default_light_scheme: "Светлая (по умолчанию)"
          color_scheme_select: "Выберите цвета темы"
          custom_sections: "Настройка разделов:"
          theme_components: "Компоненты темы"
          add_all_themes: "Добавить все темы"
          convert: "Преобразовать"
          convert_component_alert: "Действительно преобразовать этот компонент в тему? Он будет удалён как компонент из %{relatives}."
          convert_component_tooltip: "Преобразовать этот компонент в тему"
          convert_component_alert_generic: "Действительно преобразовать этот компонент в тему?"
          convert_theme_alert: "Действительно преобразовать эту тему в компонент? Он будет удалён как родитель из %{relatives}."
          convert_theme_alert_generic: "Действительно преобразовать эту тему в компонент?"
          convert_theme_tooltip: "Преобразовать эту тему в компонент"
          inactive_themes: "Неактивные темы:"
          inactive_components: "Неиспользуемые компоненты:"
          broken_theme_tooltip: "Эта тема содержит ошибки в CSS, HTML или YAML"
          disabled_component_tooltip: "Этот компонент отключён"
          default_theme_tooltip: "Эта тема является темой по умолчанию"
          updates_available_tooltip: "Доступны обновления для этой темы"
          and_x_more: "и ещё %{count}."
          collapse: Свернуть
          uploads: "Загрузки"
          no_uploads: "Вы можете загрузить различные ресурсы для темы, такие как шрифты и изображения"
          add_upload: "Добавить ресурс"
          upload_file_tip: "Выберите файл для загрузки (png, woff2 и т. д.)"
          variable_name: "Имя переменной SCSS:"
          variable_name_invalid: "Недопустимое имя переменной. Допускается только буквенно-цифровое значение. Имя должно начинаться с буквы. Значение должно быть уникальным."
          variable_name_error:
            invalid_syntax: "Недопустимое имя переменной. Допускается только буквенно-цифровое значение. Имя должно начинаться с буквы."
            no_overwrite: "Недопустимое имя переменной. Новая переменная не должна перезаписывать существующую переменную."
            must_be_unique: "Недопустимое имя переменной. Значение должно быть уникальным."
          upload: "Загрузить"
          select_component: "Выберите компонент…"
          unsaved_changes_alert: "Вы ещё не сохранили изменения. Отменить их и продолжить?"
          unsaved_parent_themes: "Вы не назначили компонент темам. Продолжить?"
          discard: "Отменить"
          stay: "Остаться"
          css_html: "Настройка CSS/HTML"
          edit_css_html: "Редактировать CSS/HTML"
          edit_css_html_help: "Вы не внесли никаких изменений в CSS или HTML"
          delete_upload_confirm: "Удалить этот файл? (CSS темы может перестать функционировать!)"
          component_on_themes: "Включить компонент в эти темы"
          included_components: "Включённые компоненты"
          add_all: "Добавить все"
          import_web_tip: "Репозиторий темы"
          direct_install_tip: "Действительно установить <strong>%{name}</strong> из указанного ниже репозитория?"
          import_web_advanced: "Дополнительно…"
          import_file_tip: "Файл с расширением .tar.gz, .zip, или .dcstyle.json, содержащий тему"
          is_private: "Тема находится в приватном git-репозитории"
          finish_install: "Завершить установку темы"
          last_attempt: "Процесс установки не завершен, последняя попытка:"
          remote_branch: "Имя ветки (необязательно)"
          public_key: "Предоставьте доступ к репозиторию со следующим открытым ключом:"
          install: "Установить"
          installed: "Установленные"
          install_popular: "Популярные"
          install_upload: "С вашего устройства"
          install_git_repo: "Из git-репозитория"
          install_create: "Создать новую"
          duplicate_remote_theme: "Компонент темы «%{name}» уже установлен. Действительно установить ещё одну копию?"
          force_install: "Невозможно установить тему, так как репозиторий Git недоступен. Действительно продолжить установку?"
          create_placeholder: "Создать заполнитель"
          about_theme: "О теме"
          license: "Лицензия"
          version: "Версия:"
          authors: "Автор:"
          creator: "Создано:"
          source_url: "Источник"
          enable: "Включить"
          disable: "Отключить"
          disabled: "Этот компонент отключён"
          disabled_by: "Этот компонент был отключён"
          required_version:
            error: "Тема была автоматически отключена, поскольку она несовместима с этой версией Discourse."
            minimum: "Требуется версия Discourse %{version} или выше."
            maximum: "Требуется версия Discourse %{version} или ниже."
          update_to_latest: "Обновить"
          check_for_updates: "Проверить обновления"
          updating: "Обновляемся…"
          up_to_date: "Установлена актуальная версия темы, последняя проверка:"
          has_overwritten_history: "Текущая версия темы больше не существует, поскольку история Git-репозитория была принудительно перезаписана."
          add: "Добавить"
          theme_settings: "Настройки темы"
          overriden_settings_explanation: "Переопределенные настройки отмечены точкой и выделены цветом. Чтобы сбросить эти настройки до значения по умолчанию, нажмите кнопку сброса рядом с ними."
          no_settings: "Эта тема не имеет настроек."
          theme_translations: "Перевод темы"
          empty: "Нет компонентов"
          commits_behind:
            one: "Тема отстает на %{count} коммит!"
            few: "Тема отстает на %{count} коммита!"
            many: "Тема отстает на %{count} коммитов!"
            other: "Тема отстает на %{count} коммита!"
          compare_commits: "(Показать новые коммиты)"
          remote_theme_edits: "Чтобы отредактировать тему, необходимо <a href='%{repoURL}' target='_blank'>отправить внесённое изменение в её репозиторий</a>"
          repo_unreachable: "Не удалось связаться с git-репозиторием этой темы. Сообщение об ошибке:"
          imported_from_archive: "Эта тема была импортирована из zip-файла"
          scss:
            text: "CSS"
            title: "Введите CSS; допускаются все стили CSS и SCSS"
          header:
            text: "Шапка"
            title: "Введите HTML для размещения над шапкой сайта"
          after_header:
            text: "Под шапкой"
            title: "Введите HTML для размещения на всех страницах под шапкой"
          footer:
            text: "Подвал"
            title: "Введите HTML для отображения в подвале сайта (внизу)"
          embedded_scss:
            text: "Встроенный CSS"
            title: "Введите CSS для встраивания комментариев"
          color_definitions:
            text: "Определение цветовой схемы"
            title: "Укажите собственные цвета (только для опытных пользователей)"
            placeholder: |2-

              Используйте эту таблицу стилей для добавления цветов в список пользовательских свойств CSS.

              Пример:

              %{example}

              Настоятельно рекомендуется добавлять префиксы к именам свойств, чтобы избежать конфликтов с плагинами и (или) движком форума.
          head_tag:
            text: "Head"
            title: "HTML, который будет вставлен перед тегом «head»"
          body_tag:
            text: "Body"
            title: "HTML, который будет вставлен перед тегом «body»"
          yaml:
            text: "YAML"
            title: "Определить настройки темы в формате YAML"
          scss_color_variables_warning: 'Использование в темах цветовых переменных SCSS является устаревшим — используйте пользовательские свойства CSS. Подробнее см. <a href="https://meta.discourse.org/t/-/77551#color-variables-2" target="_blank">в руководстве</a>.'
          scss_warning_inline: "Использование в темах цветовых переменных SCSS является устаревшим."
        colors:
          select_base:
            title: "Выберите базовую цветовую палитру"
            description: "Базовая палитра:"
          title: "Цвета"
          edit: "Редактировать цветовую палитру"
          long_title: "Цветовые палитры"
          about: "Измените цвета, используемые в темах. Создайте новую цветовую палитру."
          new_name: "Новая цветовая палитра"
          copy_name_prefix: "Копия"
          delete_confirm: "Удалить эту цветовую палитру?"
          undo: "Отменить"
          undo_title: "Отменить изменения этого цвета с момента последнего сохранения."
          revert: "Вернуть"
          revert_title: "Сброс этого цвета на значение по умолчанию."
          primary:
            name: "Первичный"
            description: "Большая часть текста, значков и границ."
          primary-medium:
            name: "Первичный, средняя насыщенность"
          primary-low-mid:
            name: "Первичный, средне-низкая насыщенность"
          secondary:
            name: "Вторичный"
            description: "Цвета фона и цвет текста для некоторых кнопок."
          tertiary:
            name: "Третичный"
            description: "Ссылки, некоторые кнопки, уведомления и акцентный цвет."
          quaternary:
            name: "Четвертичный"
            description: "Навигационные ссылки."
          header_background:
            name: "Фон заголовка"
            description: "Фоновый цвет заголовка сайта."
          header_primary:
            name: "Основные элементы заголовка"
            description: "Текст и значки в заголовке сайта."
          highlight:
            name: "Выделение"
            description: "Фоновый цвет выделенных элементов на странице, таких как сообщения и темы."
          highlight-high:
            name: "Выделение, высокая насыщенность"
          highlight-medium:
            name: "Выделение, средняя насыщенность"
          highlight-low:
            name: "Выделение, низкая насыщенность"
          danger:
            name: "Опасные действия"
            description: "Цвет выделения для опасных действий, таких как удаление записей и тем."
          success:
            name: "Успешные действия"
            description: "Цвет для сообщений, уведомляющих, что действие выполнено успешно."
          love:
            name: "лайки"
            description: "Цвет кнопки «Лайк»."
        robots:
          title: "Изменить настройки в файле robots.txt:"
          warning: "Это повлияет на соответствующие настройки сайта."
          overridden: Изменены стандартные настройки в файле robots.txt.
        email_style:
          title: "Стиль эл. письма"
          heading: "Настройка стиля эл. письма"
          html: "HTML-шаблон"
          css: "CSS"
          reset: "Сбросить на значения по умолчанию"
          reset_confirm: "Действительно сбросить настройки стиля на стандартный %{fieldName} и потерять все свои изменения?"
          save_error_with_reason: "Изменения не сохранены. %{error}"
          instructions: "Настройте шаблон, в котором отображаются все почтовые html-сообщения. Настройте стиль шаблона, используя CSS."
      email:
        title: "Письма"
        settings: "Настройки"
        templates: "Шаблоны"
        preview_digest: "Предпросмотр сводки"
        advanced_test:
          title: "Расширенный тест"
          desc: "Посмотрите, как Discourse обрабатывает полученные письма. Вставьте ниже исходное сообщение и убедитесь, что письмо обработано правильно."
          email: "Исходное сообщение"
          run: "Выполнить тест"
          text: "Выбранный текст сообщения"
          elided: "Игнорируемый текст"
        sending_test: "Отправка тестового письма…"
        error: "<b>ОШИБКА</b> — %{server_error}"
        test_error: "При отправке тестового письма произошла ошибка. Проверьте почтовые настройки, убедитесь, что почтовая служба не блокирует почтовые соединения и попробуйте снова."
        sent: "Отправлено"
        skipped: "Пропущено"
        bounced: "Возвращено"
        received: "Получено"
        rejected: "Отклонено"
        sent_at: "Дата"
        time: "Время"
        user: "Пользователь"
        email_type: "Тип письма"
        details_title: "Показать данные письма"
        to_address: "Адресат"
        test_email_address: "Эл. адрес тестового письма"
        send_test: "Отправить тестовое письмо"
        sent_test: "Отправлено!"
        delivery_method: "Метод отправки"
        preview_digest_desc: "Предпросмотр контента письма, отправляемого неактивным пользователям."
        refresh: "Обновить"
        send_digest_label: "Отправить этот результат на:"
        send_digest: "Отправить"
        sending_email: "Отправка письма…"
        format: "Формат"
        html: "HTML"
        text: "Обычный текст"
        html_preview: "Предпросмотр контента"
        last_seen_user: "Последнее посещение:"
        no_result: "Ничего не найдено."
        reply_key: "Ключ ответа"
        post_link_with_smtp: "Почта и SMTP"
        skipped_reason: "Причина пропуска"
        incoming_emails:
          from_address: "Отправитель"
          to_addresses: "Получатель"
          cc_addresses: "Копия"
          subject: "Тема письма"
          error: "Ошибка"
          none: "Письма не обнаружены."
          modal:
            title: "Данные входящего письма"
            error: "Ошибка"
            headers: "Заголовки"
            subject: "Тема"
            body: "Текст сообщения"
            rejection_message: "Письмо с отказом"
          filters:
            from_placeholder: "отправитель@пример.com"
            to_placeholder: "получатель@пример.com"
            cc_placeholder: "копия@пример.com"
            subject_placeholder: "Заголовок…"
            error_placeholder: "Ошибка"
        logs:
          none: "Записи в журнале не найдены."
          filters:
            title: "Фильтр"
            user_placeholder: "имя пользователя"
            address_placeholder: "имя@пример.com"
            type_placeholder: "дайджест, подписка…"
            reply_key_placeholder: "Ключ ответа"
            smtp_transaction_response_placeholder: "SMTP ID"
      moderation_history:
        performed_by: "Выполнено пользователем"
        no_results: "История модерации недоступна."
        actions:
          delete_user: "Удаление пользователя"
          suspend_user: "Заморозка пользователя"
          silence_user: "Блокировка пользователя"
          delete_post: "Удаление записи"
          delete_topic: "Удаление темы"
          post_approved: "Одобрение записи"
      logs:
        title: "Журналы"
        action: "Действие"
        created_at: "Создана"
        last_match_at: "Последнее совпадение"
        match_count: "Совпадения"
        ip_address: "IP"
        topic_id: "ID темы"
        post_id: "ID записи"
        category_id: "ID категории"
        delete: "Удалить"
        edit: "Изменить"
        save: "Сохранить"
        screened_actions:
          block: "заблокировать"
          do_nothing: "ничего не делать"
        staff_actions:
          all: "показать всё"
          filter: "Фильтр:"
          title: "Действия персонала"
          clear_filters: "Показать всё"
          staff_user: "Пользователь"
          target_user: "Целевой пользователь"
          subject: "Субъект"
          when: "Когда"
          context: "Контекст"
          details: "Подробности"
          previous_value: "Старое значение"
          new_value: "Новое значение"
          show: "Показать"
          modal_title: "Подробности"
          no_previous: "Старое значение отсутствует."
          deleted: "Новое значение отсутствует. Запись была удалена."
          actions:
            delete_user: "Удаление пользователя"
            change_trust_level: "Изменение уровня доверия"
            change_username: "Изменение имени пользователя"
            change_site_setting: "Изменение настроек сайта"
            change_theme: "Изменение темы"
            delete_theme: "Удаление темы"
            change_site_text: "Изменение сообщений сайта"
            suspend_user: "Заморозка пользователя"
            unsuspend_user: "Разморозка пользователя"
            removed_suspend_user: "Удаление замороженного пользователя"
            removed_unsuspend_user: "Удаление размороженного пользователя"
            grant_badge: "Выдача награды"
            revoke_badge: "Отзыв награды"
            check_email: "доступ к адресу эл. почты"
            delete_topic: "удаление темы"
            recover_topic: "Восстановление удалённой темы"
            delete_post: "Удаление записи"
            impersonate: "Вход от имени пользователя"
            anonymize_user: "Анонимизация пользователя"
            roll_up: "Группировка IP-адресов"
            change_category_settings: "Изменение настроек категории"
            delete_category: "Удаление категории"
            create_category: "Создание категории"
            silence_user: "Блокировка пользователя"
            unsilence_user: "Разблокировка пользователя"
            removed_silence_user: "Удаление заблокированного пользователя"
            removed_unsilence_user: "Удаление разблокированного пользователя"
            grant_admin: "Выдача прав администратора"
            revoke_admin: "Отзыв прав администратора"
            grant_moderation: "Выдача прав модератора"
            revoke_moderation: "Отзыв права модератора"
            backup_create: "Создание резервной копии"
            deleted_tag: "Удаление тега"
            deleted_unused_tags: "Удаление неиспользуемых тегов"
            renamed_tag: "Переименование тега"
            revoke_email: "Отозвать эл. письмо"
            lock_trust_level: "Блокировка уровня доверия"
            unlock_trust_level: "Разблокировка уровня доверия"
            activate_user: "Активация пользователя"
            deactivate_user: "Деактивация пользователя"
            change_readonly_mode: "Изменение режима «только для чтения»"
            backup_download: "Загрузка резервной копии"
            backup_destroy: "Удаление резервной копии"
            reviewed_post: "Проверка записи"
            custom_staff: "Действия с плагинами"
            post_locked: "Блокировка записи"
            post_edit: "Редактирование записи"
            post_unlocked: "Разморозка записи"
            check_personal_message: "Проверка личного сообщения"
            disabled_second_factor: "Отключение двухфакторной аутентификации"
            topic_published: "Публикация темы"
            post_approved: "Одобрение записи"
            post_rejected: "Отклонение записи"
            create_badge: "Создание награды"
            change_badge: "Изменение награды"
            delete_badge: "Удаление награды"
            merge_user: "Объединение пользователя"
            entity_export: "Экспорт объекта"
            change_name: "Изменение имени"
            topic_timestamps_changed: "Изменение метки времени темы"
            approve_user: "Одобрение пользователя"
            web_hook_create: "Создание вебхука"
            web_hook_update: "Обновление вебхука"
            web_hook_destroy: "Удаление вебхука"
            web_hook_deactivate: "Деактивация вебхука"
            embeddable_host_create: "Создание встраиваемого хоста"
            embeddable_host_update: "Обновление встраиваемого хоста"
            embeddable_host_destroy: "Удаление встраиваемого хоста"
            change_theme_setting: "Изменение настроек темы"
            disable_theme_component: "Отключение компонента темы"
            enable_theme_component: "Включение компонента темы"
            revoke_title: "Отзыв названия"
            change_title: "Изменение названия"
            api_key_create: "Создание API-ключа"
            api_key_update: "Обновление API-ключа"
            api_key_destroy: "Удаление API-ключа"
            override_upload_secure_status: "Переопределение статуса защищённой загрузки"
            page_published: "Публикация страницы"
            page_unpublished: "Отмена публикации страницы"
            add_email: "Добавление адреса эл. почты"
            update_email: "Обновление адреса эл. почты"
            destroy_email: "Удаление адреса эл. почты"
            topic_closed: "Закрытие темы"
            topic_opened: "Открытие темы"
            topic_archived: "Архивация темы"
            topic_unarchived: "Отмена архивации темы"
            post_staff_note_create: "Добавление комментария персонала"
            post_staff_note_destroy: "Удаление комментария персонала"
            delete_group: "Удаление группы"
            watched_word_create: "Добавление контролируемого слова"
            watched_word_destroy: "Удаление контролируемого слова"
        screened_emails:
          title: "Проверяемые адреса электронной почты"
          description: "Когда кто-то создаёт новый аккаунт, указанный пользователем почтовый адрес проверяется на соответствие с указанным ниже списком, и в случае совпадения регистрация блокируется или производятся другие дополнительные действия."
          email: "Адрес электронной почты"
          actions:
            allow: "Разрешить"
        screened_urls:
          title: "Проверяемые ссылки"
          description: "Список ссылок от пользователей, которые были идентифицированы как спамеры."
          url: "URL"
          domain: "Домен"
        screened_ips:
          title: "Проверяемые IP-адреса"
          description: 'Отслеживаемые IP-адреса. Используйте кнопку «Разрешить» для добавления IP-адресов в белый список.'
          delete_confirm: "Удалить правило для IP-адреса %{ip_address}?"
          actions:
            block: "Заблокировать"
            do_nothing: "Разрешить"
            allow_admin: "Разрешить админов"
          form:
            label: "Новое правило:"
            ip_address: "IP-адрес"
            add: "Добавить"
            filter: "Поиск"
          roll_up:
            text: "Группировать"
            title: "Создание новой записи запрета подсети, если уже имеется хотя бы «min_ban_entries_for_roll_up» записей отдельных IP-адресов."
        search_logs:
          title: "Журналы поиска"
          term: "Термин"
          searches: "Количество запросов"
          click_through_rate: "CTR"
          types:
            all_search_types: "Все типы поиска"
            header: "В заголовке"
            full_page: "На всей странице"
            click_through_only: "Все (только листинг)"
          header_search_results: "Результаты поиска по заголовкам"
        logster:
          title: "Журнал ошибок"
      watched_words:
        title: "Контролируемые слова"
        search: "поиск"
        clear_filter: "Очистить"
        show_words:
          one: "Показать %{count} слово"
          few: "Показать %{count} слова"
          many: "Показать %{count} слов"
          other: "Показать %{count} слова"
        case_sensitive: "(с учётом регистра)"
        download: Скачать слова
        clear_all: Удалить слова
        clear_all_confirm: "Действительно удалить все контролируемые слова, используемые на вкладке «%{action}»?"
        invalid_regex: 'Контролируемое слово «%{word}» не является допустимым регулярным выражением.'
        regex_warning: '<a href="%{basePath}/admin/site_settings/category/all_results?filter=watched%20words%20regular%20expressions%20">Контролируемые слова представляют собой регулярные выражения</a>, не определяющие границы слов. Чтобы регулярное выражение соответствовало целым словам, добавьте <code>\b</code> в начало и конец регулярного выражения.'
        actions:
          block: "Блокировка"
          censor: "Цензура"
          require_approval: "Требовать одобрения"
          flag: "Жалобы"
          replace: "Замены"
          tag: "Теги"
          silence: "Блок. первых"
          link: "Ссылки"
        action_descriptions:
          block: "Запретить публикацию записей, содержащих эти слова. Пользователь увидит сообщение об ошибке при попытке отправить запись."
          censor: "Разрешить записи, содержащие эти слова, но заменять их символами, которые скрывают нецензурные выражения."
          require_approval: "Записи, содержащие эти слова, будут требовать одобрения персонала, прежде чем их можно будет увидеть."
          flag: "Разрешить записи, содержащие эти слова, но помечать их как неприемлемые, чтобы модераторы могли их оценить."
          replace: "Заменить слова в записях другими словами."
          tag: "Автоматически помечать тегами темы, содержащие эти слова в первой записи."
          silence: "Первые записи пользователя, содержащие эти слова, потребуют одобрения персонала, прежде чем они будут доступны; пользователь будет автоматически заблокирован."
          link: "Заменить слова в записях ссылками."
        form:
          label: "Слово или фраза"
          placeholder: "Введите слово или фразу (* — подстановочный знак)"
          placeholder_regexp: "Регулярное выражение"
          replace_label: "Замена"
          replace_placeholder: "пример"
          tag_label: "Тег"
          link_label: "Ссылка"
          link_placeholder: "https://example.com"
          add: "Добавить"
          success: "Слово добавлено"
          exists: "Уже существует"
          upload: "Добавить из файла"
          upload_successful: "Загрузка выполнена. Слова добавлены."
          case_sensitivity_label: "С учётом регистра"
          case_sensitivity_description: "Только слова с соответствующим регистром символов"
        test:
          button_label: "Тестирование слов"
          modal_title: "%{action}: тестирование контролируемых слов"
          description: "Введите текст, чтобы проверить совпадения с контролируемыми словами:"
          found_matches: "Найденные совпадения:"
          no_matches: "Совпадений не найдено"
      impersonate:
        title: "Войти от имени пользователя"
        help: "Позволяет войти от имени пользователя в целях отладки. По окончании отладки необходимо выйти из системы и зайти снова под своим аккаунтом."
        not_found: "Пользователь не найден."
        invalid: "Вы не можете выдавать себя за этого пользователя."
      users:
        title: "Пользователи"
        create: "Добавить администратора"
        last_emailed: "Последнее письмо"
        not_found: "Такое имя пользователя не зарегистрировано."
        id_not_found: "Этот пользователь не зарегистрирован."
        active: "Активирован"
        show_emails: "Показать адреса эл. почты"
        hide_emails: "Скрыть адреса эл. почты"
        nav:
          new: "Новые"
          active: "Активные"
          staff: "Персонал"
          suspended: "Замороженные"
          silenced: "Заблокированные"
          staged: "Сымитированные"
        approved: "Подтвердить?"
        titles:
          active: "Активные пользователи"
          new: "Новые пользователи"
          pending: "Пользователи, ожидающие одобрения"
          newuser: "Пользователи с уровнем доверия 0 (новички)"
          basic: "Пользователи с уровнем доверия 1 (обычные пользователи)"
          member: "Пользователи с уровнем доверия 2 (постоянные пользователи)"
          regular: "Пользователи с уровнем доверия 3 (активные пользователи)"
          leader: "Пользователи с уровнем доверия 4 (лидеры)"
          staff: "Персонал"
          admins: "Администраторы"
          moderators: "Модераторы"
          silenced: "Заблокированные пользователи"
          suspended: "Замороженные пользователи"
          staged: "Сымитированные пользователи"
        not_verified: "Непроверенные"
        check_email:
          title: "Показать эл. почту этого пользователя"
          text: "Показать"
        check_sso:
          title: "Показать полезную нагрузку SSO"
          text: "Показать"
      user:
        suspend_failed: "Ошибка заморозки пользователя: %{error}"
        unsuspend_failed: "Ошибка разморозки пользователя: %{error}"
        suspend_reason_label: "Укажите причину заморозки. Данный текст <b>будет виден всем</b> на странице профиля пользователя и будет показан пользователю, когда он попытается войти в систему. Введите краткое описание."
        suspend_reason_hidden_label: "Укажите причину заморозку. Этот текст будет показан пользователю, когда он попытается войти в систему. Введите краткое описание."
        suspend_reason: "Причина"
        suspend_reason_title: "Причина заморозки"
        suspend_reasons:
          not_listening_to_staff: "Не прислушался к рекомендациям персонала"
          consuming_staff_time: "Потрачено слишком много времени персонала"
          combative: "Агрессивное поведение"
          in_wrong_place: "Обсуждение не в том месте"
          no_constructive_purpose: "У действий пользователя нет никакой конструктивной цели, кроме внесения раскола в сообщество"
          custom: "Другое…"
        suspend_message: "Сообщение на электронную почту"
        suspend_message_placeholder: "При необходимости предоставьте дополнительную информацию о заморозке, и она будет отправлена пользователю по электронной почте."
        suspended_by: "Кем заморожен"
        silence_reason: "Причина"
        silenced_by: "Кем заблокирован"
        silence_modal_title: "Заблокировать пользователя"
        silence_duration: "Как долго пользователь будет заблокирован?"
        silence_reason_label: "Почему вы блокируете пользователя?"
        silence_reason_placeholder: "Причина блокировки"
        silence_message: "Сообщение на электронную почту"
        silence_message_placeholder: "(оставьте незаполненным, если необходимо отправить стандартное сообщение)"
        suspended_until: "(заморожен до %{until})"
        cant_suspend: "Этого пользователя нельзя заморозить."
        delete_posts_failed: "При удалении записей возникла ошибка."
        post_edits: "Правки записей"
        view_edits: "Просмотр правок"
        penalty_post_actions: "Что сделать со связанной записью?"
        penalty_post_delete: "Удалить запись"
        penalty_post_delete_replies: "Удалить запись + все ответы"
        penalty_post_edit: "Редактировать запись"
        penalty_post_none: "Ничего не делать"
        penalty_count: "Количество нарушений"
        clear_penalty_history:
          title: "Очистить историю нарушений"
          description: "Пользователи с нарушениями не могут достичь третьего уровня доверия"
        delete_all_posts_confirm_MF: |
          Вы собираетесь удалить { POSTS, plural,
              one {# запись}
              few {# записи}
              many {# записей}
            other {# записи}
          } и { TOPICS, plural,
              one {# тему}
              few {# темы}
              many {# тем}
            other {# темы}
          }. Продолжить?
        silence: "Заблокировать"
        unsilence: "Разблокировать"
        silenced: "Заблокирован?"
        moderator: "Модератор?"
        admin: "Администратор?"
        suspended: "Заморожен?"
        staged: "Имитация?"
        show_admin_profile: "Администратор"
        manage_user: "Управление пользователем"
        show_public_profile: "Показать публичный профиль"
        impersonate: "Войти от имени пользователя"
        action_logs: "Журналы действий"
        ip_lookup: "Поиск IP"
        log_out: "Выйти"
        logged_out: "Пользователь вышел с сайта на всех устройствах"
        revoke_admin: "Лишить прав администратора"
        grant_admin: "Выдать права администратора"
        grant_admin_success: "Новый администратор подтверждён."
        grant_admin_confirm: "Мы отправили письмо с инструкциями по подтверждению нового администратора. Следуйте указаниям в письме."
        revoke_moderation: "Лишить прав модератора"
        grant_moderation: "Выдать права модератора"
        unsuspend: "Разморозить"
        suspend: "Заморозить"
        show_flags_received: "Показать полученные жалобы"
        flags_received_by: "Жалобы, полученные на пользователя %{username}"
        flags_received_none: "На этого пользователя никто не жаловался."
        reputation: Репутация
        permissions: Права
        activity: Активность
        like_count: Лайков поставлено / получено
        last_100_days: "за последние 100 дней"
        private_topics_count: Личные темы
        posts_read_count: Прочитано записей
        post_count: Создано записей
        second_factor_enabled: Двухфакторная аутентификация включена
        topics_entered: Просмотрено тем
        flags_given_count: Отправлено жалоб
        flags_received_count: Получено жалоб
        warnings_received_count: Получено предупреждений
        warnings_list_warning: |
          Как модератор вы, возможно, не сможете просматривать все эти темы. В случае необходимости попросите администратора или модератора, проверяющего сообщение, предоставить <b>необходимый доступ</b> к нему.
        flags_given_received_count: "Жалоб отправлено / получено"
        approve: "Одобрить"
        approved_by: "кем одобрено"
        approve_success: "Пользователь одобрен и на его электронную почту отправлено письмо с инструкцией по активации."
        approve_bulk_success: "Готово! Все выбранные пользователи были одобрены и уведомлены."
        time_read: "Время чтения"
        post_edits_count: "Правки записей"
        anonymize: "Анонимизировать пользователя"
        anonymize_confirm: "Вы УВЕРЕНЫ, что хотите анонимизировать этот аккаунт? Это приведёт к изменению имени пользователя и адреса электронной почты, а также очистит профиль пользователя."
        anonymize_yes: "Да, анонимизировать аккаунт"
        anonymize_failed: "Не удалось анонимизировать аккаунт."
        delete: "Удалить пользователя"
        delete_posts:
          button: "Удалить все записи"
          progress:
            title: "Удаление записей"
            description: "Удаление записей…"
          confirmation:
            title: "Удалить все записи от пользователя @%{username}"
            description: |
              <p>Действительно удалить записи (<b>%{post_count}</b>) от пользователя @%{username}?

              <p><b>Это действие нельзя отменить!</b></p>

              <p><p>Для продолжения введите: <code>%{text}</code>.</p></p>
            text: "удалить все записи от пользователя @%{username}"
            delete: "Удалить все записи от пользователя @%{username}"
            cancel: "Отменить"
        merge:
          button: "Объединить пользователей"
          prompt:
            title: "Объединить контент и удалить пользователя @%{username}"
            description: |
              <p>Выберите нового владельца для контента пользователя <b>@%{username}</b>.</p>

              <p>Все темы, записи, сообщения и другой контент, созданный пользователем <b>@%{username}</b>, будут переданы новому владельцу.</p>
            target_username_placeholder: "Имя пользователя нового владельца"
            transfer_and_delete: "Объединить контент и удалить пользователя @%{username}"
            cancel: "Отмена"
          progress:
            title: "Объединение пользователей"
          confirmation:
            title: "Объединить контент и удалить пользователя @%{username}"
            description: |
              <p>Весь контент пользователя <b>@%{username}</b> будет передан пользователю <b>@%{targetUsername}</b>. После этого аккаунт пользователя <b>@%{username}</b> будет удален.</p>

              <p><b>Это действие нельзя отменить!</b></p>

              <p><p>Для продолжения введите: <code>%{text}</code>.</p></p>
            text: "Объединить пользователя @%{username} с пользователем @%{targetUsername}"
            transfer_and_delete: "Объединить контент и удалить пользователя @%{username}"
            cancel: "Отмена"
        merging_user: "Объединение пользователей…"
        merge_failed: "В процессе объединения пользователей произошла ошибка."
        delete_forbidden_because_staff: "Администраторы и модераторы не могут быть удалены."
        delete_posts_forbidden_because_staff: "Записи администраторов и модераторов не могут быть удалены."
        delete_forbidden:
          one: "Пользователи не могут быть удалены, если у них есть записи. Перед удалением пользователя удалите все его записи. (Записи старше %{count} дня не могут быть удалены.)"
          few: "Пользователи не могут быть удалены, если у них есть записи. Перед удалением пользователя удалите все его записи. (Записи старше %{count} дней не могут быть удалены.)"
          many: "Пользователи не могут быть удалены, если у них есть записи. Перед удалением пользователя удалите все его записи. (Записи старше %{count} дней не могут быть удалены.)"
          other: "Пользователи не могут быть удалены, если у них есть записи. Перед удалением пользователя удалите все его записи. (Записи старше %{count} дня не могут быть удалены.)"
        cant_delete_all_posts:
          one: "Не удаётся удалить все записи: некоторые старше %{count} дня. (См. параметр «delete_user_max_post_age».)"
          few: "Не удаётся удалить все записи: некоторые старше %{count} дней. (См. параметр «delete_user_max_post_age».)"
          many: "Не удаётся удалить все записи: некоторые старше %{count} дней. (См. параметр «delete_user_max_post_age».)"
          other: "Не удаётся удалить все записи: некоторые старше %{count} дня. (См. параметр «delete_user_max_post_age».)"
        cant_delete_all_too_many_posts:
          one: "Не удаётся удалить все записи: у пользователя более %{count} записи. (Параметр «delete_all_posts_max».)"
          few: "Не удаётся удалить все записи: у пользователя более %{count} записей. (Параметр «delete_all_posts_max».)"
          many: "Не удаётся удалить все записи: у пользователя более %{count} записей. (Параметр «delete_all_posts_max».)"
          other: "Не удаётся удалить все записи: у пользователя более %{count} записи. (Параметр «delete_all_posts_max».)"
        delete_confirm_title: "ДЕЙСТВИТЕЛЬНО удалить пользователя? Это действие безвозвратно!"
        delete_confirm: "Как правило, предпочтительнее анонимизировать пользователей, а не удалять их, чтобы избежать удаления контента из существующих обсуждений."
        delete_and_block: "Удалить и <b>заблокировать</b> эту эл. почту и IP-адрес"
        delete_dont_block: "Только удалить"
        deleting_user: "Удаление пользователя …"
        deleted: "Пользователь удалён."
        delete_failed: "При удалении пользователя возникла ошибка. Для удаления пользователя необходимо сначала удалить все его записи."
        send_activation_email: "Отправить письмо для активации аккаунта"
        activation_email_sent: "Письмо для активации аккаунта отправлено."
        send_activation_email_failed: "Возникла ошибка при повторной отправке активационного письма. %{error}"
        activate: "Активировать аккаунт"
        activate_failed: "Во время активации пользователя произошла ошибка."
        deactivate_account: "Деактивировать аккаунт"
        deactivate_failed: "Во время деактивации пользователя произошла ошибка."
        unsilence_failed: "При разблокировке этого пользователя произошла ошибка."
        silence_failed: "При блокировке этого пользователя произошла ошибка."
        silence_confirm: "Действительно заблокировать этого пользователя? Он не сможет создавать новые темы и записи."
        silence_accept: "Да, заблокировать этого пользователя"
        bounce_score: "Число возвратов писем"
        reset_bounce_score:
          label: "Сбросить"
          title: "Сбросить число возвратов на 0"
        visit_profile: "Посетите <a href='%{url}'> страницу настроек этого пользователя</a>, чтобы отредактировать его профиль"
        deactivate_explanation: "Выключенный пользователь должен заново подтвердить свою эл. почту."
        suspended_explanation: "Замороженный пользователь не может войти в систему."
        silence_explanation: "Заблокированный пользователь не может создавать темы и отвечать на записи."
        staged_explanation: "Сымитированный пользователь может отправлять записи только по электронной почте и только в определённые темы."
        bounce_score_explanation:
          none: "Нет возвратов, полученных недавно с этого адреса электронной почты."
          some: "Несколько возвратов получено недавно с этого адреса электронной почты."
          threshold_reached: "Получено слишком много возвратов с этого адреса электронной почты."
        trust_level_change_failed: "Возникла ошибка при изменении уровня доверия пользователя."
        suspend_modal_title: "Заморозить пользователя"
        confirm_cancel_penalty: "Действительно закрыть окно без сохранения введённой информации?"
        trust_level_2_users: "Пользователи с уровнем доверия 2"
        trust_level_3_requirements: "Требования для уровня доверия 3"
        trust_level_locked_tip: "Уровень доверия заблокирован, система не сможет изменять уровень доверия пользователя"
        lock_trust_level: "Заблокировать изменение уровня доверия"
        unlock_trust_level: "Разблокировать изменение уровня доверия"
        silenced_count: "Заблокированные"
        suspended_count: "Замороженные"
        last_six_months: "За последние 6 месяцев"
        other_matches_list:
          username: "Имя пользователя"
          trust_level: "Уровень доверия"
          read_time: "Время чтения"
          posts: "Записи"
        tl3_requirements:
          title: "Требования для уровня доверия 3"
          table_title:
            one: "За последний %{count} день:"
            few: "За последние %{count} дня:"
            many: "За последние %{count} дней:"
            other: "За последние %{count} дня:"
          value_heading: "Значение"
          requirement_heading: "Требование"
          visits: "Посещений"
          days: "Дней"
          topics_replied_to: "Ответов на темы"
          topics_viewed: "Просмотров тем"
          topics_viewed_all_time: "Просмотров тем (за всё время)"
          posts_read: "Прочитано записей"
          posts_read_all_time: "Прочитано записей (за всё время)"
          flagged_posts: "Записей с жалобами"
          flagged_by_users: "Пользователей, подавших жалобы"
          likes_given: "Лайков поставлено"
          likes_received: "Полученные лайки"
          likes_received_days: "Получено лайков: отдельные дни"
          likes_received_users: "Получено лайков: уникальные пользователи"
          suspended: "Заморожено (за последние 6 месяцев)"
          silenced: "Заблокировано (за последние 6 месяцев)"
          qualifies: "Заслуживает уровень доверия 3."
          does_not_qualify: "Не заслуживает уровень доверия 3."
          will_be_promoted: "Пользователь будет скоро повышен до этого уровня."
          will_be_demoted: "Пользователь будет скоро понижен до этого уровня."
          on_grace_period: "В данный момент находится в периоде доверия и не может быть понижен."
          locked_will_not_be_promoted: "Изменение уровня доверия заблокировано. Пользователь никогда не будет повышен до этого уровня."
          locked_will_not_be_demoted: "Изменение уровня доверия заблокировано. Пользователь никогда не будет понижен до этого уровня."
        discourse_connect:
          title: "Система единого входа DiscourseConnect"
          external_id: "Внешний ID"
          external_username: "Имя пользователя"
          external_name: "Название"
          external_email: "Эл. почта"
          external_avatar_url: "URL-адрес аватара"
          last_payload: "Последняя полезная нагрузка"
          delete_sso_record: "Удалить запись SSO"
          confirm_delete: "Действительно удалить эту запись DiscourseConnect?"
      user_fields:
        title: "Поля пользователя"
        help: "Добавить поля, которые могут заполнять пользователи форума."
        create: "Создать поле пользователя"
        untitled: "Без заголовка"
        name: "Название поля"
        type: "Тип поля"
        description: "Описание поля"
        save: "Сохранить"
        edit: "Изменить"
        delete: "Удалить"
        cancel: "Отмена"
        delete_confirm: "Действительно удалить это поле?"
        options: "Параметры"
        required:
          title: "Обязательное при регистрации"
          enabled: "Обязательное"
          disabled: "Необязательное"
        editable:
          title: "Редактируемое после регистрации"
          enabled: "Редактируемое"
          disabled: "Нередактируемое"
        show_on_profile:
          title: "Показывать в публичном профиле"
          enabled: "Показывать в профиле"
          disabled: "Не показывать в профиле"
        show_on_user_card:
          title: "Показывать в карточке пользователя"
          enabled: "Показывать в карточке пользователя"
          disabled: "Не показывать в карточке пользователя"
        searchable:
          title: "Доступно для поиска"
          enabled: "Доступно для поиска"
          disabled: "Не доступно для поиска"
        field_types:
          text: "Текстовое поле"
          confirm: "Подтверждение"
          dropdown: "Выпадающий список"
          multiselect: "Множественный выбор"
      site_text:
        description: "Вы можете отредактировать любой текст на форуме. Начните с поиска:"
        search: "Найдите текст, который вы хотите отредактировать"
        title: "Текст"
        edit: "Изменить"
        revert: "Отменить изменения"
        revert_confirm: "Действительно отменить внесённые изменения?"
        go_back: "Вернуться к поиску"
        recommended: "Мы рекомендуем изменить текст этих шаблонов под ваши требования:"
        show_overriden: "Показывать только изменённые значения"
        locale: "Язык:"
        more_than_50_results: "Найдено более 50 результатов. Уточните параметры поиска."
      settings:
        show_overriden: "Показывать только изменённые значения"
        history: "Просмотреть историю изменений"
        reset: "Сброс"
        none: "(нет)"
      site_settings:
        emoji_list:
          invalid_input: "Перечень эмодзи должен содержать только допустимые названия, например: hugs"
          add_emoji_button:
            label: "Добавить эмодзи"
        title: "Настройки"
        no_results: "Ничего не найдено."
        more_than_30_results: "Найдено более 30 результатов. Уточните параметры поиска или выберите раздел."
        clear_filter: "Очистить"
        add_url: "Добавить URL"
        add_host: "Добавить хост"
        add_group: "Добавить группу"
        uploaded_image_list:
          label: "Изменить список"
          empty: "Изображений пока нет — загрузите что-нибудь."
          upload:
            label: "Загрузить"
            title: "Загрузка изображений"
        selectable_avatars:
          title: "Список доступных для выбора аватаров"
        categories:
          all_results: "Все"
          required: "Обязательное"
          branding: "Брендинг"
          basic: "Основное"
          users: "Пользователи"
          posting: "Записи"
          email: "Эл. почта"
          files: "Файлы"
          trust: "Уровни доверия"
          security: "Безопасность"
          onebox: "Умная вставка"
          seo: "Поисковая оптимизация (SEO)"
          spam: "Спам"
          rate_limits: "Ограничения"
          developer: "Разработчикам"
          embedding: "Встраивание"
          legal: "Юридическое"
          api: "API"
          user_api: "Пользовательский API"
          uncategorized: "Разное"
          backups: "Резервные копии"
          login: "Аккаунты"
          plugins: "Плагины"
          user_preferences: "Параметры пользователей"
          tags: "Теги"
          search: "Поиск"
          groups: "Группы"
          dashboard: "Панель управления"
          navigation: "Навигация"
        secret_list:
          invalid_input: "Поля ввода не могут быть пустыми или содержать символ вертикальной черты."
        default_categories:
          modal_description: "Применить это изменение к уже существующим пользователям? Это изменит настройки для существующих пользователей (%{count})."
          modal_yes: "Да"
          modal_no: "Нет, применять изменения только в будущем"
        simple_list:
          add_item: "Добавить элемент…"
        json_schema:
          edit: Открыть редактор
          modal_title: "Редактировать %{name}"
      badges:
        title: Награды
        new_badge: Новая награда
        new: Новая
        name: Название
        badge: Награда
        display_name: Отображаемое название
        description: Описание
        long_description: Подробное описание
        badge_type: Тип награды
        badge_grouping: Группа
        badge_groupings:
          modal_title: Группы наград
        granted_by: Кем выдана
        granted_at: Когда выдана
        reason_help: (Ссылка на запись или тему)
        save: Сохранить
        delete: Удалить
        delete_confirm: Действительно удалить эту награду?
        revoke: Отозвать
        reason: Причина
        expand: Развернуть&hellip;
        revoke_confirm: Действительно отозвать эту награду?
        edit_badges: Редактировать награды
        grant_badge: Выдать награду
        granted_badges: Выданные награды
        grant: Выдать
        no_user_badges: "У %{name} нет ни одной награды."
        no_badges: Нет наград, которые можно было бы выдать.
        none_selected: "Выберите награду в списке слева"
        allow_title: Разрешить использовать название награды в качестве титула
        multiple_grant: Может быть предоставлена несколько раз
        listable: Отображать награду на публичной странице наград
        enabled: Активировать использование этой награды
        icon: Иконка
        image: Изображение
        graphic: Иконка награды
        icon_help: "Введите имя иконки из коллекции Font Awesome (используйте префикс «far-» для обычных значков и «fab-» для значков брендов)"
        image_help: "Вместо иконки будет использоваться загруженное изображение, если используются обе настройки."
        select_an_icon: "Выбрать иконку"
        upload_an_image: "Загрузить изображение"
        read_only_setting_help: "Настроить текст"
        query: Выборка награды (SQL)
        target_posts: Выборка целевых записей
        auto_revoke: Запускать ежедневно запрос на отзыв
        show_posts: Показывать на странице наград запись, на основе которой она была выдана
        trigger: Запуск
        trigger_type:
          none: "Обновлять ежедневно"
          post_action: "Когда пользователь совершает действие над записью"
          post_revision: "Когда пользователь редактирует или создаёт запись"
          trust_level_change: "Когда пользователь меняет уровень доверия"
          user_change: "Когда создаётся или редактируется пользователь"
        preview:
          link_text: "Предпросмотр выданных наград"
          plan_text: "Предпросмотр с анализом быстродействия"
          modal_title: "Предосмотр запроса награды"
          sql_error_header: "В запросе произошла ошибка."
          error_help: "См. следующую ссылку с информацией по запросам для наград."
          bad_count_warning:
            header: "ВНИМАНИЕ!"
            text: "Обнаружены несуществующие примеры выдачи наград. Это может произойти, когда запрос возвращает несуществующие идентификаторы ID пользователей или записей. Со временем это может привести к неожиданным проблемам, поэтому внимательно проверьте запрос."
          no_grant_count: "Нет наград для выдачи."
          grant_count:
            one: "Будет выдана <b>%{count}</b> награда."
            few: "Будут выданы <b>%{count}</b> награды."
            many: "Будут выданы <b>%{count}</b> наград."
            other: "Будут выданы <b>%{count}</b> награды."
          sample: "Пример:"
          grant:
            with: <span class="username">%{username}</span>
            with_post: <span class="username">%{username}</span> за запись в %{link}
            with_post_time: <span class="username">%{username}</span> за запись в %{link} в <span class="time">%{time}</span>
            with_time: <span class="username">%{username}</span> в <span class="time">%{time}</span>
        badge_intro:
          title: "Выберите существующую награду или создайте новую, чтобы начать работу"
          emoji: "эмодзи «студентка»"
          what_are_badges_title: "Что такое награды?"
          badge_query_examples_title: "Примеры запроса награды"
        mass_award:
          title: Массовое награждение
          description: Присуждение награды сразу нескольким пользователям.
          no_badge_selected: Выберите награду.
          perform: "Наградить пользователей"
          upload_csv: Загрузите файл в формате CSV с адресами электронной почты или именами пользователей
          aborted: Загрузите файл в формате CSV, содержащий адреса электронной почты или имена пользователей
          success: Файл CSV получен. Пользователи (%{count}) получат награды в ближайшее время.
          csv_has_unmatched_users: "Следующие записи находятся в CSV-файле, но они не могут быть сопоставлены с существующими пользователями, поэтому указанные пользователи не получат награду:"
          csv_has_unmatched_users_truncated_list: "В CSV-файле есть записи (%{count}), которые не удалось сопоставить с существующими пользователями, поэтому эти пользователи не получат награду. Из-за большого количества несовпадающих записей отображаются только первые 100 значений:"
          replace_owners: Удалять эту награду у предыдущих владельцев
          grant_existing_holders: Предоставление награждённым дополнительных наград
      emoji:
        title: "Эмодзи"
        help: "Добавляйте новые эмодзи, которые будут доступны всем. Перетащите несколько файлов одновременно, не указывая имени, чтобы создать эмодзи, используя имена файлов. Выбранная группа будет использоваться для всех добавляемых одновременно файлов. Вы также можете нажать на кнопку «Добавить новые эмодзи», чтобы добавить новые эмодзи через диалог открытия файлов."
        add: "Добавить новые эмодзи"
        choose_files: "Выберите файлы"
        uploading: "Загрузка…"
        name: "Название"
        group: "Группа"
        image: "Изображение"
        alt: "предпросмотр пользовательских эмодзи"
        delete_confirm: "Действительно удалить эмодзи :%{name}:?"
      embedding:
        get_started: "Для встраивания на другой сайт необходимо добавить соответствующий хост."
        confirm_delete: "Действительно удалить этот хост?"
        sample: "Используйте следующий HTML-код на своём сайте для создания и встраивания тем Discourse. Замените <b>REPLACE_ME</b> канонической ссылкой страницы, в которую производится встраивание."
        title: "Встраивание"
        host: "Разрешённые хосты"
        class_name: "Имя класса"
        allowed_paths: "Список разрешённых путей"
        edit: "изменить"
        category: "Опубликовать в категории"
        add_host: "Добавить хост"
        settings: "Настройки встраивания"
        crawling_settings: "Настройки поискового робота"
        crawling_description: "Если RSS/ATOM не поддерживается, то при создании тем Discourse попытается проанализировать содержимое из HTML. В некоторых случаях извлечение содержимого оказывается сложным, поэтому мы предоставляем возможность задавать правила CSS, чтобы сделать извлечение проще."
        embed_by_username: "Имя пользователя, которое будет использоваться при создании темы"
        embed_post_limit: "Максимальное количество встроенных записей"
        embed_title_scrubber: "Регулярное выражение, используемое для очистки заголовка записей"
        embed_truncate: "Обрезать встроенные записи"
        embed_unlisted: "Импортированные темы будут отображаться в списке тем только после добавления в них ответа."
        allowed_embed_selectors: "CSS-селектор для элементов, разрешенных во встраивании"
        blocked_embed_selectors: "CSS-селектор для элементов, удаленных из встраивания"
        allowed_embed_classnames: "Разрешённые имена классов CSS"
        save: "Сохранить настройки встраивания"
      permalink:
        title: "Постоянные ссылки"
        description: "Перенаправления, применяемые для URL, не известных форуму."
        url: "URL"
        topic_id: "ID темы"
        topic_title: "Тема"
        post_id: "ID записи"
        post_title: "Запись"
        category_id: "ID категории"
        category_title: "Категория"
        tag_name: "Имя тега"
        external_url: "Внешняя или относительная ссылка"
        destination: "Назначения"
        copy_to_clipboard: "Скопировать ссылку в буфер обмена"
        delete_confirm: Удалить эту постоянную ссылку?
        form:
          label: "Новая постоянная ссылка:"
          add: "Добавить"
          filter: "Поиск по ссылке или внешней ссылке (URL)"
      reseed:
        action:
          label: "Заменить текст…"
          title: "Заменить переводами текст категорий и тем"
        modal:
          title: "Заменить текст"
          subtitle: "Заменить текст системных категорий и тем последними переводами"
          categories: "Категории"
          topics: "Темы"
          replace: "Заменить"
  wizard_js:
    wizard:
      jump_in: "Приступим!"
      finish: "Выйти из настройки"
      back: "Назад"
      next: "Далее"
      step-text: "Шаг"
      step: "%{current} из %{total}"
      uploading: "Загрузка…"
      upload_error: "Не удалось загрузить файл. Попробуйте ещё раз."
      staff_count:
        one: "В вашем сообществе %{count} сотрудник (это вы)."
        few: "В вашем сообществе %{count} сотрудника, включая вас."
        many: "В вашем сообществе %{count} сотрудников, включая вас."
        other: "В вашем сообществе %{count} сотрудника, включая вас."
      invites:
        add_user: "Добавить"
        none_added: "Вы ещё не пригласили сотрудников. Действительно продолжить?"
        roles:
          admin: "Администратор"
          moderator: "Модератор"
          regular: "Обычный пользователь"
      previews:
        topic_title: "Заголовок темы"
        share_button: "Поделиться"
        reply_button: "Ответить"
        topic_preview: "Предпросмотр темы"
        homepage_preview: "Предпросмотр главной страницы"<|MERGE_RESOLUTION|>--- conflicted
+++ resolved
@@ -3519,11 +3519,7 @@
       default_list_filter: "Фильтр по умолчанию:"
       allow_badges_label: "Разрешить вручение наград в этой категории"
       edit_permissions: "Изменить права доступа"
-<<<<<<< HEAD
-      reviewable_by_group: "Помимо сотрудников, содержимое этого раздела также могут модерировать:"
-=======
       reviewable_by_group: "Помимо сотрудников, содержимое этой категории также могут проверять:"
->>>>>>> 3ee0a492
       review_group_name: "Название группы"
       require_topic_approval: "Требовать одобрения модератором всех новых тем"
       require_reply_approval: "Требовать одобрения модератором всех новых ответов"
