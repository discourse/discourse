# WARNING: Never edit this file.
# It will be overwritten when translations are pulled from Crowdin.
#
# To work with us on translations, join this project:
# https://translate.discourse.org/

ru:
  js:
    number:
      format:
        separator: ","
        delimiter: " "
      human:
        storage_units:
          format: "%n %u"
          units:
            byte:
              one: байт
              few: байта
              many: байтов
              other: байта
            gb: ГБ
            kb: КБ
            mb: МБ
            tb: ТБ
      percent: "%{count}%"
      short:
        thousands: "%{number} тыс."
        millions: "%{number} млн"
    dates:
      time: "HH:mm"
      time_with_zone: "HH:mm (z)"
      time_short_day: "ddd, HH:mm"
      timeline_date: "MMM YYYY"
      long_no_year: "D MMM, HH:mm"
      long_no_year_no_time: "D MMM"
      full_no_year_no_time: "D MMM"
      long_with_year: "D MMM YYYY, HH:mm"
      long_with_year_no_time: "D MMM YYYY"
      full_with_year_no_time: "D MMMM YYYY"
      long_date_with_year: "DD MMM YYYY, HH:mm"
      long_date_without_year: "D MMM, LT"
      long_date_with_year_without_time: "D MMM YYYY"
      long_date_without_year_with_linebreak: "D MMM <br/>LT"
      long_date_with_year_with_linebreak: "DD MMM YYYY <br/>HH:mm"
      wrap_ago: "%{date} назад"
      wrap_on: "%{date}"
      tiny:
        half_a_minute: "< 1 мин"
        less_than_x_seconds:
          one: "< %{count} с"
          few: "< %{count} с"
          many: "< %{count} с"
          other: "< %{count} с"
        x_seconds:
          one: "%{count} с"
          few: "%{count} с"
          many: "< %{count} с"
          other: "< %{count} с"
        less_than_x_minutes:
          one: "< %{count} мин"
          few: "< %{count} мин"
          many: "< %{count} мин"
          other: "< %{count} мин"
        x_minutes:
          one: "%{count} мин"
          few: "%{count} мин"
          many: "%{count} мин"
          other: "%{count} мин"
        about_x_hours:
          one: "%{count} ч"
          few: "%{count} ч"
          many: "%{count} ч"
          other: "%{count} ч"
        x_days:
          one: "%{count} д"
          few: "%{count} дн"
          many: "%{count} дн"
          other: "%{count} дн"
        x_months:
          one: "%{count} мес"
          few: "%{count} мес"
          many: "%{count} мес"
          other: "%{count} мес"
        about_x_years:
          one: "%{count} год"
          few: "%{count} года"
          many: "%{count} лет"
          other: "%{count} года"
        over_x_years:
          one: "> %{count} года"
          few: "> %{count} лет"
          many: "> %{count} лет"
          other: "> %{count} года"
        almost_x_years:
          one: "%{count} год"
          few: "%{count} года"
          many: "%{count} лет"
          other: "%{count} года"
        date_month: "D MMM"
        date_year: "MMM YYYY"
      medium:
        less_than_x_minutes:
          one: "менее %{count} минуты назад"
          few: "менее %{count} минут назад"
          many: "менее %{count} минут назад"
          other: "менее %{count} минуты назад"
        x_minutes:
          one: "%{count} мин"
          few: "%{count} мин"
          many: "%{count} мин"
          other: "%{count} мин"
        x_hours:
          one: "%{count} час"
          few: "%{count} часа"
          many: "%{count} часов"
          other: "%{count} часа"
        about_x_hours:
          one: "около %{count} часа"
          few: "около %{count} часов"
          many: "около %{count} часов"
          other: "около %{count} часа"
        x_days:
          one: "%{count} день"
          few: "%{count} дня"
          many: "%{count} дней"
          other: "%{count} дня"
        x_months:
          one: "%{count} месяц"
          few: "%{count} месяца"
          many: "%{count} месяцев"
          other: "%{count} месяца"
        about_x_years:
          one: "около %{count} года"
          few: "около %{count} лет"
          many: "около %{count} лет"
          other: "около %{count} года"
        over_x_years:
          one: "более %{count} года"
          few: "более %{count} лет"
          many: "более %{count} лет"
          other: "более %{count} года"
        almost_x_years:
          one: "почти %{count} год"
          few: "почти %{count} года"
          many: "почти %{count} лет"
          other: "почти %{count} года"
        date_year: "D MMM YYYY"
      medium_with_ago:
        x_minutes:
          one: "%{count} мин назад"
          few: "%{count} мин назад"
          many: "%{count} мин назад"
          other: "%{count} мин назад"
        x_hours:
          one: "%{count} час назад"
          few: "%{count} часа назад"
          many: "%{count} часов назад"
          other: "%{count} часа назад"
        x_days:
          one: "%{count} день назад"
          few: "%{count} дня назад"
          many: "%{count} дней назад"
          other: "%{count} дня назад"
        x_months:
          one: "%{count} месяц назад"
          few: "%{count} месяца назад"
          many: "%{count} месяцев назад"
          other: "%{count} месяца назад"
        x_years:
          one: "%{count} год назад"
          few: "%{count} года назад"
          many: "%{count} лет назад"
          other: "%{count} года назад"
      later:
        x_days:
          one: "%{count} день спустя"
          few: "%{count} дня спустя"
          many: "%{count} дней спустя"
          other: "%{count} дня спустя"
        x_months:
          one: "%{count} месяц спустя"
          few: "%{count} месяца спустя"
          many: "%{count} месяцев спустя"
          other: "%{count} месяца спустя"
        x_years:
          one: "%{count} год спустя"
          few: "%{count} года спустя"
          many: "%{count} лет спустя"
          other: "%{count} года спустя"
      previous_month: "Предыдущий месяц"
      next_month: "Следующий месяц"
      placeholder: дата
      from_placeholder: "с даты"
      to_placeholder: "по дату"
    share:
      topic_html: 'Тема: <span class="topic-title">%{topicTitle}</span>'
      post: "Сообщение #%{postNumber} от пользователя @%{username}"
      close: "закрыть"
      twitter: "Поделиться в Твиттере"
      facebook: "Поделиться в Фейсбуке"
      email: "Отправить по электронной почте"
      url: "Копировать ссылку и поделиться"
    word_connector:
      comma: ", "
      last_item: "и"
    action_codes:
      public_topic: "Сделал(а) тему публичной %{when}"
      open_topic: "Преобразовал(а) это в тему %{when}"
      private_topic: "Сделал(а) тему личным сообщением %{when}"
      split_topic: "Разделил(а) эту тему %{when}"
      invited_user: "Пригласил(а) %{who} %{when}"
      invited_group: "Пригласил(а) %{who} %{when}"
      user_left: "%{who} удалил(а) себя из этого сообщения %{when}"
      removed_user: "Удалил(а) %{who} %{when}"
      removed_group: "Удалил(а) %{who} %{when}"
      autobumped: "Автоматически поднято %{when}"
      tags_changed: "Теги обновлены %{when}"
      category_changed: "Категория обновлена %{when}"
      autoclosed:
        enabled: "Закрыл(а) тему %{when}"
        disabled: "Открыл(а) тему %{when}"
      closed:
        enabled: "Закрыл(а) тему %{when}"
        disabled: "Открыл(а) тему %{when}"
      archived:
        enabled: "Архивировал(а) тему %{when}"
        disabled: "Разархивировал(а) тему %{when}"
      pinned:
        enabled: "Закрепил(а) тему %{when}"
        disabled: "Открепил(а) тему глобально %{when}"
      pinned_globally:
        enabled: "Закрепил(а) тему глобально %{when}"
        disabled: "Открепил(а) тему глобально %{when}"
      visible:
        enabled: "Включил(а) отображение темы %{when}"
        disabled: "Выключил(а) отображение темы %{when}"
      banner:
        enabled: "Создал(а) баннер %{when}, который будет отображаться сверху на всех страницах, пока пользователь не скроет его."
        disabled: "Удалил(а) баннер %{when}. Он не будет отображаться вверху каждой страницы."
      forwarded: "Переадресовал(а) вышеуказанное письмо"
    topic_admin_menu: "действия администратора над темой"
    skip_to_main_content: "Перейти к основному контенту"
    skip_user_nav: "Перейти к контенту профиля"
    emails_are_disabled: "Все исходящие письма были глобально отключены администратором. Никакие уведомления по электронной почте отправляться не будут."
    emails_are_disabled_non_staff: "Отправка писем отключена для пользователей, не являющихся сотрудниками."
    software_update_prompt:
      message: "Мы обновили этот сайт. <span>Обновите страницу</span>, чтобы все работало гладко."
      dismiss: "Закрыть"
    bootstrap_mode: "Начало работы"
    back_button: "Назад"
    themes:
      default_description: "По умолчанию"
      broken_theme_alert: "Сайт может не работать: в теме (компоненте) есть ошибки."
      error_caused_by: "Ошибка из-за темы «%{name}». <a target='blank' href='%{path}'>Нажмите здесь</a>, чтобы обновить, перенастроить или отключить ее."
      only_admins: "(это сообщение отображается только для администраторов сайта)"
    broken_decorator_alert: "Сообщения могут отображаться неправильно: один из декораторов контента сообщений вызвал ошибку."
    broken_page_change_alert: "В обработчике OnPageChange возникла ошибка. Дополнительные сведения см. в инструментах для разработчиков браузера."
    broken_plugin_alert: "Причина — плагин '%{name}'"
    critical_deprecation:
      notice: "<b>[Уведомление администратора]</b> Вашу тему или плагин необходимо обновить для совместимости с предстоящими изменениями ядра Discourse."
      id: "(ID:<em>%{id}</em>)"
      linked_id: "(ID:<a href='%{url}' target='_blank'><em>%{id}</em></a>)"
      theme_source: "Выявленная тема: <a target='_blank' href='%{path}'>'%{name}'</a>."
      plugin_source: "Выявленный плагин: '%{name}'"
    s3:
      regions:
        ap_northeast_1: "Азиатско-Тихоокеанский регион (Токио)"
        ap_northeast_2: "Азиатско-Тихоокеанский регион (Сеул)"
        ap_east_1: "Азиатско-Тихоокеанский регион (Гонконг)"
        ap_south_1: "Азиатско-Тихий океан (Мумбаи)"
        ap_southeast_1: "Азиатско-Тихоокеанский регион (Сингапур)"
        ap_southeast_2: "Азиатско-Тихоокеанский регион (Сидней)"
        ca_central_1: "Канада (центральная)"
        cn_north_1: "Китай (Пекин)"
        cn_northwest_1: "Китай (Нинся)"
        eu_central_1: "ЕС (Франкфурт)"
        eu_north_1: "ЕС (Стокгольм)"
        eu_south_1: "ЕС (Милан)"
        eu_west_1: "ЕС (Ирландия)"
        eu_west_2: "ЕС (Лондон)"
        eu_west_3: "ЕС (Париж)"
        sa_east_1: "Южная Америка (Сан-Паулу)"
        us_east_1: "Восток США (Северная Вирджиния)"
        us_east_2: "Восток США (Огайо)"
        us_gov_east_1: "AWS GovCloud (США, восток)"
        us_gov_west_1: "AWS GovCloud (США, запад)"
        us_west_1: "Запад США (Северная Калифорния)"
        us_west_2: "Запад США (Орегон)"
    clear_input: "Очистить"
    edit: "Отредактировать"
    edit_topic: "отредактировать название и категорию темы"
    expand: "Развернуть"
    not_implemented: "Эта функция ещё не реализована!"
    no_value: "Нет"
    yes_value: "Да"
    ok_value: "OK"
    cancel_value: "Отмена"
    submit: "Отправить"
    delete: "Удалить"
    generic_error: "Произошла ошибка."
    generic_error_with_reason: "Произошла ошибка: %{error}"
    multiple_errors: "Произошло несколько ошибок: %{errors}"
    sign_up: "Регистрация"
    log_in: "Вход"
    age: "Возраст"
    joined: "Регистрация"
    admin_title: "Администрирование"
    show_more: "показать ещё"
    show_help: "расширенный поиск"
    links: "Ссылки"
    links_lowercase:
      one: "ссылка"
      few: "ссылки"
      many: "ссылок"
      other: "ссылки"
    faq: "Правила"
    guidelines: "Рекомендации"
    privacy_policy: "Политика конфиденциальности"
    privacy: "Конфиденциальность"
    tos: "Условия использования"
    rules: "Правила"
    conduct: "Кодекс поведения"
    mobile_view: "Для мобильных устройств"
    desktop_view: "Для настольных устройств"
    now: "только что"
    read_more: "читать дальше"
    more: "Ещё"
    x_more:
      one: "Ещё %{count}"
      few: "Ещё %{count}"
      many: "Ещё %{count}"
      other: "Ещё %{count}"
    never: "никогда"
    every_30_minutes: "каждые 30 минут"
    every_hour: "каждый час"
    daily: "ежедневно"
    weekly: "еженедельно"
    every_month: "каждый месяц"
    every_six_months: "каждые шесть месяцев"
    max_of_count:
      one: "%{count} макс."
      few: "%{count} макс."
      many: "%{count} макс."
      other: "%{count} макс."
    character_count:
      one: "%{count} символ"
      few: "%{count} символа"
      many: "%{count} символов"
      other: "%{count} символа"
    period_chooser:
      aria_label: "Фильтр по периоду"
    related_messages:
      title: "Связанные сообщения"
      pill: "Связанные сообщения"
      see_all: 'Показать <a href="%{path}">все сообщения</a> от пользователя @%{username}…'
    suggested_topics:
      title: "Новые и непрочитанные темы"
      pill: "Похожие"
      pm_title: "Похожие сообщения"
    about:
      simple_title: "О форуме"
      title: "Информация о %{title}"
      stats: "Статистика сайта"
      our_admins: "Наши администраторы"
      our_moderators: "Наши модераторы"
      moderators: "Модераторы"
      stat:
        all_time: "За всё время"
        last_day: "За 24 часа"
        last_7_days: "За 7 дней"
        last_30_days: "За 30 дней"
      like_count: "Лайки"
      topic_count: "Темы"
      post_count: "Сообщения"
      user_count: "Регистрации"
      active_user_count: "Активные пользователи"
      contact: "Связаться с нами"
      contact_info: "В случае возникновения критической ошибки или срочного вопроса, касающегося этого сайта, свяжитесь с нами по адресу %{contact_info}."
      member_count:
        one: "%{formatted_number} участник"
        few: "%{formatted_number} участника"
        many: "%{formatted_number} участников"
        other: "%{formatted_number} участника"
      admin_count:
        one: "%{formatted_number} администратор"
        few: "%{formatted_number} администратора"
        many: "%{formatted_number} администраторов"
        other: "%{formatted_number} администратора"
      moderator_count:
        one: "%{formatted_number} модератор"
        few: "%{formatted_number} модератора"
        many: "%{formatted_number} модераторов"
        other: "%{formatted_number} модератора"
      report_inappropriate_content: "Если вы столкнетесь с неприемлемым контентом, смело обращайтесь к нашим модераторам и администраторам. Для этого войдите в аккаунт."
    bookmarked:
      title: "Закладки"
      edit_bookmark: "Изменить закладку"
      clear_bookmarks: "Очистить закладки"
      help:
        bookmark: "Добавить тему в закладки"
        edit_bookmark: "Изменить закладку для сообщения в этой теме"
        edit_bookmark_for_topic: "Изменить закладку для этой темы"
        unbookmark: "Удалить все закладки в этой теме"
        unbookmark_with_reminder: "Удалить все закладки и напоминания из этой темы"
    bookmarks:
      also_set_reminder: "Установить также и напоминание?"
      bookmarked_success: "В закладках!"
      deleted_bookmark_success: "Закладка удалена!"
      reminder_set_success: "Напоминание установлено!"
      created: "Вы добавили это сообщение в закладки: «%{name}»"
      created_generic: "Добавлено в закладки: «%{name}»"
      create: "Создать закладку"
      edit: "Изменить закладку"
      not_bookmarked: "добавить сообщение в закладки"
      remove_reminder_keep_bookmark: "Удалить напоминание, но оставить закладку"
      created_with_reminder: "Вы добавили это сообщение в закладки с напоминанием %{date}: «%{name}»"
      created_with_reminder_generic: "Добавлено в закладки с напоминанием %{date}: «%{name}»"
      delete: "Удалить закладку"
      confirm_delete: "Действительно удалить эту закладку? Напоминание также будет удалено."
      confirm_clear: "Действительно удалить все ваши закладки из этой темы?"
      save: "Сохранить"
      no_timezone: 'Чтобы активировать функцию напоминаний, укажите часовой пояс <a href="%{basePath}/my/preferences/profile">в профиле</a>.'
      invalid_custom_datetime: "Неверно указаны дата и время, попробуйте ещё раз."
      list_permission_denied: "У вас недостаточно прав для просмотра закладок этого пользователя."
      no_user_bookmarks: "У вас нет сообщений в закладках; закладки позволяют быстро переходить к определённым сообщениям."
      auto_delete_preference:
        label: "После получения уведомления"
        never: "Сохранить закладку"
        when_reminder_sent: "Удалить закладку"
        on_owner_reply: "Удалить закладку после моего ответа"
        clear_reminder: "Сохранить закладку, но удалить напоминание"
        after_reminder_label: "После срабатывания напоминания нам следует..."
        after_reminder_checkbox: "Установите это значение по умолчанию для всех будущих напоминаний о закладках."
      search_placeholder: "Поиск закладок по имени, названию темы или по содержанию сообщения"
      search: "Поиск"
      bookmark: "Закладка"
      bulk:
        delete_completed: "Закладки удалены."
        reminders_cleared: "Напоминания о закладках удалены."
        toggle: "выбор нескольких закладок"
        select_all: "Выбрать всё"
        clear_all: "Сбросить всё"
        selected_count:
          one: "Выбрано %{count}"
          few: "Выбрано %{count}"
          many: "Выбрано %{count}"
          other: "Выбрано %{count}"
      reminders:
        today_with_time: "сегодня в %{time}"
        tomorrow_with_time: "завтра в %{time}"
        at_time: "%{date_time}"
        existing_reminder: "Для этой закладки уже настроено напоминание, которое будет отправлено %{at_date_time}"
    bookmark_bulk_actions:
      clear_reminders:
        name: "Удалить напоминания"
        description:
          one: "Действительно удалить напоминание для этой %{count} закладки?"
          few: "Действительно удалить напоминания для этих <b>%{count}</b> закладок?"
          many: "Действительно удалить напоминания для этих <b>%{count}</b> закладок?"
          other: "Действительно удалить напоминания для этих закладок (<b>%{count}</b>)?"
      delete_bookmarks:
        name: "Удалить закладку"
        description:
          one: "Действительно удалить эту %{count} закладку?"
          few: "Действительно удалить эти <b>%{count}</b> закладки?"
          many: "Действительно удалить эти <b>%{count}</b> закладок?"
          other: "Действительно удалить эти закладки (<b>%{count}</b>)?"
    copy_codeblock:
      copied: "скопировано!"
      copy: "скопировать код в буфер обмена"
      fullscreen: "показать код в полноэкранном режиме"
      view_code: "Просмотреть код"
    drafts:
      label: "Черновики"
      label_with_count: "Черновики (%{count})"
      resume: "Продолжить"
      remove: "Удалить"
      remove_confirmation: "Действительно удалить этот черновик?"
      new_topic: "Черновик новой темы"
      new_private_message: "Черновик нового личного сообщения"
      abandon:
        confirm: "У вас уже есть черновик. Что с ним сделать?"
        yes_value: "Удалить"
        no_value: "Возобновить редактирование"
    topic_count_all:
      one: "Посмотреть %{count} новую тему"
      few: "Посмотреть %{count} новые темы"
      many: "Посмотреть %{count} новых тем"
      other: "Посмотреть новые темы: %{count}"
    topic_count_categories:
      one: "Есть %{count} новая или обновлённая тема"
      few: "Есть %{count} новых или обновлённых темы"
      many: "Есть %{count} новых или обновлённых тем"
      other: "Есть %{count} новой или обновлённой темы"
    topic_count_latest:
      one: "Есть %{count} новая или обновлённая тема"
      few: "Есть %{count} новых или обновлённых темы"
      many: "Есть %{count} новых или обновлённых тем"
      other: "Есть %{count} новой или обновлённой темы"
    topic_count_unseen:
      one: "Есть %{count} новая или обновлённая тема"
      few: "Есть %{count} новых или обновлённых темы"
      many: "Есть %{count} новых или обновлённых тем"
      other: "Есть %{count} новой или обновлённой темы"
    topic_count_unread:
      one: "Посмотреть %{count} непрочитанную тему"
      few: "Посмотреть %{count} непрочитанные темы"
      many: "Посмотреть %{count} непрочитанных тем"
      other: "Посмотреть %{count} непрочитанной темы"
    topic_count_new:
      one: "Посмотреть %{count} новую тему"
      few: "Посмотреть %{count} новые темы"
      many: "Посмотреть %{count} новых тем"
      other: "Посмотреть %{count} новой темы"
    preview: "предпросмотр"
    cancel: "отмена"
    deleting: "Удаление…"
    save: "Сохранить изменения"
    saving: "Сохранение…"
    saved: "Сохранено!"
    upload: "Загрузить"
    uploading: "Загрузка…"
    processing: "Обработка…"
    uploading_filename: "Загрузка: %{filename}…"
    processing_filename: "Обработка: %{filename}…"
    clipboard: "буфер обмена"
    uploaded: "Загружено!"
    pasting: "Вставка…"
    enable: "Включить"
    disable: "Отключить"
    continue: "Продолжить"
    switch_to_anon: "Войти в анонимный режим"
    switch_from_anon: "Выйти из анонимного режима"
    banner:
      close: "Закрыть этот баннер"
      edit: "Изменить"
    pwa:
      install_banner: "<a href>Установить %{title} на это устройство?</a>"
    choose_topic:
      none_found: "Не найдено ни одной темы."
      title:
        search: "Поиск темы"
        placeholder: "введите название, URL или идентификатор темы"
    choose_message:
      none_found: "Сообщения не найдены."
      title:
        search: "Поиск в сообщениях"
        placeholder: "введите заголовок, URL или идентификатор сообщения"
    review:
      show_more: "Развернуть"
      show_less: "Свернуть"
      order_by: "Сортировать по"
      date_filter: "Создано между"
      in_reply_to: "в ответ на"
      explain:
        why: "объяснить, почему этот элемент оказался в очереди на проверку"
        title: "Оценка контента"
        formula: "Формула"
        subtotal: "Промежуточный итог"
        total: "Всего"
        min_score_visibility: "Минимальная оценка для показа сообщения"
        score_to_hide: "Оценка, чтобы скрыть сообщение"
        take_action_bonus:
          name: "принята мера"
          title: "Когда сотрудник решает принять меры, жалоба получает бонус."
        user_accuracy_bonus:
          name: "точность пользователя"
          title: "Пользователи, чьи жалобы были удовлетворены, получают бонус."
        trust_level_bonus:
          name: "уровень доверия"
          title: "Элементы, проверяемые пользователями с более высоким уровнем доверия, имеют более высокий балл."
        type_bonus:
          name: "тип бонуса"
          title: "Некоторым проверяемым элементам сотрудник может назначить бонус, чтобы сделать их более приоритетными."
      revise_and_reject_post:
        title: "Исправить"
        reason: "Причина"
        send_pm: "Отправить ЛС"
        feedback: "Отзыв"
        custom_reason: "Дайте четкое описание причины"
        other_reason: "Прочее..."
        optional: "необязательно"
      stale_help: "Проверка уже была выполнена пользователем <b>%{username}</b>."
      claim_help:
        optional: "Вы можете зарезервировать этот контент за собой, чтобы другие не могли заняться его модерацией."
        required: "Вы должны зарезервировать контент за собой, прежде чем заняться его модерацией."
        claimed_by_you: "Вы зарезервировали этот контент за собой и можете смело заняться его модерацией."
        claimed_by_other: "Этот контент может быть отмодерирован только пользователем <b>%{username}</b>."
      claim:
        title: "зарезервировать эту тему за собой"
      unclaim:
        help: "снять резервирование"
      awaiting_approval: "В ожидании подтверждения"
      delete: "Удалить"
      settings:
        saved: "Сохранено"
        save_changes: "Сохранить изменения"
        title: "Настройки"
        priorities:
          title: "Приоритеты проверяемых элементов"
      moderation_history: "История модерации"
      view_all: "Просмотреть всё"
      grouped_by_topic: "Группировать по темам"
      none: "Нет элементов для проверки."
      view_pending: "показать элементы, ожидающие проверки"
      topic_has_pending:
        one: "В этой теме <b>%{count}</b> сообщение ожидает проверки"
        few: "В этой теме <b>%{count}</b> сообщения ожидают проверки"
        many: "В этой теме <b>%{count}</b> сообщений ожидают проверки"
        other: "В этой теме <b>%{count}</b> сообщения ожидают проверки"
      title: "Очередь проверки"
      topic: "Тема:"
      filtered_topic: "Вы отфильтровали проверяемый контент в рамках одной темы."
      filtered_user: "Пользователь"
      filtered_reviewed_by: "Проверено"
      show_all_topics: "показать все темы"
      deleted_post: "(сообщение удалено)"
      deleted_user: "(пользователь удалён)"
      user:
        bio: "О себе"
        website: "Веб-сайт"
        username: "Имя пользователя"
        email: "Эл. почта"
        name: "Имя"
        fields: "Поля"
        reject_reason: "Причина"
      user_percentage:
        summary:
          one: "%{agreed}, %{disagreed}, %{ignored} (из %{count} жалобы)"
          few: "%{agreed}, %{disagreed}, %{ignored} (из %{count} жалоб)"
          many: "%{agreed}, %{disagreed}, %{ignored} (из %{count} жалоб)"
          other: "%{agreed}, %{disagreed}, %{ignored} (из %{count} жалобы)"
        agreed:
          one: "%{count}% согласия"
          few: "%{count}% согласия"
          many: "%{count}% согласия"
          other: "%{count}% согласия"
        disagreed:
          one: "%{count}% несогласия"
          few: "%{count}% несогласия"
          many: "%{count}% несогласия"
          other: "%{count}% несогласия"
        ignored:
          one: "%{count}% игнорирования"
          few: "%{count}% игнорирования"
          many: "%{count}% игнорирования"
          other: "%{count}% игнорирования"
      topics:
        topic: "Тема"
        reviewable_count: "Количество"
        reported_by: "Жалоба от"
        deleted: "[Тема удалена]"
        original: "(первоначальная тема)"
        details: "подробности"
        unique_users:
          one: "%{count} пользователь"
          few: "%{count} пользователя"
          many: "%{count} пользователей"
          other: "%{count} пользователя"
      replies:
        one: "%{count} ответ"
        few: "%{count} ответа"
        many: "%{count} ответов"
        other: "%{count} ответа"
      edit: "Изменить"
      save: "Сохранить"
      cancel: "Отмена"
      new_topic: "После утверждения этого элемента появится новая тема"
      filters:
        all_categories: "(все категории)"
        type:
          title: "Тип"
          all: "(все типы)"
        minimum_score: "Минимальная оценка:"
        refresh: "Обновить"
        status: "Статус"
        category: "Категория"
        orders:
          score: "Оценка"
          score_asc: "Оценка (обратная сортировка)"
          created_at: "Дата создания"
          created_at_asc: "Дата создания (обратная сортировка)"
        priority:
          title: "Минимальный приоритет:"
          any: "(любой)"
          low: "Низкий"
          medium: "Средний"
          high: "Высокий"
      conversation:
        view_full: "просмотреть весь разговор"
      scores:
        about: "Оценка рассчитывается на основе уровня доверия сообщающего, точности его предыдущих жалоб и приоритета предмета жалобы."
        score: "Оценка"
        date: "Дата жалобы"
        type: "Причина"
        status: "Статус"
        submitted_by: "Автор жалобы"
        reviewed_by: "Кем проверена"
        reviewed_timestamp: "Дата проверки"
      statuses:
        pending:
          title: "В ожидании"
        approved:
          title: "Одобренные"
        approved_flag:
          title: "Жалоба одобрена"
        approved_user:
          title: "Пользователь одобрен"
        approved_post:
          title: "Сообщение одобрено"
        rejected:
          title: "Отклонённые"
        rejected_flag:
          title: "Жалоба отклонена"
        rejected_user:
          title: "Пользователь отклонен"
        rejected_post:
          title: "Сообщение отклонено"
        ignored:
          title: "Жалоба проигнорирована"
        deleted:
          title: "Тема или сообщение удалены"
        reviewed:
          title: "Все рассмотренные"
        all:
          title: "Все"
      context_question:
        is_this_post: "Эта %{reviewable_type} %{reviewable_human_score_types}?"
        delimiter: "или"
        something_else_wrong: "Что-то не так со следующим: %{reviewable_type}?"
      types:
        reviewable_flagged_post:
          title: "На это сообщение поступила жалоба"
          flagged_by: "Кто пожаловался"
          noun: "публикация"
        reviewable_queued_topic:
          title: "Тема в очереди на проверку"
          noun: "тема"
        reviewable_queued_post:
          title: "Сообщение в очереди на проверку"
          noun: "публикация"
        reviewable_user:
          title: "Пользователь"
          noun: "пользователь"
        reviewable_post:
          title: "Сообщение"
          noun: "публикация"
      approval:
        title: "Сообщения, требующие одобрения"
        description: "Сообщение получено, но оно требует проверки и утверждения модератором перед публикацией. Будьте терпеливы."
        pending_posts:
          one: "У вас <strong>%{count}</strong> сообщение в ожидании проверки."
          few: "У вас <strong>%{count}</strong> сообщения в ожидании проверки."
          many: "У вас <strong>%{count}</strong> сообщений в ожидании проверки."
          other: "У вас <strong>%{count}</strong> сообщения в ожидании проверки."
        ok: "OK"
      example_username: "имя пользователя"
      reject_reason:
        title: "Почему вы отклоняете регистрацию этого пользователя?"
        send_email: "Отправить сообщение об отказе в регистрации"
    relative_time_picker:
      minutes:
        one: "минуту"
        few: "минуты"
        many: "минут"
        other: "минуты"
      hours:
        one: "час"
        few: "часа"
        many: "часов"
        other: "часа"
      days:
        one: "день"
        few: "дня"
        many: "дней"
        other: "дня"
      months:
        one: "месяц"
        few: "месяца"
        many: "месяцев"
        other: "месяца"
      years:
        one: "год"
        few: "года"
        many: "лет"
        other: "года"
      relative: "Напомнить через:"
    time_shortcut:
      now: "Сейчас"
      in_one_hour: "Через час"
      in_two_hours: "Через два часа"
      later_today: "Сегодня, но позже"
      two_days: "Через день"
      three_days: "Через три дня"
      next_business_day: "На следующий рабочий день"
      tomorrow: "Завтра"
      post_local_date: "Дата сообщения"
      later_this_week: "Позже на этой неделе"
      this_weekend: "В эти выходные"
      start_of_next_business_week: "В понедельник"
      start_of_next_business_week_alt: "В следующий понедельник"
      next_week: "На следующей неделе"
      two_weeks: "Через 2 недели"
      next_month: "В следующем месяце"
      two_months: "Через 2 месяца"
      three_months: "Через 3 месяца"
      four_months: "Через 4 месяца"
      six_months: "Через 6 месяцев"
      one_year: "Через год"
      forever: "Навсегда"
      relative: "Через указанное время"
      none: "Не настраивать напоминание"
      never: "Никогда"
      last_custom: "Использовать ранее установленные дату и время"
      custom: "Установить дату и время"
      custom_short: "Другое…"
      select_timeframe: "Выбор периода"
    user_action:
      user_posted_topic: "<a href='%{userUrl}'>%{user}</a> создал(а) <a href='%{topicUrl}'>тему</a>"
      you_posted_topic: "<a href='%{userUrl}'>Вы</a> создали <a href='%{topicUrl}'>тему</a>"
      user_replied_to_post: "<a href='%{userUrl}'>%{user}</a> ответил(а) на сообщение <a href='%{postUrl}'>%{post_number}</a>"
      you_replied_to_post: "<a href='%{userUrl}'>Вы</a> ответили на сообщение <a href='%{postUrl}'>%{post_number}</a>"
      user_replied_to_topic: "<a href='%{userUrl}'>%{user}</a> ответил(а) в <a href='%{topicUrl}'>теме</a>"
      you_replied_to_topic: "<a href='%{userUrl}'>Вы</a> ответили в <a href='%{topicUrl}'>теме</a>"
      user_mentioned_user: "<a href='%{user1Url}'>%{user}</a> упомянул(а) <a href='%{user2Url}'>%{another_user}</a>"
      user_mentioned_you: "<a href='%{user1Url}'>%{user}</a> упомянул(а) <a href='%{user2Url}'>вас</a>"
      you_mentioned_user: "<a href='%{user1Url}'>Вы</a> упомянули <a href='%{user2Url}'>%{another_user}</a>"
      posted_by_user: "Размещено пользователем <a href='%{userUrl}'>%{user}</a>"
      posted_by_you: "Размещено <a href='%{userUrl}'>вами</a>"
      sent_by_user: "Отправлено пользователем <a href='%{userUrl}'>%{user}</a>"
      sent_by_you: "Отправлено <a href='%{userUrl}'>вами</a>"
    directory:
      username: "Имя пользователя"
      filter_name: "фильтр по имени пользователя"
      title: "Пользователи"
      likes_given: "Поставлено"
      likes_received: "Получено"
      topics_entered: "Просмотрено"
      topics_entered_long: "Просмотрено тем"
      time_read: "Время чтения"
      topic_count: "Тем"
      topic_count_long: "Создано тем"
      post_count: "Ответов"
      post_count_long: "Ответов написано"
      no_results:
        body: "Здесь будет отображаться список участников сообщества с указанием их активности. Пока что список пуст, потому что ваше сообщество еще совсем новое!"
        extra_body: "Администраторы и модераторы могут просматривать пользователей и управлять ими в разделе <a href='%{basePath}/admin/users/'>«Администрирование пользователей»</a>."
      no_results_with_search: "Ничего не найдено."
      days_visited: "Посещений"
      days_visited_long: "Дней посещения"
      posts_read: "Прочитано"
      posts_read_long: "Прочитано сообщений"
      last_updated: "Последнее обновление:"
      total_rows:
        one: "%{count} пользователь"
        few: "%{count} пользователя"
        many: "%{count} пользователей"
        other: "%{count} пользователя"
      edit_columns:
        title: "Изменить заголовки"
        save: "Сохранить"
        reset_to_default: "Сбросить на значения по умолчанию"
      group:
        all: "все группы"
      sort:
        label: "Сортировка: %{criteria}"
    group_histories:
      actions:
        change_group_setting: "Настроить группу"
        add_user_to_group: "Добавить пользователя"
        remove_user_from_group: "Удалить пользователя"
        make_user_group_owner: "Сделать владельцем"
        remove_user_as_group_owner: "Лишить прав владельца"
    groups:
      member_added: "Добавлено"
      member_requested: "По запросу на"
      add_members:
        title: "Добавление пользователей в группу «%{group_name}»"
        description: "Введите список пользователей, которых вы хотите пригласить в группу, или вставьте список значений, разделенных запятыми:"
        usernames_placeholder: "имена пользователей"
        usernames_or_emails_placeholder: "имена пользователей или адреса электронной почты"
        notify_users: "Уведомить пользователей"
        set_owner: "Установить пользователей в качестве владельцев этой группы"
      requests:
        title: "Запросы"
        reason: "Причина"
        accept: "Принять"
        accepted: "принято"
        deny: "Отказать"
        denied: "отказано"
        undone: "запрос отменён"
        handle: "обрабатывать запрос на вступление"
        undo: "Отменить"
      manage:
        title: "Управление"
        name: "Имя"
        full_name: "Полное имя"
        add_members: "Добавить пользователей"
        invite_members: "Пригласить"
        delete_member_confirm: "Удалить «%{username}» из группы «%{group}» ?"
        profile:
          title: Профиль
        interaction:
          title: Взаимодействие
          posting: Сообщения
          notification: Уведомления
        email:
          title: "Эл. почта"
          status: "Синхронизировано писем через IMAP: %{old_emails} из %{total_emails}."
          enable_smtp: "Включить SMTP"
          enable_imap: "Включить IMAP"
          test_settings: "Тест настроек"
          save_settings: "Сохранить настройки"
          last_updated: "Последнее обновление:"
          last_updated_by: "от"
          settings_required: "Все настройки являются обязательными, заполните все поля перед проверкой."
          smtp_settings_valid: "Параметры SMTP настроены правильно."
          smtp_title: "SMTP"
          smtp_instructions: "Когда вы включаете SMTP для группы, все исходящие электронные письма, отправляемые из группового почтового ящика, будут отправляться согласно указанным здесь настройкам. Стандартные почтовые настройки, используемые при отправке других писем, в этом случае использоваться не будут."
          imap_title: "IMAP"
          imap_additional_settings: "Дополнительные настройки"
          imap_instructions: 'Когда вы включаете IMAP для группы, электронные письма синхронизируются между почтовым ящиком группы и указанным IMAP-сервером. Перед включением IMAP необходимо включить SMTP, указав актуальные учётные данные. Имя пользователя и пароль электронной почты, используемые в настройках SMTP, будут использоваться и для IMAP. Для получения дополнительной информации см. тему <a target="_blank" href="https://meta.discourse.org/t/imap-support-for-group-inboxes/160588">IMAP support for group inboxes</a>.'
          imap_alpha_warning: "Предупреждение: эта функция на альфа-стадии разработки. Официально поддерживается только Gmail. Используйте на свой риск!"
          imap_settings_valid: "Параметры IMAP настроены правильно."
          smtp_disable_confirm: "Если вы отключите SMTP, все настройки SMTP и IMAP будут сброшены и соответствующие функции будут отключены. Действительно продолжить?"
          imap_disable_confirm: "Если вы отключите IMAP, все настройки IMAP будут сброшены, а соответствующие функции будут отключены. Действительно продолжить?"
          imap_mailbox_not_selected: "Вы должны выбрать почтовый ящик для этой конфигурации IMAP, в противном случае почтовые ящики не будут синхронизироваться!"
          prefill:
            title: "Заполните предварительные настройки для:"
            gmail: "Gmail"
            outlook: "Outlook.com"
            office365: "Microsoft 365"
          ssl_modes:
            none: "Нет"
            ssl_tls: "SSL/TLS"
            starttls: "STARTTLS"
          credentials:
            title: "Учётные данные"
            smtp_server: "SMTP-сервер"
            smtp_port: "SMTP-порт"
            smtp_ssl_mode: "Режим SSL"
            imap_server: "IMAP-сервер"
            imap_port: "IMAP-порт"
            imap_ssl: "Использовать SSL для IMAP"
            username: "Имя пользователя"
            password: "Пароль"
          settings:
            title: "Настройки"
            allow_unknown_sender_topic_replies: "Разрешать в теме ответы от неизвестного отправителя."
            allow_unknown_sender_topic_replies_hint: "Разрешать неизвестным отправителям отвечать в групповой теме. Если этот параметр не включен, ответы с адресов электронной почты пользователей, не приглашенных в тему, будут создавать новую тему."
            from_alias: "Псевдоним отправителя"
            from_alias_hint: "Псевдоним для использования в качестве адреса отправителя групповых SMTP-писем. Эта функция может не поддерживаться некоторыми почтовыми службами — см. документацию своей почтовой службы."
          mailboxes:
            synchronized: "Синхронизированный почтовый ящик"
            none_found: "В этом аккаунте электронной почты не найдено ни одного почтового ящика."
            disabled: "Отключен"
        membership:
          title: Участник
          access: Доступ
        categories:
          title: Категории
          long_title: "Стандартные уведомления категорий"
          description: "При добавлении пользователей в эту группу в настройках уведомлений категорий будут установлены эти стандартные значения. При необходимости пользователи могут их изменить."
          watched_categories_instructions: "Автоматически наблюдать все темы в этих категориях. Участники группы будут уведомляться обо всех новых сообщениях и темах, рядом с темой будет отображаться счетчик новых сообщений."
          tracked_categories_instructions: "Автоматически отслеживать все темы в этих категориях. Рядом с темой будет отображаться счетчик новых сообщений."
          watching_first_post_categories_instructions: "Пользователи будут уведомляться о первом сообщении каждой новой темы в этих категориях."
          regular_categories_instructions: "Если уведомления для этих категорий отключены, то для участников группы они останутся включёнными. Пользователи будут уведомлены, если они будут упомянуты или кто-то им ответит."
          muted_categories_instructions: "Пользователи не будут получать уведомления о новых темах в этих категориях, темы не будут отображаться на страницах категорий и в перечне последних тем."
        tags:
          title: Теги
          long_title: "Стандартные уведомления тегов"
          description: "При добавлении пользователей в эту группу в настройках уведомлений тегов будут установлены эти стандартные значения. При необходимости пользователи могут их изменить."
          watched_tags_instructions: "Автоматически наблюдать все темы с этими тегами. Участники группы будут уведомляться обо всех новых сообщениях и темах, рядом с темой будет отображаться счетчик новых сообщений."
          tracked_tags_instructions: "Автоматически отслеживать все темы с этими тегами. Рядом с темой будет отображаться счетчик новых сообщений."
          watching_first_post_tags_instructions: "Пользователи будут уведомляться о первом сообщении каждой новой темы с этими тегами."
          regular_tags_instructions: "Если это теги, выключающие уведомления, то на участников группы выключение уведомлений распространяться не будет. Пользователи будут уведомлены, если они будут упомянуты или кто-то им ответит."
          muted_tags_instructions: "Пользователи не будут получать уведомления о новых темах с этими тегами, темы не будут отображаться в перечне последних тем."
        logs:
          title: "Журналы"
          when: "Когда"
          action: "Действие"
          acting_user: "Инициатор"
          target_user: "Целевой пользователь"
          subject: "Тема"
          details: "Подробности"
          from: "Было"
          to: "Стало"
      permissions:
        title: "Права доступа"
        none: "Нет категорий, связанных с этой группой."
        description: "Участники этой группы имеют доступ к этим категориям"
      public_admission: "Разрешать пользователям свободно присоединяться к группе (требуется общедоступная группа)"
      public_exit: "Разрешать пользователям свободно покидать группу"
      empty:
        posts: "Участниками этой группы не создано ни одного сообщения."
        members: "Нет участников в этой группе."
        requests: "Для этой группы нет запросов на участие."
        mentions: "Нет упоминаний этой группы."
        messages: "Нет сообщений для этой группы."
        topics: "Нет тем от участников этой группы."
        logs: "Нет журналов для этой группы."
      add: "Добавить"
      join: "Вступить"
      leave: "Покинуть"
      request: "Запросить"
      message: "Сообщение"
      confirm_leave: "Действительно выйти из группы?"
      allow_membership_requests: "Разрешать пользователям отправлять запросы на вступление в группу владельцев (группа должна быть публичной)"
      membership_request_template: "Настраиваемый шаблон, который отображается пользователю при отправке запроса на вступление в группу"
      membership_request:
        submit: "Отправить запрос"
        title: "Запрос на вступление в группу @%{group_name}"
        reason: "Расскажите владельцам группы, почему вас стоило бы в неё добавить"
      membership: "Участник"
      name: "Имя"
      group_name: "Название группы"
      user_count: "Пользователи"
      bio: "О группе"
      selector_placeholder: "введите имя пользователя"
      owner: "владелец"
      index:
        title: "Группы"
        all: "Все группы"
        empty: "Нет видимых групп."
        filter: "Фильтр по типу группы"
        owner_groups: "Мои группы"
        close_groups: "Закрытые группы"
        automatic_groups: "Автоматические группы"
        automatic: "Автоматическая"
        closed: "Закрытая"
        public: "Публичная"
        private: "Приватная"
        public_groups: "Публичные группы"
        my_groups: "Мои группы"
        group_type: "Тип группы"
        is_group_user: "Участник"
        is_group_owner: "Владелец"
        search_results: "Результаты поиска появятся ниже."
      title:
        one: "Группа"
        few: "Группы"
        many: "Группы"
        other: "Группы"
      activity: "Активность"
      members:
        title: "Участники"
        filter_placeholder_admin: "имя пользователя или эл. почта"
        filter_placeholder: "имя пользователя"
        remove_member: "Удалить пользователя"
        remove_member_description: "Удалить <b>%{username}</b> из группы"
        make_owner: "Сделать владельцем"
        make_owner_description: "Сделать <b>%{username}</b> владельцем этой группы"
        remove_owner: "Удалить владельца"
        remove_owner_description: "Удалить <b>%{username}</b> как владельца этой группы"
        make_primary: "Сделать основной"
        make_primary_description: "Сделать основной группой для пользователя <b>%{username}</b>"
        remove_primary: "Удалить как основную"
        remove_primary_description: "Удалить как основную группу для пользователя <b>%{username}</b>"
        remove_members: "Удалить участников"
        remove_members_description: "Удалить выбранных пользователей из этой группы"
        make_owners: "Сделать владельцами"
        make_owners_description: "Сделать выбранных пользователей владельцами этой группы"
        remove_owners: "Удалить владельцев"
        remove_owners_description: "Удалить выбранных пользователей как владельцев этой группы"
        make_all_primary: "Сделать основной для всех"
        make_all_primary_description: "Сделать основной группой для всех выбранных пользователей"
        remove_all_primary: "Удалить как основную"
        remove_all_primary_description: "Удалить как основную группу"
        status: "Статус"
        owner: "Владелец"
        primary: "Основная"
        forbidden: "Вы не можете просматривать участников."
        no_filter_matches: "Соответствующих запросу участников не обнаружено."
      topics: "Темы"
      posts: "Сообщения"
      aria_post_number: "%{title} — сообщение #%{postNumber}"
      mentions: "Упоминания"
      messages: "Сообщения"
      notification_level: "Уровень уведомлений по умолчанию для сообщений группы"
      alias_levels:
        mentionable: "Кто может @упоминать эту группу?"
        messageable: "Кто может отправлять сообщения в эту группу?"
        nobody: "Никто"
        only_admins: "Только администраторы"
        mods_and_admins: "Только модераторы и администраторы"
        members_mods_and_admins: "Только участники группы, модераторы и администраторы"
        owners_mods_and_admins: "Только владельцы группы, модераторы и администраторы"
        everyone: "Все"
      notifications:
        watching:
          title: "В наблюдаемых"
          description: "Уведомлять по каждому ответу на это сообщение и показывать количество новых непрочитанных ответов."
        watching_first_post:
          title: "Наблюдать за первым сообщением"
          description: "Вы будете получать уведомления о новых сообщениях в этой группе, но не ответы на сообщения."
        tracking:
          title: "В отслеживаемых"
          description: "Вы будете уведомлены, если кто-то упомянет ваше @имя или ответит вам. Также вам будет показано общее количество новых ответов."
        regular:
          title: "Уведомлять"
          description: "Вам придёт уведомление, если кто-нибудь упомянет ваше @имя или ответит вам."
        muted:
          title: "Выключено"
          description: "Вы не будете получать уведомления о сообщениях в этой группе."
      flair_url: "Изображение отметки"
      flair_upload_description: "Квадратные изображения размером не менее 20х20 пикселей."
      flair_bg_color: "Фоновый цвет отметки"
      flair_bg_color_placeholder: "(Необязательно) Hex-код цвета"
      flair_color: "Цвет отметки"
      flair_color_placeholder: "(Необязательно) Hex-код цвета"
      flair_preview_icon: "Предпросмотр значка"
      flair_preview_image: "Предпросмотр изображения"
      flair_type:
        icon: "Выбрать иконку"
        image: "Загрузить изображение"
      default_notifications:
        modal_title: "Стандартные уведомления пользователя"
        modal_description:
          one: "Применить это изменение к уже существующим пользователям? Это изменит настройки для %{count} существующего пользователя."
          few: "Применить это изменение к уже существующим пользователям? Будут изменены настройки для %{count} существующих пользователей."
          many: "Применить это изменение к уже существующим пользователям? Будут изменены настройки для %{count} существующих пользователей."
          other: "Применить это изменение к уже существующим пользователям? Это изменит настройки для существующих пользователей (%{count})."
        modal_yes: "Да"
        modal_no: "Нет, применить изменение только к будущим пользователям"
    user_action_groups:
      "1": "Лайки"
      "2": "Лайки"
      "3": "Закладки"
      "4": "Темы"
      "5": "Ответы"
      "6": "Ответы"
      "7": "Упоминания"
      "9": "Цитаты"
      "11": "Правки"
      "12": "Отправленные"
      "13": "Входящие"
      "14": "Ожидают одобрения"
      "15": "Черновики"
      "17": "Ссылки"
    categories:
      categories_label: "категории"
      subcategories_label: "подкатегории"
      no_subcategories: "без подкатегорий"
      remove_filter: "отменить фильтр"
      plus_more_count:
        one: "+ещё %{count}"
        few: "+ещё %{count}"
        many: "+ещё %{count}"
        other: "+ещё %{count}"
      view_all: "просмотреть всё"
      category: "Категория"
      category_list: "Показать список категорий"
      reorder:
        title: "Упорядочивание категорий"
        title_long: "Упорядочивание списка категорий"
        save: "Сохранить порядок"
        apply_all: "Применить"
        position: "Порядковый номер"
      posts: "Сообщения"
      topics: "Темы"
      latest: "Последние"
      subcategories: "Подкатегории"
      muted: "Категории с отключёнными уведомлениями"
      topic_sentence:
        one: "%{count} тема"
        few: "%{count} темы"
        many: "%{count} тем"
        other: "%{count} темы"
      topic_stat:
        one: "%{number} за %{unit}"
        few: "%{number} за %{unit}"
        many: "%{number} за %{unit}"
        other: "%{number} за %{unit}"
      topic_stat_unit:
        week: "неделю"
        month: "месяц"
      topic_stat_all_time:
        one: "Всего: %{number}"
        few: "Всего: %{number}"
        many: "Всего: %{number}"
        other: "Всего: %{number}"
      topic_stat_sentence_week:
        one: "%{count} новая тема на прошлой неделе."
        few: "%{count} новых темы на прошлой неделе."
        many: "%{count} новых тем на прошлой неделе."
        other: "%{count} новой темы на прошлой неделе."
      topic_stat_sentence_month:
        one: "%{count} новая тема в прошлом месяце."
        few: "%{count} новых темы в прошлом месяце."
        many: "%{count} новых тем в прошлом месяце."
        other: "%{count} новой темы в прошлом месяце."
      n_more:
        one: "Категории (ещё %{count})…"
        few: "Категории (ещё %{count})…"
        many: "Категории (ещё %{count})…"
        other: "Категории (ещё %{count})…"
    ip_lookup:
      title: Поиск IP-адреса
      hostname: Название хоста
      location: Местонахождение
      location_not_found: (расположение неизвестно)
      organisation: Организация
      phone: Телефон
      other_accounts: "Другие аккаунты с этим IP-адресом:"
      delete_other_accounts:
        one: "Удалить %{count}"
        few: "Удалить %{count}"
        many: "Удалить %{count}"
        other: "Удалить %{count}"
      username: "имя пользователя"
      trust_level: "Уровень доверия"
      read_time: "время чтения"
      topics_entered: "посещено тем"
      post_count: "Кол-во сообщений"
      confirm_delete_other_accounts: "Действительно удалить эти аккаунты?"
      powered_by: "данные получены с помощью <a href='https://maxmind.com'>MaxMindDB</a>"
      copied: "скопировано"
    user_fields:
      none: "(выберите вариант)"
      required: 'Введите значение для «%{name}»'
      same_as_password: "Указанный пароль не должен фигурировать в других полях."
      optional: (необязательно)
    user:
      said: "%{username}:"
      profile: "Профиль"
      profile_possessive: "Профиль пользователя %{username}"
      account_possessive: "Аккаунт %{name}"
      mute: "Отключить"
      edit: "Изменить настройки"
      download_archive:
        title: "Экспорт данных"
        description: "Скачать архив с данными о действиях и настройках вашего аккаунта."
        button_text: "Запросить архив"
        confirm: "Действительно скачать архив с данными о действиях и настройках вашего аккаунта?"
        success: "Мы начали сборку архива. Когда всё будет готово, вы получите сообщение."
        rate_limit_error: "Архивы с данными аккаунта можно скачивать лишь раз в день. Повторите попытку завтра."
      new_private_message: "Новое сообщение"
      private_message: "Сообщение"
      private_messages: "Сообщения"
      user_notifications:
        filters:
          filter_by: "Фильтр"
          all: "Все"
          read: "Прочитанные"
          unread: "Непрочитанные"
          unseen: "Непросмотренные"
        ignore_duration_title: "Игнорировать пользователя"
        ignore_duration_username: "Имя пользователя"
        ignore_duration_when: "Продолжительность:"
        ignore_duration_save: "Игнорировать"
        ignore_duration_note: "Внимание: все игнорирования автоматически удаляются по истечении времени игнорирования."
        ignore_duration_time_frame_required: "Выберите период времени"
        ignore_no_users: "У вас нет игнорируемых пользователей."
        ignore_option: "Игнорировать"
        ignore_option_title: "Вы не будете получать никаких уведомлений, связанных с этим пользователем. Контент таких уведомлений будет скрыт."
        add_ignored_user: "Добавить…"
        mute_option: "Не уведомлять"
        mute_option_title: "Вы не будете получать от этого пользователя никаких уведомлений, личных сообщений или прямых сообщений в чате."
        normal_option: "Уведомлять"
        normal_option_title: "Вы будете уведомлены, если этот пользователь ответит вам, процитирует или упомянет вас."
      notification_schedule:
        title: "Расписание уведомлений"
        label: "Включить расписание уведомлений"
        tip: "Вне указанных здесь часов уведомления приостанавливаются."
        midnight: "Полночь"
        none: "Уведомления отключены"
        monday: "Понедельник"
        tuesday: "Вторник"
        wednesday: "Среда"
        thursday: "Четверг"
        friday: "Пятница"
        saturday: "Суббота"
        sunday: "Воскресенье"
        to: "—"
      activity_stream: "Активность"
      read: "Прочитанные"
      read_help: "Недавно прочитанные темы"
      preferences:
        title: "Настройки"
        profile:
          enforced_required_fields: "Чтобы продолжить пользоваться этим сайтом, вам нужно предоставить дополнительную информацию."
      feature_topic_on_profile:
        open_search: "Выберите тему"
        title: "Выбор темы"
        search_label: "Поиск темы по названию"
        save: "Сохранить"
        clear:
          title: "Очистить"
          warning: "Перестать считать эту тему избранной?"
      use_current_timezone: "Использовать текущий часовой пояс"
      profile_hidden: "Публичный профиль пользователя скрыт."
      login_to_view_profile: "Войдите, чтобы просматривать профили пользователей"
      inactive_user: "Пользователь больше не активен."
      expand_profile: "Развернуть"
      sr_expand_profile: "Показать подробную информацию"
      collapse_profile: "Свернуть"
      sr_collapse_profile: "Скрыть подробную информацию"
      bookmarks: "Закладки"
      bio: "Обо мне"
      timezone: "Часовой пояс"
      invited_by: "Кем приглашён"
      trust_level: "Уровень доверия"
      notifications: "Уведомления"
      statistics: "Статистика"
      desktop_notifications:
        label: "Мгновенные уведомления"
        not_supported: "Уведомления этим браузером не поддерживаются."
        perm_default: "Включить уведомления"
        perm_denied_btn: "Доступ запрещён"
        perm_denied_expl: "Вы запретили уведомления в браузере. Разрешите уведомления в настройках браузера."
        disable: "Отключить уведомления"
        enable: "Включить уведомления"
        each_browser_note: "Примечание: этот параметр необходимо изменить в каждом используемом браузере. Если приостановить уведомления в меню пользователя, они будут отключены независимо от этого параметра."
        consent_prompt: "Вы хотите получать уведомления в реальном времени, когда пользователи отвечают на ваши сообщения?"
      dismiss: "Пометить прочитанными"
      dismiss_notifications: "Отклонить всё"
      dismiss_notifications_tooltip: "Пометить все непрочитанные уведомления прочитанными"
      dismiss_bookmarks_tooltip: "Пометить все непрочитанные напоминания о закладках как прочитанные"
      dismiss_messages_tooltip: "Отметить все уведомления о непрочитанных личных сообщениях как прочитанные"
      no_likes_title: "Вы еще не получили ни одного лайка"
      no_likes_body: >
        Когда кому-то из пользователей понравится одно из ваших сообщений, здесь появится уведомление. Когда вы поставите лайк кому-то, этот пользователь получит аналогичное уведомление. <br><br>Уведомления о лайках на почту не приходят. Изменить способ получения уведомлений о лайках можно в <a href='%{preferencesUrl}'>настройках уведомлений</a>.
      no_messages_title: "У вас нет сообщений"
      no_messages_body: >
        Необходимо непубличное общение с кем-то из участников форума? Напишите сообщение, кликнув на аватар участника и нажав на кнопку %{icon}.<br><br> Если нужна помощь, можете <a href='%{aboutUrl}'>написать нашему сотруднику</a>.
      no_bookmarks_title: "Вы ещё ничего не добавили в закладки"
      no_bookmarks_body: >
        Добавить сообщение в закладки для быстрого доступа можно с помощью кнопки %{icon}. Также можно настроить напоминание о закладке.
      no_bookmarks_search: "По заданному поисковому запросу закладок не обнаружено."
      no_notifications_title: "У вас пока нет уведомлений"
      no_notifications_body: >
        На этой панели будут отображаться уведомления об активности на форуме, имеющей прямое отношение к вам, включая ответы на ваши темы и сообщения, <b>@упоминание</b> и цитирование вас, ответы на темы, которые вы отслеживаете. Уведомления также будут отправлены на вашу электронную почту, если вы отсутствовали на форуме в течение некоторого времени. <br><br> Иконка %{icon} позволяет выбрать, о каких темах, категориях и тегах вы хотите получать уведомления. Для получения дополнительной информации см. <a href='%{preferencesUrl}'>настройки уведомлений</a>.
      no_other_notifications_title: "У вас пока нет других уведомлений"
      no_other_notifications_body: >
        На этой панели будут уведомления о других видах активности, которые могут иметь отношение к вам, например, когда кто-то ссылается на одно из ваших сообщений или редактирует его.
      no_notifications_page_title: "У вас пока нет уведомлений"
      no_notifications_page_body: >
        Вы будете получать уведомления об активности на форуме, имеющей прямое отношение к вам, включая ответы на ваши темы и сообщения, <b>@упоминание</b> и цитирование вас, ответы на темы, которые вы отслеживаете. Уведомления также будут отправлены на вашу электронную почту, если вы отсутствовали на форуме в течение некоторого времени. <br><br> Иконка %{icon} позволяет выбрать, о каких темах, категориях и тегах вы хотите получать уведомления. Для получения дополнительной информации см. <a href='%{preferencesUrl}'>настройки уведомлений</a>.
      dynamic_favicon: "Показывать количество на значке браузера"
      skip_new_user_tips:
        description: "Не выдавать награды и не показывать советы новым пользователям"
      reset_seen_user_tips: "Показать советы для пользователей еще раз"
      theme_default_on_all_devices: "Сделать эту тему темой по умолчанию на всех моих устройствах"
      color_scheme_default_on_all_devices: "Установить цветовую схему по умолчанию на всех моих устройствах"
      color_scheme: "Цветовая схема"
      color_schemes:
        default_description: "Тема по умолчанию"
        disable_dark_scheme: "Обычная"
        dark_instructions: "Чтобы увидеть цветовую схему тёмного режима, включите тёмный режим устройства."
        undo: "Сбросить"
        regular: "Обычная"
        dark: "Тёмный режим"
        default_dark_scheme: "(цветовая схема по умолчанию)"
      dark_mode: "Тёмный режим"
      dark_mode_enable: "Включать тёмный режим автоматически"
      text_size_default_on_all_devices: "Сделать это размер текста размером по умолчанию на всех моих устройствах"
      allow_private_messages: "Разрешить другим пользователям отправлять мне личные сообщения"
      external_links_in_new_tab: "Открывать все внешние ссылки в новой вкладке"
      enable_quoting: "Разрешить отвечать с цитированием выделенного текста"
      enable_defer: "Включить функцию отметки тем как непрочитанных"
      experimental_sidebar:
        enable: "Включить боковую панель"
        options: "Параметры"
        navigation_section: "Навигация"
        navigation_section_instruction: "Если в списке тем в меню навигации есть новые или непрочитанные элементы…"
        link_to_filtered_list_checkbox_description: "Ссылка на отфильтрованный список"
        show_count_new_items_checkbox_description: "Показать количество новых элементов"
      change: "изменить"
      featured_topic: "Избранная тема"
      moderator: "%{user} — модератор"
      admin: "%{user} — администратор"
      moderator_tooltip: "Модератор"
      admin_tooltip: "Администратор"
      silenced_tooltip: "Этот пользователь заморожен"
      suspended_notice: "Пользователь заблокирован до %{date}."
      suspended_permanently: "Этот пользователь заблокирован."
      suspended_reason: "Причина: "
      github_profile: "GitHub"
      email_activity_summary: "Сводка активности"
      mailing_list_mode:
        label: "Режим почтовой рассылки"
        enabled: "Включить почтовую рассылку"
        instructions: |
          Настройки почтовой рассылки перекрывают настройки сводки активности.<br />
          Темы и разделы с выключенными уведомлениями не будут включены в письма рассылки.
        individual: "Присылать письмо для каждого нового сообщения"
        individual_no_echo: "Присылать письмо по каждому новому сообщению, кроме моих собственных"
        many_per_day: "Присылать письмо для каждого нового сообщения (примерно %{dailyEmailEstimate} в день)"
        few_per_day: "Присылать письмо для каждого нового сообщения (примерно 2 в день)"
        warning: "Включён режим почтовой рассылки. Настройки уведомлений по электронной почте переопределены."
      tag_settings: "Теги"
      watched_tags: "Наблюдаемые"
      watched_tags_instructions: "Вы будете автоматически наблюдать все темы, помеченные такими тегами. Вам будут приходить уведомления о новых сообщениях и темах, рядом с темой будет отображено количество новых сообщений."
      tracked_tags: "Отслеживаемые"
      tracked_tags_instructions: "Вы будете автоматически отслеживать все темы, помеченные такими тегами. Рядом с темой будет отображаться счетчик новых сообщений."
      muted_tags: "Без уведомлений"
      muted_tags_instructions: "Вы не будете получать уведомления о новых темах, помеченных такими тегами. Также эти темы не будут показываться в разделе «Последние»."
      watched_categories: "Наблюдаемые"
      watched_categories_instructions: "Вы будете автоматически наблюдать все темы в этих категориях. Вам будут приходить уведомления о новых сообщениях и темах, рядом с темой будет отображено количество новых сообщений."
      tracked_categories: "Отслеживаемые"
      tracked_categories_instructions: "Вы будете автоматически отслеживать все темы в этих категориях. Рядом с темой будет отображаться количество новых сообщений."
      watched_first_post_categories: "Отслеживаемые по первому сообщению"
      watched_first_post_categories_instructions: "Уведомлять только о первом сообщении в каждой новой теме в этих категориях."
      watched_first_post_tags: "Отслеживаемые по первому сообщению"
      watched_first_post_tags_instructions: "Уведомлять только о первом сообщении в каждой новой теме с такими тегами."
      watched_precedence_over_muted: "Уведомлять меня о темах в отслеживаемых категориях и тегах (включая те, для которых уведомления отключены)"
      muted_categories: "Без уведомлений"
      muted_categories_instructions: "Вы не будете получать уведомления о новых темах в этих категориях. Также эти темы не будут показываться в категориях и в разделе «Последние»."
      muted_categories_instructions_dont_hide: "Вы не будете получать уведомления о новых темах в этих категориях."
      regular_categories: "Уведомлять"
      regular_categories_instructions: "Вы будете видеть эти категории в списках «Последние» и «Обсуждаемые»."
      no_category_access: "Как модератор вы ограничены в доступе к категории, сохранение отключено."
      delete_account: "Удалить мой аккаунт"
      delete_account_confirm: "Действительно удалить аккаунт? Отменить удаление будет невозможно!"
      deleted_yourself: "Ваш аккаунт удален."
      delete_yourself_not_allowed: "Чтобы удалить аккаунт, свяжитесь с администрацией сайта."
      unread_message_count: "Сообщения"
      admin_delete: "Удалить"
      users: "Пользователи"
      muted_users: "Выключенные"
      muted_users_instructions: "Игнорировать все уведомления и личные сообщения от этих пользователей."
      allowed_pm_users: "Разрешённые"
      allowed_pm_users_instructions: "Разрешать личные сообщения только от этих пользователей."
      allow_private_messages_from_specific_users: "Разрешить отправлять мне личные сообщения только определённым пользователям"
      ignored_users: "Игнорируемые"
      ignored_users_instructions: "Игнорировать все уведомления и сообщения (в том числе личные) от этих пользователей."
      tracked_topics_link: "Показать"
      automatically_unpin_topics: "Автоматически откреплять темы после прочтения."
      apps: "Приложения"
      revoke_access: "Лишить прав доступа"
      undo_revoke_access: "Отменить лишение прав доступа"
      api_approved: "Подтверждено:"
      api_last_used_at: "Последнее использование:"
      theme: "Тема"
      save_to_change_theme: 'Тема будет обновлена после нажатия на кнопку «%{save_text}».'
      home: "Домашняя страница"
      staged: "Сымитированный"
      staff_counters:
        flags_given:
          one: '<span class="%{className}">%{count}</span> полезная жалоба'
          few: '<span class="%{className}">%{count}</span> полезные жалобы'
          many: '<span class="%{className}">%{count}</span> полезных жалоб'
          other: '<span class="%{className}">%{count}</span> полезной жалобы'
        flagged_posts:
          one: '<span class="%{className}">%{count}</span> жалоба на сообщения'
          few: '<span class="%{className}">%{count}</span> жалобы на сообщения'
          many: '<span class="%{className}">%{count}</span> жалоб на сообщения'
          other: '<span class="%{className}">%{count}</span> жалобы на сообщения'
        deleted_posts:
          one: '<span class="%{className}">%{count}</span> удаленное сообщение'
          few: '<span class="%{className}">%{count}</span> удаленных сообщения'
          many: '<span class="%{className}">%{count}</span> удаленных сообщений'
          other: '<span class="%{className}">%{count}</span> удаленного сообщения'
        suspensions:
          one: '<span class="%{className}">%{count}</span> блокировка'
          few: '<span class="%{className}">%{count}</span> блокировки'
          many: '<span class="%{className}">%{count}</span> блокировок'
          other: '<span class="%{className}">%{count}</span> блокировки'
        warnings_received:
          one: '<span class="%{className}">%{count}</span> предупреждение'
          few: '<span class="%{className}">%{count}</span> предупреждения'
          many: '<span class="%{className}">%{count}</span> предупреждений'
          other: '<span class="%{className}">%{count}</span> предупреждения'
        rejected_posts:
          one: '<span class="%{className}">%{count}</span> отклоненное сообщение'
          few: '<span class="%{className}">%{count}</span> отклоненных сообщения'
          many: '<span class="%{className}">%{count}</span> отклоненных сообщений'
          other: '<span class="%{className}">%{count}</span> отклоненного сообщения'
      messages:
        all: "все"
        inbox: "Входящие"
        personal: "Личные"
        latest: "Последние"
        sent: "Отправленные"
        unread: "Непрочитанные"
        unread_with_count:
          one: "Непрочитанные (%{count})"
          few: "Непрочитанные (%{count})"
          many: "Непрочитанные (%{count})"
          other: "Непрочитанные (%{count})"
        new: "Новые"
        new_with_count:
          one: "Новые (%{count})"
          few: "Новые (%{count})"
          many: "Новые (%{count})"
          other: "Новые (%{count})"
        archive: "Архив"
        groups: "Мои группы"
        move_to_inbox: "Переместить во входящие"
        move_to_archive: "Архивировать"
        failed_to_move: "Невозможно переместить выбранные сообщения (возможно, проблемы с сетевым подключением)"
        tags: "Теги"
        all_tags: "Все теги"
        warnings: "Официальные предупреждения"
        read_more_in_group: "Хотите почитать ещё? Просмотрите другие сообщения в группе %{groupLink}."
        read_more: "Хотите почитать ещё? Просмотрите другие сообщения в разделе «<a href='%{basePath}/u/%{username}/messages'>Личные сообщения</a>»."
        read_more_group_pm_MF: |
          { HAS_UNREAD_AND_NEW, select,
            true {
              { UNREAD, plural,
                   =0 {}
                  one {Осталось <a href='{basePath}/u/{username}/messages/group/{groupName}/unread'># непрочитанное</a>}
                   few {Осталось <a href='{basePath}/u/{username}/messages/group/{groupName}/unread'># непрочитанных</a>}
                   many {Осталось <a href='{basePath}/u/{username}/messages/group/{groupName}/unread'># непрочитанных</a>}
                other {Осталось <a href='{basePath}/u/{username}/messages/group/{groupName}/unread'># непрочитанного</a>}
              }
              { NEW, plural,
                   =0 {}
                  one { и <a href='{basePath}/u/{username}/messages/group/{groupName}/new'># новое</a> сообщение, вы также можете посмотреть другие сообщения в группе {groupLink}}
                   few { и <a href='{basePath}/u/{username}/messages/group/{groupName}/new'># новых</a> сообщения, вы также можете посмотреть другие сообщения в группе {groupLink}}
                   many { и <a href='{basePath}/u/{username}/messages/group/{groupName}/new'># новых</a> сообщений, вы также можете посмотреть другие сообщения в группе {groupLink}}
                other { и <a href='{basePath}/u/{username}/messages/group/{groupName}/new'># нового</a> сообщения, вы также можете посмотреть другие сообщения в группе {groupLink}}
              }
            }
            false {
              { UNREAD, plural,
                   =0 {}
                  one {Осталось <a href='{basePath}/u/{username}/messages/group/{groupName}/unread'># непрочитанное</a> сообщение, вы также можете посмотреть другие сообщения в группе {groupLink}}
                   few {Осталось <a href='{basePath}/u/{username}/messages/group/{groupName}/unread'># непрочитанных</a> сообщения, вы также можете посмотреть другие сообщения в группе {groupLink}}
                   many {Осталось <a href='{basePath}/u/{username}/messages/group/{groupName}/unread'># непрочитанных</a> сообщений, вы также можете посмотреть другие сообщения в группе {groupLink}}
                other {Осталось <a href='{basePath}/u/{username}/messages/group/{groupName}/unread'># непрочитанного</a> сообщения, вы также можете посмотреть другие сообщения в группе {groupLink}}
              }
              { NEW, plural,
                   =0 {}
                  one {Осталось <a href='{basePath}/u/{username}/messages/group/{groupName}/new'># новое</a> сообщение, вы также можете посмотреть другие сообщения в группе {groupLink}}
                   few {Осталось <a href='{basePath}/u/{username}/messages/group/{groupName}/new'># новых</a> сообщения, вы также можете посмотреть другие сообщения в группе {groupLink}}
                   many {Осталось <a href='{basePath}/u/{username}/messages/group/{groupName}/new'># новых</a> сообщений, вы также можете посмотреть другие сообщения в группе {groupLink}}
                other {Осталось <a href='{basePath}/u/{username}/messages/group/{groupName}/new'># нового</a> сообщения, вы также можете посмотреть другие сообщения в группе {groupLink}}
              }
            }
            other {}
          }
        read_more_personal_pm_MF: |
          { HAS_UNREAD_AND_NEW, select,
            true {
              { UNREAD, plural,
                   =0 {}
                  one {Осталось <a href='{basePath}/u/{username}/messages/unread'># непрочитанное</a>}
                   few {Осталось <a href='{basePath}/u/{username}/messages/unread'># непрочитанных</a>}
                   many {Осталось <a href='{basePath}/u/{username}/messages/unread'># непрочитанных</a>}
                other {Осталось <a href='{basePath}/u/{username}/messages/unread'># непрочитанного</a>}
              }
              { NEW, plural,
                   =0 {}
                  one { и <a href='{basePath}/u/{username}/messages/new'># новое</a> сообщение, вы также можете посмотреть другие <a href='{basePath}/u/{username}/messages'>личные сообщения</a>}
                   few { и <a href='{basePath}/u/{username}/messages/new'># новых</a> сообщения, вы также можете посмотреть другие <a href='{basePath}/u/{username}/messages'>личные сообщения</a>}
                   many { и <a href='{basePath}/u/{username}/messages/new'># новых</a> сообщений, вы также можете посмотреть другие <a href='{basePath}/u/{username}/messages'>личные сообщения</a>}
                other { и <a href='{basePath}/u/{username}/messages/new'># нового</a> сообщения, вы также можете посмотреть другие <a href='{basePath}/u/{username}/messages'>личные сообщения</a>}
              }
            }
            false {
              { UNREAD, plural,
                   =0 {}
                  one {Осталось <a href='{basePath}/u/{username}/messages/unread'># непрочитанное</a> сообщение, вы также можете посмотреть другие <a href='{basePath}/u/{username}/messages'>личные сообщения</a>}
                   few {Осталось <a href='{basePath}/u/{username}/messages/unread'># непрочитанных</a> сообщения, вы также можете посмотреть другие <a href='{basePath}/u/{username}/messages'>личные сообщения</a>}
                   many {Осталось <a href='{basePath}/u/{username}/messages/unread'># непрочитанных</a> сообщений, вы также можете посмотреть другие <a href='{basePath}/u/{username}/messages'>личные сообщения</a>}
                other {Осталось <a href='{basePath}/u/{username}/messages/unread'># непрочитанного</a> сообщения, вы также можете посмотреть другие <a href='{basePath}/u/{username}/messages'>личные сообщения</a>}
              }
              { NEW, plural,
                   =0 {}
                  one {Осталось <a href='{basePath}/u/{username}/messages/new'># новое</a> сообщение, вы также можете посмотреть другие <a href='{basePath}/u/{username}/messages'>личные сообщения</a>}
                   few {Осталось <a href='{basePath}/u/{username}/messages/new'># новых</a> сообщения, вы также можете посмотреть другие <a href='{basePath}/u/{username}/messages'>личные сообщения</a>}
                   many {Осталось <a href='{basePath}/u/{username}/messages/new'># новых</a> сообщений, вы также можете посмотреть другие <a href='{basePath}/u/{username}/messages'>личные сообщения</a>}
                other {Осталось <a href='{basePath}/u/{username}/messages/new'># нового</a> сообщения, вы также можете посмотреть другие <a href='{basePath}/u/{username}/messages'>личные сообщения</a>}
              }
            }
            other {}
          }
      preferences_nav:
        account: "Аккаунт"
        security: "Безопасность"
        profile: "Профиль"
        emails: "Письма"
        notifications: "Уведомления"
        tracking: "Следить"
        categories: "Категории"
        users: "Пользователи"
        tags: "Теги"
        interface: "Интерфейс"
        apps: "Приложения"
        navigation_menu: "Меню навигации"
      change_password:
        success: "(письмо отправлено)"
        in_progress: "(отправка письма)"
        error: "(ошибка)"
        action: "Отправить письмо для сброса пароля"
        set_password: "Установить пароль"
        choose_new: "Введите новый пароль"
        choose: "Введите пароль"
        verify_identity: "Чтобы продолжить, подтвердите свою личность."
        title: "Сброс пароля"
      second_factor_backup:
        title: "Резервные коды двухфакторной аутентификации"
        regenerate: "Сгенерировать заново"
        disable: "Отключить"
        enable: "Создать резервные коды"
        enable_long: "Добавить резервные коды"
        not_enabled: "Вы еще не создали резервных кодов."
        manage:
          one: "У вас остался <strong>%{count}</strong> резервный код."
          few: "У вас осталось <strong>%{count}</strong> резервных кода."
          many: "У вас осталось <strong>%{count}</strong> резервных кодов."
          other: "У вас остались <strong>%{count}</strong> резервного кода."
        copy_to_clipboard: "Скопировать в буфер"
        copy_to_clipboard_error: "Ошибка при копировании данных в буфер обмена"
        copied_to_clipboard: "Скопировано в буфер"
        download_backup_codes: "Скачать резервные коды"
        remaining_codes:
          one: "У вас остался <strong>%{count}</strong> резервный код."
          few: "У вас осталось <strong>%{count}</strong> резервных кода."
          many: "У вас осталось <strong>%{count}</strong> резервных кодов."
          other: "У вас осталось <strong>%{count}</strong> резервного кода."
        use: "Использовать резервный код"
        enable_prerequisites: "Перед генерацией резервных кодов нужно включить основной двухфакторный метод."
        codes:
          title: "Резервные коды созданы"
          description: "Каждый из резервных кодов может быть использован только один раз. Храните их в безопасном, но доступном месте."
      second_factor:
        title: "Двухфакторная аутентификация"
        enable: "Управление двухфакторной аутентификацией"
        disable_all: "Отключить всё"
        name: "Название"
        label: "Код"
        rate_limit: "Подождите, прежде чем попробовать другой код аутентификации."
        enable_description: |
          Сканируйте этот QR-код в поддерживаемых приложениях (<a href="https://www.google.com/search?q=authenticator+apps+for+android" target="_blank">Android</a> – <a href="https://www.google.com/search?q=authenticator+apps+for+ios" target="_blank">iOS</a>) и введите код аутентификации.
        disable_description: "Введите код аутентификации из приложения"
        show_key_description: "Введите вручную"
        short_description: |
          Защитите свой аккаунт с помощью одноразовых кодов безопасности или физических ключей безопасности.
        extended_description: |
          Двухфакторная аутентификация повышает безопасность аккаунта: в дополнение к паролю необходимо указывать одноразовый токен. Токены могут быть сгенерированы на устройствах <a href="https://www.google.com/search?q=authenticator+apps+for+android" target='_blank'>Android</a> и <a href="https://www.google.com/search?q=authenticator+apps+for+ios">iOS</a>.
        oauth_enabled_warning: "Внимание: после включения двухфакторной аутентификации в аккаунте вход через соцсети будет отключен."
        use: "Используйте приложение аутентификации"
        enforced_with_oauth_notice: "Вам необходимо включить двухфакторную аутентификацию. Это потребуется только при входе с паролем, а не при использовании внешней аутентификации или входе через соцсети."
        enforced_notice: "Перед входом на сайт вы должны включить двухфакторную аутентификацию."
        disable: "Отключить"
        disable_confirm: "Действительно отключить двухфакторную аутентификацию?"
        delete: "Удалить"
        delete_confirm_header: "Следующие аутентификаторы на токенах и физические электронные ключи будут удалены:"
        delete_confirm_instruction: "Для подтверждения введите <strong>%{confirm}</strong> в поле ниже."
        delete_single_confirm_title: "Удаление аутентификатора"
        delete_single_confirm_message: "Вы удаляете аутентификатор «%{name}». Это действие отменить нельзя. Если вы передумаете, его придется зарегистрировать заново."
        delete_backup_codes_confirm_title: "Удаление резервных кодов"
        delete_backup_codes_confirm_message: "Вы удаляете резервные коды. Это действие отменить нельзя. Если вы передумаете, их придется сгенерировать заново."
        save: "Сохранить"
        edit: "Изменить"
        edit_title: "Изменить приложение аутентификации"
        edit_description: "Название приложения аутентификации"
        enable_security_key_description: |
          Когда у вас будет подготовлен <a href="https://www.google.com/search?q=hardware+security+key" target="_blank">аппаратный ключ защиты</a> или совместимое мобильное устройство, нажмите кнопку «Зарегистрировать».
        totp:
          title: "Токен-аутентификация"
          add: "Добавить приложение аутентификации"
          default_name: "Моё приложение аутентификации"
          name_and_code_required_error: "Необходимо указать название и код из приложения аутентификации."
        security_key:
          register: "Зарегистрировать"
          title: "Физические ключи безопасности"
          add: "Добавить физический электронный ключ"
          default_name: "Главный электронный ключ"
          iphone_default_name: "iPhone"
          android_default_name: "Android"
          not_allowed_error: "Время регистрации электронного ключа истекло или регистрация была отменена."
          already_added_error: "Вы уже зарегистрировали этот электронный ключ. Вам не нужно регистрировать его снова."
          edit: "Изменить физический электронный ключ"
          save: "Сохранить"
          edit_description: "Название ключа физической безопасности"
          name_required_error: "Укажите название электронного ключа."
      passkeys:
        rename_passkey: "Переименовать ключ доступа"
        add_passkey: "Добавить ключ доступа"
        confirm_delete_passkey: "Точно удалить этот ключ доступа?"
        passkey_successfully_created: "Готово! Ваш новый ключ доступа создан."
        rename_passkey_instructions: "Выберите имя ключа доступа, по которому вы сможете легко его распознать, например, используйте название вашего менеджера паролей."
        name:
          default: "Главный ключ доступа"
        save: "Сохранить"
        title: "Ключи доступа"
        short_description: "Ключи доступа — это заменители пароля, которые подтверждают вашу личность биометрически (например, отпечаток, FaceID) либо с помощью ПИН-кода или пароля устройства."
        added_date: "Добавлено: %{date}"
        last_used_date: "Последнее использование %{date}"
        never_used: "Никогда не использовался"
        not_allowed_error: "Процесс регистрации ключа либо завершился по времени, либо был отменен, либо не разрешен."
        already_added_error: "Вы уже зарегистрировали этот ключ доступа. Вам не нужно регистрировать его снова."
        confirm_button: "или использовать ключ доступа"
      change_about:
        title: "Изменить информацию обо мне"
        error: "При изменении значения произошла ошибка."
      change_username:
        title: "Изменить имя пользователя"
        confirm: "Действительно изменить имя пользователя?"
        taken: "Это имя пользователя уже занято."
        invalid: "Имя пользователя может состоять только из цифр и латинских букв"
      add_email:
        title: "Добавить эл. почту"
        add: "добавить"
      change_email:
        title: "Изменить эл. почту"
        taken: "Эта эл. почта недоступна."
        error: "Произошла ошибка. Возможно, эта эл. почта уже используется."
        success: "На указанный адрес электронной почты отправлено письмо. Следуйте инструкциям по подтверждению в письме."
        success_via_admin: "На указанный адрес электронной почты отправлено письмо. Для подтверждения адреса пользователь должен следовать инструкциям в письме."
        success_staff: "На текущий адрес электронной почты отправлено письмо. Следуйте инструкциям по подтверждению в письме."
        back_to_preferences: "Вернуться в настройки"
        confirm_success: "Адрес электронной почты обновлен."
        confirm: "Подтвердить"
        authorizing_new:
          description: "Подтвердите изменение адреса электронной почты на новый:"
          description_add: "Подтвердите добавление дополнительного адреса электронной почты:"
        authorizing_old:
          title: "Подтвердите старый адрес электронной почты"
          description: "Чтобы изменить адрес эл. почты, подтвердите старый адрес эл. почты:"
          description_add: "Подтвердите текущий адрес эл. почты, чтобы добавить альтернативный адрес:"
          old_email: "Старый адрес эл. почты: %{email}"
          new_email: "Новый адрес эл. почты: %{email}"
          confirm_success: "Мы отправили письмо на новый адрес, чтобы подтвердить изменение!"
      change_avatar:
        title: "Изменить аватар"
        gravatar: "На основе <a href='//%{gravatarBaseUrl}%{gravatarLoginUrl}' target='_blank'>%{gravatarName}</a>"
        gravatar_title: "Изменить аватар на граватар %{gravatarName}"
        gravatar_failed: "Мы не можем найти граватар %{gravatarName} по указанному адресу электронной почты."
        refresh_gravatar_title: "Обновление граватара %{gravatarName}"
        letter_based: "Системный аватар по умолчанию"
        uploaded_avatar: "Собственный аватар"
        uploaded_avatar_empty: "Добавить собственный аватар"
        upload_title: "Загрузка собственного аватара"
        image_is_not_a_square: "Внимание: мы обрезали изображение; ширина и высота не были равны друг другу."
        logo_small: "Маленький логотип сайта. Используется по умолчанию."
        use_custom: "Загрузить собственный аватар:"
      change_profile_background:
        title: "Шапка профиля"
        instructions: "Шапка профиля будет отцентрирована и по умолчанию имеет ширину 1110 пикселей."
      change_card_background:
        title: "Фон карточки пользователя"
        instructions: "Изображение фона будет отцентрировано и по умолчанию имеет ширину 590 пикселей."
      change_featured_topic:
        title: "Избранная тема"
        instructions: "Ссылка на эту тему будет отображаться в карточке и профиле пользователя."
      email:
        title: "Эл. почта"
        primary: "Основной адрес электронной почты"
        secondary: "Дополнительные адреса электронной почты"
        primary_label: "основной"
        unconfirmed_label: "неподтверждённый"
        resend_label: "отправить заново письмо с подтверждением"
        resending_label: "отправка…"
        resent_label: "письмо отправлено"
        update_email: "Изменить эл. почту"
        set_primary: "Указать как основную эл. почту"
        destroy: "Удалить эл. почту"
        add_email: "Добавить дополнительную эл. почту"
        auth_override_instructions: "Адрес электронной почты может быть обновлен поставщиком аутентификации."
        no_secondary: "Нет дополнительных адресов электронной почты"
        instructions: "Не будет отображаться."
        admin_note: "Примечание. Администратор меняет адрес электронной почты другого пользователя, не являющегося администратором, что указывает на то, что пользователь потерял доступ к своему первоначальному адресу электронной почты. На новый адрес пользователя будет отправлено письмо для сброса пароля. Адрес электронной почты не изменится, пока пользователь не завершит процесс сброса пароля."
        ok: "Мы вышлем письмо для подтверждения"
        required: "Введите адрес электронной почты"
        invalid: "Введите действующий адрес электронной почты"
        authenticated: "Ваш адрес электронной почты подтверждён через %{provider}"
        invite_auth_email_invalid: "Ваш пригласительный адрес не совпадает с адресом электронной почты, подтверждённым через %{provider}"
        authenticated_by_invite: "Ваш адрес электронной почты подтверждён через приглашение"
        frequency:
          one: "Мы отправим вам письмо только в том случае, если вы не были онлайн последнюю %{count} минуту."
          few: "Мы отправим вам письмо только в том случае, если вы не были онлайн последние %{count} минуты."
          many: "Мы отправим вам письмо только в том случае, если вы не были онлайн последние %{count} минут."
          other: "Мы отправим вам письмо только в том случае, если вы не были онлайн последние %{count} минуты."
      associated_accounts:
        title: "Подключённые аккаунты"
        connect: "Подключить"
        revoke: "Отозвать"
        cancel: "Отменить"
        not_connected: "(не подключён)"
        confirm_modal_title: "Подключить аккаунт %{provider}"
        confirm_description:
          disconnect: "Существующий аккаунт %{provider} «%{account_description}» будет отключен."
          account_specific: "Аккаунт %{provider} «%{account_description}» будет использоваться для аутентификации."
          generic: "Аккаунт %{provider} будет использоваться для аутентификации."
      name:
        title: "Имя"
        instructions: "Ваше полное имя (необязательно)."
        instructions_required: "Ваше полное имя."
        required: "Введите имя"
        too_short: "Имя слишком короткое"
        ok: "Допустимое имя"
      username:
        title: "Имя пользователя"
        instructions: "Имя пользователя должно быть уникальным, коротким и без пробелов."
        short_instructions: "Пользователи могут упоминать вас как @%{username}"
        available: "Имя пользователя доступно"
        not_available: "Недоступно. Попробуйте %{suggestion}."
        not_available_no_suggestion: "Недоступно"
        too_short: "Имя пользователя слишком короткое"
        too_long: "Имя пользователя слишком длинное"
        checking: "Проверяем доступность имени пользователя…"
        prefilled: "Адрес электронной почты совпадает с зарегистрированным именем пользователя"
        required: "Введите имя пользователя"
        edit: "Изменить имя"
      locale:
        title: "Язык интерфейса"
        instructions: "Язык интерфейса сайта. Чтобы изменения вступили в силу, перезагрузите страницу."
        default: "(по умолчанию)"
        any: "любые"
      homepage:
        default: "(по умолчанию)"
      password_confirmation:
        title: "Пароль ещё раз"
      invite_code:
        title: "Код приглашения"
        instructions: "Для регистрации аккаунта требуется код приглашения"
      auth_tokens:
        title: "Недавно использованные устройства"
        short_description: "Это список устройств, с которых недавно осуществлялся вход в ваш аккаунт."
        details: "Подробности"
        log_out_all: "Выйти из всех устройств"
        not_you: "Это были не вы?"
        show_all: "Показать все (%{count})"
        show_few: "Показать меньше"
        was_this_you: "Это были вы?"
        was_this_you_description: "Если это были не вы, рекомендуем сменить пароль и выйти из всех устройств."
        browser_and_device: "%{browser} на %{device}"
        secure_account: "Защита аккаунта"
        latest_post: "Ваша последняя активность…"
        device_location: '<span class="auth-token-device">%{device}</span> &ndash; <span title="IP: %{ip}">%{location}</span>'
        browser_active: '%{browser} | <span class="active">active now</span>'
        browser_last_seen: "%{browser} | %{date}"
      last_posted: "Последнее сообщение"
      last_seen: "Был(-а)"
      created: "Регистрация"
      log_out: "Выйти"
      location: "Местонахождение"
      website: "Веб-сайт"
      email_settings: "Эл. почта"
      hide_profile_and_presence: "Скрыть мой общедоступный профиль и присутствие"
      enable_physical_keyboard: "Включить поддержку физической клавиатуры на iPad"
      text_size:
        title: "Размер текста"
        smallest: "Наименьший"
        smaller: "Маленький"
        normal: "Обычный"
        larger: "Большой"
        largest: "Самый большой"
      title_count_mode:
        title: "В заголовке фоновой страницы отображать:"
        notifications: "Количество новых уведомлений"
        contextual: "Количество контента новой страницы"
      bookmark_after_notification:
        title: "После отправки напоминания о закладке:"
      like_notification_frequency:
        title: "Уведомлять при получении лайка"
        always: "Всегда"
        first_time_and_daily: "При первом лайке в сообщении, и далее не чаще раза в день"
        first_time: "Только при первом лайке"
        never: "Никогда"
      email_previous_replies:
        title: "Добавлять предыдущие ответы к концу электронных писем"
        unless_emailed: "только при первой отправке"
        always: "всегда"
        never: "никогда"
      email_digests:
        title: "В случае моего отсутствия на форуме присылать мне сводку популярных тем и ответов"
        every_30_minutes: "каждые 30 минут"
        every_hour: "каждый час"
        daily: "ежедневно"
        weekly: "еженедельно"
        every_month: "каждый месяц"
        every_six_months: "каждые шесть месяцев"
      email_level:
        title: "Отправлять мне письмо, когда меня цитируют или отвечают на мое сообщение, когда упоминается мое @имя_пользователя, или когда есть новая активность в наблюдаемых категориях, темах или тегах"
        always: "всегда"
        only_when_away: "если вы офлайн"
        never: "никогда"
      email_messages_level: "Отправлять мне письмо, когда я получаю личное сообщение"
      include_tl0_in_digests: "Включать в сводку контент от новых пользователей"
      email_in_reply_to: "Включать в письмо выдержку из ответов на сообщение"
      other_settings: "Прочее"
      categories_settings: "Категории"
      topics_settings: "Темы"
      new_topic_duration:
        label: "Считать темы новыми, если они"
        not_viewed: "ещё не просмотрены"
        last_here: "созданы после вашего последнего визита"
        after_1_day: "созданы за прошедший день"
        after_2_days: "созданы за последние 2 дня"
        after_1_week: "созданы за последнюю неделю"
        after_2_weeks: "созданы за последние 2 недели"
      auto_track_topics: "Автоматически отслеживать темы, которые я просматриваю"
      auto_track_options:
        never: "Никогда"
        immediately: "Немедленно"
        after_30_seconds: "Более 30 секунд"
        after_1_minute: "Более 1 минуты"
        after_2_minutes: "Более 2 минут"
        after_3_minutes: "Более 3 минут"
        after_4_minutes: "Более 4 минут"
        after_5_minutes: "Более 5 минут"
        after_10_minutes: "Более 10 минут"
      notification_level_when_replying: "Когда я пишу в теме, установить для неё следующий уровень уведомлений"
      topics_unread_when_closed: "Считать темы непрочитанными, если они закрыты"
      invited:
        title: "Приглашения"
        pending_tab: "В ожидании"
        pending_tab_with_count: "В ожидании (%{count})"
        expired_tab: "Истекший срок"
        expired_tab_with_count: "Истекший срок (%{count})"
        redeemed_tab: "Принятые"
        redeemed_tab_with_count: "Принятые (%{count})"
        invited_via: "Приглашение"
        invited_via_link: "ссылка %{key} (принято: %{count} из %{max})"
        groups: "Группы"
        topic: "Тема"
        sent: "Создано / последняя отправка"
        expires_at: "Срок действия"
        edit: "Изменить"
        remove: "Отозвать"
        copy_link: "Получить ссылку"
        reinvite: "Отправить письмо повторно"
        reinvited: "Приглашение выслано повторно"
        removed: "Отозваны"
        search: "поиск приглашений…"
        user: "Кто приглашён"
        none: "Нет приглашений для отображения."
        truncated:
          one: "Показано первое %{count} приглашение"
          few: "Показаны первые %{count} приглашения"
          many: "Показано первых %{count} приглашений"
          other: "Показаны первые %{count} приглашения"
        redeemed: "Принятые приглашения"
        redeemed_at: "Принято"
        pending: "Ещё не принятые приглашения"
        topics_entered: "Просмотрено тем"
        posts_read_count: "Прочитано сообщений"
        expired: "Срок действия приглашения истек."
        remove_all: "Удалить просроченные приглашения"
        removed_all: "Все просроченные приглашения удалены!"
        remove_all_confirm: "Действительно удалить все просроченные приглашения?"
        reinvite_all: "Повторно отправить все приглашения"
        reinvite_all_confirm: "Действительно отправить все приглашения повторно?"
        reinvited_all: "Все приглашения высланы повторно!"
        time_read: "Время чтения"
        days_visited: "Дней посещения"
        account_age_days: "Дней с момента регистрации"
        create: "Пригласить"
        generate_link: "Создать ссылку-приглашение"
        link_generated: "Ссылка-приглашение:"
        valid_for: "Ссылка-приглашение действительна только для этого адреса: %{email}"
        single_user: "Пригласить по электронной почте"
        multiple_user: "Пригласить по ссылке"
        invite_link:
          title: "Ссылка-приглашение"
          success: "Ссылка-приглашение создана!"
          error: "Произошла ошибка при создании ссылки-приглашения"
        invite:
          new_title: "Создать приглашение"
          edit_title: "Изменить приглашение"
          instructions: "Поделитесь указанной здесь ссылкой, чтобы предоставить доступ к этому сайту:"
          copy_link: "скопировать ссылку"
          expires_in_time: "Срок действия ссылки истечёт через %{time}"
          expired_at_time: "Срок действия ссылки истёк %{time}"
          show_advanced: "Показать дополнительные параметры"
          hide_advanced: "Скрыть дополнительные параметры"
          restrict: "Ограничить"
          restrict_email: "Ограничить по адресу электронной почты"
          restrict_domain: "Ограничить по домену"
          email_or_domain_placeholder: "name@example.com или example.com"
          max_redemptions_allowed: "Максимальное количество использований ссылки"
          add_to_groups: "Добавить приглашённых в группы"
          invite_to_topic: "После перехода на сайт открыть тему"
          expires_at: "Срок действия приглашения истечёт после"
          custom_message: "Необязательное личное сообщение"
          send_invite_email: "Сохранить и отправить приглашение"
          send_invite_email_instructions: "Ограничиться адресом электронной почты для отправки приглашения"
          save_invite: "Сохранить приглашение"
          invite_saved: "Приглашение сохранено."
        bulk_invite:
          none: "Нет приглашений для отображения на этой странице."
          text: "Массовое приглашение"
          instructions: |
            <p>Пригласите максимально возможное количество пользователей, чтобы ваше сообщество развивалось как можно быстрее. Подготовьте <a href="https://ru.wikipedia.org/wiki/CSV" target="_blank">CSV-файл</a>, содержащий адреса электронной почты пользователей (<a href="https://meta.discourse.org/t/sending-bulk-user-invites" target="_blank">по одному адресу в строке</a>), которых вы хотите пригласить. Например, представленные ниже и разделенные запятыми данные могут быть использованы для автоматического добавления пользователей в определённые группы или перенаправления пользователей в ту или иную тему при первом входе в систему.</p>
            <pre>valentin@petrov.com,название_первой_группы;название_второй_группы,42</pre>
            <p>На загруженные адреса электронной почты будут отправлены приглашения, которые при необходимости вы сможете настроить позже более детально.</p>
          progress: "Загружено %{progress}%…"
          success: "Файл загружен. Вы получите сообщение, когда процесс будет завершён."
          error: "Файл должен быть в формате CSV."
      confirm_access:
        title: "Подтвердите доступ"
        incorrect_password: "Введен неправильный пароль."
        incorrect_passkey: "Этот ключ доступа неправильный."
        logged_in_as: "Вы вошли как: "
        forgot_password: "Забыли пароль?"
        password_reset_email_sent: "Письмо для сброса пароля отправлено."
        cannot_send_password_reset_email: "Не удалось отправить письмо для сброса пароля."
        instructions: "Чтобы завершить это действие, подтвердите свою личность."
        fine_print: "Мы просим вас подтвердить свою личность, поскольку это потенциально конфиденциальное действие. После аутентификации вам будет предложено пройти повторную аутентификацию только через несколько часов бездействия."
      password:
        title: "Пароль"
        too_short:
          one: "Ваш пароль слишком короткий (нужен минимум %{count} символ)."
          few: "Ваш пароль слишком короткий (нужно минимум %{count} символа)."
          many: "Ваш пароль слишком короткий (нужно минимум %{count} символов)."
          other: "Ваш пароль слишком короткий (нужно минимум %{count} символа)."
        common: "Пароль слишком простой."
        same_as_username: "Пароль совпадает с именем пользователя."
        same_as_email: "Пароль совпадает с адресом электронной почты."
        ok: "Допустимый пароль."
        instructions:
          one: "Минимум %{count} символ."
          few: "Минимум символов: %{count}."
          many: "Минимум символов: %{count}."
          other: "Минимум символов: %{count}."
        required: "Введите пароль"
        confirm: "Подтвердить"
        incorrect_password: "Введен неправильный пароль."
      summary:
        title: "Сводка"
        stats: "Статистика"
        time_read: "время чтения"
        time_read_title: "%{duration} (за всё время)"
        recent_time_read: "время недавнего чтения"
        recent_time_read_title: "%{duration} (за последние 60 дней)"
        topic_count:
          one: "тема создана"
          few: "темы создано"
          many: "тем создано"
          other: "темы созданы"
        post_count:
          one: "сообщение создано"
          few: "сообщения созданы"
          many: "сообщений создано"
          other: "сообщения созданы"
        likes_given:
          one: "поставлен"
          few: "поставлено"
          many: "поставлено"
          other: "поставлены"
        likes_received:
          one: "получен"
          few: "получено"
          many: "получено"
          other: "получены"
        days_visited:
          one: "день посещения"
          few: "дня посещения"
          many: "дней посещения"
          other: "дня посещения"
        topics_entered:
          one: "тема просмотрена"
          few: "темы просмотрено"
          many: "тем просмотрено"
          other: "темы просмотрено"
        posts_read:
          one: "сообщение прочитано"
          few: "сообщения прочитаны"
          many: "сообщений прочитано"
          other: "сообщения прочитаны"
        bookmark_count:
          one: "закладка"
          few: "закладки"
          many: "закладок"
          other: "закладки"
        top_replies: "Лучшие ответы"
        no_replies: "Ответов пока нет."
        more_replies: "Другие ответы"
        top_topics: "Лучшие темы"
        no_topics: "Пока не создано ни одной темы."
        more_topics: "Другие темы"
        top_badges: "Лучшие награды"
        no_badges: "Ещё не получено ни одной награды."
        more_badges: "Другие награды"
        top_links: "Лучшие ссылки"
        no_links: "Ссылок пока нет."
        most_liked_by: "Поклонники"
        most_liked_users: "Фавориты"
        most_replied_to_users: "Самые активные собеседники"
        no_likes: "Пока нет лайков."
        top_categories: "Лучшие категории"
        topics: "Темы"
        replies: "Ответов"
      ip_address:
        title: "Последний IP-адрес"
      registration_ip_address:
        title: "IP-адрес регистрации"
      avatar:
        title: "Аватар"
        header_title: "профиль, сообщения, закладки и настройки"
        name_and_description: "%{name} — %{description}"
        edit: "Изменить аватар"
      title:
        title: "Заголовок"
        none: "(нет)"
        instructions: "отображается после имени пользователя"
      flair:
        title: "Отметка"
        none: "(нет)"
        instructions: "значок рядом с аватаром"
      status:
        title: "Пользовательский статус"
        not_set: "Не установлен"
      primary_group:
        title: "Основная группа"
        none: "(нет)"
      filters:
        all: "Все"
      stream:
        posted_by: "Автор"
        sent_by: "Отправлено"
        private_message: "сообщение"
        the_topic: "тема"
    user_status:
      save: "Сохранить"
      set_custom_status: "Поменять статус"
      what_are_you_doing: "Что вы сейчас делаете?"
      pause_notifications: "Приостановить уведомления"
      remove_status: "Удалить статус"
    user_tips:
      button: "Понятно!"
      skip: "Пропустить советы"
      first_notification:
        title: "Ваше первое уведомление!"
        content: "Уведомления используются для того, чтобы держать вас в курсе происходящего в сообществе."
      topic_timeline:
        title: "Шкала времени"
        content: "Быстро пролистывайте длинные темы, используя шкалу времени."
      post_menu:
        title: "Меню сообщения"
        content: "Нажав на три точки, вы увидите дополнительные варианты действий с сообщением."
      topic_notification_levels:
        title: "Теперь эта тема у вас в отслеживаемых"
        content: "Этот колокольчик позволяет настроить уведомления для конкретных тем и целых категорий."
      suggested_topics:
        title: "Читайте еще!"
        content: "Вот темы, которые вам может быть интересно прочитать в следующий раз."
    loading: "Загрузка…"
    errors:
      prev_page: "при попытке загрузки"
      reasons:
        network: "Ошибка сети"
        server: "Ошибка сервера"
        forbidden: "Доступ закрыт"
        unknown: "Ошибка"
        not_found: "Страница не обнаружена"
      desc:
        network: "Проверьте подключение к сети."
        network_fixed: "Похоже, сеть появилась."
        server: "Код ошибки: %{status}"
        forbidden: "У вас нет доступа для просмотра."
        not_found: "Произошла попытка загрузить несуществующую ссылку."
        unknown: "Что-то пошло не так."
      buttons:
        back: "Вернуться"
        again: "Попытаться ещё раз"
        fixed: "Загрузить страницу"
    modal:
      close: "закрыть"
      dismiss_error: "Отклонить ошибку"
    form_kit:
      reset: Сбросить
      optional: необязательно
      errors_summary_title: "В этой форме есть ошибки:"
      dirty_form: "Вы не отправили изменения! Действительно выйти?"
      errors:
        required: "Обязательное"
        invalid_url: "Требуется корректный URL-адерс"
        not_an_integer: "Требуется целое число"
        not_accepted: "Требуется выбрать вариант"
        not_a_number: "Требуется число"
        too_high: "Требуется не более %{count}"
        too_low: "Требуется не менее %{count}"
        too_long:
          one: "Требуется не более %{count} символа"
          few: "Требуется не более %{count} символов"
          many: "Требуется не более %{count} символов"
          other: "Требуется не более %{count} символа"
        too_short:
          one: "Требуется не менее %{count} символа"
          few: "Требуется не менее %{count} символов"
          many: "Требуется не менее %{count} символов"
          other: "Требуется не менее %{count} символа"
    close: "Закрыть"
    assets_changed_confirm: "Для этого сайта есть обновление программного обеспечения. Получить последнюю версию?"
    logout: "Необходимо заново войти в систему."
    refresh: "Обновить"
    home: "Главная"
    read_only_mode:
      enabled: "Сайт работает в режиме «только для чтения». Сейчас вы можете продолжать просматривать сайт, но другие действия будут недоступны."
      login_disabled: "Вход отключён, пока сайт находится в режиме «только для чтения»"
      logout_disabled: "Выход отключён, пока сайт находится в режиме «только для чтения»"
    staff_writes_only_mode:
      enabled: "Сайт находится в режиме «только для персонала». Продолжайте просмотр, но отвечать, ставить лайки и выполнять другие действия, влияющие на контент, могут только сотрудники."
    logs_error_rate_notice:
      reached_hour_MF: |
        <b>{relativeAge}</b> – <a href='{url}' target='_blank'>{rate, plural, one {# ошибка в час} few {# ошибки в час} many {# ошибок в час} other {# ошибки в час}}</a>: достигнут предел для настроек сайта — {limit, plural, one {# ошибка в час} few {# ошибки в час} many {# ошибок в час} other {# ошибки в час}}.
      reached_minute_MF: |
        <b>{relativeAge}</b> – <a href='{url}' target='_blank'>{rate, plural, one {# ошибка в минуту} few {# ошибки в минуту} many {# ошибок в минуту} other {# ошибки в минуту}}</a>: достигнут предел для настроек сайта — {limit, plural, one {# ошибка в минуту} few {# ошибки в минуту} many {# ошибок в минуту} other {# ошибки в минуту}}.
      exceeded_hour_MF: |
        <b>{relativeAge}</b> – <a href='{url}' target='_blank'>{rate, plural, one {# ошибка в час} few {# ошибки в час} many {# ошибок в час} other {# ошибки в час}}</a>: превышен предел для настроек сайта — {limit, plural, one {# ошибка в час} few {# ошибки в час} many {# ошибок в час} other {# ошибки в час}}.
      exceeded_minute_MF: |
        <b>{relativeAge}</b> – <a href='{url}' target='_blank'>{rate, plural, one {# ошибка в минуту} few {# ошибки в минуту} many {# ошибок в минуту} other {# ошибки в минуту}}</a>: превышен предел для настроек сайта — {limit, plural, one {# ошибка в минуту} few {# ошибки в минуту} many {# ошибок в минуту} other {# ошибки в минуту}}.
    learn_more: "Подробнее…"
    mute: Отключить
    unmute: Включить
    last_post: Последнее сообщение
    local_time: "Местное время"
    time_read: Прочитанные
    time_read_recently: "%{time_read} недавно"
    time_read_tooltip: "Общее время чтения: %{time_read}"
    time_read_recently_tooltip: "Общее время чтения: %{time_read} (%{recent_time_read} за последние 60 дней)"
    last_reply_lowercase: последний ответ
    replies_lowercase:
      one: ответ
      few: ответа
      many: ответов
      other: ответа
    signup_cta:
      sign_up: "Зарегистрироваться"
      hide_session: "Возможно, позже"
      hide_forever: "нет, спасибо"
      hidden_for_session: "Хорошо, напомним завтра. Кстати, зарегистрироваться можно также и с помощью кнопки «Войти»."
      intro: "Здравствуйте! Похоже, вам нравится обсуждение, но вы ещё не зарегистрировали аккаунт."
      value_prop: "Устали листать одни и те же темы? Создав аккаунт, вы всегда будете возвращаться туда, где остановились. Также вы сможете получать уведомления о новых ответах, сохранять закладки и ставить лайки. Общими усилиями мы сможем сделать сообщество интересным. :heart:"
    offline_indicator:
      no_internet: "Нет подключения к Интернету."
      refresh_page: "Обновить страницу"
    summary:
      in_progress: "Формирование сводки по теме с помощью AI"
      summarized_on: "Сводка по теме сформирована с помощью AI %{date}"
      model_used: "Использован AI: %{model}"
      outdated: "Сводка устарела"
      outdated_posts:
        one: "(не хватает %{count} сообщения)"
        few: "(не хватает %{count} сообщений)"
        many: "(не хватает %{count} сообщений)"
        other: "(не хватает %{count} сообщения)"
      enabled_description: "Вы просматриваете лучшие ответы в теме — только самые интересные сообщения по мнению сообщества."
      description:
        one: "Есть <b>%{count}</b> ответ."
        few: "Есть <b>%{count}</b> ответа."
        many: "Есть <b>%{count}</b> ответов."
        other: "Есть <b>%{count}</b> ответа."
      buttons:
        hide: "Скрыть сводку"
        generate: "Сводка"
        regenerate: "Сгенерировать заново"
      description_time_MF: |
        Есть {replyCount, plural, one { <b>#</b> ответ} few { <b>#</b> ответа} many { <b>#</b> ответов} other { <b>#</b> ответа}} с расчётным временем чтения <b>{readingTime, plural, one {# минута} few {# минуты} many {# минут} other {# минуты}}</b>.
      enable: "Показать лучшие ответы"
      disable: "Показать все сообщения"
      short_label: "Лучшие ответы"
      show_all_label: "Показать все"
      short_title: "Показать лучшие ответы в теме — только самые интересные сообщения по мнению сообщества"
    deleted_filter:
      enabled_description: "Эта тема содержит удаленные сообщения, которые сейчас скрыты."
      disabled_description: "Показаны удаленные сообщения темы."
      enable: "Скрыть удаленные сообщения"
      disable: "Показать удаленные сообщения"
    private_message_info:
      title: "Сообщение"
      invite: "Пригласить других…"
      edit: "Добавить или удалить…"
      remove: "Удалить…"
      add: "Добавить…"
      leave_message: "Действительно выйти из этого сообщения?"
      remove_allowed_user: "Действительно удалить %{name} из этого сообщения?"
      remove_allowed_group: "Действительно удалить %{name} из этого сообщения?"
      leave: "Покинуть"
      remove_group: "Удалить группу"
      remove_user: "Удалить пользователя"
    email: "Эл. почта"
    username: "Имя пользователя"
    last_seen: "Был(-а)"
    created: "Создано"
    created_lowercase: "создано"
    trust_level: "Уровень доверия"
    search_hint: "имя пользователя, эл. почта или IP-адрес"
    create_account:
      header_title: "Добро пожаловать!"
      subheader_title: "Давайте создадим аккаунт"
      disclaimer: "Регистрируясь, вы соглашаетесь с <a href='%{privacy_link}' target='blank'>политикой конфиденциальности</a> и <a href='%{tos_link}' target='blank'> условиями предоставления услуг</a>."
      title: "Зарегистрироваться"
      failed: "Произошла ошибка. Возможно, эта эл. почта уже используется. Попробуйте восстановить пароль."
      associate: "Уже есть аккаунт? <a href='%{associate_link}'>Войдите в систему</a> для привязки аккаунта %{provider}."
      activation_title: "Активируйте свой аккаунт"
      already_have_account: "Уже есть аккаунт?"
    forgot_password:
      title: "Сброс пароля"
      action: "Пароль утерян"
      invite: "Введите имя пользователя или адрес электронной почты, и мы отправим вам ссылку для сброса пароля."
      invite_no_username: "Введите адрес электронной почты, и мы отправим вам ссылку для сброса пароля."
      email-username: "Адрес эл. почты или имя пользователя"
      reset: "Сбросить пароль"
      complete_username: "Если аккаунт совпадает с именем пользователя <b>%{username}</b>, вы скоро получите письмо с инструкциями о том, как сбросить пароль."
      complete_email: "Если аккаунт совпадает с <b>%{email}</b>, вы должны получить письмо с инструкциями о том, как сбросить пароль."
      complete_username_found: "Мы нашли аккаунт, который соответствует имени пользователя <b>%{username}</b>. Вы должны получить письмо с инструкциями о том, как сбросить пароль."
      complete_email_found: "Мы нашли аккаунт, который соответствует <b>%{email}</b>. Вы должны получить письмо с инструкциями о том, как сбросить пароль."
      complete_username_not_found: "Ни один аккаунт не соответствует имени пользователя <b>%{username}</b>"
      complete_email_not_found: "Ни один аккаунт не соответствует <b>%{email}</b>"
      help: "Письмо не доходит? Для начала проверьте папку «Спам» почтового ящика.<p>Не уверены в том, какой адрес использовали? Введите его, и мы подскажем, есть ли он в нашей базе.</p><p>Если вы более не имеете доступа к связанному с аккаунтом адресу электронной почты, то свяжитесь с <a href='%{basePath}/about'>персоналом</a>.</p>"
      button_ok: "OK"
      button_help: "Помощь"
    email_login:
      link_label: "Пришлите мне ссылку для входа"
      button_label: "с помощью эл. почты"
      login_link: "Пропустить пароль; выслать мне ссылку для входа"
      complete_username: "Если аккаунт соответствует имени пользователя <b>%{username}</b>, вы должны в ближайшее время получить электронное письмо со ссылкой для входа в систему."
      complete_email: "Если аккаунт соответствует <b>%{email}</b>, вы должны в ближайшее время получить электронное письмо со ссылкой для входа в систему."
      complete_username_found: "Мы нашли аккаунт, который соответствует имени пользователя <b>%{username}</b>, в ближайшее время вы получите электронное письмо со ссылкой для входа."
      complete_email_found: "Мы нашли аккаунт, который соответствует <b>%{email}</b>, в ближайшее время вы получите электронное письмо со ссылкой для входа."
      complete_username_not_found: "Ни один аккаунт не соответствует имени пользователя <b>%{username}</b>"
      complete_email_not_found: "Ни один аккаунт не соответствует <b>%{email}</b>"
      confirm_title: Перейти на %{site_name}
      logging_in_as: Войти как %{email}
      confirm_button: Завершить вход
    login:
      header_title: "С возвращением!"
      subheader_title: "Войдите в аккаунт"
      title: "Войти"
      username: "Пользователь"
      password: "Пароль"
      show_password: "Показать"
      hide_password: "Скрыть"
      show_password_title: "Показать пароль"
      hide_password_title: "Скрыть пароль"
      second_factor_title: "Двухфакторная аутентификация"
      second_factor_description: "Введите код аутентификации из приложения:"
      second_factor_backup: "Войти с помощью резервного кода"
      second_factor_backup_title: "Вход с использованием резервного кода"
      second_factor_backup_description: "Введите один из резервных кодов:"
      second_factor: "Войти с помощью программы аутентификации"
      security_key_description: "Подготовив физический электронный ключ или совместимое мобильное устройство, нажмите на кнопку «Аутентификация при помощи электронного ключа»."
      security_key_alternative: "Попробуйте другой способ"
      security_key_authenticate: "Аутентификация при помощи электронного ключа"
      security_key_not_allowed_error: "Время аутентификации электронного ключа истекло или регистрация была отменена."
      security_key_no_matching_credential_error: "В указанном электронном ключе не найдено подходящих учётных данных."
      security_key_support_missing_error: "Текущее устройство или браузер не поддерживает использование электронных ключей. Используйте другой метод."
      security_key_invalid_response_error: "Процесс аутентификации электронного ключа не выполнен из-за недопустимого ответа."
      passkey_security_error: "Произошла ошибка безопасности: %{message}"
      email_placeholder: "Эл. почта / имя пользователя"
      caps_lock_warning: "Caps Lock включён"
      error: "Неизвестная ошибка"
      cookies_error: "В браузере выключены файлы cookie. Скорее всего, вы не сможете войти на сайт, пока не включите их."
      rate_limit: "Сделайте перерыв перед очередной попыткой входа."
      password_expired: "Срок действия пароля истек. <a href='%{reset_url}'>Сбросьте пароль</a>."
      blank_username: "Введите эл. почту или имя пользователя."
      blank_username_or_password: "Введите эл. почту или имя пользователя и пароль."
      reset_password: "Сбросить пароль"
      logging_in: "Вход…"
      previous_sign_up: "Уже есть аккаунт?"
      or: "или"
      authenticating: "Аутентификация…"
      awaiting_activation: "Аккаунт ожидает активации через ссылку, указанную в отправленном письме. Чтобы повторно выслать активационное письмо, используйте кнопку сброса пароля."
      awaiting_approval: "Аккаунт ещё не одобрен персоналом. Мы вышлем вам письмо, как только это произойдёт."
      requires_invite: "Попасть в этот форум можно только по приглашениям."
      not_activated: "Вы пока что не можете войти. Вам необходимо активировать аккаунт. Мы отправили на почту <b>%{sentTo}</b> письмо с инструкциями о том, как это сделать."
      not_allowed_from_ip_address: "Вход с этого IP-адреса запрещён."
      admin_not_allowed_from_ip_address: "Вход с этого IP-адреса в качестве администратора запрещён."
      resend_activation_email: "Щёлкните здесь, чтобы повторно выслать письмо для активации."
      omniauth_disallow_totp: "В аккаунте включена двухфакторная аутентификация. Войдите под своим паролем."
      resend_title: "Отправить повторно письмо для активации"
      change_email: "Изменить электронную почту"
      provide_new_email: "Укажите новый адрес электронной почты, и мы повторно вышлем на него активационное письмо."
      submit_new_email: "Обновить адрес электронной почты"
      sent_activation_email_again: "На адрес <b>%{currentEmail}</b> повторно отправлено письмо для активации. Доставка сообщения может занять несколько минут; не забудьте проверить папку со спамом."
      sent_activation_email_again_generic: "Мы отправили ещё одно письмо для активации. Доставка сообщения может занять несколько минут; не забудьте проверить папку со спамом."
      to_continue: "Войдите"
      preferences: "Для изменения параметров пользователя необходимо войти на сайт."
      not_approved: "Аккаунт ещё не одобрен. Когда появится возможность войти, вы получите письмо."
      google_oauth2:
        name: "Google"
        title: "Войти через Google"
        sr_title: "Войти через Google"
      twitter:
        name: "Twitter"
        title: "Войти через Twitter"
        sr_title: "Войти через Twitter"
      instagram:
        name: "Instagram"
        title: "Войти через Instagram"
        sr_title: "Войти через Instagram"
      facebook:
        name: "Facebook"
        title: "Войти через Facebook"
        sr_title: "Войти через Facebook"
      github:
        name: "GitHub"
        title: "Войти через GitHub"
        sr_title: "Войти через GitHub"
      discord:
        name: "Discord"
        title: "Войти через Discord"
        sr_title: "Войти через Discord"
      linkedin_oidc:
        name: "LinkedIn"
        title: "Войти через LinkedIn"
        sr_title: "Войти через LinkedIn"
      passkey:
        name: "Войти с ключом доступа"
      second_factor_toggle:
        totp: "Использовать аутентификацию через приложение"
        backup_code: "Использовать резервный код"
        security_key: "Использовать электронный ключ"
      no_login_methods:
        title: "Нет способов входа"
        description: "Способы входа не настроены. Администраторы могут перейти на страницу <a href='%{adminLoginPath}' target='_blank'>%{adminLoginPath}</a>, чтобы перенастроить сайт."
    invites:
      accept_title: "Приглашение"
      welcome_to: "Добро пожаловать на сайт %{site_name}!"
      invited_by: "Вы были приглашены пользователем"
      social_login_available: "Вы также сможете входить через социальные сети, используя этот адрес электронной почты."
      your_email: "Адрес электронной почты аккаунта: <b>%{email}</b>."
      accept_invite: "Принять приглашение"
      success: "Аккаунт создан и вы вошли в него."
      name_label: "Имя"
      password_label: "Пароль"
      existing_user_can_redeem: "Примите приглашение в тему или группу."
    password_reset:
      continue: "Перейти на %{site_name}"
    emoji_set:
      apple_international: "Apple/International"
      google: "Google"
      twitter: "Twitter"
      win10: "Win10"
      google_classic: "Google Classic"
      facebook_messenger: "Facebook Messenger"
    category_page_style:
      categories_only: "Только категории"
      categories_with_featured_topics: "Категории с избранными темами"
      categories_and_latest_topics: "Категории и список последних тем форума"
      categories_and_latest_topics_created_date: "Категории и последние темы (сортировка по дате создания темы)"
      categories_and_top_topics: "Категории и популярные темы"
      categories_boxes: "Блоки с подкатегориями"
      categories_boxes_with_topics: "Блоки с избранными темами"
      subcategories_with_featured_topics: "Подкатегории с избранными темами"
    shortcut_modifier_key:
      shift: "Shift"
      ctrl: "Ctrl"
      alt: "Alt"
      enter: "Enter"
    conditional_loading_section:
      loading: Загрузка…
    category_row:
      subcategory_count:
        one: "+%{count} подкатегория"
        few: "+%{count} подкатегории"
        many: "+%{count} подкатегорий"
        other: "+%{count} подкатегории"
      topic_count:
        one: "%{count} тема в этой категории"
        few: "%{count} темы в этой категории"
        many: "%{count} тем в этой категории"
        other: "%{count} темы в этой категории"
    select_kit:
      delete_item: "Удалить %{name}"
      filter_by: "Фильтровать по: %{name}"
      select_to_filter: "Выберите значение для фильтра"
      default_header_text: Выбрать…
      no_content: Совпадений не найдено
      results_count:
        one: "%{count} результат"
        few: "%{count} результата"
        many: "%{count} результатов"
        other: "%{count} результата"
      filter_placeholder: Поиск…
      filter_placeholder_with_any: Найти или создать…
      create: "Создать: «%{content}»"
      max_content_reached:
        one: "Можно выбрать только %{count} элемент."
        few: "Можно выбрать только %{count} элемента."
        many: "Можно выбрать только %{count} элементов."
        other: "Можно выбрать только %{count} элемента."
      min_content_not_reached:
        one: "Выберите хотя бы %{count} элемент."
        few: "Выберите хотя бы %{count} элемента."
        many: "Выберите хотя бы %{count} элементов."
        other: "Выберите хотя бы %{count} элемента."
      components:
        filter_for_more: Фильтровать еще…
        categories_admin_dropdown:
          title: "Управление категориями"
        bulk_select_topics_dropdown:
          title: "Массовые действия"
        bulk_select_bookmarks_dropdown:
          title: "Массовые действия"
    date_time_picker:
      from: От
      to: До
    file_size_input:
      error:
        size_too_large: "Размер файла %{provided_file_size} больше максимально допустимого — %{max_file_size}"
    emoji_picker:
      filter_placeholder: Поиск эмодзи
      smileys_&_emotion: Смайлики и эмоции
      people_&_body: Люди и части тел
      animals_&_nature: Животные и природа
      food_&_drink: Еда и напитки
      travel_&_places: Путешествия и места
      activities: Деятельность
      objects: Объекты
      symbols: Символы
      flags: Флаги
      recent: Недавно использованные
      default_tone: Без цвета кожи
      light_tone: Светлый цвет кожи
      medium_light_tone: Средне-светлый цвет кожи
      medium_tone: Средний цвет кожи
      medium_dark_tone: Средне-тёмный цвет кожи
      dark_tone: Тёмный цвет кожи
      default: Пользовательские эмодзи
    shared_drafts:
      title: "Общие черновики"
      notice: "Эта тема видна только тем, кто может публиковать общие черновики."
      destination_category: "Категория назначения"
      publish: "Публикация общего черновика"
      confirm_publish: "Действительно опубликовать этот черновик?"
      publishing: "Публикация темы…"
    composer:
      emoji: "Эмодзи :)"
      more_emoji: "ещё…"
      options: "Параметры"
      whisper: "скрытое сообщение"
      unlist: "тема скрыта"
      add_warning: "Официальное предупреждение."
      toggle_whisper: "Скрытое сообщение"
      toggle_unlisted: "Скрыть"
      insert_table: "Вставить таблицу"
      posting_not_on_topic: "В какой теме вы хотите ответить?"
      saved_local_draft_tip: "сохранено локально"
      similar_topics: "Ваша тема похожа на…"
      drafts_offline: "Черновики, сохранённые офлайн"
      edit_conflict: "редактировать конфликт"
      esc: "Esc"
      esc_label: "закрыть сообщение"
      ok_proceed: "OK"
      group_mentioned_limit:
        one: "<b>Внимание!</b> Вы упомянули <a href='%{group_link}'>%{group}</a>, в которой больше участников, чем установленный администратором лимит упоминаний на %{count} пользователя. Никто не получит уведомление."
        few: "<b>Внимание!</b> Вы упомянули <a href='%{group_link}'>%{group}</a>, в которой больше участников, чем установленный администратором лимит упоминаний на %{count} пользователей. Никто не получит уведомление."
        many: "<b>Внимание!</b> Вы упомянули <a href='%{group_link}'>%{group}</a>, в которой больше участников, чем установленный администратором лимит упоминаний на %{count} пользователей. Никто не получит уведомление."
        other: "<b>Внимание!</b> Вы упомянули <a href='%{group_link}'>%{group}</a>, в которой больше участников, чем установленный администратором лимит упоминаний на %{count} пользователя. Никто не получит уведомление."
      group_mentioned:
        one: "Упоминание группы %{group} оповестит <a href='%{group_link}'>%{count} чел.</a>"
        few: "Упоминание группы %{group} оповестит <a href='%{group_link}'>%{count} чел.</a>"
        many: "Упоминание группы %{group} оповестит <a href='%{group_link}'>%{count} чел.</a>"
        other: "Упоминание группы %{group} оповестит <a href='%{group_link}'>%{count} чел.</a>"
      larger_group_mentioned:
        one: "Упоминание группы %{group} оповестит <a href='%{group_link}'>%{count} человека.</a> Вы уверены?"
        few: "Упоминание группы %{group} оповестит <a href='%{group_link}'>%{count} чел.</a> Вы уверены?"
        many: "Упоминание группы %{group} оповестит <a href='%{group_link}'>%{count} чел.</a> Вы уверены?"
        other: "Упоминание группы %{group} оповестит <a href='%{group_link}'>%{count} чел.</a> Вы уверены?"
      cannot_see_mention:
        category: "Вы упомянули @%{username}, но уведомление отправлено не будет, потому что у пользователя нет доступа к этой категории. Вам нужно добавить его в группу с доступом к этой категории."
        private: "Вы упомянули @%{username}, но уведомление отправлено не будет, потому что пользователь не может видеть это личное сообщение. Вам нужно пригласить его в это личное сообщение."
        muted_topic: "Вы упомянули @%{username}, но уведомление отправлено не будет, потому что пользователь отключил уведомления в этой теме."
        not_allowed: "Вы упомянули @%{username}, но уведомление отправлено не будет, потому что пользователь не был приглашен в эту тему."
      cannot_see_group_mention:
        not_mentionable: "Вы не можете упоминать группу «@%{group}»."
        some_not_allowed:
          one: "Вы упомянули группу «@%{group}», но уведомлен будет только %{count} пользователь: остальные не могут видеть это личное сообщение. Вам нужно пригласить их в это личное сообщение."
          few: "Вы упомянули группу «@%{group}», но уведомлены будут только %{count} пользователя: остальные не могут видеть это личное сообщение. Вам нужно пригласить их в это личное сообщение."
          many: "Вы упомянули группу «@%{group}», но уведомлены будут только %{count} пользователей: остальные не могут видеть это личное сообщение. Вам нужно пригласить их в это личное сообщение."
          other: "Вы упомянули группу «@%{group}», но уведомлены будут только %{count} пользователя: остальные не могут видеть это личное сообщение. Вам нужно пригласить их в это личное сообщение."
        not_allowed: "Вы упомянули группу «@%{group}», но никто из ее участников уведомлен не будет: они не могут видеть это личное сообщение. Вам нужно пригласить их в это личное сообщение."
      here_mention:
        one: "Упоминая <b>@%{here}</b>, вы уведомите %{count} пользователя — вы уверены?"
        few: "Упоминая <b>@%{here}</b>, вы уведомите %{count} пользователей — вы уверены?"
        many: "Упоминая <b>@%{here}</b>, вы уведомите %{count} пользователей — вы уверены?"
        other: "Упоминая <b>@%{here}</b>, вы уведомите %{count} пользователя — вы уверены?"
      duplicate_link: "Ссылка на <b>%{domain}</b> уже была размещена пользователем <b>@%{username}</b> в <a href='%{post_url}'>этом ответе %{ago}</a>. Разместить её ещё раз?"
      duplicate_link_same_user: "Ссылка на <b>%{domain}</b> уже была размещена вами здесь в <a href='%{post_url}'>этом ответе %{ago}</a>. Разместить её ещё раз?"
      reference_topic_title: "RE: %{title}"
      error:
        title_missing: "Требуется название темы"
        title_too_short:
          one: "Название темы должно быть не короче %{count} символа"
          few: "Название темы должно быть не короче %{count} символов"
          many: "Название темы должно быть не короче %{count} символов"
          other: "Название темы должно быть не короче %{count} символа"
        title_too_long:
          one: "Название темы не может быть длиннее %{count} символа"
          few: "Название темы не может быть длиннее %{count} символов"
          many: "Название темы не может быть длиннее %{count} символов"
          other: "Название темы не может быть длиннее %{count} символа"
        post_missing: "Сообщение не может быть пустым"
        post_length:
          one: "Сообщение должно быть не короче %{count} символа"
          few: "Сообщение должно быть не короче %{count} символов"
          many: "Сообщение должно быть не короче %{count} символов"
          other: "Сообщение должно быть не короче %{count} символа"
        try_like: "Вы пробовали нажать на кнопку %{heart}?"
        category_missing: "Выберите категорию"
        tags_missing:
          one: "Необходимо выбрать по крайней мере %{count} тег"
          few: "Необходимо выбрать по крайней мере %{count} тега"
          many: "Необходимо выбрать по крайней мере %{count} тегов"
          other: "Необходимо выбрать по крайней мере %{count} тега"
        topic_template_not_modified: "Впишите подробности темы в шаблон."
      save_edit: "Сохранить"
      overwrite_edit: "Перезаписать"
      reply: "Ответить"
      cancel: "Отмена"
      create_topic: "Создать тему"
      create_pm: "Отправить сообщение"
      create_whisper: "Скрытое сообщение"
      create_shared_draft: "Создать общий черновик"
      edit_shared_draft: "Редактировать общий черновик"
      title: "Или нажмите %{modifier}Enter"
      users_placeholder: "Добавьте пользователей или группы"
      title_placeholder: "Название: суть темы коротким предложением"
      title_or_link_placeholder: "Введите название или вставьте здесь ссылку"
      edit_reason_placeholder: "Причина редактирования…"
      topic_featured_link_placeholder: "Введите ссылку с названием."
      remove_featured_link: "Удалить ссылку из темы."
      reply_placeholder: "Введите текст здесь. Поддерживаемые форматы: Markdown, BBCode и HTML. Чтобы вставить картинку, перетащите её сюда."
      reply_placeholder_no_images: "Введите текст здесь. Поддерживаемые форматы: Markdown, BBCode и HTML."
      reply_placeholder_choose_category: "Перед вводом текста выберите категорию."
      view_new_post: "Посмотреть созданное сообщение."
      saving: "Сохранение…"
      saved: "Сохранено!"
      saved_draft: "Черновик сохранён. Нажмите сюда, чтобы открыть его."
      uploading: "Загрузка…"
      show_preview: "показать предпросмотр"
      hide_preview: "скрыть предпросмотр"
      quote_post_title: "Процитировать сообщение целиком"
      bold_label: "Ж"
      bold_title: "Жирный"
      bold_text: "Жирный"
      italic_label: "К"
      italic_title: "Курсив"
      italic_text: "текст, выделенный курсивом"
      link_title: "Ссылка"
      link_description: "Введите описание ссылки"
      link_dialog_title: "Вставить ссылку"
      link_optional_text: "необязательный текст ссылки"
      link_url_placeholder: "Вставьте URL или введите текст для поиска темы"
      blockquote_title: "Цитата"
      blockquote_text: "Впишите сюда текст цитаты"
      code_title: "Текст «как есть» (без применения форматирования)"
      code_text: "отключить форматирование можно, начав строку с четырех пробелов"
      paste_code_text: "введите или вставьте сюда код"
      upload_title: "Загрузка"
      upload_description: "впишите сюда описание файла"
      olist_title: "Нумерованный список"
      ulist_title: "Ненумерованный список"
      list_item: "Элемент списка"
      toggle_direction: "Переключить направление"
      help: "Справка по форматированию (Markdown)"
      collapse: "свернуть панель редактора"
      open: "открыть панель редактора"
      abandon: "Закрыть редактор и отменить черновик"
      enter_fullscreen: "включить полноэкранный режим редактора"
      exit_fullscreen: "выключить полноэкранный режима редактора"
      exit_fullscreen_prompt: "<kbd>ESC</kbd> — выход из полноэкранного режима"
      show_toolbar: "показать панель инструментов редактора"
      hide_toolbar: "скрыть панель инструментов редактора"
      modal_ok: "OK"
      cant_send_pm: "Вы не можете отправлять сообщения пользователю %{username}."
      create_message_error: "К сожалению, при создании этого сообщения произошла ошибка. Попробуйте еще раз."
      yourself_confirm:
        title: "Забыли указать получателей?"
        body: "В списке получателей сейчас только вы сами!"
      slow_mode:
        error: "Эта тема находится в замедленном режиме. Вы недавно уже писали в ней; следующее сообщение можно будет отправить через %{timeLeft}."
      user_not_seen_in_a_while:
        single: "Пользователь <b>%{usernames}</b>, которому вы отправляете сообщение, не появлялся здесь очень давно – %{time_ago}. Он может не получить ваше сообщение. Возможно, стоит поискать альтернативные способы связи с %{usernames}."
        multiple: "Пользователи <b>%{usernames}</b>, которым вы отправляете сообщение, не появлялись здесь очень давно – %{time_ago}. Он может не получить ваше сообщение. Возможно, с ними стоит поискать альтернативные способы связи."
      admin_options_title: "Дополнительные настройки темы для персонала"
      composer_actions:
        reply: Ответить
        draft: Черновик
        edit: Изменить
        reply_to_post:
          label: Ответить на сообщение пользователя %{postUsername}
          desc: Ответить на конкретное сообщение
        reply_as_new_topic:
          label: Ответить в новой связанной теме
          desc: Создать новую тему, связанную с этой темой
          confirm: У вас есть сохранённый черновик новой темы, который будет перезаписан, если вы создадите связанную тему.
        reply_as_new_group_message:
          label: Ответить в виде нового группового сообщения
          desc: Создать новое сообщение с теми же получателями
        reply_to_topic:
          label: Ответить на тему
          desc: Ответить на тему в целом, а не на конкретное сообщение
        toggle_whisper:
          label: Скрытое сообщение
          desc: Скрытые сообщения доступны только персоналу
        create_topic:
          label: "Новая тема"
          desc: Создать новую тему
        shared_draft:
          label: "Общий черновик"
          desc: "Черновик темы, который будет виден только пользователям с необходимыми правами доступа"
        toggle_topic_bump:
          label: "Не поднимать тему"
          desc: "Ответить без изменения даты последнего ответа"
      reload: "Обновить"
      ignore: "Игнорировать"
      image_alt_text:
        aria_label: Альтернативный текст для изображения
        title: "Добавить описание изображения"
      image_scale_button: "Масштабировать изображение до %{percent}%"
      delete_image_button: Удалить изображение
      toggle_image_grid: Сетка изображений
    notifications:
      tooltip:
        regular:
          one: "%{count} непрочитанное уведомление"
          few: "%{count} непрочитанных уведомления"
          many: "%{count} непрочитанных уведомлений"
          other: "%{count} непрочитанного уведомления"
        message:
          one: "%{count} непрочитанное сообщение"
          few: "%{count} непрочитанных сообщения"
          many: "%{count} непрочитанных сообщений"
          other: "%{count} непрочитанного сообщения"
        high_priority:
          one: "%{count} непрочитанное уведомление с высоким приоритетом"
          few: "%{count} непрочитанных уведомления с высоким приоритетом"
          many: "%{count} непрочитанных уведомлений с высоким приоритетом"
          other: "%{count} непрочитанного уведомления с высоким приоритетом"
        new_message_notification:
          one: "%{count} уведомление о новых сообщениях"
          few: "%{count} уведомления о новых сообщениях"
          many: "%{count} уведомлений о новых сообщениях"
          other: "%{count} уведомления о новых сообщениях"
        new_reviewable:
          one: "%{count} новый элемент на проверку"
          few: "%{count} новых элемента на проверку"
          many: "%{count} новых элементов на проверку"
          other: "%{count} нового элемента на проверку"
      title: "уведомления об упоминании @имени, об ответах на ваши сообщения, темы и т. д."
      none: "Не удается загрузить уведомления."
      empty: "Уведомления не найдены."
      post_approved: "Сообщение одобрено"
      reviewable_items: "элементы, требующие проверки"
      watching_first_post_label: "Новая тема"
      user_moved_post: "%{username} — перемещено"
      mentioned: "<span>%{username}</span> %{description}"
      group_mentioned: "<span>%{username}</span> %{description}"
      quoted: "<span>%{username}</span> %{description}"
      bookmark_reminder: "<span>%{username}</span> %{description}"
      replied: "<span>%{username}</span> %{description}"
      posted: "<span>%{username}</span> %{description}"
      watching_category_or_tag: "<span>%{username}</span> %{description}"
      edited: "<span>%{username}</span> %{description}"
      liked: "<span>%{username}</span> %{description}"
      liked_2: "<span class='double-user'>%{username}, %{username2}</span> %{description}"
      liked_many:
        one: "<span class='multi-user'>%{username} и ещё %{count}</span> %{description}"
        few: "<span class='multi-user'>%{username} и ещё %{count}</span> %{description}"
        many: "<span class='multi-user'>%{username} и ещё %{count}</span> %{description}"
        other: "<span class='multi-user'>%{username} и ещё %{count}</span> %{description}"
      liked_by_2_users: "%{username}, %{username2}"
      liked_by_multiple_users:
        one: "%{username} и ещё %{count}"
        few: "%{username} и ещё %{count}"
        many: "%{username} и ещё %{count}"
        other: "%{username} и ещё %{count}"
      liked_consolidated_description:
        one: "понравилось %{count} ваше сообщение"
        few: "понравилось %{count} ваших сообщения"
        many: "понравилось %{count} ваших сообщений"
        other: "понравились %{count} вашего сообщения"
      liked_consolidated: "<span>%{username}</span> %{description}"
      linked_consolidated_description:
        one: "связано с %{count} вашей публикацией"
        few: "связано с %{count} вашими публикациями"
        many: "связано с %{count} вашими публикациями"
        other: "связано с вашими публикациями (%{count})"
      linked_consolidated: "<span>%{username}</span> %{description}"
      private_message: "<span>%{username}</span> %{description}"
      invited_to_private_message: "<p><span>%{username}</span> %{description}"
      invited_to_topic: "<span>%{username}</span> %{description}"
      invitee_accepted: "<span>%{username}</span> принял(а) ваше приглашение"
      invitee_accepted_your_invitation: "принял(а) ваше приглашение"
      moved_post: "<span>%{username}</span> переместил(а) %{description}"
      linked: "<span>%{username}</span> %{description}"
      granted_badge: "Заслужил(а) «%{description}»"
      topic_reminder: "<span>%{username}</span> %{description}"
      watching_first_post: "<span>Новая тема</span> %{description}"
      membership_request_accepted: "Запрос на вступление принят группой «%{group_name}»"
      membership_request_consolidated:
        one: "%{count} открытый запрос на вступление в группу «%{group_name}»"
        few: "%{count} открытых запроса на вступление в группу «%{group_name}»"
        many: "%{count} открытых запросов на вступление в группу «%{group_name}»"
        other: "%{count} открытого запроса на вступление в группу «%{group_name}»"
      reaction: "<span>%{username}</span> %{description}"
      reaction_2: "<span>%{username}, %{username2}</span> %{description}"
      votes_released: "%{description} — завершено"
      new_features: "Появились новые функции!"
      admin_problems: "Новый совет в панели управления сайта"
      dismiss_confirmation:
        body:
          default:
            one: "Продолжить? У вас %{count} важное уведомление."
            few: "Продолжить? У вас %{count} важных уведомления."
            many: "Продолжить? У вас %{count} важных уведомлений."
            other: "Продолжить? У вас %{count} важного уведомления."
          bookmarks:
            one: "Продолжить? У вас %{count} непрочитанное напоминание о закладках."
            few: "Продолжить? У вас %{count} непрочитанных напоминания о закладках."
            many: "Продолжить? У вас %{count} непрочитанных напоминаний о закладках."
            other: "Продолжить? У вас %{count} непрочитанного напоминания о закладках."
          messages:
            one: "Продолжить? У вас %{count} непрочитанное личное сообщение."
            few: "Продолжить? У вас %{count} непрочитанных личных сообщения."
            many: "Продолжить? У вас %{count} непрочитанных личных сообщений."
            other: "Продолжить? У вас %{count} непрочитанного личного сообщения."
        dismiss: "Пометить прочитанными"
        cancel: "Отмена"
      group_message_summary:
        one: "%{count} сообщение в вашей группе %{group_name}"
        few: "%{count} сообщения в вашей группе %{group_name}"
        many: "%{count} сообщений в вашей группе %{group_name}"
        other: "%{count} сообщения в вашей группе %{group_name}"
      popup:
        mentioned: '%{username} упомянул(а) вас в теме «%{topic}» —%{site_title}'
        group_mentioned: '%{username} упомянул(а) вас в теме «%{topic}» —%{site_title}'
        quoted: '%{username} процитировал(а) вас в теме «%{topic}» —%{site_title}'
        replied: '%{username} ответил(а) вам в теме «%{topic}» —%{site_title}'
        posted: '%{username} опубликовал(а) сообщение в теме «%{topic}» —%{site_title}'
        private_message: '%{username} отправил(а) вам личное сообщение в теме «%{topic}» — %{site_title}'
        linked: '%{username} добавил(а) ссылку на ваше сообщение в теме «%{topic}» —%{site_title}'
        watching_first_post: '%{username} создал(а) новую тему «%{topic}» —%{site_title}'
        watching_category_or_tag: '%{username} сделал(-а) публикацию в теме «%{topic}» —%{site_title}'
        confirm_title: "Уведомления включены —%{site_title}"
        confirm_body: "Готово! Уведомления включены."
        custom: "Уведомление от пользователя %{username} на сайте %{site_title}"
      titles:
        mentioned: "Упомянут(а)"
        replied: "Новый ответ"
        quoted: "Процитировано"
        edited: "Отредактировано"
        liked: "новый лайк"
        private_message: "новое личное сообщение"
        invited_to_private_message: "Приглашен(а) в личное сообщение"
        invitee_accepted: "Приглашение принято"
        posted: "новое сообщение"
        watching_category_or_tag: "новое сообщение"
        moved_post: "сообщение перемещено"
        linked: "Опубликована ссылка"
        bookmark_reminder: "Напоминание о закладке"
        bookmark_reminder_with_name: "Напоминание о закладке — %{name}"
        granted_badge: "Получена награда"
        invited_to_topic: "Приглашен(а) в тему"
        group_mentioned: "Упомянута группа"
        group_message_summary: "Новые групповые сообщения"
        watching_first_post: "новая тема"
        topic_reminder: "напоминание о теме"
        liked_consolidated: "новые лайки"
        linked_consolidated: "новые ссылки"
        post_approved: "сообщение одобрено"
        membership_request_consolidated: "новые запросы на членство"
        reaction: "Новая реакция"
        votes_released: "Голосование опубликовано"
        new_features: "появились новые функции Discourse!"
        admin_problems: "новый совет в панели управления сайта"
    upload_selector:
      uploading: "Загрузка"
      processing: "Обработка загружаемого контента"
      select_file: "Выбрать файл"
      default_image_alt_text: изображение
    search:
      sort_by: "Сортировка"
      relevance: "По соответствию"
      latest_post: "По недавним сообщениям"
      latest_topic: "По недавним темам"
      most_viewed: "По количеству просмотров"
      most_liked: "По количеству лайков"
      select_all: "Выбрать всё"
      clear_all: "Отменить выбор"
      too_short: "Слишком короткое слово для поиска."
      open_advanced: "Расширенный поиск"
      clear_search: "Очистить"
      sort_or_bulk_actions: "Сортировка или массовый выбор результатов"
      result_count:
        one: "<span>%{count} результат по запросу </span><span class='term'>%{term}</span>"
        few: "<span>%{count}%{plus} результата по запросу </span><span class='term'>%{term}</span>"
        many: "<span>%{count}%{plus} результатов по запросу </span><span class='term'>%{term}</span>"
        other: "<span>%{count}%{plus} результата по запросу </span><span class='term'>%{term}</span>"
      title: "Поиск"
      full_page_title: "Поиск"
      results: "результаты"
      no_results: "Ничего не найдено."
      no_more_results: "Больше ничего не найдено."
      post_format: "#%{post_number} от пользователя %{username}"
      results_page: "Результаты поиска по запросу «%{term}»"
      more_results: "Найдено множество результатов. Уточните критерии поиска."
      cant_find: "Не можете найти нужную информацию?"
      start_new_topic: "Создайте новую тему"
      or_search_google: "или попробуйте поискать в Google:"
      search_google: "Попробуйте поискать в Google:"
      search_google_button: "Google"
      search_button: "Поиск"
      search_term_label: "введите ключевое слово для поиска"
      categories: "Категории"
      tags: "Теги"
      in: "в"
      in_this_topic: "В этой теме"
      in_this_topic_tooltip: "Переключиться на поиск по всем темам"
      in_messages: "В сообщениях"
      in_messages_tooltip: "Переключиться на поиск по обычным темам"
      in_topics_posts: "Во всех темах и сообщениях"
      enter_hint: "Или нажмите Enter"
      in_posts_by: "В сообщениях от %{username}"
      browser_tip: "%{modifier} + f"
      browser_tip_description: "Использовать поисковый движок браузера"
      recent: "Недавние запросы"
      clear_recent: "Очистить недавние запросы"
      type:
        default: "По темам и сообщениям"
        users: "По пользователям"
        categories: "Категории"
        categories_and_tags: "По категориям и тегам"
      context:
        user: "Искать сообщения от @%{username}"
        category: "Искать в категории #%{category}"
        tag: "Поиск по тегу #%{tag}"
        topic: "Искать в этой теме"
        private_messages: "Искать в сообщениях"
      tips:
        category_tag: "Фильтр по категориям или тегам"
        author: "Фильтр по автору сообщения"
        in: "Фильтр по метаданным (например, in:title, in:personal, in:pinned)"
        status: "Фильтр по статусу темы"
        full_search: "Запуск поиска по всей странице"
        full_search_key: "%{modifier} + Enter"
        me: "показывает только ваши сообщения"
      advanced:
        title: Расширенный поиск
        posted_by:
          label: Автор
          aria_label: Фильтр по автору сообщения
        in_category:
          label: Категории
        in_group:
          label: Группа
        with_badge:
          label: С наградами
        with_tags:
          label: Теги
          aria_label: Фильтр по тегам
        filters:
          label: Ограничить поиск по темам/публикациям…
          title: С совпадениями в заголовке
          likes: Понравившиеся
          posted: В которых я отвечал(а)
          created: Которые я создал(а)
          watching: За которыми я наблюдаю
          tracking: За которыми я слежу
          private: В моих сообщениях
          bookmarks: В моих закладках
          first: Только в первом сообщении темы
          pinned: Закреплённые
          seen: Прочитанные
          unseen: Непрочитанные
          wiki: Являются вики
          images: с изображением
          all_tags: Все вышеуказанные теги
        statuses:
          label: Где темы
          open: Открытые
          closed: Закрытые
          public: Публичные
          archived: Заархивированные
          noreplies: Без ответов
          single_user: С одним пользователем
        post:
          count:
            label: Сообщений
          min:
            placeholder: минимум
            aria_label: Фильтр по минимальному количеству сообщений
          max:
            placeholder: максимум
            aria_label: Фильтр по максимальному количеству сообщений
          time:
            label: Дата
            aria_label: Фильтр по дате публикации
            before: До (включая)
            after: Начиная с
        views:
          label: Просмотров
        min_views:
          placeholder: минимум
          aria_label: Фильтр по минимальному количеству просмотров
        max_views:
          placeholder: максимум
          aria_label: Фильтр по максимальному количеству просмотров
        additional_options:
          label: "Фильтр по количеству сообщений и просмотров тем"
    hamburger_menu: "Меню"
    new_item: "новый"
    go_back: "вернуться"
    not_logged_in_user: "страница пользователя с историей его последней активности и настроек"
    current_user: "перейти на вашу страницу пользователя"
    view_all: "Просмотреть все %{tab}"
    user_menu:
      generic_no_items: "Нет элементов в списке."
      sr_menu_tabs: "Вкладки меню пользователя"
      view_all_notifications: "Просмотреть все уведомления"
      view_all_bookmarks: "Просмотреть все закладки"
      view_all_messages: "Просмотреть все личные сообщения"
      tabs:
        all_notifications: "Все уведомления"
        replies: "Ответы"
        replies_with_unread:
          one: "Ответы: %{count} не прочитан"
          few: "Ответы: %{count} не прочитано"
          many: "Ответы: %{count} не прочитано"
          other: "Ответы: %{count} не прочитаны"
        mentions: "Упоминания"
        mentions_with_unread:
          one: "Упоминания: %{count} не прочитано"
          few: "Упоминания: %{count} не прочитаны"
          many: "Упоминания: %{count} не прочитано"
          other: "Упоминания: %{count} не прочитаны"
        likes: "Лайки"
        likes_with_unread:
          one: "Лайки: %{count} не прочитан"
          few: "Лайки: %{count} не прочитано"
          many: "Лайки: %{count} не прочитано"
          other: "Лайки: %{count} не прочитаны"
        watching: "Наблюдаемые темы"
        watching_with_unread:
          one: "Наблюдаемые темы: %{count} не прочитана"
          few: "Наблюдаемые темы: %{count} не прочитаны"
          many: "Наблюдаемые темы: %{count} не прочитано"
          other: "Наблюдаемые темы: %{count} не прочитаны"
        messages: "Личные сообщения"
        messages_with_unread:
          one: "Личные сообщения: %{count} не прочитано"
          few: "Личные сообщения: %{count} не прочитаны"
          many: "Личные сообщения: %{count} не прочитано"
          other: "Личные сообщения: %{count} не прочитаны"
        bookmarks: "Закладки"
        bookmarks_with_unread:
          one: "Закладки: %{count} не прочитана"
          few: "Закладки: %{count} не прочитаны"
          many: "Закладки: %{count} не прочитано"
          other: "Закладки: %{count} не прочитаны"
        review_queue: "Очередь проверки"
        review_queue_with_unread:
          one: "Очередь проверки: %{count} элемент требует проверки"
          few: "Очередь проверки: %{count} элемента требуют проверки"
          many: "Очередь проверки: %{count} элементов требуют проверки"
          other: "Очередь проверки: %{count} элемента требуют проверки"
        other_notifications: "Другие уведомления"
        other_notifications_with_unread:
          one: "Другие уведомления: %{count} не прочитано"
          few: "Другие уведомления: %{count} не прочитаны"
          many: "Другие уведомления: %{count} не прочитано"
          other: "Другие уведомления: %{count} не прочитаны"
        profile: "Профиль"
      reviewable:
        view_all: "просмотреть все элементы к проверке"
        queue: "Очередь"
        deleted_user: "(удалённый пользователь)"
        deleted_post: "(удалённое сообщение)"
        post_number_with_topic_title: "сообщение #%{post_number} — %{title}"
        new_post_in_topic: "Новое сообщение в теме %{title}"
        user_requires_approval: "Пользователь %{username} требует одобрения"
        default_item: "элемент на проверку #%{reviewable_id}"
    topics:
      new_messages_marker: "последнее посещение"
      bulk:
        confirm: "Подтвердить"
        select_all: "Выбрать всё"
        clear_all: "Отменить выбор"
        unlist_topics: "Скрыть темы"
        relist_topics: "Показать темы"
        reset_bump_dates: "Сбросить даты поднятия"
        defer: "Отметить как непрочитанное"
        delete: "Удалить темы"
        dismiss: "Отложить"
        dismiss_read: "Отложить все непрочитанные"
        dismiss_read_with_selected:
          one: "Отложить %{count} непрочитанную"
          few: "Отложить %{count} непрочитанные"
          many: "Отложить %{count} непрочитанных"
          other: "Отложить %{count} непрочитанной"
        dismiss_button: "Отложить…"
        dismiss_button_with_selected:
          one: "Отложить (%{count})…"
          few: "Отложить (%{count})…"
          many: "Отложить (%{count})…"
          other: "Отложить (%{count})…"
        dismiss_tooltip: "Отложить новые сообщения или перестать следить за этими темами"
        also_dismiss_topics: "Перестать следить за этими темами, чтобы они никогда больше не высвечивались как непрочитанные"
        dismiss_new: "Отложить новые"
        dismiss_new_modal:
          title: "Отклонить новые"
          topics: "Отклонить новые темы"
          posts: "Закрыть новые ответы"
          topics_with_count:
            one: "Закрыть %{count} новую тему"
            few: "Закрыть %{count} новые темы"
            many: "Закрыть %{count} новых тем"
            other: "Закрыть новые темы: %{count}"
          replies_with_count:
            one: "Закрыть %{count} новый ответ"
            few: "Закрыть %{count} новых ответа"
            many: "Закрыть %{count} новых ответов"
            other: "Закрыть новые ответы: %{count}"
          replies: "Закрыть новые ответы"
          untrack: "Перестать следить за этими темами, чтобы они больше не появлялись в списке новых"
        dismiss_new_with_selected:
          one: "Отложить новые (%{count})"
          few: "Отложить новые (%{count})"
          many: "Отложить новые (%{count})"
          other: "Отложить новые (%{count})"
        toggle: "выбор нескольких тем"
        actions: "Массовые действия"
        change_category: "Задать категорию…"
        close_topics: "Закрыть темы"
        archive_topics: "Архивировать темы"
        move_messages_to_inbox: "Переместить во входящие"
        archive_messages: "Переместить в архив"
        notification_level: "Уведомления…"
        change_notification_level: "Изменить уровень уведомлений"
        choose_new_category: "Выберите новую категорию для этих тем:"
        selected:
          one: "Вы выбрали <b>%{count}</b> тему."
          few: "Вы выбрали <b>%{count}</b> темы."
          many: "Вы выбрали <b>%{count}</b> тем."
          other: "Вы выбрали <b>%{count}</b> темы."
        selected_sole_category:
          one: "Вы выбрали <b>%{count}</b> тему из этой категории:"
          few: "Вы выбрали <b>%{count}</b> темы из этой категории:"
          many: "Вы выбрали <b>%{count}</b> тем из этой категории:"
          other: "Вы выбрали <b>%{count}</b> темы из этой категории:"
        selected_count:
          one: "Выбрано %{count}"
          few: "Выбрано %{count}"
          many: "Выбрано %{count}"
          other: "Выбрано %{count}"
        change_tags: "Заменить теги"
        append_tags: "Добавить теги"
        choose_new_tags: "Выберите новые теги для этих тем:"
        choose_append_tags: "Выберите теги для добавления к этим темам:"
        changed_tags: "Теги этих тем изменены."
        remove_tags: "Удалить все теги"
        confirm_remove_tags:
          one: "Все теги будут удалены из этой темы. Продолжить?"
          few: "Все теги будут удалены из этих <b>%{count}</b> тем. Продолжить?"
          many: "Все теги будут удалены из этих <b>%{count}</b> тем. Продолжить?"
          other: "Все теги будут удалены из этих <b>%{count}</b> тем. Продолжить?"
        progress:
          one: "Выполнено: <strong>%{count}</strong> тема"
          few: "Выполнено: <strong>%{count}</strong> темы"
          many: "Выполнено: <strong>%{count}</strong> тем"
          other: "Выполнено: <strong>%{count}</strong> темы"
        silent: "Выполнить это действие без уведомления."
<<<<<<< HEAD
=======
        performing: "Выполняются массовые действия, подождите…"
        completed: "Массовые действия завершены!"
>>>>>>> f4cbf025
      none:
        unread: "Нет непрочитанных тем."
        unseen: "Нет непросмотренных тем."
        new: "Нет новых тем."
        read: "Вы ещё не прочитали ни одной темы."
        posted: "Вы ещё не принимали участие ни в одной теме."
        latest: "Нет обновлённых или недавно созданных тем."
        bookmarks: "У вас пока нет тем в закладках."
        category: "В категории «%{category}» отсутствуют темы."
        top: "Нет обсуждаемых тем."
        hot: "Нет горячих тем."
        filter: "Тем нет."
        educate:
          new: '<p>Здесь появятся ваши новые темы. По умолчанию темы считаются новыми и обозначаются индикатором <span class="badge new-topic badge-notification" style="vertical-align:middle;line-height:inherit;"></span>, если были созданы за последние 2 дня.</p><p>Изменить этот период можно в <a href="%{userPrefsUrl}">настройках</a>.</p>'
          unread: "<p>Ваши непрочитанные темы скоро появятся тут.</p><p>По умолчанию темы получают счетчик <span class=\"badge unread-posts badge-notification\">1</span>, если:</p><ul><li>Создана тема.</li><li>Получен ответ на сообщение в теме.</li><li>Время чтения темы пользователем превышает 5 минут.</li></ul><p>Изменить настройки уведомлений можно, нажав на значок \U0001F514 в интересующей вас теме.</p><p>Изменить этот период можно в <a href=\"%{userPrefsUrl}\">настройках</a>.</p>"
          new_new: "<p>Здесь появятся новые, а также непрочитанные темы. По умолчанию темы считаются новыми и обозначаются индикатором <span class=\"badge new-topic badge-notification\" style=\"vertical-align:middle;line-height:inherit;\"></span>, если они были созданы за последние два дня. Тема считается непрочитанной и получает счетчик <span class=\"badge unread-posts badge-notification\">1</span>, если вы: создали тему, ответили в теме, читали тему более 5 минут или если вы явно задали для темы отслеживание или слежение с помощью значка \U0001F514 в ней.</p><p>Изменить этот период можно в <a href=\"%{userPrefsUrl}\">настройках</a>.</p>"
      bottom:
        latest: "Обновлённых тем больше нет."
        posted: "Новых тем больше нет."
        read: "Прочитанных тем больше нет."
        new: "Новых тем больше нет."
        unread: "Непрочитанных тем больше нет."
        unseen: "Больше нет непросмотренных тем."
        category: "В категории %{category} больше нет тем."
        tag: "Нет больше тем, помеченных тегом %{tag}."
        top: "Обсуждаемых тем больше нет."
        hot: "Горячих тем больше нет."
        bookmarks: "Тем, помеченных закладкам,. больше нет."
        filter: "Тем больше нет."
    topic_bulk_actions:
      close_topics:
<<<<<<< HEAD
        name: "Закрыть темы"
      update_category:
        name: "Обновить категорию"
        description: "Выбор новой категории для выбранных тем"
=======
        name: "Завершить"
        note: "Примечание"
        optional: (необязательно)
      archive_topics:
        name: "Архивировать"
      archive_messages:
        name: "Переместить в архив"
      move_messages_to_inbox:
        name: "Переместить во входящие"
      unlist_topics:
        name: "Скрыть"
      relist_topics:
        name: "Показать повторно"
      remove_tags:
        name: "Удалить теги"
      append_tags:
        name: "Добавить теги"
      replace_tags:
        name: "Заменить теги"
      delete_topics:
        name: "Удалить"
      update_category:
        name: "Обновить категорию"
        description: "Выбор новой категории для выбранных тем"
      reset_bump_dates:
        name: "Сбросить даты поднятия"
        description: "Сбрасывает дату поднятия темы на дату последней созданной публикации, что влияет на упорядочивание в списке тем"
      defer:
        name: "Отметить как непрочитанное"
        description: "Помечает темы как непрочитанные"
      update_notifications:
        name: "Обновить уведомления"
        description: "Изменяет уровень уведомлений на «В наблюдаемых», «В отслеживаемых», «Уведомлять» или «Не уведомлять»"
>>>>>>> f4cbf025
    topic:
      filter_to:
        one: "%{count} сообщение в теме"
        few: "%{count} сообщения в теме"
        many: "%{count} сообщений в теме"
        other: "%{count} сообщения в теме"
      create: "Создать тему"
      create_disabled_category: "Вам не разрешено создавать темы в этой категории"
      create_long: "Создать новую тему"
      open_draft: "Открыть черновик"
      private_message: "Новое сообщение"
      archive_message:
        help: "Переместить сообщение в архив"
        title: "Архив"
      move_to_inbox:
        title: "Переместить во входящие"
        help: "Вернуть сообщение во входящие"
      defer:
        help: "Пометить тему как непрочитанную"
        title: "Отметить как непрочитанную"
      list: "Темы"
      new: "новая тема"
      unread: "не прочитано"
      new_topics:
        one: "%{count} новая тема"
        few: "%{count} новых темы"
        many: "%{count} новых тем"
        other: "%{count} новой темы"
      unread_topics:
        one: "%{count} непрочитанная тема"
        few: "%{count} непрочитанные темы"
        many: "%{count} непрочитанных тем"
        other: "%{count} непрочитанной темы"
      title: "Тема"
      invalid_access:
        title: "Приватная тема"
        description: "У вас нет прав доступа к теме!"
        login_required: "Вам необходимо войти на сайт, чтобы получить доступ к этой теме."
      server_error:
        title: "Не удалось загрузить тему"
        description: "Мы не смогли загрузить тему, возможно, из-за проблемы подключения. Попробуйте ещё раз. Если проблема повторится, сообщите нам об этом."
      not_found:
        title: "Тема не найдена"
        description: "Запрошенная тема не найдена. Возможно, она была удалена модератором."
      unread_posts:
        one: "у вас %{count} непрочитанное сообщение в этой теме"
        few: "у вас %{count} непрочитанных сообщения в этой теме"
        many: "у вас %{count} непрочитанных сообщений в этой теме"
        other: "у вас %{count} непрочитанного сообщения в этой теме"
      likes:
        one: "в теме %{count} лайк"
        few: "в теме %{count} лайка"
        many: "в теме %{count} лайков"
        other: "в теме %{count} лайка"
      back_to_list: "Вернуться к списку тем"
      options: "Параметры темы"
      show_links: "Показать ссылки в теме"
      collapse_details: "Скрыть подробную информацию о теме"
      expand_details: "Показать подробную информацию о теме"
      read_more_in_category: "Хотите почитать что-нибудь ещё? Можно просмотреть темы в категории %{categoryLink} или <a href='%{latestLink}'>ознакомиться с последними темами</a>."
      read_more: "Хотите почитать что-нибудь ещё? Можно <a href='%{categoryLink}'>просмотреть все категории</a> или <a href='%{latestLink}'>ознакомиться с последними темами</a>."
      unread_indicator: "Никто ещё не дочитал до конца этой темы."
      participant_groups: "Группы участников"
      read_more_MF: |
        { HAS_UNREAD_AND_NEW, select,
          true {
            { UNREAD, plural,
                 =0 {}
                one {Осталась <a href="{basePath}/unread"># непрочитанная</a>}
                 few {Остались <a href="{basePath}/unread"># непрочитанные</a>}
                 many {Осталось <a href="{basePath}/unread"># непрочитанных</a>}
              other {Остались <a href="{basePath}/unread"># непрочитанной</a>}
            }
            { NEW, plural,
                 =0 {}
                one { и <a href="{basePath}/new"># новая</a> тема,}
                 few { и <a href="{basePath}/new"># новые</a> темы,}
                 many { и <a href="{basePath}/new"># новых</a> тем,}
              other { и <a href="{basePath}/new"># новой</a> темы,}
            }
          }
          false {
            { UNREAD, plural,
                 =0 {}
                one {Осталась <a href="{basePath}/unread"># непрочитанная</a> тема,}
                 few {Остались <a href="{basePath}/unread"># непрочитанные</a> темы,}
                 many {Осталось <a href="{basePath}/unread"># непрочитанных</a> тем,}
              other {Остались <a href="{basePath}/unread"># непрочитанной</a> темы,}
            }
            { NEW, plural,
                 =0 {}
                one {Осталась <a href="{basePath}/new"># новая</a> тема,}
                 few {Остались <a href="{basePath}/new"># новые</a> темы,}
                 many {Осталось <a href="{basePath}/new"># новых</a> тем,}
              other {Остались <a href="{basePath}/new"># новой</a> темы,}
            }
          }
          other {}
        }
        { HAS_CATEGORY, select,
          true { вы также можете посмотреть другие темы в категории {categoryLink}}
          false { вы также можете <a href="{basePath}/latest">просмотреть последние темы</a>}
          other {}
        }
      created_at: "Создано: %{date}"
      bumped_at: "Последняя: %{date}"
      browse_all_categories_latest: "<a href='%{basePath}/categories'>Просмотрите все категории</a> или <a href='%{basePath}/latest'>ознакомьтесь с последними темами</a>."
      browse_all_categories_latest_or_top: "<a href='%{basePath}/categories'>Просмотрите все категории</a>, <a href='%{basePath}/latest'>ознакомьтесь с последними</a> или самыми популярными темами:"
      browse_all_tags_or_latest: "<a href='%{basePath}/tags'>Просмотрите все теги</a> или <a href='%{basePath}/latest'>ознакомьтесь с последними темами</a>."
      suggest_create_topic: Готовы <a href>начать новое обсуждение</a>?
      jump_reply: "Перейти к сообщению в исходном месте публикации"
      jump_reply_aria: "Перейти к сообщению пользователя @%{username} в исходном месте публикации"
      jump_reply_button: "Перейти к публикации"
      deleted: "Тема удалена"
      slow_mode_update:
        title: "Замедленный режим"
        select: "Пользователи могут публиковать сообщения в этой теме не чаще, чем раз в:"
        description: "Чтобы способствовать вдумчивому обсуждению в активных или спорных дискуссиях, пользователи должны подождать определенное время, прежде чем публиковать очередное сообщение в этой теме."
        enable: "Включить"
        update: "Обновить"
        enabled_until: "Выключить режим:"
        remove: "Отключить"
        hours: "Часы:"
        minutes: "Минуты:"
        seconds: "Секунды:"
        durations:
          10_minutes: "10 минут"
          15_minutes: "15 минут"
          30_minutes: "30 минут"
          45_minutes: "45 минут"
          1_hour: "1 час"
          2_hours: "2 часа"
          4_hours: "4 часа"
          8_hours: "8 часов"
          12_hours: "12 часов"
          24_hours: "24 часа"
          custom: "Настраиваемый интервал"
      slow_mode_notice:
        duration: "Подождите %{duration} между публикацией сообщений в этой теме"
      topic_status_update:
        title: "Таймер темы"
        save: "Установить таймер"
        num_of_hours: "Количество часов:"
        num_of_days: "Количество дней:"
        remove: "Удалить таймер"
        publish_to: "Опубликовать в:"
        when: "Когда:"
        time_frame_required: "Выберите период времени"
        min_duration: "Период времени должен быть больше 0"
        max_duration: "Период времени не может быть более 20 лет"
        duration: "Продолжительность"
      publish_to_category:
        title: "Опубликовать в разделе…"
      temp_open:
        title: "Открыть на время"
      auto_reopen:
        title: "Автоматическое открытие темы"
      temp_close:
        title: "Закрыть на время"
      auto_close:
        title: "Автоматическое закрытие темы"
        label: "Автоматически закрыть тему через:"
        error: "Введите корректное значение."
        based_on_last_post: "Не закрывать, пока не пройдет указанное количество часов с момента последнего сообщения в теме."
      auto_close_after_last_post:
        title: "Автоматическое закрытие темы после последнего сообщения"
      auto_delete:
        title: "Автоматическое удаление темы"
      auto_bump:
        title: "Автоматическое поднятие темы"
      reminder:
        title: "Напомнить мне"
      auto_delete_replies:
        title: "Автоматическое удаление ответов"
      status_update_notice:
        auto_open: "Тема автоматически откроется %{timeLeft}."
        auto_close: "Тема автоматически закроется %{timeLeft}."
        auto_publish_to_category: "Тема будет опубликована в категории <a href=%{categoryUrl}>#%{categoryName}</a> %{timeLeft}."
        auto_close_after_last_post: "Тема будет закрыта через %{duration} после последнего ответа."
        auto_delete: "Тема будет автоматически удалена %{timeLeft}."
        auto_bump: "Тема будет автоматически поднята %{timeLeft}."
        auto_reminder: "Вам придёт напоминание об этой теме %{timeLeft}."
        auto_delete_replies: "Ответы в этой теме автоматически удаляются через %{duration}."
      auto_close_title: "Настройки закрытия темы"
      auto_close_immediate:
        one: "Последнее сообщение в этой теме отправлено %{count} час назад, поэтому тема будет закрыта."
        few: "Последнее сообщение в этой теме отправлено %{count} часа назад, поэтому тема будет закрыта."
        many: "Последнее сообщение в этой теме отправлено %{count} часов назад, поэтому тема будет закрыта."
        other: "Последнее сообщение в этой теме отправлено %{count} часа назад, поэтому тема будет закрыта."
      auto_close_momentarily:
        one: "Последнее сообщение в этой теме отправлено %{count} час назад, поэтому тема будет закрыта."
        few: "Последнее сообщение в этой теме отправлено %{count} часа назад, поэтому тема будет закрыта."
        many: "Последнее сообщение в этой теме отправлено %{count} часов назад, поэтому тема будет закрыта."
        other: "Последнее сообщение в этой теме отправлено %{count} часа назад, поэтому тема будет закрыта."
      timeline:
        back: "Назад"
        back_description: "Перейти к последнему непрочитанному сообщению"
        replies_short: "%{current} из %{total}"
      progress:
        title: Текущее местоположение в теме
        jump_prompt: "перейти к…"
        jump_prompt_of:
          one: "из %{count} сообщения"
          few: "из %{count} сообщений"
          many: "из %{count} сообщений"
          other: "из %{count} сообщения"
        jump_prompt_long: "Перейти к…"
        jump_prompt_to_date: "дате"
        jump_prompt_or: "или"
      notifications:
        title: Изменить частоту уведомлений об этой теме
        reasons:
          mailing_list_mode: "Вы включили режим почтовой рассылки, поэтому вы будете получать уведомления об ответах в этой теме через эл. почту."
          "3_10": "Вы будете получать уведомления, поскольку наблюдаете за тегом этой темы."
          "3_10_stale": "Вы будете получать уведомления, поскольку ранее пометили эту тему наблюдающим тегом."
          "3_6": "Вы будете получать уведомления, поскольку наблюдаете за этой категорией."
          "3_6_stale": "Вы будете получать уведомления, поскольку ранее пометили эту категорию как наблюдаемую."
          "3_5": "Вы будете получать уведомления, поскольку наблюдение за темой началось автоматически."
          "3_2": "Вы будете получать уведомления, поскольку наблюдаете за этой темой."
          "3_1": "Вы будете получать уведомления, поскольку создали эту тему."
          "3": "Вы будете получать уведомления, поскольку наблюдаете за этой темой."
          "2_8": "Вы увидите количество новых ответов, поскольку следите за этой категорией."
          "2_8_stale": "Вы увидите количество новых ответов, поскольку ранее пометили эту категорию как отслеживаемую."
          "2_4": "Вы увидите количество новых ответов, поскольку вы размещали ответ в этой теме."
          "2_2": "Вы увидите количество новых ответов, поскольку следите за этой темой."
          "2": 'Вы увидите количество новых ответов, потому что <a href="%{basePath}/u/%{username}/preferences/notifications">прочитали эту тему</a>.'
          "1_2": "Вам придёт уведомление, если кто-нибудь упомянет ваше @имя или ответит вам."
          "1": "Вам придёт уведомление, если кто-нибудь упомянет ваше @имя или ответит вам."
          "0_7": "Не получать уведомлений из этой категории."
          "0_2": "Не получать уведомлений по этой теме."
          "0": "Не получать уведомлений по этой теме."
        watching_pm:
          title: "Наблюдать"
          description: "Уведомлять по каждому ответу на это сообщение и показывать количество новых непрочитанных ответов."
        watching:
          title: "Наблюдать"
          description: "Уведомлять по каждому новому ответу в этой теме и показывать количество новых непрочитанных ответов."
        tracking_pm:
          title: "Следить"
          description: "Рядом с этим сообщением появится количество непрочитанных ответов. Вам придёт уведомление, если кто-нибудь упомянет ваше @имя или ответит вам."
        tracking:
          title: "Следить"
          description: "Рядом с этой темой появится количество непрочитанных ответов. Вам придёт уведомление, если кто-нибудь упомянет ваше @имя или ответит вам."
        regular:
          title: "Уведомлять"
          description: "Вам придёт уведомление, если кто-нибудь упомянет ваше @имя или ответит вам."
        regular_pm:
          title: "Уведомлять"
          description: "Вам придёт уведомление, если кто-нибудь упомянет ваше @имя или ответит вам."
        muted_pm:
          title: "Без уведомлений"
          description: "Никогда не получать уведомлений по этой теме."
        muted:
          title: "Без уведомлений"
          description: "Не уведомлять об изменениях в этой теме и не отображать её в разделе «Последние»."
      actions:
        title: "Действия"
        recover: "Отменить удаление темы"
        delete: "Удалить тему"
        open: "Открыть тему"
        close: "Закрыть тему"
        multi_select: "Выбрать сообщения…"
        slow_mode: "Установить замедленный режим…"
        timed_update: "Установить таймер темы…"
        pin: "Закрепить тему…"
        unpin: "Открепить тему…"
        unarchive: "Разархивировать тему"
        archive: "Архивировать тему"
        invisible: "Скрыть тему"
        visible: "Показать тему"
        reset_read: "Сбросить счётчики"
        make_public: "Сделать публичную тему…"
        make_private: "Превратить в личное сообщение"
        reset_bump_date: "Сбросить дату поднятия"
      feature:
        pin: "Закрепить тему"
        unpin: "Открепить тему"
        pin_globally: "Закрепить тему глобально"
        make_banner: "Создать баннер"
        remove_banner: "Удалить баннер"
      reply:
        title: "Ответить"
        help: "Начать составление ответа в этой теме"
      share:
        title: "Поделиться темой"
        extended_title: "Поделиться ссылкой"
        help: "Поделиться ссылкой на тему"
        instructions: "Поделиться ссылкой на тему:"
        copied: "Ссылка на тему скопирована."
        restricted_groups:
          one: "Тема видна только участникам группы %{groupNames}"
          few: "Тема видна только участникам групп: %{groupNames}"
          many: "Тема видна только участникам групп: %{groupNames}"
          other: "Тема видна только участникам групп: %{groupNames}"
        invite_users: "Пригласить"
      print:
        title: "Печать"
        help: "Открыть версию для печати"
      flag_topic:
        title: "Пожаловаться"
        help: "лично пожаловаться на эту тему для привлечения внимания или отправить личное уведомление о ней"
        success_message: "Вы пожаловались на тему."
      make_public:
        title: "Преобразовать в публичную тему"
        choose_category: "Выберите категорию для публичной темы:"
      feature_topic:
        title: "Закрепить эту тему"
        pin: "Закрепить эту тему в верхней части категории %{categoryLink} до"
        unpin: "Отменить закрепление этой темы в верхней части категории %{categoryLink}."
        unpin_until: "Отменить закрепление этой темы в верхней части категории %{categoryLink} (или открепление произойдёт автоматически <strong>%{until}</strong>)."
        pin_note: "Пользователи могут открепить тему, каждый сам для себя."
        pin_validation: "Чтобы закрепить эту тему, требуется дата."
        not_pinned: "В категории %{categoryLink} нет закреплённых тем."
        already_pinned:
          one: "Закреплённых тем в категории %{categoryLink}: <strong class='badge badge-notification unread'>%{count}</strong>"
          few: "Закреплённых тем в категории %{categoryLink}: <strong class='badge badge-notification unread'>%{count}</strong>"
          many: "Закреплённых тем в категории %{categoryLink}: <strong class='badge badge-notification unread'>%{count}</strong>"
          other: "Закреплённых тем в категории %{categoryLink}: <strong class='badge badge-notification unread'>%{count}</strong>"
        pin_globally: "Закрепить эту тему над всеми спискам тем до"
        confirm_pin_globally:
          one: "У вас уже есть %{count} глобально закреплённая тема. Большое количество закреплённых тем может быть неудобным для новичков и анонимных пользователей. Действительно глобально закрепить ещё одну тему?"
          few: "У вас уже есть %{count} глобально закреплённых темы. Большое количество закреплённых тем может быть неудобным для новичков и анонимных пользователей. Действительно глобально закрепить ещё одну тему?"
          many: "У вас уже есть %{count} глобально закреплённых темы. Большое количество закреплённых тем может быть неудобным для новичков и анонимных пользователей. Действительно глобально закрепить ещё одну тему?"
          other: "У вас уже есть %{count} глобально закреплённых темы. Большое количество закреплённых тем может быть неудобным для новичков и анонимных пользователей. Действительно глобально закрепить ещё одну тему?"
        unpin_globally: "Отменить закрепление этой темы над всеми списками тем."
        unpin_globally_until: "Отменить закрепление этой темы вверху всех списков тем (или открепление произойдёт автоматически <strong>%{until}</strong>)."
        global_pin_note: "Пользователи могут открепить тему, каждый сам для себя."
        not_pinned_globally: "Нет глобально закреплённых тем."
        already_pinned_globally:
          one: "Глобально закреплённых тем: <strong class='badge badge-notification unread'>%{count}</strong>"
          few: "Глобально закреплённых тем: <strong class='badge badge-notification unread'>%{count}</strong>"
          many: "Глобально закреплённых тем: <strong class='badge badge-notification unread'>%{count}</strong>"
          other: "Глобально закреплённых тем: <strong class='badge badge-notification unread'>%{count}</strong>"
        make_banner: "Превратить эту тему в баннер, который будет отображаться в верхней части каждой страницы."
        remove_banner: "Убрать баннер, который отображается в верхней части каждой страницы."
        banner_note: "Пользователи могут самостоятельно закрыть баннер, после чего он больше не будет для них показываться. Только одна тема может быть преобразована в баннер."
        no_banner_exists: "Баннеров нет."
        banner_exists: "На данный момент <strong class='badge badge-notification unread'>уже есть</strong> баннер."
      inviting: "Приглашение…"
      automatically_add_to_groups: "Это приглашение также предоставит доступ к следующим группам:"
      invite_private:
        title: "Пригласить в сообщение"
        email_or_username: "Адрес электронной почты или имя пользователя того, кого вы хотите пригласить:"
        email_or_username_placeholder: "Эл. почта или имя пользователя"
        action: "Пригласить"
        success: "Мы пригласили этого пользователя принять участие в сообщении."
        success_group: "Мы пригласили эту группу принять участие в сообщении."
        error: "В процессе приглашения пользователя произошла ошибка."
        not_allowed: "Этот пользователь не может быть приглашён."
        group_name: "Название группы"
      controls: "Управление темой"
      invite_reply:
        title: "Пригласить"
        username_placeholder: "имя пользователя"
        action: "Отправить приглашение"
        help: "Пригласить других в эту тему с помощью эл. почты или уведомлений"
        to_forum: "Мы отправим короткое письмо, позволяющее вашему другу быстро присоединиться к обсуждению, просто перейдя по ссылке."
        discourse_connect_enabled: "Введите имя пользователя, которого вы хотите пригласить в эту тему."
        to_topic_blank: "Введите имя пользователя или эл. почту пользователя, которого вы хотите пригласить в эту тему."
        to_topic_email: "Вы указали адрес электронной почты. Мы отправим приглашение, которое позволит вашему другу немедленно ответить в этой теме."
        to_topic_username: "Вы указали имя пользователя. Мы отправим уведомление со ссылкой-приглашением."
        to_username: "Введите имя пользователя, которого нужно пригласить в эту тему. Мы отправим уведомление со ссылкой-приглашением."
        email_placeholder: "name@example.com"
        success_email: "Приглашение отправлено по адресу <b>%{invitee}</b>. Мы уведомим вас, когда этим приглашением воспользуются. Проверить состояние приглашений можно на соответствующей вкладке на странице пользователя."
        success_username: "Мы пригласили этого пользователя принять участие в теме."
        error: "Мы не смогли пригласить этого человека. Возможно, он уже был приглашён? (Количество приглашений ограничено.)"
        success_existing_email: "Пользователь с электронной почтой <b>%{emailOrUsername}</b> уже существует. Мы пригласили этого пользователя принять участие в теме."
      login_reply: "Войти и ответить"
      filters:
        n_posts:
          one: "%{count} сообщение"
          few: "%{count} сообщения"
          many: "%{count} сообщений"
          other: "%{count} сообщения"
        cancel: "Отменить фильтр"
      move_to:
        title: "Перемещение сообщений"
        action: "переместить"
        error: "При перемещении сообщений произошла ошибка."
      split_topic:
        title: "Переместить в новую тему"
        action: "переместить в новую тему"
        topic_name: "Название новой темы"
        radio_label: "Новая тема"
        error: "При перемещении сообщений в новую тему произошла ошибка."
        instructions:
          one: "Вы создадите новую тему и переместите в нее выбранное <b>%{count}</b> сообщение."
          few: "Вы создадите новую тему и переместите в нее выбранные <b>%{count}</b> сообщения."
          many: "Вы создадите новую тему и переместите в нее выбранные <b>%{count}</b> сообщений."
          other: "Вы создадите новую тему и переместите в нее выбранные <b>%{count}</b> сообщения."
      merge_topic:
        title: "Переместить в существующую тему"
        action: "переместить в существующую тему"
        error: "При перемещении сообщений в эту тему произошла ошибка."
        radio_label: "Существующая тема"
        instructions:
          one: "Выберите тему, в которую нужно переместить это <b>%{count}</b> сообщение."
          few: "Выберите тему, в которую нужно переместить эти <b>%{count}</b> сообщения."
          many: "Выберите тему, в которую нужно переместить эти <b>%{count}</b> сообщений."
          other: "Выберите тему, в которую нужно переместить эти <b>%{count}</b> сообщения."
        chronological_order: "сохранить хронологический порядок после объединения"
      move_to_new_message:
        title: "Переместить в новое сообщение"
        action: "переместить в новое сообщение"
        message_title: "Заголовок нового сообщения"
        radio_label: "Новое сообщение"
        participants: "Участники"
        instructions:
          one: "Вы создадите новое личное сообщение и заполните его <b>%{count}</b> выбранным сообщением."
          few: "Вы создадите новое личное сообщение и заполните его <b>%{count}</b> выбранными сообщениями."
          many: "Вы создадите новое личное сообщение и заполните его <b>%{count}</b> выбранными сообщениями."
          other: "Вы создадите новое личное сообщение и заполните его выбранными <b>%{count}</b> сообщения."
      move_to_existing_message:
        title: "Переместить в существующее сообщение"
        action: "переместить в существующее сообщение"
        radio_label: "Существующее сообщение"
        participants: "Участники"
        instructions:
          one: "Выберите личное сообщение, в которое нужно переместить <b>%{count}</b> сообщение."
          few: "Выберите личное сообщение, в которое нужно переместить <b>%{count}</b> сообщения."
          many: "Выберите личное сообщение, в которое нужно переместить <b>%{count}</b> сообщений."
          other: "Выберите личное сообщение, в которое нужно переместить <b>%{count}</b> сообщения."
      merge_posts:
        title: "Объединить выделенные сообщения"
        action: "объединить выделенные сообщения"
        error: "Произошла ошибка во время объединения выделенных сообщений."
      publish_page:
        title: "Публикация страниц"
        publish: "Опубликовать"
        description: "Когда тема публикуется в виде страницы, её URL-адрес может быть предоставлен для общего доступа, и она будет отображаться с пользовательским стилем."
        slug: "Slug (текстовый идентификатор)"
        public: "Опубликованная страница"
        public_description: "Пользователи могут видеть опубликованную страницу, даже если соответствующая тема является закрытой."
        publish_url: "Ваша страница была опубликована по адресу:"
        topic_published: "Ваша тема была опубликована по адресу:"
        preview_url: "Ваша страница будет опубликована по адресу:"
        invalid_slug: "Вы не можете опубликовать эту страницу."
        unpublish: "Отменить публикацию"
        unpublished: "Публикация страницы была отменена и более недоступна по указанному ранее адресу."
        publishing_settings: "Настройки публикации"
      change_owner:
        title: "Сменить владельца"
        action: "Сменить владельца"
        error: "При смене владельца сообщений произошла ошибка."
        placeholder: "имя пользователя нового владельца"
        instructions:
          one: "Выберите нового владельца для %{count} сообщения пользователя <b>@%{old_user}</b>"
          few: "Выберите нового владельца для %{count} сообщений пользователя <b>@%{old_user}</b>"
          many: "Выберите нового владельца для %{count} сообщений пользователя <b>@%{old_user}</b>"
          other: "Выберите нового владельца для %{count} сообщения пользователя <b>@%{old_user}</b>"
        instructions_without_old_user:
          one: "Выберите нового владельца %{count} сообщения"
          few: "Выберите нового владельца %{count} сообщений"
          many: "Выберите нового владельца %{count} сообщений"
          other: "Выберите нового владельца %{count} сообщения"
      change_timestamp:
        title: "Изменить временную метку…"
        action: "Изменить метку времени"
        invalid_timestamp: "Метка времени не может быть в будущем"
        error: "При изменении метки времени темы возникла ошибка"
        instructions: "Выберите новую метку времени. Сообщения в теме будут обновлены, чтобы сохранить разницу во времени."
      multi_select:
        select: "выбрать"
        selected: "выбрано (%{count})"
        select_post:
          label: "выбрать"
          title: "Добавить сообщение в подборку"
        selected_post:
          label: "выбрано"
          title: "Нажмите, чтобы удалить сообщение из подборки"
        select_replies:
          label: "выбрать + ответы"
          title: "Добавить сообщение и все ответы на него в подборку"
        select_below:
          label: "выбрать + все ниже"
          title: "Добавить сообщение и все последующие в подборку"
        delete: удалить выбранные
        cancel: отменить
        select_all: выбрать всё
        deselect_all: отменить весь выбор
        description:
          one: Вы выбрали <b>%{count}</b> сообщение.
          few: "Вы выбрали <b>%{count}</b> сообщения."
          many: "Вы выбрали <b>%{count}</b> сообщений."
          other: "Вы выбрали <b>%{count}</b> сообщения."
      deleted_by_author_simple: "(тема удалена автором)"
    post:
      confirm_delete: "Действительно удалить сообщение?"
      quote_reply: "Ответить с цитированием"
      quote_reply_shortcut: "Цитировать (или нажмите q)"
      quote_edit: "Изменить"
      quote_edit_shortcut: "Изменить (или нажмите e)"
      quote_copy: "Копировать цитату"
      quote_copied_to_clibboard: "Цитата скопирована в буфер обмена"
      quote_share: "Поделиться"
      edit_reason: "Причина: "
      post_number: "сообщение %{number}"
      ignored: "Проигнорированный контент"
      wiki_last_edited_on: "вики-сообщение последний раз редактировалось %{dateTime}"
      last_edited_on: "сообщение последний раз редактировалось %{dateTime}"
      edit_history: "история редактирования сообщения"
      reply_as_new_topic: "Ответить в новой связанной теме"
      reply_as_new_private_message: "Ответить в новом сообщении тем же адресатам"
      continue_discussion: "Продолжая обсуждение из темы %{postLink}:"
      follow_quote: "перейти к цитируемому сообщению"
      show_full: "Показать полный текст"
      show_hidden: "Просмотр игнорируемого контента."
      deleted_by_author_simple: "(сообщение удалено автором)"
      collapse: "свернуть"
      sr_collapse_replies: "Свернуть встроенные ответы"
      sr_date: "Дата сообщения"
      sr_expand_replies:
        one: "На это сообщение есть %{count} ответ"
        few: "На это сообщение есть %{count} ответа"
        many: "На это сообщение есть %{count} ответов"
        other: "На это сообщение есть %{count} ответа"
      expand_collapse: "развернуть/свернуть"
      sr_below_embedded_posts_description: "ответы на сообщение #%{post_number}"
      sr_embedded_reply_description: "ответ пользователя @%{username} на запись #%{post_number}"
      locked: "сотрудник заблокировал это сообщение для редактирования"
      gap:
        one: "просмотреть %{count} скрытый ответ"
        few: "просмотреть %{count} скрытых ответа"
        many: "просмотреть %{count} скрытых ответов"
        other: "просмотреть %{count} скрытого ответа"
      sr_reply_to: "Ответить на сообщение #%{post_number} от пользователя @%{username}"
      notice:
        new_user: "Это первое сообщение пользователя %{user} — поприветствуем новичка в нашем сообществе!"
        returning_user: "Пользователя %{user} давно не видели — последнее сообщение было %{time}."
      unread: "Сообщение не прочитано"
      has_replies:
        one: "%{count} ответ"
        few: "%{count} ответа"
        many: "%{count} ответов"
        other: "%{count} ответа"
      has_replies_count: "%{count}"
      unknown_user: "(неизвестный или удалённый пользователь)"
      has_likes_title:
        one: "Это сообщение понравилось %{count} пользователю"
        few: "Это сообщение понравилось %{count} пользователям"
        many: "Это сообщение понравилось %{count} пользователям"
        other: "Это сообщение понравилось %{count} пользователя"
      has_likes_title_only_you: "вам понравилось это сообщение"
      has_likes_title_you:
        one: "вам и еще %{count} пользователю понравилось это сообщение"
        few: "вам и еще %{count} пользователям понравилось это сообщение"
        many: "вам и еще %{count} пользователям понравилось это сообщение"
        other: "вам и еще %{count} пользователя понравилось это сообщение"
      sr_post_like_count_button:
        one: "%{count} пользователю понравилось это сообщение. Нажмите для просмотра."
        few: "%{count} пользователям понравилось это сообщение. Нажмите для просмотра."
        many: "%{count} пользователям понравилось это сообщение. Нажмите для просмотра."
        other: "%{count} пользователя понравилось это сообщение. Нажмите для просмотра."
      sr_post_read_count_button:
        one: "%{count} пользователь прочитал это сообщение. Нажмите для просмотра."
        few: "%{count} пользователя прочитали это сообщение. Нажмите для просмотра."
        many: "%{count} пользователей прочитали это сообщение. Нажмите для просмотра."
        other: "%{count} пользователя прочитали это сообщения. Нажмите для просмотра."
      filtered_replies_hint:
        one: "Посмотреть это сообщение и %{count} ответ"
        few: "Посмотреть это сообщение и %{count} ответа"
        many: "Посмотреть это сообщение и %{count} ответов"
        other: "Посмотреть это сообщение и %{count} ответов"
      filtered_replies_viewing:
        one: "Просмотр %{count} ответ на"
        few: "Просмотр %{count} ответа на"
        many: "Просмотр %{count} ответов на"
        other: "Просмотр %{count} ответа на"
      in_reply_to: "Загрузить родительское сообщение"
      view_all_posts: "Показать все сообщения"
      errors:
        create: "Не удалось создать сообщение из-за ошибки. Попробуйте ещё раз."
        edit: "Не удалось изменить сообщение. Попробуйте ещё раз."
        upload: "К сожалению, произошла ошибка при загрузке %{file_name}. Попробуйте еще раз."
        backup_too_large: "Извините, этот файл резервной копии слишком большой."
        file_too_large: "Этот файл слишком большой (максимально допустимый размер %{max_size_kb} КБ). Почему бы не загрузить этот файл в облако, а затем поделиться ссылкой?"
        file_size_zero: "Ошибка. Файл, который вы пытаетесь загрузить, имеет нулевой размер. Попробуйте ещё раз."
        file_too_large_humanized: "Этот файл слишком большой (максимально допустимый размер — %{max_size}). Почему бы не загрузить этот файл в облако, а затем поделиться ссылкой?"
        too_many_uploads: "За один раз можно загрузить только одно изображение."
        too_many_dragged_and_dropped_files:
          one: "За раз можно загрузить не более %{count} файла."
          few: "За раз можно загрузить не более %{count} файлов."
          many: "За раз можно загрузить не более %{count} файлов."
          other: "За раз можно загрузить не более %{count} файла."
        upload_not_authorized: "Вы не можете загрузить файл данного типа (список разрешённых типов файлов: %{authorized_extensions})."
        no_uploads_authorized: "Загрузка файлов не разрешена."
        image_upload_not_allowed_for_new_user: "Загрузка изображений недоступна новым пользователям."
        attachment_upload_not_allowed_for_new_user: "Загрузка файлов недоступна новым пользователям."
        attachment_download_requires_login: "Войдите, чтобы скачать прикреплённые файлы."
      cancel_composer:
        confirm: "Что сделать с сообщением?"
        discard: "Отказаться"
        save_draft: "Сохранить черновик на будущее"
        keep_editing: "Продолжить редактирование"
      via_email: "Это сообщение получено по электронной почте"
      via_auto_generated_email: "Это автоматическое сообщение получено по электронной почте"
      whisper: "Это скрытое сообщение и оно доступно только модераторам"
      whisper_groups: "это скрытое сообщение, доступное только группам %{groupNames}"
      wiki:
        about: "Это вики-сообщение"
      few_likes_left: "Спасибо, что делитесь любовью. На сегодня у вас осталось несколько лайков."
      controls:
        reply: "Начать составление ответа на сообщение"
        like: "Мне нравится"
        has_liked: "Вам понравилось это сообщение"
        read_indicator: "Пользователи, которые читают это сообщение"
        undo_like: "Больше не нравится"
        edit: "изменить сообщение"
        edit_action: "Изменить"
        edit_anonymous: "Войдите, чтобы отредактировать это сообщение."
        flag: "лично пожаловаться на это сообщение для привлечения внимания или отправить личное уведомление о нем"
        delete: "удалить сообщение"
        undelete: "Отменить удаление"
        share: "поделиться ссылкой на сообщение"
        copy_title: "скопируйте ссылку на эту публикацию в буфер обмена"
        link_copied: "Ссылка скопирована!"
        more: "Ещё"
        delete_replies:
          confirm: "Удалить также и ответы на это сообщение?"
          direct_replies:
            one: "Да, и %{count} прямой ответ"
            few: "Да, и %{count} прямых ответа"
            many: "Да, и %{count} прямых ответов"
            other: "Да, и %{count} прямого ответа"
          all_replies:
            one: "Да, и %{count} ответ"
            few: "Да, и все %{count} ответа"
            many: "Да, и все %{count} ответов"
            other: "Да, и все %{count} ответа"
          just_the_post: "Нет, только сообщение"
        admin: "действия администратора над сообщением"
        permanently_delete: "Удалить навсегда"
        permanently_delete_confirmation: "Действительно навсегда удалить сообщение? Вы не сможете восстановить его."
        wiki: "Сделать вики-сообщением"
        unwiki: "Отменить вики-сообщение"
        convert_to_moderator: "Добавить цвет модератора"
        revert_to_regular: "Убрать цвет модератора"
        rebake: "Перестроить HTML"
        publish_page: "Публикация страниц"
        unhide: "Снова сделать видимой"
        change_owner: "Изменить владельца…"
        grant_badge: "Выдать награду…"
        lock_post: "Заморозить сообщение"
        lock_post_description: "запретить автору редактировать это сообщение"
        unlock_post: "Разморозить сообщение"
        unlock_post_description: "Разрешить автору редактировать это сообщение"
        delete_topic_disallowed_modal: "У вас нет разрешения на удаление этой темы. Если вы действительно хотите, чтобы она была удалена, пожалуйтесь на нее модератору и укажите причину, по которой тема должна быть удалена."
        delete_topic_disallowed: "У вас нет разрешения на удаление этой темы"
        delete_topic_confirm_modal:
          one: "Эта тема в настоящее время имеет более %{count} просмотра и может быть популярна в выдаче результатов поиска. Действительно удалить эту тему, а не отредактировать её для улучшения качества содержащейся в ней информации?"
          few: "Эта тема в настоящее время имеет более %{count} просмотров и может быть популярна в выдаче результатов поиска. Действительно удалить эту тему, а не отредактировать её для улучшения качества содержащейся в ней информации?"
          many: "Эта тема в настоящее время имеет более %{count} просмотров и может быть популярна в выдаче результатов поиска. Действительно удалить эту тему, а не отредактировать её для улучшения качества содержащейся в ней информации?"
          other: "Эта тема в настоящее время имеет более %{count} просмотра и может быть популярна в выдаче результатов поиска. Действительно удалить эту тему, а не отредактировать её для улучшения качества содержащейся в ней информации?"
        delete_topic_confirm_modal_yes: "Да, удалить эту тему"
        delete_topic_confirm_modal_no: "Нет, оставить эту тему"
        delete_topic_error: "Произошла ошибка при удалении темы"
        delete_topic: "удалить тему"
        add_post_notice: "Добавить сообщение от модератора…"
        change_post_notice: "Изменить сообщение модератора…"
        delete_post_notice: "Удалить сообщение модератора"
        remove_timer: "удалить таймер"
        edit_timer: "Изменить таймер"
      actions:
        people:
          like:
            one: "понравилось"
            few: "понравилось"
            many: "понравилось"
            other: "понравилось"
          read:
            one: "— прочитана"
            few: "— прочитана"
            many: "— прочитана"
            other: "— прочитана"
          like_capped:
            one: "и ещё %{count} понравилось"
            few: "и ещё %{count} понравилось"
            many: "и ещё %{count} понравилось"
            other: "и ещё %{count} понравилось"
          read_capped:
            one: "и ещё %{count} пользователь прочитал"
            few: "и ещё %{count} пользователя прочитали"
            many: "и ещё %{count} пользователей прочитали"
            other: "и ещё %{count} пользователя прочитали"
          sr_post_likers_list_description: "пользователи, которым понравилось это сообщение"
          sr_post_readers_list_description: "пользователи, прочитавшие это сообщение"
        by_you:
          off_topic: "помечено вами как офтопик"
          spam: "Помечено вами как спам"
          inappropriate: "Помечено вами как неуместное"
          illegal: "Помечено вами как незаконный контент"
          notify_moderators: "Вы отправили жалобу модератору"
          notify_user: "Вы отправили сообщение этому пользователю"
          custom: "Тема помечена вами как %{custom}"
      delete:
        confirm:
          one: "Действительно удалить %{count} сообщение?"
          few: "Действительно удалить %{count} сообщения?"
          many: "Действительно удалить %{count} сообщений?"
          other: "Действительно удалить %{count} сообщения?"
      merge:
        confirm:
          one: "Действительно объединить %{count} сообщение?"
          few: "Действительно объединить %{count} сообщения?"
          many: "Действительно объединить %{count} сообщений?"
          other: "Действительно объединить %{count} сообщения?"
      revisions:
        controls:
          first: "Начальная версия"
          previous: "Предыдущая версия"
          next: "Следующая версия"
          last: "Последняя версия"
          hide: "Скрыть версию"
          show: "Показать версию"
          destroy: "Удалить редакции"
          destroy_confirm: "Действительно удалить все редакции этого сообщения? Это действие отменить нельзя."
          revert: "Откат до версии %{revision}"
          edit_wiki: "Редактировать вики"
          edit_post: "Редактировать сообщение"
          comparing_previous_to_current_out_of_total: "<strong>%{previous}</strong> %{icon} <strong>%{current}</strong> из %{total}"
        displays:
          inline:
            title: "Показать со всеми добавлениями и удалениями"
            button: "HTML"
          side_by_side:
            title: "Показать отличия версий бок о бок"
            button: "HTML"
          side_by_side_markdown:
            title: "Показать отличия в исходном тексте бок о бок"
            button: "Исходный текст"
      raw_email:
        displays:
          raw:
            title: "Показать исходный текст письма"
            button: "Исходный текст"
          text_part:
            title: "Показать текстовую версию письма"
            button: "Текст"
          html_part:
            title: "Показать HTML-версию письма"
            button: "HTML"
      bookmarks:
        create: "Создать закладку"
        create_for_topic: "Создать закладку для темы"
        edit: "Изменить закладку"
        edit_for_topic: "Изменить закладку для темы"
        updated: "Обновлена"
        name: "Название"
        name_placeholder: "Для чего эта закладка?"
        name_input_label: "Название закладки"
        set_reminder: "Напомнить мне"
        options: "Параметры"
        actions:
          delete_bookmark:
            name: "Удалить закладку"
            description: "Удаление закладки из профиля, включая все настроенные для нее напоминания"
          edit_bookmark:
            name: "Изменить закладку"
            description: "Изменение названия закладки или даты (времени) напоминания"
          clear_bookmark_reminder:
            name: "Удалить напоминание"
            description: "Удалить дату и время напоминания"
          pin_bookmark:
            name: "Закрепить закладку"
            description: "Закрепление закладки. Закладка появится в верхней части списка закладок."
          unpin_bookmark:
            name: "Открепить закладку"
            description: "Открепление закладки. Закладка больше не будет отображаться в верхней части списка закладок."
      filtered_replies:
        viewing_posts_by: "Просмотр сообщений (%{post_count}) от"
        viewing_subset: "Некоторые ответы свернуты"
        viewing_summary: "Просмотр лучших ответов в этой теме"
        post_number: "%{username}, сообщение #%{post_number}"
        show_all: "Показать все"
      share:
        title: "Поделиться темой #%{post_number}"
        instructions: "Поделиться ссылкой на сообщение:"
    category:
      none: "(разное)"
      all: "Все категории"
      choose: "Выберите категорию&hellip;"
      edit: "Изменить"
      edit_title: "Редактировать категорию"
      edit_dialog_title: "Редактировать: %{categoryName}"
      view: "Просмотр тем по категориям"
      back: "Вернуться в категорию"
      general: "Основная"
      settings: "Настройки"
      topic_template: "Шаблон"
      tags: "Теги"
      tags_allowed_tags: "Ограничить теги этой категорией:"
      tags_allowed_tag_groups: "Ограничить группы тегов этой категорией:"
      tags_placeholder: "(Необязат.) Доступные теги"
      tags_tab_description: "Теги и группы тегов, указанные здесь, будут доступны только в этой категории и других категориях, в которых они были указаны. Они не будут доступны для использования в других категориях."
      tag_groups_placeholder: "(Необязат.) Доступные группы тегов"
      manage_tag_groups_link: "Управление группами тегов"
      allow_global_tags_label: "Также разрешить другие теги"
      required_tag_group:
        description: "Требовать, чтобы новые темы имели теги из группы тегов:"
        delete: "Удалить"
        add: "Добавить необходимую группу тегов"
        placeholder: "выберите группу тегов…"
      topic_featured_link_allowed: "Разрешить избранные ссылки в этой категории"
      delete: "Удалить категорию"
      create: "Создать категорию"
      create_long: "Создать новую категорию"
      save: "Сохранить категорию"
      slug: "Слаг для категории"
      slug_placeholder: "(Необязат.) Слова для URL, разделённые дефисами"
      creation_error: При создании новой категории возникла ошибка.
      save_error: При сохранении категории возникла ошибка.
      name: "Название категории"
      description: "Описание"
      logo: "Логотип категории"
      logo_dark: "Логотип, используемый в тёмном режиме"
      background_image: "Фоновое изображение категории"
      background_image_dark: "Фоновое изображение, используемое в темном режиме"
      badge_colors: "Цвета наград"
      background_color: "Цвет фона"
      foreground_color: "Цвет переднего плана"
      name_placeholder: "Не более одного-двух слов"
      color_placeholder: "Любой цвет из веб-палитры"
      delete_confirm: "Действительно удалить категорию?"
      delete_error: "При удалении категории произошла ошибка."
      list: "Список категорий"
      no_description: "Добавьте описание для этой категории."
      change_in_category_topic: "Изменить описание"
      already_used: "Цвет уже используется другой категорией"
      security: "Безопасность"
      security_add_group: "Добавить группу"
      permissions:
        group: "Группа"
        see: "Просмотр"
        reply: "Ответить"
        create: "Создать"
        no_groups_selected: "Доступ не предоставлен ни одной группе; эта категория будет видна только персоналу."
        everyone_has_access: 'Это общедоступная категория; все пользователи могут просматривать, создавать сообщения, а также отвечать на них. Чтобы ограничить разрешения, удалите одно или несколько разрешений, предоставленных группе «все».'
        toggle_reply: "Переключить разрешение «Ответ»"
        toggle_full: "Переключить разрешение «Создание»"
        inherited: 'Это разрешение унаследовано от группы «все»'
      special_warning: "Внимание: данная категория была предустановлена по умолчанию и ее настройки безопасности не могут быть изменены. Если не хотите использовать эту категорию, удалите ее."
      uncategorized_security_warning: "Это особенная категория. В ней содержатся темы, для которых при создании не была указана категория; у нее не может быть настроек безопасности."
      uncategorized_general_warning: 'Это особенная категория. Она используется как категория по умолчанию для новых тем, не отнесенных к конкретной категории. Чтобы предотвратить такое поведение и обеспечить выбор категории, <a href="%{settingLink}">отключите соответствующую настройку</a>. Изменить название или описание категории можно в разделе <a href="%{customizeLink}">Оформление / Текст</a>.'
      pending_permission_change_alert: "Вы не добавили %{group} в эту категорию; нажмите эту кнопку для добавления."
      images: "Изображения"
      email_in: "Специальный адрес для входящих писем:"
      email_in_tooltip: "Адреса электронной почты разделяются символом вертикальной черты «|»."
      email_in_allow_strangers: "Принимать письма от анонимных пользователей, не имеющих аккаунтов"
      email_in_disabled: "Создание новых тем по электронной почте отключено. Чтобы включить эту функцию, включите настройку «<a href='%{setting_url}'>email in</a>»."
      mailinglist_mirror: "Категория отражает список рассылки"
      show_subcategory_list: "Показывать список подкатегорий над списком тем в этой категории."
      read_only_banner: "Текст баннера, когда пользователь не может создавать темы в этой категории:"
      num_featured_topics: "Количество тем, отображаемых на странице категорий:"
      subcategory_num_featured_topics: "Количество избранных тем на странице родительской категории:"
      all_topics_wiki: "Создавать новые темы в виде вики-сообщений"
      allow_unlimited_owner_edits_on_first_post: "Разрешить автору первого сообщения вносить правки без ограничений"
      subcategory_list_style: "Стиль списка подкатегорий:"
      sort_order: "Порядок сортировки тем:"
      default_view: "Вид списка тем по умолчанию:"
      default_top_period: "По умолчанию отображать темы в разделе «Обсуждаемые» за этот период:"
      default_list_filter: "Фильтр по умолчанию:"
      allow_badges_label: "Разрешить вручение наград в этой категории"
      edit_permissions: "Изменить права доступа"
      reviewable_by_group: "Помимо сотрудников, содержимое этой категории также могут проверять:"
      review_group_name: "Название группы"
      require_topic_approval: "Требовать одобрения модератором всех новых тем"
      require_reply_approval: "Требовать одобрения модератором всех новых ответов"
      this_year: "за год"
      position: "Позиция на странице категорий:"
      default_position: "Позиция по умолчанию"
      position_disabled: "Категории будут отображаться в порядке активности. Чтобы настроить их порядок в списках, включите настройку <a href='%{url}'>fixed category positions</a>."
      minimum_required_tags: "Минимальное количество тегов, требуемых в теме:"
      default_slow_mode: 'Включать замедленный режим для тем, создаваемых в этой категории.'
      parent: "Родительская категория"
      num_auto_bump_daily: "Число открытых тем для автоматического ежедневного поднятия:"
      auto_bump_cooldown_days: "Минимум дней до повторного поднятия темы:"
      navigate_to_first_post_after_read: "Перейти к первому сообщению после прочтения тем"
      notifications:
        title: "Изменить уровень уведомлений для этой категории"
        watching:
          title: "Наблюдать"
          description: "Наблюдать за всеми темами этой категории. Уведомлять о каждом новом сообщении в любой из тем и показывать количество новых ответов."
        watching_first_post:
          title: "Наблюдать за первым сообщением"
          description: "Вы будете получать уведомления о новых темах в этой категории, но не о новых ответах в них."
        tracking:
          title: "Следить"
          description: "Вы будете автоматически отслеживать все темы в этой категории. Вы будете уведомлены, если кто-то упомянет ваше @имя или ответит вам. Также вам будет показано общее количество новых ответов."
        regular:
          title: "Уведомлять"
          description: "Вам придёт уведомление, если кто-нибудь упомянет ваше @имя или ответит вам."
        muted:
          title: "Без уведомлений"
          description: "Не уведомлять о новых темах в этой категории и не отображать их в разделе «Последние»."
      search_priority:
        label: "Приоритет поиска"
        options:
          normal: "Обычный"
          ignore: "Игнорировать"
          very_low: "Очень низкий"
          low: "Низкий"
          high: "Высокий"
          very_high: "Очень высокий"
      sort_options:
        default: "по умолчанию"
        likes: "Количество лайков"
        op_likes: "Количество лайков у первого сообщения"
        views: "Количество просмотров"
        posts: "Количество сообщений"
        activity: "Последняя активность"
        posters: "Количество участников"
        category: "Категория"
        created: "Дата создания"
      sort_ascending: "По возрастанию"
      sort_descending: "По убыванию"
      subcategory_list_styles:
        rows: "Строки"
        rows_with_featured_topics: "Строки с избранными темами"
        boxes: "Блоки"
        boxes_with_featured_topics: "Блоки с избранными темами"
      settings_sections:
        general: "Основной"
        moderation: "Модерация"
        appearance: "Внешний вид"
        email: "Эл. почта"
      list_filters:
        all: "Все непрочитанные темы"
        none: "без подкатегорий"
      colors_disabled: "Вы не можете выбирать цвета, поскольку не указан стиль категории (category style = none)."
    flagging:
      title: "Спасибо за помощь в поддержании порядка!"
      action: "Пожаловаться на сообщение"
      take_action: "Принять меры…"
      take_action_options:
        default:
          title: "Скрыть публикацию"
          details: "Немедленно сымитировать пороговое количество жалоб, скрыть публикацию и утвердить все ожидающие жалобы"
        suspend:
          title: "Заблокировать пользователя"
          details: "Сымитировать пороговое количество жалоб и заблокировать пользователя"
        silence:
          title: "Заморозить пользователя"
          details: "Сымитировать пороговое количество жалоб и заморозить пользователя"
      notify_action: "Сообщение"
      official_warning: "Официальное предупреждение"
      delete_spammer: "Удалить спамера"
      flag_for_review: "Отправить на проверку"
      delete_confirm_MF: |
        Вы собираетесь удалить {POSTS, plural, one {<b>#</b> сообщение} few {<b>#</b> сообщения} many {<b>#</b> сообщений} other {<b>#</b> сообщения}} и {TOPICS, plural, one {<b>#</b> тему} few {<b>#</b> темы} many {<b>#</b> тем} other {<b>#</b> темы}} этого пользователя, а также удалить его аккаунт, добавить его IP-адрес <b>{ip_address}</b> и его почтовый адрес <b>{email}</b> в черный список. Вы действительно уверены, что этот пользователь — спамер?
      yes_delete_spammer: "Да, удалить спамера"
      ip_address_missing: "(Н/Д)"
      hidden_email_address: "(скрыто)"
      submit_tooltip: "Отправить приватную жалобу"
      take_action_tooltip: "Немедленно сымитировать пороговое количество жалоб, скрыть публикацию и утвердить все ожидающие жалобы"
      cant: "Вы не можете сейчас отправить жалобу на это сообщение."
      notify_staff: "Приватно сообщить персоналу"
      formatted_name:
        off_topic: "Это офтопик"
        inappropriate: "Это неприемлемо"
        spam: "Это спам"
        illegal: "Это незаконный контент"
      custom_placeholder_notify_user: "Будьте точны, конструктивны и доброжелательны."
      notify_user_textarea_label: "Сообщение для пользователя"
      custom_placeholder_notify_moderators: "Поясните суть проблемы: на что нам следует обратить внимание. Предоставьте соответствующие ссылки и примеры, если это возможно."
      notify_moderators_textarea_label: "Сообщение для модераторов"
      custom_placeholder_illegal: "Поясните суть проблемы: почему вы считаете этот контент незаконным. Предоставьте соответствующие ссылки и примеры, если это возможно."
      confirmation_illegal: "Приведенная мною информация точна и полна."
      custom_message:
        at_least:
          one: "введите не менее %{count} символа"
          few: "введите не менее %{count} символов"
          many: "введите не менее %{count} символов"
          other: "введите не менее %{count} символа"
        more:
          one: "Еще %{count}"
          few: "Еще %{count}"
          many: "Ещё %{count}"
          other: "Ещё %{count}"
        left:
          one: "Остался %{count} символ"
          few: "Осталось %{count} символа"
          many: "Осталось %{count} символов"
          other: "Остались %{count} символа"
    flagging_topic:
      title: "Спасибо за помощь в поддержании порядка!"
      action: "Пожаловаться на тему"
      notify_action: "Сообщение"
    topic_map:
      title: "Сводка по теме"
      participants_title: "Частые авторы"
      links_title: "Популярные ссылки"
      links_shown: "показать больше ссылок…"
      clicks:
        one: "%{count} клик"
        few: "%{count} клика"
        many: "%{count} кликов"
        other: "%{count} клика"
      menu_titles:
        replies: Наиболее понравившиеся ответы
        views: Недавние просмотры
      view_explainer: Один просмотр на одного уникального посетителя каждые 8 часов.
      no_views: Статистики просмотров пока нет, зайдите позже.
      chart_error: Ошибка при отображении диаграммы. Повторите попытку.
      views: "Просмотров"
      predicted_views: "Прогнозируемые просмотры"
      so_far: (пока)
      read: чтение
      minutes: мин.
    post_links:
      about: "показать все ссылки для этого сообщения"
      title:
        one: "ещё %{count}"
        few: "ещё %{count}"
        many: "ещё %{count}"
        other: "ещё %{count}"
    topic_statuses:
      warning:
        help: "Официальное предупреждение."
      bookmarked:
        help: "Вы добавили тему в закладки"
      locked:
        help: "Тема закрыта; в ней больше нельзя отвечать"
      archived:
        help: "Тема заархивирована и не может быть изменена"
      locked_and_archived:
        help: "Тема закрыта и заархивирована; в ней больше нельзя отвечать она больше не может быть изменена"
      unpinned:
        title: "Откреплена"
        help: "Эта тема для вас откреплена; она будет отображаться в обычном порядке"
      pinned_globally:
        title: "Закреплена глобально"
        help: "Эта тема закреплена глобально; она будет отображаться вверху как на главной странице, так и в своём разделе"
      pinned:
        title: "Закреплена"
        help: "Эта тема для вас закреплена; она будет показана в верхней части свой категории"
      unlisted:
        help: "Тема скрыта — она не будет отображаться в списках тем. Доступ к ней возможен только по прямой ссылке. %{unlistedReason}"
      personal_message:
        title: "Эта тема преобразована в личные сообщения"
        help: "Эта тема преобразована в личные сообщения"
      visibility_reasons:
        op_flag_threshold_reached: "Эта тема была автоматически скрыта, так как она достигла порогового количества жалоб"
        op_unhidden: "Автор повторно показал эту тему"
        embedded_topic: "Эта тема была повторно показана, так как она вложенная"
        manually_unlisted: "Эту тему скрыл администратор или модератор вручную"
        manually_relisted: "Эту тему показал повторно администратор или модератор вручную"
        bulk_action: "Видимость этой темы была изменена из-за массового действия, выполненного пользователем"
    posts: "Сообщения"
    pending_posts:
      label: "Ожидают одобрения"
      label_with_count: "Ожидают одобрения (%{count})"
    sr_topic_list_caption: Список тем и заголовки столбцов с кнопками можно сортировать.
    posts_likes_MF: |
      { count, plural,
          one {# ответ,}
          few {# ответа,}
          many {# ответов,}
        other {# ответа,}
      }{ ratio, select,
          low { ~ высокое соотношение лайков к публикациям,}
          med { очень высокое соотношение лайков к публикациям,}
         high { чрезвычайно высокое соотношение лайков к публикациям,}
        other {}
      } перейти к первой или последней публикации…
    posters: "Количество участников"
    latest_poster_link: "Профиль пользователя %{username}, последний автор"
    original_post: "Исходное сообщение"
    views: "Просм."
    views_lowercase:
      one: "просмотр"
      few: "просмотра"
      many: "просмотров"
      other: "просмотра"
    replies: "Ответов"
    views_long:
      one: "Тема просмотрена %{count} раз"
      few: "Тема просмотрена %{count} раза"
      many: "Тема просмотрена %{count} раз"
      other: "Тема просмотрена %{count} раза"
    activity: "Активность"
    likes: "Лайки"
    likes_lowercase:
      one: "лайк"
      few: "лайка"
      many: "лайков"
      other: "лайка"
    users: "Пользователи"
    users_lowercase:
      one: "пользователь"
      few: "пользователя"
      many: "пользователей"
      other: "пользователя"
    category_title: "Категория"
    history_capped_revisions: "История, последние 100 изменений"
    history: "История"
    raw_email:
      title: "Входящее письмо"
      not_available: "Недоступно!"
    categories_list: "Список категорий"
    filters:
      with_topics: "%{filter} темы"
      with_category: "%{category} — %{filter} темы"
      filter:
        title: "Фильтр"
        button:
          label: "Фильтр"
      latest:
        title: "Последние"
        title_with_count:
          one: "Последние (%{count})"
          few: "Последние (%{count})"
          many: "Последние (%{count})"
          other: "Последние (%{count})"
        help: "темы с недавно созданными сообщениями"
      read:
        title: "Прочитанные"
        help: "темы, которые вас заинтересовали (в обратном хронологическом порядке)"
      categories:
        title: "Категории"
        title_in: "Категория — %{categoryName}"
        help: "все темы, сгруппированные по категориям"
      unread:
        title: "Непрочитанные"
        title_with_count:
          one: "Непрочитанная (%{count})"
          few: "Непрочитанные (%{count})"
          many: "Непрочитанные (%{count})"
          other: "Непрочитанные (%{count})"
        help: "наблюдаемые и отслеживаемые темы с непрочитанными сообщениями"
        lower_title_with_count:
          one: "%{count} непрочитанная"
          few: "%{count} непрочитанные"
          many: "%{count} непрочитанных"
          other: "%{count} непрочитанной"
      unseen:
        title: "Непросмотренные"
        lower_title: "непросмотренные"
        help: "новые темы, наблюдаемые и отслеживаемые темы с непрочитанными сообщениями"
      hot:
        title: "Горячие"
        lower_title: "горячие"
        help: "самые последние темы"
      new:
        lower_title_with_count:
          one: "%{count} новая"
          few: "%{count} новые"
          many: "%{count} новых"
          other: "%{count} новой"
        lower_title: "новые"
        title: "Новые"
        title_with_count:
          one: "Новые (%{count})"
          few: "Новые (%{count})"
          many: "Новые (%{count})"
          other: "Новые (%{count})"
        help: "темы, созданные за последние несколько дней"
        all: "Все"
        all_with_count: "Все (%{count})"
        topics: "Темы"
        topics_with_count: "Темы (%{count})"
        replies: "Ответы"
        replies_with_count: "Ответы (%{count})"
      posted:
        title: "Мои сообщения"
        help: "темы, в которых вы принимали участие"
      bookmarks:
        title: "Закладки"
        help: "темы, которые вы добавили в закладки"
      category:
        title: "%{categoryName}"
        title_with_count:
          one: "%{categoryName} (%{count})"
          few: "%{categoryName} (%{count})"
          many: "%{categoryName} (%{count})"
          other: "%{categoryName} (%{count})"
        help: "Последние темы в категории %{categoryName}"
      top:
        title: "Обсуждаемые"
        help: "Самые активные темы за последний год, месяц, квартал, неделю или день"
        all:
          title: "За всё время"
        yearly:
          title: "За год"
        quarterly:
          title: "За квартал"
        monthly:
          title: "За месяц"
        weekly:
          title: "За неделю"
        daily:
          title: "За день"
        all_time: "За всё время"
        this_year: "За год"
        this_quarter: "За квартал"
        this_month: "За месяц"
        this_week: "За неделю"
        today: "Сегодня"
    custom_homepage:
      admin_message: 'В одной из ваших тем включен модификатор «custom_homepage», но он ничего не выводит в коннектор [custom-homepage]. (Это сообщение отображается только для администраторов сайта.)'
    browser_update: '<a href="https://www.discourse.org/faq/#browser">Ваш браузер не поддерживается</a>. <a href="https://browsehappy.com">Обновите его</a> для полноценной работы с сайтом.'
    permission_types:
      full: "Создавать / Отвечать / Просматривать"
      create_post: "Отвечать / Просматривать"
      readonly: "Просматривать"
    preloader_text: "Загрузка…"
    lightbox:
      download: "скачать"
      open: "исходное изображение"
      previous: "Назад (клавиша со стрелкой влево)"
      next: "Далее (клавиша со стрелкой вправо)"
      counter: "%curr% из %total%"
      close: "Закрыть (Esc)"
      content_load_error: '<a href="%url%">Контент</a> не удалось загрузить.'
      image_load_error: '<a href="%url%">Изображение</a> не удалось загрузить.'
    experimental_lightbox:
      image_load_error: "Изображение загрузить не удалось."
      screen_reader_image_title: "Изображение %{current} из %{total}: %{title}"
      buttons:
        next: "Далее (клавиша со стрелкой вправо или вниз)"
        previous: "Назад (клавиша со стрелкой влево или вверх)"
        close: "Закрыть (Esc)"
        download: "Скачать изображение"
        newtab: "Открыть изображение в новой вкладке"
        zoom: "Изменить масштаб изображения (клавиша Z)"
        rotate: "Повернуть изображение (клавиша R)"
        fullscreen: "Полноэкранный режим браузера (клавиша M)"
        carousel: "Показать все изображения в карусели (клавиша A)"
        retry: "Повторить попытку загрузки изображения"
    cannot_render_video: 'Это видео невозможно отобразить: видеокодек не поддерживается браузером.'
    keyboard_shortcuts_help:
      shortcut_key_delimiter_comma: ", "
      shortcut_key_delimiter_plus: "+"
      shortcut_delimiter_or: "%{shortcut1} или %{shortcut2}"
      shortcut_delimiter_slash: "%{shortcut1}/%{shortcut2}"
      shortcut_delimiter_space: "%{shortcut1} %{shortcut2}"
      title: "Сочетания клавиш"
      short_title: "Сочетания клавиш"
      jump_to:
        title: "Быстрый переход"
        home: "%{shortcut} Главная"
        latest: "%{shortcut} Последние"
        new: "%{shortcut} Новые"
        unread: "%{shortcut} Непрочитанные"
        categories: "%{shortcut} Категории"
        top: "%{shortcut} Обсуждаемые"
        bookmarks: "%{shortcut} Закладки"
        profile: "%{shortcut} Профиль"
        messages: "%{shortcut} Сообщения"
        drafts: "%{shortcut} Черновики"
        next: "%{shortcut} Следующая тема"
        previous: "%{shortcut} Предыдущая тема"
      navigation:
        title: "Навигация"
        jump: "%{shortcut} Перейти к сообщению #"
        back: "%{shortcut} Назад"
        up_down: "%{shortcut} Переместить выделение &uarr; &darr;"
        open: "%{shortcut} Открыть выделенную тему"
        next_prev: "%{shortcut} Следующий (предыдущий) раздел"
        go_to_unread_post: "%{shortcut} Перейти к первому непрочитанному сообщению"
      application:
        title: "Форум"
        create: "%{shortcut} Создать тему"
        notifications: "%{shortcut} Открыть уведомления"
        hamburger_menu: "%{shortcut} Открыть меню"
        user_profile_menu: "%{shortcut} Открыть меню профиля"
        show_incoming_updated_topics: "%{shortcut} Показать обновлённые темы"
        search: "%{shortcut} Поиск"
        filter_sidebar: "%{shortcut} Боковая панель фильтров"
        help: "%{shortcut} Показать эту справку"
        toggle_bulk_select: "%{shortcut} Переключить массовый выбор"
        dismiss: "%{shortcut} Закрыть выбранные темы"
        x: "%{shortcut} Переключить выбор (в режиме массового выбора)"
        log_out: "%{shortcut} Выйти"
      composing:
        title: "Редактирование"
        return: "%{shortcut} Вернуться в редактор"
        fullscreen: "%{shortcut} Полноэкранный редактор"
        insert_current_time: "%{shortcut} Вставить текущее время"
      bookmarks:
        title: "Создание закладки"
        enter: "%{shortcut} Сохранить и закрыть"
        later_today: "%{shortcut} Сегодня, но позже"
        later_this_week: "%{shortcut} Позже на этой неделе"
        tomorrow: "%{shortcut} Завтра"
        next_week: "%{shortcut} Через неделю"
        next_month: "%{shortcut} В следующем месяце"
        next_business_week: "%{shortcut} На следующей рабочей неделе"
        next_business_day: "%{shortcut} На следующий рабочий день"
        custom: "%{shortcut} Установить дату и время напоминания"
        none: "%{shortcut} Не настраивать напоминание"
        delete: "%{shortcut} Удалить закладку"
      actions:
        title: "Действия"
        bookmark_topic: "%{shortcut} Добавить / удалить из закладок"
        pin_unpin_topic: "%{shortcut} Закрепить / открепить тему"
        share_topic: "%{shortcut} Поделиться темой"
        share_post: "%{shortcut} Поделиться сообщением"
        reply_as_new_topic: "%{shortcut} Ответить в новой связанной теме"
        reply_topic: "%{shortcut} Ответить в теме"
        reply_post: "%{shortcut} Ответить на сообщение"
        quote_post: "%{shortcut} Процитировать сообщение"
        like: "%{shortcut} Поставить лайк сообщению"
        flag: "%{shortcut} Пожаловаться на сообщение"
        bookmark: "%{shortcut} Добавить сообщение в закладки"
        edit: "%{shortcut} Редактировать сообщение"
        delete: "%{shortcut} Удалить сообщение"
        mark_muted: "%{shortcut} Отключить уведомления в теме"
        mark_regular: "%{shortcut} Включить уведомления в теме (по умолчанию)"
        mark_tracking: "%{shortcut} Следить за темой"
        mark_watching: "%{shortcut} Наблюдать за темой"
        print: "%{shortcut} Распечатать тему"
        defer: "%{shortcut} Пометить тему как непрочитанную"
        topic_admin_actions: "%{shortcut} Открыть в теме меню действий администратора"
        archive_private_message: "%{shortcut} Переключатель для архивации личных сообщений"
      search_menu:
        title: "Меню результатов поиска"
        prev_next: "%{shortcut} Перемещение по результатам поиска"
        insert_url: "%{shortcut} Вставить ссылку на найденное сообщение в окно открытого редактора"
        full_page_search: "%{shortcut} Запустить поиск по всей странице"
    badges:
      earned_n_times:
        one: "Заработал(а) эту награду %{count} раз"
        few: "Заработал(а) эту награду %{count} раза"
        many: "Заработал(а) эту награду %{count} раз"
        other: "Заработал(а) эту награду %{count} раза"
      granted_on: "Выдана %{date}"
      others_count:
        one: "Выдана другим %{count} раз"
        few: "Выдана другим %{count} раза"
        many: "Выдана другим %{count} раз"
        other: "Выдана другим %{count} раза"
      title: Награды
      allow_title: "Вы можете использовать эту награду в качестве титула."
      multiple_grant: "Вы можете получать эту награду несколько раз"
      badge_count:
        one: "%{count} награда"
        few: "%{count} награды"
        many: "%{count} наград"
        other: "%{count} награды"
      more_badges:
        one: "+ ещё %{count}"
        few: "+ ещё %{count}"
        many: "+ ещё %{count}"
        other: "+ ещё %{count}"
      awarded:
        one: "Выдана %{number} награда"
        few: "Выданы %{number} награды"
        many: "Выдано %{number} наград"
        other: "Выдано %{number} награды"
      select_badge_for_title: Использовать награду в качестве титула
      none: "(нет)"
      successfully_granted: "Награда %{badge} выдана пользователю %{username}"
      badge_grouping:
        getting_started:
          name: Начало работы
        community:
          name: Сообщество
        trust_level:
          name: Уровень доверия
        other:
          name: Прочее
        posting:
          name: Сообщения
      favorite_max_reached: "В избранное добавлено максимально допустимое количество наград."
      favorite_max_not_reached: "Добавить эту награду в избранное"
      favorite_count: "Награды (%{count} из %{max}) добавлены в избранное"
    download_calendar:
      title: "Скачать календарь"
      save_ics: "Скачать .ics-файл"
      save_google: "Добавить в календарь Google"
      remember: "Больше не спрашивать"
      remember_explanation: "(Вы можете изменить это значение в настройках пользователя)"
      download: "Скачать"
      default_calendar: "Стандартный календарь"
      default_calendar_instruction: "Определите календарь, используемый при сохранении дат"
      add_to_calendar: "Добавить в календарь"
      google: "Календарь Google"
      ics: "ICS"
    tagging:
      all_tags: "Все теги"
      other_tags: "Другие теги"
      selector_tags: "теги"
      selector_no_tags: "Без тегов"
      selector_remove_filter: "отменить фильтр"
      tags: "Теги"
      choose_for_topic: "Выберите теги..."
      choose_for_topic_required:
        one: "Выберите минимум %{count} тег…"
        few: "Выберите минимум %{count} тега…"
        many: "Выберите минимум %{count} тегов…"
        other: "Выберите минимум %{count} тега…"
      choose_for_topic_required_group:
        one: "выберите %{count} тег из '%{name}'…"
        few: "выберите %{count} тега из '%{name}'…"
        many: "выберите %{count} тегов из '%{name}'…"
        other: "выберите %{count} тега из '%{name}'…"
      info: "Информация"
      default_info: "Этот тег не ограничен категориями и не имеет синонимов."
      staff_info: "Для добавления ограничения поместите этот тег в <a href=%{basePath}/tag_groups>группу тегов</a>."
      category_restricted: "Этот тег используется в категориях, к которым у вас нет доступа."
      synonyms: "Синонимы"
      synonyms_description: "При использовании следующих тегов они будут заменены на <b>%{base_tag_name}</b>."
      save: "Сохранить имя и описание тега"
      tag_groups_info:
        one: 'Этот тег принадлежит к этим группам: %{tag_groups}.'
        few: "Этот тег принадлежит к этим группам: %{tag_groups}."
        many: "Этот тег принадлежит к этим группам: %{tag_groups}."
        other: "Этот тег принадлежит к этим группам: %{tag_groups}."
      category_restrictions:
        one: "Его можно использовать только в этих категориях:"
        few: "Его можно использовать только в этих категориях:"
        many: "Его можно использовать только в этих категориях:"
        other: "Его можно использовать только в этих категориях:"
      edit_synonyms: "Редактировать синонимы"
      add_synonyms_label: "Добавить синонимы:"
      add_synonyms: "Добавить"
      add_synonyms_explanation:
        one: "Везде, где используется этот тег, он будет заменён на тег <b>%{tag_name}</b>. Действительно внести эти изменения?"
        few: "Везде, где используются эти теги, они будут заменены на тег <b>%{tag_name}</b>. Действительно внести эти изменения?"
        many: "Везде, где используются эти теги, они будут заменены на тег <b>%{tag_name}</b>. Действительно внести эти изменения?"
        other: "Везде, где используются эти теги, они будут заменены на тег <b>%{tag_name}</b>. Действительно внести эти изменения?"
      add_synonyms_failed: "Следующие теги не могут быть добавлены в качестве синонимов: <b>%{tag_names}</b>. Убедитесь, что они не имеют синонимов и не являются синонимами другого тега."
      remove_synonym: "Удалить синоним"
      delete_synonym_confirm: 'Действительно удалить синоним «%{tag_name}»?'
      delete_tag: "Удалить тег"
      delete_confirm:
        one: "Действительно удалить этот тег и удалить его из %{count} темы, которой он присвоен?"
        few: "Действительно удалить этот тег и удалить его из %{count} тем, которым он присвоен?"
        many: "Действительно удалить этот тег и удалить его из %{count} тем, которым он присвоен?"
        other: "Действительно удалить этот тег и удалить его из %{count} тем, которым он присвоен?"
      delete_confirm_no_topics: "Действительно удалить этот тег?"
      delete_confirm_synonyms:
        one: "Его %{count} синоним также будет удалён."
        few: "Его %{count} синонима также будут удалены."
        many: "Его %{count} синонимов также будут удалены."
        other: "Его %{count} синонима также будут удалены."
      edit_tag: "Изменить имя и описание тега"
      description: "Описание (максимум 1000 символов)"
      sort_by: "Сортировка:"
      sort_by_count: "Количество"
      sort_by_name: "Название"
      manage_groups: "Управление группами тегов"
      manage_groups_description: "Организуйте теги в группы"
      upload: "Загрузить теги"
      upload_description: "Загрузить csv-файл для массового создания тегов"
      upload_instructions: "По одному в строке, с необязательным указанием группы тега в формате «tag_name,tag_group»."
      upload_successful: "Теги загружены"
      delete_unused_confirmation:
        one: "%{count} тег будет удалён: %{tags}"
        few: "%{count} тега будут удалены: %{tags}"
        many: "%{count} тегов будут удалены: %{tags}"
        other: "%{count} тега будут удалены: %{tags}"
      delete_unused_confirmation_more_tags:
        one: "%{tags} и ещё %{count}"
        few: "%{tags} и ещё %{count}"
        many: "%{tags} и ещё %{count}"
        other: "%{tags} и ещё %{count}"
      delete_no_unused_tags: "Неиспользуемые теги не обнаружены."
      tag_list_joiner: ", "
      delete_unused: "Удалить неиспользуемые теги"
      delete_unused_description: "Удалите все теги, которые не прикреплены к темам или личным сообщениям"
      filters:
        without_category: "%{filter} темы с тегом %{tag}"
        with_category: "%{filter} темы с тегом %{tag} в категории %{category}"
        untagged_without_category: "%{filter} темы без тегов"
        untagged_with_category: "%{filter} темы в категории %{category} без тегов"
      notifications:
        watching:
          title: "Наблюдать"
          description: "Автоматически наблюдать за всеми темами с этим тегом. Уведомлять обо всех новых темах и сообщениях, а также показывать количество непрочитанных и новых сообщений рядом с названиями тем."
        watching_first_post:
          title: "Наблюдать за первыми сообщениями"
          description: "Вы будете получать уведомления о новых темах, помеченных этим тегом, но не на ответы на них."
        tracking:
          title: "Следить"
          description: "Вы будете автоматически отслеживать все темы с этим тегом. Рядом с темой появится количество непрочитанных и новых сообщений."
        regular:
          title: "Уведомлять"
          description: "Вам придет уведомление, если кто-нибудь упомянет ваше @имя или ответит на ваше сообщение."
        muted:
          title: "Без уведомлений"
          description: "Вы не будете получать уведомления о новых темах с этим тегом, и они не будут отображаться на вкладке «Непрочитанные»."
      groups:
        back_btn: "Назад ко всем тегам"
        title: "Группы тегов"
        about_heading: "Выберите группу тегов или создайте новую"
        about_heading_empty: "Для начала создайте новую группу тегов"
        about_description: "Группы тегов повышают удобство управления большим количеством тегов."
        new: "Новая группа тегов"
        new_title: "Создать новую группу тегов"
        edit_title: "Изменить группу тегов"
        tags_label: "Теги в этой группе"
        parent_tag_label: "Родительский тег"
        parent_tag_description: "Теги из этой группы могут использоваться только при наличии родительского тега."
        one_per_topic_label: "Разрешить не более одного тега из этой группы в одной теме"
        new_name: "Название новой группы тегов"
        name_placeholder: "Название"
        save: "Сохранить"
        delete: "Удалить"
        confirm_delete: "Действительно удалить эту группу тегов?"
        everyone_can_use: "Все могут использовать теги"
        usable_only_by_groups: "Теги видны всем, но использовать их могут только указанные группы"
        visible_only_to_groups: "Теги видны только указанным группам"
        cannot_save: "Невозможно сохранить группу тегов. Убедитесь, что выбран хотя бы один тег, указано название группы тегов, и указаны соответствующие группы, если выбрано ограничение по использованию тегов."
        tags_placeholder: "Найти или создать тег"
        parent_tag_placeholder: "Необязательно"
        select_groups_placeholder: "Выберите группы…"
        disabled: "Теги отключены. "
      topics:
        none:
          unread: "Нет непрочитанных тем."
          unseen: "Нет непросмотренных тем."
          new: "Нет новых тем."
          read: "Вы ещё не прочитали ни одной темы."
          posted: "Вы ещё не принимали участие ни в одной теме."
          latest: "Нет последних тем."
          bookmarks: "У вас пока нет тем в закладках."
          top: "Нет обсуждаемых тем."
    invite:
      custom_message: "Сделайте приглашение немного более личным — напишите <a href>сообщение пользователю</a>."
      custom_message_placeholder: "Напишите здесь личное сообщение"
      approval_not_required: "Пользователь будет автоматически одобрен, как только он примет это приглашение."
      custom_message_template_forum: "Привет. Думаю, тебе будет интересно зарегистрироваться на этом форуме!"
      custom_message_template_topic: "Привет! Думаю, тебя может заинтересовать эта тема!"
    forced_anonymous: "Из-за чрезмерной нагрузки форум временно отображается в таком виде, как если бы пользователь вышел из системы."
    forced_anonymous_login_required: "Сайт сильно загружен, поэтому в данный момент страница не может быть отображена. Повторите попытку через несколько минут."
    footer_nav:
      back: "Назад"
      forward: "Вперёд"
      share: "Поделиться"
      dismiss: "Закрыть"
    safe_mode:
      enabled: "Включён безопасный режим. Чтобы выйти из него, закройте это окно браузера."
    image_removed: "(изображение удалено)"
    pause_notifications:
      title: "Приостановить уведомления…"
      label: "Приостановить уведомления"
      options:
        half_hour: "В течение 30 минут"
        one_hour: "В течение 1 часа"
        two_hours: "В течение 2 часов"
        tomorrow: "До завтра"
      set_schedule: "Настроить расписание уведомлений"
    trust_levels:
      names:
        newuser: "Новичок"
        basic: "Обычный пользователь"
        member: "Участник"
        regular: "Активный(-ая)"
        leader: "Лидер"
      detailed_name: "%{level}: %{name}"
    pick_files_button:
      unsupported_file_picked: "Вы выбрали неподдерживаемый тип файла. Поддерживаемые типы файлов: %{types}."
    user_activity:
      no_activity_title: "Пока нет активности"
      no_activity_body: "Добро пожаловать в наше сообщество! Вы здесь пока новичок и еще не участвовали в обсуждениях. Для начала посмотрите <a href='%{topUrl}'>самые обсуждаемые темы</a> или ознакомьтесь с <a href='%{categoriesUrl}'>категориями</a> форума! Отметьте наиболее полезные или понравившиеся сообщения значком %{heartIcon}. Статистика вашей активности будет отображаться на этой странице."
      no_replies_title: "Вы пока что не отвечали в темах"
      no_replies_title_others: "Пользователь %{username} ещё не ответил ни в одной теме"
      no_replies_body: "Когда вы <a href='%{searchUrl}'>обнаружите</a> интересную дискуссию, в которую хотите внести свой вклад, нажмите кнопку <kbd>Ответить</kbd> прямо под интересующим вас сообщением, чтобы ответить непосредственно на него. Если вы предпочитаете ответить на тему в целом, а не на отдельное сообщение или конкретному пользователю, нажмите на кнопку <kbd>Ответить</kbd>, расположенную в нижней части темы или под шкалой времени."
      no_drafts_title: "У вас нет черновиков"
      no_drafts_body: "Не готовы опубликовать сообщение? При создании темы, ответа или личного сообщения мы автоматически сохраним текст как черновик и отобразим его здесь. Нажмите кнопку отмены, если необходимо отменить сохранение текста, или вернитесь к сохраненному черновику позже, чтобы продолжить создание сообщения."
      no_likes_title: "Вы пока ещё не ставили лайки ни одной теме"
      no_likes_title_others: "Пользователь %{username} ещё не поставил ни одного лайка"
      no_likes_body: "Отличный способ принять участие и внести свой вклад — это начать читать обсуждения, и отмечать значком %{heartIcon} сообщения, которые вам понравились!"
      no_topics_title: "Вы пока ещё не начали ни одной темы"
      no_topics_body: "Всегда лучше <a href='%{searchUrl}'>поискать</a> интересующий вас ответ в уже существующих темах, прежде чем начинать новую, но если вы уверены, что нужной вам темы всё же нет — создайте новую. Нажмите кнопку <kbd>+ Создать тему</kbd>, расположенную в правом верхнем углу списка тем, категорий или тегов, чтобы начать создание новой темы."
      no_topics_title_others: "Пользователь %{username} ещё не создал ни одной темы"
      no_read_topics_title: "Вы пока ещё не прочли ни одной темы"
      no_read_topics_body: "Когда вы начнете читать обсуждения, список читаемых тем появится здесь. Чтобы начать читать, поищите интересующие вас темы в разделе <a href='%{topUrl}'>Обсуждаемые</a>, в других <a href='%{categoriesUrl}'>категориях</a> форума либо выполните поиск по ключевому слову %{searchIcon}."
    no_group_messages_title: "Групповые сообщения не найдены"
    topic_entrance:
      sr_jump_top_button: "Перейти к первой публикации — %{date}"
      sr_jump_bottom_button: "Перейти к последней публикации — %{date}"
      jump_top_button_title: "Перейти к первому сообщению"
      jump_bottom_button_title: "Перейти к последнему сообщению"
    fullscreen_table:
      expand_btn: "Развернуть таблицу"
      view_table: "Просмотреть таблицу"
    second_factor_auth:
      redirect_after_success: "Двухфакторная аутентификация выполнена. Перенаправление на предыдущую страницу…"
    sidebar:
      title: "Боковая панель"
      unread_count:
        one: "%{count} непрочитанная"
        few: "%{count} непрочитанные"
        many: "%{count} непрочитанных"
        other: "%{count} непрочитанной"
      new_count:
        one: "%{count} новая"
        few: "%{count} новые"
        many: "%{count} новых"
        other: "%{count} новой"
      toggle_section: "Свернуть / развернуть раздел"
      more: "Ещё"
      all_categories: "Все категории"
      all_tags: "Все теги"
      categories_form_modal:
        title: "Измените навигацию по категориям"
        subtitle:
          text: "Мы автоматически покажем самые популярные категории сайта"
        filter_placeholder: "Фильтрация категорий"
        no_categories: "Нет категорий, соответствующих запросу."
        show_more: "Развернуть"
      tags_form_modal:
        title: "Измените навигацию по тегам"
        filter_placeholder: "Фильтрация тегов"
        no_tags: "Нет тегов, соответствующих запросу."
        subtitle:
          text: "Мы автоматически покажем самые популярные теги сайта"
      edit_navigation_modal_form:
        deselect_button_text: "Отменить весь выбор"
        reset_to_defaults: "Сбросить на значения по умолчанию"
        filter_dropdown:
          all: "Все"
          selected: "Выбрано"
          unselected: "Не выбрано"
      sections:
        custom:
          add: "Добавить настраиваемый раздел"
          edit: "Изменить настраиваемый раздел"
          save: "Сохранить"
          delete: "Удалить"
          delete_confirm: "Действительно удалить раздел?"
          delete_public_confirm: "Этот раздел <strong>виден всем</strong>. Действительно удалить его?"
          update_public_confirm: "Изменения будут <strong>видны всем</strong> на этом сайте. Вы уверены?"
          mark_as_private_confirm: "Этот раздел <strong>виден всем</strong>. После обновления он будет <strong>виден только вам</strong>. Вы уверены?"
          reset_confirm: "Действительно сбросить раздел к состоянию по умолчанию?"
          public: "Видно всем"
          always_public: "Контент в этом разделе всегда публичный"
          more_menu: "Меню «Еще»"
          links:
            add: "Добавить еще ссылку"
            delete: "Удалить ссылку"
            reset: "Сбросить на значения по умолчанию"
            icon:
              label: "Иконка"
              validation:
                blank: "Значок не может быть пустым"
                maximum:
                  one: "Максимум символов в значке: %{count}"
                  few: "Максимум символов в значке: %{count}"
                  many: "Максимум символов в значке: %{count}"
                  other: "Максимум символов в значке: %{count}"
            name:
              label: "Название"
              validation:
                blank: "Название не может быть пустым"
                maximum:
                  one: "Максимум символов в названии: %{count}"
                  few: "Максимум символов в названии: %{count}"
                  many: "Максимум символов в названии: %{count}"
                  other: "Максимум символов в названии: %{count}"
            value:
              label: "Ссылка"
              validation:
                blank: "Ссылка не может быть пустой"
                maximum:
                  one: "Максимум символов в ссылке: %{count}"
                  few: "Максимум символов в ссылке: %{count}"
                  many: "Максимум символов в ссылке: %{count}"
                  other: "Максимум символов в ссылке: %{count}"
                invalid: "Недопустимый формат"
          title:
            label: "Заголовок раздела"
            validation:
              blank: "Заголовок не может быть пустым"
              maximum:
                one: "Максимум символов в заголовке: %{count}"
                few: "Максимум символов в заголовке: %{count}"
                many: "Максимум символов в заголовке: %{count}"
                other: "Максимум символов в заголовке: %{count}"
        about:
          header_link_text: "Информация"
        messages:
          header_link_text: "Личные сообщения"
          header_action_title: "Создать личное сообщение"
          links:
            inbox: "Входящие"
            sent: "Отправленные"
            new: "Новые"
            new_with_count: "Новые (%{count})"
            unread: "Непрочитанные"
            unread_with_count: "Непрочитанные (%{count})"
            archive: "Архив"
        tags:
          none: "Вы не добавили ни одного тега."
          click_to_get_started: "Нажмите здесь, чтобы начать."
          header_link_text: "Теги"
          header_action_title: "Редактировать теги боковой панели"
          configure_defaults: "Настроить значения по умолчанию"
        categories:
          none: "Вы не добавили ни одной категории."
          click_to_get_started: "Нажмите здесь, чтобы начать."
          header_link_text: "Категории"
          header_action_title: "Редактировать категории боковой панели"
          configure_defaults: "Настроить значения по умолчанию"
        community:
          edit_section:
            sidebar: "Настроить раздел"
            header_dropdown: "Настроить"
          links:
            about:
              content: "О форуме"
              title: "Подробнее об этом сайте"
            admin:
              content: "Администратор"
              title: "Отчеты и настройки сайта"
            badges:
              content: "Награды"
              title: "Все награды, которые можно получить"
            topics:
              content: "Темы"
              title: "Все темы"
            faq:
              content: "Правила"
              title: "Рекомендации по использованию сайта"
            guidelines:
              content: "Рекомендации"
              title: "Рекомендации по использованию сайта"
            groups:
              content: "Группы"
              title: "Список доступных групп пользователей"
            users:
              content: "Пользователи"
              title: "Список пользователей"
            my_posts:
              content: "Мои сообщения"
              content_drafts: "Мои черновики"
              title: "Мои недавняя активность в темах"
              title_drafts: "Мои неопубликованные черновики"
              draft_count:
                one: "%{count} черновик"
                few: "%{count} черновика"
                many: "%{count} черновиков"
                other: "%{count} черновика"
            review:
              content: "Очередь проверки"
              title: "Сообщения, на которые поступили жалобы, и другие элементы в очереди"
              pending_count:
                one: "В ожидании: %{count}"
                few: "В ожидании: %{count}"
                many: "В ожидании: %{count}"
                other: "В ожидании: %{count}"
        global_section: "Глобальный раздел, видимый для всех"
      panels:
        forum:
          label: Форум
      back_to_forum: "Вернуться на форум"
      collapse_all_sections: "Свернуть все разделы"
      expand_all_sections: "Развернуть все разделы"
      filter: "Фильтр..."
      clear_filter: "Очистить фильтр"
      no_results:
        title: "Нет результатов"
        description: 'Мы не нашли ничего, соответствующего ''%{filter}''.<br><br>Выполнить <a class="sidebar-additional-filter-settings" href="%{settings_filter_url}">поиск в настройках сайта</a> или в <a class="sidebar-additional-filter-users" href="%{user_list_filter_url}">списке пользователей администратора?</a>'
    welcome_topic_banner:
      title: "Создать приветственную тему"
      description: "Ваша приветственная тема — это первое, что прочитают новички. Постарайтесь максимально коротко и ярко выразить в ней наиболее важную информацию, которую вы хотите донести до новых пользователей форума."
      button_title: "Начать редактирование"
    until: "До:"
    char_counter:
      exceeded: "Превышено максимально разрешенное количество символов."
    form_template_chooser:
      select_template: "Выберите шаблоны форм"
    form_templates:
      upload_field:
        upload: "Загрузка"
        uploading: "Загрузка"
      errors:
        value_missing:
          default: "Заполните это поле."
          select_one: "Выберите пункт в списке."
          select_multiple: "Выберите как минимум один пункт в списке."
          checkbox: "Чтобы продолжить, поставьте этот флажок."
        type_mismatch:
          default: "Введите корректное значение."
          color: "Введите цвет."
          date: "Введите дату."
          email: "Введите действительный адрес электронной почты."
          number: "Введите число."
          password: "Введите действительный пароль."
          tel: "Введите действительный номер телефона."
          text: "Введите текстовое значение."
          url: "Введите действительный URL-адрес."
        too_short:
          one: "Минимум символов — %{count}."
          few: "Минимум символов — %{count}."
          many: "Минимум символов — %{count}."
          other: "Минимум символов — %{count}."
        too_long:
          one: "Максимум символов — %{count}."
          few: "Максимум символов — %{count}."
          many: "Максимум символов — %{count}."
          other: "Максимум символов — %{count}."
        range_overflow:
          one: "Максимум — %{count}."
          few: "Максимум — %{count}."
          many: "Максимум — %{count}."
          other: "Максимум — %{count}."
        range_underflow:
          one: "Минимум — %{count}."
          few: "Минимум — %{count}."
          many: "Минимум — %{count}."
          other: "Минимум — %{count}."
        pattern_mismatch: "Введите в указанном формате."
        bad_input: "Введите корректное значение."
    table_builder:
      title: "Конструктор таблиц"
      modal:
        title: "Конструктор таблиц"
        create: "Создать таблицу"
        help:
          title: "Использование редактора электронных таблиц"
          enter_key: "Enter"
          tab_key: "Tab"
          new_row: "в конце строки — вставить новую строку."
          new_col: "в конце столбца, чтобы вставить новый столбец."
          options: "Клик правой кнопкой мыши на ячейке — дополнительные варианты во всплывающем меню."
        confirm_close: "Точно закрыть конструктор таблиц? Все несохраненные изменения будут утеряны."
      edit:
        btn_edit: "Редактирование таблицы"
        modal:
          title: "Редактирование таблицы"
          cancel: "отмена"
          create: "Сохранить"
          reason: "Причина редактирования…"
          trigger_reason: "Добавьте причину редактирования"
        default_edit_reason: "Обновление таблицы с помощью редактора таблиц"
      default_header:
        col_1: "Столбец 1"
        col_2: "Столбец 2"
        col_3: "Столбец 3"
        col_4: "Столбец 4"
      spreadsheet:
        no_records_found: "Записей не найдено"
        show: "Показать"
        entries: "записи"
        about: "Информация"
        prompts:
          delete_selected_rows: "Действительно удалить выбранные строки?"
          delete_selected_cols: "Действительно удалить выбранные столбцы?"
          will_destroy_merged_cells: "Будут удалены все существующие объединенные ячейки. Выполнить действие?"
          will_clear_search_results: "Будут удалены все существующие объединенные ячейки. Выполнить действие?"
          conflicts_with_merged_cells: "Возник конфликт с другой объединенной ячейкой"
        invalid_merge_props: "Недопустимые объединенные свойства"
        cells_already_merged: "Ячейка уже объединена"
        no_cells_selected: "Ячейки не выбраны"
        context_menu:
          row:
            before: "Вставить новую строку выше"
            after: "Вставить новую строку ниже"
            delete: "Удалить выбранные строки"
          col:
            before: "Вставить новый столбец слева"
            after: "Вставить новый столбец справа"
            delete: "Удалить выбранные столбцы"
            rename: "Переименовать столбец"
          order:
            ascending: "Упорядочить по возрастанию"
            descending: "Упорядочить по убыванию"
          copy: "Копировать..."
          paste: "Вставить..."
          save: "Сохранить как..."
    powered_by_discourse: "На платформе Discourse"
  admin_js:
    type_to_filter: "Фильтрация настроек…"
    admin:
      title: "Администратор Discourse"
      moderator: "Модератор"
      filter_reports: Фильтр отчетов
      tags:
        remove_muted_tags_from_latest:
          always: "Всегда"
          only_muted: "При использовании одного выключающего тега или вместе с другими выключающими тегами"
          never: "Никогда"
      reports:
        title: "Список доступных отчётов"
        meta_doc: "Ознакомьтесь с нашей <a href='https://meta.discourse.org/t/-/240233' rel='noopener noreferrer' target='_blank'>документацией</a> для подробного обзора отчетов."
        sidebar_title: "Отчеты"
        sidebar_link:
          all: "Все настройки"
      new_features:
        title: "Что нового"
      dashboard:
        title: "Панель управления"
        last_updated: "Панель управления обновлена:"
        discourse_last_updated: "Discourse обновлён:"
        version: "Версия"
        up_to_date: "Обновлений нет"
        critical_available: "Доступно критическое обновление."
        updates_available: "Доступны обновления."
        please_update: "Обновитесь!"
        no_check_performed: "Проверка обновлений не производится. Убедитесь, что запущен процесс sidekiq."
        stale_data: "Проверка обновлений в последнее время не производилась. Убедитесь, что запущен процесс sidekiq."
        version_check_pending: "Вы недавно обновились. Замечательно!"
        installed_version: "Установленная версия"
        latest_version: "Последняя версия"
        problems_found: "Несколько советов по текущим настройкам сайта"
        new_features:
          title: "Что нового"
          previous_announcements: "Вы можете увидеть предыдущие анонсы новых функций на <a href='%{url}' target='_blank'>Discourse Meta</a>"
          learn_more: "Подробнее…"
        last_checked: "Последняя проверка"
        refresh_problems: "Обновить"
        no_problems: "Проблем не обнаружено."
        moderators: "Модераторы:"
        admins: "Администраторы:"
        silenced: "Замороженные:"
        suspended: "Заблокированные:"
        private_messages_short: "Сообщ."
        private_messages_title: "Сообщений"
        mobile_title: "Мобильный"
        space_used: "Использовано: %{usedSize}"
        space_used_and_free: "%{usedSize} (свободно: %{freeSize})"
        uploads: "Загрузки"
        backups: "Резервные копии"
        backup_count:
          one: "%{count} резервная копия (%{location})"
          few: "%{count} резервные копии (%{location})"
          many: "%{count} резервных копий (%{location})"
          other: "%{count} резервной копии (%{location})"
        lastest_backup: "Последняя: %{date}"
        traffic_short: "Трафик"
        traffic: "Трафик (веб-запросы)"
        page_views: "Просмотры"
        page_views_short: "Просмотры"
        show_traffic_report: "Расширенный отчёт по трафику"
        community_health: Состояние сообщества
        moderators_activity: Активность модераторов
        whats_new_in_discourse: Что нового в Discourse?
        activity_metrics: Метрики активности
        all_reports: "Все отчёты"
        general_tab: "Основное"
        moderation_tab: "Модерация"
        security_tab: "Безопасность"
        reports_tab: "Отчёты"
        report_filter_any: "любой"
        disabled: Отключено
        timeout_error: Запрос занимает слишком много времени. Выберите более короткий интервал.
        exception_error: Произошла ошибка при выполнении запроса
        too_many_requests: Вы выполняете это действие слишком часто. Подождите, прежде чем пытаться снова.
        not_found_error: Этого отчёта не существует
        custom_date_range: Свой диапазон дат
        reports:
          trend_title: "Изменилось на %{percent}. В настоящее время — %{current}, было %{prev} в предыдущий период."
          today: "Сегодня"
          yesterday: "Вчера"
          last_7_days: "За последние 7 дней"
          last_30_days: "За последние 30 дней"
          all_time: "За всё время"
          7_days_ago: "7 дней назад"
          30_days_ago: "30 дней назад"
          all: "Все"
          view_table: "Таблица"
          view_graph: "График"
          refresh_report: "Обновить отчёт"
          daily: За день
          monthly: За месяц
          weekly: За неделю
          dates: "Даты (UTC)"
          groups: "Все группы"
          disabled: "Этот отчёт отключён"
          totals_for_sample: "Итоги по выборке"
          average_for_sample: "Среднее для выборки"
          total: "Всего за всё время"
          no_data: "Нет данных для отображения."
          trending_search:
            more: '<a href="%{basePath}/admin/logs/search_logs">Журналы поиска</a>'
            disabled: 'Отчёт о поисковых запросах отключён. Включить <a href="%{basePath}/admin/site_settings/category/all_results?filter=log%20search%20queries">журнал поисковых запросов</a> для сбора данных.'
          average_chart_label: Среднее
          filters:
            file_extension:
              label: Расширение файла
            group:
              label: Группа
            category:
              label: Категория
            include_subcategories:
              label: "Включая подкатегории"
            type_of_web_hook_event:
              label: "Тип события"
      flags:
        title: "Метки модерации"
        description: "Описание"
        enabled: "Включено?"
        more_options:
          title: "Другие варианты"
          move_up: "Вверх"
          move_down: "Вниз"
      groups:
        new:
          title: "Новая группа"
          create: "Создать"
          name:
            too_short: "Слишком короткое название группы"
            too_long: "Слишком длинное название группы"
            checking: "Проверка доступности названия группы…"
            available: "Название группы доступно"
            not_available: "Название группы недоступно"
            blank: "Название группы не может быть пустым"
        manage:
          interaction:
            email: Эл. почта
            incoming_email: "Специальный адрес для входящих писем"
            incoming_email_placeholder: "Введите адрес эл. почты"
            incoming_email_tooltip: "Адреса электронной почты разделяются символом вертикальной черты «|»."
            visibility: Видимость
            visibility_levels:
              title: "Кто может видеть эту группу?"
              public: "Все"
              logged_on_users: "Зарегистрированные пользователи"
              members: "Владельцы групп, участники и модераторы"
              staff: "Владельцы групп и модераторы"
              owners: "Владельцы группы"
              description: "Администраторы могут видеть все группы."
            members_visibility_levels:
              title: "Кто может видеть участников этой группы?"
              description: "Администраторы могут видеть участников всех групп. Отметка видна всем пользователям."
            publish_read_state: "В сообщениях группы публиковать состояние чтения группы"
          membership:
            automatic: Автоматическая
            trust_levels_title: "Уровень доверия, автоматически присваиваемый участникам при их добавлении:"
            effects: Эффекты
            trust_levels_none: "Отсутствует"
            automatic_membership_email_domains: "Пользователи, зарегистрированные с адресом электронной почты, который точно совпадает с доменом в этом списке, будут автоматически добавлены в эту группу:"
            automatic_membership_user_count:
              one: "Следующее количество пользователей с новыми почтовыми доменами будут добавлены в группу: %{count}."
              few: "Следующее количество пользователей с новыми почтовыми доменами будут добавлены в группу: %{count}."
              many: "Следующее количество пользователей с новыми почтовыми доменами будут добавлены в группу: %{count}."
              other: "Следующее количество пользователей с новыми почтовыми доменами будут добавлены в группу: %{count}."
            automatic_membership_associated_groups: "Пользователи, являющиеся членами группы в службе, указанной здесь, будут автоматически добавлены в эту группу при входе в систему с помощью указанной службы."
            primary_group: "Автоматически устанавливается в качестве основной группы"
          alert:
            primary_group: "Это основная группа, поэтому название «%{group_name}» будет использоваться в классах CSS, которые могут просматривать все."
            flair_group: "У этой группы есть отметка для участников, поэтому название «%{group_name}» будет видно всем."
        name_placeholder: "Без пробелов, по тем же правилам, что и для имен пользователей"
        primary: "Основная группа"
        no_primary: "(нет основной группы)"
        title: "Группы"
        edit: "Управление группами"
        refresh: "Обновить"
        about: "Здесь можно редактировать членство в группе и её название"
        group_members: "Участники группы"
        delete: "Удалить"
        delete_confirm: "Действительно удалить группу «%{group}»?"
        delete_details:
          one: "%{count} пользователь утратит доступ к группе"
          few: "%{count} пользователя утратят доступ к группе"
          many: "%{count} пользователей утратят доступ к группе"
          other: "%{count} пользователя утратят доступ к группе"
        delete_with_messages_confirm:
          one: "%{count} сообщение станет недоступно для участников группы"
          few: "%{count} сообщения станут недоступны для участников группы"
          many: "%{count} сообщений станут недоступны для участников группы"
          other: "%{count} сообщения станут недоступны для участников группы"
        delete_warning: "Удаленные группы восстановить нельзя"
        delete_failed: "Невозможно удалить группу. Если группа была создана автоматически, то она не может быть удалена."
        delete_automatic_group: Это автоматическая группа и она не может быть удалена.
        delete_owner_confirm: "Отозвать права владельца у пользователя «%{username}»?"
        add: "Добавить"
        custom: "Настраиваемые"
        automatic: "Автоматические"
        default_title: "Заголовок по умолчанию"
        default_title_description: "Будет применяться ко всем пользователям в группе"
        group_owners: Владельцы
        add_owners: Добавить владельцев
        none_selected: "Для начала выберите группу!"
        no_custom_groups: "Создать новую кастомную группу"
      api:
        generate_master: "Сгенерировать ключ API"
        none: "Отсутствует ключ API."
        user: "Пользователь"
        title: "API"
        key: "Ключ"
        keys: "Ключи"
        created: Создан
        updated: Обновлён
        last_used: Последнее использование
        never_used: (никогда)
        generate: "Сгенерировать"
        undo_revoke: "Отменить"
        revoke: "Отозвать"
        all_users: "Все пользователи"
        active_keys: "Активные API-ключи"
        manage_keys: Управление ключами
        show_details: Подробности
        description: Описание
        no_description: (без описания)
        all_api_keys: Все API-ключи
        user_mode: Режим
        scope_mode: Область действия ключа API
        impersonate_all_users: Представиться как пользователь
        single_user: "Отдельный пользователь"
        user_placeholder: Введите имя пользователя
        description_placeholder: Для чего будет использоваться этот ключ?
        save: Сохранить
        new_key: Новый API-ключ
        revoked: Отозван
        delete: Окончательно удалить
        not_shown_again: Этот ключ больше не будет отображаться. Прежде чем продолжить, обязательно сохраните его копию.
        continue: Продолжить
        scopes:
          description: |
            Использование API с ограниченной областью действия позволяет более детально настраивать разрешения.
            Вы можете указать, какие параметры будут разрешены. Используйте запятые для разделения нескольких значений.
          title: Области действия ключа API
          granular: Детальная настройка
          read_only: Только для чтения
          global: Глобально
          global_description: API-ключ не имеет ограничений, доступны все разрешения.
          resource: Ресурс
          action: Действие
          allowed_parameters: Разрешённые параметры
          optional_allowed_parameters: Разрешённые параметры (необязательно)
          any_parameter: (любой параметр)
          allowed_urls: Разрешённые URL
          descriptions:
            global:
              read: Ограничение области действия API-ключа разрешением «только для чтения».
            topics:
              read: Чтение темы или конкретного сообщения в ней. RSS также поддерживается.
              write: Создание новой темы или сообщения в уже существующей теме.
              update: Обновление темы. Изменение названия, категории, тегов, статуса, архетипа, featured_link и т. д.
              delete: Удаление темы.
              recover: Восстановление темы.
              read_lists: Чтение тем в разделах «Последние», «Новые», «Обсуждаемые» и т. д. RSS также поддерживается.
              status: "Обновление статуса темы. Статус: закрыта, архив, отображается, закреплена. Включено: истина, ложь. Чтобы разрешить изменение статуса только для тем в этой категории, укажите «category_id» здесь и в полезной нагрузке запроса."
            posts:
              edit: Редактирование сообщения.
              delete: Удаление сообщения.
              recover: Восстановление публикации.
              list: Вывод списка последних сообщений и личных сообщений. RSS также поддерживается.
            revisions:
              read: "Получение последней или конкретной редакции."
              modify: "Скрытие, отображение или отмена редакции."
              permanently_delete: "Окончательное удаление редакции."
            tags:
              list: Вывод списка тегов.
            tag_groups:
              list: Получение списка групп тегов.
              show: Получение одной группы тегов по ID.
              create: Создание группы тегов.
              update: Обновление группы тегов по ID.
            categories:
              list: Получение списка категорий.
              show: Получение конкретной категории по ID.
            uploads:
              create: Загрузка нового файла или запуск одиночной или многокомпонентной загрузки во внешнее хранилище.
            users:
              bookmarks: Список закладок пользователя. Возвращает напоминания о закладках при использовании формата ICS.
              sync_sso: Синхронизация пользователя с помощью DiscourseConnect.
              show: Получение информации о пользователе.
              check_emails: Список электронных писем пользователя.
              update: Обновление информации в профиле пользователя.
              log_out: Завершение всех сессий пользователя.
              anonymize: Анонимизация аккаунтов пользователей.
              suspend: Блокировка аккаунтов пользователей.
              delete: Удаление аккаунтов пользователей.
              list: Получение списка пользователей.
            user_status:
              read: Чтение статуса пользователя.
              update: Обновление статуса пользователя.
            email:
              receive_emails: Объединение этой области действия с получателем почты для обработки входящих писем.
            invites:
              create: Отправка приглашений по электронной почте и создание ссылок для приглашения.
            badges:
              create: Создание новой награды.
              show: Получение информации о награде.
              update: Обновление награды.
              delete: Удаление награды.
              list_user_badges: Список наград пользователя.
              assign_badge_to_user: Назначение награды пользователю.
              revoke_badge_from_user: Отзыв награды у пользователя.
            groups:
              manage_groups: Вывод списка, добавление и удаление участников групп.
              administer_groups: Вывод списка, отображение, создание, обновление и удаление групп.
            search:
              show: Поиск с использованием конечной точки `/search.json?q=term`.
              query: Поиск с использованием конечной точки `/search/query?term=term`.
            wordpress:
              publishing: Необходимо для функций публикации плагина WP Discourse (обязательно).
              commenting: Необходимо для функций комментирования плагина WP Discourse.
              discourse_connect: Необходимо для функций DiscourseConnect плагина WP Discourse.
              utilities: Необходимо, если вы используете утилиты плагина WP Discourse.
            logs:
              messages: Выведение списка сообщений из /logs или получение конкретного сообщения журнала.
      web_hooks:
        title: "Вебхуки"
        none: "Вебхуки отсутствуют."
        instruction: "Вебхуки позволяют Discourse уведомлять внешние службы, когда определённое событие происходит на вашем сайте. При срабатывании вебхука на соответствующий URL будет отправлен POST-запрос."
        detailed_instruction: "При наступлении выбранного события на соответствующий URL будет отправлен POST-запрос."
        new: "Добавить вебхук"
        create: "Создать"
        edit: "Изменить"
        save: "Сохранить"
        description_label: "Активаторы событий"
        controls: "Управление"
        go_back: "Вернуться к списку"
        payload_url: "Ссылка для отправки"
        payload_url_placeholder: "https://пример.com/postreceive"
        secret_invalid: "Ключ не должен содержать пробелов."
        secret_too_short: "Ключ должен быть не менее 12 символов."
        secret_placeholder: "Создание подписи (необязательно)"
        event_type_missing: "Вам необходимо настроить по крайней мере один тип событий."
        content_type: "Тип контента"
        secret: "Ключ"
        event_chooser: "Какие события должны вызывать срабатывание этого вебхука?"
        wildcard_event: "Все события"
        individual_event: "Выбрать отдельные события"
        verify_certificate: "Проверять TLS-сертификат ссылки для отправки данных"
        active: "Включить отправку данных"
        active_notice: "Мы будем отправлять подробности события, когда оно будет происходить."
        categories_filter_instructions: "Подходящие вебхуки будут срабатывать только в том случае, если событие связано с указанными категориями. Оставьте поле пустым, чтобы вебхук срабатывал для всех категорий."
        categories_filter: "Только для этих категорий"
        tags_filter_instructions: "Соответствующие вебхуки будут активированы, только если событие связано с указанными тегами. Оставьте пустым, чтобы активировать вебхуки для всех тегов."
        tags_filter: "Сработавшие теги"
        groups_filter_instructions: "Подходящие вебхуки будут срабатывать только в том случае, если событие связано с указанными группами. Оставьте поле пустым, чтобы вебхук срабатывал для всех групп."
        groups_filter: "Только для этих групп"
        delete_confirm: "Удалить вебхук?"
        topic_event:
          group_name: "События темы"
          topic_created: "Тема создана"
          topic_revised: "Тема проверена"
          topic_edited: "Тема обновлена"
          topic_destroyed: "Тема удалена"
          topic_recovered: "Тема восстановлена"
        post_event:
          group_name: "События публикации"
          post_created: "Публикация создана"
          post_edited: "Публикация обновлена"
          post_destroyed: "Публикация удалена"
          post_recovered: "Публикация восстановлена"
        group_event:
          group_name: "События группы"
          group_created: "Группа создана"
          group_updated: "Группа обновлена"
          group_destroyed: "Группа удалена"
        tag_event:
          group_name: "События тега"
          tag_created: "Тег создан"
          tag_updated: "Тег обновлен"
          tag_destroyed: "Тег удален"
        category_event:
          group_name: "События категории"
          category_created: "Категория создана"
          category_updated: "Категория обновлена"
          category_destroyed: "Категория удалена"
        user_event:
          group_name: "События пользователя"
          user_logged_in: "Пользователь вошел в систему"
          user_logged_out: "Пользователь вышел из системы"
          user_confirmed_email: "Пользователь подтвердил адрес эл. почты"
          user_created: "Пользователь создан"
          user_approved: "Пользователь одобрен"
          user_updated: "Пользователь обновлен"
          user_destroyed: "Пользователь удален"
          user_suspended: "Пользователь заблокирован"
          user_unsuspended: "Пользователь раблокирован"
        reviewable_event:
          group_name: "Проверяемые события"
          reviewable_created: "Проверяемый элемент готов"
          reviewable_updated: "Проверяемый элемент обновлен"
        user_badge_event:
          group_name: "События награды"
          user_badge_granted: "Награда выдана пользователю"
          user_badge_revoked: "Награда пользователя отозвана"
        like_event:
          group_name: "События лайка"
          post_liked: "При пометке публикации лайком."
        notification_event:
          group_name: "События уведомления"
          notification_created: "Пользователь получает уведомление в ленте"
        group_user_event:
          group_name: "События группы пользователей"
          user_added_to_group: "Пользователь добавлен в группу"
          user_removed_from_group: "Пользователь удален из группы"
        user_promoted_event:
          group_name: "События повышения уровня доверия"
          user_promoted: "Уровень доверия к пользователю повышен"
        delivery_status:
          title: "Статус передачи"
          inactive: "Неактивна"
          failed: "Не удалась"
          successful: "Выполнена"
          disabled: "Отключена"
        events:
          none: "Нет связанных событий."
          redeliver: "Повторить"
          redeliver_failed: "Повторная отправка не выполнена"
          incoming:
            one: "Есть %{count} новое событие."
            few: "Есть %{count} новых события."
            many: "Есть %{count} новых событий."
            other: "Есть %{count} нового события."
          completed_in:
            one: "Завершится через %{count} секунду."
            few: "Завершится через %{count} секунды."
            many: "Завершится через %{count} секунд."
            other: "Завершится через %{count} секунды."
          request: "Запрос"
          response: "Ответ"
          redeliver_confirm: "Действительно повторно отправить те же самые данные?"
          redeliver_failed_confirm:
            one: "Действительно повторно отправить %{count} событие вебхука?"
            few: "Действительно повторно отправить %{count} события вебхука?"
            many: "Действительно повторно отправить %{count} событий вебхука?"
            other: "Действительно повторно отправить %{count} события вебхука?"
          no_events_to_redeliver: "Нет событий для повторной отправки."
          headers: "Заголовки"
          payload: "Данные для отправки"
          body: "Тело"
          ping: "Пинг"
          status: "Код состояния"
          event_id: "ID"
          timestamp: "Создано"
          completion: "Время завершения"
          actions: "Действия"
          filter_status:
            all: "Все события"
            successful: "Доставленные"
            failed: "Не удалась"
      home:
        title: "Главная"
      account:
        title: "Аккаунт"
        sidebar_link:
          backups: "Резервные копии"
          whats_new:
            title: "Что нового"
            keywords: "журнал изменений|функция|версия"
      community:
        title: "Сообщество"
        sidebar_link:
          about_your_site: "О вашем сайте"
          badges: "Награды"
          login_and_authentication: "Вход и аутентификация"
          notifications: "Уведомления"
          permalinks: "Постоянные ссылки"
          trust_levels: "Уровни доверия"
          users: "Пользователи"
          user_fields: "Поля пользователя"
          watched_words: "Контролируемые слова"
          legal: "Юридическое"
          moderation_flags: "Метки модерации"
      appearance:
        title: "Внешний вид"
        sidebar_link:
          font_style: "Стиль шрифта"
          site_logo: "Логотип сайта"
          color_schemes: "Цветовые схемы"
          emoji: "Эмодзи"
          navigation: "Навигация"
          themes: "Темы"
          components:
            title: "Компоненты"
            keywords: "тема|расширение"
          site_texts: "Тексты сайта"
      email_settings:
        title: "Настройки электронной почты"
        sidebar_link:
          appearance: "Внешний вид"
          preview_summary: "Предпросмотр сводки"
          server_setup: "Настройка сервера"
      email_logs:
        title: "Журналы электронной почты"
        sidebar_link:
          sent: "Отправленные"
          skipped: "Пропущено"
          bounced: "Возвращено"
          received: "Получено"
          rejected: "Отклонено"
      security:
        title: "Безопасность"
        sidebar_link:
          error_logs: "Журнал ошибок"
          screened_emails: "Проверяемые адреса электронной почты"
          screened_ips: "Проверяемые IP-адреса"
          screened_urls: "Проверяемые ссылки"
          search_logs: "Журналы поиска"
          security: "Безопасность"
          spam: "Спам"
          staff_action_logs: "Журналы действий персонала"
      config_areas:
        about:
          header: "О вашем сайте"
          general_settings: "Общие настройки"
          community_name: "Название сообщества"
          community_name_placeholder: "Пример сообщества"
          community_summary: "Сводка по сообществу"
          community_description: "Описание сообщества"
          banner_image: "Изображение баннера"
          banner_image_help: |
            Будет использоваться на странице «О форуме». Рекомендуемый размер: 800x300 пикселей. Принимаются файлы JPG, PNG и SVG размером до 10 МБ.
          contact_information: "Контактная информация"
          community_owner: "Владелец сообщества"
          community_owner_placeholder: "Джонни Смит"
          community_owner_help: |
            Имя основного контактного лица, ответственного за сайт. Используется для критических уведомлений и отображается на странице /about. На публичных сайтах отображается и для анонимных пользователей.
          contact_email: "Электронная почта для связи"
          contact_email_placeholder: "contact@johnny-smith.com"
          contact_email_help: |
            Адрес электронной почты ключевого контактного лица, ответственного за сайт. Используется для критических уведомлений и отображается на странице /about. На публичных сайтах отображается и для анонимных пользователей.
          contact_url: "Контактный URL"
          contact_url_placeholder: "https://johnny-smith.com/contact"
          contact_url_help: |
            Контактный URL-адрес для сайта. Заменяет адрес электронной почты на странице /about. На публичных сайтах отображается и для анонимных пользователей.
          site_contact_name: "Имя контактного лица для сайта"
          site_contact_name_help: |
            Все автоматические сообщения будут отправляться от имени указанного здесь пользователя, относящегося к персоналу. Если оставить поле пустым, будет использован системный аккаунт по умолчанию — System.
          site_contact_group: "Контактная группа сайта"
          site_contact_group_help: |
            Допустимое имя группы для приглашения ко всем автоматическим сообщениям.
          your_organization: "Ваша организация"
          company_name: "Название компании"
          company_name_placeholder: "Sample Company Inc."
          company_name_help: |
            Название вашей компании или организации.
          company_name_warning: |
            Если оставить это поле пустым, то шаблонных Условий использования и Уведомлений о конфиденциальности предоставляться не будет.
          governing_law: "Регулирующее законодательство"
          governing_law_placeholder: "Штат Нью-Йорк"
          governing_law_help: |
            Укажите юрисдикцию, которая регулирует юридические аспекты сайта, включая Условия использования и Уведомление о конфиденциальности. Обычно это страна или штат, где зарегистрирована или ведет деятельность компания, управляющая сайтом.
          city_for_disputes: "Город для разрешения споров"
          city_for_disputes_placeholder: "Нью-Йорк"
          city_for_disputes_help: |
            Укажите город, который будет рассматриваться в качестве юрисдикции для разрешения любых споров, связанных с использованием данного форума. Эта информация обычно указана в юридических документах, таких как Условия использования форума.
          optional: "(необязательно)"
          update: "Обновить"
          toasts:
            general_settings_saved: "Общие настройки сохранены"
            contact_information_saved: "Контактная информация сохранена"
            your_organization_saved: "Данные организации сохранены"
          saved: "сохранено!"
        flags:
          header: "Метки модерации"
          subheader: "Система меток в Discourse поможет вам и вашей команде модераторов работать с контентом и реагировать на поведение пользователей, что позволит обеспечить уважительное и здоровое взаимодействие в сообществе. Настройки по умолчанию подходят для большинства сообществ — их можно не менять. Однако если у вас особые требования к сайту, вы можете отключить ненужные метки и добавить собственные."
          description: "Описание"
          enabled: "Включено?"
          add: "Добавить метку"
          edit: "Отредактировать"
          back: "Вернуться к меткам"
          delete: "Удалить"
          delete_confirm: 'Действительно удалить тему «%{name}»?'
          form:
            add_header: "Добавление метки"
            edit_header: "Изменение метки"
            save: "Сохранить"
            name: "Название"
            description: "Описание"
            applies_to: "Где показывать метку"
            topic: "темы"
            post: "публикации"
            chat_message: "сообщения чата"
            enabled: "Включить пользовательскую метку после сохранения"
            alert: "После использования пользовательской метки ее можно только отключить (изменить и удалить нельзя)."
            edit_flag: "Изменение метки"
            non_editable: "Изменить метку нельзя: она системная или уже использовалась в системе проверки. Однако метку можно отключить."
            delete_flag: "Удаление метки"
            non_deletable: "Удалить метку нельзя: она системная или уже использовалась в системе проверки. Однако метку можно отключить."
            require_message: "Просить пользователей указать дополнительные причины"
            require_message_description: "Выбрав эту метку, пользователь увидит текстовое поле, в котором можно будет подробно разъяснить, почему контент был помечен"
          more_options:
            title: "Другие варианты"
            move_up: "Вверх"
            move_down: "Вниз"
      plugins:
        title: "Плагины"
        installed: "Установленные плагины"
        name: "Название"
        none_installed: "Нет ни одного установленного плагина."
        version: "Версия"
        enabled: "Включён?"
        is_enabled: "Д"
        not_enabled: "Н"
        change_settings_short: "Настройки"
        settings_disabled: "Этот плагин можно только включить или отключить — дополнительных настроек у него нет."
        howto: "Как установить плагин?"
        official: "Официальный плагин Discourse"
        broken_route: "Не удается настроить ссылку на «%{name}». Отключите блокировщики рекламы и попробуйте перезагрузить страницу."
        author: "Автор: %{author}"
        experimental_badge: "экспериментальный"
        learn_more: "Подробнее"
        sidebar_link:
          installed: "Установленные"
      advanced:
        title: "Дополнительно"
        sidebar_link:
          api_keys: "API-ключи"
          developer: "Разработчикам"
          embedding: "Встраивание"
          rate_limits: "Ограничения"
          user_api: "Пользовательский API"
          web_hooks: "Вебхуки"
          onebox: "Умная вставка"
          files: "Файлы"
          other_options: "Разное"
          search: "Поиск"
          experimental: "Экспериментально"
          all_site_settings: "Все настройки сайта"
      navigation_menu:
        sidebar: "Боковая панель"
        header_dropdown: "Выпадающий список заголовка"
        legacy: "Старая версия"
      backups:
        title: "Резервные копии"
        menu:
          backups: "Резервные копии"
          logs: "Журналы"
        none: "Нет доступных резервных копий"
        read_only:
          enable:
            title: "Включить режим «только для чтения»"
            label: "Включить режим «только для чтения»"
            confirm: "Действительно включить режим «только для чтения»?"
          disable:
            title: "Выключить режим «только для чтения»"
            label: "Выключить режим «только для чтения»"
        logs:
          none: "Журналов еще нет…"
        columns:
          filename: "Имя файла"
          size: "Размер"
        upload:
          label: "Загрузить"
          title: "Загрузить копию на сервер"
          uploading: "Загрузка…"
          uploading_progress: "Загрузка… %{progress}%"
          success: "Файл «%{filename}» загружен. Обработка файла займёт не более минуты, после чего он отобразится в списке."
          error: "При загрузке файла «%{filename}» произошла ошибка: %{message}"
        settings: "Настройки"
        operations:
          is_running: "Операция в данный момент выполняется…"
          failed: "Операция %{operation} закончилась неудачей. Проверьте журнал."
          cancel:
            label: "Отмена"
            title: "Отменить текущую операцию"
            confirm: "Действительно отменить текущую операцию?"
          backup:
            label: "Резервная копия"
            title: "Создать резервную копию"
            confirm: "Запустить резервное копирование?"
            include_uploads: "включить все загрузки"
            s3_upload_warning: 'Это только для резервных копий баз данных. Загрузки не будут включены, а это означает, что все изображения и другие загрузки файлов могут отсутствовать, если резервная копия будет восстановлена на другом хостинге. <b>Чтобы включить полное резервное копирование, включая загрузки S3, ознакомьтесь с <a href="https://meta.discourse.org/t/-/276535" target="_blank">этим руководством</a>.</b>'
          download:
            label: "Скачать"
            title: "Отправить письмо со ссылкой для скачивания"
            alert: "Вам была отправлена ссылка для скачивания резервной копии."
          destroy:
            title: "Удалить резервную копию"
            confirm: "Действительно удалить резервную копию?"
          restore:
            is_disabled: "Восстановление отключено в настройках сайта."
            label: "Восстановить"
            title: "Восстановить резервную копию"
            confirm: "Действительно восстановить эту резервную копию?"
          rollback:
            label: "Откатить"
            title: "Откатить базу данных к предыдущему рабочему состоянию"
            confirm: "Действительно откатить базу данных до предыдущего рабочего состояния?"
        location:
          local: "Локальное хранилище"
          s3: "S3"
        backup_storage_error: "Не удалось получить доступ к хранилищу резервных копий: %{error_message}"
      export_csv:
        success: "Процедура экспорта начата, мы отправим вам сообщение, когда процесс будет завершён."
        failed: "Экспорт не выполнен. Проверьте журнал."
        button_text: "Экспорт"
        button_title:
          user: "Экспортировать список пользователей в CSV-файл."
          staff_action: "Экспортировать полный журнал действий персонала в CSV-файл."
          screened_email: "Экспортировать список адресов электронной почты в CSV-файл."
          screened_ip: "Экспортировать список IP в CSV-файл."
          screened_url: "Экспортировать список URL-адресов в CSV-файл."
      export_json:
        button_text: "Экспорт"
      invite:
        button_text: "Отправить приглашения"
        button_title: "Отправить приглашения"
      customize:
        title: "Оформление"
        preview: "предпросмотр"
        explain_preview: "Предпросмотр сайта с новым оформлением"
        syntax_error: "Ошибка синтаксиса"
        settings_editor: "Редактор настроек"
        validation_settings_keys: "Каждый элемент должен иметь только ключи «настройка» и «значение»."
        validation_settings_deleted: "Эти настройки были удалены. Восстановите их и повторите попытку."
        validation_settings_added: "Эти настройки были добавлены. Удалите их и повторите попытку."
        save: "Сохранить"
        new: "Новая"
        new_style: "Новый стиль"
        install: "Установить"
        delete: "Удалить"
        delete_confirm: 'Действительно удалить тему «%{theme_name}»?'
        bulk_delete: "Точно?"
        bulk_themes_delete_confirm: "Это приведет к удалению следующих тем, и пользователи больше не смогут их применять на вашем сайте:"
        bulk_components_delete_confirm: "Это приведет к удалению следующих компонентов, и пользователи больше не смогут их применять на вашем сайте:"
        color: "Цвет"
        opacity: "Прозрачность"
        copy: "Дублировать"
        copy_to_clipboard: "Скопировать в буфер"
        copied_to_clipboard: "Скопировано в буфер"
        copy_to_clipboard_error: "Ошибка при копировании данных в буфер обмена"
        theme_owner: "Нередактируемо, владелец:"
        email_templates:
          title: "Эл. почта"
          subject: "Тема"
          multiple_subjects: "Этот шаблон электронной почты имеет несколько тем."
          body: "Текст сообщения"
          revert: "Отменить изменения"
          revert_confirm: "Действительно отменить внесённые изменения?"
        component:
          all_filter: "Все"
          used_filter: "Используется"
          unused_filter: "Не используется"
          enabled_filter: "Включено"
          disabled_filter: "Отключено"
          updates_available_filter: "Доступны обновления"
        theme:
          filter_by: "Фильтры"
          theme: "Тема"
          component: "Компонент"
          components: "Компоненты"
          search_placeholder: "введите для поиска…"
          theme_name: "Название темы"
          component_name: "Название компонента"
          themes_intro: "Для начала выберите существующую тему или установите новую"
          beginners_guide_title: "Руководство для начинающих по использованию тем Discourse"
          developers_guide_title: "Руководство разработчика по темам Discourse"
          browse_themes: "Просмотр тем сообщества"
          customize_desc: "Настроить:"
          title: "Темы"
          create: "Создать"
          create_type: "Тип"
          create_name: "Название"
          save: "Сохранить"
          long_title: "Стилизация сайта: цвета, CSS и HTML"
          edit: "Изменить"
          edit_confirm: "Это импортированная тема. Изменения CSS/HTML будут утеряны после очередного обновления."
          update_confirm: "Эти локальные изменения будут утеряны после обновления. Действительно продолжить?"
          update_confirm_yes: "Да, продолжить обновление"
          common: "Обычная"
          desktop: "Настольная"
          mobile: "Мобильная"
          settings: "Настройки"
          translations: "Переводы"
          extra_scss: "Дополнительные SCSS"
          extra_files: "Дополнительные файлы"
          extra_files_upload: "Экспортируйте тему для просмотра файлов."
          extra_files_remote: "Экспортируйте тему или откройте соответствующий git-репозиторий для просмотра файлов."
          preview: "Предварительный просмотр"
          settings_editor: "Редактор настроек"
          show_advanced: "Показать дополнительные поля"
          hide_advanced: "Скрыть дополнительные поля"
          hide_unused_fields: "Скрыть неиспользуемые поля"
          is_default: "Активирована по умолчанию"
          user_selectable: "Тема может быть выбрана пользователем"
          color_scheme_user_selectable: "Цветовая схема может быть выбрана пользователем"
          auto_update: "Автообновление при обновлении Discourse"
          color_scheme: "Цветовая палитра"
          edit_color_scheme: "Редактировать цветовую палитру"
          default_light_scheme: "Светлая (по умолчанию)"
          color_scheme_select: "Выберите цвета темы"
          custom_sections: "Настройка разделов:"
          theme_components: "Компоненты темы"
          add_all_themes: "Добавить все темы"
          convert: "Преобразовать"
          convert_component_alert: "Действительно преобразовать этот компонент в тему? Он будет удалён как компонент из %{relatives}."
          convert_component_tooltip: "Преобразовать этот компонент в тему"
          convert_component_alert_generic: "Действительно преобразовать этот компонент в тему?"
          convert_theme_alert: "Действительно преобразовать эту тему в компонент? Он будет удалён как родитель из %{relatives}."
          convert_theme_alert_generic: "Действительно преобразовать эту тему в компонент?"
          convert_theme_tooltip: "Преобразовать эту тему в компонент"
          inactive_themes: "Неактивные темы:"
          inactive_components: "Неиспользуемые компоненты:"
          selected:
            one: "Выбрано %{count}"
            few: "Выбрано %{count}"
            many: "Выбрано %{count}"
            other: "Выбрано %{count}"
          cancel: "Отмена"
          broken_theme_tooltip: "Эта тема содержит ошибки в CSS, HTML или YAML"
          disabled_component_tooltip: "Этот компонент отключён"
          default_theme_tooltip: "Эта тема является темой по умолчанию"
          updates_available_tooltip: "Доступны обновления для этой темы"
          and_x_more:
            one: "и ещё %{count}."
            few: "и ещё %{count}."
            many: "и ещё %{count}."
            other: "и ещё %{count}."
          collapse: Свернуть
          uploads: "Загрузки"
          no_uploads: "Вы можете загрузить различные ресурсы для темы, такие как шрифты и изображения"
          add_upload: "Добавить ресурс"
          upload_file_tip: "Выберите файл для загрузки (png, woff2 и т. д.)"
          variable_name: "Имя переменной SCSS:"
          variable_name_invalid: "Недопустимое имя переменной. Допускается только буквенно-цифровое значение. Имя должно начинаться с буквы. Значение должно быть уникальным."
          variable_name_error:
            invalid_syntax: "Недопустимое имя переменной. Допускается только буквенно-цифровое значение. Имя должно начинаться с буквы."
            no_overwrite: "Недопустимое имя переменной. Новая переменная не должна перезаписывать существующую переменную."
            must_be_unique: "Недопустимое имя переменной. Значение должно быть уникальным."
          upload: "Загрузить"
          select_component: "Выбрать компонент…"
          unsaved_changes_alert: "Вы ещё не сохранили изменения. Отменить их и продолжить?"
          unsaved_parent_themes: "Вы не назначили компонент темам. Продолжить?"
          discard: "Отменить"
          stay: "Остаться"
          css_html: "Настройка CSS/HTML"
          edit_css_html: "Редактировать CSS/HTML"
          edit_css_html_help: "Вы не внесли никаких изменений в CSS или HTML"
          delete_upload_confirm: "Удалить этот файл? (CSS темы может перестать функционировать!)"
          component_on_themes: "Включить компонент в эти темы"
          included_components: "Включённые компоненты"
          add_all: "Добавить все"
          import_web_tip: "Репозиторий темы"
          direct_install_tip: "Действительно установить <strong>%{name}</strong> из указанного ниже репозитория?"
          import_web_advanced: "Дополнительно…"
          import_file_tip: "Файл с расширением .tar.gz, .zip, или .dcstyle.json, содержащий тему"
          is_private: "Тема находится в приватном git-репозитории"
          finish_install: "Завершить установку темы"
          last_attempt: "Процесс установки не завершен, последняя попытка:"
          remote_branch: "Имя ветки (необязательно)"
          public_key: "Предоставьте доступ к репозиторию со следующим открытым ключом:"
          install: "Установить"
          installed: "Установленные"
          install_popular: "Популярные"
          install_upload: "С вашего устройства"
          install_git_repo: "Из git-репозитория"
          install_create: "Создать новую"
          installing_message: "Идет установка темы — это может занять несколько минут…"
          duplicate_remote_theme: "Компонент темы «%{name}» уже установлен. Действительно установить ещё одну копию?"
          force_install: "Невозможно установить тему, так как репозиторий Git недоступен. Действительно продолжить установку?"
          create_placeholder: "Создать заполнитель"
          about_theme: "О теме"
          license: "Лицензия"
          version: "Версия:"
          authors: "Автор:"
          creator: "Создано:"
          source_url: "Источник"
          enable: "Включить"
          disable: "Отключить"
          disabled: "Этот компонент отключён"
          disabled_by: "Этот компонент был отключён"
          required_version:
            error: "Тема была автоматически отключена, поскольку она несовместима с этой версией Discourse."
            minimum: "Требуется версия Discourse %{version} или выше."
            maximum: "Требуется версия Discourse %{version} или ниже."
          update_to_latest: "Обновить"
          check_for_updates: "Проверить обновления"
          updating: "Обновление…"
          up_to_date: "Установлена актуальная версия темы, последняя проверка:"
          has_overwritten_history: "Текущая версия темы больше не существует, поскольку история Git-репозитория была принудительно перезаписана."
          add: "Добавить"
          theme_settings: "Настройки темы"
          edit_objects_theme_setting: "Редактор настроек объектов"
          overriden_settings_explanation: "Переопределенные настройки отмечены точкой и выделены цветом. Чтобы сбросить эти настройки до значения по умолчанию, нажмите кнопку сброса рядом с ними."
          no_settings: "Эта тема не имеет настроек."
          theme_translations: "Перевод темы"
          empty: "Нет компонентов"
          commits_behind:
            one: "Тема отстает на %{count} коммит!"
            few: "Тема отстает на %{count} коммита!"
            many: "Тема отстает на %{count} коммитов!"
            other: "Тема отстает на %{count} коммита!"
          compare_commits: "(Показать новые коммиты)"
          remote_theme_edits: "Чтобы отредактировать тему, необходимо <a href='%{repoURL}' target='_blank'>отправить внесённое изменение в её репозиторий</a>"
          repo_unreachable: "Не удалось связаться с git-репозиторием этой темы. Сообщение об ошибке:"
          imported_from_archive: "Эта тема была импортирована из zip-файла"
          scss:
            text: "CSS"
            title: "Введите CSS; допускаются все стили CSS и SCSS"
          header:
            text: "Заголовок"
            title: "Введите HTML для размещения над шапкой сайта"
          after_header:
            text: "Под шапкой"
            title: "Введите HTML для размещения на всех страницах под шапкой"
          footer:
            text: "Подвал"
            title: "Введите HTML для отображения в подвале сайта (внизу)"
          embedded_scss:
            text: "Встроенный CSS"
            title: "Введите CSS для встраивания комментариев"
          embedded_header:
            text: "Встроенный заголовок"
            title: "Введите HTML для отображения над встроенной версией комментариев"
          color_definitions:
            text: "Определение цветовой схемы"
            title: "Укажите собственные цвета (только для опытных пользователей)"
            placeholder: |2-

              Используйте эту таблицу стилей для добавления цветов в список пользовательских свойств CSS.

              Пример:

              %{example}

              Настоятельно рекомендуется добавлять префиксы к именам свойств, чтобы избежать конфликтов с плагинами и (или) движком форума.
          head_tag:
            text: "Head"
            title: "HTML, который будет вставлен перед тегом «head»"
          body_tag:
            text: "Body"
            title: "HTML, который будет вставлен перед тегом «body»"
          yaml:
            text: "YAML"
            title: "Определить настройки темы в формате YAML"
          scss_color_variables_warning: 'Использование в темах цветовых переменных SCSS является устаревшим — используйте пользовательские свойства CSS. Подробнее см. <a href="https://meta.discourse.org/t/-/77551#color-variables-2" target="_blank">в руководстве</a>.'
          scss_warning_inline: "Использование в темах цветовых переменных SCSS является устаревшим."
          all_filter: "Все"
          active_filter: "Активна"
          inactive_filter: "Неактивна"
          updates_available_filter: "Доступны обновления"
          schema:
            title: "Изменить настройку «%{name}»"
            back_button: "Назад (%{name})"
            fields:
              required: "*обязательное"
              groups:
                at_least:
                  one: "необходима как минимум %{count} группа"
                  few: "необходимо как минимум %{count} группы"
                  many: "необходимо как минимум %{count} групп"
                  other: "необходимо как минимум %{count} группы"
              categories:
                at_least:
                  one: "необходима как минимум %{count} категория"
                  few: "необходимо как минимум %{count} категории"
                  many: "необходимо как минимум %{count} категорий"
                  other: "необходимо как минимум %{count} категории"
              tags:
                at_least:
                  one: "необходим как минимум %{count} тег"
                  few: "необходимо как минимум %{count} тега"
                  many: "необходимо как минимум %{count} тегов"
                  other: "необходимо как минимум %{count} тега"
              string:
                too_short:
                  one: "необходим как минимум %{count} символ"
                  few: "необходимо как минимум %{count} символа"
                  many: "необходимо как минимум %{count} символов"
                  other: "необходимо как минимум %{count} символа"
              number:
                too_small: "должно быть больше или равно %{count}"
                too_large: "должно быть меньше или равно %{count}"
        colors:
          select_base:
            title: "Выберите базовую цветовую палитру"
            description: "Базовая палитра:"
          title: "Цвета"
          edit: "Редактировать цветовую палитру"
          long_title: "Цветовые палитры"
          about: "Измените цвета, используемые в темах. Создайте новую цветовую палитру."
          new_name: "Новая цветовая палитра"
          copy_name_prefix: "Копия"
          delete_confirm: "Удалить эту цветовую палитру?"
          undo: "Отменить"
          undo_title: "Отменить изменения этого цвета с момента последнего сохранения."
          revert: "Вернуть"
          revert_title: "Сброс этого цвета на значение по умолчанию."
          primary:
            name: "Первичный"
            description: "Большая часть текста, значков и границ."
          primary-medium:
            name: "Первичный, средняя насыщенность"
          primary-low-mid:
            name: "Первичный, средне-низкая насыщенность"
          secondary:
            name: "Вторичный"
            description: "Цвета фона и цвет текста для некоторых кнопок."
          tertiary:
            name: "Третичный"
            description: "Ссылки, некоторые кнопки, уведомления и акцентный цвет."
          quaternary:
            name: "Четвертичный"
            description: "Для необязательного использования в темах."
          header_background:
            name: "Фон заголовка"
            description: "Фоновый цвет заголовка сайта."
          header_primary:
            name: "Основные элементы заголовка"
            description: "Текст и значки в заголовке сайта."
          highlight:
            name: "Выделение"
            description: "Фоновый цвет выделенных элементов на странице, таких как сообщения и темы."
          highlight-high:
            name: "Выделение, высокая насыщенность"
          highlight-medium:
            name: "Выделение, средняя насыщенность"
          highlight-low:
            name: "Выделение, низкая насыщенность"
          danger:
            name: "Опасные действия"
            description: "Цвет выделения для опасных действий, таких как удаление сообщений и тем."
          success:
            name: "Успешные действия"
            description: "Цвет для сообщений, уведомляющих, что действие выполнено успешно."
          love:
            name: "лайки"
            description: "Цвет кнопки «Лайк»."
          selected:
            name: "выбрано"
            description: "Цвет фона элементов (например, пунктов списка), когда они выбраны или активны."
          hover:
            name: "наведение"
            description: "Цвет фона элементов (например, пунктов списка), когда на них наведен курсор мыши или фокус ввода с клавиатуры."
        robots:
          title: "Изменить настройки в файле robots.txt:"
          warning: "Это повлияет на соответствующие настройки сайта."
          overridden: Изменены стандартные настройки в файле robots.txt.
        email_style:
          title: "Стиль эл. письма"
          heading: "Настройка стиля эл. письма"
          html: "HTML-шаблон"
          css: "CSS"
          reset: "Сбросить на значения по умолчанию"
          reset_confirm: "Действительно сбросить настройки стиля на стандартный %{fieldName} и потерять все свои изменения?"
          save_error_with_reason: "Изменения не сохранены. %{error}"
          instructions: "Настройте шаблон, в котором отображаются все почтовые html-сообщения. Настройте стиль шаблона, используя CSS."
      email:
        title: "Письма"
        settings: "Настройки электронной почты"
        templates: "Шаблоны"
        templates_title: "Шаблоны электронных писем"
        preview_digest: "Предпросмотр сводки"
        advanced_test:
          title: "Расширенный тест"
          desc: "Посмотрите, как Discourse обрабатывает полученные письма. Вставьте ниже исходное сообщение и убедитесь, что письмо обработано правильно."
          email: "Исходное сообщение"
          run: "Выполнить тест"
          text: "Выбранный текст сообщения"
          elided: "Игнорируемый текст"
        sending_test: "Отправка тестового письма…"
        error: "<b>ОШИБКА</b> — %{server_error}"
        test_error: "При отправке тестового письма произошла ошибка. Проверьте почтовые настройки, убедитесь, что почтовая служба не блокирует почтовые соединения и попробуйте снова."
        sent: "Отправлено"
        skipped: "Пропущено"
        bounced: "Возвращено"
        received: "Получено"
        rejected: "Отклонено"
        sent_at: "Дата"
        time: "Время"
        user: "Пользователь"
        email_type: "Тип письма"
        details_title: "Показать данные письма"
        to_address: "Адресат"
        test_email_address: "Эл. адрес тестового письма"
        send_test: "Отправить тестовое письмо"
        sent_test: "Отправлено!"
        delivery_method: "Метод отправки"
        preview_digest_desc: "Предпросмотр контента письма, отправляемого неактивным пользователям."
        refresh: "Обновить"
        send_digest_label: "Отправить этот результат на:"
        send_digest: "Отправить"
        sending_email: "Отправка письма…"
        format: "Формат"
        html: "HTML"
        text: "Обычный текст"
        html_preview: "Предпросмотр контента"
        last_seen_user: "Последнее посещение:"
        no_result: "Ничего не найдено."
        reply_key: "Ключ ответа"
        post_link_with_smtp: "Почта и SMTP"
        skipped_reason: "Причина пропуска"
        incoming_emails:
          from_address: "Отправитель"
          to_addresses: "Получатель"
          cc_addresses: "Копия"
          subject: "Тема письма"
          error: "Ошибка"
          none: "Письма не обнаружены."
          modal:
            title: "Данные входящего письма"
            error: "Ошибка"
            headers: "Заголовки"
            subject: "Тема"
            body: "Текст сообщения"
            rejection_message: "Письмо с отказом"
          filters:
            from_placeholder: "отправитель@пример.com"
            to_placeholder: "получатель@пример.com"
            cc_placeholder: "копия@пример.com"
            subject_placeholder: "Тема письма…"
            error_placeholder: "Ошибка"
        logs:
          none: "Записи в журнале не найдены."
          filters:
            title: "Фильтр"
            user_placeholder: "имя пользователя"
            address_placeholder: "name@example.com"
            type_placeholder: "дайджест, регистрация…"
            reply_key_placeholder: "Ключ ответа"
            smtp_transaction_response_placeholder: "SMTP ID"
          email_addresses:
            see_more: "[Подробнее...]"
          post_id: "(ID публикации: %{post_id})"
      moderation_history:
        performed_by: "Выполнено пользователем"
        no_results: "История модерации недоступна."
        actions:
          delete_user: "Удаление пользователя"
          suspend_user: "Блокировка пользователя"
          silence_user: "Заморозка пользователя"
          delete_post: "Удаление сообщения"
          delete_topic: "Удаление темы"
          post_approved: "Одобрение сообщения"
      logs:
        title: "Журналы"
        action: "Действие"
        created_at: "Создано"
        last_match_at: "Последнее совпадение"
        match_count: "Совпадения"
        ip_address: "IP"
        topic_id: "ID темы"
        post_id: "ID сообщения"
        category_id: "ID категории"
        delete: "Удалить"
        edit: "Изменить"
        save: "Сохранить"
        screened_actions:
          block: "заблокировать"
          do_nothing: "ничего не делать"
        staff_actions:
          all: "показать всё"
          filter: "Фильтр:"
          title: "Действия персонала"
          clear_filters: "Показать всё"
          staff_user: "Пользователь"
          target_user: "Целевой пользователь"
          subject: "Субъект"
          when: "Когда"
          context: "Контекст"
          details: "Подробности"
          previous_value: "Старое значение"
          new_value: "Новое значение"
          show: "Показать"
          modal_title: "Подробности"
          no_previous: "Старое значение отсутствует."
          deleted: "Новое значение отсутствует. Запись была удалена."
          actions:
            permanently_delete_post_revisions: "удалить редакции записи навсегда"
            delete_user: "Удаление пользователя"
            change_trust_level: "Изменение уровня доверия"
            change_username: "Изменение имени пользователя"
            change_site_setting: "Изменение настроек сайта"
            change_theme: "Изменение темы"
            delete_theme: "Удаление темы"
            change_site_text: "Изменение сообщений сайта"
            suspend_user: "блокировка пользователя"
            unsuspend_user: "разблокировка пользователя"
            removed_suspend_user: "удаление заблокированного пользователя"
            removed_unsuspend_user: "удаление разблокированного пользователя"
            grant_badge: "Выдача награды"
            revoke_badge: "Отзыв награды"
            check_email: "Доступ к адресу эл. почты"
            delete_topic: "удаление темы"
            recover_topic: "Восстановление удалённой темы"
            delete_post: "удаление сообщения"
            impersonate: "Вход от имени пользователя"
            anonymize_user: "Анонимизация пользователя"
            roll_up: "Группировка IP-адресов"
            change_category_settings: "Изменение настроек категории"
            delete_category: "Удаление категории"
            create_category: "Создание категории"
            silence_user: "заморозка пользователя"
            unsilence_user: "разморозка пользователя"
            removed_silence_user: "удаление замороженного пользователя"
            removed_unsilence_user: "удаление размороженного пользователя"
            grant_admin: "Выдача прав администратора"
            revoke_admin: "Отзыв прав администратора"
            grant_moderation: "Выдача прав модератора"
            revoke_moderation: "Отзыв права модератора"
            backup_create: "Создание резервной копии"
            deleted_tag: "Удаление тега"
            update_directory_columns: "обновить столбцы каталога"
            deleted_unused_tags: "Удаление неиспользуемых тегов"
            renamed_tag: "Переименование тега"
            revoke_email: "Отозвать эл. письмо"
            lock_trust_level: "Блокировка уровня доверия"
            unlock_trust_level: "Разблокировка уровня доверия"
            activate_user: "Активация пользователя"
            deactivate_user: "Деактивация пользователя"
            change_readonly_mode: "Изменение режима «только для чтения»"
            backup_download: "Загрузка резервной копии"
            backup_destroy: "Удаление резервной копии"
            reviewed_post: "проверка сообщения"
            custom_staff: "Действия с плагинами"
            post_locked: "блокировка сообщения"
            post_edit: "редактирование сообщения"
            post_unlocked: "разблокировка сообщения"
            check_personal_message: "Проверка личного сообщения"
            disabled_second_factor: "Отключение двухфакторной аутентификации"
            topic_published: "Публикация темы"
            post_approved: "одобрение сообщения"
            post_rejected: "отклонение сообщения"
            create_badge: "Создание награды"
            change_badge: "Изменение награды"
            delete_badge: "Удаление награды"
            merge_user: "Объединение пользователя"
            entity_export: "Экспорт объекта"
            change_name: "Изменение имени"
            topic_timestamps_changed: "Изменение метки времени темы"
            approve_user: "Одобрение пользователя"
            web_hook_create: "Создание вебхука"
            web_hook_update: "Обновление вебхука"
            web_hook_destroy: "Удаление вебхука"
            web_hook_deactivate: "Деактивация вебхука"
            embeddable_host_create: "Создание встраиваемого хоста"
            embeddable_host_update: "Обновление встраиваемого хоста"
            embeddable_host_destroy: "Удаление встраиваемого хоста"
            change_theme_setting: "Изменение настроек темы"
            disable_theme_component: "Отключение компонента темы"
            enable_theme_component: "Включение компонента темы"
            revoke_title: "Отзыв названия"
            change_title: "Изменение названия"
            api_key_create: "Создание API-ключа"
            api_key_update: "Обновление API-ключа"
            api_key_destroy: "Удаление API-ключа"
            override_upload_secure_status: "переопределение статуса защищенной загрузки"
            page_published: "Публикация страницы"
            page_unpublished: "Отмена публикации страницы"
            add_email: "Добавление адреса эл. почты"
            update_email: "Обновление адреса эл. почты"
            destroy_email: "Удаление адреса эл. почты"
            topic_closed: "Закрытие темы"
            topic_opened: "Открытие темы"
            topic_archived: "Архивация темы"
            topic_unarchived: "Отмена архивации темы"
            post_staff_note_create: "Добавление комментария персонала"
            post_staff_note_destroy: "Удаление комментария персонала"
            delete_group: "Удаление группы"
            watched_word_create: "Добавление контролируемого слова"
            watched_word_destroy: "Удаление контролируемого слова"
            create_public_sidebar_section: "создать публичный раздел боковой панели"
            update_public_sidebar_section: "обновить публичный раздел боковой панели"
            destroy_public_sidebar_section: "уничтожить публичный раздел боковой панели"
            reset_bounce_score: "сбросить число возвратов"
            create_watched_word_group: "создать группу контролируемых слов"
            update_watched_word_group: "обновить группу контролируемых слов"
            delete_watched_word_group: "удалить группу контролируемых слов"
            toggle_flag: "переключить метку"
            move_flag: "переместить метку"
            create_flag: "создать метку"
            update_flag: "обновить метку"
            delete_flag: "удалить метку"
            topic_slow_mode_set: "установить замедленный режим для темы"
            topic_slow_mode_removed: "удалить замедленный режим для темы"
            custom_emoji_create: "создать пользовательский эмодзи"
            custom_emoji_destroy: "удалить пользовательский эмодзи"
            delete_post_permanently: "удалить публикацию окончательно"
            delete_topic_permanently: "удалить тему окончательно"
        screened_emails:
          title: "Проверяемые адреса электронной почты"
          description: "Когда кто-то создает новый аккаунт, указанный пользователем почтовый адрес проверяется на соответствие с указанным ниже списком, и в случае совпадения регистрация блокируется или производятся другие дополнительные действия."
          email: "Адрес электронной почты"
          actions:
            allow: "Разрешить"
        screened_urls:
          title: "Проверяемые ссылки"
          description: "Список ссылок от пользователей, которые были идентифицированы как спамеры."
          url: "URL"
          domain: "Домен"
        screened_ips:
          title: "Проверяемые IP-адреса"
          description: 'Отслеживаемые IP-адреса. Используйте кнопку «Разрешить» для добавления IP-адресов в белый список.'
          delete_confirm: "Удалить правило для IP-адреса %{ip_address}?"
          actions:
            block: "Заблокировать"
            do_nothing: "Разрешить"
            allow_admin: "Разрешить администраторов"
          form:
            label: "Новое правило:"
            ip_address: "IP-адрес"
            add: "Добавить"
            filter: "Поиск"
          roll_up:
            text: "Группировать"
            title: "Создание новой записи запрета подсети, если уже имеется хотя бы «min_ban_entries_for_roll_up» записей отдельных IP-адресов."
        search_logs:
          title: "Журналы поиска"
          term: "Термин"
          searches: "Количество запросов"
          click_through_rate: "CTR"
          types:
            all_search_types: "Все типы поиска"
            header: "В заголовке"
            full_page: "На всей странице"
            click_through_only: "Все (только листинг)"
          header_search_results: "Результаты поиска по заголовкам"
        logster:
          title: "Журнал ошибок"
      watched_words:
        title: "Контролируемые слова"
        search: "поиск"
        clear_filter: "Очистить"
        show_words:
          one: "Показать %{count} слово"
          few: "Показать %{count} слова"
          many: "Показать %{count} слов"
          other: "Показать %{count} слова"
        case_sensitive: "(с учётом регистра)"
        html: "(html)"
        download: Скачать слова
        clear_all: Удалить слова
        clear_all_confirm: "Действительно удалить все контролируемые слова, используемые на вкладке «%{action}»?"
        invalid_regex: 'Контролируемое слово «%{word}» не является допустимым регулярным выражением.'
        regex_warning: '<a href="%{basePath}/admin/site_settings/category/all_results?filter=watched%20words%20regular%20expressions%20">Контролируемые слова представляют собой регулярные выражения</a>, не определяющие границы слов. Чтобы регулярное выражение соответствовало целым словам, добавьте <code>\b</code> в начало и конец регулярного выражения.'
        actions:
          block: "Блокировка"
          censor: "Цензура"
          require_approval: "Требовать одобрения"
          flag: "Жалобы"
          replace: "Замены"
          tag: "Теги"
          silence: "Заморозить"
          link: "Ссылки"
        action_descriptions:
          block: "При попытке создать сообщение с этими словами будет отображаться сообщение об ошибке."
          censor: "Разрешить сообщения, содержащие эти слова, но заменять их символами, которые скрывают нецензурные выражения."
          require_approval: "Сообщения, содержащие эти слова, должны быть одобрены сотрудниками, прежде чем их смогут увидеть остальные пользователи."
          flag: "Разрешить сообщения, содержащие эти слова, но помечать их как неприемлемые, чтобы модераторы могли их проверить."
          replace: "Заменить слова в сообщениях другими словами."
          tag: "Автоматически помечать тегами темы, в первом сообщении которых содержится конкретное слово."
          silence: "Замораживать новые аккаунты, первое сообщение которых содержит любое из этих слов. Сообщение будет автоматически скрыто, пока его не одобрит персонал."
          link: "Заменить слова в сообщениях ссылками."
        form:
          label: "Слова или фразы"
          placeholder: "слова или фразы (* — подстановочный символ)"
          placeholder_regexp: "регулярные выражения"
          replace_label: "Замена"
          replace_placeholder: "пример"
          tag_label: "Тег"
          link_label: "Ссылка"
          link_placeholder: "https://example.com"
          add: "Добавить"
          success: "Слово добавлено"
          exists: "Уже существует"
          upload: "Добавить из файла"
          upload_successful: "Загрузка выполнена. Слова добавлены."
          case_sensitivity_label: "С учётом регистра"
          case_sensitivity_description: "Только слова с соответствующим регистром символов"
          html_label: "HTML"
          html_description: "Выводит HTML в замене"
          words_or_phrases: "слова или фразы"
        test:
          button_label: "Тестирование слов"
          modal_title: "%{action}: тестирование контролируемых слов"
          description: "Введите текст, чтобы проверить совпадения с контролируемыми словами:"
          found_matches: "Найденные совпадения:"
          no_matches: "Совпадений не найдено"
      form_templates:
        nav_title: "Шаблоны"
        title: "Шаблоны форм"
        help: "Создание формы для структуры шаблона, которую можно использовать, чтобы создавать новые темы."
        new_template: "Новый шаблон"
        list_table:
          headings:
            name: "Название"
            active_categories: "Активные категории"
            actions: "Действия"
          actions:
            view: "Просмотреть шаблон"
            edit: "Изменить шаблон"
            delete: "Удалить шаблон"
        view_template:
          close: "Закрыть"
          edit: "Изменить"
          delete: "Удалить"
          toggle_preview: "Предпросмотр"
        new_template_form:
          submit: "Сохранить"
          cancel: "Отмена"
          name:
            label: "Название шаблона"
            placeholder: "Введите название для шаблона…"
          template:
            label: "Шаблон"
            placeholder: "Создайте шаблон YAML здесь…"
          preview: "Предпросмотр"
        delete_confirm: "Действительно удалить шаблон?"
        quick_insert_fields:
          add_new_field: "Добавить"
          checkbox: "Флажок"
          input: "Короткий ответ"
          textarea: "Длинный ответ"
          dropdown: "Выпадающий список"
          upload: "Загрузка файла"
          multiselect: "Множественный выбор"
        validations_modal:
          button_title: "Проверки"
          modal_title: "Параметры проверки"
          table_headers:
            key: "Ключ"
            type: "Тип"
            description: "Описание"
          validations:
            required:
              key: "обязательное"
              type: "логическое значение"
              description: "Поле необходимо заполнить для отправки формы."
            minimum:
              key: "минимум"
              type: "целое число"
              description: "Для текстовых полей — указывает минимально допустимое количество символов."
            maximum:
              key: "максимум"
              type: "целое число"
              description: "Для текстовых полей — указывает максимально допустимое количество символов."
            pattern:
              key: "шаблон"
              type: "строка регулярного выражения"
              description: "Для текстовых полей — регулярное выражение, определяющее, какие данные разрешено вводить."
            type:
              key: "тип"
              type: "строка"
              description: "Для полей ввода — позволяет указать ожидаемый тип вводимых данных (text|email|date|number|url|tel|color)"
        preview_modal:
          title: "Предпросмотр шаблона"
        field_placeholders:
          validations: "введите проверки"
          id: "enter-id-here"
          label: "Введите метку"
          placeholder: "Введите заполнитель"
          none_label: "Выберите элемент"
          choices:
            first: "Вариант 1"
            second: "Вариант 2"
            third: "Вариант 3"
        edit_category:
          toggle_freeform: "шаблон формы отключен"
          toggle_form_template: "шаблон формы включен"
          select_template: "Выберите шаблоны форм"
          select_template_help: "Добавление и изменение шаблонов форм"
      impersonate:
        title: "Войти от имени пользователя"
        help: "Позволяет войти от имени пользователя в целях отладки. По окончании отладки необходимо выйти из системы и зайти снова под своим аккаунтом."
        not_found: "Пользователь не найден."
        invalid: "Вы не можете выдавать себя за этого пользователя."
      users:
        title: "Пользователи"
        create: "Добавить администратора"
        last_emailed: "Последнее письмо"
        not_found: "Такое имя пользователя не зарегистрировано."
        id_not_found: "Этот пользователь не зарегистрирован."
        active: "Активирован"
        status: "Статус"
        show_emails: "Показать адреса эл. почты"
        hide_emails: "Скрыть адреса эл. почты"
        nav:
          new: "Новые"
          active: "Активные"
          staff: "Персонал"
          suspended: "Заблокированные"
          silenced: "Замороженные"
          staged: "Сымитированные"
        approved: "Подтвердить?"
        titles:
          active: "Активные пользователи"
          new: "Новые пользователи"
          pending: "Пользователи, ожидающие одобрения"
          newuser: "Пользователи с уровнем доверия 0 (новички)"
          basic: "Пользователи с уровнем доверия 1 (обычные пользователи)"
          member: "Пользователи с уровнем доверия 2 (постоянные пользователи)"
          regular: "Пользователи с уровнем доверия 3 (активные пользователи)"
          leader: "Пользователи с уровнем доверия 4 (лидеры)"
          staff: "Персонал"
          admins: "Администраторы"
          moderators: "Модераторы"
          silenced: "Замороженные пользователи"
          suspended: "Заблокированные пользователи"
          staged: "Сымитированные пользователи"
        not_verified: "Непроверенные"
        check_email:
          title: "Показать эл. почту этого пользователя"
          text: "Показать"
        check_sso:
          title: "Показать полезную нагрузку SSO"
          text: "Показать"
      user:
        suspend_failed: "Ошибка блокировки пользователя: %{error}"
        unsuspend_failed: "Ошибка разблокировки пользователя: %{error}"
        suspend_duration: "Блокировка пользователя до:"
        suspend_reason_label: "Укажите причину блокировки. Данный текст <b>будет виден всем</b> на странице профиля пользователя и будет показан пользователю, когда он попытается войти в систему. Введите краткое описание."
        suspend_reason_hidden_label: "Укажите причину блокировки. Этот текст будет показан пользователю, когда он попытается войти в систему. Введите краткое описание."
        suspend_reason: "Причина"
        suspend_reason_title: "Причина блокировки"
        suspend_reasons:
          not_listening_to_staff: "Не прислушался к рекомендациям персонала"
          consuming_staff_time: "Потрачено слишком много времени персонала"
          combative: "Агрессивное поведение"
          in_wrong_place: "Обсуждение не в том месте"
          no_constructive_purpose: "У действий пользователя нет никакой конструктивной цели, кроме внесения раскола в сообщество"
          custom: "Другое…"
        suspend_message: "Письмо на электронную почту"
        suspend_message_placeholder: "При необходимости предоставьте дополнительную информацию о блокировке, и она будет отправлена пользователю по электронной почте."
        suspended_by: "Кем заблокирован"
        silence_reason: "Причина"
        silenced_by: "Кем заморожен"
        silence_modal_title: "Заморозка пользователя"
        silence_duration: "Как долго пользователь будет заморожен?"
        silence_reason_label: "Почему вы блокируете пользователя?"
        silence_reason_placeholder: "Причина заморозки"
        silence_message: "Сообщение на электронную почту"
        silence_message_placeholder: "(оставьте незаполненным, если необходимо отправить стандартное сообщение)"
        suspended_until: "(блокировка до %{until})"
        suspend_forever: "Бессрочная блокировка"
        cant_suspend: "Этого пользователя нельзя заблокировать."
        cant_silence: "Этого пользователя нельзя заморозить."
        delete_posts_failed: "При удалении сообщений возникла ошибка."
        post_edits: "Правки сообщений"
        view_edits: "Просмотр правок"
        penalty_post_actions: "Что сделать со связанным сообщением?"
        penalty_post_delete: "Удалить сообщение"
        penalty_post_delete_replies: "Удалить сообщение + все ответы"
        penalty_post_edit: "Редактировать сообщение"
        penalty_post_none: "Ничего не делать"
        penalty_count: "Количество нарушений"
        penalty_history_MF: >-
          За последние шесть месяцев этот пользователь был <b>заблокирован { SUSPENDED, plural, one {# раз} few {# раза} many {# раз} other {# раза} }</b> и <b>заморожен { SILENCED, plural, one {# раз} few {# раза} many {# раз} other {# раза} }</b>.
        clear_penalty_history:
          title: "Очистить историю нарушений"
          description: "Пользователи с нарушениями не могут достичь третьего уровня доверия"
        delete_all_posts_confirm_MF: |
          Вы собираетесь удалить { POSTS, plural,
              one {# сообщение}
              few {# сообщения}
              many {# сообщений}
            other {# сообщения}
          } и { TOPICS, plural,
              one {# тему}
              few {# темы}
              many {# тем}
            other {# темы}
          }. Продолжить?
        silence: "Заморозить"
        unsilence: "Разморозить"
        silenced: "Заморожен?"
        moderator: "Модератор?"
        admin: "Администратор?"
        suspended: "Заблокирован?"
        staged: "Имитация?"
        show_admin_profile: "Администратор"
        manage_user: "Управление пользователем"
        show_public_profile: "Показать публичный профиль"
        action_logs: "Журналы действий"
        ip_lookup: "Поиск IP"
        log_out: "Выйти"
        logged_out: "Пользователь вышел с сайта на всех устройствах"
        revoke_admin: "Лишить прав администратора"
        grant_admin: "Выдать права администратора"
        grant_admin_success: "Новый администратор подтверждён."
        grant_admin_confirm: "Мы отправили письмо с инструкциями по подтверждению нового администратора. Следуйте указаниям в письме."
        revoke_moderation: "Лишить прав модератора"
        grant_moderation: "Выдать права модератора"
        unsuspend: "Разблокировать"
        suspend: "Заблокировать"
        show_flags_received: "Показать полученные жалобы"
        flags_received_by: "Жалобы, полученные на пользователя %{username}"
        flags_received_none: "На этого пользователя никто не жаловался."
        reputation: Репутация
        permissions: Права
        activity: Активность
        like_count: Лайков поставлено / получено
        last_100_days: "за последние 100 дней"
        private_topics_count: Личные темы
        posts_read_count: Прочитано сообщений
        post_count: Создано сообщений
        second_factor_enabled: Двухфакторная аутентификация включена
        topics_entered: Просмотрено тем
        flags_given_count: Отправлено жалоб
        flags_received_count: Получено жалоб
        warnings_received_count: Получено предупреждений
        warnings_list_warning: |
          Как модератор вы, возможно, не сможете просматривать все эти темы. В случае необходимости попросите администратора или модератора, проверяющего сообщение, предоставить <b>необходимый доступ</b> к нему.
        flags_given_received_count: "Жалоб отправлено / получено"
        approve: "Одобрить"
        approved_by: "кем одобрено"
        approve_success: "Пользователь одобрен и на его электронную почту отправлено письмо с инструкцией по активации."
        approve_bulk_success: "Готово! Все выбранные пользователи были одобрены и уведомлены."
        time_read: "Время чтения"
        post_edits_count: "Правки сообщений"
        anonymize: "Анонимизировать пользователя"
        anonymize_confirm: "Вы УВЕРЕНЫ, что хотите анонимизировать этот аккаунт? Это приведёт к изменению имени пользователя и адреса электронной почты, а также очистит профиль пользователя."
        anonymize_yes: "Да, анонимизировать аккаунт"
        anonymize_failed: "Не удалось анонимизировать аккаунт."
        delete: "Удалить пользователя"
        delete_posts:
          button: "Удалить все сообщения"
          progress:
            title: "Удаление сообщений"
            description: "Удаление публикаций…"
          confirmation:
            title: "Удалить все сообщения от пользователя @%{username}"
            description: |
              <p>Действительно удалить сообщения (<b>%{post_count}</b>) от пользователя @%{username}?

              <p><b>Это действие нельзя отменить!</b></p>

              <p><p>Для продолжения введите: <code>%{text}</code>.</p></p>
            text: "удалить все сообщения от пользователя @%{username}"
            delete: "Удалить все сообщения от пользователя @%{username}"
            cancel: "Отменить"
        merge:
          button: "Объединить пользователей"
          prompt:
            title: "Объединить контент и удалить пользователя @%{username}"
            description: |
              <p>Выберите нового владельца для контента пользователя <b>@%{username}</b>.</p>

              <p>Все темы, сообщения (в том числе личные) и другой контент, созданный пользователем <b>@%{username}</b>, будут переданы новому владельцу.</p>
            target_username_placeholder: "Имя пользователя нового владельца"
            transfer_and_delete: "Объединить контент и удалить пользователя @%{username}"
            cancel: "Отмена"
          progress:
            title: "Объединение пользователей"
          confirmation:
            title: "Объединить контент и удалить пользователя @%{username}"
            description: |
              <p>Весь контент пользователя <b>@%{username}</b> будет передан пользователю <b>@%{targetUsername}</b>. После этого аккаунт пользователя <b>@%{username}</b> будет удален.</p>

              <p><b>Это действие нельзя отменить!</b></p>

              <p><p>Для продолжения введите: <code>%{text}</code>.</p></p>
            text: "Объединить пользователя @%{username} с пользователем @%{targetUsername}"
            transfer_and_delete: "Объединить контент и удалить пользователя @%{username}"
            cancel: "Отмена"
        merging_user: "Объединение пользователей…"
        merge_failed: "В процессе объединения пользователей произошла ошибка."
        delete_forbidden_because_staff: "Администраторы и модераторы не могут быть удалены."
        delete_posts_forbidden_because_staff: "Сообщения администраторов и модераторов не могут быть удалены."
        delete_forbidden:
          one: "Пользователи не могут быть удалены, если у них есть сообщения. Перед удалением пользователя удалите все его сообщения. (Сообщения старше %{count} дня не могут быть удалены.)"
          few: "Пользователи не могут быть удалены, если у них есть сообщения. Перед удалением пользователя удалите все его сообщения. (Сообщения старше %{count} дней не могут быть удалены.)"
          many: "Пользователи не могут быть удалены, если у них есть сообщения. Перед удалением пользователя удалите все его сообщения. (Сообщения старше %{count} дней не могут быть удалены.)"
          other: "Пользователи не могут быть удалены, если у них есть сообщения. Перед удалением пользователя удалите все его сообщения. (Сообщения старше %{count} дня не могут быть удалены.)"
        cant_delete_all_posts:
          one: "Не удается удалить все сообщения: некоторые старше %{count} дня. (См. параметр «delete_user_max_post_age».)"
          few: "Не удается удалить все сообщения: некоторые старше %{count} дней. (См. параметр «delete_user_max_post_age».)"
          many: "Не удается удалить все сообщения: некоторые старше %{count} дней. (См. параметр «delete_user_max_post_age».)"
          other: "Не удается удалить все сообщения: некоторые старше %{count} дня. (См. параметр «delete_user_max_post_age».)"
        cant_delete_all_too_many_posts:
          one: "Не удается удалить все сообщения: у пользователя более %{count} сообщения. (Параметр «delete_all_posts_max».)"
          few: "Не удается удалить все сообщения: у пользователя более %{count} сообщений. (Параметр «delete_all_posts_max».)"
          many: "Не удается удалить все сообщения: у пользователя более %{count} сообщений. (Параметр «delete_all_posts_max».)"
          other: "Не удается удалить все сообщения: у пользователя более %{count} сообщения. (Параметр «delete_all_posts_max».)"
        delete_confirm_title: "ДЕЙСТВИТЕЛЬНО удалить пользователя? Это действие безвозвратно!"
        delete_confirm: "Как правило, предпочтительнее анонимизировать пользователей, а не удалять их, чтобы избежать удаления контента из существующих обсуждений."
        delete_and_block: "Удалить и <b>заблокировать</b> эту эл. почту и IP-адрес"
        delete_dont_block: "Только удалить"
        deleting_user: "Удаление пользователя…"
        deleted: "Пользователь удалён."
        delete_failed: "При удалении пользователя возникла ошибка. Для удаления пользователя необходимо сначала удалить все его сообщения."
        send_activation_email: "Отправить письмо для активации аккаунта"
        activation_email_sent: "Письмо для активации аккаунта отправлено."
        send_activation_email_failed: "Возникла ошибка при повторной отправке активационного письма. %{error}"
        activate: "Активировать аккаунт"
        activate_failed: "Во время активации пользователя произошла ошибка."
        deactivate_account: "Деактивировать аккаунт"
        deactivate_failed: "Во время деактивации пользователя произошла ошибка."
        unsilence_failed: "При разблокировке этого пользователя произошла ошибка."
        silence_failed: "При блокировке этого пользователя произошла ошибка."
        silence_confirm: "Действительно заморозить этого пользователя? Он не сможет создавать новые темы и сообщения."
        silence_accept: "Да, заморозить пользователя"
        bounce_score: "Число возвратов писем"
        reset_bounce_score:
          label: "Сбросить"
          title: "Сбросить число возвратов на 0"
        visit_profile: "Посетите <a href='%{url}'> страницу настроек этого пользователя</a>, чтобы отредактировать его профиль"
        deactivate_explanation: "Выключенный пользователь должен заново подтвердить свою эл. почту."
        suspended_explanation: "Заблокированный пользователь не может войти в систему."
        silence_explanation: "Замороженный пользователь не может создавать темы и отвечать на сообщения."
        staged_explanation: "Сымитированный пользователь может отправлять сообщения только по электронной почте и только в определенные темы."
        bounce_score_explanation:
          none: "Нет возвратов, полученных недавно с этого адреса электронной почты."
          some: "Несколько возвратов получено недавно с этого адреса электронной почты."
          threshold_reached: "Получено слишком много возвратов с этого адреса электронной почты."
        trust_level_change_failed: "Возникла ошибка при изменении уровня доверия пользователя."
        suspend_modal_title: "Блокировка пользователя"
        confirm_cancel_penalty: "Действительно закрыть окно без сохранения введённой информации?"
        trust_level_2_users: "Пользователи с уровнем доверия 2"
        trust_level_3_requirements: "Требования для уровня доверия 3"
        trust_level_locked_tip: "Уровень доверия заблокирован, система не сможет изменять уровень доверия пользователя"
        trust_level_unlocked_tip: "уровень доверия разблокирован, система может изменять уровень доверия пользователя"
        lock_trust_level: "Заблокировать изменение уровня доверия"
        unlock_trust_level: "Разблокировать изменение уровня доверия"
        silenced_count: "Замороженные"
        suspended_count: "Заблокированные"
        last_six_months: "За последние 6 месяцев"
        other_matches:
          one: "Есть еще <b>%{count} пользователь</b> с таким же IP-адресом. Проверьте и выберите, кого еще наказать вместе с пользователем %{username}."
          few: "Есть еще <b>%{count} пользователя</b> с таким же IP-адресом. Проверьте и выберите, кого еще наказать вместе с пользователем %{username}."
          many: "Есть еще <b>%{count} пользователей</b> с таким же IP-адресом. Проверьте и выберите, кого еще наказать вместе с пользователем %{username}."
          other: "Есть еще <b>%{count} пользователя</b> с таким же IP-адресом. Проверьте и выберите, кого еще наказать вместе с пользователем %{username}."
        other_matches_list:
          username: "Имя пользователя"
          trust_level: "Уровень доверия"
          read_time: "Время чтения"
          topics_entered: "Посещено тем"
          posts: "Сообщения"
        tl3_requirements:
          title: "Требования для уровня доверия 3"
          table_title:
            one: "За последний %{count} день:"
            few: "За последние %{count} дня:"
            many: "За последние %{count} дней:"
            other: "За последние %{count} дня:"
          value_heading: "Значение"
          requirement_heading: "Требование"
          posts_read_days: "Прочитано публикаций: отдельные дни"
          days: "Дней"
          topics_replied_to: "Ответов на темы"
          topics_viewed: "Просмотров тем"
          topics_viewed_all_time: "Просмотров тем (за всё время)"
          posts_read: "Прочитано сообщений"
          posts_read_all_time: "Прочитано сообщений (за всё время)"
          flagged_posts: "Сообщений с жалобами"
          flagged_by_users: "Пользователей, подавших жалобы"
          likes_given: "Лайков поставлено"
          likes_received: "Полученные лайки"
          likes_received_days: "Получено лайков: отдельные дни"
          likes_received_users: "Получено лайков: уникальные пользователи"
          suspended: "Заблокировано (за последние 6 месяцев)"
          silenced: "Заморожено (за последние 6 месяцев)"
          qualifies: "Заслуживает уровень доверия 3."
          does_not_qualify: "Не заслуживает уровень доверия 3."
          will_be_promoted: "Пользователь будет скоро повышен до этого уровня."
          will_be_demoted: "Пользователь будет скоро понижен до этого уровня."
          on_grace_period: "В данный момент находится в периоде доверия и не может быть понижен."
          locked_will_not_be_promoted: "Изменение уровня доверия заблокировано. Пользователь никогда не будет повышен до этого уровня."
          locked_will_not_be_demoted: "Изменение уровня доверия заблокировано. Пользователь никогда не будет понижен до этого уровня."
        discourse_connect:
          title: "Система единого входа DiscourseConnect"
          external_id: "Внешний ID"
          external_username: "Имя пользователя"
          external_name: "Название"
          external_email: "Эл. почта"
          external_avatar_url: "URL-адрес аватара"
          last_payload: "Последняя полезная нагрузка"
          delete_sso_record: "Удалить запись SSO"
          confirm_delete: "Действительно удалить эту запись DiscourseConnect?"
      user_fields:
        title: "Поля пользователя"
        help: "Добавить поля, которые могут заполнять пользователи форума."
        create: "Создать поле пользователя"
        untitled: "Без заголовка"
        name: "Название поля"
        type: "Тип поля"
        description: "Описание поля"
        preferences: "Настройки"
        save: "Сохранить"
        edit: "Изменить"
        delete: "Удалить"
        cancel: "Отмена"
        delete_confirm: "Действительно удалить это поле?"
        options: "Параметры"
        required:
          title: "Обязательное при регистрации"
          enabled: "Обязательное"
          disabled: "Необязательное"
        requirement:
          title: "Требование к полю"
          optional:
            title: "Необязательно"
          for_all_users:
            title: "Для всех пользователей"
            description: "Новые пользователи при регистрации должны заполнить это поле. Если существующие пользователи возвращаются на сайт и для них это новое обязательное поле, им также будет предложено его заполнить. Чтобы отправить запрос на заполнение поля всем пользователям, удалите поле и создайте заново."
          on_signup:
            title: "При регистрации"
            description: "Новые пользователи при регистрации должны заполнить это поле. Существующим пользователям его заполнять необязательно."
          confirmation: "Существующие пользователи обязаны будут заполнить это поле и не смогут делать на сайте ничего, пока поле не будет заполнено. Продолжить?"
        editable:
          title: "Редактируемое после регистрации"
          enabled: "Редактируемое"
          disabled: "Нередактируемое"
        show_on_profile:
          title: "Показывать в публичном профиле"
          enabled: "Показывать в профиле"
          disabled: "Не показывать в профиле"
        show_on_user_card:
          title: "Показывать в карточке пользователя"
          enabled: "Показывать в карточке пользователя"
          disabled: "Не показывать в карточке пользователя"
        searchable:
          title: "Доступно для поиска"
          enabled: "Доступно для поиска"
          disabled: "Не доступно для поиска"
        field_types:
          text: "Текстовое поле"
          confirm: "Подтверждение"
          dropdown: "Выпадающий список"
          multiselect: "Множественный выбор"
      site_text:
        description: "Вы можете отредактировать любой текст на форуме. Начните с поиска:"
        search: "Найдите текст, который вы хотите отредактировать"
        title: "Текст"
        edit: "Изменить"
        revert: "Отменить изменения"
        revert_confirm: "Действительно отменить внесённые изменения?"
        go_back: "Вернуться к поиску"
        recommended: "Мы рекомендуем изменить текст этих шаблонов под ваши требования:"
        show_overriden: "Показывать только изменённые значения"
        show_outdated: "Показать только устаревшие и недействительные"
        show_untranslated: "Показать только непереведенное"
        locale: "Язык:"
        more_than_50_results: "Найдено более 50 результатов. Уточните параметры поиска."
        no_results: "Подходящие тексты на сайте не найдены"
        interpolation_keys: "Доступные ключи интерполяции:"
        outdated:
          title: "Этот перевод устарел"
          description: "С момента создания этого переопределения перевод по умолчанию для ключа изменился. Проверьте перевод ниже на соответствие изменениям, которые были внесены в исходный текст."
          old_default: "По умолчанию (старый)"
          new_default: "По умолчанию (новый)"
          dismiss: "Закрыть"
      settings:
        show_overriden: "Показывать только изменённые значения"
        history: "Просмотреть историю изменений"
        reset: "Сброс"
        none: "(нет)"
      site_settings:
        emoji_list:
          invalid_input: "Перечень эмодзи должен содержать только допустимые названия, например: hugs"
          add_emoji_button:
            label: "Добавить эмодзи"
        title: "Настройки"
        no_results: "Ничего не найдено."
        more_site_setting_results:
          one: "Найдено более %{count} результата. Уточните параметры поиска или выберите категорию."
          few: "Найдено более %{count} результатов. Уточните параметры поиска или выберите категорию."
          many: "Найдено более %{count} результатов. Уточните параметры поиска или выберите категорию."
          other: "Найдено более %{count} результата. Уточните параметры поиска или выберите категорию."
        clear_filter: "Очистить"
        add_url: "Добавить URL"
        add_host: "Добавить хост"
        add_group: "Добавить группу"
        uploaded_image_list:
          label: "Изменить список"
          empty: "Изображений пока нет — загрузите что-нибудь."
          upload:
            label: "Загрузить"
            title: "Загрузка изображений"
        selectable_avatars:
          title: "Список доступных для выбора аватаров"
        categories:
          all_results: "Все"
          required: "Обязательное"
          branding: "Брендинг"
          basic: "Основное"
          users: "Пользователи"
          posting: "Сообщения"
          email: "Эл. почта"
          files: "Файлы"
          trust: "Уровни доверия"
          security: "Безопасность"
          onebox: "Умная вставка"
          seo: "Поисковая оптимизация (SEO)"
          spam: "Спам"
          rate_limits: "Ограничения"
          developer: "Разработчикам"
          embedding: "Встраивание"
          legal: "Юридическое"
          api: "API"
          user_api: "Пользовательский API"
          uncategorized: "Разное"
          backups: "Резервные копии"
          login: "Аккаунты"
          plugins: "Плагины"
          user_preferences: "Параметры пользователей"
          tags: "Теги"
          search: "Поиск"
          groups: "Группы"
          dashboard: "Панель управления"
          navigation: "Навигация"
        secret_list:
          invalid_input: "Поля ввода не могут быть пустыми или содержать символ вертикальной черты."
        default_categories:
          modal_description:
            one: "Применить это изменение к уже существующим пользователям? Это изменит настройки для %{count} существующего пользователя."
            few: "Применить это изменение к уже существующим пользователям? Будут изменены настройки для %{count} существующих пользователей."
            many: "Применить это изменение к уже существующим пользователям? Будут изменены настройки для %{count} существующих пользователей."
            other: "Применить это изменение к уже существующим пользователям? Это изменит настройки для существующих пользователей (%{count})."
          modal_yes: "Да"
          modal_no: "Нет, применять изменения только в будущем"
        simple_list:
          add_item: "Добавить элемент…"
        json_schema:
          edit: Открыть редактор
          modal_title: "Редактировать %{name}"
        file_types_list:
          add_image_types: "Изображения"
          add_video_types: "Видео"
          add_audio_types: "Аудио"
          add_document_types: "Документы"
          add_types_title: "Разрешить расширения %{types}"
          add_types_toast: "Добавлены типы файлов %{types}"
        mandatory_group: "Группа обязательна"
        requires_confirmation_messages:
          default:
            prompt: "Изменение этой настройки может иметь далеко идущие или непредвиденные последствия для сайта. Действительно продолжить?"
            confirm: "Да, продолжить"
          min_password_length:
            prompt: "Будет изменена политика паролей. С этого момента изменение будет влиять на всех пользователей, меняющих пароли. Действительно продолжить?"
            confirm: "Да, изменить политику паролей"
          min_admin_password_length:
            prompt: "Будет изменена политика паролей. С этого момента изменение будет влиять на всех администраторов, меняющих пароли. Действительно продолжить?"
            confirm: "Да, изменить политику паролей"
          password_unique_charactes:
            prompt: "Будет изменена политика паролей. С этого момента изменение будет влиять на всех пользователей, меняющих пароли. Действительно продолжить?"
            confirm: "Да, изменить политику паролей"
          block_common_passwords:
            prompt: "Будет изменена политика паролей. С этого момента изменение будет влиять на всех пользователей, меняющих пароли. Действительно продолжить?"
            confirm: "Да, изменить политику паролей"
      badges:
        disable_system: Это системная награда — ее нельзя отключить и (или) удалить.
        status: Статус
        title: Награды
        new_badge: Новая награда
        new: Новая
        name: Название
        badge: Награда
        display_name: Отображаемое название
        description: Описание
        long_description: Подробное описание
        badge_type: Тип награды
        badge_grouping: Группа
        badge_groupings:
          modal_title: Группы наград
        granted_by: Кем выдана
        granted_at: Когда выдана
        reason_help: (Ссылка на сообщение или тему)
        save: Сохранить
        delete: Удалить
        delete_confirm: Действительно удалить эту награду?
        revoke: Отозвать
        reason: Причина
        expand: Развернуть&hellip;
        revoke_confirm: Действительно отозвать эту награду?
        edit_badges: Редактировать награды
        grant_badge: Выдать награду
        granted_badges: Выданные награды
        grant: Выдать
        no_user_badges: "У %{name} нет ни одной награды."
        no_badges: Нет наград, которые можно было бы выдать.
        none_selected: "Выберите награду в списке слева"
        allow_title: Разрешить использовать название награды в качестве титула
        multiple_grant: Может быть предоставлена несколько раз
        listable: Отображать награду на публичной странице наград
        enabled: включён
        disabled: отключён
        icon: Значок
        image: Изображение
        graphic: Иконка награды
        icon_or_image: Для награды требуется значок или изображение
        icon_help: "Введите имя иконки из коллекции Font Awesome (используйте префикс «far-» для обычных значков и «fab-» для значков брендов)"
        select_an_icon: "Выбрать иконку"
        upload_an_image: "Загрузить изображение"
        read_only_setting_help: "Настроить текст"
        query: Выборка награды (SQL)
        target_posts: Выборка целевых сообщений
        auto_revoke: Запускать ежедневно запрос на отзыв
        show_posts: Показывать на странице награды сообщение, на основе которого она была выдана
        trigger: Запуск
        trigger_type:
          none: "Обновлять ежедневно"
          post_action: "Когда пользователь совершает действие над сообщением"
          post_revision: "Когда пользователь редактирует или создает сообщение"
          trust_level_change: "Когда пользователь меняет уровень доверия"
          user_change: "Когда создаётся или редактируется пользователь"
        preview:
          link_text: "Предпросмотр выданных наград"
          plan_text: "Предпросмотр с анализом быстродействия"
          modal_title: "Предпросмотр запроса награды"
          sql_error_header: "В запросе произошла ошибка."
          error_help: "См. следующую ссылку с информацией по запросам для наград."
          bad_count_warning:
            header: "ВНИМАНИЕ!"
            text: "Обнаружены несуществующие примеры выдачи наград. Это может произойти, когда запрос возвращает несуществующие идентификаторы ID пользователей или сообщений. Со временем это может привести к неожиданным проблемам, поэтому внимательно проверьте запрос."
          no_grant_count: "Нет наград для выдачи."
          grant_count:
            one: "Будет выдана <b>%{count}</b> награда."
            few: "Будут выданы <b>%{count}</b> награды."
            many: "Будут выданы <b>%{count}</b> наград."
            other: "Будут выданы <b>%{count}</b> награды."
          sample: "Пример:"
          grant:
            with: <span class="username">%{username}</span>
            with_post: <span class="username">%{username}</span> за сообщение в %{link}
            with_post_time: <span class="username">%{username}</span> за сообщение в %{link} в <span class="time">%{time}</span>
            with_time: <span class="username">%{username}</span> в <span class="time">%{time}</span>
        badge_intro:
          title: "Выберите существующую награду или создайте новую, чтобы начать работу"
          what_are_badges_title: "Что такое награды?"
          badge_query_examples_title: "Примеры запроса награды"
        mass_award:
          title: Массовое награждение
          description: Присуждение награды сразу нескольким пользователям.
          no_badge_selected: Выберите награду.
          perform: "Наградить пользователей"
          upload_csv: Загрузите файл в формате CSV с адресами электронной почты или именами пользователей
          aborted: Загрузите файл в формате CSV, содержащий адреса электронной почты или имена пользователей
          success:
            one: "Файл CSV получен. %{count} пользователь получит награды в ближайшее время."
            few: "Файл CSV получен. %{count} пользователя получат награды в ближайшее время."
            many: "Файл CSV получен. %{count} пользователей получат награды в ближайшее время."
            other: "Файл CSV получен. %{count} пользователя получат награды в ближайшее время."
          csv_has_unmatched_users: "Следующие записи находятся в CSV-файле, но они не могут быть сопоставлены с существующими пользователями, поэтому указанные пользователи не получат награду:"
          csv_has_unmatched_users_truncated_list:
            one: "В файле CSV была %{count} запись, которую не удалось сопоставить с существующими пользователями. Эти пользователи не получат награду."
            few: "В файле CSV было %{count} записи, которые не удалось сопоставить с существующими пользователями. Эти пользователи не получат награду. Из-за большого количества несопоставленных записей показаны только первые 100:"
            many: "В файле CSV было %{count} записей, которые не удалось сопоставить с существующими пользователями. Эти пользователи не получат награду. Из-за большого количества несопоставленных записей показаны только первые 100:"
            other: "В файле CSV было %{count} записи, которые не удалось сопоставить с существующими пользователями. Эти пользователи не получат награду. Из-за большого количества несопоставленных записей показаны только первые 100:"
          replace_owners: Удалять эту награду у предыдущих владельцев
          grant_existing_holders: Предоставление награждённым дополнительных наград
      emoji:
        title: "Эмодзи"
        help: "Добавляйте новые эмодзи, которые будут доступны всем. Перетащите несколько файлов одновременно, не указывая имени, чтобы создать эмодзи, используя имена файлов. Выбранная группа будет использоваться для всех добавляемых одновременно файлов. Вы также можете нажать на кнопку «Добавить новые эмодзи», чтобы добавить новые эмодзи через диалог открытия файлов."
        add: "Добавить новые эмодзи"
        choose_files: "Выберите файлы"
        uploading: "Загрузка…"
        name: "Название"
        group: "Группа"
        image: "Изображение"
        alt: "предпросмотр пользовательских эмодзи"
        delete_confirm: "Действительно удалить эмодзи :%{name}:?"
        settings: "Настройки"
      embedding:
        get_started: "Для встраивания на другой сайт необходимо добавить соответствующий хост."
        confirm_delete: "Действительно удалить этот хост?"
        sample: |
          <p>Используйте следующий HTML-код на своем сайте для создания и встраивания тем Discourse. Замените <b>EMBED_URL</b> каноническим URL-адресом страницы, в которую производится встраивание.</p>

          <p>Чтобы настроить стиль, раскомментируйте и замените <b>CLASS_NAME</b> классом CSS, определенным во <i>встроенном CSS</i> вашей темы.</p>

          <p>Замените <b>DISCOURSE_USERNAME</b> на имя пользователя Discourse автора, который должен создать тему. Discourse будет автоматически искать пользователя по атрибуту <code>content</code> тегов <code>&lt;meta&gt;</code> с атрибутом <code>name</code>, для которого задано значение <code>discourse-username</code> или <code>author</code>. Параметр <code>discourseUserName</code> устарел и будет удален в Discourse 3.2.</p>
        title: "Встраивание"
        host: "Разрешённые хосты"
        allowed_paths: "Список разрешённых путей"
        edit: "изменить"
        category: "Опубликовать в категории"
        tags: "Теги тем"
        post_author: "Автор публикации — по умолчанию %{author}"
        add_host: "Добавить хост"
        settings: "Настройки встраивания"
        crawling_settings: "Настройки поискового робота"
        crawling_description: "Если RSS/ATOM не поддерживается, то при создании тем Discourse попытается проанализировать содержимое из HTML. В некоторых случаях извлечение содержимого оказывается сложным, поэтому мы предоставляем возможность задавать правила CSS, чтобы сделать извлечение проще."
        embed_by_username: "Имя пользователя, которое будет использоваться при создании темы"
        embed_post_limit: "Максимальное количество встроенных сообщений"
        embed_title_scrubber: "Регулярное выражение, используемое для очистки заголовка сообщений"
        embed_truncate: "Обрезать встроенные сообщения"
        embed_unlisted: "Импортированные темы будут отображаться в списке тем только после добавления в них ответа."
        allowed_embed_selectors: "CSS-селектор для элементов, разрешенных во встраивании"
        blocked_embed_selectors: "CSS-селектор для элементов, удаленных из встраивания"
        allowed_embed_classnames: "Разрешённые имена классов CSS"
        save: "Сохранить настройки встраивания"
      permalink:
        title: "Постоянные ссылки"
        description: "Перенаправления, применяемые для URL, не известных форуму."
        url: "URL"
        topic_id: "ID темы"
        topic_title: "Тема"
        post_id: "ID сообщения"
        post_title: "Сообщение"
        category_id: "ID категории"
        category_title: "Категория"
        tag_name: "Имя тега"
        external_url: "Внешняя или относительная ссылка"
        user_id: "Идентификатор пользователя"
        username: "Имя пользователя"
        destination: "Назначения"
        copy_to_clipboard: "Скопировать ссылку в буфер обмена"
        delete_confirm: Удалить эту постоянную ссылку?
        no_permalinks: "У вас ещё нет постоянных ссылок. Как только вы создадите постоянную ссылку (см. выше), здесь появится список ваших постоянных ссылок."
        form:
          label: "Новая постоянная ссылка:"
          add: "Добавить"
          filter: "Поиск по ссылке или внешней ссылке (URL)"
      reseed:
        action:
          label: "Заменить текст…"
          title: "Заменить переводами текст категорий и тем"
        modal:
          title: "Заменить текст"
          subtitle: "Заменить текст системных категорий и тем последними переводами"
          categories: "Категории"
          topics: "Темы"
          replace: "Заменить"
  wizard_js:
    wizard:
      jump_in: "Приступим!"
      finish: "Выйти из настройки"
      back: "Назад"
      next: "Далее"
      configure_more: "Настроить больше…"
      step-text: "Шаг"
      step: "%{current} из %{total}"
      upload: "Загрузить файл"
      uploading: "Загрузка…"
      upload_error: "Не удалось загрузить файл. Попробуйте ещё раз."
      staff_count:
        one: "В вашем сообществе %{count} сотрудник (это вы)."
        few: "В вашем сообществе %{count} сотрудника, включая вас."
        many: "В вашем сообществе %{count} сотрудников, включая вас."
        other: "В вашем сообществе %{count} сотрудника, включая вас."
      invites:
        add_user: "Добавить"
        none_added: "Вы ещё не пригласили сотрудников. Действительно продолжить?"
        roles:
          admin: "Администратор"
          moderator: "Модератор"
          regular: "Обычный пользователь"
      previews:
        topic_title: "Заголовок темы"
        share_button: "Поделиться"
        reply_button: "Ответить"
        topic_preview: "Предпросмотр темы"
        homepage_preview: "Предпросмотр главной страницы"<|MERGE_RESOLUTION|>--- conflicted
+++ resolved
@@ -3150,11 +3150,8 @@
           many: "Выполнено: <strong>%{count}</strong> тем"
           other: "Выполнено: <strong>%{count}</strong> темы"
         silent: "Выполнить это действие без уведомления."
-<<<<<<< HEAD
-=======
         performing: "Выполняются массовые действия, подождите…"
         completed: "Массовые действия завершены!"
->>>>>>> f4cbf025
       none:
         unread: "Нет непрочитанных тем."
         unseen: "Нет непросмотренных тем."
@@ -3186,12 +3183,6 @@
         filter: "Тем больше нет."
     topic_bulk_actions:
       close_topics:
-<<<<<<< HEAD
-        name: "Закрыть темы"
-      update_category:
-        name: "Обновить категорию"
-        description: "Выбор новой категории для выбранных тем"
-=======
         name: "Завершить"
         note: "Примечание"
         optional: (необязательно)
@@ -3225,7 +3216,6 @@
       update_notifications:
         name: "Обновить уведомления"
         description: "Изменяет уровень уведомлений на «В наблюдаемых», «В отслеживаемых», «Уведомлять» или «Не уведомлять»"
->>>>>>> f4cbf025
     topic:
       filter_to:
         one: "%{count} сообщение в теме"
