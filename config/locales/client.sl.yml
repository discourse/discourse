--- conflicted
+++ resolved
@@ -3626,29 +3626,17 @@
       errors:
         type_mismatch:
           default: "Vnesite veljavno vsebino"
-<<<<<<< HEAD
-        tooShort:
-=======
         too_short:
->>>>>>> f4cbf025
           one: "Vnos mora vsebovati vsaj %{count} znakov."
           two: "Vnos mora vsebovati vsaj %{count} znakov."
           few: "Vnos mora vsebovati vsaj %{count} znakov."
           other: "Vnos mora vsebovati vsaj %{count} znakov."
-<<<<<<< HEAD
-        rangeOverflow:
-=======
         range_overflow:
->>>>>>> f4cbf025
           one: "Vnos mora biti manjši od %{count}."
           two: "Vnos mora biti manjši od %{count}."
           few: "Vnos mora biti manjši od %{count}."
           other: "Vnos mora biti manjši od %{count}."
-<<<<<<< HEAD
-        rangeUnderflow:
-=======
         range_underflow:
->>>>>>> f4cbf025
           one: "Vnos mora biti večji od %{count}."
           two: "Vnos mora biti večji od %{count}."
           few: "Vnos mora biti večji od %{count}."
