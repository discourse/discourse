# WARNING: Never edit this file.
# It will be overwritten when translations are pulled from Crowdin.
#
# To work with us on translations, join this project:
# https://translate.discourse.org/

ro:
  dates:
    short_date_no_year: "D MMM"
    short_date: "D-MMM-YYYY"
    long_date: "D MMMM YYYY, HH:mm"
  datetime_formats: &datetime_formats
    formats:
      short: "%d-%m-%Y"
      short_no_year: "%B %-d"
      date_only: "%B %-d, %Y"
      long: "%B %-d, %Y, %l:%M%P"
      no_day: "%B %Y"
  date:
    month_names:
    -
    - ianuarie
    - februarie
    - martie
    - aprilie
    - mai
    - iunie
    - iulie
    - august
    - septembrie
    - octombrie
    - noiembrie
    - decembrie
    <<: *datetime_formats
  time:
    am: "AM"
    pm: "PM"
    <<: *datetime_formats
  title: "Discourse"
  topics: "Subiecte"
  posts: "Postări"
  views: "vizualizări"
  loading: "Se încarcă"
  sign_up: "Înregistrare"
  log_in: "Autentificare"
  submit: "Trimite"
  purge_reason: "Cont șters automat, ca fiind abandonat, dezactivat."
  disable_remote_images_download_reason: "Descărcarea de imagini la distanță a fost dezactivată deoarece nu mai era spațiu suficient pe disc."
  anonymous: "Anonime"
  remove_posts_deleted_by_author: "Șters de către autor"
  topic_tag_changed:
    removed: "A eliminat pe %{removed}"
  inline_oneboxer:
    topic_page_title_post_number_by_user: "#%{post_number} de %{username}"
  components:
    enabled_filter: "Activat"
    disabled_filter: "Dezactivat"
  theme_settings:
    errors:
      json_value:
        too_large: "a depășit dimensiunea maximă de %{max_size} octeți."
  themes:
    settings_errors:
      data_type_inclusion: "Setarea tipului `%{name}` nu este acceptată. Tipurile acceptate sunt `integer`, `bool`, `list`, `enum` și `upload`"
      default_value_missing: "Setarea `%{name}` nu are o valoare implicită."
      default_value_not_valid: "Setarea valorii implicite `%{name}` nu este validă. %{error_messages}"
      number_value_not_valid_min_max: "Valoarea trebuie să fie între %{min} și %{max}."
      number_value_not_valid_min: "Valoarea trebuie să fie mai mare sau egală cu %{min}."
      number_value_not_valid_max: "Valoarea trebuie să fie mai mică sau egală cu %{max}."
      string_value_not_valid_min_max: "Valoarea trebuie să aibă o lungime cuprinsă între %{min} și %{max} caractere."
      objects:
        humanize_required: "Proprietatea de la pointerul JSON „%{property_json_pointer}” trebuie să fie prezentă."
        required: "trebuie să fie prezent"
        humanize_invalid_type: "Proprietatea de la pointerul JSON „%{property_json_pointer}” trebuie să fie de tip %{type}."
        invalid_type: "%{type} nu este un tip valid"
        humanize_not_valid_string_value: "Proprietatea de la pointerul JSON „%{property_json_pointer}” trebuie să fie un șir."
        not_valid_string_value: "trebuie să fie un șir"
        humanize_not_valid_integer_value: "Proprietatea de la pointerul JSON „%{property_json_pointer}” trebuie să fie un întreg."
        not_valid_integer_value: "trebuie sa fie un număr întreg"
        humanize_not_valid_float_value: "Proprietatea de la pointerul JSON „%{property_json_pointer}” trebuie să fie un număr cu virgulă mobilă."
        not_valid_float_value: "trebuie să fie un număr cu virgulă mobilă"
        humanize_not_valid_boolean_value: "Proprietatea de la pointerul JSON „%{property_json_pointer}” trebuie să fie o valoare booleană."
        not_valid_boolean_value: "trebuie să fie un boolean"
        humanize_not_valid_enum_value: "Proprietatea de la pointerul JSON „%{property_json_pointer}” trebuie să fie una dintre următoarele %{choices}."
        not_valid_enum_value: "trebuie să fie dintre următoarele: %{choices}"
        humanize_not_valid_categories_value: "Proprietatea de la pointerul JSON „%{property_json_pointer}” trebuie să fie un vector cu ID-uri valide de categorii."
        not_valid_categories_value: "trebuie să fie un vector cu ID-uri valide de categorii"
        humanize_not_valid_topic_value: "Proprietatea de la pointerul JSON „%{property_json_pointer}” trebuie să fie un ID valid de subiect."
        not_valid_topic_value: "trebuie să fie un ID valid de subiect"
        humanize_not_valid_post_value: "Proprietatea de la pointerul JSON „%{property_json_pointer}” trebuie să fie un ID valid de articol."
        not_valid_post_value: "trebuie să fie un ID valid de articol"
        humanize_not_valid_groups_value: "Proprietatea de la pointerul JSON „%{property_json_pointer}” trebuie să fie un vector cu ID-uri valide de grupuri."
        not_valid_groups_value: "trebuie să fie un vector cu ID-uri valide de grupuri"
        humanize_not_valid_tags_value: "Proprietatea de la pointerul JSON „%{property_json_pointer}” trebuie să fie un vector cu nume de etichete valide."
        not_valid_tags_value: "trebuie să fie un vector cu nume de etichete valide"
        humanize_not_valid_upload_value: "Proprietatea de la JSON Pointer „%{property_json_pointer}” trebuie să fie un ID valid de încărcare."
        not_valid_upload_value: "trebuie să fie un ID valid de încărcare"
        humanize_number_value_not_valid_min: "Proprietatea de la pointerul JSON „%{property_json_pointer}” trebuie să fie mai mare sau egală cu %{min}."
        number_value_not_valid_min: "trebuie să fie mai mare sau egal cu %{min}"
        humanize_number_value_not_valid_max: "Proprietatea de la pointerul JSON „%{property_json_pointer}” trebuie să fie mai mică sau egală cu %{max}."
        number_value_not_valid_max: "trebuie să fie mai mic sau egal cu %{max}"
        humanize_string_value_not_valid_url: "Proprietatea de la pointerul JSON „%{property_json_pointer}” trebuie să fie un URL valid."
        string_value_not_valid_url: "trebuie să fie un URL valid"
  emails:
    incoming:
      default_subject: "Acest subiect are nevoie de un titlu"
      show_trimmed_content: "Arată conținut restrâns."
      maximum_staged_user_per_email_reached: "Număr maxim de utilizatori în așteptare, pe email."
      errors:
        empty_email_error: "Apare când mailul brut pe care l-am primit este gol."
        no_message_id_error: "Apare când mailul nu are header 'Message-Id'."
        auto_generated_email_error: "Apare când header-ul de 'precedență' este setat pe: list, junk, bulk sau auto_reply, sau atunci când orice alt header conține: auto-submitted, auto-replied sau auto-generated."
        no_body_detected_error: "Apare când nu am putut extrage corpul mesajului și nu existau fișiere atașate."
        inactive_user_error: "Apare când expeditorul nu este activ."
        strangers_not_allowed_error: "Apare când un utilizator a încercat să creeze un nou subiect într-o categorie în care nu este membru. "
        insufficient_trust_level_error: "Apare atunci când un utilizator a încercat să creeze un subiect nou într-o categorie pentru care nu are nivelul de încredere necesar."
        reply_user_not_matching_error: "Apare atunci când un răspuns a venit de la o adresă de email diferită de cea la care a fost trimisă notificarea."
        topic_not_found_error: "Apare atunci când un răspuns a venit, dar subiectul aferent a fost șters."
        topic_closed_error: "Apare atunci când un răspuns a venit, dar subiectul aferent a fost închis."
        bounced_email_error: "Emailul este un raport de email ricoșat."
        screened_email_error: "Apare atunci când adresa de email a expeditorului a fost deja verificată."
  errors: &errors
    format: ! "%{attribute} %{message}"
    messages:
      invalid_boolean: "Valoare logică invalidă."
      taken: "nu este disponibil"
      accepted: trebuie acceptat
      blank: nu poate fi gol
      present: trebuie să fie gol
      confirmation: ! "nu se potrivește cu %{attribute}"
      empty: nu poate fi gol
      equal_to: trebuie sa fie egal cu %{count}
      even: trebuie să fie par
      exclusion: este rezervat
      greater_than: trebuie să fie mai mare decât %{count}
      greater_than_or_equal_to: trebuie să fie mai mare sau egal cu %{count}
      has_already_been_used: "a fost deja folosit"
      inclusion: nu este inclus in listă
      invalid: nu este valid
      is_invalid: "pare neclar, e completă propoziția?"
      is_invalid_meaningful: "pare neclar, majoritatea cuvintelor conţin aceleaşi litere de mai multe ori?"
      less_than: trebuie să fie mai mic decât %{count}
      less_than_or_equal_to: trebuie să fie mai mic sau egal cu %{count}
      not_a_number: nu este un număr
      not_an_integer: trebuie sa fie un număr întreg
      odd: trebuie sa fie impar
      record_invalid: ! "Validarea a eşuat: %{errors}"
      restrict_dependent_destroy:
        one: "Înregistrarea nu poate fi ştearsă pentru că există %{record} (de) înregistrări dependente"
        few: "Înregistrarea nu poate fi ştearsă pentru că există %{record} (de) înregistrări dependente"
        other: "Înregistrarea nu poate fi ştearsă pentru că există %{record} (de) înregistrări dependente"
      too_long:
        one: este prea lung (maximum un caracter)
        few: este prea lung (maximum %{count} caractere)
        other: este prea lung (maximum %{count} de caractere)
      too_short:
        one: este prea scurt (minimum un caracter)
        few: este prea scurt (minimum %{count} caractere)
        other: este prea scurt (minimum %{count} de caractere)
      wrong_length:
        one: are lungimea greşită (trebuie sa fie un caracter)
        few: are lungimea greşită (trebuie sa fie %{count} caractere)
        other: are lungimea greşită (trebuie sa fie %{count} de caractere)
      other_than: "trebuie sa fie diferit de %{count}"
    template:
      body: ! "Au apărut probleme cu următoarele câmpuri:"
      header:
        one: "O eroare a împiedicat acest %{model} să fie salvat"
        few: ! "%{count} erori au împiedicat acest %{model} să fie salvat"
        other: ! "%{count} de erori au împiedicat acest %{model} să fie salvat"
    embed:
      load_from_remote: "A apărut o eroare la încărcarea postării."
    site_settings:
      default_categories_already_selected: "Nu poți selecta o categorie folosită într-o altă listă."
      s3_upload_bucket_is_required: "Nu poți activa încărcările pe S3 dacă nu ai introdus 's3_upload_bucket'."
      page_publishing_requirements: "Publicarea paginilor nu poate fi activată dacă este activată încărcarea securizată."
  invite:
    expired: "Codul tău de invitație a expirat. Te rugăm <a href='%{base_url}/about'>contactezi personalul</a> forumului."
    confirm_email: "<p>Ești aproape gata! Am trimis un e-mail de activare la adresa ta de e-mail. Te rugăm să urmezi instrucţiunile din mail pentru a-ţi activa contul.</p><p>Dacă nu ajunge, verifică folderul spam.</p>"
    disabled_errors:
      invalid_access: "Nu ai permisiunea să vezi această resursă."
    max_invite_emails_limit_exceeded: "Cererea a eșuat pentru că numărul de e-mailuri a depășit numărul maxim (%{max})."
    domain_not_allowed_admin: "Acest domeniu nu poate fi folosit pentru invitații."
  bulk_invite:
    file_should_be_csv: "Fișierul de încărcat trebuie să fie în format csv."
    error: "A apărut o eroare la încărcarea acestui fișier. Te rugăm să încerci din nou, mai târziu."
  topic_invite:
    user_exists: "Ne pare rău, acest utilizator a fost deja invitat. Nu poți să inviți un utilizator la un subiect decât o singură dată."
  backup:
    operation_already_running: "O operație este în desfășurare. Nu poți începe alta nouă."
    backup_file_should_be_tar_gz: "Fișierul backup ar trebui să fie arhivat cu extensia .tar.gz."
    not_enough_space_on_disk: "Nu este suficient spațiu pe disc pentru a încărca backup."
    invalid_filename: "Numele fișierului backup conține caractere invalide. Caracterele valide sunt a-z 0-9 . - _."
  not_logged_in: "trebuie să fii autentificat pentru a executa această acțiune."
  not_found: "Adresa URL sau resursa necesară nu poate fi găsită."
  invalid_access: "Nu ai permisiunea să vezi această resursă."
  read_only_mode_enabled: "Site-ul este în modul exclusiv-citire. Interacțiunile sunt dezactivate."
  not_in_group:
    join_group: "Alătură-te grupului"
  reading_time: "Durata citirii"
  likes: "Aprecieri"
  too_many_replies:
    one: "Ne pare rău, dar utilizatorii noi sunt limitați la %{count} răspuns pe discuție."
    few: "Ne pare rău, dar utilizatorii noi sunt limitați la %{count} răspunsuri pe discuție."
    other: "Ne pare rău, dar utilizatori noi sunt limitați la %{count} de răspunsuri pe discuție."
  embed:
    start_discussion: "Pornește discuție"
    continue: "Continuă discuție"
    error: "Eroare la încorporare"
    referer: "Referent:"
    no_hosts: "Nu s-a setat nicio gazdă pentru încorporare."
    configure: "Configurează încorporarea"
    more_replies:
      one: "Încă un răspuns"
      few: "Încă %{count} răspunsuri"
      other: "Încă %{count} de răspunsuri"
    permalink: "Legătură permanentă"
    imported_from: "Acesta este un subiect de discuție adăugat la discuția originală de la %{link}"
    in_reply_to: "▶ %{username}"
    replies:
      one: "%{count} răspuns"
      few: "%{count} răspunsuri"
      other: "%{count} răspunsuri"
    created: "Creat"
  no_mentions_allowed: "Ne pare rău, nu poți menționa alți utilizatori."
  too_many_mentions:
    one: "Ne pare rău, poți menționa doar un utilizator într-o postare."
    few: "Ne pare rău, poți menționa doar %{count} utilizatori într-o postare."
    other: "Ne pare rău, poți menționa doar %{count} de utilizatori într-o postare."
  no_mentions_allowed_newuser: "Ne pare rău, noii utilizatori nu pot menționa alți utilizatori."
  too_many_mentions_newuser:
    one: "Ne pare rău, noii utilizatori pot menționa doar un utilizator într-o postare."
    few: "Ne pare rău, noii utilizatori pot menționa doar %{count} utilizatori într-o postare."
    other: "Ne pare rău, noii utilizatori pot menționa doar %{count} de utilizatori într-o postare."
  no_attachments_allowed: "Ne pare rău, noii utilizatori nu pot pune atașamente la postări."
  too_many_attachments:
    one: "Ne pare rău, noii utilizatori pot pune doar un atașament la o postare."
    few: "Ne pare rău, noii utilizatori pot pune doar %{count} atașamente la o postare."
    other: "Ne pare rău, noii utilizatori pot pune doar %{count} de atașamente la o postare."
  no_links_allowed: "Ne pare rău, noii utilizatori nu pot pune link-uri în postări."
  too_many_links:
    one: "Ne pare rău, noii utilizatori pot pune doar un link într-o postare."
    few: "Ne pare rău, noii utilizatori pot pune doar %{count} link-uri într-o postare."
    other: "Ne pare rău, noii utilizatori pot pune doar %{count} de link-uri într-o postare."
  spamming_host: "Nu poți adăuga un link pentru acest domeniu."
  user_is_suspended: "Utilizatorii suspendați nu au dreptul de a posta."
  topic_not_found: "Ceva n-a mers bine. Poate că acest subiect a fost închis sau șters în timp ce te uitai la el?"
  not_accepting_pms: "%{username} nu acceptă mesaje în acest moment."
  just_posted_that: "este prea asemănător cu ceea ce ați postat recent"
  invalid_characters: "conține caractere invalide"
  is_invalid: "pare neclar, e completă propoziția?"
  next_page: "pagina următoare →"
  prev_page: "← pagina precedentă"
  show_post_in_topic: "arată articolul în subiect"
  page_num: "Pagina %{num}"
  crawler_content_hidden: "Conținutul HTML a fost omis pentru că ești conectat sau utilizezi un dispozitiv mobil modern."
  home_title: "Acasă"
  topics_in_category: "Subiecte în categoria '%{category}'"
  rss_posts_in_topic: "RSS din '%{topic}'"
  rss_topics_in_category: "RSS de subiecte din categoria '%{category}'"
  rss_num_posts:
    one: "O postare"
    few: "%{count} postări"
    other: "%{count} de postări"
  read_full_topic: "Citește întregul subiect"
  private_message_abbrev: "Msg"
  rss_description:
    latest: "Ultimele subiecte"
    top: "Subiecte fierbinți"
    posts: "Ultimele postări"
    group_posts: "Ultimele postări de la %{group_name}"
    group_mentions: "Ultimele menționări de la %{group_name}"
    user_posts: "Ultimele postări ale lui @%{username}"
    user_topics: "Ultimele subiecte ale lui @%{username}"
    tag: "Subiecte etichetate"
  too_late_to_edit: "Acea postare este prea veche. Nu mai poate fi editată sau ștearsă."
  revert_version_same: "Versiunea curentă este identică cu cea la care încerci să revii."
  excerpt_image: "imagine"
  bookmarks:
    reminders:
      at_desktop: "Data viitoare sunt la PC"
      later_today: "Mai târziu azi"
      next_business_day: "Următoarea zi lucrătoare"
      tomorrow: "Mâine"
      next_week: "Săptămâna viitoare"
      next_month: "Luna viitoare"
      custom: "Data și ora personalizată"
  groups:
    errors:
      can_not_modify_automatic: "Nu poți modifica un grup automat"
      invalid_domain: "'%{domain}' nu este un domeniu valid."
      invalid_incoming_email: "'%{email}' nu este o adresa validă de email."
      email_already_used_in_group: "'%{email}' este deja folosit de grupul '%{group_name}'."
      email_already_used_in_category: "%{email}' este deja folosit de categoria '%{category_name}'."
    default_names:
      everyone: "toată lumea"
      admins: "administratori"
      moderators: "moderatori"
      staff: "personal"
      trust_level_0: "nivel_de_încredere_0"
      trust_level_1: "nivel_de_încredere_1"
      trust_level_2: "nivel_de_încredere_2"
      trust_level_3: "nivel_de_încredere_3"
      trust_level_4: "nivel_de_încredere_4"
  education:
    until_posts:
      one: "o postare"
      few: "%{count} postări"
      other: "%{count} de postări"
    "new-topic": |
      Bine ai venit la %{site_name} &mdash; **mulțumim pentru începerea unei noi conversații! *

      - Titlul sună interesant dacă îl citești cu voce tare? Este un rezumat bun?

      - Cine ar fi interesat de acest lucru? De ce contează? Ce fel de răspunsuri vrei?

      - Include cuvinte folosite în mod obișnuit în subiectul tău astfel încât ceilalți să le poată *găsi*. Pentru a grupa subiectul cu subiecte conexe, selectaţi o categorie (sau etichetă).

      Pentru mai multe, [a se vedea instrucțiuni ale comunității](%{base_path}/orientări). Acest panou va apărea numai pentru prima ta %{education_posts_text}.
    avatar: |
      ### Ce zici de o poză atașată contului tău?

      Ai adăugat câteva comentarii și subiecte, dar poza ta de profil nu este unică, cum ești tu - este doar o literă.

      Ai luat în considerare să **[îți actualizezi profilul](%{profile_path})** cu o imagine care te reprezintă?

      Este mai ușor să urmărești o discuție și să găsești oameni interesanți într-o conversație atunci când fiecare are o imagine unică!
  activerecord:
    attributes:
      category:
        name: "Numele categoriei"
      topic:
        title: "Titlu"
        featured_link: "Link promovat"
        category_id: "Categorie"
      post:
        raw: "Corp"
      user_profile:
        bio_raw: "Despre mine"
      user:
        password: "Parolă"
    errors:
      models:
        topic:
          attributes:
            base:
              too_many_users: "Poți trimite avertizări la un singur utilizator odată."
              no_user_selected: "Trebuie selectat un nume de utilizator valid."
            featured_link:
              invalid: "e invalid. URL-ul trebuie să includă http:// sau https://."
        user:
          attributes:
            password:
              common: "este una din cele mai cunoscute 10.000 de parole. Te rugăm să folosești o parolă mai sigură."
              same_as_username: "este identică cu nume utilizator. Te rugăm să folosești o parolă mai sigură."
              same_as_email: "este identică cu emailul. Te rugăm să folosești o parolă mai sigură."
              same_as_current: "este identică cu parola curentă."
              unique_characters: "are prea multe caractere repetate. Te rugăm să folosești o parolă mai sigură."
            ip_address:
              blocked: "Nu sunt permise noi înregistrări de la adresa ta de IP."
              max_new_accounts_per_registration_ip: "Nu sunt permise noi înregistrări de la adresa ta de IP (limita maximă a fost atinsă). Contactează un membru al echipei."
        color_scheme_color:
          attributes:
            hex:
              invalid: "nu este o culoare validă"
        post_reply:
          base:
            different_topic: "Postarea și răspunsul trebuie să aparțină aceluiași subiect."
        web_hook:
          attributes:
            payload_url:
              invalid: "URL-ul este invalid. URL-ul trebuie să includă http:// sau https:// , iar caracterul spațiu nu este permis."
        custom_emoji:
          attributes:
            name:
              taken: este deja folosit de un alt emoji
        topic_timer:
          attributes:
            execute_at:
              in_the_past: "trebuie să fie în viitor."
        watched_word:
          attributes:
            base:
              invalid_html: "HTML poate fi folosit doar pentru înlocuire"
      <<: *errors
  uncategorized_category_name: "Necategorisite"
  general_category_name: "General"
  meta_category_name: "Feedback la site"
  meta_category_description: "Discuții despre acest forum, organizare, funcționare și cum îl putem îmbunătăți."
  staff_category_name: "Echipa"
  staff_category_description: "Categorie privată pentru discuțiile personalului. Subiectele sunt vizibile numai pentru admini și moderatori."
  category:
    topic_prefix: "Despre categoria %{category}"
    post_template: "%{replace_paragraph}\n\nFolosește următoarele paragrafe pentru a scrie o descriere mai lungă sau pentru a seta regulile ori îndreptarul categoriei:\n\n- De ce să folosească lumea această categorie? Care e destinația ei?\n\n- Prin ce anume se deosebește de alte categorii pe care le avem deja?\n\n- Ce ar trebui să conțină, în general, subiectele din această categorie?\n\n- Chiar avem nevoie de aceasta categorie? N-am putea-o combina cu o altă categorie sau subcategorie deja existentă?\n"
    errors:
      uncategorized_parent: "Necategorizate nu pot avea categorie părinte"
      self_parent: "O subcategorie nu poate fi propriul ei părinte"
      depth: "Nu poți îngloba o subcategorie într-alta."
      invalid_email_in: "'%{email}' nu este o adresă validă de email."
      email_already_used_in_group: "'%{email}' este deja folosit de grupul '%{group_name}'."
      email_already_used_in_category: "'%{email}' este deja folosit de categoria '%{category_name}'."
    cannot_delete:
      has_subcategories: "Nu putem șterge această categorie pentru că are subcategorii."
      topic_exists_no_oldest: "Nu poți șterge categoria fiindcă numărul subiectelor este de %{count}."
    uncategorized_description: "Subiecte care nu au nevoie de o categorie, sau care nu se potrivesc în nicio categorie deja existentă."
  trust_levels:
    admin: "Admin"
    staff: "Membrii echipei"
    change_failed_explanation: "Ai încercat să retrogradezi utilizatorul %{user_name} la nivelul '%{new_trust_level}'. Însă nivelul este deja '%{current_trust_level}'. %{user_name} va rămâne la '%{current_trust_level}' - dacă dorești să retrogradezi utilizatorul, trebuie să îi blochezi întâi nivelul de încredere."
  rate_limiter:
    by_type:
      create_bookmark: "Ați atins numărul maxim de semne de carde zilnice. Puteți crea mai multe în %{time_left}."
    hours:
      one: "o oră"
      few: "%{count} ore"
      other: "%{count} de ore"
    minutes:
      one: "un minut"
      few: "%{count} minute"
      other: "%{count} de minute"
    seconds:
      one: "o secundă"
      few: "%{count} secunde"
      other: "%{count} de secunde"
  datetime:
    distance_in_words:
      half_a_minute: "de < 1m"
      less_than_x_seconds:
        one: "de < %{count}s"
        few: "de < %{count}s"
        other: "de < %{count}s"
      x_seconds:
        one: "de %{count}s"
        few: "de %{count}s"
        other: "de %{count}s"
      less_than_x_minutes:
        one: "de < %{count}m"
        few: " < %{count}m"
        other: "de < %{count}m"
      x_minutes:
        one: "de %{count}m"
        few: " de %{count}m"
        other: "de %{count}m"
      about_x_hours:
        one: "de %{count}h"
        few: " %{count}h"
        other: "de %{count}h"
      x_days:
        one: "de %{count}z"
        few: " %{count}z"
        other: "de %{count}z"
      about_x_months:
        one: "de o lună"
        few: " de %{count} luni"
        other: "de %{count} de luni"
      x_months:
        one: "de o lună"
        few: "de %{count} luni"
        other: "de %{count} de luni"
      about_x_years:
        one: "de %{count}an"
        few: "de %{count} ani"
        other: "de %{count} de ani"
      over_x_years:
        one: "de > %{count}an"
        few: "de > %{count}ani"
        other: "de > %{count} de ani"
      almost_x_years:
        one: "de un an"
        few: "de %{count} ani"
        other: "de %{count} de ani"
    distance_in_words_verbose:
      half_a_minute: "chiar acum"
      less_than_x_seconds: "chiar acum"
      x_seconds:
        one: "cu o secundă în urmă"
        few: "cu %{count} secunde în urmă"
        other: "cu %{count} de secunde în urmă"
      less_than_x_minutes:
        one: "cu mai puțin de %{count} minut în urmă"
        few: "cu mai puțin de %{count} minute în urmă"
        other: "mai puțin de %{count} de minute în urmă"
      x_minutes:
        one: "acum un minut"
        few: "acum %{count} minute"
        other: "acum %{count} de minute"
      about_x_hours:
        one: "acum o ora"
        few: "acum %{count} ore"
        other: "acum %{count} de ore"
      x_days:
        one: "acum o zi"
        few: "acum %{count} zile"
        other: "acum %{count} de zile"
      about_x_months:
        one: "cu aproape o lună în urmă"
        few: "cu aproape %{count} luni în urmă"
        other: "cu aproape %{count} de luni în urmă"
      x_months:
        one: "acum o lună"
        few: "acum %{count} luni"
        other: "acum %{count} de luni"
      about_x_years:
        one: "cu aproape un an în urmă"
        few: "cu aproape %{count} ani în urmă"
        other: "cu aproape %{count} de ani în urmă"
      over_x_years:
        one: "cu peste un an în urmă"
        few: "cu peste %{count} ani în urmă"
        other: "cu peste %{count} de ani în urmă"
      almost_x_years:
        one: "cu aproape un an în urmă"
        few: "cu aproape %{count} ani în urmă"
        other: "cu aproape %{count} de ani în urmă"
  password_reset:
    title: "Resetează parola"
    success: "Ți-ai schimbat cu succes parola și acum ești autentificat."
    success_unapproved: "Ți-ai schimbat cu succes parola."
  change_email:
    error: "A apărut o eroare la schimbarea adresei de email. Poate adresa e deja folosită?"
    error_staged: "A apărut o eroare la schimbarea adresei tale de email. Adresa este deja folosită de un utilizator în așteptare."
    already_done: "Ne pare rău, dar acest link de confirmare nu mai este valid. Poate că emailul tău a fost deja schimbat?"
  activation:
    action: "Click aici pentru a-ți activa contul"
    already_done: "Ne pare rău, această adresă pentru confirmarea contului nu mai este valabilă. Poate contul tău este deja activ?"
    please_continue: "Contul este confirmat. Vei fi redirecționat spre pagina principală."
    continue_button: "Continuă pe %{site_name}"
    welcome_to: "Bine ai venit pe %{site_name}!"
    approval_required: "Un moderator trebuie să aprobe manual contul înainte să poți accesa forumul. Vei primi un email imediat ce contul ți-a fost aprobat!"
    missing_session: "Nu putem detecta dacă contul tău a fost deja creat. Te rugăm să verifici că ai cookie-urile activate. "
    activated: "Acest cont a fost deja activat."
    admin_confirm:
      title: "Confirmă contul de Administrator"
      grant: "Acordă titlu de admin"
      complete: "<b>%{target_username}</b> este administrator."
      back_to: "Întoarce-te la %{title}"
  reviewable_score_types:
    needs_approval:
      title: "Necesită aprobare"
  post_action_types:
    off_topic:
      title: "În afara subiectului"
      description: "Această postare nu este relevantă în contextul discuției așa cum este definită prin titlu și prin prima postare din subiect, așa că probabil ar trebui mutată în altă parte."
    spam:
      title: "Spam"
      email_title: '"%{title}" a fost marcat cu marcaj de avertizare spam'
      email_body: "%{link}\n\n%{message}"
    inappropriate:
      title: "Necorespunzător"
    illegal:
      title: "Ilegal"
      email_title: 'Un articol din „%{title}” necesită atenția echipei'
      email_body: "%{link}\n\n%{message}"
    notify_user:
      title: "Trimite-i un mesaj lui @%{username}"
      email_title: 'Postarea ta din "%{title}"'
      email_body: "%{link}\n\n%{message}"
    notify_moderators:
      title: "Altceva"
      description: "Această postare necesită atenția echipei pentru un motiv diferit ce nu este menționat anterior."
      email_title: 'O postare din "%{title}" necesită atenția echipei'
      email_body: "%{link}\n\n%{message}"
    bookmark:
      title: "Semn de carte"
      description: "Adaugă postarea la semne de carte"
      short_description: "Adaugă postarea la semne de carte"
    like:
      title: "Apreciere"
      description: "Apreciază această postare"
      short_description: "Apreciază această postare"
  topic_flag_types:
    spam:
      title: "Spam"
      description: "Acest subiect este o reclamă. Nu este folositor site-ului și nici relevant, este doar ceva de natură promoțională."
      long_form: "Marchează ca spam"
    inappropriate:
      title: "Necorespunzător"
      long_form: "marcat cu marcaj de avertizare ca inadecvat"
    notify_moderators:
      title: "Alt motiv"
      description: 'Acest subiect necesită atenția generală a personalului pe baza regulilor <a href="%{base_path}/guidelines"></a>, <a href="%{tos_url}">TOS</a>, sau dintr-un alt motiv care nu este enumerat mai sus.'
      long_form: "marcat cu marcaj de avertizare în atenția moderatorilor"
      email_title: 'Subiectul "%{title}" necesită atenția moderatorilor'
      email_body: "%{link}\n\n%{message}"
    illegal:
      title: "Ilegal"
      description: "Acest subiect necesită atenția echipei, deoarece cred că are conținut care este ilegal."
      short_description: "Acest lucru este ilegal"
      email_title: 'Un articol din „%{title}” necesită atenția echipei'
      email_body: "%{link}\n\n%{message}"
  flagging:
    user_must_edit: "<p>Această postare a fost marcată de către comunitate cu marcaj de avertizare și a fost ascunsă temporar.</p>"
  archetypes:
    regular:
      title: "Subiect obișnuit"
    banner:
      title: "Subiect banner"
      message:
        make: "Acest subiect este de acum un banner. Va apărea în susul fiecărei pagini până când opțiunea va fi anulată de către utilizator."
        remove: "Acest subiect nu mai este un banner. Nu va mai apărea în susul fiecărei pagini."
  unsubscribed:
    topic_description: "Pentru a te abona din nou la %{link}, folosește controlul de notificări din partea dreaptă-jos a subiectului"
  unsubscribe:
    title: "Dezabonare"
    stop_watching_topic: "Încetează să urmărești activ acest subiect, %{link}"
    mute_topic: "Setează pe silențios toate notificările cu privire la acest subiect, %{link}"
    unwatch_category: "Încetează să urmărești activ toate subiectele din categoria %{category}"
    mailing_list_mode: "Dezactivează modul mailing list"
    different_user_description: "Pe moment, ești înregistrat cu un nume de utilizator diferit de cel căruia i-am trimis email. Te rugăm sa ieși sau să intri în modul anonim, și apoi să încerci din nou."
    log_out: "Ieșire"
    digest_frequency:
      never: "niciodată"
      every_30_minutes: "La fiecare 30 de minute"
      every_hour: "În fiecare oră"
      daily: "Zilnic"
      weekly: "Săptămânal"
      every_month: "în fiecare lună"
      every_six_months: "la fiecare șase luni"
  user_api_key:
    title: "Autorizează accesul aplicației"
    authorize: "Autorizează"
    read: "citire"
    read_write: "citire/scriere"
    description: '„%{application_name}” cere accesul la contul tău de:'
    otp_confirmation:
      confirm_title: Continuă la %{site_name}
      logging_in_as: Autentificare ca %{username}
      confirm_button: Finalizează autentificarea
    no_trust_level: "Ne pare rău, nu ai nivelul de încredere necesar pentru a accesa API utilizator"
    generic_error: "Ne pare rău, nu putem să emitem chei API utilizator: această funcționalitate este probabil dezactivată din administrarea site-ului"
    scopes:
      message_bus: "Actualizări directe (live)"
      notifications: "Citește și șterge notificările"
      push: "Trimite notificările către servicii externe"
      session_info: "Citește informațiile despre sesiunea utilizatorului"
      read: "Citește tot"
      write: "Scrie tot"
  reports:
    default:
      labels:
        count: Număr
        day: Zi
    post_edits:
      labels:
        edited_at: Dată
        post: Postare
        editor: Editor
        edit_reason: Motiv
    user_flagging_ratio:
      labels:
        user: Utilizator
        score: Scor
    moderators_activity:
      labels:
        moderator: Moderator
        topic_count: Discuții create
    flags_status:
      labels:
        flag: Tip
    visits:
      title: "Vizite ale utilizatorilor"
      xaxis: "Zi"
      yaxis: "Număr de vizite"
      description: "Numărul de vizite ale utilizatorilor conectați."
    signups:
      xaxis: "Zi"
    new_contributors:
      xaxis: "Zi"
    trust_level_growth:
      yaxis: "Zi"
    consolidated_page_views:
      yaxis: "Zi"
      labels:
        post: Postare
        editor: Editor
        edit_reason: Motiv
    consolidated_api_requests:
      xaxis:
        api: "API"
        user_api: "API Utilizator"
      yaxis: "Zi"
    consolidated_page_views_browser_detection:
      yaxis: "Zi"
    dau_by_mau:
      xaxis: "Zi"
    daily_engaged_users:
      xaxis: "Zi"
    profile_views:
      title: "Vizualizări profil utilizator"
      xaxis: "Zi"
      yaxis: "Număr de profiluri utilizator vizualizate"
    topics:
      title: "Subiecte"
      xaxis: "Zi"
      yaxis: "Număr de subiecte noi"
    posts:
      title: "Postări"
      xaxis: "Zi"
      yaxis: "Număr de postări noi"
    likes:
      title: "Aprecieri"
      xaxis: "Zi"
      yaxis: "Număr de aprecieri noi"
      description: "Număr de aprecieri noi."
    flags:
      title: "Marcaje de avertizare"
      xaxis: "Zi"
      yaxis: "Număr de marcaje de avertizare"
    bookmarks:
      title: "Semne de carte"
      xaxis: "Zi"
      yaxis: "Număr de semne de carte noi"
    users_by_trust_level:
      title: "Utilizatori pe nivel de încredre"
      xaxis: "Nivel de încredere"
      yaxis: "Număr de utilizatori"
      description_link: "https://blog.discourse.org/2018/06/understanding-discourse-trust-levels/"
    users_by_type:
      xaxis: "Tip"
      yaxis: "Număr de utilizatori"
      labels:
        type: Tip
      xaxis_labels:
        admin: Administrator
        moderator: Moderator
        suspended: Suspendați
    trending_search:
      labels:
        term: Termen
        searches: Căutări
    emails:
      title: "Emailuri trimise"
      xaxis: "Zi"
      yaxis: "Numărul de emailuri"
    user_to_user_private_messages:
      xaxis: "Zi"
      yaxis: "Număr de mesaje"
    user_to_user_private_messages_with_replies:
      xaxis: "Zi"
      yaxis: "Număr de mesaje"
    system_private_messages:
      title: "Sistem"
      xaxis: "Zi"
      yaxis: "Număr de mesaje"
    moderator_warning_private_messages:
      title: "Avertizează moderatori"
      xaxis: "Zi"
      yaxis: "Număr de mesaje"
    notify_moderators_private_messages:
      title: "Notifică moderatori"
      xaxis: "Zi"
      yaxis: "Număr de mesaje"
    notify_user_private_messages:
      title: "Notifică utilizatori"
      xaxis: "Zi"
      yaxis: "Număr de mesaje"
    top_referrers:
      title: "Top referenți"
      xaxis: "Utilizator"
      num_clicks: "Click-uri"
      num_topics: "Subiecte"
      labels:
        user: "Utilizator"
        num_clicks: "Click-uri"
        num_topics: "Discuții"
    top_traffic_sources:
      title: "Top surse de trafic"
      xaxis: "Domeniu"
      num_clicks: "Click-uri"
      num_topics: "Subiecte"
      num_users: "Utilizatori"
      labels:
        domain: Domeniu
        num_clicks: Click-uri
        num_topics: Discuții
    top_referred_topics:
      title: "Top subiecte la care se face referire"
      labels:
        num_clicks: "Click-uri"
        topic: "Discuție"
    page_view_anon_reqs:
      title: "Anonimi"
      xaxis: "Zi"
      yaxis: "Vizualizări de pagină anonime"
    page_view_logged_in_reqs:
      title: "Autentificați"
      xaxis: "Zi"
      yaxis: "Vizualizări de pagină înregistrate"
    page_view_crawler_reqs:
      title: "Vizualizări de pagină făcute de roboți web"
      xaxis: "Zi"
      yaxis: "Vizualizări de pagină făcute de roboți web"
    page_view_total_reqs:
      title: "Vizualizări"
      xaxis: "Zi"
      yaxis: "Total vizualizări de pagină"
    page_view_logged_in_mobile_reqs:
      title: "Vizualizări de pagină înregistrate "
      xaxis: "Zi"
      yaxis: "Vizualizări de pagină înregistrate de pe mobil"
    page_view_anon_mobile_reqs:
      title: "Vizualizări de pagină anonime"
      xaxis: "Zi"
      yaxis: "Vizualizări de pagină anonime de pe mobil"
    page_view_anon_browser_reqs:
      xaxis: "Zi"
    page_view_logged_in_browser_reqs:
      xaxis: "Zi"
    http_background_reqs:
      title: "Fundal"
      xaxis: "Zi"
      yaxis: "Interogări folosite pentru actualizare în timp real și urmărire."
    http_2xx_reqs:
      title: "Status 2xx (OK)"
      xaxis: "Zi"
      yaxis: "Cereri cu succes (Status 2xx)"
    http_3xx_reqs:
      title: "HTTP 3xx (Redirectare)"
      xaxis: "Zi"
      yaxis: "Cereri de redirect (Status 3xx)"
    http_4xx_reqs:
      title: "HTTP 4xx (Eroare client)"
      xaxis: "Zi"
      yaxis: "Erori Client (Status 4xx)"
    http_5xx_reqs:
      title: "HTTP 5xx (Eroare server)"
      xaxis: "Zi"
      yaxis: "Erori server (Status 5xx)"
    http_total_reqs:
      title: "Total"
      xaxis: "Zi"
      yaxis: "Total cereri"
    time_to_first_response:
      title: "Timpul până la primul răspuns"
      xaxis: "Zi"
      yaxis: "Timp mediu (ore)"
    topics_with_no_response:
      title: "Subiecte fără răspuns"
      xaxis: "Zi"
      yaxis: "Total"
    mobile_visits:
      xaxis: "Zi"
      yaxis: "Număr de vizite"
      description: "Numărul de utilizatori unici conectați care au vizitat site-ul cu ajutorul unui dispozitiv mobil."
    web_crawlers:
      labels:
        page_views: "Vizualizări"
    web_hook_events_daily_aggregate:
      xaxis: "Zi"
    suspicious_logins:
      labels:
        user: Utilizator
        location: Locație
    staff_logins:
      labels:
        user: Utilizator
        location: Locație
    top_uploads:
      labels:
        filename: Numele fișierului
    top_users_by_likes_received:
      labels:
        user: Utilizator
        qtt_like: Aprecieri primite
    top_users_by_likes_received_from_inferior_trust_level:
      labels:
        user: Utilizator
        qtt_like: Aprecieri primite
    top_users_by_likes_received_from_a_variety_of_people:
      labels:
        user: Utilizator
        qtt_like: Aprecieri primite
    topic_view_stats:
      labels:
        topic: Discuție
        logged_in_views: Autentificați
        anon_views: Anonimi
        total_views: Total
  dashboard:
    problem:
      twitter_login: 'Conectarea la Twitter pare să nu funcționeze în acest moment. Verifică datele de conectare în <a href="%{base_path}/admin/site_settings/category/login?filter=twitter">setările site-ului</a>.'
      rails_env: "Serverul funcționează în modul %{env}."
      host_names: "Fișierul config/database.yml folosește numele implicit al localhost. Actualizează pentru a folosi numele de gazdă al site-ului."
      queue_size: "Numărul de sarcini aflate în lista de așteptare este de %{queue_size}, ceea ce e mult. Asta poate indica o problemă cu procesul(ele) Sidekiq, sau că e necesar să adaugi mai multi Sidekiq workers."
      ram: "Serverul tău lucrează cu mai puțin de 1 GB memorie. Se recomandă cel puțin 1 GB memorie."
      subfolder_ends_in_slash: "Setările subfolderului sunt incorecte; DISCOURSE_RELATIVE_URL_ROOT se termină cu slash."
    back_from_logster_text: "Înapoi la site"
  site_settings:
    disabled: "dezactivat"
    censored_words: "Cuvintele vor fi înlocuite automat cu &#9632;&#9632;&#9632;&#9632;"
    delete_old_hidden_posts: "șterge automat toate postările ascunse care stau ascunse mai mult de 30 de zile."
    allow_user_locale: "Permite utilizatorilor să-și aleagă singuri limba pentru interfață"
    max_post_length: "Lungimea maximă permisă a postării, în caractere"
    show_topic_featured_link_in_digest: "Arată link-ul promovat al subiectului în rezumatul pe email."
    min_topic_title_length: "Minimul de caractere permis în titlul unui subiect"
    max_topic_title_length: "Maximul de caractere permis în titlul unui subiect"
    min_personal_message_title_length: "Numărul minim de caractere permis în titlul unui mesaj"
    min_search_term_length: "Lungimea minimă a unui termen de căutare valid, în caractere."
    search_prefer_recent_posts: "Dacă ai un forum mare și căutarea este prea lentă, această opțiune încearcă să indexeze mai multe postări recente întâi."
    search_recent_posts_size: "Câte postări recente să fie ținute în index"
    search_default_sort_order: "Ordine de sortare implicită pentru căutare pe întreaga pagină"
    allow_uncategorized_topics: "Permite crearea de subiecte fără categorie. ATENȚIE: Dacă o să ai postări fără categorie, va trebui să le identifici înainte să poți dezactiva din nou această setare."
    allow_duplicate_topic_titles: "Permite subiecte cu titluri duplicat sau identice."
    unique_posts_mins: "Câte minute până ce un utilizator poate posta din nou o postare cu același conținut"
    educate_until_posts: "Când utilizatorul începe să scrie primele (n) postări, arată panelul de instruire în spațiul pentru scris postarea."
    crawl_images: "Recuperează imaginile din URL-uri la distanță pentru a insera dimensiunile corecte de înălțime și lățime."
    download_remote_images_threshold: "Spațiul minim necesar pentru descărcarea imaginilor la distanță pe local (în procente)"
    disabled_image_download_domains: "Imaginile la distanță nu vor mai fi descărcate de pe aceste domenii. Listă delimitată de simbolul | (pipe)."
    editing_grace_period: "Pentru (n) secunde după postare, editarea nu va crea o versiune nouă în istoricul postării."
    edit_history_visible_to_public: "Permite tuturor să vadă versiunile precedente ale unei postări editate. Când e dezactivat, ele pot fi văzute doar de membrii echipei."
    delete_removed_posts_after: "Postările șterse de către autor vor fi automat șterse după (n) de ore. Dacă este setat la 0, postările vor fi șterse imediat."
    fixed_category_positions: "Dacă e bifat, veți putea aranja categoriile într-o ordine fixă. Dacă e nebifat, categoriile sunt listate în ordinea activității."
    fixed_category_positions_on_create: "Dacă este bifat, ordonarea categoriilor va fi menținută în dialogul de creare a subiectelor (presupune fixed_category_positions)."
    add_rel_nofollow_to_user_content: 'Adaugă atributul rel nofollow la toate conținuturile transmise de către utilizator, cu excepția link-urilor interne (includiv domeniile părinte). Dacă schimbi această setare, postările trebuie refăcute cu: "rake posts:rebake"'
    post_excerpt_maxlength: "Lungimea maximă a unui fragment/rezumat dintr-o postare."
    show_pinned_excerpt_mobile: "Arată fragmente din subiectele fixate în vizualizarea de mobil."
    show_pinned_excerpt_desktop: "Arată fragmente din subiectele fixate în vizualizarea de desktop."
    post_onebox_maxlength: "Lungimea maximă a unei postări afișate în Onebox (în caractere)"
    notification_email: "Adresă expeditor: adresa de email folosită când se trimit toate emailurile esențiale ale sistemului. Domeniul specificat aici trebuie să aibă setate corect SPF, DKIM și reverse PTR pentru ca emailul să poată fi livrat."
    email_custom_headers: "O listă delimitată cu simbolul | (pipe) a header-elor personalizate de email"
    force_https: "Forțează site-ul să folosească exclusiv HTTPS. ATENȚIE: NU activa această opțiune până nu ai verificat dacă HTTPS este configurat în întregime și funcționează absolut peste tot. Ai verificat, de asemenea, dacă și CND-ul, toate autentificările cu cont pe rețele de socializaer și toate logo-urile și dependențele externe sunt compatibile cu HTTPS?"
    summary_score_threshold: "Scorul minim necesar pentru ca o postare să fie inclusă în 'Rezumă acest subiect'"
    summary_percent_filter: "Când un utilizator face click pe 'Rezumatul acestui subiect', arată primele % de postări"
    long_polling_base_url: "URL de bază folosit pentru long polling (atunci când un CDN servește conținut dinamic, asigură-te că setezi asta pe origin pull) ex: http://origin.site.com"
    polling_interval: "Atunci când nu se face long polling, cât de des ar trebui clienții autentificați să facă interogări, în milisecunde."
    anon_polling_interval: "Cât de frecvent să interogheze clienții anonimi, în milisecunde"
    background_polling_interval: "Cât de des să interogheze clienții, în milisecunde (când fereastra este fundal)"
    cooldown_minutes_after_hiding_posts: "Numărul de minute pe care un utilizator trebuie să le aștepte până când va putea edita o postare ascunsă prin marcaje de avertizare ale comunității."
    max_topics_in_first_day: "Numărul maxim de subiecte pe care un utilizator are voie să le creeze într-o perioadă de 24 de ore după ce și-a creat prima postare"
    max_replies_in_first_day: "Numărul maxim de răspunsuri pe care un utilizator are voie să le creeze într-o perioadă de 24 de ore după ce și-a creat prima postare"
    tl2_additional_likes_per_day_multiplier: "Crește numărul maxim de aprecieri pe zi pentru (membrii cu) nivelul de încredere 2, multiplicând cu această valoare"
    tl3_additional_likes_per_day_multiplier: "Crește numărul maxim de aprecieri pe zi pentru (membrii cu) nivelul de încredere 3, multiplicând cu această valoare"
    tl4_additional_likes_per_day_multiplier: "Crește numărul maxim de aprecieri pe zi pentru (membrii cu) nivelul de încredere 4, multiplicând cu această valoare"
    traditional_markdown_linebreaks: "Folosește întreruperi de rând tradiționale în Markdown, ceea ce necesită două spații pentru un capăt de rând. "
    post_undo_action_window_mins: "Numărul de minute în care utilizatorii pot anula acțiunile recente asupra unei postări (aprecieri, marcări cu marcaje de avertizare, etc)."
    must_approve_users: "Personalul trebuie să aprobe toate conturile utilizatorilor noi înainte ca ei să aibă aces în site."
    maximum_session_age: "Utilizatorul va rămâne autentificat pentru n ore de la ultima vizită"
    cors_origins: "Origini permise pentru interogările inter-origini (CORS). Fiecare origine trebuie să includă http:// sau https://. Variabila env DISCOURSE_ENABLE_CORS trebuie setată pe true pentru a activa CORS."
    use_admin_ip_allowlist: "Adminii se pot autentifica numai dacă au o adresă IP definită în lista de IP-uri verificate (Admin > Rapoarte > IP-uri verificate) "
    post_menu_hidden_items: "Elemente de meniu care să fie ascunse implicit în meniul de postări dacă nu se dă click pe partea de extindere a meniului."
    share_links: "Determină ce elemente apar în dialogul de distribuire și în ce ordine."
    site_contact_username: "Un nume utilizator valid al unui membru al echipei de la care să se trimită toate mesajele. Dacă e lăsat liber se va folosi contul implicit System."
    send_welcome_message: "Trimite tuturor utilizatorilor un mesaj de bun venit cu un ghid rapid de inițiere."
    suppress_reply_directly_below: "Nu arăta contorul expandabil de răspunsuri la o postare atunci când nu există decât un singur răspuns direct sub această postare."
    suppress_reply_directly_above: "Nu arăta elementul expandabil „ca răspuns la” aferent unei postări, atunci când nu există decât un singur răspuns direct deasupra acestei postări."
    suppress_reply_when_quoting: "Nu arăta elementul expandabil „ca răspuns la” aferent unei postări, atunci când postarea citează răspunsul."
    max_reply_history: "Număr maxim de răspunsuri care să fie expandate atunci când se expandează un \"răspuns la\""
    topics_per_period_in_top_summary: "Numărul celor mai bune subiecte afișate în rezumatul implicit al celor mai bune subiecte."
    topics_per_period_in_top_page: "Numărul celor mai bune subiecte afișat când se selectează 'Afișează mai multe' cele mai bune subiecte."
    redirect_users_to_top_page: "Redirecționează automat noii utilizatorii noi și cei absenți de multă vreme, către vârful paginii."
    top_page_default_timeframe: "Perioada de timp implicită din prima pagină pentru utilizatorii anonimi (se ajustează automat pentru utilizatorii conectați pe baza ultimei lor vizite)."
    prioritize_username_in_ux: "Afișează întâi nume utilizator pe pagina utilizator, pe cardul utilizator și în postări (dacă e dezactivat, se afișează întâi numele)"
    email_token_valid_hours: "Tokenul uitat parolă / activează cont sunt valabili pentru (n) ore."
    log_out_strict: "La ieșire, închide TOATE sesiunile pentru utilizator, pe toate dispozitivele."
    new_version_emails: "Trimite un email la adresa contact_email când o nouă versiune de Discourse este disponibilă."
    include_in_discourse_discover: "Permite CDCK, Inc. („Discourse”) să prezinte această comunitate pe <a href='https://discover.discourse.org' target='_blank'>pagina Discover</a> și în materialele de marketing Discourse. Procedând astfel, vei partaja datele necesare pentru ca site-ul tău să fie inclus în serviciu. Te rugăm să reții că promovarea comunităților este la discreția Discourse."
    invite_expiry_days: "Cât timp sunt valabile cheile de invitație ale utilizatorilor, în zile"
    login_required: "Cere autentificare pentru a citi conținutul acestui site, blochează accesul anonim."
    block_common_passwords: "Nu permite parole ce sunt printre cele 10,000 cele mai cunoscute parole."
    discourse_connect_overrides_bio: "Suprascrie biografia utilizatorului în profil utilizator și nu-i permite acestuia să o modifice"
    allow_new_registrations: "Permite înregistrarea noilor utilizatori. Debifați pentru a restricționa pe oricine să creeze un cont nou."
    enable_signup_cta: "Arată o notificare către utilizatorii anonimi care revin prin care să le ceri să se înscrie pentru a avea un cont pe site."
    google_oauth2_client_secret: "Secret client al aplicației tale Google."
    remove_older_backups: "Elimină copii de siguranță mai vechi de numărul specificat de zile. Lasă necompletat pentru a dezactiva."
    automatic_backups_enabled: "Rulează automat operațiuni de backup după cum este definit la frecvența de backup"
    s3_backup_bucket: "Containerul (bucket) de la distanță care ține backupurile. ATENȚIE: Asgură-te că e un container privat."
    backup_time_of_day: "Ora în format UTC la care să înceapă operațiunea de backup."
    backup_with_uploads: "Include încărcări în backup-urile programate. Dezactivarea acestei opțiuni va face backup doar la baza de date."
    active_user_rate_limit_secs: "Cât de des se actualizează câmpul 'last_seen_at', în secunde"
    verbose_localization: "Arată pe larg sfaturile de localizare în UI"
    previous_visit_timeout_hours: "Durata unei vizite până ce va fi considerată drept vizită 'precedentă', în ore"
    top_topics_formula_log_views_multiplier: "valoarea multiplicatorului (n) de vizualizări rapoarte în formula celor mai bune subiecte:\n`log(views_count) * (n) + op_likes_count * 0.5 + LEAST(likes_count / posts_count, 3) + 10 + log(posts_count)`"
    top_topics_formula_first_post_likes_multiplier: "valoarea multiplicatorului (n) de prime aprecieri la postări în formula celor mai bune subiecte:\n`log(views_count) * 2 + op_likes_count * (n) + LEAST(likes_count / posts_count, 3) + 10 + log(posts_count)`"
    top_topics_formula_least_likes_per_post_multiplier: "valoarea multiplicatorului (n) de cele mai puține aprecieri în formula celor mai bune subiecte:\n`log(views_count) * 2 + op_likes_count * 0.5 + LEAST(likes_count / posts_count, (n)) + 10 + log(posts_count)`"
    rate_limit_create_topic: "După crearea unui subiect, utilizatorii trebuie să aștepte (n) secunde până pot crea unul nou."
    rate_limit_create_post: "După postare, utilizatorii trebuie să aștepte (n) de secunde până să creeze alta postare."
    rate_limit_new_user_create_post: "După ce postează, utilizatorii noi trebuie să aștepte (n) secunde până pot crea altă postare."
    max_likes_per_day: "Numărul maxim zilnic de aprecieri per utilizator."
    max_flags_per_day: "Numărul maxim zilnic de marcaje de avertizare per utilizator."
    max_bookmarks_per_day: "Numărul maxim zilnic de semne de carte per utilizator."
    max_edits_per_day: "Numărul maxim zilnic de editări per utilizator."
    max_topics_per_day: "Numărul maxim de subiecte pe care un utilizator le poare crea zilnic."
    max_invites_per_day: "Număr maxim de invitații pe care un utilizator le poate trimite pe zi."
    max_topic_invitations_per_day: "Numărul maxim de invitații la subiect pe care un utilizator le poate trimite pe zi."
    alert_admins_if_errors_per_minute: "Numărul de erori pe minut la care să se declanșeze o alerta admin. Valoarea 0 dezactivează această funcționalitate. NOTĂ: necesită restart."
    alert_admins_if_errors_per_hour: "Numărul de erori pe oră la care să se declanșeze o alertă admin. Valoarea 0 dezactivează această funcționalitate. NOTĂ: necesită restart."
    suggested_topics: "Numărul de subiecte sugerate în partea de jos a unui subiect."
    limit_suggested_to_category: "Arată doar subiectele din aceeași categorie, în subiecte sugerate."
    suggested_topics_max_days_old: "Subiectele sugerate nu trebuie să fie mai vechi de n zile."
    clean_orphan_uploads_grace_period_hours: "Perioada de grație (în ore) înainte ca o reîncărcare orfană să fie ștearsă."
    purge_deleted_uploads_grace_period_days: "Perioada de grație (în zile) înainte ca o încărcare ștearsă să fie eliminată."
    enable_s3_uploads: "Pune încărcările pe spațiul Amazon S3. IMPORTANT: necesită un acces valid (atât identificatorul cheii de acces cât și cheia secretă)."
    s3_upload_bucket: "Numele containerului Amazon S3 unde vor fi încărcate fișierele. ATENȚIE: trebuie să fie scris cu litere mici, fără puncte și fără underscore."
    s3_cdn_url: "URL-ul CDN care să fie folosit pentru toate resursele s3 (de exemplu: https://cdn.somewhere.com). ATENȚIE: după schimbarea acestui parametru trebuie regenerate toate postările existente."
    avatar_sizes: "Lista mărimilor avatarurilor generate automat."
    external_system_avatars_url: "URL-ul serviciului extern de sisteme de avataruri. Înlocuirile permise sunt {username} {first_letter} {color} {size}"
    allow_all_attachments_for_group_messages: "Permite toate atașamentele de email pentru mesajele de grup."
    default_invitee_trust_level: "Nivelul de încredere implicit (0-4) pentru utilizatorii invitați."
    default_trust_level: "Nivelul de încredere implicit (0-4) pentru toți noii utilizatori. ATENȚIE! Schimbarea acestui parametru crește serios riscul de spam."
    tl1_requires_topics_entered: "Câte subiecte trebuie să posteze un utilizator nou înainte să fie promovat la nivelul de încredere 1."
    tl1_requires_read_posts: "Câte postări trebuie să citească un utilizator nou înainte să fie promovat la nivelul de încredere 1."
    tl1_requires_time_spent_mins: "Câte minute trebuie să petreacă un utilizator nou citind postări înainte să fie promovat la nivelul de încredere 1."
    tl2_requires_topics_entered: "Câte subiecte trebuie să posteze un utilizator înainte să fie promovat la nivelul de încredere 2."
    tl2_requires_read_posts: "Câte postări trebuie să citească un utilizator înainte să fie promovat la nivelul de încredere 2."
    tl2_requires_time_spent_mins: "Câte minute trebuie să petreacă un utilizator citind postări înainte să fie promovat la nivelul de încredere 2."
    tl2_requires_days_visited: "Câte zile trebuie să viziteze un utilizator site-ul înainte să fie promovat la nivelul încredere 2."
    tl2_requires_likes_received: "Câte aprecieri trebuie să primească un utilizator înainte să fie promovat la nivelul încredere 2."
    tl2_requires_likes_given: "Câte aprecieri trebuie să acorde un utilizator înainte să fie promovat la nivelul încredere 2."
    tl2_requires_topic_reply_count: "La câte subiecte trebuie să răspundă un utilizator înainte să fie promovat la nivelul de încredere 2."
    tl3_time_period: "Cerințele (în zile) cu privire la perioada de timp pentru nivelul de încredere 3"
    tl3_requires_days_visited: "Numărul minim de zile pe care un utilizator trebuie să le fi petrecut vizitând site-ul în ultimele (tl3 time period) zile pentru a se califica la promovarea la nivelul de încredere 3. Setați o valoare mai mare decât perioada de timp pentru nivelul de încredere 3 pentru a dezactiva promovarea la nivelul de încredere 3 (0 sau mai mult)"
    tl3_requires_topics_replied_to: "Numărul minim de subiecte la care trebuie să răspundă un utilizator în ultimele (tl3 time period) zile pentru a se putea califica la promovarea la nivelul de încredere 3. (0 sau mai mult)."
    tl3_requires_topics_viewed: "Procentul de subiecte create în ultimele (tl3 time period) zile pe care un utilizator trebuie să le fi vizualizat pentru a se califica la promovarea la nivelul de încredere 3. (0 la 100)"
    tl3_requires_topics_viewed_cap: "Numărul maxim necesar de subiecte vizualizate în ultimele (tl3 time period) zile."
    tl3_requires_posts_read: "Procentul de postări create în ultimele (tl3 time period) zile pe care un utilizator trebuie să le vizualizeze pentru a fi promovat la nivelul de încredere 3. (0 la 100)"
    tl3_requires_posts_read_cap: "Numărul maxim necesar de postări citite în ultimele (tl3 time period) ziile."
    tl3_requires_topics_viewed_all_time: "Numărul minim de subiecte pe care un utilizator trebuie să le vizualizeze pentru a fi promovat la nivelul de încredere 3."
    tl3_requires_posts_read_all_time: "Numărul minim de postări pe care un utilizator trebuie să le citească pentru a fi promovat la nivelul de încredere 3."
    tl3_requires_max_flagged: "Utilizatorul trebuie să nu fi citit mai mult de x postări marcate cu marcaje de avertizare de x utilizatori în ultimele (tl3 time period) zile pentru a fi promovat la nivelul de încredere 3, unde x este valoarea acestei setări. (0 lau mai mult)"
    tl3_promotion_min_duration: "Numărul minim de zile cât durează promovarea la nivelul de încredere 3, înainte ca utilizatorul să fie retrogradat la nivelul de încredere 2."
    tl3_requires_likes_given: "Numărul minim de aprecieri care trebuie să fie acordate în ultimele (tl3 time period) zile pentru promovarea la nivelul de încredere 3."
    tl3_requires_likes_received: "Numărul minim de aprecieri care trebuie să fie primite în ultimele (tl3 time period) zile pentru promovarea la nivelul de încredere 3."
    tl3_links_no_follow: "Nu scoate parametrul rel=nofollow din linkurile postate de utilizatori cu nivelul de încredere 3."
    delete_all_posts_and_topics_allowed_groups: "Grupurile care pot șterge articolele și subiectele create de alți utilizatori. Aceste grupuri vor putea să și vadă subiectele și articolele șterse."
    min_trust_to_create_topic: "Nivelul de încredere minim necesar pentru a crea un subiect nou."
    min_trust_to_edit_wiki_post: "Nivelul de încredere minim necesar pentru a edita o postare marcată ca wiki."
    min_trust_to_edit_post: "Nivelul de încredere minim necesar pentru a edita postări."
    min_trust_to_allow_self_wiki: "Nivelul de încredere minim necesar pentru transformarea propriilor mesaje în wiki."
    post_links_allowed_groups: "Grupuri cărora li se permite să includă legături în articole. Administratorii și moderatorii au voie să publice legături întotdeauna."
    newuser_max_links: "Câte linkuri poate adăuga un nou utilizator într-o postare."
    newuser_max_attachments: "Câte atașamente poate adăuga un nou utilizator într-o postare."
    newuser_max_mentions_per_post: "Numărul maxim de notificări @nume pe care le poate folosi un nou utilizator într-o postare."
    newuser_max_replies_per_topic: "Numărul maxim de răspunsuri pe care un utilizator nou le poate adăuga într-un singur subiect înainte ca cineva să răspundă."
    max_mentions_per_post: "Numărul maxim de notificări de @nume pe care le poate folosi oricine într-o postare."
    max_users_notified_per_group_mention: "Numărul maxim de utilizatori care pot primi o notificare dacă un grup este menționat (dacă pragul este atins, nici o notificare nu va fi trimisă)"
    create_thumbnails: "Creează previzualizări de tipul thumbnail și lightbox ale imaginilor ce sunt prea mari să încapă într-o postare."
    email_time_window_mins: "Așteaptă (n) minute până să trimiți un email de notificare, pentru a da utilizatorilor șansa să-și editeze și să-și finalizeze postările."
    email_posts_context: "Câte răspunsuri precedente să fie incluse drept context în email-urile de notificare."
    flush_timings_secs: "Cât de frecvent se resetează datele legate de timp de pe server, în secunde."
    title_max_word_length: "Numărul maxim de caractere din titlul unui subiect."
    title_min_entropy: "Minimul de entropie (exprimată în număr de caractere unice, cele non-englezești contând ca mai multe caractere) necesar pentru un titlu de subiect."
    body_min_entropy: "Entropia minimă (caractere unice, cele ne-englezești contează mai mult) necesară în conținutul unei postări."
    allow_uppercase_posts: "Permite toate caracterele majuscule în titlul subiectului sau în conținutul postării."
    min_title_similar_length: "Lungimea minimă a unui titlu înainte să fie verificat pentru subiecte similare."
    category_colors: "O listă hexazecimală de valori de culori permise pentru categorii."
    dark_mode_none: "Nimeni"
    max_image_size_kb: "Dimensiunea maximă de încărcare imagini. Acest lucru trebuie configurat în nginx (client_max_body_size)/apache sau proxy, de asemenea. Imaginile mai mari decât aceasta și mai mici decât client_max_body_size vor fi redimensionate pentru a se potrivi la încărcare."
    max_attachment_size_kb: "Dimensiunea maximă de încărcare a fișierelor atașate. Acest lucru trebuie configurat în nginx (client_max_body_size)/apache sau proxy, de asemenea."
    authorized_extensions: "O listă de extensii de fișiere permise pentru încărcare"
    authorized_extensions_for_staff: "O listă de extensii de fișiere permise pentru încărcare pentru utilizatori din echipă, în plus față de lista definită în setarea `authorized_extensions` a site-ului."
    theme_authorized_extensions: "O listă de extensii de fișiere permise pentru încărcarea temelor"
    max_similar_results: "Câte subiecte similare vor fi afișate deasupra editorului atunci când se compune un subiect nou. Comparația se face după titlu și pe conținut."
    title_prettify: "Repară greșelile comune și erorile, incluzând toate majuscule, literă mică pentru primul caracter, multiple ! și ?, extra . la sfârșit, etc."
    topic_views_heat_low: "După acest număr de vizualizări, câmpul vizualizări este ușor evidențiat."
    topic_views_heat_medium: "După acest număr de vizualizări, câmpul vizualizări este moderat evidențiat."
    topic_views_heat_high: "După acest număr de vizualizări, câmpul vizualizări este puternic evidențiat."
    cold_age_days_low: "După acest număr de zile de conversație, data ultimei activități este ușor estompată."
    cold_age_days_medium: "După acest număr de zile de conversație, data ultimei activități este moderat estompată."
    cold_age_days_high: "După acest număr de zile de conversație, data ultimei activități este puternic estompată."
    history_hours_low: "Numărul de ore în cadrul cărora o postare editată are indicatorul de editare ușor pus în evidență."
    history_hours_medium: "Numărul de ore în cadrul cărora o postare editată are indicatorul de editare moderat pus în evidență."
    history_hours_high: "Numărul de ore în cadrul cărora o postare editată are indicatorul de editare puternic pus în evidență."
    topic_post_like_heat_low: "După ce raportul aprecieri/postare depășește această valoare, câmpul contor de postări va fi ușor pus în evidență."
    topic_post_like_heat_medium: "După ce raportul aprecieri/postare depășește această valoare, câmpul contor de postări va fi moderat pus în evidență."
    topic_post_like_heat_high: "După ce raportul aprecieri/postare depășește această valoare, câmpul contor de postări va fi puternic pus în evidență."
    faq_url: "Dacă ai un FAQ găzduit în altă parte pe care dorești să-l folosești, postează-i întregul URL aici."
    tos_url: "Dacă ai un document Condițiile generale de utilizare găzduit în altă parte pe care dorești să-l folosești, postează-i întregul URL aici."
    privacy_policy_url: "Dacă ai un document cu Politica de Confidențialitate găzduit în altă parte, pe care dorești să-l folosești, postează-i întregul URL aici."
    newuser_spam_host_threshold: "De câte ori poate un utilizator nou să posteze un link către aceeași gazdă în limita de `newuser_spam_host_threshold` postări înainte ca să fie considerat spam."
    allowed_spam_host_domains: "O listă de domenii excluse de la testarea gazdelor spam. Noii utilizatori nu vor fi niciodată restricționați să creeze postări cu linkuri către aceste domenii."
    topic_view_duration_hours: "Contorizează încă o vizualizare a unui subiect nou o singură dată per IP/Utilizator la fiecare N ore."
    user_profile_view_duration_hours: "Contorizează câte vizualizare de profil utilizator o singură dată per IP/Utilizator la fiecare N ore"
    levenshtein_distance_spammer_emails: "Când se face detectarea spam pe bază de potrivire cu un set de criterii, care este diferența de numere de caractere care încă mai permite o potrivire aproximativă (fuzzy match)."
    min_ban_entries_for_roll_up: "Când apeși pe butonul Consolidare, dacă există cel puțin (N) înregistrări, se va crea o nouă înregistrare de subrețea blocată"
    max_age_unmatched_emails: "șterge înregistrările emailurilor verificate, care nu corespund, după (N) zile."
    max_age_unmatched_ips: "șterge adresele de IP verificate, care nu corespund, după (N) zile."
    num_flaggers_to_close_topic: "Numărul minim de marcaje de avertizare unice care este necesar pentru a suspenda un subiect în vederea intervenției."
    auto_respond_to_flag_actions: "Activează răspunsul automat la gestionarea unui marcaj de avertizare."
    min_first_post_typing_time: "Durata de timp minimă în milisecunde cât este nevoie ca un utilizator să tasteze la prima postare, dacă acest prag nu este atins postarea va intra automat în coada mesajelor care necesită aprobare. Valoarea 0 dezactivează (nerecomandat)"
    reply_by_email_address: "șablon pentru răspuns prin email de intrare, de exemplu: %%{reply_key}@reply.example.com sau răspunsuri+%%{reply_key}@example.com"
    alternative_reply_by_email_addresses: "Listă de șabloane alternative pentru adresele de email primite cu răspunsuri prin email. Exemplu: %%{reply_key}@reply.example.com|replies+%%{reply_key}@example.com"
    strip_images_from_short_emails: "Scoate imaginile din emailurile care au mai puțin de 2800 de Bytes"
    display_name_on_email_from: "Afișează numele complete în câmpul From din email"
    unsubscribe_via_email: "Permite utilizatorilor să se dezaboneze de la emailuri prin trimiterea unui email cu cuvântul 'unsubscribe' în subiect sau în corpul mesajului."
    unsubscribe_via_email_footer: "Include un link de dezabonare prin email mailto: în partea de jos a emailurilor trimise."
    delete_email_logs_after_days: "șterge rapoartele după (N) zile. 0 pentru a le ține nedeterminat. "
    max_emails_per_day_per_user: "Numărul maxim de emailuri de trimis utilizatorilor pe zi. 0 pentru a dezactiva limita"
    enable_staged_users: "Creează în mod automat utilizatori în așteptare pe parcursul procesării emailurilor primite."
    maximum_staged_users_per_email: "Numărul maxim de utilizatori în așteptare creați la procesarea unui email primit."
    auto_generated_allowlist: "Lisă de adrese de email care nu vor fi verificate dacă au conținut autogenerat. Exemplu: foo@bar.com|discourse@bar.com"
    block_auto_generated_emails: "Blochează emailurile care sunt identificate ca fiind auto-generate."
    ignore_by_title: "Ignoră emailurile care sosesc, pe baza titlurilor lor."
    mailgun_api_key: "Cheie API secretă pentru Mailgun folosită la verificarea mesajelor webhook."
    soft_bounce_score: "Rata de ricoșeu adăugată unui utilizator atunci când se produce un ricoșeu temporar."
    hard_bounce_score: "Rata de ricoșeu adăugată unui utilizator atunci când se produce un ricoșeu permanent."
    bounce_score_threshold: "Rata maximă de ricoșeu înainte să nu îi mai trimitem emailuri utilizatorului."
    reset_bounce_score_after_days: "Resetează automat rata de ricoșeu după X zile."
    always_show_trimmed_content: "Arată întotdeauna partea trunchiată a emailurilor sosite. ATENȚIE: s-ar putea dezvălui adresele de email."
    email_total_attachment_size_limit_kb: "Dimensiunea totală maximă a fișierelor atașate la emailurile trimise. Setează la 0 pentru a dezactiva trimiterea de atașamente."
    manual_polling_enabled: "Trimite emailuri folosind API-ul pentru răspunsuri prin email."
    pop3_polling_ssl: "Folosește SSL pentru conexiunile cu serverul POP3. (Recomandat)"
    pop3_polling_openssl_verify: "Verifică certificatul server TLS (Implicit: activat)"
    pop3_polling_username: "Numele de utilizator al contului POP3 pentru retragerea emailurilor."
    pop3_polling_password: "Parola contului de POP3 pentru retragerea emailurilor."
    email_in_min_trust: "Nivelul minim de încredere de care are nevoie un utilizator pentru a i se permite să posteze noi subiecte prin email."
    email_prefix: "[Eticheta] e folosită în subiectul email-ului. Implicit va fi \"titlul\", dacă nu este setată altfel."
    email_site_title: "Titlul site-ului folosit ca expeditor de email-uri trimise de site. Implicit va fi 'titlu', dacă nu este setat altfel. Dacă 'titlul' conține caractere care nu sunt permise în email, folosiți această setare."
    minimum_topics_similar: "Câte subiecte trebuie să existe deja până ce câmpul subiecte similare este prezent când se compune o discuție nouă."
    relative_date_duration: "Numărul de zile după crearea unei postări cât data postării va sta afișată în format relativ (7z) în loc de format absolut (20 Feb)."
    delete_user_max_post_age: "Nu permite ștergerea utilizatorilor a căror prima postare e mai veche de (x) de zile."
    delete_all_posts_max: "Numărul maxim de postări ce pot fi șterse deodată folosind butonul șterge toate postările. Dacă un utilizator are mai multe postări decât această valoare, postările sale nu pot fi șterse dintr-o dată și utilizatorul nu poate fi șters."
    email_editable: "Permite utilizatorilor să își schimbe adresa de email după înregistrare."
    allow_uploaded_avatars: "Permite utilizatorilor să încarce o poză de profil personalizate."
    uploaded_avatars_allowed_groups: "Specifică grupurile cărora li se permite să încarce imagini de profil personalizate."
    default_avatars: "URL-urile avatarelor care vor fi folosite implicit pentru noii utilizatori până ce aceștia le vor schimba."
    automatically_download_gravatars: "Descarcă Gravatare pentru utilizatori după crearea contului sau schimbarea email-ului."
    digest_topics: "Numărul maxim de subiecte notorii care să fie afișate în rezumatul pe email."
    digest_posts: "Numărul maxim de postări notorii care să se afișeze în rezumatul-email."
    digest_other_topics: "Numărul maxim de subiecte care să fie afișate în secțiunea „Noutăți în subiectele și categoriile pe care le urmărești” din rezumatul pe email."
    digest_min_excerpt_length: "Lungimea minimă (în caractere) a extraselor de postări, ce vor fi incluse în emailul-rezumat."
    suppress_digest_email_after_days: "Nu trimite emailuri-rezumat utilizatorilor care nu au fost văzuți pe site de mai mult de (n) zile."
    digest_suppress_categories: "Nu include aceste categorii în emailurile-rezumat."
    email_accent_fg_color: "Culoarea textului redat pe culoarea de fundal a emailurilor HTML. Introdu un nume de culoare („alb”) sau o valoare hex ('#FFFFFF')."
    email_link_color: "Culoarea link-urilor din emailurile HTML. Introdu un nume de culoare („albastru”) sau o valoare hex ('#0000FF')."
    detect_custom_avatars: "Dacă sau nu să verifice dacă utilizatorii și-au încărcat poze de profil personalizate."
    max_daily_gravatar_crawls: "Numărul maxim zilnic de verificări pe care Discourse le va face pe Gravatar pentru a vedea dacă există avatare personalizate."
    enable_user_directory: "Furnizează un „carte de telefon” cu utilizatorii"
    anonymous_posting_min_trust_level: "Nivelul minim de încredere necesar pentru a putea activa postarea anonimă."
    anonymous_account_duration_minutes: "Pentru protejarea anonimității, creează un nou cont anonim la fiecare N minute pentru fiecare utilizator. Exemplu: dacă e setat la 600, imediat ce au trecut 600 de minute de la ultima postare șI utilizatorul a comutat pe anonim, va fi creat un nou cont anonim."
    hide_user_profiles_from_public: "Dezactivează cardurile, profilurile și „cartea de telefon” pentru utilizatorii anonimi."
    allow_users_to_hide_profile: "Permite utilizatorilor să-şi ascundă profilul şi prezenţa"
    allow_profile_backgrounds: "Permite utilizatorilor să încarce fundaluri de profil."
    sequential_replies_threshold: "Numărul de postări succesive pe care un utilizator trebuie sa le facă într-un subiect înainte să i se reamintească că a postat un număr excesiv de postări succesive."
    get_a_room_threshold: "Numărul de postări pe care un utilizator poate să le facă la adresa aceleiași persoane înainte de a primi un avertisment."
    enable_mobile_theme: "Dispozitivele mobile folosesc o temă cu abilitatea de a schimba la întregul site. Dezactivează pentru a folosi o foiae de stil personalizată ce este total responsivă."
    dominating_topic_minimum_percent: "Ce procent din postările unui subiect trebuie să scrie un utilizator înainte de i se aminti că domină excesiv subiectul."
    disable_avatar_education_message: "Dezactivează mesajul educațional pentru schimbarea avatarului."
    suppress_uncategorized_badge: "Nu arăta ecusonul pentru subiectele fără categorie în lista de subiecte."
    permalink_normalizations: "Aplică următorul regex înainte de a detecta permalink-urile, de exemplu: /(topic.*)\\?.*/\\1 va elimina șirurile de interogare din căile subiectelor. Formatul este regex+șir folosește \\1 etc.pentru a capturarea secvențelor"
    disable_system_edit_notifications: "Deactivează editarea notificărilo de către utilizator atunci când setarea 'download_remote_images_to_local' este activată."
    automatically_unpin_topics: "Desprinde automat subiecte când utilizatorul ajunge la sfârșitul paginii."
    read_time_word_count: "Contor de cuvinte pe minut pentru calcularea timpului estimat de citire."
    enable_powered_by_discourse: "Afișează legătura „Propulsat de Discourse” către discourse.org în partea de jos a majorității paginilor."
    full_name_required: "Numele întreg este un câmp obligatoriu în profilul utilizator."
    enable_names: "Afișează numele întreg al utilizatorului în profilul său, în cardul utilizator și în emailuri. Dezactivează pentru ascunde numele peste tot."
    display_name_on_posts: "Arată atât numele complet cât și numele de utilizator în postări."
    show_time_gap_days: "Dacă două postări sunt create la acest număr de zile distantă una de alta, afișează decalajul în subiect."
    short_progress_text_threshold: "După ce numărul de postări într-un subiect devine mai mare decât acest număr, bara de progres va afișa doar numărul postării curente. Dacă schiimbi lățimea barei de progres, va trebui să schimbi această valoare."
    default_code_lang: "Evidențierea implicită a sintaxei limbajului de programare aplicată blocurilor de cod markdown (auto, text, ruby, python etc.). Această valoare trebuie să fie prezentă și în setarea `limbaje evidențiate` a site-ului."
    warn_reviving_old_topic_age: "Când cineva răspunde la un subiect unde ultimul răspuns e mai vechi decât atâtea zile, va fi afișată o avertizare. Dezactivează prin alegerea cifrei 0."
    autohighlight_all_code: "Aplică evidențierea sintaxei la blocurile de tip &lt;code&gt; HTML, chiar dacă nu au specificat un limbaj. Pentru a configura blocurile de cod scrise în markdown, folosește setarea „limbaj de programare implicit”."
    embed_unlisted: "Subiectele încorporate vor fi nelistate până când un utilizator răspunde."
    import_embed_unlisted: "Subiectele încorporate importate vor fi de-listate până când un utilizator răspunde (chiar și atunci când setarea site-ului „încorporează de-listate” este debifată)."
    allowed_href_schemes: "Alte tipuri de linkuri permise, în afară de http și https."
    embed_post_limit: "Numărul maxim de postări care să fie încorporate."
    embed_username_required: "Numele utilizator pentru acest subiect este obligatoriu."
    bootstrap_mode_min_users: "Numărul minim de utilizatori necesari pentru a dezactiva modul de pornire și a elimina butonul Începe (setează la 0 pentru a dezactiva, poate dura până la 24 de ore)"
    slug_generation_method: "Alege o metodă de generare de identificator. 'encodat' va genera șir de caractere encodate cu procentaje. 'nimic' va dezactiva complet identificatorii."
    approve_post_count: "Numărul de postări de la un utilizator simplu trebuie să fie aprobat"
    auto_close_messages_post_count: "Numărul maxim de postări permise într-un mesaj privat înainte să fie închis automat (0 pentru dezactivare) "
    auto_close_topics_post_count: "Numărul maxim de postări permise într-un subiect înainte ca acesta să fie închis automat (0 pentru dezactivare)"
    code_formatting_style: "Butonul Cod din cadrul editorului va fi setat cu opțiunea implicită pe acest stil de formatare cod "
    default_email_digest_frequency: "Frecvența implicită cu care utilizatorii primesc emailuri-rezumat."
    default_include_tl0_in_digests: "Implicit, include postări de la utilizatori noi în emailurile-rezumat. Utilizatorii pot schimba această opțiune din preferințele lor."
    default_email_mailing_list_mode: "Implicit, trimite un email pentru fiecare nou mesaj."
    default_email_mailing_list_mode_frequency: "Implicit, utilizatorii care activează modul mailing list vor primi emailuri cu această frecvență."
    default_email_previous_replies: "Implicit, include răspunsurile anterioare în emailuri."
    default_email_in_reply_to: "Implicit, include în email un extras postarea căreia i se răspunde."
    default_other_new_topic_duration_minutes: "Condiție implicită globală referitoare la durata timpului pentru care subiectul este considerat nou"
    default_other_auto_track_topics_after_msecs: "Durata de timp implicită la nivel global înainte ca un subiect să fie urmărit în mod automat."
    default_other_notification_level_when_replying: "Nivelul global implicit de notificare atunci când un utilizator răspunde la un subiect."
    default_other_external_links_in_new_tab: "Implicit, deschide link-urile externe în taburi noi."
    default_other_enable_quoting: "Implicit, activează citarea textului evidențiat."
    default_other_dynamic_favicon: "Implicit, arată contorul de subiecte noi/actualizate în icoana browserului."
    default_other_skip_new_user_tips: "Omite sfaturi și insigne de înscriere pentru utilizatori noi."
<<<<<<< HEAD
    default_other_like_notification_frequency: "Implicit, notifică utilizatorul la primirea de aprecieri."
=======
>>>>>>> f4cbf025
    default_topics_automatic_unpin: "Desprinde automat subiecte din fixate la vârf, atunci când utilizatorul ajunge la sfârșitul paginii."
    default_categories_watching: "Implicit, listează categoriile care sunt urmărite în mod activ."
    default_categories_tracking: "Implicit, listează categoriile care sunt urmărite."
    default_categories_muted: "Implicit, listează categoriile care sunt setate pe silențios."
    default_categories_watching_first_post: "Lista categoriilor în care prima postare din fiecare topic va fi urmărită activ în mod implicit."
    allow_user_api_key_scopes: "Lista domeniilor pentru care se permit chei API pentru utilizatori"
    allowed_user_api_push_urls: "URL-uri permise pentru serviciul push al serverului la API utilizator"
    min_trust_to_create_tag: "Nivelul minim de încredere necesar pentru crearea unei etichete."
    max_tags_per_topic: "Numărul maxim de etichete care pot fi aplicate unui subiect."
    max_tag_length: "Numărul maxim de caractere care poate fi folosit într-o etichetă."
    max_tag_search_results: "La căutarea de etichete, numărul maxim de rezultate care să fie afișat."
    max_tags_in_filter_list: "Numărul maxim de etichete care să se afișeze într-un drop-down filtru. Vor fi afișate etichetele cele mai folosite."
    tags_sort_alphabetically: "Afișează etichetele în ordine alfabetică. Implicit, etichetele sunt afișate în ordinea popularității."
    min_trust_level_to_tag_topics: "Nivelul minim de încredere necesar pentru a pune etichete pe subiecte."
    suppress_overlapping_tags_in_list: "Dacă etichetele corespund exact cu cuvintele din titlul subiectelor, nu mai afișa aceste etichete."
    shared_drafts_allowed_groups: "Permit utilizatorilor din aceste grupuri să vadă și să editeze ciorne comune."
    enable_experimental_bookmark_redesign_groups: "EXPERIMENTAL: Afișează un meniu de acces rapid pentru semne de carte în articole și un nou modal reproiectat"
    glimmer_header_mode: "Controlează dacă se utilizează noua implementare a antetului cu efect de „licărire”. Valoarea implicită este „auto”, care va fi activată automat odată ce toate temele și modulele sunt gata. https://meta.discourse.org/t/296544"
    show_user_menu_avatars: "Arată avatare utilizator în meniul utilizatorului"
    errors:
      invalid_email: "Adresă de email invalidă."
      invalid_username: "Nu există nici un utilizator cu acest nume de utilizator."
      invalid_integer_min_max: "Valoarea trebuie să fie între %{min} și %{max}."
      invalid_integer_min: "Valoarea trebuie să fie %{min} sau mai mare."
      invalid_integer_max: "Valoarea nu poate fi mai mare de %{max}."
      invalid_integer: "Valoarea trebuie să fie un număr întreg."
      regex_mismatch: "Valoare nu se potrivește formatului cerut."
      must_include_latest: "Meniul de sus trebuie să includă tab-ul \"recente\"."
      invalid_string: "Valoare invalidă."
      invalid_string_min_max: "Trebuie să aibă între %{min} și %{max} caractere."
      invalid_reply_by_email_address: "Valoarea trebuie să conțină '%{reply_key}' și să fie diferită de emailul de notificare."
      invalid_alternative_reply_by_email_addresses: "Toate valorile trebuie să conțină '%{reply_key}' și să fie diferite de emailul de notificare."
      pop3_polling_host_is_empty: "Trebuie să setezi „numele serverului de POP3” înainte să poți activa retragerea de emailuri prin POP3"
      pop3_polling_username_is_empty: "Trebuie să setezi „numele utilizator pe serverul POP3” înainte să poți activa retragerea de emailuri prin POP3."
      pop3_polling_password_is_empty: "Trebuie să setezi „parola pe serverul POP3” înainte să poți activa retragerea de emailuri prin POP3."
      pop3_polling_authentication_failed: "Autentificarea POP3 a eșuat. Te rugăm să verifici datele de conectare POP3."
      reply_by_email_address_is_empty: "Trebuie să setezi o adresă pentru „răspunde prin email” înainte să poți activa răspunsul prin email."
      user_locale_not_enabled: "Trebuie să activezi întâi „permite locale utilizator” înainte de activa această setare."
      invalid_regex: "Regex invalid sau nepermis."
      min_username_length_range: "Nu poți seta minimum cu o valoare mai mare decât a maximului."
      max_username_length_range: "Nu poți seta maximum cu o valoare mai mică decât a minimului."
    keywords:
      here_mention_allowed_groups: "min_trust_level_for_here_mention"
      shared_drafts_allowed_groups: "shared_drafts_min_trust_level"
      approve_unless_allowed_groups: "approve_unless_trust_level"
      approve_new_topics_unless_allowed_groups: "approve_new_topics_unless_trust_level"
      email_in_allowed_groups: "email_in_min_trust"
      edit_wiki_post_allowed_groups: "min_trust_to_edit_wiki_post"
      uploaded_avatars_allowed_groups: "allow_uploaded_avatars"
      create_topic_allowed_groups: "min_trust_to_create_topic"
      edit_post_allowed_groups: "min_trust_to_edit_post"
      flag_post_allowed_groups: "min_trust_to_flag_posts"
      delete_all_posts_and_topics_allowed_groups: "tl4_delete_posts_and_topics"
      user_card_background_allowed_groups: "min_trust_level_to_allow_user_card_background"
      invite_allowed_groups: "min_trust_level_to_allow_invite"
      ignore_allowed_groups: "min_trust_level_to_allow_ignore"
      self_wiki_allowed_groups: "min_trust_to_allow_self_wiki"
      profile_background_allowed_groups: "min_trust_level_to_allow_profile_background"
      clean_up_inactive_users_after_days:
      - "dezactivat"
      - "inactiv"
      - ""
      purge_unactivated_users_grace_period_days:
      - "dezactivat"
      - "inactiv"
      - ""
      navigation_menu:
      - "bară laterală"
      - ""
  search:
    within_post: "#%{post_number} de %{username}:"
    types:
      category: "Categorii"
      topic: "Rezultate"
      user: "Utilizatori"
    results_page: "Caută rezultate pentru '%{term}'"
    audio: "[audio]"
  discourse_connect:
    not_found: "Contul tău nu a putut fi găsit. Te rugăm contactează administratorul site-ului."
    account_not_approved: "Contul tău este în așteptarea aprobării. Vei primi un email de notificare imediat ce va fi aprobat."
    unknown_error: "Există o problema legată de contul tău. Te rugăm contactează administratorul site-ului."
    timeout_expired: "Autentificarea în cont a expirat, te rugăm să încerci din să te autentifici din nou."
    payload_parse_error: "Autentificarea a eșuat (sarcina nu este validă Base64). Te rugăm să contactezi administratorul site-ului."
    signature_error: "Autentificarea a eșuat (semnătură incorectă). Te rugăm să contactezi administratorul site-ului."
  original_poster: "Creatorul unui subiect"
  most_recent_poster: "Cel mai recent autor"
  frequent_poster: "Autor prodigios"
  redirected_to_top_reasons:
    new_user: "Bine ai venit în comunitatea noastră! Aici sunt cele mai populare subiecte."
    not_seen_in_a_month: "Bun venit! Nu te-am mai văzut de ceva vreme. Aici sunt cele mai populare subiecte ce au apărut în timpul absenței tale."
  merge_posts:
    edit_reason:
      one: "o postare a fost comasată de către %{username}"
      few: "%{count} postări au fost comasate de către %{username}"
      other: "%{count} de postări au fost comasate de către %{username}"
    errors:
      different_topics: "Postările care aparțin unor subiecte diferite nu pot fi comasate."
      different_users: "Postările care aparțin unor utilizatori diferiți nu pot fi comasate."
  publish_page:
    slug_errors:
      blank: "nu poate fi gol"
      invalid: "conține caractere invalide"
  topic_statuses:
    autoclosed_message_max_posts:
      one: "Acest mesaj va fi închis automat după ce atinge limita de maximă de un răspuns."
      few: "Acest mesaj va fi închis automat după ce atinge limita de maximă de %{count} răspunsuri."
      other: "Acest mesaj va fi închis automat după ce atinge limita de maximă de %{count} de răspunsuri."
    autoclosed_topic_max_posts:
      one: "Acest subiect a fost închis automat după ce a atins limita maximă de un răspuns."
      few: "Acest subiect a fost închis automat după ce a atins limita maximă de %{count} răspunsuri."
      other: "Acest subiect a fost închis automat după ce a atins limita maximă de %{count} de răspunsuri."
    autoclosed_enabled_days:
      one: "Acest subiect a fost închis automat după o zi. Nu mai sunt permise răspunsuri noi."
      few: "Acest subiect a fost închis automat după %{count} zile. Nu mai sunt permise răspunsuri noi."
      other: "Acest subiect a fost închis automat după %{count} de zile. Nu mai sunt permise răspunsuri noi."
    autoclosed_enabled_hours:
      one: "Acest subiect a fost închis automat după o oră. Nu mai sunt permise răspunsuri noi."
      few: "Acest subiect a fost închis automat după %{count} ore. Nu mai sunt permise răspunsuri noi."
      other: "Acest subiect a fost închis automat după %{count} de ore. Nu mai sunt permise răspunsuri noi."
    autoclosed_enabled_minutes:
      one: "Acest subiect a fost închis automat după un minut. Nu mai sunt permise răspunsuri noi."
      few: "Acest subiect a fost închis automat după %{count} minute. Nu mai sunt permise răspunsuri noi."
      other: "Acest subiect a fost închis automat după %{count} de minute. Nu mai sunt permise răspunsuri noi."
    autoclosed_enabled_lastpost_days:
      one: "Acest subiect a fost închis automat după o zi de la primul răspuns. Nu mai sunt permise răspunsuri noi."
      few: "Acest subiect a fost închis automat după %{count} zile de la primul răspuns. Nu mai sunt permise răspunsuri noi."
      other: "Acest subiect a fost închis automat după %{count} de zile de la primul răspuns. Nu mai sunt permise răspunsuri noi."
    autoclosed_enabled_lastpost_hours:
      one: "Acest subiect a fost închis automat după o oră de la primul răspuns. Nu mai sunt permise răspunsuri noi."
      few: "Acest subiect a fost închis automat după %{count} ore de la primul răspuns. Nu mai sunt permise răspunsuri noi."
      other: "Acest subiect a fost închis automat după %{count} de ore de la primul răspuns. Nu mai sunt permise răspunsuri noi."
    autoclosed_enabled_lastpost_minutes:
      one: "Acest subiect a fost închis automat după un minut de la primul răspuns. Nu mai sunt permise răspunsuri noi."
      few: "Acest subiect a fost închis automat după %{count} minute de la primul răspuns. Nu mai sunt permise răspunsuri noi."
      other: "Acest subiect a fost închis automat după %{count} de minute de la primul răspuns. Nu mai sunt permise răspunsuri noi."
    autoclosed_disabled: "Acest subiect este acum deschis. Sunt permise răspunsuri noi."
    autoclosed_disabled_lastpost: "Acest subiect este acum deschis. Sunt permise răspunsuri noi."
  login:
    not_approved: "Contul tău nu a fost aprobat încă. Vei fi notificat prin email când ești gata să te autentifici."
    incorrect_username_email_or_password: "Nume de utilizator, email sau parolă incorecte"
    incorrect_password_or_passkey: "Parolă sau cheie de acces incorectă"
    wait_approval: "Îți mulțumim pentru autentificare. Te vom anunța când contul dumneavoastră a fost aprobat."
    active: "Contul tău a fost activat și e gata să fie folosit."
    activate_email: "<p>Ești aproape gata! Am trimis un e-mail de activare către <b>%{email}</b>. Te rugăm să urmezi instrucțiunile din e-mail pentru a-ți activa contul.</p><p>Dacă nu ajunge, verifică dosarul spam.</p>"
    not_activated: "Nu te poți încă autentifica. Ți-am trimis un email de autentificare. Te rugăm să urmezi instrucțiunile din email pentru a-ți activa contul."
    not_allowed_from_ip_address: "Nu te poți conecta ca %{username} de la această adresa de IP."
    admin_not_allowed_from_ip_address: "Nu te poți conecta ca administrator de la această adresa de IP."
    suspended: "Nu te poți autentifica până la data de %{date}."
    suspended_with_reason: "Acest cont este suspendat până la data de %{date}: %{reason}"
    errors: "%{errors}"
    not_available: "Nu este disponibil. Încearcă %{suggestion}?"
    something_already_taken: "Ceva nu a funcționat, poate numele de utilizator sau emailul este deja înregistrat. Încearcă opțiunea parola uitată."
    omniauth_confirm_button: "Continuă"
    authenticator_error_no_valid_email: "Nu este permisă nicio adresă de email asociată cu %{account}. Ar trebui să îți configurezi contul cu o adresă de email diferită."
    new_registrations_disabled: "Înregistrarea de conturi noi nu este momentan permisă."
    password_too_long: "Parole sunt limitate la 200 caractere."
    email_too_long: "Adresa de email pe care ai introdus-o este prea lungă. Numele de căsuțe poștale nu trebuie să depășească 254 de caractere, și numele de domenii nu trebuie să depășească 253 de caractere."
    reserved_username: "Acest nume utilizator nu este permis."
    second_factor_title: "Autentificare în doi pași (2FA)"
    second_factor_description: "Introdu codul de autentificare din aplicația 2FA"
    invalid_second_factor_code: "Cod de autentificare invalid. Fiecare cod poate fi utilizat o singură dată."
  admin:
    email:
      sent_test: "trimis!"
    user:
      merge_user:
        merging_user_associated_accounts: "Fuzionarea conturilor asociate utilizatorilor…"
  user:
    deactivated: "A fost dezactivat din cauza prea multor emailuri respinse la „%{email}”."
    deactivated_by_staff: "Dezactivat de echipă"
    deactivated_by_inactivity:
      one: "Dezactivat automat după %{count} zi de inactivitate"
      few: "Dezactivat automat după %{count} zile de inactivitate"
      other: "Dezactivat automat după %{count} de zile de inactivitate"
    username:
      characters: "trebuie să includă numai cifre, litere, liniuțe, puncte și liniuțe de subliniere"
      unique: "trebuie să fie unic"
      blank: "trebuie să fie prezent"
      must_begin_with_alphanumeric_or_underscore: "trebuie să înceapă ci o literă, un număr sau un underscore"
      must_end_with_alphanumeric: "trebuie să se termine cu o literă sau un număr"
      must_not_contain_two_special_chars_in_seq: "trebuie să nu conțină o secvență de 2 sau mai multe caractere speciale (.-_)"
      must_not_end_with_confusing_suffix: "trebuie să nu se termine cu un sufix interpretabil, ca de ex. .json, .png etc."
    email:
      not_allowed: "nu este permis din partea acelui furnizor de servicii email. Te rugăm folosește altă adresă email."
      blocked: "nu este permis."
      revoked: "No se vor trimite emailuri către '%{email}' până la data de %{date}."
  unsubscribe_mailer:
    subject_template: "Confirmă că nu mai vrei să primești actualizări pe email de la %{site_title}"
  invite_password_instructions:
    subject_template: "Setează parolă pentru contul tău %{site_name}"
  flag_reasons:
    off_topic: "Postarea ta a fost marcată cu marcaj de avertizare **în afara subiectului**: comunitatea simte că nu se potrivește subiectului, așa cum e el momentan definit de titlu și de prima postare."
    illegal: "Articolul tău a fost marcat ca fiind **ilegal**: comunitatea consideră că ar putea încălca legea."
    spam: "Postarea ta a fost marcată cu marcaj de avertizare **spam**: comunitatea crede că reprezintă o reclamă, ceva ce este de natura excesiv de promoțională, în loc să fie o postare utilă sau relevantă pentru subiect după cum se presupune."
    notify_moderators: "Postarea ta a fost marcată cu marcaj de avertizare **în atenția moderatorului**: comunitatea simte că există ceva legat de această postare care necesită intervenția manuală a unui membrul al echipei."
  flags_dispositions:
    agreed: "Îți mulțumim pentru avertizare. Suntem de acord că există o problemă și ne vom interesa."
    agreed_and_deleted: "Îți mulțumim pentru avertizare. Suntem de acord că este o problemă și postarea va fi eliminată."
    disagreed: "Îți mulțumim pentru avertizare. O să aruncăm o privire."
    ignored: "Îți mulțumim pentru avertizare. O să aruncăm o privire."
    ignored_and_deleted: "Îți mulțumim că ne-ai informat. Am șters postarea."
  system_messages:
    private_topic_title: "Discuția #%{id}"
    post_hidden:
      subject_template: "Postare ascunsă din cauza marcajelor de avertizare ale comunității"
    post_hidden_again:
      subject_template: "Postare ascunsă de flagurile comunității, staff notificat"
    queued_by_staff:
      title: "Necesită aprobare"
    welcome_user:
      subject_template: "Bine ai venit pe %{site_name}!"
    welcome_tl1_user:
      subject_template: "Îți mulțumim că petreci timp cu noi"
      text_body_template: |
        Salutare. Am obsevat că ai citit mult pe forum, ceea ce ne bucură, așa că te-am promovat cu un [nivel de încredere!](https://blog.discourse.org/2018/06/understanding-discourse-trust-levels/) suplimentar.

        Ne place mult că petreci timp în comunitate și am vrea să te cunoaștem mai bine. Acordă-ne câteva minute și [completează-ți profilul](%{base_url}/my/preferences/profile), sau [pornește o discuție nouă](%{base_url}/categories) dacă vrei.
    welcome_invite:
      subject_template: "Bine ai venit pe %{site_name}!"
    backup_succeeded:
      subject_template: "Backup terminat cu succes"
    backup_failed:
      subject_template: "Backup eşuat"
    restore_succeeded:
      subject_template: "Restaurarea terminată cu succes."
    restore_failed:
      subject_template: "Restaurare eşuată"
    bulk_invite_succeeded:
      subject_template: "Invitația multiplă a fost procesată cu succes"
    bulk_invite_failed:
      subject_template: "Invitația multiplă a fost procesată cu erori"
    csv_export_failed:
      subject_template: "Exportul datelor a eșuat"
    email_reject_insufficient_trust_level:
      text_body_template: |
        Ne pare rău, dar mesajul tău e-mail către %{destination} (intitulat %{former_title}) nu a funcționat.

        Contul tău nu are nivelul de încredere necesar pentru a permite postarea de discuții noi la această adresă de e-mail. Dacă aceasta este o eroare, [contactează un membru al personalului](%{base_url}/about).
    email_reject_inactive_user:
      text_body_template: |
        Ne pare rău dar mesajul tău către %{destination} (cu titlul %{former_title}) nu a mers.

        Contul tău asociat acestei adrese de email nu este activat. Te rugăm să îți activezi contul înainte de a trimite emailuri.
    email_reject_empty:
      text_body_template: |
        Ne pare rău dar mesajul tău către %{destination} (cu titlul %{former_title}) nu a mers.

        Nu am putut găsi nimic scris în conținutul emailului.

        Dacă primești acest mesaj și _ai inclus_ un răspuns, încercă din nou cu o formatare mai simplă.
    email_reject_parsing:
      text_body_template: |
        Ne pare rău dar mesajul tău către %{destination} (cu titlul %{former_title}) nu a mers.

        Nu am putu găsi răspunsul tău în email. **Asigură-te că răspunsul tău este în partea de sus a emailului** -- nu putem procesa răspunsuri intercalate.
    email_reject_invalid_post:
      text_body_template: |
        Ne pare rău dar mesajul tău către %{destination} (cu titlul %{former_title}) nu a mers.

        Dintre cauzele posibile: formatare complexă, mesaj prea lung, mesaj prea scurt. Te rugăm să încerci din nou sau să postezi prin intermediul site-ului, dacă eroarea continuă.
    email_reject_invalid_post_specified:
      text_body_template: |
        Ne pare rău dar mesajul tău către %{destination} (cu titlul %{former_title}) nu a mers.

        Cauza:

        %{post_error}

        Dacă poți corecta eroarea, te rugăm să încerci din nou.
    email_reject_invalid_post_action:
      text_body_template: |
        Ne pare rău dar mesajul tău către %{destination} (cu titlul %{former_title}) nu a mers.

        Acțiunea de postare nu a fost recunoscută. Te rugăm să încerci din nou, sau să postezi pe website dacă eroarea persistă.
    email_reject_old_destination:
      text_body_template: |
        Ne pare rău, dar mesajul tău e-mail către %{destination} (intitulat %{former_title}) nu a funcționat.

        Acceptăm răspunsuri pentru notificările originale timp de cel mult %{number_of_days} zile. Te rugăm să [vizitezi discuția](%{short_url}) pentru a continua conversația.
    email_reject_topic_closed:
      subject_template: "[%{email_prefix}] Problemă e-mail -- Discuție închisă"
    email_error_notification:
      text_body_template: |
        Din păcate,s-a produs o eroare de autentificare la retragerea emailurilor de pe serverul POP

        Te rugăm să te asiguri că ai configurat corect setările POP [setările site-ului](%{base_url}/admin/site_settings/category/email).

        Dacă există interfață utilizator web pentru contul tău POP, ar trebui să te autentifici pe ea și să îți verifici acolo setările.
    too_many_spam_flags:
      subject_template: "Cont nou suspendat"
    too_many_tl3_flags:
      subject_template: "Cont nou suspendat"
      text_body_template: |
        Salut,

        Acesta este un mesaj automat de pe %{site_name} pentru a te informa că ți-a fost suspendat contul din cauza unui număr mare de marcaje de avertizare primite de la comunitate.

        Ca măsura de precauție, noului tău cont i s-a blocat posibilitatea de a crea noi răspunsuri sau subiecte până ce un un membru al echipei nu îl va verifica. Ne cerem scuze pentru inconveniență.

        Pentru informații suplimentare, te rugăm să citești [ghidul comunității](%{base_url}/guidelines).
    silenced_by_staff:
      subject_template: "Cont suspendat temporar"
      text_body_template: |
        Salut,

        Acesta este un mesaj automat de pe %{site_name} pentru a te informa că ți-a fost suspendat temporar contul, ca măsură de precauție.

        Poți să continui să răsfoiești, dar nu vei mai putea să răspunzi sau să creezi subiecte până când un [membru al echipei](%{base_url}/about) nu îți verifică postările recente. Ne cerem scuze pentru inconveniență.

        Pentru informații suplimentare, te rugăm să citești [ghidul comunității](%{base_url}/guidelines).
    spam_post_blocked:
      subject_template: "Utilizatorul nou %{username} are postările blocate datorită adreselor repetate"
    unsilenced:
      subject_template: "Contul nu mai este în așteptare"
      text_body_template: |
        Salut,

        Acesta este un mesaj automat din partea %{site_name} pentru a vă informa cu privire la deblocarea contului dumneavoastră după o revizie a personalului.

        Acum puteți crea discuții și răspunsuri noi.
    pending_users_reminder:
      subject_template:
        one: "un utilizator în așteptarea aprobării"
        few: "%{count} utilizatori în așteptarea aprobării"
        other: "%{count} de utilizatori în așteptarea aprobării"
    download_remote_images_disabled:
      subject_template: "Descărcarea de imagini la disanță este dezactivată"
      text_body_template: "Setarea `download_remote_images_to_local` a fost dezactivată pentru că limita de spațiu din `download_remote_images_threshold` a fost atinsă."
    new_user_of_the_month:
      text_body_template: |
        Felicitări, ai primit ecusonul **Premiul pentru utilizatorul nou al lunii %{month_year}**. :trophy:

        În fiecare lună, doi utilizatori noi primesc acest premiu ce va fi vizibil permanent pe [pagina de ecusoane](%{url})

        Ai devenit un membru valoros al comunității noastre. Mulțumim pentru participare!
  unsubscribe_link: |
    Pentru dezabonare de la aceste emailuri, [click aici](%{unsubscribe_url}).
  unsubscribe_link_and_mail: |
    Pentru dezabonare de la aceste emailuri, [click aici](%{unsubscribe_url}).
  unsubscribe_mailing_list: |
    Primești acest mesaj pentru ca ai activat modul mailing list.

    Pentru dezabonare de la aceste emailuri, [click aici](%{unsubscribe_url}).
  subject_re: "Re: "
  subject_pm: "[PM] "
  user_notifications:
    previous_discussion: "Răspunsurile precedente"
    in_reply_to: "Ca răspuns la"
    reply_by_email: "[Vizitează subiect](%{base_url}%{url}) sau dă reply la acest email pentru a răspunde."
    only_reply_by_email: "Dă reply la acest email pentru a răspunde."
    visit_link_to_respond: "[Vizitează subiect](%{base_url}%{url}) pentru a răspunde."
    posted_by: "Postat de %{username} pe data %{post_date}"
    user_invited_to_private_message_pm_group:
      text_body_template: |
        %{header_instructions}

        %{message}

        %{respond_instructions}
    user_invited_to_private_message_pm:
      subject_template: "[%{email_prefix}] %{username} te-a invitat la o discuție prin mesaje - '%{topic_title}'"
      text_body_template: |
        %{header_instructions}

        %{message}

        %{respond_instructions}
    user_invited_to_private_message_pm_staged:
      subject_template: "[%{email_prefix}] %{username} te-a invitat la o discuție prin mesaje - '%{topic_title}'"
      text_body_template: |
        %{header_instructions}

        %{message}

        %{respond_instructions}
    user_invited_to_topic:
      text_body_template: |
        %{header_instructions}

        %{message}

        %{respond_instructions}
    user_replied:
      subject_template: "[%{email_prefix}] %{topic_title}"
      text_body_template: |
        %{header_instructions}

        %{message}

        %{context}

        %{respond_instructions}
    user_replied_pm:
      subject_template: "[%{email_prefix}] [PM] %{topic_title}"
      text_body_template: |
        %{header_instructions}

        %{message}

        %{context}

        %{respond_instructions}
    user_quoted:
      subject_template: "[%{email_prefix}] %{topic_title}"
      text_body_template: |
        %{header_instructions}

        %{message}

        %{context}

        %{respond_instructions}
    user_linked:
      subject_template: "[%{email_prefix}] %{topic_title}"
      text_body_template: |
        %{header_instructions}

        %{message}

        %{context}

        %{respond_instructions}
    user_mentioned:
      subject_template: "[%{email_prefix}] %{topic_title}"
      text_body_template: |
        %{header_instructions}

        %{message}

        %{context}

        %{respond_instructions}
    user_mentioned_pm:
      subject_template: "[%{email_prefix}] [PM] %{topic_title}"
      text_body_template: |
        %{header_instructions}

        %{message}

        %{context}

        %{respond_instructions}
    user_group_mentioned:
      subject_template: "[%{email_prefix}] %{topic_title}"
      text_body_template: |
        %{header_instructions}

        %{message}

        %{context}

        %{respond_instructions}
    user_group_mentioned_pm:
      subject_template: "[%{email_prefix}] [PM] %{topic_title}"
      text_body_template: |
        %{header_instructions}

        %{message}

        %{context}

        %{respond_instructions}
    user_group_mentioned_pm_group:
      subject_template: "[%{email_prefix}] [PM] %{topic_title}"
      text_body_template: |
        %{header_instructions}

        %{message}

        %{context}

        %{respond_instructions}
    user_posted:
      subject_template: "[%{email_prefix}] %{topic_title}"
      text_body_template: |
        %{header_instructions}

        %{message}

        %{context}

        %{respond_instructions}
    user_watching_category_or_tag:
      subject_template: "[%{email_prefix}] %{topic_title}"
      text_body_template: |
        %{header_instructions}

        %{message}

        %{context}

        %{respond_instructions}
    user_watching_first_post:
      subject_template: "[%{email_prefix}] %{topic_title}"
      text_body_template: |
        %{header_instructions}

        %{message}

        %{context}

        %{respond_instructions}
    user_posted_pm:
      subject_template: "[%{email_prefix}] [PM] %{topic_title}"
      text_body_template: |
        %{header_instructions}

        %{message}

        %{context}

        %{respond_instructions}
    user_posted_pm_staged:
      subject_template: "%{optional_re}%{topic_title}"
      text_body_template: |2

        %{message}
    account_second_factor_disabled:
      title: "Autentificarea în doi pași (2FA) este dezactivată"
      subject_template: "[%{email_prefix}] Autentificare în doi pași (2FA) dezactivată"
    digest:
      since_last_visit: "De la ultima ta vizită"
      new_topics: "Subiecte noi"
      unread_notifications: "Notificări necitite"
      liked_received: "Aprecieri primite"
      new_users: "Utilizatori noi"
      popular_topics: "Subiecte notorii"
      join_the_discussion: "Citește mai mult"
      popular_posts: "Postări notorii"
      unsubscribe: "Acest rezumat este transmis de pe %{site_link} când a trecut ceva vreme de când nu te-am mai văzut. Poți schimba %{email_preferences_link} sau, pentru a te dezabona, %{unsubscribe_link}"
      your_email_settings: "setările de email"
      click_here: "click aici"
    forgot_password:
      title: "Parolă uitată"
      subject_template: "[%{email_prefix}] Resetare parolă"
      text_body_template: |
        Cineva a cerut resetarea parolei pe [%{site_name}] (%{base_url}).

        Dacă nu ai fost tu, poți ignora în siguranță acest e-mail.

        Faceţi clic pe următorul link pentru a alege o nouă parolă:
        %{base_url}/u/password-reset/%{email_token}
    set_password:
      title: "Setează parola"
      text_body_template: |
        Cineva a cerut să adauge o parolă în contul tău pe [%{site_name}](%{base_url}). Alternativ, te poți conecta folosind orice serviciu online suportat (Google, Facebook, etc) care este asociat cu această adresă de e-mail validată.

        Dacă nu ați făcut această solicitare, puteți ignora în siguranță acest e-mail.

        Faceți clic pe următorul link pentru a alege o parolă:
        %{base_url}/u/password-reset/%{email_token}
    account_created:
      subject_template: "[%{email_prefix}] Noul tău cont"
      text_body_template: |
        Un nou cont a fost creat pentru tine la %{site_name}

        Apasă pe următorul link pentru a alege o parolă pentru noul tău cont:
        %{base_url}/u/password-reset/%{email_token}
    notify_old_email:
      text_body_template: |
        Acesta este un mesaj automat pentru a te informa că adresa ta de email pentru %{site_name} a fost schimbată. Dacă acest lucru s-a întâmplat dintr-o eroare, contractează un administrator al site-lui.

        Adresa ta de email s-a modificat în:

        %{new_email}
    signup_after_approval:
      subject_template: "Contul tă pe site-ul %{site_name} a fost aprobat!"
    signup:
      subject_template: "[%{email_prefix}] Confirmă noul cont"
      text_body_template: |
        Bine ai venit la %{site_name}!

        Apasă pe următorul link pentru a confirma și a activa noul cont:
        %{base_url}/u/activate-account/%{email_token}

        Dacă nu poți apăsa pe link-ul de mai sus, încearcă să îl copiezi și să îl inserezi în bara de adrese a browser-ului tău.
    activation_reminder:
      text_body_template: |
        Bine ai venit la %{site_name}!

        Acesta este un memento prietenos să îți activezi contul.

        Faceți clic pe următorul link pentru a confirma și a activa noul cont:
        %{base_url}/u/activate-account/%{email_token}

        Dacă nu poți face clic pe link-u de mai sus, încearcă să o copiezi și să o inserezi în bara de adrese a browser-ului tău.
  page_not_found:
    page_title: "Pagina nu a fost găsită"
    title: "Oops! Această pagină nu există sau este privată."
    popular_topics: "Populare"
    recent_topics: "Recente"
    see_more: "Mai multe"
    search_title: "Caută în site"
    search_button: "Caută"
  upload:
    edit_reason: "copii locale ale imaginilor descărcate"
    unauthorized: "Ne pare rău, fișierul pe care-l încerci să-l încarci nu este autorizat (extensii autorizate: %{authorized_extensions})."
    pasted_image_filename: "Imagine lipită"
    store_failure: "Încercare eșuată de stocare a încărcarii #%{upload_id} pentru utilizatorul #%{user_id}."
    file_missing: "Ne pare rău, trebuie să furnizezi un fișier pentru încărcare."
    attachments:
      too_large: "Ne pare rău, dar fișierul pe care încerci să îl încarci este prea mare (mărimea maximă este de %{max_size_kb}KB)."
    images:
      too_large: "Ne pare rău, dar imaginea pe care încerci să o încarci este prea mare (mărimea maximă este de %{max_size_kb}KB), te rugăm să o redimensionezi și apoi să încerci din nou."
      larger_than_x_megapixels: "Ne pare rău, imaginea pe care încerci să o încarci este prea mare (dimensiunea maximă este %{max_image_megapixels} megapixeli), te rugăm să o redimensionezi și să încerci din nou."
      size_not_found: "Ne pare rău, nu am putut determina mărimea imaginii. Poate este coruptă?"
  avatar:
    missing: "Ne pare rău, dar nu putem găsi avatarul asociat cu această adresă de email. Ai putea să îl încarci din nou?"
  flag_reason:
    sockpuppet: "Un utilizator nou a creat un subiect, și un alt utilizator nou de la aceeași adresă de IP (%{ip_address}) a răspuns. Vezi <a href='%{base_path}/admin/site_settings/category/spam'>`flag_sockpuppets`</a> la setările site-ului."
  skipped_email_log:
    exceeded_emails_limit: "Depășit max_emails_per_day_per_user"
    exceeded_bounces_limit: "Depășit bounce_score_threshold"
    mailing_list_no_echo_mode: "Notificările pe mail dezactivate pentru postările proprii ale utilizatorului"
    user_email_no_user: "Nu s-a găsit utilizatorul cu id-ul %{user_id}"
    user_email_post_not_found: "Nu s-a găsit postarea cu id-ul %{post_id}"
    user_email_anonymous_user: "Utilizatorul este anonim"
    user_email_user_suspended_not_pm: "Utilizatorul este suspendat, nici un mesaj"
    user_email_seen_recently: "Utilizatorul a fost văzut recent"
    user_email_notification_already_read: "Notificarea ce face obiectul acestui email a fost deja citită"
    user_email_notification_topic_nil: "post.topic este nil"
    user_email_post_user_deleted: "Utilizatorul acestei postări a fost șters."
    user_email_post_deleted: "postarea a fost ștearsă de către autor"
    user_email_user_suspended: "utilizatorul a fost suspendat"
    user_email_already_read: "utilizatorul a citit deja această postare"
    sender_message_blank: "mesajul este gol"
    sender_message_to_blank: "message.to este gol"
    sender_text_part_body_blank: "text_part.body e gol"
    sender_body_blank: "conținutul este gol"
  color_schemes:
    base_theme_name: "Bază"
    wcag: "WCAG deschis"
    wcag_theme_name: "WCAG deschis"
    wcag_dark: "WCAG Închis"
    wcag_dark_theme_name: "WCAG Închis"
    default_theme_name: "Implicit"
  edit_this_page: "Editează această pagină"
  csv_export:
    boolean_yes: "Da"
    boolean_no: "Nu"
    rate_limit_error: "Postările pot fi descărcate doar o singură dată pe zi, te rugăm să încerci din nou mâine."
  static_topic_first_reply: |
    Editează prima postare în acest subiect pentru a schimba conținutul paginii %{page_name}.
  guidelines_topic:
    title: "FAQ/Ghid"
    guidelines_title: "Reguli generale"
  tos_topic:
    title: "Condiții generale de utilizare"
  privacy_topic:
    title: "Politica de confidențialitate"
  badges:
    editor:
      name: Editor
      description: Prima postare editată
      long_description: |
        Această insignă este acordată prima dată când editezi una dintre postările tale. Deși nu veți putea să vă editați postările pentru totdeauna, editarea este încurajată - puteți îmbunătăți formatarea, puteți remedia mici erori sau puteți adăuga orice ați ratat când ați postat inițial. Editați pentru a vă îmbunătăți și mai bine postările!
    basic_user:
      name: Simplu utilizator
      description: <a href="https://blog.discourse.org/2018/06/understanding-discourse-trust-levels/">Niveluri de încredere</a> toate funcțiile esențiale ale comunității
      long_description: |
        Această insignă este acordată atunci când atingi nivelul de încredere 1. Mulțumesc pentru că ai ales și ai citit câteva subiecte pentru a afla despre ce este vorba în comunitatea noastră. Au fost ridicate noi restricții pentru utilizatori; Ai primit toate abilitățile comunitare esențiale, cum ar fi mesajele personale, marcarea, editarea wiki și abilitatea de a posta mai multe imagini și link-uri.
    member:
      name: Membru
    regular:
      name: Utilizator frecvent
    leader:
      name: Lider
    welcome:
      name: Bun venit
      description: Ai primit o apreciere
      long_description: |
        Această insignă se acordă atunci când primești primul like la o postare. Felicitări, ai postat ceva ce colegii tăi de comunitate au găsit interesant, mișto sau util!
    autobiographer:
      name: Autobiograf
    anniversary:
      name: Aniversare
      description: Ești membru activ de un an, ai postat cel puțin odată
    nice_post:
      name: Răspuns fain
      description: Ai primit 10 aprecieri la un răspuns
    good_post:
      name: Răspuns mișto
      description: Ai primit 25 de aprecieri la un răspuns
    great_post:
      name: Răspuns beton
      description: Ai primit 50 de aprecieri la un răspuns
    nice_topic:
      name: Subiect fain
      description: Ai primit 10 de aprecieri la un subiect
    good_topic:
      name: Subiect mișto
      description: Ai primit 25 de aprecieri la un subiect
    great_topic:
      name: Subiect beton
      description: Ai primit 50 de aprecieri la un subiect
    nice_share:
      name: Distribuție faină
      description: Ai distribuit o postare care a atras 25 de vizitatori unici
      long_description: |
        Acest ecuson se acordă pentru distribuirea unui link care a fost accesat de 25 de vizitatori externi. Îți mulțumim că popularizezi discuțiile noastre și informațiile despre această comunitate.
    good_share:
      name: Distribuție mișto
      description: Ai distribuit o postare care a atras 300 de vizitatori unici
    great_share:
      name: Distribuție beton
      description: Ai distribuit o postare ce a atras 1000 de vizitatori unici
    first_like:
      name: Prima apreciere
      description: Ai apreciat o postare
      long_description: |
        Acest ecuson se acordă când, pentru prima dată, acorzi o apreciere unei postări folosind butonul :heart: . Acordarea de aprecieri pentru postări reprezintă o metodă minunată de a le arăta colegilor tăi din comunitate că ceea ce au postat ei este interesant, util, mișto sau amuzant. Împășește apreciere!
    first_flag:
      name: Primul marcaj de avertizare
      description: Marcat postare cu marcaj de avertizare
      long_description: |
        Această insignă este acordată prima dată când semnalați o postare. Semnalarea este modul în care contribuim cu toții la menținerea acestui loc frumos pentru toată lumea. Dacă observați postări care necesită atenția moderatorului din orice motiv, vă rugăm să nu ezitați să semnalați. Dacă vedeți o problemă, :flag_black: semnalați-o!
    promoter:
      name: Promotor
      description: Ai invitat un utilizator
    campaigner:
      name: șef de campanie
      description: Ai invitat 3 utilizatori simpli
    champion:
      name: Campion
      description: Ai invitat 5 membri
    first_share:
      name: Prima distribuire
      description: Ai distribuit o postare
      long_description: |
        Acest ecuson se acordă când, pentru prima oară, ai distribuit un link la un răspuns folosind butonul Distribuie. Distribuirea link-urilor reprezintă o metodă foarte bună pentru a arăta discuțiile interesante către restul lumii și de a spori comunitatea.
    first_link:
      name: Primul link
      description: Ai adăugat un link la un alt subiect
      long_description: |
        Acest ecuson se acordă când, pentru prima oară, adaugi un link la alt subiect. Legarea subiectelor ajută colegii care citesc să găsească conversații conexe interesante, arătându-le legătura dintre subiecte în ambele direcții. Link-uiește la discreție!
    first_quote:
      name: Prima citare
      description: Ai citat o postare
      long_description: |
        Acest ecuson este oferit prima dată când citezi o postare într-un răspuns propriu. Citarea părților relevante din postările anterioare în răspunsul tău ajută la menținerea discuțiilor și la păstrarea subiectului lor inițial. Cea mai ușoară cale de a cita este să selectezi o porțiune dintr-o postare și să apeși pe butonul pentru răspuns. Citează frecvent!
    read_guidelines:
      name: Ghid Citit
      description: Citește <a href="%{base_uri}/guidelines">ghidurile comunității</a>
      long_description: |
        Această insignă este acordată pentru <a href="%{base_uri}/guidelines">citirea ghidurilor comunității</a>. Respectarea și împărtășirea acestor instrucțiuni simple ajută la construirea unei comunități sigure, distractive și durabile pentru toată lumea. Amintiți-vă întotdeauna că există o altă ființă umană, una foarte asemănătoare cu tine, pe cealaltă parte a ecranului. Fi drăguț/ă!
    reader:
      name: Cititor
      description: Ai citit toate răspunsurile dintr-un subiect cu mai mult de 100 de răspunsuri
      long_description: |
        Acest ecuson se acordă când, pentru prima dată, ai citit un subiect lung cu mai mult de 100 de răspunsuri. Urmărind cu atenție o conversație te ajută să înțelegi diversele puncte de vedere și contribuie la dezvoltarea de conversații interesante. Cu cât citești mai mult, cu atât mai bună devine conversația. După cum ne place să spunem, A citi este fundamental! :slight_smile:
    popular_link:
      name: Link popular
      description: Ai postat un link extern ce a atras 50 de click-uri
      long_description: |
        Acest ecuson se acordă când ai distribuit un link care a atras 50 de click-uri. Îți mulțumim că postezi link-uri utile și că adaugi un context interesant la conversații!
    hot_link:
      name: Link fierbinte
      description: Ai postat un link extern ce a atras 300 de click-uri
      long_description: |
        Acest ecuson se acordă când ai distribuit un link ce a atras 300 de click-uri. Îți mulțumim că ai postat un link fascinant care a împins conversația mai departe și a iluminat discuția!
    famous_link:
      name: Link celebru
      description: Ai postat un link extern ce a atras 1000 de click-uri
      long_description: |
        Acest ecuson se acordă atunci când ai distribuit un link ce a atras 1000 de click-uri. Wow! Ai postat un link ce a îmbunătățit conversația în mod semnificativ adăugând detalii esențiale, context și informație. Bună treabă!
    appreciated:
      name: Apreciat
      description: Ai primit câte 1 apreciere la 20 de postări
      long_description: |
        Acest ecuson se acordă când primești câte cel puțin o apreciere la 20 de postări diferite. Comunitatea se bucură de contribuțiile tale la conversații!
    respected:
      name: Respectat
      description: Ai primit câte 2 aprecieri la 100 de postări
      long_description: |
        Acest ecuson se acordă când primești cel puțin câte 2 aprecieri la 100 de postări diferite. Comunitatea începe să îți respecte multe contribuții pe care le ai la conversații.
    admired:
      name: Admirat
      description: Ai primit câte 5 aprecieri în 300 de postări
      long_description: |
        Acest ecuson se acordă când primești cel puțin câte 5 aprecieri în 300 de postări diferite. Wow! Comunitatea îți admiră contribuțiile frecvente și de înaltă calitate.
    out_of_love:
      name: Toată stima
    higher_love:
      name: Înaltă stimă
    crazy_in_love:
      name: Maximă stimă
    thank_you:
      name: Mulțumesc
      description: Ai 20 de postări apreciate și ai dat 10 apreiceri
      long_description: |
        Acest ecuson se acordă când ai 20 de postări apreciate și ai acordat 10 alte aprecieri la rândul tău. Atunci când cineva îți apreciază postările, găsești timp să apreciezi și tu ce postează alții.
    gives_back:
      name: Recunoscător
      description: Ai 100 de postări apreciate și ai acordat 100 de aprecieri
      long_description: |
        Acest ecuson se acordă când ai 100 de postări apreciate și ai acordat 100 de alte aprecieri la rândul tău. Îți mulțumim că întorci favoarea și altora.
    empathetic:
      name: Empatic
      description: Ai 500 de postări apreciate și ai oferit 1000 de aprecieri
    first_emoji:
      name: Primul emoji
      description: Ai folosit un emoji într-o postare.
    first_mention:
      name: Prima mențiune
    first_onebox:
      name: Primul onebox
      description: Ai postat un link care a devenit onebox
    first_reply_by_email:
      name: Forum prin email
      long_description: |
        Acest ecuosn se acordă când ai răspuns pentru prima dată la o postare prin email :e-mail:.
    enthusiast:
      name: Entuziast
      description: Ai vizitat 10 zile consecutive
      long_description: |
        Această insignă este acordată pentru vizitarea timp de 10 zile consecutive. Vă mulțumim că ați rămas alături de noi mai bine de o săptămână!
    aficionado:
      description: Ai vizitat 100 zile consecutive
    devotee:
      description: Ai vizitat 365 zile consecutive
  admin_login:
    success: "Emailul a fost trimis"
    email_input: "Email Admin"
    submit_button: "Trimite email"
  performance_report:
    initial_post_raw: Acest subiect include rapoarte zilnice de performanță referitoare la site-ul tău.
    initial_topic_title: Rapoarte de performanță website
  tags:
    title: "Etichete"
    user_not_permitted: "Nu ai voie să etichetezi subiecte"
  rss_by_tag: "Subiecte etichetate %{tag}"
  finish_installation:
    congratulations: "Felicitări, ai instalat Discourse!"
    register:
      button: "Înregistrare"
      title: "Înregistrare cont administrator"
    confirm_email:
      title: "Confirmare email"
    resend_email:
      title: "Retrimite email de activare"
      message: "<p>Am trimis un email de activare la <b>%{email}</b>"
  safe_mode:
    title: "Activează modul sigur"
    deprecation_error_description: "Pentru a verifica compatibilitatea cu viitoarele actualizări Discourse, poți face ca deprecierile Javascript să ridice o eroare:"
    deprecation_error_label: Fă ca deprecierile Javascript să ridice o eroare
    enter: "Activează modul sigur"
  wizard:
    title: "Configurare Discourse"
    step:
      introduction:
        fields:
          title:
            placeholder: "Bârlogul Mariei"
          site_description:
            placeholder: "Un loc în care Maria și prietenii stau la taifas despre chestii mișto"
      privacy:
        fields:
          login_required:
            choices:
              public:
                label: "Public"
              private:
                label: "Privat"
      styling:
        fields:
          styling_preview:
            label: "Previzualizează"
          homepage_style:
            choices:
              latest:
                label: "Subiecte recente"
              categories_only:
                label: "Numai categorii"
              categories_with_featured_topics:
                label: "Categorii cu subiecte promovate"
              categories_and_latest_topics:
                label: "Categorii și subiecte recente"
              categories_and_top_topics:
                label: "Categorii și discuții în top"
      corporate:
        fields:
          contact_url:
            placeholder: "https://www.example.com/contact-us"
      invites:
        title: "Invită membrii echipei"
        description: "Aproape ai încheiat ! Hai să invităm câțiva prieteni să te ajute <a href='https://blog.discourse.org/2014/08/building-a-discourse-community/' target='blank'>cu demararea comunității </a> prin discuții și răspunsuri interesante."
      finished:
        title: "Discourse-ul tău e gata!"
  onebox:
    github:
      closed: "închis"
  discourse_push_notifications:
    popup:
      mentioned: '%{username} te-a menționat în discuția "%{topic}" - %{site_title}'
      group_mentioned: '%{username} te-a menționat în discuția "%{topic}" - %{site_title}'
      quoted: '%{username} te-a citat în discuția "%{topic}" - %{site_title}'
      replied: '%{username} ți-a răspuns în discuția "%{topic}" - %{site_title}'
      posted: '%{username} a postat în discuția "%{topic}" - %{site_title}'
      private_message: '%{username} ți-a trimis un mesaj privat în discuția "%{topic}" - %{site_title}'
      linked: '%{username} a creat o legătură către postarea ta din discuția "%{topic}" - %{site_title}'
  staff_action_logs:
    json_too_long: "Valorile nu au fost înregistrate pentru că depășesc limitele lungimii coloanei"
    unknown: "necunoscută"
  reviewables:
    priorities:
      low: "Scăzut"
      medium: "Medie"
      high: "Ridicată"
    sensitivity:
      disabled: "Dezactivat"
      low: "Scăzut"
      medium: "Medie"
      high: "Ridicată"
    reasons:
      group: "Utilizatorii care nu fac parte din grupurile specificate trebuie să aibă răspunsurile aprobate de echipă. Vezi %{link}."
    actions:
      agree:
        title: "Da"
      agree_and_restore:
        description: "Restabilește postarea pentru astfel încât toți utilizatorii să o poată vedea."
      delete_single:
        title: "Șterge"
      disagree_and_restore:
        description: "Restabilește postarea pentru astfel încât toți utilizatorii să o poată vedea."
      disagree:
        title: "Nu"
      ignore:
        title: "Ignoră"
      ignore_and_do_nothing:
        title: "Nu face nimic"
      approve:
        title: "Aprobare"
      reject_user:
        delete:
          title: "Şterge utilizatorul"
      reject:
        title: "Respingere"
  fallback_username: "utilizator"
  activemodel:
    errors:
      <<: *errors<|MERGE_RESOLUTION|>--- conflicted
+++ resolved
@@ -1173,10 +1173,6 @@
     default_other_enable_quoting: "Implicit, activează citarea textului evidențiat."
     default_other_dynamic_favicon: "Implicit, arată contorul de subiecte noi/actualizate în icoana browserului."
     default_other_skip_new_user_tips: "Omite sfaturi și insigne de înscriere pentru utilizatori noi."
-<<<<<<< HEAD
-    default_other_like_notification_frequency: "Implicit, notifică utilizatorul la primirea de aprecieri."
-=======
->>>>>>> f4cbf025
     default_topics_automatic_unpin: "Desprinde automat subiecte din fixate la vârf, atunci când utilizatorul ajunge la sfârșitul paginii."
     default_categories_watching: "Implicit, listează categoriile care sunt urmărite în mod activ."
     default_categories_tracking: "Implicit, listează categoriile care sunt urmărite."
