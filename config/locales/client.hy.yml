# WARNING: Never edit this file.
# It will be overwritten when translations are pulled from Crowdin.
#
# To work with us on translations, join this project:
# https://translate.discourse.org/

hy:
  js:
    number:
      format:
        separator: "."
        delimiter: ","
      human:
        storage_units:
          format: "%n %u"
          units:
            byte:
              one: Բայթ
              other: Բայթ
            gb: ԳԲ
            kb: ԿԲ
            mb: ՄԲ
            tb: ՏԲ
      percent: "%{count}%"
      short:
        thousands: "%{number}հզ"
        millions: "%{number}մլն"
    dates:
      time: "h:mm a"
<<<<<<< HEAD
=======
      time_short: "h:mm"
>>>>>>> 76e7f12a
      time_with_zone: "HH:mm (տեղական)"
      time_short_day: "ddd, HH:mm"
      timeline_date: "MMM YYYY"
      long_no_year: "D MMM, HH:mm"
      long_no_year_no_time: "MMM D"
      full_no_year_no_time: "MMMM Do"
      long_with_year: "MMM D, YYYY h:mm a"
      long_with_year_no_time: "MMM D, YYYY"
      full_with_year_no_time: "MMMM Do, YYYY"
      long_date_with_year: "MMM D, YYYY LT"
      long_date_without_year: "MMM D, LT"
      long_date_with_year_without_time: "MMM D, YYYY"
      long_date_without_year_with_linebreak: "MMM D <br/>LT"
      long_date_with_year_with_linebreak: "MMM D, YYYY <br/>LT"
      wrap_ago: "%{date} առաջ"
      wrap_on: "%{date}-ին"
      tiny:
        half_a_minute: "< 1ր"
        less_than_x_seconds:
          one: "< %{count}վ"
          other: "< %{count}վ"
        x_seconds:
          one: "%{count}վրկ"
          other: "%{count}վ"
        less_than_x_minutes:
          one: "< %{count}ր"
          other: "< %{count}ր"
        x_minutes:
          one: "%{count}ր"
          other: "%{count}ր"
        about_x_hours:
          one: "%{count}ժ"
          other: "%{count}ժ"
        x_days:
          one: "%{count}օր"
          other: "%{count}օր"
        x_months:
          one: "%{count}ամիս"
          other: "%{count}ամիս"
        about_x_years:
          one: "%{count}տարի"
          other: "%{count}տ"
        over_x_years:
          one: "> %{count}տ"
          other: "> %{count}տ"
        almost_x_years:
          one: "%{count}տ"
          other: "%{count}տ"
        date_month: "MMM D"
        date_year: "MMM YYYY"
      medium:
        less_than_x_minutes:
          one: "ոչ ավել քան %{count} րոպե առաջ"
          other: "ոչ ավել քան %{count} րոպե առաջ"
        x_minutes:
          one: "%{count} րոպե"
          other: "%{count} րոպե"
        x_hours:
          one: "%{count} ժամ"
          other: "%{count} ժամ"
        about_x_hours:
          one: "մոտ %{count} ժամ"
          other: "մոտ %{count} ժամ"
        x_days:
          one: "%{count} օր"
          other: "%{count} օր"
        x_months:
          one: "%{count} ամիս"
          other: "%{count} ամիս"
        about_x_years:
          one: "մոտ %{count} տարի"
          other: "մոտ %{count} տարի"
        over_x_years:
          one: "ավելի քան %{count} տարի"
          other: "ավելի քան %{count} տարի"
        almost_x_years:
          one: "գրեթե %{count} տարի"
          other: "գրեթե %{count} տարի"
        date_year: "MMM D, YYYY"
      medium_with_ago:
        x_minutes:
          one: "%{count} րոպե առաջ"
          other: "%{count} րոպե առաջ"
        x_hours:
          one: "%{count} ժամ առաջ"
          other: "%{count} ժամ առաջ"
        x_days:
          one: "%{count} օր առաջ"
          other: "%{count} օր առաջ"
        x_months:
          one: "%{count} ամիս առաջ"
          other: "%{count} ամիս առաջ"
        x_years:
          one: "%{count} տարի առաջ"
          other: "%{count} տարի առաջ"
      later:
        x_days:
          one: "%{count} օր հետո"
          other: "%{count} օր անց"
        x_months:
          one: "%{count} ամիս հետո"
          other: "%{count} ամիս անց"
        x_years:
          one: "%{count} տարի հետո"
          other: "%{count} տարի անց"
      previous_month: "Նախորդ Ամիս"
      next_month: "Հաջորդ Ամիս"
      placeholder: ամսաթիվ
      from_placeholder: "ամսաթվից"
      to_placeholder: "դեպի ամսաթիվ"
    share:
      topic_html: 'Թեմա՝ <span class="topic-title">%{topicTitle}</span>'
      post: "գրառում #%{postNumber} @%{username}-ի կողմից"
      close: "փակել"
<<<<<<< HEAD
      twitter: "Կիսվել Twitter-ում"
=======
      twitter: "Կիսվել X-ում"
>>>>>>> 76e7f12a
      facebook: "Կիսվել Facebook-ում"
      email: "Ուղարկել էլ-փոստով"
      url: "Պատճենել և կիսվել հղումով"
    word_connector:
      comma: ","
      last_item: "և"
    action_codes:
      public_topic: "Այս թեման դարձրել է հրապարակային %{when}"
      open_topic: "Սա փոխարկեց թեմայի %{when}"
      private_topic: "Այս թեման դարձրել է անձնական նամակ %{when}"
      split_topic: "Բաժանել է այս թեման %{when}"
      invited_user: "Հրավիրված %{who}-ին %{when}"
      invited_group: "Հրավիրված %{who}-ին %{when}"
      user_left: "%{who}-ը հեռացրել է իրեն այս հաղորդագրությունից %{when}"
      removed_user: "Հեռացրել է %{who}-ին %{when}"
      removed_group: "Հեռացրել է %{who}-ին %{when}"
      autobumped: "Ավտոմատ կերպով բարձրացված է %{when}"
      autoclosed:
        enabled: "Փակվել է %{when}"
        disabled: "Բացվել է %{when}"
      closed:
        enabled: "Փակվել է %{when}"
        disabled: "Բացվել է %{when}"
      archived:
        enabled: "Արխիվացվել է %{when}"
        disabled: "Ապարխիվացվել է %{when}"
      pinned:
        enabled: "Ամրակցվել է %{when}"
        disabled: "Ապակցվել է %{when}"
      pinned_globally:
        enabled: "Գլոբալ ամրակցվել է %{when}"
        disabled: "Ապակցվել է %{when}"
      visible:
        enabled: "Ցուցակագրվել է %{when}"
        disabled: "Չցուցակագրված %{when}"
      banner:
        enabled: "Սա դարձրել է բաններ %{when}: Այն կհայտնվի յուրաքանչյուր էջի վերևում, մինչև չհեռացվի օգտատիրոջ կողմից:"
        disabled: "Հեռացրել է այս բանները %{when}: Այն այլևս չի հայտնվի յուրաքանչյուր էջի վերևում:"
      forwarded: "Փոխանցել է վերոհիշյալ էլ. փոստը"
    topic_admin_menu: "թեմայի ադմինի գործողություններ"
    skip_to_main_content: "Անցնել հիմնական բովանդակությանը"
    skip_user_nav: "Անցնել պրոֆիլի բովանդակությանը"
    emails_are_disabled: "Բոլոր ելքային էլ. նամակները անջատվել են ադմինիստրատորի կողմից: Էլ. փոստով ոչ մի տեսակի ծանուցում չի ուղարկվի:"
    emails_are_disabled_non_staff: "Ելքային էլփոստն անջատվել է ոչ անձնակազմի օգտատերերի համար:"
    software_update_prompt:
      message: "Մենք թարմացրել ենք այս կայքը, <span>խնդրում ենք թարմացնել էջը</span>, որպեսզի ամեն ինչ սահուն աշխատի:"
      dismiss: "Չեղարկել"
    bootstrap_mode: "Ինչպես սկսել"
    back_button: "Ետ"
    themes:
      default_description: "Լռելյայն"
      broken_theme_alert: "Ձեր կայքը կարող է չաշխատել, քանի որ թեման / բաղադրիչը սխալներ ունեն:"
      error_caused_by: "Սխալ “%{name}” թեմայի պատճառով: <a target='blank' href='%{path}'>Սեղմեք այստեղ</a> թարմացնելու, վերաձևակերպելու կամ անջատելու համար:"
      only_admins: "(այս հաղորդագրությունը ցուցադրվում է միայն կայքի ադմինիստրատորներին)"
    broken_decorator_alert: "Գրառումները կարող են ճիշտ չցուցադրել, քանի որ ձեր կայքում գրառման բովանդակության դեկորատորներից մեկը սխալ է առաջացրել:"
    broken_page_change_alert: "OnPageChange-ի կառավարիչը սխալ է առաջացրել: Լրացուցիչ տեղեկությունների համար ստուգեք բրաուզերի ծրագրավորողի գործիքները:"
    broken_plugin_alert: "Պատճառված է “%{name}” պլագինի պատճառով"
<<<<<<< HEAD
=======
    broken_transformer_alert: "Սխալ է տեղի ունեցել։ Ձեր կայքը կարող է ճիշտ չաշխատել:"
>>>>>>> 76e7f12a
    critical_deprecation:
      notice: "<b>[Ծանուցում ադմինիստրատորին]</b> Ձեր թեմաներից կամ պլագիններից մեկը թարմացման կարիք ունի՝ Discourse-ի առաջիկա հիմնական փոփոխությունների հետ համատեղելիության համար:"
      id: "(id:<em>%{id}</em>)"
      linked_id: "(id:<a href='%{url}' target='_blank'><em>%{id}</em></a>)"
      theme_source: "Նույնականացված թեման ՝ <a target='_blank' href='%{path}'>'%{name}'</a>:"
      plugin_source: "Հայտնաբերված պլագին ՝ '%{name}'"
    s3:
      regions:
        ap_northeast_1: "Asia Pacific (Tokyo)"
        ap_northeast_2: "Asia Pacific (Seoul)"
        ap_east_1: "Asia Pacific (Hong Kong)"
        ap_south_1: "Asia Pacific (Mumbai)"
        ap_southeast_1: "Asia Pacific (Singapore)"
        ap_southeast_2: "Asia Pacific (Sydney)"
        ca_central_1: "Canada (Central)"
        cn_north_1: "China (Beijing)"
        cn_northwest_1: "China (Ningxia)"
        eu_central_1: "EU (Frankfurt)"
        eu_north_1: "EU (Stockholm)"
        eu_south_1: "EU (Milan)"
        eu_west_1: "EU (Ireland)"
        eu_west_2: "EU (London)"
        eu_west_3: "EU (Paris)"
        sa_east_1: "South America (São Paulo)"
        us_east_1: "US East (N. Virginia)"
        us_east_2: "US East (Ohio)"
        us_gov_east_1: "AWS GovCloud (US-East)"
        us_gov_west_1: "AWS GovCloud (ԱՄՆ-Արևմուտք)"
        us_west_1: "US West (N. California)"
        us_west_2: "US West (Oregon)"
    clear_input: "Մաքրել մուտքագրումը"
    edit: "Խմբագրել"
    edit_topic: "խմբագրել այս թեմայի վերնագիրը և կատեգորիան"
    expand: "Ընդլայնել"
    not_implemented: "Այդ հատկանիշը դեռևս չի իրագործվել, ներողություն!"
    no_value: "Ոչ"
    yes_value: "Այո"
    ok_value: "Լավ"
    cancel_value: "Չեղարկել"
    submit: "Հաստատել"
    delete: "Ջնջել"
    generic_error: "Ներեցեք, սխալ է տեղի ունեցել:"
    generic_error_with_reason: "Տեղի է ունեցել սխալ՝ %{error}"
    multiple_errors: "Տեղի են ունեցել բազմաթիվ սխալներ՝ %{errors}"
    sign_up: "Գրանցվել"
    log_in: "Մուտք Գործել"
    age: "Տարիք"
    joined: "Միացել է "
    admin_title: "Ադմին"
    show_more: "ցույց տալ ավելին"
    show_help: "տարբերակներ"
    links: "Հղումներ"
    links_lowercase:
      one: "հղում"
      other: "հղումներ"
    faq: "ՀՏՀ"
    guidelines: "Ուղեցույց"
    privacy_policy: "Գաղտնիության Քաղաքականություն"
    privacy: "Գաղտնիություն"
    tos: "Պայմանները"
    rules: "Կանոններ"
    conduct: "Վարքագծի Կանոններ"
    mobile_view: "Տեսքը Հեռախոսով"
    desktop_view: "Տեսքը Համակարգչով"
    now: "հենց նոր"
    read_more: "կարդալ ավելին"
    more: "Ավելին"
    more_options: "Ավելի շատ տարբերակներ"
    x_more:
      one: "ևս %{count}"
      other: "ևս %{count}"
    never: "երբեք"
    every_30_minutes: "30 րոպեն մեկ"
    every_hour: "ժամը մեկ"
    daily: "ամեն օր"
    weekly: "շաբաթական"
    every_month: "ամիսը մեկ"
    every_six_months: "վեց ամիսը մեկ"
    max_of_count:
      one: "առավելագույնը %{count}"
      other: "առավելագույնը %{count}"
    character_count:
      one: "%{count} սիմվոլ"
      other: "%{count} սիմվոլ"
    period_chooser:
      aria_label: "Զտել ըստ ժամանակահատվածի"
    related_messages:
      title: " Առնչվող Հաղորդագրություններ"
      pill: " Առնչվող Հաղորդագրություններ"
      see_all: 'Տեսնել @%{username}…-ի <a href="%{path}">բոլոր հաղորդագրությունները</a>'
    suggested_topics:
      title: "Նոր և Չկարդացված Թեմաներ"
      pill: "Առաջարկվում է"
      pm_title: "Առաջարկվող Հաղորդագրություններ"
    about:
      edit: "Խմբագրել այս էջը"
      simple_title: "Մեր Մասին"
      title: " %{title}-ի մասին"
      stats: "Կայքի Վիճակագրություն"
      our_admins: "Մեր Ադմինները"
      our_moderators: "Մեր Մոդերատորները"
      moderators: "Մոդերատորներ"
      stat:
        all_time: "Ամբողջ ժամանակ"
        last_day: "Վերջին 24 ժամվա"
        last_7_days: "Վերջին 7 օրվա"
        last_30_days: "Վերջին 30 օրվա"
      like_count: "Հավանումներ"
      topic_count: "Թեմաներ"
      post_count: "Գրառում"
      user_count: "Գրանցումներ"
      active_user_count: "Ակտիվ օգտատերեր"
<<<<<<< HEAD
      contact: "Հետադարձ Կապ"
      contact_info: "Այս կայքի հետ կապված կրիտիկական խնդիրների կամ հրատապ հարցերի դեպքում խնդրում ենք կապվել մեզ հետ %{contact_info} էլ. հասցեով:"
=======
      visitor_count: "Այցելուներ"
      eu_visitor_count: "Այցելուներ Եվրամիությունից"
      traffic_info_footer_MF: |
        Վերջին 6 ամիսների ընթացքում այս կայքը ծառայել է մոտավոր { total_visitors, plural,
            one {# հոգու}
          other {# հոգու}
        } ամեն ամիս, մոտավոր { eu_visitors, plural,
            one {# մարդիկ}
          other {# մարդիկ}
        } Եվրամիությունից.
      contact: "Հետադարձ Կապ"
      contact_info: "Այս կայքի հետ կապված կրիտիկական խնդիրների կամ հրատապ հարցերի դեպքում խնդրում ենք կապվել մեզ հետ %{contact_info} էլ. հասցեով:"
      site_activity: "Կայքի ակտիվությունը"
      view_more: "Դիտել ավելին"
      view_less: "Ցույց տալ ավելի քիչ"
      activities:
        topics:
          one: "%{formatted_number} թեմա"
          other: "%{formatted_number} թեմա"
        posts:
          one: "%{formatted_number} գրառում"
          other: "%{formatted_number} գրառում"
        active_users:
          one: "%{formatted_number} ակտիվ օգտատեր"
          other: "%{formatted_number} ակտիվ օգտատեր"
        sign_ups:
          one: "%{formatted_number} գրանցում"
          other: "%{formatted_number} գրանցում"
        likes:
          one: "%{formatted_number} հավանում"
          other: "%{formatted_number} հավանում"
        visitors_MF: |
          { total_count, plural,
              one {{total_formatted_number} այցելու}
            other {{total_formatted_number} այցելու}
          }, մոտ { eu_count, plural,
              one {{eu_formatted_number}}
            other {{eu_formatted_number}}
          } ԵՄ-ից
        periods:
          last_7_days: "վերջին 7 օրվա ընթացքում"
          today: "այսօրվա"
          all_time: "ամբողջ ժամանակ"
>>>>>>> 76e7f12a
      member_count:
        one: "%{formatted_number} Անդամ"
        other: "%{formatted_number} Անդամներ"
      admin_count:
        one: "%{formatted_number} Ադմինիստրատոր"
        other: "%{formatted_number} Ադմինիստրատոր"
      moderator_count:
        one: "%{formatted_number} Մոդերատոր"
        other: "%{formatted_number} Մոդերատոր"
      report_inappropriate_content: "Եթե հանդիպեք որևէ ոչ պատշաճ բովանդակություն, մի հապաղեք կապ հաստատել մեր մոդերատորների և ադմինների հետ: Հիշեք, որ պետք է մուտք գործել նախքան կապ հաստատելը:"
<<<<<<< HEAD
=======
      site_age:
        less_than_one_month: "Ստեղծվել է < 1 ամիս առաջ"
        month:
          one: "Ստեղծվել է %{count} ամիս առաջ"
          other: "Ստեղծվել է %{count} ամիս առաջ"
        year:
          one: "Ստեղծվել է %{count} տարի առաջ"
          other: "Ստեղծվել է %{count} տարի առաջ"
>>>>>>> 76e7f12a
    bookmarked:
      title: "Էջանշել"
      edit_bookmark: "Խմբագրել Էջանիշը"
      clear_bookmarks: "Ջնջել Էջանշանները"
      help:
        bookmark: "Սեղմեք այս թեման էջանշելու համար"
        edit_bookmark: "Սեղմեք՝ այս թեմայի գրառման էջանիշը խմբագրելու համար"
        edit_bookmark_for_topic: "Սեղմեք՝ այս թեմայի էջանիշը խմբագրելու համար"
        unbookmark: "Սեղմեք՝ այս թեմայի բոլոր էջանշանները ջնջելու համար"
        unbookmark_with_reminder: "Սեղմեք՝ այս թեմայի բոլոր էջանիշներն ու հիշեցումները հեռացնելու համար"
    bookmarks:
      also_set_reminder: "Նաև ստեղծե՞լ հիշեցում"
      bookmarked_success: "Էջանշված է!"
      deleted_bookmark_success: "Էջանիշը ջնջվել է:"
      reminder_set_success: "Հիշեցումը ստեղծվել է"
      created: "Դուք էջանշել եք այս գրառումը. %{name}"
      created_generic: "Դուք էջանշել եք սա. %{name}"
      create: "Ստեղծել էջանշան"
      edit: "Խմբագրել էջանշանը"
      not_bookmarked: "Էջանշել այս գրառումը"
      remove_reminder_keep_bookmark: "Հեռացնել հիշեցումը և պահել էջանիշը"
      created_with_reminder: "Դուք էջանշել եք այս գրառումը %{date} %{name} հիշեցմամբ"
      created_with_reminder_generic: "Դուք էջանշել եք սա %{date} %{name} հիշեցմամբ"
      delete: "Ջնջել Էջանշանը"
      confirm_delete: "Դուք համոզվա՞ծ եք, որ ցանկանում եք ջնջել այս էջանշանը: Բոլոր կապակցված   հիշեցումները կջնջվեն: "
      confirm_clear: "Դուք համոզվա՞ծ եք, որ ցանկանում եք հեռացնել այս թեմայի բոլոր էջանշանները:"
      save: "Պահպանել"
      no_timezone: 'Դուք դեռ չեք նշել ձեր ժամային գոտին: Դուք չեք կարողանա հիշեցումներ անել: Տեղադրեք <a href="%{basePath}/my/preferences/profile"> ձեր պրոֆիլում:'
      invalid_custom_datetime: "Ամսաթիվը և ժամանակը ճիշտ չէ նշված, կրկին փորձեք:"
      list_permission_denied: "Դուք իրավունք չունեք դիտելու այս օգտատիրոջ էջանշանները: "
      no_user_bookmarks: "Դուք էջանշած գրառումներ չունեք; էջանշումները թույլ են տալիս Ձեզ արագորեն տեղափոխվել դեպի որոշակի գրառում:"
      auto_delete_preference:
        label: "Ձեզ ծանուցելուց հետո"
        never: "Պահել էջանիշը"
        when_reminder_sent: "Ջնջել էջանշանը"
        on_owner_reply: "Ջնջել էջանիշը, երբ ես պատասխանեմ"
        clear_reminder: "Պահպանել էջանիշը և ջնջել հիշեցումը"
        after_reminder_label: "Ձեզ հիշեցնելուց հետո մենք պետք է..."
        after_reminder_checkbox: "Սահմանել սա որպես կանխադրված բոլոր ապագա էջանիշերի հիշեցումների համար"
      search_placeholder: "Որոնել էջանիշեր ըստ անվան, թեմայի վերնագրի կամ գրառման բովանդակության"
      search: "Որոնում"
      bookmark: "Էջանշել"
      bulk:
        delete_completed: "Էջանիշերը հաջողությամբ ջնջվեցին:"
        reminders_cleared: "Էջանիշերի հիշեցումները հաջողությամբ ջնջվեցին:"
        toggle: "էջանիշների զանգվածային ընտրություն"
        select_all: "Ընտրել Բոլորը"
        clear_all: "Ջնջել Բոլորը"
        selected_count:
          one: "%{count} ընտրված"
          other: "%{count} ընտրված"
      reminders:
        today_with_time: "այսօր %{time}"
        tomorrow_with_time: "Վաղը %{time}"
        at_time: " %{date_time} -ում"
        existing_reminder: "Դուք ունեք հիշեցում սահմանված այս էջանիշի համար, որը կուղարկվի %{at_date_time}"
    bookmark_bulk_actions:
      clear_reminders:
        name: "Մաքրել Հիշեցումները"
        description:
          one: "Իսկապե՞ս ուզում եք ջնջել այս էջանիշի հիշեցումը:"
          other: "Իսկապե՞ս ուզում եք ջնջել հիշեցումը այս <b>%{count}</b> էջանիշերի համար:"
      delete_bookmarks:
        name: "Ջնջել Էջանշանը"
        description:
          one: "Իսկապե՞ս ուզում եք ջնջել այս էջանիշը:"
          other: "Իսկապե՞ս ուզում եք ջնջել այս <b>%{count}</b> էջանիշերը:"
    copy_codeblock:
      copied: "պատճենված է!"
      copy: "պատճենել կոդը"
      fullscreen: "ցույց տալ կոդը ամբողջ էկրանով"
      view_code: "Դիտել կոդը"
    drafts:
      label: "Սևագրեր"
      label_with_count: "Սևագրեր (%{count})"
      resume: "Վերսկսել"
      remove: "Ջնջել"
      remove_confirmation: "Իսկապե՞ս ուզում եք ջնջել այս սևագիրը:"
      new_topic: "Նոր թեմայի սևագիր"
      new_private_message: "Նոր անձնական հաղորդագրության սևագիր"
      abandon:
        confirm: "Դուք արդեն ունեք սևագիր: Ի՞նչ կցանկանայիք անել դրա հետ:"
        yes_value: "Ջնջել"
        no_value: "Վերսկսել խմբագրումը"
<<<<<<< HEAD
=======
      dropdown:
        view_all: "դիտել բոլոը"
>>>>>>> 76e7f12a
    topic_count_all:
      one: "Տեսնել %{count} նոր թեման"
      other: "Դիտել %{count} նոր թեմաները"
    topic_count_categories:
      one: "Տեսնել %{count} նոր կամ թարմացված թեման"
      other: "Դիտել %{count} նոր կամ թարմացված թեմաները"
    topic_count_latest:
      one: "Տեսնել %{count} նոր կամ թարմացված թեման"
      other: "Դիտել %{count} նոր կամ թարմացված թեմաները"
    topic_count_unseen:
      one: "Տեսնել %{count} նոր կամ թարմացված թեման"
      other: "Դիտել %{count} նոր կամ թարմացված թեմաները"
    topic_count_unread:
      one: "Տեսնել %{count} չկարդացած թեման"
      other: "Դիտել %{count} չկարդացած թեմաները"
    topic_count_new:
      one: "Տեսնել %{count} նոր թեման"
      other: "Դիտել %{count} նոր թեմաները"
    preview: "նախադիտում"
    cancel: "չեղարկել"
    deleting: "Ջնջվում է…"
    save: "Պահպանել Փոփոխությունները"
    saving: "Պահպանվում է…"
    saved: "Պահված է!"
    upload: "Վերբեռնել"
    uploading: "Վերբեռնվում է…"
    processing: "Մշակվում է…"
    uploading_filename: "Վերբեռնում՝ %{filename}…"
    processing_filename: "Մշակում՝ %{filename}…"
    clipboard: "փոխանակման հարթակ"
    uploaded: "Վերբեռնված է !"
    pasting: "Տեղադրվում է..."
    enable: "Միացնել"
    disable: "Անջատել"
    continue: "Շարունակել"
    switch_to_anon: "Սկսել Անանուն Ռեժիմը"
    switch_from_anon: "Ավարտել Անանուն Ռեժիմը"
    select_placeholder: "Ընտրել..."
    none_placeholder: "Ոչ մի"
    banner:
      close: "Փակել այս բաները"
      edit: "Խմբագրել"
    pwa:
      install_banner: "Դուք ցանկանու՞մ եք <a href>տեղադրել %{title}-ը այս սարքի վրա?</a>"
    choose_topic:
      none_found: "Թեմաներ չեն գտնվել"
      title:
        search: "Թեմայի որոնում հետևյալ անվանումով url или id:"
        placeholder: "Մուտքագրեք թեմայի անվանումը այստեղ url կամ id "
    choose_message:
      none_found: "Հաղորդագրություններ չեն գտնվել:"
      title:
        search: "Որոնում անձնական Հաղորդագրություններում"
        placeholder: "Մուտքագրեք հաղորդագրությունների վերնագրերը url կամ id"
    review:
      show_more: "Ցույց տալ ավելին"
      show_less: "Ցույց տալ ավելի քիչ"
      order_by: "Դասավորել ըստ"
      date_filter: "Տեղադրվել է միջև"
      in_reply_to: "ի պատասխան"
      explain:
        why: "Բացատրել, թե ինչու՞ է այդ էլեմենտը հայտնվել հերթի մեջ: "
        title: "Ամփոփիչ Գնահատական"
        formula: "Բանաձև"
        subtotal: "Միջանկյալ հանրագումար "
        total: "Ամբողջը"
        min_score_visibility: "Տեսանելիության համար մինիմալ գնահատական "
        score_to_hide: "Գնահատում, որպեսզի Թաքցնել Հաղորդագրությունը"
        take_action_bonus:
          name: "Գործողություն է ձեռնարկվել"
          title: "Երբ աշխատակիցը գործողություն է ձեռնարկում, գրավոր բողոքին բոնուս է տրվում:"
        user_accuracy_bonus:
          name: "օգտատիրոջ ճշգրտությունը"
          title: "Օգտատերերը, ում գրավոր բողոքները համաձայնեցված են՝ կստանան բոնուս: "
        trust_level_bonus:
          name: "վստահության մակարդակ"
          title: "Օգտատրիրոջ վստահության առավել մեծ մակարդակ ունենալու դեպքում, ստուգվող էլեմենտները ստանում են ավելի բարձր բալ: "
        type_bonus:
          name: "բոնուսի տեսակը"
          title: "Որոշ ստուգվող տեսակների դեպքում, աշխատակիցներին կարող են բոնուս նշանակվել, որպեսզի նրանք գերակայության հասնեն: "
      revise_and_reject_post:
        title: "Վերանայել"
        reason: "Պատճառ"
        send_pm: "Ուղարկել ԱՀ"
        feedback: "Կարծիք"
        custom_reason: "Տվեք պատճառի հստակ նկարագրությունը"
        other_reason: "Այլ..."
        optional: "ընտրովի"
      stale_help: "Այս վերանայումը լուծվել է <b>%{username}</b>- ի կողմից:"
      claim_help:
        optional: "Դուք կարող եք պահանջել այդ էլեմենտը, որպեսզի ուրիշները չկարողանան այն դիտել:  "
        required: "Դուք պետք է նախ՝ հայտ ներկայացնեք, որպեսզի կարողանաք այն դիտեք: "
        claimed_by_you: "Դուք վերցրել եք այդ էլեմենտը և կարող եք այն դիտել: "
        claimed_by_other: "Այս կետը կարելի է դիտել միայն <b>%{username}</b>."
      claim:
        title: "հայտարարել այս թեման"
      unclaim:
        help: "Ջնջել այս պահանջը"
      awaiting_approval: "Հաստատմումը սպասման մեջ է"
      delete: "Ջնջել"
      settings:
        saved: "Պահված է"
        save_changes: "Պահպանել Փոփոխությունները"
        title: "Կարգավորումներ"
        priorities:
          title: "Ամփոփիչ Գերակայություններ "
      moderation_history: "Մոդերացիայի Պատմությունը"
      view_all: "Դիտել Բոլոը"
      grouped_by_topic: "Խմբավորել ըստ Թեմաների"
      none: "Վերանայման՝ արդիականացման էլեմենտներ չկան "
      view_pending: "դիտումը սպասման մեջ է "
      topic_has_pending:
        one: "Այս թեման ունի <b>%{count}</b> գրառում, որը սպասում է հաստատման"
        other: "Այս թեման ունի <b>%{count}</b> գրառում, որը սպասում է հաստատման"
      title: "Վերանայում"
      topic: "Թեմա՝"
      filtered_topic: "Դուք ֆիլտրել եք դիտման համար՝ միայն մեկ թեմայի բովանդակությունը "
      filtered_user: "Օգտատեր"
      filtered_reviewed_by: "Վերանայվել է"
      show_all_topics: "ցուցադրել բոլոր թեմաները"
      deleted_post: "(գրառումը ջնջված է)"
      deleted_user: "(օգտատերը ջնջված է)"
      user:
        bio: "Ձեր մասին"
        website: "Վեբ կայք"
        username: "Օգտանուն"
        email: "Էլ. հասցե"
        name: "Անուն"
        fields: "Դաշտեր"
        reject_reason: "Պատճառ"
      user_percentage:
        summary:
          one: "%{agreed}, %{disagreed}, %{ignored} (վերջին բողոքի)"
          other: "%{agreed}, %{disagreed}, %{ignored} (վերջին %{count} բողոքի)"
        agreed:
          one: "%{count}% հոգի համաձայն է"
          other: "%{count}% հոգի համաձայն են"
        disagreed:
          one: "%{count}% հոգի համաձայն չէ"
          other: "%{count}% հոգի համաձայն չեն"
        ignored:
          one: "%{count}% հոգի անտեսել է"
          other: "%{count}% հոգի անտեսել են"
      topics:
        topic: "Թեմա"
        reviewable_count: "Քանակ"
        reported_by: "Հաղորդվում է"
        deleted: "[Թեման Ջնջված է]"
        original: "(օրիգինալ թեմա)"
        details: "մանրամասները"
        unique_users:
          one: "%{count} օգտատեր"
          other: "%{count} օգտատեր"
      replies:
        one: "%{count} պատասխան"
        other: "%{count} պատասխան"
      edit: "Խմբագրել"
      save: "Պահպանել"
      cancel: "Չեղարկել"
      new_topic: "Այս կետի հաստատումը նոր թեմա կստեղծի"
      filters:
        all_categories: "(Բոլոր կատեգորիաները)"
        type:
          title: "Տիպ"
          all: "(բոլոր տեսակները)"
        minimum_score: " Մինիմալ Գնահատական."
        refresh: "Թարմացնել"
        status: "Ստատուս"
        category: "Կատեգորիա"
        score_type:
          title: "Պատճառ"
        orders:
          score: "Միավոր"
          score_asc: "Միավոր (հակառակ)"
          created_at: "Ստեղծվել է At"
          created_at_asc: "Ստեղծվել է At (հետադարձ տեսակավորում)"
        priority:
          title: "Մինիմալ Գերակայություն"
          any: "(ցանկացած)"
          low: "Բարձր"
          medium: "Միջին"
          high: "Կարևոր"
      conversation:
        view_full: "դիտել ամբողջ զրույցը"
      scores:
        about: "Այս գնահատականը հաշվարկվում է՝ ելնելով զեկուցողի վստահության մակարդակից, նրանց նախորդ բողքների ճշգրտությունից և հաղորդվող գրառումի գերակայությունից:"
        score: "Միավոր"
        date: "Բողոքի ամսաթիվը"
        type: "Պատճառ"
        status: "Ստատուս"
        submitted_by: "Հաղորդվում է"
        reviewed_by: "Վերանայվել է"
        reviewed_timestamp: "Վերանայման ամսաթիվը"
      statuses:
        pending:
          title: "Սպասող"
        approved:
          title: "Հաստատված է"
        approved_flag:
          title: "Բողոքը հաստատվել է"
        approved_user:
          title: "Օգտատերը հաստատվել է"
        approved_post:
          title: "Գրառումը հաստատվել է"
        rejected:
          title: "Մերժված"
        rejected_flag:
          title: "Բողոքը մերժվել է"
        rejected_user:
          title: "Օգտատերը մերժվել է"
        rejected_post:
          title: "Գրառումը մերժվել է"
        ignored:
          title: "Բողոքը անտեսվել է"
        deleted:
          title: "Թեման կամ գրառումը ջնջվել է"
        reviewed:
          title: "Բոլորը վերանայված են"
        all:
          title: "Բոլորը"
      context_question:
        is_this_post: "Արդյո՞ք սա %{reviewable_type} %{reviewable_human_score_types} է:"
        delimiter: "կամ"
        something_else_wrong: "Ինչ-որ բան այն չէ՞ այս %{reviewable_type}-ում:"
      types:
        reviewable_flagged_post:
          title: "Բողոքված Գրառում"
          flagged_by: "Ով է բողոքել"
          noun: "գրառում"
        reviewable_queued_topic:
          title: "Թեման Հերթագրված է "
          noun: "թեմա"
        reviewable_queued_post:
          title: "Հաղորդագրությունը Հերթագրված է "
          noun: "գրառում"
        reviewable_user:
          title: "Օգտատեր"
          noun: "օգտատեր"
        reviewable_post:
          title: "Գրառում"
          noun: "գրառում"
      approval:
        title: "Գրառումը Հաստատման Կարիք Ունի"
        description: "Մենք ստացել ենք Ձեր նոր գրառումը, սակայն այն պետք է հաստատվի մոդերատորի կողմից մինչև ցուցադրվելը: Խնդրում ենք սպասել:"
        pending_posts:
          one: "Դուք ունեք ստուգման սպասող <strong>%{count}</strong> գրառում:"
          other: "Դուք ունեք ստուգման սպասող <strong>%{count}</strong> գրառում:"
        ok: "Լավ"
      example_username: "օգտանուն"
      reject_reason:
        title: "Ինչո՞ւ եք մերժում այս օգտատիրոջը"
        send_email: "Ուղարկել մերժման Էլ. նամակ"
    relative_time_picker:
      minutes:
        one: "րոպե"
        other: "րոպե"
      hours:
        one: "ժամ"
        other: "ժամ"
      days:
        one: "օր"
        other: "օր"
      months:
        one: "ամիս"
        other: "ամիս"
      years:
        one: "տարի"
        other: "տարի"
      relative: "Հիշեցնել."
    time_shortcut:
      now: "Հիմա"
      in_one_hour: "Մեկ ժամից"
      in_two_hours: "Երկու ժամից"
      later_today: "Այսօր, մի փոքր ուշ"
      two_days: "Երկու օրից"
      three_days: "Երեք օրից"
      next_business_day: "Հաջորդ աշխատանքային օրը: "
      tomorrow: "Վաղը"
      post_local_date: "Գրառման ամսաթիվը"
      later_this_week: "Այս շաբաթ, մի փոքր ավելի ուշ"
      this_weekend: "Այս շաբաթ-կիրակի"
      start_of_next_business_week: "Երկուշաբթի"
      start_of_next_business_week_alt: "Հաջորդ Երկուշաբթի: "
      next_week: "Հաջորդ շաբաթ"
      two_weeks: "Երկու շաբաթից"
      next_month: "Հաջորդ ամիս"
      two_months: "Երկու ամսից"
      three_months: "Երեք ամսից"
      four_months: "Չորս ամսից"
      six_months: "Վեց ամսից"
      one_year: "Մեկ տարուց"
      forever: "Ընդմիշտ"
      relative: "Նշված ժամանակ հետո"
      none: "Չկարգավորել"
      never: "Երբեք"
      last_custom: "Օգտագործել նախկինում սահմանված ամսաթիվը և ժամը"
      custom: "Սահմանել հիշեցումների ամսաթիվն ու ժամանակը:"
      more_options: "Լրացուցիչ տարբերակներ…"
      select_timeframe: "Ընտրել ժամանակահատված"
    user_action:
      user_posted_topic: "<a href='%{userUrl}'>%{user}</a>-ը հրապարակել է <a href='%{topicUrl}'>այս թեման</a>"
      you_posted_topic: "<a href='%{userUrl}'>Դուք</a> հրապարակել եք <a href='%{topicUrl}'>այս թեման</a>"
      user_replied_to_post: "<a href='%{userUrl}'>%{user}</a>-ը պատասխանել է <a href='%{postUrl}'>%{post_number}</a> գրառմանը"
      you_replied_to_post: "<a href='%{userUrl}'>Դուք</a> պատասխանել եք <a href='%{postUrl}'>%{post_number}</a> գրառմանը"
      user_replied_to_topic: "<a href='%{userUrl}'>%{user}</a>-ը պատասխանել է <a href='%{topicUrl}'>այս թեմային</a>"
      you_replied_to_topic: "<a href='%{userUrl}'>Դուք</a> պատասխանել եք <a href='%{topicUrl}'>այս թեմային</a>"
      user_mentioned_user: "<a href='%{user1Url}'>%{user}</a>-ը հիշատակել է <a href='%{user2Url}'>%{another_user}</a>-ին"
      user_mentioned_you: "<a href='%{user1Url}'>%{user}</a>-ը հիշատակել է <a href='%{user2Url}'>Ձեզ</a>"
      you_mentioned_user: "<a href='%{user1Url}'>Դուք</a> հիշատակել եք <a href='%{user2Url}'>%{another_user}</a>-ին"
      posted_by_user: "Հրապարակվել է <a href='%{userUrl}'>%{user}</a>-ի կողմից"
      posted_by_you: "Հրապարակվել է <a href='%{userUrl}'>Ձեր</a> կողմից"
      sent_by_user: "Ուղարկվել է<a href='%{userUrl}'>%{user}</a>-ի կողմից"
      sent_by_you: "Ուղարկվել է <a href='%{userUrl}'>Ձեր</a>կողմից"
    directory:
      username: "Օգտանուն"
      filter_name: "ֆիլտրել ըստ օգտանվան"
      title: "Օգտատերեր"
      likes_given: "Տրված"
      likes_received: "Ստացած"
      topics_entered: "Դիտված"
      topics_entered_long: "Դիտված Թեմաները"
      time_read: "Կարդացած Ժամանակը"
      topic_count: "Թեմա"
      topic_count_long: "Ստեղծված Թեմա"
      post_count: "Պատասխան"
      post_count_long: "Հրապարակված Պատասխան"
      no_results:
        body: "Այստեղ կցուցադրվի իրենց ակտիվությունը ցույց տվող համայնքի անդամների ցանկը: Առայժմ ցուցակը դատարկ է, քանի որ ձեր համայնքը դեռ բոլորովին նոր է:"
        extra_body: "Ադմինները և մոդերատորները կարող են տեսնել և կառավարել օգտատերերին <a href='%{basePath}/admin/users/'>User Admin</a>-ում:"
      no_results_with_search: "Արդյունքներ չեն գտնվել:"
      days_visited: "Այցելություն"
      days_visited_long: "Այցելության Օր"
      posts_read: "Կարդացած"
      posts_read_long: "Կարդացած Գրառում"
      last_updated: "Վերջին թարմացումը. "
      total_rows:
        one: "%{count} օգտատեր"
        other: "%{count} օգտատեր"
      edit_columns:
        title: "Փոխել Վերնագրերը"
        save: "Պահպանել"
        reset_to_default: "Վերականգնել լռելյայն"
      group:
        all: "բոլոր խմբերը"
      sort:
        label: "Դասավորել ըստ %{criteria}"
    group_histories:
      actions:
        change_group_setting: "Փոխել խմբի կարգավորումը"
        add_user_to_group: "Ավելացնել օգտատեր"
        remove_user_from_group: "Հեռացնել օգտատիրոջը"
        make_user_group_owner: "Դարձնել սեփականատեր"
        remove_user_as_group_owner: "Հետ կանչել սեփականատիրոջ թույլտվությունը"
    groups:
      member_added: "Ավելացված"
      member_requested: "Հարցով "
      add_members:
        title: "Ավելացնել օգտատերեր %{group_name}-ին"
        description: "Մուտքագրեք օգտատերերի ցանկը, որոնց ցանկանում եք հրավիրել խումբ կամ տեղադրեք որպես ստորակետերով բաժանված ցուցակ."
        usernames_placeholder: "օգտանուններ"
        usernames_or_emails_placeholder: "օգտանուններ կամ էլ. փոստի հասցեներ"
        notify_users: "Ծանուցել օգտատերերին"
        set_owner: "Սահմանել օգտատերերին որպես այս խմբի սեփականատեր"
      requests:
        title: "Հարցումներ "
        reason: "Պատճառ"
        accept: "Ընդունել"
        accepted: "ընդունված"
        deny: "Մերժել"
        denied: "Մերժվել"
        undone: "հայցը չեղարկել"
        handle: "Մշակել հարցումը "
        undo: "Ետարկել"
      manage:
        title: "Կառավարել"
        name: "Անուն"
        full_name: "Անուն Ազգանուն"
        add_members: "Ավելացնել Օգտատերեր"
        invite_members: "Հրավիրել"
        delete_member_confirm: "Հեռացնե՞լ '%{username}' օգտանունը '%{group}' խմբից:"
        profile:
          title: Պրոֆիլ
        interaction:
          title: Փոխազդեցություն
          posting: Հրապարակում
          notification: Ծանուցում
        email:
          title: "Էլ. հասցե"
          status: "Նամակները սինխրոնիզացված են IMAP-ի միջոցով՝ %{old_emails} %{total_emails}-ից։"
          enable_smtp: "Միացնել SMTP-ն"
          enable_imap: "Միացնել IMAP-ը"
          test_settings: "Փորձարկել Կարգավորումները"
          save_settings: "Պահպանել Կարգավորումները"
          last_updated: "Վերջին թարմացումը՝"
          last_updated_by: "կողմից"
          settings_required: "Բոլոր կարգավորումները պարտադիր են, խնդրում ենք լրացնել բոլոր դաշտերը նախքան վավերացումը:"
          smtp_settings_valid: "SMTP կարգավորումները վավեր են:"
          smtp_title: "SMTP"
          smtp_instructions: "Երբ միացնում եք SMTP-ն խմբի համար, խմբի մուտքի արկղից ուղարկված բոլոր ելքային նամակները կուղարկվեն այստեղ նշված SMTP կարգավորումներով՝ ֆորումի մյուս նամակների համար կարգավորված փոստային սերվերի փոխարեն։"
          imap_title: "IMAP"
          imap_additional_settings: "Լրացուցիչ Կարգավորումներ"
          imap_instructions: 'Երբ միացնում եք IMAP-ը խմբի համար, նամակները համաժամացվում են խմբի մուտքի արկղի և տրամադրված IMAP սերվերի և փոստարկղի միջև։ SMTP-ն պետք է միացված լինի վավեր և փորձարկված հավատարմագրերով, նախքան IMAP-ի միացումը։ SMTP-ի համար օգտագործվող էլ. փոստի մուտքանունն ու գաղտնաբառը կօգտագործվեն նաև IMAP-ի համար։ Լրացուցիչ տեղեկությունների համար տես <a target="_blank" href="https://meta.discourse.org/t/imap-support-for-group-inboxes/160588">ֆունկցիայի հայտարարությունը Discourse Meta-ում</a>։'
          imap_alpha_warning: "Զգուշացում. Սա նախնական զարգացման փուլում է։ Պաշտոնապես աշխատում է միայն Gmail-ի հետ։ Օգտագործեք ձեր իսկ պատասխանատվությամբ։"
          imap_settings_valid: "IMAP կարգավորումները վավեր են:"
          smtp_disable_confirm: "Եթե անջատեք SMTP-ն, SMTP-ի և IMAP-ի բոլոր կարգավորումները կզրոյացվեն, և հարակից գործառույթները կանջատվեն: Վստա՞հ եք, որ ցանկանում եք շարունակել:"
          imap_disable_confirm: "Եթե անջատեք IMAP-ը, IMAP-ի բոլոր կարգավորումները կզրոյացվեն, և հարակից գործառույթները կանջատվեն: Վստա՞հ եք, որ ցանկանում եք շարունակել:"
          imap_mailbox_not_selected: "IMAP- ի այս կոնֆիգուրացիայի համար դուք պետք է ընտրեք փոստարկղ, հակառակ դեպքում ոչ մի փոստարկղ չի համաժամեցվի:"
          prefill:
            title: "Նախապես լրացնել կարգավորումները ՝ հետևյալի համար"
            gmail: "Gmail"
            outlook: "Outlook.com"
            office365: "Microsoft 365"
          ssl_modes:
            none: "Ոչ մի"
            ssl_tls: "SSL/TLS"
            starttls: "STARTTLS"
          credentials:
            title: "Հավատարմագրեր"
            smtp_server: "SMTP սերվեր"
            smtp_port: "SMTP Պորտ"
            smtp_ssl_mode: "SSL ռեժիմ"
            imap_server: "IMAP սերվեր"
            imap_port: "IMAP Պորտ"
            imap_ssl: "Օգտագործեք SSL IMAP-ի համար"
            username: "Օգտանուն"
            password: "Գաղտնաբառ"
          settings:
            title: "Կարգավորումներ"
            allow_unknown_sender_topic_replies: "Թույլատրել թեմայում պատասխաններ անծանոթ ուղարկողից։"
            allow_unknown_sender_topic_replies_hint: "Թույլ է տալիս անհայտ ուղարկողներին պատասխանել խմբային թեմաներին: Եթե սա միացված չէ, ապա թեմայում արդեն չհրավիրված էլփոստի հասցեներից պատասխանները նոր թեմա կստեղծեն:"
            from_alias: "Ուղարկողի կեղծանուն"
            from_alias_hint: "Կեղծանունը, որը պետք է օգտագործել որպես ուղարկողի հասցե խմբային SMTP նամակներ ուղարկելիս։ Նշենք, որ սա հնարավոր է չաջակցվի բոլոր փոստային մատակարարների կողմից, խնդրում ենք ստուգել ձեր փոստային մատակարարի փաստաթղթերը։"
          mailboxes:
            synchronized: "Համաժամանակեցված Փոստարկղ"
            none_found: "Այս էլ. փոստի հաշվում փոստարկղեր չեն գտնվել:"
            disabled: "Անջատված"
        membership:
          title: Անդամակցություն
          access: Թույլտվություն
        categories:
          title: Կատեգորիաներ
          long_title: "Կատեգորիայի լռելյայն ծանուցումներ"
          description: "Երբ օգտատերերը ավելացվեն այս խումբ, նրանց կատեգորիայի ծանուցումների կարգավորումները կսահմանվեն այս լռելյայն արժեքներով։ Հետագայում նրանք կարող են դրանք փոխել։"
          watched_categories_instructions: "Ավտոմատ կերպով հետևել այս կատեգորիաների բոլոր թեմաներին։ Խմբի անդամները կտեղեկացվեն բոլոր նոր գրառումների և թեմաների մասին, և նոր գրառումների քանակը նույնպես կհայտնվի թեմայի կողքին։"
          tracked_categories_instructions: "Ավտոմատ կերպով հետևել այս կատեգորիաների բոլոր թեմաներին։ Նոր գրառումների քանակը կհայտնվի թեմայի կողքին։"
          watching_first_post_categories_instructions: "Օգտատերերը կտեղեկացվեն այս կատեգորիաներում յուրաքանչյուր նոր թեմայի առաջին գրառման մասին։"
          regular_categories_instructions: "Եթե այս կատեգորիաները լռեցված են, դրանք կվերալռեցվեն խմբի անդամների համար։ Օգտատերերը կտեղեկացվեն, եթե իրենց նշեն կամ ինչ-որ մեկը պատասխանի նրանց։"
          muted_categories_instructions: "Օգտատերերը չեն տեղեկացվի այս կատեգորիաներում նոր թեմաների մասին, և դրանք չեն հայտնվի կատեգորիաների կամ վերջին թեմաների էջերում։"
        tags:
          title: Պիտակներ
          long_title: "Պիտակների կանխադրված ծանուցումները"
          description: "Երբ օգտատերերը ավելացվեն այս խումբ, նրանց պիտակների ծանուցումների կարգավորումները կսահմանվեն այս կանխադրված արժեքներով։ Հետագայում նրանք կարող են դրանք փոխել։"
          watched_tags_instructions: "Ավտոմատ կերպով հետևել այս պիտակներով բոլոր թեմաներին։ Խմբի անդամները կտեղեկացվեն բոլոր նոր գրառումների և թեմաների մասին, և նոր գրառումների քանակը նույնպես կհայտնվի թեմայի կողքին։"
          tracked_tags_instructions: "Ավտոմատ կերպով հետևել այս պիտակներով բոլոր թեմաներին։ Նոր գրառումների քանակը կցուցադրվի թեմայի կողքին։"
          watching_first_post_tags_instructions: "Դուք կստանաք ծանուցում յուրաքանչյուր նոր թեմայում այս պիտակներով առաջին գրառման մասին:"
          regular_tags_instructions: "Եթե այս պիտակներն անջատված են, խմբի անդամների համար դրանք կչեղարկվեն: Օգտատերերը կտեղեկացվեն, եթե նրանց նշեն կամ ինչ-որ մեկը պատասխանի նրանց:"
          muted_tags_instructions: "Այս պիտակներով նոր թեմաների մասին օգտատերերը ծանուցումներ չեն ստանա, և թեմաները չեն հայտնվի վերջին թեմաների ցանկում:"
        logs:
          title: "Գրառումներ"
          when: "Երբ"
          action: "Գործողություն"
          acting_user: "Կատարող օգտատեր"
          target_user: "Նպատակային օգտատեր"
          subject: "Թեմա"
          details: "Մանրամասներ"
          from: "Ումից"
          to: "Ում"
      permissions:
        title: "Թույլտվություններ"
        none: "Այս խմբի հետ կապված կատեգորիաներ չկան:"
        description: "Այս խմբի անդամներին հասանելի են այս կատեգորիաները"
      public_admission: "Թույլ տալ օգտատերերին ազատ կերպով միանալ խմբին (Խումբը պետք է լինի հրապարակային)"
      public_exit: "Թույլ տալ օգտատերերին ազատ կերպով լքել խումբը"
      add: "Ավելացնել"
      join: "Միանալ"
      leave: "Լքել"
      request: "Հարցում"
      message: "Հաղորդագրություն"
      confirm_leave: "Իսկապե՞ս ուզում եք լքել այս խումբը:"
      allow_membership_requests: "Թույլատրել օգտատերերին՝ անդամակցության հարցումներ ուղարկել խմբի սեփականատերերին (Պահանջում է հրապարակայնորեն տեսանելի խումբ)"
      membership_request_template: "Մասնավոր ձևանմուշ, որը կցուցադրվի օգտատերերին՝ անդամակցության հարցում ուղարկելիս"
      membership_request:
        submit: "Ուղարկել Հարցում"
        title: " @%{group_name}-ին միանալու հարցում"
        reason: "Տեղեկացրեք խմբի սեփականատերերին, թե ինչու եք ցանկանում միանալ այս խմբին"
      membership: "Անդամակցություն"
      name: "Անուն"
      group_name: "Խմբի անուն"
      user_count: "Օգտատեր"
      bio: "Խմբի Մասին "
      selector_placeholder: "մուտքագրեք օգտանունը"
      owner: "սեփականատեր"
      index:
        title: "Խմբեր"
        all: "Բոլոր Խմբերը"
        empty: "Տեսանելի խմբեր չկան:"
        filter: "Ֆիլտրել ըստ խմբի տիպի"
        owner_groups: "Խմբերը, որտեղ ես սեփականատեր եմ"
        close_groups: "Փակված Խմբեր"
        automatic_groups: "Ավտոմատ Խմբեր"
        automatic: "Ավտոմատ"
        closed: "Փակված"
        public: "Հրապարակային"
        private: "Գաղտնի"
        public_groups: "Հրապարակային Խմբեր"
        my_groups: "Իմ Խմբերը"
        group_type: "Խմբի տիպը"
        is_group_user: "Անդամ"
        is_group_owner: "Սեփականատեր"
        search_results: "Որոնման արդյունքները կհայտնվեն ստորև."
      title:
        one: "Խումբ"
        other: "Խմբեր"
      activity: "Ակտիվություն"
      members:
        title: "Անդամներ"
        filter_placeholder_admin: "օգտանուն կամ էլ. փոստի հասցե"
        filter_placeholder: "օգտանուն"
        remove_member: "Հեռացնել Խմբից"
        remove_member_description: "Հեռացնել <b>%{username}</b>-ին այս խմբից"
        make_owner: "Դարձնել Սեփականատեր"
        make_owner_description: "Դարձնել <b>%{username}</b>-ին այս խմբի սեփականատեր"
        remove_owner: "Զրկել սեփականատիրոջ իրավունքից"
        remove_owner_description: "Զրկել <b>%{username}</b>-ին այս խմբի սեփականատիրոջ իրավունքից"
        make_primary: "Դարձնել Հիմնական"
        make_primary_description: "Դարձրել սա հիմնական խումբ <b>%{username}</b>-ի համար"
        remove_primary: "Հեռացնել որպես Հիմնական"
        remove_primary_description: "Հեռացնել սա որպես հիմնական խումբ <b>%{username}</b>-ի համար"
        remove_members: "Հեռացնել Անդամներին"
        remove_members_description: "Հեռացնել ընտրված օգտատերերին այս խմբից"
        make_owners: "Դարձնել Սեփականատեր"
        make_owners_description: "Ընտրված օգտատերերին դարձնել այս խմբի սեփականատեր"
        remove_owners: "Հեռացնել Սեփականատերերին"
        remove_owners_description: "Հեռացնել ընտրված օգտատերերին որպես այս խմբի սեփականատերեր"
        make_all_primary: "Դարձնել Հիմնական բոլորի համար"
        make_all_primary_description: "Դարձնել սա հիմնական խումբ բոլոր ընտրված օգտատերերի համար"
        remove_all_primary: "Հեռացնել որպես Հիմնական"
        remove_all_primary_description: "Հեռացնել այս խումբը որպես հիմնական"
        status: "Ստատուս"
        owner: "Սեփականատեր"
        primary: "Հիմնական"
        forbidden: "Ձեզ թույլատրված չէ դիտել դա:"
        no_filter_matches: "Ձեր որոնմանը համապատասխանող ոչ մի մասնակից չի գտնվել:"
      topics: "Թեմաներ"
      posts: "Գրառումներ"
      aria_post_number: "%{title} - գրառում #%{postNumber}"
      mentions: "Հիշատակումներ"
      messages: "Հաղորդագրություններ"
      notification_level: "Խմբակային հաղորդագրությունների համար լռելյայն ծանուցումների կարգավիճակը"
      alias_levels:
        mentionable: "Ո՞վ կարող է @հիշատակել այս խումբը:"
        messageable: "Ո՞վ կարող է հաղորդագրություն ուղարկել այս խմբին:"
        nobody: "Ոչ ոք"
        only_admins: "Միայն ադմինները"
        mods_and_admins: "Միայն մոդերատորները և ադմինները"
        members_mods_and_admins: "Միայն խմբի անդամները, մոդերատորները և ադմինները"
        owners_mods_and_admins: "Միայն խմբի անդամները, մոդերատորները և ադմինները"
        everyone: "Բոլորը"
      notifications:
        watching:
          title: "Դիտում Եմ"
          description: "Դուք ծանուցում կստանաք յուրաքանչյուր հաղորդագրության յուրաքանչյուր գրառման մասին, և կցուցադրվի նոր պատասխանների քանակը:"
        watching_first_post:
          title: "Դիտում Եմ Առաջին Գրառումը"
          description: "Դուք ծանուցում կստանաք այս խմբի նոր հաղորդագրությունների մասին, բայց ոչ հաղորդագրությունների պատասխանների:"
        tracking:
          title: "Հետևում Եմ"
          description: "Դուք ծանուցում կստանաք, եթե որևէ մեկը հիշատակի Ձեր @անունը կամ պատասխանի Ձեզ, և կցուցադրվի նոր պատասխանների քանակը:"
        regular:
          title: "Սովորական"
          description: "Դուք ծանուցում կստանաք, եթե որևէ մեկը հիշատակի Ձեր @անունը կամ պատասխանի Ձեզ:"
        muted:
          title: "Խլացված"
          description: "Այս խմբի նոր հաղորդագրությունների հետ կապված Դուք երբեք որևէ ծանուցում չեք ստանա:"
      flair_url: "Avatar Flair Նկար"
      flair_upload_description: "Օգտագործեք քառակուսի պատկերներ 20x20 պիքսելից ոչ պակաս:"
      flair_bg_color: "Avatar Flair Ֆոնի Գույն"
      flair_bg_color_placeholder: "(Ընտրովի) Գույնի Hex արժեք"
      flair_color: "Avatar Flair Գույն"
      flair_color_placeholder: "(Ընտրովի) Գույնի Hex արժեք"
      flair_preview_icon: "Նախադիտման Պատկերակ"
      flair_preview_image: "Նախադիտման Նկար"
      flair_type:
        icon: "Ընտրեք պատկերակ"
        image: "Վերբեռնեք պատկեր"
      default_notifications:
        modal_title: "Օգտատիրոջ կանխադրված ծանուցումներ"
        modal_description:
          one: "Ցանկանու՞մ եք կիրառել այս փոփոխությունը առկա օգտատերերի վրա: Սա կփոխի %{count} առկա օգտատիրոջ կարգավորումները:"
          other: "Ցանկանու՞մ եք կիրառել այս փոփոխությունը առկա օգտատերերի վրա: Սա կփոխի %{count} առկա օգտատիրոջ կարգավորումները:"
        modal_yes: "Այո"
        modal_no: "Ոչ, կիրառել փոփոխություններ միայն՝ ապագայում "
    user_action_groups:
      "1": "Տրված Հավանումներ"
      "2": "Ստացած Հավանումներ"
      "3": "Էջանշաններ"
      "4": "Թեմաներ"
      "5": "Պատասխաններ"
      "6": "Արձագանքներ"
      "7": "Հիշատակումներ"
      "9": "Մեջբերումներ"
      "11": "Խմբագրումներ"
      "12": "Ուղարկված"
      "13": "Մուտքային"
      "14": "Սպասող"
      "15": "Սևագրեր"
      "17": "Հղումներ"
    categories:
      categories_label: "կատեգորիաներ"
      subcategories_label: "ենթակատեգորիաներ"
      no_subcategories: "ենթակատեգորիաներ չկան"
      remove_filter: "հանել ֆիլտրը"
      plus_more_count:
        one: "+%{count} ավելի"
        other: "+%{count} ավելի"
      view_all: "դիտել բոլոը"
      category: "Կատեգորիա"
      category_list: "Ցուցադրել կատեգորիաների ցանկը"
      reorder:
        title: "Վերադասավորել Կատեգորիաները"
        title_long: "Վերակազմավորել կատեգորիաների ցանկը"
        save: "Պահպանել Դասավորությունը"
        apply_all: "Կիրառել"
        position: "Դիրքը"
      posts: "Գրառումներ"
      topics: "Թեմաներ"
      latest: "Վերջինները"
      subcategories: "Ենթակատեգորիաներ"
      muted: "Խլացված կատեգորիաներ"
      topic_sentence:
        one: "%{count} թեմա"
        other: "%{count} թեմա"
      topic_stat:
        one: "%{number} / %{unit}"
        other: "%{number} / %{unit}"
      topic_stat_unit:
        week: "շաբաթ"
        month: "ամիս"
      topic_stat_all_time:
        one: "Ընդհանուր՝ %{number}"
        other: "Ընդհանուր՝ %{number}"
      topic_stat_sentence_week:
        one: "%{count} նոր թեմա անցյալ շաբաթվա ընթացքում"
        other: "%{count} նոր թեմա անցյալ շաբաթվա ընթացքում:"
      topic_stat_sentence_month:
        one: "%{count} նոր թեմա անցյալ ամսվա ընթացքում"
        other: "%{count} նոր թեմա անցյալ ամսվա ընթացքում:"
      n_more:
        one: "Կատեգորիաներ (ևս %{count})…"
        other: "Կատեգորիաներ (ևս %{count})…"
    ip_lookup:
      title: IP Հասցեի Որոնում
      hostname: Հոսթի անունը
      location: Վայրը
      location_not_found: (անհայտ)
      organisation: Կազմակերպություն
      phone: Հեռախոս
      other_accounts: "Այլ հաշիվներ այս IP հասցեով՝"
      delete_other_accounts:
        one: "Ջնջել %{count}"
        other: "Ջնջել %{count}"
      username: "օգտանուն"
      trust_level: "վստահության մակարդակ"
      read_time: "կարդացած ժամանակը"
      topics_entered: "մուտքագրված թեմաներ"
      post_count: "գրառումներ"
      confirm_delete_other_accounts: "Դուք համոզվա՞ծ եք, որ ցանկանում եք ջնջել այս հաշիվները:"
      powered_by: "օգտագործվում է՝ <a href='https://maxmind.com'>MaxMindDB</a>"
      copied: "կրկօրինակված"
    user_fields:
      none: "(ընտրել)"
      required: 'Խնդրում ենք մուտքագրել արժեք «%{name}»-ի համար'
<<<<<<< HEAD
      same_as_password: "Ձեր գաղտնաբառը չպետք է կրկնվի այլ դաշտերում:"
=======
>>>>>>> 76e7f12a
      optional: (ընտրովի)
    user:
      said: "%{username} ՝"
      profile: "Պրոֆիլ"
      profile_possessive: "%{username}-ի պրոֆիլը"
      account_possessive: "%{name}-ի հաշիվը"
      mute: "Խլացնել"
      edit: "Խմբագրել Նախընտրությունները"
      download_archive:
        title: "Արտահանեք ձեր տվյալները"
        description: "Ներբեռնեք ձեր հաշվի գործունեության և նախապատվությունների արխիվը:"
        button_text: "Արխիվի Հարցում"
        confirm: "Իսկապե՞ս ցանկանում եք ներբեռնել ձեր հաշվի գործունեության և նախապատվությունների արխիվը:"
        success: "Մենք սկսել ենք հավաքել ձեր արխիվը, երբ գործընթացն ավարտվի, դուք կստանաք հաղորդագրություն:"
        rate_limit_error: "Հաշվի արխիվները կարելի է ներբեռնել միայն օրը մեկ անգամ, խնդրում ենք կրկին փորձել վաղը:"
      new_private_message: "Նոր Հաղորդագրություն"
      private_message: "Հաղորդագրություն"
      private_messages: "Հաղորդագրություններ"
      user_notifications:
        filters:
          filter_by: "Զտել Ըստ"
          all: "Ամբողջը"
          read: "Կարդացած"
          unread: "Չկարդացած"
          unseen: "Չդիտված"
        ignore_duration_title: "Անտեսել Օգտատիրոջը"
        ignore_duration_username: "Օգտանուն"
        ignore_duration_when: "Տևողությունը."
        ignore_duration_save: "Անտեսել"
        ignore_duration_note: "Ուշադրություն դարձրեք, որ բոլոր անտեսումները ավտոմատ կերպով հանվում են անտեսման տևողության ավարտից հետո:"
        ignore_duration_time_frame_required: "Խնդրում ենք ընտրել ժամանակահատված"
        ignore_no_users: "Դուք անտեսված օգտատերեր չունեք"
        ignore_option: "Անտեսված"
        ignore_option_title: "Այս օգտատիրոջ հետ կապված դուք որևէ ծանուցում չեք ստանա և նրա ամբողջ բովանդակությունը կթաքցվի:"
        add_ignored_user: "Ավելացնել…"
        mute_option: "Խլացված"
        mute_option_title: "Այս օգտատիրոջից դուք չեք ստանա ծանուցումներ, անձնական հաղորդագրություններ կամ զրույցի ուղղակի հաղորդագրություններ :"
        normal_option: "Նորմալ"
        normal_option_title: "Դուք ծանուցում կստանաք, եթե այդ օգտատերը պատասխանի ձեր հրապարակմանը, մեջբերում անի կամ հիշատակի ձեր անունը:"
      notification_schedule:
        title: "Ծանուցումների Ժամանակացույց"
        label: "Միացնել ծանուցումների անհատական ժամանակացույցը"
        tip: "Այս ժամերից դուրս ձեր ծանուցումները կդադարեցվեն:"
        midnight: "Կեսգիշեր"
        none: "Ոչ մի"
        monday: "Երկուշաբթի"
        tuesday: "Երեքշաբթի"
        wednesday: "Չորեքշաբթի"
        thursday: "Հինգշաբթի"
        friday: "Ուրբաթ"
        saturday: "Շաբաթ"
        sunday: "Կիրակի"
        to: "մինչև"
      activity_stream: "Ակտիվություն"
      read: "Կարդացած"
      read_help: "Վերջերս կարդացած թեմաները"
      preferences:
        title: "Նախընտրություններ"
        profile:
          enforced_required_fields: "Ձեզանից պահանջվում է լրացուցիչ տեղեկություններ տրամադրել՝ նախքան այս կայքի օգտագործումը շարունակելը:"
      feature_topic_on_profile:
        open_search: "Ընտրեք Նոր Թեմա"
        title: "Ընտրել Թեմա"
        search_label: "Որոնել Թեմա ըստ վերնագրի"
        save: "Պահպանել"
        clear:
          title: "Ջնջել"
          warning: "Դուք համոզվա՞ծ եք, որ ցանկանում եք ջնջել այս թեմայի բոլոր էջանշանները:"
      use_current_timezone: "Օգտագործեք՝ ավտոմատ կերպով Ներկայիս Ժամային գոտին որոշելը"
      profile_hidden: "Այս օգտատիրոջ հրապարակային պրոֆիլը թաքցրած է:"
      login_to_view_profile: "Մուտք գործեք՝ օգտատերերի պրոֆիլները դիտելու համար։"
      inactive_user: "Այս օգտատերը այլևս ակտիվ չէ։"
      expand_profile: "Ընդլայնել"
      sr_expand_profile: "Ընդլայնել պրոֆիլի մանրամասները"
      collapse_profile: "Կրճատել"
      sr_collapse_profile: "Փակել պրոֆիլի մանրամասները"
      bookmarks: "Էջանշաններ"
      bio: "Իմ մասին"
      timezone: "Ժամային գոտի"
      invited_by: "Ում կողմից է հրավիրված"
      trust_level: "Վստահության Մակարդակ"
      notifications: "Ծանուցումներ"
      statistics: "Վիճակագրություն"
      desktop_notifications:
        label: "Այժմեական(Live) Ծանուցումներ"
        not_supported: "Այս բրաուզերը չի ապահովում ծանուցումներ, ներողություն:"
        perm_default: "Միացնել Ծանուցումները"
        perm_denied_btn: "Թույլտվությունը Մերժված է"
        perm_denied_expl: "Դուք մերժել եք ծանուցումների թույլտվությունը: Թույլատրեք ծանուցումները Ձեր բրաուզերի կարգավորումներից:"
        disable: "Անջատել Ծանուցումները"
        enable: "Միացնել Ծանուցումները"
        each_browser_note: "Նշում. Դուք պետք է փոփոխեք այս կարգավորումը յուրաքանչյուր բրաուզերում, որը օգտագործում եք։ Բոլոր ծանուցումները կդադարեցվեն, եթե դադարեցնեք դրանք օգտատերի մենյուից, անկախ այս կարգավորումից։"
        consent_prompt: "Դուք ցանկանո՞ւմ եք ստանալ այժմեական ծանուցումներ, երբ մարդիկ պատասխանեն Ձեր գրառումներին:"
      dismiss: "Չեղարկել"
      dismiss_notifications: "Չեղարկել Բոլորը"
      dismiss_notifications_tooltip: "Նշել բոլոր չկարդացած ծանուցումները որպես կարդացած:"
      dismiss_bookmarks_tooltip: "Նշել բոլոր չկարդացված էջանիշերի հիշեցումները որպես կարդացված"
      dismiss_messages_tooltip: "Նշել բոլոր չկարդացված անձնական հաղորդագրությունների ծանուցումները որպես կարդացված"
      no_likes_title: "Դուք դեռ ոչ մի հավանում չեք ստացել"
      no_likes_body: >
        Այստեղ ձեզ կտեղեկացվի, երբ որևէ մեկը հավանություն տա ձեր հրապարակումներից մեկին, որպեսզի կարողանաք տեսնել, թե ինչն են ուրիշները կարևորում: Նմանապես, ուրիշները կտեսնեն նույնը, երբ դուք հավանություն կտաք նրանց հրապարակումներին: <br><br> Հավանությունների մասին ծանուցումները երբևէ էլեկտրոնային փոստով չեն ուղարկվում, սակայն դուք կարող եք ընտրել, թե ինչպես կայքում ստանալ հավանությունների ծանուցումները ձեր <a href='%{preferencesUrl}'>ծանուցման նախընտրություններում</a>.
      no_messages_title: "Դուք հաղորդագրություններ չունեք"
      no_messages_body: >
        Պետք է անձնական շփում ֆորումի որևէ մասնակցի հետ? Ուղարկեք հաղորդագրություն՝ սեղմելով մասնակցի ավատարը և սեղմելով %{icon} հաղորդագրության կոճակը։ <br><br> Եթե օգնության կարիք ունեք, կարող եք <a href='%{aboutUrl}'>գրել մեր աշխատակիցներին</a>։
      no_bookmarks_title: "Դուք դեռ ոչինչ չեք էջանշել"
      no_bookmarks_body: >
        Գրառումը կարող եք ավելացնել էջանիշերում արագ հասանելիության համար՝ օգտագործելով %{icon} կոճակը։ Կարող եք նաև կարգավորել հիշեցում էջանիշի մասին։
      no_bookmarks_search: "Այս որոնման հարցումով էջանիշեր չեն հայտնաբերվել։"
      no_notifications_title: "Դուք դեռ ծանուցումներ չունեք"
      dynamic_favicon: "Ցուցադրել քանակը բրաուզերի պատկերակի վրա"
      skip_new_user_tips:
        description: "Բաց թողնել նոր օգտատերերի միանալու խորհուրդներն ու կրծքանշանները"
      reset_seen_user_tips: "Կրկին ցուցադրել օգտատերերի խորհուրդները"
      theme_default_on_all_devices: "Դարձնել սա լռելյայն թեմա իմ բոլոր սարքավորումների համար"
<<<<<<< HEAD
      color_scheme: "Գունային սխեման"
      color_schemes:
        default_description: "Լռելյայն թեման"
        disable_dark_scheme: "Սովորական"
        dark_instructions: "Դուք կարող եք դիտել մութ ռեժիմ գունային սխեման է` միացնելով Ձեր սարքի մութ ռեժիմը"
=======
      color_scheme: "Գունապնակ"
      color_schemes:
        default_description: "Լռելյայն թեման"
        disable_dark_scheme: "Սովորական"
>>>>>>> 76e7f12a
        undo: "Զրոյացնել"
        regular: "Սովորական"
        dark: "Մութ ռեժիմ"
        default_dark_scheme: "(լռելյայն գունային սխեման)"
      dark_mode: "Մութ ռեժիմ"
      text_size_default_on_all_devices: "Դարձնել սա լռելյայն տեքստի չափ իմ բոլոր սարքավորում համար"
      allow_private_messages: "Թույլ տալ այլ օգտատերերին ուղարկել ինձ անձնական հաղորդագրություններ"
      external_links_in_new_tab: "Բացել բոլոր արտաքին հղումները նոր ներդիրում(tab)"
      enable_quoting: "Միացնել մեջբերմամբ պատասխանելը ընդգծված տեքստի համար"
<<<<<<< HEAD
=======
      enable_smart_lists: "Միացնել խելացի ցուցակները խմբագրի մեջ գրելիս"
>>>>>>> 76e7f12a
      enable_defer: "Միացնել` թեմաները որպես չկարդացված նշելու հնարավորությունը"
      experimental_sidebar:
        enable: "Միացնել կողագոտին"
        options: "Տարբերակներ"
        navigation_section: "Նավիգացիա"
        navigation_section_instruction: "Երբ նավիգացիոն մենուի թեմաների ցանկում կան նոր կամ չկարդացված տարրեր…"
        link_to_filtered_list_checkbox_description: "Հղում դեպի զտված ցուցակը"
        show_count_new_items_checkbox_description: "Ցույց տալ նոր տարրերի քանակը"
      change: "փոխել"
      featured_topic: "Հանրահայտ թեմա"
      moderator: "%{user}-ը մոդերատոր է"
      admin: "%{user}-ը ադմին է"
      moderator_tooltip: "Այս օգտատերը մոդերատոր է"
      admin_tooltip: "Այս օգտատերն ադմին է"
      silenced_tooltip: "Այս օգտատերը լռեցված է"
      suspended_notice: "Այս օգտատերը սառեցված է մինչև %{date}:"
      suspended_permanently: "Այս օգտատերը սառեցված է"
      suspended_reason: "Պատճառը՝ "
      github_profile: "GitHub"
      email_activity_summary: "Ակտիվության Ամփոփում"
      mailing_list_mode:
        label: "Փոստային ցուցակի ռեժիմ"
        enabled: "Միացնել փոստային ցուցակի ռեժիմը"
        instructions: |
          Այս կարգավորումը վերասահմանում է ակտիվության ամփոփումը:<br />
          Խլացված թեմաները և կատեգորիաները ներառված չեն լինի այս էլ. նամակներում:
        individual: "Ուղարկել էլ. նամակ յուրաքանչյուր նոր գրառման համար"
        individual_no_echo: "Ուղարկել էլ. նամակ յուրաքանչյուր նոր գրառման համար, բացառությամբ իմ սեփականների"
        many_per_day: "Ստանալ էլ. նամակ յուրաքանչյուր նոր գրառման համար (օրը մոտ %{dailyEmailEstimate} հատ)"
        few_per_day: "Ստանալ էլ. նամակ յուրաքանչյուր նոր գրառման համար (օրը մոտ 2 հատ)"
        warning: "Փոստային ցուցակի ռեժիմը միացված է: Էլ. փոստով ծանուցումների կարգավորումները վերասահմանված են: "
      tag_settings: "Պիտակներ"
      watched_tags: "Դիտված"
      watched_tags_instructions: "Դուք ավտոմատ կերպով կդիտեք այս պիտակներով բոլոր թեմաները: Դուք կստանաք ծանուցում բոլոր նոր գրառումների և թեմաների մասին, և նոր գրառումների քանակը նաև կհայտնվի թեմայի կողքին:"
      tracked_tags: "Հետևած"
      tracked_tags_instructions: "Դուք ավտոմատ կերպով կհետևեք այս պիտակներով բոլոր թեմաներին: Նոր գրառումների քանակը կհայտնվի թեմայի կողքին:"
      muted_tags: "Խլացված"
      muted_tags_instructions: "Այս պիտակներով ոչ մի նոր հրապարակման մասին դուք ծանուցում չեք ստանա, և դրանք ցույց չեն տրվի վերջինների մեջ:"
      watched_categories: "Դիտված"
      watched_categories_instructions: "Դուք ավտոմատ կերպով կդիտեք այս կատեգորիաների բոլոր թեմաները: Դուք կստանաք ծանուցում բոլոր նոր գրառումների և թեմաների մասին, և նոր գրառումների քանակը նաև կհայտնվի թեմայի կողքին:"
      tracked_categories: "Հետևած"
      tracked_categories_instructions: "Դուք ավտոմատ կերպով կհետևեք այս կատեգորիաների բոլոր թեմաներին: Նոր գրառումների քանակը կհայտնվի թեմայի կողքին:"
      watched_first_post_categories: "Դիտում Եմ Առաջին Գրառումը"
      watched_first_post_categories_instructions: "Դուք կստանաք ծանուցում այս կատեգորիաների յուրաքանչյուր նոր թեմայի առաջին գրառման մասին:"
      watched_first_post_tags: "Դիտում Եմ Առաջին Գրառումը"
      watched_first_post_tags_instructions: "Դուք կստանաք ծանուցում այս պիտակներով յուրաքանչյուր նոր թեմայում առաջին գրառման մասին:"
      muted_categories: "Խլացված"
      muted_categories_instructions: "Դուք չեք ստանա որևէ ծանուցում այս կատեգորիաների նոր թեմաների մասին, և դրանք չեն հայտնվի կատեգորիաներում կամ վերջին էջերում:"
      muted_categories_instructions_dont_hide: "Դուք որևէ ծանուցում չեք ստանա այս կատեգորիայի նոր թեմաների վերաբերյալ:"
      regular_categories: "Սովորական"
      no_category_access: "Որպես մոդերատոր՝ Դուք ունեք կատեգորիաների սահմանափակ թույլտվություն, պահպանելն անջատված է:"
      delete_account: "Ջնջել Իմ Հաշիվը"
      delete_account_confirm: "Դուք համոզվա՞ծ եք, որ ցանկանում եք մշտապես ջնջել Ձեր հաշիվը: Այս գործողությունը չի կարող ետարկվել!"
      deleted_yourself: "Ձեր հաշիվը հաջողությամբ ջնջված է:"
      delete_yourself_not_allowed: "Եթե ցանկանում եք ջնջել Ձեր հաշիվը, խնդրում ենք կապ հաստատել անձնակազմի հետ:"
      unread_message_count: "Հաղորդագրություն"
      admin_delete: "Ջնջել"
      users: "Օգտատերեր"
      muted_users: "Խլացված"
      muted_users_instructions: "Անտեսել այս օգտատերերի բոլոր ծանուցումները և անձնական հաղորդագրությունները:"
      allowed_pm_users: "Թույլատրված"
      allowed_pm_users_instructions: "Թույլատրել միայն այս օգտատերերի անձնական հաղորդագրությունները:"
      allow_private_messages_from_specific_users: "Թույլ տալ միայն կոնկրետ օգտատերերին ուղարկել ինձ անձնական հաղորդագրություններ"
      ignored_users: "Անտեսված"
      ignored_users_instructions: "Անտեսել այս օգտատերերի բոլոր գրառումները, ծանուցումները և անձնական հաղորդագրությունները:"
      tracked_topics_link: "Ցուցադրել"
      apps: "Հավելվածներ"
      revoke_access: "Հետ Կանչել Թույլտվությունը"
      undo_revoke_access: "Ետարկել Թույլտվության Հետկանչումը (Undo Revoke Access)"
      api_approved: "Հաստատված է՝"
      api_last_used_at: "Վերջին անգամ օգտագործվել է՝"
      theme: "Թեմա"
      save_to_change_theme: '«%{save_text}» սեղմելուց հետո թեման կթարմացվի'
      home: "Լռելյայն Գլխավոր Էջ"
      staged: "Աստիճանավորված (Staged)"
      staff_counters:
        flags_given:
          one: '<span class="%{className}">%{count}</span> օգտակար բողոք'
          other: '<span class="%{className}">%{count}</span> օգտակար բողոք'
        flagged_posts:
          one: '<span class="%{className}">%{count}</span> բողոքված գրառում'
          other: '<span class="%{className}">%{count}</span> բողոքված գրառում'
        deleted_posts:
          one: '<span class="%{className}">%{count}</span> ջնջված գրառում'
          other: '<span class="%{className}">%{count}</span> ջնջված գրառում'
        suspensions:
          one: '<span class="%{className}">%{count}</span> կասեցում'
          other: '<span class="%{className}">%{count}</span> կասեցում'
        warnings_received:
          one: '<span class="%{className}">%{count}</span> զգուշացում'
          other: '<span class="%{className}">%{count}</span> զգուշացում'
        rejected_posts:
          one: '<span class="%{className}">%{count}</span> մերժված գրառում'
          other: '<span class="%{className}">%{count}</span> մերժված գրառում'
      messages:
        all: "բոլոր մուտքայինները"
        inbox: "Մուտքային"
        personal: "Անձնական"
        latest: "Վերջինները"
        sent: "Ուղարկված"
        unread: "Չկարդացած"
        unread_with_count:
          one: "Չկարդացած (%{count})"
          other: "Չկարդացած (%{count})"
        new: "Նոր"
        new_with_count:
          one: "Նոր (%{count})"
          other: "Նոր (%{count})"
        archive: "Արխիվ"
        groups: "Իմ Խմբերը"
        move_to_inbox: "Տեղափոխել Մուտքային"
        move_to_archive: "Արխիվացնել"
        failed_to_move: "Չհաջողվեց տեղափոխել ընտրված հաղորդագրությունները (հնարավոր է՝ համացանցի հետ կապված խնդիր կա)"
        tags: "Պիտակներ"
        all_tags: "Բոլոր Պիտակները"
        warnings: "Պաշտոնական Զգուշացումներ"
        read_more_in_group: "Ցանկանու՞մ եք կարդալ ավելին: Դիտեք այլ հաղորդագրությունները %{groupLink}-ում:"
        read_more: "Ցանկանու՞մ եք կարդալ ավելին: Դիտեք այլ հաղորդագրությունները <a href='%{basePath}/u/%{username}/messages'>անձնական հաղորդագրություններում</a>:"
        read_more_group_pm_MF: |
          { HAS_UNREAD_AND_NEW, select,
            true {
              { UNREAD, plural,
                   =0 {}
                  one {Կա <a href="{basePath}/u/{username}/messages/group/{groupName}/unread"># չկարդացած</a>}
                other {Կա <a href="{basePath}/u/{username}/messages/group/{groupName}/unread"># չկարդացած</a>}
              }
              { NEW, plural,
                   =0 {}
                  one { և <a href="{basePath}/u/{username}/messages/group/{groupName}/new"># նոր</a> հաղորդագրություն է մնացել, կամ դիտեք այլ հաղորդագրությունները {groupLink}-ում}
                other { և <a href="{basePath}/u/{username}/messages/group/{groupName}/new"># նոր</a> հաղորդագրություն է մնացել, կամ դիտեք այլ հաղորդագրությունները {groupLink}-ում}
              }
            }
            false {
              { UNREAD, plural,
                   =0 {}
                  one {<a href="{basePath}/u/{username}/messages/group/{groupName}/unread"># չկարդացած</a> հաղորդագրություն է մնացել, կամ դիտեք այլ հաղորդագրությունները {groupLink}-ում}
                other {<a href="{basePath}/u/{username}/messages/group/{groupName}/unread"># չկարդացված</a> հաղորդագրություն է մնացել, կամ դիտեք այլ հաղորդագրությունները {groupLink}-ում}
              }
              { NEW, plural,
                   =0 {}
                  one {<a href="{basePath}/u/{username}/messages/group/{groupName}/new"># նոր</a> հաղորդագրություն է մնացել, կամ դիտեք այլ հաղորդագրությունները {groupLink}-ում}
                other {<a href="{basePath}/u/{username}/messages/group/{groupName}/new"># նոր</a> հաղորդագրություն է մնացել, կամ դիտեք այլ հաղորդագրությունները {groupLink}-ում}
              }
            }
            other {}
          }
        read_more_personal_pm_MF: |
          { HAS_UNREAD_AND_NEW, select,
            true {
              { UNREAD, plural,
                   =0 {}
                  one {Կա <a href="{basePath}/u/{username}/messages/unread"># չկարդացած</a>}
                other {Կա <a href="{basePath}/u/{username}/messages/unread"># չկարդացած</a>}
              }
              { NEW, plural,
                   =0 {}
                  one { և <a href="{basePath}/u/{username}/messages/new"># նոր</a> հաղորդագրություն է մնացել, կամ դիտեք այլ <a href="{basePath}/u/{username}/messages">անձնական հաղորդագրությունները</a>}
                other { եւ <a href="{basePath}/u/{username}/messages/new"># նոր</a> հաղորդագրություն է մնացել, կամ դիտեք այլ <a href="{basePath}/u/{username}/messages">անձնական հաղորդագրությունները</a>}
              }
            }
            false {
              { UNREAD, plural,
                   =0 {}
                  one {<a href="{basePath}/u/{username}/messages/unread"># չկարդացած</a> հաղորդագրություն է մնացել, կամ դիտեք այլ <a href="{basePath}/u/{username}/messages">անձնական հաղորդագրությունները</a>}
                other {<a href="{basePath}/u/{username}/messages/unread"># չկարդացած</a> հաղորդագրություն է մնացել, կամ դիտեք այլ <a href="{basePath}/u/{username}/messages">անձնական հաղորդագրությունները</a>}
              }
              { NEW, plural,
                   =0 {}
                  one {<a href="{basePath}/u/{username}/messages/new"># նոր</a> հաղորդագրություն է մնացել, կամ է մնացել այլ <a href="{basePath}/u/{username}/messages">անձնական հաղորդագրությունները</a>}
                other {Կան <a href="{basePath}/u/{username}/messages/new"># նոր</a> հաղորդագրություն է մնացել, կամ է մնացել այլ <a href="{basePath}/u/{username}/messages">անձնական հաղորդագրությունները</a>}
              }
            }
            other {}
          }
      preferences_nav:
        account: "Հաշիվ"
        security: "Անվտանգություն"
        profile: "Պրոֆիլ"
        emails: "Էլ. հասցեներ"
        notifications: "Ծանուցումներ"
        tracking: "Հետևում Եմ"
        categories: "Կատեգորիաներ"
        users: "Օգտատերեր"
        tags: "Պիտակներ"
        interface: "Ինտերֆեյս"
        apps: "Հավելվածներ"
        navigation_menu: "Նավիգացիոն Մենյու"
      change_password:
        success: "(էլ. նամակն ուղարկված է)"
        in_progress: "(էլ. նամակն ուղարկվում է)"
        error: "(սխալ)"
        action: "Ուղարկել Գաղտնաբառի Վերականգման Էլ. Նամակ"
        set_password: "Առաջադրել Գաղտնաբառ"
        choose_new: "Ընտրել նոր գաղտնաբառ"
        choose: "Ընտրել գաղտնաբառ"
        verify_identity: "Շարունակելու համար խնդրում ենք հաստատել ձեր ինքնությունը:"
        title: "Գաղտնաբառի Վերականգնում"
      second_factor_backup:
        title: "Երկքայլ Նույնականացման Պահեստային Կոդեր"
        regenerate: "Վերագեներացնել"
        disable: "Անջատել"
        enable: "Ստեղծել պահեստային կոդեր"
        enable_long: "Ավելացնել պահեստային կոդեր"
        not_enabled: "Դուք դեռ չեք ստեղծել պահեստային կոդեր:"
        manage:
          one: "Մնացել է <strong>%{count}</strong> պահեստային կոդ"
          other: "Մնացել է <strong>%{count}</strong> պահեստային կոդ"
        copy_to_clipboard: "Կրկնօրինակել Փոխանակման Հարթակում"
        copy_to_clipboard_error: "Փոխանակման հարթակում տվյալների կրկնօրինակման սխալ"
        copied_to_clipboard: "Կրնօրինակված է Փոխանակման հարթակում"
        download_backup_codes: "Ներբեռնել պահուստային կոդերը"
        remaining_codes:
          one: "Մնացել է <strong>%{count}</strong> պահեստային կոդ"
          other: "Մնացել է <strong>%{count}</strong> պահեստային կոդ"
        use: "Օգտագործել պահուստային կոդը"
        enable_prerequisites: "Դուք պետք է միացնեք հիմնական երկքայլ նույնականացումը, նախքան պահեստային կոդեր ստեղծելը:"
        codes:
          title: "Պահուստային Կոդերը Գեներացվել են"
          description: "Այս պահուստային կոդերից յուրաքանչյուրը կարող է օգտագործվել միայն մեկ անգամ: Պահեք դրանք ապահով, բայց հասանելի վայրում:"
      second_factor:
        title: "Երկքայլ Նույնականացում"
        enable: "Կառավարել Երկքայլ Նույնականացումը"
        disable_all: "Անջատել Բոլորը"
        name: "Անուն"
        label: "Կոդ"
        rate_limit: "Խնդրում ենք սպասել՝ նախքան մեկ այլ վավերացման կոդ փորձելը:"
        enable_description: |
          Սկանավորեք այս QR կոդը համապատասխան հավելվածում (<a href="https://www.google.com/search?q=authenticator+apps+for+android" target="_blank">Android</a> – <a href="https://www.google.com/search?q=authenticator+apps+for+ios" target="_blank">iOS</a>) և մուտքագրեք Ձեր նույնականացման կոդը:
        disable_description: "Խնդրում ենք Ձեր հավելվածից մուտքագրել վավերացման կոդը:"
        show_key_description: "Մուտքագրել ձեռքով"
        short_description: |
          Պաշտպանեք ձեր հաշիվը մեկանգամյա օգտագործման անվտանգության կոդերով կամ ֆիզիկական անվտանգության բանալիներով:
        extended_description: |
          Երկքայլ նույնականացումը ավելացնում է լրացուցիչ անվտանգություն ձեր հաշվին ՝ ձեր գաղտնաբառից բացի պահանջելով մեկանգամյա թոքեն: Թոքենները կարող են գեներացվել <a href="https://www.google.com/search?q=authenticator+apps+for+android" target='_blank'>Android</a> և <a href="https://www.google.com/search?q=authenticator+apps+for+ios">iOS</a> սարքերով։
        oauth_enabled_warning: "Խնդրում ենք նկատի ունենալ, որ սոցիալական ցանցերով մուտքը կանջատվի, երբ ձեր հաշվում միացված լինի երկքայլ նույնականացումը:"
        use: "Օգտագործեք Նույնականացման հավելվածը՝ ստուգման համար  "
        enforced_with_oauth_notice: "Դուք պետք է միացնեք երկքայլ նույնականացումը: Դա կպահանջվի միայն գաղտնաբառով մուտք գործելիս, այլ ոչ թե արտաքին վավերացման կամ սոցիալական ցանցերի միջոցով մուտք գործելիս:"
        enforced_notice: "Դուք պետք է միացնեք երկքայլ նույնականացումը՝ նախքան այս կայք մուտք գործելը:"
        disable: "Անջատել"
        disable_confirm: "Իսկապե՞ս ցանկանում եք անջատել երկքայլ նույնականացումը:"
        delete: "Ջնջել"
        delete_confirm_header: "Հետևյալ թոքենները և ֆիզիկական անվտանգության բանալիները կջնջվեն."
        delete_confirm_instruction: "Հաստատելու համար ստորև դաշտում մուտքագրեք <strong>%{confirm}</strong> :"
        delete_single_confirm_title: "Նույնականացուցիչի ջնջում"
        delete_single_confirm_message: "Դուք ջնջում եք %{name}-ը: Դուք չեք կարող չեղարկել այս գործողությունը: Եթե փոխեք ձեր միտքը, դուք պետք է նորից գրանցեք այս իսկորոշիչը:"
        delete_backup_codes_confirm_title: "Պահեստային կոդերի ջնջում"
        delete_backup_codes_confirm_message: "Դուք ջնջում եք պահեստային կոդերը: Դուք չեք կարող չեղարկել այս գործողությունը: Եթե դուք փոխեք ձեր միտքը, դուք պետք է նորից գեներացնեք պահեստային կոդերը:"
        save: "Պահպանել"
        edit: "Խմբագրել"
        edit_title: "Խմբագրել Իսկորոշիչը"
        edit_description: "Իսկորոշիչի Անունը"
        enable_security_key_description: |
          Երբ ձեր <a href="https://www.google.com/search?q=hardware+security+key" target="_blank">ապարատային անվտանգության բանալին</a> կամ համատեղելի շարժական սարքը պատրաստ է, սեղմեք ներքևում գտնվող Գրանցվել կոճակը:
        totp:
          title: "Թոքեն-Նույնականացումներ"
          add: "Ավելացնել Նույնականացում"
          default_name: "Իմ Վավերացումը "
          name_and_code_required_error: "Դուք պետք է նշեք նույնականացման հավելվածի կոդը և անվանումը:"
        security_key:
          register: "Գրանցվել"
          title: "Ֆիզիկական Անվտանգության Բանալիներ"
          add: "Ավելացնել Ֆիզիկական Անվտանգության Բանալի"
          default_name: "Անվտանգության Գլխավոր Բանալին"
          iphone_default_name: "iPhone"
          android_default_name: "Android"
          not_allowed_error: "Անվտանգության բանալու գրանցման ժամանակը վերջացել է կամ չեղյալ է հայտարարվել:"
          already_added_error: "Դուք արդեն գրանցել եք այս անվտանգության բանալին: Պետք չէ այն նորից գրանցել:"
          edit: "Խմբագրել Ֆիզիկական Անվտանգության Բանալին"
          save: "Պահպանել"
          edit_description: "Ֆիզիկական Անվտանգության Բանալու Անունը"
          name_required_error: "Դուք պետք է նշեք անվտանգության բանալու անվանումը "
      passkeys:
        rename_passkey: "Վերանվանել Մուտքի Բանալին"
        add_passkey: "Ավելացնել Մուտքի Բանալի"
        confirm_delete_passkey: "Դուք համոզվա՞ծ եք, որ ցանկանում եք ջնջել այս մուտքի բանալին:"
        passkey_successfully_created: "Պատրաստ է! Ձեր նոր մուտքի բանալին ստեղծվել է:"
        rename_passkey_instructions: "Ընտրեք մուտքի բանալու անուն, որը հեշտությամբ կճանաչեք, օրինակ՝ օգտագործեք ձեր գաղտնաբառի կառավարչի անունը։"
        name:
          default: "Հիմնական Մուտքի Բանալի"
        save: "Պահպանել"
        title: "Մուտքի Բանալիներ"
        short_description: "Մուտքի բանալիները փոխարինում են գաղտնաբառերին՝ հաստատելով ձեր ինքնությունը կենսաչափական տվյալներով (օրինակ՝ Touch ID, Face ID) կամ սարքի PIN-կոդի/գաղտնաբառի միջոցով։"
        added_date: "Ավելացվել է %{date}"
        last_used_date: "Վերջին անգամ օգտագործվել է %{date}"
        never_used: "Երբեք Չի Օգտագործվել"
        not_allowed_error: "Մուտքի բանալու գրանցման գործընթացը կամ ավարտվել է ժամանակի սահմանափակման պատճառով, կամ չեղարկվել է, կամ թույլատրելի չէ։"
        already_added_error: "Դուք արդեն գրանցել եք այս մուտքի բանալին։ Այն կրկին գրանցելու կարիք չկա։"
        confirm_button: "կամ օգտագործեք մուտքի բանալի"
      change_about:
        title: "Փոփոխել Իմ Մասին բաժինը"
        error: "Այս արժեքը փոփոխելիս տեղի է ունեցել սխալ:"
      change_username:
        title: "Փոփոխել Օգտանունը"
        confirm: "Դուք միանշանակ համոզվա՞ծ եք, որ ցանկանում եք փոփոխել Ձեր օգտանունը:"
        taken: "Ներողություն, այդ օգտանունը զբաղված է:"
        invalid: "Այդ օգտանունն անվավեր է: Այն պետք է պարունակի միայն թվեր և տառեր:"
      add_email:
        title: "Ավելացնել էլ փոստ"
        add: "ավելացնել"
      change_email:
        title: "Փոխել Էլ. Հասցեն"
        taken: "Ներողություն, այդ էլ. հասցեն հասանելի չէ:"
        error: "Ձեր էլ. հասցեն փոփոխելիս տեղի է ունեցել սխալ: Միգուցե այդ հասցեն արդեն օգտագործվո՞ւմ է:"
        success: "Մենք ուղարկել ենք էլ. նամակ այդ հասցեին: Խնդրում ենք հետևել հաստատման հրահանգներին:"
        success_via_admin: "Մենք ուղարկել ենք էլ. նամակ այդ հասցեին: Օգտագործողը պետք է հետևի էլ նամակի հաստատման հրահանգներին:"
        success_staff: "Մենք ուղարկել ենք էլ. նամակ Ձեր ընթացիկ հասցեին: Խնդրում ենք հետևել հաստատման հրահանգներին:"
        back_to_preferences: "Վերադարձ դեպի նախընտրություններ"
        confirm_success: "Ձեր էլ. հասցեն թարմացվել է "
        confirm: "Հաստատել"
        authorizing_old:
          old_email: "Հին էլ. փոստ՝ %{email}"
          new_email: "Հին էլ.փոստ: %{email}"
      change_avatar:
        title: "Փոխել Ձեր պրոֆիլի նկարը"
        gravatar: "<a href='//%{gravatarBaseUrl}%{gravatarLoginUrl}' target='_blank'>%{gravatarName}</a> , հիմնված"
        gravatar_title: "Փոխեք Ձեր անձնապատրկեը Gravatar-ի կայքում %{gravatarName} "
        gravatar_failed: "Մենք չկարողացանք գտնել Gravatar %{gravatarName} այդ էլ. հասցեով:"
        refresh_gravatar_title: "Թարմացնել Ձեր Gravatar-ը %{gravatarName}"
        letter_based: "Համակարգի կողմից դրված պրոֆիլի նկար"
        uploaded_avatar: "Անհատական նկար"
        uploaded_avatar_empty: "Ավելացնել անհատական նկար"
        upload_title: "Վերբեռնեք Ձեր նկարը"
        image_is_not_a_square: "Ուշադրություն. մենք կտրել ենք Ձեր նկարը; լայնությունն ու երկարությունը հավասար չէին:"
        use_custom: "Կամ վերբեռնեք անհատական ավատար՝"
      change_profile_background:
        title: "Պրոֆիլի Վերնագիրը"
        instructions: "Պրոֆիլի վերնագիրը կկենտրոնանա և կունենա 1110 պքս լռելյայն լայնություն:"
      change_card_background:
        title: "Օգտատիրոջ Քարտի Ֆոն"
        instructions: "Ֆոնի նկարները կբերվեն կենտրոն և կունենան 590 պքս լռելյայն լայնություն:"
      change_featured_topic:
        title: "Հանրահայտ թեմա"
        instructions: "Այս թեմայի հղումը կպատկերվի օգտատիրոջ քարտում և ձեր պրոֆիլում:"
      email:
        title: "Էլ. հասցե"
        primary: "Հիմնական Էլ. հասցե"
        secondary: "Երկրորդական Էլ. հասցեներ"
        primary_label: "հիմնական"
        unconfirmed_label: "չհաստատված"
        resend_label: "կրկին ուղարկել հաստատման էլ նամակը"
        resending_label: "ուղարկվում է…"
        resent_label: "էլ. նամակն ուղարկված է"
        update_email: "Փոխել Էլ. Հասցեն"
        set_primary: "Սահմանել Հիմնական Էլ. հասցե"
        destroy: "Հեռացնել Էլ. հասցեն"
        add_email: "Ավելացնել Այլընտրանքային Էլ. փոստ"
        no_secondary: "Երկրորդական էլ. հասցեներ չկան"
        instructions: "Երբեք չի ցուցադրվում հանրությանը"
        ok: "Հաստատման համար մենք Ձեզ կուղարկենք էլ. նամակ"
        required: "Խնդրում ենք մուտքագրել էլ փոստի հասցե"
        invalid: "Խնդրում ենք մուտքագրել վավեր էլ. հասցե"
        authenticated: "Ձեր էլ. հասցեն վավերացվել է %{provider}-ի կողմից"
        frequency:
          one: "Մենք էլ. նամակ կուղարկենք Ձեզ միայն այն դեպքում, եթե մենք չենք տեսել Ձեզ վերջին րոպեի ընթացքում:"
          other: "Մենք Ձեզ էլ. նամակ կուղարկենք միայն այն դեպքում, եթե մենք չենք տեսել Ձեզ վերջին %{count} րոպեի ընթացքում:"
      associated_accounts:
        title: "Կապակցված Հաշիվներ"
        connect: "Կապել"
        revoke: "Հետ կանչել"
        cancel: "Չեղարկել"
        not_connected: "(չկապակցված)"
        confirm_modal_title: "Միացնել %{provider} Հաշիվը"
        confirm_description:
          account_specific: "Ձեր %{provider} հաշիվը '%{account_description}' կօգտագործվի վավերացման համար:"
          generic: "Ձեր %{provider} հաշիվը կօգտագործվի վավերացման համար:"
      activate_account:
        action: "Սեղմեք այստեղ՝ Ձեր հաշիվը ակտիվացնելու համար"
        already_done: "Ներողություն, հաշվի հաստատման այս հղումը այլևս վավեր չէ: Միգուցե Ձեր հաշիվն արդեն ակտի՞վ է:"
        please_continue: "Ձեր նոր հաշիվը հաստատված է; Դուք կվերաուղարկվեք դեպի գլխավոր էջ:"
        continue_button: "Ավարտել!"
        welcome_to: "Բարի գալուստ %{site_name}!"
        approval_required: "Մոդերատորը պետք է ձեռքով հաստատի Ձեր նոր հաշիվը, մինչև Դուք հասանելիություն կունենաք այս ֆորումից: Դուք էլ. նամակ կստանաք, երբ Ձեր հաշիվը հաստատվի!"
      name:
        title: "Անուն"
<<<<<<< HEAD
        instructions: "Ձեր անուն ազգանունը (ընտրովի)."
        instructions_required: "Ձեր անուն ազգանունը."
=======
        title_optional: "Անուն (ըստ ցանկության)"
        instructions: "Ձեր անուն ազգանունը (ըստ ցանկության)"
        instructions_required: "Ձեր անուն ազգանունը"
>>>>>>> 76e7f12a
        required: "Խնդրում ենք մուտքագրել անուն"
        too_short: "Ձեր անունը շատ կարճ է"
        ok: "Ձեր անունն ընդունված է"
      username:
        title: "Օգտանուն"
        instructions: "Օգտատիրոջ անունը պետք է չկրկնվի, լինի կարճ և առանց բացատների։"
        short_instructions: "Մարդիկ կարող են հիշատակել Ձեզ որպես @%{username}"
        available: "Ձեր օգտանունը հասանելի է"
        not_available: "Հասանելի չէ: Փորձե՞լ %{suggestion}-ը:"
        not_available_no_suggestion: "Հասանելի չէ"
        too_short: "Ձեր օգտանունը շատ կարճ է"
        too_long: "Ձեր օգտանունը շատ երկար է"
        checking: "Ստուգվում է օգտանվան հասանելիությունը..."
        prefilled: "Էլ. հասցեն համընկնում է գրանցված օգտանվան հետ"
        required: "Խնդրում ենք մուտքագրել օգտանուն"
        edit: "Խմբագրել օգտանունը"
      locale:
        title: "Ինտերֆեյսի լեզուն"
        instructions: "Օգտատիրոջ ինտերֆեյսի լեզուն: Այն կփոխվի, երբ Դուք թարմացնեք էջը:"
        default: "(լռելյայն)"
        any: "ցանկացած"
      homepage:
        default: "(լռելյայն)"
      password_confirmation:
        title: "Կրկնել Գաղտաբառը "
      invite_code:
        title: "Հրավերի Կոդ"
        instructions: "Հաշվի գրանցման համար պահանջվում է հրավերների կոդ"
      auth_tokens:
        title: "Վերջերս Օգտագործված Սարքերը"
        short_description: "Սա այն սարքերի ցանկն է, որոնք վերջերս մուտք են գործել ձեր հաշիվ:"
        details: "Մանրամասներ"
        log_out_all: "Դուրս գալ բոլոր սարքերից"
        not_you: "Դուք չե՞ք:"
        show_all: "Ցուցադրել բոլորը (%{count})"
        show_few: "Ցուցադրել ավելի քիչ"
        was_this_you: "Սա Դո՞ւք էիք:"
        was_this_you_description: "Եթե դա Դուք չէիք, մենք խորհուրդ ենք տալիս փոխել Ձեր գաղտնաբառը և դուրս գրվել բոլոր սարքերից: "
        browser_and_device: "%{browser} %{device}-ի վրա"
        secure_account: "Ապահովագրել իմ Հաշիվը"
        latest_post: "Դուք վերջին անգամ հրապարակում կատարել եք..."
        browser_active: '%{browser} | <span class="active">այժմ ակտիվ է</span>'
        browser_last_seen: "%{browser} | %{date}"
      last_posted: "Վերջին Գրառումը"
      last_seen: "Ակտիվ էր"
      created: "Միացել է"
      log_out: "Դուրս Գալ"
      location: "Վայրը"
      website: "Վեբ Կայք"
      email_settings: "Էլ. հասցե"
      hide_profile: "Թաքցնել իմ հանրային պրոֆիլը"
      enable_physical_keyboard: "Միացնել ֆիզիկական ստեղնաշարի ապահովումը iPad -ի վրա"
      text_size:
        title: "Տեքստի Չափը"
        smallest: "Ամենափոքրը"
        smaller: "Ավելի փոքր"
        normal: "Նորմալ"
        larger: "Ավելի մեծ"
        largest: "Ամենամեծը"
      title_count_mode:
        title: "Ֆոնային էջի վերնագրում պատկերվում է քանակը. "
        notifications: "Նոր Ծանուցումներ"
        contextual: "Նոր էջի բովանդակությունը"
      bookmark_after_notification:
        title: "Էջանիշի հիշեցման ծանուցում ուղարկելուց հետո՝"
      like_notification_frequency:
        title: "Ծանուցել հավանելու դեպքում"
        always: "Միշտ"
        first_time_and_daily: "Առաջին անգամ, երբ գրառումը հավանում են, և օրական"
        first_time: "Առաջին անգամ, երբ գրառումը հավանում են"
        never: "Երբեք"
      email_previous_replies:
        title: "Ներառել բոլոր նախորդ պատասխանները էլ. նամակների ներքևում"
        unless_emailed: "եթե նախկինում ուղարկված չէ"
        always: "միշտ"
        never: "երբեք"
      email_digests:
        title: "Երբ ես չեմ այցելում այստեղ, ուղարկեք ինձ ամփոփիչ էլ. նամակ տարածված թեմաների և պատասխանների մասին"
        every_30_minutes: "30 րոպեն մեկ"
        every_hour: "ժամը մեկ"
        daily: "օրը մեկ"
        weekly: "շաբաթական"
        every_month: "ամիսը մեկ"
        every_six_months: "վեց ամիսը մեկ"
      email_level:
        title: "Ուղարկել ինձ էլ. նամակ, երբ ինձ մեջբերում են, պատասխանում են, նշվում է իմ @օգտանունը, կամ երբ իմ դիտած կատեգորիաներում, պիտակներում կամ թեմաներում նոր գործունեություն է լինում:"
        always: "միշտ"
        only_when_away: "միայն երբ հեռու եմ"
        never: "երբեք"
      email_messages_level: "Ուղարկեք ինձ էլ. նամակ, երբ ինձ անձնական հաղորդագրություն ուղարկեն"
      include_tl0_in_digests: "Ներառել նոր օգտատերերի կողմից ավելացվածը ամփոփիչ էլ. նամակներում"
      email_in_reply_to: "Ներառել գրառումների պատասխանների քաղվածք էլ. նամակներում"
      other_settings: "Այլ"
      categories_settings: "Կատեգորիաներ"
      topics_settings: "Թեմա"
      new_topic_duration:
        label: "Համարել թեմաները նոր, երբ"
        not_viewed: "Ես դեռևս դրանք չեմ դիտել"
        last_here: "ստեղծվել են իմ վերջին անգամ այնտեղ լինելուց հետո"
        after_1_day: "ստեղծվել են նախորդ օրվա ընթացքում"
        after_2_days: "ստեղծվել են վերջին 2 օրվա ընթացքում"
        after_1_week: "ստեղծվել են վերջին շաբաթվա ընթացքում"
        after_2_weeks: "ստեղծվել են վերջին 2 շաբաթվա ընթացքում"
      auto_track_topics: "Ավտոմատ կերպով հետևել իմ բացած թեմաներին"
      auto_track_options:
        never: "երբեք"
        immediately: "անմիջապես"
        after_30_seconds: "30 վայրկյան հետո"
        after_1_minute: "1 րոպե հետո"
        after_2_minutes: "2 րոպե հետո"
        after_3_minutes: "3 րոպե հետո"
        after_4_minutes: "4 րոպե հետո"
        after_5_minutes: "5 րոպե հետո"
        after_10_minutes: "10 րոպե հետո"
<<<<<<< HEAD
      notification_level_when_replying: "Երբ ես գրառում եմ կատարում թեմայում, նշանակել այդ թեման որպես"
=======
      notification_level_when_replying:
        do_nothing: "Ոչինչ չանել"
>>>>>>> 76e7f12a
      topics_unread_when_closed: "Դիտարկել թեմաները չկարդացած, երբ դրանք փակ են"
      invited:
        title: "Հրավերներ"
        pending_tab: "Սպասող"
        pending_tab_with_count: "Սպասող (%{count})"
        expired_tab: "Ժամկետանց"
        expired_tab_with_count: "Ժամկետանց (%{count})"
        redeemed_tab: "Ընդունված"
        redeemed_tab_with_count: "Ընդունված (%{count})"
        invited_via: "Հրավեր"
        invited_via_link: "հղում %{key} (%{count} / %{max} ընդունված է)"
        groups: "Խմբեր"
        topic: "Թեմա"
        sent: "Ստեղծված/Վերջին ուղարկված"
        expires_at: "Ժամկետը լրանում է"
        edit: "Խմբագրել"
        remove: "Ջնջել"
        copy_link: "Ստանալ Հղում"
        reinvite: "Նորից ուղարկել էլ. նամակը"
        reinvited: "Հրավերը կրկին է ուղարկված"
        removed: "Հեռացվել է"
        search: "փնտրել հրավերներ"
        user: "Հրավիրված Օգտատեր"
        none: "Հրավերներ չկան:"
        truncated:
          one: "Առաջին հրավերի ցուցադրում"
          other: "Ցույց են տրված առաջին %{count} հրավերները:"
        redeemed: "Ընդունված Հրավերները"
        redeemed_at: "Ընդունվել է"
        pending: "Սպասող Հրավերներ"
        topics_entered: "Դիտված Թեմաները"
        posts_read_count: "Կարդացած Գրառում"
        expired: "Այս հրավերի ժամկետն անցել է:"
        remove_all: "Հեռացնել Ժամկետանց Հրավերները"
        removed_all: "Բոլոր Ժամկետանց Հրավերները հեռացված են!"
        remove_all_confirm: "Դուք համոզվա՞ծ եք, որ ցանկանում եք հեռացնել բոլոր ժամկետանց հրավերները:"
        reinvite_all: "Կրկին ուղարկել բոլոր հրավերները"
        reinvite_all_confirm: "Դուք համոզվա՞ծ եք, որ ցանկանում եք կրկին ուղարկել բոլոր հրավերները:"
        reinvited_all: "Բոլոր հրավերներն ուղարկված են:"
        time_read: "Կարդացած Ժամանակը"
        days_visited: "Այցելության Օր"
        account_age_days: "Հաշվի տարիքը օրերով"
        create: "Հրավիրել"
        generate_link: "Ստեղծել Հրավերի Հղում"
        link_generated: "Ահա ձեր հրավերի հղումը:"
        valid_for: "Հրավերի հղումը վավեր է միայն հետևյալ էլ. հասցեի համար՝ %{email}"
        single_user: "Հրավիրել էլ. փոստով"
        multiple_user: "Հրավիրել հղումով"
        invite_link:
          title: "Հրավերի Հղում"
          success: "Հրավերի հղումը հաջողությամբ գեներացված է!"
          error: "Հրավերի հղում ստեղծելիս սխալ տեղի ունեցավ"
<<<<<<< HEAD
        invite:
          new_title: "Ստեղծել Հրավեր"
          edit_title: "Խմբագրել Հրավերը"
          instructions: "Կիսվեք այս հղումով՝ ակնթարթորեն այս կայք մուտք գործելու համար."
          copy_link: "պատճենել հղումը"
          expires_in_time: "Ժամկետը լրանում է %{time}"
          expired_at_time: "Ժամկետը լրացել է %{time}"
=======
        cannot_invite_to_forum: "Կներեք, դուք իրավունք չունեք ստեղծելու հրավերներ։ Խնդրում ենք դիմել ադմինիստրատորին՝ հրավերի թույլտվություն ստանալու համար։"
        invite:
          new_title: "Հրավիրեք մասնակիցներին"
          edit_title: "Խմբագրել հրավերը"
          expires_in_time: "Ժամկետը լրանում է %{time}"
          expired_at_time: "Ժամկետը լրացել է %{time}"
          copy_link: "Պատճենել հղումը"
          link_copied: "Հղումը պատճենված է:"
          share_link: "Կիսվել հղումով"
>>>>>>> 76e7f12a
          show_advanced: "Ցույց տալ Ընդլայնված Տարբերակները"
          hide_advanced: "Թաքցնել Ընդլայնված Տարբերակները"
          restrict: "Սահմանափակել"
          restrict_email: "Սահմանափակել էլեկտրոնային փոստով"
          restrict_domain: "Սահմանափակել դոմենով"
          email_or_domain_placeholder: "name@example.com կամ example.com"
          max_redemptions_allowed: "Առավելագույն օգտագործման քանակը"
          add_to_groups: "Ավելացնել խմբերին"
          invite_to_topic: "Կայք բացելիս, բացել թեմա"
          expires_at: "Ժամկետը լրանում է"
<<<<<<< HEAD
          custom_message: "Ընտրովի անձնական հաղորդագրություն"
          send_invite_email: "Պահպանել և Ուղարկել Էլ. նամակ"
          send_invite_email_instructions: "Հրավիրման նամակ ուղարկելու համար սահմանափակեք հրավերը էլեկտրոնային փոստով"
          save_invite: "Պահպանել Հրավերը"
          invite_saved: "Հրավերը պահված է:"
=======
          expires_after: "Ժամկետը լրանում է"
          custom_message: "Անհատական հաղորդագրություն"
          send_invite_email: "Պահպանել և Ուղարկել Էլ. նամակ"
          send_invite_email_instructions: "Հրավիրման նամակ ուղարկելու համար սահմանափակեք հրավերը էլեկտրոնային փոստով"
          update_invite: "Թարմացնել"
          update_invite_and_send_email: "Թարմացնել և ուղարկել էլ. նամակ"
          cancel: "Չեղարկել"
>>>>>>> 76e7f12a
        bulk_invite:
          none: "Այս էջում ցուցադրելու հրավերներ չկան:"
          text: "Զանգվածային Հրավեր"
          error: "Ներողություն, ֆայլը պետք է լինի CSV ձևաչափով:"
      confirm_access:
        title: "Հաստատել մուտքը"
        incorrect_passkey: "Այդ մուտքի բանալին սխալ է:"
        logged_in_as: "Դուք մուտք եք գործել որպես՝ "
        forgot_password: "Մոռացե՞լ եք գաղտնաբառը"
        password_reset_email_sent: "Գաղտնաբառի վերակայման նամակն ուղարկվել է:"
        instructions: "Խնդրում ենք հաստատել ձեր ինքնությունը՝ այս գործողությունն ավարտելու համար:"
      password:
        title: "Գաղտնաբառ"
        too_short:
          one: "Ձեր գաղտնաբառը չափազանց կարճ է (նվազագույնը %{count} նիշ է):"
          other: "Ձեր գաղտնաբառը չափազանց կարճ է (նվազագույնը %{count} նիշ է):"
        common: "Այդ գաղտնաբառը շատ է տարածված:"
        same_as_username: "Ձեր գաղտնաբառը համընկնում է Ձեր օգտանվան հետ:"
        same_as_email: "Ձեր գաղտնաբառը համընկնում է Ձեր էլ. հասցեի հետ:"
        ok: "Ձեր գաղտնաբառը վավեր է:"
        instructions:
<<<<<<< HEAD
          one: "Առնվազն %{count} սիմվոլ."
          other: "Առնվազն %{count} սիմվոլ."
=======
          one: "Առնվազն %{count} նիշ"
          other: "Առնվազն %{count} սիմվոլ"
>>>>>>> 76e7f12a
        required: "Խնդրում ենք մուտքագրել գաղտնաբառ"
        confirm: "Հաստատել"
      summary:
        title: "Ամփոփում"
        stats: "Վիճակագրություն"
        time_read: "կարդացած ժամանակը"
        recent_time_read: "վերջին կարդալու ժամանակը"
        topic_count:
          one: "ստեղծված թեմա"
          other: "ստեղծված թեմա"
        post_count:
          one: "տրված"
          other: "ստեղծված գրառում"
        likes_given:
          one: "տրված"
          other: "տրված"
        likes_received:
          one: "ստացած"
          other: "ստացած"
        days_visited:
          one: "դիտված թեմաներ"
          other: "այցելության օր"
        topics_entered:
          one: "դիտված թեմա"
          other: "դիտված թեմաները"
        posts_read:
          one: "կարդացած հրապարակում"
          other: "կարդացած գրառում"
        bookmark_count:
          one: "նշում"
          other: "էջանշան"
        top_replies: "Ամենահայտնի Պատասխանները"
        no_replies: "Պատասխաններ դեռևս չկան:"
        more_replies: "Ավելի Շատ Պատասխաններ"
        top_topics: "Ամենահայտնի Թեմաները"
        no_topics: "Թեմաներ դեռևս չկան:"
        more_topics: "Ավելի Շատ Թեմաներ"
        top_badges: "Թոփ Կրծքանշաններ"
        no_badges: "Կրծքանշաններ դեռևս չկան"
        more_badges: "Ավելի Շատ Կրծքանշաններ"
        top_links: "ԹԱմենահայտնի Հղումները"
        no_links: "Հղումներ դեռևս չկան:"
        most_liked_by: "Առավել Շատ Հավանել են"
        most_liked_users: "Առավել Շատ Հավանել է"
        most_replied_to_users: "Առավել Շատ Պատասխանել է"
        no_likes: "Հավանումներ դեռևս չկան:"
        top_categories: "Թոփ Կատեգորիաներ"
        topics: "Թեմաներ"
        replies: "Պատասխաններ"
      ip_address:
        title: "Վերջին IP Հասցեն"
      registration_ip_address:
        title: "Գրանցման IP Հասցեն"
      avatar:
        title: "Պրոֆիլի Նկար"
        header_title: "պրոֆիլ, հաղորդագրություններ, էջանշաններ և նախընտրություններ"
      title:
        title: "Վերնագիր"
        none: "(ոչ մի)"
      flair:
        none: "(ոչ մի)"
      primary_group:
        title: "Հիմնական Խումբ"
        none: "(ոչ մի)"
      filters:
        all: "Բոլորը"
      stream:
        posted_by: "Հրապարակվել է՝"
        sent_by: "Ուղարկվել է՝"
        private_message: "հաղորդագրություն"
        the_topic: "թեման"
    user_status:
      save: "Պահպանել"
      remove_status: "Հեռացնել կարգավիճակը"
<<<<<<< HEAD
=======
    presence_toggle:
      online: "Օնլայն"
      offline: "Օֆլայն"
>>>>>>> 76e7f12a
    user_tips:
      button: "Պարզ է"
      skip: "Բաց թողնել խորհուրդները"
      first_notification:
        title: "Ձեր առաջին ծանուցումը:"
        content: "Ծանուցումներն օգտագործվում են համայնքում տեղի ունեցող իրադարձությունների մասին ձեզ տեղեկացված պահելու համար:"
      topic_timeline:
        title: "Թեմայի ժամանակացույցը"
      post_menu:
        title: "Գրառման մենյու"
        content: "Սեղմելով երեք կետերը, դուք կտեսնեք գրառման հետ կապված գործողությունների լրացուցիչ տարբերակներ։"
      topic_notification_levels:
        title: "Դուք հիմա հետևում եք այս թեմային"
        content: "Օգտագործեք այս զանգի նշանը՝ կարգավորելու ձեր ծանուցումների նախապատվությունները կոնկրետ թեմաների կամ ամբողջ կատեգորիաների համար:"
      suggested_topics:
        title: "Շարունակեք կարդալ:"
        content: "Ահա մի քանի թեմաներ, որոնք մենք կարծում ենք, որ դուք կարող եք կարդալ հաջորդը:"
    errors:
      prev_page: "բեռնման ընթացքում"
      reasons:
        network: "Ցանցային Սխալ"
        server: "Սերվերի Սխալ"
        forbidden: "Մուտքը մերժված է"
        unknown: "Սխալ"
        not_found: "Էջը Չի Գտնվել"
      desc:
        network: "Խնդրում ենք ստուգել Ձեր ինտերնետը:"
        network_fixed: "Կապը համացանցին վերականգնվեց:"
        server: "Սխալի կոդը՝ %{status}"
        forbidden: "Ձեզ թույլատրված չէ դիտել դա:"
        not_found: "Վա՜յ, հավելվածը փորձել է բեռնել գոյություն չունեցող URL:"
        unknown: "Ինչ-որ բան այն չէ:"
      buttons:
        back: "Վերադառնալ"
        again: "Կրկին Փորձել"
        fixed: "Բեռնել էջը"
    modal:
      close: "փակել"
      dismiss_error: "Չեղարկել սխալը"
    form_kit:
      reset: Զրոյացնել
      optional: ընտրովի
      errors:
        required: "Պարտադիր"
        too_short:
          one: "Պետք է լինի առնվազն %{count} նիշ"
          other: "Պետք է լինի առնվազն %{count} սիմվոլ"
    close: "Փակել"
    logout: "Դուք դուրս եք եկել:"
    refresh: "Թարմացնել"
    home: "Գլխավոր էջ"
    read_only_mode:
      enabled: "Այս կայքը «միայն կարդալու համար» ռեժիմում է: Խնդրում ենք շարունակել, սակայն պատասխանելը, հավանելը և այլ գործողությունները հիմա անջատված են:"
      login_disabled: "Մուտք գործելն անջատված է, քանի դեռ կայքը գտնվում է «միայն կարդալու համար» ռեժիմում:"
      logout_disabled: "Դուրս գալն անջատված է, երբ կայքը միայն կարդալու ռեժիմում է:"
    mute: Խլացնել
    unmute: Միացնել
    last_post: Հրապարակված
    local_time: "Տեղական Ժամանակը"
    time_read: Կարդացել է
    time_read_recently: "%{time_read} վերջերս"
    time_read_tooltip: "%{time_read} կարդալու ընդհանուր ժամանակը"
    time_read_recently_tooltip: "%{time_read} կարդալու ընդհանուր ժամանակը (%{recent_time_read} վերջին 60 օրվա ընթացքում)"
    last_reply_lowercase: վերջին պատասխանը
    replies_lowercase:
      one: պատասխան
      other: պատասխան
    signup_cta:
      sign_up: "Գրանցվել"
      hide_forever: "ոչ, շնորհակալություն"
      intro: "Ողջույն! Կարծես թե Դուք վայելում եք քննարկումը, սակայն դեռևս հաշիվ չեք գրանցել:"
    summary:
      description:
        one: "Կա <b>%{count}</b> պատասխան:"
        other: "Կա <b>%{count}</b> պատասխան:"
      buttons:
        regenerate: "Վերագեներացնել"
      disable: "Ցուցադրել Բոլոր Գրառումները"
    deleted_filter:
      enabled_description: "Այս թեման պարունակում է հեռացված գրառումներ, որոնք թաքցվել են:"
      disabled_description: "Այս թեմայի հեռացված գրառումները ցուցադրվում են:"
      enable: "Թաքցնել Հեռացված Գրառումները"
      disable: "Ցուցադրել Հեռացված Գրառումները"
    private_message_info:
      title: "Հաղորդագրություն"
      edit: "Ավելացնել կամ Հեռացնել"
      add: "Ավելացնել…"
      leave_message: "Դուք իսկապե՞ս ցանկանում եք թողնել այս հաղորդագրությունը:"
      remove_allowed_user: "Դուք իսկապե՞ս ցանկանում եք հեռացնել %{name}-ը այս հաղորդագրությունից:"
      remove_allowed_group: "Դուք իսկապե՞ս ցանկանում եք հեռացնել %{name}-ը այս հաղորդագրությունից:"
      leave: "Լքել"
      remove_user: "Հեռացնել օգտատիրոջը"
    email: "Էլ. հասցե"
    username: "Օգտանուն"
    last_seen: "Ակտիվ էր"
    created: "Ստեղծվել է"
    created_lowercase: "ստեղծվել է"
    trust_level: "Վստահության Մակարդակ"
    search_hint: "օգտանուն, էլ. հասցե կամ IP հասցե"
    create_account:
      header_title: "Բարի գալուստ!"
      subheader_title: "Եկեք ստեղծենք ձեր հաշիվը"
      disclaimer: "Գրանցվելով դուք ընդունում եք <a href='%{privacy_link}' target='blank'> գաղտնիության քաղաքականությունը </a> և <a href='%{tos_link}' target='blank'> պայմանները </a>:"
      title: "Գրանցվել"
      failed: "Ինչ-որ սխալ է տեղի ունեցել, հնարավոր է՝ այս էլ. հասցեն արդեն գրանցված է, փորձեք կատարել գաղտնաբառի վերականգնում:"
      associate: "Արդեն հաշիվ ունե՞ք: <a href='%{associate_link}'>Մուտք գործեք</a> ՝ ձեր %{provider} հաշիվը կապելու համար:"
      activation_title: "Ակտիվացրեք ձեր հաշիվը"
      already_have_account: "Արդեն հաշիվ ունե՞ք:"
<<<<<<< HEAD
=======
      no_account_yet: "Չունե՞ք հաշիվ:"
      progress_bar:
        signup: "Գրանցվել"
        activate: "Ակտիվացնել"
        approve: "Հաստատել"
        login: "Մուտք Գործել"
>>>>>>> 76e7f12a
    forgot_password:
      title: "Գաղտնաբառի Վերականգնում"
      action: "Ես մոռացել եմ իմ գաղտնաբառը"
      invite: "Մուտքագրեք Ձեր օգտանունը կամ էլ. հասցեն, և մենք Ձեզ կուղարկենք գաղտնաբառի վերականգման էլ. նամակ:"
      email-username: "Էլ. հասցե կամ օգտանուն"
      reset: "Վերականգնել Գաղտնաբառը"
      complete_username: "Եթե որևէ հաշիվ համընկնում է <b>%{username}</b> օգտանվանը, ապա Դուք շուտով կստանաք Ձեր գաղտնաբառի վերականգման հրահանգներով էլ. նամակ:"
      complete_email: "Եթե որևէ հաշիվ համընկնում է <b>%{email}</b> էլ. հասցեին, ապա Դուք շուտով կստանաք Ձեր գաղտնաբառի վերականգման հրահանգներով էլ. նամակ:"
      complete_username_found: "Մենք գտել ենք <b>%{username}</b> օգտանվանը համապատասխանող հաշիվ: Դուք շուտով կստանաք ձեր գաղտնաբառի վերականգման հրահանգներով էլ. նամակ:"
      complete_email_found: "Մենք գտել ենք <b>%{email}</b> էլ. հասցեին համապատասխանող հաշիվ: Դուք շուտով կստանաք Ձեր գաղտնաբառի վերականգման հրահանգներով էլ. նամակ:"
      complete_username_not_found: "Ոչ մի հաշիվ չի համընկնում <b>%{username}</b> օգտանվանը"
      complete_email_not_found: "Ոչ մի հաշիվ չի համընկնում <b>%{email}</b> էլ. հասցեին"
      help: "Էլ. նամակը չի՞ եկել: Համոզվեք՝ առաջին հերթին ստուգելով Սպամ թղթապանակը: <p>Համոզված չեք, թե ո՞ր էլ. հասցեն եք օգտագործել. խնդրում ենք մուտքագրել այն այստեղ և մենք կստուգենք, թե արդյոք այն առկա է համակարգում:</p><p>Եթե Ձեր հաշվի էլ. հասցեն այլևս հասանելի չէ Ձեզ, խնդրում ենք կապ հաստատել <a href='%{basePath}/about'>մեր օգնության անձնակազմի հետ:</a></p>"
      button_ok: "Լավ"
      button_help: "Օգնություն"
    email_login:
      link_label: "Ուղարկեք ինձ մուտքի հղում"
      button_label: "էլ. նամակով"
      login_link: "Բաց թողել գաղտնաբառը` ուղարկել ինձ մուտքի հղում"
      complete_username: "Եթե <b>%{username}</b> օգտանվանը համապատասխանող հաշիվ գոյություն ունի, ապա Դուք շուտով կստանաք էլ-նամակ մուտքի հղումով:"
      complete_email: "Եթե <b>%{email}</b> էլ. հասցեին համապատասխանող հաշիվ գոյություն ունի, ապա Դուք շուտով կստանաք էլ. նամակ մուտքի հղումով:"
      complete_username_found: "Մենք գտել ենք <b>%{username}</b> օգտանվանը համապատասխանող հաշիվ, Դուք շուտով կստանաք մուտքի հղումով էլ. նամակ:"
      complete_email_found: "Մենք գտել ենք հաշիվ, որը համընկնում է <b>%{email}</b> էլ. հասցեի հետ, Դուք շուտով կստանաք էլ. նամակ մուտքի հղումով:"
      complete_username_not_found: "<b>%{username}</b> օգտանվանը համապատասխանող հաշիվ չի գտնվել:"
      complete_email_not_found: "Ոչ մի հաշիվ չի համընկնում <b>%{email}</b> էլ. հասցեին"
      confirm_title: Շարունակել դեպի %{site_name}
      logging_in_as: Մուտք գործել որպես %{email}
      confirm_button: Ավարտել Մուտքը
    login:
      header_title: "Բարի վերադարձ"
<<<<<<< HEAD
      subheader_title: "Մուտք գործեք ձեր հաշիվ"
=======
      title: "Մուտք Գործել"
>>>>>>> 76e7f12a
      username: "Օգտատեր"
      password: "Գաղտնաբառ"
      show_password: "Ցուցադրել"
      hide_password: "Թաքցնել"
      show_password_title: "Ցույց տալ գաղտնաբառը"
      hide_password_title: "Թաքցնել գաղտնաբառը"
      second_factor_title: "Երկքայլ Նույնականացում"
      second_factor_description: "Խնդրում ենք Ձեր հավելվածից մուտքագրել վավերացման կոդը՝"
      second_factor_backup: "Մուտք գործել օգտագործելով պահուստային կոդը"
      second_factor_backup_description: "Խնդրում ենք մուտքագրել ձեր պահուստային կոդերից որևէ մեկը՝"
      second_factor: "Մուտք գործել օգտագործելով Authenticator հավելվածը"
      security_key_alternative: "Փորձեք ուրիշ տարբերակ"
      security_key_authenticate: "Վավերացնել Անվտանգության Բանալիով "
      security_key_not_allowed_error: "Անվտանգության բանալու գրանցման ժամանակը վերջացել է կամ չեղյալ է հայտարարվել:"
      security_key_no_matching_credential_error: "Նշված անվտանգության բանալիի մեջ չեն գտնվել համապատասխան հավատարմագրերը: "
      security_key_support_missing_error: "Ձեր ընթացիկ սարքը կամ բրաուզերը չի պահպանում անվտանգության բանալիների  օգտագործումը: Խնդրում ենք օգտագործել ուրիշ մեթոդ:"
      email_placeholder: "Էլ. հասցե / Օգտանուն"
      caps_lock_warning: "Caps Lock-ը միացված է"
      error: "Անհայտ սխալ"
      cookies_error: "Կարծես թե Ձեր բրաուզերի քուքիները անջատված են: Դուք չեք կարող մուտք գործել առանց դրանք միացնելու:"
      rate_limit: "Խնդրում ենք սպասել՝ մինչ կրկին մուտք գործել փորձելը:"
      blank_username: "Խնդրում ենք մուտքագրել Ձեր էլ. հասցեն կամ օգտանունը:"
      blank_username_or_password: "Խնդրում ենք մուտքագրել Ձեր էլ. հասցեն կամ օգտանունը, և գաղտնաբառը:"
      reset_password: "Վերականգնել Գաղտնաբառը"
      logging_in: "Մուտք..."
      previous_sign_up: "Արդեն հաշիվ ունե՞ք:"
      or: "Կամ"
      awaiting_activation: "Ձեր հաշիվն ակտիվացված չէ, օգտագործեք մոռացել եմ գաղտնաբառը հղումը՝ ակտիվացման մեկ այլ էլ. նամակ ստանալու համար:"
      awaiting_approval: "Ձեր հաշիվը դեռևս չի հաստատվել անձնակազմի կողմից: Երբ այն հաստատվի, Դուք կստանաք էլ. նամակ:"
      requires_invite: "Ներողություն, այս ֆորումին թույլտվությունը միայն հրավերով է:"
      not_activated: "Դուք դեռևս չեք կարող մուտք գործել: Մենք որոշ ժամանակ առաջ Ձեզ ուղարկել ենք ակտիվացման նամակ <b>%{sentTo}</b> էլ. հասցեին: Խնդրում ենք հետևել այդ նամակի հրահանգներին՝ Ձեր հաշիվը ակտիվացնելու համար:"
      admin_not_allowed_from_ip_address: "Դուք չեք կարող մուտք գործել որպես ադմին այդ IP հասցեից:"
      resend_activation_email: "Սեղմեք այստեղ՝ ակտիվացման նամակը կրկին ուղարկելու համար: "
      activate_account: "Ակտիվացնել Հաշիվը"
      resend_title: "Կրկին Ուղարկել Ակտիվացման Նամակը"
      change_email: "Փոխել Էլ. Հասցեն"
      provide_new_email: "Տրամադրեք նոր էլ. հասցե, և մենք կրկին կուղարկենք հաստատման էլ. նամակը:"
      submit_new_email: "Փոխել Էլ. Հասցեն"
      sent_activation_email_again: "Մենք ուղարկել ենք ակտիվացման մեկ այլ նամակ <b>%{currentEmail}</b> էլ. հասցեին: Այն կհասնի մի քանի րոպեի ընթացքում; խնդրում ենք անպայման ստուգել նաև Ձեր Սպամ թղթապանակը:"
      sent_activation_email_again_generic: "Մենք ուղարկել ենք ակտիվացիայի մեկ այլ նամակ: Այն կժամանի մի քանի րոպեի ընթացքում. ստուգեք նաև սպամի արկղը:"
      to_continue: "Խնդրում ենք Մուտք Գործել"
      preferences: "Ձեր նախընտրությունները փոփոխելու համար անհրաժեշտ է մուտք գործել:"
      not_approved: "Ձեր հաշիվը դեռևս չի հաստատվել: Դուք կստանաք ծանուցում էլ. նամակի միջոցով, երբ այն հաստատվի:"
      google_oauth2:
        name: "Google"
        title: "Մուտք Google-ով"
        sr_title: "Մուտք Google-ով"
      twitter:
        name: "Twitter"
        title: "Մուտք Twitter-ով"
        sr_title: "Մուտք Twitter-ով"
      instagram:
        name: "Instagram"
      facebook:
        name: "Facebook"
        title: "Մուտք Facebook-ով"
        sr_title: "Մուտք Facebook-ով"
      github:
        name: "GitHub"
      discord:
        name: "Discord"
      passkey:
        name: "Մուտք գործեք բանալիով"
      second_factor_toggle:
        totp: "Փոխարենը օգտագործել նույնականացման հավելվածը"
        backup_code: "Փոխարենը օգտագործել պահուստային կոդը"
    invites:
      accept_title: "Հրավեր"
      welcome_to: "Բարի Գալուստ %{site_name}!"
      invited_by: "Ձեզ հրավիրել է՝"
      social_login_available: "Դուք նաև կկարողանաք մուտք գործել ցանկացած սոցիալական կայքով՝ օգտագործելով այդ էլ. հասցեն:"
      your_email: "Ձեր հաշվի էլ. հասցեն է՝ <b>%{email}</b>:"
      accept_invite: "Ընդունել Հրավերը"
      success: "Ձեր հաշիվը ստեղծված է, և այժմ Դուք մուտք եք գործել:"
      name_label: "Անուն"
      password_label: "Գաղտնաբառ"
    password_reset:
      continue: "Շարունակել դեպի %{site_name}"
    emoji_set:
      apple_international: "Apple/International"
      google: "Google"
      twitter: "Twitter"
      win10: "Win10"
      google_classic: "Google Classic"
      facebook_messenger: "Facebook Messenger"
    category_page_style:
      categories_only: "Միայն Կատեգորիաները"
      categories_with_featured_topics: "Հանրահայտ Թեմաներով Կատեգորիաները"
      categories_and_latest_topics: "Կատեգորիաները և Վերջին Թեմաները"
      categories_and_top_topics: "Կատեգորիաները և Թոփ Թեմաները"
      categories_boxes: "Ենթակատեգորիաներ Պարունակող Արկղերը"
      categories_boxes_with_topics: "Հանրահայտ Թեմաներ Պարունակող Արկղերը"
    full_name_requirement:
      required_at_signup: "Պարտադիր"
      optional_at_signup: "Ընտրովի"
    shortcut_modifier_key:
      shift: "Shift"
      ctrl: "Ctrl"
      alt: "Alt"
      enter: "Մուտք"
    category_row:
      topic_count:
        one: "%{count} թեմա այս կատեգորիայում"
        other: "%{count} թեմա այս կատեգորիայում"
    select_kit:
      delete_item: "Ջնջել %{name}"
      select_to_filter: "Ընտրեք արժեք՝ զտելու համար"
      default_header_text: Ընտրել...
      no_content: Համընկնումներ չեն գտնվել
      filter_placeholder: Որոնել…
      filter_placeholder_with_any: Որոնել կամ ստեղծել…
      create: "Ստեղծել '%{content}'"
      max_content_reached:
        one: "Դուք կարող եք ընտրել միայն %{count} տարր:"
        other: "Դուք կարող եք ընտրել միայն %{count} տարր:"
      min_content_not_reached:
        one: "Ընտրեք առնվազն%{count} տարր:"
        other: "Ընտրեք առնվազն %{count} տարր:"
      components:
        bulk_select_topics_dropdown:
          title: "Զանգվածային Գործողությունները"
        bulk_select_bookmarks_dropdown:
          title: "Զանգվածային Գործողությունները"
    date_time_picker:
      from: Ում կողմից
      to: Մինչև
    emoji_picker:
      filter_placeholder: Փնտրել էմոջի
      smileys_&_emotion: Սմայլիկներ և Էմոցինաեր
      people_&_body: Մարդիկ և Մարմնի մասեր
      animals_&_nature: Կենդանիներ և Բնություն
      food_&_drink: Սնունդ և Ըմպելիք
      travel_&_places: ճամփորդություն և Վայրեր
      activities: Ակտիվություն
      objects: Օբյեկտներ
      symbols: Նշաններ
      flags: Դրոշներ
      recent: Վերջերս օգտագործված
      default_tone: Առանց շերտի գույնի
      light_tone: Շերտի բաց գույնով
      medium_light_tone: Շերտի միջինից բաց գույն
      medium_tone: Շերտի միջին գույն
      medium_dark_tone: Շերտի միջինից մուգ գույն
      dark_tone: Շերտի մուգ գույն
      default: Մասնավոր էմոջիներ
    shared_drafts:
      title: "Կիսված Սևագրեր"
      destination_category: "Նպատակային Կատեգորիա"
      publish: "Հրատարակել կիսված սևագիրը"
      confirm_publish: "Դուք համոզվա՞ծ եք, որ ցանկանում եք հրատարակել այս սևագիրը:"
    composer:
      emoji: "Էմոջի :)"
      options: "Տարբերակներ"
      whisper: "շշուկ"
      unlist: "չցուցակագրված"
      add_warning: "Սա պաշտոնական զգուշացում է:"
      toggle_whisper: "Փոխանջատել Շշնջումը"
      toggle_unlisted: "Փոխանջատել Չցուցակագրվածները"
      posting_not_on_topic: "Ո՞ր թեմային եք Դուք ցանկանում պատասխանել:"
      saved_local_draft_tip: "պահված է տեղում"
      drafts_offline: "Օֆլայն սևագրեր"
      edit_conflict: "խմբագրել հակասությունը"
      group_mentioned_limit:
        one: "<b>Զգուշացում!</b> Դուք նշեցիք <a href='%{group_link}'>%{group}</a>-ը, սակայն այս խմբում անդամների քանակը գերազանցում է ադմինիստրատորի կողմից սահմանված %{count} օգտատերի հիշատակի սահմանաչափը։ Ոչ ոք չի ծանուցվի։"
        other: "<b>Զգուշացում!</b> Դուք նշեցիք <a href='%{group_link}'>%{group}</a>-ը, սակայն այս խմբում անդամների քանակը գերազանցում է ադմինիստրատորի կողմից սահմանված %{count} օգտատերի հիշատակի սահմանաչափը։ Ոչ ոք չի ծանուցվի։"
      duplicate_link: "Կարծես թե դեպի <b>%{domain}</b> Ձեր հղումն արդեն իսկ հրապարակված է թեմայում <b>@%{username}</b>-ի <a href='%{post_url}'>պատասխանում %{ago}</a>: Դուք համոզվա՞ծ եք, որ ցանկանում եք այն կրկին հրապարակել:"
      reference_topic_title: "RE: %{title}"
      error:
        title_missing: "Վերնագիրը պարտադիր է:"
        title_too_short:
          one: "Վերնագիրը պետք է լինի առնվազն %{count} նիշ:"
          other: "Վերնագիրը պետք է լինի առնվազն %{count} նիշ:"
        title_too_long:
          one: "Վերնագիրը չպետք է գերազանցի %{count} նիշը:"
          other: "Վերնագիրը չպետք է գերազանցի %{count} նիշը:"
        post_missing: "Գրառումը չի կարող դատարկ լինել:"
        post_length:
          one: "Գրառումը պետք է լինի առնվազն %{count} նիշ"
          other: "Գրառումը պետք է լինի առնվազն %{count} նիշ:"
        try_like: "Դուք փորձե՞լ եք %{heart} կոճակը:"
        category_missing: "Դուք պետք է ընտրեք կատեգորիա:"
        tags_missing:
          one: "Դուք պետք է ընտրեք առնվազն %{count} պիտակ"
          other: "Դուք պետք է ընտրեք առնվազն %{count} պիտակ"
        topic_template_not_modified: "Դետալները գրանցել թեմայի մեջ և խմբագրել ձևանմուշը: "
      save_edit: "Պահել Խմբագրումը"
      overwrite_edit: "Վերասահմանել Խմբագրումը"
      reply: "Պատասխանել"
      cancel: "Չեղարկել"
      create_topic: "Ստեղծել Թեմա"
      create_pm: "Ուղարկել Հաղորդագրությունը"
      create_whisper: "Շշնջալ"
      create_shared_draft: "Ստեղծել Կիսված Սևագիր"
      edit_shared_draft: "Խմբագրել Կիսված Սևագիրը"
      title_placeholder: "Համառոտ մեկ նախադասությամբ ներկայացրեք թե ինչի՞ մասին է քննարկումը:"
      title_or_link_placeholder: "Գրեք վերնագիրը կամ տեղադրեք հղումն այստեղ"
      edit_reason_placeholder: "Ո՞րն է խմբագրման պատճառը:"
      topic_featured_link_placeholder: "Մուտքագրել վերնագրի հետ ցուցադրվող հղում"
      remove_featured_link: "Հեռացնել հղումը թեմայից:"
      reply_placeholder: "Գրեք այստեղ: Օգտագործեք Markdown, BBCode, կամ HTML ֆորմատավորման համար: Քաշեք կամ տեղադրեք նկարներ:"
      reply_placeholder_no_images: "Գրեք այստեղ: Օգտագործեք Markdown, BBCode, կամ HTML ֆորմատավորման համար:"
      reply_placeholder_choose_category: "Մինչ այստեղ գրերը՝ ընտրեք կատեգորիա:"
      view_new_post: "Դիտել Ձեր նոր գրառումը:"
      saving: "Պահպանվում է"
      saved: "Պահված է!"
      saved_draft: "Գրառման սևագիրն ընթացքի մեջ է: Սեղմեք՝ վերսկսելու համար:"
      uploading: "Վերբեռնվում է…"
      quote_post_title: "Մեջբերել ամբողջ գրառումը"
      bold_label: "B"
      bold_title: "Թավ"
      bold_text: "թավ տեքստ"
      italic_label: "I"
      italic_title: "Շեղ"
      italic_text: "շեղ տեքստ"
      link_title: "Հիպերհղում"
      link_description: "մուտքագրեք հղման նկարագրությունն այստեղ"
      link_dialog_title: "Տեղադրել Հիպերհղումը"
      link_optional_text: "ընտրովի վերնագիր"
      link_url_placeholder: "Տեղադրեք URL կամ տեքստը մուտքագրեք՝ թեմաները որոնելու համար"
      blockquote_title: "Մեջբերել բաժինը"
      blockquote_text: "Մեջբերել բաժինը"
      code_title: "Ձևաչափված տեքստ"
      code_text: "Անջատել ձևաչափված տեքստը 4 բացատով"
      paste_code_text: "գրեք կամ տեղադրեք կոդն այստեղ"
      upload_title: "Վերբեռնել"
      upload_description: "գրեք վերբեռնման նկարագրությունն այստեղ"
      olist_title: "Համարակալված Ցուցակ"
      ulist_title: "Կետանշված Ցուցակ"
      list_item: "Ցանկի տարր"
      toggle_direction: "Փոխանջատել Ուղղությունը"
      help: "Markdown-ի խմբագրման օգնություն"
      collapse: "փակել խմբագրի կառավարման հարթակը"
      open: "բացել խմբագրի կառավարման հարթակը"
      abandon: "փակել խմբագիրը և չեղարկել սևագիրը"
      enter_fullscreen: "միացնել խմբագրի ամբողջական էկրանով ռեժիմը"
      exit_fullscreen: "դուրս գալ խմբագրի ամբողջական էկրանով ռեժիմից"
      show_toolbar: "ցույց տալ խմբագրի գործիքագոտին"
      hide_toolbar: "թաքցնել խմբագրի գործիքագոտին"
      modal_ok: "Լավ"
      cant_send_pm: "Ներողություն, Դուք չեք կարող հաղորդագրություն ուղարկել %{username}-ին:"
      yourself_confirm:
        title: "Մոռացե՞լ եք ավելացնել ստացողներին:"
        body: "Այս պահին հաղորդագրությունն ուղարկվում է միայն Ձեզ!"
      admin_options_title: "Անձնակազմի ընտրովի կարգավորումները այս թեմայի համար"
      composer_actions:
        reply: Պատասխանել
        draft: Սևագրել
        edit: Խմբագրել
        reply_to_post:
          desc: Պատասխանել որոշակի գրառման
        reply_as_new_topic:
          label: Պատասխանել որպես կապված թեմա
          desc: Ստեղծել այս թեմային հղված նոր թեմա
          confirm: 'Ձեզ մոտ պահպանված է նոր թեմայի սևագիրը, որը կվերագրվի, եթե դրա հետ կապված թեմա ստեղծեք: '
        reply_to_topic:
          label: Պատասխանել թեմային
          desc: Պատասխանել թեմային, այլ ոչ թե որոշակի գրառման
        toggle_whisper:
          label: Փոխանջատել շշնջումը
          desc: Շշուկները տեսանելի են միայն անձնակազմին
        create_topic:
          label: "Նոր Թեմա"
        shared_draft:
          label: "Ստեղծել Կիսված Սևագիր"
        toggle_topic_bump:
          label: "Փոխանջատել թեմայի բարձրացումը "
          desc: "Պատասխանել՝ առանց պատասխանի վերջին ամսաթիվը փոխելու"
      ignore: "Անտեսել"
    notifications:
      tooltip:
        regular:
          one: "%{count} չդիտված ծանուցում"
          other: "%{count} չդիտված ծանուցում"
        message:
          one: "%{count} չկարդացած հաղորդագրություն"
          other: "%{count} չկարդացած հաղորդագրություն"
      title: "@անունի հիշատակումների, Ձեր գրառումների և թեմաների պատասխանների, հաղորդագրությունների և այլնի մասին ծանուցումներ "
      none: "Սյս պահին հնարավոր չէ բեռնել ծանուցումները"
      empty: "Ծանուցումներ չեն գտնվել:"
      post_approved: "Ձեր գրառումը հաստատված է"
      reviewable_items: "վերանայում պահանջող կետեր"
      watching_first_post_label: "Նոր Թեմա"
      mentioned: "<span>%{username}</span> %{description}"
      group_mentioned: "<span>%{username}</span> %{description}"
      quoted: "<span>%{username}</span> %{description}"
      bookmark_reminder: "<span>%{username}</span> %{description}"
      replied: "<span>%{username}</span> %{description}"
      posted: "<span>%{username}</span> %{description}"
      watching_category_or_tag: "<span>%{username}</span> %{description}"
      edited: "<span>%{username}</span> %{description}"
      liked: "<span>%{username}</span> %{description}"
      liked_2: "<span class='double-user'>%{username}, %{username2}</span> %{description}"
      liked_by_2_users: "%{username}, %{username2}"
      liked_consolidated_description:
        one: "հավանել է Ձեր %{count} գրառում"
        other: "հավանել է Ձեր %{count} գրառումը"
      liked_consolidated: "<span>%{username}</span> %{description}"
      linked_consolidated: "<span>%{username}</span> %{description}"
      private_message: "<span>%{username}</span> %{description}"
      invited_to_private_message: "<p><span>%{username}</span> %{description}"
      invited_to_topic: "<span>%{username}</span> %{description}"
      invitee_accepted: "<span>%{username}</span>-ը ընդունել է Ձեր հրավերը"
      moved_post: "<span>%{username}</span>-ը տեղափոխել է %{description}-ը"
      linked: "<span>%{username}</span> %{description}"
      granted_badge: "Վաստակել է '%{description}'"
      topic_reminder: "<span>%{username}</span> %{description}"
      watching_first_post: "<span>Նոր Թեմա</span> %{description}"
      membership_request_accepted: "Անդամակցության հարցումը ընդունվել է՝ '%{group_name}'"
      reaction: "<span>%{username}</span> %{description}"
      reaction_2: "<span>%{username}, %{username2}</span> %{description}"
      admin_problems: "Նոր խորհուրդ Ձեր կայքի կառավարման հարթակում"
      dismiss_confirmation:
        dismiss: "Չեղարկել"
        cancel: "Չեղարկել"
      group_message_summary:
        one: "%{count} հաղորդագրություն Ձեր %{group_name} մուտքային արկղում"
        other: "%{count} հաղորդագրություն Ձեր %{group_name}-ի մուտքային արկղում"
      popup:
        mentioned: '%{username}-ը հիշատակել է Ձեզ այստեղ՝ "%{topic}" - %{site_title}'
        group_mentioned: '%{username}-ը հիշատակել է Ձեզ այստեղ՝ "%{topic}" - %{site_title}'
        quoted: '%{username}-ը մեջբերել է Ձեզ այստեղ՝ "%{topic}" - %{site_title}'
        replied: '%{username}-ը պատասխանել է Ձեզ այստեղ՝ "%{topic}" - %{site_title}'
        posted: '%{username}-ը գրառում է կատարել այստեղ՝ "%{topic}" - %{site_title}'
        private_message: '%{username}-ը ուղարկել է Ձեզ անձնական հաղորդագրություն այստեղ՝ "%{topic}" - %{site_title}'
        linked: '%{username}-ը "%{topic}" - %{site_title}"-ից հղում է կատարել Ձեր գրառմանը:'
        watching_first_post: '%{username} -ը ստեղծել է նոր թեմա՝ "%{topic}" - %{site_title}'
        watching_category_or_tag: '%{username} -ը գրառում է կատարել այստեղ՝ "%{topic}" - %{site_title}'
        confirm_title: "Ծանուցումները միացված են. %{site_title}"
        confirm_body: "Հաջողվեց! Ծանուցումները միացված են:"
        custom: "Ծանուցում %{username} -ից մինչև %{site_title}"
      titles:
        mentioned: "Հիշատակված "
        replied: "նոր պատասխան"
        quoted: "մեջբերված"
        edited: "խմբագրվել է"
        liked: "նոր հավանում"
        invitee_accepted: "հրավերը ընդունված է"
        posted: "Նոր Գրառում"
        watching_category_or_tag: "Նոր Գրառում"
        moved_post: "գրառումը տեղափոխված է"
        linked: "հղված է "
        bookmark_reminder: "էջանշանի հիշեցում"
        bookmark_reminder_with_name: "էջանշանի հիշեցում %{name}"
        granted_badge: "կրծքանշանը հանձնված է"
        invited_to_topic: "հրավիրված է թեմային"
        group_mentioned: "հիշատակված խումբը"
        group_message_summary: "նոր խմբային հաղորդագրություններ "
        watching_first_post: "նոր թեմա"
        topic_reminder: "թեմայի հիշեցում"
        liked_consolidated: "նոր հավանումներ"
        post_approved: "գրառումը հաստատված է"
        membership_request_consolidated: "Մշակել անդամակցության նոր հարցումները"
        admin_problems: "նոր խորհուրդ Ձեր կայքի կառավարման հարթակում"
    upload_selector:
      uploading: "Վերբեռնվում է"
      select_file: "Ընտրել Ֆայլ"
      default_image_alt_text: նկար
    search:
      sort_by: "Դասավորել ըստ"
      relevance: "Համապատասխանության"
      latest_post: "Վերջին Գրառումը "
      latest_topic: "Վերջին Թեման"
      most_viewed: "Ամենաշատ Դիտված"
      most_liked: "Ամենաշատ Հավանած"
      select_all: "Ընտրել Բոլորը"
      clear_all: "Մաքրել Բոլորը"
      too_short: "Ձեր որոնման տեքստը շատ կարճ է:"
      open_advanced: "Բացել ընդլայնված որոնումը"
      clear_search: "Մաքրել որոնումը"
      result_count:
        one: "<span>%{count} result for</span><span class='term'>%{term}</span>"
        other: "<span>%{count}%{plus} արդյունք</span><span class='term'>%{term}</span>-ի համար"
      title: "Որոնում"
      full_page_title: "Որոնում"
      results: "արդյունքները"
      no_results: "Արդյունքներ չեն գտնվել:"
      no_more_results: "Արդյունքներ այլևս չեն գտնվել:"
      post_format: "#%{post_number} %{username}-ի կողմից"
      results_page: "Որոնել արդյունքները '%{term}'-ի համար"
      more_results: "Գտնվել են բազմաթիվ արդյունքներ: Խնդրում ենք հստակեցնել Ձեր որոնման չափանիշները:"
      cant_find: "Չե՞ք կարողանում գտնել այն, ինչ փնտրում էիք:"
      start_new_topic: "Միգուցե՞ սկսեք նոր թեմա:"
      or_search_google: "Կամ փորձեք որոնել Google-ում:"
      search_google: "Փորձեք որոնել Google-ում:"
      search_google_button: "Google"
      search_button: "Որոնում"
      search_term_label: "մուտքագրեք որոնման հիմնաբառը"
      categories: "Կատեգորիաներ"
      tags: "Պիտակներ"
      in_this_topic: "այս թեմայում"
      in_this_topic_tooltip: "անցնել բոլոր թեմաների որոնմանը"
      in_messages_tooltip: "անցնել սովորական թեմաների որոնմանը"
      type:
        default: "Թեմաներ/գրառումներ"
        users: "Օգտատերեր"
        categories: "Կատեգորիաներ"
        categories_and_tags: "Կատեգորիաներ/պիտակներ"
      context:
        user: "Որոնել @%{username}-ի գրառումները"
        category: "Որոնել #%{category} կատեգորիայում"
        tag: "Որոնում #%{tag} պիտակով"
        topic: "Որոնել այս թեմայում"
        private_messages: "Որոնել հաղորդագրություններում"
      tips:
        category_tag: "զտիչներ ըստ կատեգորիայի կամ պիտակի"
        full_search: "գործարկում է ամբողջական էջի որոնումը"
      advanced:
        title: Ընդլայնված զտիչներ
        posted_by:
          label: Հրապարակել է՝
        in_category:
          label: Դասակարգված
        in_group:
          label: Խմբում
        with_badge:
          label: Կրծքանշանով
        with_tags:
          label: Պիտակավորված
        filters:
          label: Միայն վերադարձնել թեմաները/գրառումները…
          title: Միայն վերնագրի համընկնումով
          likes: Ես հավանել եմ
          posted: Ես գրառում եմ կատարել
          created: որոնք Ես ստեղծեցի
          watching: Ես դիտում եմ
          tracking: Ես հետևում եմ
          private: Իմ հաղորդագրություններում
          bookmarks: Ես էջանշել եմ
          first: ամենաառաջին գրառումներն են
          pinned: ամրակցված են
          seen: Ես կարդացել եմ
          unseen: Ես չեմ կարդացել
          wiki: wiki են
          all_tags: Վերոնշյալ բոլոր պիտակները
        statuses:
          label: Որտեղ թեմաները
          open: բաց են
          closed: փակ են
          public: հանրային
          archived: արխիվացված են
          noreplies: պատասխաններ չունեն
          single_user: պարունակում են մեկ օգտատեր
        post:
          count:
            label: Գրառում
          min:
            placeholder: նվազագույնը
            aria_label: զտել ըստ գրառումների նվազագույն քանակի
          max:
            placeholder: առավելագույնը
            aria_label: զտել ըստ գրառումների առավելագույն քանակի
          time:
            label: Հրապարակվել է
            before: մինչև
            after: հետո
        views:
          label: Դիտումների
        min_views:
          placeholder: նվազագույնը
          aria_label: զտել ըստ նվազագույն դիտումների
        max_views:
          placeholder: առավելագույնը
          aria_label: զտել ըստ առավելագույն դիտումների
        additional_options:
          label: "Զտել ըստ գրառումների քանակի և թեմայի դիտումների"
    new_item: "նոր"
    go_back: "ետ գնալ"
    not_logged_in_user: "օգտատիրոջ էջը՝ ընթացիկ ակտիվության և նախընտրությունների ամփոփումով"
    current_user: "գնալ իմ էջը"
    user_menu:
      tabs:
        replies: "Պատասխաններ"
        mentions: "Հիշատակումներ"
        likes: "Հավանում"
        bookmarks: "Էջանշաններ"
        profile: "Պրոֆիլ"
    topics:
      new_messages_marker: "վերջին այցելությունը"
      bulk:
        confirm: "Հաստատել"
        select_all: "Ընտրել Բոլորը"
        clear_all: "Ջնջել Բոլորը"
        unlist_topics: "Թեմաները Ցուցակից Հանել"
        relist_topics: "Վերացանկավորել Թեմաները"
        delete: "Ջնջել Թեմաները"
        dismiss: "Չեղարկել"
        dismiss_read: "Չեղարկել բոլոր չկարդացածները"
        dismiss_button: "Չեղարկել..."
        dismiss_tooltip: "Չեղարկել միայն նոր գրառումները կամ դադարել հետևել թեմաներին"
        also_dismiss_topics: "Դադարել հետևել այս թեմաներին, որ այլևս երբեք չցուցադրվեն ինձ համար որպես չկարդացած"
        dismiss_new: "Չեղարկել Նորերը"
        toggle: "փոխանջատել թեմաների զանգվածային ընտրությունը"
        actions: "Զանգվածային Գործողությունները"
        close_topics: "Փակել Թեմաները"
        archive_topics: "Արխիվացնել Թեմաները"
        move_messages_to_inbox: "Տեղափոխել Մուտքային"
        choose_new_category: "Ընտրել նոր կատեգորիա թեմաների համար՝"
        selected:
          one: "Դուք ընտրել եք <b>%{count}</b> թեմա:"
          other: "Դուք ընտրել եք <b>%{count}</b> թեմա:"
        selected_count:
          one: "%{count} ընտրված"
          other: "%{count} ընտրված"
        change_tags: "Փոխարինել Պիտակները"
        append_tags: "Ավելացնել Պիտակներ"
        choose_new_tags: "Ընտրել նոր պիտակներ այս թեմաների համար՝"
        choose_append_tags: "Ընտրել նոր պիտակներ այս թեմաներին ավելացնելու համար՝"
        changed_tags: "Այդ թեմաների պիտակները փոփոխվել են:"
      none:
        unread: "Դուք չունեք չկարդացած թեմաներ:"
        new: "Դուք չունեք նոր թեմաներ:"
        read: "Դուք դեռևս չեք կարդացել ոչ մի թեմա:"
        posted: "Դուք դեռևս գրառում չեք կատարել ոչ մի թեմայում:"
        latest: "Դուք արդեն ամեն ինչ ընթերցել եք!"
        bookmarks: "Դուք դեռևս չունեք էջանշված թեմաներ:"
        category: " %{category}-ում թեմաներ չկան:"
        top: "Թոփ թեմաներ չկան:"
        hot: "Թոփ թեմաներ չկան:"
        educate:
          new: '<p>Ձեր նոր թեմաները կհայտնվեն այստեղ: Լռելյայնորեն, թեմաները համարվում են նոր և ցույց կտան <span class="badge new-topic badge-notification" style="vertical-align:middle;line-height:inherit;"></span> ցուցիչը, եթե դրանք ստեղծվել են վերջին 2 օրվա ընթացքում:</p><p>Այցելեք ձեր <a href="%{userPrefsUrl}">Նախապատվությունները</a> այն փոխելու համար:</p>'
          new_new: "<p>Ձեր նոր թեմաները կհայտնվեն այստեղ, և ձեր չկարդացված թեմաները նույնպես կցուցադրվեն: Լռելյայնորեն, թեմաները համարվում են նոր և ցույց կտան <span class=\"badge new-topic badge-notification\" style=\"vertical-align:middle;line-height:inherit;\"></span> ցուցիչը, եթե դրանք ստեղծվել են վերջին 2 օրվա ընթացքում: Չչկարդացված թեմաները ցույց կտան չկարդացվածների քանակը<span class=\"badge unread-posts badge-notification\">1</span> , եթե դուք ստեղծել եք թեման, պատասխանել եք թեմային, կարդացել եք թեման 5 րոպեից ավելի, կամ եթե \U0001F514-ի միջոցով յուրաքանչյուր թեմայում հստակորեն ընտրել եք Հետևում եմ կամ Դիտում եմ: </p><p>Այցելեք ձեր <a href=\"%{userPrefsUrl}\">նախապատվությունները</a> սա փոխելու համար:</p>"
      bottom:
        latest: "Վերջին թեմաներ այլևս չկան:"
        posted: "Հրապարակված թեմաներ այլևս չկան:"
        read: "Կարդացած թեմաներ այլևս չկան:"
        new: "Նոր թեմաներ այլևս չկան:"
        unread: "Չկարդացած թեմաներ այլևս չկան:"
        unseen: "Այլևս չտեսնված թեմաներ չկան։"
        category: "%{category}-ում թեմաներ այլևս չկան:"
        tag: "%{tag}-ում թեմաներ այլևս չկան:"
        top: "Թոփ թեմաներ այլևս չկան:"
        hot: "Թոփ թեմաներ այլևս չկան:"
        bookmarks: "Էջանշված թեմաներ այլևս չկան:"
        filter: "Այլևս թեմաներ չկան։"
    topic_bulk_actions:
      dismiss:
        name: "Չեղարկել"
      close_topics:
        name: "Փակել"
        optional: (ընտրովի)
      archive_topics:
        name: "Արխիվ"
      move_messages_to_inbox:
        name: "Տեղափոխել Մուտքային"
      unlist_topics:
        name: "Ցուցակից հանել"
      append_tags:
        name: "Ավելացնել Պիտակներ"
      replace_tags:
        name: "Փոխարինել Պիտակները"
      delete_topics:
        name: "Ջնջել"
      update_category:
        name: "Թարմացնել Կատեգորիան"
    topic:
      filter_to:
        one: "%{count} հրապարակում թեմայում"
        other: "%{count} գրառում թեմայում"
      create: "Նոր Թեմա"
      create_long: "Ստեղծել Նոր Թեմա"
      open_draft: "Բացել Սևագիրը"
      private_message: "Սկսել հաղորդագրություն"
      archive_message:
        help: "Տեղափոխել հաղորդագրությունը Ձեր արխիվ"
        title: "Արխիվ"
      move_to_inbox:
        title: "Տեղափոխել Մուտքային արկղ"
        help: "Տեղափոխել հաղորդագրությունը ետ դեպի Մուտքային"
      list: "Թեմաներ"
      new: "նոր թեմա"
      unread: "չկարդացած"
      new_topics:
        one: "%{count} նոր թեմա"
        other: "%{count} նոր թեմա"
      unread_topics:
        one: "%{count} չկարդացած թեմա"
        other: "%{count} չկարդացած թեմա"
      title: "Թեմա"
      invalid_access:
        title: "Թեման անձնական է"
        description: "Ներողություն, այդ թեման Ձեզ հասանելի չէ!"
        login_required: "Դուք պետք է մուտք գործեք՝ այդ թեման տեսնելու համար:"
      server_error:
        title: "Թեմայի բեռնումը ձախողվեց"
        description: "Ներողություն, մենք չկարողացանք բեռնել այդ թեման, հնարավոր է՝ միացման խնդրի պատճառով: Խնդրում ենք կրկին փորձել: Եթե խնդիրը շարունակվում է, տեղեկացրեք մեզ:"
      not_found:
        title: "Թեման չի գտնվել"
        description: "Ներողություն, մենք չկարողացանք գտնել այդ թեման: Միգուցե՞ այն հեռացվել է մոդերատորի կողմից:"
      unread_posts:
        one: "Դուք ունեք %{count} չկարդացած հրապարակում այս թեմայում"
        other: "Այս թեմայում Դուք ունեք %{count} չկարդացած գրառում"
      likes:
        one: "Այս թեմայում կա %{count} հավանում:"
        other: "Այս թեմայում կա %{count} հավանում"
      back_to_list: "Վերադառնալ Թեմաների Ցանկին"
      options: "Թեմաների Տարբերակները"
      show_links: "ցուցադրել այս թեմայի հղումները"
      read_more_in_category: "Ցանկանո՞ւմ եք կարդալ ավելին: Դիտեք այլ թեմաներ՝ %{categoryLink}-ում կամ <a href='%{latestLink}'>դիտեք վերջին թեմաները</a>"
      read_more: "Ցանկանու՞մ եք կարդալ ավելին: <a href='%{categoryLink}'>Դիտեք բոլոր կատեգորիաները</a> կամ <a href='%{latestLink}'>դիտեք վերջին թեմաները</a>:"
      unread_indicator: "Ոչ մի անդամ դեռ չի կարդացել այս թեմայի մինչև վերջին գրառումը: "
      created_at: "Ստեղծվել է՝ %{date}"
      bumped_at: "Վերջինը՝ %{date}"
      browse_all_categories_latest: "<a href='%{basePath}/categories'>Թերթեք բոլոր կատեգորիաները</a> կամ <a href='%{basePath}/latest'>դիտեք վերջին թեմաները</a>."
      browse_all_categories_latest_or_top: "<a href='%{basePath}/categories'>Թերթեք բոլոր կատեգորիաները</a>, <a href='%{basePath}/latest'>դիտեք վերջին թեմաները</a> կամ ամենահայտնիները:"
      browse_all_tags_or_latest: "<a href='%{basePath}/tags'>Թերթեք բոլոր պիտակները</a> կամ <a href='%{basePath}/latest'>դիտեք վերջին թեմաները</a>:"
      suggest_create_topic: Պատրա՞ստ եք <a href>նոր զրույց սկսել:</a>
      deleted: "Թեման ջնջվել է"
      slow_mode_update:
        enable: "Միացնել"
        update: "Թարմացնել"
        remove: "Անջատել"
        durations:
          1_hour: "1 ժամ"
          2_hours: "Վերջին 2 ժամվա"
          4_hours: "Վերջին 4 ժամվա"
          8_hours: "Վերջին 8 ժամվա"
          12_hours: "Վերջին 12 ժամվա"
          24_hours: "Վերջին 24 ժամվա"
      topic_status_update:
        title: "Թեմայի Ժամաչափիչ"
        save: "Ժամաչափիչ Դնել"
        num_of_hours: "Ժամերի քանակը."
        num_of_days: "Օրերի քանակը"
        remove: "Հեռացնել Ժամաչափիչը"
        publish_to: "Հրատարակել."
        when: "Երբ."
        time_frame_required: "Խնդրում ենք ընտրել ժամանակահատված"
      publish_to_category:
        title: "Պլանավորել Հրատարակումը"
      temp_open:
        title: "Ժամանակավորապես Բացել"
      temp_close:
        title: "Ժամանակավորապես Փակել"
      auto_close:
        title: "Ավտոմատ փակել Թեման"
        error: "Խնդրում ենք մուտքագրել վավեր արժեք:"
        based_on_last_post: "Չփակել, մինչև թեմայի վերջին գրառումը չունենա այսքան վաղեմություն:"
      auto_delete:
        title: "Ավտոմատ Ջնջել Թեման"
      auto_bump:
        title: "Ավտոմատ Բարձրացնել Թեման"
      reminder:
        title: "Հիշեցնել Ինձ"
      auto_delete_replies:
        title: "Ավտոմատ Ջնջել Պատասխանները"
      status_update_notice:
        auto_open: "Այս թեման ավտոմատ կբացվի %{timeLeft}:"
        auto_close: "Այս թեման ավտոմատ կփակվի %{timeLeft}:"
        auto_publish_to_category: "Այս թեման կհրատարակվի <a href=%{categoryUrl}>#%{categoryName}</a>-ում %{timeLeft}:"
        auto_close_after_last_post: "Այս թեման կփակվի վերջին պատասխանից %{duration} հետո:"
        auto_delete: "Այս թեման ավտոմատ կերպով կջնջվի %{timeLeft}:"
        auto_bump: "Այս թեման ավտոմատ կբարձրացվի %{timeLeft}:"
        auto_reminder: "Ձեզ կհիշեցվի այս թեմայի մասին %{timeLeft}:"
        auto_delete_replies: "Այս թեմային վերաբերող պատասխանները հետո ավտոմատ ջնջվում են %{duration}."
      auto_close_title: "Ավտոմատ Փակման Կարգավորումները"
      auto_close_immediate:
        one: "Այս թեմայի վերջին հրապարակումն արդեն %{count} ժամվա վաղեմութոյւն ունի, ուստի թեման անմիջապես կփակվի:"
        other: "Այս թեմայի վերջին հրապարակումն արդեն %{count} ժամվա վաղեմութոյւն ունի, ուստի թեման անմիջապես կփակվի:"
      timeline:
        back: "Վերադառնալ"
        back_description: "Վերադառնալ Ձեր վերջին չկարդացած գրառմանը"
        replies_short: "%{current} / %{total}"
      progress:
        title: թեմայի ընթացքը
        jump_prompt_to_date: "դեպի ամսաթիվ"
        jump_prompt_or: "կամ"
      notifications:
        title: Փոխել, թե որքան հաճախ եք Դուք ծանուցում ստանում այս թեմայի մասին
        reasons:
          mailing_list_mode: "Ձեզ մոտ միացված է փոստային ցուցակի ռեժիմը, ուստի էլ. փոստի միջոցով Դուք ծանուցում կստանաք այս թեմայի պատասխանների մասին:"
          "3_10": "Դուք ծանուցումներ կստանաք, քանի որ դիտում եք այս թեմայի պիտակի:"
          "3_6": "Դուք ծանուցումներ կստանաք, քանի որ դիտում եք այս կատեգորիան:"
          "3_5": "Դուք ծանուցումներ կստանաք, քանի որ ավտոմատ կերպով սկսել եք դիտել այս թեման:"
          "3_2": "Դուք ծանուցումներ կստանաք, քանի որ դիտում եք այս թեման:"
          "3_1": "Դուք ծանուցումներ կստանաք, քանի որ ստեղծել եք այս թեման:"
          "3": "Դուք ծանուցումներ կստանաք, քանի որ դիտում եք այս թեման:"
          "2_8": "Դուք կտեսնեք նոր պատասխանների քանակը, քանի որ հետևում եք այս կատեգորիային:"
          "2_8_stale": "Դուք կտեսնեք նոր պատասխանների քանակը, քանի որ նախկինում հետևում էիք այս կատեգորիային:"
          "2_4": "Դուք կտեսնեք նոր պատասխանների քանակը, քանի որ հրապարակել եք պատասխան այս թեմայում:"
          "2_2": "Դուք կտեսնեք նոր պատասխանների քանակը, քանի որ հետևում եք այս թեմային:"
          "2": 'Դուք կտեսնեք նոր պատասխանների քանակը, քանի որ <a href="%{basePath}/u/%{username}/preferences/notifications">կարդացել եք այս թեման</a>:'
          "1_2": "Դուք ծանուցում կստանաք, եթե որևէ մեկը հիշատակի Ձեր @անունը կամ պատասխանի Ձեզ:"
          "1": "Դուք ծանուցում կստանաք, եթե որևէ մեկը հիշատակի Ձեր @անունը կամ պատասխանի Ձեզ:"
          "0_7": "Դուք անտեսում եք այս կատեգորիայի բոլոր ծանուցումները:"
          "0_2": "Դուք անտեսում եք այս թեմայի բոլոր ծանուցումները:"
          "0": "Դուք անտեսում եք այս թեմայի բոլոր ծանուցումները:"
        watching_pm:
          title: "Դիտում Եմ"
          description: "Դուք ծանուցում կստանաք այս հաղորդագրության յուրաքանչյուր նոր պատասխանի մասին, և կցուցադրվի նոր պատասխանների քանակը:"
        watching:
          title: "Դիտում Եմ"
          description: "Դուք ծանուցում կստանաք այս թեմայի յուրաքանչյուր նոր պատասխանի մասին, և կցուցադրվի նոր պատասխանների քանակը:"
        tracking_pm:
          title: "Հետևում Եմ"
          description: "Այս հաղորդագրության համար կցուցադրվի նոր պատասխանների քանակը: Դուք ծանուցում կստանաք, եթե որևէ մեկը հիշատակի Ձեր @անունը կամ պատասխանի Ձեզ:"
        tracking:
          title: "Հետևում Եմ"
          description: "Այս թեմայի համար կցուցադրվի նոր պատասխանների քանակը: Դուք ծանուցում կստանաք, եթե որևէ մեկը հիշատակի Ձեր @անունը կամ պատասխանի Ձեզ:"
        regular:
          title: "Սովորական"
          description: "Դուք ծանուցում կստանաք, եթե որևէ մեկը հիշատակի Ձեր @անունը կամ պատասխանի Ձեզ:"
        regular_pm:
          title: "Սովորական"
          description: "Դուք ծանուցում կստանաք, եթե որևէ մեկը հիշատակի Ձեր @անունը կամ պատասխանի Ձեզ:"
        muted_pm:
          title: "Խլացված"
          description: "Դուք երբեք որևէ ծանուցում չեք ստանա այս հաղորդագրության վերաբերյալ:"
        muted:
          title: "Խլացված"
          description: "Դուք երբեք որևէ ծանուցում չեք ստանա այս թեմայի վերաբերյալ, և այն չի հայտնվի վերջիններում:"
      actions:
        title: "Գործողություններ"
        recover: "Վերականգնել Թեման"
        delete: "Ջնջել Թեման"
        open: "Բացել Թեման"
        close: "Փակել Թեման"
        multi_select: "Ընտրել Գրառումներ..."
        pin: "Ամրակցել Թեման..."
        unpin: "Ապակցել Թեման..."
        unarchive: "Ապարխիվացնել Թեման"
        archive: "Արխիվացնել Թեման"
        invisible: "Թեման Ցուցակից Հանել"
        reset_read: "Զրոյացնել Կարդացած Տվյալները"
        make_private: "Ստեղծել Անձնական Նամակ"
        reset_bump_date: "Վերահաստատել Բարձրացման Ամսաթիվը"
      feature:
        pin: "Ամրակցել Թեման"
        unpin: "Ապակցել Թեման"
        pin_globally: "Ամրակցել Թեման Գլոբալ կերպով"
        remove_banner: "Հեռացնել Բաններ Թեման"
      reply:
        title: "Պատասխանել"
        help: "այս թեմային պատասխան գրել"
      share:
        title: "Տարածել Թեման"
        extended_title: "Կիսվել հղումով"
        help: "կիսվել այս թեմայի հղումով"
        instructions: "Կիսվել այս թեմայի հղումով:"
        copied: "Թեմայի հղումը պատճենված է:"
        invite_users: "Հրավիրել"
      print:
        title: "Տպել"
        help: "Բացել այս թեմայի տպման հարմար նախատեսված տարբերակը"
      flag_topic:
        title: "Բողոքել"
<<<<<<< HEAD
        help: "Գաղտնի կերպով բողոքել այս թեման կամ ուղարկել դրա մասին գաղտնի ծանուցում"
=======
>>>>>>> 76e7f12a
        success_message: "Դուք հաջողությամբ բողոքել եք այս թեման:"
      make_public:
        title: "Փոխարկել Հրապարակային Թեմայի"
        choose_category: "Խնդրում ենք ընտրել կատեգորիա՝ հրապարակային թեմայի համար"
      feature_topic:
        title: "Ամրացնել այս թեման"
        pin: "Այս թեման տեղադրել %{categoryLink} կատեգորիայի վերևում մինչև"
        unpin: "Հանել այս թեման %{categoryLink} կատեգորիայի վերևից:"
        unpin_until: "Հանել այս թեման%{categoryLink} կատեգորիայի վերևից կամ սպասել մինչև <strong>%{until}</strong>:"
        pin_note: "Օգտատերերը կարող են ապակցել թեման անհատապես իրենց համար:"
        pin_validation: "Ամսաթիվը պարտադիր է այս թեման ամրակցելու համար:"
        not_pinned: "%{categoryLink} կատեգորիայում ոչ մի թեմա ամրակցված չէ:"
        already_pinned:
          one: "Ներկայումս %{categoryLink}կատեգորիայում ամրակցված Թեմաներ՝ <strong class='badge badge-notification unread'>%{count}</strong>"
          other: "Ներկայումս %{categoryLink} կատեգորիայում ամրակցված թեմաները՝ <strong class='badge badge-notification unread'>%{count}</strong>"
        pin_globally: "Այս թեման տեղադրել բոլոր թեմաների ցանկերի վերում, մինչև"
        unpin_globally: "Հանել այս թեման բոլոր թեմաների ցանկերի վերևից"
        unpin_globally_until: "Հանել այս թեման բոլոր թեմաների ցանկերի վերևից կամ սպասել մինչև <strong>%{until}</strong>:"
        global_pin_note: "Օգտատերերը կարող են ապակցել թեման անհատապես իրենց համար:"
        not_pinned_globally: "Գլոբալ կերպով ամրակցված թեմաներ չկան:"
        already_pinned_globally:
          one: "Ներկայումս գլոբալ կերպով ամրակցված թեմաներ՝ <strong class='badge badge-notification unread'>%{count}</strong>"
          other: "Ներկայումս գլոբալ կերպով ամրակցված թեմաները՝<strong class='badge badge-notification unread'>%{count}</strong>"
        make_banner: "Այս թեման դարձնել բաններ, որը հայտնվում է բոլոր էջերի վերևում:"
        remove_banner: "Հանել բանները, որը հայտնվում է բոլոր էջերի վերևում:"
        banner_note: "Օգտատերերը կարող են չեղարկել բանները՝ փակելով այն: Ցանկացած պահի միայն մեկ թեմա կարող է լինել որպես բաններ:"
        no_banner_exists: "Բաններ թեմա չկա:"
        banner_exists: "Այս պահին բաններ թեմա <strong class='badge badge-notification unread'>կա</strong>:"
      automatically_add_to_groups: "Այս հրավերը ներառում է նաև հետևյալ խմբերի թույլտվություն՝"
      invite_private:
        title: "Հրավիրել Հաղորդագրության"
        email_or_username: "Հրավիրվողի Էլ. հասցեն կամ Օգտանունը"
        email_or_username_placeholder: "էլ. հասցե կամ օգտանուն"
        action: "Հրավիրել"
        success: "Մենք հրավիրել ենք այդ օգտատիրոջը՝ մասնակցելու այս հաղորդագրությանը:"
        success_group: "Մենք հրավիրել ենք այդ խմբին՝ մասնակցելու այս հաղորդագրությանը:"
        error: "Այդ օգտատիրոջը հրավիրելիս տեղի է ունեցել սխալ, ներողություն:"
        group_name: "խմբի անունը"
      controls: "Թեմայի Կառավարման Հարթակ"
      invite_reply:
        title: "Հրավիրել"
        username_placeholder: "օգտանուն"
        action: "Ուղարկել Հրավեր"
        help: "Հրավիրել մյուսներին այս թեմային էլ. հասցեի կամ ծանուցումների միջոցով"
        discourse_connect_enabled: "Մուտքագրեք այն անձի օգտանունը, ում ցանկանում եք հրավիրել այս թեմային:"
        to_topic_blank: "Մուտքագրեք այն անձի օգտանունը կամ էլ. հասցեն, ում ցանկանում եք հրավիրել այս թեմային:"
        to_topic_email: "Դուք մուտքագրել եք էլ. հասցե: Մենք կուղարկենք հրավեր, որը թույլ կտա Ձեր ընկերոջը անմիջապես պատասխանել այս թեմային:"
        to_topic_username: "Դուք մուտքագրել եք օգտանուն: Մենք կուղարկենք ծանուցում՝ այս թեմային հրավերի հղումով:"
        to_username: "Մուտքագրեք այն անձի օգտանունը, ում ցանկանում եք հրավիրել: Մենք կուղարկենք ծանուցում՝ այս թեմային հրավերի հղումով:"
        email_placeholder: "name@example.com"
        success_email: "Մենք ուղարկել ենք հրավերի էլ. նամակ <b>%{invitee}</b>-ին: Մենք ծանուցում կուղարկենք Ձեզ, երբ հրավերն ընդունվի: Ստուգեք Ձեր էջի հրավերների ներդիրը՝ Ձեր հրավերներին հետևելու համար:"
        success_username: "Մենք հրավիրել ենք այդ օգտատիրոջը մասնակցելու այս թեմային:"
        error: "Ներողություն, մենք չկարողացանք հրավիրել այդ մարդուն: Միգուցե նա արդեն հրավիրվա՞ծ է: (Հրավերները սահմանափակ են)"
        success_existing_email: " <b>%{emailOrUsername}</b> էլ. հասցեով օգատեր արդեն գոյություն ունի: Մենք հրավիրել ենք նրան մասնակցելու այս թեմային:"
      login_reply: "Պատասխանելու համար Մուտք Գործեք"
      filters:
        n_posts:
          one: "%{count} հրապարակում"
          other: "%{count} գրառում"
        cancel: "Հանել ֆիլտրը"
      move_to:
        title: "Տեղափոխել դեպի"
        action: "տեղափոխել դեպի"
        error: "Գրառումները տեղափոխելիս տեղի է ունեցել սխալ:"
      split_topic:
        title: "Տեղափոխվել դեպի Նոր Թեմա"
        action: "տեղափոխվել դեպի նոր թեմա"
        topic_name: "Նոր Թեմայի Վերնագիրը"
        radio_label: "Նոր Թեմա"
        error: "Գրառումները նոր թեմա տեղափոխելիս տեղի է ունեցել սխալ:"
        instructions:
          one: "Դուք պատրաստվում եք ստեղծել նոր թեմա և մուտքագրել Ձեր ընտրած հրապարակումով:"
          other: "Դուք պատրաստվում եք ստեղծել նոր թեմա և մուտքագրել Ձեր ընտրած <b>%{count}</b> գրառումը:"
      merge_topic:
        title: "Տեղափոխել դեպի Գոյություն Ունեցող Թեմա"
        action: "տեղափոխել դեպի գոյություն ունեցող թեմա"
        error: "Գրառումներն այդ թեմա տեղափոխելիս տեղի է ունեցել սխալ:"
        radio_label: "Գոյություն Ունեցող Թեմա"
        instructions:
          one: "Խնդրում ենք ընտրել թեմա, ուր ցանկանում եք տեղափոխել այդ հրապարակումը: "
          other: "Խնդրում ենք ընտրել թեմա, ուր ցանկանում եք տեղափոխել այդ <b>%{count}</b> գրառումը:"
      move_to_new_message:
        title: "Տեղափոխել դեպի Նոր Հաղորդագրություն"
        action: "տեղափոխել դեպի նոր հաղորդագրություն"
        message_title: "Նոր Հաղորդագրության Վերնագիրը"
        radio_label: "Նոր Հաղորդագրություն"
        participants: "Մասնակիցներ"
        instructions:
          one: "Դուք պատրաստվում եք ստեղծել նոր հաղորդագրություն և մասսայականացնել այն Ձեր ընտրած գրառումով:"
          other: "Դուք պատրաստվում եք ստեղծել նոր հաղորդագրություն և լցնել այն Ձեր ընտրած <b>%{count}</b> գրառումով:"
      move_to_existing_message:
        title: "Տեղափոխել դեպի Գոյություն Ունեցող Հաղորդագրություն"
        action: "տեղափոխել դեպի գոյություն ունեցող հաղորդագրություն"
        radio_label: "Գոյություն Ունեցող Հաղորդագրություն"
        participants: "Մասնակիցներ"
        instructions:
          one: "Խնդրում ենք ընտրել հաղորդագրությունը, ուր ցանկանում եք տեղափոխել այդ գրառումը:"
          other: "Խնդրում ենք ընտրել հաղորդագրությունը, ուր ցանկանում եք տեղափոխել այդ <b>%{count}</b> գրառումները:"
      merge_posts:
        title: "Միավորել Ընտրված Գրառումները"
        action: "միավորել ընտրված գրառումները"
        error: "Ընտրված գրառումները միավորելիս տեղի է ունեցել սխալ:"
      publish_page:
        title: "Էջի Հրատարակում"
        publish: "Հրատարակել"
        description: "Երբ թեման հրապարակվում է որպես էջ, դրա URL- ն կարող է համընդհանուր տարածվել և պատկերվել օգտատերերի խմբագրմամբ: "
        public: "Հանրային"
        publish_url: "Ձեր էջը հրապարակվել է այս հասցեով՝ "
        topic_published: "Ձեր թեման հրապարակվել է՝"
        preview_url: "Ձեր էջը կհրապարակվի այս հասցեով՝"
        invalid_slug: "Ներողություն, Դուք չեք կարող հրապարակել այս էջը:"
        unpublish: "Հրապարակումը չեղարկել"
        unpublished: "Էջի հրապարակումը չեղարկվել է և այն անհասանելի է նախկինում նշված հասցեում:"
        publishing_settings: "Հրապարակման Կարգավորումներ"
      change_owner:
        title: "Փոխել Սեփականատիրոջը"
        action: "փոխել սեփականության իրավունքը"
        error: "Գրառումների սեփականատիրոջը փոփոխելիս տեղի է ունեցել սխալ:"
        placeholder: "նոր սեփականատիրոջ օգտանունը"
        instructions:
          one: "Խնդրում ենք ընտրել նոր սեփականատեր <b>@%{old_user}</b> կողմից կատարված հրապարակման համար"
          other: "Խնդրում ենք ընտրել նոր սեփականատեր <b>@%{old_user}</b>-ի %{count} գրառման համար:"
      change_timestamp:
        action: "փոփոխել ժամանակակետը"
        invalid_timestamp: "Ժամանակակետը չի կարող լինել ապագայում:"
        error: "Թեմայի ժամանակակետը փոփոխելիս տեղի է ունեցել սխալ:"
        instructions: "Խնդրում ենք ընտրել թեմայի նոր ժամանակակետը: Թեմայի գրառումները կթարմացվեն՝ նույն ժամային տարբերությունն ունենալու համար:"
      multi_select:
        select: "ընտրել"
        selected: "ընտրված (%{count})"
        select_post:
          label: "ընտրել"
          title: "Ընտրվածին ավելացնել գրառում"
        selected_post:
          label: "ընտրված"
          title: "Սեղմեք՝ գրառումն ընտրվածից հեռացնելու համար "
        select_replies:
          label: "ընտրել+պատասխաններ"
          title: "Ավելացնել գրառումը և դրա բոլոր պատասխանները ընտրվածին"
        select_below:
          label: "ընտրել+ներքև"
          title: "Ավելացնել գրառումը և դրանից հետո բոլորը ընտրվածին"
        delete: ջնջել ընտրվածը
        cancel: չեղարկել ընտրվածը
        select_all: ընտրել բոլորը
        deselect_all: հետընտրել բոլորը
        description:
          one: 'Դուք ընտրել եք <b>%{count}</b> հրապարակում:'
          other: "Դուք ընտրել եք <b>%{count}</b> գրառում:"
    post_list:
      title: "Վերջին գրառումները"
      aria_post_number: "%{title} - գրառում #%{postNumber}"
    post:
      quote_reply: "Մեջբերել"
      quote_edit: "Խմբագրել"
      quote_share: "Կիսվել"
      edit_reason: "Պատճառը՝ "
      post_number: "գրառում %{number}"
      ignored: "Անտեսված բովանդակություն"
      last_edited_on: "գրառումը վերջին անգամ խմբագրվել է %{dateTime}-ին"
      edit_history: "գրառման խմբագրման պատմությունը"
      reply_as_new_topic: "Պատասխանել որպես հղված թեմա"
      reply_as_new_private_message: "Պատասխանել որպես հաղորդագրություն նույն ստացողներին"
      continue_discussion: "Շարունակելով %{postLink} քննարկումը՝ "
      follow_quote: "գնալ դեպի մեջբերված գրառումը"
      show_full: "Ցուցադրել Գրառումն Ամբողջությամբ"
      show_hidden: "Դիտել անտեսված բովանդակությունը "
      collapse: "կրճատել"
      expand_collapse: "ընդլայնել/կրճատել"
      locked: "անձնակազմի որևէ ներկայացուցիչ արգելափակել է այս գրառման խմբագրումը"
      gap:
        one: "դիտել %{count} թաքցրած պատասխան"
        other: "դիտել %{count} թաքցրած պատասխանները"
      notice:
        new_user: "Սա առաջին անգամն է, որ %{user} -ը գրառում է կատարել - եկեք ողջունենք նրան մեր համայնքում!"
        returning_user: "Բավական ժամանակ է անցել %{user} -ին տեսնելուց հետո — նրա վերջին գրառումը եղել է %{time}:"
      unread: "Գրառումը կարդացած չէ"
      has_replies:
        one: "%{count} պատասխան"
        other: "%{count} Պատասխան"
      has_replies_count: "%{count}"
      has_likes_title:
        one: "%{count} անձ հավանել է այս հրապարակումը"
        other: "%{count} մարդ հավանել է այս գրառումը"
      has_likes_title_only_you: "Դուք հավանել եք այս գրառումը"
      has_likes_title_you:
        one: "Դուք և %{count} այլ անձ հավանել եք այս հրապարակումը"
        other: "Դուք և %{count} հոգի հավանել են այս գրառումը"
      errors:
        create: "Ներողություն, Ձեր գրառումը ստեղծելիս տեղի է ունեցել սխալ: Խնդրում ենք կրկին փորձել:"
        edit: "Ներողություն, Ձեր գրառումը խմբագրելիս տեղի է ունեցել սխալ: Խնդրում ենք կրկին փորձել:"
        file_too_large: "Ներողություն, այդ ֆայլը շատ մեծ է (առավելագույն չափը %{max_size_kb}ԿԲ է): Առաջարկվում ենք վերբեռնել Ձեր մեծ ֆայլը որևէ ամպային ծառայություն(cloud service) և կիսվել հղումով:"
        file_too_large_humanized: "Ներողություն, այդ ֆայլը շատ մեծ է (առավելագույն չափը %{max_size} է): Առաջարկվում ենք վերբեռնել Ձեր մեծ ֆայլը որևէ ամպային ծառայություն(cloud service) և կիսվել հղումով:"
        too_many_uploads: "Ներողություն, Դուք կարող եք վերբեռնել միաժամանակ միայն մեկ ֆայլ:"
        upload_not_authorized: "Ներողություն, ֆայլը, որ Դուք փորձում եք վերբեռնել թուլատրելի չէ (թույլատրվում են միայն՝ %{authorized_extensions}):"
        image_upload_not_allowed_for_new_user: "Ներողություն, նոր օգտատերերը չեն կարող վերբեռնել նկարներ:"
        attachment_upload_not_allowed_for_new_user: "Ներողություն, նոր օգտատերերը չեն կարող ֆայլեր կցել:"
        attachment_download_requires_login: "Ներողություն, Դուք պետք է մուտք գործեք՝ կցված ֆայլերը ներբեռնելու համար:"
      cancel_composer:
        confirm: "Ի՞նչ անել գրառման հետ։"
        discard: "Չեղարկել"
        save_draft: "Պահպանել որպես սևագիր"
        keep_editing: "Շարունակել խմբագրումը"
      via_email: "այս գրառումը եկել է էլ. նամակով"
      via_auto_generated_email: "այս գրառումը եկել է ավտոմատ գեներացված էլ. նամակով"
      whisper: "այս գրառումը գաղտնի շշուկ է մոդերատորների համար"
      wiki:
        about: "այս գրառումը wiki է"
      few_likes_left: "Շնորհակալ ենք տրված հավանումների համար: Այսօր Ձեզ մնացել է միայն մի քանի հավանում:"
      controls:
        reply: "պատասխանել այս գրառմանը"
        like_action: "Հավանել"
        like: "հավանել այս գրառումը"
        has_liked: "Դուք հավանել եք այս գրառումը"
        read_indicator: "անդամներ, ովքեր կարդում են այս գրառումը"
        undo_like_action: "Ետարկել հավանումը"
        undo_like: "Ետարկել հավանումը"
        edit: "խմբագրել այս գրառումը"
        edit_action: "Խմբագրել"
        edit_anonymous: "Ներողություն, Դուք պետք է մուտք գործեք՝ այս գրառումը խմբագրելու համար:"
<<<<<<< HEAD
        flag: "Գաղտնի կերպով բողոքել այս գրառումը կամ ուղարկել դրա մասին գաղտնի ծանուցում"
=======
        flag_action: "Բողոքել"
>>>>>>> 76e7f12a
        delete: "ջնջել այս գրառումը"
        undelete: "վերականգնել այս գրառումը"
        share_action: "Կիսվել"
        share: "կիսվել այս գրառման հղումով"
        copy_title: "պատճենել այս գրառման հղումը"
        link_copied: "Հղումը պատճենված է:"
        more: "Ավելին"
        delete_replies:
          confirm: "Դուք ցանկանո՞ւմ եք ջնջել նաև այս գրառման պատասխանները:"
          direct_replies:
            one: "Այո, և %{count} ուղղակի պատասխան"
            other: "Այո, և %{count} ուղղակի պատասխանները"
          all_replies:
            one: "Այո, և %{count} պատասխանը"
            other: "Այո, և բոլոր %{count} պատասխանները"
          just_the_post: "Ոչ, միայն այս գրառումը"
        admin: "գրառման ադմինի գործողություններ"
        admin_action: "Ադմին"
        wiki: "Դարձնել Wiki"
        unwiki: "Հանել Wiki-ից"
        convert_to_moderator: "Ավելացնել Անձնակազմի Գույն"
        revert_to_regular: "Հեռացնել Անձնակազմի Գույնը"
        rebake: "Վերակառուցել HTML-ը"
        publish_page: "Էջի Հրատարակում"
        unhide: "Դարձնել Տեսանելի"
        change_owner: "Փոխել Սեփականատիրոջը..."
        lock_post: "Արգելափակել Գրառումը"
        lock_post_description: "արգելել հրապարակողին խմբագրել այս գրառումը"
        unlock_post: "Արգելաբացել Գրառումը"
        unlock_post_description: "թույլ տալ հրապարակողին խմբագրելու այս գրառումը"
        delete_topic_disallowed_modal: "Դուք թույլտվություն չունեք ջնջելու այս թեման: Եթե Դուք իսկապես ցանկանում եք, որ այն ջնջվի, բողոքեք՝ տալով պատճառաբանության՝ մոդերատորի ուշադրությանը գրավելու համար:"
        delete_topic_disallowed: "Դուք թույլտվություն չունեք ջնջելու այս թեման"
        delete_topic_error: "Այս թեման ջնջելիս սխալ է տեղի ունեցել"
        delete_topic: "ջնջել թեման"
        add_post_notice: "Ավելացնել Ծանուցում Անձնակազմի կողմից…"
        remove_timer: "հեռացնել ժամաչափիչը"
      actions:
        people:
          like:
            one: "հավանել է սա"
            other: "հավանել է սա"
          like_capped:
            one: "և %{count} այլ անձ հավանել է սա"
            other: "և %{count} հոգի հավանել են սա"
        by_you:
          off_topic: "Դուք բողոքել եք սա որպես թեմայից դուրս"
          spam: "Դուք բողոքել եք սա որպես սպամ"
          inappropriate: "Դուք բողոքել եք սա որպես անպատշաճ"
          notify_moderators: "Դուք բողոքել եք սա մոդերացիայի համար"
          notify_user: "Դուք ուղարկել եք հաղորդագրություն այս օգտատիրոջը"
      delete:
        confirm:
          one: "Դուք համոզվա՞ծ եք, որ ցանկանում եք ջնջել այդ հրապարակումը:"
          other: "Դուք համոզվա՞ծ եք, որ ցանկանում եք ջնջել այդ%{count} գրառումները:"
      revisions:
        controls:
          first: "Առաջին խմբագրությունը"
          previous: "Նախորդ խմբագրությունը"
          next: "Հաջորդ խմբագրությունը"
          last: "Վերջին խմբագրությունը"
          hide: "Թաքցնել խմբագրությունը"
          show: "Ցուցադրել խմբագրությունը"
          edit_wiki: "Խմբագրել Wiki-ն"
          edit_post: "Խմբագրել Գրառումը"
          comparing_previous_to_current_out_of_total: "<strong>%{previous}</strong> %{icon} <strong>%{current}</strong> / %{total}"
        displays:
          inline:
            title: "Ցուցադրել ստացված արդյունքը` հավելումներն ու հեռացումները մեկ տեղում"
            button: "HTML"
          side_by_side:
            title: "Ցուցադրել ստացված արդյունքի տարբերությունները կողք կողքի "
            button: "HTML"
          side_by_side_markdown:
            title: "Ցուցադրել սկբնաղբյուրի տարբերությունները կողք կողքի"
            button: "Չֆորմատավորված"
      raw_email:
        displays:
          raw:
            title: "Ցուցադրել չֆորմատավորված էլ. նամակը"
            button: "Չֆորմատավորված"
          text_part:
            title: "Ցուցադրել էլ. նամակի տեքստային մասը"
            button: "Տեքստ"
          html_part:
            title: "Ցուցադրել էլ. նամակի html մասը"
            button: "HTML"
      bookmarks:
        create: "Ստեղծել էջանշան"
        edit: "Խմբագրել էջանշանը"
        updated: "Թարմացված"
        name: "Անուն"
        name_placeholder: "Ինչի՞ համար է այս էջանշանը: "
        set_reminder: "Հիշեցնել ինձ"
        options: "Տարբերակներ"
        actions:
          delete_bookmark:
            name: "Ջնջել էջանշանը"
            description: "Էջանշանի հեռացում՝ ներառելով կարգավորված բոլոր հիշեցումները "
          edit_bookmark:
            name: "Խմբագրել էջանշանը"
            description: "Խմբագրել էջանշանի անվանումը կամ փոխել հիշեցման ամսաթիվը / ժամանակը"
      filtered_replies:
        viewing_posts_by: "Դիտել %{post_count} գրառումները."
      share:
        instructions: "Կիսվեք այս գրառման հղումով."
    category:
      none: "(կատեգորիա չկա)"
      all: "Բոլոր կատեգորիաները"
      choose: "կատեգորիա&hellip;"
      edit: "Խմբագրել"
      edit_dialog_title: "Խմբագրել՝ %{categoryName}"
      view: "Դիտել Կատեգորիայի Թեմաները"
      general: "Ընդհանուր"
      settings: "Կարգավորումներ"
      tags: "Պիտակներ"
      tags_allowed_tags: "Սահմանափակել այս պիտակները՝ այս կատեգորիայում."
      tags_allowed_tag_groups: "Սահմանափակել այս պիտակների խմբերը այս կատեգորիայում."
      tags_placeholder: "(Ընտրովի) թույլատրված պիտակների ցանկը"
      tags_tab_description: "Այստեղ սահմանված պիտակները և պիտակների խմբերը հասանելի կլինեն միայն այս կատեգորիայում և այն կատեգորիաներում, որոնք նույնպես սահմանում են դրանք: Դրանք հասանելի չեն լինի օգտագործման համար այլ կատեգորիաներում:"
      tag_groups_placeholder: "(Ընտրովի) թույլատրված պիտակների խմբերի ցանկը"
      allow_global_tags_label: "Նաև թույլ տալ այլ տեգեր "
      required_tag_group:
        delete: "Ջնջել"
      topic_featured_link_allowed: "Թույլատրել հանրահայտ հղումները այս կատեգորիայում"
      delete: "Ջնջել Կատեգորիան"
      create: "Նոր Կատեգորիա"
      create_long: "Ստեղծել նոր Կատեգորիա"
      save: "Պահել Կատեգորիան"
      slug: "Կատեգորիայի Սլագը"
      slug_placeholder: "(Ընտրովի) գծիկավոր-բառեր url-ի համար"
      creation_error: 'Կատեգորիայի ստեղծման ժամանակ տեղի է ունեցել սխալ:'
      save_error: 'Կատեգորիան պահելիս տեղի է ունեցել սխալ:'
      name: "Կատեգորիայի Անունը"
      description: "Նկարագրույթուն"
      logo: "Կատեգորիայի Լոգոյի Նկարը"
      background_image: "Կատեգորիայի Ֆոնի Նկարը"
      badge_colors: "Կրծքանշանի գույները"
      background_color: "Ֆոնի գույնը"
      foreground_color: "Առաջին պլանի գույնը"
      name_placeholder: "Առավելագույնը մեկ կամ երկու բառ"
      color_placeholder: "Ցանկացած վեբ-գույն"
      delete_confirm: "Դուք համոզվա՞ծ եք, որ ցանկանում եք ջնջել այս կատեգորիան:"
      delete_error: "Այս կատեգորիան ջնջելիս սխալ է տեղի ունեցել:"
      list: "Ցուցադրել Կատեգորիաները"
      no_description: "Խնդրում ենք այս կատեգորիայի համար ավելացնել նկարագրություն:"
      change_in_category_topic: "Խմբագրել Նկարագրությունը"
      already_used: "Այս գույնը օգտագործվել է մեկ այլ կատեգորիայի կողմից"
      security: "Անվտանգություն"
      permissions:
        group: "Խումբ"
        see: "Դիտել"
        reply: "Պատասխանել"
        create: "Ստեղծել"
      special_warning: "Ուշադրություն. Այս կատեգորիան նախապես ստեղծված կատեգորիա է, և անվտանգության կարգավորումները չեն կարող փոփոխվել: Եթե Դուք չեք ցանկանում օգտագործել այս կատեգորիան, ջնջեք այն՝ փոփոխելու փոխարեն:"
      uncategorized_security_warning: "Այս կատեգորիան հատուկ է: Այն նախատեսված է որպես կատեգորիա չունեցող թեմաների պահման տարածք; այն չի կարող ունենալ անվտանգության կարգավորումներ:"
      uncategorized_general_warning: 'Այս կատեգորիան հատուկ է: Այն օգտագործվում է որպես լռելյայն կատեգորիա նոր թեմաների համար, որոնք չունեն ընտրված կատեգորիա: Եթե Դուք ցանկանում եք կանխել սա և պարտադրել կատեգորիայի ընտրությունը, <a href="%{settingLink}">խնդրում ենք անջատել կարգավորումը այստեղ</a>: Եթե ցանկանում եք փոփոխել անունը կամ նկարագրությունը, այցելեք <a href="%{customizeLink}">Customize / Text Content</a>:'
      pending_permission_change_alert: "Դուք չեք ավելացրել %{group} այդ կատեգորիայի մեջ, սեղմեք այս կոճակը՝ դրանք ավելացնելու համար: "
      images: "Նկարներ"
      email_in: "Անհատական մուտքային էլ. հասցե՝"
      email_in_allow_strangers: "Ընդունել էլ. նամակներ հաշիվ չունեցող անանուն օգտատերերից"
      mailinglist_mirror: "Կատեգորիան արտապատճենում է փոստային ցուցակ"
      show_subcategory_list: "Այս կատեգորիայում ցուցադրել ենթակատեգորիաների ցանկը թեմաների վերևում:"
      read_only_banner: "Բանների տեքստը, երբ օգտատերը չի կարող այս կատեգորիայում թեմա ստեղծել. "
      num_featured_topics: "Կատեգորիաների էջում ցուցադրվող թեմաների քանակը՝"
      subcategory_num_featured_topics: "Մայր կատեգորիայի էջում հանրահայտ թեմաների քանակը"
      all_topics_wiki: "Դարձնել նոր թեմաները wiki լռելյայն"
      subcategory_list_style: "Ենթակատեգորիաների Ցանկի Ոճը՝"
      sort_order: "Թեմաների Ցանկը Դասավորել Ըստ՝"
      default_view: "Լռելյայն Թեմաների Ցանկը՝"
      default_top_period: "Լռելյայն թոփ ժամանակահատվածը՝"
      allow_badges_label: "Այս կատեգորիայում թույլ տալ կրծքանշանների շնորհումը"
      edit_permissions: "Խմբագրել Թույլտվությունները"
      review_group_name: "խմբի անունը"
      require_topic_approval: "Բոլոր նոր թեմաների համար պահանջել մոդերատորի հաստատումը"
      require_reply_approval: "Բոլոր նոր պատասխանների համար պահանջել մոդերատորի հաստատումը "
      this_year: "այս տարի"
      position: "Դիրքը կատեգորիայի էջում."
      default_position: "Լռելյայն Դիրքը"
      minimum_required_tags: "Թեմայում պահանջվող պիտակների նվազագույն քանակը՝"
      parent: "Մայր Կատեգորիա"
      num_auto_bump_daily: "Օրեկան ավտոմատ բարձրացվող բաց թեմաների քանակը՝"
      navigate_to_first_post_after_read: "Բոլոր թեմաները կարդալուց հետո տեղափոխվել դեպի առաջին գրառում"
      notifications:
        watching:
          title: "Դիտում Եմ"
        watching_first_post:
          title: "Դիտում Եմ Առաջին Գրառումը"
          description: "Դուք ծանուցում կստանաք այս կատեգորիայում նոր թեմաների, բայց ոչ այս թեմայի պատասխանների մասին:"
        tracking:
          title: "Հետևում Եմ"
        regular:
          title: "Նորմալ"
          description: "Դուք ծանուցում կստանաք, եթե որևէ մեկը հիշատակի Ձեր @անունը կամ պատասխանի Ձեզ:"
        muted:
          title: "Խլացված"
          description: "Դուք երբեք ծանուցում չեք ստանա այս կատեգորիաի նոր թեմաների մասին, և դրանք չեն հայտնվի վերջիններում:"
      search_priority:
        label: "Որոնման Առաջնահերթություն"
        options:
          normal: "Նորմալ"
          ignore: "Անտեսել"
          very_low: "Շատ Ցածր"
          low: "Բարձր"
          high: "Բարձր"
          very_high: "Շատ Բարձր"
      sort_options:
        default: "լռելյայն"
        likes: "Հավանումների"
        op_likes: "Սկզբնական Գրառման Հավանումների"
        views: "Դիտումների"
        posts: "Գրառումների"
        activity: "Ակտիվության"
        posters: "Հրապարակողների"
        category: "Կատեգորիաների"
        created: "Ստեղծման"
      sort_ascending: "Ըստ աճման"
      sort_descending: "Ըստ նվազման"
      subcategory_list_styles:
        rows: "Տողերը"
        rows_with_featured_topics: "Հանրահայտ թեմաներ պարունակող տողերը"
        boxes: "Արկղերը"
        boxes_with_featured_topics: "Հանրահայտ թեմաներ պարունակող արկղերը"
      settings_sections:
        general: "Ընդհանուր"
        moderation: "Մոդերացիա"
        appearance: "Արտաքին տեսք"
        email: "Էլ. հասցե"
      list_filters:
        none: "ենթակատեգորիաներ չկան"
    flagging:
<<<<<<< HEAD
      title: "Շնորհակալ ենք, որ օգնում եք պահել մեր համայնքը քաղաքակիրթ:"
=======
      title: "Շնորհակալություն մեր համայնքում կարգուկանոն պահպանելու համար։"
>>>>>>> 76e7f12a
      action: "Բողոքել Գրառումը"
      take_action_options:
        default:
          title: "Թաքցնել Գրառումը"
        suspend:
          title: "Սառեցնել Օգտատիրոջը"
        silence:
          title: "Լռեցնել Օգտատիրոջը"
      notify_action: "Ուղարկել"
      official_warning: "Պաշտոնական Զգուշացում"
      delete_spammer: "Ջնջել Սպամ տարածողին"
      yes_delete_spammer: "Այո, Ջնջել Սպամ տարածողին"
      ip_address_missing: "(անհասանելի)"
      hidden_email_address: "(թաքցված)"
      submit_tooltip: "Ուղարկել գաղտնի բողոք"
      cant: "Ներողություն, այս պահին Դուք չեք կարող բողոքել այս գրառումը:"
      notify_staff: "Գաղտնի ծանուցում ուղարկել անձնակազմին"
      formatted_name:
        off_topic: "Թեմայից Դուրս է"
        inappropriate: "Անպատշաճ է"
        spam: "Սպամ է"
        illegal: "Անօրինական է"
      custom_placeholder_notify_user: "Եղեք բնորոշ, կառուցողական և միշտ հարգալից:"
      custom_placeholder_notify_moderators: "Տեղեկացրեք մեզ հատկապես, թե ինչի մասին եք Դուք մտահոգված, և տրամադրեք համապատասխան հղումներ և օրինակներ, եթե հնարավոր է:"
      confirmation_illegal: "Այն, ինչ ես գրել եմ վերևում, ճշգրիտ է և ամբողջական:"
      custom_message:
        at_least:
          one: "մուտքագրեք առնվազն %{count} նիշ"
          other: "մուտքագրեք առնվազն %{count} սիմվոլ"
        left:
          one: "%{count}-ը մնում է"
          other: "%{count} հատ է մնացել"
    flagging_topic:
<<<<<<< HEAD
      title: "Շնորհակալ ենք, որ օգնում եք պահել մեր համայնքը քաղաքակիրթ:"
=======
      title: "Շնորհակալություն մեր համայնքում կարգուկանոն պահպանելու համար։"
>>>>>>> 76e7f12a
      action: "Բողոքել Թեման"
      notify_action: "Ուղարկել"
    topic_map:
      title: "Թեմայի Ամփոփումը"
      participants_title: "Հաճախակի Հրապարակողներ"
      links_title: "Տարածված Հղումներ"
      clicks:
        one: "%{count} սեղմում"
        other: "%{count} սեղմում"
      views: "Դիտում"
      read: կարդացած
      minutes: նվազագույնը
    post_links:
      about: "Ցուցադրել ավելի շատ հղումներ այս գրառման համար"
      title:
        one: "ևս %{count}"
        other: "ևս %{count}"
    topic_statuses:
      warning:
        help: "Սա պաշտոնական զգուշացում է:"
      bookmarked:
        help: "Դուք էջանշել եք այս թեման"
      locked:
        help: "Այս թեման փակված է; այն այլևս չի կարող ընդունել նոր պատասխաններ"
      archived:
        help: "Այս թեման արխիվացված է; այն սառեցված է և չի կարող փոփոխվել:"
      locked_and_archived:
        help: "Այս թեման փակված և արխիվացված է; այն այլևս չի կարող ընդունել նոր պատասխաններ և չի կարող փոփոխվել:"
      unpinned:
        title: "Ապակցված"
        help: "Այս թեման ապակցված է Ձեզ համար; այն կցուցադրվի սովորական հերթականությամբ:"
      pinned_globally:
        title: "Ամրակցված Գլոբալ Կերպով"
        help: "Այս թեման ամրակցված է գլոբալ կերպով; այն կցուցադրվի վերջինների և իր կատեգորիայի վերևում"
      pinned:
        title: "Ամրակցված"
        help: "Այս թեման ամրակցված է Ձեզ համար; այն կցուցադրվի իր կատեգորիայի վերևում"
      unlisted:
        help: "Թեման թաքցվել է՝ այն չի ցուցադրվի թեմաների ցուցակներում։ Այն կարելի է տեսնել միայն ուղղակի հղումով։ %{unlistedReason}"
      personal_message:
        title: "Այս թեման անձնական հաղորդագրություն է"
        help: "Այս թեման անձնական հաղորդագրություն է"
    posts: "Գրառումներ"
    pending_posts:
      label: "Սպասող"
      label_with_count: "Սպասող (%{count})"
    posters: "Հրապարակողների"
    original_post: "Սկզբնական Գրառումը"
    views: "Դիտում"
    views_lowercase:
      one: "դիտում"
      other: "դիտում"
    replies: "Պատասխան"
    views_long:
      one: "այս թեման դիտվել է %{count} անգամ"
      other: "այս թեման դիտվել է %{number} անգամ"
    activity: "Ակտիվություն"
    likes: "Հավանում"
    likes_lowercase:
      one: "հավանում"
      other: "հավանում"
    users: "Օգտատեր"
    users_lowercase:
      one: "օգտատեր"
      other: "օգտատերեր"
    category_title: "Կատեգորիա"
    history_capped_revisions: "Պատմություն, վերջին 100 վերանայումները"
    history: "Պատմություն"
    raw_email:
      title: "Մուտքային Էլ. նամակ"
      not_available: "Հասանելի չէ!"
    categories_list: "Կատեգորիաների Ցանկ"
    filters:
      with_topics: "%{filter} թեմա"
      with_category: "%{filter} %{category} թեմա"
      filter:
        button:
          label: "Ֆիլտր"
      latest:
        title: "Վերջինները"
        title_with_count:
          one: "Վերջին (%{count})"
          other: "Վերջինները (%{count})"
        help: "վերջերս կատարված գրառումներով թեմաները"
      read:
        title: "Կարդացած"
        help: "Ձեր կարդացած թեմաները այն հերթականությամբ, որով Դուք վերջին անգամ կարդացել եք դրանք"
      categories:
        title: "Կատեգորիաներ"
        title_in: "Կատեգորիա - %{categoryName}"
        help: "ըստ կատեգորիայի խմբավորված բոլոր թեմաները"
      unread:
        title: "Չկարդացած"
        title_with_count:
          one: "Չկարդացած (%{count})"
          other: "Չկարդացած (%{count})"
        help: "չկարդացած գրառումներով թեմաները, որոնց Դուք այժմ դիտում եք կամ հետևում եք"
        lower_title_with_count:
          one: "%{count} չկարդացած"
          other: "%{count} չկարդացած"
      unseen:
        title: "Չդիտված"
        lower_title: "չդիտված"
      hot:
        title: "Թոփ"
        lower_title: "թոփ"
      new:
        lower_title_with_count:
          one: "%{count} նոր"
          other: "%{count} նոր"
        lower_title: "նոր"
        title: "Նոր"
        title_with_count:
          one: "Նոր (%{count})"
          other: "Նոր (%{count})"
        help: "վերջին մի քանի օրվա ընթացքում ստեղծված թեմաներ"
        all: "Բոլորը"
        topics: "Թեմաներ"
        replies: "Պատասխաններ"
      posted:
        title: "Իմ Գրառումները"
        help: "թեմաները, որտեղ Դուք գրառում եք կատարել"
      bookmarks:
        title: "Էջանշաններ"
        help: "թեմաները, որոնք Դուք էջանշել եք"
      category:
        title: "%{categoryName}"
        title_with_count:
          one: "%{categoryName} (%{count})"
          other: "%{categoryName} (%{count})"
        help: "%{categoryName} կատեգորիայի վերջին թեմաները"
      top:
        title: "Ամենահայտնի"
        help: "վերջին տարվա, ամսվա, շաբաթվա կամ օրվա ընթացքում ամենաակտիվ թեմաները"
        all:
          title: "Ամբողջ Ժամանակ"
        yearly:
          title: "Տարվա Ընթացքում"
        quarterly:
          title: "Եռամսյակի Ընթացքում"
        monthly:
          title: "Ամսվա Ընթացքում"
        weekly:
          title: "Շաբաթվա Ընթացքում"
        daily:
          title: "Օրվա Ընթացքում"
        all_time: "Ամբողջ ժամանակ"
        this_year: "Տարի"
        this_quarter: "Եռամսյակ"
        this_month: "Ամիս"
        this_week: "Շաբաթ"
        today: "Այսօր"
    permission_types:
      full: "Ստեղծել/Պատասխանել/Դիտել"
      create_post: "Պատասխանել/Դիտել"
      readonly: "Դիտել"
    preloader_text: "Բեռնում"
    lightbox:
      download: "ներբեռնել"
      previous: "Նախորդ (սլաքի Ձախ ստեղնը)"
      next: "Հաջորդ (սլաքի Աջ ստեղնը)"
      counter: "%curr% %total% -ից"
      close: "Փակել (Esc)"
      content_load_error: '<a href="%url%"> Բովանդակությունը </a> հնարավոր չէ բեռնել:'
      image_load_error: '<a href="%url%"> Պատկերը </a> հնարավոր չէ բեռնել:'
    keyboard_shortcuts_help:
      shortcut_key_delimiter_comma: ","
      shortcut_key_delimiter_plus: "+"
      shortcut_delimiter_or: "%{shortcut1} կամ %{shortcut2}"
      shortcut_delimiter_slash: "%{shortcut1}/%{shortcut2}"
      shortcut_delimiter_space: "%{shortcut1} %{shortcut2}"
      title: "Ստեղնաշարի Համադրություններ"
      jump_to:
        title: "Ցատկել Դեպի"
        home: "%{shortcut} Գլխավոր էջ"
        latest: "%{shortcut} Վերջինները"
        new: "%{shortcut} Նոր"
        unread: "%{shortcut} Չկարդացած"
        categories: "%{shortcut} Կատեգորիաներ"
        top: "%{shortcut} Թոփ"
        bookmarks: "%{shortcut} Էջանշաններ"
        profile: "%{shortcut} Պրոֆիլ"
        messages: "%{shortcut} Հաղորդագրություններ"
        drafts: "%{shortcut} Սևագրեր"
      navigation:
        title: "Նավիգացիա"
        jump: "%{shortcut} Գնալ դեպի գրառում # "
        back: "%{shortcut} Ետ"
        up_down: "%{shortcut} Տեղաշարժել նշվածը &uarr; &darr;"
        open: "%{shortcut} Բացել ընտրված թեման"
        next_prev: "%{shortcut} Հաջորդ/նախորդ բաժին"
        go_to_unread_post: "%{shortcut} Գնալ դեպի առաջին չընթերցված գրառումը"
      application:
        title: "Հավելված"
        create: "%{shortcut} Ստեղծել նոր թեմա"
        notifications: "%{shortcut} Բացել ծանուցումները"
        user_profile_menu: "%{shortcut} Բացել օգտատիրոջ մենյուն"
        show_incoming_updated_topics: "%{shortcut} Ցուցադրել թարմացված թեմաները"
        search: "%{shortcut} Որոնել"
        help: "%{shortcut} Բացել ստեղնաշարի օգնականը"
        log_out: "%{shortcut} Ելք"
      composing:
        title: "Կազմում"
        return: "%{shortcut} Վերադառնալ խմբագրին"
        fullscreen: "%{shortcut} Ամբողջական էկրանով խմբագիր"
      bookmarks:
        title: "Էջանշում"
        enter: "%{shortcut} Պահել և փակել"
        later_today: "%{shortcut} Այսօր, բայց ավելի ուշ"
        later_this_week: "%{shortcut} Այս շաբաթ, մի փոքր ավելի ուշ"
        tomorrow: "%{shortcut} Վաղը"
        next_week: "%{shortcut} Հաջորդ շաբաթ"
        next_month: "%{shortcut} Հաջորդ ամիս"
        next_business_week: "%{shortcut} Հաջորդ աշխատանքային շաբաթում "
        next_business_day: "%{shortcut} Հաջորդ աշխատանքային օրը"
        custom: "%{shortcut} Սահմանել հիշեցումների ամսաթիվն ու ժամանակը:"
        none: "%{shortcut} Հիշեցում չսահմանել "
        delete: "%{shortcut} Ջնջել էջանշանը"
      actions:
        title: "Գործողություններ"
        bookmark_topic: "%{shortcut} Փոխանջատել թեմայի էջանշանը"
        pin_unpin_topic: "%{shortcut} Ամրակցել/Ապակցել թեման"
        share_topic: "%{shortcut} Կիսվել թեմայով"
        share_post: "%{shortcut} Կիսվել գրառմամբ"
        reply_as_new_topic: "%{shortcut} Պատասխանել որպես կապված թեմա"
        reply_topic: "%{shortcut} Պատասխանել թեմային"
        reply_post: "%{shortcut} Պատասխանել գրառմանը"
        quote_post: "%{shortcut} Մեջբերել գրառումը"
        like: "%{shortcut} Հավանել գրառումը"
        flag: "%{shortcut} Բողոքել գրառումը"
        bookmark: "%{shortcut} Էջանշել գրառումը"
        edit: "%{shortcut} Խմբագրել գրառումը"
        delete: "%{shortcut} Ջնջել գրառումը"
        mark_muted: "%{shortcut} Խլացնել թեման"
        mark_tracking: "%{shortcut} Հետևել թեմային"
        mark_watching: "%{shortcut} Դիտել թեման"
        print: "%{shortcut} Տպել թեման"
        topic_admin_actions: "%{shortcut} Բացել թեմայի ադմինի գործողությունները "
      search_menu:
        title: "Որոնման արդյունքների Մենյու "
        prev_next: "%{shortcut} Տեղաշարժել նշվածը վեր և վար"
        insert_url: "%{shortcut} Ընտրված հղումը տեղադրել բաց խմբագրի մեջ"
        full_page_search: "%{shortcut} Գործարկում է ամբողջական էջի որոնումը"
    badges:
      earned_n_times:
        one: "Վաստակել է այս կրծքանշանը %{count} անգամ"
        other: "Վաստակել է այս կրծքանշանը %{count} անգամ"
      granted_on: "Շնորհված է %{date}"
      others_count:
        one: "Ուրիշներին շնորհվել է %{count} անգամ"
        other: "Ուրիշներին շնորհվել է %{count} անգամ"
      title: Կրծքանշաններ
      allow_title: "Դուք կարող եք օգտագործել այս կրծքանշանը որպես վերնագիր"
      multiple_grant: "Դուք կարող եք վաստակել սա բազմակի անգամ"
      badge_count:
        one: "%{count} Կրծքանշան"
        other: "%{count} Կրծքանշան"
      more_badges:
        one: "+%{count} Ավելի"
        other: "+ևս %{count}"
      select_badge_for_title: Ընտրեք կրծքանշան՝ որպես Ձեր վերնագիր օգտագործելու համար
      none: "(ոչ մի)"
      successfully_granted: "%{badge}-ը հաջողությամբ շնորհված է %{username}-ին"
      badge_grouping:
        getting_started:
          name: Սկսել
        community:
          name: Համայնք
        trust_level:
          name: Վստահության Մակարդակ
        other:
          name: Այլ
        posting:
          name: Հրապարակում
    download_calendar:
      download: "Ներբեռնել"
    tagging:
      other_tags: "Այլ Պիտակներ"
      selector_tags: "պիտակներ"
      selector_no_tags: "առանց պիտակների"
      selector_remove_filter: "հանել ֆիլտրը"
      tags: "Պիտակներ"
      choose_for_topic: "ընտրովի պիտակներ"
      info: "Ինֆորմացիա"
      default_info: "Այս տեգը չի սահմանափակվում որևէ կատեգորիայով և չունի հոմանիշ:"
      category_restricted: "Այս տեգը սահմանափակված է այն կատեգորիաներով, որոնցում մուտքի թույլտվություն չունեք:"
      synonyms: "Հոմանիշներ"
      synonyms_description: "Հետևյալ տեգերի օգտագործման դեպքում, դրանք կփոխարինվեն <b>%{base_tag_name}</b> -ով:"
      tag_groups_info:
        one: 'Այս պիտակը պատկանում է «%{tag_groups}» խմբին:'
        other: "Այս թեգը պատկանում է այս խմբերին՝ %{tag_groups}"
      add_synonyms_label: "Ավելացնել հոմանիշներ."
      add_synonyms: "Ավելացնել"
      add_synonyms_failed: "Այս տեգերը չեն կարող ավելացվել որպես հոմանիշներ՝ <b>%{tag_names}</b> : Համոզվեք, որ դրանք հոմանիշներ չունեն և մեկ այլ տեգի հոմանիշներ չեն:"
      remove_synonym: "Հեռացնել Հոմանիշը"
      delete_synonym_confirm: 'Դուք համոզվա՞ծ եք, որ ցանկանում եք ջնջել հոմանիշ <<%{tag_name}>> :'
      delete_tag: "Ջնջել Թեգը"
      delete_confirm:
        one: "Դուք համոզվա՞ծ եք, որ ցանկանում եք ջնջել այս թեգը և հեռացնել այն %{count} թեմայից, որին այն վերագրված է:"
        other: "Իսկապե՞ս ուզում եք ջնջել այս պիտակը և հեռացնել այն %{count} թեմայից, որոնց այն վերագրված է:"
      delete_confirm_no_topics: "Դուք համոզվա՞ծ եք, որ ցանկանում եք ջնջել այս պիտակը:"
      sort_by: "Դասավորել ըստ՝ "
      sort_by_count: "քանակի"
      sort_by_name: "անվան"
      manage_groups: "Կառավարել Պիտակների Խմբերը"
      manage_groups_description: "Սահմանեք խմբեր՝ պիտակները համակարգելու համար"
      upload: "Վերբեռնել Պիտակներ"
      upload_description: "Վերբեռնեք csv ֆայլ՝ զանգվածային կերպով պիտակներ ստեղծելու համար"
      upload_instructions: "Յուրաքանչյուր տեղում մեկ հատ, ըստ ցանկության՝ նաև պիտակների խմբով, 'tag_name,tag_group' ֆորմատով:"
      upload_successful: "Պիտակները հաջողությամբ վերբեռնվել են"
      delete_unused_confirmation:
        one: "%{count} պիտակ կջնջվի՝%{tags}"
        other: "%{count} պիտակ կջնջվի՝ %{tags}"
      delete_unused_confirmation_more_tags:
        one: "%{tags} և ևս %{count} "
        other: "%{tags} և ևս %{count}"
      delete_unused: "Ջնջել Չօգտագործված Պիտակները"
      delete_unused_description: "Ջնջել բոլոր պիտակները, որոնք կցված չեն որևէ թեմայի կամ անձնական հաղորդագրության"
      filters:
        without_category: "%{filter} %{tag} թեմա"
        with_category: "%{filter} %{tag} թեմա %{category}-ում"
        untagged_without_category: "%{filter} առանց պիտակի թեմա"
        untagged_with_category: "%{filter}առանց պիտակի թեմա %{category}-ում"
      notifications:
        watching:
          title: "Դիտում Եմ"
          description: "Դուք ավտոմատ կերպով կդիտեք այս պիտակով բոլոր թեմաները: Դուք ծանուցում կստանաք բոլոր գրառումների և թեմաների մասին, ավելին՝ չկարդացած և նոր գրառումների քանակը նույնպես կհայտնվի թեմայի կողքին:"
        watching_first_post:
          title: "Դիտում Եմ Առաջին Գրառումը"
          description: "Դուք ծանուցում կստանաք այս պիտակով նոր թեմաների, բայց ոչ թեմաների պատասխանների մասին:"
        tracking:
          title: "Հետևում Եմ"
          description: "Դուք ավտոմատ կերպով կհետևեք այս պիտակով բոլոր թեմաներին: Չկարդացած և նոր գրառումների քանակը կհայտնվի թեմայի կողքին:"
        regular:
          title: "Սովորական"
          description: "Դուք ծանուցում կստանաք, եթե որևէ մեկը հիշատակի Ձեր @անունը կամ պատասխանի Ձեր հրապարակմանը:"
        muted:
          title: "Խլացված"
          description: "Դուք ծանուցում չեք ստանա այս պիտակով որևէ նոր թեմայի մասին, և դրանք չեն հայտնվի Ձեր չկարդացածների ցանկում:"
      groups:
        title: "Պիտակների Խմբեր"
        new: "Նոր Խումբ"
        one_per_topic_label: "Մեկ թեմայում թույլատրել ոչ ավելի, քան մեկ պիտակ այս խմբից"
        new_name: "Նոր Պիտակների Խումբ"
        name_placeholder: "Անուն"
        save: "Պահպանել"
        delete: "Ջնջել"
        confirm_delete: "Իսկապե՞ս ուզում եք ջնջել այս պիտակների խումբը:"
        everyone_can_use: "Պիտակները կարող են օգտագործվել բոլորի կողմից:"
        parent_tag_placeholder: "Ընտրովի"
      topics:
        none:
          unread: "Դուք չունեք չկարդացած թեմաներ:"
          new: "Դուք չունեք նոր թեմաներ:"
          read: "Դուք դեռևս չեք կարդացել որևէ թեմա:"
          posted: "Դուք դեռևս գրառում չեք կատարել որևէ թեմայում:"
          latest: "Վերջերս հրապարակված թեմաներ չկան:"
          bookmarks: "Դուք դեռևս չունեք էջանշած թեմաներ:"
          top: "Թոփ թեմաներ չկան:"
    invite:
      custom_message: "Դարձրեք Ձեր հրավերը ավելի անձնական՝ գրելով <a href>անհատական հաղորդագրություն</a>:"
      custom_message_placeholder: "Մուտքագրեք Ձեր անհատական հաղորդագրությունը"
      custom_message_template_forum: "Հեյ, Դուք պետք է միանաք այս ֆորումին!"
      custom_message_template_topic: "Հեյ, ես կարծում եմ, որ Ձեզ դուր կգա այս թեման!"
    forced_anonymous: "Չափազանց մեծ բեռնման շնորհիվ սա ժամանակավորապես ցուցադրվում է բոլորին այնպես, ինչպես այն կտեսներ դուրս գրված օգտատերը:"
    footer_nav:
      back: "Ետ"
      forward: "Փոխանցել"
      share: "Կիսվել"
      dismiss: "Չեղարկել"
    safe_mode:
      enabled: "Անվտանգ ռեժիմը միացված է, փակեք բրաուզերի այս պատուհանը՝ անվտանգ ռեժիմից դուրս գալու համար:"
    pause_notifications:
      title: "Դադարեցնել ծանուցումները."
      options:
        half_hour: "30 րոպեով"
        one_hour: "1 ժամով"
        two_hours: "2 ժամով"
        tomorrow: "Մինչև վաղը"
      set_schedule: "Սահմանել ծանուցման ժամանակացույցը"
    trust_levels:
      names:
        newuser: "նոր օգտատեր"
        basic: "հիմնական օգտատեր"
        member: "մասնակից"
        regular: "սովորական"
        leader: "առաջնորդ"
    user_activity:
      no_activity_title: "Դեռևս ակտիվություն չկա"
      no_activity_body: "Բարի գալուստ մեր համայնք։ Դուք նոր եք այստեղ և դեռ չեք մասնակցել քննարկումներին։ Որպես առաջին քայլ, այցելեք <a href='%{topUrl}'>Թոփ</a> կամ <a href='%{categoriesUrl}'>Կատեգորիաներ</a> և պարզապես սկսեք կարդալ։ Սեղմեք %{heartIcon} այն գրառումների վրա, որոնք ձեզ դուր են գալիս կամ որոնց մասին ցանկանում եք ավելին իմանալ։ Երբ մասնակցեք, ձեր ակտիվությունը կհայտնվի այստեղ։"
      no_replies_title: "Դուք դեռ ոչ մի թեմայի չեք պատասխանել"
      no_replies_title_others: "%{username} -ը դեռ ոչ մի թեմայի չի պատասխանել"
      no_drafts_title: "Դուք ոչ մի սևագիր չունեք"
      no_drafts_body: "Դեռ պատրաստ չե՞ք հրապարակում կատարել։ Մենք ավտոմատ կերպով կպահպանենք նոր սևագիրը և այն կհայտնվի այստեղ, երբ սկսեք ստեղծել թեմա, պատասխան կամ անձնական հաղորդագրություն։ Ընտրեք \"Չեղարկել\" կոճակը՝ սևագիրը հեռացնելու, կամ պահպանեք այն հետագայում շարունակելու համար։"
      no_likes_title: "Դուք դեռ ոչ մի թեմա չեք հավանել"
      no_likes_title_others: "%{username} -ը դեռ ոչ մի թեմա չի հավանել"
      no_likes_body: "Հիանալի միջոց մասնակցությունն սկսելու և ներդրում ունենալու համար` սկսեք կարդալ արդեն եղած զրույցները և սեղմեք %{heartIcon}-ը այն գրառումների վրա, որոնք ձեզ դուր են գալիս։"
      no_topics_title: "Դուք դեռևս չեք հրապարակել որևէ թեմա:"
      no_topics_title_others: "%{username} -ը դեռ ոչ մի թեմա չի սկսել"
      no_read_topics_title: "Դուք դեռ ոչ մի թեմա չեք կարդացել"
    topic_entrance:
      sr_jump_top_button: "Անցնել առաջին գրառմանը - %{date}"
      jump_top_button_title: "Անցնել առաջին գրառմանը"
    sidebar:
      unread_count:
        one: "%{count} չկարդացած"
        other: "%{count} չկարդացած"
      new_count:
        one: "%{count} նոր"
        other: "%{count} նոր"
      more: "Ավելին"
      all_categories: "Բոլոր կատեգորիաները"
      categories_form_modal:
        show_more: "Ցույց տալ ավելին"
      edit_navigation_modal_form:
        filter_dropdown:
          all: "Բոլորը"
      sections:
        custom:
          save: "Պահպանել"
          delete: "Ջնջել"
          links:
            reset: "Վերականգնել լռելյայն"
            icon:
              label: "Պատկերակ"
            name:
              label: "Անվանում"
            value:
              validation:
                maximum:
                  one: "Հղումը պետք է լինի %{count} նիշից կարճ"
                  other: "Հղումը պետք է լինի %{count} նիշից կարճ"
        about:
          header_link_text: "Մասին"
        messages:
          header_link_text: "Հաղորդագրություններ"
          links:
            inbox: "Մուտքային"
            sent: "Ուղարկված"
            new: "Նոր"
            new_with_count: "Նոր (%{count})"
            unread: "Չկարդացած"
            unread_with_count: "Չկարդացած (%{count})"
            archive: "Արխիվ"
        tags:
          header_link_text: "Պիտակներ"
        categories:
          header_link_text: "Կատեգորիաներ"
        community:
          edit_section:
            header_dropdown: "Անհատականացնել"
          links:
            about:
              content: "Մասին"
            admin:
              content: "Ադմին"
            badges:
              content: "Կրծքանշաններ"
            topics:
              content: "Թեմա"
            faq:
              content: "ՀՏՀ"
              title: "Այս կայքի օգտագործման ուղեցույցները"
            guidelines:
              content: "Ուղեցույց"
              title: "Այս կայքի օգտագործման ուղեցույցները"
            groups:
              content: "Խմբեր"
            users:
              content: "Օգտատերեր"
            my_posts:
              content: "Իմ Գրառումները"
            review:
              content: "Վերանայում"
            invite:
              content: "Հրավիրել"
    form_templates:
      upload_field:
        upload: "Վերբեռնել"
        uploading: "Վերբեռնում"
      errors:
        type_mismatch:
          default: "Խնդրում ենք մուտքագրել վավեր արժեք:"
          email: "Խնդրում ենք մուտքագրել վավեր էլ. հասցե."
    table_builder:
      modal:
        help:
          enter_key: "Մուտք"
      edit:
        modal:
          cancel: "չեղարկել"
          create: "Պահպանել"
          reason: "Ո՞րն է խմբագրման պատճառը:"
      spreadsheet:
        show: "Ցուցադրել"
        about: "Մասին"
  admin_js:
    settings: "Կարգավորումներ"
    admin:
      title: "Discourse Ադմին"
      moderator: "Մոդերատոր"
      filter_reports: Ֆիլտրել հաշվետվությունները
      tags:
        remove_muted_tags_from_latest:
          always: "միշտ"
          only_muted: "երբ օգտագործվում է ինքնուրույն կամ այլ խլացված տեգերով "
          never: "երբեք"
      reports:
        title: "Հասանելի հաշվետվությունների ցանկը"
        sidebar_title: "Հաշվետվություններ"
        sidebar_link:
          all: "Բոլոր հաշվետվությունները"
      config:
        developer:
          title: "Ծրագրավորող"
        files:
          title: "Ֆայլեր"
        legal:
          title: "Օրինական"
        navigation:
          title: "Նավիգացիա"
        notifications:
          title: "Ծանուցումներ"
        onebox:
          title: "Onebox"
        other:
          title: "Այլ"
        search:
          title: "Որոնում"
        security:
          title: "Անվտանգություն"
        spam:
          title: "Սպամ"
        user_api:
          title: "Օգտատիրոջ API"
      dashboard:
        title: "Կառավարման Հարթակ"
        last_updated: "Կառավարման Հարթակի վերջին թարմացումը՝"
        discourse_last_updated: "Discourse վերջին թարմացումը՝"
        version: "Տարբերակ"
        up_to_date: "Դուք ամենավերջին տարբերակն եք օգտագործում!"
        critical_available: "Հասանելի է կրիտիկական թարմացում:"
        updates_available: "Կան հասանելի թարմացումներ:"
        no_check_performed: "Թարմացումների ստուգում չի կատարվել: Համոզվեք, որ sidekiq-ը միացված է:"
        stale_data: "Թարմացումների ստուգում վերջերս չի կատարվել: Համոզվեք, որ sidekiq-ը միացված է:"
        installed_version: "Տեղադրված է "
        latest_version: "Վերջինը"
        problems_found: "Որոշ խորհուրդներ՝ հիմնված Ձեր կայքի ընթացիկ կարգավորումների վրա"
        dismiss_notice: "Չեղարկել"
        new_features:
          learn_more: "Իմանալ ավելին..."
        last_checked: "Վերջին ստուգումը՝ "
        refresh_problems: "Թարմացնել"
        no_problems: "Խնդիրներ չեն գտնվել:"
        moderators: "Մոդերատորներ՝ "
        admins: "Ադմիններ՝ "
        silenced: "Լռեցված՝ "
        suspended: "Սառեցված՝ "
        private_messages_short: "Հղգր"
        private_messages_title: "Հաղորդագրություններ"
        mobile_title: "Մոբայլ"
        space_used: "%{usedSize} օգտագործված է"
        space_used_and_free: "%{usedSize} (%{freeSize} ազատ է)"
        uploads: "Վերբեռնումներ"
        backups: "Պահուստներ"
        backup_count:
          one: "%{count} պահուստ այստեղ՝ %{location}"
          other: "%{count} պահուստ այստեղ՝ %{location}"
        lastest_backup: "Վերջինը՝ %{date}"
        traffic_short: "Այցելությունները"
        traffic: "Հավելվածի վեբ-հարցումները"
        page_views: "Էջադիտումներ"
        page_views_short: "Էջադիտումներ"
        show_traffic_report: "Ցուցադրել այցելությունների մանրամասն հաշվետվությունը"
        community_health: Համայնքի վիճակը
        moderators_activity: Մոդերատորների ակտիվությունը
        whats_new_in_discourse: 'Ի՞նչ նորություն կա Discourse-ում:'
        activity_metrics: Ակտիվության Չափումները
        all_reports: "Բոլոր հաշվետվությունները"
        general_tab: "Ընդհանուր"
        moderation_tab: "Մոդերացիա"
        security_tab: "Անվտանգություն"
        reports_tab: "Հաշվետվություններ"
        report_filter_any: "ցանկացած"
        disabled: Անջատված
        timeout_error: Ներողություն, հարցումը շատ երկար է տևում, խնդրում ենք ընտրել ավելի կարճ ժամանակահատված
        exception_error: Ներողություն, հարցումը կատարելիս տեղի է ունեցել սխալ
        too_many_requests: 'Դուք կատարել եք այս գործողությունը չափից շատ անգամ: Խնդրում ենք սպասել՝ մինչև կրկին փորձելը:'
        not_found_error: Ներողություն, այս հաշվետվությունը գոյություն չունի
        reports:
          trend_title: "%{percent} փոփոխություն: Ներկայումս %{current}, նախորդ շրջանում եղել է %{prev}:"
          today: "Այսօրվա"
          yesterday: "Երեկվա"
          last_7_days: "Վերջին 7 օրվա"
          last_30_days: "Վերջին 30 օրվա"
          all_time: "Ամբողջ Ժամանակվա"
          7_days_ago: "7 Օր Առաջ"
          30_days_ago: "30 Օր Առաջ"
          all: "Ամբողջը"
          view_table: "աղյուսակ"
          view_graph: "գրաֆիկ"
          refresh_report: "Թարմացնել Հաշվետվությունը"
          daily: Օրվա Ընթացքում
          monthly: Ամսվա Ընթացքում
          weekly: Շաբաթվա Ընթացքում
          dates: "Ամսաթվեր (UTC)"
          groups: "Բոլոր խմբերը"
          disabled: "Այս հաշվետվությունն անջատված է"
          totals_for_sample: "Ընդհանուրները օրինակի համար"
          average_for_sample: "Միջին օրինակի համար"
          total: "Ամբողջ ժամանակվա ընդհանուրը"
          no_data: "Ցուցադրման ենթակա տվյալներ չկան:"
          trending_search:
            more: '<a href="%{basePath}/admin/logs/search_logs">Որոնման գրառումներ</a>'
            disabled: 'Առաջատար որոնման հաշվետվությունն անջատված է: Միացրեք <a href="%{basePath}/admin/site_settings/category/all_results?filter=log%20search%20queries">գրառումների որոնման հարցումները</a>՝ տվյալներ հավաքելու համար:'
          filters:
            file_extension:
              label: Ֆայլի ընդլայնում
            group:
              label: Խումբ
            category:
              label: Կատեգորիա
            include_subcategories:
              label: "Ներառել Ենթակատեգորիաներ"
      flags:
        title: "Մոդերացիա"
        description: "Նկարագրությունը"
        enabled: "Միացվա՞ծ է:"
        more_options:
          title: "Ավելի շատ տարբերակներ"
      groups:
        new:
          title: "Նոր Խումբ"
          create: "Ստեղծել"
          name:
            too_short: "Խմբի անունը շատ կարճ է"
            too_long: "Խմբի անունը շատ երկար է"
            checking: "Ստուգվում է խմբի անվան հասանելիությունը..."
            available: "Խմբի անունը հասանելի է"
            not_available: "Խմբի անունը հասանելի չէ"
            blank: "Խմբի անունը չի կարող դատարկ լինել"
        manage:
          interaction:
            email: Էլ. հասցե
            incoming_email: "Մուտքային մասնավոր էլ. հասցե"
            incoming_email_placeholder: "մուտքագրեք էլ. հասցե"
            visibility: Տեսանելիություն
            visibility_levels:
              title: "Ո՞վ կարող է տեսնել այս խումբը:"
              public: "Բոլորը"
              logged_on_users: "Մուտքագրված օգտատերեր"
              owners: "Խմբի սեփականատերերը"
              description: "Ադմինները կարող են տեսնել բոլոր խմբերը:"
            members_visibility_levels:
              title: "Ո՞վ կարող է տեսնել այս խմբի անդամներին: "
            publish_read_state: "Խմբերի նամակներում հրապարակվում է խմբի ընթերցումների վիճակը"
          membership:
            automatic: Ավտոմատ
            trust_levels_title: "Վստահության մակարդակը ավտոմատ կերպով շնորհվում է անդամներին ավելացման ժամանակ:"
            effects: Էֆեկտներ
            trust_levels_none: "Ոչ մի"
            automatic_membership_email_domains: "Այն օգտատերերը, որոնք գրանցվում են էլ. հասցեի դոմենով, որը ճշգրտորեն համընկնում է այս ցանկում գտնվողին, ավտոմատ կերպով կավելացվեն այս խմբում՝ "
            primary_group: "Ավտոմատ կիրառել որպես հիմնական խումբ"
        name_placeholder: "Խմբի անունը, առանց բացատների, նույնը, ինչ օգտանվան կանոնը"
        primary: "Հիմնական Խումբ"
        no_primary: "(հիմնական խումբ չկա)"
        title: "Խմբեր"
        edit: "Խմբագրել Խմբերը"
        refresh: "Թարմացնել"
        about: "Խմբագրեք Ձեր խմբի անդամակցությունը և անուններն այստեղ"
        group_members: "Խմբի անդամները"
        delete: "Ջնջել"
        delete_failed: "Հնարավոր չէ ջնջել խումբը: Եթե սա ավտոմատ խումբ է, այն հնարավոր չէ ջնջել:"
        delete_owner_confirm: "Հեռացնե՞լ սեփականատիրոջ արտոնությունը '%{username}' -ի համար:"
        add: "Ավելացնել"
        custom: "Մասնավոր"
        automatic: "Ավտոմատ"
        default_title: "Լռելյայն վերնագիր"
        default_title_description: "կկիրառվի խմբի բոլոր օգտատերերի նկատմամբ"
        group_owners: Սեփականատերեր
        add_owners: Ավելացնել սեփականատեր
        none_selected: "Ընտրեք խումբ՝ մեկնարկի համար"
        no_custom_groups: "Ստեղծել նոր մասնավոր խումբ"
      api_keys:
        edit: "Խմբագրել"
        save: "Պահպանել"
        cancel: "Չեղարկել"
        continue: "Շարունակել"
        revoke: "Հետ կանչել"
        revoked: "Հետկանչված"
      api:
        generate_master: "Գեներացնել Master API Key"
        none: "Ակտիվ API Key այս պահին չկա:"
        user: "Օգտատեր"
        title: "API"
        key: "Բանալի"
        updated: Թարմացված
        never_used: Երբեք
        generate: "Գեներացնել"
        revoke: "Հետ կանչել"
        active_keys: "Ակտիվ API Բանալիներ "
        manage_keys: Կառավարել Բանալիները
        show_details: Մանրամասներ
        description: Նկարագրություն
        no_description: (նկարագրություն չկա)
        all_api_keys: Բոլոր API Բանալիները
        impersonate_all_users: Ներկայանալ որպես օգտատեր
        user_placeholder: Մուտքագրեք օգտանունը
        description_placeholder: 'Ինչի՞ համար է օգտագործվելու այս բանալին:'
        save: Պահպանել
        new_key: Նոր API Key
        revoked: Հետկանչված
        not_shown_again: 'Այս բանալին՝ էլ երբեք չի ցուցադրվի: Համոզվեք, որ պատճենահանել եք՝ նախքան շարունակելը:'
        continue: Շարունակել
        scopes:
          action: Գործողություն
      web_hooks:
        title: "Webhook-ներ"
        instruction: "Webhook-ները թույլ են տալիս Discourse-ին ծանուցել արտաքին ծառայություններին, երբ որևէ իրադարձություն է տեղի ունենում Ձեր կայքում: Երբ webhook-ը գործարկված է, տրված URL-ներին ուղարկվում է POST-հարցում:"
        detailed_instruction: "տրված URL-ներին կուղարկվի POST-հարցում, երբ տեղի ունենա ընտրված իրադարձությունը:"
        create: "Ստեղծել"
        edit: "Խմբագրել"
        save: "Պահպանել"
        delete: "Ջնջել"
        cancel: "Չեղարկել"
        controls: "Կառավարում"
        payload_url: "Տվյալների ուղարկման URL"
        payload_url_placeholder: "https://example.com/postreceive"
        secret_invalid: "Ծածկագիրը չպետք է ունենա բացատներ:"
        secret_too_short: "Ծածկագիրը պետք է պարունակի առնվազն 12 սիմվոլ:"
        event_type_missing: "Դուք պետք է սահմանեք առնվազն մեկ իրադարձության տիպ:"
        content_type: "Բովանդակության Տիպը"
        secret: "Ծածկագիր"
        event_chooser: "Ո՞ր իրադարձությունները պետք է գործարկի այս webhook-ը:"
        verify_certificate: "Ստուգել տվյալների ուղարկման url-ի TLS հավաստագիրը:"
        active: "Ակտիվ"
        active_notice: "Մենք կուղարկենք իրադարձության մանրամասները, երբ այն տեղի ունենա:"
        categories_filter_instructions: "Համապատասխան webhook-ները կգործարկվեն միայն, եթե իրադարձությունը կապված է ընտրված կատեգորիաների հետ: Թողեք դատարկ՝ webhook-ները բոլոր կատեգորիաների համար գործարկելու համար:"
        categories_filter: "Գործարկվող Կատեգորիաները"
        tags_filter_instructions: "Համապատասխան webhook-ները կգործարկվեն միայն, եթե իրադարձությունը կապված է ընտրված պիտակների հետ: Թողեք դատարկ՝ webhook-ները բոլոր պիտակների համար գործարկելու համար:"
        tags_filter: "Գործարկված Պիտակներ"
        groups_filter_instructions: "Համապատասխան webhook-ները կգործարկվեն միայն, եթե իրադարձությունը կապված է ընտրված խմբերի հետ: Թողեք դատարկ՝ webhook-ները բոլոր խմբերի համար գործարկելու համար:"
        groups_filter: "Գործարկվող Խմբերը"
        delete_confirm: "Ջնջե՞լ այս webhook-ը:"
        topic_event:
          topic_created: "Թեման ստեղծված է"
        post_event:
          post_created: "Գրառումը ստեղծված է"
        group_event:
          group_created: "Խումբը ստեղծված է"
        tag_event:
          tag_created: "Պիտակը ստեղծված է"
        category_event:
          category_created: "Կատեգորիան ստեղծված է"
        user_event:
          user_confirmed_email: "Օգտագործողը հաստատել է էլ. փոստը"
          user_created: "Օգտագործողը ստեղծված է"
        delivery_status:
          title: "Ուղարկման Կարգավիճակը"
          inactive: "Ոչ ակտիվ"
          failed: "Ձախողված"
          successful: "Հաջողված"
          disabled: "Անջատված"
        events:
          none: "Կապակցված իրադարձություններ չկան:"
          redeliver: "Վերաուղարկել"
          incoming:
            one: "Կա նոր իրադարձություն:"
            other: "Կա %{count} նոր իրադարձություն:"
          completed_in:
            one: "Ավարտվել է %{count} վայրկյանում:"
            other: "Ավարտվել է %{count} վայրկյանում:"
          request: "Հարցում"
          response: "Արձագանք"
          redeliver_confirm: "Դուք համոզվա՞ծ եք, որ ցանկանում եք կրկին ուղարկել միևնույն տվյալները:"
          headers: "Վերնագրեր"
          payload: "Տվյալներ"
          body: "Բովանդակություն"
          ping: "Ծնգոց"
          status: "Կարգավիճակի Կոդը"
          event_id: "ID"
          timestamp: "Ստեղծված"
          completion: "Ավարտի Ժամանակը"
          actions: "Գործողություններ"
          filter_status:
            failed: "Ձախողված"
      home:
        title: "Գլխավոր էջ"
      account:
        title: "Հաշիվ"
        sidebar_link:
          backups: "Պահուտսներ"
      community:
        title: "Համայնք"
        sidebar_link:
          badges: "Կրծքանշաններ"
          notifications: "Ծանուցումներ"
          permalinks: "Մշտահղումներ"
          users: "Օգտատերեր"
          groups: "Խմբեր"
          legal: "Օրինական"
          moderation_flags:
            title: "Մոդերացիա"
      appearance:
        title: "Արտաքին տեսք"
        sidebar_link:
          emoji: "Էմոջի"
          navigation: "Նավիգացիա"
          themes: "Թեմաներ"
          components:
            title: "Բաղադրիչներ"
      email_settings:
        sidebar_link:
          appearance: "Արտաքին տեսք"
      security:
        title: "Անվտանգություն"
      section_landing_pages:
        account:
          title: "Հաշիվ"
          backups:
            title: "Պահուտսներ"
      config_areas:
        about:
          contact_url_placeholder: "https://johnny-smith.com/contact"
          company_name: "Անուն"
          optional: "(ընտրովի)"
          saved: "պահված է!"
        flags:
          header: "Մոդերացիա"
          description: "Նկարագրությունը"
          enabled: "Միացվա՞ծ է:"
          edit: "Խմբագրել"
          delete: "Ջնջել"
          delete_confirm: 'Դուք համոզվա՞ծ եք, որ ցանկանում եք ջնջել <<%{name}>> :'
          flags_tab: "Բողոքներ"
          form:
            save: "Պահպանել"
            name: "Անուն"
            description: "Նկարագրությունը"
            invalid_applies_to: "Պարտադիր"
            topic: "թեմաներ"
            post: "գրառումներ"
          more_options:
            title: "Ավելի շատ տարբերակներ"
<<<<<<< HEAD
=======
        permalinks:
          edit: "Խմբագրել"
          delete: "Ջնջել"
        embeddable_host:
          edit: "Խմբագրել"
          delete: "Ջնջել"
          more_options:
            title: "Ավելի շատ տարբերակներ"
        look_and_feel:
          themes:
            title: "Թեմաներ"
        user_fields:
          type: "Տիպը"
          more_options:
            title: "Ավելի շատ տարբերակներ"
          delete: "Ջնջել"
>>>>>>> 76e7f12a
      plugins:
        title: "Հավելումներ"
        name: "Անուն"
        none_installed: "Դուք չունեք որևէ տեղադրված հավելում:"
        version: "Տարբերակ"
        enabled: "Միացվա՞ծ է:"
        is_enabled: "Ա"
        not_enabled: "Ո"
        change_settings_short: "Կարգավորումներ"
        howto: "Ինչպե՞ս կարող եմ ես տեղադրել հավելումներ:"
        author: "%{author}-Ի կողմԻց"
        learn_more: "Իմանալ ավելին"
        sidebar_link:
          installed: "Տեղադրված"
      advanced:
        sidebar_link:
          webhooks: "Webhook-ներ"
          developer: "Ծրագրավորող"
          embedding: "Զետեղում"
          user_api: "Օգտատիրոջ API"
          onebox: "Onebox"
          files: "Ֆայլեր"
          other_options: "Այլ"
          search: "Որոնում"
          all_site_settings: "Կայքի Բոլոր Կարգավորումները"
      backups:
        title: "Պահուստներ"
        menu:
          backups: "Պահուստներ"
          logs: "Գրառումներ"
        read_only:
          enable:
            title: "Միացնել միայն կարդալու ռեժիմը"
            label: "Միացնել միայն կարդալը"
            confirm: "Դուք համոզվա՞ծ եք, որ ցանկանում եք միացնել միայն կարդալու ռեժիմը:"
          disable:
            title: "Անջատել միայն կարդալու ռեժիմը"
            label: "Անջատել միայն կարդալը"
        columns:
          filename: "Ֆայլի անունը"
          size: "Չափը"
        upload:
          label: "Վերբեռնել"
          title: "Վերբեռնել պահուստ այս օրինակում"
          uploading: "Վերբեռնվում է…"
          success: "'%{filename}' -ը հաջողությամբ վերբեռնվել է: Այս ֆայլը այժմ մշակվում է, և մինչև մեկ րոպե կպահանջվի այն ցանկում ցուցադրելու համար:"
          error: " '%{filename}' -ը վերբեռնելիս տեղի է ունեցել սխալ՝ %{message}"
        settings: "Կարգավորումներ"
        operations:
          failed: "%{operation}-ը ձախողվեց: Խնդրում ենք ստուգել գրառումները:"
          cancel:
            label: "Չեղարկել"
            title: "Չեղարկել ընթացիկ գործողությունը"
            confirm: "Դուք համոզվա՞ծ եք, որ ցանկանում եք չեղարկել ընթացիկ գործողությունը:"
          backup:
            label: "Պահուստ"
            title: "Ստեղծել պահուստ"
            confirm: "Դուք ցանկանո՞ւմ եք ստեղծել նոր պահուստ:"
          download:
            label: "Ներբեռնել"
            title: "Ուղարկել էլ. նամակ՝ ներբեռնման հղումով"
          destroy:
            title: "Ջնջել"
            confirm: "Դուք համոզվա՞ծ եք, որ ցանկանում եք ջնջել այս պահուստը:"
          restore:
            label: "Վերականգնել"
            title: "Վերականգնել պահուստը"
            confirm: "Դուք համոզվա՞ծ եք, որ ցանկանում եք վերականգնել այս պահուստը:"
          rollback:
            label: "Վերադարձնել"
            title: "Վերադարձնել տվյալների բազան նախորդ աշխատանքային վիճակին"
            confirm: "Դուք համոզվա՞ծ եք, որ ցանկանում եք վերադարձնել տվյալների բազան նախորդ աշխատանքային վիճակին:"
        location:
          s3: "S3"
        backup_storage_error: "Չհաջողվեց մուտք գործել պահուստների պահոց՝ %{error_message}"
      export_csv:
        success: "Արտահանումը սկսված է, Դուք ծանուցում կստանաք հաղորդագրության միջոցով, երբ գործընթացն ավարտվի:"
        failed: "Արտահանումը ձախողվեց: Խնդրում ենք ստուգել գրառումները:"
        button_text: "Արտահանել"
        button_title:
          user: "Արտահանել օգտատերերի ամբողջական ցանկը CSV ֆորմատով:"
          staff_action: "Արտահանել անձնակազմի գործողությունների ամբողջական գրառումը CSV ֆորմատով:"
          screened_email: "Արտահանել ցուցադրված էլ. հասցեների ամբողջական ցանկը CSV ֆորմատով:"
          screened_ip: "Արտահանել ցուցադրված IP հասցեների ամբողջական ցանկը CSV ֆորմատով:"
          screened_url: "Արտահանել ցուցադրված URL-ների ամբողջական ցանկը CSV ֆորմատով:"
      export_json:
        button_text: "Արտահանել"
      customize:
        title: "Անհատականացնել"
        preview: "նախադիտում"
        explain_preview: "Դիտել այս կայքը՝ այս թեման միացված վիճակում"
        save: "Պահպանել"
        new: "Նոր"
        new_style: "Նոր Ոճ"
        install: "Տեղադրել"
        delete: "Ջնջել"
        delete_confirm: 'Դուք համոզվա՞ծ եք, որ ցանկանում եք ջնջել <<%{theme_name}>> :'
        color: "Գույն"
        opacity: "Թափանցիկություն"
        copy_to_clipboard: "Կրկնօրինակել Փոխանակման Հարթակում"
        copied_to_clipboard: "Կրկնօրինակված է Փոխանակման Հարթակում"
        copy_to_clipboard_error: "Փոխանակման Հարթակում տվյալների կրկնօրինակման սխալ"
        theme_owner: "Խմբագրելի չէ, սեփականատերն է՝ "
        email_templates:
          title: "Էլ. հասցե"
          subject: "Թեմա"
          multiple_subjects: "Այս էլ. նամակի ձևանմուշն ունի շատ թեմաներ:"
          body: "Բովանդակություն"
          revert: "Վերադարձնել Փոփոխությունները"
          revert_confirm: "Դուք համոզվա՞ծ եք, որ ցանկանում եք վերադարձնել Ձեր փոփոխությունները:"
        component:
          all_filter: "Բոլորը"
          disabled_filter: "Անջատված"
        theme:
          theme: "Թեմա"
          component: "Բաղադրիչ"
          components: "Բաղադրիչներ"
          theme_name: "Թեմայի անվանում"
          component_name: "Բաղադրիչի անուն"
          themes_intro: "Ընտրել գոյություն ունեցող թեմա կամ տեղադրել նորը՝ մեկնարկի համար"
          beginners_guide_title: "Discourse Թեմաների օգտագործման Սկսնակի ուղեցույց"
          developers_guide_title: " Discourse Թեմաների՝ Ծրագրավորողի ուղեցույց"
          browse_themes: "Դիտել համայնքի թեմաները"
          customize_desc: "Անհատականացնել՝ "
          title: "Թեմաներ"
          create: "Ստեղծել"
          create_type: "Տիպ"
          create_name: "Անուն"
          save: "Պահպանել"
          long_title: "Փոփոխել Ձեր կայքի գույները, CSS և HTML բովանդակությունը"
          edit: "Խմբագրել"
          edit_confirm: "Սա հեռադիր թեմա է, եթե Դուք խմբագրեք CSS/HTML-ը, Ձեր փոփոխությունները կկորչեն թեմայի հաջորդ թարմացման ժամանակ:"
          update_confirm: "Այս տեղային փոփոխությունները կջնջվեն, երբ այն թարմացվի: Դուք համոզվա՞ծ եք, որ ցանկանում եք շարունակել:"
          update_confirm_yes: "Այո, շարունակել թարմացումը"
          common: "Ընդհանուր"
          desktop: "Համակարգչային"
          mobile: "Հեռախոսային"
          settings: "Կարգավորումներ"
          translations: "Թարգմանություններ"
          extra_scss: "Լրացուցիչ SCSS"
          extra_files: "Լրաչուցիչ ֆայլեր"
          extra_files_upload: "Արտահանեք թեման՝ այս ֆայլերը դիտելու համար:"
          extra_files_remote: "Արտահանեք թեման կամ բացեք համապատասխան git պահոցը՝ այս ֆայլերը դիտելու համար:"
          preview: "Նախադիտում"
          show_advanced: "Ցուցադրել ընդլայնված դաշտերը"
          hide_advanced: "Թաքցնել ընդլայնված դաշտերը"
          hide_unused_fields: "Թաքցնել չօգտագործված դաշտերը"
          is_default: "Թեման լռելյայն միացված է"
          user_selectable: "Թեման կարող է ընտրվել օգտատերերի կողմից"
          color_scheme: "Գունապնակ"
          color_scheme_select: "Ընտրել թեմայի կողմից օգտագործվող գույները"
          custom_sections: "Մասնավոր բաժիններ՝ "
          theme_components: "Թեմայի Բաղադրիչները"
          add_all_themes: "Ավելացնել բոլոր թեմաները"
          convert: "Փոխակերպել"
          convert_component_alert: "Դուք համոզվա՞ծ եք, որ ցանկանում եք փոխակերպել այս բաղադրիչը թեմայի: Այն որպես կոմպոնենտ կհեռացվի %{relatives} -ից:"
          convert_component_tooltip: "Փոխակերպել այս բաղադրիչը թեմայի"
          convert_theme_alert: "Դուք համոզվա՞ծ եք, որ ցանկանում եք փոխակերպել այս թեման բաղադրիչի: Այն որպես գլխավոր կհեռացվի %{relatives}-ից:"
          convert_theme_tooltip: "Փոխակերպել այս թեման բաղադրիչի"
          inactive_themes: "Ոչ ակտիվ թեմաներ՝ "
          inactive_components: "Չօգտագործված բաղադրիչներ՝"
          selected:
            one: "%{count} ընտրված"
            other: "%{count} ընտրված"
          cancel: "Չեղարկել"
          broken_theme_tooltip: "Այս թեման սխալներ ունի իր CSS-ում, HTML-ում կամ YAML-ում:"
          disabled_component_tooltip: "Այս բաղադրիչը անջատված է"
          default_theme_tooltip: "Այս թեման կայքի լռելյայն թեման է"
          updates_available_tooltip: "Այս թեմայի համար հասանելի են թարմացումներ"
          and_x_more:
            one: "և ևս %{count} հատ:"
            other: "և ևս %{count} հատ:"
          collapse: Կրճատել
          uploads: "Վերբեռնումներ"
          no_uploads: "Դուք կարող եք վերբեռնել Ձեր թեմայի հետ կապված ակտիվներ, օրինակ՝ տառատեսակներ կամ նկարներ:"
          add_upload: "Ավելացնել Վերբեռնում"
          variable_name: "SCSS փոփոխականի անուն՝ "
          variable_name_invalid: "Անվավեր փոփոխականի անուն: Թույլատրված են միայն տառեր և թվանշաններ: Պետք է սկսվի տառով: Պետք է լինի եզակի:"
          variable_name_error:
            invalid_syntax: "Անվավեր փոփոխականի անուն: Թույլատրված են միայն տառեր և թվանշաններ: Պետք է սկսվի տառով: "
            no_overwrite: "Անվավեր փոփոխականի անուն: Պետք է չվերասահմանի գոյություն ունեցող փոփոխականը:"
            must_be_unique: "Անվավեր փոփոխականի անուն: Պետք է լինի եզակի:"
          upload: "Վերբեռնել"
          unsaved_changes_alert: "Դուք դեռևս չեք պահել Ձեր փոփոխությունները, Դուք ցանկանո՞ւմ եք չեղարկել դրանք և անցնել առաջ:"
          unsaved_parent_themes: "Դուք դեռևս բաղադրիչ չեք հատկացրել թեմաներին, Դուք ցանկանու՞մ եք անցնել առաջ: "
          discard: "Չեղարկել"
          stay: "Մնալ"
          css_html: "Մասնավոր CSS/HTML"
          edit_css_html: "Խմբագրել CSS/HTML-ը"
          edit_css_html_help: "Դուք չեք խմբագրել որևէ CSS կամ HTML"
          delete_upload_confirm: "Ջնջե՞լ այս վերբեռնումը (Թեմայի CSS-ը կարող է դադարել աշխատել!):"
          component_on_themes: "Ներառել բաղադրիչը՝ այս թեմաների մեջ"
          included_components: "Ներառված բաղադրիչներ"
          add_all: "Ավելացնել բոլորը "
          import_web_tip: "Թեմա պարունակող ռեպոզիտորիա"
          import_file_tip: ".tar.gz, .zip, կամ .dcstyle.json ֆայլ, պարունակող թեման"
          is_private: "Թեման մասնավոր git ռեպոզիտորիայում է:"
          remote_branch: "Ճյուղի անունը (ըստ ցանկության)"
          public_key: "Շնորհել հետևյալ public key թույլտվություն ռեպոյին՝ "
          install: "Տեղադրել"
          installed: "Տեղադրված"
          install_popular: "Ճանաչված"
          install_upload: "Ձեր սարքավորումից"
          install_git_repo: "git ռեպոզիտորիայից"
          install_create: "Ստեղծել նոր"
          about_theme: "Մասին"
          license: "Լիցենզիա"
          version: "Տարբերակ՝"
          authors: "Հեղինակ՝"
          creator: "Ստեղծել է՝"
          source_url: "Աղբյուր"
          enable: "Միացնել"
          disable: "Անջատել"
          disabled: "Այս բաղադրիչը անջատված է"
          disabled_by: "Այս բաղադրիչը անջատված է եղել"
          required_version:
            error: "Այս թեման ավտոմատ կերպով անջատվել է, քանի որ այն համատեղելի չէ Discourse-ի այս տարբերակի հետ:"
            minimum: "Պահանջում է Discourse-ի %{version} կամ ավելի բարձր տարբերակ:"
            maximum: "Պահանջում է Discourse-ի %{version} կամ ավելի ցածր տարբերակ:"
          update_to_latest: "Թարմացնել Վերջինով"
          check_for_updates: "Ստուգել Թարմացումները"
          up_to_date: "Թեման ամենաթարմ տարբերակում է, վերջին անգամ ստուգվել է՝ "
          add: "Ավելացնել"
          theme_settings: "Թեմայի Կարգավորումները"
          no_settings: "Այս թեման կարգավորումներ չունի:"
          theme_translations: "Թեմայի Թարգմանությւոն"
          empty: "Տարրեր չկան"
          commits_behind:
            one: "Թեման գտնվում է %{count} քոմմիթ ետ!"
            other: "Թեման %{count} commit ետ է!"
          compare_commits: "(Տեսնել նոր commit-ները)"
          repo_unreachable: "Հնարավոր չէ կապ հաստատել այս թեմայի Git ռեպոզիտորիայի հետ: Սխալի հաղորդագրությունը՝ "
          imported_from_archive: "Այս թեման ներմուծվել է .zip ֆայլից"
          scss:
            text: "CSS"
            title: "Մուտքագրեք մասնավոր CSS, մենք ընդունում ենք բոլոր վավեր CSS և SCSS ոճերը"
          header:
            text: "Վերնամաս"
            title: "Մուտքագրեք HTML՝ կայքի վերնամասի վերևում ցուցադրվելու համար:"
          after_header:
            text: "Վերնամասից Հետո"
            title: "Մուտքագրեք HTML՝ բոլոր էջերում վերնամասից հետո ցուցադրվելու համար"
          footer:
            text: "Հատակ"
            title: "Մուտքագրեք HTML ՝ կայքի հատակում ցուցադրվելու համար"
          embedded_scss:
            text: "Զետեղված CSS"
            title: "Մուտքագրեք մասնավոր CSS՝ մեկնաբանությունների զետեղված տարբերակի վրա կիրառելու համար"
          body_tag:
            text: "Բովանդակություն"
          yaml:
            text: "YAML"
            title: "Սահմանել թեմայի կարգավորումները YAML ֆորմատով"
          all_filter: "Բոլորը"
          active_filter: "Ակտիվ"
          inactive_filter: "Ոչ ակտիվ"
          schema:
            fields:
              required: "*պարտադիր"
              number:
                too_small: "պետք է լինի մեծ կամ հավասար %{count} -ի"
                too_large: "Պետք է լինի փոքր կամ հավասար %{count} -ի"
        colors:
          select_base:
            title: "Ընտրել հիմնական գունապնակը"
            description: "Հիմնական գունապնակ՝"
          title: "Գույներ"
          about: "Փոփոխեք Ձեր թեմաների կողմից օգտագործված գույները: Ստեղծեք նոր գունապնակ՝ մեկնարկի համար:"
          copy_name_prefix: "Կրկնօրինակ՝ "
          delete_confirm: "Ջնջե՞լ այս գունապնակը:"
          undo: "Ետարկել"
          undo_title: "Ետարկել այս գույնի Ձեր փոփոխությունները՝ սկսած դրա վերջին պահպանման պահից:"
          revert: "Հետադարձել"
          revert_title: "Վերահաստատել այս գույնը Discourse-ի լռելյայն գունապնակում:"
          primary:
            name: "հիմնական"
            description: "Հիմնականում տեքստ, պատկերակներ, և սահմաններ:"
          secondary:
            name: "երկրորդական"
            description: "Հիմնական ֆոնի գույն, և որոշ կոճակների տեքստի գույն:"
          tertiary:
            name: "երրորդային"
            description: "Հղումներ, որոշ կոճակներ, ծանուցումներ և շեշտային գույն:"
          quaternary:
            name: "չորրորդային"
          header_background:
            name: "վերնամասի ֆոն"
            description: "Կայքի վերնամասի ֆոնի գույնը:"
          header_primary:
            name: "առաջնային վերնամաս"
            description: "Վերնամասի տեքստ և պատկերակներ"
          highlight:
            name: "ընդգծում"
            description: "Էջի վրա ընդգծված տարրերի, օրինակ՝ գրառումների և թեմաների ֆոնի գույնը:"
          danger:
            name: "վտանգ"
            description: "Ընդգծման գույնը այնպիսի գործողությունների համար, ինչպիսիք են՝ գրառումների կամ թեմաների ջնջելը"
          success:
            name: "հաջողություն"
            description: "Օգտագործվում է նշելու համար, որ գործողությունը հաջող էր:"
          love:
            name: "սեր"
            description: "Հավանման կոճակի գույնը:"
          selected:
            name: "ընտրված"
        robots:
          title: "Վերասահմանեք ձեր կայքի robots.txt ֆայլը."
          warning: "Սա ընդմիշտ կվերասահմանի կայքի հետ կապված ցանկացած կարգավորում :"
          overridden: 'Ձեր կայքի լռելյայն robots.txt ֆայլը վերագրանցված է:'
        email_style:
          title: "Էլ. փոստի Ոճը"
          html: "HTML"
          css: "CSS"
          reset: "Վերականգնել լռելյայն"
          reset_confirm: "Համոզվա՞ծ եք, որ ցանկանում վերականգնել լռելյայն %{fieldName} и կորցնել ձեր բոլոր փոփոխությունները:"
          save_error_with_reason: "Ձեր փոփոխությունները չեն պահպանվել՝ %{error}"
          instructions: "Ձևանմուշի կարգավորում, որում պատկերվում են բոլոր html էլեկտրոնային փոստի հաղորդագրությունները և ոճը՝ օգտագործելով CSS:"
      email:
        title: "Էլ. հասցեներ"
        settings: "Կարգավորումներ"
        templates: "Ձևանմուշներ"
        advanced_test:
          desc: "Տեսեք, թե ինչպես է DIscourse-ը մշակում ստացված էլ. նամակները: Ճշգրիտ կերպով նամակը մշակելու համար խնդրում ենք ներքևում տեղադրել ամբողջական սկզբնական հաղորդագրությունը:"
          email: "Սկզբնական հաղորդագրություն"
<<<<<<< HEAD
          run: "Մեկնարկել Փորձարկումը"
          text: "Ընտրված Տեքստի Բովանդակությունը"
          elided: "Բաց Թողնված Տեքստ"
=======
>>>>>>> 76e7f12a
        error: "<b>ՍԽԱԼ</b> - %{server_error}"
        test_error: "Փորձնական նամակն ուղարկելիս խնդիր է առաջացել: Խնդրում ենք կրկին ստուգել Ձեր էլ. հասցեի կարգավորումները, համոզվել, որ Ձեր հոսթը չի արգելափակում կապը էլ. հասցեով, և կրկին փորձել:"
        sent: "Ուղարկված է"
        skipped: "Բաց է թողնված"
        bounced: "Վերադարձված է"
        received: "Ստացված է"
        rejected: "Մերժված է"
        time: "Ժամանակը"
        user: "Օգտատեր"
        test_email_address: "փորձարկման էլ. հասցեն"
        sent_test: "ուղարկված է!"
        preview_digest_desc: "Նախադիտել ոչ ակտիվ օգտատերերին ուղարկված ամփոփիչ էլ. նամակների բովանդակությունը:"
        refresh: "Թարմացնել"
        send_digest_label: "Ուղարկել այս արդյունքը դեպի՝ "
        send_digest: "Ուղարկել"
        format: "Ֆորմատ"
        html: "html"
        text: "տեքստ"
        html_preview: "Էլփոստի Բովանդակության Նախադիտում"
        no_result: "Ամփոփման համար արդյուքներ չեն գտնվել:"
        incoming_emails:
          from_address: "Ում կողմից"
          to_addresses: "Ում"
          cc_addresses: "Կրկնօրինակ"
          subject: "Թեմա"
          error: "Սխալ"
          none: "Մուտքային նամակներ չեն գտվնել:"
          modal:
            error: "Սխալ"
            headers: "Վերնագրեր"
            subject: "Թեմա"
            body: "Տեքստ"
          filters:
            from_placeholder: "from@example.com"
            to_placeholder: "to@example.com"
            cc_placeholder: "cc@example.com"
            error_placeholder: "Սխալ"
        logs:
          none: "Գրառումներ չեն գտնվել:"
          filters:
            title: "Ֆիլտր"
            user_placeholder: "օգտանուն"
            address_placeholder: "name@example.com"
            reply_key_placeholder: "պատասխանի բանալին"
      moderation_history:
        performed_by: "Կատարող՝ "
        no_results: "Մոդերացիայի պատմություն չկա:"
        actions:
          delete_user: "Օգտատերը Ջնջված է"
          suspend_user: "Օգտատերը Սառեցված է"
          silence_user: "Օգտատերը Լռեցված է"
          delete_post: "Գրառումը Ջնջված է"
          delete_topic: "Թեման Ջնջված է"
          post_approved: "Գրառումը Հաստատված է"
      logs:
        nav_title: "Գրառումներ"
        action: "Գործողություն"
        created_at: "Ստեղծված"
        last_match_at: "Վերջին Համընկնումը"
        match_count: "Համընկնումներ"
        ip_address: "IP"
        topic_id: "Թեմայի ID"
        post_id: "Գրառման ID"
        category_id: "Կատեգորիայի ID"
        delete: "Ջնջել"
        edit: "Խմբագրել"
        save: "Պահպանել"
        screened_actions:
          block: "արգելափակել"
          do_nothing: "ոչինչ չանել"
        staff_actions:
          all: "բոլորը"
          filter: "Ֆիլտրել՝ "
          staff_user: "Օգտատեր"
          target_user: "Նպատակային օգտատեր"
          subject: "Թեմա"
          when: "Երբ"
          context: "Համատեքստ"
          details: "Մանրամասներ"
          previous_value: "Նախորդը"
          new_value: "Նոր"
          show: "Ցուցադրել"
          modal_title: "Մանրամասներ"
          no_previous: "Նախորդ արժեք չկա:"
          deleted: "Նոր արժեք չկա: Գրառումը ջնջվել է:"
          actions:
            delete_user: "ջնջել օգտատիրոջը"
            change_trust_level: "փոխել վստահության մակարդակը"
            change_username: "փոխել օգտանունը"
            change_site_setting: "փոխել կայքի կարգավորումները"
            change_theme: "փոխել թեման"
            delete_theme: "ջնջել թեման"
            change_site_text: "փոխել կայքի տեքստը"
            suspend_user: "սառեցնել օգտատիրոջը"
            unsuspend_user: "վերականգնել օգտատիրոջը"
            removed_suspend_user: "սառեցնել օգտատիրոջը (հեռացված)"
            removed_unsuspend_user: "վերականգնել օգտատիրոջը (հեռացված)"
            grant_badge: "շնորհել կրծքանշան"
            revoke_badge: "ետ կանչել կրծքանշանը"
            check_email: "ստուգել էլ. փոստը"
            delete_topic: "ջնջել թեման"
            recover_topic: "վերականգնել թեման"
            delete_post: "ջնջել գրառումը"
            impersonate: "Մուտք գործել ինչպես օգտատերը"
            anonymize_user: "անվանազրկել օգտատիրոջը"
            roll_up: "խմբավորել IP բլոկները"
            change_category_settings: "փոփոխել կատեգորիայի կարգավորումները"
            delete_category: "ջնջել կատեգորիան"
            create_category: "ստեղծել կատեգորիա"
            silence_user: "լռեցնել օգտատիրոջը"
            unsilence_user: "միացնել օգտատիրոջը"
            removed_silence_user: "լռեցնել օգտատիրոջը (հեռացված)"
            removed_unsilence_user: "միացնել օգտատիրոջը (հեռացված)"
            grant_admin: "շնորհել ադմինի իրավունք"
            revoke_admin: "հետ կանչել ադմինի իրավունքը"
            grant_moderation: "շնորհել մոդերատորի իրավունք"
            revoke_moderation: "հետ կանչել մոդերատորի իրավունքը"
            backup_create: "ստեղծել պահուստ"
            deleted_tag: "ջնջված պիտակը"
            deleted_unused_tags: "ջնջված չօգտագործված պիտակները"
            renamed_tag: "վերանվանված պիտակ"
            revoke_email: "հետ կանչել էլ. նամակը"
            lock_trust_level: "արգելափակել վստահության մակարդակը"
            unlock_trust_level: "արգելաբացել վստահության մակարդակը"
            activate_user: "ակտիվացնել օգտատիրոջը"
            deactivate_user: "ապակտիվացնել օգտատիրոջը"
            change_readonly_mode: "փոփոխել միայն կարդալու համար ռեժիմը"
            backup_download: "ներբեռնել պահուստը"
            backup_destroy: "ջնջել պահուստը"
            reviewed_post: "վերանայված գրառում"
            custom_staff: "հավելման մասնավոր գործողություն"
            post_locked: "գրառումն արգելափակված է"
            post_edit: "գրառման խմբագրում"
            post_unlocked: "գրառումը արգելաբացված է"
            check_personal_message: "ստուգել անձնական հաղորդագրությունը"
            topic_published: "թեման հրատարակված է"
            post_approved: "գրառումը հաստատված է"
            post_rejected: "գրառումը մերժված է"
            create_badge: "ստեղծել կրծքանշան"
            change_badge: "փոխել կրծքանշանը"
            delete_badge: "ջնջել կրծքանշանը"
            merge_user: "միավորել օգտատերերի"
            entity_export: "արտահանել այս միավորը (export entity)"
            change_name: "փոխել անունը"
            topic_timestamps_changed: "թեմայի ժամանակակետը փոփոխվել է"
            approve_user: "հաստատել է օգտատիրոջը"
            web_hook_create: "webhook -ի ստեղծում"
            web_hook_update: "webhook -ի թարմացում"
            web_hook_destroy: "webhook -ի ոչնչացում"
            web_hook_deactivate: "webhook -ի ապակտիվացում"
            embeddable_host_create: "ներկառուցված հոսթի ստեղծում"
            embeddable_host_update: "ներկառուցված հոսթի թարմացում"
            embeddable_host_destroy: "ներկառուցված հոսթի ոչնչացում"
            change_theme_setting: "փոխել թեմայի կարգավորումները"
            disable_theme_component: "անջատել թեմայի բաղադրիչը "
            enable_theme_component: "միացնել թեմայի բաղադրիչը"
            revoke_title: "հետ կանչել վերնագիրը"
            change_title: "փոխել վերնագիրը"
            api_key_create: "ստեղծել API- բանալի "
            api_key_update: "Թարմացնել API - բանալին"
            api_key_destroy: "ջնջել API- բանալին"
            override_upload_secure_status: "վերասահմանել վերբեռնման անվտանգ կարգավիճակ "
            page_published: "էջը հրատարակված է"
            page_unpublished: "էջի հրատարակումը չեղարկված է"
        screened_emails:
          description: "Երբ որևէ մեկը փորձի ստեղծել նոր հաշիվ, հետևյալ էլ. հասցեները կստուգվեն, և գրանցումը կարգելափոկվի, կամ կկատարվի մեկ այլ գործողություն:"
          actions:
            allow: "Թույլատրել"
        screened_urls:
          title: "Ցուցադրված URL-ները"
          description: "Այստեղ թվարկված URL-ները օգտագործվել են գրառումներում այնպիսի օգտատերերի կողմից, որոնք որակավորվել են որպես սպամ տարածող:"
          url: "URL"
          domain: "Դոմեն"
        screened_ips:
          title: "Ցուցադրված IP-ներ"
          delete_confirm: "Դուք համոզվա՞ծ եք, որ ցանկանում եք հեռացնել կանոնը %{ip_address} -ի համար:"
          actions:
            block: "Արգելել"
            do_nothing: "Թույլատրել"
          form:
            label: "Նոր՝ "
            ip_address: "IP հասցե"
            add: "Ավելացնել"
            filter: "Որոնել"
          roll_up:
            text: "Խմբավորել"
            title: "Ստեղծում է նոր սուբնեթի արգելքների մուտքեր, եթե կա առնվազն 'min_ban_entries_for_roll_up' մուտք:"
        search_logs:
          term: "Պայման"
          searches: "Որոնումներ"
          click_through_rate: "CTR"
          types:
            all_search_types: "Որոնման բոլոր տիպերը"
            header: "Վերնամաս"
            click_through_only: "Բոլոր (միայն սեղմման միջոցով)"
      watched_words:
        search: "որոնում"
        clear_filter: "Ջնջել"
        download: Ներբեռնել
        actions:
          block: "Արգելափակել"
          censor: "Գրաքննել"
          require_approval: "Պահանջել Հաստատում"
          flag: "Բողոքել"
          replace: "Փոխարինել"
          silence: "Լռեցնել"
        form:
          link_placeholder: "https://example.com"
          add: "Ավելացնել"
          success: "Հաջողություն"
          exists: "Արդեն գոյություն ունի"
          upload: "Վերբեռնել ֆայլից"
          upload_successful: "Վերբեռնումը հաջող էր: Բառերն ավելացվել են:"
          html_label: "HTML"
        test:
          button_label: "Փորձարկել"
          description: "Մուտքագրեք տեքստը ներքևում՝ դիտված բառերի համընկնումները ստուգելու համար"
          found_matches: "Գտնված համընկնումներ՝ "
          no_matches: "Համընկնումներ չեն գտնվել"
      form_templates:
        nav_title: "Ձևանմուշներ"
        list_table:
          headings:
            name: "Անուն"
            actions: "Գործողություններ"
        view_template:
          close: "Փակել"
          edit: "Խմբագրել"
          delete: "Ջնջել"
        new_template_form:
          submit: "Պահպանել"
          cancel: "Չեղարկել"
          preview: "Նախադիտում"
        quick_insert_fields:
          add_new_field: "Ավելացնել"
          dropdown: "Բացվող Ցուցակ"
        validations_modal:
          table_headers:
            key: "Բանալի"
            type: "Տիպը"
            description: "Նկարագրությունը"
          validations:
            required:
              key: "պարտադիր է"
            minimum:
              key: "նվազագույնը"
              type: "ամբողջ թիվ"
            maximum:
              key: "առավելագույնը"
              type: "ամբողջ թիվ"
            type:
              key: "տիպը"
      impersonate:
        title: "Մուտք գործել ինչպես օգտատերը"
        help: "Օգտագործեք այս գործիքը՝ վրիպազերծման նպատակով օգտատիրոջ հաշիվը նմանակելու համար: Դուք պետք է ավարտելուց հետո դուրս գրվեք:"
        not_found: "Այդ օգտատերը չի գտնվել:"
        invalid: "Ներողություն, Դուք չեք կարող նմանակել այդ օգտատիրոջը:"
      users:
        title: "Օգտատերեր"
        create: "Ավելացնել Ադմին Օգտատեր"
        last_emailed: "Վերջին Նամակը"
        not_found: "Ներողություն, այդ օգտանունը գոյություն չունի մեր համակարգում:"
        id_not_found: "Ներողություն, այդ օգտատիրոջ id-ն գոյություն չունի մեր համակարգում:"
        active: "Ակտիվացված"
        status: "Ստատուս"
        bulk_actions:
          delete:
            confirmation_modal:
              close: "Փակել"
              confirm: "Ջնջել"
        nav:
          new: "Նոր"
          active: "Ակտիվ"
          staff: "Անձնակազմ"
          suspended: "Սառեցված"
          silenced: "Լռեցված"
          staged: "Աստիճանավորված (Staged)"
        approved: "Հաստատվա՞ծ"
        titles:
          active: "Ակտիվ օգտատերեր"
          pending: "Վերանայման Սպասող Օգտատերեր"
          newuser: "Վստահության 0 Մակարդակի Օգտատերեր (Նոր Օգտատեր)"
          basic: "Վստահության 1 Մակարդակի Օգտատերեր (Սկզբնական Օգտագործող)"
          member: "Վստահության 2 Մակարդակի Օգտատերեր (Անդամ)"
          regular: "Վստահության 3-րդ Մակարդակի Օգտատերեր (Սովորական)"
          leader: "Վստահության 4 Մակարդակի Օգտատերեր (Առաջնորդ)"
          staff: "Անձնակազմ"
          moderators: "Մոդերատորներ"
        not_verified: "Չհաստատված"
        check_email:
          title: "Ցուցադրել այս օգտատիրոջ էլ. հասցեն"
          text: "Ցուցադրել"
        check_sso:
          text: "Ցուցադրել"
      user:
        suspend_failed: "Այս օգտատիրոջը սառեցնելիս ինչ-որ սխալ է տեղի ունեցել՝ %{error}"
        unsuspend_failed: "Այս օգտատիրոջը վերականգնելիս ինչ-որ սխալ է տեղի ունեցել՝ %{error}"
        suspend_reason_label: "Ինչո՞ւ եք սառեցնում այս օգտատիրոջը: Այս տեքստը <b>տեսանելի կլինի բոլորին</b> այս օգտատիրոջ պրոֆիլի էջում և կցուցադրվի օգտատիրոջը, երբ նա փորձի մուտք գործել: Մուտքագրեք կարճ տեքստ:"
        suspend_reason_hidden_label: "Ինչո՞ւ եք սառեցնում այս օգտատիրոջը: Այս տեքստը կցուցադրվի օգտատիրոջը, երբ նա փորձի մուտք գործել: Մուտքագրեք կարճ տեքստ:"
        suspend_reason: "Պատճառ"
        suspend_reason_title: "Սառեցման Պատճառը"
        suspend_message: "Էլ. նամակ"
        suspend_message_placeholder: "Ըստ ցանկության, տրամադրեք ավելի շատ տեղեկություններ սառեցման մասին, և այն կուղարկվի օգտատիրոջը էլ. նամակով:"
        suspended_by: "Սառեցնող՝ "
        silence_reason: "Պատճառ"
        silenced_by: "Լռեցնող՝ "
        silence_modal_title: "Լռեցնել Օգտատիրոջը"
        silence_duration: "Որքա՞ն ժամանակ պետք է լռեցվի օգտատերը:"
        silence_reason_label: "Ինչո՞ւ եք լռեցնում այս օգտատիրոջը:"
        silence_reason_placeholder: "Լռեցման Պատճառը"
        silence_message: "Էլ. Նամակ"
        silence_message_placeholder: "(թողեք դատարկ՝ լռելյայն հաղորդագրությունն ուղարկելու համար)"
        suspended_until: "(մինչև %{until})"
        cant_suspend: "Այս օգտատերը չի կարող սառեցվել:"
        delete_posts_failed: "Գրառումները ջնջելիս խնդիր է առաջացել:"
        post_edits: "Գրառման Խմբագրումներ"
        penalty_post_actions: "Ինչպե՞ս եք ցանկանում վարվել կապակցված գրառման հետ:"
        penalty_post_delete: "Ջնջել գրառումը"
        penalty_post_delete_replies: "Ջնջել գրառումը + պատասխանները"
        penalty_post_edit: "Խմբագրել գրառումը"
        penalty_post_none: "Ոչինչ չանել"
        penalty_count: "Տուգանքների Քանակը"
        clear_penalty_history:
          title: "Ջնջել Տուգանքների Պատմությունը"
          description: "տուգանքներ ունեցող օգտատերերը չեն կարող հասնել 3-րդ Վստահության Մակարդակի"
        silence: "Լռեցնել"
        unsilence: "Միացնել"
        silenced: "Լռեցվա՞ծ"
        moderator: "Մոդերատո՞ր"
        admin: "Ադմի՞ն"
        suspended: "Սառեցվա՞ծ"
        staged: "Աստիճանավորվա՞ծ"
        show_admin_profile: "Ադմին"
        show_public_profile: "Ցուցադրել Հանրային Պրոֆիլը"
        action_logs: "Գործողությունների Գրառումները"
        ip_lookup: "IP-ի Որոնում"
        log_out: "Դուրս Գալ"
        logged_out: "Օգտատերը դուրս է եկել բոլոր սարքերից"
        revoke_admin: "Հետ կանչել Ադմինի իրավունքը"
        grant_admin: "Շնորհել Ադմինի իրավունք"
        grant_admin_success: "Նոր ադմինիստրատորը հաստատվել է։"
        grant_admin_confirm: "Մենք Ձեզ էլ. նամակ ենք ուղարկել ադմինիստրատորի հաստատման համար: Խնդրում ենք բացել այն և հետևել հրահանգներին:"
        revoke_moderation: "Հետ կանչել Մոդերացիայի իրավունքը"
        grant_moderation: "Շնորհել Մոդերացիայի իրավունք"
        unsuspend: "Վերականգնել"
        suspend: "Սառեցնել"
        show_flags_received: "Ցուցադրել Ստացված Բողոքները"
        flags_received_by: " %{username}-ի կողմից Ստացված Դրոշակները"
        flags_received_none: "Այս օգտատերը որևէ բողոք չի ստացել:"
        reputation: Համբավ
        permissions: Թույլտվություններ
        activity: Ակտիվություն
        like_count: Տրված/Ստացած Հավանումներ
        last_100_days: "վերջին 100 օրվա ընթացքում"
        private_topics_count: Գաղտնի Թեմա
        posts_read_count: Կարդացած Գրառում
        post_count: Ստեղծած Գրառում
        topics_entered: Դիտված Թեմաները
        flags_given_count: Տրված Դրոշակ
        flags_received_count: Ստացված Բողոքները
        warnings_received_count: Ստացած Զգուշացում
        flags_given_received_count: "Տրված/Ստացած Բողոքները"
        approve: "Հաստատել"
        approved_by: "հաստատող՝ "
        approve_success: "Օգտատերը հաստատված է, և ուղարկված է էլ. նամակ ակտիվացիայի հրահանգներով:"
        approve_bulk_success: "Հաջողություն! Բոլոր ընտրված օգտատերերը հաստատված և ծանուցված են:"
        time_read: "Կարդալու Ժամանակը"
        post_edits_count: "Գրառման Խմբագրումներ"
        exports:
          download:
            button: Արխիվի Հարցում
        anonymize: "Անվանազրկել Օգտատիրոջը"
        anonymize_yes: "Այո, անվանազրկել այս հաշիվը"
        anonymize_failed: "Հաշիվը անվանազրկելիս առաջացել է խնդիր:"
        delete: "Ջնջել Օգտատիրոջը"
        delete_posts:
          button: "Ջնջել բոլոր գրառումները"
          confirmation:
            cancel: "Չեղարկել"
        merge:
          button: "Միավորել օգտատերերին"
          prompt:
            title: "Միավորել կայքի բովանդակությունը և Ջնջել օգտատերերին @%{username}"
            description: |2
               <p> Խնդրում ենք ընտրել նոր սեփականատեր օգտատիրոջ կայքի բովանդակության համար <b>@%{username}</b>.</p>

              <p> Բոլոր թեմաները, գրառումները, անձնական նամակներն ու կայքի այլ բովանդակությունը, որոնք ստեղծվել են օգտատիրոջ կողմից <b>@%{username}</b> փոխանցվեն նոր սեփականտիրոջը: </p>
            target_username_placeholder: "նոր սեփականատիրոջ Օգտանունը"
            transfer_and_delete: "Միավորել կայքի բովանդակությունը և Ջնջել օգտատերերին @%{username}"
            cancel: "Չեղարկել"
          confirmation:
            title: "Միավորել կայքի բովանդակությունը և Ջնջել օգտատերերին @%{username}"
            description: |
              <p> Օգտատիրոջ կայքի ամբողջ բովանդակությունը <b>@%{username}</b> կփոխանցվի օգտատիրոջը <b>@%{targetUsername}</b>, որից հետո օգտատիրոջ հաշվառման գրառումը <b>@%{username}</b> կջնջվի: </p>

              <p><b> Սա չի կարելի չեղարկել:</b></p>

              <p> Շարունակելու համար մուտքագրել <code>%{text}</code></p>
            text: "օգտատիրոջ @%{username} միավորել օգտատիրոջ @%{targetUsername} հետ"
            transfer_and_delete: "Միավորել կայքի բովանդակությունը և Ջնջել օգտատերերին @%{username}"
            cancel: "Չեղարկել"
        merge_failed: "Օգտատերերին միավորելիս սխալ է տեղի ունեցել:"
        delete_forbidden_because_staff: "Ադմինները և մոդերատորները չեն կարող ջնջվել:"
        delete_posts_forbidden_because_staff: "Չհաջողվեց ջնջել ադմինների և մոդերատորների բոլոր գրառումները:"
        delete_forbidden:
          one: "Օգտատերերը չեն կարող ջնջվել, եթե նրանք ունեն գրառումներ: Ջնջեք բոլոր գրառումները՝ մինչ օգտատիրոջը ջնջել փորձելը: (%{count} օրվանից հին գրառումները չեն կարող ջնջվել:)"
          other: "Օգտատերերը չեն կարող ջնջվել, եթե նրանք գրառումներ ունեն: Ջնջեք բոլոր գրառումները՝ մինչ օգտատիրոջը ջնջել փորձելը: (%{count} օրվանից հին գրառումները չեն կարող ջնջվել:)"
        cant_delete_all_posts:
          one: "Հնարավոր չէ ջնջել բոլոր գրառումները: Որոշ գրառումներ %{count} օրվանից հին են: ( delete_user_max_post_age կարգավորում:)"
          other: "Հնարավոր չէ ջնջել բոլոր գրառումները: Որոշ գրառումներ %{count} օրվանից հին են: ( delete_user_max_post_age կարգավորում:)"
        cant_delete_all_too_many_posts:
          one: "Հնարավոր չէ ջնջել բոլոր գրառումները, քանի որ օգտատերն ունի ավելի քան %{count} գրառում: (delete_all_posts_max)"
          other: "Հնարավոր չէ ջնջել բոլոր գրառումները, քանի որ օգտատերն ունի ավելի քան %{count} գրառում: (delete_all_posts_max)"
        delete_and_block: "Ջնջել և <b>արգելափակել</b> այս էլ. և IP հասցեները:"
        delete_dont_block: "Միայն ջնջել "
        deleted: "Օգտատերը ջնջված է:"
        delete_failed: "Այդ օգտատիրոջը ջնջելիս տեղի է ունեցել սխալ: Համոզվեք, որ բոլոր գրառումները ջնջված են՝ մինչ օգտատիրոջը ջնջել փորձելը:"
        send_activation_email: "Ուղարկել Ակտիվացիայի Էլ. Նամակ"
        activation_email_sent: "Ակտիվացայի էլ. նամակն ուղարկվել է:"
        send_activation_email_failed: "Մեկ այլ ակտիվացիայի նամակ ուղարկելիս խնդիր է առաջացել՝ %{error}"
        activate: "Ակտիվացնել Հաշիվը"
        activate_failed: "Օգտատիրոջն ակտիվացնելիս խնդիր է առաջացել:"
        deactivate_account: "Ապակտիվացնել Հաշիվը"
        deactivate_failed: "Օգտատիրոջը ապակտիվացնելիս խնդիր է առաջացել:"
        unsilence_failed: "Օգտատիրոջը միացնելիս խնդիր է առաջացել:"
        silence_failed: "Օգտատիրոջը լռեցնելիս խնդիր է առաջացել:"
        silence_confirm: "Դուք համոզվա՞ծ եք, որ ցանկանում եք լռեցնել այս օգտատիրոջը: Նրանք չեն կարողանա ստեղծել որևէ նոր թեմա կամ գրառում:"
        silence_accept: "Այո, լռեցնել այս օգտատիրոջը"
        bounce_score: "Վերադարձի Քանակը"
        reset_bounce_score:
          label: "Զրոյացնել"
          title: "Զրոյացնել վերադարձի քանակը"
        visit_profile: "Բացեք <a href='%{url}'>այս օգտատիրոջ նախընտրությունները</a> նրա պրոֆիլը փոփոխելու համար"
        deactivate_explanation: "Ապակտիվացված օգտատերը պետք է վերահաստատի իր էլ. հասցեն:"
        suspended_explanation: "Սառեցված օգտատերը չի կարող մուտք գործել:"
        silence_explanation: "Լցեցված օգտատերը չի կարող գրառում կատարել կամ սկսել թեմա:"
        staged_explanation: "Աստիճանավորված օգտատերը կարող է գրառում կատարել միայն էլ. հասցեի միջոցով որոշակի թեմաներում:"
        bounce_score_explanation:
          none: "Այդ էլ. հասցեից վերջերս ստացված վերադարձներ չկան:"
          some: "Այդ էլ. հասցեից վերջերս ստացվել է մի քանի վերադարձ:"
          threshold_reached: "Այդ էլ. հասցեից ստացվել է չափից շատ վերադարձ:"
        trust_level_change_failed: "Օգտատիրոջ վստահության մակարդակը փոփոխելիս խնդիր է առաջացել:"
        suspend_modal_title: "Սառեցնել Օգտատիրոջը"
        confirm_cancel_penalty: "Դուք համոզվա՞ծ եք, որ ցանկանում եք հրաժարվել Ձեր մուտքագրած ինֆորմացիայից՝ առանց այն պահելու:"
        trust_level_2_users: "Վստահության 2-րդ Մակարդակի Օգտատերեր"
        trust_level_3_requirements: "Վստահության 3 Մակարդակի Պահանջներ"
        trust_level_locked_tip: "վստահության մակարդակը արգելափակված է, համակարգը չի խթանի կամ խանգարի օգտատիրոջը"
        lock_trust_level: "Արգելափակել Վստահության Մակարդակը"
        unlock_trust_level: "Արգելաբացել Վստահության Մակարդակը"
        silenced_count: "Լռեցված"
        suspended_count: "Սառեցված"
        other_matches_list:
          username: "Օգտանուն"
          trust_level: "Վստահության Մակարդակ"
          read_time: "Կարդալու Ժամանակը"
          posts: "Գրառումներ"
        tl3_requirements:
          title: "Վստահության 3-րդ Մակարդակի Պահանջներ"
          table_title:
            one: "Վերջին օրվա ընթացքում"
            other: "Վերջին %{count} օրվա ընթացքում՝ "
          value_heading: "Արժեք"
          requirement_heading: "Պահանջ"
          days: "օր"
          topics_replied_to: "Պատասխանած Թեմաները"
          topics_viewed: "Դիտված Թեմաները"
          topics_viewed_all_time: "Դիտված Թեմաները (ամբողջ ժամանակ)"
          posts_read: "Կարդացած Գրառումները"
          posts_read_all_time: "Կարդացած Գրառումները (ամբողջ ժամանակ)"
          flagged_posts: "Բողոքված Գրառումները"
          flagged_by_users: "Օգտատերեր, ովքեր բողոքել են"
          likes_given: "Տրված Հավանումները"
          likes_received: "Ստացած Հավանումները"
          likes_received_days: "Ստացված Հավանումները. եզակի օրեր"
          likes_received_users: "Ստացված Հավանումները. եզակի օգտատերեր"
          suspended: "Սառեցված (վերջին 6 ամսում)"
          silenced: "Լռեցված (վերջին 6 ամսում)"
          qualifies: "Արժանի է վստահության 3-րդ մակարդակի"
          does_not_qualify: "Արժանի չէ վստահության 3-րդ մակարդակի"
          will_be_promoted: "Շուտով մակարդակը կբարձրացվի"
          will_be_demoted: "Շուտով մակարդակը կիջեցվի"
          on_grace_period: "Ներկայումս գտնվում է մակարդակի բարձրացման փուլում, մակարդակը չի իջեցվի"
          locked_will_not_be_promoted: "Վստահության մակարդակը արգելափակված է: Մակարդակը երբեք չի բարձրացվի:"
          locked_will_not_be_demoted: "Վստահության մակարդակը արգելափակված է: Մակարդակը երբեք չի իջեցվի:"
        discourse_connect:
          external_id: "Արտաքին ID"
          external_username: "Օգտանուն"
          external_name: "Անուն"
          external_email: "Էլ. հասցե"
          external_avatar_url: "Պրոֆիլի Նկարի URL"
      user_fields:
        untitled: "Անվերնագիր"
        name: "Դաշտի Անվանումը"
        type: "Դաշտի Տիպը"
        description: "Դաշտի Նկարագրությունը"
        preferences: "Նախընտրություններ"
        save: "Պահպանել"
        edit: "Խմբագրել"
        delete: "Ջնջել"
        cancel: "Չեղարկել"
        delete_confirm: "Դուք համոզվա՞ծ եք, որ ցանկանում եք ջնջել օգտատիրոջ այդ դաշտը:"
        options: "Տարբերակներ"
        required:
          enabled: "պարտադիր է"
          disabled: "պարտադիր չէ"
        requirement:
          optional:
            title: "Ընտրովի"
        field_types:
          text: "Տեքստ"
          confirm: "Հաստատում"
          dropdown: "Բացվող Ցուցակ"
      site_text:
        search: "Որոնել տեքստը, որը կցանկանայիք խմբագրել"
        edit: "Խմբագրել"
        revert: "Վերադարձնել Փոփոխությունները"
        revert_confirm: "Դուք համոզվա՞ծ եք, որ ցանկանում եք վերադարձնել կատարված փոփոխությունները:"
        go_back: "Վերադարձ Որոնմանը"
        recommended: "Մենք խորհուրդ ենք տալիս անհատականացնել հետևյալ տեքստը՝ Ձեր պահանջներին համապատասխանեցնելու համար՝ "
        show_overriden: "Ցուցադրել միայն վերասահմանվածները"
        more_than_50_results: "Կա 50-ից ավել արդյունք: Խնդրում ենք հստակեցնել Ձեր որոնումը:"
        outdated:
          dismiss: "Չեղարկել"
      settings:
        show_overriden: "Ցուցադրել միայն վերասահմանվածները"
        reset: "վերահաստատել"
        none: "ոչ մի"
        save: "պահպանել"
        cancel: "չեղարկել"
      site_settings:
        nav_title: "Կարգավորումներ"
        no_results: "Արդյունքներ չեն գտնվել:"
        clear_filter: "Ջնջել"
        add_url: "ավելացնել URL"
        add_host: "ավելացնել հոսթ"
        add_group: "ավելացնել խումբ"
        uploaded_image_list:
          label: "Խմբագրել ցանկը"
          empty: "Նկարներ դեռևս չկան: Խնդրում ենք վերբեռնել:"
          upload:
            label: "Վերբեռնել"
        selectable_avatars:
          title: "Անձնապատկերների ցանկը, որոնցից օգտատերերը կարող են ընտրություն կատարել"
        table_column_heading:
          status: "Ստատուս"
        categories:
          all_results: "Ամբողջը"
          required: "Պարտադիր"
          branding: "Բրենդինգ"
          basic: "Հիմնական Կարգավորումները"
          users: "Օգտատերեր"
          posting: "Հրապարակում"
          email: "Էլ. փոստ"
          files: "Ֆայլեր"
          trust: "Վստահության Մակարդակներ"
          security: "Անվտանգություն"
          onebox: "Onebox"
          seo: "SEO"
          spam: "Սպամ"
          rate_limits: "Գնահատման Սահմաններ"
          developer: "Ծրագրավորող"
          embedding: "Զետեղում"
          legal: "Օրինական"
          api: "API"
          user_api: "Օգտատիրոջ API"
          uncategorized: "Այլ"
          backups: "Պահուտսներ"
          login: "Մուտք"
          plugins: "Հավելումներ"
          user_preferences: "Օգտատիրոջ Նախընտրությունները"
          tags: "Պիտակներ"
          search: "Որոնում"
          groups: "Խմբեր"
          dashboard: "Կառավարման վահանակ"
          navigation: "Նավիգացիա"
        secret_list:
          invalid_input: "Ներմուծման դաշտերը չեն կարող լինել դատարկ կամ պարունակել ուղղահայաց գիծ ( | ) սիմվոլ:"
        default_categories:
          modal_yes: "Այո"
          modal_no: "Ոչ, կիրառել փոփոխություններ միայն՝ ապագայում "
        file_types_list:
          add_image_types: "Նկարներ"
      badges:
        status: Ստատուս
        title: Կրծքանշաններ
        new_badge: Նոր Կրծքանշան
        new: Նոր
        name: Անվանում
        badge: Կրծքանշան
        display_name: Ցուցադրվող Անվանումը
        description: Նկարագրությունը
        badge_grouping: Խմբավորել
        badge_groupings:
          modal_title: Կրծքանշանների Խմբավորումները
        granted_by: Շնորհող՝
        granted_at: Շնորհված
        reason_help: (Գրառման կամ թեմայի հղում)
        save: Պահպանել
        delete: Ջնջել
        delete_confirm: 'Դուք համոզվա՞ծ եք, որ ցանկանում եք ջնջել այս կրծքանշանը:'
        revoke: Հետ կանչել
        reason: Պատճառը
        expand: Ընդլայլնել &hellip;
        revoke_confirm: 'Դուք համոզվա՞ծ եք, որ ցանկանում եք հետ կանչել այս կրծքանշանը:'
        edit_badges: Խմբագրել Կրծքանշանները
        grant_badge: Շնորհել Կրծքանշան
        granted_badges: Շնորհված Կրծքանշանները
        grant: Շնորհել
        no_user_badges: "%{name}-ին ոչ մի կրծքանշան չի շնորհվել:"
        no_badges: 'Շնորհման ենթակա կրծքանշաններ չկան:'
        none_selected: "Ընտրեք կրծքանշան՝ մեկնարկի համար"
        allow_title: Թույլ տալ, որ կրծքանշանն օգտագործվի որպես վերնագիր
        multiple_grant: Կարող է շնորհվել բազմակի անգամ
        visibility_heading: Տեսանելիություն
        listable: Ցուցադրել կրծքանշանը հանրային կրծքանշանների էջում
        disabled: անջատված
        icon: Պատկերակ
        image: Նկար
        icon_help: "Մուտքագրեք Font Awesome պատկերակի անունը (օգտագործեք 'far-' նախածանցը՝ սովորական և 'fab-' ՝ բրենդային պատկերակների համար): \n "
        select_an_icon: "Ընտրեք պատկերակ"
        upload_an_image: "Վերբեռնեք պատկեր"
        query: Կրծքանշանի Հարցում (SQL)
        target_posts: Հարցման նպատակային գրառումներ
        auto_revoke: Գործարկել հետկանչման հարցումն ամեն օր
        show_posts: Ցուցադրել կրծքանշանի շնորհման հիմք հանդիսացող գրառումները կրծքանշանների էջում
        trigger: Գործարկել
        trigger_type:
          none: "Թարմացնել ամեն օր"
          post_action: "Երբ օգտատերը գործողություն է կատարում գրառման մեջ"
          post_revision: "Երբ օգտատերը խմբագրում կամ ստեղծում է գրառում"
          trust_level_change: "Երբ օգտատերը փոխում է վստահության մակարդակը"
          user_change: "Երբ օգտատեր է խմբագրվում կամ ստեղծվում"
        preview:
          link_text: "Նախադիտել շնորհված կրծքանշանները"
          plan_text: "Նախադիտել հարցման պլանի հետ միասին"
          modal_title: "Կրծքանշանների Հարցումների Նախադիտում"
          sql_error_header: "Հարցման հետ տեղի է ունեցել սխալ:"
          error_help: "Դիտեք հետևյալ հղումները՝ կրծքանշանների հարցումների օգնության համար:"
          bad_count_warning:
            header: "ԶԳՈՒՇԱՑՈՒՄ!"
            text: "Կան շնորհման բացակայող օրինակներ: Սա տեղի է ունենում, երբ կրծքանշանների հարցումը վերադարձնում է գոյություն չունեցող օգտատերերի կամ գրառումների ID-ներ: Սա կարող է բերել անսպասելի արդյունքներ. խնդրում ենք կրկին ստուգել Ձեր հարցումը:"
          no_grant_count: "Վերագրման ենթակա կրծքանշաններ չկան:"
          grant_count:
            one: "Վերագրման ենթակա <b>%{count}</b> կրծքանշան"
            other: "Վերագրման ենթակա <b>%{count}</b> կրծքանշան:"
          sample: "Օրինակ՝ "
          grant:
            with: <span class="username">%{username}</span>-ին
            with_post: <span class="username">%{username}</span>-ին %{link}-ում գրառման համար
            with_post_time: <span class="username">%{username}</span>-ին %{link}-ում գրառման համար <span class="time">%{time}</span> -ին
            with_time: <span class="username">%{username}</span>-ին <span class="time">%{time}</span>-ին
        mass_award:
          description: 'Պարգևատրել մի քանի օգտատերերի նույն կրծքանշանով՝ միանգամից: '
          no_badge_selected: 'Խնդրում ենք ընտրել կրծքանշան՝ մեկնարկի համար:'
          perform: "Պարգևատրել Օգտատերերին՝ Կրծքանշանով "
          upload_csv: Վերբեռնեք <b>CSV</b> օգտատիրոջ էլ. հասցեով կամ օգտանունով
          aborted: 'Խնդրում ենք վերբեռնել <b>CSV</b> , օգտատիրոջ էլ. հասցեով կամ օգտանունով:'
          replace_owners: Հեռացնել նախորդ սեփականատիրոջ կրծքանշանը
      emoji:
        title: "Էմոջի"
<<<<<<< HEAD
        add: "Ավելացնել Նոր Էմոջի"
=======
        delete: "Ջնջել"
>>>>>>> 76e7f12a
        uploading: "Վերբեռնվում է…"
        name: "Անուն"
        group: "Խումբ"
        created_by: "Ստեղծել է՝"
        image: "Նկար"
        alt: "մասնավոր էմոջիի նախնական դիտում "
        delete_confirm: "Դուք համոզվա՞ծ եք, որ ցանկանում եք ջնջել :%{name}: էմոջին:"
        settings: "Կարգավորումներ"
      embedding:
        get_started: "Եթե Դուք ցանկանում եք զետեղել Discourse-ը մեկ այլ կայքում, սկսեք նրա հոսթի ավելացմամբ:"
        delete: "Ջնջել"
        confirm_delete: "Դուք համոզվա՞ծ եք, որ ցանկանում եք ջնջել այդ հոսթը:"
        title: "Զետեղում"
        edit: "Խմբագրել"
        crawlers_description: "Երբ Discourse -ը ստեղծում է թեմաներ Ձեր գրառումների համար, եթե ոչ մի RSS/ATOM լրահոս առկա չէ, այն կփորձի դուրս բերել Ձեր բովանդակությունը Ձեր HTML -ից: Երբեմն Ձեր բովանդակությունը արտահանելը կարող է դժվար լինել, այդ պատճառով մենք տրամադրում ենք CSS կանոններ տրամադրելու հնարավորություն՝ արտահանումը ավելի հեշտացնելու համար:"
        embed_by_username: "Օգտանուն թեմայի ստեղծման համար"
        embed_post_limit: "Զետեղման ենթակա գրառումների առավելագույն քանակը"
        embed_title_scrubber: "Գրառումների վերնագրի զտման համար օգտագործվող regular expression"
        embed_truncate: "Կրճատել զետեղված գրառումները"
        embed_unlisted: "Ներմուծվող թեմաները կցուցադրվեն թեմաների ցանկում միայն՝ պատասխանն ավելացնելուց հետո: "
        allowed_embed_selectors: "CSS սելեկտոր այն տարրերի համար, որոնք թույլատրված են զետեղումների մեջ"
        blocked_embed_selectors: "CSS սելեկտոր այն տարրերի համար, որոնք հեռացվում են զետեղումներից"
        allowed_embed_classnames: "Թույլատրված CSS կլասների անվանումներ"
        save: "Պահպանել"
        host_form:
          save: "Պահպանել"
        nav:
          settings: "Կարգավորումներ"
          crawlers: "Տվյալների հավաքագրիչներ (Crawler)"
      permalink:
        title: "Մշտահղումներ"
        description: "Վերահղումները, որոնք կիրառվում են URL համար, ֆորումին հայտնի չեն: "
        url: "URL"
        topic_id: "Թեմայի ID"
        topic_title: "Թեմա"
        post_id: "Գրառման ID"
        post_title: "Գրառում"
        category_id: "Կատեգորիայի ID"
        category_title: "Կատեգորիա"
        user_title: "Օգտատեր"
        username: "Օգտանուն"
        destination: "Նպատակներ "
        delete_confirm: 'Դուք համոզվա՞ծ եք, որ ցանկանում եք ջնջել այս մշտահղումը:'
        more_options: "Ավելի շատ տարբերակներ"
        nav:
          settings: "Կարգավորումներ"
          permalinks: "Մշտահղումներ"
        form:
          label: "Նոր՝ "
          url: "URL"
          save: "Պահպանել"
      reseed:
        action:
          title: "Փոխարինել կատեգորիաների և թեմաների տեքստը թարգմանություններով"
        modal:
          title: "Փոխարինել Տեքստը"
          subtitle: "Փոխարինել համակարգի կողմից գեներացված կատեգորիաների և թեմաների տեքստը վերջին թարգմանություններով:"
          categories: "Կատեգորիաներ"
          topics: "Թեմաներ"
          replace: "Փոխարինել"
  wizard_js:
    wizard:
      back: "Ետ"
      next: "Հաջորդը"
      step-text: "Քայլը"
      step: "%{current} %{total}-ից"
      uploading: "Վերբեռնվում է…"
      upload_error: "Ներողություն, այդ ֆայլը վերբեռնելիս տեղի է ունեցել սխալ: Խնդրում ենք կրկին փորձել:"
      staff_count:
        one: "Ձեր համայնքը ունի անձնակազմի %{count} անդամ՝ Դուք:"
        other: "Ձեր համայնքն ունի անձնակազմի %{count} անդամ՝ Դուք ներառյալ:"
      invites:
        add_user: "ավելացնել"
        none_added: "Դուք չեք հրավիրել անձնակազմի որևէ անդամ: Դուք համոզվա՞ծ եք, որ ցանկանում եք շարունակել:"
        roles:
          admin: "Ադմին"
          moderator: "Մոդերատոր"
          regular: "Սովորական Օգտատեր"
      homepage_choices:
        custom:
          label: "Մասնավոր"
        style_type:
          categories: "կատեգորիա"
          topics: "թեմա"
      top_menu_items:
        new: "Նոր"
        unread: "Չկարդացած"
        top: "Ամենահայտնի"
        latest: "Վերջինը"
        hot: "Թոփ"
        categories: "Կատեգորիաներ"
        unseen: "Չդիտված"
        read: "Կարդացել է"
        bookmarks: "Էջանշաններ"
      previews:
        share_button: "Կիսվել"
        reply_button: "Պատասխանել"
      homepage_preview:
        nav_buttons:
          all_categories: "բոլոր կատեգորիաները"
        category_names:
          site_feedback: "Կայքի Արձագանքներ"
        table_headers:
          topic: "Թեմա"
          replies: "Պատասխաններ"
          views: "Դիտում"
          activity: "Ակտիվության"<|MERGE_RESOLUTION|>--- conflicted
+++ resolved
@@ -27,10 +27,7 @@
         millions: "%{number}մլն"
     dates:
       time: "h:mm a"
-<<<<<<< HEAD
-=======
       time_short: "h:mm"
->>>>>>> 76e7f12a
       time_with_zone: "HH:mm (տեղական)"
       time_short_day: "ddd, HH:mm"
       timeline_date: "MMM YYYY"
@@ -145,11 +142,7 @@
       topic_html: 'Թեմա՝ <span class="topic-title">%{topicTitle}</span>'
       post: "գրառում #%{postNumber} @%{username}-ի կողմից"
       close: "փակել"
-<<<<<<< HEAD
-      twitter: "Կիսվել Twitter-ում"
-=======
       twitter: "Կիսվել X-ում"
->>>>>>> 76e7f12a
       facebook: "Կիսվել Facebook-ում"
       email: "Ուղարկել էլ-փոստով"
       url: "Պատճենել և կիսվել հղումով"
@@ -207,10 +200,7 @@
     broken_decorator_alert: "Գրառումները կարող են ճիշտ չցուցադրել, քանի որ ձեր կայքում գրառման բովանդակության դեկորատորներից մեկը սխալ է առաջացրել:"
     broken_page_change_alert: "OnPageChange-ի կառավարիչը սխալ է առաջացրել: Լրացուցիչ տեղեկությունների համար ստուգեք բրաուզերի ծրագրավորողի գործիքները:"
     broken_plugin_alert: "Պատճառված է “%{name}” պլագինի պատճառով"
-<<<<<<< HEAD
-=======
     broken_transformer_alert: "Սխալ է տեղի ունեցել։ Ձեր կայքը կարող է ճիշտ չաշխատել:"
->>>>>>> 76e7f12a
     critical_deprecation:
       notice: "<b>[Ծանուցում ադմինիստրատորին]</b> Ձեր թեմաներից կամ պլագիններից մեկը թարմացման կարիք ունի՝ Discourse-ի առաջիկա հիմնական փոփոխությունների հետ համատեղելիության համար:"
       id: "(id:<em>%{id}</em>)"
@@ -323,10 +313,6 @@
       post_count: "Գրառում"
       user_count: "Գրանցումներ"
       active_user_count: "Ակտիվ օգտատերեր"
-<<<<<<< HEAD
-      contact: "Հետադարձ Կապ"
-      contact_info: "Այս կայքի հետ կապված կրիտիկական խնդիրների կամ հրատապ հարցերի դեպքում խնդրում ենք կապվել մեզ հետ %{contact_info} էլ. հասցեով:"
-=======
       visitor_count: "Այցելուներ"
       eu_visitor_count: "Այցելուներ Եվրամիությունից"
       traffic_info_footer_MF: |
@@ -370,7 +356,6 @@
           last_7_days: "վերջին 7 օրվա ընթացքում"
           today: "այսօրվա"
           all_time: "ամբողջ ժամանակ"
->>>>>>> 76e7f12a
       member_count:
         one: "%{formatted_number} Անդամ"
         other: "%{formatted_number} Անդամներ"
@@ -381,8 +366,6 @@
         one: "%{formatted_number} Մոդերատոր"
         other: "%{formatted_number} Մոդերատոր"
       report_inappropriate_content: "Եթե հանդիպեք որևէ ոչ պատշաճ բովանդակություն, մի հապաղեք կապ հաստատել մեր մոդերատորների և ադմինների հետ: Հիշեք, որ պետք է մուտք գործել նախքան կապ հաստատելը:"
-<<<<<<< HEAD
-=======
       site_age:
         less_than_one_month: "Ստեղծվել է < 1 ամիս առաջ"
         month:
@@ -391,7 +374,6 @@
         year:
           one: "Ստեղծվել է %{count} տարի առաջ"
           other: "Ստեղծվել է %{count} տարի առաջ"
->>>>>>> 76e7f12a
     bookmarked:
       title: "Էջանշել"
       edit_bookmark: "Խմբագրել Էջանիշը"
@@ -476,11 +458,8 @@
         confirm: "Դուք արդեն ունեք սևագիր: Ի՞նչ կցանկանայիք անել դրա հետ:"
         yes_value: "Ջնջել"
         no_value: "Վերսկսել խմբագրումը"
-<<<<<<< HEAD
-=======
       dropdown:
         view_all: "դիտել բոլոը"
->>>>>>> 76e7f12a
     topic_count_all:
       one: "Տեսնել %{count} նոր թեման"
       other: "Դիտել %{count} նոր թեմաները"
@@ -1153,10 +1132,6 @@
     user_fields:
       none: "(ընտրել)"
       required: 'Խնդրում ենք մուտքագրել արժեք «%{name}»-ի համար'
-<<<<<<< HEAD
-      same_as_password: "Ձեր գաղտնաբառը չպետք է կրկնվի այլ դաշտերում:"
-=======
->>>>>>> 76e7f12a
       optional: (ընտրովի)
     user:
       said: "%{username} ՝"
@@ -1271,18 +1246,10 @@
         description: "Բաց թողնել նոր օգտատերերի միանալու խորհուրդներն ու կրծքանշանները"
       reset_seen_user_tips: "Կրկին ցուցադրել օգտատերերի խորհուրդները"
       theme_default_on_all_devices: "Դարձնել սա լռելյայն թեմա իմ բոլոր սարքավորումների համար"
-<<<<<<< HEAD
-      color_scheme: "Գունային սխեման"
-      color_schemes:
-        default_description: "Լռելյայն թեման"
-        disable_dark_scheme: "Սովորական"
-        dark_instructions: "Դուք կարող եք դիտել մութ ռեժիմ գունային սխեման է` միացնելով Ձեր սարքի մութ ռեժիմը"
-=======
       color_scheme: "Գունապնակ"
       color_schemes:
         default_description: "Լռելյայն թեման"
         disable_dark_scheme: "Սովորական"
->>>>>>> 76e7f12a
         undo: "Զրոյացնել"
         regular: "Սովորական"
         dark: "Մութ ռեժիմ"
@@ -1292,10 +1259,7 @@
       allow_private_messages: "Թույլ տալ այլ օգտատերերին ուղարկել ինձ անձնական հաղորդագրություններ"
       external_links_in_new_tab: "Բացել բոլոր արտաքին հղումները նոր ներդիրում(tab)"
       enable_quoting: "Միացնել մեջբերմամբ պատասխանելը ընդգծված տեքստի համար"
-<<<<<<< HEAD
-=======
       enable_smart_lists: "Միացնել խելացի ցուցակները խմբագրի մեջ գրելիս"
->>>>>>> 76e7f12a
       enable_defer: "Միացնել` թեմաները որպես չկարդացված նշելու հնարավորությունը"
       experimental_sidebar:
         enable: "Միացնել կողագոտին"
@@ -1670,14 +1634,9 @@
         approval_required: "Մոդերատորը պետք է ձեռքով հաստատի Ձեր նոր հաշիվը, մինչև Դուք հասանելիություն կունենաք այս ֆորումից: Դուք էլ. նամակ կստանաք, երբ Ձեր հաշիվը հաստատվի!"
       name:
         title: "Անուն"
-<<<<<<< HEAD
-        instructions: "Ձեր անուն ազգանունը (ընտրովի)."
-        instructions_required: "Ձեր անուն ազգանունը."
-=======
         title_optional: "Անուն (ըստ ցանկության)"
         instructions: "Ձեր անուն ազգանունը (ըստ ցանկության)"
         instructions_required: "Ձեր անուն ազգանունը"
->>>>>>> 76e7f12a
         required: "Խնդրում ենք մուտքագրել անուն"
         too_short: "Ձեր անունը շատ կարճ է"
         ok: "Ձեր անունն ընդունված է"
@@ -1792,12 +1751,8 @@
         after_4_minutes: "4 րոպե հետո"
         after_5_minutes: "5 րոպե հետո"
         after_10_minutes: "10 րոպե հետո"
-<<<<<<< HEAD
-      notification_level_when_replying: "Երբ ես գրառում եմ կատարում թեմայում, նշանակել այդ թեման որպես"
-=======
       notification_level_when_replying:
         do_nothing: "Ոչինչ չանել"
->>>>>>> 76e7f12a
       topics_unread_when_closed: "Դիտարկել թեմաները չկարդացած, երբ դրանք փակ են"
       invited:
         title: "Հրավերներ"
@@ -1850,15 +1805,6 @@
           title: "Հրավերի Հղում"
           success: "Հրավերի հղումը հաջողությամբ գեներացված է!"
           error: "Հրավերի հղում ստեղծելիս սխալ տեղի ունեցավ"
-<<<<<<< HEAD
-        invite:
-          new_title: "Ստեղծել Հրավեր"
-          edit_title: "Խմբագրել Հրավերը"
-          instructions: "Կիսվեք այս հղումով՝ ակնթարթորեն այս կայք մուտք գործելու համար."
-          copy_link: "պատճենել հղումը"
-          expires_in_time: "Ժամկետը լրանում է %{time}"
-          expired_at_time: "Ժամկետը լրացել է %{time}"
-=======
         cannot_invite_to_forum: "Կներեք, դուք իրավունք չունեք ստեղծելու հրավերներ։ Խնդրում ենք դիմել ադմինիստրատորին՝ հրավերի թույլտվություն ստանալու համար։"
         invite:
           new_title: "Հրավիրեք մասնակիցներին"
@@ -1868,7 +1814,6 @@
           copy_link: "Պատճենել հղումը"
           link_copied: "Հղումը պատճենված է:"
           share_link: "Կիսվել հղումով"
->>>>>>> 76e7f12a
           show_advanced: "Ցույց տալ Ընդլայնված Տարբերակները"
           hide_advanced: "Թաքցնել Ընդլայնված Տարբերակները"
           restrict: "Սահմանափակել"
@@ -1879,13 +1824,6 @@
           add_to_groups: "Ավելացնել խմբերին"
           invite_to_topic: "Կայք բացելիս, բացել թեմա"
           expires_at: "Ժամկետը լրանում է"
-<<<<<<< HEAD
-          custom_message: "Ընտրովի անձնական հաղորդագրություն"
-          send_invite_email: "Պահպանել և Ուղարկել Էլ. նամակ"
-          send_invite_email_instructions: "Հրավիրման նամակ ուղարկելու համար սահմանափակեք հրավերը էլեկտրոնային փոստով"
-          save_invite: "Պահպանել Հրավերը"
-          invite_saved: "Հրավերը պահված է:"
-=======
           expires_after: "Ժամկետը լրանում է"
           custom_message: "Անհատական հաղորդագրություն"
           send_invite_email: "Պահպանել և Ուղարկել Էլ. նամակ"
@@ -1893,7 +1831,6 @@
           update_invite: "Թարմացնել"
           update_invite_and_send_email: "Թարմացնել և ուղարկել էլ. նամակ"
           cancel: "Չեղարկել"
->>>>>>> 76e7f12a
         bulk_invite:
           none: "Այս էջում ցուցադրելու հրավերներ չկան:"
           text: "Զանգվածային Հրավեր"
@@ -1915,13 +1852,8 @@
         same_as_email: "Ձեր գաղտնաբառը համընկնում է Ձեր էլ. հասցեի հետ:"
         ok: "Ձեր գաղտնաբառը վավեր է:"
         instructions:
-<<<<<<< HEAD
-          one: "Առնվազն %{count} սիմվոլ."
-          other: "Առնվազն %{count} սիմվոլ."
-=======
           one: "Առնվազն %{count} նիշ"
           other: "Առնվազն %{count} սիմվոլ"
->>>>>>> 76e7f12a
         required: "Խնդրում ենք մուտքագրել գաղտնաբառ"
         confirm: "Հաստատել"
       summary:
@@ -1996,12 +1928,9 @@
     user_status:
       save: "Պահպանել"
       remove_status: "Հեռացնել կարգավիճակը"
-<<<<<<< HEAD
-=======
     presence_toggle:
       online: "Օնլայն"
       offline: "Օֆլայն"
->>>>>>> 76e7f12a
     user_tips:
       button: "Պարզ է"
       skip: "Բաց թողնել խորհուրդները"
@@ -2103,22 +2032,18 @@
     search_hint: "օգտանուն, էլ. հասցե կամ IP հասցե"
     create_account:
       header_title: "Բարի գալուստ!"
-      subheader_title: "Եկեք ստեղծենք ձեր հաշիվը"
       disclaimer: "Գրանցվելով դուք ընդունում եք <a href='%{privacy_link}' target='blank'> գաղտնիության քաղաքականությունը </a> և <a href='%{tos_link}' target='blank'> պայմանները </a>:"
       title: "Գրանցվել"
       failed: "Ինչ-որ սխալ է տեղի ունեցել, հնարավոր է՝ այս էլ. հասցեն արդեն գրանցված է, փորձեք կատարել գաղտնաբառի վերականգնում:"
       associate: "Արդեն հաշիվ ունե՞ք: <a href='%{associate_link}'>Մուտք գործեք</a> ՝ ձեր %{provider} հաշիվը կապելու համար:"
       activation_title: "Ակտիվացրեք ձեր հաշիվը"
       already_have_account: "Արդեն հաշիվ ունե՞ք:"
-<<<<<<< HEAD
-=======
       no_account_yet: "Չունե՞ք հաշիվ:"
       progress_bar:
         signup: "Գրանցվել"
         activate: "Ակտիվացնել"
         approve: "Հաստատել"
         login: "Մուտք Գործել"
->>>>>>> 76e7f12a
     forgot_password:
       title: "Գաղտնաբառի Վերականգնում"
       action: "Ես մոռացել եմ իմ գաղտնաբառը"
@@ -2149,11 +2074,7 @@
       confirm_button: Ավարտել Մուտքը
     login:
       header_title: "Բարի վերադարձ"
-<<<<<<< HEAD
-      subheader_title: "Մուտք գործեք ձեր հաշիվ"
-=======
       title: "Մուտք Գործել"
->>>>>>> 76e7f12a
       username: "Օգտատեր"
       password: "Գաղտնաբառ"
       show_password: "Ցուցադրել"
@@ -2899,10 +2820,6 @@
         help: "Բացել այս թեմայի տպման հարմար նախատեսված տարբերակը"
       flag_topic:
         title: "Բողոքել"
-<<<<<<< HEAD
-        help: "Գաղտնի կերպով բողոքել այս թեման կամ ուղարկել դրա մասին գաղտնի ծանուցում"
-=======
->>>>>>> 76e7f12a
         success_message: "Դուք հաջողությամբ բողոքել եք այս թեման:"
       make_public:
         title: "Փոխարկել Հրապարակային Թեմայի"
@@ -3123,11 +3040,7 @@
         edit: "խմբագրել այս գրառումը"
         edit_action: "Խմբագրել"
         edit_anonymous: "Ներողություն, Դուք պետք է մուտք գործեք՝ այս գրառումը խմբագրելու համար:"
-<<<<<<< HEAD
-        flag: "Գաղտնի կերպով բողոքել այս գրառումը կամ ուղարկել դրա մասին գաղտնի ծանուցում"
-=======
         flag_action: "Բողոքել"
->>>>>>> 76e7f12a
         delete: "ջնջել այս գրառումը"
         undelete: "վերականգնել այս գրառումը"
         share_action: "Կիսվել"
@@ -3162,7 +3075,6 @@
         delete_topic_disallowed: "Դուք թույլտվություն չունեք ջնջելու այս թեման"
         delete_topic_error: "Այս թեման ջնջելիս սխալ է տեղի ունեցել"
         delete_topic: "ջնջել թեման"
-        add_post_notice: "Ավելացնել Ծանուցում Անձնակազմի կողմից…"
         remove_timer: "հեռացնել ժամաչափիչը"
       actions:
         people:
@@ -3358,11 +3270,7 @@
       list_filters:
         none: "ենթակատեգորիաներ չկան"
     flagging:
-<<<<<<< HEAD
-      title: "Շնորհակալ ենք, որ օգնում եք պահել մեր համայնքը քաղաքակիրթ:"
-=======
       title: "Շնորհակալություն մեր համայնքում կարգուկանոն պահպանելու համար։"
->>>>>>> 76e7f12a
       action: "Բողոքել Գրառումը"
       take_action_options:
         default:
@@ -3396,11 +3304,7 @@
           one: "%{count}-ը մնում է"
           other: "%{count} հատ է մնացել"
     flagging_topic:
-<<<<<<< HEAD
-      title: "Շնորհակալ ենք, որ օգնում եք պահել մեր համայնքը քաղաքակիրթ:"
-=======
       title: "Շնորհակալություն մեր համայնքում կարգուկանոն պահպանելու համար։"
->>>>>>> 76e7f12a
       action: "Բողոքել Թեման"
       notify_action: "Ուղարկել"
     topic_map:
@@ -4245,8 +4149,6 @@
             post: "գրառումներ"
           more_options:
             title: "Ավելի շատ տարբերակներ"
-<<<<<<< HEAD
-=======
         permalinks:
           edit: "Խմբագրել"
           delete: "Ջնջել"
@@ -4263,7 +4165,6 @@
           more_options:
             title: "Ավելի շատ տարբերակներ"
           delete: "Ջնջել"
->>>>>>> 76e7f12a
       plugins:
         title: "Հավելումներ"
         name: "Անուն"
@@ -4288,7 +4189,6 @@
           files: "Ֆայլեր"
           other_options: "Այլ"
           search: "Որոնում"
-          all_site_settings: "Կայքի Բոլոր Կարգավորումները"
       backups:
         title: "Պահուստներ"
         menu:
@@ -4588,12 +4488,6 @@
         advanced_test:
           desc: "Տեսեք, թե ինչպես է DIscourse-ը մշակում ստացված էլ. նամակները: Ճշգրիտ կերպով նամակը մշակելու համար խնդրում ենք ներքևում տեղադրել ամբողջական սկզբնական հաղորդագրությունը:"
           email: "Սկզբնական հաղորդագրություն"
-<<<<<<< HEAD
-          run: "Մեկնարկել Փորձարկումը"
-          text: "Ընտրված Տեքստի Բովանդակությունը"
-          elided: "Բաց Թողնված Տեքստ"
-=======
->>>>>>> 76e7f12a
         error: "<b>ՍԽԱԼ</b> - %{server_error}"
         test_error: "Փորձնական նամակն ուղարկելիս խնդիր է առաջացել: Խնդրում ենք կրկին ստուգել Ձեր էլ. հասցեի կարգավորումները, համոզվել, որ Ձեր հոսթը չի արգելափակում կապը էլ. հասցեով, և կրկին փորձել:"
         sent: "Ուղարկված է"
@@ -5254,11 +5148,7 @@
           replace_owners: Հեռացնել նախորդ սեփականատիրոջ կրծքանշանը
       emoji:
         title: "Էմոջի"
-<<<<<<< HEAD
-        add: "Ավելացնել Նոր Էմոջի"
-=======
         delete: "Ջնջել"
->>>>>>> 76e7f12a
         uploading: "Վերբեռնվում է…"
         name: "Անուն"
         group: "Խումբ"
