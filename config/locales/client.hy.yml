# WARNING: Never edit this file.
# It will be overwritten when translations are pulled from Crowdin.
#
# To work with us on translations, join this project:
# https://translate.discourse.org/

hy:
  js:
    number:
      format:
        separator: "."
        delimiter: ","
      human:
        storage_units:
          format: "%n %u"
          units:
            byte:
              one: Բայթ
              other: Բայթ
            gb: ԳԲ
            kb: ԿԲ
            mb: ՄԲ
            tb: ՏԲ
      short:
        thousands: "%{number}հզ"
        millions: "%{number}մլն"
    dates:
      time: "h:mm"
      time_with_zone: "HH:mm (տեղական)"
      time_short_day: "ddd, HH:mm"
      timeline_date: "MMM YYYY"
      long_no_year: "D MMM, HH:mm"
      long_no_year_no_time: "MMM D"
      full_no_year_no_time: "MMMM Do"
      long_with_year: "MMM D, YYYY h:mm a"
      long_with_year_no_time: "MMM D, YYYY"
      full_with_year_no_time: "MMMM Do, YYYY"
      long_date_with_year: "MMM D, 'YY LT"
      long_date_without_year: "MMM D, LT"
      long_date_with_year_without_time: "MMM D, 'YY"
      long_date_without_year_with_linebreak: "MMM D <br/>LT"
      long_date_with_year_with_linebreak: "MMM D, 'YY <br/>LT"
      wrap_ago: "%{date} առաջ"
      tiny:
        half_a_minute: "< 1ր"
        less_than_x_seconds:
          one: "< %{count}վրկ"
          other: "< %{count}վ"
        x_seconds:
          one: "%{count}վրկ"
          other: "%{count}վ"
        less_than_x_minutes:
          one: "< %{count}ր"
          other: "< %{count}ր"
        x_minutes:
          one: "%{count}ր"
          other: "%{count}ր"
        about_x_hours:
          one: "%{count}ժ"
          other: "%{count}ժ"
        x_days:
          one: "%{count}օր"
          other: "%{count}օր"
        x_months:
          one: "%{count}ամիս"
          other: "%{count}ամիս"
        about_x_years:
          one: "%{count}տարի"
          other: "%{count}տ"
        over_x_years:
          one: "> %{count}տարի"
          other: "> %{count}տ"
        almost_x_years:
          one: "%{count}տարի"
          other: "%{count}տ"
        date_month: "MMM D"
        date_year: "MMM 'YY"
      medium:
        x_minutes:
          one: "%{count} րոպե"
          other: "%{count} րոպե"
        x_hours:
          one: "%{count} ժամ"
          other: "%{count} ժամ"
        x_days:
          one: "%{count} օր"
          other: "%{count} օր"
        date_year: "MMM D, 'YY"
      medium_with_ago:
        x_minutes:
          one: "%{count} րոպե առաջ"
          other: "%{count} րոպե առաջ"
        x_hours:
          one: "%{count} ժամ առաջ"
          other: "%{count} ժամ առաջ"
        x_days:
          one: "%{count} օր առաջ"
          other: "%{count} օր առաջ"
        x_months:
          one: "%{count} ամիս առաջ"
          other: "%{count} ամիս առաջ"
        x_years:
          one: "%{count} տարի առաջ"
          other: "%{count} տարի առաջ"
      later:
        x_days:
          one: "%{count} օր հետո"
          other: "%{count} օր անց"
        x_months:
          one: "%{count} ամիս հետո"
          other: "%{count} ամիս անց"
        x_years:
          one: "%{count} տարի հետո"
          other: "%{count} տարի անց"
      previous_month: "Նախորդ Ամիս"
      next_month: "Հաջորդ Ամիս"
      placeholder: ամսաթիվ
      to_placeholder: "դեպի ամսաթիվ"
    share:
      topic_html: 'Թեմա՝ <span class="topic-title">%{topicTitle}</span>'
      close: "փակել"
    action_codes:
      public_topic: "Այս թեման դարձրել է հրապարակային %{when}"
      private_topic: "Այս թեման դարձրել է անձնական նամակ %{when}"
      split_topic: "Բաժանել է այս թեման %{when}"
      invited_user: "Հրավիրված %{who}-ին %{when}"
      invited_group: "Հրավիրված %{who}-ին %{when}"
      user_left: "%{who}-ը հեռացրել է իրեն այս հաղորդագրությունից %{when}"
      removed_user: "Հեռացրել է %{who}-ին %{when}"
      removed_group: "Հեռացրել է %{who}-ին %{when}"
      autobumped: "Ավտոմատ կերպով բարձրացված է %{when}"
      autoclosed:
        enabled: "Փակվել է %{when}"
        disabled: "Բացվել է %{when}"
      closed:
        enabled: "Փակվել է %{when}"
        disabled: "Բացվել է %{when}"
      archived:
        enabled: "Արխիվացվել է %{when}"
        disabled: "Ապարխիվացվել է %{when}"
      pinned:
        enabled: "Ամրակցվել է %{when}"
        disabled: "Ապակցվել է %{when}"
      pinned_globally:
        enabled: "Գլոբալ ամրակցվել է %{when}"
        disabled: "Ապակցվել է %{when}"
      visible:
        enabled: "Ցուցակագրվել է %{when}"
        disabled: "Չցուցակագրված %{when}"
      banner:
        enabled: "Սա դարձրել է բաններ %{when}: Այն կհայտնվի յուրաքանչյուր էջի վերևում, մինչև չհեռացվի օգտատիրոջ կողմից:"
        disabled: "Հեռացրել է այս բանները %{when}: Այն այլևս չի հայտնվի յուրաքանչյուր էջի վերևում:"
    topic_admin_menu: "թեմայի ադմինի գործողություններ"
    emails_are_disabled: "Բոլոր ելքային էլ. նամակները անջատվել են ադմինիստրատորի կողմից: Էլ. փոստով ոչ մի տեսակի ծանուցում չի ուղարկվի:"
    software_update_prompt:
      dismiss: "Չեղարկել"
    themes:
      default_description: "Լռելյայն"
    s3:
      regions:
        ap_northeast_1: "Asia Pacific (Tokyo)"
        ap_northeast_2: "Asia Pacific (Seoul)"
        ap_south_1: "Asia Pacific (Mumbai)"
        ap_southeast_1: "Asia Pacific (Singapore)"
        ap_southeast_2: "Asia Pacific (Sydney)"
        ca_central_1: "Canada (Central)"
        cn_north_1: "China (Beijing)"
        cn_northwest_1: "China (Ningxia)"
        eu_central_1: "EU (Frankfurt)"
        eu_north_1: "EU (Stockholm)"
        eu_west_1: "EU (Ireland)"
        eu_west_2: "EU (London)"
        eu_west_3: "EU (Paris)"
        sa_east_1: "South America (São Paulo)"
        us_east_1: "US East (N. Virginia)"
        us_east_2: "US East (Ohio)"
        us_gov_east_1: "AWS GovCloud (US-East)"
        us_gov_west_1: "AWS GovCloud (ԱՄՆ-Արևմուտք)"
        us_west_1: "US West (N. California)"
        us_west_2: "US West (Oregon)"
    edit: "խմբագրել այս թեմայի վերնագիրը և կատեգորիան"
    expand: "Ընդլայնել"
    not_implemented: "Այդ հատկանիշը դեռևս չի իրագործվել, ներողություն!"
    no_value: "Ոչ"
    yes_value: "Այո"
    ok_value: "ՕԿ"
    cancel_value: "Չեղարկել"
    submit: "Հաստատել"
    delete: "Ջնջել"
    generic_error: "Տեղի է ունեցել սխալ, ներողություն:"
    generic_error_with_reason: "Տեղի է ունեցել սխալ՝ %{error}"
    sign_up: "Գրանցվել"
    log_in: "Մուտք"
    age: "Տարիք"
    joined: "Միացել է "
    admin_title: "Ադմին"
    show_more: "ցույց տալ ավելին"
    show_help: "տարբերակներ"
    links: "Հղումներ"
    links_lowercase:
      one: "հղում"
      other: "հղումներ"
    faq: "ՀՏՀ"
    guidelines: "Ուղեցույց"
    privacy_policy: "Գաղտնիության Քաղաքականություն"
    privacy: "Գաղտնիություն"
    tos: "Պայմանները"
    rules: "Կանոններ"
    conduct: "Վարքագծի Կանոններ"
    mobile_view: "Տեսքը Հեռախոսով"
    desktop_view: "Տեսքը Համակարգչով"
    now: "հենց նոր"
    read_more: "կարդալ ավելին"
    more: "Ավելին"
    x_more:
      one: "ևս %{count}"
      other: "ևս %{count}"
    never: "երբեք"
    every_30_minutes: "30 րոպեն մեկ"
    every_hour: "ժամը մեկ"
    daily: "ամեն օր"
    weekly: "շաբաթական"
    every_month: "ամիսը մեկ"
    every_six_months: "վեց ամիսը մեկ"
    max_of_count: "առավելագույնը %{count}"
    character_count:
      one: "%{count} սիմվոլ"
      other: "%{count} սիմվոլ"
    related_messages:
      title: " Առնչվող Հաղորդագրություններ"
      see_all: 'Տեսնել %{username}-ի @<a href="%{path}">բոլոր նամակները</a>'
    suggested_topics:
      title: "Առաջարկվող Թեմաներ"
      pm_title: "Առաջարկվող Հաղորդագրություններ"
    about:
      simple_title: "Մեր Մասին"
      title: " %{title}-ի մասին"
      stats: "Կայքի Վիճակագրություն"
      our_admins: "Մեր Ադմինները"
      our_moderators: "Մեր Մոդերատորները"
      moderators: "Մոդերատորներ"
      stat:
        all_time: "Ամբողջ Ժամանակ"
      like_count: "Հավանումներ"
      topic_count: "Թեմաներ"
      post_count: "Գրառում"
      active_user_count: "Ակտիվ Օգտատերեր"
      contact: "Հետադարձ Կապ"
      contact_info: "Այս կայքի հետ կապված կրիտիկական խնդիրների կամ հրատապ հարցերի դեպքում խնդրում ենք կապվել մեզ հետ %{contact_info} էլ. հասցեով:"
    bookmarked:
      title: "Էջանշել"
      clear_bookmarks: "Ջնջել Էջանշանները"
      help:
        unbookmark: "Սեղմեք՝ այս թեմայի բոլոր էջանշանները ջնջելու համար"
    bookmarks:
      create: "Ստեղծել էջանշան"
      edit: "Խմբագրել էջանշանը"
      not_bookmarked: "Էջանշել այս գրառումը"
      delete: "Ջնջել Էջանշանը"
      confirm_delete: "Դուք համոզվա՞ծ եք, որ ցանկանում եք ջնջել այս էջանշանը: Բոլոր կապակցված   հիշեցումները կջնջվեն: "
      confirm_clear: "Դուք համոզվա՞ծ եք, որ ցանկանում եք հեռացնել այս թեմայի բոլոր էջանշանները:"
      save: "Պահպանել"
      no_timezone: 'Դուք դեռ չեք նշել ձեր ժամային գոտին: Դուք չեք կարողանա հիշեցումներ անել: Տեղադրեք <a href="%{basePath}/my/preferences/profile"> ձեր պրոֆիլում:'
      invalid_custom_datetime: "Ամսաթիվը և ժամանակը ճիշտ չէ նշված, կրկին փորձեք:"
      list_permission_denied: "Դուք իրավունք չունեք դիտելու այս օգտատիրոջ էջանշանները: "
      no_user_bookmarks: "Դուք էջանշած գրառումներ չունեք; էջանշումները թույլ են տալիս Ձեզ արագորեն տեղափոխվել դեպի որոշակի գրառում:"
      auto_delete_preference:
        when_reminder_sent: "Ջնջել էջանշանը"
      search: "Որոնում"
      reminders:
        today_with_time: "այսօր %{time}"
        tomorrow_with_time: "Վաղը %{time}"
        at_time: " %{date_time} -ում"
    drafts:
      label: "Սևագրեր"
      resume: "Վերսկսել"
      remove: "Ջնջել"
      new_topic: "Նոր թեմայի սևագիր"
      abandon:
        yes_value: "Չեղարկել"
    topic_count_categories:
      one: "Տեսնել %{count} նոր կամ թարմացված թեման"
      other: "Դիտել %{count} նոր կամ թարմացված թեմաները"
    topic_count_latest:
      one: "Տեսնել %{count} նոր կամ թարմացված թեման"
      other: "Դիտել %{count} նոր կամ թարմացված թեմաները"
    topic_count_unseen:
      one: "Տեսնել %{count} նոր կամ թարմացված թեման"
      other: "Դիտել %{count} նոր կամ թարմացված թեմաները"
    topic_count_unread:
      one: "Տեսնել %{count} չկարդացած թեման"
      other: "Դիտել %{count} չկարդացած թեմաները"
    topic_count_new:
      one: "Տեսնել %{count} նոր թեման"
      other: "Դիտել %{count} նոր թեմաները"
    preview: "նախադիտում"
    cancel: "չեղարկել"
    save: "Պահպանել Փոփոխությունները"
    saving: "Պահպանվում է..."
    saved: "Պահված է!"
    upload: "Վերբեռնել"
    uploading: "Վերբեռնվում է..."
    uploading_filename: "Վերբեռնվում է՝ %{filename}..."
    clipboard: "փոխանակման հարթակ"
    uploaded: "Վերբեռնված է !"
    pasting: "Տեղադրվում է..."
    enable: "Միացնել"
    disable: "Անջատել"
    continue: "Շարունակել"
    switch_to_anon: "Սկսել Անանուն Ռեժիմը"
    switch_from_anon: "Ավարտել Անանուն Ռեժիմը"
    banner:
      edit: "Խմբագրել"
    pwa:
      install_banner: "Դուք ցանկանու՞մ եք <a href>տեղադրել %{title}-ը այս սարքի վրա?</a>"
    choose_topic:
      none_found: "Թեմաներ չեն գտնվել"
      title:
        search: "Թեմայի որոնում հետևյալ անվանումով url или id:"
        placeholder: "Մուտքագրեք թեմայի անվանումը այստեղ url կամ id "
    choose_message:
      none_found: "Հաղորդագրություններ չեն գտնվել:"
      title:
        search: "Որոնում անձնական Հաղորդագրություններում"
        placeholder: "Մուտքագրեք հաղորդագրությունների վերնագրերը url կամ id"
    review:
      order_by: "Դասավորել ըստ"
      in_reply_to: "ի պատասխան"
      explain:
        why: "Բացատրել, թե ինչու՞ է այդ էլեմենտը հայտնվել հերթի մեջ: "
        title: "Ամփոփիչ Գնահատական"
        formula: "Բանաձև"
        subtotal: "Միջանկյալ հանրագումար "
        total: "Ամբողջը"
        min_score_visibility: "Տեսանելիության համար մինիմալ գնահատական "
        score_to_hide: "Գնահատում, որպեսզի Թաքցնել Հաղորդագրությունը"
        take_action_bonus:
          name: "Գործողություն է ձեռնարկվել"
          title: "Երբ աշխատակիցը գործողություն է ձեռնարկում, գրավոր բողոքին բոնուս է տրվում:"
        user_accuracy_bonus:
          name: "օգտատիրոջ ճշգրտությունը"
          title: "Օգտատերերը, ում գրավոր բողոքները համաձայնեցված են՝ կստանան բոնուս: "
        trust_level_bonus:
          name: "վստահության մակարդակ"
          title: "Օգտատրիրոջ վստահության առավել մեծ մակարդակ ունենալու դեպքում, ստուգվող էլեմենտները ստանում են ավելի բարձր բալ: "
        type_bonus:
          name: "բոնուսի տեսակը"
          title: "Որոշ ստուգվող տեսակների դեպքում, աշխատակիցներին կարող են բոնուս նշանակվել, որպեսզի նրանք գերակայության հասնեն: "
      claim_help:
        optional: "Դուք կարող եք պահանջել այդ էլեմենտը, որպեսզի ուրիշները չկարողանան այն դիտել:  "
        required: "Դուք պետք է նախ՝ հայտ ներկայացնեք, որպեսզի կարողանաք այն դիտեք: "
        claimed_by_you: "Դուք վերցրել եք այդ էլեմենտը և կարող եք այն դիտել: "
        claimed_by_other: "Այս կետը կարելի է դիտել միայն <b>%{username}</b>."
      claim:
        title: "հայտարարել այս թեման"
      unclaim:
        help: "Ջնջել այս պահանջը"
      awaiting_approval: "Հաստատմումը սպասման մեջ է"
      delete: "Ջնջել"
      settings:
        saved: "Պահված է"
        save_changes: "Պահպանել Փոփոխությունները"
        title: "Կարգավորումներ"
        priorities:
          title: "Ամփոփիչ Գերակայություններ "
      moderation_history: "Մոդերացիայի Պատմությունը"
      view_all: "Դիտել Բոլոը"
      grouped_by_topic: "Խմբավորել ըստ Թեմաների"
      none: "Վերանայման՝ արդիականացման էլեմենտներ չկան "
      view_pending: "դիտումը սպասման մեջ է "
      title: "Վերանայում"
      topic: "Թեմա՝"
      filtered_topic: "Դուք ֆիլտրել եք դիտման համար՝ միայն մեկ թեմայի բովանդակությունը "
      filtered_user: "Օգտատեր"
      filtered_reviewed_by: "Վերանայվել է"
      show_all_topics: "ցուցադրել բոլոր թեմաները"
      deleted_post: "(գրառումը ջնջված է)"
      deleted_user: "(օգտատերը ջնջված է)"
      user:
        bio: "Ձեր մասին"
        website: "Վեբ կայք"
        username: "Օգտանուն"
        email: "Էլ. հասցե"
        name: "Անուն"
        fields: "Դաշտեր"
        reject_reason: "Պատճառ"
      topics:
        topic: "Թեմա"
        reviewable_count: "Քանակ"
        reported_by: "Հաղորդվում է"
        deleted: "[Թեման Ջնջված է]"
        original: "(օրիգինալ թեմա)"
        details: "մանրամասները"
        unique_users:
          one: "%{count} օգտատեր"
          other: "%{count} օգտատեր"
      replies:
        one: "%{count} պատասխան"
        other: "%{count} պատասխան"
      edit: "Խմբագրել"
      save: "Պահպանել"
      cancel: "Չեղարկել"
      new_topic: "Այս կետի հաստատումը նոր թեմա կստեղծի"
      filters:
        all_categories: "(Բոլոր կատեգորիաները)"
        type:
          title: "Տիպ"
          all: "(բոլոր տեսակները)"
        minimum_score: " Մինիմալ Գնահատական."
        refresh: "Թարմացնել"
        status: "Ստատուս"
        category: "Կատեգորիա"
        orders:
          score: "Միավոր"
          created_at: "Ստեղծվել է At"
          created_at_asc: "Ստեղծվել է At (հետադարձ տեսակավորում)"
        priority:
          title: "Մինիմալ Գերակայություն"
          any: "(ցանկացած)"
          low: "Բարձր"
          medium: "Միջին"
          high: "Կարևոր"
      conversation:
        view_full: "դիտել ամբողջ զրույցը"
      scores:
        about: "Այս գնահատականը հաշվարկվում է՝ ելնելով զեկուցողի վստահության մակարդակից, նրանց նախորդ բողքների ճշգրտությունից և հաղորդվող գրառումի գերակայությունից:"
        score: "Միավոր"
        type: "Պատճառ"
        status: "Ստատուս"
        submitted_by: "Հաղորդվում է"
      statuses:
        pending:
          title: "Սպասող"
        approved:
          title: "Հաստատված է"
        rejected:
          title: "Մերժված"
        reviewed:
          title: "Բոլորը վերանայված են"
        all:
          title: "Բոլորը"
      context_question:
        delimiter: "կամ"
      types:
        reviewable_flagged_post:
          title: "Դրոշակավորված Գրառումներ"
          flagged_by: "Դրոշակավորել է"
        reviewable_queued_topic:
          title: "Թեման Հերթագրված է "
        reviewable_queued_post:
          title: "Հաղորդագրությունը Հերթագրված է "
        reviewable_user:
          title: "Օգտատեր"
        reviewable_post:
          title: "Գրառում"
      approval:
        title: "Գրառումը Հաստատման Կարիք Ունի"
        description: "Մենք ստացել ենք Ձեր նոր գրառումը, սակայն այն պետք է հաստատվի մոդերատորի կողմից մինչև ցուցադրվելը: Խնդրում ենք սպասել:"
        ok: "ՕԿ"
      example_username: "օգտանուն"
    relative_time_picker:
      days:
        one: "օր"
        other: "օր"
    time_shortcut:
      later_today: "Այսօր, մի փոքր ուշ"
      next_business_day: "Հաջորդ աշխատանքային օրը: "
      tomorrow: "Վաղը"
      later_this_week: "Այս շաբաթ, մի փոքր ավելի ուշ"
      this_weekend: "Այս շաբաթ-կիրակի"
      start_of_next_business_week_alt: "Հաջորդ Երկուշաբթի: "
      next_week: "Հաջորդ շաբաթ"
      next_month: "Հաջորդ ամիս"
      forever: "Ընդմիշտ"
      never: "Երբեք"
      custom: "Սահմանել հիշեցումների ամսաթիվն ու ժամանակը:"
      select_timeframe: "Ընտրել ժամանակահատված"
    user_action:
      user_posted_topic: "<a href='%{userUrl}'>%{user}</a>-ը հրապարակել է <a href='%{topicUrl}'>այս թեման</a>"
      you_posted_topic: "<a href='%{userUrl}'>Դուք</a> հրապարակել եք <a href='%{topicUrl}'>այս թեման</a>"
      user_replied_to_post: "<a href='%{userUrl}'>%{user}</a>-ը պատասխանել է <a href='%{postUrl}'>%{post_number}</a> գրառմանը"
      you_replied_to_post: "<a href='%{userUrl}'>Դուք</a> պատասխանել եք <a href='%{postUrl}'>%{post_number}</a> գրառմանը"
      user_replied_to_topic: "<a href='%{userUrl}'>%{user}</a>-ը պատասխանել է <a href='%{topicUrl}'>այս թեմային</a>"
      you_replied_to_topic: "<a href='%{userUrl}'>Դուք</a> պատասխանել եք <a href='%{topicUrl}'>այս թեմային</a>"
      user_mentioned_user: "<a href='%{user1Url}'>%{user}</a>-ը հիշատակել է <a href='%{user2Url}'>%{another_user}</a>-ին"
      user_mentioned_you: "<a href='%{user1Url}'>%{user}</a>-ը հիշատակել է <a href='%{user2Url}'>Ձեզ</a>"
      you_mentioned_user: "<a href='%{user1Url}'>Դուք</a> հիշատակել եք <a href='%{user2Url}'>%{another_user}</a>-ին"
      posted_by_user: "Հրապարակվել է <a href='%{userUrl}'>%{user}</a>-ի կողմից"
      posted_by_you: "Հրապարակվել է <a href='%{userUrl}'>Ձեր</a> կողմից"
      sent_by_user: "Ուղարկվել է<a href='%{userUrl}'>%{user}</a>-ի կողմից"
      sent_by_you: "Ուղարկվել է <a href='%{userUrl}'>Ձեր</a>կողմից"
    directory:
      username: "Օգտանուն"
      filter_name: "ֆիլտրել ըստ օգտանվան"
      title: "Օգտատերեր"
      likes_given: "Տրված"
      likes_received: "Ստացած"
      topics_entered: "Դիտված"
      topics_entered_long: "Դիտված Թեմաները"
      time_read: "Կարդացած Ժամանակը"
      topic_count: "Թեմա"
      topic_count_long: "Ստեղծված Թեմա"
      post_count: "Պատասխան"
      post_count_long: "Հրապարակված Պատասխան"
      no_results: "Արդյունքներ չեն գտնվել:"
      days_visited: "Այցելություն"
      days_visited_long: "Այցելության Օր"
      posts_read: "Կարդացած"
      posts_read_long: "Կարդացած Գրառում"
      last_updated: "Վերջին թարմացումը. "
      total_rows:
        one: "%{count} օգտատեր"
        other: "%{count} օգտատեր"
      edit_columns:
        save: "Պահպանել"
        reset_to_default: "Վերականգնել լռելյայն"
      group:
        all: "բոլոր խմբերը"
    group_histories:
      actions:
        change_group_setting: "Փոխել խմբի կարգավորումը"
        add_user_to_group: "Ավելացնել օգտատեր"
        remove_user_from_group: "Հեռացնել օգտատիրոջը"
        make_user_group_owner: "Դարձնել սեփականատեր"
        remove_user_as_group_owner: "Հետ կանչել սեփականատիրոջ թույլտվությունը"
    groups:
      member_added: "Ավելացված"
      member_requested: "Հարցով "
      add_members:
        usernames_placeholder: "օգտանուններ"
      requests:
        title: "Հարցումներ "
        reason: "Պատճառ"
        accept: "Ընդունել"
        accepted: "ընդունված"
        deny: "Մերժել"
        denied: "Մերժվել"
        undone: "հայցը չեղարկել"
        handle: "Մշակել հարցումը "
        undo: "Ետարկել"
      manage:
        title: "Կառավարել"
        name: "Անուն"
        full_name: "Անուն Ազգանուն"
        invite_members: "Հրավիրել"
        delete_member_confirm: "Հեռացնե՞լ '%{username}' օգտանունը '%{group}' խմբից:"
        profile:
          title: Պրոֆիլ
        interaction:
          title: Փոխազդեցություն
          posting: Հրապարակում
          notification: Ծանուցում
        email:
          title: "Էլ. հասցե"
          last_updated_by: "կողմից"
          credentials:
            username: "Օգտանուն"
            password: "Գաղտնաբառ"
          settings:
            title: "Կարգավորումներ"
          mailboxes:
            disabled: "Անջատված"
        membership:
          title: Անդամակցություն
          access: Թույլտվություն
        categories:
          title: Կատեգորիաներ
        tags:
          title: Թեգեր
        logs:
          title: "Գրառումներ"
          when: "Երբ"
          action: "Գործողություն"
          acting_user: "Կատարող օգտատեր"
          target_user: "Նպատակային օգտատեր"
          subject: "Թեմա"
          details: "Մանրամասներ"
          from: "Ումից"
          to: "Ում"
      permissions:
        title: "Թույլտվություններ"
      public_admission: "Թույլ տալ օգտատերերին ազատ կերպով միանալ խմբին (Խումբը պետք է լինի հրապարակային)"
      public_exit: "Թույլ տալ օգտատերերին ազատ կերպով լքել խումբը"
      empty:
        posts: "Այս խմբի անդամների կողմից գրառումներ չկան:"
        members: "Այս խմբում անդամներ չկան:"
        requests: "Այս խմբի համար՝ մասնակցության վերաբերյալ հարցումներ չկան: "
        mentions: "Այս խմբի հիշատակումներ չկան:"
        messages: "Այս խմբի համար հաղորդագրություններ չկան:"
        topics: "Այս խմբի անդամների կողմից թեմաներ չկան:"
        logs: "Այս խմբի համար գրառումներ չկան:"
      add: "Ավելացնել"
      join: "Միանալ"
      leave: "Լքել"
      request: "Հարցում"
      message: "Հաղորդագրություն"
      confirm_leave: "Դուք համոզվա՞ծ եք, որ ցանկանում եք ջնջել այս թեգի խումբը:"
      allow_membership_requests: "Թույլատրել օգտատերերին՝ անդամակցության հարցումներ ուղարկել խմբի սեփականատերերին (Պահանջում է հրապարակայնորեն տեսանելի խումբ)"
      membership_request_template: "Մասնավոր ձևանմուշ, որը կցուցադրվի օգտատերերին՝ անդամակցության հարցում ուղարկելիս"
      membership_request:
        submit: "Ուղարկել Հարցում"
        title: " @%{group_name}-ին միանալու հարցում"
        reason: "Տեղեկացրեք խմբի սեփականատերերին, թե ինչու եք ցանկանում միանալ այս խմբին"
      membership: "Անդամակցություն"
      name: "Անուն"
      group_name: "Խմբի անուն"
      user_count: "Օգտատեր"
      bio: "Խմբի Մասին "
      selector_placeholder: "մուտքագրեք օգտանունը"
      owner: "սեփականատեր"
      index:
        title: "Խմբեր"
        all: "Բոլոր Խմբերը"
        empty: "Տեսանելի խմբեր չկան:"
        filter: "Ֆիլտրել ըստ խմբի տիպի"
        owner_groups: "Խմբերը, որտեղ ես սեփականատեր եմ"
        close_groups: "Փակված Խմբեր"
        automatic_groups: "Ավտոմատ Խմբեր"
        automatic: "Ավտոմատ"
        closed: "Փակված"
        public: "Հրապարակային"
        private: "Գաղտնի"
        public_groups: "Հրապարակային Խմբեր"
        my_groups: "Իմ Խմբերը"
        group_type: "Խմբի տիպը"
        is_group_user: "Անդամ"
        is_group_owner: "Սեփականատեր"
      title:
        one: "Խումբ"
        other: "Խմբեր"
      activity: "Ակտիվություն"
      members:
        title: "Անդամներ"
        filter_placeholder_admin: "օգտանուն կամ էլ. փոստի հասցե"
        filter_placeholder: "օգտանուն"
        remove_member: "Հեռացնել Խմբից"
        remove_member_description: "Հեռացնել <b>%{username}</b>-ին այս խմբից"
        make_owner: "Դարձնել Սեփականատեր"
        make_owner_description: "Դարձնել <b>%{username}</b>-ին այս խմբի սեփականատեր"
        remove_owner: "Զրկել սեփականատիրոջ իրավունքից"
        remove_owner_description: "Զրկել <b>%{username}</b>-ին այս խմբի սեփականատիրոջ իրավունքից"
        status: "Ստատուս"
        owner: "Սեփականատեր"
        forbidden: "Ձեզ թույլատրված չէ դիտել դա:"
      topics: "Թեմաներ"
      posts: "Գրառումներ"
      mentions: "Հիշատակումներ"
      messages: "Հաղորդագրություններ"
      notification_level: "Խմբակային հաղորդագրությունների համար լռելյայն ծանուցումների կարգավիճակը"
      alias_levels:
        mentionable: "Ո՞վ կարող է @հիշատակել այս խումբը:"
        messageable: "Ո՞վ կարող է հաղորդագրություն ուղարկել այս խմբին:"
        nobody: "Ոչ ոք"
        only_admins: "Միայն ադմինները"
        mods_and_admins: "Միայն մոդերատորները և ադմինները"
        members_mods_and_admins: "Միայն խմբի անդամները, մոդերատորները և ադմինները"
        owners_mods_and_admins: "Միայն խմբի անդամները, մոդերատորները և ադմինները"
        everyone: "Բոլորը"
      notifications:
        watching:
          title: "Դիտում Եմ"
          description: "Դուք ծանուցում կստանաք յուրաքանչյուր հաղորդագրության յուրաքանչյուր գրառման մասին, և կցուցադրվի նոր պատասխանների քանակը:"
        watching_first_post:
          title: "Դիտում Եմ Առաջին Գրառումը"
          description: "Դուք ծանուցում կստանաք այս խմբի նոր հաղորդագրությունների մասին, բայց ոչ հաղորդագրությունների պատասխանների:"
        tracking:
          title: "Հետևում Եմ"
          description: "Դուք ծանուցում կստանաք, եթե որևէ մեկը հիշատակի Ձեր @անունը կամ պատասխանի Ձեզ, և կցուցադրվի նոր պատասխանների քանակը:"
        regular:
          title: "Սովորական"
          description: "Դուք ծանուցում կստանաք, եթե որևէ մեկը հիշատակի Ձեր @անունը կամ պատասխանի Ձեզ:"
        muted:
          title: "Խլացված"
          description: "Այս խմբի նոր հաղորդագրությունների հետ կապված Դուք երբեք որևէ ծանուցում չեք ստանա:"
      flair_url: "Avatar Flair Նկար"
      flair_bg_color: "Avatar Flair Ֆոնի Գույն"
      flair_bg_color_placeholder: "(Ընտրովի) Գույնի Hex արժեք"
      flair_color: "Avatar Flair Գույն"
      flair_color_placeholder: "(Ընտրովի) Գույնի Hex արժեք"
      flair_preview_icon: "Նախադիտման Պատկերակ"
      flair_preview_image: "Նախադիտման Նկար"
      default_notifications:
        modal_description: "Ցանկանաու՞մ եք այս փոփոխությունը կիրառել պատմականորեն: Սա կփոխի կարգավորումը %{count} համար՝ առկա օգտատերերի:"
        modal_yes: "Այո"
        modal_no: "Ոչ, կիրառել փոփոխություններ միայն՝ ապագայում "
    user_action_groups:
      "1": "Տրված Հավանումներ"
      "2": "Ստացած Հավանումներ"
      "3": "Էջանշաններ"
      "4": "Թեմաներ"
      "5": "Պատասխաններ"
      "6": "Արձագանքներ"
      "7": "Հիշատակումներ"
      "9": "Մեջբերումներ"
      "11": "Խմբագրումներ"
      "12": "Ուղարկված"
      "13": "Մուտքի արկղ"
      "14": "Սպասող"
      "15": "Սևագրեր"
    categories:
      all: "բոլոր կատեգորիաները"
      all_subcategories: "բոլորը"
      no_subcategory: "ոչ մեկը"
      category: "Կատեգորիա"
      category_list: "Ցուցադրել կատեգորիաների ցանկը"
      reorder:
        title: "Վերադասավորել Կատեգորիաները"
        title_long: "Վերակազմավորել կատեգորիաների ցանկը"
        save: "Պահպանել Դասավորությունը"
        apply_all: "Կիրառել"
        position: "Դիրքը"
      posts: "Գրառումներ"
      topics: "Թեմաներ"
      latest: "Վերջինները"
      subcategories: "Ենթակատեգորիաներ"
      topic_sentence:
        one: "%{count} թեմա"
        other: "%{count} թեմա"
      topic_stat_unit:
        week: "շաբաթ"
        month: "ամիս"
      topic_stat_sentence_week:
        one: "%{count} նոր թեմա անցյալ շաբաթվա ընթացքում"
        other: "%{count} նոր թեմա անցյալ շաբաթվա ընթացքում:"
      topic_stat_sentence_month:
        one: "%{count} նոր թեմա անցյալ ամսվա ընթացքում"
        other: "%{count} նոր թեմա անցյալ ամսվա ընթացքում:"
      n_more: "Կատեգորիաներ (ևս %{count})..."
    ip_lookup:
      title: IP Հասցեի Որոնում
      hostname: Հոսթի անունը
      location: Վայրը
      location_not_found: (անհայտ)
      organisation: Կազմակերպություն
      phone: Հեռախոս
      other_accounts: "Այլ հաշիվներ այս IP հասցեով՝"
      delete_other_accounts: "Ջնջել %{count}"
      username: "օգտանուն"
      trust_level: "ՎՄ"
      read_time: "կարդացած ժամանակը"
      topics_entered: "մուտքագրված թեմաներ"
      post_count: "# գրառում"
      confirm_delete_other_accounts: "Դուք համոզվա՞ծ եք, որ ցանկանում եք ջնջել այս հաշիվները:"
      powered_by: "օգտագործվում է՝ <a href='https://maxmind.com'>MaxMindDB</a>"
      copied: "կրկօրինակված"
    user_fields:
      none: "(ընտրել)"
    user:
      said: "%{username} ՝"
      profile: "Պրոֆիլ"
      mute: "Խլացնել"
      edit: "Խմբագրել Նախընտրությունները"
      new_private_message: "Նոր Հաղորդագրություն"
      private_message: "Հաղորդագրություն"
      private_messages: "Հաղորդագրություններ"
      user_notifications:
        filters:
          all: "Ամբողջը"
          read: "Կարդացած"
          unread: "Չկարդացած"
        ignore_duration_username: "Օգտանուն"
        ignore_duration_when: "Տևողությունը."
        ignore_duration_save: "Անտեսել"
        ignore_duration_note: "Ուշադրություն դարձրեք, որ բոլոր անտեսումները ավտոմատ կերպով հանվում են անտեսման տևողության ավարտից հետո:"
        ignore_duration_time_frame_required: "Խնդրում ենք ընտրել ժամանակահատված"
        ignore_no_users: "Դուք անտեսված օգտատերեր չունեք"
        ignore_option: "Անտեսված"
        ignore_option_title: "Դուք չեք ստանա այս օգտատիրոջ ծանուցումները, և նրա բոլոր թեմաներն ու պատասխանները կթաքցվեն:"
        add_ignored_user: "Ավելացնել"
        mute_option: "Խլացված"
        mute_option_title: "Դուք այս օգտատիրոջից որևէ ծանուցում չեք ստանա:"
        normal_option: "Նորմալ"
        normal_option_title: "Դուք ծանուցում կստանաք, եթե այդ օգտատերը պատասխանի ձեր հրապարակմանը, մեջբերում անի կամ հիշատակի ձեր անունը:"
      notification_schedule:
        none: "Ոչ մի"
        to: "ում"
      activity_stream: "Ակտիվություն"
      read: "Կարդացած"
      preferences: "Նախընտրություններ"
      feature_topic_on_profile:
        open_search: "Ընտրեք Նոր Թեմա"
        title: "Ընտրել Թեմա"
        search_label: "Որոնել Թեմա ըստ վերնագրի"
        save: "Պահպանել"
        clear:
          title: "Ջնջել"
          warning: "Դուք համոզվա՞ծ եք, որ ցանկանում եք ջնջել այս թեմայի բոլոր էջանշանները:"
      use_current_timezone: "Օգտագործեք՝ ավտոմատ կերպով Ներկայիս Ժամային գոտին որոշելը"
      profile_hidden: "Այս օգտատիրոջ հրապարակային պրոֆիլը թաքցրած է:"
      expand_profile: "Ընդլայնել"
      collapse_profile: "Կրճատել"
      bookmarks: "Էջանշաններ"
      bio: "Իմ մասին"
      timezone: "Ժամային գոտի"
      invited_by: "Ում կողմից է հրավիրված"
      trust_level: "Վստահության Մակարդակ"
      notifications: "Ծանուցումներ"
      statistics: "Վիճակագրություն"
      desktop_notifications:
        label: "Այժմեական(Live) Ծանուցումներ"
        not_supported: "Այս բրաուզերը չի ապահովում ծանուցումներ, ներողություն:"
        perm_default: "Միացնել Ծանուցումները"
        perm_denied_btn: "Թույլտվությունը Մերժված է"
        perm_denied_expl: "Դուք մերժել եք ծանուցումների թույլտվությունը: Թույլատրեք ծանուցումները Ձեր բրաուզերի կարգավորումներից:"
        disable: "Անջատել Ծանուցումները"
        enable: "Միացնել Ծանուցումները"
        consent_prompt: "Դուք ցանկանո՞ւմ եք ստանալ այժմեական ծանուցումներ, երբ մարդիկ պատասխանեն Ձեր գրառումներին:"
      dismiss: "Չեղարկել"
      dismiss_notifications: "Չեղարկել Բոլորը"
      dismiss_notifications_tooltip: "Նշել բոլոր չկարդացած ծանուցումները որպես կարդացած:"
      dynamic_favicon: "Ցուցադրել քանակը բրաուզերի պատկերակի վրա"
      theme_default_on_all_devices: "Դարձնել սա լռելյայն թեմա իմ բոլոր սարքավորումների համար"
      color_schemes:
        undo: "Զրոյացնել"
        regular: "Սովորական"
      text_size_default_on_all_devices: "Դարձնել սա լռելյայն տեքստի չափ իմ բոլոր սարքավորում համար"
      allow_private_messages: "Թույլ տալ այլ օգտատերերին ուղարկել ինձ անձնական հաղորդագրություններ"
      external_links_in_new_tab: "Բացել բոլոր արտաքին հղումները նոր ներդիրում(tab)"
      enable_quoting: "Միացնել մեջբերմամբ պատասխանելը ընդգծված տեքստի համար"
      enable_defer: "Սեղմել <<Հետաձգում>> կոճակը, նշելով որպես չընթերցված թեմաներ "
      experimental_sidebar:
        options: "Տարբերակներ"
        navigation_section: "Նավիգացիա"
      change: "փոխել"
      featured_topic: "Հանրահայտ թեմա"
      moderator: "%{user}-ը մոդերատոր է"
      admin: "%{user}-ը ադմին է"
      moderator_tooltip: "Այս օգտատերը մոդերատոր է"
      admin_tooltip: "Այս օգտատերն ադմին է"
      silenced_tooltip: "Այս օգտատերը լռեցված է"
      suspended_notice: "Այս օգտատերը սառեցված է մինչև %{date}:"
      suspended_permanently: "Այս օգտատերը սառեցված է"
      suspended_reason: "Պատճառը՝ "
      github_profile: "GitHub"
      email_activity_summary: "Ակտիվության Ամփոփում"
      mailing_list_mode:
        label: "Փոստային ցուցակի ռեժիմ"
        enabled: "Միացնել փոստային ցուցակի ռեժիմը"
        instructions: |
          Այս կարգավորումը վերասահմանում է ակտիվության ամփոփումը:<br />
          Խլացված թեմաները և կատեգորիաները ներառված չեն լինի այս էլ. նամակներում:
        individual: "Ուղարկել էլ. նամակ յուրաքանչյուր նոր գրառման համար"
        individual_no_echo: "Ուղարկել էլ. նամակ յուրաքանչյուր նոր գրառման համար, բացառությամբ իմ սեփականների"
        many_per_day: "Ստանալ էլ. նամակ յուրաքանչյուր նոր գրառման համար (օրը մոտ %{dailyEmailEstimate} հատ)"
        few_per_day: "Ստանալ էլ. նամակ յուրաքանչյուր նոր գրառման համար (օրը մոտ 2 հատ)"
        warning: "Փոստային ցուցակի ռեժիմը միացված է: Էլ. փոստով ծանուցումների կարգավորումները վերասահմանված են: "
      tag_settings: "Թեգեր"
      watched_tags: "Դիտված"
      watched_tags_instructions: "Դուք ավտոմատ կերպով կդիտեք այս թեգերով բոլոր թեմաները: Դուք կստանաք ծանուցում բոլոր նոր գրառումների և թեմաների մասին, և նոր գրառումների քանակը նաև կհայտնվի թեմայի կողքին:"
      tracked_tags: "Հետևած"
      tracked_tags_instructions: "Դուք ավտոմատ կերպով կհետևեք այս թեգերով բոլոր թեմաներին: Նոր գրառումների քանակը կհայտնվի թեմայի կողքին:"
      muted_tags: "Խլացված"
      muted_tags_instructions: "Այս թեգերով ոչ մի նոր հրապարակման մասին դուք ծանուցում չեք ստանա, և դրանք ցույց չեն տրվի վերջինների մեջ:"
      watched_categories: "Դիտված"
      watched_categories_instructions: "Դուք ավտոմատ կերպով կդիտեք այս կատեգորիաների բոլոր թեմաները: Դուք կստանաք ծանուցում բոլոր նոր գրառումների և թեմաների մասին, և նոր գրառումների քանակը նաև կհայտնվի թեմայի կողքին:"
      tracked_categories: "Հետևած"
      tracked_categories_instructions: "Դուք ավտոմատ կերպով կհետևեք այս կատեգորիաների բոլոր թեմաներին: Նոր գրառումների քանակը կհայտնվի թեմայի կողքին:"
      watched_first_post_categories: "Դիտում Եմ Առաջին Գրառումը"
      watched_first_post_categories_instructions: "Դուք կստանաք ծանուցում այս կատեգորիաների յուրաքանչյուր նոր թեմայի առաջին գրառման մասին:"
      watched_first_post_tags: "Դիտում Եմ Առաջին Գրառումը"
      watched_first_post_tags_instructions: "Դուք կստանաք ծանուցում այս թեգերով յուրաքանչյուր նոր թեմայում առաջին գրառման մասին:"
      muted_categories: "Խլացված"
      muted_categories_instructions: "Դուք չեք ստանա որևէ ծանուցում այս կատեգորիաների նոր թեմաների մասին, և դրանք չեն հայտնվի կատեգորիաներում կամ վերջին էջերում:"
      muted_categories_instructions_dont_hide: "Դուք որևէ ծանուցում չեք ստանա այս կատեգորիայի նոր թեմաների վերաբերյալ:"
      regular_categories: "Սովորական"
      no_category_access: "Որպես մոդերատոր՝ Դուք ունեք կատեգորիաների սահմանափակ թույլտվություն, պահպանելն անջատված է:"
      delete_account: "Ջնջել Իմ Հաշիվը"
      delete_account_confirm: "Դուք համոզվա՞ծ եք, որ ցանկանում եք մշտապես ջնջել Ձեր հաշիվը: Այս գործողությունը չի կարող ետարկվել!"
      deleted_yourself: "Ձեր հաշիվը հաջողությամբ ջնջված է:"
      delete_yourself_not_allowed: "Եթե ցանկանում եք ջնջել Ձեր հաշիվը, խնդրում ենք կապ հաստատել անձնակազմի հետ:"
      unread_message_count: "Հաղորդագրություն"
      admin_delete: "Ջնջել"
      users: "Օգտատերեր"
      muted_users: "Խլացված"
      ignored_users: "Անտեսված"
      tracked_topics_link: "Ցուցադրել"
      automatically_unpin_topics: "Ավտոմատ կերպով ապակցել թեմաները, երբ ես հասնեմ ներքև:"
      apps: "Հավելվածներ"
      revoke_access: "Հետ Կանչել Թույլտվությունը"
      undo_revoke_access: "Ետարկել Թույլտվության Հետկանչումը (Undo Revoke Access)"
      api_approved: "Հաստատված է՝"
      api_last_used_at: "Վերջին անգամ օգտագործվել է՝"
      theme: "Թեմա"
      home: "Լռելյայն Գլխավոր Էջ"
      staged: "Աստիճանավորված (Staged)"
      messages:
        inbox: "Մուտքերի արկղ"
        latest: "Վերջինները"
        sent: "Ուղարկված"
        unread: "Չկարդացած"
        unread_with_count:
          one: "Չկարդացած (%{count})"
          other: "Չկարդացած (%{count})"
        new: "Նոր"
        new_with_count:
          one: "Նոր (%{count})"
          other: "Նոր (%{count})"
        archive: "Արխիվ"
        groups: "Իմ Խմբերը"
        move_to_inbox: "Տեղափոխել Մուտքերի արկղ"
        move_to_archive: "Արխիվացնել"
        failed_to_move: "Չհաջողվեց տեղափոխել ընտրված հաղորդագրությունները (հնարավոր է՝ համացանցի հետ կապված խնդիր կա)"
        tags: "Թեգեր"
        all_tags: "Բոլոր Թեգերը"
      preferences_nav:
        account: "Հաշիվ"
        security: "Անվտանգություն"
        profile: "Պրոֆիլ"
        emails: "Էլ. հասցեներ"
        notifications: "Ծանուցումներ"
        tracking: "Հետևում Եմ"
        categories: "Կատեգորիաներ"
        users: "Օգտատերեր"
        tags: "Թեգեր"
        interface: "Ինտերֆեյս"
        apps: "Հավելվածներ"
      change_password:
        success: "(էլ. նամակն ուղարկված է)"
        in_progress: "(էլ. նամակն ուղարկվում է)"
        error: "(սխալ)"
        emoji: "կողպեք էմոջի"
        action: "Ուղարկել Գաղտնաբառի Վերականգման Էլ. Նամակ"
        set_password: "Առաջադրել Գաղտնաբառ"
        choose_new: "Ընտրել նոր գաղտնաբառ"
        choose: "Ընտրել գաղտնաբառ"
      second_factor_backup:
        regenerate: "Վերագեներացնել"
        disable: "Անջատել"
        copy_to_clipboard: "Կրկնօրինակել Փոխանակման Հարթակում"
        copy_to_clipboard_error: "Փոխանակման հարթակում տվյալների կրկնօրինակման սխալ"
        copied_to_clipboard: "Կրնօրինակված է Փոխանակման հարթակում"
        download_backup_codes: "Ներբեռնել պահուստային կոդերը"
        use: "Օգտագործել պահուստային կոդը"
        codes:
          title: "Պահուստային Կոդերը Գեներացվել են"
          description: "Այս պահուստային կոդերից յուրաքանչյուրը կարող է օգտագործվել միայն մեկ անգամ: Պահեք դրանք ապահով, բայց հասանելի վայրում:"
      second_factor:
        forgot_password: "Մոռացե՞լ եք Գաղտնաբառը:"
        confirm_password_description: "Շարունակելու համար խնդրում ենք հաստատել Ձեր գաղտնաբառը"
        name: "Անուն"
        label: "Կոդ"
        rate_limit: "Խնդրում ենք սպասել՝ նախքան մեկ այլ վավերացման կոդ փորձելը:"
        enable_description: |
          Սկանավորեք այս QR կոդը համապատասխան հավելվածում (<a href="https://www.google.com/search?q=authenticator+apps+for+android" target="_blank">Android</a> – <a href="https://www.google.com/search?q=authenticator+apps+for+ios" target="_blank">iOS</a>) և մուտքագրեք Ձեր նույնականացման կոդը:
        disable_description: "Խնդրում ենք Ձեր հավելվածից մուտքագրել վավերացման կոդը:"
        show_key_description: "Մուտքագրել ձեռքով"
        short_description: |
          Ձեր ակաունտը պաշտպանեք մեկանգամյա օգտագործման անվտանգության կոդերով:
        use: "Օգտագործեք Նույնականացման հավելվածը՝ ստուգման համար  "
        disable: "Անջատել"
        delete: "Ջնջել"
        save: "Պահպանել"
        edit: "Խմբագրել"
        totp:
          title: "Token- Նույնականացումներ"
          add: "Ավելացնել Նույնականացում"
          default_name: "Իմ Վավերացումը "
          name_and_code_required_error: "Դուք պետք է նշեք նույնականացման հավելվածի կոդը և անվանումը:"
        security_key:
          register: "Գրանցվել"
          default_name: "Անվտանգության Գլխավոր Բանալին"
          iphone_default_name: "iPhone"
          android_default_name: "Android"
          not_allowed_error: "Անվտանգության բանալու գրանցման ժամանակը վերջացել է կամ չեղյալ է հայտարարվել:"
          already_added_error: "Դուք արդեն գրանցել եք այս անվտանգության բանալին: Պետք չէ այն նորից գրանցել:"
          save: "Պահպանել"
          name_required_error: "Դուք պետք է նշեք անվտանգության բանալու անվանումը "
      change_about:
        title: "Փոփոխել Իմ Մասին բաժինը"
        error: "Այս արժեքը փոփոխելիս տեղի է ունեցել սխալ:"
      change_username:
        title: "Փոփոխել Օգտանունը"
        confirm: "Դուք միանշանակ համոզվա՞ծ եք, որ ցանկանում եք փոփոխել Ձեր օգտանունը:"
        taken: "Ներողություն, այդ օգտանունը զբաղված է:"
        invalid: "Այդ օգտանունն անվավեր է: Այն պետք է պարունակի միայն թվեր և տառեր:"
      add_email:
        add: "ավելացնել"
      change_email:
        title: "Փոփոխել Էլ. Հասցեն"
        taken: "Ներողություն, այդ էլ. հասցեն հասանելի չէ:"
        error: "Ձեր էլ. հասցեն փոփոխելիս տեղի է ունեցել սխալ: Միգուցե այդ հասցեն արդեն օգտագործվո՞ւմ է:"
        success: "Մենք ուղարկել ենք էլ. նամակ այդ հասցեին: Խնդրում ենք հետևել հաստատման հրահանգներին:"
        success_staff: "Մենք ուղարկել ենք էլ. նամակ Ձեր ընթացիկ հասցեին: Խնդրում ենք հետևել հաստատման հրահանգներին:"
      change_avatar:
        title: "Փոխել Ձեր պրոֆիլի նկարը"
        gravatar: "<a href='//%{gravatarBaseUrl}%{gravatarLoginUrl}' target='_blank'>%{gravatarName}</a> , հիմնված"
        gravatar_title: "Փոխեք Ձեր անձնապատրկեը Gravatar-ի կայքում %{gravatarName} "
        gravatar_failed: "Մենք չկարողացանք գտնել Gravatar %{gravatarName} այդ էլ. հասցեով:"
        refresh_gravatar_title: "Թարմացնել Ձեր Gravatar-ը %{gravatarName}"
        letter_based: "Համակարգի կողմից դրված պրոֆիլի նկար"
        uploaded_avatar: "Անհատական նկար"
        uploaded_avatar_empty: "Ավելացնել անհատական նկար"
        upload_title: "Վերբեռնեք Ձեր նկարը"
        image_is_not_a_square: "Ուշադրություն. մենք կտրել ենք Ձեր նկարը; լայնությունն ու երկարությունը հավասար չէին:"
      change_profile_background:
        title: "Պրոֆիլի Վերնագիրը"
        instructions: "Պրոֆիլի վերնագիրը կկենտրոնանա և կունենա 1110 պքս լռելյայն լայնություն:"
      change_card_background:
        title: "Օգտատիրոջ Քարտի Ֆոն"
        instructions: "Ֆոնի նկարները կբերվեն կենտրոն և կունենան 590 պքս լռելյայն լայնություն:"
      change_featured_topic:
        title: "Հանրահայտ թեմա"
        instructions: "Այս թեմայի հղումը կպատկերվի օգտատիրոջ քարտում և ձեր պրոֆիլում:"
      email:
        title: "Էլ. հասցե"
        primary: "Հիմնական Էլ. հասցե"
        secondary: "Երկրորդական Էլ. հասցեներ"
        primary_label: "հիմնական"
        resent_label: "էլ. նամակն ուղարկված է"
        update_email: "Փոփոխել Էլ. Հասցեն"
        no_secondary: "Երկրորդական էլ. հասցեներ չկան"
        instructions: "Երբեք չի ցուցադրվում հանրությանը"
        ok: "Հաստատման համար մենք Ձեզ կուղարկենք էլ. նամակ"
        invalid: "Խնդրում ենք մուտքագրել վավեր էլ. հասցե"
        authenticated: "Ձեր էլ. հասցեն վավերացվել է %{provider}-ի կողմից"
        frequency:
          one: "Մենք էլ. նամակ կուղարկենք Ձեզ միայն այն դեպքում, եթե մենք չենք տեսել Ձեզ վերջին րոպեի ընթացքում:"
          other: "Մենք Ձեզ էլ. նամակ կուղարկենք միայն այն դեպքում, եթե մենք չենք տեսել Ձեզ վերջին %{count} րոպեի ընթացքում:"
      associated_accounts:
        title: "Կապակցված Հաշիվներ"
        connect: "Կապել"
        revoke: "Հետ կանչել"
        cancel: "Չեղարկել"
        not_connected: "(չկապակցված)"
        confirm_modal_title: "Միացնել %{provider} Հաշիվը"
        confirm_description:
          account_specific: "Ձեր %{provider} հաշիվը '%{account_description}' կօգտագործվի վավերացման համար:"
          generic: "Ձեր %{provider} հաշիվը կօգտագործվի վավերացման համար:"
      name:
        title: "Անուն"
        instructions: "Ձեր անուն ազգանունը (ընտրովի)"
        instructions_required: "Ձեր անուն ազգանունը"
        too_short: "Ձեր անունը շատ կարճ է"
        ok: "Ձեր անունն ընդունված է"
      username:
        title: "Օգտանուն"
        instructions: "եզակի, առանց բացատների, կարճ"
        short_instructions: "Մարդիկ կարող են հիշատակել Ձեզ որպես @%{username}"
        available: "Ձեր օգտանունը հասանելի է"
        not_available: "Հասանելի չէ: Փորձե՞լ %{suggestion}-ը:"
        not_available_no_suggestion: "Հասանելի չէ"
        too_short: "Ձեր օգտանունը շատ կարճ է"
        too_long: "Ձեր օգտանունը շատ երկար է"
        checking: "Ստուգվում է օգտանվան հասանելիությունը..."
        prefilled: "Էլ. հասցեն համընկնում է գրանցված օգտանվան հետ"
      locale:
        title: "Ինտերֆեյսի լեզուն"
        instructions: "Օգտատիրոջ ինտերֆեյսի լեզուն: Այն կփոխվի, երբ Դուք թարմացնեք էջը:"
        default: "(լռելյայն)"
        any: "ցանկացած"
      password_confirmation:
        title: "Կրկնել Գաղտաբառը "
      invite_code:
        title: "Հրավերի Կոդ"
        instructions: "Հաշվի գրանցման համար պահանջվում է հրավերների կոդ"
      auth_tokens:
        title: "Վերջերս Օգտագործված Սարքերը"
        details: "Մանրամասներ"
        log_out_all: "Դուրս գրվել բոլոր սարքերից"
        not_you: "Դուք չե՞ք:"
        show_all: "Ցուցադրել բոլորը (%{count})"
        show_few: "Ցուցադրել ավելի քիչ"
        was_this_you: "Սա Դո՞ւք էիք:"
        was_this_you_description: "Եթե դա Դուք չէիք, մենք խորհուրդ ենք տալիս փոխել Ձեր գաղտնաբառը և դուրս գրվել բոլոր սարքերից: "
        browser_and_device: "%{browser} %{device}-ի վրա"
        secure_account: "Ապահովագրել իմ Հաշիվը"
        latest_post: "Դուք վերջին անգամ հրապարակում կատարել եք..."
      last_posted: "Վերջին Գրառումը"
      last_seen: "Ակտիվ էր"
      created: "Միացել է"
      log_out: "Դուրս գրվել"
      location: "Վայրը"
      website: "Վեբ Կայք"
      email_settings: "Էլ. հասցե"
      hide_profile_and_presence: "Թաքցնել իմ հրապարակային պրոֆիլը և ներկայության հատկանիշները"
      enable_physical_keyboard: "Միացնել ֆիզիկական ստեղնաշարի ապահովումը iPad -ի վրա"
      text_size:
        title: "Տեքստի Չափը"
        smaller: "Ավելի փոքր"
        normal: "Նորմալ"
        larger: "Ավելի մեծ"
        largest: "Ամենամեծը"
      title_count_mode:
        title: "Ֆոնային էջի վերնագրում պատկերվում է քանակը. "
        notifications: "Նոր Ծանուցումներ"
        contextual: "Նոր էջի բովանդակությունը"
      like_notification_frequency:
        title: "Ծանուցել հավանելու դեպքում"
        always: "Միշտ"
        first_time_and_daily: "Առաջին անգամ, երբ գրառումը հավանում են, և օրական"
        first_time: "Առաջին անգամ, երբ գրառումը հավանում են"
        never: "Երբեք"
      email_previous_replies:
        title: "Ներառել բոլոր նախորդ պատասխանները էլ. նամակների ներքևում"
        unless_emailed: "եթե նախկինում ուղարկված չէ"
        always: "միշտ"
        never: "երբեք"
      email_digests:
        title: "Երբ ես չեմ այցելում այստեղ, ուղարկեք ինձ ամփոփիչ էլ. նամակ տարածված թեմաների և պատասխանների մասին"
        every_30_minutes: "30 րոպեն մեկ"
        every_hour: "ժամը մեկ"
        daily: "օրը մեկ"
        weekly: "շաբաթական"
        every_month: "ամիսը մեկ"
        every_six_months: "վեց ամիսը մեկ"
      email_level:
        always: "միշտ"
        only_when_away: "միայն երբ հեռու եմ"
        never: "երբեք"
      include_tl0_in_digests: "Ներառել նոր օգտատերերի կողմից ավելացվածը ամփոփիչ էլ. նամակներում"
      email_in_reply_to: "Ներառել գրառումների պատասխանների քաղվածք էլ. նամակներում"
      other_settings: "Այլ"
      categories_settings: "Կատեգորիաներ"
      topics_settings: "Թեմա"
      new_topic_duration:
        label: "Համարել թեմաները նոր, երբ"
        not_viewed: "Ես դեռևս դրանք չեմ դիտել"
        last_here: "ստեղծվել են իմ վերջին անգամ այնտեղ լինելուց հետո"
        after_1_day: "ստեղծվել են նախորդ օրվա ընթացքում"
        after_2_days: "ստեղծվել են վերջին 2 օրվա ընթացքում"
        after_1_week: "ստեղծվել են վերջին շաբաթվա ընթացքում"
        after_2_weeks: "ստեղծվել են վերջին 2 շաբաթվա ընթացքում"
      auto_track_topics: "Ավտոմատ կերպով հետևել իմ բացած թեմաներին"
      auto_track_options:
        never: "երբեք"
        immediately: "անմիջապես"
        after_30_seconds: "30 վայրկյան հետո"
        after_1_minute: "1 րոպե հետո"
        after_2_minutes: "2 րոպե հետո"
        after_3_minutes: "3 րոպե հետո"
        after_4_minutes: "4 րոպե հետո"
        after_5_minutes: "5 րոպե հետո"
        after_10_minutes: "10 րոպե հետո"
      notification_level_when_replying: "Երբ ես գրառում եմ կատարում թեմայում, նշանակել այդ թեման որպես"
      invited:
        title: "Հրավերներ"
        pending_tab: "Սպասող"
        pending_tab_with_count: "Սպասող (%{count})"
        redeemed_tab: "Ընդունված"
        redeemed_tab_with_count: "Ընդունված (%{count})"
        invited_via: "Հրավեր"
        groups: "Խմբեր"
        topic: "Թեմա"
        edit: "Խմբագրել"
        remove: "Ջնջել"
        reinvited: "Հրավերը կրկին է ուղարկված"
        search: "փնտրել հրավերներ..."
        user: "Հրավիրված Օգտատեր"
        none: "Հրավերներ չկան:"
        truncated:
          one: "Առաջին հրավերի ցուցադրում"
          other: "Ցույց են տրված առաջին %{count} հրավերները:"
        redeemed: "Ընդունված Հրավերները"
        redeemed_at: "Ընդունվել է"
        pending: "Սպասող Հրավերներ"
        topics_entered: "Դիտված Թեմաները"
        posts_read_count: "Կարդացած Գրառում"
        expired: "Այս հրավերի ժամկետն անցել է:"
        removed_all: "Բոլոր Ժամկետանց Հրավերները հեռացված են!"
        remove_all_confirm: "Դուք համոզվա՞ծ եք, որ ցանկանում եք հեռացնել բոլոր ժամկետանց հրավերները:"
        reinvite_all_confirm: "Դուք համոզվա՞ծ եք, որ ցանկանում եք կրկին ուղարկել բոլոր հրավերները:"
        time_read: "Կարդացած Ժամանակը"
        days_visited: "Այցելության Օր"
        account_age_days: "Հաշվի տարիքը օրերով"
        create: "Հրավիրել"
        valid_for: "Հրավերի հղումը վավեր է միայն հետևյալ էլ. հասցեի համար՝ %{email}"
        invite_link:
          success: "Հրավերի հղումը հաջողությամբ գեներացված է!"
        bulk_invite:
          error: "Ներողություն, ֆայլը պետք է լինի CSV ձևաչափով:"
      password:
        title: "Գաղտնաբառ"
        too_short: "Ձեր գաղտնաբառը շատ կարճ է:"
        common: "Այդ գաղտնաբառը շատ է տարածված:"
        same_as_username: "Ձեր գաղտնաբառը համընկնում է Ձեր օգտանվան հետ:"
        same_as_email: "Ձեր գաղտնաբառը համընկնում է Ձեր էլ. հասցեի հետ:"
        ok: "Ձեր գաղտնաբառն ընդունված է:"
        instructions: "առնվազն %{count} սիմվոլ"
      summary:
        title: "Ամփոփում"
        stats: "Վիճակագրություն"
        time_read: "կարդացած ժամանակը"
        recent_time_read: "վերջին կարդալու ժամանակը"
        topic_count:
          one: "ստեղծված թեմա"
          other: "ստեղծված թեմա"
        post_count:
          one: "տրված"
          other: "ստեղծված գրառում"
        likes_given:
          one: "տրված"
          other: "տրված"
        likes_received:
          one: "ստացած"
          other: "ստացած"
        days_visited:
          one: "դիտված թեմաներ"
          other: "այցելության օր"
        topics_entered:
          one: "դիտված թեմա"
          other: "դիտված թեմաները"
        posts_read:
          one: "կարդացած հրապարակում"
          other: "կարդացած գրառում"
        bookmark_count:
          one: "նշում"
          other: "էջանշան"
        top_replies: "Թոփ Պատասխանները"
        no_replies: "Պատասխաններ դեռևս չկան:"
        more_replies: "Ավելի Շատ Պատասխաններ"
        top_topics: "Թոփ Թեմաներ"
        no_topics: "Թեմաներ դեռևս չկան:"
        more_topics: "Ավելի Շատ Թեմաներ"
        top_badges: "Թոփ Կրծքանշաններ"
        no_badges: "Կրծքանշաններ դեռևս չկան"
        more_badges: "Ավելի Շատ Կրծքանշաններ"
        top_links: "Թոփ Հղումներ"
        no_links: "Հղումներ դեռևս չկան:"
        most_liked_by: "Առավել Շատ Հավանել են"
        most_liked_users: "Առավել Շատ Հավանել է"
        most_replied_to_users: "Առավել Շատ Պատասխանել է"
        no_likes: "Հավանումներ դեռևս չկան:"
        top_categories: "Թոփ Կատեգորիաներ"
        topics: "Թեմաներ"
        replies: "Պատասխաններ"
      ip_address:
        title: "Վերջին IP Հասցեն"
      registration_ip_address:
        title: "Գրանցման IP Հասցեն"
      avatar:
        title: "Պրոֆիլի Նկար"
        header_title: "պրոֆիլ, հաղորդագրություններ, էջանշաններ և նախընտրություններ"
      title:
        title: "Վերնագիր"
        none: "(ոչ մի)"
      flair:
        none: "(ոչ մի)"
      primary_group:
        title: "Հիմնական Խումբ"
        none: "(ոչ մի)"
      filters:
        all: "Բոլորը"
      stream:
        posted_by: "Հրապարակվել է՝"
        sent_by: "Ուղարկվել է՝"
        private_message: "հաղորդագրություն"
        the_topic: "թեման"
    user_status:
      save: "Պահպանել"
    loading: "Բեռնվում է..."
    errors:
      prev_page: "բեռնման ընթացքում"
      reasons:
        network: "Ցանցային Սխալ"
        server: "Սերվերի Սխալ"
        forbidden: "Թույլտվությունը Մերժված է"
        unknown: "Սխալ"
        not_found: "Էջը Չի Գտնվել"
      desc:
        network: "Խնդրում ենք ստուգել Ձեր ինտերնետը:"
        network_fixed: "Կապը համացանցին վերականգնվեց:"
        server: "Սխալի կոդը՝ %{status}"
        forbidden: "Ձեզ թույլատրված չէ դիտել դա:"
        not_found: "Վա՜յ, հավելվածը փորձել է բեռնել գոյություն չունեցող URL:"
        unknown: "Ինչ-որ բան այն չէ:"
      buttons:
        back: "Վերադառնալ"
        again: "Կրկին Փորձել"
        fixed: "Բեռնել էջը"
    modal:
      close: "փակել"
      dismiss_error: "Չեղարկել սխալը"
    close: "Փակել"
    logout: "Դուք դուրս եք գրվել:"
    refresh: "Թարմացնել"
    home: "Գլխավոր էջ"
    read_only_mode:
      enabled: "Այս կայքը «միայն կարդալու համար» ռեժիմում է: Խնդրում ենք շարունակել, սակայն պատասխանելը, հավանելը և այլ գործողությունները հիմա անջատված են:"
      login_disabled: "Մուտք գործելն անջատված է, քանի դեռ կայքը գտնվում է «միայն կարդալու համար» ռեժիմում:"
      logout_disabled: "Դուրս գրվելը անջատված է, երբ կայքը գտնվում է միայն կարդալու համար ռեժիմում:"
    learn_more: "իմանալ ավելին..."
    mute: Խլացնել
    unmute: Միացնել
    last_post: Հրապարակված
    local_time: "Տեղական Ժամանակը"
    time_read: Կարդացված
    time_read_recently: "%{time_read} վերջերս"
    time_read_tooltip: "%{time_read} կարդալու ընդհանուր ժամանակը"
    time_read_recently_tooltip: "%{time_read} կարդալու ընդհանուր ժամանակը (%{recent_time_read} վերջին 60 օրվա ընթացքում)"
    last_reply_lowercase: վերջին պատասխանը
    replies_lowercase:
      one: պատասխան
      other: պատասխան
    signup_cta:
      sign_up: "Գրանցվել"
      hide_forever: "ոչ, շնորհակալություն"
      intro: "Ողջույն! Կարծես թե Դուք վայելում եք քննարկումը, սակայն դեռևս հաշիվ չեք գրանցել:"
    summary:
      enabled_description: "Դուք դիտում եք այս թեմայի ամփոփումը՝ համայնքի կողմից որոշված ամենահետաքրքիր գրառումները:"
      disable: "Ցուցադրել Բոլոր Գրառումները"
    deleted_filter:
      enabled_description: "Այս թեման պարունակում է հեռացված գրառումներ, որոնք թաքցվել են:"
      disabled_description: "Այս թեմայի հեռացված գրառումները ցուցադրվում են:"
      enable: "Թաքցնել Հեռացված Գրառումները"
      disable: "Ցուցադրել Հեռացված Գրառումները"
    private_message_info:
      title: "Հաղորդագրություն"
      invite: "Հրավիրել այլ Մարդկանց..."
      edit: "Ավելացնել կամ Հեռացնել..."
      add: "Ավելացնել"
      leave_message: "Դուք իսկապե՞ս ցանկանում եք թողնել այս հաղորդագրությունը:"
      remove_allowed_user: "Դուք իսկապե՞ս ցանկանում եք հեռացնել %{name}-ը այս հաղորդագրությունից:"
      remove_allowed_group: "Դուք իսկապե՞ս ցանկանում եք հեռացնել %{name}-ը այս հաղորդագրությունից:"
      leave: "Լքել"
      remove_user: "Հեռացնել օգտատիրոջը"
    email: "Էլ. հասցե"
    username: "Օգտանուն"
    last_seen: "Ակտիվ էր"
    created: "Ստեղծվել է"
    created_lowercase: "ստեղծվել է"
    trust_level: "Վստահության Մակարդակ"
    search_hint: "օգտանուն, էլ. հասցե կամ IP հասցե"
    create_account:
      header_title: "Բարի գալուստ!"
      disclaimer: "Գրանցվելով դուք ընդունում եք <a href='%{privacy_link}' target='blank'> գաղտնիության քաղաքականությունը </a> և <a href='%{tos_link}' target='blank'> պայմանները </a>:"
      failed: "Ինչ-որ սխալ է տեղի ունեցել, հնարավոր է՝ այս էլ. հասցեն արդեն գրանցված է, փորձեք կատարել գաղտնաբառի վերականգնում:"
    forgot_password:
      title: "Գաղտնաբառի Վերականգնում"
      action: "Ես մոռացել եմ իմ գաղտնաբառը"
      invite: "Մուտքագրեք Ձեր օգտանունը կամ էլ. հասցեն, և մենք Ձեզ կուղարկենք գաղտնաբառի վերականգման էլ. նամակ:"
      reset: "Վերականգնել Գաղտնաբառը"
      complete_username: "Եթե որևէ հաշիվ համընկնում է <b>%{username}</b> օգտանվանը, ապա Դուք շուտով կստանաք Ձեր գաղտնաբառի վերականգման հրահանգներով էլ. նամակ:"
      complete_email: "Եթե որևէ հաշիվ համընկնում է <b>%{email}</b> էլ. հասցեին, ապա Դուք շուտով կստանաք Ձեր գաղտնաբառի վերականգման հրահանգներով էլ. նամակ:"
      complete_username_found: "Մենք գտել ենք <b>%{username}</b> օգտանվանը համապատասխանող հաշիվ: Դուք շուտով կստանաք ձեր գաղտնաբառի վերականգման հրահանգներով էլ. նամակ:"
      complete_email_found: "Մենք գտել ենք <b>%{email}</b> էլ. հասցեին համապատասխանող հաշիվ: Դուք շուտով կստանաք Ձեր գաղտնաբառի վերականգման հրահանգներով էլ. նամակ:"
      complete_username_not_found: "Ոչ մի հաշիվ չի համընկնում <b>%{username}</b> օգտանվանը"
      complete_email_not_found: "Ոչ մի հաշիվ չի համընկնում <b>%{email}</b> էլ. հասցեին"
      help: "Էլ. նամակը չի՞ եկել: Համոզվեք՝ առաջին հերթին ստուգելով Սպամ թղթապանակը: <p>Համոզված չեք, թե ո՞ր էլ. հասցեն եք օգտագործել. խնդրում ենք մուտքագրել այն այստեղ և մենք կստուգենք, թե արդյոք այն առկա է համակարգում:</p><p>Եթե Ձեր հաշվի էլ. հասցեն այլևս հասանելի չէ Ձեզ, խնդրում ենք կապ հաստատել <a href='%{basePath}/about'>մեր օգնության անձնակազմի հետ:</a></p>"
      button_ok: "ՕԿ"
      button_help: "Օգնություն"
    email_login:
      link_label: "Ուղարկեք ինձ մուտքի հղում"
      button_label: "էլ. նամակով"
      emoji: "կողպեք էմոջի"
      complete_username: "Եթե <b>%{username}</b> օգտանվանը համապատասխանող հաշիվ գոյություն ունի, ապա Դուք շուտով կստանաք էլ-նամակ մուտքի հղումով:"
      complete_email: "Եթե <b>%{email}</b> էլ. հասցեին համապատասխանող հաշիվ գոյություն ունի, ապա Դուք շուտով կստանաք էլ. նամակ մուտքի հղումով:"
      complete_username_found: "Մենք գտել ենք <b>%{username}</b> օգտանվանը համապատասխանող հաշիվ, Դուք շուտով կստանաք մուտքի հղումով էլ. նամակ:"
      complete_email_found: "Մենք գտել ենք հաշիվ, որը համընկնում է <b>%{email}</b> էլ. հասցեի հետ, Դուք շուտով կստանաք էլ. նամակ մուտքի հղումով:"
      complete_username_not_found: "<b>%{username}</b> օգտանվանը համապատասխանող հաշիվ չի գտնվել:"
      complete_email_not_found: "Ոչ մի հաշիվ չի համընկնում <b>%{email}</b> էլ. հասցեին"
      confirm_title: Շարունակել դեպի %{site_name}
      logging_in_as: Մուտք գործել որպես %{email}
      confirm_button: Ավարտել Մուտքը
    login:
      username: "Օգտատեր"
      password: "Գաղտնաբառ"
      show_password: "Ցուցադրել"
      second_factor_description: "Խնդրում ենք Ձեր հավելվածից մուտքագրել վավերացման կոդը՝"
      second_factor_backup: "Մուտք գործել օգտագործելով պահուստային կոդը"
      second_factor_backup_description: "Խնդրում ենք մուտքագրել ձեր պահուստային կոդերից որևէ մեկը՝"
      second_factor: "Մուտք գործել օգտագործելով Authenticator հավելվածը"
      security_key_alternative: "Փորձեք ուրիշ տարբերակ"
      security_key_authenticate: "Վավերացնել Անվտանգության Բանալիով "
      security_key_not_allowed_error: "Անվտանգության բանալու գրանցման ժամանակը վերջացել է կամ չեղյալ է հայտարարվել:"
      security_key_no_matching_credential_error: "Նշված անվտանգության բանալիի մեջ չեն գտնվել համապատասխան հավատարմագրերը: "
      security_key_support_missing_error: "Ձեր ընթացիկ սարքը կամ բրաուզերը չի պահպանում անվտանգության բանալիների  օգտագործումը: Խնդրում ենք օգտագործել ուրիշ մեթոդ:"
      caps_lock_warning: "Caps Lock-ը միացված է"
      error: "Անհայտ սխալ"
      cookies_error: "Կարծես թե Ձեր բրաուզերի քուքիները անջատված են: Դուք չեք կարող մուտք գործել առանց դրանք միացնելու:"
      rate_limit: "Խնդրում ենք սպասել՝ մինչ կրկին մուտք գործել փորձելը:"
      blank_username: "Խնդրում ենք մուտքագրել Ձեր էլ. հասցեն կամ օգտանունը:"
      blank_username_or_password: "Խնդրում ենք մուտքագրել Ձեր էլ. հասցեն կամ օգտանունը, և գաղտնաբառը:"
      reset_password: "Վերականգնել Գաղտնաբառը"
      logging_in: "Մուտք..."
      or: "Կամ"
      authenticating: "Վավերացվում է..."
      awaiting_activation: "Ձեր հաշիվն ակտիվացված չէ, օգտագործեք մոռացել եմ գաղտնաբառը հղումը՝ ակտիվացման մեկ այլ էլ. նամակ ստանալու համար:"
      awaiting_approval: "Ձեր հաշիվը դեռևս չի հաստատվել անձնակազմի կողմից: Երբ այն հաստատվի, Դուք կստանաք էլ. նամակ:"
      requires_invite: "Ներողություն, այս ֆորումին թույլտվությունը միայն հրավերով է:"
      not_activated: "Դուք դեռևս չեք կարող մուտք գործել: Մենք որոշ ժամանակ առաջ Ձեզ ուղարկել ենք ակտիվացման նամակ <b>%{sentTo}</b> էլ. հասցեին: Խնդրում ենք հետևել այդ նամակի հրահանգներին՝ Ձեր հաշիվը ակտիվացնելու համար:"
      admin_not_allowed_from_ip_address: "Դուք չեք կարող մուտք գործել որպես ադմին այդ IP հասցեից:"
      resend_activation_email: "Սեղմեք այստեղ՝ ակտիվացման նամակը կրկին ուղարկելու համար: "
      resend_title: "Կրկին Ուղարկել Ակտիվացման Նամակը"
      change_email: "Փոփոխել Էլ. Հասցեն"
      provide_new_email: "Տրամադրեք նոր էլ. հասցե, և մենք կրկին կուղարկենք հաստատման էլ. նամակը:"
      submit_new_email: "Փոխել Էլ. Հասցեն"
      sent_activation_email_again: "Մենք ուղարկել ենք ակտիվացման մեկ այլ նամակ <b>%{currentEmail}</b> էլ. հասցեին: Այն կհասնի մի քանի րոպեի ընթացքում; խնդրում ենք անպայման ստուգել նաև Ձեր Սպամ թղթապանակը:"
      sent_activation_email_again_generic: "Մենք ուղարկել ենք ակտիվացիայի մեկ այլ նամակ: Այն կժամանի մի քանի րոպեի ընթացքում. ստուգեք նաև սպամի արկղը:"
      to_continue: "Խնդրում ենք Մուտք Գործել"
      preferences: "Ձեր նախընտրությունները փոփոխելու համար անհրաժեշտ է մուտք գործել:"
      not_approved: "Ձեր հաշիվը դեռևս չի հաստատվել: Դուք կստանաք ծանուցում էլ. նամակի միջոցով, երբ այն հաստատվի:"
      google_oauth2:
        name: "Google"
      twitter:
        name: "Twitter"
      instagram:
        name: "Instagram"
      facebook:
        name: "Facebook"
      github:
        name: "GitHub"
      discord:
        name: "Discord"
      second_factor_toggle:
        totp: "Փոխարենը օգտագործել նույնականացման հավելվածը"
        backup_code: "Փոխարենը օգտագործել պահուստային կոդը"
    invites:
      accept_title: "Հրավեր"
      emoji: "ծրար էմոջի"
      welcome_to: "Բարի Գալուստ %{site_name}!"
      invited_by: "Ձեզ հրավիրել է՝"
      social_login_available: "Դուք նաև կկարողանաք մուտք գործել ցանկացած սոցիալական կայքով՝ օգտագործելով այդ էլ. հասցեն:"
      your_email: "Ձեր հաշվի էլ. հասցեն է՝ <b>%{email}</b>:"
      accept_invite: "Ընդունել Հրավերը"
      success: "Ձեր հաշիվը ստեղծված է, և այժմ Դուք մուտք եք գործել:"
      name_label: "Անուն"
      password_label: "Գաղտնաբառ"
    password_reset:
      continue: "Շարունակել դեպի %{site_name}"
    emoji_set:
      apple_international: "Apple/International"
      google: "Google"
      twitter: "Twitter"
      win10: "Win10"
      google_classic: "Google Classic"
      facebook_messenger: "Facebook Messenger"
    category_page_style:
      categories_only: "Միայն Կատեգորիաները"
      categories_with_featured_topics: "Հանրահայտ Թեմաներով Կատեգորիաները"
      categories_and_latest_topics: "Կատեգորիաները և Վերջին Թեմաները"
      categories_and_top_topics: "Կատեգորիաները և Թոփ Թեմաները"
      categories_boxes: "Ենթակատեգորիաներ Պարունակող Արկղերը"
      categories_boxes_with_topics: "Հանրահայտ Թեմաներ Պարունակող Արկղերը"
    shortcut_modifier_key:
      shift: "Shift"
      ctrl: "Ctrl"
      alt: "Alt"
      enter: "Մուտք"
    conditional_loading_section:
      loading: Բեռնվում է...
    select_kit:
      delete_item: "Ջնջել %{name}"
      default_header_text: Ընտրել...
      no_content: Համընկնումներ չեն գտնվել
      filter_placeholder: Որոնում...
      filter_placeholder_with_any: Որոնել կամ ստեղծել...
      create: "Ստեղծել '%{content}'"
      max_content_reached:
        one: "Դուք կարող եք ընտրել միայն %{count} տարր:"
        other: "Դուք կարող եք ընտրել միայն %{count} տարր:"
      min_content_not_reached:
        one: "Ընտրեք առնվազն%{count} տարր:"
        other: "Ընտրեք առնվազն %{count} տարր:"
    date_time_picker:
      from: Ում կողմից
      to: Ում
    emoji_picker:
      filter_placeholder: Փնտրել էմոջի
      smileys_&_emotion: Սմայլիկներ և Էմոցինաեր
      people_&_body: Մարդիկ և Մարմնի մասեր
      animals_&_nature: Կենդանիներ և Բնություն
      food_&_drink: Սնունդ և Ըմպելիք
      travel_&_places: ճամփորդություն և Վայրեր
      activities: Ակտիվություն
      objects: Օբյեկտներ
      symbols: Նշաններ
      flags: Դրոշներ
      recent: Վերջերս օգտագործված
      default_tone: Առանց շերտի գույնի
      light_tone: Շերտի բաց գույնով
      medium_light_tone: Շերտի միջինից բաց գույն
      medium_tone: Շերտի միջին գույն
      medium_dark_tone: Շերտի միջինից մուգ գույն
      dark_tone: Շերտի մուգ գույն
      default: Մասնավոր էմոջիներ
    shared_drafts:
      title: "Կիսված Սևագրեր"
      destination_category: "Նպատակային Կատեգորիա"
      publish: "Հրատարակել կիսված սևագիրը"
      confirm_publish: "Դուք համոզվա՞ծ եք, որ ցանկանում եք հրատարակել այս սևագիրը:"
      publishing: "Թեման Հրատարակվում է..."
    composer:
      emoji: "Էմոջի :)"
      more_emoji: "ավելին..."
      options: "Տարբերակներ"
      whisper: "շշուկ"
      unlist: "չցուցակագրված"
      add_warning: "Սա պաշտոնական զգուշացում է:"
      toggle_whisper: "Փոխանջատել Շշնջումը"
      toggle_unlisted: "Փոխանջատել Չցուցակագրվածները"
      posting_not_on_topic: "Ո՞ր թեմային եք Դուք ցանկանում պատասխանել:"
      saved_local_draft_tip: "պահված է տեղում"
      similar_topics: "Ձեր թեման նման է..."
      drafts_offline: "Օֆլայն սևագրեր"
      edit_conflict: "խմբագրել հակասությունը"
      group_mentioned:
        one: "Նշելով %{group} ՝ Դուք ծանուցում եք <a href='%{group_link}'>%{count} person</a> . Դուք համոզվա՞ծ եք:"
        other: "Հիշատակելով %{group}-ը՝ Դուք ծանուցում կուղարկեք <a href='%{group_link}'>%{count} օգտագիրոջ</a>: Համոզվա՞ծ եք:"
      duplicate_link: "Կարծես թե դեպի <b>%{domain}</b> Ձեր հղումն արդեն իսկ հրապարակված է թեմայում <b>@%{username}</b>-ի <a href='%{post_url}'>պատասխանում %{ago}</a>: Դուք համոզվա՞ծ եք, որ ցանկանում եք այն կրկին հրապարակել:"
      reference_topic_title: "RE: %{title}"
      error:
        title_missing: "Վերնագիրը պարտադիր է:"
        post_missing: "Գրառումը չի կարող դատարկ լինել:"
        try_like: "Դուք փորձե՞լ եք %{heart} կոճակը:"
        category_missing: "Դուք պետք է ընտրեք կատեգորիա:"
        topic_template_not_modified: "Դետալները գրանցել թեմայի մեջ և խմբագրել ձևանմուշը: "
      save_edit: "Պահել Խմբագրումը"
      overwrite_edit: "Վերասահմանել Խմբագրումը"
      reply: "Պատասխանել"
      cancel: "Չեղարկել"
      create_topic: "Ստեղծել Թեմա"
      create_pm: "Նոր Հաղորդագրություն"
      create_whisper: "Շշնջալ"
      create_shared_draft: "Ստեղծել Կիսված Սևագիր"
      edit_shared_draft: "Խմբագրել Կիսված Սևագիրը"
      title_placeholder: "Համառոտ մեկ նախադասությամբ ներկայացրեք թե ինչի՞ մասին է քննարկումը:"
      title_or_link_placeholder: "Գրեք վերնագիրը կամ տեղադրեք հղումն այստեղ"
      edit_reason_placeholder: "Ո՞րն է խմբագրման պատճառը:"
      topic_featured_link_placeholder: "Մուտքագրել վերնագրի հետ ցուցադրվող հղում"
      remove_featured_link: "Հեռացնել հղումը թեմայից:"
      reply_placeholder: "Գրեք այստեղ: Օգտագործեք Markdown, BBCode, կամ HTML ֆորմատավորման համար: Քաշեք կամ տեղադրեք նկարներ:"
      reply_placeholder_no_images: "Գրեք այստեղ: Օգտագործեք Markdown, BBCode, կամ HTML ֆորմատավորման համար:"
      reply_placeholder_choose_category: "Մինչ այստեղ գրերը՝ ընտրեք կատեգորիա:"
      view_new_post: "Դիտել Ձեր նոր գրառումը:"
      saving: "Պահպանվում է"
      saved: "Պահված է!"
      saved_draft: "Գրառման սևագիրն ընթացքի մեջ է: Սեղմեք՝ վերսկսելու համար:"
      uploading: "Վերբեռնվում է..."
      quote_post_title: "Մեջբերել ամբողջ գրառումը"
      bold_label: "B"
      bold_title: "Թավ"
      bold_text: "թավ տեքստ"
      italic_label: "I"
      italic_title: "Շեղ"
      italic_text: "շեղ տեքստ"
      link_title: "Հիպերհղում"
      link_description: "մուտքագրեք հղման նկարագրությունն այստեղ"
      link_dialog_title: "Տեղադրել Հիպերհղումը"
      link_optional_text: "ընտրովի վերնագիր"
      link_url_placeholder: "Տեղադրեք URL կամ տեքստը մուտքագրեք՝ թեմաները որոնելու համար"
      blockquote_title: "Մեջբերել բաժինը"
      blockquote_text: "Մեջբերել բաժինը"
      code_title: "Ձևաչափված տեքստ"
      code_text: "Անջատել ձևաչափված տեքստը 4 բացատով"
      paste_code_text: "գրեք կամ տեղադրեք կոդն այստեղ"
      upload_title: "Վերբեռնել"
      upload_description: "գրեք վերբեռնման նկարագրությունն այստեղ"
      olist_title: "Համարակալված Ցուցակ"
      ulist_title: "Կետանշված Ցուցակ"
      list_item: "Ցանկի տարր"
      toggle_direction: "Փոխանջատել Ուղղությունը"
      help: "Markdown-ի խմբագրման օգնություն"
      collapse: "փակել կոմպոզերի կառավարման հարթակը"
      open: "բացել կոմպոզերի կառավարման հարթակը"
      abandon: "փակել կոմպոզերը և չեղարկել սևագիրը"
      enter_fullscreen: "մուտք գործել ամբողջական էկրանով կոմպոզեր"
      exit_fullscreen: "դուրս գալ ամբողջական էկրանով կոմպոզերից"
      modal_ok: "ՕԿ"
      modal_cancel: "Չեղարկել"
      cant_send_pm: "Ներողություն, Դուք չեք կարող ուղարկել հաղորդագրություն %{username}-ին:"
      yourself_confirm:
        title: "Մոռացե՞լ եք ավելացնել ստացողներին:"
        body: "Այս պահին հաղորդագրությունն ուղարկվում է միայն Ձեզ!"
      admin_options_title: "Անձնակազմի ընտրովի կարգավորումները այս թեմայի համար"
      composer_actions:
        reply: Պատասխանել
        draft: Սևագրել
        edit: Խմբագրել
        reply_to_post:
          desc: Պատասխանել որոշակի գրառման
        reply_as_new_topic:
          label: Պատասխանել որպես կապված թեմա
          desc: Ստեղծել այս թեմային հղված նոր թեմա
          confirm: 'Ձեզ մոտ պահպանված է նոր թեմայի սևագիրը, որը կվերագրվի, եթե դրա հետ կապված թեմա ստեղծեք: '
        reply_to_topic:
          label: Պատասխանել թեմային
          desc: Պատասխանել թեմային, այլ ոչ թե որոշակի գրառման
        toggle_whisper:
          label: Փոխանջատել շշնջումը
          desc: Շշուկները տեսանելի են միայն անձնակազմին
        create_topic:
          label: "Նոր Թեմա"
        shared_draft:
          label: "Ստեղծել Կիսված Սևագիր"
        toggle_topic_bump:
          label: "Փոխանջատել թեմայի բարձրացումը "
          desc: "Պատասխանել՝ առանց պատասխանի վերջին ամսաթիվը փոխելու"
      ignore: "Անտեսել"
    notifications:
      tooltip:
        regular:
          one: "%{count} չդիտված ծանուցում"
          other: "%{count} չդիտված ծանուցում"
        message:
          one: "%{count} չկարդացած հաղորդագրություն"
          other: "%{count} չկարդացած հաղորդագրություն"
      title: "@անունի հիշատակումների, Ձեր գրառումների և թեմաների պատասխանների, հաղորդագրությունների և այլնի մասին ծանուցումներ "
      none: "Սյս պահին հնարավոր չէ բեռնել ծանուցումները"
      empty: "Ծանուցումներ չեն գտնվել:"
      post_approved: "Ձեր գրառումը հաստատված է"
      reviewable_items: "վերանայում պահանջող կետեր"
      watching_first_post_label: "Նոր Թեմա"
      mentioned: "<span>%{username}</span> %{description}"
      group_mentioned: "<span>%{username}</span> %{description}"
      quoted: "<span>%{username}</span> %{description}"
      bookmark_reminder: "<span>%{username}</span> %{description}"
      replied: "<span>%{username}</span> %{description}"
      posted: "<span>%{username}</span> %{description}"
      watching_category_or_tag: "<span>%{username}</span> %{description}"
      edited: "<span>%{username}</span> %{description}"
      liked: "<span>%{username}</span> %{description}"
      liked_2: "<span class='double-user'>%{username}, %{username2}</span> %{description}"
      liked_many:
        one: "<span class='multi-user'>%{username}, %{username2} and %{count} other</span> %{description}"
        other: "<span class='multi-user'>%{username}, %{username2} և ևս %{count}-ը</span> %{description}"
      liked_by_2_users: "%{username}, %{username2}"
      liked_by_multiple_users:
        one: "%{username}, %{username2} and %{count} other"
        other: "%{username}, %{username2} և ևս %{count}-ը"
      liked_consolidated_description:
        one: "հավանել է Ձեր %{count} գրառում"
        other: "հավանել է Ձեր %{count} գրառումը"
      liked_consolidated: "<span>%{username}</span> %{description}"
      private_message: "<span>%{username}</span> %{description}"
      invited_to_private_message: "<p><span>%{username}</span> %{description}"
      invited_to_topic: "<span>%{username}</span> %{description}"
      invitee_accepted: "<span>%{username}</span>-ը ընդունել է Ձեր հրավերը"
      moved_post: "<span>%{username}</span>-ը տեղափոխել է %{description}-ը"
      linked: "<span>%{username}</span> %{description}"
      granted_badge: "Վասատկել է '%{description}'"
      topic_reminder: "<span>%{username}</span> %{description}"
      watching_first_post: "<span>Նոր Թեմա</span> %{description}"
      membership_request_accepted: "Անդամակցության հարցումը ընդունվել է՝ '%{group_name}'"
      reaction: "<span>%{username}</span> %{description}"
      reaction_2: "<span>%{username}, %{username2}</span> %{description}"
      admin_problems: "Նոր խորհուրդ Ձեր կայքի կառավարման հարթակում"
      dismiss_confirmation:
        dismiss: "Չեղարկել"
        cancel: "Չեղարկել"
      group_message_summary:
        one: "%{count} հաղորդագրություն Ձեր %{group_name} մուտքային արկղում"
        other: "%{count} հաղորդագրություն Ձեր %{group_name}-ի մուտքային արկղում"
      popup:
        mentioned: '%{username}-ը հիշատակել է Ձեզ այստեղ՝ "%{topic}" - %{site_title}'
        group_mentioned: '%{username}-ը հիշատակել է Ձեզ այստեղ՝ "%{topic}" - %{site_title}'
        quoted: '%{username}-ը մեջբերել է Ձեզ այստեղ՝ "%{topic}" - %{site_title}'
        replied: '%{username}-ը պատասխանել է Ձեզ այստեղ՝ "%{topic}" - %{site_title}'
        posted: '%{username}-ը գրառում է կատարել այստեղ՝ "%{topic}" - %{site_title}'
        private_message: '%{username}-ը ուղարկել է Ձեզ անձնական հաղորդագրություն այստեղ՝ "%{topic}" - %{site_title}'
        linked: '%{username}-ը "%{topic}" - %{site_title}"-ից հղում է կատարել Ձեր գրառմանը:'
        watching_first_post: '%{username} -ը ստեղծել է նոր թեմա՝ "%{topic}" - %{site_title}'
        confirm_title: "Ծանուցումները միացված են. %{site_title}"
        confirm_body: "Հաջողվեց! Ծանուցումները միացված են:"
        custom: "Ծանուցում %{username} -ից մինչև %{site_title}"
      titles:
        mentioned: "Հիշատակված "
        replied: "նոր պատասխան"
        quoted: "մեջբերված"
        edited: "խմբագրվել է"
        liked: "նոր հավանում"
        private_message: "նոր անձնական հաղորդագրություն"
        invited_to_private_message: "Հրավիրված է անձնական հաղորդագրության "
        invitee_accepted: "հրավերը ընդունված է"
        posted: "Նոր Գրառում"
        watching_category_or_tag: "Նոր Գրառում"
        moved_post: "գրառումը տեղափոխված է"
        linked: "հղված է "
        bookmark_reminder: "էջանշանի հիշեցում"
        bookmark_reminder_with_name: "էջանշանի հիշեցում %{name}"
        granted_badge: "կրծքանշանը հանձնված է"
        invited_to_topic: "հրավիրված է թեմային"
        group_mentioned: "հիշատակված խումբը"
        group_message_summary: "նոր խմբային հաղորդագրություններ "
        watching_first_post: "նոր թեմա"
        topic_reminder: "թեմայի հիշեցում"
        liked_consolidated: "նոր հավանումներ"
        post_approved: "գրառումը հաստատված է"
        membership_request_consolidated: "Մշակել անդամակցության նոր հարցումները"
    upload_selector:
      uploading: "Վերբեռնվում է"
      select_file: "Ընտրել Ֆայլ"
      default_image_alt_text: նկար
    search:
      sort_by: "Դասավորել ըստ"
      relevance: "Համապատասխանության"
      latest_post: "Վերջին Գրառումը "
      latest_topic: "Վերջին Թեման"
      most_viewed: "Ամենաշատ Դիտված"
      most_liked: "Ամենաշատ Հավանած"
      select_all: "Ընտրել Բոլորը"
      clear_all: "Մաքրել Բոլորը"
      too_short: "Ձեր որոնման տեքստը շատ կարճ է:"
      result_count:
        one: "<span>%{count} result for</span><span class='term'>%{term}</span>"
        other: "<span>%{count}%{plus} արդյունք</span><span class='term'>%{term}</span>-ի համար"
      title: "Որոնում"
      full_page_title: "Որոնում"
      results: "արդյունքները"
      no_results: "Արդյունքներ չեն գտնվել:"
      no_more_results: "Արդյունքներ այլևս չեն գտնվել:"
      post_format: "#%{post_number} %{username}-ի կողմից"
      results_page: "Որոնել արդյունքները '%{term}'-ի համար"
      more_results: "Գտնվել են բազմաթիվ արդյունքներ: Խնդրում ենք հստակեցնել Ձեր որոնման չափանիշները:"
      cant_find: "Չե՞ք կարողանում գտնել այն, ինչ փնտրում էիք:"
      start_new_topic: "Միգուցե՞ սկսեք նոր թեմա:"
      or_search_google: "Կամ փորձեք որոնել Google-ում:"
      search_google: "Փորձեք որոնել Google-ում:"
      search_google_button: "Google"
      search_button: "Որոնում"
      categories: "Կատեգորիաներ"
      tags: "Թեգեր"
      type:
        users: "Օգտատերեր"
        categories: "Կատեգորիաներ"
      context:
        user: "Որոնել @%{username}-ի գրառումները"
        category: "Որոնել #%{category} կատեգորիայում"
        tag: "Որոնում #%{tag} թեգով"
        topic: "Որոնել այս թեմայում"
        private_messages: "Որոնել հաղորդագրություններում"
      advanced:
        posted_by:
          label: Հրապարակել է՝
        in_category:
          label: Դասակարգված
        in_group:
          label: Խմբում
        with_badge:
          label: Կրծքանշանով
        with_tags:
          label: Թեգերով
        filters:
          label: Վերադարձնել միայն թեմաներ/գրառումներ...
          title: Միայն վերնագրի համընկնումով
          likes: Ես հավանել եմ
          posted: Ես գրառում եմ կատարել
          created: որոնք Ես ստեղծեցի
          watching: Ես դիտում եմ
          tracking: Ես հետևում եմ
          private: Իմ հաղորդագրություններում
          bookmarks: Ես էջանշել եմ
          first: ամենաառաջին գրառումներն են
          pinned: ամրակցված են
          seen: Ես կարդացել եմ
          unseen: Ես չեմ կարդացել
          wiki: wiki են
          images: ներառում են նկար(ներ)
          all_tags: Բոլոր վերոնշյալ թեգերը
        statuses:
          label: Որտեղ թեմաները
          open: բաց են
          closed: փակ են
          public: հանրային
          archived: արխիվացված են
          noreplies: պատասխաններ չունեն
          single_user: պարունակում են մեկ օգտատեր
        post:
          count:
            label: Գրառում
          time:
            label: Հրապարակվել է
            before: մինչև
            after: հետո
        views:
          label: Դիտումների
    new_item: "նոր"
    go_back: "ետ գնալ"
    not_logged_in_user: "օգտատիրոջ էջը՝ ընթացիկ ակտիվության և նախընտրությունների ամփոփումով"
    current_user: "գնալ իմ էջը"
    user_menu:
      tabs:
        replies: "Պատասխաններ"
        mentions: "Հիշատակումներ"
        likes: "Հավանում"
        bookmarks: "Էջանշաններ"
        profile: "Պրոֆիլ"
    topics:
      new_messages_marker: "վերջին այցելությունը"
      bulk:
        select_all: "Ընտրել Բոլորը"
        clear_all: "Ջնջել Բոլորը"
        unlist_topics: "Թեմաները Ցանկից Հանել"
        relist_topics: "Վերացանկավորել Թեմաները"
        defer: "Հետաձգել"
        delete: "Ջնջել Թեմաները"
        dismiss: "Չեղարկել"
        dismiss_read: "Չեղարկել բոլոր չկարդացածները"
        dismiss_button: "Չեղարկել..."
        dismiss_tooltip: "Չեղարկել միայն նոր գրառումները կամ դադարել հետևել թեմաներին"
        also_dismiss_topics: "Դադարել հետևել այս թեմաներին, որ այլևս երբեք չցուցադրվեն ինձ համար որպես չկարդացած"
        dismiss_new: "Չեղարկել Նորերը"
        toggle: "փոխանջատել թեմաների զանգվածային ընտրությունը"
        actions: "Զանգվածային Գործողությունները"
        change_category: "Ավելացնել Կատեգորիա..."
        close_topics: "Փակել Թեմաները"
        archive_topics: "Արխիվացնել Թեմաները"
        move_messages_to_inbox: "Տեղափոխել Մուտքերի արկղ"
        notification_level: "Ծանուցումներ..."
        choose_new_category: "Ընտրել նոր կատեգորիա թեմաների համար՝"
        selected:
          one: "Դուք ընտրել եք <b>%{count}</b> թեմա:"
          other: "Դուք ընտրել եք <b>%{count}</b> թեմա:"
        change_tags: "Փոխարինել Թեգերը"
        append_tags: "Ավելացնել Թեգեր"
        choose_new_tags: "Ընտրել նոր թեգեր այս թեմաների համար՝"
        choose_append_tags: "Ընտրել նոր թեգեր այս թեմաներին ավելացնելու համար՝"
        changed_tags: "Այդ թեմաների թեգերը փոփոխվել են:"
      none:
        unread: "Դուք չունեք չկարդացած թեմաներ:"
        new: "Դուք չունեք նոր թեմաներ:"
        read: "Դուք դեռևս չեք կարդացել ոչ մի թեմա:"
        posted: "Դուք դեռևս գրառում չեք կատարել ոչ մի թեմայում:"
        bookmarks: "Դուք դեռևս չունեք էջանշված թեմաներ:"
        category: " %{category}-ում թեմաներ չկան:"
        top: "Թոփ թեմաներ չկան:"
      bottom:
        latest: "Վերջին թեմաներ այլևս չկան:"
        posted: "Հրապարակված թեմաներ այլևս չկան:"
        read: "Կարդացած թեմաներ այլևս չկան:"
        new: "Նոր թեմաներ այլևս չկան:"
        unread: "Չկարդացած թեմաներ այլևս չկան:"
        category: "%{category}-ում թեմաներ այլևս չկան:"
        tag: "%{tag}-ում թեմաներ այլևս չկան:"
        top: "Թոփ թեմաներ այլևս չկան:"
        bookmarks: "Էջանշված թեմաներ այլևս չկան:"
    topic:
      filter_to:
        one: "%{count} հրապարակում թեմայում"
        other: "%{count} գրառում թեմայում"
      create: "Նոր Թեմա"
      create_long: "Ստեղծել Նոր Թեմա"
      open_draft: "Բացել Սևագիրը"
      private_message: "Սկսել հաղորդագրություն"
      archive_message:
        help: "Տեղափոխել հաղորդագրությունը Ձեր արխիվ"
        title: "Արխիվ"
      move_to_inbox:
        title: "Տեղափոխել Մուտքային արկղ"
        help: "Տեղափոխել հաղորդագրությունը ետ դեպի Մուտքային արկղ"
      defer:
        help: "նշել որպես չընթերցված "
        title: "Հետաձգել"
      list: "Թեմաներ"
      new: "նոր թեմա"
      unread: "չկարդացած"
      new_topics:
        one: "%{count} նոր թեմա"
        other: "%{count} նոր թեմա"
      unread_topics:
        one: "%{count} չկարդացած թեմա"
        other: "%{count} չկարդացած թեմա"
      title: "Թեմա"
      invalid_access:
        title: "Թեման անձնական է"
        description: "Ներողություն, այդ թեման Ձեզ հասանելի չէ!"
        login_required: "Դուք պետք է մուտք գործեք՝ այդ թեման տեսնելու համար:"
      server_error:
        title: "Թեմայի բեռնումը ձախողվեց"
        description: "Ներողություն, մենք չկարողացանք բեռնել այդ թեման, հնարավոր է՝ միացման խնդրի պատճառով: Խնդրում ենք կրկին փորձել: Եթե խնդիրը շարունակվում է, տեղեկացրեք մեզ:"
      not_found:
        title: "Թեման չի գտնվել"
        description: "Ներողություն, մենք չկարողացանք գտնել այդ թեման: Միգուցե՞ այն հեռացվել է մոդերատորի կողմից:"
      unread_posts:
        one: "Դուք ունեք %{count} չկարդացած հրապարակում այս թեմայում"
        other: "Այս թեմայում Դուք ունեք %{count} չկարդացած գրառում"
      likes:
        one: "Այս թեմայում կա %{count} հավանում:"
        other: "Այս թեմայում կա %{count} հավանում"
      back_to_list: "Վերադառնալ Թեմաների Ցանկին"
      options: "Թեմաների Տարբերակները"
      show_links: "ցուցադրել այս թեմայի հղումները"
      unread_indicator: "Ոչ մի անդամ դեռ չի կարդացել այս թեմայի մինչև վերջին գրառումը: "
      deleted: "Թեման ջնջվել է"
      slow_mode_update:
        enable: "Միացնել"
        remove: "Անջատել"
      topic_status_update:
        title: "Թեմայի Ժամաչափիչ"
        save: "Ժամաչափիչ Դնել"
        num_of_hours: "Ժամերի քանակը."
        num_of_days: "Օրերի քանակը"
        remove: "Հեռացնել Ժամաչափիչը"
        publish_to: "Հրատարակել."
        when: "Երբ."
        time_frame_required: "Խնդրում ենք ընտրել ժամանակահատված"
      publish_to_category:
        title: "Պլանավորել Հրատարակումը"
      temp_open:
        title: "Ժամանակավորապես Բացել"
      temp_close:
        title: "Ժամանակավորապես Փակել"
      auto_close:
        title: "Ավտոմատ փակել Թեման"
        error: "Խնդրում ենք մուտքագրել վավեր արժեք:"
        based_on_last_post: "Չփակել, մինչև թեմայի վերջին գրառումը չունենա այսքան վաղեմություն:"
      auto_delete:
        title: "Ավտոմատ Ջնջել Թեման"
      auto_bump:
        title: "Ավտոմատ Բարձրացնել Թեման"
      reminder:
        title: "Հիշեցնել Ինձ"
      auto_delete_replies:
        title: "Ավտոմատ Ջնջել Պատասխանները"
      status_update_notice:
        auto_open: "Այս թեման ավտոմատ կբացվի %{timeLeft}:"
        auto_close: "Այս թեման ավտոմատ կփակվի %{timeLeft}:"
        auto_publish_to_category: "Այս թեման կհրատարակվի <a href=%{categoryUrl}>#%{categoryName}</a>-ում %{timeLeft}:"
        auto_close_after_last_post: "Այս թեման կփակվի վերջին պատասխանից %{duration} հետո:"
        auto_delete: "Այս թեման ավտոմատ կերպով կջնջվի %{timeLeft}:"
        auto_bump: "Այս թեման ավտոմատ կբարձրացվի %{timeLeft}:"
        auto_reminder: "Ձեզ կհիշեցվի այս թեմայի մասին %{timeLeft}:"
        auto_delete_replies: "Այս թեմային վերաբերող պատասխանները հետո ավտոմատ ջնջվում են %{duration}."
      auto_close_title: "Ավտոմատ Փակման Կարգավորումները"
      auto_close_immediate:
        one: "Այս թեմայի վերջին հրապարակումը արդեն %{count} ժամ վաղեմութոյւն ունի, հետևաբար՝ թեման անմիջապես կփակվի:"
        other: "Այս թեմայի վերջին գրառումն արդեն %{count} ժամվա վաղեմություն ունի, հետևաբար՝ թեման անմիջապես կփակվի:"
      timeline:
        back: "Վերադառնալ"
        back_description: "Վերադառնալ Ձեր վերջին չկարդացած գրառմանը"
        replies_short: "%{current} / %{total}"
      progress:
        title: թեմայի ընթացքը
        jump_prompt: "ցատկել դեպի..."
        jump_prompt_long: "Ցատկել դեպի.."
        jump_prompt_to_date: "դեպի ամսաթիվ"
        jump_prompt_or: "կամ"
      notifications:
        title: Փոխել, թե որքան հաճախ եք Դուք ծանուցում ստանում այս թեմայի մասին
        reasons:
          mailing_list_mode: "Ձեզ մոտ միացված է փոստային ցուցակի ռեժիմը, ուստի էլ. փոստի միջոցով Դուք ծանուցում կստանաք այս թեմայի պատասխանների մասին:"
          "3_10": "Դուք ծանուցումներ կստանաք, քանի որ դիտում եք այս թեմայի թեգի:"
          "3_6": "Դուք ծանուցումներ կստանաք, քանի որ դիտում եք այս կատեգորիան:"
          "3_5": "Դուք ծանուցումներ կստանաք, քանի որ ավտոմատ կերպով սկսել եք դիտել այս թեման:"
          "3_2": "Դուք ծանուցումներ կստանաք, քանի որ դիտում եք այս թեման:"
          "3_1": "Դուք ծանուցումներ կստանաք, քանի որ ստեղծել եք այս թեման:"
          "3": "Դուք ծանուցումներ կստանաք, քանի որ դիտում եք այս թեման:"
          "2_8": "Դուք կտեսնեք նոր պատասխանների քանակը, քանի որ հետևում եք այս կատեգորիային:"
          "2_4": "Դուք կտեսնեք նոր պատասխանների քանակը, քանի որ հրապարակել եք պատասխան այս թեմայում:"
          "2_2": "Դուք կտեսնեք նոր պատասխանների քանակը, քանի որ հետևում եք այս թեմային:"
          "2": 'You will see a count of new replies because you <a href="%{basePath}/u/%{username}/preferences/notifications">read this topic</a>.'
          "1_2": "Դուք ծանուցում կստանաք, եթե որևէ մեկը հիշատակի Ձեր @անունը կամ պատասխանի Ձեզ:"
          "1": "Դուք ծանուցում կստանաք, եթե որևէ մեկը հիշատակի Ձեր @անունը կամ պատասխանի Ձեզ:"
          "0_7": "Դուք անտեսում եք այս կատեգորիայի բոլոր ծանուցումները:"
          "0_2": "Դուք անտեսում եք այս թեմայի բոլոր ծանուցումները:"
          "0": "Դուք անտեսում եք այս թեմայի բոլոր ծանուցումները:"
        watching_pm:
          title: "Դիտում Եմ"
          description: "Դուք ծանուցում կստանաք այս հաղորդագրության յուրաքանչյուր նոր պատասխանի մասին, և կցուցադրվի նոր պատասխանների քանակը:"
        watching:
          title: "Դիտում Եմ"
          description: "Դուք ծանուցում կստանաք այս թեմայի յուրաքանչյուր նոր պատասխանի մասին, և կցուցադրվի նոր պատասխանների քանակը:"
        tracking_pm:
          title: "Հետևում Եմ"
          description: "Այս հաղորդագրության համար կցուցադրվի նոր պատասխանների քանակը: Դուք ծանուցում կստանաք, եթե որևէ մեկը հիշատակի Ձեր @անունը կամ պատասխանի Ձեզ:"
        tracking:
          title: "Հետևում Եմ"
          description: "Այս թեմայի համար կցուցադրվի նոր պատասխանների քանակը: Դուք ծանուցում կստանաք, եթե որևէ մեկը հիշատակի Ձեր @անունը կամ պատասխանի Ձեզ:"
        regular:
          title: "Սովորական"
          description: "Դուք ծանուցում կստանաք, եթե որևէ մեկը հիշատակի Ձեր @անունը կամ պատասխանի Ձեզ:"
        regular_pm:
          title: "Սովորական"
          description: "Դուք ծանուցում կստանաք, եթե որևէ մեկը հիշատակի Ձեր @անունը կամ պատասխանի Ձեզ:"
        muted_pm:
          title: "Խլացված"
          description: "Դուք երբեք որևէ ծանուցում չեք ստանա այս հաղորդագրության վերաբերյալ:"
        muted:
          title: "Խլացված"
          description: "Դուք երբեք որևէ ծանուցում չեք ստանա այս թեմայի վերաբերյալ, և այն չի հայտնվի վերջիններում:"
      actions:
        title: "Գործողություններ"
        recover: "Վերականգնել Թեման"
        delete: "Ջնջել Թեման"
        open: "Բացել Թեման"
        close: "Փակել Թեման"
        multi_select: "Ընտրել Գրառումներ..."
        timed_update: "Դնել Թեմայի Ժամաչափիչ"
        pin: "Ամրակցել Թեման..."
        unpin: "Ապակցել Թեման..."
        unarchive: "Ապարխիվացնել Թեման"
        archive: "Արխիվացնել Թեման"
        reset_read: "Զրոյացնել Կարդացած Տվյալները"
        make_public: "Ստեղծել Հրապարակային Թեմա..."
        make_private: "Ստեղծել Անձնական Նամակ"
        reset_bump_date: "Վերահաստատել Բարձրացման Ամսաթիվը"
      feature:
        pin: "Ամրակցել Թեման"
        unpin: "Ապակցել Թեման"
        pin_globally: "Ամրակցել Թեման Գլոբալ կերպով"
        remove_banner: "Հեռացնել Բաններ Թեման"
      reply:
        title: "Պատասխանել"
        help: "այս թեմային պատասխան գրել"
      share:
        extended_title: "Կիսվել հղումով"
        help: "կիսվել այս թեմայի հղումով"
        invite_users: "Հրավիրել"
      print:
        title: "Տպել"
        help: "Բացել այս թեմայի տպման հարմար նախատեսված տարբերակը"
      flag_topic:
        title: "Դրոշակավորել"
        help: "թեմային ուշադրություն գրավել՝ գաղտնի կերպով դրոշակավորելով կամ ուղարկելով գաղտնի ծանուցում այդ մասին"
        success_message: "Դուք հաջողությամբ դրոշակավորեցիք այս թեման:"
      make_public:
        title: "Փոխարկել Հրապարակային Թեմայի"
        choose_category: "Խնդրում ենք ընտրել կատեգորիա՝ հրապարակային թեմայի համար"
      feature_topic:
        title: "Ամրացնել այս թեման"
        pin: "Այս թեման տեղադրել %{categoryLink} կատեգորիայի վերևում մինչև"
        unpin: "Հանել այս թեման %{categoryLink} կատեգորիայի վերևից:"
        unpin_until: "Հանել այս թեման%{categoryLink} կատեգորիայի վերևից կամ սպասել մինչև <strong>%{until}</strong>:"
        pin_note: "Օգտատերերը կարող են ապակցել թեման անհատապես իրենց համար:"
        pin_validation: "Ամսաթիվը պարտադիր է այս թեման ամրակցելու համար:"
        not_pinned: "%{categoryLink} կատեգորիայում ոչ մի թեմա ամրակցված չէ:"
        already_pinned:
          one: "Ներկայումս %{categoryLink}կատեգորիայում ամրակցված Թեմաներ՝ <strong class='badge badge-notification unread'>%{count}</strong>"
          other: "Ներկայումս %{categoryLink} կատեգորիայում ամրակցված թեմաները՝ <strong class='badge badge-notification unread'>%{count}</strong>"
        pin_globally: "Այս թեման տեղադրել բոլոր թեմաների ցանկերի վերում, մինչև"
        unpin_globally: "Հանել այս թեման բոլոր թեմաների ցանկերի վերևից"
        unpin_globally_until: "Հանել այս թեման բոլոր թեմաների ցանկերի վերևից կամ սպասել մինչև <strong>%{until}</strong>:"
        global_pin_note: "Օգտատերերը կարող են ապակցել թեման անհատապես իրենց համար:"
        not_pinned_globally: "Գլոբալ կերպով ամրակցված թեմաներ չկան:"
        already_pinned_globally:
          one: "Ներկայումս գլոբալ կերպով ամրակցված թեմաներ՝ <strong class='badge badge-notification unread'>%{count}</strong>"
          other: "Ներկայումս գլոբալ կերպով ամրակցված թեմաները՝<strong class='badge badge-notification unread'>%{count}</strong>"
        make_banner: "Այս թեման դարձնել բաններ, որը հայտնվում է բոլոր էջերի վերևում:"
        remove_banner: "Հանել բանները, որը հայտնվում է բոլոր էջերի վերևում:"
        banner_note: "Օգտատերերը կարող են չեղարկել բանները՝ փակելով այն: Ցանկացած պահի միայն մեկ թեմա կարող է լինել որպես բաններ:"
        no_banner_exists: "Բաններ թեմա չկա:"
        banner_exists: "Այս պահին բաններ թեմա <strong class='badge badge-notification unread'>կա</strong>:"
      inviting: "Հրավիրվում է..."
      automatically_add_to_groups: "Այս հրավերը ներառում է նաև հետևյալ խմբերի թույլտվություն՝"
      invite_private:
        title: "Հրավիրել Հաղորդագրության"
        email_or_username: "Հրավիրվողի Էլ. հասցեն կամ Օգտանունը"
        email_or_username_placeholder: "էլ. հասցե կամ օգտանուն"
        action: "Հրավիրել"
        success: "Մենք հրավիրել ենք այդ օգտատիրոջը՝ մասնակցելու այս հաղորդագրությանը:"
        success_group: "Մենք հրավիրել ենք այդ խմբին՝ մասնակցելու այս հաղորդագրությանը:"
        error: "Այդ օգտատիրոջը հրավիրելիս տեղի է ունեցել սխալ, ներողություն:"
        group_name: "խմբի անունը"
      controls: "Թեմայի Կառավարման Հարթակ"
      invite_reply:
        title: "Հրավիրել"
        username_placeholder: "օգտանուն"
        action: "Ուղարկել Հրավեր"
        help: "Հրավիրել մյուսներին այս թեմային էլ. հասցեի կամ ծանուցումների միջոցով"
        discourse_connect_enabled: "Մուտքագրեք այն անձի օգտանունը, ում ցանկանում եք հրավիրել այս թեմային:"
        to_topic_blank: "Մուտքագրեք այն անձի օգտանունը կամ էլ. հասցեն, ում ցանկանում եք հրավիրել այս թեմային:"
        to_topic_email: "Դուք մուտքագրել եք էլ. հասցե: Մենք կուղարկենք հրավեր, որը թույլ կտա Ձեր ընկերոջը անմիջապես պատասխանել այս թեմային:"
        to_topic_username: "Դուք մուտքագրել եք օգտանուն: Մենք կուղարկենք ծանուցում՝ այս թեմային հրավերի հղումով:"
        to_username: "Մուտքագրեք այն անձի օգտանունը, ում ցանկանում եք հրավիրել: Մենք կուղարկենք ծանուցում՝ այս թեմային հրավերի հղումով:"
        email_placeholder: "name@example.com"
        success_email: "Մենք ուղարկել ենք հրավերի էլ. նամակ <b>%{invitee}</b>-ին: Մենք ծանուցում կուղարկենք Ձեզ, երբ հրավերն ընդունվի: Ստուգեք Ձեր էջի հրավերների ներդիրը՝ Ձեր հրավերներին հետևելու համար:"
        success_username: "Մենք հրավիրել ենք այդ օգտատիրոջը մասնակցելու այս թեմային:"
        error: "Ներողություն, մենք չկարողացանք հրավիրել այդ մարդուն: Միգուցե նա արդեն հրավիրվա՞ծ է: (Հրավերները սահմանափակ են)"
        success_existing_email: " <b>%{emailOrUsername}</b> էլ. հասցեով օգատեր արդեն գոյություն ունի: Մենք հրավիրել ենք նրան մասնակցելու այս թեմային:"
      login_reply: "Պատասխանելու համար Մուտք Գործեք"
      filters:
        n_posts:
          one: "%{count} հրապարակում"
          other: "%{count} գրառում"
        cancel: "Հանել ֆիլտրը"
      move_to:
        title: "Տեղափոխել դեպի"
        action: "տեղափոխել դեպի"
        error: "Գրառումները տեղափոխելիս տեղի է ունեցել սխալ:"
      split_topic:
        title: "Տեղափոխվել դեպի Նոր Թեմա"
        action: "տեղափոխվել դեպի նոր թեմա"
        topic_name: "Նոր Թեմայի Վերնագիրը"
        radio_label: "Նոր Թեմա"
        error: "Գրառումները նոր թեմա տեղափոխելիս տեղի է ունեցել սխալ:"
        instructions:
          one: "Դուք պատրաստվում եք ստեղծել նոր թեմա և մուտքագրել Ձեր ընտրած հրապարակումով:"
          other: "Դուք պատրաստվում եք ստեղծել նոր թեմա և մուտքագրել Ձեր ընտրած <b>%{count}</b> գրառումը:"
      merge_topic:
        title: "Տեղափոխել դեպի Գոյություն Ունեցող Թեմա"
        action: "տեղափոխել դեպի գոյություն ունեցող թեմա"
        error: "Գրառումներն այդ թեմա տեղափոխելիս տեղի է ունեցել սխալ:"
        radio_label: "Գոյություն Ունեցող Թեմա"
        instructions:
          one: "Խնդրում ենք ընտրել թեմա, ուր ցանկանում եք տեղափոխել այդ հրապարակումը: "
          other: "Խնդրում ենք ընտրել թեմա, ուր ցանկանում եք տեղափոխել այդ <b>%{count}</b> գրառումը:"
      move_to_new_message:
        title: "Տեղափոխել դեպի Նոր Հաղորդագրություն"
        action: "տեղափոխել դեպի նոր հաղորդագրություն"
        message_title: "Նոր Հաղորդագրության Վերնագիրը"
        radio_label: "Նոր Հաղորդագրություն"
        participants: "Մասնակիցներ"
        instructions:
          one: "Դուք պատրաստվում եք ստեղծել նոր հաղորդագրություն և մասսայականացնել այն Ձեր ընտրած գրառումով:"
          other: "Դուք պատրաստվում եք ստեղծել նոր հաղորդագրություն և լցնել այն Ձեր ընտրած <b>%{count}</b> գրառումով:"
      move_to_existing_message:
        title: "Տեղափոխել դեպի Գոյություն Ունեցող Հաղորդագրություն"
        action: "տեղափոխել դեպի գոյություն ունեցող հաղորդագրություն"
        radio_label: "Գոյություն Ունեցող Հաղորդագրություն"
        participants: "Մասնակիցներ"
        instructions:
          one: "Խնդրում ենք ընտրել հաղորդագրությունը, ուր ցանկանում եք տեղափոխել այդ գրառումը:"
          other: "Խնդրում ենք ընտրել հաղորդագրությունը, ուր ցանկանում եք տեղափոխել այդ <b>%{count}</b> գրառումները:"
      merge_posts:
        title: "Միավորել Ընտրված Գրառումները"
        action: "միավորել ընտրված գրառումները"
        error: "Ընտրված գրառումները միավորելիս տեղի է ունեցել սխալ:"
      publish_page:
        title: "Էջի Հրատարակում"
        publish: "Հրատարակել"
        description: "Երբ թեման հրապարակվում է որպես էջ, դրա URL- ն կարող է համընդհանուր տարածվել և պատկերվել օգտատերերի խմբագրմամբ: "
        public: "Հանրային"
        publish_url: "Ձեր էջը հրապարակվել է այս հասցեով՝ "
        topic_published: "Ձեր թեման հրապարակվել է՝"
        preview_url: "Ձեր էջը կհրապարակվի այս հասցեով՝"
        invalid_slug: "Ներողություն, Դուք չեք կարող հրապարակել այս էջը:"
        unpublish: "Հրապարակումը չեղարկել"
        unpublished: "Էջի հրապարակումը չեղարկվել է և այն անհասանելի է նախկինում նշված հասցեում:"
        publishing_settings: "Հրապարակման Կարգավորումներ"
      change_owner:
        title: "Փոխել Սեփականատիրոջը"
        action: "փոխել սեփականությունը"
        error: "Գրառումների սեփականատիրոջը փոփոխելիս տեղի է ունեցել սխալ:"
        placeholder: "նոր սեփականատիրոջ օգտանունը"
        instructions:
          one: "Խնդրում ենք ընտրել նոր սեփականատեր <b>@%{old_user}</b> կողմից կատարված հրապարակման համար"
          other: "Խնդրում ենք ընտրել նոր սեփականատեր <b>@%{old_user}</b>-ի %{count} գրառման համար:"
      change_timestamp:
        title: "Փոփոխել Ժամանակակետը"
        action: "փոփոխել ժամանակակետը"
        invalid_timestamp: "Ժամանակակետը չի կարող լինել ապագայում:"
        error: "Թեմայի ժամանակակետը փոփոխելիս տեղի է ունեցել սխալ:"
        instructions: "Խնդրում ենք ընտրել թեմայի նոր ժամանակակետը: Թեմայի գրառումները կթարմացվեն՝ նույն ժամային տարբերությունն ունենալու համար:"
      multi_select:
        select: "ընտրել"
        selected: "ընտրված (%{count})"
        select_post:
          label: "ընտրել"
          title: "Ընտրվածին ավելացնել գրառում"
        selected_post:
          label: "ընտրված"
          title: "Սեղմեք՝ գրառումն ընտրվածից հեռացնելու համար "
        select_replies:
          label: "ընտրել+պատասխաններ"
          title: "Ավելացնել գրառումը և դրա բոլոր պատասխանները ընտրվածին"
        select_below:
          label: "ընտրել+ներքև"
          title: "Ավելացնել գրառումը և դրանից հետո բոլորը ընտրվածին"
        delete: ջնջել ընտրվածը
        cancel: չեղարկել ընտրվածը
        select_all: ընտրել բոլորը
        deselect_all: հետընտրել բոլորը
        description:
          one: 'Դուք ընտրել եք <b>%{count}</b> հրապարակում:'
          other: "Դուք ընտրել եք <b>%{count}</b> գրառում:"
    post:
      quote_reply: "Մեջբերել"
      quote_edit: "Խմբագրել"
      quote_share: "Կիսվել"
      edit_reason: "Պատճառը՝ "
      post_number: "գրառում %{number}"
      ignored: "Անտեսված բովանդակություն"
      reply_as_new_topic: "Պատասխանել որպես հղված թեմա"
      reply_as_new_private_message: "Պատասխանել որպես հաղորդագրություն նույն ստացողներին"
      continue_discussion: "Շարունակելով %{postLink} քննարկումը՝ "
      follow_quote: "գնալ դեպի մեջբերված գրառումը"
      show_full: "Ցուցադրել Գրառումն Ամբողջությամբ"
      show_hidden: "Դիտել անտեսված բովանդակությունը "
      collapse: "կրճատել"
      expand_collapse: "ընդլայնել/կրճատել"
      locked: "անձնակազմի որևէ ներկայացուցիչ արգելափակել է այս գրառման խմբագրումը"
      gap:
        one: "դիտել %{count} թաքցրած պատասխան"
        other: "դիտել %{count} թաքցրած պատասխանները"
      notice:
        new_user: "Առաջին անգամն է, որ %{user} -ը գրառում է կատարել — եկեք ողջունենք նրան մեր համայնքում!"
        returning_user: "Բավական ժամանակ է անցել %{user} -ին տեսնելուց հետո — նրա վերջին գրառումը եղել է %{time}:"
      unread: "Գրառումը կարդացած չէ"
      has_replies:
        one: "%{count} պատասխան"
        other: "%{count} Պատասխան"
      has_likes_title:
        one: "%{count} անձ հավանել է այս հրապարակումը"
        other: "%{count} մարդ հավանել է այս գրառումը"
      has_likes_title_only_you: "Դուք հավանել եք այս գրառումը"
      has_likes_title_you:
        one: "Դուք և %{count} այլ անձ հավանել եք այս հրապարակումը"
        other: "Դուք և %{count} հոգի հավանել են այս գրառումը"
      errors:
        create: "Ներողություն, Ձեր գրառումը ստեղծելիս տեղի է ունեցել սխալ: Խնդրում ենք կրկին փորձել:"
        edit: "Ներողություն, Ձեր գրառումը խմբագրելիս տեղի է ունեցել սխալ: Խնդրում ենք կրկին փորձել:"
        upload: "Ներողություն, այդ ֆայլը վերբեռնելիս տեղի է ունեցել սխալ: Խնդրում ենք կրկին փորձել:"
        file_too_large: "Ներողություն, այդ ֆայլը շատ մեծ է (առավելագույն չափը %{max_size_kb}ԿԲ է): Առաջարկվում ենք վերբեռնել Ձեր մեծ ֆայլը որևէ ամպային ծառայություն(cloud service) և կիսվել հղումով:"
        too_many_uploads: "Ներողություն, Դուք կարող եք վերբեռնել միաժամանակ միայն մեկ ֆայլ:"
        upload_not_authorized: "Ներողություն, ֆայլը, որ Դուք փորձում եք վերբեռնել թուլատրելի չէ (թույլատրվում են միայն՝ %{authorized_extensions}):"
        image_upload_not_allowed_for_new_user: "Ներողություն, նոր օգտատերերը չեն կարող վերբեռնել նկարներ:"
        attachment_upload_not_allowed_for_new_user: "Ներողություն, նոր օգտատերերը չեն կարող ֆայլեր կցել:"
        attachment_download_requires_login: "Ներողություն, Դուք պետք է մուտք գործեք՝ կցված ֆայլերը ներբեռնելու համար:"
      cancel_composer:
        discard: "Չեղարկել"
      via_email: "այս գրառումը եկել է էլ. նամակով"
      via_auto_generated_email: "այս գրառումը եկել է ավտոմատ գեներացված էլ. նամակով"
      whisper: "այս գրառումը գաղտնի շշուկ է մոդերատորների համար"
      wiki:
        about: "այս գրառումը wiki է"
      few_likes_left: "Շնորհակալ ենք տրված հավանումների համար: Այսօր Ձեզ մնացել է միայն մի քանի հավանում:"
      controls:
        reply: "պատասխանել այս գրառմանը"
        like: "հավանել այս գրառումը"
        has_liked: "Դուք հավանել եք այս գրառումը"
        read_indicator: "անդամներ, ովքեր կարդում են այս գրառումը"
        undo_like: "Ետարկել հավանումը"
        edit: "խմբագրել այս գրառումը"
        edit_action: "Խմբագրել"
        edit_anonymous: "Ներողություն, Դուք պետք է մուտք գործեք՝ այս գրառումը խմբագրելու համար:"
        flag: "գրառմանը ուշադրություն գրավել՝ գաղտնի կերպով դրոշակավորելով կամ ուղարկելով գաղտնի ծանուցում այդ մասին"
        delete: "ջնջել այս գրառումը"
        undelete: "վերականգնել այս գրառումը"
        share: "կիսվել այս գրառման հղումով"
        more: "Ավելին"
        delete_replies:
          confirm: "Դուք ցանկանո՞ւմ եք ջնջել նաև այս գրառման պատասխանները:"
          direct_replies:
            one: "Այո, և %{count} ուղղակի պատասխան"
            other: "Այո, և %{count} ուղղակի պատասխանները"
          all_replies:
            one: "Այո, և %{count} պատասխանը"
            other: "Այո, և բոլոր %{count} պատասխանները"
          just_the_post: "Ոչ, միայն այս գրառումը"
        admin: "գրառման ադմինի գործողություններ"
        wiki: "Դարձնել Wiki"
        unwiki: "Հանել Wiki-ից"
        convert_to_moderator: "Ավելացնել Անձնակազմի Գույն"
        revert_to_regular: "Հեռացնել Անձնակազմի Գույնը"
        rebake: "Վերակառուցել HTML-ը"
        publish_page: "Էջի Հրատարակում"
        unhide: "Դարձնել Տեսանելի"
        change_owner: "Փոխել Սեփականատիրոջը..."
        grant_badge: "Շնորհել Կրծքանշան..."
        lock_post: "Արգելափակել Գրառումը"
        lock_post_description: "արգելել հրապարակողին խմբագրել այս գրառումը"
        unlock_post: "Արգելաբացել Գրառումը"
        unlock_post_description: "թույլ տալ հրապարակողին խմբագրելու այս գրառումը"
        delete_topic_disallowed_modal: "Դուք թույլտվություն չունեք ջնջելու այս թեման: Եթե Դուք իսկապես ցանկանում եք, որ այն ջնջվի, դրոշակավորեք այն պատճառաբանության հետ միասին՝ մոդերատորի ուշադրությանը գրավելու համար:"
        delete_topic_disallowed: "Դուք թույլտվություն չունեք ջնջելու այս թեման"
        delete_topic: "ջնջել թեման"
        add_post_notice: "Հաղորդագրություն Մոդերատորներից..."
        remove_timer: "հեռացնել ժամաչափիչը"
      actions:
        people:
          like:
            one: "հավանել է սա"
            other: "հավանել է սա"
          like_capped:
            one: "և %{count} այլ անձ հավանել է սա"
            other: "և %{count} հոգի հավանել են սա"
        by_you:
          off_topic: "Դուք դրոշակավորել եք սա որպես թեմայից դուրս"
          spam: "Դուք դրոշակավորել եք սա որպես սպամ"
          inappropriate: "Դուք դրոշակավորել եք սա որպես անհամապատասխան"
          notify_moderators: "Դուք դրոշակավորել եք սա մոդերացիայի համար"
          notify_user: "Դուք ուղարկել եք հաղորդագրություն այս օգտատիրոջը"
      delete:
        confirm:
          one: "Դուք համոզվա՞ծ եք, որ ցանկանում եք ջնջել այդ հրապարակումը:"
          other: "Դուք համոզվա՞ծ եք, որ ցանկանում եք ջնջել այդ%{count} գրառումները:"
      revisions:
        controls:
          first: "Առաջին խմբագրությունը"
          previous: "Նախորդ խմբագրությունը"
          next: "Հաջորդ խմբագրությունը"
          last: "Վերջին խմբագրությունը"
          hide: "Թաքցնել խմբագրությունը"
          show: "Ցուցադրել խմբագրությունը"
          edit_wiki: "Խմբագրել Wiki-ն"
          edit_post: "Խմբագրել Գրառումը"
          comparing_previous_to_current_out_of_total: "<strong>%{previous}</strong> %{icon} <strong>%{current}</strong> / %{total}"
        displays:
          inline:
            title: "Ցուցադրել ստացված արդյունքը` հավելումներն ու հեռացումները մեկ տեղում"
            button: "HTML"
          side_by_side:
            title: "Ցուցադրել ստացված արդյունքի տարբերությունները կողք կողքի "
            button: "HTML"
          side_by_side_markdown:
            title: "Ցուցադրել սկբնաղբյուրի տարբերությունները կողք կողքի"
            button: "Չֆորմատավորված"
      raw_email:
        displays:
          raw:
            title: "Ցուցադրել չֆորմատավորված էլ. նամակը"
            button: "Չֆորմատավորված"
          text_part:
            title: "Ցուցադրել էլ. նամակի տեքստային մասը"
            button: "Տեքստ"
          html_part:
            title: "Ցուցադրել էլ. նամակի html մասը"
            button: "HTML"
      bookmarks:
        create: "Ստեղծել էջանշան"
        edit: "Խմբագրել էջանշանը"
        updated: "Թարմացված"
        name: "Անուն"
        name_placeholder: "Ինչի՞ համար է այս էջանշանը: "
        set_reminder: "Հիշեցնել ինձ"
        options: "Տարբերակներ"
        actions:
          delete_bookmark:
            name: "Ջնջել էջանշանը"
            description: "Էջանշանի հեռացում՝ ներառելով կարգավորված բոլոր հիշեցումները "
          edit_bookmark:
            name: "Խմբագրել էջանշանը"
            description: "Խմբագրել էջանշանի անվանումը կամ փոխել հիշեցման ամսաթիվը / ժամանակը"
    category:
      none: "(կատեգորիա չկա)"
      all: "Բոլոր կատեգորիաները"
      choose: "կատեգորիա&hellip;"
      edit: "Խմբագրել"
      edit_dialog_title: "Խմբագրել՝ %{categoryName}"
      view: "Դիտել Կատեգորիայի Թեմաները"
      general: "Ընդհանուր"
      settings: "Կարգավորումներ"
      tags: "Թեգեր"
      tags_allowed_tags: "Սահմանափակել այս թեգերը՝ այս կատեգորիայում. "
      tags_allowed_tag_groups: "Սահմանափակել այս թեգերը՝ այս կատեգորիայում."
      tags_placeholder: "(Ընտրովի) թույլատրված թեգերի ցանկը"
      tags_tab_description: "Այստեղ սահմանված թեգերը և թեգերի խմբերը հասանելի կլինեն միայն այս կատեգորիայում և այլ կատեգորիաներում, որոնք նույնպես սահմանում են դրանք: Դրանք հասանելի չեն լինի օգտագործման համար այլ կատեգորիաներում:"
      tag_groups_placeholder: "(Ընտրովի) թույլատրված թեգերի խմբերի ցանկը"
      allow_global_tags_label: "Նաև թույլ տալ այլ տեգեր "
      required_tag_group:
        delete: "Ջնջել"
      topic_featured_link_allowed: "Թույլատրել հանրահայտ հղումները այս կատեգորիայում"
      delete: "Ջնջել Կատեգորիան"
      create: "Նոր Կատեգորիա"
      create_long: "Ստեղծել նոր Կատեգորիա"
      save: "Պահել Կատեգորիան"
      slug: "Կատեգորիայի Սլագը"
      slug_placeholder: "(Ընտրովի) գծիկավոր-բառեր url-ի համար"
      creation_error: 'Կատեգորիայի ստեղծման ժամանակ տեղի է ունեցել սխալ:'
      save_error: 'Կատեգորիան պահելիս տեղի է ունեցել սխալ:'
      name: "Կատեգորիայի Անունը"
      description: "Նկարագրույթուն"
      logo: "Կատեգորիայի Լոգոյի Նկարը"
      background_image: "Կատեգորիայի Ֆոնի Նկարը"
      badge_colors: "Կրծքանշանի գույները"
      background_color: "Ֆոնի գույնը"
      foreground_color: "Առաջին պլանի գույնը"
      name_placeholder: "Առավելագույնը մեկ կամ երկու բառ"
      color_placeholder: "Ցանկացած վեբ-գույն"
      delete_confirm: "Դուք համոզվա՞ծ եք, որ ցանկանում եք ջնջել այս կատեգորիան:"
      delete_error: "Այս կատեգորիան ջնջելիս սխալ է տեղի ունեցել:"
      list: "Ցուցադրել Կատեգորիաները"
      no_description: "Խնդրում ենք այս կատեգորիայի համար ավելացնել նկարագրություն:"
      change_in_category_topic: "Խմբագրել Նկարագրությունը"
      already_used: "Այս գույնը օգտագործվել է մեկ այլ կատեգորիայի կողմից"
      security: "Անվտանգություն"
      permissions:
        group: "Խումբ"
        see: "Դիտել"
        reply: "Պատասխանել"
        create: "Ստեղծել"
      special_warning: "Ուշադրություն. Այս կատեգորիան նախապես ստեղծված կատեգորիա է, և անվտանգության կարգավորումները չեն կարող փոփոխվել: Եթե Դուք չեք ցանկանում օգտագործել այս կատեգորիան, ջնջեք այն՝ փոփոխելու փոխարեն:"
      uncategorized_security_warning: "Այս կատեգորիան հատուկ է: Այն նախատեսված է որպես կատեգորիա չունեցող թեմաների պահման տարածք; այն չի կարող ունենալ անվտանգության կարգավորումներ:"
      uncategorized_general_warning: 'Այս կատեգորիան հատուկ է: Այն օգտագործվում է որպես լռելյայն կատեգորիա նոր թեմաների համար, որոնք չունեն ընտրված կատեգորիա: Եթե Դուք ցանկանում եք կանխել սա և պարտադրել կատեգորիայի ընտրությունը, <a href="%{settingLink}">խնդրում ենք անջատել կարգավորումը այստեղ</a>: Եթե ցանկանում եք փոփոխել անունը կամ նկարագրությունը, այցելեք <a href="%{customizeLink}">Customize / Text Content</a>:'
      pending_permission_change_alert: "Դուք չեք ավելացրել %{group} այդ կատեգորիայի մեջ, սեղմեք այս կոճակը՝ դրանք ավելացնելու համար: "
      images: "Նկարներ"
      email_in: "Անհատական մուտքային էլ. հասցե՝"
      email_in_allow_strangers: "Ընդունել էլ. նամակներ հաշիվ չունեցող անանուն օգտատերերից"
      mailinglist_mirror: "Կատեգորիան արտապատճենում է փոստային ցուցակ"
      show_subcategory_list: "Այս կատեգորիայում ցուցադրել ենթակատեգորիաների ցանկը թեմաների վերևում:"
      read_only_banner: "Բանների տեքստը, երբ օգտատերը չի կարող այս կատեգորիայում թեմա ստեղծել. "
      num_featured_topics: "Կատեգորիաների էջում ցուցադրվող թեմաների քանակը՝"
      subcategory_num_featured_topics: "Մայր կատեգորիայի էջում հանրահայտ թեմաների քանակը"
      all_topics_wiki: "Դարձնել նոր թեմաները wiki լռելյայն"
      subcategory_list_style: "Ենթակատեգորիաների Ցանկի Ոճը՝"
      sort_order: "Թեմաների Ցանկը Դասավորել Ըստ՝"
      default_view: "Լռելյայն Թեմաների Ցանկը՝"
      default_top_period: "Լռելյայն թոփ ժամանակահատվածը՝"
      allow_badges_label: "Այս կատեգորիայում թույլ տալ կրծքանշանների շնորհումը"
      edit_permissions: "Խմբագրել Թույլտվությունները"
      review_group_name: "խմբի անունը"
      require_topic_approval: "Բոլոր նոր թեմաների համար պահանջել մոդերատորի հաստատումը"
      require_reply_approval: "Բոլոր նոր պատասխանների համար պահանջել մոդերատորի հաստատումը "
      this_year: "այս տարի"
      position: "Դիրքը կատեգորիայի էջում."
      default_position: "Լռելյայն Դիրքը"
      minimum_required_tags: "Թեմայում պահանջվող թեգերի նվազագույն քանակը՝"
      parent: "Մայր Կատեգորիա"
      num_auto_bump_daily: "Օրեկան ավտոմատ բարձրացվող բաց թեմաների քանակը՝"
      navigate_to_first_post_after_read: "Բոլոր թեմաները կարդալուց հետո տեղափոխվել դեպի առաջին գրառում"
      notifications:
        watching:
          title: "Դիտում Եմ"
        watching_first_post:
          title: "Դիտում Եմ Առաջին Գրառումը"
          description: "Դուք ծանուցում կստանաք այս կատեգորիայում նոր թեմաների, բայց ոչ այս թեմայի պատասխանների մասին:"
        tracking:
          title: "Հետևում Եմ"
        regular:
          title: "Նորմալ"
          description: "Դուք ծանուցում կստանաք, եթե որևէ մեկը հիշատակի Ձեր @անունը կամ պատասխանի Ձեզ:"
        muted:
          title: "Խլացված"
      search_priority:
        label: "Որոնման Առաջնահերթություն"
        options:
          normal: "Նորմալ"
          ignore: "Անտեսել"
          very_low: "Շատ Ցածր"
          low: "Բարձր"
          high: "Բարձր"
          very_high: "Շատ Բարձր"
      sort_options:
        default: "լռելյայն"
        likes: "Հավանումների"
        op_likes: "Սկզբնական Գրառման Հավանումների"
        views: "Դիտումների"
        posts: "Գրառումների"
        activity: "Ակտիվության"
        posters: "Հրապարակողների"
        category: "Կատեգորիաների"
        created: "Ստեղծման"
      sort_ascending: "Ըստ աճման"
      sort_descending: "Ըստ նվազման"
      subcategory_list_styles:
        rows: "Տողերը"
        rows_with_featured_topics: "Հանրահայտ թեմաներ պարունակող տողերը"
        boxes: "Արկղերը"
        boxes_with_featured_topics: "Հանրահայտ թեմաներ պարունակող արկղերը"
      settings_sections:
        general: "Ընդհանուր"
        moderation: "Մոդերացիա"
        appearance: "Արտաքին տեսք"
        email: "Էլ. հասցե"
    flagging:
      title: "Շնորհակալ ենք, որ օգնում եք պահել մեր համայնքը քաղաքակիրթ:"
      action: "Դրոշակավորել Գրառումը"
      take_action: "Ձեռնարկել Գործողություն..."
      take_action_options:
        default:
          title: "Ձեռնարկել Գործողություն"
          details: "Անմիջապես հասնել դրոշակների քանակի սահմանին՝ առանց սպասելու համայնքային ավելի շատ դրոշակների"
        suspend:
          title: "Սառեցնել Օգտատիրոջը"
        silence:
          title: "Լռեցնել Օգտատիրոջը"
      notify_action: "Հաղորդագրություն"
      official_warning: "Պաշտոնական Զգուշացում"
      delete_spammer: "Ջնջել Սպամ տարածողին"
      yes_delete_spammer: "Այո, Ջնջել Սպամ տարածողին"
      ip_address_missing: "(անհասանելի)"
      hidden_email_address: "(թաքցված)"
      submit_tooltip: "Կիրառել գաղտնի դրոշակ"
      take_action_tooltip: "Անմիջապես հասնել դրոշակների քանակի սահմանին՝ առանց սպասելու համայնքային ավելի շատ դրոշակների"
      cant: "Ներողություն, Դուք չեք կարող դրոշակավորել այս գրառումը այս պահին:"
      notify_staff: "Գաղտնի ծանուցում ուղարկել անձնակազմին"
      formatted_name:
        off_topic: "Դա Թեմայից Դուրս է"
        inappropriate: "Դա Անհամապատասխան է"
        spam: "Դա Սպամ է"
      custom_placeholder_notify_user: "Եղեք բնորոշ, կառուցողական և միշտ հարգալից:"
      custom_placeholder_notify_moderators: "Տեղեկացրեք մեզ հատկապես, թե ինչի մասին եք Դուք մտահոգված, և տրամադրեք համապատասխան հղումներ և օրինակներ, եթե հնարավոր է:"
      custom_message:
        at_least:
          one: "մուտքագրեք առնվազն %{count} սիմվոլ"
          other: "մուտքագրեք առնվազն %{count} սիմվոլ"
        more:
          one: "%{count} ևս..."
          other: "ևս %{count} շարունակելու համար..."
        left:
          one: "%{count}-ը մնում է"
          other: "%{count} հատ է մնացել"
    flagging_topic:
      title: "Շնորհակալ ենք, որ օգնում եք պահել մեր համայնքը քաղաքակիրթ:"
      action: "Դրոշակավորել Թեման"
      notify_action: "Հաղորդագրություն"
    topic_map:
      title: "Թեմայի Ամփոփումը"
      participants_title: "Հաճախակի Հրապարակողներ"
      links_title: "Տարածված Հղումներ"
      links_shown: "ցուցադրել ավելի շատ հղումներ..."
      clicks:
        one: "%{count} սեղմում"
        other: "%{count} սեղմում"
    post_links:
      about: "Ցուցադրել ավելի շատ հղումներ այս գրառման համար"
      title:
        one: "ևս %{count}"
        other: "ևս %{count}"
    topic_statuses:
      warning:
        help: "Սա պաշտոնական զգուշացում է:"
      bookmarked:
        help: "Դուք էջանշել եք այս թեման"
      locked:
        help: "Այս թեման փակված է; այն այլևս չի կարող ընդունել նոր պատասխաններ"
      archived:
        help: "Այս թեման արխիվացված է; այն սառեցված է և չի կարող փոփոխվել:"
      locked_and_archived:
        help: "Այս թեման փակված և արխիվացված է; այն այլևս չի կարող ընդունել նոր պատասխաններ և չի կարող փոփոխվել:"
      unpinned:
        title: "Ապակցված"
        help: "Այս թեման ապակցված է Ձեզ համար; այն կցուցադրվի սովորական հերթականությամբ:"
      pinned_globally:
        title: "Ամրակցված Գլոբալ Կերպով"
        help: "Այս թեման ամրակցված է գլոբալ կերպով; այն կցուցադրվի վերջինների և իր կատեգորիայի վերևում"
      pinned:
        title: "Ամրակցված"
        help: "Այս թեման ամրակցված է Ձեզ համար; այն կցուցադրվի իր կատեգորիայի վերևում"
      unlisted:
        help: "Այս թեման հանված է ցանկից; այն չի ցուցադրվի թեմաների ցանկերում, և կարող է հասանելի լինել միայն ուղղակի հղումով"
      personal_message:
        title: "Այս թեման անձնական հաղորդագրություն է"
        help: "Այս թեման անձնական հաղորդագրություն է"
    posts: "Գրառումներ"
    pending_posts:
      label: "Սպասող"
      label_with_count: "Սպասող (%{count})"
    original_post: "Սկզբնական Գրառումը"
    views: "Դիտում"
    views_lowercase:
      one: "դիտում"
      other: "դիտում"
    replies: "Պատասխան"
    views_long:
      one: "այս թեման դիտվել է %{count} անգամ"
      other: "այս թեման դիտվել է %{number} անգամ"
    activity: "Ակտիվություն"
    likes: "Հավանում"
    likes_lowercase:
      one: "հավանում"
      other: "հավանում"
    users: "Օգտատեր"
    users_lowercase:
      one: "օգտատեր"
      other: "օգտատերեր"
    category_title: "Կատեգորիա"
    raw_email:
      title: "Մուտքային Էլ. նամակ"
      not_available: "Հասանելի չէ!"
    categories_list: "Կատեգորիաների Ցանկ"
    filters:
      with_topics: "%{filter} թեմա"
      with_category: "%{filter} %{category} թեմա"
      filter:
        title: "Ֆիլտր"
        button:
          label: "Ֆիլտր"
      latest:
        title: "Վերջինները"
        title_with_count:
          one: "Վերջին (%{count})"
          other: "Վերջինները (%{count})"
        help: "վերջերս կատարված գրառումներով թեմաները"
      read:
        title: "Կարդացած"
        help: "Ձեր կարդացած թեմաները այն հերթականությամբ, որով Դուք վերջին անգամ կարդացել եք դրանք"
      categories:
        title: "Կատեգորիաներ"
        title_in: "Կատեգորիա - %{categoryName}"
        help: "ըստ կատեգորիայի խմբավորված բոլոր թեմաները"
      unread:
        title: "Չկարդացած"
        title_with_count:
          one: "Չկարդացած (%{count})"
          other: "Չկարդացած (%{count})"
        help: "չկարդացած գրառումներով թեմաները, որոնց Դուք այժմ դիտում եք կամ հետևում եք"
        lower_title_with_count:
          one: "%{count} չկարդացած"
          other: "%{count} չկարդացած"
      new:
        lower_title_with_count:
          one: "%{count} նոր"
          other: "%{count} նոր"
        lower_title: "նոր"
        title: "Նոր"
        title_with_count:
          one: "Նոր (%{count})"
          other: "Նոր (%{count})"
        help: "վերջին մի քանի օրվա ընթացքում ստեղծված թեմաներ"
      posted:
        title: "Իմ Գրառումները"
        help: "թեմաները, որտեղ Դուք գրառում եք կատարել"
      bookmarks:
        title: "Էջանշաններ"
        help: "թեմաները, որոնք Դուք էջանշել եք"
      category:
        title: "%{categoryName}"
        title_with_count:
          one: "%{categoryName} (%{count})"
          other: "%{categoryName} (%{count})"
        help: "%{categoryName} կատեգորիայի վերջին թեմաները"
      top:
        title: "Թոփ"
        help: "վերջին տարվա, ամսվա, շաբաթվա կամ օրվա ընթացքում ամենաակտիվ թեմաները"
        all:
          title: "Ամբողջ Ժամանակ"
        yearly:
          title: "Տարվա Ընթացքում"
        quarterly:
          title: "Եռամսյակի Ընթացքում"
        monthly:
          title: "Ամսվա Ընթացքում"
        weekly:
          title: "Շաբաթվա Ընթացքում"
        daily:
          title: "Օրվա Ընթացքում"
        all_time: "Ամբողջ ժամանակ"
        this_year: "Տարի"
        this_quarter: "Եռամսյակ"
        this_month: "Ամիս"
        this_week: "Շաբաթ"
        today: "Այսօր"
    permission_types:
      full: "Ստեղծել/Պատասխանել/Դիտել"
      create_post: "Պատասխանել/Դիտել"
      readonly: "Դիտել"
    preloader_text: "Բեռնում"
    lightbox:
      download: "ներբեռնել"
      previous: "Նախորդ (սլաքի Ձախ ստեղնը)"
      next: "Հաջորդ (սլաքի Աջ ստեղնը)"
      counter: "%curr% %total% -ից"
      close: "Փակել (Esc)"
      content_load_error: '<a href="%url%"> Բովանդակությունը </a> հնարավոր չէ բեռնել:'
      image_load_error: '<a href="%url%"> Պատկերը </a> հնարավոր չէ բեռնել:'
    keyboard_shortcuts_help:
      shortcut_key_delimiter_comma: ","
      shortcut_key_delimiter_plus: "+"
      shortcut_delimiter_or: "%{shortcut1} կամ %{shortcut2}"
      shortcut_delimiter_slash: "%{shortcut1}/%{shortcut2}"
      shortcut_delimiter_space: "%{shortcut1} %{shortcut2}"
      title: "Ստեղնաշարի Համադրություններ"
      jump_to:
        title: "Ցատկել Դեպի"
        home: "%{shortcut} Գլխավոր էջ"
        latest: "%{shortcut} Վերջինները"
        new: "%{shortcut} Նոր"
        unread: "%{shortcut} Չկարդացած"
        categories: "%{shortcut} Կատեգորիաներ"
        top: "%{shortcut} Թոփ"
        bookmarks: "%{shortcut} Էջանշաններ"
        profile: "%{shortcut} Պրոֆիլ"
        messages: "%{shortcut} Հաղորդագրություններ"
        drafts: "%{shortcut} Սևագրեր"
      navigation:
        title: "Նավիգացիա"
        jump: "%{shortcut} Գնալ դեպի գրառում # "
        back: "%{shortcut} Ետ"
        up_down: "%{shortcut} Տեղաշարժել նշվածը &uarr; &darr;"
        open: "%{shortcut} Բացել ընտրված թեման"
        next_prev: "%{shortcut} Հաջորդ/նախորդ բաժին"
        go_to_unread_post: "%{shortcut} Գնալ դեպի առաջին չընթերցված գրառումը"
      application:
        title: "Հավելված"
        create: "%{shortcut} Ստեղծել նոր թեմա"
        notifications: "%{shortcut} Բացել ծանուցումները"
        hamburger_menu: "%{shortcut} Բացել համբուրգեր մենյուն"
        user_profile_menu: "%{shortcut} Բացել օգտատիրոջ մենյուն"
        show_incoming_updated_topics: "%{shortcut} Ցուցադրել թարմացված թեմաները"
        search: "%{shortcut} Որոնել"
        help: "%{shortcut} Բացել ստեղնաշարի օգնականը"
        dismiss_topics: "%{shortcut} Չեղարկել Թեմաները"
        log_out: "%{shortcut} Ելք"
      composing:
        title: "Կազմում"
        return: "%{shortcut} Վերադառնալ կոմպոզերին"
        fullscreen: "%{shortcut} Ամբողջական էկրանով կոմպոզեր"
      bookmarks:
        title: "Էջանշում"
        enter: "%{shortcut} Պահել և փակել"
        later_today: "%{shortcut} Այսօր, բայց ավելի ուշ"
        later_this_week: "%{shortcut} Այս շաբաթ, մի փոքր ավելի ուշ"
        tomorrow: "%{shortcut} Վաղը"
        next_week: "%{shortcut} Հաջորդ շաբաթ"
        next_month: "%{shortcut} Հաջորդ ամիս"
        next_business_week: "%{shortcut} Հաջորդ աշխատանքային շաբաթում "
        next_business_day: "%{shortcut} Հաջորդ աշխատանքային օրը"
        custom: "%{shortcut} Սահմանել հիշեցումների ամսաթիվն ու ժամանակը:"
        none: "%{shortcut} Հիշեցում չսահմանել "
        delete: "%{shortcut} Ջնջել էջանշանը"
      actions:
        title: "Գործողություններ"
        bookmark_topic: "%{shortcut} Փոխանջատել թեմայի էջանշանը"
        pin_unpin_topic: "%{shortcut} Ամրակցել/Ապակցել թեման"
        share_topic: "%{shortcut} Կիսվել թեմայով"
        share_post: "%{shortcut} Կիսվել գրառմամբ"
        reply_as_new_topic: "%{shortcut} Պատասխանել որպես կապված թեմա"
        reply_topic: "%{shortcut} Պատասխանել թեմային"
        reply_post: "%{shortcut} Պատասխանել գրառմանը"
        quote_post: "%{shortcut} Մեջբերել գրառումը"
        like: "%{shortcut} Հավանել գրառումը"
        flag: "%{shortcut} Դրոշակավորել գրառումը"
        bookmark: "%{shortcut} Էջանշել գրառումը"
        edit: "%{shortcut} Խմբագրել գրառումը"
        delete: "%{shortcut} Ջնջել գրառումը"
        mark_muted: "%{shortcut} Խլացնել թեման"
        mark_tracking: "%{shortcut} Հետևել թեմային"
        mark_watching: "%{shortcut} Դիտել թեման"
        print: "%{shortcut} Տպել թեման"
        defer: "%{shortcut} Հետաձգել թեման"
        topic_admin_actions: "%{shortcut} Բացել թեմայի ադմինի գործողությունները "
      search_menu:
        title: "Որոնման արդյունքների Մենյու "
        prev_next: "%{shortcut} Տեղաշարժել նշվածը վեր և վար"
        insert_url: "%{shortcut} Ընտրված հղումը տեղադրել բաց կոմպոզերի մեջ"
    badges:
      earned_n_times:
        one: "Վաստակել է այս կրծքանշանը %{count} անգամ"
        other: "Վաստակել է այս կրծքանշանը %{count} անգամ"
      granted_on: "Շնորհված է %{date}"
      title: Կրծքանշաններ
      allow_title: "Դուք կարող եք օգտագործել այս կրծքանշանը որպես վերնագիր"
      multiple_grant: "Դուք կարող եք վաստակել սա բազմակի անգամ"
      badge_count:
        one: "%{count} Կրծքանշան"
        other: "%{count} Կրծքանշան"
      more_badges:
        one: "+%{count} Ավելի"
        other: "+ևս %{count}"
      granted:
        one: "%{count} շնորհված"
        other: "%{count} շնորհված"
      select_badge_for_title: Ընտրեք կրծքանշան՝ որպես Ձեր վերնագիր օգտագործելու համար
      none: "(ոչ մի)"
      successfully_granted: "%{badge}-ը հաջողությամբ շնորհված է %{username}-ին"
      badge_grouping:
        getting_started:
          name: Սկսել
        community:
          name: Համայնք
        trust_level:
          name: Վստահության Մակարդակ
        other:
          name: Այլ
        posting:
          name: Հրապարակում
    download_calendar:
      download: "Ներբեռնել"
    tagging:
      other_tags: "Այլ Թեգեր"
      selector_all_tags: "բոլոր թեգերը"
      selector_no_tags: "առանց թեգերի"
      changed: "փոփոխված թեգերը՝ "
      tags: "Թեգեր"
      choose_for_topic: "ընտրովի թեգեր"
      info: "Ինֆորմացիա"
      default_info: "Այս տեգը չի սահմանափակվում որևէ կատեգորիայով և չունի հոմանիշ:"
      category_restricted: "Այս տեգը սահմանափակված է այն կատեգորիաներով, որոնցում մուտքի թույլտվություն չունեք:"
      synonyms: "Հոմանիշներ"
      synonyms_description: "Հետևյալ տեգերի օգտագործման դեպքում, դրանք կփոխարինվեն <b>%{base_tag_name}</b> -ով:"
      tag_groups_info:
        one: 'Այս պիտակը պատկանում է «%{tag_groups}» խմբին:'
        other: "Այս թեգը պատկանում է այս խմբերին՝ %{tag_groups}"
      add_synonyms_label: "Ավելացնել հոմանիշներ."
      add_synonyms: "Ավելացնել"
      add_synonyms_failed: "Այս տեգերը չեն կարող ավելացվել որպես հոմանիշներ՝ <b>%{tag_names}</b> : Համոզվեք, որ դրանք հոմանիշներ չունեն և մեկ այլ տեգի հոմանիշներ չեն:"
      remove_synonym: "Հեռացնել Հոմանիշը"
      delete_synonym_confirm: 'Դուք համոզվա՞ծ եք, որ ցանկանում եք ջնջել հոմանիշ <<%{tag_name}>> :'
      delete_tag: "Ջնջել Թեգը"
      delete_confirm:
        one: "Դուք համոզվա՞ծ եք, որ ցանկանում եք ջնջել այս թեգը և հեռացնել այն %{count} թեմայից, որին այն վերագրված է:"
        other: "Դուք համոզվա՞ծ եք, որ ցանկանում եք ջնջել այս թեգը և հեռացնել այն %{count} թեմայից, որոնց այն վերագրված է:"
      delete_confirm_no_topics: "Դուք համոզվա՞ծ եք, որ ցանկանում եք ջնջել այս թեգը:"
      description: "Նկարագրույթուն"
      sort_by: "Դասավորել ըստ՝ "
      sort_by_count: "քանակի"
      sort_by_name: "անվան"
      manage_groups: "Կառավարել Թեգերի Խմբերը"
      manage_groups_description: "Սահմանեք խմբեր՝ թեգերը համակարգելու համար"
      upload: "Վերբեռնել Թեգեր"
      upload_description: "Վերբեռնեք csv ֆայլ՝ զանգվածային կերպով թեգեր ստեղծելու համար"
      upload_instructions: "Յուրաքանչյուր տեղում մեկ հատ, ըստ ցանկության՝ նաև թեգերի խմբով, 'tag_name,tag_group' ֆորմատով:"
      upload_successful: "Թեգերը հաջողությամբ վերբեռնված են"
      delete_unused_confirmation:
        one: "%{count} թեգ կջնջվի՝%{tags}"
        other: "%{count} թեգ կջնջվի՝ %{tags}"
      delete_unused_confirmation_more_tags:
        one: "%{tags} և ևս %{count} "
        other: "%{tags} և ևս %{count}"
      delete_unused: "Ջնջել Չօգտագործված Թեգերը"
      delete_unused_description: "Ջնջել բոլոր թեգերը, որոնք կցված չեն որևէ թեմայի կամ անձնական հաղորդագրության"
      filters:
        without_category: "%{filter} %{tag} թեմա"
        with_category: "%{filter} %{tag} թեմա %{category}-ում"
        untagged_without_category: "%{filter} առանց թեգի թեմա"
        untagged_with_category: "%{filter}առանց թեգի թեմա %{category}-ում"
      notifications:
        watching:
          title: "Դիտում Եմ"
          description: "Դուք ավտոմատ կերպով կդիտեք այս թեգով բոլոր թեմաները: Դուք ծանուցում կստանաք բոլոր գրառումների և թեմաների մասին, ավելին՝ չկարդացած և նոր գրառումների քանակը նույնպես կհայտնվի թեմայի կողքին: "
        watching_first_post:
          title: "Դիտում Եմ Առաջին Գրառումը"
          description: "Դուք ծանուցում կստանաք այս թեգով նոր թեմաների, բայց ոչ թեմաների պատասխանների մասին:"
        tracking:
          title: "Հետևում Եմ"
          description: "Դուք ավտոմատ կերպով կհետևեք այս թեգով բոլոր թեմաներին: Չկարդացած և նոր գրառումների քանակը կհայտնվի թեմայի կողքին:"
        regular:
          title: "Սովորական"
          description: "Դուք ծանուցում կստանաք, եթե որևէ մեկը հիշատակի Ձեր @անունը կամ պատասխանի Ձեր հրապարակմանը:"
        muted:
          title: "Խլացված"
          description: "Դուք ծանուցում չեք ստանա այս թեգով որևէ նոր թեմայի մասին, և դրանք չեն հայտնվի Ձեր չկարդացածների ցանկում:"
      groups:
        title: "Թեգավորել Խմբերը"
        new: "Նոր Խումբ"
        one_per_topic_label: "Սահմանափակել այս խմբի յուրաքանչյուր թեման մեկ թեգով:"
        new_name: "Նոր Թեգի Խումբ"
        name_placeholder: "Անուն"
        save: "Պահպանել"
        delete: "Ջնջել"
        confirm_delete: "Դուք համոզվա՞ծ եք, որ ցանկանում եք ջնջել այս թեգի խումբը:"
        everyone_can_use: "Թեգերը կարող են օգտագործվել բոլորի կողմից:"
        parent_tag_placeholder: "Ընտրովի"
      topics:
        none:
          unread: "Դուք չունեք չկարդացած թեմաներ:"
          new: "Դուք չունեք նոր թեմաներ:"
          read: "Դուք դեռևս չեք կարդացել որևէ թեմա:"
          posted: "Դուք դեռևս գրառում չեք կատարել որևէ թեմայում:"
          latest: "Վերջերս հրապարակված թեմաներ չկան:"
          bookmarks: "Դուք դեռևս չունեք էջանշած թեմաներ:"
          top: "Թոփ թեմաներ չկան:"
    invite:
      custom_message: "Դարձրեք Ձեր հրավերը ավելի անձնական՝ գրելով <a href>անհատական հաղորդագրություն</a>:"
      custom_message_placeholder: "Մուտքագրեք Ձեր անհատական հաղորդագրությունը"
      custom_message_template_forum: "Հեյ, Դուք պետք է միանաք այս ֆորումին!"
      custom_message_template_topic: "Հեյ, ես կարծում եմ, որ Ձեզ դուր կգա այս թեման!"
    forced_anonymous: "Չափազանց մեծ բեռնման շնորհիվ սա ժամանակավորապես ցուցադրվում է բոլորին այնպես, ինչպես այն կտեսներ դուրս գրված օգտատերը:"
    footer_nav:
      back: "Ետ"
      forward: "Փոխանցել"
      share: "Կիսվել"
      dismiss: "Չեղարկել"
    safe_mode:
      enabled: "Անվտանգ ռեժիմը միացված է, փակեք բրաուզերի այս պատուհանը՝ անվտանգ ռեժիմից դուրս գալու համար:"
    trust_levels:
      names:
        newuser: "նոր օգտատեր"
        basic: "հիմնական օգտատեր"
        member: "անդամ"
        regular: "սովորական"
        leader: "առաջնորդ"
    sidebar:
      unread_count:
        one: "%{count} չկարդացած"
        other: "%{count} չկարդացած"
      new_count:
        one: "%{count} նոր"
        other: "%{count} նոր"
      more: "Ավելին"
      all_categories: "Բոլոր կատեգորիաները"
      edit_navigation_modal_form:
        filter_dropdown:
          all: "Բոլորը"
      sections:
        custom:
          save: "Պահպանել"
          delete: "Ջնջել"
          links:
            reset: "Վերականգնել լռելյայն"
            icon:
              label: "Պատկերակ"
            name:
              label: "Անվանում"
        about:
          header_link_text: "Մասին"
        messages:
          header_link_text: "Հաղորդագրություններ"
          links:
            inbox: "Մուտքի արկղ"
            sent: "Ուղարկված"
            new: "Նոր"
            new_with_count: "Նոր (%{count})"
            unread: "Չկարդացած"
            unread_with_count: "Չկարդացած (%{count})"
            archive: "Արխիվ"
        tags:
          header_link_text: "Թեգեր"
        categories:
          header_link_text: "Կատեգորիաներ"
        community:
          edit_section:
            header_dropdown: "Անհատականացնել"
          links:
            about:
              content: "Մասին"
            admin:
              content: "Ադմին"
            badges:
              content: "Կրծքանշաններ"
<<<<<<< HEAD
            everything:
              content: "Բոլորը"
=======
            topics:
              content: "Թեմա"
>>>>>>> 3d554aa1
            faq:
              content: "ՀՏՀ"
            groups:
              content: "Խմբեր"
            users:
              content: "Օգտատերեր"
            my_posts:
              content: "Իմ Գրառումները"
            review:
              content: "Վերանայում"
    form_templates:
      errors:
        typeMismatch:
          default: "Խնդրում ենք մուտքագրել վավեր արժեք:"
          email: "Խնդրում ենք մուտքագրել վավեր էլ. հասցե."
  admin_js:
    type_to_filter: "գրեք ֆիլտրելու համար..."
    admin:
      title: "Discourse Ադմին"
      moderator: "Մոդերատոր"
      tags:
        remove_muted_tags_from_latest:
          always: "միշտ"
          only_muted: "երբ օգտագործվում է ինքնուրույն կամ այլ խլացված տեգերով "
          never: "երբեք"
      reports:
        title: "Հասանելի հաշվետվությունների ցանկը"
      dashboard:
        title: "Կառավարման Հարթակ"
        last_updated: "Կառավարման Հարթակի վերջին թարմացումը՝"
        discourse_last_updated: "Discourse վերջին թարմացումը՝"
        version: "Տարբերակ"
        up_to_date: "Դուք ամենավերջին տարբերակն եք օգտագործում!"
        critical_available: "Հասանելի է կրիտիկական թարմացում:"
        updates_available: "Կան հասանելի թարմացումներ:"
        please_upgrade: "Խնդրում ենք թարմացնել!"
        no_check_performed: "Թարմացումների ստուգում չի կատարվել: Համոզվեք, որ sidekiq-ը միացված է:"
        stale_data: "Թարմացումների ստուգում վերջերս չի կատարվել: Համոզվեք, որ sidekiq-ը միացված է:"
        version_check_pending: "Կարծես թե Դուք վերջերս թարմացում եք կատարել: Հիանալի է!"
        installed_version: "Տեղադրված է "
        latest_version: "Վերջինը"
        problems_found: "Որոշ խորհուրդներ՝ հիմնված Ձեր կայքի ընթացիկ կարգավորումների վրա"
        new_features:
          dismiss: "Չեղարկել"
          learn_more: "Իմանալ ավելին"
        last_checked: "Վերջին ստուգումը՝ "
        refresh_problems: "Թարմացնել"
        no_problems: "Խնդիրներ չեն գտնվել:"
        moderators: "Մոդերատորներ՝ "
        admins: "Ադմիններ՝ "
        silenced: "Լռեցված՝ "
        suspended: "Սառեցված՝ "
        private_messages_short: "Հղգր"
        private_messages_title: "Հաղորդագրություններ"
        mobile_title: "Մոբայլ"
        space_used: "%{usedSize} օգտագործված է"
        space_used_and_free: "%{usedSize} (%{freeSize} ազատ է)"
        uploads: "Վերբեռնումներ"
        backups: "Պահուստներ"
        backup_count:
          one: "%{count} պահուստ այստեղ՝ %{location}"
          other: "%{count} պահուստ այստեղ՝ %{location}"
        lastest_backup: "Վերջինը՝ %{date}"
        traffic_short: "Այցելությունները"
        traffic: "Հավելվածի վեբ-հարցումները"
        page_views: "Էջադիտումներ"
        page_views_short: "Էջադիտումներ"
        show_traffic_report: "Ցուցադրել այցելությունների մանրամասն հաշվետվությունը"
        community_health: Համայնքի վիճակը
        moderators_activity: Մոդերատորների ակտիվությունը
        whats_new_in_discourse: 'Ի՞նչ նորություն կա Discourse-ում:'
        activity_metrics: Ակտիվության Չափումները
        all_reports: "Բոլոր հաշվետվությունները"
        general_tab: "Ընդհանուր"
        moderation_tab: "Մոդերացիա"
        security_tab: "Անվտանգություն"
        reports_tab: "Հաշվետվություններ"
        report_filter_any: "ցանկացած"
        disabled: Անջատված
        timeout_error: Ներողություն, հարցումը շատ երկար է տևում, խնդրում ենք ընտրել ավելի կարճ ժամանակահատված
        exception_error: Ներողություն, հարցումը կատարելիս տեղի է ունեցել սխալ
        too_many_requests: 'Դուք կատարել եք այս գործողությունը չափից շատ անգամ: Խնդրում ենք սպասել՝ մինչև կրկին փորձելը:'
        not_found_error: Ներողություն, այս հաշվետվությունը գոյություն չունի
        filter_reports: Ֆիլտրել հաշվետվությունները
        reports:
          trend_title: "%{percent} փոփոխություն: Ներկայումս %{current}, նախորդ շրջանում եղել է %{prev}:"
          today: "Այսօրվա"
          yesterday: "Երեկվա"
          last_7_days: "Վերջին 7 օրվա"
          last_30_days: "Վերջին 30 օրվա"
          all_time: "Ամբողջ Ժամանակվա"
          7_days_ago: "7 Օր Առաջ"
          30_days_ago: "30 Օր Առաջ"
          all: "Ամբողջը"
          view_table: "աղյուսակ"
          view_graph: "գրաֆիկ"
          refresh_report: "Թարմացնել Հաշվետվությունը"
          daily: Օրվա Ընթացքում
          monthly: Ամսվա Ընթացքում
          weekly: Շաբաթվա Ընթացքում
          dates: "Ամսաթվեր (UTC)"
          groups: "Բոլոր խմբերը"
          disabled: "Այս հաշվետվությունն անջատված է"
          totals_for_sample: "Ընդհանուրները օրինակի համար"
          average_for_sample: "Միջին օրինակի համար"
          total: "Ամբողջ ժամանակվա ընդհանուրը"
          no_data: "Ցուցադրման ենթակա տվյալներ չկան:"
          trending_search:
            more: '<a href="%{basePath}/admin/logs/search_logs">Որոնման գրառումներ</a>'
            disabled: 'Առաջատար որոնման հաշվետվությունն անջատված է: Միացրեք <a href="%{basePath}/admin/site_settings/category/all_results?filter=log%20search%20queries">գրառումների որոնման հարցումները</a>՝ տվյալներ հավաքելու համար:'
          filters:
            file_extension:
              label: Ֆայլի ընդլայնում
            group:
              label: Խումբ
            category:
              label: Կատեգորիա
            include_subcategories:
              label: "Ներառել Ենթակատեգորիաներ"
      groups:
        new:
          title: "Նոր Խումբ"
          create: "Ստեղծել"
          name:
            too_short: "Խմբի անունը շատ կարճ է"
            too_long: "Խմբի անունը շատ երկար է"
            checking: "Խմբի անվան հասանելիության ստուգում..."
            available: "Խմբի անունը հասանելի է"
            not_available: "Խմբի անունը հասանելի չէ"
            blank: "Խմբի անունը չի կարող դատարկ լինել"
        manage:
          interaction:
            email: Էլ. հասցե
            incoming_email: "Մուտքային մասնավոր էլ. հասցե"
            incoming_email_placeholder: "մուտքագրեք էլ. հասցե"
            visibility: Տեսանելիություն
            visibility_levels:
              title: "Ո՞վ կարող է տեսնել այս խումբը:"
              public: "Բոլորը"
              logged_on_users: "Մուտքագրված օգտատերեր"
              owners: "Խմբի սեփականատերերը"
              description: "Ադմինները կարող են տեսնել բոլոր խմբերը:"
            members_visibility_levels:
              title: "Ո՞վ կարող է տեսնել այս խմբի անդամներին: "
            publish_read_state: "Խմբերի նամակներում հրապարակվում է խմբի ընթերցումների վիճակը"
          membership:
            automatic: Ավտոմատ
            trust_levels_title: "Վստահության մակարդակը ավտոմատ կերպով շնորհվում է անդամներին ավելացման ժամանակ:"
            effects: Էֆեկտներ
            trust_levels_none: "Ոչ մի"
            automatic_membership_email_domains: "Այն օգտատերերը, որոնք գրանցվում են էլ. հասցեի դոմենով, որը ճշգրտորեն համընկնում է այս ցանկում գտնվողին, ավտոմատ կերպով կավելացվեն այս խմբում՝ "
            primary_group: "Ավտոմատ կիրառել որպես հիմնական խումբ"
        name_placeholder: "Խմբի անունը, առանց բացատների, նույնը, ինչ օգտանվան կանոնը"
        primary: "Հիմնական Խումբ"
        no_primary: "(հիմնական խումբ չկա)"
        title: "Խմբեր"
        edit: "Խմբագրել Խմբերը"
        refresh: "Թարմացնել"
        about: "Խմբագրեք Ձեր խմբի անդամակցությունը և անուններն այստեղ"
        group_members: "Խմբի անդամները"
        delete: "Ջնջել"
        delete_failed: "Հնարավոր չէ ջնջել խումբը: Եթե սա ավտոմատ խումբ է, այն հնարավոր չէ ջնջել:"
        delete_owner_confirm: "Հեռացնե՞լ սեփականատիրոջ արտոնությունը '%{username}' -ի համար:"
        add: "Ավելացնել"
        custom: "Մասնավոր"
        automatic: "Ավտոմատ"
        default_title: "Լռելյայն վերնագիր"
        default_title_description: "կկիրառվի խմբի բոլոր օգտատերերի նկատմամբ"
        group_owners: Սեփականատերեր
        add_owners: Ավելացնել սեփականատեր
        none_selected: "Ընտրեք խումբ՝ մեկնարկի համար"
        no_custom_groups: "Ստեղծել նոր մասնավոր խումբ"
      api:
        generate_master: "Գեներացնել Master API Key"
        none: "Ակտիվ API Key այս պահին չկա:"
        user: "Օգտատեր"
        title: "API"
        key: "Բանալի"
        created: Ստեղծված
        updated: Թարմացված
        last_used: Վերջին Օգտագործվածը
        never_used: (երբեք)
        generate: "Գեներացնել"
        undo_revoke: "Ետարկել Հետկանչումը "
        revoke: "Հետ կանչել"
        all_users: "Բոլոր Օգտատերերը"
        active_keys: "Ակտիվ API Բանալիներ "
        manage_keys: Կառավարել Բանալիները
        show_details: Մանրամասներ
        description: Նկարագրություն
        no_description: (նկարագրություն չկա)
        all_api_keys: Բոլոր API Բանալիները
        user_mode: Օգտատերերի Մակարդակ
        impersonate_all_users: Ներկայանալ որպես օգտատեր
        single_user: "Առանձին Օգտատեր "
        user_placeholder: Մուտքագրեք օգտանունը
        description_placeholder: 'Ինչի՞ համար է օգտագործվելու այս բանալին:'
        save: Պահպանել
        new_key: Նոր API Key
        revoked: Հետկանչված
        not_shown_again: 'Այս բանալին՝ էլ երբեք չի ցուցադրվի: Համոզվեք, որ պատճենահանել եք՝ նախքան շարունակելը:'
        continue: Շարունակել
        scopes:
          action: Գործողություն
      web_hooks:
        title: "Webhook-ներ"
        none: "Այս պահին webhook-ներ չկան:"
        instruction: "Webhook-ները թույլ են տալիս Discourse-ին ծանուցել արտաքին ծառայություններին, երբ որևէ իրադարձություն է տեղի ունենում Ձեր կայքում: Երբ webhook-ը գործարկված է, տրված URL-ներին ուղարկվում է POST-հարցում:"
        detailed_instruction: "տրված URL-ներին կուղարկվի POST-հարցում, երբ տեղի ունենա ընտրված իրադարձությունը:"
        new: "Նոր Webhook"
        create: "Ստեղծել"
        edit: "Խմբագրել"
        save: "Պահպանել"
        controls: "Կառավարում"
        go_back: "Վերադառնալ ցանկին"
        payload_url: "Տվյալների ուղարկման URL"
        payload_url_placeholder: "https://example.com/postreceive"
        secret_invalid: "Ծածկագիրը չպետք է ունենա բացատներ:"
        secret_too_short: "Ծածկագիրը պետք է պարունակի առնվազն 12 սիմվոլ:"
        secret_placeholder: "Ընտրովի տող, որը օգտագործվում է ստորագրություն գեներացնելու համար"
        event_type_missing: "Դուք պետք է սահմանեք առնվազն մեկ իրադարձության տիպ:"
        content_type: "Բովանդակության Տիպը"
        secret: "Ծածկագիր"
        event_chooser: "Ո՞ր իրադարձությունները պետք է գործարկի այս webhook-ը:"
        wildcard_event: "Ուղարկել ինձ ամբողջը:"
        individual_event: "Ընտրել առանձին իրադարձություններ:"
        verify_certificate: "Ստուգել տվյալների ուղարկման url-ի TLS հավաստագիրը:"
        active: "Ակտիվ"
        active_notice: "Մենք կուղարկենք իրադարձության մանրամասները, երբ այն տեղի ունենա:"
        categories_filter_instructions: "Համապատասխան webhook-ները կգործարկվեն միայն, եթե իրադարձությունը կապված է ընտրված կատեգորիաների հետ: Թողեք դատարկ՝ webhook-ները բոլոր կատեգորիաների համար գործարկելու համար:"
        categories_filter: "Գործարկվող Կատեգորիաները"
        tags_filter_instructions: "Համապատասխան webhook-ները կգործարկվեն միայն, եթե իրադարձությունը կապված է ընտրված թեգերի հետ: Թողեք դատարկ՝ webhook-ները բոլոր թեգերի համար գործարկելու համար:"
        tags_filter: "Գործարկվող Թեգերը"
        groups_filter_instructions: "Համապատասխան webhook-ները կգործարկվեն միայն, եթե իրադարձությունը կապված է ընտրված խմբերի հետ: Թողեք դատարկ՝ webhook-ները բոլոր խմբերի համար գործարկելու համար:"
        groups_filter: "Գործարկվող Խմբերը"
        delete_confirm: "Ջնջե՞լ այս webhook-ը:"
        topic_event:
          name: "Թեմայի Իրադարձությունը"
          details: "Երբ կա նոր թեմա, այն վերանայվում է, փոփոխվում կամ ջնջվում:"
        post_event:
          name: "Գրառման Իրադարձություն"
          details: "Երբ կա նոր պատասխան, խմբագրում, այն ջնջվում է կամ վերականգնվում:"
        user_event:
          name: "Օգտատիրոջ Իրադարձություն"
        group_event:
          name: "Խմբի Իրադարձություն"
          details: "Երբ խումբ է ստեղծվում, թարմացվում կամ ջնջվում:"
        category_event:
          name: "Կատեգորիայի Իրադարձություն"
          details: "Երբ կատեգորիա է ստեղծվում, թարմացվում կամ ջնջվում:"
        tag_event:
          name: "Թեգի Իրադարձություն"
          details: "Երբ թեգ է ստեղծվում, թարմացվում կամ ջնջվում:"
        reviewable_event:
          name: "Ամփոփիչ Իրադարձություն"
          details: "Երբ նոր էլեմենտը պատրաստ է վերանայման, և երբ դրա կարգավիճակը թարմացվում է:"
        notification_event:
          name: "Ծանուցման Իրադարձություն"
          details: "Երբ օգտատերը ծանուցումների ժապավենին նոր էլեմենտի ավելացման մասին ծանուցում է ստանում:"
        delivery_status:
          title: "Ուղարկման Կարգավիճակը"
          inactive: "Ոչ ակտիվ"
          failed: "Ձախողված"
          successful: "Հաջողված"
          disabled: "Անջատված"
        events:
          none: "Կապակցված իրադարձություններ չկան:"
          redeliver: "Վերաուղարկել"
          incoming:
            one: "Կա նոր իրադարձություն:"
            other: "Կա %{count} նոր իրադարձություն:"
          completed_in:
            one: "Ավարտվել է %{count} վայրկյանում:"
            other: "Ավարտվել է %{count} վայրկյանում:"
          request: "Հարցում"
          response: "Արձագանք"
          redeliver_confirm: "Դուք համոզվա՞ծ եք, որ ցանկանում եք կրկին ուղարկել միևնույն տվյալները:"
          headers: "Վերնագրեր"
          payload: "Տվյալներ"
          body: "Մարմին"
          ping: "Ծնգոց"
          status: "Կարգավիճակի Կոդը"
          event_id: "ID"
          timestamp: "Ստեղծված"
          completion: "Ավարտի Ժամանակը"
          actions: "Գործողություններ"
      plugins:
        title: "Հավելումներ"
        installed: "Տեղադրված Հավելումները"
        name: "Անուն"
        none_installed: "Դուք չունեք որևէ տեղադրված հավելում:"
        version: "Տարբերակ"
        enabled: "Միացվա՞ծ է:"
        is_enabled: "Ա"
        not_enabled: "Ո"
        change_settings_short: "Կարգավորումներ"
        howto: "Ինչպե՞ս կարող եմ ես տեղադրել հավելումներ:"
        official: "Պաշտոնական Հավելում"
      backups:
        title: "Պահուստներ"
        menu:
          backups: "Պահուստներ"
          logs: "Գրառումներ"
        none: "Հասանելի պահուստ չկա:"
        read_only:
          enable:
            title: "Միացնել միայն կարդալու ռեժիմը"
            label: "Միացնել միայն կարդալը"
            confirm: "Դուք համոզվա՞ծ եք, որ ցանկանում եք միացնել միայն կարդալու ռեժիմը:"
          disable:
            title: "Անջատել միայն կարդալու ռեժիմը"
            label: "Անջատել միայն կարդալը"
        logs:
          none: "Գրառումներ դեռևս չկան..."
        columns:
          filename: "Ֆայլի անունը"
          size: "Չափը"
        upload:
          label: "Վերբեռնել"
          title: "Վերբեռնել պահուստ այս օրինակում"
          uploading: "Վերբեռնում..."
          uploading_progress: "Վերբեռնում... %{progress}%"
          success: "'%{filename}' -ը հաջողությամբ վերբեռնվել է: Այս ֆայլը այժմ մշակվում է, և մինչև մեկ րոպե կպահանջվի այն ցանկում ցուցադրելու համար:"
          error: " '%{filename}' -ը վերբեռնելիս տեղի է ունեցել սխալ՝ %{message}"
        operations:
          is_running: "Գործողությունը ներկայումս ընթանում է..."
          failed: "%{operation}-ը ձախողվեց: Խնդրում ենք ստուգել գրառումները:"
          cancel:
            label: "Չեղարկել"
            title: "Չեղարկել ընթացիկ գործողությունը"
            confirm: "Դուք համոզվա՞ծ եք, որ ցանկանում եք չեղարկել ընթացիկ գործողությունը:"
          backup:
            label: "Պահուստ"
            title: "Ստեղծել պահուստ"
            confirm: "Դուք ցանկանո՞ւմ եք ստեղծել նոր պահուստ:"
            without_uploads: "Այո (բացառությամբ վերբեռնումների)"
          download:
            label: "Ներբեռնել"
            title: "Ուղարկել էլ. նամակ՝ ներբեռնման հղումով"
            alert: "Այս պահուստի ներբեռնման հղումը ուղարկվել է Ձեզ էլ. նամակով:"
          destroy:
            title: "Ջնջել պահուստը"
            confirm: "Դուք համոզվա՞ծ եք, որ ցանկանում եք ջնջել այս պահուստը:"
          restore:
            is_disabled: "Վերականգնումը անջատված է կայքի կարգավորումներում:"
            label: "Վերականգնել"
            title: "Վերականգնել պահուստը"
            confirm: "Դուք համոզվա՞ծ եք, որ ցանկանում եք վերականգնել այս պահուստը:"
          rollback:
            label: "Վերադարձնել"
            title: "Վերադարձնել տվյալների բազան նախորդ աշխատանքային վիճակին"
            confirm: "Դուք համոզվա՞ծ եք, որ ցանկանում եք վերադարձնել տվյալների բազան նախորդ աշխատանքային վիճակին:"
        location:
          local: "Տեղական Պահոց"
          s3: "S3"
        backup_storage_error: "Չհաջողվեց մուտք գործել պահուստների պահոց՝ %{error_message}"
      export_csv:
        success: "Արտահանումը սկսված է, Դուք ծանուցում կստանաք հաղորդագրության միջոցով, երբ գործընթացն ավարտվի:"
        failed: "Արտահանումը ձախողվեց: Խնդրում ենք ստուգել գրառումները:"
        button_text: "Արտահանել"
        button_title:
          user: "Արտահանել օգտատերերի ամբողջական ցանկը CSV ֆորմատով:"
          staff_action: "Արտահանել անձնակազմի գործողությունների ամբողջական գրառումը CSV ֆորմատով:"
          screened_email: "Արտահանել ցուցադրված էլ. հասցեների ամբողջական ցանկը CSV ֆորմատով:"
          screened_ip: "Արտահանել ցուցադրված IP հասցեների ամբողջական ցանկը CSV ֆորմատով:"
          screened_url: "Արտահանել ցուցադրված URL-ների ամբողջական ցանկը CSV ֆորմատով:"
      export_json:
        button_text: "Արտահանել"
      invite:
        button_text: "Ուղարկել Հրավերներ"
        button_title: "Ուղարկել Հրավերներ"
      customize:
        title: "Անհատականացնել"
        preview: "նախադիտում"
        explain_preview: "Դիտել այս կայքը՝ այս թեման միացված վիճակում"
        save: "Պահպանել"
        new: "Նոր"
        new_style: "Նոր Ոճ"
        install: "Տեղադրել"
        delete: "Ջնջել"
        delete_confirm: 'Դուք համոզվա՞ծ եք, որ ցանկանում եք ջնջել <<%{theme_name}>> :'
        color: "Գույն"
        opacity: "Թափանցիկություն"
        copy_to_clipboard: "Կրկնօրինակել Փոխանակման Հարթակում"
        copied_to_clipboard: "Կրկնօրինակված է Փոխանակման Հարթակում"
        copy_to_clipboard_error: "Փոխանակման Հարթակում տվյալների կրկնօրինակման սխալ"
        theme_owner: "Խմբագրելի չէ, սեփականատերն է՝ "
        email_templates:
          title: "Էլ. հասցե"
          subject: "Թեմա"
          multiple_subjects: "Այս էլ. նամակի ձևանմուշն ունի շատ թեմաներ:"
          body: "Մարմին"
          revert: "Վերադարձնել Փոփոխությունները"
          revert_confirm: "Դուք համոզվա՞ծ եք, որ ցանկանում եք վերադարձնել Ձեր փոփոխությունները:"
        theme:
          theme: "Թեմա"
          component: "Բաղադրիչ"
          components: "Բաղադրիչներ"
          theme_name: "Թեմայի անվանում"
          component_name: "Բաղադրիչի անուն"
          themes_intro: "Ընտրել գոյություն ունեցող թեմա կամ տեղադրել նորը՝ մեկնարկի համար"
          themes_intro_emoji: "կին արտիստ էմոջի"
          beginners_guide_title: "Discourse Թեմաների օգտագործման Սկսնակի ուղեցույց"
          developers_guide_title: " Discourse Թեմաների՝ Ծրագրավորողի ուղեցույց"
          browse_themes: "Դիտել համայնքի թեմաները"
          customize_desc: "Անհատականացնել՝ "
          title: "Թեմաներ"
          create: "Ստեղծել"
          create_type: "Տիպ"
          create_name: "Անուն"
          long_title: "Փոփոխել Ձեր կայքի գույները, CSS և HTML բովանդակությունը"
          edit: "Խմբագրել"
          edit_confirm: "Սա հեռադիր թեմա է, եթե Դուք խմբագրեք CSS/HTML-ը, Ձեր փոփոխությունները կկորչեն թեմայի հաջորդ թարմացման ժամանակ:"
          update_confirm: "Այս տեղային փոփոխությունները կջնջվեն, երբ այն թարմացվի: Դուք համոզվա՞ծ եք, որ ցանկանում եք շարունակել:"
          update_confirm_yes: "Այո, շարունակել թարմացումը"
          common: "Ընդհանուր"
          desktop: "Համակարգչային"
          mobile: "Հեռախոսային"
          settings: "Կարգավորումներ"
          translations: "Թարգմանություններ"
          extra_scss: "Լրացուցիչ SCSS"
          extra_files: "Լրաչուցիչ ֆայլեր"
          extra_files_upload: "Արտահանեք թեման՝ այս ֆայլերը դիտելու համար:"
          extra_files_remote: "Արտահանեք թեման կամ բացեք համապատասխան git պահոցը՝ այս ֆայլերը դիտելու համար:"
          preview: "Նախադիտում"
          show_advanced: "Ցուցադրել ընդլայնված դաշտերը"
          hide_advanced: "Թաքցնել ընդլայնված դաշտերը"
          hide_unused_fields: "Թաքցնել չօգտագործված դաշտերը"
          is_default: "Թեման լռելյայն միացված է"
          user_selectable: "Թեման կարող է ընտրվել օգտատերերի կողմից"
          color_scheme: "Գունապնակ"
          color_scheme_select: "Ընտրել թեմայի կողմից օգտագործվող գույները"
          custom_sections: "Մասնավոր բաժիններ՝ "
          theme_components: "Թեմայի Բաղադրիչները"
          add_all_themes: "Ավելացնել բոլոր թեմաները"
          convert: "Փոխակերպել"
          convert_component_alert: "Դուք համոզվա՞ծ եք, որ ցանկանում եք փոխակերպել այս բաղադրիչը թեմայի: Այն որպես կոմպոնենտ կհեռացվի %{relatives} -ից:"
          convert_component_tooltip: "Փոխակերպել այս բաղադրիչը թեմայի"
          convert_theme_alert: "Դուք համոզվա՞ծ եք, որ ցանկանում եք փոխակերպել այս թեման բաղադրիչի: Այն որպես գլխավոր կհեռացվի %{relatives}-ից:"
          convert_theme_tooltip: "Փոխակերպել այս թեման բաղադրիչի"
          inactive_themes: "Ոչ ակտիվ թեմաներ՝ "
          inactive_components: "Չօգտագործված բաղադրիչներ՝"
          broken_theme_tooltip: "Այս թեման սխալներ ունի իր CSS-ում, HTML-ում կամ YAML-ում:"
          disabled_component_tooltip: "Այս բաղադրիչը անջատված է"
          default_theme_tooltip: "Այս թեման կայքի լռելյայն թեման է"
          updates_available_tooltip: "Այս թեմայի համար հասանելի են թարմացումներ"
          and_x_more: "և ևս %{count} հատ:"
          collapse: Կրճատել
          uploads: "Վերբեռնումներ"
          no_uploads: "Դուք կարող եք վերբեռնել Ձեր թեմայի հետ կապված ակտիվներ, օրինակ՝ տառատեսակներ կամ նկարներ:"
          add_upload: "Ավելացնել Վերբեռնում"
          upload_file_tip: "Ընտրեք ակտիվ՝ վերբեռնելու համար (png, woff2, և այլն...)"
          variable_name: "SCSS փոփոխականի անուն՝ "
          variable_name_invalid: "Անվավեր փոփոխականի անուն: Թույլատրված են միայն տառեր և թվանշաններ: Պետք է սկսվի տառով: Պետք է լինի եզակի:"
          variable_name_error:
            invalid_syntax: "Անվավեր փոփոխականի անուն: Թույլատրված են միայն տառեր և թվանշաններ: Պետք է սկսվի տառով: "
            no_overwrite: "Անվավեր փոփոխականի անուն: Պետք է չվերասահմանի գոյություն ունեցող փոփոխականը:"
            must_be_unique: "Անվավեր փոփոխականի անուն: Պետք է լինի եզակի:"
          upload: "Վերբեռնել"
          select_component: "Ընտրել բաղադրիչ..."
          unsaved_changes_alert: "Դուք դեռևս չեք պահել Ձեր փոփոխությունները, Դուք ցանկանո՞ւմ եք չեղարկել դրանք և անցնել առաջ:"
          unsaved_parent_themes: "Դուք դեռևս բաղադրիչ չեք հատկացրել թեմաներին, Դուք ցանկանու՞մ եք անցնել առաջ: "
          discard: "Չեղարկել"
          stay: "Մնալ"
          css_html: "Մասնավոր CSS/HTML"
          edit_css_html: "Խմբագրել CSS/HTML-ը"
          edit_css_html_help: "Դուք չեք խմբագրել որևէ CSS կամ HTML"
          delete_upload_confirm: "Ջնջե՞լ այս վերբեռնումը (Թեմայի CSS-ը կարող է դադարել աշխատել!):"
          component_on_themes: "Ներառել բաղադրիչը՝ այս թեմաների մեջ"
          included_components: "Ներառված բաղադրիչներ"
          add_all: "Ավելացնել բոլորը "
          import_web_tip: "Թեմա պարունակող ռեպոզիտորիա"
          import_web_advanced: "Ընդլայնված..."
          import_file_tip: ".tar.gz, .zip, կամ .dcstyle.json ֆայլ, պարունակող թեման"
          is_private: "Թեման մասնավոր git ռեպոզիտորիայում է:"
          remote_branch: "Ճյուղի անունը (ըստ ցանկության)"
          public_key: "Շնորհել հետևյալ public key թույլտվություն ռեպոյին՝ "
          install: "Տեղադրել"
          installed: "Տեղադրված"
          install_popular: "Ճանաչված"
          install_upload: "Ձեր սարքավորումից"
          install_git_repo: "git ռեպոզիտորիայից"
          install_create: "Ստեղծել նոր"
          about_theme: "Մասին"
          license: "Լիցենզիա"
          version: "Տարբերակ՝"
          authors: "Հեղինակ՝"
          creator: "Ստեղծել է՝"
          source_url: "Աղբյուր"
          enable: "Միացնել"
          disable: "Անջատել"
          disabled: "Այս բաղադրիչը անջատված է"
          disabled_by: "Այս բաղադրիչը անջատված է եղել"
          required_version:
            error: "Այս թեման ավտոմատ կերպով անջատվել է, քանի որ այն համատեղելի չէ Discourse-ի այս տարբերակի հետ:"
            minimum: "Պահանջում է Discourse-ի %{version} կամ ավելի բարձր տարբերակ:"
            maximum: "Պահանջում է Discourse-ի %{version} կամ ավելի ցածր տարբերակ:"
          update_to_latest: "Թարմացնել Վերջինով"
          check_for_updates: "Ստուգել Թարմացումները"
          updating: "Թարմացում..."
          up_to_date: "Թեման ամենաթարմ տարբերակում է, վերջին անգամ ստուգվել է՝ "
          add: "Ավելացնել"
          theme_settings: "Թեմայի Կարգավորումները"
          no_settings: "Այս թեման կարգավորումներ չունի:"
          theme_translations: "Թեմայի Թարգմանությւոն"
          empty: "Տարրեր չկան"
          commits_behind:
            one: "Թեման գտնվում է %{count} քոմմիթ ետ!"
            other: "Թեման %{count} commit ետ է!"
          compare_commits: "(Տեսնել նոր commit-ները)"
          repo_unreachable: "Հնարավոր չէ կապ հաստատել այս թեմայի Git ռեպոզիտորիայի հետ: Սխալի հաղորդագրությունը՝ "
          imported_from_archive: "Այս թեման ներմուծվել է .zip ֆայլից"
          scss:
            text: "CSS"
            title: "Մուտքագրեք մասնավոր CSS, մենք ընդունում ենք բոլոր վավեր CSS և SCSS ոճերը"
          header:
            text: "Վերնամաս"
            title: "Մուտքագրեք HTML՝ կայքի վերնամասի վերևում ցուցադրվելու համար:"
          after_header:
            text: "Վերնամասից Հետո"
            title: "Մուտքագրեք HTML՝ բոլոր էջերում վերնամասից հետո ցուցադրվելու համար"
          footer:
            text: "Հատակ"
            title: "Մուտքագրեք HTML ՝ կայքի հատակում ցուցադրվելու համար"
          embedded_scss:
            text: "Զետեղված CSS"
            title: "Մուտքագրեք մասնավոր CSS՝ մեկնաբանությունների զետեղված տարբերակի վրա կիրառելու համար"
          body_tag:
            text: "Մարմին"
          yaml:
            text: "YAML"
            title: "Սահմանել թեմայի կարգավորումները YAML ֆորմատով"
        colors:
          select_base:
            title: "Ընտրել հիմնական գունապնակը"
            description: "Հիմնական գունապնակ՝"
          title: "Գույներ"
          edit: "Խմբագրել Գունապնակները"
          long_title: "Գունապնակներ"
          about: "Փոփոխեք Ձեր թեմաների կողմից օգտագործված գույները: Ստեղծեք նոր գունապնակ՝ մեկնարկի համար:"
          new_name: "Նոր Գունապնակ"
          copy_name_prefix: "Կրկնօրինակ՝ "
          delete_confirm: "Ջնջե՞լ այս գունապնակը:"
          undo: "Ետարկել"
          undo_title: "Ետարկել այս գույնի Ձեր փոփոխությունները՝ սկսած դրա վերջին պահպանման պահից:"
          revert: "Հետադարձել"
          revert_title: "Վերահաստատել այս գույնը Discourse-ի լռելյայն գունապնակում:"
          primary:
            name: "հիմնական"
            description: "Հիմնականում տեքստ, պատկերակներ, և սահմաններ:"
          secondary:
            name: "երկրորդական"
            description: "Հիմնական ֆոնի գույն, և որոշ կոճակների տեքստի գույն:"
          tertiary:
            name: "երրորդային"
            description: "Հղումներ, որոշ կոճակներ, ծանուցումներ և շեշտային գույն:"
          quaternary:
            name: "չորրորդային"
            description: "Նավիգացիոն հղումները:"
          header_background:
            name: "վերնամասի ֆոն"
            description: "Կայքի վերնամասի ֆոնի գույնը:"
          header_primary:
            name: "առաջնային վերնամաս"
            description: "Վերնամասի տեքստ և պատկերակներ"
          highlight:
            name: "ընդգծում"
            description: "Էջի վրա ընդգծված տարրերի, օրինակ՝ գրառումների և թեմաների ֆոնի գույնը:"
          danger:
            name: "վտանգ"
            description: "Ընդգծման գույնը այնպիսի գործողությունների համար, ինչպիսիք են՝ գրառումների կամ թեմաների ջնջելը"
          success:
            name: "հաջողություն"
            description: "Օգտագործվում է նշելու համար, որ գործողությունը հաջող էր:"
          love:
            name: "սեր"
            description: "Հավանման կոճակի գույնը:"
          selected:
            name: "ընտրված"
        robots:
          title: "Վերասահմանեք ձեր կայքի robots.txt ֆայլը."
          warning: "Սա ընդմիշտ կվերասահմանի կայքի հետ կապված ցանկացած կարգավորում :"
          overridden: 'Ձեր կայքի լռելյայն robots.txt ֆայլը վերագրանցված է:'
        email_style:
          title: "Էլ. փոստի Ոճը"
          heading: "Էլ. փոստի Ոճի Կարգավորում"
          html: "HTML - Ձևանմուշ"
          css: "CSS"
          reset: "Վերականգնել լռելյայն"
          reset_confirm: "Համոզվա՞ծ եք, որ ցանկանում վերականգնել լռելյայն %{fieldName} и կորցնել ձեր բոլոր փոփոխությունները:"
          save_error_with_reason: "Ձեր փոփոխությունները չեն պահպանվել՝ %{error}"
          instructions: "Ձևանմուշի կարգավորում, որում պատկերվում են բոլոր html էլեկտրոնային փոստի հաղորդագրությունները և ոճը՝ օգտագործելով CSS:"
      email:
        title: "Էլ. հասցեներ"
        settings: "Կարգավորումներ"
        templates: "Ձևանմուշներ"
        preview_digest: "Նախադիտման Ամփոփումը"
        advanced_test:
          title: "Ընդլայնված Փորձարկում"
          desc: "Տեսեք, թե ինչպես է DIscourse-ը մշակում ստացված էլ. նամակները: Ճշգրիտ կերպով նամակը մշակելու համար խնդրում ենք ներքևում տեղադրել ամբողջական սկզբնական հաղորդագրությունը:"
          email: "Սկզբնական հաղորդագրություն"
          run: "Մեկնարկել Փորձարկումը"
          text: "Ընտրված Տեքստի Մարմինը"
          elided: "Բաց Թողնված Տեքստ"
        sending_test: "Փորձնական Էլ. նամակի ուղարկում..."
        error: "<b>ՍԽԱԼ</b> - %{server_error}"
        test_error: "Փորձնական նամակն ուղարկելիս խնդիր է առաջացել: Խնդրում ենք կրկին ստուգել Ձեր էլ. հասցեի կարգավորումները, համոզվել, որ Ձեր հոսթը չի արգելափակում կապը էլ. հասցեով, և կրկին փորձել:"
        sent: "Ուղարկված է"
        skipped: "Բաց է թողնված"
        bounced: "Վերադարձված է"
        received: "Ստացված է"
        rejected: "Մերժված է"
        sent_at: "Ուղարկման Ամսաթիվ"
        time: "Ժամանակը"
        user: "Օգտատեր"
        email_type: "Էլ. նամակի Տիպը"
        to_address: "Հասցեին"
        test_email_address: "փորձարկման էլ. հասցեն"
        send_test: "Ուղարկել Փորձնական Էլ. նամակ"
        sent_test: "ուղարկված է!"
        delivery_method: "Ուղարկման Մեթոդը"
        preview_digest_desc: "Նախադիտել ոչ ակտիվ օգտատերերին ուղարկված ամփոփիչ էլ. նամակների բովանդակությունը:"
        refresh: "Թարմացնել"
        send_digest_label: "Ուղարկել այս արդյունքը դեպի՝ "
        send_digest: "Ուղարկել"
        sending_email: "Էլ. նամակի ուղարկում..."
        format: "Ֆորմատ"
        html: "html"
        text: "տեքստ"
        html_preview: "Էլփոստի Բովանդակության Նախադիտում"
        last_seen_user: "Վերջին Այցելությունը՝ "
        no_result: "Ամփոփման համար արդյուքներ չեն գտնվել:"
        reply_key: "Պատասխանի Բանալին"
        skipped_reason: "Բաց թողնել Պատճառը"
        incoming_emails:
          from_address: "Ում կողմից"
          to_addresses: "Ում"
          cc_addresses: "Կրկնօրինակ"
          subject: "Թեմա"
          error: "Սխալ"
          none: "Մուտքային նամակներ չեն գտվնել:"
          modal:
            title: "Մուտքային Նամակի Մանրամասները"
            error: "Սխալ"
            headers: "Վերնագրեր"
            subject: "Թեմա"
            body: "Տեքստ"
            rejection_message: "Մերժման Նամակ"
          filters:
            from_placeholder: "from@example.com"
            to_placeholder: "to@example.com"
            cc_placeholder: "cc@example.com"
            subject_placeholder: "Թեմա..."
            error_placeholder: "Սխալ"
        logs:
          none: "Գրառումներ չեն գտնվել:"
          filters:
            title: "Ֆիլտր"
            user_placeholder: "օգտանուն"
            address_placeholder: "name@example.com"
            type_placeholder: "համակարգում(digest), գրանցում..."
            reply_key_placeholder: "պատասխանի բանալին"
      moderation_history:
        performed_by: "Կատարող՝ "
        no_results: "Մոդերացիայի պատմություն չկա:"
        actions:
          delete_user: "Օգտատերը Ջնջված է"
          suspend_user: "Օգտատերը Սառեցված է"
          silence_user: "Օգտատերը Լռեցված է"
          delete_post: "Գրառումը Ջնջված է"
          delete_topic: "Թեման Ջնջված է"
          post_approved: "Գրառումը Հաստատված է"
      logs:
        title: "Գրառումներ"
        action: "Գործողություն"
        created_at: "Ստեղծված"
        last_match_at: "Վերջին Համընկնումը"
        match_count: "Համընկնումներ"
        ip_address: "IP"
        topic_id: "Թեմայի ID"
        post_id: "Գրառման ID"
        category_id: "Կատեգորիայի ID"
        delete: "Ջնջել"
        edit: "Խմբագրել"
        save: "Պահպանել"
        screened_actions:
          block: "արգելափակել"
          do_nothing: "ոչինչ չանել"
        staff_actions:
          all: "բոլորը"
          filter: "Ֆիլտրել՝ "
          title: "Անձնակազմի Գործողություններ"
          clear_filters: "Ցուցադրել Ամբողջը"
          staff_user: "Օգտատեր"
          target_user: "Նպատակային Օգտատերը"
          subject: "Թեմա"
          when: "Երբ"
          context: "Համատեքստ"
          details: "Մանրամասներ"
          previous_value: "Նախորդը"
          new_value: "Նոր"
          show: "Ցուցադրել"
          modal_title: "Մանրամասներ"
          no_previous: "Նախորդ արժեք չկա:"
          deleted: "Նոր արժեք չկա: Գրառումը ջնջվել է:"
          actions:
            delete_user: "ջնջել օգտատիրոջը"
            change_trust_level: "փոխել վստահության մակարդակը"
            change_username: "փոխել օգտանունը"
            change_site_setting: "փոխել կայքի կարգավորումները"
            change_theme: "փոխել թեման"
            delete_theme: "ջնջել թեման"
            change_site_text: "փոխել կայքի տեքստը"
            suspend_user: "սառեցնել օգտատիրոջը"
            unsuspend_user: "վերականգնել օգտատիրոջը"
            removed_suspend_user: "սառեցնել օգտատիրոջը (հեռացված)"
            removed_unsuspend_user: "վերականգնել օգտատիրոջը (հեռացված)"
            grant_badge: "շնորհել կրծքանշան"
            revoke_badge: "ետ կանչել կրծքանշանը"
            check_email: "ստուգել էլ. փոստը"
            delete_topic: "ջնջել թեման"
            recover_topic: "վերականգնել թեման"
            delete_post: "ջնջել գրառումը"
            impersonate: "նմանակել"
            anonymize_user: "անվանազրկել օգտատիրոջը"
            roll_up: "խմբավորել IP բլոկները"
            change_category_settings: "փոփոխել կատեգորիայի կարգավորումները"
            delete_category: "ջնջել կատեգորիան"
            create_category: "ստեղծել կատեգորիա"
            silence_user: "լռեցնել օգտատիրոջը"
            unsilence_user: "միացնել օգտատիրոջը"
            removed_silence_user: "լռեցնել օգտատիրոջը (հեռացված)"
            removed_unsilence_user: "միացնել օգտատիրոջը (հեռացված)"
            grant_admin: "շնորհել ադմինի իրավունք"
            revoke_admin: "հետ կանչել ադմինի իրավունքը"
            grant_moderation: "շնորհել մոդերատորի իրավունք"
            revoke_moderation: "հետ կանչել մոդերատորի իրավունքը"
            backup_create: "ստեղծել պահուստ"
            deleted_tag: "ջնջված թեգ"
            deleted_unused_tags: "ջնջած չօգտագործված թեգերը"
            renamed_tag: "անվանափոխված թեգ"
            revoke_email: "հետ կանչել էլ. նամակը"
            lock_trust_level: "արգելափակել վստահության մակարդակը"
            unlock_trust_level: "արգելաբացել վստահության մակարդակը"
            activate_user: "ակտիվացնել օգտատիրոջը"
            deactivate_user: "ապակտիվացնել օգտատիրոջը"
            change_readonly_mode: "փոփոխել միայն կարդալու համար ռեժիմը"
            backup_download: "ներբեռնել պահուստը"
            backup_destroy: "ջնջել պահուստը"
            reviewed_post: "վերանայված գրառում"
            custom_staff: "հավելման մասնավոր գործողություն"
            post_locked: "գրառումն արգելափակված է"
            post_edit: "գրառման խմբագրում"
            post_unlocked: "գրառումը արգելաբացված է"
            check_personal_message: "ստուգել անձնական հաղորդագրությունը"
            topic_published: "թեման հրատարակված է"
            post_approved: "գրառումը հաստատված է"
            post_rejected: "գրառումը մերժված է"
            create_badge: "ստեղծել կրծքանշան"
            change_badge: "փոխել կրծքանշանը"
            delete_badge: "ջնջել կրծքանշանը"
            merge_user: "միավորել օգտատերերի"
            entity_export: "արտահանել այս միավորը (export entity)"
            change_name: "փոխել անունը"
            topic_timestamps_changed: "թեմայի ժամանակակետը փոփոխվել է"
            approve_user: "հաստատել է օգտատիրոջը"
            web_hook_create: "webhook -ի ստեղծում"
            web_hook_update: "webhook -ի թարմացում"
            web_hook_destroy: "webhook -ի ոչնչացում"
            web_hook_deactivate: "webhook -ի ապակտիվացում"
            embeddable_host_create: "ներկառուցված հոսթի ստեղծում"
            embeddable_host_update: "ներկառուցված հոսթի թարմացում"
            embeddable_host_destroy: "ներկառուցված հոսթի ոչնչացում"
            change_theme_setting: "փոխել թեմայի կարգավորումները"
            disable_theme_component: "անջատել թեմայի բաղադրիչը "
            enable_theme_component: "միացնել թեմայի բաղադրիչը"
            revoke_title: "հետ կանչել վերնագիրը"
            change_title: "փոխել վերնագիրը"
            api_key_create: "ստեղծել API- բանալի "
            api_key_update: "Թարմացնել API - բանալին"
            api_key_destroy: "ջնջել API- բանալին"
            override_upload_secure_status: "վերասահմանել վերբեռնման անվտանգ կարգավիճակ "
            page_published: "էջը հրատարակված է"
            page_unpublished: "էջի հրատարակումը չեղարկված է"
        screened_emails:
          title: "Ցուցադրված Էլ. հասցեները"
          description: "Երբ որևէ մեկը փորձի ստեղծել նոր հաշիվ, հետևյալ էլ. հասցեները կստուգվեն, և գրանցումը կարգելափոկվի, կամ կկատարվի մեկ այլ գործողություն:"
          email: "Էլ. Հասցե"
          actions:
            allow: "Թույլատրել"
        screened_urls:
          title: "Ցուցադրված URL-ները"
          description: "Այստեղ թվարկված URL-ները օգտագործվել են գրառումներում այնպիսի օգտատերերի կողմից, որոնք որակավորվել են որպես սպամ տարածող:"
          url: "URL"
          domain: "Դոմեն"
        screened_ips:
          title: "Ցուցադրված IP-ներ"
          delete_confirm: "Դուք համոզվա՞ծ եք, որ ցանկանում եք հեռացնել կանոնը %{ip_address} -ի համար:"
          actions:
            block: "Արգելել"
            do_nothing: "Թույլատրել"
            allow_admin: "Թույլատրել Ադմինին"
          form:
            label: "Նոր՝ "
            ip_address: "IP հասցե"
            add: "Ավելացնել"
            filter: "Որոնել"
          roll_up:
            text: "Խմբավորել"
            title: "Ստեղծում է նոր սուբնեթի արգելքների մուտքեր, եթե կա առնվազն 'min_ban_entries_for_roll_up' մուտք:"
        search_logs:
          title: "Որոնել Գրառումներ"
          term: "Պայման"
          searches: "Որոնումներ"
          click_through_rate: "CTR"
          types:
            all_search_types: "Որոնման բոլոր տիպերը"
            header: "Վերնամաս"
            full_page: "Ամբողջ էջը"
            click_through_only: "Բոլոր (միայն սեղմման միջոցով)"
          header_search_results: "Վերնամասի Որոնման Արդյունքներ"
        logster:
          title: "Սխալների Գրառումներ"
      watched_words:
        title: "Դիտված Բառեր"
        search: "որոնում"
        clear_filter: "Ջնջել"
        download: Ներբեռնել
        clear_all: Ջնջել Բոլորը
        actions:
          block: "Արգելափակել"
          censor: "Գրաքննել"
          require_approval: "Պահանջել Հաստատում"
          flag: "Դրոշակավորել"
          replace: "Փոխարինել"
          silence: "Լռեցնել"
        form:
          placeholder_regexp: "regular expression"
          link_placeholder: "https://example.com"
          add: "Ավելացնել"
          success: "Հաջողություն"
          exists: "Արդեն գոյություն ունի"
          upload: "Վերբեռնել ֆայլից"
          upload_successful: "Վերբեռնումը հաջող էր: Բառերն ավելացվել են:"
        test:
          button_label: "Փորձարկել"
          description: "Մուտքագրեք տեքստը ներքևում՝ դիտված բառերի համընկնումները ստուգելու համար"
          found_matches: "Գտնված համընկնումներ՝ "
          no_matches: "Համընկնումներ չեն գտնվել"
      form_templates:
        nav_title: "Ձևանմուշներ"
        list_table:
          headings:
            name: "Անուն"
            actions: "Գործողություններ"
        view_template:
          close: "Փակել"
          edit: "Խմբագրել"
          delete: "Ջնջել"
        new_template_form:
          submit: "Պահպանել"
          cancel: "Չեղարկել"
          preview: "Նախադիտում"
        quick_insert_fields:
          add_new_field: "Ավելացնել"
          dropdown: "Բացվող Ցուցակ"
        validations_modal:
          table_headers:
            key: "Բանալի"
            type: "Տիպը"
            description: "Նկարագրությունը"
          validations:
            required:
              key: "պարտադիր է"
            type:
              key: "տիպը"
      impersonate:
        title: "Նմանակել"
        help: "Օգտագործեք այս գործիքը՝ վրիպազերծման նպատակով օգտատիրոջ հաշիվը նմանակելու համար: Դուք պետք է ավարտելուց հետո դուրս գրվեք:"
        not_found: "Այդ օգտատերը չի գտնվել:"
        invalid: "Ներողություն, Դուք չեք կարող նմանակել այդ օգտատիրոջը:"
      users:
        title: "Օգտատերեր"
        create: "Ավելացնել Ադմին Օգտատեր"
        last_emailed: "Վերջին Նամակը"
        not_found: "Ներողություն, այդ օգտանունը գոյություն չունի մեր համակարգում:"
        id_not_found: "Ներողություն, այդ օգտատիրոջ id-ն գոյություն չունի մեր համակարգում:"
        active: "Ակտիվացված"
        status: "Ստատուս"
        show_emails: "Ցուցադրել Էլ. հասցեները"
        hide_emails: "Թաքցնել Էլ. նամակները"
        nav:
          new: "Նոր"
          active: "Ակտիվ"
          staff: "Անձնակազմ"
          suspended: "Սառեցված"
          silenced: "Լռեցված"
          staged: "Աստիճանավորված (Staged)"
        approved: "Հաստատվա՞ծ"
        titles:
          active: "Ակտիվ Օգտատերեր"
          new: "Նոր Օգտատերեր"
          pending: "Վերանայման Սպասող Օգտատերեր"
          newuser: "Վստահության 0 Մակարդակի Օգտատերեր (Նոր Օգտատեր)"
          basic: "Վստահության 1 Մակարդակի Օգտատերեր (Սկզբնական Օգտագործող)"
          member: "Վստահության 2 Մակարդակի Օգտատերեր (Անդամ)"
          regular: "Վստահության 3-րդ Մակարդակի Օգտատերեր (Սովորական)"
          leader: "Վստահության 4 Մակարդակի Օգտատերեր (Առաջնորդ)"
          staff: "Անձնակազմ"
          admins: "Ադմին Օգտատերեր"
          moderators: "Մոդերատորներ"
          silenced: "Լռեցված Օգտատերեր"
          suspended: "Սառեցված Օգտատերեր"
          staged: "Աստիճանավորված Օգտատերեր"
        not_verified: "Չհաստատված"
        check_email:
          title: "Ցուցադրել այս օգտատիրոջ էլ. հասցեն"
          text: "Ցուցադրել"
        check_sso:
          text: "Ցուցադրել"
      user:
        suspend_failed: "Այս օգտատիրոջը սառեցնելիս ինչ-որ սխալ է տեղի ունեցել՝ %{error}"
        unsuspend_failed: "Այս օգտատիրոջը վերականգնելիս ինչ-որ սխալ է տեղի ունեցել՝ %{error}"
        suspend_reason_label: "Ինչո՞ւ եք սառեցնում այս օգտատիրոջը: Այս տեքստը <b>տեսանելի կլինի բոլորին</b> այս օգտատիրոջ պրոֆիլի էջում և կցուցադրվի օգտատիրոջը, երբ նա փորձի մուտք գործել: Մուտքագրեք կարճ տեքստ:"
        suspend_reason_hidden_label: "Ինչո՞ւ եք սառեցնում այս օգտատիրոջը: Այս տեքստը կցուցադրվի օգտատիրոջը, երբ նա փորձի մուտք գործել: Մուտքագրեք կարճ տեքստ:"
        suspend_reason: "Պատճառ"
        suspend_reason_title: "Սառեցման Պատճառը"
        suspend_message: "Էլ. նամակ"
        suspend_message_placeholder: "Ըստ ցանկության, տրամադրեք ավելի շատ տեղեկություններ սառեցման մասին, և այն կուղարկվի օգտատիրոջը էլ. նամակով:"
        suspended_by: "Սառեցնող՝ "
        silence_reason: "Պատճառ"
        silenced_by: "Լռեցնող՝ "
        silence_modal_title: "Լռեցնել Օգտատիրոջը"
        silence_duration: "Որքա՞ն ժամանակ պետք է լռեցվի օգտատերը:"
        silence_reason_label: "Ինչո՞ւ եք լռեցնում այս օգտատիրոջը:"
        silence_reason_placeholder: "Լռեցման Պատճառը"
        silence_message: "Էլ. Նամակ"
        silence_message_placeholder: "(թողեք դատարկ՝ լռելյայն հաղորդագրությունն ուղարկելու համար)"
        suspended_until: "(մինչև %{until})"
        cant_suspend: "Այս օգտատերը չի կարող սառեցվել:"
        delete_posts_failed: "Գրառումները ջնջելիս խնդիր է առաջացել:"
        post_edits: "Գրառման Խմբագրումներ"
        penalty_post_actions: "Ինչպե՞ս եք ցանկանում վարվել կապակցված գրառման հետ:"
        penalty_post_delete: "Ջնջել գրառումը"
        penalty_post_delete_replies: "Ջնջել գրառումը + պատասխանները"
        penalty_post_edit: "Խմբագրել գրառումը"
        penalty_post_none: "Ոչինչ չանել"
        penalty_count: "Տուգանքների Քանակը"
        clear_penalty_history:
          title: "Ջնջել Տուգանքների Պատմությունը"
          description: "տուգանքներ ունեցող օգտատերերը չեն կարող հասնել 3-րդ Վստահության Մակարդակի"
        silence: "Լռեցնել"
        unsilence: "Միացնել"
        silenced: "Լռեցվա՞ծ"
        moderator: "Մոդերատո՞ր"
        admin: "Ադմի՞ն"
        suspended: "Սառեցվա՞ծ"
        staged: "Աստիճանավորվա՞ծ"
        show_admin_profile: "Ադմին"
        show_public_profile: "Ցուցադրել Հանրային Պրոֆիլը"
        action_logs: "Գործողությունների Գրառումները"
        ip_lookup: "IP-ի Որոնում"
        log_out: "Դուրս Գրվել"
        logged_out: "Օգտատերը դուրս է գրվել բոլոր սարքերից"
        revoke_admin: "Հետ կանչել Ադմինի իրավունքը"
        grant_admin: "Շնորհել Ադմինի իրավունք"
        grant_admin_confirm: "Մենք Ձեզ էլ. նամակ ենք ուղարկել ադմինիստրատորի հաստատման համար: Խնդրում ենք բացել այն և հետևել հրահանգներին:"
        revoke_moderation: "Հետ կանչել Մոդերացիայի իրավունքը"
        grant_moderation: "Շնորհել Մոդերացիայի իրավունք"
        unsuspend: "Վերականգնել"
        suspend: "Սառեցնել"
        show_flags_received: "Ցուցադրել Ստացված Դրոշակները"
        flags_received_by: " %{username}-ի կողմից Ստացված Դրոշակները"
        flags_received_none: "Այս օգտատերը որևէ դրոշակ չի ստացել:"
        reputation: Համբավ
        permissions: Թույլտվություններ
        activity: Ակտիվություն
        like_count: Տրված/Ստացած Հավանումներ
        last_100_days: "վերջին 100 օրվա ընթացքում"
        private_topics_count: Գաղտնի Թեմա
        posts_read_count: Կարդացած Գրառում
        post_count: Ստեղծած Գրառում
        topics_entered: Դիտված Թեմաները
        flags_given_count: Տրված Դրոշակ
        flags_received_count: Ստացած Դրոշակ
        warnings_received_count: Ստացած Զգուշացում
        flags_given_received_count: "Տրված/Ստացած Դրոշակ"
        approve: "Հաստատել"
        approved_by: "հաստատող՝ "
        approve_success: "Օգտատերը հաստատված է, և ուղարկված է էլ. նամակ ակտիվացիայի հրահանգներով:"
        approve_bulk_success: "Հաջողություն! Բոլոր ընտրված օգտատերերը հաստատված և ծանուցված են:"
        time_read: "Կարդալու Ժամանակը"
        post_edits_count: "Գրառման Խմբագրումներ"
        anonymize: "Անվանազրկել Օգտատիրոջը"
        anonymize_confirm: "Դուք ՀԱՄՈԶՎԱ՞Ծ ԵՔ., որ ցանկանում եք անվանազրկել այս հաշիվը: Դա կփոփոխի օգտանունը և էլ. հասցեն և կվերասահմանի պրոֆիլի բոլոր տեղեկությունները:"
        anonymize_yes: "Այո, անվանազրկել այս հաշիվը"
        anonymize_failed: "Հաշիվը անվանազրկելիս առաջացել է խնդիր:"
        delete: "Ջնջել Օգտատիրոջը"
        delete_posts:
          button: "Ջնջել բոլոր գրառումները"
          progress:
            description: "Գրառումների ջնջում..."
          confirmation:
            cancel: "Չեղարկել"
        merge:
          button: "Միավորել օգտատերերին"
          prompt:
            title: "Միավորել կայքի բովանդակությունը և Ջնջել օգտատերերին @%{username}"
            description: |2
               <p> Խնդրում ենք ընտրել նոր սեփականատեր օգտատիրոջ կայքի բովանդակության համար <b>@%{username}</b>.</p>

              <p> Բոլոր թեմաները, գրառումները, անձնական նամակներն ու կայքի այլ բովանդակությունը, որոնք ստեղծվել են օգտատիրոջ կողմից <b>@%{username}</b> փոխանցվեն նոր սեփականտիրոջը: </p>
            target_username_placeholder: "նոր սեփականատիրոջ Օգտանունը"
            transfer_and_delete: "Միավորել կայքի բովանդակությունը և Ջնջել օգտատերերին @%{username}"
            cancel: "Չեղարկել"
          confirmation:
            title: "Միավորել կայքի բովանդակությունը և Ջնջել օգտատերերին @%{username}"
            description: |
              <p> Օգտատիրոջ կայքի ամբողջ բովանդակությունը <b>@%{username}</b> կփոխանցվի օգտատիրոջը <b>@%{targetUsername}</b>, որից հետո օգտատիրոջ հաշվառման գրառումը <b>@%{username}</b> կջնջվի: </p>

              <p><b> Սա չի կարելի չեղարկել:</b></p>

              <p> Շարունակելու համար մուտքագրել <code>%{text}</code></p>
            text: "օգտատիրոջ @%{username} միավորել օգտատիրոջ @%{targetUsername} հետ"
            transfer_and_delete: "Միավորել կայքի բովանդակությունը և Ջնջել օգտատերերին @%{username}"
            cancel: "Չեղարկել"
        merging_user: "Միավորել օգտատերերի ..."
        merge_failed: "Օգտատերերին միավորելիս սխալ է տեղի ունեցել:"
        delete_forbidden_because_staff: "Ադմինները և մոդերատորները չեն կարող ջնջվել:"
        delete_posts_forbidden_because_staff: "Չհաջողվեց ջնջել ադմինների և մոդերատորների բոլոր գրառումները:"
        delete_forbidden:
          one: "Օգտատերերը չեն կարող ջնջվել, եթե նրանք ունեն գրառումներ: Ջնջեք բոլոր գրառումները՝ մինչ օգտատիրոջը ջնջել փորձելը: (%{count} օրվանից հին գրառումները չեն կարող ջնջվել:)"
          other: "Օգտատերերը չեն կարող ջնջվել, եթե նրանք գրառումներ ունեն: Ջնջեք բոլոր գրառումները՝ մինչ օգտատիրոջը ջնջել փորձելը: (%{count} օրվանից հին գրառումները չեն կարող ջնջվել:)"
        cant_delete_all_posts:
          one: "Հնարավոր չէ ջնջել բոլոր գրառումները: Որոշ գրառումներ %{count} օրվանից հին են: ( delete_user_max_post_age կարգավորում:)"
          other: "Հնարավոր չէ ջնջել բոլոր գրառումները: Որոշ գրառումներ %{count} օրվանից հին են: ( delete_user_max_post_age կարգավորում:)"
        cant_delete_all_too_many_posts:
          one: "Հնարավոր չէ ջնջել բոլոր գրառումները, քանի որ օգտատերն ունի ավելի քան %{count} գրառում: (delete_all_posts_max)"
          other: "Հնարավոր չէ ջնջել բոլոր գրառումները, քանի որ օգտատերն ունի ավելի քան %{count} գրառում: (delete_all_posts_max)"
        delete_and_block: "Ջնջել և <b>արգելափակել</b> այս էլ. և IP հասցեները:"
        delete_dont_block: "Միայն ջնջել "
        deleting_user: "Օգտատերը ջնջվում է..."
        deleted: "Օգտատերը ջնջված է:"
        delete_failed: "Այդ օգտատիրոջը ջնջելիս տեղի է ունեցել սխալ: Համոզվեք, որ բոլոր գրառումները ջնջված են՝ մինչ օգտատիրոջը ջնջել փորձելը:"
        send_activation_email: "Ուղարկել Ակտիվացիայի Էլ. Նամակ"
        activation_email_sent: "Ակտիվացայի էլ. նամակն ուղարկվել է:"
        send_activation_email_failed: "Մեկ այլ ակտիվացիայի նամակ ուղարկելիս խնդիր է առաջացել՝ %{error}"
        activate: "Ակտիվացնել Հաշիվը"
        activate_failed: "Օգտատիրոջն ակտիվացնելիս խնդիր է առաջացել:"
        deactivate_account: "Ապակտիվացնել Հաշիվը"
        deactivate_failed: "Օգտատիրոջը ապակտիվացնելիս խնդիր է առաջացել:"
        unsilence_failed: "Օգտատիրոջը միացնելիս խնդիր է առաջացել:"
        silence_failed: "Օգտատիրոջը լռեցնելիս խնդիր է առաջացել:"
        silence_confirm: "Դուք համոզվա՞ծ եք, որ ցանկանում եք լռեցնել այս օգտատիրոջը: Նրանք չեն կարողանա ստեղծել որևէ նոր թեմա կամ գրառում:"
        silence_accept: "Այո, լռեցնել այս օգտատիրոջը"
        bounce_score: "Վերադարձի Քանակը"
        reset_bounce_score:
          label: "Զրոյացնել"
          title: "Զրոյացնել վերադարձի քանակը"
        visit_profile: "Բացեք <a href='%{url}'>այս օգտատիրոջ նախընտրությունները</a> նրա պրոֆիլը փոփոխելու համար"
        deactivate_explanation: "Ապակտիվացված օգտատերը պետք է վերահաստատի իր էլ. հասցեն:"
        suspended_explanation: "Սառեցված օգտատերը չի կարող մուտք գործել:"
        silence_explanation: "Լցեցված օգտատերը չի կարող գրառում կատարել կամ սկսել թեմա:"
        staged_explanation: "Աստիճանավորված օգտատերը կարող է գրառում կատարել միայն էլ. հասցեի միջոցով որոշակի թեմաներում:"
        bounce_score_explanation:
          none: "Այդ էլ. հասցեից վերջերս ստացված վերադարձներ չկան:"
          some: "Այդ էլ. հասցեից վերջերս ստացվել է մի քանի վերադարձ:"
          threshold_reached: "Այդ էլ. հասցեից ստացվել է չափից շատ վերադարձ:"
        trust_level_change_failed: "Օգտատիրոջ վստահության մակարդակը փոփոխելիս խնդիր է առաջացել:"
        suspend_modal_title: "Սառեցնել Օգտատիրոջը"
        confirm_cancel_penalty: "Դուք համոզվա՞ծ եք, որ ցանկանում եք հրաժարվել Ձեր մուտքագրած ինֆորմացիայից՝ առանց այն պահելու:"
        trust_level_2_users: "Վստահության 2-րդ Մակարդակի Օգտատերեր"
        trust_level_3_requirements: "Վստահության 3 Մակարդակի Պահանջներ"
        trust_level_locked_tip: "վստահության մակարդակը արգելափակված է, համակարգը չի խթանի կամ խանգարի օգտատիրոջը"
        lock_trust_level: "Արգելափակել Վստահության Մակարդակը"
        unlock_trust_level: "Արգելաբացել Վստահության Մակարդակը"
        silenced_count: "Լռեցված"
        suspended_count: "Սառեցված"
        other_matches_list:
          username: "Օգտանուն"
          trust_level: "Վստահության Մակարդակ"
          read_time: "Կարդալու Ժամանակը"
          posts: "Գրառումներ"
        tl3_requirements:
          title: "Վստահության 3-րդ Մակարդակի Պահանջներ"
          table_title:
            one: "Վերջին օրվա ընթացքում"
            other: "Վերջին %{count} օրվա ընթացքում՝ "
          value_heading: "Արժեք"
          requirement_heading: "Պահանջ"
          visits: "Այցելություններ"
          days: "օր"
          topics_replied_to: "Պատասխանած Թեմաները"
          topics_viewed: "Դիտված Թեմաները"
          topics_viewed_all_time: "Դիտված Թեմաները (ամբողջ ժամանակ)"
          posts_read: "Կարդացած Գրառումները"
          posts_read_all_time: "Կարդացած Գրառումները (ամբողջ ժամանակ)"
          flagged_posts: "Դրոշակավորված Գրառումները"
          flagged_by_users: "Դրոշակավորող Օգտատերերը"
          likes_given: "Տրված Հավանումները"
          likes_received: "Ստացած Հավանումները"
          likes_received_days: "Ստացված Հավանումները. եզակի օրեր"
          likes_received_users: "Ստացված Հավանումները. եզակի օգտատերեր"
          suspended: "Սառեցված (վերջին 6 ամսում)"
          silenced: "Լռեցված (վերջին 6 ամսում)"
          qualifies: "Արժանի է վստահության 3-րդ մակարդակի"
          does_not_qualify: "Արժանի չէ վստահության 3-րդ մակարդակի"
          will_be_promoted: "Շուտով մակարդակը կբարձրացվի"
          will_be_demoted: "Շուտով մակարդակը կիջեցվի"
          on_grace_period: "Ներկայումս գտնվում է մակարդակի բարձրացման փուլում, մակարդակը չի իջեցվի"
          locked_will_not_be_promoted: "Վստահության մակարդակը արգելափակված է: Մակարդակը երբեք չի բարձրացվի:"
          locked_will_not_be_demoted: "Վստահության մակարդակը արգելափակված է: Մակարդակը երբեք չի իջեցվի:"
        discourse_connect:
          external_id: "Արտաքին ID"
          external_username: "Օգտանուն"
          external_name: "Անուն"
          external_email: "Էլ. հասցե"
          external_avatar_url: "Պրոֆիլի Նկարի URL"
      user_fields:
        title: "Օգտատիրոջ Դաշտերը"
        help: "Ավելացրեք դաշտեր, որոնք Ձեր օգտատերերը կարող են լրացնել:"
        create: "Ստեղծել Օգտատիրոջ Դաշտ"
        untitled: "Անվերնագիր"
        name: "Դաշտի Անվանումը"
        type: "Դաշտի Տիպը"
        description: "Դաշտի Նկարագրությունը"
        save: "Պահպանել"
        edit: "Խմբագրել"
        delete: "Ջնջել"
        cancel: "Չեղարկել"
        delete_confirm: "Դուք համոզվա՞ծ եք, որ ցանկանում եք ջնջել օգտատիրոջ այդ դաշտը:"
        options: "Տարբերակներ"
        required:
          enabled: "պարտադիր է"
          disabled: "պարտադիր չէ"
        editable:
          enabled: "խմբագրելի է"
          disabled: "խմբագրելի չէ"
        show_on_profile:
          enabled: "ցուցադրել պրոֆիլում"
          disabled: "չցուցադրել պրոֆիլում"
        show_on_user_card:
          enabled: "ցուցադրել օգտատիրոջ քարտի վրա"
          disabled: "չցուցադրել օգտատիրոջ քարտի վրա"
        field_types:
          text: "Տեքստային Դաշտ"
          confirm: "Հաստատում"
          dropdown: "Բացվող Ցուցակ"
      site_text:
        description: "Դուք կարող եք անհատականացնել Ձեր ֆորումի տեսքտերից ցանկացածը: Խնդրում ենք սկսել ներքևի որոնումից՝ "
        search: "Որոնել տեքստը, որը կցանկանայիք խմբագրել"
        title: "Տեքստ"
        edit: "խմբագրել"
        revert: "Վերադարձնել Փոփոխությունները"
        revert_confirm: "Դուք համոզվա՞ծ եք, որ ցանկանում եք վերադարձնել կատարված փոփոխությունները:"
        go_back: "Վերադարձ Որոնմանը"
        recommended: "Մենք խորհուրդ ենք տալիս անհատականացնել հետևյալ տեքստը՝ Ձեր պահանջներին համապատասխանեցնելու համար՝ "
        show_overriden: "Ցուցադրել միայն վերասահմանվածները"
        more_than_50_results: "Կա 50-ից ավել արդյունք: Խնդրում ենք հստակեցնել Ձեր որոնումը:"
      settings:
        show_overriden: "Ցուցադրել միայն վերասահմանվածները"
        reset: "վերահաստատել"
        none: "ոչ մի"
      site_settings:
        title: "Կարգավորումներ"
        no_results: "Արդյունքներ չեն գտնվել:"
        clear_filter: "Ջնջել"
        add_url: "ավելացնել URL"
        add_host: "ավելացնել հոսթ"
        add_group: "ավելացնել խումբ"
        uploaded_image_list:
          label: "Խմբագրել ցանկը"
          empty: "Նկարներ դեռևս չկան: Խնդրում ենք վերբեռնել:"
          upload:
            label: "Վերբեռնել"
            title: "Վերնեռնել նկար(ներ)"
        selectable_avatars:
          title: "Անձնապատկերների ցանկը, որոնցից օգտատերերը կարող են ընտրություն կատարել"
        categories:
          all_results: "Ամբողջը"
          required: "Պարտադիր"
          branding: "Բրենդինգ"
          basic: "Հիմնական Կարգավորումները"
          users: "Օգտատերեր"
          posting: "Հրապարակում"
          email: "Էլ. փոստ"
          files: "Ֆայլեր"
          trust: "Վստահության Մակարդակներ"
          security: "Անվտանգություն"
          onebox: "Onebox"
          seo: "SEO"
          spam: "Սպամ"
          rate_limits: "Գնահատման Սահմաններ"
          developer: "Ծրագրավորող"
          embedding: "Զետեղում"
          legal: "Օրինական"
          api: "API"
          user_api: "Օգտատիրոջ API"
          uncategorized: "Այլ"
          backups: "Պահուտսներ"
          login: "Մուտք"
          plugins: "Հավելումներ"
          user_preferences: "Օգտատիրոջ Նախընտրությունները"
          tags: "Թեգեր"
          search: "Որոնում"
          groups: "Խմբեր"
          dashboard: "Կառավարման վահանակ"
          navigation: "Նավիգացիա"
        secret_list:
          invalid_input: "Ներմուծման դաշտերը չեն կարող լինել դատարկ կամ պարունակել ուղղահայաց գիծ ( | ) սիմվոլ:"
        default_categories:
          modal_description: "Ցանկանաու՞մ եք այս փոփոխությունը կիրառել պատմականորեն: Սա կփոխի կարգավորումը %{count} համար՝ առկա օգտատերերի:"
          modal_yes: "Այո"
          modal_no: "Ոչ, կիրառել փոփոխություններ միայն՝ ապագայում "
      badges:
        title: Կրծքանշաններ
        new_badge: Նոր Կրծքանշան
        new: Նոր
        name: Անվանում
        badge: Կրծքանշան
        display_name: Ցուցադրվող Անվանումը
        description: Նկարագրությունը
        long_description: Ընդարձակ Նկարագրությունը
        badge_type: Կրծքանշանի Տիպը
        badge_grouping: Խմբավորել
        badge_groupings:
          modal_title: Կրծքանշանների Խմբավորումները
        granted_by: Շնորհող՝
        granted_at: Շնորհված
        reason_help: (Գրառման կամ թեմայի հղում)
        save: Պահպանել
        delete: Ջնջել
        delete_confirm: 'Դուք համոզվա՞ծ եք, որ ցանկանում եք ջնջել այս կրծքանշանը:'
        revoke: Հետ կանչել
        reason: Պատճառը
        expand: Ընդլայլնել &hellip;
        revoke_confirm: 'Դուք համոզվա՞ծ եք, որ ցանկանում եք հետ կանչել այս կրծքանշանը:'
        edit_badges: Խմբագրել Կրծքանշանները
        grant_badge: Շնորհել Կրծքանշան
        granted_badges: Շնորհված Կրծքանշանները
        grant: Շնորհել
        no_user_badges: "%{name}-ին ոչ մի կրծքանշան չի շնորհվել:"
        no_badges: 'Շնորհման ենթակա կրծքանշաններ չկան:'
        none_selected: "Ընտրեք կրծքանշան՝ մեկնարկի համար"
        allow_title: Թույլ տալ, որ կրծքանշանն օգտագործվի որպես վերնագիր
        multiple_grant: Կարող է շնորհվել բազմակի անգամ
        listable: Ցուցադրել կրծքանշանը հանրային կրծքանշանների էջում
        disabled: անջատված
        icon: Պատկերակ
        image: Նկար
        icon_help: "Մուտքագրեք Font Awesome պատկերակի անունը (օգտագործեք 'far-' նախածանցը՝ սովորական և 'fab-' ՝ բրենդային պատկերակների համար): \n "
        query: Կրծքանշանի Հարցում (SQL)
        target_posts: Հարցման նպատակային գրառումներ
        auto_revoke: Գործարկել հետկանչման հարցումն ամեն օր
        show_posts: Ցուցադրել կրծքանշանի շնորհման հիմք հանդիսացող գրառումները կրծքանշանների էջում
        trigger: Գործարկել
        trigger_type:
          none: "Թարմացնել ամեն օր"
          post_action: "Երբ օգտատերը գործողություն է կատարում գրառման մեջ"
          post_revision: "Երբ օգտատերը խմբագրում կամ ստեղծում է գրառում"
          trust_level_change: "Երբ օգտատերը փոխում է վստահության մակարդակը"
          user_change: "Երբ օգտատեր է խմբագրվում կամ ստեղծվում"
        preview:
          link_text: "Նախադիտել շնորհված կրծքանշանները"
          plan_text: "Նախադիտել հարցման պլանի հետ միասին"
          modal_title: "Կրծքանշանների Հարցումների Նախադիտում"
          sql_error_header: "Հարցման հետ տեղի է ունեցել սխալ:"
          error_help: "Դիտեք հետևյալ հղումները՝ կրծքանշանների հարցումների օգնության համար:"
          bad_count_warning:
            header: "ԶԳՈՒՇԱՑՈՒՄ!"
            text: "Կան շնորհման բացակայող օրինակներ: Սա տեղի է ունենում, երբ կրծքանշանների հարցումը վերադարձնում է գոյություն չունեցող օգտատերերի կամ գրառումների ID-ներ: Սա կարող է բերել անսպասելի արդյունքներ. խնդրում ենք կրկին ստուգել Ձեր հարցումը:"
          no_grant_count: "Վերագրման ենթակա կրծքանշաններ չկան:"
          grant_count:
            one: "Վերագրման ենթակա <b>%{count}</b> կրծքանշան"
            other: "Վերագրման ենթակա <b>%{count}</b> կրծքանշան:"
          sample: "Օրինակ՝ "
          grant:
            with: <span class="username">%{username}</span>-ին
            with_post: <span class="username">%{username}</span>-ին %{link}-ում գրառման համար
            with_post_time: <span class="username">%{username}</span>-ին %{link}-ում գրառման համար <span class="time">%{time}</span> -ին
            with_time: <span class="username">%{username}</span>-ին <span class="time">%{time}</span>-ին
        badge_intro:
          title: "Ընտրեք գոյություն ունեցող կրծքանշան կամ ստեղծեք նորը՝ մեկնարկի համար"
          emoji: "կին ուսանող էմոջի"
          what_are_badges_title: "Ի՞նչ է կրծքանշանը:"
          badge_query_examples_title: "Կրծքանշանների հարցման օրինակներ"
        mass_award:
          title: Զանգվածային Պարգևատրում
          description: 'Պարգևատրել մի քանի օգտատերերի նույն կրծքանշանով՝ միանգամից: '
          no_badge_selected: 'Խնդրում ենք ընտրել կրծքանշան՝ մեկնարկի համար:'
          perform: "Պարգևատրել Օգտատերերին՝ Կրծքանշանով "
          upload_csv: Վերբեռնեք <b>CSV</b> օգտատիրոջ էլ. հասցեով կամ օգտանունով
          aborted: 'Խնդրում ենք վերբեռնել <b>CSV</b> , օգտատիրոջ էլ. հասցեով կամ օգտանունով:'
          replace_owners: Հեռացնել նախորդ սեփականատիրոջ կրծքանշանը
      emoji:
        title: "Էմոջի"
        add: "Ավելացնել Նոր Էմոջի"
        uploading: "Վերբեռնում..."
        name: "Անուն"
        group: "Խումբ"
        image: "Նկար"
        alt: "մասնավոր էմոջիի նախնական դիտում "
        delete_confirm: "Դուք համոզվա՞ծ եք, որ ցանկանում եք ջնջել :%{name}: էմոջին:"
      embedding:
        get_started: "Եթե Դուք ցանկանում եք զետեղել Discourse-ը մեկ այլ կայքում, սկսեք նրա հոսթի ավելացմամբ:"
        confirm_delete: "Դուք համոզվա՞ծ եք, որ ցանկանում եք ջնջել այդ հոսթը:"
        title: "Զետեղում"
        host: "Թույլատրված Հոսթերը"
        edit: "խմբագրել"
        category: "Հրապարակել Կատեգորայում"
        add_host: "Ավելացնել Հոսթ"
        settings: "Զետեղման Կարգավորումներ"
        crawling_settings: "Տվյալների հավաքագրիչի (crawler) կարգավորումներ"
        crawling_description: "Երբ Discourse -ը ստեղծում է թեմաներ Ձեր գրառումների համար, եթե ոչ մի RSS/ATOM լրահոս առկա չէ, այն կփորձի դուրս բերել Ձեր բովանդակությունը Ձեր HTML -ից: Երբեմն Ձեր բովանդակությունը արտահանելը կարող է դժվար լինել, այդ պատճառով մենք տրամադրում ենք CSS կանոններ տրամադրելու հնարավորություն՝ արտահանումը ավելի հեշտացնելու համար:"
        embed_by_username: "Օգտանուն թեմայի ստեղծման համար"
        embed_post_limit: "Զետեղման ենթակա գրառումների առավելագույն քանակը"
        embed_title_scrubber: "Գրառումների վերնագրի զտման համար օգտագործվող regular expression"
        embed_truncate: "Կրճատել զետեղված գրառումները"
        embed_unlisted: "Ներմուծվող թեմաները կցուցադրվեն թեմաների ցանկում միայն՝ պատասխանն ավելացնելուց հետո: "
        allowed_embed_selectors: "CSS սելեկտոր այն տարրերի համար, որոնք թույլատրված են զետեղումների մեջ"
        blocked_embed_selectors: "CSS սելեկտոր այն տարրերի համար, որոնք հեռացվում են զետեղումներից"
        allowed_embed_classnames: "Թույլատրված CSS կլասների անվանումներ"
        save: "Պահպանել Զետեղման Կարգավորումները"
      permalink:
        title: "Մշտահղումներ"
        description: "Վերահղումները, որոնք կիրառվում են URL համար, ֆորումին հայտնի չեն: "
        url: "URL"
        topic_id: "Թեմայի ID"
        topic_title: "Թեմա"
        post_id: "Գրառման ID"
        post_title: "Գրառում"
        category_id: "Կատեգորիայի ID"
        category_title: "Կատեգորիա"
        destination: "Նպատակներ "
        delete_confirm: 'Դուք համոզվա՞ծ եք, որ ցանկանում եք ջնջել այս մշտահղումը:'
        form:
          label: "Նոր՝ "
          add: "Ավելացնել"
          filter: "Որոնել (URL կամ Արտաքին URL)"
      reseed:
        action:
          label: "Փոխարինել Տեքստը..."
          title: "Փոխարինել կատեգորիաների և թեմաների տեքստը թարգմանություններով"
        modal:
          title: "Փոխարինել Տեքստը"
          subtitle: "Փոխարինել համակարգի կողմից գեներացված կատեգորիաների և թեմաների տեքստը վերջին թարգմանություններով:"
          categories: "Կատեգորիաներ"
          topics: "Թեմաներ"
          replace: "Փոխարինել"
  wizard_js:
    wizard:
      back: "Ետ"
      next: "Հաջորդը"
      step-text: "Քայլը"
      step: "%{current} %{total}-ից"
      uploading: "Վերբեռնում..."
      upload_error: "Ներողություն, այդ ֆայլը վերբեռնելիս տեղի է ունեցել սխալ: Խնդրում ենք կրկին փորձել:"
      staff_count:
        one: "Ձեր համայնքը ունի անձնակազմի %{count} անդամ՝ Դուք:"
        other: "Ձեր համայնքն ունի անձնակազմի %{count} անդամ՝ Դուք ներառյալ:"
      invites:
        add_user: "ավելացնել"
        none_added: "Դուք չեք հրավիրել անձնակազմի որևէ անդամ: Դուք համոզվա՞ծ եք, որ ցանկանում եք շարունակել:"
        roles:
          admin: "Ադմին"
          moderator: "Մոդերատոր"
          regular: "Սովորական Օգտատեր"
      previews:
        share_button: "Կիսվել"
        reply_button: "Պատասխանել"<|MERGE_RESOLUTION|>--- conflicted
+++ resolved
@@ -2888,13 +2888,8 @@
               content: "Ադմին"
             badges:
               content: "Կրծքանշաններ"
-<<<<<<< HEAD
-            everything:
-              content: "Բոլորը"
-=======
             topics:
               content: "Թեմա"
->>>>>>> 3d554aa1
             faq:
               content: "ՀՏՀ"
             groups:
