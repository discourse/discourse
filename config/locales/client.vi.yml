# WARNING: Never edit this file.
# It will be overwritten when translations are pulled from Crowdin.
#
# To work with us on translations, join this project:
# https://translate.discourse.org/

vi:
  js:
    number:
      format:
        separator: "."
        delimiter: ","
      human:
        storage_units:
          format: "%n %u"
          units:
            byte:
              other: Bytes
            gb: GB
            kb: KB
            mb: MB
            tb: TB
      short:
        thousands: "%{number}k"
        millions: "%{number}triệu"
    dates:
      time: "HH:mm"
      time_with_zone: "HH:mm (z)"
      time_short_day: "ddd, HH:mm"
      timeline_date: "MMM YYYY"
      long_no_year: "D MMM, HH:mm"
      long_no_year_no_time: "D MMM"
      full_no_year_no_time: "Do MMMM"
      long_with_year: "D MMM YYYY HH:mm"
      long_with_year_no_time: "D MMM YYYY"
      full_with_year_no_time: "D MMMM YYYY"
      long_date_with_year: "D MMM 'YY LT"
      long_date_without_year: "D MMM LT"
      long_date_with_year_without_time: "D MMM 'YY"
      long_date_without_year_with_linebreak: "D MMM <br/>LT"
      long_date_with_year_with_linebreak: "D MMM 'YY <br/>LT"
      wrap_ago: "%{date} trước"
      wrap_on: "lúc %{date}"
      tiny:
        half_a_minute: "< 1 phút"
        less_than_x_seconds:
          other: "< %{count} giây"
        x_seconds:
          other: "%{count} giây"
        less_than_x_minutes:
          other: "< %{count} phút"
        x_minutes:
          other: "%{count} phút"
        about_x_hours:
          other: "%{count} giờ"
        x_days:
          other: "%{count} ngày"
        x_months:
          other: "%{count} tháng"
        about_x_years:
          other: "%{count}năm"
        over_x_years:
          other: "> %{count}năm"
        almost_x_years:
          other: "%{count}năm"
        date_month: "D MMM"
        date_year: "MMM 'YY"
      medium:
        less_than_x_minutes:
          other: "dưới %{count} phút"
        x_minutes:
          other: "%{count} phút"
        x_hours:
          other: "%{count} giờ"
        about_x_hours:
          other: "khoảng %{count} giờ"
        x_days:
          other: "%{count} ngày"
        x_months:
          other: "%{count} tháng"
        about_x_years:
          other: "khoảng %{count} năm"
        over_x_years:
          other: "hơn %{count} năm"
        almost_x_years:
          other: "gần %{count} năm"
        date_year: "D MMM 'YY"
      medium_with_ago:
        x_minutes:
          other: " %{count} phút trước"
        x_hours:
          other: "%{count} giờ trước"
        x_days:
          other: "%{count} ngày trước"
        x_months:
          other: "%{count} tháng trước"
        x_years:
          other: "%{count}năm trước"
      later:
        x_days:
          other: "còn %{count} ngày"
        x_months:
          other: "còn %{count} tháng"
        x_years:
          other: "còn %{count} năm"
      previous_month: "Tháng trước"
      next_month: "Tháng sau"
      placeholder: ngày
      from_placeholder: "từ ngày"
      to_placeholder: "đến nay"
    share:
      topic_html: 'Chủ đề:<span class="topic-title">%{topicTitle}</span>'
      post: "bài đăng #%{postNumber} bởi @%{username}"
      close: "đóng"
      twitter: "Chia sẻ trên Twitter"
      facebook: "Chia sẻ trên Facebook"
      email: "Gửi qua email"
      url: "Sao chép và chia sẻ URL"
    action_codes:
      public_topic: "Hiển thị chủ đề công khai lúc %{when}"
      open_topic: "Đã chuyển đổi chủ đề này thành một chủ đề %{when}"
      private_topic: "Tạo một tin nhắn từ chủ đề này %{when}"
      split_topic: "Tách chủ đề này lúc %{when}"
      invited_user: "Đã mời %{who} lúc %{when}"
      invited_group: "Đã mời %{who} lúc %{when}"
      user_left: "%{who}đã tự xóa mình khỏi tin nhắn này lúc %{when}"
      removed_user: "Đã xoá %{who} lúc %{when}"
      removed_group: "Đã xoá %{who} lúc %{when}"
      autobumped: "Tự động đẩy lúc%{when}"
      autoclosed:
        enabled: "Đã đóng lúc %{when}"
        disabled: "Được mở lúc %{when}"
      closed:
        enabled: "Đã đóng lúc %{when}"
        disabled: "Được mở lúc %{when}"
      archived:
        enabled: "Được lưu trữ lúc %{when}"
        disabled: "Hủy lưu trữ lúc %{when}"
      pinned:
        enabled: "Được ghim lúc %{when}"
        disabled: "Được bỏ ghim lúc %{when}"
      pinned_globally:
        enabled: "Được ghim lên toàn trang lúc %{when}"
        disabled: "Được bỏ ghim lúc %{when}"
      visible:
        enabled: "Được liệt kê lúc %{when}"
        disabled: "Được bỏ liệt kê lúc %{when}"
      banner:
        enabled: "Chọn đây làm banner lúc %{when}. Nó sẽ xuất hiện ở đầu mỗi trang cho đến khi bị ẩn đi bởi người dùng."
        disabled: "Xoá banner này lúc %{when}. Nó sẽ không còn xuất hiện ở đầu mỗi trang."
    topic_admin_menu: "hành động cho chủ đề"
    skip_to_main_content: "Chuyển đến nội dung chính"
    emails_are_disabled: "Ban quản trị đã tắt mọi thư gửi đi. Sẽ không có bất kỳ thư thông báo nào được gửi."
    emails_are_disabled_non_staff: "Email gửi đi đã bị vô hiệu hóa đối với người dùng không phải là nhân viên."
    software_update_prompt:
      message: "Chúng tôi đã cập nhật trang web này, <span>vui lòng làm mới</span>, nếu không bạn có thể gặp phải hành vi không mong muốn."
      dismiss: "Hủy bỏ"
    themes:
      default_description: "Mặc định"
      broken_theme_alert: "Trang web của bạn có thể không hoạt động vì một chủ đề / thành phần có lỗi."
      error_caused_by: "Gây ra bởi '%{name}'. <a target='blank' href='%{path}'>Nhấp vào đây</a> để cập nhật, cấu hình lại hoặc tắt."
      only_admins: "(thông báo này chỉ được hiển thị cho quản trị viên trang web)"
    broken_decorator_alert: "Bài đăng có thể không hiển thị chính xác vì một trong những người trang trí nội dung bài đăng trên trang web của bạn đã mắc lỗi."
    s3:
      regions:
        ap_northeast_1: "Châu Á (Tokyo)"
        ap_northeast_2: "Châu Á (Seoul)"
        ap_east_1: "Châu Á (Hồng Kông)"
        ap_south_1: "Châu Á (Mumbai)"
        ap_southeast_1: "Châu Á (Singapore)"
        ap_southeast_2: "Châu Á (Sydney)"
        ca_central_1: "Canada (Miền Trung)"
        cn_north_1: "Trung Quốc (Bắc Kinh)"
        cn_northwest_1: "Trung Quốc (Ninh Hạ)"
        eu_central_1: "Châu Âu (Frankfurt)"
        eu_north_1: "Châu Âu (Stockholm)"
        eu_south_1: "EU (Milan)"
        eu_west_1: "Châu Âu (Ireland)"
        eu_west_2: "Châu Âu (London)"
        eu_west_3: "Châu Âu (Paris)"
        sa_east_1: "Nam Mỹ (São Paulo)"
        us_east_1: "Miền Đông Hoa Kỳ (N. Virginia)"
        us_east_2: "Miền Đông Hoa Kỳ (Ohio)"
        us_gov_east_1: "AWS GovCloud (Đông Hoa Kỳ)"
        us_gov_west_1: "AWS GovCloud (Tây Hoa Kỳ)"
        us_west_1: "Miền Tây Hoa Kỳ (N. California)"
        us_west_2: "Miền Tây Hoa Kỳ (Oregon)"
    clear_input: "Xóa đầu vào"
    edit: "sửa tiêu đề và chuyên mục của chủ đề"
    expand: "Mở rộng"
    not_implemented: "Tính năng này chưa được hoàn thiện, xin lỗi!"
    no_value: "Không"
    yes_value: "Có"
    ok_value: "OK"
    cancel_value: "Huỷ"
    submit: "Gửi đi"
    delete: "Xóa"
    generic_error: "Rất tiếc, đã có lỗi xảy ra."
    generic_error_with_reason: "Đã xảy ra lỗi: %{error}"
    sign_up: "Đăng ký"
    log_in: "Đăng nhập"
    age: "Tuổi"
    joined: "Đã tham gia"
    admin_title: "Quản trị"
    show_more: "hiện thêm"
    show_help: "lựa chọn"
    links: "Liên kết"
    links_lowercase:
      other: "liên kết"
    faq: "Câu hỏi thường gặp"
    guidelines: "Hướng dẫn"
    privacy_policy: "Chính sách bảo mật"
    privacy: "Sự riêng tư"
    tos: "Điều khoản dịch vụ"
    rules: "Các quy tắc"
    conduct: "Quy tắc ứng xử"
    mobile_view: "Xem chế độ điện thoại"
    desktop_view: "Xem chế độ máy tính"
    now: "ngay lúc này"
    read_more: "đọc thêm"
    more: "Nhiều hơn"
    x_more:
      other: "%{count} Thêm"
    never: "không bao giờ"
    every_30_minutes: "mỗi 30 phút"
    every_hour: "mỗi giờ"
    daily: "hàng ngày"
    weekly: "hàng tuần"
    every_month: "hàng tháng"
    every_six_months: "mỗi sáu tháng"
    max_of_count: "tối đa trong %{count}"
    character_count:
      other: "%{count} ký tự"
    period_chooser:
      aria_label: "Lọc theo khoảng thời gian"
    related_messages:
      title: "Tin nhắn liên quan"
      see_all: 'Xem <a href="%{path}"> toàn bộ tin nhắn </a> từ %{username}...'
    suggested_topics:
      title: "Chủ đề tương tự"
      pm_title: "Tin nhắn gợi ý"
    about:
      simple_title: "Giới thiệu"
      title: "Giới thiệu về %{title}"
      stats: "Thống kê trang"
      our_admins: "Các quản trị viên"
      our_moderators: "Các điều hành viên"
      moderators: "Điều hành viên"
      stat:
        all_time: "Từ trước tới nay"
        last_day: "24 giờ qua"
        last_7_days: "7 ngày qua"
        last_30_days: "30 ngày qua"
      like_count: "Lượt thích"
      topic_count: "Các chủ đề"
      post_count: "Các bài viết"
      active_user_count: "Thành viên tích cực"
      contact: "Liên hệ chúng tôi"
      contact_info: "Trong trường hợp có bất kỳ sự cố nào ảnh hưởng tới trang này, xin vui lòng liên hệ với chúng tôi theo địa chỉ %{contact_info}."
    bookmarked:
      title: "Dấu trang"
      edit_bookmark: "Chỉnh sửa Dấu trang"
      clear_bookmarks: "Xoá dấu trang"
      help:
        edit_bookmark_for_topic: "Nhấp để chỉnh sửa dấu trang cho chủ đề này"
        unbookmark: "Chọn để xoá toàn bộ dấu trang trong chủ đề này"
        unbookmark_with_reminder: "Nhấp để xóa tất cả dấu trang và lời nhắc trong chủ đề này"
    bookmarks:
      created: "Bạn đã đánh dấu bài đăng này. %{name}"
      created_generic: "Bạn đã đánh dấu trang này. %{name}"
      create: "Tạo dấu trang"
      edit: "Chỉnh sửa dấu trang"
      not_bookmarked: "đánh dấu bài viết này"
      remove_reminder_keep_bookmark: "Xóa lời nhắc và giữ lại dấu trang"
      created_with_reminder: "Bạn đã đánh dấu bài đăng này với lời nhắc %{date}. %{name}"
      created_with_reminder_generic: "Bạn đã đánh dấu trang này với lời nhắc %{date}. %{name}"
      delete: "Xóa chỉ mục"
      confirm_delete: "Bạn có chắc chắn muốn xóa dấu trang này không? Lời nhắc cũng sẽ bị xóa."
      confirm_clear: "Bạn có chắc muốn xóa toàn bộ đánh dấu trong chủ đề này?"
      save: "Lưu"
      no_timezone: 'Bạn chưa đặt múi giờ. Bạn sẽ không thể đặt lời nhắc. Thiết lập một <a href="%{basePath}/my/preferences/profile">trong hồ sơ của bạn</a> .'
      invalid_custom_datetime: "Ngày và giờ bạn cung cấp không hợp lệ, vui lòng thử lại."
      list_permission_denied: "Bạn không có quyền xem chỉ mục của người dùng này"
      no_user_bookmarks: "Bạn không có bài viết nào được đánh dấu; dấu trang cho phép bạn nhanh chóng tham khảo các bài viết cụ thể."
      auto_delete_preference:
        label: "Sau khi bạn được thông báo"
        never: "Giữ dấu trang"
        when_reminder_sent: "Xóa dấu trang"
        on_owner_reply: "Xóa dấu trang, khi tôi trả lời"
        clear_reminder: "Giữ dấu trang và xóa lời nhắc"
      search_placeholder: "Tìm kiếm dấu trang theo tên, tiêu đề chủ đề hoặc nội dung bài đăng"
      search: "Tìm kiếm"
      reminders:
        today_with_time: "hôm nay lúc %{time}"
        tomorrow_with_time: "ngày mai lúc %{time}"
        at_time: "lúc %{date_time}"
        existing_reminder: "Bạn đã đặt lời nhắc cho dấu trang này sẽ được gửi vào lúc %{at_date_time}"
    copy_codeblock:
      copied: "đã sao chép!"
      copy: "sao chép mã vào khay nhớ tạm"
      fullscreen: "hiển thị mã trên toàn màn hình"
    drafts:
      label: "Nháp"
      label_with_count: "Bản nháp (%{count})"
      resume: "Làm lại"
      remove: "Xoá"
      remove_confirmation: "Bạn có chắc chắn muốn xóa bản nháp này không?"
      new_topic: "Chủ đề nháp mới"
      new_private_message: "Bản nháp tin nhắn cá nhân mới"
      abandon:
        yes_value: "Hủy bỏ"
        no_value: "Tiếp tục chỉnh sửa"
    topic_count_categories:
      other: "Xem %{count} chủ đề mới hoặc được cập nhật"
    topic_count_latest:
      other: "Xem %{count} chủ đề mới hoặc được cập nhật"
    topic_count_unseen:
      other: "Xem %{count} chủ đề mới hoặc được cập nhật"
    topic_count_unread:
      other: "Xem %{count} chủ đề chưa đọc"
    topic_count_new:
      other: "Xem %{count} chủ đề mới"
    preview: "xem trước"
    cancel: "hủy"
    deleting: "Đang xóa ..."
    save: "Lưu thay đổi"
    saving: "Đang lưu ..."
    saved: "Đã lưu!"
    upload: "Tải lên"
    uploading: "Đang tải lên..."
    processing: "Đang xử lý..."
    uploading_filename: "Tải lên: %{filename}..."
    processing_filename: "Đang xử lý: %{filename}..."
    clipboard: "clipboard"
    uploaded: "Đã tải lên!"
    pasting: "Đang gõ"
    enable: "Kích hoạt"
    disable: "Vô hiệu hóa"
    continue: "Tiếp tục"
    switch_to_anon: "Vào chế độ Ẩn danh"
    switch_from_anon: "Thoát chế độ Ẩn danh"
    banner:
      close: "Ẩn banner này"
      edit: "Sửa"
    pwa:
      install_banner: "Bạn có muốn <a href>cài đặt %{title} trên thiết bị này?</a> "
    choose_topic:
      none_found: "Không tìm thấy chủ đề nào"
      title:
        search: "Tìm kiếm một chủ đề"
        placeholder: "nhập tiêu đề chủ đề, url hoặc id ở đây"
    choose_message:
      none_found: "Không tìm thấy tin nhắn nào."
      title:
        search: "Tìm kiếm một tin nhắn"
        placeholder: "nhập tiêu đề tin nhắn, url hoặc id ở đây"
    review:
      order_by: "Lọc bởi"
      date_filter: "Được đăng giữa"
      in_reply_to: "trong trả lời tới"
      explain:
        why: "giải thích lý do tại sao mặt hàng này kết thúc trong hàng đợi"
        title: "Chấm điểm"
        formula: "Công thức"
        subtotal: "Tổng phụ"
        total: "Tổng số"
        min_score_visibility: "Điểm tối thiểu cho khả năng hiển thị"
        score_to_hide: "Điểm để ẩn bài"
        take_action_bonus:
          name: "hanh động"
          title: "Khi một nhân viên chọn hành động, cờ sẽ được thưởng."
        user_accuracy_bonus:
          name: "độ chính xác của người dùng"
          title: "Người dùng có cờ đã được đồng ý trong lịch sử được tặng tiền thưởng."
        trust_level_bonus:
          name: "mức độ tin cậy"
          title: "Các mục có thể xem lại được tạo bởi người dùng có mức độ tin cậy cao hơn có điểm cao hơn."
        type_bonus:
          name: "loại tiền thưởng"
          title: "Một số loại có thể xem lại có thể được nhân viên chỉ định một phần thưởng để làm cho chúng có mức độ ưu tiên cao hơn."
      stale_help: "Có thể bản xem lại này đã được giải quyết bởi <b>%{username}</b>."
      claim_help:
        optional: "Bạn có thể phàn nàn mục này để tránh những người khác đánh giá nó."
        required: "Bạn phải yêu cầu các mục trước khi bạn có thể xem xét chúng."
        claimed_by_you: "Bạn đã yêu cầu mặt hàng này và có thể xem xét nó."
        claimed_by_other: "Mục này chỉ có thể được xem xét bởi <b>%{username}</b> ."
      claim:
        title: "yêu cầu chủ đề này"
      unclaim:
        help: "xóa yêu cầu này"
      awaiting_approval: "Đang đợi Phê duyệt"
      delete: "Xóa"
      settings:
        saved: "Lưu trữ"
        save_changes: "Lưu thay đổi"
        title: "Cài đặt"
        priorities:
          title: "Ưu tiên xem lại"
      moderation_history: "Lịch sử kiểm duyệt"
      view_all: "Xem tất cả"
      grouped_by_topic: "Được nhóm theo chủ đề"
      none: "Không có mục nào cần đánh giá."
      view_pending: "xem hàng đợi"
      topic_has_pending:
        other: "Chủ đề này có <b>%{count}</b> bài viết đang cần phê duyệt"
      title: "Review"
      topic: "Chủ đề:"
      filtered_topic: "Bạn đã lọc đến nội dung có thể xem lại trong một chủ đề."
      filtered_user: "Người dùng"
      filtered_reviewed_by: "Xét bởi"
      show_all_topics: "hiển thị toàn bộ chủ đề"
      deleted_post: "(bài viết đã bị xóa)"
      deleted_user: "(người dùng đã bị xóa)"
      user:
        bio: "Tiểu sử"
        website: "Trang web"
        username: "Tên đăng nhập"
        email: "Email"
        name: "Tên"
        fields: "Trường tùy biến"
        reject_reason: "Lý do"
      user_percentage:
        summary:
          other: "%{agreed}, %{disagreed}, %{ignored} (trong số %{count} cờ)"
        agreed:
          other: "%{count}đồng ý"
        disagreed:
          other: "%{count} không đồng ý"
        ignored:
          other: "%{count} bỏ qua"
      topics:
        topic: "Chủ đề"
        reviewable_count: "Đếm"
        reported_by: "Báo cáo bởi"
        deleted: "[Chủ đề bị xóa]"
        original: "(chủ đề gốc)"
        details: "chi tiết"
        unique_users:
          other: "%{count} người dùng"
      replies:
        other: "%{count} trả lời"
      edit: "Sửa"
      save: "Lưu"
      cancel: "Hủy"
      new_topic: "Phê duyệt mục này sẽ tạo một chủ đề mới"
      filters:
        all_categories: "(tất cả danh mục)"
        type:
          title: "Loại"
          all: "(tất cả các loại)"
        minimum_score: "Điểm tối thiểu:"
        refresh: "Tải lại"
        status: "Trạng thái"
        category: "Danh mục"
        orders:
          score: "Điểm số"
          score_asc: "Điểm (ngược lại)"
          created_at: "Được tạo tại"
          created_at_asc: "Tạo tại (đảo ngược)"
        priority:
          title: "Ưu tiên tối thiểu"
          any: "(bất kỳ)"
          low: "Thấp"
          medium: "Trung bình"
          high: "Cao"
      conversation:
        view_full: "xem toàn bộ hội thoại"
      scores:
        about: "Điểm số này được tính toán dựa trên mức độ tin cậy của người báo cáo, độ chính xác của những gắn cờ trước đó, và mức độ ưu tiên của mục được báo cáo."
        score: "Điểm số"
        type: "Lý do"
        status: "Trạng thái"
        submitted_by: "Báo cáo bởi"
      statuses:
        pending:
          title: "Đang treo"
        approved:
          title: "Đã phê duyệt"
        rejected:
          title: "Từ chối"
        reviewed:
          title: "Tất cả đã đánh giá"
        all:
          title: "Mọi thứ"
      context_question:
        delimiter: "hoặc"
      types:
        reviewable_flagged_post:
          title: "Bài viết bị gắn cờ"
          flagged_by: "Gắn cờ bởi"
        reviewable_queued_topic:
          title: "Chủ đề được lên lịch"
        reviewable_queued_post:
          title: "Bài viết được xếp lịch"
        reviewable_user:
          title: "Người dùng"
        reviewable_post:
          title: "Bài viết"
      approval:
        title: "Bài viết cần phê duyệt"
        description: "Chúng tôi đã nhận được bài viết mới của bạn, nhưng nó cần phải được phê duyệt bởi admin trước khi được hiện. Xin hãy kiên nhẫn."
        pending_posts:
          other: "Bạn có <strong>%{count}</strong> bài viết đang chờ."
        ok: "OK"
      example_username: "tên người dùng"
      reject_reason:
        title: "Tại sao bạn lại từ chối người dùng này?"
        send_email: "Gửi email từ chối"
    relative_time_picker:
      minutes:
        other: "phút"
      hours:
        other: "giờ"
      days:
        other: "ngày"
      months:
        other: "tháng"
      years:
        other: "năm"
      relative: "Tương đối"
    time_shortcut:
      now: "Bây giờ"
      in_one_hour: "Trong một giờ"
      in_two_hours: "Trong hai giờ"
      later_today: "Sau ngày hôm nay"
      two_days: "Hai ngày"
      next_business_day: "Ngày làm việc tiếp theo"
      tomorrow: "Ngày mai"
      post_local_date: "Ngày trong bài"
      later_this_week: "Cuối tuần này"
      this_weekend: "Cuối tuần này"
      start_of_next_business_week: "Thứ hai"
      start_of_next_business_week_alt: "Thứ hai tới"
      next_week: "Tuần tới"
      two_weeks: "Hai tuần"
      next_month: "Tháng t"
      two_months: "Hai tháng"
      three_months: "Ba tháng"
      four_months: "Bốn tháng"
      six_months: "Sáu tháng"
      one_year: "Một năm"
      forever: "Mãi mãi"
      relative: "Thời gian tương đối"
      none: "Không cần thiết"
      never: "Không bao giờ"
      last_custom: "Ngày giờ tùy chỉnh cuối cùng"
      custom: "Ngày giờ tùy chỉnh"
      select_timeframe: "Chọn khung thời gian"
    user_action:
      user_posted_topic: "<a href='%{userUrl}'>%{user}</a> đã đăng <a href='%{topicUrl}'>chủ đề</a>"
      you_posted_topic: "<a href='%{userUrl}'>Bạn</a> đã đăng <a href='%{topicUrl}'>chủ đề</a>"
      user_replied_to_post: "<a href='%{userUrl}'>%{user}</a> đã trả lời tới <a href='%{postUrl}'>%{post_number}</a>"
      you_replied_to_post: "<a href='%{userUrl}'>Bạn</a> đã trả lời <a href='%{postUrl}'>%{post_number}</a>"
      user_replied_to_topic: "<a href='%{userUrl}'>%{user}</a> đã trả lời <a href='%{topicUrl}'>chủ đề</a>"
      you_replied_to_topic: "<a href='%{userUrl}'>Bạn</a> đã trả lời <a href='%{topicUrl}'>chủ đề</a>"
      user_mentioned_user: "<a href='%{user1Url}'>%{user}</a> đã nhắc đến <a href='%{user2Url}'>%{another_user}</a>"
      user_mentioned_you: "<a href='%{user1Url}'>%{user}</a> đã nhắc tới <a href='%{user2Url}'>bạn</a>"
      you_mentioned_user: "<a href='%{user1Url}'>Bạn</a> đã nhắc đến <a href='%{user2Url}'>%{another_user}</a>"
      posted_by_user: "Được đăng bởi <a href='%{userUrl}'>%{user}</a>"
      posted_by_you: "Được đăng bởi <a href='%{userUrl}'>bạn</a>"
      sent_by_user: "Đã gửi bởi <a href='%{userUrl}'>%{user}</a>"
      sent_by_you: "Đã gửi bởi <a href='%{userUrl}'>bạn</a>"
    directory:
      username: "Tên tài khoản"
      filter_name: "lọc theo tên đăng nhập"
      title: "Người dùng"
      likes_given: "Đưa ra"
      likes_received: "Đã nhận"
      topics_entered: "Đã xem"
      topics_entered_long: "Chủ đề đã xem"
      time_read: "Thời gian đọc"
      topic_count: "Chủ đề"
      topic_count_long: "Chủ đề đã được tạo"
      post_count: "Trả lời"
      post_count_long: "Trả lời đã đăng"
      no_results: "Không tìm thấy kết quả."
      days_visited: "Ghé thăm"
      days_visited_long: "Ngày đã ghé thăm"
      posts_read: "Đã đọc"
      posts_read_long: "Bài đăng đã đọc"
      last_updated: "Cập nhật lần cuối:"
      total_rows:
        other: "%{count} người dùng"
      edit_columns:
        title: "Chỉnh sửa cột thư mục"
        save: "Lưu"
        reset_to_default: "Đặt lại về mặc định"
      group:
        all: "các nhóm"
    group_histories:
      actions:
        change_group_setting: "Đổi cài đặt nhóm"
        add_user_to_group: "Thêm người dùng"
        remove_user_from_group: "Xoá người dùng"
        make_user_group_owner: "Đặt làm người sở hữu"
        remove_user_as_group_owner: "Huỷ quyền sở hữu"
    groups:
      member_added: "Đã thêm"
      member_requested: "Yêu cầu tại"
      add_members:
        title: "Thêm người dùng vào %{group_name}"
        description: "Nhập danh sách người dùng bạn muốn mời vào nhóm hoặc dán vào danh sách được phân tách bằng dấu phẩy:"
        usernames_placeholder: "tên người dùng"
        usernames_or_emails_placeholder: "tên người dùng hoặc email"
        notify_users: "Thông báo cho người dùng"
        set_owner: "Đặt người dùng làm chủ sở hữu của nhóm này"
      requests:
        title: "Những yêu cầu"
        reason: "Lý do"
        accept: "Chấp nhận"
        accepted: "đã chấp nhận"
        deny: "Từ chối"
        denied: "Đã từ chối"
        undone: "yêu cầu bị hủy"
        handle: "xử lý yêu cầu thành viên"
        undo: "Hoàn tác"
      manage:
        title: "Quản lý"
        name: "Tên"
        full_name: "Tên đầy đủ"
        add_members: "Thêm người dùng"
        invite_members: "Mời"
        delete_member_confirm: "Xóa %{username}ra khỏi nhóm %{group}?"
        profile:
          title: Hồ sơ
        interaction:
          title: Tương tác
          posting: Gửi bài
          notification: Thông báo
        email:
          title: "Email"
          status: "Đồng bộ %{old_emails} / %{total_emails} email qua IMAP."
          enable_smtp: "Bật SMTP"
          enable_imap: "Bật IMAP"
          test_settings: "Cài đặt kiểm tra"
          save_settings: "Lưu các cài đặt"
          last_updated: "Cập nhật lần cuối:"
          last_updated_by: "bởi"
          settings_required: "Tất cả các cài đặt là bắt buộc, vui lòng điền vào tất cả các trường trước khi xác nhận."
          smtp_settings_valid: "Cài đặt SMTP hợp lệ."
          smtp_title: "SMTP"
          smtp_instructions: "Khi bạn bật SMTP cho nhóm, tất cả các email đi được gửi từ hộp thư đến của nhóm sẽ được gửi qua cài đặt SMTP được chỉ định ở đây thay vì máy chủ thư được định cấu hình cho các email khác do diễn đàn của bạn gửi."
          imap_title: "IMAP"
          imap_additional_settings: "Cài đặt bổ sung"
          imap_instructions: 'Khi bạn bật IMAP cho nhóm, các email sẽ được đồng bộ hóa giữa hộp thư đến của nhóm với máy chủ IMAP và hộp thư được cung cấp. SMTP phải được bật bằng thông tin đăng nhập hợp lệ và đã được kiểm tra trước khi có thể bật IMAP. Tên người dùng và mật khẩu email được sử dụng cho SMTP sẽ được sử dụng cho IMAP. Để biết thêm thông tin, hãy xem <a target="_blank" href="https://meta.discourse.org/t/imap-support-for-group-inboxes/160588">tính năng trên Meta khóa học</a>.'
          imap_alpha_warning: "Cảnh báo: Đây là một tính năng ở giai đoạn alpha. Chỉ Gmail được hỗ trợ chính thức. Sử dụng có nguy cơ rủi ro của riêng bạn!"
          imap_settings_valid: "Cài đặt IMAP hợp lệ."
          smtp_disable_confirm: "Nếu bạn tắt SMTP, tất cả cài đặt SMTP và IMAP sẽ được đặt lại và chức năng liên quan sẽ bị vô hiệu hóa. Bạn có chắc chắn muốn tiếp tục không?"
          imap_disable_confirm: "Nếu bạn tắt IMAP, tất cả các cài đặt IMAP sẽ được đặt lại và chức năng liên quan sẽ bị vô hiệu hóa. Bạn có chắc chắn muốn tiếp tục không?"
          imap_mailbox_not_selected: "Bạn phải chọn Hộp thư cho cấu hình IMAP này nếu không sẽ không có hộp thư nào được đồng bộ hóa!"
          prefill:
            title: "Điền sẵn các cài đặt cho:"
            gmail: "GMail"
          credentials:
            title: "Thông tin đăng nhập"
            smtp_server: "Máy chủ SMTP"
            smtp_port: "Cổng SMTP"
            smtp_ssl: "Sử dụng SSL cho SMTP"
            imap_server: "Máy chủ IMAP"
            imap_port: "Cổng IMAP"
            imap_ssl: "Sử dụng SSL cho IMAP"
            username: "Tên đăng nhập"
            password: "Mật khẩu"
          settings:
            title: "Cài đặt"
            allow_unknown_sender_topic_replies: "Cho phép trả lời chủ đề của người gửi không xác định."
            allow_unknown_sender_topic_replies_hint: "Cho phép người gửi không xác định trả lời các chủ đề nhóm. Nếu điều này không được bật, thư trả lời từ các địa chỉ email chưa được mời tham gia chủ đề sẽ tạo ra một chủ đề mới."
            from_alias: "Từ Bí Danh"
            from_alias_hint: "Bí danh để sử dụng làm địa chỉ từ khi gửi email SMTP nhóm. Lưu ý rằng điều này có thể không được hỗ trợ bởi tất cả các nhà cung cấp email, vui lòng tham khảo tài liệu của nhà cung cấp email của bạn."
          mailboxes:
            synchronized: "Hộp thư được đồng bộ hóa"
            none_found: "Không tìm thấy hộp thư nào trong tài khoản email này."
            disabled: "Khóa"
        membership:
          title: Thành viên
          access: Truy cập
        categories:
          title: Danh mục
          long_title: "Thông báo mặc định của danh mục"
          description: "Khi người dùng được thêm vào nhóm này, cài đặt thông báo danh mục của họ sẽ được đặt thành các giá trị mặc định này. Sau đó, họ có thể thay đổi chúng."
          watched_categories_instructions: "Tự động xem tất cả các chủ đề trong các danh mục này. Các thành viên trong nhóm sẽ được thông báo về tất cả các bài đăng và chủ đề mới, và một số bài đăng mới cũng sẽ xuất hiện bên cạnh chủ đề."
          tracked_categories_instructions: "Tự động theo dõi tất cả các chủ đề trong các danh mục này. Một số bài viết mới sẽ xuất hiện bên cạnh chủ đề."
          watching_first_post_categories_instructions: "Người dùng sẽ được thông báo về bài đăng đầu tiên trong mỗi chủ đề mới trong các danh mục này."
          regular_categories_instructions: "Nếu các danh mục này bị ẩn, chúng sẽ được hiển thị đối với các thành viên trong nhóm. Người dùng sẽ được thông báo nếu họ được đề cập hoặc ai đó trả lời họ."
          muted_categories_instructions: "Người dùng sẽ không được thông báo về bất kỳ điều gì về các chủ đề mới trong các danh mục này và chúng sẽ không xuất hiện trên các trang danh mục hoặc chủ đề mới nhất."
        tags:
          title: Thẻ
          long_title: "Thẻ thông báo mặc định"
          description: "Khi người dùng được thêm vào nhóm này, cài đặt thông báo thẻ của họ sẽ được đặt thành các giá trị mặc định này. Sau đó, họ có thể thay đổi chúng."
          watched_tags_instructions: "Tự động xem tất cả các chủ đề có các thẻ này. Các thành viên trong nhóm sẽ được thông báo về tất cả các bài đăng và chủ đề mới, và một số bài đăng mới cũng sẽ xuất hiện bên cạnh chủ đề."
          tracked_tags_instructions: "Tự động theo dõi tất cả các chủ đề với các thẻ này. Một số bài viết mới sẽ xuất hiện bên cạnh chủ đề."
          watching_first_post_tags_instructions: "Người dùng sẽ được thông báo về bài đăng đầu tiên trong mỗi chủ đề mới với các thẻ này."
          regular_tags_instructions: "Nếu các thẻ này bị tắt tiếng, chúng sẽ được hiển thị đối với các thành viên trong nhóm. Người dùng sẽ được thông báo nếu họ được đề cập hoặc ai đó trả lời họ."
          muted_tags_instructions: "Người dùng sẽ không được thông báo bất kỳ điều gì về các chủ đề mới với các thẻ này và chúng sẽ không xuất hiện trong thời gian gần nhất."
        logs:
          title: "Log"
          when: "Khi"
          action: "Hành động"
          acting_user: "Người dùng đang hoạt động"
          target_user: "Người dùng mục tiêu"
          subject: "Tiêu đề"
          details: "Chi tiết"
          from: "Từ"
          to: "Tới"
      permissions:
        title: "Quyền"
        none: "Không có danh mục nào được liên kết với nhóm này."
        description: "Các thành viên của nhóm này có thể truy cập các danh mục này"
      public_admission: "Cho phép Thành viên tham gia nhóm một cách tự do (nhóm hiển thị công khai)"
      public_exit: "Cho phép Thành viên thoát khỏi nhóm một cách tự do"
      empty:
        posts: "Không có bài viết nào của các thành viên trong nhóm này"
        members: "Không có thành viên nào trong nhóm này"
        requests: "Không có yêu cầu gia nhập nào cho nhóm này."
        mentions: "Group này chưa được nhắc tới lần nào."
        messages: "Không có tin nhắn nào của nhóm này"
        topics: "Không có chủ đề nào được gửi bởi thành viên của nhóm này."
        logs: "Không có bản ghi nào dành cho nhóm này"
      add: "Thêm"
      join: "Tham gia"
      leave: "Rời nhóm"
      request: "Yêu cầu"
      message: "Tin nh"
      confirm_leave: "Bạn có chắc muốn rời khỏi nhóm này?"
      allow_membership_requests: "Cho phép người dùng gửi yêu cầu thành viên đến chủ sở hữu nhóm (Yêu cầu nhóm hiển thị công khai)"
      membership_request_template: "đã tùy chỉnh để hiển thị cho người dùng khi gửi yêu cầu thành viên"
      membership_request:
        submit: "Gửi yêu c"
        title: "Yêu cầu tham gia @%{group_name}"
        reason: "Cho phép chủ sở hữu nhóm biết lý do bạn thuộc nhóm này"
      membership: "Thành viên"
      name: "Tên"
      group_name: "Tên nhóm"
      user_count: "Người dùng"
      bio: "Thông tin về nhóm"
      selector_placeholder: "nhập tên tài khoản"
      owner: "chủ"
      index:
        title: "Nhóm"
        all: "Tất cả các nhóm"
        empty: "Không có nhóm công khai nào."
        filter: "Lọc bởi loại nhóm"
        owner_groups: "Nhóm của tôi"
        close_groups: "Nhóm đóng"
        automatic_groups: "Các nhóm tự động"
        automatic: "Tự động"
        closed: "Đã "
        public: "Công khai"
        private: "Riêng tư"
        public_groups: "Nhóm công khai"
        my_groups: "Nhóm của tôi"
        group_type: "Loại nhóm"
        is_group_user: "Thành viên"
        is_group_owner: "Chủ sở hữu"
      title:
        other: "Nhóm"
      activity: "Hoạt động"
      members:
        title: "Các thành viên"
        filter_placeholder_admin: "username hoặc email"
        filter_placeholder: "tên người dùng"
        remove_member: "Xóa thành viên"
        remove_member_description: "Xóa <b>%{username}</b> khỏi group này"
        make_owner: "Thêm chủ sở hữu"
        make_owner_description: "Thêm <b>%{username}</b> là một chủ sở hữu của nhóm này"
        remove_owner: "Xóa chủ sở hữu"
        remove_owner_description: "Xóa quyền sở hữu nhóm này của <b>%{username}</b> "
        make_primary: "Đặt làm chính"
        make_primary_description: "Đặt nhóm này làm nhóm chính cho <b>%{username}</b>"
        remove_primary_description: "Xóa nhóm này như là nhóm chính cho <b>%{username}</b>"
        remove_members: "Xóa thành viên"
        remove_members_description: "Xóa những người dùng đã chọn khỏi nhóm này"
        make_owners: "Đặt làm chủ sở hữu"
        make_owners_description: "Đặt những người dùng đã chọn làm chủ sở hữu của nhóm này"
        remove_owners: "Xóa chủ sở hữu"
        remove_owners_description: "Xóa những người dùng đã chọn làm chủ sở hữu của nhóm này"
        make_all_primary: "Đặt tất cả là chính"
        make_all_primary_description: "Đặt nhóm này thành nhóm chính cho tất cả người dùng đã chọn"
        status: "Trạng thái"
        owner: "Chủ sở hữu"
        primary: "Chính"
        forbidden: "Bạn không được phép xem thành viên."
        no_filter_matches: "Không có thành viên nào phù hợp với tìm kiếm đó."
      topics: "Chủ đề"
      posts: "Các bài viết"
      mentions: "Được nhắc đến"
      messages: "Tin nhắn"
      notification_level: "Mức độ thông báo mặc định cho các tin nhắn trong nhóm"
      alias_levels:
        mentionable: "Ai có thể @mention nhóm này?"
        messageable: "Ai có thể gửi tin nhắn cho nhóm này?"
        nobody: "Không ai cả"
        only_admins: "Chỉ các quản trị viên"
        mods_and_admins: "Chỉ có người điều hành và ban quản trị"
        members_mods_and_admins: "Chỉ có thành viên trong nhóm, ban điều hành, và ban quản trị"
        owners_mods_and_admins: "Chỉ chủ sở hữu, điều hành viên và quản trị viên."
        everyone: "Mọi người"
      notifications:
        watching:
          title: "Đang theo dõi"
          description: "Bạn sẽ được thông báo khi có bài viết mới trong mỗi tin nhắn, và số lượng trả lời mới sẽ được hiển thị"
        watching_first_post:
          title: "Theo dõi chủ đề đầu tiên"
          description: "Bạn sẽ được thông báo về tin nhắn mới trong nhóm này nhưng không trả lời tin nhắn."
        tracking:
          title: "Đang theo dõi"
          description: "Bạn sẽ được thông báo nếu ai đó đề cập đến @tên bạn hoặc trả lời bạn, và số lượng trả lời mới sẽ được hiển thị"
        regular:
          title: "Bình thường"
          description: "Bạn sẽ được thông báo nếu ai đó đề cập đến @tên bạn hoặc trả lời bạn"
        muted:
          title: "Im lặng"
          description: "Bạn sẽ không được thông báo về bất kì tin nhắn nào trong nhóm này nữa."
      flair_url: "Ảnh đại diện"
      flair_upload_description: "Sử dụng hình ảnh vuông không nhỏ hơn 20px x 20px."
      flair_bg_color: "Màu nền ảnh đại diện"
      flair_bg_color_placeholder: "(Tuỳ chọn) Giá trị mã màu Hexa"
      flair_color: "Màu ảnh đại diện"
      flair_color_placeholder: "(Tuỳ chọn) Giá trị mã màu Hexa"
      flair_preview_icon: "Biểu tượng xem trước"
      flair_preview_image: "Ảnh xem trước"
      flair_type:
        icon: "Chọn một biểu tượng"
        image: "Tải lên một hình ảnh"
      default_notifications:
        modal_title: "Thông báo mặc định của người dùng"
        modal_description: "Bạn có muốn áp dụng thay đổi này trong lịch sử không? Điều này sẽ thay đổi tùy chọn cho %{count} người dùng hiện tại."
        modal_yes: "Có"
        modal_no: "Không, chỉ áp dụng thay đổi về sau"
    user_action_groups:
      "1": "Lượt thích"
      "2": "Lần được thích"
      "3": "Chỉ mục"
      "4": "Các chủ đề"
      "5": "Trả lời"
      "6": "Phản hồi"
      "7": "Được nhắc đến"
      "9": "Lời trích dẫn"
      "11": "Biên tập"
      "12": "Bài đã gửi"
      "13": "Hộp thư"
      "14": "Đang chờ xử lý"
      "15": "Nháp"
    categories:
      all: "tất cả chuyên mục"
      all_subcategories: "Tất cả"
      no_subcategory: "không có gì"
      category: "Chuyên mục"
      category_list: "Hiễn thị danh sách chuyên mục"
      reorder:
        title: "Sắp xếp lại danh mục"
        title_long: "Tổ chức lại danh sách danh mục"
        save: "Lưu thứ tự"
        apply_all: "Áp dụng"
        position: "Vị trí"
      posts: "Bài viết"
      topics: "Chủ đề"
      latest: "Mới nhất"
      subcategories: "Phân loại phụ"
      muted: "Các danh mục bị ẩn"
      topic_sentence:
        other: "%{count} chủ đề"
      topic_stat:
        other: "%{number} / %{unit}"
      topic_stat_unit:
        week: "tuần"
        month: "tháng"
      topic_stat_all_time:
        other: "tổng số %{number}"
      topic_stat_sentence_week:
        other: "%{count}chủ đề mới trong tuần qua."
      topic_stat_sentence_month:
        other: "%{count}chủ đề mới trong tháng qua."
      n_more: "Chuyên mục (thêm %{count} ) ..."
    ip_lookup:
      title: Tìm kiếm địa chỉ IP
      hostname: Hostname
      location: Vị trí
      location_not_found: (không biết)
      organisation: Công ty
      phone: Điện thoại
      other_accounts: "Tài khoản khác với địa chỉ IP này"
      delete_other_accounts: "Xoá %{count}"
      username: "tên đăng nhập"
      trust_level: "TL"
      read_time: "thời gian đọc"
      topics_entered: "chủ để đã xem"
      post_count: "# bài viết"
      confirm_delete_other_accounts: "Bạn có muốn xóa những tài khoản này không?"
      powered_by: "sử dụng <a href='https://maxmind.com'> MaxMindDB </a>"
      copied: "đã sao chép"
    user_fields:
      none: "(chọn một tùy chọn)"
      required: 'Vui lòng nhập giá trị cho "%{name}"'
    user:
      said: "%{username}:"
      profile: "Tiểu sử"
      mute: "Im lặng"
      edit: "Tùy chỉnh"
      new_private_message: "Tin nhắn mới"
      private_message: "Tin nhắn"
      private_messages: "Tin nhắn"
      user_notifications:
        filters:
          filter_by: "Lọc theo"
          all: "Tất cả"
          read: "Đã đọc"
          unread: "Chưa đọc"
          unseen: "Không nhìn thấy"
        ignore_duration_title: "Bỏ qua người dùng"
        ignore_duration_username: "Tên đăng nhập"
        ignore_duration_when: "Thời lượng:"
        ignore_duration_save: "Bỏ qua"
        ignore_duration_note: "Xin lưu ý rằng tất cả các lượt bỏ qua sẽ tự động bị xóa sau khi hết thời hạn bỏ qua."
        ignore_duration_time_frame_required: "Vui lòng chọn khung thời gian"
        ignore_no_users: "Bạn không có thành viên bị chặn nào."
        ignore_option: "Đã bỏ qua"
        ignore_option_title: "Bạn sẽ không nhận được thông báo liên quan đến người dùng này và tất cả các chủ đề và câu trả lời của họ sẽ bị ẩn."
        add_ignored_user: "Thêm..."
        mute_option: "Im lặng"
        mute_option_title: "Bạn sẽ không nhận được bất kỳ thông báo nào liên quan đến người dùng này."
        normal_option: "Bình thường"
        normal_option_title: "Bạn sẽ được thông báo nếu người dùng này trả lời bạn, trích dẫn bạn hoặc đề cập đến bạn."
      notification_schedule:
        title: "Lịch thông báo"
        label: "Bật lịch thông báo tùy chỉnh"
        midnight: "Nửa đêm"
        none: "Không có gì"
        monday: "Thứ hai"
        tuesday: "Thứ ba"
        wednesday: "Thứ Tư"
        thursday: "Thứ năm"
        friday: "Thứ sáu"
        saturday: "Thứ bảy"
        sunday: "Chủ nhật"
        to: "tới"
      activity_stream: "Hoạt động"
      read: "Đã đọc"
      read_help: "Các chủ đề đã đọc gần đây"
      preferences: "Tùy chỉnh"
      feature_topic_on_profile:
        open_search: "Chọn chủ đề mới"
        title: "Chọn chủ đề"
        search_label: "Tìm kiếm chủ đề theo tiêu đề"
        save: "Lưu"
        clear:
          title: "Xóa"
          warning: "Bạn có chắc chắn muốn xóa chủ đề nổi bật của mình không?"
      use_current_timezone: "Sử dụng múi giờ hiện tại"
      profile_hidden: "Hồ sơ công khai của người dùng này bị ẩn."
      expand_profile: "Mở"
      sr_expand_profile: "Mở rộng chi tiết hồ sơ"
      collapse_profile: "Thu gọn"
      sr_collapse_profile: "Thu gọn chi tiết hồ sơ"
      bookmarks: "Theo dõi"
      bio: "Về tôi"
      timezone: "Múi giờ"
      invited_by: "Được mời bởi"
      trust_level: "Độ tin tưởng"
      notifications: "Thông báo"
      statistics: "Thống kê"
      desktop_notifications:
        label: "Thông báo Trực tiếp"
        not_supported: "Xin lỗi. Trình duyệt của bạn không hỗ trợ Notification."
        perm_default: "Mở thông báo"
        perm_denied_btn: "Không có quyền"
        perm_denied_expl: "Bạn đã từ chối nhận thông báo, để nhận lại bạn cần thiết lập trình duyệt."
        disable: "Khóa Notification"
        enable: "Cho phép Notification"
        consent_prompt: "Bạn có muốn thông báo trực tiếp khi mọi người trả lời bài đăng của bạn không?"
      dismiss: "Hủy bỏ"
      dismiss_notifications: "Bỏ qua tất cả"
      dismiss_notifications_tooltip: "Đánh dấu đã đọc cho tất cả các thông báo chưa đọc"
      no_messages_title: "Bạn không có bất kỳ tin nhắn nào"
      no_messages_body: >
        Bạn cần trò chuyện cá nhân trực tiếp với ai đó, ngoài luồng trò chuyện thông thường? Nhắn tin cho họ bằng cách chọn hình đại diện của họ và sử dụng nút %{icon} tin nhắn.<br><br> Nếu bạn cần giúp đỡ, <a href='%{aboutUrl}'>bạn có thể nhắn tin cho nhân viên</a>.
      no_bookmarks_title: "Bạn chưa đánh dấu bất cứ thứ gì"
      no_bookmarks_body: >
        Bắt đầu đánh dấu bài viết bằng nút %{icon} và chúng sẽ được liệt kê ở đây để dễ dàng tham khảo. Bạn cũng có thể lên lịch nhắc nhở!
      no_bookmarks_search: "Không tìm thấy dấu trang nào với truy vấn tìm kiếm được cung cấp."
      no_notifications_title: "Bạn chưa có bất kỳ thông báo nào"
      no_notifications_body: >
        Bạn sẽ được thông báo trong bảng điều khiển này về hoạt động liên quan trực tiếp đến bạn, bao gồm các câu trả lời cho các chủ đề và bài đăng của bạn, khi ai đó <b>@mentions</b> bạn hoặc trích dẫn bạn và trả lời các chủ đề bạn đang xem. Thông báo cũng sẽ được gửi đến email của bạn khi bạn không đăng nhập trong một thời gian. <br><br> Tìm %{icon} để quyết định chủ đề, danh mục và thẻ cụ thể mà bạn muốn được thông báo. Để biết thêm, hãy xem <a href='%{preferencesUrl}'>tùy chọn thông báo của bạn</a>.
      no_notifications_page_title: "Bạn chưa có bất kỳ thông báo nào"
      no_notifications_page_body: >
        Bạn sẽ được thông báo về hoạt động liên quan trực tiếp đến bạn, bao gồm các câu trả lời cho các chủ đề và bài đăng của bạn, khi ai đó <b>@mentions</b> bạn hoặc trích dẫn bạn và trả lời các chủ đề bạn đang xem. Thông báo cũng sẽ được gửi đến email của bạn khi bạn không đăng nhập trong một thời gian. <br><br> Tìm %{icon} để quyết định chủ đề, danh mục và thẻ cụ thể mà bạn muốn được thông báo. Để biết thêm, hãy xem <a href='%{preferencesUrl}'>tùy chọn thông báo của bạn</a>.
      dynamic_favicon: "Hiển thị đếm  trên icon trình duyệt"
      skip_new_user_tips:
        description: "Bỏ qua các mẹo và huy hiệu giới thiệu người dùng mới"
      theme_default_on_all_devices: "Đặt giao diện này là mặc định trên tất cả các thiết bị của tôi"
      color_scheme_default_on_all_devices: "Đặt (các) bảng màu mặc định trên tất cả các thiết bị của tôi"
      color_scheme: "Sơ đồ màu"
      color_schemes:
        default_description: "Chủ đề mặc định"
        disable_dark_scheme: "Giống như thông thường"
        dark_instructions: "Bạn có thể xem trước bảng màu ở chế độ tối bằng cách chuyển sang chế độ tối của thiết bị."
        undo: "Cài lại"
        regular: "Thường xuyên"
        dark: "Chế độ tối"
        default_dark_scheme: "(trang web mặc định)"
      dark_mode: "Chế độ tối"
      dark_mode_enable: "Bật bảng màu chế độ tối tự động"
      text_size_default_on_all_devices: "Đặt đây làm kích thước văn bản mặc định trên tất cả các thiết bị của tôi"
      allow_private_messages: "Cho phép người dùng khác gửi tin nhắn cá nhân cho tôi"
      external_links_in_new_tab: "Mở tất cả liên kết bên ngoài trong thẻ mới"
      enable_quoting: "Bật chế độ làm nổi bật chữ trong đoạn trích dẫn trả lời"
      enable_defer: "Cho phép trì hoãn để đánh dấu các chủ đề chưa đọc"
      experimental_sidebar:
        enable: "Bật thanh bên"
        options: "Tùy chọn"
        navigation_section: "Điều hướng"
      change: "thay đổi"
      featured_topic: "Chủ đề nổi bật"
      moderator: "%{user} trong ban quản trị"
      admin: "%{user} là người điều hành"
      moderator_tooltip: "Thành viên này là MOD"
      admin_tooltip: "Thành viên này là admin"
      silenced_tooltip: "Thành viên này đã bị cấm"
      suspended_notice: "Thành viên này bị đình chỉ cho đến ngày %{date}. "
      suspended_permanently: "Người dùng này đã bị tạm ngưng."
      suspended_reason: "Lý do: "
      github_profile: "GitHub"
      email_activity_summary: "Tóm tắt hoạt động"
      mailing_list_mode:
        label: "Chế độ mailing list"
        enabled: "Bật chế độ mailing list"
        instructions: |2

          Cài đặt này ghi đè tổng quan về hoạt động<br />

          Topic bị đánh dấu im lặng và chuyên mục sẽ không bao gồm trong thư
        individual: "Gửi email cho mỗi bài viết mới."
        individual_no_echo: "Gửi email cho mỗi bài viết mới trừ bài viết của tôi"
        many_per_day: "Gửi email cho tôi về mỗi bài viết mới (khoảng %{dailyEmailEstimate} thư một ngày)"
        few_per_day: "Gửi email cho tôi về mỗi bài viết mới (khoảng 2 thư một ngày)"
        warning: "Chế độ danh sách gửi thư được bật. Cài đặt thông báo qua email bị ghi đè."
      tag_settings: "Thẻ"
      watched_tags: "Theo dõi"
      watched_tags_instructions: "Chế độ theo dõi sẽ tự động bật với những chủ đề được gắn thẻ này. Bạn sẽ được thông báo về tất cả các bài viết, chủ đề mới và số lượng bài viết mới sẽ hiển thị bên cạnh chủ đề kế tiếp."
      tracked_tags: "Theo dõi"
      tracked_tags_instructions: "Chế độ theo dõi sẽ tự động bật với những chủ đề được gắn thẻ này. Số lượng bài viết mới sẽ xuất hiện bên cạnh chủ đề."
      muted_tags: "Im lặng"
      muted_tags_instructions: "Bạn sẽ không được thông báo về bất kì hoạt động nào ở những chủ đề có thẻ này, chúng cũng sẽ không xuất hiện như là những chủ đề mới nhất."
      watched_categories: "Đã theo dõi"
      watched_categories_instructions: "Bạn sẽ tự động theo dõi tất cả các chủ đề trong những chuyên mục này. Bạn sẽ nhận được tin báo về những bài viết và chủ đề mới, cùng với số lượng bài viết mới cũng sẽ xuất hiện kế bên chủ đề đó."
      tracked_categories: "Theo dõi"
      tracked_categories_instructions: "Bạn sẽ tự động theo dõi tất cả các chủ đề trong các danh mục này. Một số bài viết mới sẽ xuất hiện bên cạnh chủ đề."
      watched_first_post_categories: "Xem bài viết đầu tiên"
      watched_first_post_categories_instructions: "Bạn sẽ nhận được thông báo khi có ai đó đăng chủ đề mới trong thư mục này."
      watched_first_post_tags: "Xem bài viết đầu tiên"
      watched_first_post_tags_instructions: "Bạn sẽ nhận được thông báo khi có ai đó đăng chủ đề mới có chứa thẻ này."
      muted_categories: "Im lặng"
      muted_categories_instructions: "Bạn sẽ không được thông báo về bất cứ điều gì về các chủ đề mới trong các danh mục này và chúng sẽ không xuất hiện trên các danh mục hoặc các trang mới nhất."
      muted_categories_instructions_dont_hide: "Bạn sẽ không được thông báo về bất cứ điều gì về các chủ đề mới trong các danh mục này."
      regular_categories: "Bình thường"
      regular_categories_instructions: "Bạn sẽ thấy các danh mục này trong danh sách chủ đề \"Mới nhất\" và \"Hàng đầu\"."
      no_category_access: "Với tư cách là người kiểm duyệt, bạn có quyền truy cập danh mục hạn chế, tính năng lưu bị tắt."
      delete_account: "Xoá Tài khoản của tôi"
      delete_account_confirm: "Bạn có chắc chắn muốn xóa vĩnh viễn tài khoản của bạn? Hành động này không thể được hoàn tác!"
      deleted_yourself: "Tài khoản của bạn đã được xóa thành công."
      delete_yourself_not_allowed: "Vui lòng liên hệ với nhân viên nếu bạn muốn tài khoản của mình được xóa."
      unread_message_count: "Tin nhắn"
      admin_delete: "Xoá"
      users: "Thành viên"
      muted_users: "Im lặng"
      muted_users_instructions: "Chặn tất cả các thông báo và tin nhắn từ những người dùng này."
      allowed_pm_users: "Được phép"
      allowed_pm_users_instructions: "Chỉ cho phép tin nhắn từ những người dùng này."
      allow_private_messages_from_specific_users: "Chỉ cho phép những người dùng cụ thể gửi cho tôi tin nhắn cá nhân"
      ignored_users: "Đã bỏ qua"
      ignored_users_instructions: "Chặn tất cả các bài đăng, thông báo và tin nhắn từ những người dùng này."
      tracked_topics_link: "Hiển thị"
      automatically_unpin_topics: "Tự động bỏ ghim chủ đề khi tôi xuống cuối trang."
      apps: "Ứng dụng"
      revoke_access: "Lấy lại quyền"
      undo_revoke_access: "Cấp lại quyền"
      api_approved: "Chấp thuận:"
      api_last_used_at: "Sử dụng lần cuối lúc:"
      theme: "Giao diện"
      save_to_change_theme: 'Chủ đề sẽ được cập nhật sau khi bạn nhấp vào "%{save_text}"'
      home: "Trang chủ mặc định"
      staged: "Theo giai đoạn"
      messages:
        all: "tất cả hộp thư đến"
        inbox: "Hộp thư"
        personal: "Cá nhân"
        latest: "Mới nhất"
        sent: "Đã gửi"
        unread: "Chưa đọc"
        unread_with_count:
          other: "Chưa đọc (%{count})"
        new: "Mới"
        new_with_count:
          other: "Mới (%{count})"
        archive: "Lưu Trữ"
        groups: "Nhóm của tôi"
        move_to_inbox: "Chuyển sang hộp thư"
        move_to_archive: "Lưu trữ"
        failed_to_move: "Lỗi khi chuyển các tin nhắn đã chọn (có thể do lỗi mạng)"
        tags: "Thẻ"
        all_tags: "Tất cả thẻ"
        warnings: "Cảnh báo chính thức"
        read_more_in_group: "Muốn đọc thêm? Duyệt các tin nhắn khác bằng %{groupLink}."
        read_more: "Muốn đọc thêm? Duyệt các tin nhắn khác trong <a href='%{basePath}/u/%{username}/messages'>tin nhắn cá nhân</a>."
      preferences_nav:
        account: "Tài khoản"
        security: "Bảo mật"
        profile: "Hồ sơ"
        emails: "Email"
        notifications: "Thông báo"
        tracking: "Đang theo dõi"
        categories: "Chuyên mục"
        users: "Người dùng"
        tags: "Thẻ"
        interface: "Giao diện"
        apps: "Ứng dụng"
      change_password:
        success: "(email đã gửi)"
        in_progress: "(đang gửi email)"
        error: "(lỗi)"
        emoji: "khóa biểu tượng cảm xúc"
        action: "Gửi lại mật khẩu tới email"
        set_password: "Nhập Mật khẩu"
        choose_new: "Chọn một mật khẩu mới"
        choose: "Chọn một mật khẩu"
      second_factor_backup:
        title: "Mã dự phòng đăng nhập hai yếu tố"
        regenerate: "Khởi tạo lại"
        disable: "Vô hiệu hóa"
        manage:
          other: "Bạn còn lại <strong>%{count}</strong> mã dự phòng."
        copy_to_clipboard: "Sao chép vào clipboard"
        copy_to_clipboard_error: "Lỗi sao chép dữ liệu vào Clipboard"
        copied_to_clipboard: "Sao chép vào Clipboard"
        download_backup_codes: "Tải xuống mã dự phòng"
        remaining_codes:
          other: "Bạn còn lại <strong>%{count}</strong> mã dự phòng."
        use: "Sử dụng mã dự phòng"
        enable_prerequisites: "Bạn phải bật phương pháp hai yếu tố chính trước khi tạo mã dự phòng."
        codes:
          title: "Đã tạo mã dự phòng"
          description: "Mỗi mã dự phòng này chỉ có thể được sử dụng một lần. Giữ chúng ở nơi an toàn nhưng dễ tiếp cận."
      second_factor:
        title: "Xác thực hai yếu tố"
        enable: "Quản lý xác thực hai yếu tố"
        disable_all: "Vô hiệu hóa tất cả"
        forgot_password: "Quên mật khẩu?"
        confirm_password_description: "Làm ơn xác nhận mật khẩu để tiếp tục"
        name: "Tên"
        label: "Mã"
        rate_limit: "Vui lòng đợi trước khi thử mã xác thực khác."
        enable_description: |
          Quét mã QR này trong một ứng dụng được hỗ trợ (<a href="https://www.google.com/search?q=authenticator+apps+for+android" target="_blank">Android</a> - <a href="https://www.google.com/search?q=authenticator+apps+for+ios" target="_blank">iOS</a>) và nhập mã xác thực của bạn.
        disable_description: "Vui lòng nhập mã xác thực từ ứng dụng của bạn"
        show_key_description: "Nhập thủ công"
        short_description: |
          Bảo vệ tài khoản của bạn bằng mã bảo mật sử dụng một lần.
        extended_description: |
          Xác thực hai yếu tố bổ sung thêm bảo mật cho tài khoản của bạn bằng cách yêu cầu mã thông báo một lần ngoài mật khẩu của bạn. Có thể tạo mã thông báo trên <a href="https://www.google.com/search?q=authenticator+apps+for+android" target='_blank'>thiết bị Android</a> và <a href="https://www.google.com/search?q=authenticator+apps+for+ios">iOS</a>.
        oauth_enabled_warning: "Xin lưu ý rằng thông tin đăng nhập xã hội sẽ bị vô hiệu hóa sau khi xác thực hai yếu tố được bật trên tài khoản của bạn."
        use: "Sử dụng ứng dụng Authenticator"
        enforced_notice: "Bạn được yêu cầu bật xác thực hai yếu tố trước khi truy cập trang web này."
        disable: "Vô hiệu hóa"
        delete: "Xoá"
        save: "Lưu"
        edit: "Sửa"
        edit_title: "Chỉnh sửa Authenticator"
        edit_description: "Tên người xác thực"
        totp:
          title: "Trình xác thực dựa trên mã thông báo"
          add: "Thêm Authenticator"
          default_name: "Authenticator của bạn"
          name_and_code_required_error: "Bạn phải cung cấp tên và mã từ ứng dụng xác thực của mình."
        security_key:
          register: "Đăng ký"
          default_name: "Khóa bảo mật chính"
          not_allowed_error: "Quá trình đăng ký khóa bảo mật đã hết thời gian chờ hoặc đã bị hủy."
          already_added_error: "Bạn đã đăng ký khóa bảo mật này. Bạn không cần phải đăng ký lại."
          save: "Lưu"
          name_required_error: "Bạn phải cung cấp tên cho khóa bảo mật của mình."
      change_about:
        title: "Thay đổi thông tin về tôi"
        error: "Có lỗi xảy ra khi thay đổi giá trị này."
      change_username:
        title: "Thay Username"
        confirm: "Bạn có chắc chắn muốn thay đổi tên người dùng của mình không?"
        taken: "Xin lỗi, đã có username này."
        invalid: "Username này không thích hợp. Nó chỉ chứa các ký tự là chữ cái và chữ số. "
      add_email:
        title: "Thêm Email"
        add: "thêm vào"
      change_email:
        title: "Thay đổi Email"
        taken: "Xin lỗi, email này không dùng được. "
        error: "Có lỗi xảy ra khi thay đổi email của bạn. Có thể địa chỉ email đã được sử dụng ?"
        success: "Chúng tôi đã gửi email tới địa chỉ đó. Vui lòng làm theo chỉ dẫn để xác nhận lại."
        success_via_admin: "Chúng tôi đã gửi một email đến địa chỉ đó. Người dùng sẽ cần làm theo hướng dẫn xác nhận trong email."
        success_staff: "Chúng tôi đã gửi một email đến địa chỉ hiện tại của bạn. Vui lòng làm theo hướng dẫn xác nhận."
      change_avatar:
        title: "Đổi ảnh đại diện"
        gravatar: "<a href='//%{gravatarBaseUrl}%{gravatarLoginUrl}' target='_blank'>%{gravatarName}</a>, dựa trên"
        gravatar_title: "Thay đổi hình đại diện của bạn trên trang web của %{gravatarName}"
        gravatar_failed: "Chúng tôi không thể tìm thấy số %{gravatarName} với địa chỉ email đó."
        refresh_gravatar_title: "Làm mới %{gravatarName}của bạn"
        letter_based: "Hệ thống xác định ảnh đại diện"
        uploaded_avatar: "Chính sửa hình ảnh"
        uploaded_avatar_empty: "Thêm một ảnh chỉnh sửa"
        upload_title: "Upload hình ảnh của bạn"
        image_is_not_a_square: "Cảnh báo: chúng tôi đã cắt hình ảnh của bạn; chiều rộng và chiều cao không bằng nhau."
        logo_small: "Logo nhỏ của trang web. Được sử dụng theo mặc định."
        use_custom: "Hoặc tải lên hình đại diện tùy chỉnh:"
      change_profile_background:
        title: "Tiêu đề hồ sơ"
        instructions: "Tiêu đề hồ sơ sẽ được căn giữa và có chiều rộng mặc định là 1110px."
      change_card_background:
        title: "Hình nền Card"
        instructions: "Hình nền sẽ ở giữa và có chiều rộng mặc định là 590px."
      change_featured_topic:
        title: "Chủ đề nổi bật"
        instructions: "Một liên kết đến chủ đề này sẽ có trên thẻ người dùng và hồ sơ của bạn."
      email:
        title: "Email"
        primary: "Email chính"
        secondary: "Email thứ hai"
        primary_label: "chính"
        unconfirmed_label: "chưa được xác nhận"
        resend_label: "Gửi lại email xác nhận"
        resending_label: "đang gửi..."
        resent_label: "email đã gửi"
        update_email: "Thay đổi Email"
        set_primary: "Đặt email chính"
        destroy: "Xóa email"
        add_email: "Thêm email thay thế"
        auth_override_instructions: "Email có thể được cập nhật từ nhà cung cấp xác thực."
        no_secondary: "Không có email thứ hai"
        instructions: "Không hiển thị công cộng"
        admin_note: "Lưu ý: Quản trị viên thay đổi email của người không phải là quản trị viên tức là người dùng đã mất quyền truy cập vào tài khoản email ban đầu của họ, do đó, email đặt lại mật khẩu sẽ được gửi đến địa chỉ mới của họ. Email của người dùng sẽ không thay đổi cho đến khi họ hoàn tất quá trình đặt lại mật khẩu."
        ok: "Chúng tôi sẽ gửi thư điện tử xác nhận đến cho bạn"
        required: "Vui lòng nhập một địa chỉ email"
        invalid: "Vùi lòng nhập một thư điện tử hợp lệ"
        authenticated: "Thư điện tử của bạn đã được xác nhận bởi %{provider}"
        invite_auth_email_invalid: "Email lời mời của bạn không khớp với email xác thực bằng %{provider}"
        authenticated_by_invite: "Email của bạn đã được xác thực bởi lời mời"
        frequency:
          other: "Chúng tôi sẽ chỉ gửi email cho bạn nếu chúng tôi đã không nhìn thấy bạn trong %{count} phút cuối."
      associated_accounts:
        title: "Tài khoản liên kết"
        connect: "Kết nối"
        revoke: "Thu hồi"
        cancel: "Hủy"
        not_connected: "(không được kết nối)"
        confirm_modal_title: "Kết nối tài khoản %{provider}"
        confirm_description:
          disconnect: "Tài khoản %{provider} hiện tại của bạn '%{account_description}' sẽ bị ngắt kết nối."
          account_specific: "%{provider} tài khoản '%{account_description}' của bạn sẽ được sử dụng để xác thực."
          generic: "Tài khoản %{provider} của bạn sẽ được sử dụng để xác thực."
      name:
        title: "Tên"
        instructions: "Tên đầy đủ của bạn (tuỳ chọn)"
        instructions_required: "Tên đầy đủ của bạn"
        required: "Vui lòng nhập tên"
        too_short: "Tên của bạn quá ngắn"
        ok: "Tên của bạn có vẻ ổn"
      username:
        title: "Username"
        instructions: "Duy nhất, không có khoảng trống, ngắn"
        short_instructions: "Mọi người có thể nhắc tới bạn bằng @%{username}"
        available: "Tên đăng nhập của bạn có sẵn"
        not_available: "Chưa có sẵn. Thử %{suggestion}?"
        not_available_no_suggestion: "Không sẵn có"
        too_short: "Tên đăng nhập của bạn quá ngắn"
        too_long: "Tên đăng nhập của bạn quá dài"
        checking: "Đang kiểm tra username sẵn sàng để sử dụng...."
        prefilled: "Thư điện tử trủng với tên đăng nhập này."
        required: "Vui lòng nhập tên người dùng"
        edit: "Chỉnh sửa tên người dùng"
      locale:
        title: "Ngôn ngữ hiển thị"
        instructions: "Ngôn ngữ hiển thị sẽ thay đổi khi bạn tải lại trang"
        default: "(mặc định)"
        any: "bất kì"
      password_confirmation:
        title: "Nhập lại Password"
      invite_code:
        title: "Mã mời"
        instructions: "Đăng ký tài khoản yêu cầu mã mời"
      auth_tokens:
        title: "Thiết bị được sử dụng gần đây"
        details: "Chi tiết"
        log_out_all: "Đăng xuất khỏi tất cả"
        not_you: "Không phải bạn?"
        show_all: "Hiển thị tất cả %{count}"
        show_few: "Hiển thị ít hơn"
        was_this_you: "Đây có phải là bạn không?"
        was_this_you_description: "Nếu đó không phải là bạn, chúng tôi khuyên bạn nên thay đổi mật khẩu của mình và đăng xuất ở mọi nơi."
        browser_and_device: "%{browser} trên %{device}"
        secure_account: "Bảo mật Tài khoản của tôi"
        latest_post: "Bài đăng cuối cùng của bạn..."
        device_location: '<span class="auth-token-device">%{device}</span> &ndash; <span title="IP: %{ip}">%{location}</span>'
        browser_active: '%{browser} | <span class="active">kích hoạt</span>'
        browser_last_seen: "%{browser} | %{date}"
      last_posted: "Bài viết cuối cùng"
      last_seen: "được thấy"
      created: "Đã tham gia"
      log_out: "Log Out"
      location: "Vị trí"
      website: "Web Site"
      email_settings: "Email"
      hide_profile_and_presence: "Ẩn hồ sơ công khai và các tính năng hiện diện của tôi"
      enable_physical_keyboard: "Bật hỗ trợ bàn phím vật lý trên iPad"
      text_size:
        title: "Cở chữ"
        smallest: "Nhỏ nhất"
        smaller: "Nhỏ"
        normal: "Bình thường"
        larger: "Lớn"
        largest: "Lớn nhất"
      title_count_mode:
        title: "Tiêu đề trang nền hiển thị số lượng:"
        notifications: "Thông báo mới"
        contextual: "Trang nội dung mới"
      like_notification_frequency:
        title: "Thông báo khi tôi like"
        always: "Luôn luôn"
        first_time_and_daily: "Lần đầu tiên bài viết được like và hàng ngày"
        first_time: "Lần đầu tiên bài viết được like"
        never: "Không"
      email_previous_replies:
        title: "Kèm theo các trả lời trước ở dưới cùng email"
        unless_emailed: "trừ khi đã gửi trước đó"
        always: "luôn luôn"
        never: "không"
      email_digests:
        title: "Khi tôi không truy cập vào đây, hãy gửi cho tôi email tóm tắt về các chủ đề phổ biến và câu trả lời"
        every_30_minutes: "mỗi 30 phút"
        every_hour: "hàng giờ"
        daily: "hàng ngày"
        weekly: "hàng tuần"
        every_month: "mỗi tháng"
        every_six_months: "mỗi sáu tháng"
      email_level:
        title: "Gửi email cho tôi khi tôi được trích dẫn, trả lời, tên người dùng @username của tôi được đề cập hoặc khi có hoạt động mới trong các danh mục, thẻ hoặc chủ đề đã xem của tôi"
        always: "luôn luôn"
        only_when_away: "chỉ khi rời xa"
        never: "không bao giờ"
      email_messages_level: "Gửi email cho tôi khi tôi được gửi tin nhắn cá nhân"
      include_tl0_in_digests: "Bao gồm nội dung của những thành viên mới trong email tóm tắt."
      email_in_reply_to: "Kèm theo đoạn dẫn trích trả lời bài viết trong email"
      other_settings: "Khác"
      categories_settings: "Chuyên mục"
      topics_settings: "Chủ đề"
      new_topic_duration:
        label: "Để ý tới chủ đề mới khi"
        not_viewed: "Tôi chưa từng xem họ"
        last_here: "tạo ra kể từ lần cuối tôi ở đây"
        after_1_day: "được tạo ngày hôm qua"
        after_2_days: "được tạo 2 ngày trước"
        after_1_week: "được tạo tuần trước"
        after_2_weeks: "được tạo 2 tuần trước"
      auto_track_topics: "Tự động theo dõi các chủ đề tôi tạo"
      auto_track_options:
        never: "không bao giờ"
        immediately: "ngay lập tức"
        after_30_seconds: "sau 30 giây"
        after_1_minute: "sau 1 phút"
        after_2_minutes: "sau 2 phút"
        after_3_minutes: "sau 3 phút"
        after_4_minutes: "sau 4 phút"
        after_5_minutes: "sau 5 phút"
        after_10_minutes: "sau 10 phút"
      notification_level_when_replying: "Khi tôi đăng một chủ đề, hãy đặt chủ đề đó thành"
      invited:
        title: "Lời mời"
        pending_tab: "Đang treo"
        pending_tab_with_count: "Đang xử lý (%{count})"
        expired_tab: "Hết hạn"
        expired_tab_with_count: "Đã hết hạn (%{count})"
        redeemed_tab: "Làm lại"
        redeemed_tab_with_count: "Làm lại (%{count})"
        invited_via: "Lời mời"
        groups: "Nhóm"
        topic: "Chủ đề"
        sent: "Đã tạo/Gửi lần cuối"
        expires_at: "Hết hạn"
        edit: "Sửa"
        remove: "Xoá"
        copy_link: "Nhận liên kết"
        reinvite: "Gửi lại email"
        reinvited: "Gửi lại lời mời"
        removed: "Đã xóa"
        search: "gõ để tìm kiếm thư mời "
        user: "User được mời"
        none: "Không tìm thấy lời mời nào."
        truncated:
          other: "Hiện %{count} thư mời đầu tiên"
        redeemed: "Lời mời bù lại"
        redeemed_at: "Nhận giải"
        pending: "Lời mời tạm hoãn"
        topics_entered: "Bài viết được xem "
        posts_read_count: "Đọc bài viết"
        expired: "Thư mời này đã hết hạn."
        remove_all: "Xóa lời mời đã hết hạn"
        removed_all: "Tất cả lời mời đã hết hạn đã bị xóa!"
        remove_all_confirm: "Bạn có chắc chắn muốn xóa tất cả các lời mời đã hết hạn không?"
        reinvite_all: "Gửi lại tất cả các lời mời"
        reinvite_all_confirm: "Bạn có chắc chắn gửi lại tất cả các lời mời?"
        reinvited_all: "Tất cả lời mời đã được gửi!"
        time_read: "Đọc thời gian"
        days_visited: "Số ngày đã thăm"
        account_age_days: "Thời gian của tài khoản theo ngày"
        create: "Mời"
        generate_link: "Tạo liên kết mời"
        link_generated: "Đây là liên kết mời của bạn!"
        valid_for: "Link mời chỉ có hiệu lực với địa chỉ email: %{email}"
        single_user: "Mời qua email"
        multiple_user: "Mời bằng liên kết"
        invite_link:
          title: "Liên kết mời"
          success: "Link mời đã được tạo thành công !"
          error: "Đã xảy ra lỗi khi tạo liên kết Mời"
        invite:
          new_title: "Tạo lời mời"
          edit_title: "Chỉnh sửa lời mời"
          instructions: "Chia sẻ liên kết này để cấp quyền truy cập ngay lập tức vào trang web này:"
          copy_link: "sao chép liên kết"
          expires_in_time: "Hết hạn trong %{time}"
          expired_at_time: "Đã hết hạn vào lúc %{time}"
          show_advanced: "Hiển thị các tùy chọn nâng cao"
          hide_advanced: "Ẩn các tùy chọn nâng cao"
          restrict: "Hạn chế đến"
          restrict_email: "Hạn chế đối với email"
          restrict_domain: "Hạn chế đối với miền"
          email_or_domain_placeholder: "name@example.com hoặc example.com"
          max_redemptions_allowed: "Sử dụng tối đa"
          add_to_groups: "Thêm vào nhóm"
          invite_to_topic: "Đến chủ đề"
          expires_at: "Hết hạn sau"
          custom_message: "Tin nhắn cá nhân tùy chọn"
          send_invite_email: "Lưu và Gửi Email"
          send_invite_email_instructions: "Hạn chế lời mời vào email để gửi một email mời"
          save_invite: "Lưu lời mời"
          invite_saved: "Đã lưu lời mời."
        bulk_invite:
          none: "Không có lời mời để hiển thị trên trang này."
          text: "Mời hàng loạt"
          instructions: |
            <p>Mời danh sách người dùng để giúp cộng đồng của bạn hoạt động nhanh chóng. Chuẩn bị <a href="https://en.wikipedia.org/wiki/Comma-separated_values" target="_blank">tệp CSV</a> chứa ít nhất một hàng cho mỗi địa chỉ email của người dùng bạn muốn mời. Thông tin được phân tách bằng dấu phẩy sau đây có thể được cung cấp nếu bạn muốn thêm người vào nhóm hoặc gửi họ đến một chủ đề cụ thể trong lần đầu tiên họ đăng nhập.</p>
            <pre>john@smith.com,first_group_name;second_group_name,topic_id</pre>
            <p>Mọi địa chỉ email trong tệp CSV đã tải lên của bạn sẽ được gửi một lời mời và bạn sẽ có thể quản lý nó sau.</p>
          progress: "Đã tải lên %{progress}%..."
          success: "Tải lên thành công, bạn sẽ được thông báo qua tin nhắn khi quá trình hoàn tất."
          error: "Xin lỗi, file phải ở định dạng CSV."
      password:
        title: "Mật khẩu"
        too_short: "Mật khẩu của bạn quá ngắn."
        common: "Mật khẩu quá đơn giản, rất dễ bị đoán ra"
        same_as_username: "Mật khẩu của bạn trùng với tên đăng nhập."
        same_as_email: "Mật khẩu của bạn trùng với email của bạn."
        ok: "Mật khẩu của bạn có vẻ ổn."
        instructions: "ít nhất %{count} kí tự"
        required: "Vui lòng nhập mật khẩu"
      summary:
        title: "Tóm tắt"
        stats: "Thống kê"
        time_read: "thời gian đọc"
        time_read_title: "%{duration} (mọi lúc)"
        recent_time_read: "đã đọc gần đây"
        recent_time_read_title: "%{duration} (trong 60 ngày qua)"
        topic_count:
          other: "Chủ đề đã được tạo"
        post_count:
          other: "Bài viết đã được tạo"
        likes_given:
          other: "nhận"
        likes_received:
          other: "Đã nhận"
        days_visited:
          other: "Ngày đã ghé thăm"
        topics_entered:
          other: "chủ đề đã xem"
        posts_read:
          other: "Bài viết đã đọc"
        bookmark_count:
          other: "Dấu trang"
        top_replies: "Top trả lời"
        no_replies: "Chưa có trả lời."
        more_replies: "Thêm trả lời"
        top_topics: "Top chủ đề"
        no_topics: "Chưa có chủ đề nào."
        more_topics: "Thêm chủ đề"
        top_badges: "Top huy hiệu"
        no_badges: "Chưa có huy hiệu nào."
        more_badges: "Thêm huy hiệu"
        top_links: "Liên kết đầu"
        no_links: "Không có liên kết"
        most_liked_by: "Được thích nhiều nhất bởi"
        most_liked_users: "Like nhiều nhất"
        most_replied_to_users: "Trả lời nhiều nhất"
        no_likes: "Chưa có lượt thích."
        top_categories: "Danh mục hàng đầu"
        topics: "Chủ đề"
        replies: "Trả lời"
      ip_address:
        title: "Địa chỉ IP cuối cùng"
      registration_ip_address:
        title: "Địa chỉ IP đăng ký"
      avatar:
        title: "Ảnh đại diện"
        header_title: "hồ sơ cá nhân, tin nhắn, đánh dấu và sở thích"
        name_and_description: "%{name} - %{description}"
        edit: "Chỉnh sửa ảnh đại diện"
      title:
        title: "Tiêu đề"
        none: "(không có gì)"
        instructions: "xuất hiện sau tên người dùng của bạn"
      flair:
        title: "Tư cách"
        none: "(không có gì)"
        instructions: "biểu tượng hiển thị bên cạnh ảnh hồ sơ của bạn"
      primary_group:
        title: "Nhóm Chính"
        none: "(không có gì)"
      filters:
        all: "All"
      stream:
        posted_by: "Đăng bởi"
        sent_by: "Gửi bởi"
        private_message: "tin nhắn"
        the_topic: "chủ đề"
    user_status:
      save: "Lưu lại"
      set_custom_status: "Đặt trạng thái tùy chỉnh"
      what_are_you_doing: "Bạn đang làm gì đấy?"
      remove_status: "Xóa trạng thái"
    loading: "Đang tải..."
    errors:
      prev_page: "trong khi cố gắng để tải"
      reasons:
        network: "Mạng Internet bị lỗi"
        server: "Máy chủ đang có vấn đề"
        forbidden: "Bạn không thể xem được"
        unknown: "Lỗi"
        not_found: "Không Tìm Thấy Trang"
      desc:
        network: "Hãy kiểm tra kết nối của bạn"
        network_fixed: "Hình như nó trở lại."
        server: "Mã lỗi : %{status}"
        forbidden: "Bạn không được cho phép để xem mục này"
        not_found: "Oops, ứng dụng đang tải đường dẫn không tồn tại"
        unknown: "Có một lỗi gì đó đang xảy ra"
      buttons:
        back: "Quay trở lại"
        again: "Thử lại"
        fixed: "Load lại trang"
    modal:
      close: "đóng"
      dismiss_error: "Loại bỏ lỗi"
    close: "Đóng lại"
    assets_changed_confirm: "Trang web này vừa nhận được một bản nâng cấp phần mềm. Lấy phiên bản mới nhất hiện nay?"
    logout: "Bạn đã đăng xuất"
    refresh: "Tải lại"
    home: "Trang chủ"
    read_only_mode:
      enabled: "Website đang ở chế độ chỉ đọc, bạn có thể duyệt xem nhưng không thể trả lời, likes, hay thực hiện các hành động khác."
      login_disabled: "Chức năng Đăng nhập đã bị tắt khi website trong trạng thái chỉ đọc"
      logout_disabled: "Chức năng đăng xuất đã bị tắt khi website đang trong trạng thái chỉ đọc."
    logs_error_rate_notice:
      reached_hour_MF: |
        <b>{relativeAge}</b> - <a href='{url}' target='_blank'>{rate, plural, other {# lỗi / giờ}}</a> trang web đạt đến giới hạn thiết lập của {limit, plural, other {# lỗi / giờ}}.
      reached_minute_MF: |
        <b>{relativeAge}</b> - <a href='{url}' target='_blank'>{rate, plural, other {# lỗi / phút}}</a> trang web đạt đến giới hạn thiết lập của {limit, plural, other {# lỗi / phút}}.
      exceeded_hour_MF: |
        <b>{relativeAge}</b> - <a href='{url}' target='_blank'>{rate, plural, other {# lỗi / giờ}}</a> vượt quá giới hạn thiết lập trang web của {limit, plural, other {# lỗi / giờ}}.
      exceeded_minute_MF: |
        <b>{relativeAge}</b> - <a href='{url}' target='_blank'>{rate, plural, other {# lỗi / phút}}</a> vượt quá giới hạn thiết lập trang web của {limit, plural, other {# lỗi / phút}}.
    learn_more: "tìm hiểu thêm..."
    mute: Im lặng
    unmute: Bỏ im lặng
    last_post: Được gửi
    local_time: "Giờ địa phương"
    time_read: Đã đọc
    time_read_recently: "%{time_read} gần đây"
    time_read_tooltip: "Tổng thời gian đọc là %{time_read}"
    time_read_recently_tooltip: "Tổng thời gian đọc là %{time_read} (%{recent_time_read} trong 60 ngày qua)"
    last_reply_lowercase: trả lời cuối cùng
    replies_lowercase:
      other: trả lời
    signup_cta:
      sign_up: "Đăng ký"
      hide_session: "Có lẽ sau"
      hide_forever: "không, cảm ơn"
      hidden_for_session: "OK, chúng tôi sẽ hỏi bạn vào ngày mai. Bạn cũng có thể sử dụng 'Đăng nhập' để tạo tài khoản."
      intro: "Xin chào! Có vẻ như bạn đang quan tâm chủ đề này, nhưng bạn chưa đăng ký tài khoản."
      value_prop: "Bạn mệt mỏi khi phải cuộn qua các bài viết giống nhau? Khi tạo tài khoản, bạn sẽ luôn quay lại nơi bạn đã dừng lại. Với một tài khoản, bạn cũng có thể được thông báo về các câu trả lời mới, lưu dấu trang và sử dụng lượt thích để cảm ơn người khác. Tất cả chúng ta có thể làm việc cùng nhau để làm cho cộng đồng này trở nên tuyệt vời. :heart:"
    summary:
      enabled_description: "Bạn đang xem một bản tóm tắt của chủ đề này: các bài viết thú vị nhất được xác định bởi cộng đồng."
      description:
        other: "Có <b>%{count}</b> trả lời."
      disable: "HIển thị tất cả các bài viết"
      short_label: "Tóm tắt"
      short_title: "Hiển thị tóm tắt về chủ đề này: các bài đăng thú vị nhất do cộng đồng xác định"
    deleted_filter:
      enabled_description: "Chủ để này có chứa các bài viết bị xoá, chúng đã bị ẩn đi"
      disabled_description: "Xoá các bài viết trong các chủ để được hiển thị"
      enable: "Ẩn các bài viết bị xoá"
      disable: "Xem các bài viết bị xoá"
    private_message_info:
      title: "Tin nhắn"
      invite: "Mời những người khác ..."
      edit: "Thêm hoặc loại bỏ..."
      remove: "Xóa..."
      add: "Thêm..."
      leave_message: "Bạn có thực sự muốn để lại tin nhắn này không?"
      remove_allowed_user: "Bạn thực sự muốn xóa %{name} từ tin nhắn này?"
      remove_allowed_group: "Bạn thực sự muốn xóa %{name} từ tin nhắn này?"
      leave: "Rời nhóm"
      remove_user: "Xoá người dùng"
    email: "Email"
    username: "Username"
    last_seen: "Đã xem"
    created: "Tạo bởi"
    created_lowercase: "ngày tạo"
    trust_level: "Độ tin tưởng"
    search_hint: "username, email or IP address"
    create_account:
      header_title: "Chào mừng!"
      subheader_title: "Hãy tạo tài khoản của bạn"
      disclaimer: "Bằng cách đăng ký, bạn đồng ý với <a href='%{privacy_link}' target='blank'>chính sách bảo mật</a> và <a href='%{tos_link}' target='blank'>điều khoản dịch vụ</a>."
      title: "Tạo tài khoản của bạn"
      failed: "Có gì đó không đúng, có thể email này đã được đăng ký, thử liên kết quên mật khẩu"
      associate: "Đã có tài khoản? <a href='%{associate_link}'>Đăng nhập</a> để liên kết tài khoản %{provider} của bạn."
    forgot_password:
      title: "Đặt lại mật khẩu"
      action: "Tôi đã quên mật khẩu của tôi"
      invite: "Điền vào username của bạn hoặc địa chỉ email và chúng tôi sẽ gửi bạn email để khởi tạo lại mật khẩu"
      invite_no_username: "Nhập địa chỉ email của bạn và chúng tôi sẽ gửi cho bạn một email đặt lại mật khẩu."
      reset: "Tạo lại mật khẩu"
      complete_username: "Nếu một tài khoản phù hợp với tên thành viên <b>%{username} </b>, bạn sẽ nhận được một email với hướng dẫn về cách đặt lại mật khẩu của bạn trong thời gian ngắn."
      complete_email: "Nếu một trận đấu tài khoản <b>%{email} </b>, bạn sẽ nhận được một email với hướng dẫn về cách đặt lại mật khẩu của bạn trong thời gian ngắn."
      complete_username_found: "Chúng tôi đã tìm thấy một tài khoản khớp với tên người dùng <b>%{username}</b>. Bạn sẽ sớm nhận được email hướng dẫn về cách đặt lại mật khẩu của mình."
      complete_email_found: "Chúng tôi đã tìm thấy một tài khoản khớp với <b>%{email}</b>. Bạn sẽ sớm nhận được email hướng dẫn về cách đặt lại mật khẩu của mình."
      complete_username_not_found: "Không có tài khoản phù hợp với tên thành viên <b>%{username} </b>"
      complete_email_not_found: "Không tìm thấy tài khoản nào tương ứng với <b>%{email}</b>"
      help: "Email không đến? Hãy chắc chắn kiểm tra thư mục thư rác của bạn trước.<p>Không chắc bạn đã sử dụng địa chỉ email nào? Nhập địa chỉ email và chúng tôi sẽ cho bạn biết nếu địa chỉ đó tồn tại ở đây.</p><p>Nếu bạn không còn quyền truy cập vào địa chỉ email trên tài khoản của mình, vui lòng liên hệ với <a href='%{basePath}/about'>nhân viên hữu ích của chúng tôi.</a></p>"
      button_ok: "OK"
      button_help: "Giúp "
    email_login:
      link_label: "Gửi liên kết đăng nhập qua email"
      button_label: "với email"
      login_link: "Bỏ qua mật khẩu; gửi email cho tôi một liên kết đăng nhập"
      emoji: "khóa biểu tượng cảm xúc"
      complete_username: "Nếu một tài khoản khớp với tên người dùng <b>%{username}</b>, bạn sẽ sớm nhận được email có liên kết đăng nhập."
      complete_email: "Nếu một tài khoản phù hợp với <b>%{email}</b>, bạn sẽ sớm nhận được email có liên kết đăng nhập."
      complete_username_found: "Chúng tôi đã tìm thấy một tài khoản phù hợp với tên người dùng <b>%{username}</b>, bạn sẽ sớm nhận được email có liên kết đăng nhập."
      complete_email_found: "Chúng tôi đã tìm thấy một tài khoản phù hợp với <b>%{email}</b>, bạn sẽ sớm nhận được email có liên kết đăng nhập."
      complete_username_not_found: "Không có tài khoản phù hợp với tên thành viên <b>%{username} </b>"
      complete_email_not_found: "Không tìm thấy tài khoản nào tương ứng với <b>%{email}</b>"
      confirm_title: Tiếp tục tới %{site_name}
      logging_in_as: Đăng nhập bằng %{email}
      confirm_button: Kết thúc đăng nhập
    login:
      header_title: "Chào mừng trở lại"
      subheader_title: "Đăng nhập vào tài khoản của bạn"
      title: "Đăng nhập"
      username: "Thành viên"
      password: "Mật khẩu"
      show_password: "Hiển thị"
      second_factor_title: "Xác thực hai yếu tố"
      second_factor_description: "Vui lòng nhập mã xác minh từ ứng dụng của bạn:"
      second_factor_backup: "Đăng nhập bằng mã dự phòng"
      second_factor_backup_title: "Sao lưu hai yếu tố"
      second_factor_backup_description: "Vui lòng nhập một trong các mã dự phòng của bạn:"
      second_factor: "Đăng nhập bằng ứng dụng Authenticator"
      security_key_alternative: "Thử lại cách khác"
      security_key_authenticate: "Xác thực bằng Khóa bảo mật"
      security_key_not_allowed_error: "Quá trình xác thực khóa bảo mật đã hết thời gian chờ hoặc đã bị hủy."
      security_key_no_matching_credential_error: "Không thể tìm thấy thông tin xác thực phù hợp trong khóa bảo mật được cung cấp."
      security_key_support_missing_error: "Thiết bị hoặc trình duyệt hiện tại của bạn không hỗ trợ việc sử dụng khóa bảo mật. Vui lòng sử dụng một phương pháp khác."
      email_placeholder: "Email / Tên người dùng"
      caps_lock_warning: "Phím Caps Lock đang được bật"
      error: "Không xác định được lỗi"
      cookies_error: "Trình duyệt của bạn dường như đã tắt cookie. Bạn có thể không đăng nhập được nếu không bật chúng trước."
      rate_limit: "Xin đợi trước khi đăng nhập lại lần nữa."
      blank_username: "Nhập địa chỉ email và tên người dùng của bạn."
      blank_username_or_password: "Bạn phải nhập email hoặc username, và mật khẩu"
      reset_password: "Khởi tạo mật khẩu"
      logging_in: "Đăng nhập..."
      or: "Hoặc"
      authenticating: "Đang xác thực..."
      awaiting_activation: "Tài khoản của bạn đang đợi kích hoạt, sử dụng liên kết quên mật khẩu trong trường hợp kích hoạt ở 1 email khác."
      awaiting_approval: "Tài khoản của bạn chưa được chấp nhận bới thành viên. Bạn sẽ được gửi một email khi được chấp thuận "
      requires_invite: "Xin lỗi, bạn phải được mời để tham gia diễn đàn"
      not_activated: "Bạn không thể đăng nhập. Chúng tôi đã gửi trước email kích hoạt cho bạn tại <b>%{sentTo}</b>. Vui lòng làm theo hướng dẫn trong email để kích hoạt tài khoản của bạn."
      not_allowed_from_ip_address: "Bạn không thể đăng nhập từ địa chỉ IP này."
      admin_not_allowed_from_ip_address: "Bạn không thể đăng nhập với quyền quản trị từ địa chỉ IP đó."
      resend_activation_email: "Bấm đây để gửi lại email kích hoạt"
      omniauth_disallow_totp: "Tài khoản của bạn đã bật xác thực hai yếu tố. Vui lòng đăng nhập bằng mật khẩu của bạn."
      resend_title: "Gửi lại email kích hoạt"
      change_email: "Đổi địa chỉ email"
      provide_new_email: "Cung cấp địa chỉ mới của bạn và chúng tôi sẽ gửi lại email xác nhận."
      submit_new_email: "Cập nhật địa chỉ email"
      sent_activation_email_again: "Chúng tôi gửi email kích hoạt tới cho bạn ở <b>%{currentEmail}</b>. Nó sẽ mất vài phút để đến; bạn nhớ check cả hồm thư spam nhe. "
      sent_activation_email_again_generic: "Chúng tôi đã gửi một email kích hoạt khác. Có thể mất vài phút để nó đến nơi; hãy chắc chắn để kiểm tra thư mục thư rác của bạn."
      to_continue: "Vui lòng đăng nhập"
      preferences: "Bạn cần phải đăng nhập để thay đổi cài đặt tài khoản."
      not_approved: "Tài khoản của bạn chưa được kiểm duyệt. Bạn sẽ nhận được email thông báo khi bạn được phép đăng nhập."
      google_oauth2:
        name: "Goole"
        title: "Đăng nhập bằng Google"
        sr_title: "Đăng nhập bằng Google"
      twitter:
        name: "Twitter"
        title: "Đăng nhập bằng Twitter"
        sr_title: "Đăng nhập bằng Twitter"
      instagram:
        name: "Instagram"
        title: "Đăng nhập bằng Instagram"
        sr_title: "Đăng nhập bằng Instagram"
      facebook:
        name: "Facebook"
        title: "Đăng nhập bằng Facebook"
        sr_title: "Đăng nhập bằng Facebook"
      github:
        name: "GitHub"
        title: "Đăng nhập bằng GitHub"
        sr_title: "Đăng nhập bằng GitHub"
      discord:
        name: "Discord"
        title: "Đăng nhập bằng Discord"
        sr_title: "Đăng nhập bằng Discord"
      second_factor_toggle:
        totp: "Sử dụng ứng dụng xác thực thay thế"
        backup_code: "Sử dụng mã dự phòng để thay thế"
        security_key: "Sử dụng khóa bảo mật thay thế"
    invites:
      accept_title: "Lời mời"
      emoji: "biểu tượng cảm xúc phong bì"
      welcome_to: "Chào mừng bạn đến với %{site_name}!"
      invited_by: "Bạn đã được mời bởi:"
      social_login_available: "Bạn cũng có thể đăng nhập bằng bất kỳ thông tin đăng nhập xã hội nào bằng email đó."
      your_email: "Địa chỉ email của bạn là <b>%{email}</b>."
      accept_invite: "Chấp nhận lời mời"
      success: "Tài khoản của bạn đã được tạo và bây giờ bạn đã đăng nhập."
      name_label: "T"
      password_label: "Mật khẩu"
    password_reset:
      continue: "Tiếp tục truy cập %{site_name}"
    emoji_set:
      apple_international: "Apple/International"
      google: "Google"
      twitter: "Twitter"
      win10: "Win10"
      google_classic: "Google Classic"
      facebook_messenger: "Facebook Messenger"
    category_page_style:
      categories_only: "Chỉ chuyên mục"
      categories_with_featured_topics: "Các chuyên mục và chủ đề nổi bật"
      categories_and_latest_topics: "Các chuyên mục và chủ đề mới"
      categories_and_latest_topics_created_date: "Danh mục và Chủ đề mới nhất (sắp xếp theo chủ đề ngày tạo)"
      categories_and_top_topics: "Chuyên mục và Chủ đề nổi bật"
      categories_boxes: "Hộp có Danh mục con"
      categories_boxes_with_topics: "Hộp có Chủ đề Nổi bật"
      subcategories_with_featured_topics: "Danh mục con với các chủ đề nổi bật"
    shortcut_modifier_key:
      shift: "Shift"
      ctrl: "Ctrl"
      alt: "Alt"
      enter: "Nhập"
    conditional_loading_section:
      loading: Đang tải...
    category_row:
      topic_count:
        other: "%{count} chủ đề trong danh mục này"
      plus_subcategories_title:
        other: "%{name} và %{count} danh mục phụ"
      plus_subcategories:
        other: "+ %{count} danh mục phụ"
    select_kit:
      delete_item: "Xoá %{name}"
      filter_by: "Lọc theo: %{name}"
      select_to_filter: "Chọn một giá trị để lọc"
      default_header_text: Chọn...
      no_content: Không tìm thấy
      results_count:
        other: "%{count} kết quả"
      filter_placeholder: Tìm kiến...
      filter_placeholder_with_any: Tìm kiếm hoặc tạo mới...
      create: "Tạo mới: '%{content}'"
      max_content_reached:
        other: "Bạn chỉ có thể chọn %{count} mục."
      min_content_not_reached:
        other: "Chọn ít nhất %{count} mục."
      components:
        tag_drop:
          filter_for_more: Lọc để biết thêm...
        categories_admin_dropdown:
          title: "Quản lý Danh mục"
    date_time_picker:
      from: Từ
      to: Tới
    emoji_picker:
      filter_placeholder: Tìm kiếm emoji
      smileys_&_emotion: Biểu tượng mặt cười và cảm xúc
      people_&_body: Con người và Cơ thể
      animals_&_nature: Động vật và thiên nhiên
      food_&_drink: Đồ ăn thức uống
      travel_&_places: Du lịch và Địa điểm
      activities: Hoạt động
      objects: Vật thể
      symbols: Ký hiệu
      flags: Dấu cờ - Flags
      recent: Được sử dụng gần đây
      default_tone: Không có màu da
      light_tone: Màu da sáng
      medium_light_tone: Màu da sáng trung bình
      medium_tone: Màu da trung bình
      medium_dark_tone: Màu da tối trung bình
      dark_tone: Màu da tối
      default: Biểu tượng cảm xúc tùy chỉnh
    shared_drafts:
      title: "Thư nháp được Chia sẻ"
      notice: "Chủ đề này chỉ hiển thị với những người có thể xuất bản các bản nháp được chia sẻ."
      destination_category: "Loại điểm đến"
      publish: "Xuất bản bản nháp"
      confirm_publish: "Bạn có chắc chắn muốn xuất bản bản nháp này không?"
      publishing: "Đang xuất bản Chủ đề..."
    composer:
      emoji: "Emoji :)"
      more_emoji: "thêm..."
      options: "Lựa chọn"
      whisper: "nói chuyện"
      unlist: "chưa được liệt kê"
      add_warning: "Đây là một cảnh báo chính thức"
      toggle_whisper: "Chuyển chế độ Nói chuyện"
      toggle_unlisted: "Chuyển sang chế độ Không công khai"
      posting_not_on_topic: "Bài viết nào bạn muốn trả lời "
      saved_local_draft_tip: "Đã lưu locally"
      similar_topics: "Bài viết của bạn tương tự với "
      drafts_offline: "Nháp offline"
      edit_conflict: "chỉnh sửa xung đột"
      group_mentioned_limit:
        other: "<b>Cảnh báo!</b> Bạn đã đề cập <a href='%{group_link}'>%{group}</a>, tuy nhiên nhóm này có nhiều thành viên hơn giới hạn đề cập của quản trị viên là %{count} người dùng. Không ai sẽ được thông báo."
      group_mentioned:
        other: "Bằng cách đề cập đến số %{group}, bạn sắp thông báo cho <a href='%{group_link}'>%{count} người</a> - bạn có chắc không?"
      cannot_see_mention:
        category: "Bạn đã đề cập đến @%{username} nhưng họ sẽ không được thông báo vì họ không có quyền truy cập vào danh mục này. Bạn sẽ cần thêm họ vào một nhóm có quyền truy cập vào danh mục này."
        private: "Bạn đã đề cập đến @%{username} nhưng họ sẽ không được thông báo vì họ không thể xem tin nhắn cá nhân này. Bạn sẽ cần mời họ vào tin nhắn cá nhân này."
        muted_topic: "Bạn đã đề cập @%{username} nhưng họ sẽ không được thông báo vì họ tắt tiếng chủ đề này."
        not_allowed: "Bạn đã đề cập đến @%{username} nhưng họ sẽ không được thông báo vì họ không được mời tham gia chủ đề này."
      here_mention:
        other: "Bằng cách đề cập đến <b>@%{here}</b>, bạn sắp thông báo cho %{count} người dùng - bạn có chắc không?"
      duplicate_link: "Có vẻ như liên kết của bạn đến <b>%{domain}</b> đã được đăng trong chủ đề bởi <b>@%{username}</b> in <a href='%{post_url}'>một câu trả lời trên %{ago}</a> - bạn có chắc chắn muốn đăng lại không?"
      reference_topic_title: "Trả lời đến: %{title}"
      error:
        title_missing: "Tiêu đề là bắt buộc"
        title_too_short:
          other: "Tiêu để phải có ít nhất %{count} ký tự"
        title_too_long:
          other: "Tiêu đề có tối đa %{count} ký tự"
        post_missing: "Bài đăng không được để trống"
        post_length:
          other: "Bài viết phải có ít nhất %{count} ký tự"
        try_like: "Bạn đã thử nút %{heart} chưa?"
        category_missing: "Bạn phải chọn một phân loại"
        tags_missing:
          other: "Bạn phải chọn ít nhất %{count} thẻ"
        topic_template_not_modified: "Vui lòng thêm chi tiết và cụ thể cho chủ đề của bạn bằng cách chỉnh sửa mẫu chủ đề."
      save_edit: "Lưu chỉnh sửa"
      overwrite_edit: "Ghi đè Chỉnh sửa"
      reply: "Trả lời "
      cancel: "Huỷ"
      create_topic: "Tạo chủ đề"
      create_pm: "Tin nhắn"
      create_whisper: "Thì thầm"
      create_shared_draft: "Tạo bản nháp được chia sẻ"
      edit_shared_draft: "Chỉnh sửa Bản nháp"
      title: "Hoặc nhấn %{modifier}Enter"
      users_placeholder: "Thêm người dùng hoặc nhóm"
      title_placeholder: "Tóm tắt lại thảo luận này trong một câu ngắn gọn"
      title_or_link_placeholder: "Nhập tiêu đề, hoặc dán đường dẫn vào đây"
      edit_reason_placeholder: "Tại sao bạn sửa"
      topic_featured_link_placeholder: "Nhập liên kết hiển thị với tiêu đề."
      remove_featured_link: "Xóa liên kết khỏi chủ đề."
      reply_placeholder: "Gõ ở đây. Sử dụng Markdown, BBCode, hoặc HTML để định dạng. Kéo hoặc dán ảnh."
      reply_placeholder_no_images: "Nhập ở đây. Sử dụng Markdown, BBCode hoặc HTML để định dạng."
      reply_placeholder_choose_category: "Chọn một danh mục trước khi nhập vào đây."
      view_new_post: "Xem bài đăng mới của bạn. "
      saving: "Đang lưu"
      saved: "Đã lưu"
      saved_draft: "Đang đăng bản nháp. Nhấn để tiếp tục."
      uploading: "Đang đăng "
      show_preview: "hiển thị bản xem trước"
      hide_preview: "ẩn bản xem trước"
      quote_post_title: "Trích dẫn cả bài viết"
      bold_label: "B"
      bold_title: "In đậm"
      bold_text: "chữ in đậm"
      italic_label: "I"
      italic_title: "Nhấn mạnh"
      italic_text: "văn bản nhấn mạnh"
      link_title: "Liên kết"
      link_description: "Nhập mô tả liên kết ở đây"
      link_dialog_title: "Chèn liên kết"
      link_optional_text: "tiêu đề tùy chọn"
      link_url_placeholder: "Dán URL hoặc nhập vào chủ đề tìm kiếm"
      blockquote_title: "Blockquote"
      blockquote_text: "Trích dẫn"
      code_title: "Văn bản định dạng trước"
      code_text: "lùi đầu dòng bằng 4 dấu cách"
      paste_code_text: "gõ hoặc dẫn code vào đây"
      upload_title: "Tải lên"
      upload_description: "Nhập mô tả tải lên ở đây"
      olist_title: "Danh sách kiểu số"
      ulist_title: "Danh sách kiểu ký hiệu"
      list_item: "Danh sách các mục"
      toggle_direction: "Chuyển đổi hướng"
      help: "Trợ giúp soạn thảo bằng Markdown"
      collapse: "thu nhỏ bảng điều khiển chỉnh sửa nội dung"
      open: "mở bảng chỉnh sửa nội dung"
      abandon: "đóng nội dung chỉnh sửa và hủy bản nháp"
      enter_fullscreen: "Soạn nôi dung toàn màn hình"
      exit_fullscreen: "thoát khỏi trình soạn nội dung toàn màn hình"
      show_toolbar: "hiển thị thanh công cụ của trình soạn nội dung"
      hide_toolbar: "ẩn thanh công cụ của trình soạn nội dung"
      modal_ok: "OK"
      modal_cancel: "Hủy"
      cant_send_pm: "Xin lỗi, bạn không thể gởi tin nhắn đến %{username}."
      yourself_confirm:
        title: "Bạn có quên chưa thêm người nhận?"
        body: "Ngay bây giờ tin nhắn này chỉ được gửi cho chính bạn!"
      slow_mode:
        error: "Chủ đề này đang ở chế độ chậm. Bạn đã đăng gần đây; bạn có thể đăng lại sau %{timeLeft}."
      admin_options_title: "Tùy chọn quản trị viên cho chủ đề này"
      composer_actions:
        reply: Trả lời
        draft: Bản nháp
        edit: Sửa
        reply_to_post:
          label: Trả lời bài đăng của %{postUsername}
          desc: Trả lời một bài đăng cụ thể
        reply_as_new_topic:
          label: Trả lời dưới dạng chủ đề được liên kết
          desc: Tạo một chủ đề mới được liên kết với chủ đề này
          confirm: Bạn đã lưu một bản nháp chủ đề mới, bản nháp này sẽ bị ghi đè nếu bạn tạo một chủ đề được liên kết.
        reply_as_new_group_message:
          label: Trả lời dưới dạng tin nhắn nhóm mới
          desc: Tạo tin nhắn mới bắt đầu với cùng người nhận
        reply_to_topic:
          label: Trả lời chủ đề
          desc: Trả lời chủ đề, không ảnh hưởng bất kỳ bài đăng nào
        toggle_whisper:
          label: Chuyển đổi nói thầm
          desc: Những lời thì thầm chỉ hiển thị với MOD
        create_topic:
          label: "Chủ đề Mới"
        shared_draft:
          label: "Bản nháp được Chia sẻ"
          desc: "Nháp một chủ đề sẽ chỉ hiển thị cho người dùng được phép"
        toggle_topic_bump:
          label: "Chuyển đổi phần mở rộng chủ đề"
          desc: "Trả lời mà không thay đổi ngày trả lời gần nhất"
      reload: "Nạp lại"
      ignore: "Bỏ qua"
      image_alt_text:
        aria_label: Văn bản thay thế cho hình ảnh
      delete_image_button: Xoá ảnh
    notifications:
      tooltip:
        regular:
          other: "%{count} thông báo chưa xem"
        message:
          other: "%{count} tin nhắn chưa đọc"
        high_priority:
          other: "%{count} thông báo ưu tiên cao chưa đọc"
      title: "thông báo của @name nhắc đến, trả lời bài của bạn và chủ đề, tin nhắn, vv"
      none: "Không thể tải các thông báo tại thời điểm này."
      empty: "Không có thông báo"
      post_approved: "Bài đăng của bạn đã được phê duyệt"
      reviewable_items: "các mục yêu cầu kiểm duyệt"
      watching_first_post_label: "Chủ đề Mới"
      user_moved_post: "%{username} đã di chuyển"
      mentioned: "<span>%{username}</span> %{description}"
      group_mentioned: "<span>%{username}</span> %{description}"
      quoted: "<span>%{username}</span> %{description}"
      bookmark_reminder: "<span>%{username}</span> %{description}"
      replied: "<span>%{username}</span> %{description}"
      posted: "<span>%{username}</span> %{description}"
      watching_category_or_tag: "<span>%{username}</span> %{description}"
      edited: "<span>%{username}</span> %{description}"
      liked: "<span>%{username}</span> %{description}"
      liked_2: "<span class='double-user'>%{username}, %{username2}</span> %{description}"
      liked_many:
        other: "<span class='multi-user'>%{username}, %{username2} và %{count} người khác</span> %{description}"
      liked_by_2_users: "%{username}, %{username2}"
      liked_by_multiple_users:
        other: "%{username}, %{username2} và %{count} người khác"
      liked_consolidated_description:
        other: "đã thích %{count} bài viết của bạn"
      liked_consolidated: "<span>%{username}</span> %{description}"
      private_message: "<span>%{username}</span> %{description}"
      invited_to_private_message: "<p><span>%{username}</span>%{description}"
      invited_to_topic: "<span>%{username}</span> %{description}"
      invitee_accepted: "<span>%{username}</span> đã chấp nhận lời mời của bạn"
      invitee_accepted_your_invitation: "đã chấp nhận lời mời của bạn"
      moved_post: "<span>%{username}</span> đã chuyển %{description}"
      linked: "<span>%{username}</span> %{description}"
      granted_badge: "Đã nhận được '%{description}'"
      topic_reminder: "<span>%{username}</span> %{description}"
      watching_first_post: "<span>Chủ đề mới</span> %{description}"
      membership_request_accepted: "Thành viên được chấp nhận vào '%{group_name}'"
      membership_request_consolidated:
        other: "%{count} yêu cầu làm thành viên cho '%{group_name}'"
      reaction: "<span>%{username}</span> %{description}"
      reaction_2: "<span>%{username}, %{username2}</span> %{description}"
      votes_released: "%{description} - hoàn thành"
      admin_problems: "Lời khuyên mới trên bảng điều khiển trang web của bạn"
      dismiss_confirmation:
        body:
          default:
            other: "Bạn có chắc không? Bạn có %{count} thông báo quan trọng."
        dismiss: "Hủy bỏ"
        cancel: "Hủy"
      group_message_summary:
        other: "%{count} thư trong %{group_name} hộp thư đến của bạn"
      popup:
        mentioned: '%{username} nhắc đến bạn trong "%{topic}" - %{site_title}'
        group_mentioned: '%{username} nhắc đến bạn trong "%{topic}" - %{site_title}'
        quoted: '%{username} trích lời bạn trong "%{topic}" - %{site_title}'
        replied: '%{username} trả lời cho bạn trong "%{topic}" - %{site_title}'
        posted: '%{username} gửi bài trong "%{topic}" - %{site_title}'
        private_message: '%{username} đã gửi cho bạn một tin nhắn cá nhân trong "%{topic}" - %{site_title}'
        linked: '%{username} liên quan đến bài viết của bạn từ "%{topic}" - %{site_title}'
        watching_first_post: '%{username} đã tạo một chủ đề mới "%{topic}" - %{site_title}'
        confirm_title: "Đã bật thông báo - %{site_title}"
        confirm_body: "Sự thành công! Thông báo đã được kích hoạt."
        custom: "Thông báo từ %{username} trên %{site_title}"
      titles:
        mentioned: "đề cập"
        replied: "câu trả lời mới"
        quoted: "trích dẫn"
        edited: "đã chỉnh sửa"
        liked: "lượt thích mới"
        private_message: "tin nhắn riêng mới"
        invited_to_private_message: "được mời vào tin nhắn riêng tư"
        invitee_accepted: "lời mời được chấp nhận"
        posted: "bài viết mới"
        watching_category_or_tag: "bài viết mới"
        moved_post: "bài đã chuyển"
        linked: "liên kết"
        bookmark_reminder: "dấu trang nhắc nhở"
        bookmark_reminder_with_name: "nhắc nhở đánh dấu - %{name}"
        granted_badge: "cấp huy hiệu"
        invited_to_topic: "được mời vào chủ đề"
        group_mentioned: "nhóm đã đề cập"
        group_message_summary: "tin nhắn nhóm mới"
        watching_first_post: "chủ đề mới"
        topic_reminder: "nhắc nhở chủ đề"
        liked_consolidated: "lượt thích mới"
        post_approved: "bài đăng được chấp thuận"
        membership_request_consolidated: "yêu cầu thành viên mới"
        reaction: "phản ứng mới"
        votes_released: "Phiếu bầu đã được phát hành"
    upload_selector:
      uploading: "Đang tải lên"
      processing: "Đang xử lý tải lên"
      select_file: "Chọn Tài liệu"
      default_image_alt_text: hình ảnh
    search:
      sort_by: "Sắp xếp theo"
      relevance: "Độ phù hợp"
      latest_post: "Bài viết mới nhất"
      latest_topic: "Chủ đề mới"
      most_viewed: "Xem nhiều nhất"
      most_liked: "Thích nhiều nhất"
      select_all: "Chọn tất cả"
      clear_all: "Xóa tất cả"
      too_short: "Từ khoá tìm kiếm của bạn quá ngắn."
      open_advanced: "Mở tìm kiếm nâng cao"
      clear_search: "Xóa tìm kiếm"
      sort_or_bulk_actions: "Sắp xếp hoặc chọn hàng loạt kết quả"
      result_count:
        other: "Hơn <span>%{count}%{plus} kết quả cho</span><span class='term'>%{term}</span>"
      title: "Tìm kiếm"
      full_page_title: "Tìm kiếm"
      results: "kết quả"
      no_results: "Không tìm thấy kết quả."
      no_more_results: "Không tìm thấy kết quả"
      post_format: "#%{post_number} bởi %{username}"
      results_page: "Kết quả tìm kiếm cho '%{term}'"
      more_results: "Có nhiều kết quả hơn. Vui lòng thu hẹp tiêu chí tìm kiếm của bạn."
      cant_find: "Không thể tìm thấy những gì bạn đang tìm kiếm?"
      start_new_topic: "Có lẽ bắt đầu một chủ đề mới?"
      or_search_google: "Hoặc thử tìm kiếm bằng Google thay thế:"
      search_google: "Hãy thử tìm kiếm bằng Google để thay thế:"
      search_google_button: "G"
      search_button: "Tìm kiếm"
      search_term_label: "nhập từ khóa tìm kiếm"
      categories: "Chuyên mục"
      tags: "Thẻ"
      in: "trong"
      in_this_topic: "trong chủ đề này"
      in_this_topic_tooltip: "chuyển sang tìm kiếm tất cả các chủ đề"
      in_messages: "trong tin nhắn"
      in_messages_tooltip: "chuyển sang tìm kiếm các chủ đề thông thường"
      in_topics_posts: "trong tất cả các chủ đề và bài đăng"
      enter_hint: "hoặc nhấn Enter"
      in_posts_by: "trong bài viết của %{username}"
      browser_tip: "%{modifier} + f"
      browser_tip_description: "một lần nữa để sử dụng tìm kiếm trình duyệt gốc"
      recent: "Tìm kiếm gần đây"
      clear_recent: "Xóa các Tìm kiếm Gần đây"
      type:
        default: "Chủ đề/Bài viết"
        users: "Người dùng"
        categories: "Chuyên mục"
        categories_and_tags: "Danh mục / thẻ"
      context:
        user: "Tìm bài viết của @%{username}"
        category: "Tìm kiếm danh mục #%{category}"
        tag: "Tìm kiếm thẻ #%{tag}"
        topic: "Tìm trong chủ đề này"
        private_messages: "Tìm tin nhắn"
      tips:
        category_tag: "bộ lọc theo danh mục hoặc thẻ"
        author: "bộ lọc theo tác giả bài đăng"
        in: "lọc theo siêu dữ liệu (ví dụ: in: title, in: personal, in: pinned)"
        status: "bộ lọc theo trạng thái chủ đề"
        full_search: "khởi chạy tìm kiếm toàn trang"
      advanced:
        title: Bộ lọc nâng cao
        posted_by:
          label: Gửi bởi
          aria_label: Lọc theo tác giả bài đăng
        in_category:
          label: Đã phân loại
        in_group:
          label: Trong nhóm
        with_badge:
          label: Với huy hiệu
        with_tags:
          label: Được gắn thẻ
          aria_label: Lọc bằng cách sử dụng thẻ
        filters:
          label: Chỉ trả lại chủ đề/bài đăng ...
          title: Chỉ khớp với tiêu đề
          likes: Tôi đã thích
          posted: Tôi đã gửi trong
          created: Tôi đã tạo ra
          watching: tôi đang xem
          tracking: Tôi đang theo dõi
          private: Trong tin nhắn của tôi
          bookmarks: Tôi đã đánh dấu
          first: là bài đầu tiên
          pinned: được gim
          seen: tôi đọc
          unseen: Tôi chưa đọc
          wiki: là wiki
          images: bao gồm (các) hình ảnh
          all_tags: Tất cả các thẻ trên
        statuses:
          label: Nơi chủ đề
          open: mở
          closed: bị đóng
          public: là công khai
          archived: được lưu trữ
          noreplies: không có phản hồi
          single_user: chứa một người dùng
        post:
          count:
            label: Bài viết
          min:
            placeholder: tối thiểu
            aria_label: lọc theo số lượng bài đăng tối thiểu
          max:
            placeholder: tối đa
            aria_label: lọc theo số lượng bài đăng tối đa
          time:
            label: Được gửi
            aria_label: Lọc theo ngày đăng
            before: trước
            after: sau
        views:
          label: Lượt xem
        min_views:
          placeholder: tối thiểu
          aria_label: lọc theo lượt xem tối thiểu
        max_views:
          placeholder: tối đa
          aria_label: lọc theo lượt xem tối đa
        additional_options:
          label: "Lọc theo số lượng bài đăng và lượt xem chủ đề"
    new_item: "mới"
    go_back: "quay trở lại"
    not_logged_in_user: "Trang cá nhân với tóm tắt các hoạt động và cấu hình"
    current_user: "đi đến trang cá nhân của bạn"
    view_all: "xem tất cả %{tab}"
    user_menu:
      generic_no_items: "Không có mục nào trong danh sách này."
      view_all_notifications: "xem tất cả các thông báo"
      view_all_bookmarks: "xem tất cả các dấu trang"
      view_all_messages: "xem tất cả các tin nhắn cá nhân"
      tabs:
        all_notifications: "Tất cả các thông báo"
        replies: "Trả lời"
        replies_with_unread:
          other: "Trả lời - %{count} trả lời chưa đọc"
        mentions: "Được nhắc đến"
        mentions_with_unread:
          other: "Đề cập - %{count} đề cập chưa đọc"
        likes: "Lượt Thích"
        likes_with_unread:
          other: "Lượt thích - %{count} lượt thích chưa đọc"
        watching: "Chủ đề đã xem"
        watching_with_unread:
          other: "Chủ đề đã xem - %{count} chủ đề đã xem chưa đọc"
        messages: "Tin nhắn cá nhân"
        messages_with_unread:
          other: "Tin nhắn cá nhân - %{count} tin nhắn chưa đọc"
        bookmarks: "Các đánh dấu"
        bookmarks_with_unread:
          other: "Dấu trang - %{count} dấu trang chưa đọc"
        review_queue: "Hàng đợi xem lại"
        review_queue_with_unread:
          other: "Hàng đợi xem lại - %{count} mục cần xem xét"
        other_notifications: "Các thông báo khác"
        other_notifications_with_unread:
          other: "Các thông báo khác - %{count} thông báo chưa đọc"
        profile: "Tiểu sử"
      reviewable:
        view_all: "xem tất cả các mục đánh giá"
        queue: "Hàng đợi"
        deleted_user: "(người dùng đã bị xóa)"
        deleted_post: "(bài đã xóa)"
        post_number_with_topic_title: "bài #%{post_number} - %{title}"
        new_post_in_topic: "bài mới trong %{title}"
        user_requires_approval: "%{username} yêu cầu phê duyệt"
        default_item: "mục có thể xem lại #%{reviewable_id}"
    topics:
      new_messages_marker: "lần thăm cuối"
      bulk:
        select_all: "Chọn hết"
        clear_all: "Xoá hết"
        unlist_topics: "Chủ đề không công khai"
        relist_topics: "Chủ đề liên quan"
        defer: "Hoãn"
        delete: "Xóa chủ đề"
        dismiss: "Bỏ qua"
        dismiss_read: "Bỏ qua tất cả thư chưa đọc"
        dismiss_read_with_selected:
          other: "Loại bỏ %{count} chưa đọc"
        dismiss_button: "Bỏ qua..."
        dismiss_button_with_selected:
          other: "Loại bỏ (%{count})…"
        dismiss_tooltip: "Bỏ qua chỉ bài viết mới hoặc ngừng theo dõi chủ đề"
        also_dismiss_topics: "Ngừng theo dõi các chủ đề này để không hiển thị lại là chủ đề chưa đọc"
        dismiss_new: "Bỏ "
        dismiss_new_with_selected:
          other: "Loại bỏ Mới (%{count})"
        toggle: "chuyển sang chọn chủ đề theo lô"
        actions: "Hành động theo lô"
        change_category: "Đặt danh mục..."
        close_topics: "Đóng các chủ đề"
        archive_topics: "Chủ đề Lưu trữ"
        move_messages_to_inbox: "Chuyển sang hộp thư"
        notification_level: "Thông báo..."
        change_notification_level: "Thay đổi mức thông báo"
        choose_new_category: "Chọn chuyên mục mới cho chủ đề này:"
        selected:
          other: "Bạn đã chọn <b>%{count}</b> chủ đề"
        change_tags: "Thay thế thẻ"
        append_tags: "Thêm thẻ"
        choose_new_tags: "Chọn thẻ mới cho các chuyên mục sau:"
        choose_append_tags: "Chọn các thẻ mới để thêm vào cho các chủ đề này:"
        changed_tags: "Các thẻ của các chủ đề đó đã được thay đổi."
        remove_tags: "Xóa tất cả các thẻ"
        confirm_remove_tags:
          other: "Tất cả các thẻ sẽ bị xóa khỏi <b>%{count}</b> chủ đề. Bạn có chắc không?"
        progress:
          other: "Tiến độ: <strong>%{count}</strong> chủ đề"
      none:
        unread: "Bạn không có chủ đề nào chưa đọc."
        unseen: "Bạn không có chủ đề nào chưa nhìn thấy."
        new: "Bạn không có chủ đề mới nào."
        read: "Bạn vẫn chưa đọc bất kì chủ đề nào."
        posted: "Bạn vẫn chưa đăng bài trong bất kì một chủ đề nào"
        latest: "Bạn đã xem tất cả!"
        bookmarks: "Bạn chưa chủ đề nào được đánh dấu."
        category: "Không có chủ đề nào trong %{category} ."
        top: "Không có chủ đề top."
        educate:
          new: '<p>Các chủ đề mới của bạn sẽ xuất hiện ở đây. Theo mặc định, các chủ đề được coi là mới và sẽ hiển thị chỉ báo <span class="badge new-topic badge-notification" style="vertical-align:middle;line-height:inherit;"></span> nếu chúng được tạo trong 2 ngày qua.</p><p>Truy cập <a href="%{userPrefsUrl}">tùy chọn</a> của bạn để thay đổi.</p>'
          unread: "<p>Các chủ đề chưa đọc của bạn xuất hiện ở đây.</p><p>Theo mặc định, các chủ đề được coi là chưa đọc và sẽ hiển thị số lượng chưa đọc <span class=\"badge unread-posts badge-notification\">1</span> nếu bạn:</p><ul><li>Đã tạo chủ đề</li><li>Đã trả lời chủ đề</li><li>Đọc chủ đề trong hơn 5 phút</li></ul><p>Hoặc nếu bạn đã đặt chủ đề một cách rõ ràng thành Theo dõi hoặc Đã theo dõi qua \U0001F514 trong mỗi chủ đề.</p><p>Truy cập <a href=\"%{userPrefsUrl}\">tùy chọn</a> của bạn để thay đổi điều này.</p>"
      bottom:
        latest: "Không còn thêm chủ đề nào nữa."
        posted: "Ở đây không có thêm chủ đề nào được đăng."
        read: "Không còn thêm chủ đề chưa đọc nào nữa."
        new: "Không còn thêm chủ đề mới nào nữa."
        unread: "Không còn thêm chủ đề chưa đọc nào nữa."
        unseen: "Không còn chủ đề nào chưa từng thấy."
        category: "Không còn thêm chủ đề nào trong %{category} ."
        tag: "Không có thêm %{tag} chủ đề."
        top: "Không còn của đề top nào nữa."
        bookmarks: "Không còn thêm chủ đề được đánh dấu nào nữa."
    topic:
      filter_to:
        other: "%{count} bài viết trong chủ đề"
      create: "Chủ đề Mới"
      create_long: "Tạo một Chủ đề mới"
      open_draft: "Đăng bài"
      private_message: "Bắt đầu một thông điệp"
      archive_message:
        help: "Chuyển tin nhắn sang lưu trữ"
        title: "Lưu trữ"
      move_to_inbox:
        title: "Chuyển sang hộp thư"
        help: "Chuyển tin nhắn trở lại hộp thư"
      defer:
        help: "đánh dấu là chưa đọc"
        title: "Hoãn"
      list: "Chủ đề"
      new: "chủ đề mới"
      unread: "chưa đọc"
      new_topics:
        other: "%{count} chủ đề mới."
      unread_topics:
        other: "%{count} chủ đề chưa đọc."
      title: "Chủ đề"
      invalid_access:
        title: "Chủ đề này là riêng tư"
        description: "Xin lỗi, bạn không có quyền truy cập vào chủ đề đó!"
        login_required: "Bạn cần phải đăng nhập để xem chủ đề đó"
      server_error:
        title: "Tải chủ đề thất bại"
        description: "Xin lỗi, chúng tôi không thể tải chủ đề, có thể do kết nối có vấn đề. Xin hãy thử lại. Nếu vấn đề còn xuất hiện, hãy cho chúng tôi biết"
      not_found:
        title: "Không tìm thấy chủ đề"
        description: "Xin lỗi, chúng tôi không thể tìm thấy chủ đề đó. Có lẽ nó đã bị loại bởi mod?"
      unread_posts:
        other: "bạn có %{count} bài viết chưa đọc trong chủ đề này"
      likes:
        other: "có %{count} thích trong chủ để này"
      back_to_list: "Quay lại danh sách chủ đề"
      options: "Các lựa chọn chủ đề"
      show_links: "Hiển thị liên kết trong chủ đề này"
      collapse_details: "thu gọn chi tiết chủ đề"
      expand_details: "mở rộng chi tiết chủ đề"
      unread_indicator: "Chưa có thành viên nào đọc bài cuối cùng của chủ đề này."
      suggest_create_topic: Bạn đã sẵn sàng để <a href>đầu một cuộc trò chuyện mới chưa?</a>
      deleted: "Chủ đề này đã bị xóa"
      slow_mode_update:
        title: "Chế độ chậm"
        select: "Người dùng chỉ có thể đăng trong chủ đề này một lần mỗi lần:"
        description: "Người dùng phải đợi trước khi đăng lại chủ đề này để người khác có thời gian trả lời"
        enable: "Kích hoạt"
        update: "Cập nhật"
        enabled_until: "Đã bật cho đến khi:"
        remove: "Tắt"
        hours: "Giờ:"
        minutes: "Phút:"
        seconds: "Giây:"
        durations:
          10_minutes: "10 phút"
          15_minutes: "15 phút"
          30_minutes: "30 Phút"
          45_minutes: "45 phút"
          1_hour: "1 giờ"
          2_hours: "2 Tiếng"
          4_hours: "4 giờ"
          8_hours: "8 giờ"
          12_hours: "12 giờ"
          24_hours: "24 giờ"
          custom: "Thời lượng tùy chỉnh"
      slow_mode_notice:
        duration: "Vui lòng đợi %{duration} giữa các bài viết trong chủ đề này"
      topic_status_update:
        title: "Bộ hẹn giờ chủ đề"
        save: "Đặt hẹn giờ"
        num_of_hours: "Số giờ:"
        num_of_days: "Số ngày:"
        remove: "Xoá bộ đếm"
        publish_to: "Xuất bản tới:"
        when: "Khi:"
        time_frame_required: "Vui lòng chọn một khung thời gian"
        min_duration: "Thời lượng phải lớn hơn 0"
        max_duration: "Thời hạn phải dưới 20 năm"
        duration: "Thời lượng"
      publish_to_category:
        title: "Lên lịch xuất bản"
      temp_open:
        title: "Mở tạm thời"
      auto_reopen:
        title: "Chủ đề tự động mở"
      temp_close:
        title: "Tạm đóng"
      auto_close:
        title: "Tự động đóng chủ đề"
        label: "Tự động đóng chủ đề sau:"
        error: "Hãy nhập giá trị hợp lệ."
        based_on_last_post: "Không đóng cho đến khi bài viết cuối cùng trong chủ đề này trở thành bài cũ"
      auto_close_after_last_post:
        title: "Tự động đóng chủ đề sau bài viết cuối cùng"
      auto_delete:
        title: "Tự động xóa chủ đề"
      auto_bump:
        title: "Chủ đề Auto-Bump"
      reminder:
        title: "Nhắc t"
      auto_delete_replies:
        title: "Tự động xóa câu trả lời"
      status_update_notice:
        auto_open: "Chủ đề này sẽ tự động mở trong %{timeLeft}."
        auto_close: "Chủ đề này sẽ tự đóng trong %{timeLeft}."
        auto_publish_to_category: "Chủ đề này sẽ được xuất bản lên <a href=%{categoryUrl}>#%{categoryName}</a> %{timeLeft}."
        auto_close_after_last_post: "Chủ đề này sẽ đóng %{duration} sau trả lời cuối cùng."
        auto_delete: "Chủ đề này sẽ tự động bị xóa %{timeLeft}."
        auto_bump: "Chủ đề này sẽ tự động được đưa vào %{timeLeft}."
        auto_reminder: "Bạn sẽ được nhắc nhở về chủ đề này %{timeLeft}."
        auto_delete_replies: "Các câu trả lời về chủ đề này sẽ tự động bị xóa sau %{duration}."
      auto_close_title: "Tự động-Đóng các Cài đặt"
      auto_close_immediate:
        other: "Các bài mới nhất trong chủ đề này là đã %{count} giờ cũ, vì vậy đề tài sẽ đóng cửa ngay lập tức."
      auto_close_momentarily:
        other: "Bài cuối cùng trong chủ đề đã được %{count} giờ, vì vậy chủ đề sẽ được đóng lại trong giây lát."
      timeline:
        back: "Quay lại"
        back_description: "Quay lại bài viết chưa đọc cuối cùng của bạn"
        replies_short: "%{current} / %{total}"
      progress:
        title: tiến trình của chủ đề
        jump_prompt: "Nhảy đến..."
        jump_prompt_of:
          other: "của %{count} bài viết"
        jump_prompt_long: "Chuyển đến ..."
        jump_prompt_to_date: "đến nay"
        jump_prompt_or: "hoặc"
      notifications:
        title: thay đổi tần suất bạn nhận được thông báo về chủ đề này
        reasons:
          mailing_list_mode: "Bạn đã bật chế độ danh sách gửi thư, vì vậy bạn sẽ được thông báo về các câu trả lời cho chủ đề này qua email."
          "3_10": "Bạn sẽ nhận được thông báo vì bạn đang xem một thẻ về chủ đề này."
          "3_10_stale": "Bạn sẽ nhận được thông báo vì trước đây bạn đã xem một thẻ về chủ đề này."
          "3_6": "Bạn sẽ nhận được các tin báo bởi vì bạn đang theo dõi chuyên mục này."
          "3_6_stale": "Bạn sẽ nhận được thông báo vì bạn đã xem danh mục này trước đây"
          "3_5": "Bạn sẽ nhận được tin báo bởi vì bạn đã bắt đầu theo dõi chủ đề này một cách tự động."
          "3_2": "Bạn sẽ nhận được các tin báo bởi vì bạn đang theo dõi chủ đề này."
          "3_1": "Bạn sẽ được nhận các tin báo bởi bạn đã tạo chủ để này."
          "3": "Bạn sẽ nhận được các tin báo bởi vì bạn đang theo dõi chủ đề này."
          "2_8": "Bạn sẽ thấy được 1 số lượng bài viết mới bởi vì bạn đang theo dấu chuyên mục này."
          "2_8_stale": "Bạn sẽ thấy một số câu trả lời mới bởi vì bạn đã theo dõi danh mục này trước đây"
          "2_4": "Bạn sẽ thấy một số câu trả lời mới vì bạn đã đăng câu trả lời cho chủ đề này."
          "2_2": "Bạn sẽ thấy nhiều câu trả lời mới vì bạn đang theo dõi chủ đề này."
          "2": 'Bạn sẽ thấy nhiều câu trả lời mới vì bạn <a href="%{basePath}/u/%{username}/preferences/notifications">đã đọc chủ đề này</a>.'
          "1_2": "Bạn sẽ được tin báo nếu ai đó đề cập đến @tên bạn hoặc trả lời bạn."
          "1": "Bạn sẽ được tin báo nếu ai đó đề cập đến @tên bạn hoặc trả lời bạn."
          "0_7": "Bạn đang bỏ qua tất cả các tin báo trong chuyên mục này."
          "0_2": "Bạn đang bỏ qua tất cả các thông báo trong chủ đề này"
          "0": "Bạn đang bỏ qua tất cả các thông báo trong chủ đề này"
        watching_pm:
          title: "Đang theo dõi"
          description: "Bạn sẽ được thông báo về từng trả lời mới trong tin nhắn này, và một số trả lời mới sẽ được hiển thị"
        watching:
          title: "Đang theo dõi"
          description: "Bạn sẽ được thông báo về từng trả lời mới trong tin nhắn này, và một số trả lời mới sẽ được hiển thị"
        tracking_pm:
          title: "Đang theo dõi"
          description: "Một số trả lời mới sẽ được hiển thị trong tin nhắn này. Bạn sẽ được thông báo nếu ai đó đề cập đến @tên của bạn hoặc trả lời bạn"
        tracking:
          title: "Đang theo dõi"
          description: "Một số trả lời mới sẽ được hiển thị trong chủ đề này. Bạn sẽ được thông báo nếu ai đó đề cập đến @tên của bạn hoặc trả lời bạn"
        regular:
          title: "Bình thường"
          description: "Bạn sẽ được thông báo nếu ai đó đề cập đến @tên bạn hoặc trả lời bạn"
        regular_pm:
          title: "Bình thường"
          description: "Bạn sẽ được thông báo nếu ai đó đề cập đến @tên bạn hoặc trả lời bạn"
        muted_pm:
          title: "Im lặng"
          description: "Bạn sẽ không bao giờ được thông báo về bất cứ điều gì về tin nhắn này. "
        muted:
          title: "Im lặng"
          description: "Bạn sẽ không nhận được bất kỳ thông báo nào trong chủ đề này, và chúng sẽ không hiển thị là mới nhất."
      actions:
        title: "Hành động"
        recover: "Không-Xóa Chủ Đề Này"
        delete: "Xóa-Chủ Đề Này"
        open: "Mở Chủ Đề"
        close: "Đóng Chủ Đề"
        multi_select: "Chọn Bài Viết..."
        slow_mode: "Đặt Chế độ Chậm ..."
        timed_update: "Đặt bộ hẹn giờ chủ đề ..."
        pin: "Ghim Chủ Đề..."
        unpin: "Bỏ-Ghim Chủ Đề..."
        unarchive: "Chủ đề Không Lưu Trữ"
        archive: "Chủ Đề Lưu Trữ"
        invisible: "Hủy Liệt kê chủ đề"
        visible: "Liệt kê Chủ đề"
        reset_read: "Đặt lại dữ liệu đọc"
        make_public: "Đặt chủ đề công khai ..."
        make_private: "Gửi tin nhắn cá nhân"
        reset_bump_date: "Đặt lại ngày Bump"
      feature:
        pin: "Ghim Chủ Đề"
        unpin: "Bỏ-Ghim Chủ Đề"
        pin_globally: "Ghim Chủ Đề Tổng Thể"
        remove_banner: "Bỏ banner chủ đề"
      reply:
        title: "Trả lời"
        help: "bắt đầu soạn phản hồi cho chủ đề này"
      share:
        title: "Chia sẻ chủ đề"
        extended_title: "Chia sẻ một liên kết"
        help: "Chia sẻ một liên kết đến chủ đề này"
        instructions: "Chia sẻ một liên kết đến chủ đề này:"
        copied: "Đã sao chép liên kết chủ đề."
        restricted_groups:
          other: "Chỉ hiển thị với các thành viên của nhóm: %{groupNames}"
        invite_users: "Mời"
      print:
        title: "In"
        help: "Mở phiên bản thân thiện với máy in của chủ đề này"
      flag_topic:
        title: "Gắn cờ"
        help: "đánh dấu riêng tư chủ đề này cho sự chú ý hoặc gửi một thông báo riêng về nó"
        success_message: "Bạn đã đánh dấu thành công chủ đề này"
      make_public:
        title: "Chuyển đổi sang chủ đề công khai"
        choose_category: "Vui lòng chọn một danh mục cho chủ đề công khai:"
      feature_topic:
        title: "Đề cao chủ đề này"
        pin: "Làm cho chủ đề này xuất hiện trên top của chuyên mục %{categoryLink}"
        unpin: "Xóa chủ đề này từ phần trên cùng của chủ đề %{categoryLink}"
        unpin_until: "Gỡ bỏ chủ đề này khỏi top của chuyên mục %{categoryLink} và đợi cho đến <strong>%{until}</strong>."
        pin_note: "Người dùng có thể bỏ ghim chủ đề riêng cho mình"
        pin_validation: "Ngày được yêu câu để gắn chủ đề này"
        not_pinned: "Không có chủ đề được ghim trong %{categoryLink}."
        already_pinned:
          other: "Chủ đề gần đây được ghim trong %{categoryLink}: <strong class='badge badge-notification unread'>%{count}</strong>"
        pin_globally: "Làm cho chủ đề này xuất hiện trên top của tất cả các chủ đề"
        confirm_pin_globally:
          other: "Bạn đã có %{count} chủ đề được ghim trên toàn cầu. Quá nhiều chủ đề được ghim có thể là gánh nặng cho người dùng mới và ẩn danh. Bạn có chắc chắn muốn ghim một chủ đề khác trên toàn cầu không?"
        unpin_globally: "Bỏ chủ đề này khỏi phần trên cùng của danh sách tất cả các chủ đề"
        unpin_globally_until: "Gỡ bỏ chủ đề này khỏi top của danh sách tất cả các chủ đề và đợi cho đến <strong>%{until}</strong>."
        global_pin_note: "Người dùng có thể bỏ ghim chủ đề riêng cho mình"
        not_pinned_globally: "Không có chủ đề nào được ghim."
        already_pinned_globally:
          other: "Chủ đề gần đây được ghim trong: <strong class='badge badge-notification unread'>%{count}</strong>"
        make_banner: "Đặt chủ đề này là một banner xuất hiện trên top của tất cả các trang."
        remove_banner: "Gỡ bỏ banner xuất hiện trên top của tất cả các trang."
        banner_note: "Người dùng có thể bỏ qua banner này bằng cách đóng nó. Chỉ một chủ đề có thể được đặt là banner tại một thời điểm."
        no_banner_exists: "Không có chủ đề banner nào."
        banner_exists: "Có <strong class='badge badge-notification unread'>is</strong> đang là chủ đề banner."
      inviting: "Đang mời..."
      automatically_add_to_groups: "Lời mời này cũng bao gồm quyền truy cập vào các nhóm sau:"
      invite_private:
        title: "Mời thảo luận"
        email_or_username: "Email hoặc username người được mời"
        email_or_username_placeholder: "địa chỉ thư điện tử hoặc tên người dùng"
        action: "Mời"
        success: "Chúng tôi đã mời người đó tham gia thảo luận này."
        success_group: "Chúng tôi đã mời nhóm đó tham gia vào tin nhắn này."
        error: "Xin lỗi, có lỗi khi mời người dùng này."
        not_allowed: "Xin lỗi, không thể mời người dùng đó."
        group_name: "Nhóm tên"
      controls: "Topic Controls"
      invite_reply:
        title: "Mời"
        username_placeholder: "tên người dùng"
        action: "Gửi Lời Mời"
        help: "mời người khác tham gia chủ đề thông qua email hoặc thông báo"
        to_forum: "Chúng tôi sẽ gửi một email ngắn gọn cho phép bạn bè của bạn tham gia ngay lập tức bằng cách nhấp vào liên kết."
        discourse_connect_enabled: "Nhập tên đăng nhập hoặc địa chỉ email của người mà bạn muốn mời vào chủ đề này."
        to_topic_blank: "Nhập tên đăng nhập hoặc địa chỉ email của người bạn muốn mời đến chủ đề này."
        to_topic_email: "Bạn vừa điền địa chỉ email, website sẽ gửi lời mời cho phép bạn bè của bạn có thể trả lời chủ đề này."
        to_topic_username: "Bạn vừa điền tên thành viên, website sẽ gửi thông báo kèm theo lời mời họ tham gia chủ đề này."
        to_username: "Điền tên thành viên bạn muốn mời, website sẽ gửi thông báo kèm theo lời mời họ tham gia chủ đề này."
        email_placeholder: "name@example.com"
        success_email: "Website vừa gửi lời mời tới <b>%{invitee}</b> và sẽ thông báo cho bạn khi lời mời đó được chấp nhận. Kiểm tra tab lời mời trên trang tài khoản để theo dõi lời mời của bạn."
        success_username: "Website đã mời người đó tham gia thảo luận này."
        error: "Xin lỗi, chúng tôi không thể mời người đó. Có lẽ họ đã được mời? (giới hạn lời mời)"
        success_existing_email: "Người dùng có email <b>%{emailOrUsername}</b> đã tồn tại. Chúng tôi đã mời người dùng đó tham gia vào chủ đề này."
      login_reply: "Đăng nhập để trả lời"
      filters:
        n_posts:
          other: "%{count} bài viết"
        cancel: "Bỏ đièu kiện lọc"
      move_to:
        title: "Chuyển tới"
        action: "chuyển tới"
        error: "Đã xảy ra lỗi khi chuyển bài đăng."
      split_topic:
        title: "Di chuyển tới Chủ đề mới"
        action: "di chuyển tới chủ đề mới"
        topic_name: "Tiêu đề chủ đề mới"
        radio_label: "Chủ đề Mới"
        error: "Có lỗi khi di chuyển bài viết tới chủ đề mới."
        instructions:
          other: "Bạn muốn tạo chủ đề mới và phổ biến nó với <b>%{count}</b> bài viết đã chọn."
      merge_topic:
        title: "Di chuyển tới chủ đề đang tồn tại"
        action: "di chuyển tới chủ đề đang tồn tại"
        error: "Có lỗi khi di chuyển bài viết đến chủ đề này."
        radio_label: "Chủ đề hiện có"
        instructions:
          other: "Hãy chọn chủ đề bạn muốn di chuyển <b>%{count}</b> bài viết này tới."
      move_to_new_message:
        title: "Chuyển đến tin nhắn mới"
        action: "chuyển đến tin nhắn mới"
        message_title: "Tiêu đề tin nhắn mới"
        radio_label: "Tin nhắn mới"
        participants: "Những người tham gia"
        instructions:
          other: "Bạn sắp tạo một tin nhắn mới và đăng nó với <b>%{count}</b> bài đăng mà bạn đã chọn."
      move_to_existing_message:
        title: "Di chuyển đến thư hiện có"
        action: "chuyển đến tin nhắn hiện có"
        radio_label: "Tin nhắn hiện có"
        participants: "Những người tham gia"
        instructions:
          other: "Vui lòng chọn thông báo bạn muốn chuyển <b>%{count}</b> bài đăng đó đến."
      merge_posts:
        title: "Hợp nhất các bài đã chọn"
        action: "hợp nhất các bài đăng đã chọn"
        error: "Đã xảy ra lỗi khi hợp nhất các bài đăng đã chọn."
      publish_page:
        title: "Xuất bản trang"
        publish: "Xuất bản"
        description: "Khi một chủ đề được xuất bản dưới dạng một trang, URL của nó có thể được chia sẻ và nó sẽ được hiển thị với kiểu tùy chỉnh."
        slug: "tên đường dẫn"
        public: "Công khai"
        public_description: "Mọi người có thể xem trang ngay cả khi chủ đề liên quan là riêng tư."
        publish_url: "Trang của bạn đã được xuất bản tại:"
        topic_published: "Chủ đề của bạn đã được xuất bản tại:"
        preview_url: "Trang của bạn sẽ được xuất bản tại:"
        invalid_slug: "Xin lỗi, bạn không thể xuất bản trang này."
        unpublish: "Hủy xuất bản"
        unpublished: "Trang của bạn đã không được xuất bản và không thể truy cập được nữa."
        publishing_settings: "Cài đặt xuất bản"
      change_owner:
        title: "Chủ sở hữu thay đổi"
        action: "chuyển chủ sở hữu"
        error: "Có lỗi xảy ra khi thay đổi quyền sở hữu của các bài viết."
        placeholder: "tên đăng nhập của chủ sở hữu mới"
        instructions:
          other: "Vui lòng chọn chủ sở hữu mới cho %{count} bài viết của <b>@%{old_user}</b>"
        instructions_without_old_user:
          other: "Vui lòng chọn chủ sở hữu mới cho %{count} bài viết"
      change_timestamp:
        title: "Thay đổi Dấu thời gian ..."
        action: "đổi timestamp"
        invalid_timestamp: "Timestamp không thể trong tương lai."
        error: "Có lỗi khi thay đổi timestamp của chủ đề."
        instructions: "Hãy chọn dòng thời gian mới cho chủ đề, các bài viết trong chủ đề sẽ được cập nhật để có sự khác biệt cùng một lúc."
      multi_select:
        select: "chọn"
        selected: "đã chọn (%{count})"
        select_post:
          label: "chọn"
          title: "Thêm bài đăng vào lựa chọn"
        selected_post:
          label: "đã chọn"
          title: "Nhấp để xóa bài đăng khỏi lựa chọn"
        select_replies:
          label: "chọn + trả lời"
          title: "Thêm bài đăng và tất cả các câu trả lời của nó cho lựa chọn"
        select_below:
          label: "chọn + bên dưới"
          title: "Thêm bài đăng và tất cả sau bài đăng đó để lựa chọn"
        delete: xóa lựa chọn
        cancel: hủy lựa chọn
        select_all: chọn tất cả
        deselect_all: bỏ chọn tất cả
        description:
          other: "Bạn đã chọn <b>%{count}</b> bài viết."
      deleted_by_author_simple: "(chủ đề bị xóa bởi tác giả)"
    post:
      confirm_delete: "Bạn có chắc chắn muốn xóa bài đăng này không?"
      quote_reply: "Trích dẫn"
      quote_reply_shortcut: "Hoặc nhấn q"
      quote_edit: "Sửa"
      quote_edit_shortcut: "Hoặc nhấn e"
      quote_share: "Chia sẻ"
      edit_reason: "Lý do: "
      post_number: "bài viết %{number}"
      ignored: "Nội dung bị bỏ qua"
      wiki_last_edited_on: "wiki được chỉnh sửa lần cuối vào %{dateTime}"
      last_edited_on: "bài đăng lần chỉnh sửa lần cuối vào %{dateTime}"
      reply_as_new_topic: "Trả lời như là liên kết đến Chủ đề"
      reply_as_new_private_message: "Trả lời dưới dạng tin nhắn mới cho cùng người nhận"
      continue_discussion: "Tiếp tục thảo luận từ %{postLink}:"
      follow_quote: "đến bài viết trích dẫn"
      show_full: "Hiển thị đầy đủ bài viết"
      show_hidden: "Xem nội dung bị bỏ qua."
      deleted_by_author_simple: "(bài đăng bị xóa bởi tác giả)"
      collapse: "Thu nhỏ"
      sr_collapse_replies: "Thu gọn các câu trả lời đã nhúng"
      sr_date: "Ngày đăng"
      expand_collapse: "mở/đóng"
      locked: "MOD đã khóa bài đăng này không được chỉnh sửa"
      gap:
        other: "xem %{count} trả lời bị ẩn"
      notice:
        new_user: "Đây là lần đầu tiên %{user} được đăng - hãy chào mừng họ đến với cộng đồng của chúng ta!"
        returning_user: "Đã lâu rồi chúng ta chưa thấy %{user} - bài đăng cuối cùng của họ là %{time}."
      unread: "Bài viết chưa đọc"
      has_replies:
        other: "%{count} Trả lời"
      has_replies_count: "%{count}"
      unknown_user: "(người dùng không xác định / đã xóa)"
      has_likes_title:
        other: "%{count} người thích bài viết này"
      has_likes_title_only_you: "bạn đã like bài viết này"
      has_likes_title_you:
        other: "bạn và %{count} người khác đã like bài viết này"
      sr_post_like_count_button:
        other: "%{count} người thích bài đăng này. Bấm để xem"
      sr_post_read_count_button:
        other: "%{count} người đọc bài đăng này. Bấm để xem"
      filtered_replies_hint:
        other: "Xem bài đăng này và %{count} câu trả lời của nó"
      filtered_replies_viewing:
        other: "Xem %{count} câu trả lời cho"
      in_reply_to: "Tải bài đăng gốc"
      view_all_posts: "Xem tất cả các bài viết"
      errors:
        create: "Xin lỗi, có lỗi xảy ra khi tạo bài viết của bạn. Vui lòng thử lại."
        edit: "Xin lỗi, có lỗi xảy ra khi sửa bài viết của bạn. Vui lòng thử lại."
        upload: "Xin lỗi, có lỗi xảy ra khi tải lên tập tin này. Vui lòng thử lại."
        file_too_large: "Xin lỗi, tệp đó quá lớn (kích thước tối đa là %{max_size_kb}kb). Bạn có thể tải dữ liệu lớn của bạn lên dịch vụ chia sẻ đám mây, sau đó dán liên kết tại đây"
        file_size_zero: "Rất tiếc, có vẻ như đã xảy ra sự cố, tệp bạn đang cố tải lên có dung lượng là 0 byte. Vui lòng thử lại."
        file_too_large_humanized: "Xin lỗi, tệp đó quá lớn (kích thước tối đa là %{max_size}). Tại sao không tải tệp lớn của bạn lên dịch vụ chia sẻ đám mây, sau đó dán liên kết?"
        too_many_uploads: "Xin lỗi, bạn chỉ có thể tải lên 1 file cùng 1 lúc."
        too_many_dragged_and_dropped_files:
          other: "Xin lỗi, bạn chỉ có thể tải lên %{count} tệp cùng một lúc."
        upload_not_authorized: "Xin lỗi, tập tin của bạn tải lên không được cho phép (định dạng cho phép: %{authorized_extensions})."
        image_upload_not_allowed_for_new_user: "Xin lỗi, tài khoản mới không thể tải lên ảnh."
        attachment_upload_not_allowed_for_new_user: "Xin lỗi, tài khoản mới không thể tải lên đính kèm."
        attachment_download_requires_login: "Xin lỗi, bạn cần đăng nhập để tải về đính kèm."
      cancel_composer:
        confirm: "Bạn muốn làm gì với bài đăng của mình?"
        discard: "Hủy bỏ"
        save_draft: "Lưu bản nháp để sử dụng sau"
        keep_editing: "Tiếp tục chỉnh sửa"
      via_email: "bài viết này đăng qua email"
      via_auto_generated_email: "bài đăng này đến qua một email được tạo tự động"
      whisper: "bài viết này là lời nhắn từ điều hành viên"
      wiki:
        about: "Bài viết này là một wiki"
      few_likes_left: "Cám ơn bạn đã chia sẻ cảm nhận! Bạn chỉ còn lại vài lượt like cho ngày hôm nay."
      controls:
        reply: "bắt đầu soản trả lời cho bài viết này"
        like: "like bài viết này"
        has_liked: "bạn đã thích bài viết này"
        read_indicator: "thành viên đã đọc bài đăng này"
        undo_like: "hủy like"
        edit: "sửa bài viết này"
        edit_action: "Sửa"
        edit_anonymous: "Xin lỗi, nhưng bạn cần đăng nhập để sửa bài viết này."
        flag: "đánh dấu bài viết này để tạo chú ý hoặc gửi một thông báo riêng về nó"
        delete: "xóa bài viết này"
        undelete: "hủy xóa bài viết này"
        share: "chia sẻ liên kết đến bài viết này"
        more: "Thêm"
        delete_replies:
          confirm: "Bạn cũng muốn xóa các câu trả lời cho bài đăng này?"
          direct_replies:
            other: "Có, và %{count} câu trả lời trực tiếp"
          all_replies:
            other: "Có, và tất cả %{count} câu trả lời"
          just_the_post: "Không, chỉ xóa chủ đề"
        admin: "quản lý bài viết"
        permanently_delete: "Xóa vĩnh viễn"
        permanently_delete_confirmation: "Bạn có chắc chắn muốn xóa vĩnh viễn bài đăng này không? Bạn sẽ không thể khôi phục nó."
        wiki: "Tạo Wiki"
        unwiki: "Xóa Wiki"
        convert_to_moderator: "Thêm màu Nhân viên"
        revert_to_regular: "Xóa màu Nhân viên"
        rebake: "Tạo lại HTML"
        publish_page: "Xuất bản trang"
        unhide: "Bỏ ẩn"
        change_owner: "Thay đổi quyền sở hữu ..."
        grant_badge: "Cấp Huy hiệu ..."
        lock_post: "Khóa bài đăng"
        lock_post_description: "ngăn người đăng chỉnh sửa bài đăng này"
        unlock_post: "Mở khóa bài đăng"
        unlock_post_description: "cho phép người đăng chỉnh sửa bài đăng này"
        delete_topic_disallowed_modal: "Bạn không có quyền xóa chủ đề này. Nếu bạn thực sự muốn xóa nó, hãy gửi cờ để người kiểm duyệt chú ý cùng với lý do."
        delete_topic_disallowed: "bạn không có quyền xóa chủ đề này"
        delete_topic_confirm_modal:
          other: "Chủ đề này hiện có hơn %{count} lượt xem và có thể là điểm đến tìm kiếm phổ biến. Bạn có chắc chắn muốn xóa hoàn toàn chủ đề này thay vì chỉnh sửa để cải thiện chủ đề không?"
        delete_topic_confirm_modal_yes: "Có, xóa chủ đề này"
        delete_topic_confirm_modal_no: "Không, giữ chủ đề này"
        delete_topic_error: "Đã xảy ra lỗi khi xóa chủ đề này"
        delete_topic: "xóa chủ đề"
        add_post_notice: "Thêm thông báo cho nhân viên..."
        change_post_notice: "Thay đổi Thông báo nhân viên..."
        delete_post_notice: "Xóa thông báo từ nhân viên"
        remove_timer: "gỡ bỏ bộ đếm thời gian"
        edit_timer: "chỉnh sửa bộ đếm thời gian"
      actions:
        people:
          like:
            other: "thích này"
          read:
            other: "đọc bài này"
          like_capped:
            other: "và %{count} người khác thích nầy"
          read_capped:
            other: "và %{count} người khác đọc bài này"
          sr_post_likers_list_description: "người dùng đã thích bài đăng này"
          sr_post_readers_list_description: "người dùng đã đọc bài đăng này"
        by_you:
          off_topic: "Bạn đã đánh dấu cái nfay là chủ đề đóng"
          spam: "Bạn đã đánh dấu cái này là rác"
          inappropriate: "Bạn đã đánh dấu cái này là không phù hợp"
          notify_moderators: "Bạn đã đánh dấu cái này cho người kiểm duyệt"
          notify_user: "Bạn đã gửi một tin nhắn đến người dùng này"
      delete:
        confirm:
          other: "Bạn có chắc chắn muốn xóa %{count} bài viết đó không?"
      revisions:
        controls:
          first: "Sửa đổi đầu tiên"
          previous: "Sửa đổi trước"
          next: "Sửa đổi tiếp theo"
          last: "Sửa đổi gần nhất"
          hide: "Ẩn sửa đổi"
          show: "Hiện sửa đổi"
          revert: "Khôi phục về bản sửa đổi %{revision}"
          edit_wiki: "Sửa wiki"
          edit_post: "Sửa bài đăng"
          comparing_previous_to_current_out_of_total: "<strong>%{previous}</strong> %{icon} <strong>%{current}</strong> / %{total}"
        displays:
          inline:
            title: "Hiển thị dạng xuất kèm theo các bổ sung và loại bỏ nội tuyến"
            button: "HTML"
          side_by_side:
            title: "Hiển thị dạng xuất với các điểm khác biệt cạnh nhau"
            button: "HTML"
          side_by_side_markdown:
            title: "Hiển thị nguyên bản với các điểm khác biệt cạnh nhau"
            button: "Thô"
      raw_email:
        displays:
          raw:
            title: "Hiển thị email"
            button: "Thô"
          text_part:
            title: "Hiển thị phần văn bản của email"
            button: "Văn bản"
          html_part:
            title: "Hiển thị phần html của email"
            button: "HTML"
      bookmarks:
        create: "Tạo dấu trang"
        create_for_topic: "Tạo dấu trang cho chủ đề"
        edit: "Chỉnh sửa dấu trang"
        edit_for_topic: "Chỉnh sửa dấu trang cho chủ đề"
        updated: "Đã cập nhật"
        name: "Tên"
        name_placeholder: "Đánh dấu này là gì?"
        set_reminder: "Nhắc nhở tôi"
        options: "Lựa chọn"
        actions:
          delete_bookmark:
            name: "Xóa dấu trang"
            description: "Xóa dấu trang khỏi hồ sơ của bạn và dừng tất cả lời nhắc cho dấu trang"
          edit_bookmark:
            name: "Chỉnh sửa dấu trang"
            description: "Chỉnh sửa tên dấu trang hoặc thay đổi ngày giờ lời nhắc"
          clear_bookmark_reminder:
            name: "Xóa lời nhắc"
            description: "Xóa ngày và giờ lời nhắc"
          pin_bookmark:
            name: "Ghim dấu trang"
            description: "Ghim dấu trang. Điều này sẽ làm cho nó xuất hiện ở đầu danh sách dấu trang của bạn."
          unpin_bookmark:
            name: "Bỏ ghim dấu trang"
            description: "Bỏ ghim dấu trang. Nó sẽ không còn xuất hiện ở đầu danh sách dấu trang của bạn nữa."
      filtered_replies:
        viewing_posts_by: "Đang xem %{post_count} bài viết của"
        viewing_subset: "Một số câu trả lời bị thu gọn"
        viewing_summary: "Xem tóm tắt về chủ đề này"
        post_number: "%{username}, bài số #%{post_number}"
        show_all: "Hiển thị tất cả"
      share:
        title: "Chia sẻ bài đăng #%{post_number}"
        instructions: "Chia sẻ một liên kết đến bài đăng này:"
    category:
      none: "(không danh mục)"
      all: "Tất cả danh mục"
      choose: "danh mục&hellip;"
      edit: "Sửa"
      edit_dialog_title: "Chỉnh sửa: %{categoryName}"
      view: "Xem Chủ đề trong Danh mục"
      back: "Quay lại danh mục"
      general: "Chung"
      settings: "Cấu hình"
      tags: "Thẻ"
      tags_allowed_tags: "Hạn chế các thẻ này trong danh mục này:"
      tags_allowed_tag_groups: "Hạn chế các nhóm thẻ này trong danh mục này:"
      tags_placeholder: "(Tuỳ chọn) danh sách thẻ cho phép"
      tags_tab_description: "Các thẻ và nhóm thẻ được chỉ định ở trên sẽ chỉ có trong danh mục này và các danh mục khác cũng chỉ định chúng. Chúng sẽ không có để sử dụng trong các danh mục khác."
      tag_groups_placeholder: "(Tùy chọn) danh sách các nhóm thẻ được phép"
      manage_tag_groups_link: "Quản lý nhóm thẻ"
      allow_global_tags_label: "Đồng thời cho phép các thẻ khác"
      required_tag_group:
        description: "Yêu cầu các chủ đề mới có thẻ từ các nhóm thẻ:"
        delete: "Xóa"
        add: "Thêm nhóm thẻ bắt buộc"
        placeholder: "chọn nhóm thẻ..."
      topic_featured_link_allowed: "Cho phép các liên kết nổi bật trong danh mục này"
      delete: "Xóa chuyên mục"
      create: "Chuyên mục mới"
      create_long: "Tạo Chủ đề mới"
      save: "Lưu chuyên mục"
      slug: "Đường dẫn chuyên mục"
      slug_placeholder: "(Tùy chọn) các từ sử dụng trong url"
      creation_error: Có lỗi xảy ra khi tạo chuyên mục
      save_error: Có lỗi xảy ra khi lưu chuyên mục
      name: "Tên chuyên mục"
      description: "Mô tả"
      logo: "Logo của chuyên mục"
      background_image: "Ảnh nền của chuyên mục"
      badge_colors: "Màu huy hiệu"
      background_color: "Màu nền"
      foreground_color: "Màu mặt trước"
      name_placeholder: "Tối đa một hoặc hai từ"
      color_placeholder: "Bất cứ màu nào"
      delete_confirm: "Bạn có chắc sẽ xóa chuyên mục này chứ?"
      delete_error: "Có lỗi xảy ra khi xóa chuyên mục này"
      list: "Danh sách chuyên mục"
      no_description: "Hãy thêm mô tả cho chuyên mục này"
      change_in_category_topic: "Sửa mô tả"
      already_used: "Màu này đã được dùng bởi chuyên mục khác"
      security: "Bảo mật"
      security_add_group: "Thêm một nhóm"
      permissions:
        group: "Nhóm"
        see: "Xem"
        reply: "Trả lời"
        create: "Tạo"
        no_groups_selected: "Không có nhóm nào được cấp quyền truy cập; danh mục này sẽ chỉ hiển thị cho nhân viên."
        everyone_has_access: 'Danh mục này là công khai, mọi người đều có thể xem, trả lời và tạo bài viết. Để hạn chế quyền, hãy xóa một hoặc nhiều quyền được cấp cho nhóm "mọi người".'
        toggle_reply: "Chuyển đổi quyền Trả lời"
        toggle_full: "Chuyển đổi quyền Tạo"
        inherited: 'Sự cho phép này được thừa hưởng từ “tất cả mọi người”'
      special_warning: "Cảnh báo: Đây là chuyên mục có sẵn nên bạn không thể chỉnh sửa các thiết lập bảo mật. Nếu bạn muốn sử dụng chuyên mục này, hãy xóa nó thay vì tái sử dụng."
      uncategorized_security_warning: "Danh mục này là đặc biệt. Nó được thiết kế như một khu vực tổ chức cho các chủ đề không có danh mục; nó không thể có cài đặt bảo mật."
      uncategorized_general_warning: 'Danh mục này là đặc biệt. Nó được sử dụng làm danh mục mặc định cho các chủ đề mới chưa chọn danh mục. Nếu bạn muốn ngăn hành vi này và buộc lựa chọn danh mục, <a href="%{settingLink}">vui lòng tắt cài đặt tại đây</a>. Nếu bạn muốn thay đổi tên hoặc mô tả, hãy chuyển đến <a href="%{customizeLink}">Tùy chỉnh / Nội dung Văn bản</a>.'
      pending_permission_change_alert: "Bạn chưa thêm %{group} vào danh mục này; bấm vào nút này để thêm chúng."
      images: "Hình ảnh"
      email_in: "Tùy chỉnh địa chỉ nhận thư điện tử "
      email_in_allow_strangers: "Nhận thư điện tử từ người gửi vô danh không tài khoản"
      mailinglist_mirror: "Danh mục phản ánh một danh sách gửi thư"
      show_subcategory_list: "Hiển thị danh sách danh mục phụ ở trên các chủ đề trong danh mục này."
      read_only_banner: "Văn bản biểu ngữ khi người dùng không thể tạo chủ đề trong danh mục này:"
      num_featured_topics: "Số lượng chủ đề được hiển thị trên trang danh mục:"
      subcategory_num_featured_topics: "Số lượng các chủ đề nổi bật trên trang của danh mục chính:"
      all_topics_wiki: "Đặt wiki chủ đề mới theo mặc định"
      allow_unlimited_owner_edits_on_first_post: "Cho phép chủ sở hữu chỉnh sửa không giới hạn trên bài đăng đầu tiên"
      subcategory_list_style: "Kiểu danh sách danh mục con:"
      sort_order: "Danh sách chủ đề Sắp xếp theo:"
      default_view: "Danh sách chủ đề mặc định:"
      default_top_period: "Khoảng thời gian Top mặc định:"
      default_list_filter: "Bộ lọc danh sách mặc định:"
      allow_badges_label: "Cho phép thưởng huy hiệu trong chuyên mục này"
      edit_permissions: "Sửa quyền"
      reviewable_by_group: "Ngoài nhân viên, nội dung trong danh mục này cũng có thể được xem xét bởi:"
      review_group_name: "Nhóm tên"
      require_topic_approval: "Yêu cầu người kiểm duyệt phê duyệt tất cả các chủ đề mới"
      require_reply_approval: "Yêu cầu người kiểm duyệt phê duyệt tất cả các câu trả lời mới"
      this_year: "năm nay"
      position: "Vị trí trên trang danh mục:"
      default_position: "vị trí mặc định"
      minimum_required_tags: "Số lượng thẻ tối thiểu được yêu cầu trong một chủ đề:"
      default_slow_mode: 'Bật "Chế độ chậm" cho các chủ đề mới trong danh mục này.'
      parent: "Danh mục cha"
      num_auto_bump_daily: "Số lượng chủ đề mở tự động tăng hàng ngày:"
      navigate_to_first_post_after_read: "Chuyển đến bài đăng đầu tiên sau khi chủ đề được đọc"
      notifications:
        title: "thay đổi mức thông báo cho danh mục này"
        watching:
          title: "Theo dõi"
          description: "Bạn sẽ tự động xem tất cả các chủ đề trong danh mục này. Bạn sẽ được thông báo về mọi bài đăng mới trong mọi chủ đề và số lượng các câu trả lời mới sẽ được hiển thị."
        watching_first_post:
          title: "Xem bài viết đầu tiên"
          description: "Bạn sẽ được thông báo về các chủ đề mới trong danh mục này nhưng không phải trả lời các chủ đề."
        tracking:
          title: "Đang theo dõi"
          description: "Bạn sẽ tự động theo dõi tất cả các chủ đề trong danh mục này. Bạn sẽ được thông báo nếu ai đó đề cập đến @name của bạn hoặc trả lời cho bạn và một số câu trả lời mới sẽ được hiển thị."
        regular:
          title: "Bình thường"
          description: "Bạn sẽ được thông báo nếu ai đó đề cập đến @tên bạn hoặc trả lời bạn"
        muted:
          title: "Im lặng"
          description: "Bạn sẽ không bao giờ được thông báo về bất cứ điều gì về các chủ đề mới trong danh mục này và chúng sẽ không xuất hiện trong mới nhất."
      search_priority:
        label: "Ưu tiên tìm kiếm"
        options:
          normal: "Bình thường"
          ignore: "Bỏ qua"
          very_low: "Rất thấp"
          low: "Thấp"
          high: "Cao"
          very_high: "Rất cao"
      sort_options:
        default: "mặc định"
        likes: "Thích"
        op_likes: "Lượt thích bài viết gốc"
        views: "Lượt xem"
        posts: "Bài viết"
        activity: "Hoạt động"
        posters: "Người gửi"
        category: "Chuyên mục"
        created: "Được tạo"
      sort_ascending: "Tăng dần"
      sort_descending: "Giảm dần"
      subcategory_list_styles:
        rows: "Hàng"
        rows_with_featured_topics: "Hàng với các chủ đề nổi bật"
        boxes: "Hộp"
        boxes_with_featured_topics: "Hộp có các chủ đề nổi bật"
      settings_sections:
        general: "Chung"
        moderation: "Người kiểm duyệt"
        appearance: "Ngoại hình"
        email: "Email"
      list_filters:
        all: "tất cả các chủ đề"
        none: "không có danh mục phụ"
      colors_disabled: "Bạn không thể chọn màu vì bạn không có kiểu danh mục nào."
    flagging:
      title: "Cám ơn bạn đã giúp phát triển cộng đồng!"
      action: "Đánh dấu Bài viết"
      take_action: "Thực hiện hành động..."
      take_action_options:
        default:
          title: "Hành động"
          details: "Đạt đến ngưỡng gắn cờ ngay lập tức, thay vì chờ thêm cờ cộng đồng"
        suspend:
          title: "Tạm ngưng người dùng"
          details: "Đạt đến ngưỡng gắn cờ và tạm ngưng người dùng"
        silence:
          title: "Người dùng im lặng"
          details: "Đạt đến ngưỡng gắn cờ và tắt tiếng người dùng"
      notify_action: "Tin nhắn"
      official_warning: "Cảnh báo chính thức"
      delete_spammer: "Xóa người Spam"
      flag_for_review: "Hàng đợi để xem xét"
      yes_delete_spammer: "Có, xóa người spam"
      ip_address_missing: "(N/A)"
      hidden_email_address: "(ẩn)"
      submit_tooltip: "Đánh dấu riêng tư"
      take_action_tooltip: "Tiếp cận ngưỡng đánh dấu ngay lập tức, thay vì đợi cộng đồng"
      cant: "Xin lỗi, bạn không thể đánh dấu bài viết lúc này."
      notify_staff: "Thông báo riêng cho BQT"
      formatted_name:
        off_topic: "Nó là sai chủ đề"
        inappropriate: "Không phù hợp"
        spam: "Nó là rác"
      custom_placeholder_notify_user: "Phải hảo tâm và mang tính xây dựng."
      custom_placeholder_notify_moderators: "Hãy cho chúng tôi biết cụ thể những gì bạn quan tâm, và cung cấp các liên kết hoặc ví dụ liên quan nếu có thể."
      custom_message:
        at_least:
          other: "nhập ít nhất %{count} kí tự"
        more:
          other: "vẫn còn %{count} ..."
        left:
          other: "%{count} còn lại"
    flagging_topic:
      title: "Cám ơn bạn đã giúp phát triển cộng đồng!"
      action: "Gắn cờ Chủ đề"
      notify_action: "Tin nhắn"
    topic_map:
      title: "Tóm tắt Chủ đề"
      participants_title: "Poster thường xuyên"
      links_title: "Liên kết phổ biến"
      links_shown: "hiển thị thêm liên kết..."
      clicks:
        other: "%{count} nhấp chuột"
    post_links:
      about: "mở rộng nhiều liên kết hơn cho bài đăng này"
      title:
        other: "%{count} thêm"
    topic_statuses:
      warning:
        help: "Đây là một cảnh báo chính thức."
      bookmarked:
        help: "Bạn đã đánh dấu chủ đề này"
      locked:
        help: "Chủ đề đã đóng; không cho phép trả lời mới"
      archived:
        help: "Chủ đề này đã được lưu trữ, bạn không thể sửa đổi nữa"
      locked_and_archived:
        help: "Chủ đề này đã đóng và lưu trữ, không cho phép trả lời mới và sửa đổi nữa"
      unpinned:
        title: "Hủy gắn"
        help: "Chủ đề này không còn được ghim nữa, nó sẽ hiển thị theo thứ tự thông thường"
      pinned_globally:
        title: "Ghim toàn trang"
        help: "Chủ đề này được ghim toàn trang, nó sẽ hiển thị ở trên cùng các chủ đề mới và trong chuyên mục"
      pinned:
        title: "Gắn"
        help: "Chủ đề này đã được ghim, nó sẽ hiển thị ở trên cùng chuyên mục"
      unlisted:
        help: "Chủ đề này ẩn, nó sẽ không hiển thị trong danh sách chủ đề, và chỉ có thể truy cập thông qua liên kết trực tiếp"
      personal_message:
        title: "Chủ đề này là một tin nhắn cá nhân"
        help: "Chủ đề này là một tin nhắn cá nhân"
    posts: "Bài viết"
    pending_posts:
      label: "Đang treo"
      label_with_count: "Đang xử lý (%{count})"
    posts_likes_MF: |
      Chủ đề này có {count, plural, one {# trả lời} other {# trả lời}} {ratio, select,
        low {với tỷ lệ like trên post cao}
        med {với tỷ lệ like trên post rất cao}
        high {với tỷ lệ like trên post cực cao}
        other {}}
    original_post: "Bài viết gốc"
    views: "Lượt xem"
    sr_views: "Sắp xếp theo lượt xem"
    views_lowercase:
      other: "lượt xem"
    replies: "Trả lời"
    sr_replies: "Sắp xếp theo câu trả lời"
    views_long:
      other: "chủ đề này đã được xem %{number} lần"
    activity: "Hoạt động"
    sr_activity: "Sắp xếp theo hoạt động"
    likes: "Lượt thích"
    sr_likes: "Sắp xếp theo lượt thích"
    sr_op_likes: "Sắp xếp theo lượt thích bài đăng ban đầu"
    likes_lowercase:
      other: "lượt thích"
    users: "Người dùng"
    users_lowercase:
      other: "người dùng"
    category_title: "Danh mục"
    history_capped_revisions: "Lịch sử, 100 bản sửa đổi gần đây nhất"
    history: "Lịch sử"
    raw_email:
      title: "Email đến"
      not_available: "Không sẵn sàng!"
    categories_list: "Danh sách Danh mục"
    filters:
      with_topics: "%{filter} chủ đề"
      with_category: "%{filter} %{category} chủ đề"
      filter:
        title: "Lọc"
        button:
          label: "Lọc"
      latest:
        title: "Mới nhất"
        title_with_count:
          other: "Mới nhất (%{count})"
        help: "chủ đề với bài viết gần nhất"
      read:
        title: "Đọc"
        help: "chủ đề bạn đã đọc, theo thứ tự bạn đọc lần cuối cùng"
      categories:
        title: "Danh mục"
        title_in: "Danh mục - %{categoryName}"
        help: "tất cả các chủ đề được nhóm theo chuyên mục"
      unread:
        title: "Chưa đọc"
        title_with_count:
          other: "Chưa đọc (%{count})"
        help: "chủ đề bạn đang xem hoặc theo dõi có bài viết chưa đọc"
        lower_title_with_count:
          other: "%{count} chưa đọc"
      unseen:
        title: "Không nhìn thấy"
        lower_title: "không nhìn thấy"
        help: "chủ đề mới và chủ đề bạn hiện đang xem hoặc theo dõi với các bài đăng chưa đọc"
      new:
        lower_title_with_count:
          other: "%{count} mới"
        lower_title: "mới"
        title: "Mới"
        title_with_count:
          other: "Mới (%{count})"
        help: "chủ đề đã tạo cách đây vài ngày"
      posted:
        title: "Bài viết của tôi"
        help: "chủ đề của bạn đã được đăng trong"
      bookmarks:
        title: "Đánh dấu"
        help: "chủ để của bạn đã được đánh dấu"
      category:
        title: "%{categoryName}"
        title_with_count:
          other: "%{categoryName} (%{count})"
        help: "Những chủ đề mới nhất trong chuyên mục%{categoryName} "
      top:
        title: "Top"
        help: "Các chủ đề tích cực nhất trong năm, tháng, tuần, hoặc ngày trước"
        all:
          title: "Từ trước tới nay"
        yearly:
          title: "Hàng năm"
        quarterly:
          title: "Hàng quý"
        monthly:
          title: "Hàng tháng"
        weekly:
          title: "Hàng tuần"
        daily:
          title: "Hàng ngày"
        all_time: "Từ trước tới nay"
        this_year: "Năm"
        this_quarter: "Quý"
        this_month: "Tháng"
        this_week: "Tuần"
        today: "Ngày"
    permission_types:
      full: "Tạo / Trả lời / Xem"
      create_post: "Trả lời / Xem"
      readonly: "Xem"
    preloader_text: "Đang tải"
    lightbox:
      download: "tải về"
      open: "ảnh gốc"
      previous: "Trước (Phím mũi tên trái)"
      next: "Tiếp theo (Phím mũi tên phải)"
      counter: "%curr% trên %total%"
      close: "Đóng (Esc)"
      content_load_error: '<a href="%url%">Không thể tải nội dung</a>.'
      image_load_error: '<a href="%url%">Không thể tải hình ảnh</a>.'
    cannot_render_video: Không thể hiển thị video này vì trình duyệt của bạn không hỗ trợ codec.
    keyboard_shortcuts_help:
      shortcut_key_delimiter_comma: ", "
      shortcut_key_delimiter_plus: "+"
      shortcut_delimiter_or: "%{shortcut1} hoặc %{shortcut2}"
      shortcut_delimiter_slash: "%{shortcut1}/%{shortcut2}"
      shortcut_delimiter_space: "%{shortcut1} %{shortcut2}"
      title: "Phím tắt"
      short_title: "Các phím tắt"
      jump_to:
        title: "Nhảy đến"
        home: "%{shortcut} Nhà"
        latest: "%{shortcut} Cuối cùng"
        new: "%{shortcut} Mới"
        unread: "%{shortcut} Chưa đọc"
        categories: "%{shortcut} Danh mục"
        top: "%{shortcut} Trên"
        bookmarks: "%{shortcut} Đánh dấu"
        profile: "%{shortcut} Hồ sơ"
        messages: "%{shortcut} Tin nhắn"
        drafts: "%{shortcut} bản nháp"
        next: "%{shortcut} Chủ đề Tiếp theo"
        previous: "%{shortcut} Chủ đề trước"
      navigation:
        title: "Điều hướng"
        jump: "%{shortcut} Đến bài viết #"
        back: "%{shortcut} Quay lại"
        up_down: "%{shortcut} Move selection &uarr; &darr;"
        open: "%{shortcut} Mở chủ để đã chọn"
        next_prev: "%{shortcut} Next/previous section"
        go_to_unread_post: "%{shortcut} Đi đến bài viết chưa đọc đầu tiên"
      application:
        title: "Ứng dụng"
        create: "%{shortcut} Tạo mới chủ đề"
        notifications: "%{shortcut} Mở thông báo"
        hamburger_menu: "%{shortcut} Mở menu mobile"
        user_profile_menu: "%{shortcut} Mở trình đơn thành viên"
        show_incoming_updated_topics: "%{shortcut} Show updated topics"
        search: "%{shortcut} Tìm kiếm"
        help: "%{shortcut} Mở trợ giúp bàn phím"
        dismiss_topics: "%{shortcut} Bỏ qua bài viết"
        log_out: "%{shortcut} Đăng xuất"
      composing:
        title: "Viết bài"
        return: "%{shortcut} Quay lại trình soạn thảo"
        fullscreen: "%{shortcut} soạn bài viết toàn màn hình"
      bookmarks:
        title: "Đánh dấu trang"
        enter: "%{shortcut} Lưu và đóng"
        later_today: "%{shortcut} Sau hôm nay"
        later_this_week: "%{shortcut} Cuối tuần này"
        tomorrow: "%{shortcut} Ngày mai"
        next_week: "%{shortcut} Tuần sau"
        next_month: "%{shortcut} Tháng tới"
        next_business_week: "%{shortcut} Bắt đầu vào tuần tới"
        next_business_day: "%{shortcut} Ngày làm việc tiếp theo"
        custom: "%{shortcut} Ngày và giờ tùy chỉnh"
        none: "%{shortcut} Không có lời nhắc"
        delete: "%{shortcut} Xóa dấu trang"
      actions:
        title: "Hành động"
        bookmark_topic: "%{shortcut} Chuyển chủ đề đánh dấu"
        pin_unpin_topic: "%{shortcut} Pin/Unpin bài viết"
        share_topic: "%{shortcut} Chia sẻ bài viết"
        share_post: "%{shortcut} Chia sẻ bài viết"
        reply_as_new_topic: "%{shortcut} Trả lời như là một liên kết đến bài viết"
        reply_topic: "%{shortcut} Trả lời bài viết"
        reply_post: "%{shortcut} Trả lời bài viết"
        quote_post: "%{shortcut} Trích dẫn bài viết"
        like: "%{shortcut} Thích bài viết"
        flag: "%{shortcut} Đánh dấu bài viết"
        bookmark: "%{shortcut} Đánh dấu bài viết"
        edit: "%{shortcut} Sửa bài viết"
        delete: "%{shortcut} Xóa bài viết"
        mark_muted: "%{shortcut} Mute topic"
        mark_regular: "%{shortcut} Chủ đề bình thường (mặc định)"
        mark_tracking: "%{shortcut} Theo dõi chủ đề"
        mark_watching: "%{shortcut} theo dõi chủ đề"
        print: "%{shortcut} In chủ đề"
        defer: "%{shortcut} Trì hoãn chủ đề"
        topic_admin_actions: "%{shortcut} Hành động quản trị chủ đề mở"
      search_menu:
        title: "Menu Tìm kiếm"
        prev_next: "%{shortcut} Di chuyển lựa chọn lên và xuống"
        insert_url: "%{shortcut} Chèn lựa chọn vào trình chỉnh sửa nội dung"
        full_page_search: "%{shortcut} Khởi chạy tìm kiếm toàn trang"
    badges:
      earned_n_times:
        other: "Đã giành được huy hiệu này %{count} lần"
      granted_on: "Cấp ngày %{date}"
      title: Huy hiệu
      allow_title: "Bạn có thể sử dụng huy hiệu này làm tiêu đề"
      multiple_grant: "Bạn có thể có được nhiều lần"
      badge_count:
        other: "%{count} huy hiệu"
      more_badges:
        other: "+%{count} Khác"
      granted:
        other: "%{count} được cấp"
      select_badge_for_title: Chọn huy hiệu để sử dụng như là tên
      none: "(không có gì)"
      successfully_granted: "Đã cấp %{badge} cho %{username}"
      badge_grouping:
        getting_started:
          name: Bắt đầu
        community:
          name: Cộng đồng
        trust_level:
          name: Cấp độ tin tưởng
        other:
          name: Khác
        posting:
          name: Gửi bài
      favorite_max_reached: "Bạn không thể yêu thích nhiều huy hiệu hơn."
      favorite_max_not_reached: "Đánh dấu huy hiệu này là yêu thích"
      favorite_count: "%{count}/%{max} huy hiệu được đánh dấu là yêu thích"
    download_calendar:
      title: "Tải xuống lịch"
      save_ics: "Tải xuống tệp .ics"
      save_google: "Thêm vào lịch Google"
      remember: "Đừng hỏi tôi nữa"
      remember_explanation: "(bạn có thể thay đổi tùy chọn này trong prefs người dùng của mình)"
      download: "Tải xuống"
      default_calendar: "Lịch mặc định"
      default_calendar_instruction: "Xác định lịch nào sẽ được sử dụng khi ngày tháng được lưu"
      add_to_calendar: "Thêm vào lịch"
      google: "Google Lịch"
      ics: "ICS"
    tagging:
      all_tags: "Tất cả các thẻ"
      other_tags: "Các thẻ khác"
      selector_all_tags: "tất cả thẻ"
      selector_no_tags: "không có thẻ"
      changed: "thẻ đã đổi:"
      tags: "Thẻ"
      choose_for_topic: "thẻ không bắt buộc"
      choose_for_topic_required:
        other: "chọn ít nhất %{count} thẻ ..."
      choose_for_topic_required_group:
        other: "chọn %{count} thẻ từ '%{name} '..."
      info: "Thông tin"
      default_info: "Thẻ này không bị giới hạn đối với bất kỳ danh mục nào và không có từ đồng nghĩa."
      staff_info: "Để thêm các hạn chế, hãy đặt thẻ này vào <a href=%{basePath}/tag_groups>nhóm thẻ</a>."
      category_restricted: "Thẻ này bị hạn chế đối với các danh mục bạn không có quyền truy cập."
      synonyms: "Từ đồng nghĩa"
      synonyms_description: "Khi các thẻ sau được sử dụng, chúng sẽ được thay thế bằng <b>%{base_tag_name}</b>."
      save: "Lưu tên và mô tả của thẻ"
      tag_groups_info:
        other: "Thẻ này thuộc các nhóm sau: %{tag_groups}."
      category_restrictions:
        other: "Nó chỉ có thể được sử dụng trong các danh mục sau:"
      edit_synonyms: "Chỉnh sửa từ đồng nghĩa"
      add_synonyms_label: "Thêm từ đồng nghĩa:"
      add_synonyms: "Thêm"
      add_synonyms_explanation:
        other: "Bất kỳ nơi nào hiện đang sử dụng các thẻ này sẽ được chuyển thành sử dụng <b>%{tag_name}</b>. Bạn có chắc chắn muốn thực hiện thay đổi này không?"
      add_synonyms_failed: "Không thể thêm các thẻ sau dưới dạng từ đồng nghĩa: <b>%{tag_names}</b>. Đảm bảo chúng không có từ đồng nghĩa và không phải từ đồng nghĩa của thẻ khác."
      remove_synonym: "Xóa từ đồng nghĩa"
      delete_synonym_confirm: 'Bạn có chắc chắn muốn xóa từ đồng nghĩa "%{tag_name}" không?'
      delete_tag: "Xoá thẻ"
      delete_confirm:
        other: "Bạn có chắc chắn muốn xóa thẻ này và xóa thẻ khỏi %{count} chủ đề mà thẻ được chỉ định không?"
      delete_confirm_no_topics: "Bạn có chắc chắn muốn xóa thẻ này không?"
      delete_confirm_synonyms:
        other: "%{count} từ đồng nghĩa của nó cũng sẽ bị xóa."
      edit_tag: "Chỉnh sửa tên thẻ và mô tả"
      description: "Mô tả"
      sort_by: "Xếp theo:"
      sort_by_count: "đếm"
      sort_by_name: "tên"
      manage_groups: "Quản lý nhóm thẻ"
      manage_groups_description: "Xác định các nhóm để sắp xếp các thẻ"
      upload: "Tải lên thẻ"
      upload_description: "Tải lên tệp csv để tạo hàng loạt thẻ"
      upload_instructions: "Một trên mỗi dòng, tùy chọn với một nhóm thẻ ở định dạng 'tag_name, tag_group'."
      upload_successful: "Các thẻ đã được tải lên thành công"
      delete_unused_confirmation:
        other: "%{count} thẻ sẽ bị xóa: %{tags}"
      delete_unused_confirmation_more_tags:
        other: "%{tags} và %{count} nữa"
      delete_no_unused_tags: "Không có thẻ không sử dụng."
      tag_list_joiner: ", "
      delete_unused: "Xóa thẻ không sử dụng"
      delete_unused_description: "Xóa tất cả các thẻ không được đính kèm với bất kỳ chủ đề hoặc tin nhắn cá nhân nào"
      filters:
        without_category: "%{filter} %{tag} chủ đề"
        with_category: "%{filter} %{tag} chủ đề trong %{category}"
        untagged_without_category: "%{filter} chủ đề chưa được gắn thẻ"
        untagged_with_category: "%{filter} chủ đề chưa được gắn thẻ trong %{category}"
      notifications:
        watching:
          title: "Đang theo dõi"
          description: "Bạn sẽ tự động xem tất cả các chủ đề có thẻ này. Bạn sẽ được thông báo về tất cả các bài đăng và chủ đề mới, với bài viết chưa đọc và các bài đăng mới cũng sẽ xuất hiện bên cạnh chủ đề."
        watching_first_post:
          title: "Xem bài viết đầu tiên"
          description: "Bạn sẽ được thông báo về các chủ đề mới trong thẻ này nhưng không có câu trả lời cho các chủ đề."
        tracking:
          title: "Đang theo dõi"
          description: "Bạn sẽ tự động theo dõi tất cả các chủ đề với thẻ này. Một số bài viết chưa đọc và bài viết mới sẽ xuất hiện bên cạnh chủ đề."
        regular:
          title: "Bình thường"
          description: "Bạn sẽ được thông báo nếu ai đó đề cập đến @name của bạn hoặc trả lời bài đăng của bạn."
        muted:
          title: "Im lặng"
          description: "Bạn sẽ không được thông báo về bất cứ điều gì về các chủ đề mới với thẻ này và chúng sẽ không xuất hiện trên tab chưa đọc của bạn."
      groups:
        back_btn: "Quay lại tất cả các thẻ"
        title: "Nhóm thẻ"
        about_heading: "Chọn một nhóm thẻ hoặc tạo một nhóm mới"
        about_heading_empty: "Tạo một nhóm thẻ mới để bắt đầu"
        about_description: "Nhóm thẻ giúp bạn quản lý quyền cho nhiều thẻ ở một nơi."
        new: "Nhóm mới"
        new_title: "Tạo nhóm mới"
        edit_title: "Chỉnh sửa nhóm thẻ"
        tags_label: "Thẻ trong nhóm này"
        parent_tag_label: "Thẻ cha"
        parent_tag_description: "Các thẻ từ nhóm này chỉ có thể được sử dụng nếu có thẻ mẹ."
        one_per_topic_label: "Giới hạn một thẻ cho mỗi chủ đề từ nhóm này"
        new_name: "Nhóm thẻ mới"
        name_placeholder: "Tên"
        save: "Lưu"
        delete: "Xoá"
        confirm_delete: "Bạn có chắc chắn muốn xóa nhóm thẻ này không?"
        everyone_can_use: "Mọi người đều có thể sử dụng thẻ"
        usable_only_by_groups: "Tất cả mọi người đều có thể nhìn thấy thẻ, nhưng chỉ những nhóm sau mới có thể sử dụng chúng"
        visible_only_to_groups: "Thẻ chỉ hiển thị cho các nhóm sau"
        cannot_save: "Không thể lưu nhóm thẻ. Đảm bảo rằng có ít nhất một thẻ hiện diện, tên nhóm thẻ không trống và một nhóm được chọn cho quyền đối với thẻ."
        tags_placeholder: "Tìm kiếm hoặc tạo thẻ"
        parent_tag_placeholder: "Tùy chọn"
        select_groups_placeholder: "Chọn nhóm..."
        disabled: "Gắn thẻ bị vô hiệu hóa. "
      topics:
        none:
          unread: "Bạn không có chủ đề chưa đọc này"
          unseen: "Bạn không có chủ đề nào chưa nhìn thấy."
          new: "Bạn không có chủ đề mới"
          read: "Bạn chưa đọc chủ đề nào"
          posted: "Bạn chưa gửi bài trong bất kì chủ đề nào"
          latest: "Không có chủ đề mới nhất"
          bookmarks: "Bạn chưa chủ đề nào được đánh dấu."
          top: "Không có chủ đề top."
    invite:
      custom_message: "Làm cho lời mời của bạn trở nên cá nhân hơn một chút bằng cách viết <a href>tin nhắn tùy chỉnh</a>."
      custom_message_placeholder: "Nhập thông điệp tùy chỉnh của bạn"
      approval_not_required: "Người dùng sẽ được tự động phê duyệt ngay sau khi họ chấp nhận lời mời này."
      custom_message_template_forum: "Hey, bạn nên tham gia diễn đàn này!"
      custom_message_template_topic: "Hey, tôi nghĩ bạn có thể thích chủ đề này!"
    forced_anonymous: "Do quá tải, thông báo này tạm thời được hiển thị cho mọi người."
    forced_anonymous_login_required: "Trang web đang quá tải và không thể tải được vào lúc này, hãy thử lại sau vài phút."
    footer_nav:
      back: "Quay lại"
      forward: "Chuyển tiếp"
      share: "Chia sẻ"
      dismiss: "Hủy bỏ"
    safe_mode:
      enabled: "Chế độ an toàn được bật, để thoát khỏi chế độ an toàn, hãy đóng cửa sổ trình duyệt này"
    image_removed: "(hình ảnh đã bị xóa)"
    pause_notifications:
      options:
        half_hour: "30 phút"
        one_hour: "1 tiếng"
        two_hours: "2 tiếng"
        tomorrow: "Cho tới ngày mai"
      set_schedule: "Đặt lịch thông báo"
    trust_levels:
      names:
        newuser: "thành viên mới"
        basic: "thành viên cơ bản"
        member: "thành viên"
        regular: "thường xuyên"
        leader: "người khởi xướng"
      detailed_name: "%{level}: %{name}"
    pick_files_button:
      unsupported_file_picked: "Bạn đã chọn một tệp không được hỗ trợ. Các loại tệp được hỗ trợ - %{types}."
    user_activity:
      no_activity_title: "Chưa có hoạt động nào"
      no_activity_body: "Chào mừng đến với cộng đồng của chúng tôi! Bạn là thương hiệu mới ở đây và chưa đóng góp vào các cuộc thảo luận. Bước đầu tiên, hãy truy cập <a href='%{topUrl}'>Top</a> hoặc <a href='%{categoriesUrl}'>Chuyên mục</a> và chỉ cần bắt đầu đọc! Chọn %{heartIcon} trên các bài đăng mà bạn thích hoặc muốn tìm hiểu thêm. Khi bạn tham gia, hoạt động của bạn sẽ được liệt kê ở đây."
      no_replies_title: "Bạn chưa trả lời bất kỳ chủ đề nào"
      no_replies_title_others: "%{username} chưa trả lời bất kỳ chủ đề nào"
      no_drafts_title: "Bạn chưa bắt đầu bất kỳ bản nháp nào"
      no_drafts_body: "Bạn chưa hoàn toàn sẵn sàng để đăng bài? Chúng tôi sẽ tự động lưu một bản nháp mới và liệt kê nó ở đây bất cứ khi nào bạn bắt đầu soạn một chủ đề, trả lời hoặc tin nhắn cá nhân. Chọn nút hủy để hủy hoặc lưu bản nháp của bạn để tiếp tục sau."
      no_likes_title: "Bạn chưa thích bất kỳ chủ đề nào"
      no_likes_body: "Một cách tuyệt vời để tham gia và bắt đầu đóng góp là bắt đầu đọc các cuộc trò chuyện đã diễn ra và chọn %{heartIcon} trên các bài đăng mà bạn thích!"
      no_topics_title: "Bạn chưa bắt đầu bất kỳ chủ đề nào"
      no_topics_body: "Tốt nhất bạn nên <a href='%{searchUrl}'>tìm kiếm</a> chủ đề hiện có của cuộc trò chuyện trước khi bắt đầu một chủ đề mới, nhưng nếu bạn tin rằng chủ đề bạn muốn vẫn chưa xuất hiện, hãy tiếp tục và bắt đầu một chủ đề mới của riêng bạn. Tìm nút <kbd>+ Chủ đề mới</kbd> ở trên cùng bên phải của danh sách chủ đề, danh mục hoặc thẻ để bắt đầu tạo chủ đề mới trong lĩnh vực đó."
      no_topics_title_others: "%{username} chưa bắt đầu bất kỳ chủ đề nào"
      no_read_topics_title: "Bạn chưa đọc bất kỳ chủ đề nào"
      no_read_topics_body: "Khi bạn bắt đầu đọc các cuộc thảo luận, bạn sẽ thấy một danh sách ở đây. Để bắt đầu đọc, hãy tìm các chủ đề mà bạn quan tâm trong <a href='%{topUrl}'>Top</a> hoặc <a href='%{categoriesUrl}'>Danh mục</a> hoặc tìm kiếm theo từ khóa %{searchIcon}"
    no_group_messages_title: "Không tìm thấy tin nhắn nhóm nào"
    topic_entrance:
      sr_jump_top_button: "Chuyển đến bài viết đầu tiên"
      sr_jump_bottom_button: "Chuyển đến bài viết cuối cùng"
    fullscreen_table:
      expand_btn: "Mở rộng bảng"
    second_factor_auth:
      redirect_after_success: "Xác thực yếu tố thứ hai thành công. Chuyển hướng về trang trước…"
    sidebar:
      unread_count:
        other: "%{count} chưa đọc"
      new_count:
        other: "%{count} mới"
      more: "Thêm"
      all_categories: "Tất cả danh mục"
      all_tags: "Tất cả các thẻ"
<<<<<<< HEAD
=======
      edit_navigation_modal_form:
        filter_dropdown:
          all: "All"
>>>>>>> 3d554aa1
      sections:
        custom:
          save: "Lưu lại"
          delete: "Xóa"
          links:
            reset: "Đặt lại về mặc định"
            icon:
              label: "Biểu tượng"
            name:
              label: "T"
            value:
              label: "Liên kết"
        about:
          header_link_text: "Giới thiệu"
        messages:
          header_link_text: "Tin nhắn"
          links:
            inbox: "Hộp thư"
            sent: "Đã gửi"
            new: "Mới"
            new_with_count: "Mới (%{count})"
            unread: "Chưa đọc"
            unread_with_count: "Chưa đọc (%{count})"
            archive: "Lưu Trữ"
        tags:
          none: "Bạn chưa thêm bất kỳ thẻ nào."
          click_to_get_started: "Bấm vào đây để bắt đầu."
          header_link_text: "Thẻ"
        categories:
          none: "Bạn chưa thêm bất kỳ danh mục nào."
          click_to_get_started: "Bấm vào đây để bắt đầu."
          header_link_text: "Thư mục"
        community:
          edit_section:
            header_dropdown: "Tùy biến"
          links:
            about:
              content: "Giới thiệu"
            admin:
              content: "Quản trị"
            badges:
              content: "Huy hiệu"
            topics:
              content: "Chủ đề"
              title: "Tất cả các chủ đề"
            faq:
              content: "Câu hỏi thường gặp"
            groups:
              content: "Nhóm"
            users:
              content: "Người dùng"
            my_posts:
              content: "Bài viết của tôi"
              draft_count:
                other: "%{count} bản nháp"
            review:
              content: "Review"
    until: "Cho đến khi:"
    form_templates:
      errors:
        typeMismatch:
          default: "Hãy nhập giá trị hợp lệ."
          email: "Vùi lòng nhập một thư điện tử hợp lệ."
  admin_js:
    type_to_filter: "gõ để lọc..."
    admin:
      title: "Quản trị Diễn đàn"
      moderator: "Điều hành"
      tags:
        remove_muted_tags_from_latest:
          always: "luôn luôn"
          only_muted: "khi được sử dụng một mình hoặc với các thẻ bị tắt tiếng khác"
          never: "không bao giờ"
      reports:
        title: "Danh sách các báo cáo có sẵn"
      dashboard:
        title: "Bảng điều khiển"
        last_updated: "Đã cập nhật trang tổng quan:"
        discourse_last_updated: "Đã cập nhật website:"
        version: "Phiên bản"
        up_to_date: "Bạn đã cập nhật!"
        critical_available: "Bản cập nhật quan trọng sẵn sằng."
        updates_available: "Cập nhật đang sẵng sàng"
        please_upgrade: "Vui lòng cập nhật!"
        no_check_performed: "Kiểm tra phiên bản mới đã không được thực hiện, đảm bảo rằng Sidekiq đang chạy."
        stale_data: "Kiểm tra phiên bản mới đã không được thực hiện gần đây, đảm bảo rằng Sidekiq đang chạy."
        version_check_pending: "Hình như bạn mới nâng cấp, thật tuyệt!"
        installed_version: "Đã cài đặt"
        latest_version: "Mới nhất"
        problems_found: "Một số lời khuyên dựa trên cài đặt trang web hiện tại của bạn"
        new_features:
          title: "\U0001F381 Các tính năng mới"
          dismiss: "Hủy bỏ"
          learn_more: "Tìm hiểu thêm"
        last_checked: "Kiểm tra lần cuối"
        refresh_problems: "Làm mới"
        no_problems: "Không phát hiện vấn đề"
        moderators: "Điều hành:"
        admins: "Quản trị:"
        silenced: "Im lặng:"
        suspended: "Đã tạm khóa:"
        private_messages_short: "Tin nhắn"
        private_messages_title: "Tin nhắn"
        mobile_title: "Điện thoại"
        space_used: "%{usedSize} được sử dụng"
        space_used_and_free: "%{usedSize} (%{freeSize} miễn phí)"
        uploads: "Tải lên"
        backups: "Sao lưu"
        backup_count:
          other: "%{count} bản sao lưu trên %{location}"
        lastest_backup: "Mới nhất: %{date}"
        traffic_short: "Băng thông"
        traffic: "Application web requests"
        page_views: "Số lượt xem"
        page_views_short: "Số lượt xem"
        show_traffic_report: "Xem chi tiết Báo cáo Lưu lượng"
        community_health: Sức khỏe cộng đồng
        moderators_activity: Hoạt động của người điều hành
        whats_new_in_discourse: Có gì mới trong Discourse?
        activity_metrics: Số liệu hoạt động
        all_reports: "Tất cả các báo cáo"
        general_tab: "Chung"
        moderation_tab: "Người kiểm duyệt"
        security_tab: "Bảo mật"
        reports_tab: "Báo cáo"
        report_filter_any: "bất kì"
        disabled: Khóa
        timeout_error: Xin lỗi, truy vấn mất quá nhiều thời gian, vui lòng chọn khoảng thời gian ngắn hơn
        exception_error: Xin lỗi, đã xảy ra lỗi khi thực hiện truy vấn
        too_many_requests: Bạn đã thực hiện hành động này quá nhiều lần. Vui lòng đợi trước khi thử lại.
        not_found_error: Xin lỗi, báo cáo này không tồn tại
        filter_reports: Lọc báo cáo
        reports:
          trend_title: "%{percent} thay đổi. Hiện tại là %{current}, là %{prev} trong giai đoạn trước."
          today: "Hôm nay"
          yesterday: "Hôm qua"
          last_7_days: "7 ngày gần nhất"
          last_30_days: "30 ngày gần nhất"
          all_time: "Từ trước tới nay"
          7_days_ago: "7 Ngày trước"
          30_days_ago: "30 Ngày trước"
          all: "Tất cả"
          view_table: "bảng"
          view_graph: "đồ thị"
          refresh_report: "Làm mới báo cáo"
          daily: hằng ngày
          monthly: Hàng tháng
          weekly: Hàng tuần
          dates: "Ngày (theo mốc giờ UTC)"
          groups: "Các nhóm"
          disabled: "Báo cáo này đã bị vô hiệu hóa"
          totals_for_sample: "Tổng số cho mẫu"
          average_for_sample: "Trung bình cho mẫu"
          total: "Tổng thời gian"
          no_data: "Không có dữ liệu để hiển thị."
          trending_search:
            more: '<a href="%{basePath}/admin/logs/search_logs">tìm kiếm logs</a>'
            disabled: 'Báo cáo tìm kiếm thịnh hành bị tắt. Bật <a href="%{basePath}/admin/site_settings/category/all_results?filter=log%20search%20queries">log truy vấn tìm kiếm</a> số liệu thu thập.'
          average_chart_label: Trung bình
          filters:
            file_extension:
              label: Phần mở rộng
            group:
              label: Nhóm
            category:
              label: Danh mục
            include_subcategories:
              label: "Bao gồm các danh mục phụ"
      groups:
        new:
          title: "Nhóm mới"
          create: "Tạo"
          name:
            too_short: "Tên nhóm quá ngắn"
            too_long: "Tên nhóm quá dài"
            checking: "Đang kiểm tra tên nhóm ..."
            available: "Tên nhóm dùng được"
            not_available: "Tên nhóm đã sử dụng"
            blank: "Tên nhóm không thể trống"
        manage:
          interaction:
            email: Email
            incoming_email: "Tùy chỉnh địa chỉ email đến"
            incoming_email_placeholder: "điền địa chỉ email"
            visibility: Khả năng hiển thị
            visibility_levels:
              title: "Ai có thể xem nhóm"
              public: "Mọi người"
              logged_on_users: "Những người đã đăng nhập"
              members: "Chủ sở hữu nhóm, thành viên và người kiểm duyệt"
              staff: "Chủ sở hữu và người kiểm duyệt nhóm"
              owners: "Chủ sở hữu nhóm"
              description: "Quản trị viên có thể xem tất cả các nhóm."
            members_visibility_levels:
              title: "Ai có thể nhìn thấy thành viên của nhóm này?"
              description: "Quản trị viên có thể thấy thành viên của tất cả các nhóm. Tư cách hiển thị cho tất cả người dùng."
            publish_read_state: "Trên tin nhắn nhóm đăng trạng thái nhóm"
          membership:
            automatic: Tự động
            trust_levels_title: "Cấp độ tin tưởng tự động tăng cho thành viên khi họ thêm:"
            effects: Các hiệu ứng
            trust_levels_none: "Không có gì"
            automatic_membership_email_domains: "Các thành viên đã đăng ký với đuôi email khớp với một trong danh sách này sẽ được tự động thêm vào nhóm:"
            automatic_membership_user_count:
              other: "%{count} người dùng có domain email mới và sẽ được thêm vào nhóm."
            automatic_membership_associated_groups: "Người dùng là thành viên của một nhóm trên một dịch vụ được liệt kê ở đây sẽ tự động được thêm vào nhóm này khi họ đăng nhập bằng dịch vụ."
            primary_group: "Tự động cài là nhóm chính"
        name_placeholder: "Tên nhóm, không có khoảng trắng, tương tự như luật đặt tên người dùng"
        primary: "Nhóm Chính"
        no_primary: "(không có nhóm chính)"
        title: "Nhóm"
        edit: "Sửa nhóm"
        refresh: "Làm mới"
        about: "Chỉnh sửa nhóm thành viên và tên của bạn ở đây"
        group_members: "Nhóm thành viên"
        delete: "Xóa"
        delete_failed: "Không thể xóa nhóm. Nếu đây là một nhóm tự động, nó không thể hủy bỏ."
        delete_automatic_group: Đây là một nhóm tự động và không thể bị xóa.
        delete_owner_confirm: "Loại bỏ quyền sở hữu của '%{username}'?"
        add: "Thêm"
        custom: "Tùy biến"
        automatic: "Tự động"
        default_title: "Tiêu đề mặc định"
        default_title_description: "sẽ được áp dụng cho tất cả thành viên trong nhóm"
        group_owners: Chủ sở hữu
        add_owners: Thêm chủ sở hữu
        none_selected: "Chọn một nhóm để bắt đầu"
        no_custom_groups: "Tạo một nhóm mới"
      api:
        generate_master: "Tạo Master API Key"
        none: "Không có API keys nào kích hoạt lúc này."
        user: "Thành viên"
        title: "API"
        key: "Phím"
        created: Tạo bởi
        updated: Đã cập nhật
        last_used: Được sử dụng lần cuối
        never_used: (không bao giờ)
        generate: "Khởi tạo"
        undo_revoke: "Thu hồi lệnh hủy bỏ"
        revoke: "Thu hồi"
        all_users: "Tất cả Thành viên"
        active_keys: "Kích hoạt khóa API"
        manage_keys: Quản lý khóa
        show_details: Chi tiết
        description: Mô tả
        no_description: (Không có mô tả)
        all_api_keys: Tất cả các khóa API
        user_mode: Cấp độ người dùng
        scope_mode: Phạm vi
        impersonate_all_users: Mạo danh bất kỳ người dùng nào
        single_user: "Một người dùng"
        user_placeholder: Điền tên đăng nhập
        description_placeholder: Khóa này sẽ được sử dụng để làm gì?
        save: Lưu
        new_key: Khóa API mới
        revoked: Đã thu hồi
        delete: Xóa vĩnh viễn
        not_shown_again: Khóa này sẽ không được hiển thị lại. Đảm bảo bạn chụp một bản sao trước khi tiếp tục.
        continue: Tiếp tục
        scopes:
          description: |
            Khi sử dụng phạm vi, bạn có thể hạn chế khóa API đối với một tập hợp các điểm cuối cụ thể.
            Bạn cũng có thể xác định tham số nào sẽ được phép. Sử dụng dấu phẩy để phân tách nhiều giá trị.
          title: Phạm vi
          granular: Dạng hạt
          read_only: Chỉ đọc
          global: Toàn cầu
          global_description: Khóa API không có hạn chế và tất cả các điểm cuối đều có thể truy cập được.
          resource: Nguồn
          action: Hoạt động
          allowed_parameters: Các thông số được phép
          optional_allowed_parameters: Các thông số được phép (tùy chọn)
          any_parameter: (bất kỳ thông số nào)
          allowed_urls: URL được phép
          descriptions:
            global:
              read: Hạn chế khóa API đối với các điểm cuối chỉ đọc.
            topics:
              read: Đọc một chủ đề hoặc một bài viết cụ thể trong đó. RSS cũng được hỗ trợ.
              write: Tạo một chủ đề mới hoặc đăng một chủ đề hiện có.
              read_lists: Đọc danh sách chủ đề như hàng đầu, mới, mới nhất, v.v. RSS cũng được hỗ trợ.
            posts:
              edit: Chỉnh sửa bất kỳ bài đăng nào hoặc một bài đăng cụ thể.
            categories:
              list: Nhận danh sách các danh mục.
              show: Nhận một danh mục duy nhất theo id.
            uploads:
              create: Tải lên tệp mới hoặc bắt đầu tải lên trực tiếp một phần hoặc nhiều phần lên bộ nhớ ngoài.
            users:
              bookmarks: Liệt kê các dấu trang của người dùng. Nó trả về lời nhắc đánh dấu khi sử dụng định dạng ICS.
              sync_sso: Đồng bộ hóa người dùng bằng DiscourSeconnect.
              show: Nhận thông tin về người dùng.
              check_emails: Liệt kê các email của người dùng.
              update: Cập nhật thông tin hồ sơ người dùng.
              log_out: Đăng xuất tất cả
              anonymize: Ẩn danh tài khoản người dùng.
              delete: Xóa tài khoản người dùng.
              list: Nhận danh sách người dùng.
            email:
              receive_emails: Kết hợp phạm vi này với bộ nhận thư để xử lý các email đến.
            badges:
              create: Tạo một huy hiệu mới.
              show: Nhận thông tin về một huy hiệu.
              update: Cập nhật huy hiệu.
              delete: Xóa huy hiệu.
              list_user_badges: Liệt kê các huy hiệu của người dùng.
              assign_badge_to_user: Gán huy hiệu cho người dùng.
              revoke_badge_from_user: Thu hồi huy hiệu từ người dùng.
            wordpress:
              publishing: Cần thiết cho các tính năng xuất bản plugin WP Discourse (bắt buộc).
              commenting: Cần thiết cho các tính năng bình luận của plugin WP Discourse.
              discourse_connect: Cần thiết cho các tính năng DiscourseConnect của plugin WP Discourse.
              utilities: Cần thiết nếu bạn sử dụng Tiện ích plugin WP Discourse.
      web_hooks:
        title: "Webhooks"
        none: "Không có webhook nào ngay bây giờ."
        instruction: "Webhooks cho phép Discourse thông báo cho các dịch vụ bên ngoài khi một sự kiện nào đó xảy ra trong trang web của bạn. Khi webhook được kích hoạt, POST sẽ gửi đến các URL được cung cấp."
        detailed_instruction: "POST sẽ được gửi đến URL được cung cấp khi sự kiện đã chọn xảy ra."
        new: "Webhook mới"
        create: "Tạo"
        edit: "Sửa"
        save: "Lưu"
        controls: "Kiểm soát"
        go_back: "Quay lại danh sách"
        payload_url: "Payload URL"
        payload_url_placeholder: "https://example.com/postreceive"
        secret_invalid: "Bí mật không được có bất kỳ ký tự trống nào."
        secret_too_short: "Bí mật phải có ít nhất 12 ký tự."
        secret_placeholder: "Một chuỗi tùy chọn, được sử dụng để tạo chữ ký"
        event_type_missing: "Bạn cần thiết lập ít nhất một loại sự kiện."
        content_type: "Content Type"
        secret: "Bí mật"
        event_chooser: "Sự kiện nào sẽ kích hoạt webhook này?"
        wildcard_event: "Gửi cho tôi mọi thứ."
        individual_event: "Chọn các sự kiện riêng lẻ."
        verify_certificate: "Kiểm tra chứng chỉ TLS của payload url"
        active: "Kích hoạt"
        active_notice: "Chúng tôi sẽ cung cấp chi tiết sự kiện khi nó xảy ra."
        categories_filter_instructions: "Các webhook có liên quan sẽ chỉ được kích hoạt nếu sự kiện có liên quan đến các danh mục cụ thể. Để trống để kích hoạt webhook cho tất cả các danh mục."
        categories_filter: "Danh mục được kích hoạt"
        tags_filter_instructions: "Các webhook có liên quan sẽ chỉ được kích hoạt nếu sự kiện có liên quan với các thẻ được chỉ định. Để trống để kích hoạt webhook cho tất cả các thẻ."
        tags_filter: "Thẻ được kích hoạt"
        groups_filter_instructions: "Các webhook có liên quan sẽ chỉ được kích hoạt nếu sự kiện có liên quan đến các nhóm được chỉ định. Để trống để kích hoạt webhook cho tất cả các nhóm."
        groups_filter: "Nhóm được kích hoạt"
        delete_confirm: "Xóa webhook này?"
        topic_event:
          name: "Sự kiện chủ đề"
          details: "Khi có một chủ đề mới, được sửa đổi, thay đổi hoặc xóa."
        post_event:
          name: "Đăng sự kiện"
          details: "Khi có trả lời mới, hãy chỉnh sửa, xóa hoặc khôi phục."
        user_event:
          name: "Sự kiện người dùng"
          details: "Khi người dùng đăng nhập, đăng xuất, xác nhận email của họ, được tạo, phê duyệt hoặc cập nhật."
        group_event:
          name: "Sự kiện nhóm"
          details: "Khi một nhóm được tạo, cập nhật hoặc hủy."
        category_event:
          name: "Danh mục sự kiện"
          details: "Khi một danh mục được tạo, cập nhật hoặc hủy."
        tag_event:
          name: "Sự kiện gắn thẻ"
          details: "Khi một thẻ được tạo, cập nhật hoặc hủy."
        reviewable_event:
          name: "Sự kiện có thể đánh giá"
          details: "Khi một mục mới đã sẵn sàng để xem xét và khi trạng thái của nó được cập nhật."
        notification_event:
          name: "Sự kiện thông báo"
          details: "Khi người dùng nhận được thông báo trong feed của họ."
        user_promoted_event:
          name: "Sự kiện do người dùng quảng cáo"
          details: "Khi người dùng được thăng cấp từ cấp độ tin cậy này sang cấp độ tin cậy khác."
        group_user_event:
          name: "Sự kiện người dùng nhóm"
          details: "Khi một người dùng được thêm vào hoặc bị xóa trong một nhóm."
        like_event:
          name: "Thích sự kiện"
          details: "Khi một người dùng thích một bài đăng."
        delivery_status:
          title: "Tình trạng"
          inactive: "Không hoạt động"
          failed: "Thất bại"
          successful: "Thành công"
          disabled: "Vô hiệu hóa"
        events:
          none: "Không có sự kiện liên quan."
          redeliver: "Phân phối lại"
          incoming:
            other: "Có %{count} sự kiện mới."
          completed_in:
            other: "Hoàn thành trong %{count} giây."
          request: "Yêu cầu"
          response: "Đáp ứng"
          redeliver_confirm: "Bạn có chắc chắn muốn gửi lại cùng một nội dung?"
          headers: "Tên"
          payload: "Nội dung"
          body: "Thân"
          ping: "Ping"
          status: "Mã trạng thái"
          event_id: "ID"
          timestamp: "Tạo bởi"
          completion: "Thời gian hoàn thành"
          actions: "Hành động"
      plugins:
        title: "Plugin"
        installed: "Đã cài Plugin"
        name: "Tên"
        none_installed: "Bạn chưa cài plugin nào."
        version: "Phiên bản"
        enabled: "Kích hoạt"
        is_enabled: "Có"
        not_enabled: "Không"
        change_settings_short: "Cấu hình"
        howto: "Plugin cài như thế nào?"
        official: "Plugin chính thức"
      navigation_menu:
        sidebar: "Thanh bên"
      backups:
        title: "Bản sao lưu"
        menu:
          backups: "Bản sao lưu"
          logs: "Log"
        none: "Chưa có bản sao lưu."
        read_only:
          enable:
            title: "Bật chế độ chỉ đọc"
            label: "Bật chỉ đọc"
            confirm: "Bạn có chắc chắn muốn bật chế độ chỉ đọc?"
          disable:
            title: "Tắt chế độ chỉ đọc"
            label: "Tắt chỉ đọc"
        logs:
          none: "Chưa có log..."
        columns:
          filename: "Tên tập tin"
          size: "Kích thước"
        upload:
          label: "Tải lên"
          title: "Tải lên bản sao lưu cho phiên bản này"
          uploading: "Đang tải lên..."
          uploading_progress: "Đang tải lên ... %{progress}%"
          success: "'%{filename}' đã được tải lên thành công. Tệp hiện đang được xử lý và sẽ mất đến một phút để hiển thị trong danh sách."
          error: "Có lõi trong quá trình tải lên '%{filename}': %{message}"
        operations:
          is_running: "Tác vụ đang chạy..."
          failed: "%{operation} Thấy bại. Vui lòng xem log."
          cancel:
            label: "Hủy"
            title: "Hủy tác vụ hiện tại"
            confirm: "Bạn muốn hủy tác vụ hiện tại?"
          backup:
            label: "Sao lưu"
            title: "Tạo bản sao lưu"
            confirm: "Bạn muốn bắt đầu một bản sao lưu mới?"
            without_uploads: "Có (không bao gồm tải lên)"
          download:
            label: "Tải xuống"
            title: "Gửi email với liên kết tải xuống"
            alert: "Một liên kết để tải xuống bản sao lưu này đã được gửi qua email cho bạn."
          destroy:
            title: "Xóa bản sao lưu này"
            confirm: "Bạn muốn hủy bản sao lưu này?"
          restore:
            is_disabled: "Khôi phục đã bị cấm sử dụng trong cấu hình trang."
            label: "Khôi phục"
            title: "Khôi phục lại sao lưu này"
            confirm: "Bạn có chắc chắn muón phục hồi bản sao lưu này?"
          rollback:
            label: "Rollback"
            title: "Đưa csdl về trạng thái làm việc trước"
            confirm: "Bạn có chắc chắn muốn phục hồi csdl về trạng thái làm việc trước?"
        location:
          local: "Lưu trữ cục bộ"
          s3: "S3"
        backup_storage_error: "Không thể truy cập bộ nhớ sao lưu: %{error_message}"
      export_csv:
        success: "Export đang được khởi tạo, bạn sẽ nhận được tin nhắn thông báo khi quá trình hoàn tất."
        failed: "Xuất lỗi. Vui lòng kiểm tra log."
        button_text: "Xuất"
        button_title:
          user: "Xuất danh sách người dùng đầy đủ với định dạng CSV."
          staff_action: "Xuất đầy đủ log hành động của nhân viên với định dạng CSV."
          screened_email: "Export danh sách email theo định dạng CSV."
          screened_ip: "Export danh sách IP theo định dạng CSV."
          screened_url: "Export danh sách URL theo định dạng CSV."
      export_json:
        button_text: "Xuất"
      invite:
        button_text: "Gửi Lời Mời"
        button_title: "Gửi Lời Mời"
      customize:
        title: "Tùy biến"
        preview: "xem trước"
        explain_preview: "Xem trang web đã bật chủ đề này"
        save: "Lưu"
        new: "Mới"
        new_style: "Style mới"
        install: "Tải về"
        delete: "Xóa"
        delete_confirm: 'Bạn có chắc chắn muốn xóa "%{theme_name}" không?'
        color: "Màu sắc"
        opacity: "Độ mờ"
        copy: "Nhân bản"
        copy_to_clipboard: "Sao chép vào clipboard"
        copied_to_clipboard: "Sao chép vào Clipboard"
        copy_to_clipboard_error: "Lỗi sao chép dữ liệu vào Clipboard"
        theme_owner: "Không thể chỉnh sửa, thuộc sở hữu của:"
        email_templates:
          title: "Email"
          subject: "Chủ đề"
          multiple_subjects: "Email template này có nhiều chủ đề."
          body: "Nội dung"
          revert: "Hoàn nguyên thay đổi"
          revert_confirm: "Bạn có chắc chắn muốn hoàn nguyên các thay đổi?"
        theme:
          theme: "Giao diện"
          component: "Thành phần"
          components: "Các thành phần"
          filter_placeholder: "gõ vào bộ lọc…"
          theme_name: "Tên chủ đề"
          component_name: "Tên thành phần"
          themes_intro: "Chọn một chủ đề hiện có hoặc cài đặt một chủ đề mới để bắt đầu"
          themes_intro_emoji: "biểu tượng cảm xúc nữ nghệ sĩ"
          beginners_guide_title: "Hướng dẫn cho người mới bắt đầu sử dụng Themes"
          developers_guide_title: "Hướng dẫn của nhà phát triển về Themes"
          browse_themes: "Duyệt qua các Themes"
          customize_desc: "Tùy chỉnh:"
          title: "Themes"
          create: "Tạo"
          create_type: "Loại"
          create_name: "Tên"
          long_title: "Sửa đổi màu sắc, nội dung CSS và HTML của trang web của bạn"
          edit: "Sửa"
          edit_confirm: "Đây là một Theme từ xa, nếu bạn chỉnh sửa CSS / HTML, các thay đổi của bạn sẽ bị xóa trong lần cập nhật Theme tiếp theo."
          update_confirm: "Những thay đổi cục bộ này sẽ bị xóa bởi bản cập nhật. Bạn có chắc chắn muốn tiếp tục không?"
          update_confirm_yes: "Có, tiếp tục cập nhật"
          common: "Chung"
          desktop: "Máy tính để bàn"
          mobile: "Điện thoại"
          settings: "Cài đặt"
          translations: "Bản dịch"
          extra_scss: "SCSS bổ sung"
          extra_files: "Các tệp bổ sung"
          extra_files_upload: "Xuất chủ đề để xem các tệp này."
          extra_files_remote: "Xuất Theme hoặc kiểm tra kho lưu trữ git để xem các tệp này."
          preview: "Xem trước"
          show_advanced: "Hiển thị các trường nâng cao"
          hide_advanced: "Ẩn các trường nâng cao"
          hide_unused_fields: "Ẩn các trường không sử dụng"
          is_default: "Themes được bật theo mặc định"
          user_selectable: "Themes có thể được lựa chọn bởi người dùng"
          color_scheme_user_selectable: "Người dùng có thể lựa chọn bảng màu"
          auto_update: "Tự động cập nhật khi Discourse được cập nhật"
          color_scheme: "Bảng màu"
          default_light_scheme: "Ánh sáng (mặc định)"
          color_scheme_select: "Chọn màu được sử dụng theo Theme"
          custom_sections: "Các phần tùy chỉnh:"
          theme_components: "Thành phần Themes"
          add_all_themes: "Thêm tất cả các Themes"
          convert: "Đổi"
          convert_component_alert: "Bạn có chắc chắn muốn chuyển đổi thành phần này thành chủ đề không? Nó sẽ bị xóa dưới dạng một thành phần từ %{relatives}."
          convert_component_tooltip: "Chuyển đổi thành phần này thành chủ đề"
          convert_component_alert_generic: "Bạn có chắc chắn muốn chuyển đổi thành phần này thành chủ đề không?"
          convert_theme_alert: "Bạn có chắc chắn muốn chuyển đổi chủ đề này thành thành phần không? Nó sẽ bị xóa với tư cách là cấp độ gốc từ %{relatives}."
          convert_theme_alert_generic: "Bạn có chắc chắn muốn chuyển đổi chủ đề này thành thành phần không?"
          convert_theme_tooltip: "Chuyển đổi chủ đề này thành thành phần"
          inactive_themes: "Chủ đề không hoạt động:"
          inactive_components: "Các thành phần không sử dụng:"
          broken_theme_tooltip: "Chủ đề này có lỗi trong CSS, HTML hoặc YAML"
          disabled_component_tooltip: "Thành phần này đã bị vô hiệu hóa"
          default_theme_tooltip: "Chủ đề này là chủ đề mặc định của trang web"
          updates_available_tooltip: "Cập nhật có sẵn cho chủ đề này"
          and_x_more: "và %{count} nữa."
          collapse: Thu gọn
          uploads: "Tải lên"
          no_uploads: "Bạn có thể tải lên nội dung được liên kết với chủ đề của mình, chẳng hạn như phông chữ và hình ảnh"
          add_upload: "Thêm tải lên"
          upload_file_tip: "Chọn một nội dung để tải lên (png, woff2, v.v.)"
          variable_name: "Tên var SCSS:"
          variable_name_invalid: "Tên biến không hợp lệ. Chỉ cho phép chữ và số. Phải bắt đầu bằng một chữ cái. Phải là duy nhất."
          variable_name_error:
            invalid_syntax: "Tên biến không hợp lệ. Chỉ cho phép chữ và số. Phải bắt đầu bằng một chữ cái."
            no_overwrite: "Tên biến không hợp lệ. Không được ghi đè biến hiện có."
            must_be_unique: "Tên biến không hợp lệ. Phải là duy nhất."
          upload: "Tải lên"
          select_component: "Chọn một thành phần..."
          unsaved_changes_alert: "Bạn chưa lưu các thay đổi của mình, bạn có muốn loại bỏ chúng và tiếp tục không?"
          unsaved_parent_themes: "Bạn chưa gán thành phần cho các chủ đề, bạn có muốn tiếp tục không?"
          discard: "Hủy bỏ"
          stay: "Ở lại"
          css_html: "CSS / HTML tùy chỉnh"
          edit_css_html: "Chỉnh sửa CSS / HTML"
          edit_css_html_help: "Bạn chưa chỉnh sửa bất kỳ CSS hoặc HTML nào"
          delete_upload_confirm: "Xóa nội dung tải lên này? (CSS chủ đề có thể ngừng hoạt động!)"
          component_on_themes: "Bao gồm thành phần trên các chủ đề này"
          included_components: "Các thành phần bao gồm"
          add_all: "Thêm tất cả"
          import_web_tip: "Kho chứa chủ đề"
          direct_install_tip: "Bạn có chắc chắn muốn cài đặt <strong>%{name}</strong> từ kho lưu trữ được liệt kê bên dưới không?"
          import_web_advanced: "Nâng cao..."
          import_file_tip: "Tệp .tar.gz, .zip hoặc .dcstyle.json chứa chủ đề"
          is_private: "Theme nằm trong kho git riêng"
          remote_branch: "Tên chi nhánh (không bắt buộc)"
          public_key: "Cấp quyền truy cập khóa công khai sau vào repo:"
          install: "Cài đặt"
          installed: "Đã cài đặt"
          install_popular: "Phổ biến"
          install_upload: "Từ thiết bị của bạn"
          install_git_repo: "Từ kho git"
          install_create: "Tạo mới"
          duplicate_remote_theme: "Thành phần chủ đề “%{name}” đã được cài đặt, bạn có chắc chắn muốn cài đặt một bản sao khác không?"
          about_theme: "Giới thiệu"
          license: "Giấy phép"
          version: "Phiên bản:"
          authors: "Được sự cho phép của:"
          creator: "Tạo bởi:"
          source_url: "Nguồn"
          enable: "Kích hoạt"
          disable: "Vô hiệu hóa"
          disabled: "Thành phần này đã bị vô hiệu hóa."
          disabled_by: "Thành phần này đã bị vô hiệu hóa bởi"
          required_version:
            error: "Chủ đề này đã tự động bị tắt vì nó không tương thích với phiên bản Discourse này."
            minimum: "Yêu cầu phiên bản Discourse %{version} hoặc cao hơn."
            maximum: "Yêu cầu phiên bản Discourse %{version} hoặc thấp hơn."
          update_to_latest: "Cập nhật lên mới nhất"
          check_for_updates: "Kiểm tra cập nhật"
          updating: "Đang cập nhật ..."
          up_to_date: "Chủ đề được cập nhật, kiểm tra lần cuối:"
          has_overwritten_history: "Phiên bản chủ đề hiện tại không còn tồn tại vì lịch sử Git đã bị ghi đè bởi một lực đẩy."
          add: "Thêm"
          theme_settings: "Cài đặt Themes"
          overriden_settings_explanation: "Cài đặt bị ghi đè được đánh dấu bằng dấu chấm và có màu nổi bật. Để đặt lại các cài đặt này về giá trị mặc định, hãy nhấn nút đặt lại bên cạnh chúng."
          no_settings: "Theme này không có cài đặt."
          theme_translations: "Bản dịch Theme"
          empty: "Không có mẫu nào"
          commits_behind:
            other: "Có %{count} cập nhật mới cho Theme"
          compare_commits: "(Xem cập nhật mới)"
          remote_theme_edits: "Nếu bạn muốn chỉnh sửa chủ đề này, bạn phải <a href='%{repoURL}' target='_blank'>gửi thay đổi trên kho lưu trữ của nó</a>"
          repo_unreachable: "Không thể liên hệ với kho Git chứa chủ đề này. Thông báo lỗi:"
          imported_from_archive: "Theme này đã được nhập từ tệp .zip"
          scss:
            text: "CSS"
            title: "Nhập CSS tùy chỉnh, chúng tôi chấp nhận tất cả các kiểu CSS và SCSS hợp lệ"
          header:
            text: "Header"
            title: "Nhập HTML để hiển thị phía trên tiêu đề trang web"
          after_header:
            text: "Sau tiêu đề"
            title: "Nhập HTML để hiển thị trên tất cả các trang sau tiêu đề"
          footer:
            text: "Footer"
            title: "Nhập HTML để hiển thị cuối website"
          embedded_scss:
            text: "Nhúng CSS"
            title: "Nhập CSS tùy chỉnh phiên bản có lời chú thích"
          color_definitions:
            text: "Màu sắc"
            title: "Nhập màu tùy chỉnh (chỉ dành cho người dùng nâng cao)"
            placeholder: |2-

              Sử dụng biểu định kiểu này để thêm màu tùy chỉnh vào danh sách các thuộc tính tùy chỉnh CSS.

              Ví dụ:

              %{example}

              Việc đặt tiền tố tên thuộc tính rất được khuyến khích để tránh xung đột với các plugin và/hoặc lõi.
          head_tag:
            text: "Đầu"
          body_tag:
            text: "Thân"
          yaml:
            text: "YAML"
            title: "Xác định cài đặt chủ đề ở định dạng YAML"
          scss_warning_inline: "Việc sử dụng các biến màu SCSS cốt lõi trong các chủ đề không được dùng nữa."
        colors:
          select_base:
            title: "Chọn bảng màu cơ bản"
            description: "Bảng màu cơ bản:"
          title: "Màu sắc"
          edit: "Chỉnh sửa bảng màu"
          long_title: "Bảng màu"
          about: "Sửa đổi màu sắc mà chủ đề của bạn sử dụng. Tạo một bảng màu mới để bắt đầu."
          new_name: "Bảng màu mới"
          copy_name_prefix: "Bản sao của"
          delete_confirm: "Xóa bảng màu này?"
          undo: "Hoàn tác"
          undo_title: "Hoàn tác thay đổi của bạn vơ"
          revert: "Phục hồi"
          revert_title: "Đặt lại màu này thành bảng màu mặc định của Discourse."
          primary:
            name: "chính"
            description: "Hầu hết chữ, biểu tượng, và viền."
          secondary:
            name: "cấp hai"
            description: "Màu nền, và màu chữ của một vài nút."
          tertiary:
            name: "cấp ba"
            description: "Liên kết, một và nút, thông báo, và màu nhấn."
          quaternary:
            name: "chia bốn"
            description: "Liên kết điều hướng."
          header_background:
            name: "nền header"
            description: "Màu nền header của trang."
          header_primary:
            name: "header chính"
            description: "Chữ và icon trong header của website."
          highlight:
            name: "highlight"
            description: "Màu nền của các thành phần được đánh dấu trên trang, như là bài viết và chủ đề."
          danger:
            name: "nguy hiểm"
            description: "Màu đánh dấu cho thao tác xóa bài viết và chủ đề."
          success:
            name: "thành công"
            description: "Sử dụng để chỉ một thao tác đã thành công."
          love:
            name: "đáng yêu"
            description: "Màu của nút like"
          selected:
            name: "đã chọn"
        robots:
          title: "Ghi đè tệp robots.txt của trang web của bạn:"
          warning: "Điều này sẽ ghi đè vĩnh viễn mọi cài đặt trang web liên quan."
          overridden: Tệp robots.txt mặc định của trang web của bạn bị ghi đè.
        email_style:
          title: "Kiểu email"
          heading: "Tùy chỉnh kiểu email"
          html: "Mẫu HTML"
          css: "CSS"
          reset: "Đặt lại về mặc định"
          reset_confirm: "Bạn có chắc chắn muốn đặt lại về %{fieldName} mặc định và mất tất cả các thay đổi của mình không?"
          save_error_with_reason: "Các thay đổi của bạn chưa được lưu. %{error}"
          instructions: "Tùy chỉnh mẫu trong đó tất cả các email html được hiển thị và tạo kiểu bằng CSS."
      email:
        title: "Emails"
        settings: "Cấu hình"
        templates: "Templates"
        preview_digest: "Xem trước tập san"
        advanced_test:
          title: "Kiểm tra nâng cao"
          desc: "Xem cách Discourse xử lý email nhận được. Để có thể xử lý email một cách chính xác, vui lòng dán vào bên dưới toàn bộ thông báo email gốc."
          email: "Tin nhắn gốc"
          run: "Chạy thử nghiệm"
          text: "Nội dung văn bản đã chọn"
          elided: "Văn bản Elided"
        sending_test: "Đang gửi Email test..."
        error: "<b>LỖI</b> - %{server_error}"
        test_error: "Có vấn đề khi gửi email test. Vui lòng kiểm tra lại cấu hình email của bạn, chắc chắn host mail của bạn không bị khóa kết nối, và thử lại."
        sent: "Đã gửi"
        skipped: "Đã bỏ qua"
        bounced: "Bị trả lại"
        received: "Đã nhận"
        rejected: "Từ chối"
        sent_at: "Đã gửi vào lúc"
        time: "Thời gian"
        user: "Thành viên"
        email_type: "Loại Email"
        to_address: "Đến Địa chỉ"
        test_email_address: "địa chỉ email để test"
        send_test: "Gửi Email test"
        sent_test: "đã gửi!"
        delivery_method: "Phương thức chuyển giao"
        preview_digest_desc: "Xem trước nội dung của tập san email đã gửi cho các thành viên không hoạt động."
        refresh: "Tải lại"
        send_digest_label: "Gửi kết quả này tới:"
        send_digest: "Gửi"
        sending_email: "Đang gửi email..."
        format: "Định dạng"
        html: "html"
        text: "text"
        html_preview: "Xem trước nội dung email"
        last_seen_user: "Người dùng cuối:"
        no_result: "Không tìm thấy kết quả cho tóm tắt."
        reply_key: "Key phản hồi"
        skipped_reason: "Bỏ qua Lý do"
        incoming_emails:
          from_address: "Từ"
          to_addresses: "Tới"
          cc_addresses: "Cc"
          subject: "Chủ đề"
          error: "Lỗi"
          none: "Không tìm tháy các email đến."
          modal:
            title: "Chi Tiết Email Đến"
            error: "Lỗi"
            headers: "Tên"
            subject: "Tiêu đề"
            body: "Nội dung"
            rejection_message: "Từ Chối Thư"
          filters:
            from_placeholder: "from@example.com"
            to_placeholder: "to@example.com"
            cc_placeholder: "cc@example.com"
            subject_placeholder: "Chủ đề..."
            error_placeholder: "Lỗi"
        logs:
          none: "Không tìm thấy log."
          filters:
            title: "Lọc"
            user_placeholder: "tên người dùng"
            address_placeholder: "name@example.com"
            type_placeholder: "tập san, đăng ký..."
            reply_key_placeholder: "key phản hồi"
            smtp_transaction_response_placeholder: "SMTP ID"
      moderation_history:
        performed_by: "Thực hiện bởi"
        no_results: "Không có lịch sử kiểm duyệt."
        actions:
          delete_user: "Người dùng đã bị Xóa"
          suspend_user: "Thành viên đã tạm ngưng"
          silence_user: "Người dùng đã tắt tiếng"
          delete_post: "Đã xóa bài đăng"
          delete_topic: "Chủ đề đã bị xóa"
          post_approved: "Đăng được phê duyệt"
      logs:
        title: "Log"
        action: "Hành động"
        created_at: "Đã tạo"
        last_match_at: "Khớp lần cuối"
        match_count: "Khớp"
        ip_address: "IP"
        topic_id: "ID Chủ đề"
        post_id: "ID Bài viết"
        category_id: "ID Danh mục"
        delete: "Xoá"
        edit: "Sửa"
        save: "Lưu"
        screened_actions:
          block: "khóa"
          do_nothing: "không làm gì"
        staff_actions:
          all: "Tất cả"
          filter: "Lọc:"
          title: "Staff Actions"
          clear_filters: "Hiện thị mọi thứ"
          staff_user: "Người dùng"
          target_user: "Target User"
          subject: "Chủ đề"
          when: "Khi"
          context: "Ngữ cảnh"
          details: "Chi tiết"
          previous_value: "Trước"
          new_value: "Mới"
          show: "Hiển thị"
          modal_title: "Chi tiết"
          no_previous: "Không có giá trị trước đó."
          deleted: "Không có giá trị mới, bản ghi đã được xóa."
          actions:
            delete_user: "xóa người dùng"
            change_trust_level: "thay đổi cấp tin cậy"
            change_username: "thay đổi username"
            change_site_setting: "thay đổi cấu hình trang"
            change_theme: "thay đổi chủ đề"
            delete_theme: "xóa chủ đề"
            change_site_text: "thay đổi chữ trên website"
            suspend_user: "tạm khóa thành viên"
            unsuspend_user: "hủy tạm khóa thành viên"
            removed_suspend_user: "tạm ngưng người dùng (đã xóa)"
            removed_unsuspend_user: "hủy tạm ngưng người dùng (đã xóa)"
            grant_badge: "cấp huy hiệu"
            revoke_badge: "hủy bỏ huy hiệu"
            check_email: "kiểm tra email"
            delete_topic: "xóa chủ đề"
            recover_topic: "không-xóa chủ đề này"
            delete_post: "xóa bài viết"
            impersonate: "mạo danh"
            anonymize_user: "thành viên ẩn danh"
            roll_up: "cuộn lên khối IP"
            change_category_settings: "thay đổi cấu hình danh mục"
            delete_category: "xóa danh mục"
            create_category: "tạo danh mục"
            silence_user: "im lặng người dùng"
            unsilence_user: "bỏ im lặng người dùng"
            removed_silence_user: "người dùng im lặng (đã xóa)"
            grant_admin: "cấp quản trị"
            revoke_admin: "hủy bỏ quản trị"
            grant_moderation: "cấp điều hành"
            revoke_moderation: "hủy bỏ điều hành"
            backup_create: "tạo bản sao lưu"
            deleted_tag: "thẻ đã xóa"
            deleted_unused_tags: "đã xóa các thẻ không sử dụng"
            renamed_tag: "đã đổi tên thẻ"
            revoke_email: "thu hồi email"
            lock_trust_level: "khóa mức độ tin cậy"
            unlock_trust_level: "mở khóa mức độ tin cậy"
            activate_user: "kích hoạt thành viên"
            deactivate_user: "hủy kích hoạt người dùng"
            change_readonly_mode: "thay đổi chế độ chỉ đọc"
            backup_download: "tải xuống bản sao lưu"
            backup_destroy: "phá hủy bản sao lưu"
            reviewed_post: "bài đã đánh giá"
            custom_staff: "hành động tùy chỉnh plugin"
            post_locked: "bài đăng bị khóa"
            post_edit: "sửa bài đăng"
            post_unlocked: "đã mở khóa bài đăng"
            check_personal_message: "kiểm tra tin nhắn cá nhân"
            disabled_second_factor: "vô hiệu hóa xác thực hai yếu tố"
            topic_published: "chủ đề đã được xuất bản"
            post_approved: "bài đăng được chấp thuận"
            post_rejected: "bài đăng bị từ chối"
            create_badge: "tạo huy hiệu"
            change_badge: "thay đổi huy hiệu"
            delete_badge: "xóa huy hiệu"
            merge_user: "hợp nhất người dùng"
            entity_export: "thực thể xuất khẩu"
            change_name: "thay đổi tên"
            topic_timestamps_changed: "dấu thời gian chủ đề đã thay đổi"
            approve_user: "người dùng được chấp thuận"
            web_hook_create: "tạo webhook"
            web_hook_update: "cập nhật webhook"
            web_hook_destroy: "phá hủy webhook"
            web_hook_deactivate: "hủy kích hoạt webhook"
            change_theme_setting: "thay đổi cài đặt chủ đề"
            disable_theme_component: "vô hiệu hóa thành phần chủ đề"
            enable_theme_component: "kích hoạt thành phần chủ đề"
            revoke_title: "thu hồi tiêu đề"
            change_title: "Thay đổi tiêu đề"
            api_key_create: "tạo khóa api"
            api_key_update: "cập nhật khóa api"
            api_key_destroy: "hủy khóa api"
            override_upload_secure_status: "ghi đè trạng thái tải lên an toàn"
            page_published: "trang đã xuất bản"
            page_unpublished: "trang chưa được xuất bản"
            add_email: "thêm email"
            update_email: "Cập nhật email"
            destroy_email: "hủy email"
            topic_closed: "chủ đề đã đóng"
            topic_opened: "chủ đề đã mở"
            topic_archived: "chủ đề được lưu trữ"
            topic_unarchived: "chủ đề không được lưu trữ"
            post_staff_note_create: "thêm ghi chú của nhân viên"
            post_staff_note_destroy: "hủy ghi chú của nhân viên"
            delete_group: "xóa nhóm"
            watched_word_create: "thêm từ đã xem"
            watched_word_destroy: "xóa từ đã xem"
        screened_emails:
          title: "Screened Emails"
          description: "Khi ai đó cố gắng tạo tài khoản mới, các địa chỉ email sau sẽ được kiểm tra và đăng ký sẽ bị chặn, hoặc một số hành động khác được thực hiện."
          email: "Địa chỉ Email"
          actions:
            allow: "Cho phép"
        screened_urls:
          title: "Screened URLs"
          description: "Các URL được liệt kê ở đây được sử dụng trong các bài viết của người dùng đã được xác định là spammer."
          url: "URL"
          domain: "Tên miền"
        screened_ips:
          title: "Screened IPs"
          description: 'Địa chỉ IP đang được theo dõi. Sử dụng "Cho phép" để cho phép địa chỉ IP.'
          delete_confirm: "Bạn có chắc chắn muốn xóa quy tắc cho %{ip_address}?"
          actions:
            block: "Khóa"
            do_nothing: "Cho phép"
            allow_admin: "Cho phép Quản trị"
          form:
            label: "Mới:"
            ip_address: "Địa chỉ IP"
            add: "Thêm"
            filter: "Tìm kiếm"
          roll_up:
            text: "Cuộn lên"
            title: "Tạo mạng con mới các entry cấm nếu có ít nhất 'min_ban_entries_for_roll_up' entry."
        search_logs:
          title: "Nhật ký tìm kiếm"
          term: "Thuật ngữ"
          searches: "Số lần tìm kiếm"
          click_through_rate: "CTR"
          types:
            all_search_types: "Tất cả các loại tìm kiếm"
            header: "Header"
            full_page: "Toàn trang"
            click_through_only: "Tất cả (chỉ nhấp qua)"
          header_search_results: "Tiêu đề hết quả Tìm kiếm"
        logster:
          title: "Log lỗi"
      watched_words:
        title: "Từ đã xem"
        search: "Tìm kiếm"
        clear_filter: "Xóa"
        show_words:
          other: "hiển thị %{count} từ"
        download: Tải xuống
        clear_all: Xóa tất cả
        clear_all_confirm: "Bạn có chắc chắn muốn xóa tất cả các từ đã xem cho hành động %{action} ?"
        actions:
          block: "Khóa"
          censor: "Kiểm duyệt"
          require_approval: "Yêu cầu phê duyệt"
          flag: "Gắn cờ"
          replace: "Thay thế"
          silence: "Im lặng"
          link: "Liên kết"
        form:
          replace_label: "Sự thay thế"
          replace_placeholder: "thí dụ"
          link_label: "Liên kết"
          link_placeholder: "https://example.com"
          add: "Thêm"
          success: "Thành công"
          exists: "Đã tồn tại"
          upload: "Thêm từ tệp"
          upload_successful: "Tải lên thành công. Các từ đã được thêm vào."
        test:
          no_matches: "Không tìm thấy"
      form_templates:
        nav_title: "Templates"
        list_table:
          headings:
            name: "Tên"
            actions: "Hành động"
        view_template:
          close: "Đóng"
          edit: "Sửa"
          delete: "Xóa"
        new_template_form:
          submit: "Lưu lại"
          cancel: "Huỷ"
          preview: "Xem trước"
        quick_insert_fields:
          add_new_field: "Thêm"
          dropdown: "Xổ xuống"
        validations_modal:
          table_headers:
            key: "Phím"
            type: "Loại"
            description: "Mô tả"
          validations:
            required:
              key: "bắt buộc"
            minimum:
              key: "tối thiểu"
            maximum:
              key: "tối đa"
            type:
              key: "loại"
      impersonate:
        title: "Mạo danh"
        help: "Sử dụng công cụ này để mạo danh một tài khoản thành viên cho mục đích gỡ lỗi, bạn sẽ phải đăng xuất sau khi hoàn tất."
        not_found: "Không tìm thấy người dùng này."
        invalid: "Xin lỗi, bạn không thể mạo danh tài khoản đó."
      users:
        title: "Tài khoản"
        create: "Thêm tài khoản Quản trị"
        last_emailed: "Email trước đây"
        not_found: "Xin lỗi, username không tồn tại trong hệ thống."
        id_not_found: "Xin lỗi, id người dùng không tồn tại trong hệ thống."
        active: "Đã kích hoạt"
        status: "Trạng thái"
        show_emails: "Hiện địa chỉ Email"
        hide_emails: "Ẩn Email"
        nav:
          new: "Mới"
          active: "Kích hoạt"
          staff: "Nhân viên"
          suspended: "Đã tạm khóa"
          silenced: "Im lặng"
          staged: "Theo giai đoạn"
        approved: "Đã duyệt?"
        titles:
          active: "Thành viên kích hoạt"
          new: "Thành viên mới"
          pending: "Hoãn Xem xét Tài khoản"
          newuser: "Tài khoản ở Cấp độ Tin tưởng 0 (Tài khoản mới)"
          basic: "Tài khoản ở Cấp độ Tin tưởng 1 (Tài khoản Cơ bản)"
          member: "Tài khoản ở Độ tin cậy mức 2 (Member)"
          regular: "Tài khoản ở Độ tin cậy mức 3 (Regular)"
          leader: "Tài khoản ở Độ tin cậy mức 4 (Leader)"
          staff: "Nhân viên"
          admins: "Tài khoản Quản trị"
          moderators: "Điều hành viên"
          suspended: "Tài khoản Tạm khóa"
        not_verified: "Chưa xác thực"
        check_email:
          title: "Khám phá email của tài khoản này"
          text: "Hiển thị"
        check_sso:
          text: "Hiển thị"
      user:
        suspend_failed: "Có gì đó đã sai khi đình chỉ tài khoản này %{error}"
        unsuspend_failed: "Có gì đó sai khi gỡ bỏ đình chỉ tài khoản này %{error}"
        suspend_reason_label: "Tại sao bạn bị đình chỉ? Dòng chữ <b>hiển thị cho tất cả mọi người</b> sẽ hiển thị trên trang hồ sơ tài khoản của người dùng này, và sẽ hiển thị cho thành viên khi họ đăng nhập, hãy viết ngắn."
        suspend_reason_hidden_label: "Tại sao bạn lại đình chỉ? Văn bản này sẽ được hiển thị cho người dùng khi họ cố gắng đăng nhập. Hãy viết ngắn gọn."
        suspend_reason: "Lý do"
        suspend_reasons:
          not_listening_to_staff: "Không lắng nghe phản hồi của nhân viên"
          consuming_staff_time: "Tiêu tốn lượng thời gian không tương xứng của nhân viên"
          in_wrong_place: "Ở sai chỗ"
          no_constructive_purpose: "Hành động của họ không có mục đích xây dựng nào khác ngoài việc tạo ra bất đồng trong cộng đồng"
          custom: "Tùy chỉnh..."
        suspend_message: "Tin nhắn Email"
        suspend_message_placeholder: "Theo tùy chọn, cung cấp thêm thông tin về việc tạm ngưng và thông tin này sẽ được gửi qua email cho người dùng."
        suspended_by: "Tạm khóa bởi"
        silence_reason: "Lý do"
        silenced_by: "Im Lặng Bởi"
        silence_modal_title: "Người dùng im lặng"
        silence_duration: "Người dùng sẽ bị im lặng trong bao lâu?"
        silence_reason_label: "Tại sao bạn lại tắt tiếng người dùng này?"
        silence_reason_placeholder: "Lý do tắt tiếng"
        silence_message: "Tin nhắn Email"
        silence_message_placeholder: "(để trống để gửi tin nhắn mặc định)"
        suspended_until: "(cho đến %{until})"
        cant_suspend: "Thành viên này không thể bị tạm ngưng"
        delete_posts_failed: "Đã xảy ra sự cố khi xóa các bài đăng."
        post_edits: "Sửa Bài Viết"
        penalty_post_actions: "Bạn muốn làm gì với bài đăng được liên kết?"
        penalty_post_delete: "Xóa bài đăng"
        penalty_post_delete_replies: "Xóa bài đăng + bất kỳ câu trả lời nào"
        penalty_post_edit: "Chỉnh sửa bài đăng"
        penalty_post_none: "Không làm gì cả"
        clear_penalty_history:
          title: "Xóa lịch sử hình phạt"
          description: "người dùng bị phạt không thể đạt đến TL3"
        silence: "Im lặng"
        unsilence: "Không im lặng"
        silenced: "Im lặng?"
        moderator: "Mod?"
        admin: "Quản trị?"
        suspended: "Đã tạm khóa?"
        staged: "Cấp bậc?"
        show_admin_profile: "Quản trị"
        show_public_profile: "Hiển thị hồ sơ công khai"
        action_logs: "Nhật ký hành động"
        ip_lookup: "Tìm kiếm địa chỉ IP"
        log_out: "Đăng xuất"
        logged_out: "Thành viên đã đăng xuất trên tất cả thiết bị"
        revoke_admin: "Thu hồi quản trị"
        grant_admin: "Cấp quản trị"
        grant_admin_success: "Quản trị viên mới đã được xác nhận."
        grant_admin_confirm: "Chúng tôi đã gửi cho bạn một email để xác minh quản trị viên mới. Vui lòng mở nó và làm theo hướng dẫn."
        revoke_moderation: "Thu hồi điều hành"
        grant_moderation: "Cấp điều hành"
        unsuspend: "Đã mở khóa"
        suspend: "Tạm khóa"
        show_flags_received: "Hiển thị cờ đã nhận"
        flags_received_by: "Cờ nhận được bởi %{username}"
        flags_received_none: "Người dùng này chưa nhận được bất kỳ cờ nào."
        reputation: Danh tiếng
        permissions: Quyền
        activity: Hoạt động
        like_count: Đã like / Nhận
        last_100_days: "trong 100 ngày gần đây"
        private_topics_count: Chủ đề riêng tư
        posts_read_count: Đọc bài viết
        post_count: Bài đăng đã được tạo
        second_factor_enabled: Đã bật xác thực hai yếu tố
        topics_entered: Chủ để đã xem
        flags_given_count: Đã đánh dấu
        flags_received_count: Flags Received
        warnings_received_count: Đã nhận Cảnh báo
        warnings_list_warning: |
          Với tư cách là người kiểm duyệt, bạn có thể không xem được tất cả các chủ đề này. Nếu cần, hãy yêu cầu quản trị viên hoặc người kiểm duyệt cấp cho <b>@moderator</b> quyền truy cập vào tin nhắn.
        flags_given_received_count: "Đã đánh dấu / Nhận"
        approve: "Duyệt"
        approved_by: "duyệt bởi"
        approve_success: "Thành viên được duyệt và đã gửi email hướng đẫn kích hoạt."
        approve_bulk_success: "Thành công! Tất cả thành viên đã chọn được duyệt và thông báo."
        time_read: "Thời gian đọc"
        post_edits_count: "Sửa Bài Viết"
        anonymize: "Tài khoản Nặc danh"
        anonymize_confirm: "Bạn CHĂC CHẮN muốn xóa tài khoản nặc danh này? Nó sẽ thay đổi tên đăng nhập và email, và xóa tất cả thông tin trong hồ sơ."
        anonymize_yes: "Đồng ý, đây là tài khoản nặc danh."
        anonymize_failed: "Có vấn đề với những tài khoản nặc danh."
        delete: "Xóa thành viên"
        delete_posts:
          button: "Xóa tất cả bài viết"
          progress:
            title: "Tiến trình xóa bài viết"
            description: "Đang xóa bài đăng..."
          confirmation:
            title: "Xóa tất cả các bài đăng của @%{username}"
            description: |
              <p>Bạn có chắc chắn muốn xóa <b>%{post_count}</b> bài đăng của @%{username}không?

              <p><b>Không thể hoàn tác thao tác này!</b></p>

              <p>Để tiếp tục nhập: <code>%{text}</code></p>
            text: "xóa bài đăng của @%{username}"
            delete: "Xóa bài đăng của @%{username}"
            cancel: "Hủy"
        merge:
          button: "Hợp nhất"
          prompt:
            title: "Chuyển & Xóa @%{username}"
            description: |
              <p>Vui lòng chọn một chủ sở hữu mới cho nội dung của <b>@%{username}</b> .</p>

              <p>Tất cả các chủ đề, bài viết, tin nhắn và nội dung khác được tạo bởi <b>@%{username}</b> sẽ được chuyển giao.</p>
            target_username_placeholder: "Tên người dùng của chủ sở hữu mới"
            transfer_and_delete: "Chuyển & Xóa @%{username}"
            cancel: "Hủy"
          progress:
            title: "Hợp nhất tiến trình"
          confirmation:
            title: "Chuyển & Xóa @%{username}"
            description: |
              <p>Tất cả nội dung của <b>@%{username}</b> sẽ được chuyển và được quy cho <b>@%{targetUsername}</b>. Sau khi nội dung được chuyển, tài khoản của <b>@%{username}</b> sẽ bị xóa.</p>

              <p><b>Không thể hoàn tác thao tác này!</b></p>

              <p>Để tiếp tục, nhập: <code>%{text}</code></p>
            text: "chuyển @%{username} sang @%{targetUsername}"
            transfer_and_delete: "Chuyển & Xóa @%{username}"
            cancel: "Hủy"
        merging_user: "Đang hợp nhất người dùng..."
        merge_failed: "Đã xảy ra lỗi khi hợp nhất người dùng."
        delete_forbidden_because_staff: "Admin và mod không thể xóa."
        delete_posts_forbidden_because_staff: "Không thể xóa tất cả bài viết của quản trị và điều hành viên."
        delete_forbidden:
          other: "Không thể xóa tài khoản nếu họ có bài viết, hãy xóa tất cả các bài viết trước khi xóa tài khoản. (Không thể xóa các bài viết cũ hơn %{count} ngày.)"
        cant_delete_all_posts:
          other: "Không thể xóa tất cả các bài viết, một số bài viết cũ hơn %{count} ngày. (Thiết lập delete_user_max_post_age.)"
        cant_delete_all_too_many_posts:
          other: "Không thể xóa tất cả các bài viết do tài khoản có hơn %{count} bài viết. (delete_all_posts_max)"
        delete_and_block: "Xóa và <b>khóa</b> email này và địa chỉ IP"
        delete_dont_block: "Chỉ xóa"
        deleting_user: "Đang xóa người dùng..."
        deleted: "Thành viên này đã bị xóa"
        delete_failed: "Có lỗi trong quá trình xóa thành viên này. Chắc chắn rằng tất cả bài viết đã được xóa trước khi xóa thành viên."
        send_activation_email: "Gửi email kích hoạt"
        activation_email_sent: "Email kích hoạt đã được gửi."
        send_activation_email_failed: "Có vấn đề khi gửi lại email kích hoạt. %{error}"
        activate: "Kích hoạt tài khoản"
        activate_failed: "Có vấn đề khi kích hoạt thành viên này."
        deactivate_account: "Vô hiệu hóa Tài khoản"
        deactivate_failed: "Có vấn đề khi bỏ kích hoạt thành viên này."
        unsilence_failed: "Đã xảy ra sự cố khi hủy đồng bộ hóa người dùng."
        silence_failed: "Đã xảy ra sự cố khi tắt tiếng người dùng."
        silence_confirm: "Bạn có chắc chắn muốn chặn người dùng này không? Họ sẽ không thể tạo bất kỳ chủ đề hoặc bài đăng mới nào."
        silence_accept: "Có, hãy im lặng người dùng này"
        reset_bounce_score:
          label: "Cài lại"
        visit_profile: "Truy cập <a href='%{url}'>trang tùy chọn của người dùng này</a> để chỉnh sửa hồ sơ của họ"
        deactivate_explanation: "Tài khoản chờ kích hoạt phải xác thực email của họ."
        suspended_explanation: "Tài khoản tạm khóa không thể đăng nhập."
        silence_explanation: "Người dùng im lặng không thể đăng hoặc bắt đầu chủ đề."
        staged_explanation: "Người dùng có cấp bậc chỉ có thể gửi bài qua email trong các chủ đề cụ thể."
        bounce_score_explanation:
          none: "Không có thư trả lại nào được nhận gần đây từ email đó."
          some: "Một số thư trả lại đã được nhận gần đây từ email đó."
          threshold_reached: "Đã nhận được quá nhiều thư trả lại từ email đó."
        trust_level_change_failed: "Có lỗi xảy ra khi thay đổi mức độ tin tưởng của tài khoản."
        suspend_modal_title: "Tạm khóa Thành viên"
        confirm_cancel_penalty: "Bạn có chắc chắn muốn loại bỏ hình phạt không?"
        trust_level_2_users: "Độ tin cậy tài khoản mức 2"
        trust_level_3_requirements: "Độ tin cậy bắt buộc mức 3"
        trust_level_locked_tip: "mức độ tin cậy đang khóa, hệ thống sẽ không thể thăng hoặc giáng chức người dùng"
        lock_trust_level: "Khóa Cấp độ Tin tưởng"
        unlock_trust_level: "Mở khóa độ tin cậy"
        silenced_count: "Im lặng"
        suspended_count: "Đã tạm khóa"
        last_six_months: "6 tháng qua"
        other_matches_list:
          username: "Tên tài khoản"
          trust_level: "Bậc tin tưởng"
          read_time: "Thời gian đọc"
          posts: "Bài viết"
        tl3_requirements:
          title: "Yêu cầu Cấp độ tin tưởng 3"
          table_title:
            other: "Trong %{count} ngày qua:"
          value_heading: "Giá trị"
          requirement_heading: "Yêu cầu"
          visits: "Lượt xem"
          days: "ngày"
          topics_replied_to: "Topics Replied To"
          topics_viewed: "Đã xem chủ đề"
          topics_viewed_all_time: "Đã xem chủ đề (mọi lúc)"
          posts_read: "Đọc bài viết"
          posts_read_all_time: "Đọc bài viết (mọi lúc)"
          flagged_posts: "Đã gắn cờ Bài viết"
          flagged_by_users: "Users Who Flagged"
          likes_given: "Lượt Likes"
          likes_received: "Likes Đã Nhận"
          likes_received_days: "Like nhận được: ngày độc nhất"
          likes_received_users: "Like nhận được: tài khoản độc nhất"
          suspended: "Bị tạm ngưng (6 tháng qua)"
          silenced: "Im lặng (6 tháng qua)"
          qualifies: "Đủ điều kiện cho độ tin cậy mức 3."
          does_not_qualify: "Không đủ điều kiện cho độ tin cậy mức 3."
          will_be_promoted: "Sẽ sớm được thăng chức."
          will_be_demoted: "Sẽ sớm bị giáng chức."
          on_grace_period: "Hiện đang trong khoảng thời gian gia hạn thăng chức, sẽ không thể giáng chức."
          locked_will_not_be_promoted: "Mức độ tin cậy đang khóa, sẽ không thể thăng chức."
          locked_will_not_be_demoted: "Mức độ tin cậy đang khóa, sẽ không thể giáng chức."
        discourse_connect:
          external_id: "ID Bên ngoài"
          external_username: "Tên đăng nhập"
          external_name: "Tên"
          external_email: "Email"
          external_avatar_url: "URL Ảnh đại diện"
          delete_sso_record: "Xóa bản ghi SSO"
      user_fields:
        title: "Trường tài khoản"
        help: "Thêm trường dữ liệu cho người dùng nhập."
        create: "Tạo trường tài khoản"
        untitled: "Không có tiêu đề"
        name: "Tên Trường"
        type: "Loại Trường"
        description: "Trường mô tả"
        save: "Lưu"
        edit: "Sửa"
        delete: "Xoá"
        cancel: "Hủy"
        delete_confirm: "Bạn muốn xóa trường thành viên?"
        options: "Lựa chọn"
        required:
          title: "Bắt buộc lúc đăng ký"
          enabled: "bắt buộc"
          disabled: "không bắt buộc"
        editable:
          title: "Có thể chỉnh sửa sau khi đăng ký"
          enabled: "có thể chỉnh sửa"
          disabled: "không thể chỉnh sửa"
        show_on_profile:
          enabled: "hiển thị trong hồ sơ"
          disabled: "không hiển thị trong hồ sơ"
        show_on_user_card:
          title: "Hiện trên thẻ người dùng"
          enabled: "hiển trên thẻ người dùng"
          disabled: "không hiện trên thẻ người dùng"
        searchable:
          disabled: "không thể tìm kiếm được"
        field_types:
          text: "Nội dung chữ"
          confirm: "Xác nhận"
          dropdown: "Xổ xuống"
          multiselect: "Chọn nhiều"
      site_text:
        description: "Bạn có thể tùy chỉnh bất kỳ nội dung nào trên diễn đàn. Hãy bắt đầu bằng cách tìm kiếm dưới đây:"
        search: "Tìm kiếm nội dung bạn muốn sửa"
        title: "Văn bản"
        edit: "sửa"
        revert: "Hoàn nguyên thay đổi"
        revert_confirm: "Bạn có chắc chắn muốn hoàn nguyên các thay đổi?"
        go_back: "Quay lại tìm kiếm"
        recommended: "Bạn nên tùy biến các nội dung sau đây cho phù hợp với nhu cầu:"
        show_overriden: "Chỉ hiển thị chỗ ghi đè"
        locale: "Ngôn ngữ:"
        more_than_50_results: "Có hơn 50 kết quả. Vui lòng tinh chỉnh tìm kiếm của bạn."
      settings:
        show_overriden: "Chỉ hiển thị chỗ ghi đè"
        history: "Xem lịch sử thay đổi"
        reset: "trạng thái đầu"
        none: "không có gì"
      site_settings:
        emoji_list:
          invalid_input: "Danh sách biểu tượng cảm xúc chỉ nên chứa các tên biểu tượng cảm xúc hợp lệ, ví dụ: ôm"
          add_emoji_button:
            label: "Thêm biểu tượng cảm xúc"
        title: "Cài đặt"
        no_results: "Không tìm thấy kết quả."
        clear_filter: "Xóa"
        add_url: "thêm URL"
        add_host: "thêm host"
        add_group: "thêm nhóm"
        uploaded_image_list:
          label: "Sửa danh sách"
          empty: "Không có hình ảnh nào được nêu ra. Vui lòng tải lên một cái."
          upload:
            label: "Tải lên"
            title: "Tải lên hình ảnh(s)"
        selectable_avatars:
          title: "Danh sách ảnh đại diện mà người dùng có thể chọn"
        categories:
          all_results: "Tất cả"
          required: "Bắt buộc"
          branding: "Xây dựng thương hiệu"
          basic: "Cài đặt cơ bản"
          users: "Thành viên"
          posting: "Đang đăng bài"
          email: "Email"
          files: "Tập tin"
          trust: "Độ tin tưởng"
          security: "Bảo mật"
          onebox: "Onebox"
          seo: "SEO"
          spam: "Rác"
          rate_limits: "Rate Limits"
          developer: "Nhà phát triển"
          embedding: "Embedding"
          legal: "Legal"
          api: "API"
          user_api: "API người dùng"
          uncategorized: "Khác"
          backups: "Sao lưu"
          login: "Đăng nhập"
          plugins: "Plugins"
          user_preferences: "Tùy chỉnh Tài khoản"
          tags: "Thẻ"
          search: "Tìm kiếm"
          groups: "Nhóm"
          dashboard: "Bảng điều khiển"
          navigation: "Điều hướng"
        secret_list:
          invalid_input: "Các trường nhập không được để trống hoặc chứa ký tự thanh dọc."
        default_categories:
          modal_description: "Bạn có muốn áp dụng thay đổi này trong lịch sử không? Điều này sẽ thay đổi tùy chọn cho %{count} người dùng hiện tại."
          modal_yes: "Đồng ý"
          modal_no: "Không, chỉ áp dụng thay đổi về sau"
        simple_list:
          add_item: "Thêm mục..."
        json_schema:
          edit: Khởi chạy trình chỉnh sửa
          modal_title: "Chỉnh sửa %{name}"
      badges:
        title: Huy hiệu
        new_badge: Thêm huy hiệu
        new: Mới
        name: Tên
        badge: Huy hiệu
        display_name: Tên Hiển thị
        description: Mô tả
        long_description: Mô Tả Dài
        badge_type: Kiểu huy hiệu
        badge_grouping: Nhóm
        badge_groupings:
          modal_title: Nhóm huy hiệu
        granted_by: Cấp bởi
        granted_at: Cấp lúc
        reason_help: (Liên kết đến bài viết hoặc chủ đề)
        save: Lưu
        delete: Xóa
        delete_confirm: Bạn có chắc chắn muốn xóa huy hiệu này?
        revoke: Thu hồi
        reason: Lý do
        expand: Mở rộng &hellip;
        revoke_confirm: Bạn có chắc chắn muốn thu hồi huy hiệu này?
        edit_badges: Sửa huy hiệu
        grant_badge: Cấp huy hiệu
        granted_badges: Cấp huy hiệu
        grant: Cấp
        no_user_badges: "%{name} chưa được cấp bất kỳ huy hiệu nào."
        no_badges: Không có huy hiệu có thể được cấp.
        none_selected: "Chọn một huy hiệu để bắt đầu"
        allow_title: Cho phép huy hiệu được sử dụng như là tên
        multiple_grant: Có thể được cấp nhiều lần
        listable: Hiện huy hiệu trên trang huy hiệu công khai
        disabled: vô hiệu hóa
        icon: Biểu tượng
        image: Hình ảnh
        graphic: Đồ họa
        icon_help: "Nhập tên biểu tượng Font Awesome (sử dụng tiền tố 'far-' cho các biểu tượng thông thường và 'fab-' cho các biểu tượng thương hiệu)"
        image_help: "Tải lên hình ảnh sẽ ghi đè trường biểu tượng nếu cả hai đều được đặt."
        select_an_icon: "Chọn một biểu tượng"
        upload_an_image: "Tải lên hình ảnh"
        read_only_setting_help: "Tùy chỉnh văn bản"
        query: Truy vấn huy hiệu (SQL)
        target_posts: Truy vấn bài viết mục tiêu
        auto_revoke: Chạy truy vấn hủy bỏ hàng ngày
        show_posts: Hiện bài viết được cấp huy hiệu trên trang huy hiệu
        trigger: Phát động
        trigger_type:
          none: "Cập nhật hàng ngày"
          post_action: "Khi người dùng hoạt động trên bài viết"
          post_revision: "Khi người dùng sửa hoặc tạo bài viết"
          trust_level_change: "Khi người dùng thay đổi mức độ tin cậy"
          user_change: "Khi người dùng được sửa hoặc được tạo"
        preview:
          link_text: "Xem trước cấp huy hiệu"
          plan_text: "Xem trước kế hoạch truy vấn"
          modal_title: "Xem trước truy vấn huy hiệu"
          sql_error_header: "Có lỗi xảy ra với truy vấn."
          error_help: "Xem các liên kết sau đây để trợ giúp các truy vấn huy hiệu."
          bad_count_warning:
            header: "CẢNH BÁO!"
            text: "Thiếu mẫu cấp độ huy hiệu, điều này xảy ra khi truy vấn huy hiệu trả về IDs tài khoản hoặc IDs bài viết không tồn tại. Điều này có thể gây ra kết quả bất ngờ sau này - hãy kiểm tra lại truy vấn của bạn lần nữa."
          no_grant_count: "Không có huy hiệu nào được gán."
          grant_count:
            other: "<b>%{count}</b> huy hiệu đã được gán."
          sample: "Ví dụ:"
          grant:
            with: <span class="username">%{username}</span>
            with_post: <span class="username">%{username}</span> for post in %{link}
            with_post_time: <span class="username">%{username}</span> viết bài trong %{link} lúc <span class="time">%{time}</span>
            with_time: <span class="username">%{username}</span> lúc <span class="time">%{time}</span>
        badge_intro:
          title: "Chọn một huy hiệu hiện có hoặc tạo một huy hiệu mới để bắt đầu"
          emoji: "biểu tượng cảm xúc nữ sinh"
          what_are_badges_title: "Huy hiệu là gì?"
          badge_query_examples_title: "Ví dụ về truy vấn huy hiệu"
        mass_award:
          title: Giải thưởng hàng loạt
          description: Trao cùng một huy hiệu cho nhiều người dùng cùng một lúc.
          no_badge_selected: Vui lòng chọn một huy hiệu để bắt đầu.
          perform: "Trao huy hiệu cho người dùng"
          upload_csv: Tải lên CSV có email hoặc tên người dùng
          aborted: Vui lòng tải lên CSV có chứa email người dùng hoặc tên người dùng
          success: CSV của bạn đã được nhận và %{count} người dùng sẽ sớm nhận được huy hiệu của họ.
          csv_has_unmatched_users: "Các mục nhập sau nằm trong tệp CSV nhưng chúng không thể khớp với người dùng hiện tại và do đó sẽ không nhận được huy hiệu:"
          csv_has_unmatched_users_truncated_list: "Có %{count} mục nhập trong tệp CSV không thể khớp với người dùng hiện tại và do đó sẽ không nhận được huy hiệu. Do số lượng lớn các mục nhập chưa từng có, chỉ 100 mục đầu tiên được hiển thị:"
          replace_owners: Xóa huy hiệu khỏi chủ sở hữu trước đó
          grant_existing_holders: Cấp huy hiệu bổ sung cho những chủ sở hữu huy hiệu hiện có
      emoji:
        title: "Emoji"
        help: "Thêm biểu tượng cảm xúc mới sẽ có sẵn cho tất cả mọi người. Kéo và thả nhiều tệp cùng một lúc mà không cần nhập tên để tạo biểu tượng cảm xúc bằng tên tệp của chúng. Nhóm đã chọn sẽ được sử dụng cho tất cả các tệp được thêm vào cùng một lúc. Bạn cũng có thể nhấp vào 'Thêm biểu tượng cảm xúc mới' để mở bộ chọn tệp."
        add: "Thêm emoji mới"
        choose_files: "Chọn tệp"
        uploading: "Đang tải lên..."
        name: "Tên"
        group: "Nhóm"
        image: "Hình ảnh"
        alt: "xem trước biểu tượng cảm xúc tùy chỉnh"
        delete_confirm: "Bạn có chắc chắn muốn xóa emoji :%{name}:?"
      embedding:
        get_started: "Nếu bạn muốn nhúng Discourse trên một website khác, bắt đầu bằng cách thêm host."
        confirm_delete: "Bạn muốn xóa host này?"
        title: "Nhúng"
        host: "Cho phép Host"
        allowed_paths: "Danh sách cho phép đường dẫn"
        edit: "sửa"
        category: "Đăng vào Danh mục"
        add_host: "Thêm Host"
        settings: "Thiết lập nhúng"
        crawling_settings: "Cấu hình Crawler"
        crawling_description: "Khi Discourse tạo chủ đề cho các bài viết của bạn, nếu không có RSS/ATOM thì hệ thống sẽ thử phân tích nội dung HTML. Đôi khi có thể gặp khó khăn khi trích xuất nội dung, vì vậy hệ thống cung cấp khả năng chỉ định quy tắc CSS để giúp quá trình trích xuất dễ dàng hơn."
        embed_by_username: "Tên thành viên để tạo chủ đề"
        embed_post_limit: "Số lượng tối đa bài viết được nhúng"
        embed_title_scrubber: "Biểu thức chính quy được sử dụng để xóa tiêu đề của bài đăng"
        embed_truncate: "Cắt ngắn các bài viết được nhúng"
        embed_unlisted: "Các chủ đề đã nhập sẽ không được công bố cho đến khi có phản hồi."
        allowed_embed_selectors: "Bộ chọn các thành phần CSS được hỗ trợ khi nhúng"
        blocked_embed_selectors: "CSS selector for elements that are removed from embeds"
        allowed_embed_classnames: "Tên lớp CSS được phép"
        save: "Lưu thiết lập nhúng"
      permalink:
        title: "Liên kết cố định"
        description: "Chuyển hướng để áp dụng cho các URL mà diễn đàn không biết."
        url: "URL"
        topic_id: "ID Chủ đề"
        topic_title: "Chủ đề"
        post_id: "ID Bài viết"
        post_title: "Bài viết"
        category_id: "ID Danh mục"
        category_title: "Danh mục"
        tag_name: "Tên thẻ"
        external_url: "URL bên ngoài hoặc tương đối"
        destination: "Điểm đến"
        copy_to_clipboard: "Sao chép Permalink vào Clipboard"
        delete_confirm: Bạn có chắc chắn muốn xóa liên kết tĩnh này?
        form:
          label: "Mới:"
          add: "Thêm"
          filter: "Tìm kiếm (URL hoặc External URL)"
      reseed:
        action:
          label: "Thay thế Văn bản…"
          title: "Thay thế văn bản của các danh mục và chủ đề bằng các bản dịch"
        modal:
          title: "Thay thế Văn bản"
          subtitle: "Thay thế văn bản của các danh mục và chủ đề do hệ thống tạo bằng các bản dịch mới nhất"
          categories: "Thư mục"
          topics: "Chủ đề"
          replace: "Thay thế"
  wizard_js:
    wizard:
      jump_in: "Nhay vào!"
      finish: "Thoát thiết lập"
      back: "Quay lại"
      next: "Kế tiếp"
      step-text: "Bước"
      step: "%{current} trên %{total}"
      uploading: "Đang tải lên..."
      upload_error: "Xin lỗi, có lỗi xảy ra khi tải lên tập tin này. Vui lòng thử lại."
      staff_count:
        other: "Cộng đồng của bạn có %{count} nhân viên, bao gồm cả bạn."
      invites:
        add_user: "thêm vào"
        none_added: "Bạn chưa mời bất kỳ nhân viên nào. Bạn có chắc chắn muốn tiếp tục không?"
        roles:
          admin: "Quản trị"
          moderator: "Điều hành"
          regular: "Người sử dụng thường xuyên"
      previews:
        topic_title: "Tiêu đề chủ đề thảo luận"
        share_button: "Chia sẻ"
        reply_button: "Trả lời "
        topic_preview: "Xem trước chủ đề"
        homepage_preview: "Xem trước trang chủ"<|MERGE_RESOLUTION|>--- conflicted
+++ resolved
@@ -3531,12 +3531,9 @@
       more: "Thêm"
       all_categories: "Tất cả danh mục"
       all_tags: "Tất cả các thẻ"
-<<<<<<< HEAD
-=======
       edit_navigation_modal_form:
         filter_dropdown:
           all: "All"
->>>>>>> 3d554aa1
       sections:
         custom:
           save: "Lưu lại"
