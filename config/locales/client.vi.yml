--- conflicted
+++ resolved
@@ -3142,16 +3142,7 @@
     pending_posts:
       label: "Đang treo"
       label_with_count: "Đang xử lý (%{count})"
-<<<<<<< HEAD
-    posts_likes_MF: |
-      Chủ đề này có {count, plural, other {# trả lời}} {ratio, select,
-        low {với tỷ lệ like trên post cao}
-        med {với tỷ lệ like trên post rất cao}
-        high {với tỷ lệ like trên post cực cao}
-        other {}}
-=======
     posters: "Người gửi"
->>>>>>> f4cbf025
     original_post: "Bài viết gốc"
     views: "Lượt xem"
     views_lowercase:
@@ -4429,10 +4420,6 @@
           instructions: "Tùy chỉnh mẫu trong đó tất cả các email html được hiển thị và tạo kiểu bằng CSS."
       email:
         title: "Emails"
-<<<<<<< HEAD
-        settings: "Cài đặt"
-=======
->>>>>>> f4cbf025
         templates: "Templates"
         preview_digest: "Xem trước tập san"
         advanced_test:
