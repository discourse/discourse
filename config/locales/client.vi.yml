# WARNING: Never edit this file.
# It will be overwritten when translations are pulled from Crowdin.
#
# To work with us on translations, join this project:
# https://translate.discourse.org/

vi:
  js:
    number:
      format:
        separator: "."
        delimiter: ","
      human:
        storage_units:
          format: "%n %u"
          units:
            byte:
              other: Bytes
            gb: GB
            kb: KB
            mb: MB
            tb: TB
      percent: "%{count}%"
      short:
        thousands: "%{number}k"
        millions: "%{number}triệu"
    dates:
      time: "HH:mm"
      time_with_zone: "HH:mm (z)"
      time_short_day: "ddd, HH:mm"
      timeline_date: "MMM YYYY"
      long_no_year: "D MMM, HH:mm"
      long_no_year_no_time: "D MMM"
      full_no_year_no_time: "Do MMMM"
      long_with_year: "D MMM YYYY HH:mm"
      long_with_year_no_time: "D MMM YYYY"
      full_with_year_no_time: "D MMMM YYYY"
      long_date_with_year: "DD/MM/YYYY LT"
      long_date_without_year: "D MMM LT"
      long_date_with_year_without_time: "DD/MM/YYYY"
      long_date_without_year_with_linebreak: "D MMM <br/>LT"
      long_date_with_year_with_linebreak: "DD/MM/YYYY <br/>LT"
      wrap_ago: "%{date} trước"
      wrap_on: "lúc %{date}"
      tiny:
        half_a_minute: "< 1 phút"
        less_than_x_seconds:
          other: "< %{count} giây"
        x_seconds:
          other: "%{count} giây"
        less_than_x_minutes:
          other: "< %{count} phút"
        x_minutes:
          other: "%{count} phút"
        about_x_hours:
          other: "%{count} giờ"
        x_days:
          other: "%{count} ngày"
        x_months:
          other: "%{count} tháng"
        about_x_years:
          other: "%{count}năm"
        over_x_years:
          other: "> %{count}năm"
        almost_x_years:
          other: "%{count}năm"
        date_month: "D MMM"
        date_year: "MMM YYYY"
      medium:
        less_than_x_minutes:
          other: "dưới %{count} phút"
        x_minutes:
          other: "%{count} phút"
        x_hours:
          other: "%{count} giờ"
        about_x_hours:
          other: "khoảng %{count} giờ"
        x_days:
          other: "%{count} ngày"
        x_months:
          other: "%{count} tháng"
        about_x_years:
          other: "khoảng %{count} năm"
        over_x_years:
          other: "hơn %{count} năm"
        almost_x_years:
          other: "gần %{count} năm"
        date_year: "DD/MM/YYYY"
      medium_with_ago:
        x_minutes:
          other: " %{count} phút trước"
        x_hours:
          other: "%{count} giờ trước"
        x_days:
          other: "%{count} ngày trước"
        x_months:
          other: "%{count} tháng trước"
        x_years:
          other: "%{count}năm trước"
      later:
        x_days:
          other: "còn %{count} ngày"
        x_months:
          other: "còn %{count} tháng"
        x_years:
          other: "còn %{count} năm"
      previous_month: "Tháng trước"
      next_month: "Tháng sau"
      placeholder: ngày
      from_placeholder: "từ ngày"
      to_placeholder: "đến nay"
    share:
      topic_html: 'Chủ đề:<span class="topic-title">%{topicTitle}</span>'
      post: "bài đăng #%{postNumber} bởi @%{username}"
      close: "đóng"
      twitter: "Chia sẻ trên X"
      facebook: "Chia sẻ trên Facebook"
      email: "Gửi qua email"
      url: "Sao chép và chia sẻ URL"
    word_connector:
      comma: ", "
      last_item: "và"
    action_codes:
      public_topic: "Hiển thị chủ đề công khai lúc %{when}"
      open_topic: "Đã chuyển đổi chủ đề này thành một chủ đề %{when}"
      private_topic: "Tạo một tin nhắn từ chủ đề này %{when}"
      split_topic: "Tách chủ đề này lúc %{when}"
      invited_user: "Đã mời %{who} lúc %{when}"
      invited_group: "Đã mời %{who} lúc %{when}"
      user_left: "%{who}đã tự xóa mình khỏi tin nhắn này lúc %{when}"
      removed_user: "Đã xoá %{who} lúc %{when}"
      removed_group: "Đã xoá %{who} lúc %{when}"
      autobumped: "Tự động đẩy lúc%{when}"
      autoclosed:
        enabled: "Đã đóng lúc %{when}"
        disabled: "Được mở lúc %{when}"
      closed:
        enabled: "Đã đóng lúc %{when}"
        disabled: "Được mở lúc %{when}"
      archived:
        enabled: "Được lưu trữ lúc %{when}"
        disabled: "Hủy lưu trữ lúc %{when}"
      pinned:
        enabled: "Được ghim lúc %{when}"
        disabled: "Được bỏ ghim lúc %{when}"
      pinned_globally:
        enabled: "Được ghim lên toàn trang lúc %{when}"
        disabled: "Được bỏ ghim lúc %{when}"
      visible:
        enabled: "Được liệt kê lúc %{when}"
        disabled: "Được bỏ liệt kê lúc %{when}"
      banner:
        enabled: "Chọn đây làm banner lúc %{when}. Nó sẽ xuất hiện ở đầu mỗi trang cho đến khi bị ẩn đi bởi người dùng."
        disabled: "Xoá banner này lúc %{when}. Nó sẽ không còn xuất hiện ở đầu mỗi trang."
      forwarded: "Đã chuyển tiếp thư điện tử bên trên"
    topic_admin_menu: "hành động cho chủ đề"
    skip_to_main_content: "Chuyển đến nội dung chính"
    skip_user_nav: "Chuyển đến nội dung hồ sơ"
    emails_are_disabled: "Ban quản trị đã tắt mọi thư gửi đi. Sẽ không có bất kỳ thư thông báo nào được gửi."
    emails_are_disabled_non_staff: "Email gửi đi đã bị vô hiệu hóa đối với người dùng không phải là nhân viên."
    software_update_prompt:
      message: "Chúng tôi đã cập nhật trang này, <span>vui lòng tải lại trang</span> để cho mọi thứ hoạt động ổn định."
      dismiss: "Hủy bỏ"
    bootstrap_mode: "Bắt đầu"
    back_button: "Quay lại"
    welcome_banner:
      header:
        logged_in_members: "Chào mừng %{preferred_display_name} đã trở lại đây!"
        anonymous_members: "Chào mừng đến với %{site_name}!"
      search: "Tìm kiếm"
    themes:
      default_description: "Mặc định"
      error_caused_by: "Gây ra bởi '%{name}'. <a target='blank' href='%{path}'>Nhấp vào đây</a> để cập nhật, cấu hình lại hoặc tắt."
      only_admins: "(thông báo này chỉ được hiển thị cho quản trị viên trang web)"
    broken_decorator_alert: "Bài đăng có thể không hiển thị chính xác vì một trong những người trang trí nội dung bài đăng trên trang web của bạn đã mắc lỗi."
    broken_plugin_alert: "Do plugin '%{name}' gây ra"
    broken_transformer_alert: "Đã xảy ra lỗi. Trang web của bạn có thể không hoạt động bình thường."
    s3:
      regions:
        ap_northeast_1: "Châu Á (Tokyo)"
        ap_northeast_2: "Châu Á (Seoul)"
        ap_east_1: "Châu Á (Hồng Kông)"
        ap_south_1: "Châu Á (Mumbai)"
        ap_southeast_1: "Châu Á (Singapore)"
        ap_southeast_2: "Châu Á (Sydney)"
        ca_central_1: "Canada (Miền Trung)"
        cn_north_1: "Trung Quốc (Bắc Kinh)"
        cn_northwest_1: "Trung Quốc (Ninh Hạ)"
        eu_central_1: "Châu Âu (Frankfurt)"
        eu_north_1: "Châu Âu (Stockholm)"
        eu_south_1: "EU (Milan)"
        eu_west_1: "Châu Âu (Ireland)"
        eu_west_2: "Châu Âu (London)"
        eu_west_3: "Châu Âu (Paris)"
        sa_east_1: "Nam Mỹ (São Paulo)"
        us_east_1: "Miền Đông Hoa Kỳ (N. Virginia)"
        us_east_2: "Miền Đông Hoa Kỳ (Ohio)"
        us_gov_east_1: "AWS GovCloud (Đông Hoa Kỳ)"
        us_gov_west_1: "AWS GovCloud (Tây Hoa Kỳ)"
        us_west_1: "Miền Tây Hoa Kỳ (N. California)"
        us_west_2: "Miền Tây Hoa Kỳ (Oregon)"
    clear_input: "Xóa đầu vào"
    edit: "Sửa"
    edit_topic: "sửa tiêu đề và chuyên mục của chủ đề"
    expand: "Mở rộng"
    not_implemented: "Tính năng này chưa được hoàn thiện, xin lỗi!"
    no_value: "Không"
    yes_value: "Có"
    ok_value: "OK"
    cancel_value: "Huỷ"
    submit: "Gửi đi"
    delete: "Xóa"
    generic_error: "Rất tiếc, đã có lỗi xảy ra."
    generic_error_with_reason: "Đã xảy ra lỗi: %{error}"
    sign_up: "Đăng ký"
    log_in: "Đăng nhập"
    age: "Tuổi"
    joined: "Đã tham gia"
    admin_title: "Quản trị"
    show_more: "hiện thêm"
    show_help: "lựa chọn"
    links: "Liên kết"
    links_lowercase:
      other: "liên kết"
    faq: "Câu hỏi thường gặp"
    guidelines: "Hướng dẫn"
    privacy_policy: "Chính sách bảo mật"
    privacy: "Sự riêng tư"
    tos: "Điều khoản dịch vụ"
    rules: "Các quy tắc"
    conduct: "Quy tắc ứng xử"
    mobile_view: "Xem chế độ điện thoại"
    desktop_view: "Xem chế độ máy tính"
    now: "ngay lúc này"
    read_more: "đọc thêm"
    more: "Nhiều hơn"
    more_options: "Thêm tùy chọn"
    x_more:
      other: "%{count} Thêm"
    never: "không bao giờ"
    every_30_minutes: "mỗi 30 phút"
    every_hour: "mỗi giờ"
    daily: "hàng ngày"
    weekly: "hàng tuần"
    every_month: "hàng tháng"
    every_six_months: "mỗi sáu tháng"
    max_of_count:
      other: "tối đa trong %{count}"
    character_count:
      other: "%{count} ký tự"
    period_chooser:
      aria_label: "Lọc theo khoảng thời gian"
    related_messages:
      title: "Tin nhắn liên quan"
      pill: "Tin nhắn liên quan"
      see_all: 'Xem <a href="%{path}">toàn bộ thông điệp</a> từ %{username}…'
    suggested_topics:
      title: "Chủ đề Mới & Chưa đọc"
      pill: "Đề xuất"
      pm_title: "Tin nhắn gợi ý"
    about:
      edit: "Sửa trang này"
      simple_title: "Giới thiệu"
      title: "Giới thiệu về %{title}"
      stats: "Thống kê trang"
      our_admins: "Các quản trị viên"
      our_moderators: "Các điều hành viên"
      moderators: "Điều hành viên"
      stat:
        all_time: "Từ trước tới nay"
        last_day: "24 tiếng"
        last_7_days: "7 ngày"
        last_30_days: "30 ngày"
      like_count: "Lượt thích"
      topic_count: "Các chủ đề"
      post_count: "Các bài viết"
      user_count: "Đăng ký"
      active_user_count: "Thành viên đang hoạt động"
      visitor_count: "Khách"
      eu_visitor_count: "Khách đến từ Liên Âu"
      contact: "Liên lạc"
      site_activity: "Hoạt động trang web"
      view_more: "Mở rộng"
      view_less: "Thu gọn"
      activities:
        topics:
          other: "%{formatted_number} chủ đề"
        posts:
          other: "%{formatted_number} bài đăng"
        likes:
          other: "%{formatted_number} lượt thích"
        periods:
          last_7_days: "trong 7 ngày gần đây"
          today: "hôm nay"
          all_time: "từ trước tới nay"
      site_age:
        less_than_one_month: "Được tạo < 1 tháng trước"
    bookmarked:
      title: "Dấu trang"
      edit_bookmark: "Chỉnh sửa Dấu trang"
      clear_bookmarks: "Xoá dấu trang"
      help:
        edit_bookmark_for_topic: "Nhấp để chỉnh sửa dấu trang cho chủ đề này"
        unbookmark: "Chọn để xoá toàn bộ dấu trang trong chủ đề này"
        unbookmark_with_reminder: "Nhấp để xóa tất cả dấu trang và lời nhắc trong chủ đề này"
    bookmarks:
      also_set_reminder: "Tiện thể có muốn đặt lời nhắc nhở?"
      bookmarked_success: "Đã đánh dấu!"
      deleted_bookmark_success: "Đã xóa dấu trang!"
      reminder_set_success: "Đã đặt lời nhắc!"
<<<<<<< HEAD
=======
      reminder_clear_success: "Đã xóa lời nhắc"
>>>>>>> 3cac9432
      created: "Bạn đã đánh dấu bài đăng này. %{name}"
      created_generic: "Bạn đã đánh dấu trang này. %{name}"
      create: "Tạo dấu trang"
      clear_reminder: "Xóa lời nhắc"
      edit: "Chỉnh sửa dấu trang"
      not_bookmarked: "đánh dấu bài viết này"
      remove_reminder_keep_bookmark: "Xóa lời nhắc và giữ lại dấu trang"
      created_with_reminder: "Bạn đã đánh dấu bài đăng này với lời nhắc %{date}. %{name}"
      created_with_reminder_generic: "Bạn đã đánh dấu trang này với lời nhắc %{date}. %{name}"
      delete: "Xóa chỉ mục"
      confirm_delete: "Bạn có chắc chắn muốn xóa dấu trang này không? Lời nhắc cũng sẽ bị xóa."
      confirm_clear: "Bạn có chắc muốn xóa toàn bộ đánh dấu trong chủ đề này?"
      save: "Lưu"
      no_timezone: 'Bạn chưa đặt múi giờ. Bạn sẽ không thể đặt lời nhắc. Thiết lập một <a href="%{basePath}/my/preferences/profile">trong hồ sơ của bạn</a> .'
      invalid_custom_datetime: "Ngày và giờ bạn cung cấp không hợp lệ, vui lòng thử lại."
      list_permission_denied: "Bạn không có quyền xem chỉ mục của người dùng này"
      no_user_bookmarks: "Bạn không có bài viết nào được đánh dấu; dấu trang cho phép bạn nhanh chóng tham khảo các bài viết cụ thể."
      auto_delete_preference:
        label: "Sau khi bạn được thông báo"
        never: "Giữ dấu trang"
        when_reminder_sent: "Xóa dấu trang"
        on_owner_reply: "Xóa dấu trang, khi tôi trả lời"
        clear_reminder: "Giữ dấu trang và xóa lời nhắc"
        after_reminder_label: "Sau khi nhắc bạn nên…"
        after_reminder_checkbox: "Đặt làm mặc định cho tất cả các lời nhắc dấu trang lần sau"
      search_placeholder: "Tìm kiếm dấu trang theo tên, tiêu đề chủ đề hoặc nội dung bài đăng"
      search: "Tìm kiếm"
      bookmark: "Đánh dấu chỉ mục"
      bulk:
        select_all: "Chọn hết"
        clear_all: "Xoá hết"
        selected_count:
          other: "%{count} được chọn"
      reminders:
        today_with_time: "hôm nay lúc %{time}"
        tomorrow_with_time: "ngày mai lúc %{time}"
        at_time: "lúc %{date_time}"
        existing_reminder: "Bạn đã đặt lời nhắc cho dấu trang này sẽ được gửi vào lúc %{at_date_time}"
    bookmark_bulk_actions:
      clear_reminders:
        name: "Xóa Lời nhắc"
      delete_bookmarks:
        name: "Xóa chỉ mục"
    copy_codeblock:
      copied: "đã sao chép!"
      copy: "sao chép mã vào khay nhớ tạm"
      fullscreen: "hiển thị mã trên toàn màn hình"
      view_code: "Xem mã nguồn"
    drafts:
      label: "Nháp"
      label_with_count: "Bản nháp (%{count})"
      resume: "Làm lại"
      remove: "Xoá"
      remove_confirmation: "Bạn có chắc chắn muốn xóa bản nháp này không?"
      new_topic: "Chủ đề nháp mới"
      new_private_message: "Bản nháp tin nhắn cá nhân mới"
    topic_count_all:
      other: "Xem %{count} chủ đề mới"
    topic_count_categories:
      other: "Xem %{count} chủ đề mới hoặc được cập nhật"
    topic_count_latest:
      other: "Xem %{count} chủ đề mới hoặc được cập nhật"
    topic_count_unseen:
      other: "Xem %{count} chủ đề mới hoặc được cập nhật"
    topic_count_unread:
      other: "Xem %{count} chủ đề chưa đọc"
    topic_count_new:
      other: "Xem %{count} chủ đề mới"
    preview: "xem trước"
    cancel: "Huỷ"
    deleting: "Đang xóa…"
    save: "Lưu thay đổi"
    saving: "Đang lưu…"
    saved: "Đã lưu!"
    upload: "Tải lên"
    uploading: "Đang tải lên…"
    processing: "Đang xử lý…"
    uploading_filename: "Đang tải lên: %{filename}%…"
    processing_filename: "Đang xử lý: %{filename}…"
    clipboard: "clipboard"
    uploaded: "Đã tải lên!"
    pasting: "Đang dán…"
    enable: "Kích hoạt"
    disable: "Vô hiệu hóa"
    continue: "Tiếp tục"
    switch_to_anon: "Vào chế độ Ẩn danh"
    switch_from_anon: "Thoát chế độ Ẩn danh"
    select_placeholder: "Chọn…"
    none_placeholder: "Không có gì"
    banner:
      close: "Ẩn banner này"
      edit: "Sửa"
    pwa:
      install_banner: "Bạn có muốn <a href>cài đặt %{title} trên thiết bị này?</a> "
    choose_topic:
      none_found: "Không tìm thấy chủ đề nào"
      title:
        search: "Tìm kiếm một chủ đề"
        placeholder: "nhập tiêu đề chủ đề, url hoặc id ở đây"
    choose_message:
      none_found: "Không tìm thấy tin nhắn nào."
      title:
        search: "Tìm kiếm một tin nhắn"
        placeholder: "nhập tiêu đề tin nhắn, url hoặc id ở đây"
    review:
      show_more: "Mở rộng"
      show_less: "Thu gọn"
      order_by: "Lọc bởi"
      date_filter: "Được đăng giữa"
      in_reply_to: "trong trả lời tới"
      filtered_flagged_by: "Gắn cờ bởi"
      explain:
        why: "giải thích lý do tại sao mặt hàng này kết thúc trong hàng đợi"
        title: "Chấm điểm"
        formula: "Công thức"
        subtotal: "Tổng phụ"
        total: "Tổng số"
        min_score_visibility: "Điểm tối thiểu cho khả năng hiển thị"
        score_to_hide: "Điểm để ẩn bài"
        take_action_bonus:
          name: "hanh động"
          title: "Khi một nhân viên chọn hành động, cờ sẽ được thưởng."
        user_accuracy_bonus:
          name: "độ chính xác của người dùng"
          title: "Người dùng có cờ đã được đồng ý trong lịch sử được tặng tiền thưởng."
        trust_level_bonus:
          name: "mức độ tin cậy"
          title: "Các mục có thể xem lại được tạo bởi người dùng có mức độ tin cậy cao hơn có điểm cao hơn."
        type_bonus:
          name: "loại tiền thưởng"
          title: "Một số loại có thể xem lại có thể được nhân viên chỉ định một phần thưởng để làm cho chúng có mức độ ưu tiên cao hơn."
      revise_and_reject_post:
        reason: "Lý do"
        feedback: "Phản hồi"
        other_reason: "Khác…"
        optional: "tùy chọn"
      stale_help: "Có thể bản xem lại này đã được giải quyết bởi <b>%{username}</b>."
      claim_help:
        optional: "Bạn có thể phàn nàn mục này để tránh những người khác đánh giá nó."
        required: "Bạn phải yêu cầu các mục trước khi bạn có thể xem xét chúng."
        claimed_by_you: "Bạn đã yêu cầu mặt hàng này và có thể xem xét nó."
        claimed_by_other: "Mục này chỉ có thể được xem xét bởi <b>%{username}</b> ."
      claim:
        title: "yêu cầu chủ đề này"
      unclaim:
        help: "xóa yêu cầu này"
      awaiting_approval: "Đang đợi Phê duyệt"
      delete: "Xóa"
      settings:
        saved: "Lưu trữ"
        save_changes: "Lưu thay đổi"
        title: "Cài đặt"
        priorities:
          title: "Ưu tiên xem lại"
      moderation_history: "Lịch sử kiểm duyệt"
      view_all: "Xem tất cả"
      grouped_by_topic: "Được nhóm theo chủ đề"
      none: "Không có mục nào cần đánh giá."
      view_pending: "xem hàng đợi"
      topic_has_pending:
        other: "Chủ đề này có <b>%{count}</b> bài viết đang cần phê duyệt"
      title: "Review"
      topic: "Chủ đề:"
      filtered_topic: "Bạn đã lọc đến nội dung có thể xem lại trong một chủ đề."
      filtered_user: "Người dùng"
      filtered_reviewed_by: "Xét bởi"
      show_all_topics: "hiển thị toàn bộ chủ đề"
      deleted_post: "(bài viết đã bị xóa)"
      deleted_user: "(người dùng đã bị xóa)"
      user:
        bio: "Tiểu sử"
        website: "Trang web"
        username: "Tên đăng nhập"
        email: "Email"
        name: "Tên"
        fields: "Trường tùy biến"
        reject_reason: "Lý do"
        scrubbed_reason: "Lý do"
        scrub_record:
          reason_placeholder: "Lý do..."
          cancel_button: "Huỷ"
      user_percentage:
        summary:
          other: "%{agreed}, %{disagreed}, %{ignored} (trong số %{count} cờ)"
        agreed:
          other: "%{count}đồng ý"
        disagreed:
          other: "%{count} không đồng ý"
        ignored:
          other: "%{count} bỏ qua"
      topics:
        topic: "Chủ đề"
        reviewable_count: "Đếm"
        reported_by: "Báo cáo bởi"
        deleted: "[Chủ đề bị xóa]"
        original: "(chủ đề gốc)"
        details: "chi tiết"
        unique_users:
          other: "%{count} người dùng"
      replies:
        other: "%{count} trả lời"
      edit: "Sửa"
      save: "Lưu"
      cancel: "Hủy"
      new_topic: "Phê duyệt mục này sẽ tạo một chủ đề mới"
      filters:
        all_categories: "(tất cả danh mục)"
        type:
          title: "Loại"
          all: "(tất cả các loại)"
        minimum_score: "Điểm tối thiểu:"
        refresh: "Tải lại"
        status: "Trạng thái"
        category: "Danh mục"
        score_type:
          title: "Lý do"
        orders:
          score: "Điểm số"
          score_asc: "Điểm (ngược lại)"
          created_at: "Được tạo tại"
          created_at_asc: "Tạo tại (đảo ngược)"
        priority:
          title: "Ưu tiên tối thiểu"
          any: "(bất kỳ)"
          low: "Thấp"
          medium: "Trung bình"
          high: "Cao"
      conversation:
        view_full: "xem toàn bộ hội thoại"
      scores:
        about: "Điểm số này được tính toán dựa trên mức độ tin cậy của người báo cáo, độ chính xác của những gắn cờ trước đó, và mức độ ưu tiên của mục được báo cáo."
        score: "Điểm số"
        type: "Lý do"
        status: "Trạng thái"
        submitted_by: "Báo cáo bởi"
      statuses:
        pending:
          title: "Đang treo"
        approved:
          title: "Đã phê duyệt"
        rejected:
          title: "Từ chối"
        reviewed:
          title: "Tất cả đã đánh giá"
        all:
          title: "Mọi thứ"
      context_question:
        delimiter: "hoặc"
      types:
        reviewable_flagged_post:
          title: "Bài viết bị gắn cờ"
          flagged_by: "Gắn cờ bởi"
          noun: "bài đăng"
        reviewable_queued_topic:
          title: "Chủ đề được lên lịch"
          noun: "chủ đề"
        reviewable_queued_post:
          title: "Bài viết được xếp lịch"
          noun: "bài đăng"
        reviewable_user:
          title: "Người dùng"
          noun: "người dùng"
        reviewable_post:
          title: "Bài viết"
          noun: "bài đăng"
      timeline:
        flagged: "Gắn cờ"
      notes:
        delete: "Xóa"
      new_topic_label: "Chủ đề mới"
      review_user: "Người dùng"
      view_source: "Xem mã nguồn"
      insights:
        user_activity: "Hoạt động của người dùng"
        activities:
          new_account: "tài khoản mới"
          posts:
            other: "%{count} bài đăng"
        visibility: "Khả năng hiển thị"
      help:
        spam_detection: "Phát hiện rác rưởi"
      approval:
        title: "Bài viết cần phê duyệt"
        description: "Chúng tôi đã nhận được bài viết mới của bạn, nhưng nó cần phải được phê duyệt bởi admin trước khi được hiện. Xin hãy kiên nhẫn."
        pending_posts:
          other: "Bạn có <strong>%{count}</strong> bài viết đang chờ."
        ok: "OK"
      example_username: "tên người dùng"
      reject_reason:
        title: "Tại sao bạn lại từ chối người dùng này?"
        send_email: "Gửi email từ chối"
    relative_time_picker:
      minutes:
        other: "phút"
      hours:
        other: "giờ"
      days:
        other: "ngày"
      months:
        other: "tháng"
      years:
        other: "năm"
      relative: "Tương đối"
    time_shortcut:
      now: "Bây giờ"
      in_one_hour: "Trong một giờ"
      in_two_hours: "Trong hai giờ"
      later_today: "Sau ngày hôm nay"
      two_days: "Hai ngày"
      next_business_day: "Ngày làm việc tiếp theo"
      tomorrow: "Ngày mai"
      post_local_date: "Ngày trong bài"
      later_this_week: "Cuối tuần này"
      this_weekend: "Cuối tuần này"
      start_of_next_business_week: "Thứ hai"
      start_of_next_business_week_alt: "Thứ hai tới"
      next_week: "Tuần tới"
      two_weeks: "Hai tuần"
      next_month: "Tháng t"
      two_months: "Hai tháng"
      three_months: "Ba tháng"
      four_months: "Bốn tháng"
      six_months: "Sáu tháng"
      one_year: "Một năm"
      forever: "Mãi mãi"
      relative: "Thời gian tương đối"
      none: "Không cần thiết"
      never: "Không bao giờ"
      last_custom: "Ngày giờ tùy chỉnh cuối cùng"
      custom: "Ngày giờ tùy chỉnh"
      more_options: "Thêm tùy chọn…"
      select_timeframe: "Chọn khung thời gian"
    user_action:
      user_posted_topic: "<a href='%{userUrl}'>%{user}</a> đã đăng <a href='%{topicUrl}'>chủ đề</a>"
      you_posted_topic: "<a href='%{userUrl}'>Bạn</a> đã đăng <a href='%{topicUrl}'>chủ đề</a>"
      user_replied_to_post: "<a href='%{userUrl}'>%{user}</a> đã trả lời tới <a href='%{postUrl}'>%{post_number}</a>"
      you_replied_to_post: "<a href='%{userUrl}'>Bạn</a> đã trả lời <a href='%{postUrl}'>%{post_number}</a>"
      user_replied_to_topic: "<a href='%{userUrl}'>%{user}</a> đã trả lời <a href='%{topicUrl}'>chủ đề</a>"
      you_replied_to_topic: "<a href='%{userUrl}'>Bạn</a> đã trả lời <a href='%{topicUrl}'>chủ đề</a>"
      user_mentioned_user: "<a href='%{user1Url}'>%{user}</a> đã nhắc đến <a href='%{user2Url}'>%{another_user}</a>"
      user_mentioned_you: "<a href='%{user1Url}'>%{user}</a> đã nhắc tới <a href='%{user2Url}'>bạn</a>"
      you_mentioned_user: "<a href='%{user1Url}'>Bạn</a> đã nhắc đến <a href='%{user2Url}'>%{another_user}</a>"
      posted_by_user: "Được đăng bởi <a href='%{userUrl}'>%{user}</a>"
      posted_by_you: "Được đăng bởi <a href='%{userUrl}'>bạn</a>"
      sent_by_user: "Đã gửi bởi <a href='%{userUrl}'>%{user}</a>"
      sent_by_you: "Đã gửi bởi <a href='%{userUrl}'>bạn</a>"
    directory:
      username: "Tên tài khoản"
      filter_name: "lọc theo tên đăng nhập"
      title: "Người dùng"
      likes_given: "Đưa ra"
      likes_received: "Đã nhận"
      topics_entered: "Đã xem"
      topics_entered_long: "Chủ đề đã xem"
      time_read: "Thời gian đọc"
      topic_count: "Chủ đề"
      topic_count_long: "Chủ đề đã được tạo"
      post_count: "Trả lời"
      post_count_long: "Trả lời đã đăng"
      no_results_with_search: "Không tìm thấy kết quả."
      days_visited: "Ghé thăm"
      days_visited_long: "Ngày đã ghé thăm"
      posts_read: "Đã đọc"
      posts_read_long: "Bài đăng đã đọc"
      last_updated: "Cập nhật lần cuối:"
      total_rows:
        other: "%{count} người dùng"
      edit_columns:
        title: "Chỉnh sửa cột thư mục"
        save: "Lưu"
        reset_to_default: "Đặt lại về mặc định"
      group:
        all: "các nhóm"
      sort:
        label: "Sắp xếp theo %{criteria}"
    group_histories:
      actions:
        change_group_setting: "Đổi cài đặt nhóm"
        add_user_to_group: "Thêm người dùng"
        remove_user_from_group: "Xoá người dùng"
        make_user_group_owner: "Đặt làm người sở hữu"
        remove_user_as_group_owner: "Huỷ quyền sở hữu"
    groups:
      member_added: "Đã thêm"
      member_requested: "Yêu cầu tại"
      add_members:
        title: "Thêm người dùng vào %{group_name}"
        description: "Nhập danh sách người dùng bạn muốn mời vào nhóm hoặc dán vào danh sách được phân tách bằng dấu phẩy:"
        usernames_placeholder: "tên người dùng"
        usernames_or_emails_placeholder: "tên người dùng hoặc email"
        notify_users: "Thông báo cho người dùng"
        set_owner: "Đặt người dùng làm chủ sở hữu của nhóm này"
      requests:
        title: "Những yêu cầu"
        reason: "Lý do"
        accept: "Chấp nhận"
        accepted: "đã chấp nhận"
        deny: "Từ chối"
        denied: "Đã từ chối"
        undone: "yêu cầu bị hủy"
        handle: "xử lý yêu cầu thành viên"
        undo: "Hoàn tác"
      manage:
        title: "Quản lý"
        name: "Tên"
        full_name: "Tên đầy đủ"
        add_members: "Thêm người dùng"
        invite_members: "Mời"
        delete_member_confirm: "Xóa %{username}ra khỏi nhóm %{group}?"
        profile:
          title: Hồ sơ
        interaction:
          title: Tương tác
          posting: Gửi bài
          notification: Thông báo
        email:
          title: "Email"
          status: "Đồng bộ %{old_emails} / %{total_emails} email qua IMAP."
          enable_smtp: "Bật SMTP"
          enable_imap: "Bật IMAP"
          test_settings: "Cài đặt kiểm tra"
          save_settings: "Lưu các cài đặt"
          last_updated: "Cập nhật lần cuối:"
          last_updated_by: "bởi"
          settings_required: "Tất cả các cài đặt là bắt buộc, vui lòng điền vào tất cả các trường trước khi xác nhận."
          smtp_settings_valid: "Cài đặt SMTP hợp lệ."
          smtp_title: "SMTP"
          smtp_instructions: "Khi bạn bật SMTP cho nhóm, tất cả các email đi được gửi từ hộp thư đến của nhóm sẽ được gửi qua cài đặt SMTP được chỉ định ở đây thay vì máy chủ thư được định cấu hình cho các email khác do diễn đàn của bạn gửi."
          imap_title: "IMAP"
          imap_additional_settings: "Cài đặt bổ sung"
          imap_instructions: 'Khi bạn bật IMAP cho nhóm, các email sẽ được đồng bộ hóa giữa hộp thư đến của nhóm với máy chủ IMAP và hộp thư được cung cấp. SMTP phải được bật bằng thông tin đăng nhập hợp lệ và đã được kiểm tra trước khi có thể bật IMAP. Tên người dùng và mật khẩu email được sử dụng cho SMTP sẽ được sử dụng cho IMAP. Để biết thêm thông tin, hãy xem <a target="_blank" href="https://meta.discourse.org/t/imap-support-for-group-inboxes/160588">tính năng trên Meta khóa học</a>.'
          imap_alpha_warning: "Cảnh báo: Đây là một tính năng ở giai đoạn alpha. Chỉ Gmail được hỗ trợ chính thức. Sử dụng có nguy cơ rủi ro của riêng bạn!"
          imap_settings_valid: "Cài đặt IMAP hợp lệ."
          smtp_disable_confirm: "Nếu bạn tắt SMTP, tất cả cài đặt SMTP và IMAP sẽ được đặt lại và chức năng liên quan sẽ bị vô hiệu hóa. Bạn có chắc chắn muốn tiếp tục không?"
          imap_disable_confirm: "Nếu bạn tắt IMAP, tất cả các cài đặt IMAP sẽ được đặt lại và chức năng liên quan sẽ bị vô hiệu hóa. Bạn có chắc chắn muốn tiếp tục không?"
          imap_mailbox_not_selected: "Bạn phải chọn Hộp thư cho cấu hình IMAP này nếu không sẽ không có hộp thư nào được đồng bộ hóa!"
          prefill:
            title: "Điền sẵn các cài đặt cho:"
            gmail: "Gmail"
            outlook: "Outlook.com"
            office365: "Microsoft 365"
          ssl_modes:
            none: "Không có gì"
            ssl_tls: "SSL/TLS"
            starttls: "STARTTLS"
          credentials:
            title: "Thông tin đăng nhập"
            smtp_server: "Máy chủ SMTP"
            smtp_port: "Cổng SMTP"
            smtp_ssl_mode: "Chế độ SSL"
            imap_server: "Máy chủ IMAP"
            imap_port: "Cổng IMAP"
            imap_ssl: "Sử dụng SSL cho IMAP"
            username: "Tên đăng nhập"
            password: "Mật khẩu"
          settings:
            title: "Cài đặt"
            allow_unknown_sender_topic_replies: "Cho phép trả lời chủ đề của người gửi không xác định."
            allow_unknown_sender_topic_replies_hint: "Cho phép người gửi không xác định trả lời các chủ đề nhóm. Nếu điều này không được bật, thư trả lời từ các địa chỉ email chưa được mời tham gia chủ đề sẽ tạo ra một chủ đề mới."
            from_alias: "Từ Bí Danh"
            from_alias_hint: "Bí danh để sử dụng làm địa chỉ từ khi gửi email SMTP nhóm. Lưu ý rằng điều này có thể không được hỗ trợ bởi tất cả các nhà cung cấp email, vui lòng tham khảo tài liệu của nhà cung cấp email của bạn."
          mailboxes:
            synchronized: "Hộp thư được đồng bộ hóa"
            none_found: "Không tìm thấy hộp thư nào trong tài khoản email này."
            disabled: "Khóa"
        membership:
          title: Thành viên
          access: Truy cập
        categories:
          title: Danh mục
          long_title: "Thông báo mặc định của danh mục"
          description: "Khi người dùng được thêm vào nhóm này, cài đặt thông báo danh mục của họ sẽ được đặt thành các giá trị mặc định này. Sau đó, họ có thể thay đổi chúng."
          watched_categories_instructions: "Tự động xem tất cả các chủ đề trong các danh mục này. Các thành viên trong nhóm sẽ được thông báo về tất cả các bài đăng và chủ đề mới, và một số bài đăng mới cũng sẽ xuất hiện bên cạnh chủ đề."
          tracked_categories_instructions: "Tự động theo dõi tất cả các chủ đề trong các danh mục này. Một số bài viết mới sẽ xuất hiện bên cạnh chủ đề."
          watching_first_post_categories_instructions: "Người dùng sẽ được thông báo về bài đăng đầu tiên trong mỗi chủ đề mới trong các danh mục này."
          regular_categories_instructions: "Nếu các danh mục này bị ẩn, chúng sẽ được hiển thị đối với các thành viên trong nhóm. Người dùng sẽ được thông báo nếu họ được đề cập hoặc ai đó trả lời họ."
          muted_categories_instructions: "Người dùng sẽ không được thông báo về bất kỳ điều gì về các chủ đề mới trong các danh mục này và chúng sẽ không xuất hiện trên các trang danh mục hoặc chủ đề mới nhất."
        tags:
          title: Thẻ
          long_title: "Thẻ thông báo mặc định"
          description: "Khi người dùng được thêm vào nhóm này, cài đặt thông báo thẻ của họ sẽ được đặt thành các giá trị mặc định này. Sau đó, họ có thể thay đổi chúng."
          watched_tags_instructions: "Tự động xem tất cả các chủ đề có các thẻ này. Các thành viên trong nhóm sẽ được thông báo về tất cả các bài đăng và chủ đề mới, và một số bài đăng mới cũng sẽ xuất hiện bên cạnh chủ đề."
          tracked_tags_instructions: "Tự động theo dõi tất cả các chủ đề với các thẻ này. Một số bài viết mới sẽ xuất hiện bên cạnh chủ đề."
          watching_first_post_tags_instructions: "Người dùng sẽ được thông báo về bài đăng đầu tiên trong mỗi chủ đề mới với các thẻ này."
          regular_tags_instructions: "Nếu các thẻ này bị tắt tiếng, chúng sẽ được hiển thị đối với các thành viên trong nhóm. Người dùng sẽ được thông báo nếu họ được đề cập hoặc ai đó trả lời họ."
          muted_tags_instructions: "Người dùng sẽ không được thông báo bất kỳ điều gì về các chủ đề mới với các thẻ này và chúng sẽ không xuất hiện trong thời gian gần nhất."
        logs:
          title: "Log"
          when: "Khi"
          action: "Hành động"
          acting_user: "Người dùng đang hoạt động"
          target_user: "Người dùng mục tiêu"
          subject: "Tiêu đề"
          details: "Chi tiết"
          from: "Từ"
          to: "Tới"
      permissions:
        title: "Quyền"
        none: "Không có danh mục nào được liên kết với nhóm này."
        description: "Các thành viên của nhóm này có thể truy cập các danh mục này"
      public_admission: "Cho phép Thành viên tham gia nhóm một cách tự do (nhóm hiển thị công khai)"
      public_exit: "Cho phép Thành viên thoát khỏi nhóm một cách tự do"
      empty:
        requests: "Không có yêu cầu gia nhập nào cho nhóm này"
        mentions: "Group này chưa được nhắc tới lần nào"
        topics: "Không có chủ đề nào được gửi bởi thành viên của nhóm này"
      add: "Thêm"
      join: "Tham gia"
      leave: "Rời nhóm"
      request: "Yêu cầu"
      message: "Tin nh"
      confirm_leave: "Bạn có chắc muốn rời khỏi nhóm này?"
      allow_membership_requests: "Cho phép người dùng gửi yêu cầu thành viên đến chủ sở hữu nhóm (Yêu cầu nhóm hiển thị công khai)"
      membership_request_template: "đã tùy chỉnh để hiển thị cho người dùng khi gửi yêu cầu thành viên"
      membership_request:
        submit: "Gửi yêu c"
        title: "Yêu cầu tham gia @%{group_name}"
        reason: "Cho phép chủ sở hữu nhóm biết lý do bạn thuộc nhóm này"
      membership: "Thành viên"
      name: "Tên"
      group_name: "Tên nhóm"
      user_count: "Người dùng"
      bio: "Thông tin về nhóm"
      selector_placeholder: "nhập tên tài khoản"
      owner: "chủ"
      index:
        title: "Nhóm"
        all: "Tất cả các nhóm"
        empty: "Không có nhóm công khai nào."
        filter: "Lọc bởi loại nhóm"
        owner_groups: "Nhóm của tôi"
        close_groups: "Nhóm đóng"
        automatic_groups: "Các nhóm tự động"
        automatic: "Tự động"
        closed: "Đã "
        public: "Công khai"
        private: "Riêng tư"
        public_groups: "Nhóm công khai"
        my_groups: "Nhóm của tôi"
        group_type: "Loại nhóm"
        is_group_user: "Thành viên"
        is_group_owner: "Chủ sở hữu"
      title:
        other: "Nhóm"
      activity: "Hoạt động"
      members:
        title: "Các thành viên"
        filter_placeholder_admin: "username hoặc email"
        filter_placeholder: "tên người dùng"
        remove_member: "Xóa thành viên"
        remove_member_description: "Xóa <b>%{username}</b> khỏi group này"
        make_owner: "Thêm chủ sở hữu"
        make_owner_description: "Thêm <b>%{username}</b> là một chủ sở hữu của nhóm này"
        remove_owner: "Xóa chủ sở hữu"
        remove_owner_description: "Xóa quyền sở hữu nhóm này của <b>%{username}</b> "
        make_primary: "Đặt làm chính"
        make_primary_description: "Đặt nhóm này làm nhóm chính cho <b>%{username}</b>"
        remove_primary_description: "Xóa nhóm này như là nhóm chính cho <b>%{username}</b>"
        remove_members: "Xóa thành viên"
        remove_members_description: "Xóa những người dùng đã chọn khỏi nhóm này"
        make_owners: "Đặt làm chủ sở hữu"
        make_owners_description: "Đặt những người dùng đã chọn làm chủ sở hữu của nhóm này"
        remove_owners: "Xóa chủ sở hữu"
        remove_owners_description: "Xóa những người dùng đã chọn làm chủ sở hữu của nhóm này"
        make_all_primary: "Đặt tất cả là chính"
        make_all_primary_description: "Đặt nhóm này thành nhóm chính cho tất cả người dùng đã chọn"
        status: "Trạng thái"
        owner: "Chủ sở hữu"
        primary: "Chính"
        forbidden: "Bạn không được phép xem thành viên."
        no_filter_matches: "Không có thành viên nào phù hợp với tìm kiếm đó."
      topics: "Chủ đề"
      posts: "Các bài viết"
      mentions: "Được nhắc đến"
      messages: "Tin nhắn"
      notification_level: "Mức độ thông báo mặc định cho các tin nhắn trong nhóm"
      alias_levels:
        mentionable: "Ai có thể @mention nhóm này?"
        messageable: "Ai có thể gửi tin nhắn cho nhóm này?"
        nobody: "Không ai cả"
        only_admins: "Chỉ các quản trị viên"
        mods_and_admins: "Chỉ có người điều hành và ban quản trị"
        members_mods_and_admins: "Chỉ có thành viên trong nhóm, ban điều hành, và ban quản trị"
        owners_mods_and_admins: "Chỉ chủ sở hữu, điều hành viên và quản trị viên."
        everyone: "Mọi người"
      notifications:
        watching:
          title: "Đang theo dõi"
          description: "Bạn sẽ được thông báo khi có bài viết mới trong mỗi tin nhắn, và số lượng trả lời mới sẽ được hiển thị"
        watching_first_post:
          title: "Theo dõi chủ đề đầu tiên"
          description: "Bạn sẽ được thông báo về tin nhắn mới trong nhóm này nhưng không trả lời tin nhắn."
        tracking:
          title: "Đang theo dõi"
          description: "Bạn sẽ được thông báo nếu ai đó đề cập đến @tên bạn hoặc trả lời bạn, và số lượng trả lời mới sẽ được hiển thị"
        regular:
          title: "Bình thường"
          description: "Bạn sẽ được thông báo nếu ai đó đề cập đến @tên bạn hoặc trả lời bạn"
        muted:
          title: "Im lặng"
          description: "Bạn sẽ không được thông báo về bất kì tin nhắn nào trong nhóm này nữa."
      flair_url: "Ảnh đại diện"
      flair_upload_description: "Sử dụng hình ảnh vuông không nhỏ hơn 20px x 20px."
      flair_bg_color: "Màu nền ảnh đại diện"
      flair_bg_color_placeholder: "(Tuỳ chọn) Giá trị mã màu Hexa"
      flair_color: "Màu ảnh đại diện"
      flair_color_placeholder: "(Tuỳ chọn) Giá trị mã màu Hexa"
      flair_preview_icon: "Biểu tượng xem trước"
      flair_preview_image: "Ảnh xem trước"
      flair_type:
        icon: "Chọn một biểu tượng"
        image: "Tải lên một hình ảnh"
      default_notifications:
        modal_title: "Thông báo mặc định của người dùng"
        modal_description:
          other: "Bạn có muốn áp dụng thay đổi này trong lịch sử không? Điều này sẽ thay đổi tùy chọn cho %{count} người dùng hiện tại."
        modal_yes: "Có"
        modal_no: "Không, chỉ áp dụng thay đổi về sau"
    user_action_groups:
      "1": "Lượt thích"
      "2": "Lần được thích"
      "3": "Chỉ mục"
      "4": "Các chủ đề"
      "5": "Trả lời"
      "6": "Phản hồi"
      "7": "Được nhắc đến"
      "9": "Lời trích dẫn"
      "11": "Biên tập"
      "12": "Bài đã gửi"
      "13": "Hộp thư"
      "14": "Đang chờ xử lý"
      "15": "Nháp"
      "17": "Liên kết"
    categories:
      categories_label: "danh mục"
      subcategories_label: "phân loại phụ"
      no_subcategories: "không có danh mục phụ"
      remove_filter: "bỏ đièu kiện lọc"
      plus_more_count:
        other: "+%{count} khác"
      view_all: "xem tất cả"
      category: "Chuyên mục"
      category_list: "Hiễn thị danh sách chuyên mục"
      reorder:
        title: "Sắp xếp lại danh mục"
        title_long: "Tổ chức lại danh sách danh mục"
        save: "Lưu thứ tự"
        apply_all: "Áp dụng"
        position: "Vị trí"
      posts: "Bài viết"
      topics: "Chủ đề"
      latest: "Mới nhất"
      subcategories: "Phân loại phụ"
      muted: "Các danh mục bị ẩn"
      topic_sentence:
        other: "%{count} chủ đề"
      topic_stat:
        other: "%{number} / %{unit}"
      topic_stat_unit:
        week: "tuần"
        month: "tháng"
      topic_stat_all_time:
        other: "tổng số %{number}"
      topic_stat_sentence_week:
        other: "%{count}chủ đề mới trong tuần qua."
      topic_stat_sentence_month:
        other: "%{count}chủ đề mới trong tháng qua."
    ip_lookup:
      title: Tìm kiếm địa chỉ IP
      hostname: Hostname
      location: Vị trí
      location_not_found: (không biết)
      organisation: Công ty
      phone: Điện thoại
      other_accounts: "Tài khoản khác với địa chỉ IP này"
      delete_other_accounts:
        other: "Xoá %{count}"
      username: "tên đăng nhập"
      trust_level: "mức độ tin cậy"
      read_time: "thời gian đọc"
      topics_entered: "chủ để đã xem"
      post_count: "bài viết"
      confirm_delete_other_accounts: "Bạn có muốn xóa những tài khoản này không?"
      powered_by: "sử dụng <a href='https://maxmind.com'> MaxMindDB </a>"
      copied: "đã sao chép"
    user_fields:
      none: "(chọn một tùy chọn)"
      required: 'Vui lòng nhập giá trị cho "%{name}"'
      optional: (tùy chọn)
    user:
      said: "%{username}:"
      profile: "Tiểu sử"
      mute: "Im lặng"
      edit: "Tùy chỉnh"
      download_archive:
        title: "Xuất dữ liệu của bạn"
        button_text: "Yêu cầu bản lưu trữ"
      new_private_message: "Tin nhắn mới"
      private_message: "Tin nhắn"
      private_messages: "Tin nhắn"
      user_notifications:
        filters:
          filter_by: "Lọc theo"
          all: "Tất cả"
          read: "Đã đọc"
          unread: "Chưa đọc"
          unseen: "Không nhìn thấy"
        ignore_duration_title: "Bỏ qua người dùng"
        ignore_duration_username: "Tên đăng nhập"
        ignore_duration_when: "Thời lượng:"
        ignore_duration_save: "Bỏ qua"
        ignore_duration_note: "Xin lưu ý rằng tất cả các lượt bỏ qua sẽ tự động bị xóa sau khi hết thời hạn bỏ qua."
        ignore_duration_time_frame_required: "Vui lòng chọn khung thời gian"
        ignore_no_users: "Bạn không có thành viên bị chặn nào."
        ignore_option: "Đã bỏ qua"
        add_ignored_user: "Thêm…"
        mute_option: "Im lặng"
        normal_option: "Bình thường"
        normal_option_title: "Bạn sẽ được thông báo nếu người dùng này trả lời bạn, trích dẫn bạn hoặc đề cập đến bạn."
      notification_schedule:
        title: "Lịch thông báo"
        label: "Bật lịch thông báo tùy chỉnh"
        midnight: "Nửa đêm"
        none: "Không có gì"
        monday: "Thứ hai"
        tuesday: "Thứ ba"
        wednesday: "Thứ Tư"
        thursday: "Thứ năm"
        friday: "Thứ sáu"
        saturday: "Thứ bảy"
        sunday: "Chủ nhật"
        to: "tới"
      activity_stream: "Hoạt động"
      read: "Đã đọc"
      read_help: "Các chủ đề đã đọc gần đây"
      preferences:
        title: "Tùy chỉnh"
      feature_topic_on_profile:
        open_search: "Chọn chủ đề mới"
        title: "Chọn chủ đề"
        search_label: "Tìm kiếm chủ đề theo tiêu đề"
        save: "Lưu"
        clear:
          title: "Xóa"
          warning: "Bạn có chắc chắn muốn xóa chủ đề nổi bật của mình không?"
      use_current_timezone: "Sử dụng múi giờ hiện tại"
      profile_hidden: "Hồ sơ công khai của người dùng này bị ẩn."
      inactive_user: "Người dùng này không còn hoạt động nữa."
      expand_profile: "Mở"
      sr_expand_profile: "Mở rộng chi tiết hồ sơ"
      collapse_profile: "Thu gọn"
      sr_collapse_profile: "Thu gọn chi tiết hồ sơ"
      bookmarks: "Theo dõi"
      bio: "Về tôi"
      timezone: "Múi giờ"
      invited_by: "Được mời bởi"
      trust_level: "Độ tin tưởng"
      notifications: "Thông báo"
      statistics: "Thống kê"
      desktop_notifications:
        label: "Thông báo Trực tiếp"
        not_supported: "Xin lỗi. Trình duyệt của bạn không hỗ trợ Notification."
        perm_default: "Mở thông báo"
        perm_denied_btn: "Không có quyền"
        perm_denied_expl: "Bạn đã từ chối nhận thông báo, để nhận lại bạn cần thiết lập trình duyệt."
        disable: "Khóa Notification"
        enable: "Cho phép Notification"
        consent_prompt: "Bạn có muốn thông báo trực tiếp khi mọi người trả lời bài đăng của bạn không?"
      dismiss: "Hủy bỏ"
      dismiss_notifications: "Bỏ qua tất cả"
      dismiss_notifications_tooltip: "Đánh dấu đã đọc cho tất cả các thông báo chưa đọc"
      no_messages_title: "Bạn không có bất kỳ tin nhắn nào"
      no_messages_body: >
        Bạn cần trò chuyện cá nhân trực tiếp với ai đó, ngoài luồng trò chuyện thông thường? Nhắn tin cho họ bằng cách chọn hình đại diện của họ và sử dụng nút %{icon} tin nhắn.<br><br> Nếu bạn cần giúp đỡ, <a href='%{aboutUrl}'>bạn có thể nhắn tin cho nhân viên</a>.
      no_bookmarks_title: "Bạn chưa đánh dấu bất cứ thứ gì"
      no_bookmarks_body: >
        Bắt đầu đánh dấu bài viết bằng nút %{icon} và chúng sẽ được liệt kê ở đây để dễ dàng tham khảo. Bạn cũng có thể lên lịch nhắc nhở!
      no_bookmarks_search: "Không tìm thấy dấu trang nào với truy vấn tìm kiếm được cung cấp."
      no_notifications_title: "Bạn chưa có bất kỳ thông báo nào"
      no_notifications_body: >
        Bạn sẽ được thông báo trong bảng điều khiển này về hoạt động liên quan trực tiếp đến bạn, bao gồm các câu trả lời cho các chủ đề và bài đăng của bạn, khi ai đó <b>@mentions</b> bạn hoặc trích dẫn bạn và trả lời các chủ đề bạn đang xem. Thông báo cũng sẽ được gửi đến email của bạn khi bạn không đăng nhập trong một thời gian. <br><br> Tìm %{icon} để quyết định chủ đề, danh mục và thẻ cụ thể mà bạn muốn được thông báo. Để biết thêm, hãy xem <a href='%{preferencesUrl}'>tùy chọn thông báo của bạn</a>.
      no_notifications_page_title: "Bạn chưa có bất kỳ thông báo nào"
      no_notifications_page_body: >
        Bạn sẽ được thông báo về hoạt động liên quan trực tiếp đến bạn, bao gồm các câu trả lời cho các chủ đề và bài đăng của bạn, khi ai đó <b>@mentions</b> bạn hoặc trích dẫn bạn và trả lời các chủ đề bạn đang xem. Thông báo cũng sẽ được gửi đến email của bạn khi bạn không đăng nhập trong một thời gian. <br><br> Tìm %{icon} để quyết định chủ đề, danh mục và thẻ cụ thể mà bạn muốn được thông báo. Để biết thêm, hãy xem <a href='%{preferencesUrl}'>tùy chọn thông báo của bạn</a>.
      dynamic_favicon: "Hiển thị đếm  trên icon trình duyệt"
      skip_new_user_tips:
        description: "Bỏ qua các mẹo và huy hiệu giới thiệu người dùng mới"
      theme_default_on_all_devices: "Đặt giao diện này là mặc định trên tất cả các thiết bị của tôi"
      color_scheme: "Bảng màu"
      color_schemes:
        default_description: "Chủ đề mặc định"
        disable_dark_scheme: "Giống như thông thường"
        undo: "Cài lại"
        regular: "Thường xuyên"
        dark: "Chế độ tối"
        default_dark_scheme: "(trang web mặc định)"
      dark_mode: "Chế độ tối"
      text_size_default_on_all_devices: "Đặt đây làm kích thước văn bản mặc định trên tất cả các thiết bị của tôi"
      allow_private_messages: "Cho phép người dùng khác gửi tin nhắn cá nhân cho tôi"
      external_links_in_new_tab: "Mở tất cả liên kết bên ngoài trong thẻ mới"
      enable_quoting: "Bật chế độ làm nổi bật chữ trong đoạn trích dẫn trả lời"
      experimental_sidebar:
        enable: "Bật thanh bên"
        options: "Tùy chọn"
        navigation_section: "Điều hướng"
      change: "thay đổi"
      featured_topic: "Chủ đề nổi bật"
      moderator: "%{user} trong ban quản trị"
      admin: "%{user} là người điều hành"
      moderator_tooltip: "Thành viên này là MOD"
      admin_tooltip: "Thành viên này là admin"
      silenced_tooltip: "Thành viên này đã bị cấm"
      suspended_notice: "Thành viên này bị đình chỉ cho đến ngày %{date}. "
      suspended_permanently: "Người dùng này đã bị tạm ngưng."
      suspended_reason: "Lý do: "
      silenced_permanently: "Thành viên này đã bị cấm."
      silenced_reason: "Lý do: "
      github_profile: "GitHub"
      email_activity_summary: "Tóm tắt hoạt động"
      mailing_list_mode:
        label: "Chế độ mailing list"
        enabled: "Bật chế độ mailing list"
        instructions: |2

          Cài đặt này ghi đè tổng quan về hoạt động<br />

          Topic bị đánh dấu im lặng và chuyên mục sẽ không bao gồm trong thư
        individual: "Gửi email cho mỗi bài viết mới."
        individual_no_echo: "Gửi email cho mỗi bài viết mới trừ bài viết của tôi"
        many_per_day: "Gửi email cho tôi về mỗi bài viết mới (khoảng %{dailyEmailEstimate} thư một ngày)"
        few_per_day: "Gửi email cho tôi về mỗi bài viết mới (khoảng 2 thư một ngày)"
        warning: "Chế độ danh sách gửi thư được bật. Cài đặt thông báo qua email bị ghi đè."
      tag_settings: "Thẻ"
      watched_tags: "Theo dõi"
      watched_tags_instructions: "Chế độ theo dõi sẽ tự động bật với những chủ đề được gắn thẻ này. Bạn sẽ được thông báo về tất cả các bài viết, chủ đề mới và số lượng bài viết mới sẽ hiển thị bên cạnh chủ đề kế tiếp."
      tracked_tags: "Theo dõi"
      tracked_tags_instructions: "Chế độ theo dõi sẽ tự động bật với những chủ đề được gắn thẻ này. Số lượng bài viết mới sẽ xuất hiện bên cạnh chủ đề."
      muted_tags: "Im lặng"
      muted_tags_instructions: "Bạn sẽ không được thông báo về bất kì hoạt động nào ở những chủ đề có thẻ này, chúng cũng sẽ không xuất hiện như là những chủ đề mới nhất."
      watched_categories: "Đã theo dõi"
      watched_categories_instructions: "Bạn sẽ tự động theo dõi tất cả các chủ đề trong những chuyên mục này. Bạn sẽ nhận được tin báo về những bài viết và chủ đề mới, cùng với số lượng bài viết mới cũng sẽ xuất hiện kế bên chủ đề đó."
      tracked_categories: "Theo dõi"
      tracked_categories_instructions: "Bạn sẽ tự động theo dõi tất cả các chủ đề trong các danh mục này. Một số bài viết mới sẽ xuất hiện bên cạnh chủ đề."
      watched_first_post_categories: "Xem bài viết đầu tiên"
      watched_first_post_categories_instructions: "Bạn sẽ nhận được thông báo khi có ai đó đăng chủ đề mới trong thư mục này."
      watched_first_post_tags: "Xem bài viết đầu tiên"
      watched_first_post_tags_instructions: "Bạn sẽ nhận được thông báo khi có ai đó đăng chủ đề mới có chứa thẻ này."
      muted_categories: "Im lặng"
      muted_categories_instructions: "Bạn sẽ không được thông báo về bất cứ điều gì về các chủ đề mới trong các danh mục này và chúng sẽ không xuất hiện trên các danh mục hoặc các trang mới nhất."
      muted_categories_instructions_dont_hide: "Bạn sẽ không được thông báo về bất cứ điều gì về các chủ đề mới trong các danh mục này."
      regular_categories: "Bình thường"
      regular_categories_instructions: "Bạn sẽ thấy các danh mục này trong danh sách chủ đề \"Mới nhất\" và \"Hàng đầu\"."
      no_category_access: "Với tư cách là người kiểm duyệt, bạn có quyền truy cập danh mục hạn chế, tính năng lưu bị tắt."
      delete_account: "Xoá Tài khoản của tôi"
      delete_account_confirm: "Bạn có chắc chắn muốn xóa vĩnh viễn tài khoản của bạn? Hành động này không thể được hoàn tác!"
      deleted_yourself: "Tài khoản của bạn đã được xóa thành công."
      delete_yourself_not_allowed: "Vui lòng liên hệ với nhân viên nếu bạn muốn tài khoản của mình được xóa."
      unread_message_count: "Tin nhắn"
      admin_delete: "Xoá"
      users: "Thành viên"
      muted_users: "Im lặng"
      muted_users_instructions: "Chặn tất cả các thông báo và tin nhắn từ những người dùng này."
      allowed_pm_users: "Được phép"
      allowed_pm_users_instructions: "Chỉ cho phép tin nhắn từ những người dùng này."
      allow_private_messages_from_specific_users: "Chỉ cho phép những người dùng cụ thể gửi cho tôi tin nhắn cá nhân"
      ignored_users: "Đã bỏ qua"
      ignored_users_instructions: "Chặn tất cả các bài đăng, thông báo và tin nhắn từ những người dùng này."
      tracked_topics_link: "Hiển thị"
      automatically_unpin_topics: "Tự động bỏ ghim chủ đề khi tôi xuống cuối trang"
      apps: "Ứng dụng"
      revoke_access: "Lấy lại quyền"
      undo_revoke_access: "Cấp lại quyền"
      api_approved: "Chấp thuận:"
      api_last_used_at: "Sử dụng lần cuối lúc:"
      theme: "Giao diện"
      save_to_change_theme: 'Chủ đề sẽ được cập nhật sau khi bạn nhấp vào "%{save_text}"'
      home: "Trang chủ mặc định"
      staged: "Theo giai đoạn"
      messages:
        all: "tất cả hộp thư đến"
        inbox: "Hộp thư"
        personal: "Cá nhân"
        latest: "Mới nhất"
        sent: "Đã gửi"
        unread: "Chưa đọc"
        unread_with_count:
          other: "Chưa đọc (%{count})"
        new: "Mới"
        new_with_count:
          other: "Mới (%{count})"
        archive: "Lưu Trữ"
        groups: "Nhóm của tôi"
        move_to_inbox: "Chuyển sang hộp thư"
        move_to_archive: "Lưu trữ"
        failed_to_move: "Lỗi khi chuyển các tin nhắn đã chọn (có thể do lỗi mạng)"
        tags: "Thẻ"
        all_tags: "Tất cả thẻ"
        warnings: "Cảnh báo chính thức"
        read_more_in_group: "Muốn đọc thêm? Duyệt các tin nhắn khác bằng %{groupLink}."
        read_more: "Muốn đọc thêm? Duyệt các tin nhắn khác trong <a href='%{basePath}/u/%{username}/messages'>tin nhắn cá nhân</a>."
      preferences_nav:
        account: "Tài khoản"
        security: "Bảo mật"
        profile: "Hồ sơ"
        emails: "Email"
        notifications: "Thông báo"
        tracking: "Đang theo dõi"
        categories: "Chuyên mục"
        users: "Người dùng"
        tags: "Thẻ"
        interface: "Giao diện"
        apps: "Ứng dụng"
      change_password:
        success: "(email đã gửi)"
        in_progress: "(đang gửi email)"
        error: "(lỗi)"
        action: "Gửi lại mật khẩu tới email"
        set_password: "Nhập Mật khẩu"
        choose_new: "Chọn một mật khẩu mới"
        choose: "Chọn một mật khẩu"
        title: "Đặt lại mật khẩu"
      second_factor_backup:
        title: "Mã dự phòng đăng nhập hai yếu tố"
        regenerate: "Khởi tạo lại"
        disable: "Vô hiệu hóa"
        manage:
          other: "Bạn còn lại <strong>%{count}</strong> mã dự phòng."
        copy_to_clipboard: "Sao chép vào clipboard"
        copy_to_clipboard_error: "Lỗi sao chép dữ liệu vào Clipboard"
        copied_to_clipboard: "Sao chép vào Clipboard"
        download_backup_codes: "Tải xuống mã dự phòng"
        remaining_codes:
          other: "Bạn còn lại <strong>%{count}</strong> mã dự phòng."
        use: "Sử dụng mã dự phòng"
        enable_prerequisites: "Bạn phải bật phương pháp hai yếu tố chính trước khi tạo mã dự phòng."
        codes:
          title: "Đã tạo mã dự phòng"
          description: "Mỗi mã dự phòng này chỉ có thể được sử dụng một lần. Giữ chúng ở nơi an toàn nhưng dễ tiếp cận."
      second_factor:
        title: "Xác thực hai yếu tố"
        enable: "Quản lý xác thực hai yếu tố"
        disable_all: "Vô hiệu hóa tất cả"
        name: "Tên"
        label: "Mã"
        rate_limit: "Vui lòng đợi trước khi thử mã xác thực khác."
        enable_description: |
          Quét mã QR này trong một ứng dụng được hỗ trợ (<a href="https://www.google.com/search?q=authenticator+apps+for+android" target="_blank">Android</a> - <a href="https://www.google.com/search?q=authenticator+apps+for+ios" target="_blank">iOS</a>) và nhập mã xác thực của bạn.
        disable_description: "Vui lòng nhập mã xác thực từ ứng dụng của bạn"
        show_key_description: "Nhập thủ công"
        extended_description: |
          Xác thực hai yếu tố bổ sung thêm bảo mật cho tài khoản của bạn bằng cách yêu cầu mã thông báo một lần ngoài mật khẩu của bạn. Có thể tạo mã thông báo trên <a href="https://www.google.com/search?q=authenticator+apps+for+android" target='_blank'>thiết bị Android</a> và <a href="https://www.google.com/search?q=authenticator+apps+for+ios">iOS</a>.
        oauth_enabled_warning: "Xin lưu ý rằng thông tin đăng nhập xã hội sẽ bị vô hiệu hóa sau khi xác thực hai yếu tố được bật trên tài khoản của bạn."
        use: "Sử dụng ứng dụng Authenticator"
        enforced_notice: "Bạn được yêu cầu bật xác thực hai yếu tố trước khi truy cập trang web này."
        disable: "Vô hiệu hóa"
        delete: "Xoá"
        save: "Lưu"
        edit: "Sửa"
        edit_title: "Chỉnh sửa Authenticator"
        edit_description: "Tên người xác thực"
        totp:
          title: "Trình xác thực dựa trên mã thông báo"
          add: "Thêm Authenticator"
          default_name: "Authenticator của bạn"
          name_and_code_required_error: "Bạn phải cung cấp tên và mã từ ứng dụng xác thực của mình."
        security_key:
          register: "Đăng ký"
          default_name: "Khóa bảo mật chính"
          iphone_default_name: "iPhone"
          android_default_name: "Android"
          not_allowed_error: "Quá trình đăng ký khóa bảo mật đã hết thời gian chờ hoặc đã bị hủy."
          already_added_error: "Bạn đã đăng ký khóa bảo mật này. Bạn không cần phải đăng ký lại."
          save: "Lưu"
          name_required_error: "Bạn phải cung cấp tên cho khóa bảo mật của mình."
      passkeys:
        save: "Lưu lại"
      change_about:
        title: "Thay đổi thông tin về tôi"
        error: "Có lỗi xảy ra khi thay đổi giá trị này."
      change_username:
        title: "Thay Username"
        confirm: "Bạn có chắc chắn muốn thay đổi tên người dùng của mình không?"
        taken: "Xin lỗi, đã có username này."
        invalid: "Username này không thích hợp. Nó chỉ chứa các ký tự là chữ cái và chữ số. "
      add_email:
        title: "Thêm Email"
        add: "thêm vào"
      change_email:
        title: "Thay đổi Email"
        taken: "Xin lỗi, email này không dùng được. "
        error: "Có lỗi xảy ra khi thay đổi email của bạn. Có thể địa chỉ email đã được sử dụng ?"
        success: "Chúng tôi đã gửi email tới địa chỉ đó. Vui lòng làm theo chỉ dẫn để xác nhận lại."
        success_via_admin: "Chúng tôi đã gửi một email đến địa chỉ đó. Người dùng sẽ cần làm theo hướng dẫn xác nhận trong email."
        success_staff: "Chúng tôi đã gửi một email đến địa chỉ hiện tại của bạn. Vui lòng làm theo hướng dẫn xác nhận."
        confirm_success: "Email của bạn đã được cập nhật."
        confirm: "Xác nhận"
        authorizing_old:
          old_email: "Địa chỉ thư điện tử cũ: %{email}"
          new_email: "Địa chỉ thư điện tử mới: %{email}"
      change_avatar:
        title: "Đổi ảnh đại diện"
        gravatar: "<a href='//%{gravatarBaseUrl}%{gravatarLoginUrl}' target='_blank'>%{gravatarName}</a>, dựa trên"
        gravatar_title: "Thay đổi hình đại diện của bạn trên trang web của %{gravatarName}"
        gravatar_failed: "Chúng tôi không thể tìm thấy số %{gravatarName} với địa chỉ email đó."
        refresh_gravatar_title: "Làm mới %{gravatarName}của bạn"
        letter_based: "Hệ thống xác định ảnh đại diện"
        uploaded_avatar: "Chính sửa hình ảnh"
        uploaded_avatar_empty: "Thêm một ảnh chỉnh sửa"
        upload_title: "Upload hình ảnh của bạn"
        image_is_not_a_square: "Cảnh báo: chúng tôi đã cắt hình ảnh của bạn; chiều rộng và chiều cao không bằng nhau."
        logo_small: "Logo nhỏ của trang web. Được sử dụng theo mặc định."
        use_custom: "Hoặc tải lên hình đại diện tùy chỉnh:"
      change_profile_background:
        title: "Tiêu đề hồ sơ"
        instructions: "Tiêu đề hồ sơ sẽ được căn giữa và có chiều rộng mặc định là 1110px."
      change_card_background:
        title: "Hình nền Card"
        instructions: "Hình nền sẽ ở giữa và có chiều rộng mặc định là 590px."
      change_featured_topic:
        title: "Chủ đề nổi bật"
        instructions: "Một liên kết đến chủ đề này sẽ có trên thẻ người dùng và hồ sơ của bạn."
      email:
        title: "Email"
        primary: "Email chính"
        secondary: "Email thứ hai"
        primary_label: "chính"
        unconfirmed_label: "chưa được xác nhận"
        resend_label: "Gửi lại email xác nhận"
        resending_label: "đang gửi…"
        resent_label: "email đã gửi"
        update_email: "Thay đổi Email"
        set_primary: "Đặt email chính"
        destroy: "Xóa email"
        add_email: "Thêm email thay thế"
        auth_override_instructions: "Email có thể được cập nhật từ nhà cung cấp xác thực."
        no_secondary: "Không có email thứ hai"
        admin_note: "Lưu ý: Quản trị viên thay đổi email của người không phải là quản trị viên tức là người dùng đã mất quyền truy cập vào tài khoản email ban đầu của họ, do đó, email đặt lại mật khẩu sẽ được gửi đến địa chỉ mới của họ. Email của người dùng sẽ không thay đổi cho đến khi họ hoàn tất quá trình đặt lại mật khẩu."
        ok: "Chúng tôi sẽ gửi thư điện tử xác nhận đến cho bạn"
        required: "Vui lòng nhập một địa chỉ email"
        invalid: "Vùi lòng nhập một thư điện tử hợp lệ"
        authenticated: "Thư điện tử của bạn đã được xác nhận bởi %{provider}"
        invite_auth_email_invalid: "Email lời mời của bạn không khớp với email xác thực bằng %{provider}"
        authenticated_by_invite: "Email của bạn đã được xác thực bởi lời mời"
        frequency:
          other: "Chúng tôi sẽ chỉ gửi email cho bạn nếu chúng tôi đã không nhìn thấy bạn trong %{count} phút cuối."
      associated_accounts:
        title: "Tài khoản liên kết"
        connect: "Kết nối"
        revoke: "Thu hồi"
        cancel: "Hủy"
        not_connected: "(không được kết nối)"
        confirm_modal_title: "Kết nối tài khoản %{provider}"
        confirm_description:
          disconnect: "Tài khoản %{provider} hiện tại của bạn '%{account_description}' sẽ bị ngắt kết nối."
          account_specific: "%{provider} tài khoản '%{account_description}' của bạn sẽ được sử dụng để xác thực."
          generic: "Tài khoản %{provider} của bạn sẽ được sử dụng để xác thực."
      activate_account:
        action: "Nhấn vào đây để kích hoạt tài khoản của bạn"
        already_done: "Xin lỗi, liên kết để xác nhận tài khoản này không còn hợp lệ. Có thể tài khoản của bạn được kích hoạt?"
        please_continue: "Tài khoản của bạn đã được xác nhận; bạn sẽ được chuyển đến trang chủ."
        continue_button: "Kết thúc!"
        welcome_to: "Chào mừng đến với %{site_name}!"
        approval_required: "Một điều hành viên phải duyệt tài khoản của bạn trước khi bạn có thể đăng nhập diễn đàn này. Bạn sẽ nhận được email khi tài khoản của bạn được duyệt!"
      name:
        title: "Tên"
        title_optional: "Tên (tùy chọn)"
        instructions: "Tên đầy đủ của bạn (tuỳ chọn)"
        instructions_required: "Tên đầy đủ của bạn"
        required: "Vui lòng nhập tên"
        too_short: "Tên của bạn quá ngắn"
        ok: "Tên của bạn có vẻ ổn"
      username:
        title: "Username"
        short_instructions: "Mọi người có thể nhắc tới bạn bằng @%{username}"
        available: "Tên đăng nhập của bạn có sẵn"
        not_available: "Chưa có sẵn. Thử %{suggestion}?"
        not_available_no_suggestion: "Không sẵn có"
        too_short: "Tên đăng nhập của bạn quá ngắn"
        too_long: "Tên đăng nhập của bạn quá dài"
        prefilled: "Thư điện tử trủng với tên đăng nhập này."
        required: "Vui lòng nhập tên người dùng"
        edit: "Chỉnh sửa tên người dùng"
      locale:
        title: "Ngôn ngữ hiển thị"
        instructions: "Ngôn ngữ hiển thị sẽ thay đổi khi bạn tải lại trang"
        default: "(mặc định)"
        any: "bất kì"
      homepage:
        default: "(mặc định)"
      password_confirmation:
        title: "Nhập lại Password"
      invite_code:
        title: "Mã mời"
        instructions: "Đăng ký tài khoản yêu cầu mã mời"
      auth_tokens:
        title: "Thiết bị được sử dụng gần đây"
        details: "Chi tiết"
        log_out_all: "Đăng xuất khỏi tất cả"
        not_you: "Không phải bạn?"
        show_all: "Hiển thị tất cả %{count}"
        show_few: "Hiển thị ít hơn"
        was_this_you: "Đây có phải là bạn không?"
        was_this_you_description: "Nếu đó không phải là bạn, chúng tôi khuyên bạn nên thay đổi mật khẩu của mình và đăng xuất ở mọi nơi."
        browser_and_device: "%{browser} trên %{device}"
        secure_account: "Bảo mật Tài khoản của tôi"
        latest_post: "Bài đăng cuối cùng của bạn..."
        device_location: '<span class="auth-token-device">%{device}</span> &ndash; <span title="IP: %{ip}">%{location}</span>'
        browser_active: '%{browser} | <span class="active">kích hoạt</span>'
        browser_last_seen: "%{browser} | %{date}"
      last_posted: "Bài viết cuối cùng"
      last_seen: "được thấy"
      created: "Đã tham gia"
      log_out: "Log Out"
      location: "Vị trí"
      website: "Web Site"
      email_settings: "Email"
      enable_physical_keyboard: "Bật hỗ trợ bàn phím vật lý trên iPad"
      text_size:
        title: "Cở chữ"
        smallest: "Nhỏ nhất"
        smaller: "Nhỏ"
        normal: "Bình thường"
        larger: "Lớn"
        largest: "Lớn nhất"
      title_count_mode:
        title: "Tiêu đề trang nền hiển thị số lượng:"
        notifications: "Thông báo mới"
        contextual: "Trang nội dung mới"
      like_notification_frequency:
        title: "Thông báo khi tôi like"
        always: "Luôn luôn"
        first_time_and_daily: "Lần đầu tiên bài viết được like và hàng ngày"
        first_time: "Lần đầu tiên bài viết được like"
        never: "Không"
      email_previous_replies:
        title: "Kèm theo các trả lời trước ở dưới cùng email"
        unless_emailed: "trừ khi đã gửi trước đó"
        always: "luôn luôn"
        never: "không"
      email_digests:
        title: "Khi tôi không truy cập vào đây, hãy gửi cho tôi email tóm tắt về các chủ đề phổ biến và câu trả lời"
        every_30_minutes: "mỗi 30 phút"
        every_hour: "hàng giờ"
        daily: "hàng ngày"
        weekly: "hàng tuần"
        every_month: "mỗi tháng"
        every_six_months: "mỗi sáu tháng"
      email_level:
        title: "Gửi email cho tôi khi tôi được trích dẫn, trả lời, tên người dùng @username của tôi được đề cập hoặc khi có hoạt động mới trong các danh mục, thẻ hoặc chủ đề đã xem của tôi"
        always: "luôn luôn"
        only_when_away: "chỉ khi rời xa"
        never: "không bao giờ"
      email_messages_level: "Gửi email cho tôi khi tôi được gửi tin nhắn cá nhân"
      include_tl0_in_digests: "Bao gồm nội dung của những thành viên mới trong email tóm tắt."
      email_in_reply_to: "Kèm theo đoạn dẫn trích trả lời bài viết trong email"
      other_settings: "Khác"
      categories_settings: "Chuyên mục"
      topics_settings: "Chủ đề"
      new_topic_duration:
        label: "Để ý tới chủ đề mới khi"
        not_viewed: "Tôi chưa từng xem họ"
        last_here: "tạo ra kể từ lần cuối tôi ở đây"
        after_1_day: "được tạo ngày hôm qua"
        after_2_days: "được tạo 2 ngày trước"
        after_1_week: "được tạo tuần trước"
        after_2_weeks: "được tạo 2 tuần trước"
      auto_track_topics: "Tự động theo dõi các chủ đề tôi tạo"
      auto_track_options:
        never: "không bao giờ"
        immediately: "ngay lập tức"
        after_30_seconds: "sau 30 giây"
        after_1_minute: "sau 1 phút"
        after_2_minutes: "sau 2 phút"
        after_3_minutes: "sau 3 phút"
        after_4_minutes: "sau 4 phút"
        after_5_minutes: "sau 5 phút"
        after_10_minutes: "sau 10 phút"
      notification_level_when_replying:
        label: "Khi đăng bài"
        watch_topic: "Quan sát chủ đề"
        track_topic: "Theo dõi chủ đề"
        do_nothing: "Không làm gì cả"
      invited:
        title: "Lời mời"
        pending_tab: "Đang treo"
        pending_tab_with_count: "Đang xử lý (%{count})"
        expired_tab: "Hết hạn"
        expired_tab_with_count: "Đã hết hạn (%{count})"
        redeemed_tab: "Làm lại"
        redeemed_tab_with_count: "Làm lại (%{count})"
        invited_via: "Lời mời"
        groups: "Nhóm"
        topic: "Chủ đề"
        sent: "Đã tạo/Gửi lần cuối"
        expires_at: "Hết hạn"
        edit: "Sửa"
        remove: "Xoá"
        copy_link: "Nhận liên kết"
        reinvite: "Gửi lại email"
        reinvited: "Gửi lại lời mời"
        removed: "Đã xóa"
        search: "gõ để tìm kiếm thư mời…"
        user: "User được mời"
        none:
          title: "Không tìm thấy lời mời nào."
        truncated:
          other: "Hiện %{count} thư mời đầu tiên"
        redeemed: "Lời mời bù lại"
        redeemed_at: "Nhận giải"
        pending: "Lời mời tạm hoãn"
        topics_entered: "Bài viết được xem "
        posts_read_count: "Đọc bài viết"
        expired: "Thư mời này đã hết hạn."
        remove_all: "Xóa lời mời đã hết hạn"
        removed_all: "Tất cả lời mời đã hết hạn đã bị xóa!"
        remove_all_confirm: "Bạn có chắc chắn muốn xóa tất cả các lời mời đã hết hạn không?"
        reinvite_all: "Gửi lại tất cả các lời mời"
        reinvite_all_confirm: "Bạn có chắc chắn gửi lại tất cả các lời mời?"
        reinvited_all: "Tất cả lời mời đã được gửi!"
        time_read: "Đọc thời gian"
        days_visited: "Số ngày đã thăm"
        account_age_days: "Thời gian của tài khoản theo ngày"
        create: "Mời"
        generate_link: "Tạo liên kết mời"
        link_generated: "Đây là liên kết mời của bạn!"
        valid_for: "Link mời chỉ có hiệu lực với địa chỉ email: %{email}"
        single_user: "Mời qua email"
        multiple_user: "Mời bằng liên kết"
        invite_link:
          title: "Liên kết mời"
          success: "Link mời đã được tạo thành công !"
          error: "Đã xảy ra lỗi khi tạo liên kết Mời"
        invite:
          expires_in_time: "Hết hạn trong %{time}"
          expired_at_time: "Đã hết hạn vào lúc %{time}"
          show_advanced: "Hiển thị các tùy chọn nâng cao"
          hide_advanced: "Ẩn các tùy chọn nâng cao"
          description: "Mô tả"
          restrict: "Hạn chế đến"
          restrict_email: "Hạn chế đối với email"
          restrict_domain: "Hạn chế đối với miền"
          email_or_domain_placeholder: "name@example.com hoặc example.com"
          max_redemptions_allowed: "Sử dụng tối đa"
          add_to_groups: "Thêm vào nhóm"
          invite_to_topic: "Đến chủ đề"
          expires_after: "Hết hạn sau"
          send_invite_email: "Lưu và Gửi Email"
          send_invite_email_instructions: "Hạn chế lời mời vào email để gửi một email mời"
          update_invite: "Cập nhật"
          cancel: "Huỷ"
        bulk_invite:
          none: "Không có lời mời để hiển thị trên trang này."
          text: "Mời hàng loạt"
          instructions: |
            <p>Mời danh sách người dùng để giúp cộng đồng của bạn hoạt động nhanh chóng. Chuẩn bị <a href="https://en.wikipedia.org/wiki/Comma-separated_values" target="_blank">tệp CSV</a> chứa ít nhất một hàng cho mỗi địa chỉ email của người dùng bạn muốn mời. Thông tin được phân tách bằng dấu phẩy sau đây có thể được cung cấp nếu bạn muốn thêm người vào nhóm hoặc gửi họ đến một chủ đề cụ thể trong lần đầu tiên họ đăng nhập.</p>
            <pre>john@smith.com,first_group_name;second_group_name,topic_id</pre>
            <p>Mọi địa chỉ email trong tệp CSV đã tải lên của bạn sẽ được gửi một lời mời và bạn sẽ có thể quản lý nó sau.</p>
          progress: "Đã tải lên %{progress}…"
          success: "Tải lên thành công, bạn sẽ được thông báo qua tin nhắn khi quá trình hoàn tất."
          error: "Xin lỗi, file phải ở định dạng CSV."
      password:
        title: "Mật khẩu"
        common: "Mật khẩu quá đơn giản, rất dễ bị đoán ra"
        same_as_username: "Mật khẩu của bạn trùng với tên đăng nhập."
        same_as_email: "Mật khẩu của bạn trùng với email của bạn."
        ok: "Mật khẩu của bạn có vẻ ổn."
        instructions:
          other: "Ít nhất %{count} kí tự"
        required: "Vui lòng nhập mật khẩu"
        confirm: "Xác nhận"
      summary:
        title: "Tóm tắt"
        stats: "Thống kê"
        time_read: "thời gian đọc"
        time_read_title: "%{duration} (mọi lúc)"
        recent_time_read: "đã đọc gần đây"
        recent_time_read_title: "%{duration} (trong 60 ngày qua)"
        topic_count:
          other: "Chủ đề đã được tạo"
        post_count:
          other: "Bài viết đã được tạo"
        likes_given:
          other: "nhận"
        likes_received:
          other: "Đã nhận"
        days_visited:
          other: "Ngày đã ghé thăm"
        topics_entered:
          other: "chủ đề đã xem"
        posts_read:
          other: "Bài viết đã đọc"
        bookmark_count:
          other: "Dấu trang"
        top_replies: "Top trả lời"
        no_replies: "Chưa có trả lời."
        more_replies: "Thêm trả lời"
        top_topics: "Top chủ đề"
        no_topics: "Chưa có chủ đề nào."
        more_topics: "Thêm chủ đề"
        top_badges: "Top huy hiệu"
        no_badges: "Chưa có huy hiệu nào."
        more_badges: "Thêm huy hiệu"
        top_links: "Liên kết đầu"
        no_links: "Không có liên kết"
        most_liked_by: "Được thích nhiều nhất bởi"
        most_liked_users: "Like nhiều nhất"
        most_replied_to_users: "Trả lời nhiều nhất"
        no_likes: "Chưa có lượt thích."
        top_categories: "Danh mục hàng đầu"
        topics: "Chủ đề"
        replies: "Trả lời"
      ip_address:
        title: "Địa chỉ IP cuối cùng"
      registration_ip_address:
        title: "Địa chỉ IP đăng ký"
      avatar:
        title: "Ảnh đại diện"
        name_and_description: "%{name} - %{description}"
        edit: "Chỉnh sửa ảnh đại diện"
      title:
        title: "Tiêu đề"
        none: "(không có gì)"
        instructions: "xuất hiện sau tên người dùng của bạn"
      flair:
        title: "Tư cách"
        none: "(không có gì)"
        instructions: "biểu tượng hiển thị bên cạnh ảnh hồ sơ của bạn"
      primary_group:
        title: "Nhóm Chính"
        none: "(không có gì)"
      filters:
        all: "All"
      stream:
        posted_by: "Đăng bởi"
        sent_by: "Gửi bởi"
        private_message: "tin nhắn"
        the_topic: "chủ đề"
      profile_link: "%{username}, xem hồ sơ"
    user_status:
      save: "Lưu lại"
      set_custom_status: "Đặt trạng thái tùy chỉnh"
      what_are_you_doing: "Bạn đang làm gì đấy?"
      pause_notifications: "Tạm dừng thông báo"
      remove_status: "Xóa trạng thái"
    presence_toggle:
      online: "Trực tuyến"
      offline: "Ngoại tuyến"
    user_tips:
      button: "Hiểu rồi!"
      skip: "Bỏ qua mẹo"
<<<<<<< HEAD
=======
      dont_show_again: "Đừng hiển thị lần sau"
>>>>>>> 3cac9432
      first_notification:
        title: "Thông báo đầu tiên cho bạn!"
      topic_timeline:
        title: "Dòng thời gian chủ đề"
    loading: "Đang tải…"
    errors:
      prev_page: "trong khi cố gắng để tải"
      reasons:
        network: "Mạng Internet bị lỗi"
        server: "Máy chủ đang có vấn đề"
        forbidden: "Bạn không thể xem được"
        unknown: "Lỗi"
        not_found: "Không Tìm Thấy Trang"
      desc:
        network: "Hãy kiểm tra kết nối của bạn"
        network_fixed: "Hình như nó trở lại."
        server: "Mã lỗi : %{status}"
        forbidden: "Bạn không được cho phép để xem mục này"
        not_found: "Oops, ứng dụng đang tải đường dẫn không tồn tại"
        unknown: "Có một lỗi gì đó đang xảy ra"
      buttons:
        back: "Quay trở lại"
        again: "Thử lại"
        fixed: "Load lại trang"
    modal:
      close: "đóng"
      dismiss_error: "Loại bỏ lỗi"
    multi_select:
      search: "Tìm kiếm…"
    form_kit:
      reset: Cài lại
      optional: tùy chọn
      errors:
        required: "Bắt buộc"
        too_short:
          other: "Phải ít nhất %{count} ký tự"
    close: "Đóng lại"
    logout: "Bạn đã đăng xuất"
    refresh: "Tải lại"
    home: "Trang chủ"
    read_only_mode:
      enabled: "Website đang ở chế độ chỉ đọc, bạn có thể duyệt xem nhưng không thể trả lời, likes, hay thực hiện các hành động khác."
      login_disabled: "Chức năng Đăng nhập đã bị tắt khi website trong trạng thái chỉ đọc"
      logout_disabled: "Chức năng đăng xuất đã bị tắt khi website đang trong trạng thái chỉ đọc."
    learn_more: "Tìm hiểu thêm…"
    mute: Im lặng
    unmute: Bỏ im lặng
    last_post: Được gửi
    local_time: "Giờ địa phương"
    time_read: Đã đọc
    time_read_recently: "%{time_read} gần đây"
    time_read_tooltip: "Tổng thời gian đọc là %{time_read}"
    time_read_recently_tooltip: "Tổng thời gian đọc là %{time_read} (%{recent_time_read} trong 60 ngày qua)"
    last_reply_lowercase: trả lời cuối cùng
    replies_lowercase:
      other: trả lời
    signup_cta:
      sign_up: "Đăng ký"
      hide_session: "Có lẽ sau"
      hide_forever: "không, cảm ơn"
      hidden_for_session: "OK, chúng tôi sẽ hỏi bạn vào ngày mai. Bạn cũng có thể sử dụng 'Đăng nhập' để tạo tài khoản."
      intro: "Xin chào! Có vẻ như bạn đang quan tâm chủ đề này, nhưng bạn chưa đăng ký tài khoản."
      value_prop: "Bạn mệt mỏi khi phải cuộn qua các bài viết giống nhau? Khi tạo tài khoản, bạn sẽ luôn quay lại nơi bạn đã dừng lại. Với một tài khoản, bạn cũng có thể được thông báo về các câu trả lời mới, lưu dấu trang và sử dụng lượt thích để cảm ơn người khác. Tất cả chúng ta có thể làm việc cùng nhau để làm cho cộng đồng này trở nên tuyệt vời. :heart:"
    offline_indicator:
      refresh_page: "Tải lại trang"
    summary:
      in_progress: "Tóm tắt chủ đề dùng TTNT"
      summarized_on: "Đã tóm tắt dùng TTNT vào %{date}"
      model_used: "Dùng mô hình TTNT: %{model}"
      outdated: "Tóm tắt đã lỗi thời"
      description:
        other: "Có <b>%{count}</b> trả lời."
      buttons:
        generate: "Tóm tắt"
        regenerate: "Khởi tạo lại"
      enable: "Hiển thị các trả lời hàng đầu"
      disable: "HIển thị tất cả các bài viết"
      short_label: "Trả lời hàng đầu"
      show_all_label: "Hiển thị tất cả"
    deleted_filter:
      enabled_description: "Chủ để này có chứa các bài viết bị xoá, chúng đã bị ẩn đi"
      disabled_description: "Xoá các bài viết trong các chủ để được hiển thị"
      enable: "Ẩn các bài viết bị xoá"
      disable: "Xem các bài viết bị xoá"
    private_message_info:
      title: "Tin nhắn"
      invite: "Mời Người khác…"
      add: "Thêm…"
      leave_message: "Bạn có thực sự muốn để lại tin nhắn này không?"
      remove_allowed_user: "Bạn thực sự muốn xóa %{name} từ tin nhắn này?"
      remove_allowed_group: "Bạn thực sự muốn xóa %{name} từ tin nhắn này?"
      leave: "Rời nhóm"
      remove_group: "Xóa nhóm"
      remove_user: "Xoá người dùng"
    email: "Email"
    username: "Username"
    last_seen: "Đã xem"
    created: "Tạo bởi"
    created_lowercase: "ngày tạo"
    trust_level: "Độ tin tưởng"
    search_hint: "username, email or IP address"
    create_account:
      header_title: "Chào mừng!"
      disclaimer: "Bằng cách đăng ký, bạn đồng ý với <a href='%{privacy_link}' target='blank'>chính sách bảo mật</a> và <a href='%{tos_link}' target='blank'>điều khoản dịch vụ</a>."
      title: "Đăng ký"
      failed: "Có gì đó không đúng, có thể email này đã được đăng ký, thử liên kết quên mật khẩu"
      associate: "Đã có tài khoản? <a href='%{associate_link}'>Đăng nhập</a> để liên kết tài khoản %{provider} của bạn."
      activation_title: "Kích hoạt tài khoản của bạn"
      progress_bar:
        signup: "Đăng ký"
        activate: "Kích hoạt"
        approve: "Duyệt"
        login: "Đăng nhập"
    forgot_password:
      title: "Đặt lại mật khẩu"
      action: "Tôi đã quên mật khẩu của tôi"
      invite: "Điền vào username của bạn hoặc địa chỉ email và chúng tôi sẽ gửi bạn email để khởi tạo lại mật khẩu"
      invite_no_username: "Nhập địa chỉ email của bạn và chúng tôi sẽ gửi cho bạn một email đặt lại mật khẩu."
      email-username: "Địa chỉ thư điện tử hoặc tên người dùng"
      reset: "Tạo lại mật khẩu"
      complete_username: "Nếu một tài khoản phù hợp với tên thành viên <b>%{username} </b>, bạn sẽ nhận được một email với hướng dẫn về cách đặt lại mật khẩu của bạn trong thời gian ngắn."
      complete_email: "Nếu một trận đấu tài khoản <b>%{email} </b>, bạn sẽ nhận được một email với hướng dẫn về cách đặt lại mật khẩu của bạn trong thời gian ngắn."
      complete_username_found: "Chúng tôi đã tìm thấy một tài khoản khớp với tên người dùng <b>%{username}</b>. Bạn sẽ sớm nhận được email hướng dẫn về cách đặt lại mật khẩu của mình."
      complete_email_found: "Chúng tôi đã tìm thấy một tài khoản khớp với <b>%{email}</b>. Bạn sẽ sớm nhận được email hướng dẫn về cách đặt lại mật khẩu của mình."
      complete_username_not_found: "Không có tài khoản phù hợp với tên thành viên <b>%{username} </b>"
      complete_email_not_found: "Không tìm thấy tài khoản nào tương ứng với <b>%{email}</b>"
      help: "Email không đến? Hãy chắc chắn kiểm tra thư mục thư rác của bạn trước.<p>Không chắc bạn đã sử dụng địa chỉ email nào? Nhập địa chỉ email và chúng tôi sẽ cho bạn biết nếu địa chỉ đó tồn tại ở đây.</p><p>Nếu bạn không còn quyền truy cập vào địa chỉ email trên tài khoản của mình, vui lòng liên hệ với <a href='%{basePath}/about'>nhân viên hữu ích của chúng tôi.</a></p>"
      button_ok: "OK"
      button_help: "Giúp "
    email_login:
      link_label: "Gửi liên kết đăng nhập qua email"
      button_label: "với email"
      login_link: "Bỏ qua mật khẩu; gửi email cho tôi một liên kết đăng nhập"
      complete_username: "Nếu một tài khoản khớp với tên người dùng <b>%{username}</b>, bạn sẽ sớm nhận được email có liên kết đăng nhập."
      complete_email: "Nếu một tài khoản phù hợp với <b>%{email}</b>, bạn sẽ sớm nhận được email có liên kết đăng nhập."
      complete_username_found: "Chúng tôi đã tìm thấy một tài khoản phù hợp với tên người dùng <b>%{username}</b>, bạn sẽ sớm nhận được email có liên kết đăng nhập."
      complete_email_found: "Chúng tôi đã tìm thấy một tài khoản phù hợp với <b>%{email}</b>, bạn sẽ sớm nhận được email có liên kết đăng nhập."
      complete_username_not_found: "Không có tài khoản phù hợp với tên thành viên <b>%{username} </b>"
      complete_email_not_found: "Không tìm thấy tài khoản nào tương ứng với <b>%{email}</b>"
      confirm_title: Tiếp tục tới %{site_name}
      logging_in_as: Đăng nhập bằng %{email}
      confirm_button: Kết thúc đăng nhập
    login:
      header_title: "Chào mừng trở lại"
      title: "Đăng nhập"
      username: "Thành viên"
      password: "Mật khẩu"
      show_password: "Hiển thị"
      hide_password: "Ẩn"
      show_password_title: "Hiện mật khẩu"
      hide_password_title: "Ẩn mật khẩu"
      second_factor_title: "Xác thực hai yếu tố"
      second_factor_description: "Vui lòng nhập mã xác minh từ ứng dụng của bạn:"
      second_factor_backup: "Đăng nhập bằng mã dự phòng"
      second_factor_backup_title: "Sao lưu hai yếu tố"
      second_factor_backup_description: "Vui lòng nhập một trong các mã dự phòng của bạn:"
      second_factor: "Đăng nhập bằng ứng dụng Authenticator"
      security_key_alternative: "Thử lại cách khác"
      security_key_authenticate: "Xác thực bằng Khóa bảo mật"
      security_key_not_allowed_error: "Quá trình xác thực khóa bảo mật đã hết thời gian chờ hoặc đã bị hủy."
      security_key_no_matching_credential_error: "Không thể tìm thấy thông tin xác thực phù hợp trong khóa bảo mật được cung cấp."
      security_key_support_missing_error: "Thiết bị hoặc trình duyệt hiện tại của bạn không hỗ trợ việc sử dụng khóa bảo mật. Vui lòng sử dụng một phương pháp khác."
      email_placeholder: "Email / Tên người dùng"
      caps_lock_warning: "Phím Caps Lock đang được bật"
      error: "Không xác định được lỗi"
      cookies_error: "Trình duyệt của bạn dường như đã tắt cookie. Bạn có thể không đăng nhập được nếu không bật chúng trước."
      rate_limit: "Xin đợi trước khi đăng nhập lại lần nữa."
      blank_username: "Nhập địa chỉ email và tên người dùng của bạn."
      blank_username_or_password: "Bạn phải nhập email hoặc username, và mật khẩu"
      reset_password: "Khởi tạo mật khẩu"
      logging_in: "Đang Đăng nhập…"
      or: "Hoặc"
      authenticating: "Đang Xác thực…"
      awaiting_activation: "Tài khoản của bạn đang đợi kích hoạt, sử dụng liên kết quên mật khẩu trong trường hợp kích hoạt ở 1 email khác."
      awaiting_approval: "Tài khoản của bạn chưa được chấp nhận bới thành viên. Bạn sẽ được gửi một email khi được chấp thuận "
      requires_invite: "Xin lỗi, bạn phải được mời để tham gia diễn đàn"
      not_activated: "Bạn không thể đăng nhập. Chúng tôi đã gửi trước email kích hoạt cho bạn tại <b>%{sentTo}</b>. Vui lòng làm theo hướng dẫn trong email để kích hoạt tài khoản của bạn."
      not_allowed_from_ip_address: "Bạn không thể đăng nhập từ địa chỉ IP này."
      admin_not_allowed_from_ip_address: "Bạn không thể đăng nhập với quyền quản trị từ địa chỉ IP đó."
      resend_activation_email: "Bấm đây để gửi lại email kích hoạt"
      omniauth_disallow_totp: "Tài khoản của bạn đã bật xác thực hai yếu tố. Vui lòng đăng nhập bằng mật khẩu của bạn."
      activate_account: "Kích hoạt tài khoản"
      resend_title: "Gửi lại email kích hoạt"
      change_email: "Đổi địa chỉ email"
      provide_new_email: "Cung cấp địa chỉ mới của bạn và chúng tôi sẽ gửi lại email xác nhận."
      submit_new_email: "Cập nhật địa chỉ email"
      sent_activation_email_again: "Chúng tôi gửi email kích hoạt tới cho bạn ở <b>%{currentEmail}</b>. Nó sẽ mất vài phút để đến; bạn nhớ check cả hồm thư spam nhe. "
      sent_activation_email_again_generic: "Chúng tôi đã gửi một email kích hoạt khác. Có thể mất vài phút để nó đến nơi; hãy chắc chắn để kiểm tra thư mục thư rác của bạn."
      to_continue: "Vui lòng đăng nhập"
      preferences: "Bạn cần phải đăng nhập để thay đổi cài đặt tài khoản."
      not_approved: "Tài khoản của bạn chưa được kiểm duyệt. Bạn sẽ nhận được email thông báo khi bạn được phép đăng nhập."
      discourse_id:
        name: "ID Discourse"
        title: "Đăng nhập bằng ID Discord"
      google_oauth2:
        name: "Goole"
        title: "Đăng nhập bằng Google"
        sr_title: "Đăng nhập bằng Google"
      instagram:
        name: "Instagram"
        title: "Đăng nhập bằng Instagram"
        sr_title: "Đăng nhập bằng Instagram"
      facebook:
        name: "Facebook"
        title: "Đăng nhập bằng Facebook"
        sr_title: "Đăng nhập bằng Facebook"
      github:
        name: "GitHub"
        title: "Đăng nhập bằng GitHub"
        sr_title: "Đăng nhập bằng GitHub"
      discord:
        name: "Discord"
        title: "Đăng nhập bằng Discord"
        sr_title: "Đăng nhập bằng Discord"
      second_factor_toggle:
        totp: "Sử dụng ứng dụng xác thực thay thế"
        backup_code: "Sử dụng mã dự phòng để thay thế"
        security_key: "Sử dụng khóa bảo mật thay thế"
    invites:
      accept_title: "Lời mời"
      welcome_to: "Chào mừng bạn đến với %{site_name}!"
      invited_by: "Bạn đã được mời bởi:"
      social_login_available: "Bạn cũng có thể đăng nhập bằng bất kỳ thông tin đăng nhập xã hội nào bằng email đó."
      your_email: "Địa chỉ email của bạn là <b>%{email}</b>."
      accept_invite: "Chấp nhận lời mời"
      success: "Tài khoản của bạn đã được tạo và bây giờ bạn đã đăng nhập."
      name_label: "T"
      password_label: "Mật khẩu"
    password_reset:
      continue: "Tiếp tục truy cập %{site_name}"
    emoji_set:
      openmoji: OpenMoji
      standard: Tiêu chuẩn
    category_page_style:
      categories_only: "Chỉ chuyên mục"
      categories_with_featured_topics: "Các chuyên mục và chủ đề nổi bật"
      categories_and_latest_topics: "Các chuyên mục và chủ đề mới"
      categories_and_latest_topics_created_date: "Danh mục và Chủ đề mới nhất (sắp xếp theo chủ đề ngày tạo)"
      categories_and_top_topics: "Chuyên mục và Chủ đề nổi bật"
      categories_boxes: "Hộp có Danh mục con"
      categories_boxes_with_topics: "Hộp có Chủ đề Nổi bật"
      subcategories_with_featured_topics: "Danh mục con với các chủ đề nổi bật"
    full_name_requirement:
      required_at_signup: "Bắt buộc"
      optional_at_signup: "Tùy chọn"
    shortcut_modifier_key:
      shift: "Shift"
      ctrl: "Ctrl"
      alt: "Alt"
      enter: "Nhập"
    conditional_loading_section:
      loading: Đang tải…
    category_row:
      subcategory_count:
        other: "+%{count} danh mục phụ"
      topic_count:
        other: "%{count} chủ đề trong danh mục này"
    select_kit:
      delete_item: "Xoá %{name}"
      filter_by: "Lọc theo: %{name}"
      select_to_filter: "Chọn một giá trị để lọc"
      default_header_text: Chọn…
      no_content: Không tìm thấy
      results_count:
        other: "%{count} kết quả"
      filter_placeholder: Tìm kiếm…
      filter_placeholder_with_any: Tìm kiếm hoặc tạo mới…
      create: "Tạo mới: '%{content}'"
      max_content_reached:
        other: "Bạn chỉ có thể chọn %{count} mục."
      min_content_not_reached:
        other: "Chọn ít nhất %{count} mục."
      components:
        categories_admin_dropdown:
          title: "Quản lý Danh mục"
        bulk_select_topics_dropdown:
          title: "Hành động theo lô"
        bulk_select_bookmarks_dropdown:
          title: "Hành động theo lô"
    date_time_picker:
      from: Từ
      to: Tới
    emoji_picker:
      filter_placeholder: Tìm kiếm emoji
      smileys_&_emotion: Biểu tượng mặt cười và cảm xúc
      people_&_body: Con người và Cơ thể
      animals_&_nature: Động vật và thiên nhiên
      food_&_drink: Đồ ăn thức uống
      travel_&_places: Du lịch và Địa điểm
      activities: Hoạt động
      objects: Vật thể
      symbols: Ký hiệu
      flags: Dấu cờ - Flags
      recent: Được sử dụng gần đây
      default_tone: Không có màu da
      light_tone: Màu da sáng
      medium_light_tone: Màu da sáng trung bình
      medium_tone: Màu da trung bình
      medium_dark_tone: Màu da tối trung bình
      dark_tone: Màu da tối
      default: Biểu tượng cảm xúc tùy chỉnh
    shared_drafts:
      title: "Thư nháp được Chia sẻ"
      notice: "Chủ đề này chỉ hiển thị với những người có thể xuất bản các bản nháp được chia sẻ."
      destination_category: "Loại điểm đến"
      publish: "Xuất bản bản nháp"
      confirm_publish: "Bạn có chắc chắn muốn xuất bản bản nháp này không?"
      publishing: "Đang Đăng Chủ đề…"
    composer:
      emoji: "Emoji :)"
      more_emoji: "thêm nữa…"
      options: "Lựa chọn"
      whisper: "nói chuyện"
      unlist: "chưa được liệt kê"
      add_warning: "Đây là một cảnh báo chính thức"
      toggle_whisper: "Chuyển chế độ Nói chuyện"
<<<<<<< HEAD
      toggle_unlisted: "Chuyển sang chế độ Không công khai"
=======
>>>>>>> 3cac9432
      insert_table: "Chèn Bảng"
      posting_not_on_topic: "Bài viết nào bạn muốn trả lời "
      saved_local_draft_tip: "Đã lưu locally"
      drafts_offline: "Nháp offline"
      edit_conflict: "chỉnh sửa xung đột"
      esc: "esc"
<<<<<<< HEAD
=======
      translations:
        select: "Chọn bản dịch"
        save: "Lưu bản dịch"
>>>>>>> 3cac9432
      group_mentioned_limit:
        other: "<b>Cảnh báo!</b> Bạn đã đề cập <a href='%{group_link}'>%{group}</a>, tuy nhiên nhóm này có nhiều thành viên hơn giới hạn đề cập của quản trị viên là %{count} người dùng. Không ai sẽ được thông báo."
      cannot_see_mention:
        category: "Bạn đã đề cập đến @%{username} nhưng họ sẽ không được thông báo vì họ không có quyền truy cập vào danh mục này. Bạn sẽ cần thêm họ vào một nhóm có quyền truy cập vào danh mục này."
        private: "Bạn đã đề cập đến @%{username} nhưng họ sẽ không được thông báo vì họ không thể xem tin nhắn cá nhân này. Bạn sẽ cần mời họ vào tin nhắn cá nhân này."
        muted_topic: "Bạn đã đề cập @%{username} nhưng họ sẽ không được thông báo vì họ tắt tiếng chủ đề này."
        not_allowed: "Bạn đã đề cập đến @%{username} nhưng họ sẽ không được thông báo vì họ không được mời tham gia chủ đề này."
      here_mention:
        other: "Bằng cách đề cập đến <b>@%{here}</b>, bạn sắp thông báo cho %{count} người dùng - bạn có chắc không?"
      duplicate_link: "Có vẻ như liên kết của bạn đến <b>%{domain}</b> đã được đăng trong chủ đề bởi <b>@%{username}</b> in <a href='%{post_url}'>một câu trả lời trên %{ago}</a> - bạn có chắc chắn muốn đăng lại không?"
      reference_topic_title: "Trả lời đến: %{title}"
      error:
        title_missing: "Tiêu đề là bắt buộc"
        title_too_short:
          other: "Tiêu để phải có ít nhất %{count} ký tự"
        title_too_long:
          other: "Tiêu đề có tối đa %{count} ký tự"
        post_missing: "Bài đăng không được để trống"
        post_length:
          other: "Bài viết phải có ít nhất %{count} ký tự"
        try_like: "Bạn đã thử nút %{heart} chưa?"
        category_missing: "Bạn phải chọn một phân loại"
        tags_missing:
          other: "Bạn phải chọn ít nhất %{count} thẻ"
        topic_template_not_modified: "Vui lòng thêm chi tiết và cụ thể cho chủ đề của bạn bằng cách chỉnh sửa mẫu chủ đề."
      save_edit: "Lưu chỉnh sửa"
      overwrite_edit: "Ghi đè Chỉnh sửa"
      reply: "Trả lời "
      cancel: "Huỷ"
      create_topic: "Tạo chủ đề"
      create_pm: "Nhắn tin"
      create_whisper: "Thì thầm"
      create_shared_draft: "Tạo bản nháp được chia sẻ"
      edit_shared_draft: "Chỉnh sửa Bản nháp"
      title: "Hoặc nhấn %{modifier}Enter"
      users_placeholder: "Thêm người dùng hoặc nhóm"
      title_placeholder: "Tóm tắt lại thảo luận này trong một câu ngắn gọn"
      title_or_link_placeholder: "Nhập tiêu đề, hoặc dán đường dẫn vào đây"
      edit_reason_placeholder: "Tại sao bạn sửa"
      topic_featured_link_placeholder: "Nhập liên kết hiển thị với tiêu đề."
      remove_featured_link: "Xóa liên kết khỏi chủ đề."
      reply_placeholder: "Gõ ở đây. Sử dụng Markdown, BBCode, hoặc HTML để định dạng. Kéo hoặc dán ảnh."
      reply_placeholder_no_images: "Nhập ở đây. Sử dụng Markdown, BBCode hoặc HTML để định dạng."
      reply_placeholder_choose_category: "Chọn một danh mục trước khi nhập vào đây."
      view_new_post: "Xem bài đăng mới của bạn. "
      saving: "Đang lưu"
      saved: "Đã lưu"
      saved_draft: "Đang đăng bản nháp. Nhấn để tiếp tục."
      uploading: "Đang tải lên…"
      show_preview: "hiển thị bản xem trước"
      hide_preview: "ẩn bản xem trước"
      quote_post_title: "Trích dẫn cả bài viết"
      bold_label: "B"
      bold_title: "In đậm"
      bold_text: "chữ in đậm"
      italic_label: "I"
      italic_title: "Nhấn mạnh"
      italic_text: "văn bản nhấn mạnh"
      link_title: "Liên kết"
      link_description: "Nhập mô tả liên kết ở đây"
      link_dialog_title: "Chèn liên kết"
      link_dialog_action: "Chèn"
      link_edit_title: "Sửa liên kết"
      link_edit_action: "Cập nhật"
      link_text_label: "Văn bản liên kết"
      link_optional_text: "Văn bản"
      link_url_label: "Liên kết hoặc chủ đề"
      blockquote_title: "Blockquote"
      blockquote_text: "Trích dẫn"
      code_title: "Văn bản định dạng trước"
      code_text: "lùi đầu dòng bằng 4 dấu cách"
      paste_code_text: "gõ hoặc dẫn code vào đây"
      upload_title: "Tải lên"
      upload_description: "Nhập mô tả tải lên ở đây"
      olist_title: "Danh sách kiểu số"
      ulist_title: "Danh sách kiểu ký hiệu"
      list_item: "Danh sách các mục"
      toggle_direction: "Chuyển đổi hướng"
      help: "Trợ giúp soạn thảo bằng Markdown"
      collapse: "thu nhỏ bảng điều khiển chỉnh sửa nội dung"
      open: "mở bảng chỉnh sửa nội dung"
      abandon: "đóng nội dung chỉnh sửa và hủy bản nháp"
      enter_fullscreen: "Soạn nôi dung toàn màn hình"
      exit_fullscreen: "thoát khỏi trình soạn nội dung toàn màn hình"
      show_toolbar: "hiển thị thanh công cụ của trình soạn nội dung"
      hide_toolbar: "ẩn thanh công cụ của trình soạn nội dung"
      modal_ok: "OK"
      cant_send_pm: "Xin lỗi, bạn không thể gởi tin nhắn đến %{username}."
      yourself_confirm:
        title: "Bạn có quên chưa thêm người nhận?"
        body: "Ngay bây giờ tin nhắn này chỉ được gửi cho chính bạn!"
      slow_mode:
        error: "Chủ đề này đang ở chế độ chậm. Bạn đã đăng gần đây; bạn có thể đăng lại sau %{timeLeft}."
      admin_options_title: "Tùy chọn quản trị viên cho chủ đề này"
      composer_actions:
        reply: Trả lời
        draft: Bản nháp
        edit: Sửa
        reply_to_post:
          label: Trả lời bài đăng của %{postUsername}
          desc: Trả lời một bài đăng cụ thể
        reply_as_new_topic:
          label: Trả lời dưới dạng chủ đề được liên kết
          desc: Tạo một chủ đề mới được liên kết với chủ đề này
          confirm: Bạn đã lưu một bản nháp chủ đề mới, bản nháp này sẽ bị ghi đè nếu bạn tạo một chủ đề được liên kết.
        reply_as_new_group_message:
          label: Trả lời dưới dạng tin nhắn nhóm mới
          desc: Tạo tin nhắn mới bắt đầu với cùng người nhận
        reply_to_topic:
          label: Trả lời chủ đề
          desc: Trả lời chủ đề, không ảnh hưởng bất kỳ bài đăng nào
        toggle_whisper:
          label: Chuyển đổi nói thầm
          desc: Những lời thì thầm chỉ hiển thị với MOD
        create_topic:
          label: "Chủ đề Mới"
          desc: Tạo một chủ đề mới
        shared_draft:
          label: "Bản nháp được Chia sẻ"
          desc: "Nháp một chủ đề sẽ chỉ hiển thị cho người dùng được phép"
        toggle_topic_bump:
          label: "Chuyển đổi phần mở rộng chủ đề"
          desc: "Trả lời mà không thay đổi ngày trả lời gần nhất"
      reload: "Nạp lại"
      ignore: "Bỏ qua"
      image_alt_text:
        aria_label: Văn bản thay thế cho hình ảnh
      delete_image_button: Xoá ảnh
    notifications:
      tooltip:
        regular:
          other: "%{count} thông báo chưa xem"
        message:
          other: "%{count} tin nhắn chưa đọc"
        high_priority:
          other: "%{count} thông báo ưu tiên cao chưa đọc"
      title: "thông báo của @name nhắc đến, trả lời bài của bạn và chủ đề, tin nhắn, vv"
      none: "Không thể tải các thông báo tại thời điểm này."
      empty: "Không có thông báo"
      post_approved: "Bài đăng của bạn đã được phê duyệt"
      reviewable_items: "các mục yêu cầu kiểm duyệt"
      watching_first_post_label: "Chủ đề Mới"
      user_moved_post: "%{username} đã di chuyển"
      mentioned: "<span>%{username}</span> %{description}"
      group_mentioned: "<span>%{username}</span> %{description}"
      quoted: "<span>%{username}</span> %{description}"
      bookmark_reminder: "<span>%{username}</span> %{description}"
      replied: "<span>%{username}</span> %{description}"
      posted: "<span>%{username}</span> %{description}"
      watching_category_or_tag: "<span>%{username}</span> %{description}"
      edited: "<span>%{username}</span> %{description}"
      liked: "<span>%{username}</span> %{description}"
      liked_2: "<span class='double-user'>%{username}, %{username2}</span> %{description}"
      liked_many:
        other: "<span class='multi-user'>%{username} và %{count} người khác</span> %{description}"
      liked_by_2_users: "%{username}, %{username2}"
      liked_by_multiple_users:
        other: "%{username} và %{count} khác"
      liked_consolidated_description:
        other: "đã thích %{count} bài viết của bạn"
      liked_consolidated: "<span>%{username}</span> %{description}"
      linked_consolidated: "<span>%{username}</span> %{description}"
      private_message: "<span>%{username}</span> %{description}"
      invited_to_private_message: "<p><span>%{username}</span>%{description}"
      invited_to_topic: "<span>%{username}</span> %{description}"
      invitee_accepted: "<span>%{username}</span> đã chấp nhận lời mời của bạn"
      invitee_accepted_your_invitation: "đã chấp nhận lời mời của bạn"
      moved_post: "<span>%{username}</span> đã chuyển %{description}"
      linked: "<span>%{username}</span> %{description}"
      granted_badge: "Đã nhận được '%{description}'"
      topic_reminder: "<span>%{username}</span> %{description}"
      watching_first_post: "<span>Chủ đề mới</span> %{description}"
      membership_request_accepted: "Thành viên được chấp nhận vào '%{group_name}'"
      membership_request_consolidated:
        other: "%{count} yêu cầu làm thành viên cho '%{group_name}'"
      reaction: "<span>%{username}</span> %{description}"
      reaction_2: "<span>%{username}, %{username2}</span> %{description}"
      votes_released: "%{description} - hoàn thành"
      admin_problems: "Lời khuyên mới trên bảng điều khiển trang web của bạn"
      dismiss_confirmation:
        body:
          default:
            other: "Bạn có chắc không? Bạn có %{count} thông báo quan trọng."
        dismiss: "Hủy bỏ"
        cancel: "Hủy"
      group_message_summary:
        other: "%{count} thư trong %{group_name} hộp thư đến của bạn"
      popup:
        mentioned: '%{username} nhắc đến bạn trong "%{topic}" - %{site_title}'
        group_mentioned: '%{username} nhắc đến bạn trong "%{topic}" - %{site_title}'
        quoted: '%{username} trích lời bạn trong "%{topic}" - %{site_title}'
        replied: '%{username} trả lời cho bạn trong "%{topic}" - %{site_title}'
        posted: '%{username} gửi bài trong "%{topic}" - %{site_title}'
        private_message: '%{username} đã gửi cho bạn một tin nhắn cá nhân trong "%{topic}" - %{site_title}'
        linked: '%{username} liên quan đến bài viết của bạn từ "%{topic}" - %{site_title}'
        watching_first_post: '%{username} đã tạo một chủ đề mới "%{topic}" - %{site_title}'
        watching_category_or_tag: '%{username} gửi bài trong "%{topic}" - %{site_title}'
        confirm_title: "Đã bật thông báo - %{site_title}"
        confirm_body: "Sự thành công! Thông báo đã được kích hoạt."
        custom: "Thông báo từ %{username} trên %{site_title}"
      titles:
        mentioned: "đề cập"
        replied: "câu trả lời mới"
        quoted: "trích dẫn"
        edited: "đã chỉnh sửa"
        liked: "lượt thích mới"
        invitee_accepted: "lời mời được chấp nhận"
        posted: "bài viết mới"
        watching_category_or_tag: "bài viết mới"
        moved_post: "bài đã chuyển"
        linked: "liên kết"
        bookmark_reminder: "dấu trang nhắc nhở"
        bookmark_reminder_with_name: "nhắc nhở đánh dấu - %{name}"
        granted_badge: "cấp huy hiệu"
        invited_to_topic: "được mời vào chủ đề"
        group_mentioned: "nhóm đã đề cập"
        group_message_summary: "tin nhắn nhóm mới"
        watching_first_post: "chủ đề mới"
        topic_reminder: "nhắc nhở chủ đề"
        liked_consolidated: "lượt thích mới"
        post_approved: "bài đăng được chấp thuận"
        membership_request_consolidated: "yêu cầu thành viên mới"
        reaction: "phản ứng mới"
        votes_released: "Phiếu bầu đã được phát hành"
        admin_problems: "lời khuyên mới trên bảng điều khiển trang web của bạn"
    upload_selector:
      change: "Thay đổi"
      delete: "Xóa"
      uploading: "Đang tải lên"
      default_image_alt_text: hình ảnh
    search:
      sort_by: "Sắp xếp theo"
      relevance: "Độ phù hợp"
      latest_post: "Bài viết mới nhất"
      latest_topic: "Chủ đề mới"
      most_viewed: "Xem nhiều nhất"
      most_liked: "Thích nhiều nhất"
      select_all: "Chọn tất cả"
      clear_all: "Xóa tất cả"
      too_short: "Từ khoá tìm kiếm của bạn quá ngắn."
      open_advanced: "Mở tìm kiếm nâng cao"
      clear_search: "Xóa tìm kiếm"
      sort_or_bulk_actions: "Sắp xếp hoặc chọn hàng loạt kết quả"
      result_count:
        other: "Hơn <span>%{count}%{plus} kết quả cho</span><span class='term'>%{term}</span>"
      title: "Tìm kiếm"
      full_page_title: "Tìm kiếm"
      results: "kết quả"
      no_results: "Không tìm thấy kết quả."
      no_more_results: "Không tìm thấy kết quả"
      post_format: "#%{post_number} bởi %{username}"
      results_page: "Kết quả tìm kiếm cho '%{term}'"
      more_results: "Có nhiều kết quả hơn. Vui lòng thu hẹp tiêu chí tìm kiếm của bạn."
      cant_find: "Không thể tìm thấy những gì bạn đang tìm kiếm?"
      start_new_topic: "Có lẽ bắt đầu một chủ đề mới?"
      or_search_google: "Hoặc thử tìm kiếm bằng Google thay thế:"
      search_google: "Hãy thử tìm kiếm bằng Google để thay thế:"
      search_google_button: "G"
      search_button: "Tìm kiếm"
      search_term_label: "nhập từ khóa tìm kiếm"
      categories: "Chuyên mục"
      tags: "Thẻ"
      in: "trong"
      in_this_topic: "trong chủ đề này"
      in_this_topic_tooltip: "chuyển sang tìm kiếm tất cả các chủ đề"
      in_messages: "trong tin nhắn"
      in_messages_tooltip: "chuyển sang tìm kiếm các chủ đề thông thường"
      in_topics_posts: "trong tất cả các chủ đề và bài đăng"
      enter_hint: "hoặc nhấn Enter"
      in_posts_by: "trong bài viết của %{username}"
      recent: "Tìm kiếm gần đây"
      clear_recent: "Xóa các Tìm kiếm Gần đây"
      type:
        default: "Chủ đề/Bài viết"
        users: "Người dùng"
        categories: "Chuyên mục"
        categories_and_tags: "Danh mục / thẻ"
      context:
        user: "Tìm bài viết của @%{username}"
        category: "Tìm kiếm danh mục #%{category}"
        tag: "Tìm kiếm thẻ #%{tag}"
        topic: "Tìm trong chủ đề này"
        private_messages: "Tìm tin nhắn"
      tips:
        category_tag: "bộ lọc theo danh mục hoặc thẻ"
        author: "bộ lọc theo tác giả bài đăng"
        in: "lọc theo siêu dữ liệu (ví dụ: in: title, in: personal, in: pinned)"
        status: "bộ lọc theo trạng thái chủ đề"
        full_search: "khởi chạy tìm kiếm toàn trang"
      advanced:
        title: Bộ lọc nâng cao
        posted_by:
          label: Gửi bởi
          aria_label: Lọc theo tác giả bài đăng
        in_category:
          label: Đã phân loại
        in_group:
          label: Trong nhóm
        with_badge:
          label: Với huy hiệu
        with_tags:
          label: Được gắn thẻ
          aria_label: Lọc bằng cách sử dụng thẻ
        filters:
          label: Chỉ trả lại chủ đề/bài đăng…
          title: Chỉ khớp với tiêu đề
          likes: Tôi đã thích
          posted: Tôi đã gửi trong
          created: Tôi đã tạo ra
          watching: tôi đang xem
          tracking: Tôi đang theo dõi
          private: Trong tin nhắn của tôi
          bookmarks: Tôi đã đánh dấu
          first: là bài đầu tiên
          pinned: được gim
          seen: tôi đọc
          unseen: Tôi chưa đọc
          wiki: là wiki
          all_tags: Tất cả các thẻ trên
        statuses:
          label: Nơi chủ đề
          open: mở
          closed: bị đóng
          public: là công khai
          archived: được lưu trữ
          noreplies: không có phản hồi
          single_user: chứa một người dùng
        post:
          count:
            label: Bài viết
          min:
            placeholder: tối thiểu
            aria_label: lọc theo số lượng bài đăng tối thiểu
          max:
            placeholder: tối đa
            aria_label: lọc theo số lượng bài đăng tối đa
          time:
            label: Được gửi
            aria_label: Lọc theo ngày đăng
            before: trước
            after: sau
        views:
          label: Lượt xem
        min_views:
          placeholder: tối thiểu
          aria_label: lọc theo lượt xem tối thiểu
        max_views:
          placeholder: tối đa
          aria_label: lọc theo lượt xem tối đa
        additional_options:
          label: "Lọc theo số lượng bài đăng và lượt xem chủ đề"
    new_item: "mới"
    go_back: "quay trở lại"
    not_logged_in_user: "Trang cá nhân với tóm tắt các hoạt động và cấu hình"
    current_user: "đi đến trang cá nhân của bạn"
    view_all: "xem tất cả %{tab}"
    user_menu:
      generic_no_items: "Không có mục nào trong danh sách này."
      view_all_notifications: "xem tất cả các thông báo"
      view_all_bookmarks: "xem tất cả các dấu trang"
      view_all_messages: "xem tất cả các tin nhắn cá nhân"
      tabs:
        all_notifications: "Tất cả các thông báo"
        replies: "Trả lời"
        replies_with_unread:
          other: "Trả lời - %{count} trả lời chưa đọc"
        mentions: "Được nhắc đến"
        mentions_with_unread:
          other: "Đề cập - %{count} đề cập chưa đọc"
        likes: "Lượt Thích"
        likes_with_unread:
          other: "Lượt thích - %{count} lượt thích chưa đọc"
        watching: "Chủ đề đã xem"
        watching_with_unread:
          other: "Chủ đề đã xem - %{count} chủ đề đã xem chưa đọc"
        messages: "Tin nhắn cá nhân"
        messages_with_unread:
          other: "Tin nhắn cá nhân - %{count} tin nhắn chưa đọc"
        bookmarks: "Các đánh dấu"
        bookmarks_with_unread:
          other: "Dấu trang - %{count} dấu trang chưa đọc"
        review_queue: "Hàng đợi xem lại"
        review_queue_with_unread:
          other: "Hàng đợi xem lại - %{count} mục cần xem xét"
        other_notifications: "Các thông báo khác"
        other_notifications_with_unread:
          other: "Các thông báo khác - %{count} thông báo chưa đọc"
        profile: "Tiểu sử"
      reviewable:
        view_all: "xem tất cả các mục đánh giá"
        queue: "Hàng đợi"
        deleted_user: "(người dùng đã bị xóa)"
        deleted_post: "(bài đã xóa)"
        post_number_with_topic_title: "bài #%{post_number} - %{title}"
        new_post_in_topic: "bài mới trong %{title}"
        user_requires_approval: "%{username} yêu cầu phê duyệt"
        default_item: "mục có thể xem lại #%{reviewable_id}"
    topics:
      new_messages_marker: "lần thăm cuối"
      bulk:
        confirm: "Xác nhận"
        select_all: "Chọn hết"
        clear_all: "Xoá hết"
        unlist_topics: "Chủ đề không công khai"
        relist_topics: "Chủ đề liên quan"
        delete: "Xóa chủ đề"
        dismiss: "Bỏ qua"
        dismiss_read: "Bỏ qua tất cả thư chưa đọc"
        dismiss_read_with_selected:
          other: "Loại bỏ %{count} chưa đọc"
        dismiss_button: "Bỏ qua..."
        dismiss_button_with_selected:
          other: "Loại bỏ (%{count})…"
        dismiss_tooltip: "Bỏ qua chỉ bài viết mới hoặc ngừng theo dõi chủ đề"
        also_dismiss_topics: "Ngừng theo dõi các chủ đề này để không hiển thị lại là chủ đề chưa đọc"
        dismiss_new: "Bỏ "
        dismiss_new_with_selected:
          other: "Loại bỏ Mới (%{count})"
        toggle: "chuyển sang chọn chủ đề theo lô"
        actions: "Hành động theo lô"
        close_topics: "Đóng các chủ đề"
        archive_topics: "Chủ đề Lưu trữ"
        move_messages_to_inbox: "Chuyển sang hộp thư"
        notification_level: "Thông báo…"
        change_notification_level: "Thay đổi mức thông báo"
        choose_new_category: "Chọn chuyên mục mới cho chủ đề này:"
        selected:
          other: "Bạn đã chọn <b>%{count}</b> chủ đề"
        selected_count:
          other: "%{count} được chọn"
        change_tags: "Thay thế thẻ"
        append_tags: "Thêm thẻ"
        choose_new_tags: "Chọn thẻ mới cho các chuyên mục sau:"
        choose_append_tags: "Chọn các thẻ mới để thêm vào cho các chủ đề này:"
        changed_tags: "Các thẻ của các chủ đề đó đã được thay đổi."
        remove_tags: "Xóa tất cả các thẻ"
        confirm_remove_tags:
          other: "Tất cả các thẻ sẽ bị xóa khỏi <b>%{count}</b> chủ đề. Bạn có chắc không?"
        progress:
          other: "Tiến độ: <strong>%{count}</strong> chủ đề"
      none:
        unread: "Bạn không có chủ đề nào chưa đọc."
        unseen: "Bạn không có chủ đề nào chưa nhìn thấy."
        new: "Bạn không có chủ đề mới nào."
        read: "Bạn vẫn chưa đọc bất kì chủ đề nào."
        posted: "Bạn vẫn chưa đăng bài trong bất kì một chủ đề nào"
        latest: "Bạn đã xem tất cả!"
        bookmarks: "Bạn chưa chủ đề nào được đánh dấu."
        category: "Không có chủ đề nào trong %{category} ."
        top: "Không có chủ đề top."
      bottom:
        latest: "Không còn thêm chủ đề nào nữa."
        posted: "Ở đây không có thêm chủ đề nào được đăng."
        read: "Không còn thêm chủ đề chưa đọc nào nữa."
        new: "Không còn thêm chủ đề mới nào nữa."
        unread: "Không còn thêm chủ đề chưa đọc nào nữa."
        unseen: "Không còn chủ đề nào chưa từng thấy."
        category: "Không còn thêm chủ đề nào trong %{category} ."
        tag: "Không có thêm %{tag} chủ đề."
        top: "Không còn của đề top nào nữa."
        bookmarks: "Không còn thêm chủ đề được đánh dấu nào nữa."
    topic_bulk_actions:
      dismiss:
        name: "Bỏ qua"
      close_topics:
        name: "Đóng"
        optional: (tùy chọn)
      archive_topics:
        name: "Lưu Trữ"
      move_messages_to_inbox:
        name: "Chuyển sang hộp thư"
      remove_tags:
        name: "Xóa thẻ"
      append_tags:
        name: "Thêm thẻ"
      replace_tags:
        name: "Thay thế thẻ"
      delete_topics:
        name: "Xóa"
      defer:
        name: "Đánh dấu là Chưa đọc"
        description: "Đánh dấu chủ đề là chưa đọc"
    topic:
      filter_to:
        other: "%{count} bài viết trong chủ đề"
      create: "Chủ đề Mới"
      create_long: "Tạo một Chủ đề mới"
      open_draft: "Đăng bài"
      private_message: "Bắt đầu một thông điệp"
      archive_message:
        help: "Chuyển tin nhắn sang lưu trữ"
        title: "Lưu trữ"
      move_to_inbox:
        title: "Chuyển sang hộp thư"
        help: "Chuyển tin nhắn trở lại hộp thư"
      defer:
        help: "Đánh dấu chủ đề là chưa đọc"
        title: "Đánh dấu là chưa đọc"
      list: "Chủ đề"
      new: "chủ đề mới"
      unread: "chưa đọc"
      new_topics:
        other: "%{count} chủ đề mới."
      unread_topics:
        other: "%{count} chủ đề chưa đọc."
      title: "Chủ đề"
      invalid_access:
        title: "Chủ đề này là riêng tư"
        description: "Xin lỗi, bạn không có quyền truy cập vào chủ đề đó!"
        login_required: "Bạn cần phải đăng nhập để xem chủ đề đó"
      server_error:
        title: "Tải chủ đề thất bại"
        description: "Xin lỗi, chúng tôi không thể tải chủ đề, có thể do kết nối có vấn đề. Xin hãy thử lại. Nếu vấn đề còn xuất hiện, hãy cho chúng tôi biết"
      not_found:
        title: "Không tìm thấy chủ đề"
        description: "Xin lỗi, chúng tôi không thể tìm thấy chủ đề đó. Có lẽ nó đã bị loại bởi mod?"
      unread_posts:
        other: "bạn có %{count} bài viết chưa đọc trong chủ đề này"
      likes:
        other: "có %{count} thích trong chủ để này"
      back_to_list: "Quay lại danh sách chủ đề"
      options: "Các lựa chọn chủ đề"
      show_links: "Hiển thị liên kết trong chủ đề này"
      collapse_details: "thu gọn chi tiết chủ đề"
      expand_details: "mở rộng chi tiết chủ đề"
      unread_indicator: "Chưa có thành viên nào đọc bài cuối cùng của chủ đề này."
      created_at: "Ngày tạo: %{date}"
      bumped_at: "Mới nhất: %{date}"
      suggest_create_topic: Bạn đã sẵn sàng để <a href>đầu một cuộc trò chuyện mới chưa?</a>
      deleted: "Chủ đề này đã bị xóa"
      slow_mode_update:
        title: "Chế độ chậm"
        select: "Người dùng chỉ có thể đăng trong chủ đề này một lần mỗi lần:"
        description: "Người dùng phải đợi trước khi đăng lại chủ đề này để người khác có thời gian trả lời"
        enable: "Kích hoạt"
        update: "Cập nhật"
        enabled_until: "Đã bật cho đến khi:"
        remove: "Tắt"
        hours: "Giờ:"
        minutes: "Phút:"
        seconds: "Giây:"
        durations:
          10_minutes: "10 phút"
          15_minutes: "15 phút"
          30_minutes: "30 Phút"
          45_minutes: "45 phút"
          1_hour: "1 giờ"
          2_hours: "2 Tiếng"
          4_hours: "4 giờ"
          8_hours: "8 giờ"
          12_hours: "12 giờ"
          24_hours: "24 giờ"
          custom: "Thời lượng tùy chỉnh"
      slow_mode_notice:
        duration: "Vui lòng đợi %{duration} giữa các bài viết trong chủ đề này"
      topic_status_update:
        title: "Bộ hẹn giờ chủ đề"
        save: "Đặt hẹn giờ"
        num_of_hours: "Số giờ:"
        num_of_days: "Số ngày:"
        remove: "Xoá bộ đếm"
        publish_to: "Xuất bản tới:"
        when: "Khi:"
        time_frame_required: "Vui lòng chọn một khung thời gian"
        min_duration: "Thời lượng phải lớn hơn 0"
        max_duration: "Thời hạn phải dưới 20 năm"
        duration: "Thời lượng"
      publish_to_category:
        title: "Lên lịch xuất bản"
      temp_open:
        title: "Mở tạm thời"
      auto_reopen:
        title: "Chủ đề tự động mở"
      temp_close:
        title: "Tạm đóng"
      auto_close:
        title: "Tự động đóng chủ đề"
        label: "Tự động đóng chủ đề sau:"
        error: "Hãy nhập giá trị hợp lệ."
        based_on_last_post: "Không đóng cho đến khi bài viết cuối cùng trong chủ đề này trở thành bài cũ"
      auto_close_after_last_post:
        title: "Tự động đóng chủ đề sau bài viết cuối cùng"
      auto_delete:
        title: "Tự động xóa chủ đề"
      auto_bump:
        title: "Chủ đề Auto-Bump"
      reminder:
        title: "Nhắc t"
      auto_delete_replies:
        title: "Tự động xóa câu trả lời"
      status_update_notice:
        auto_open: "Chủ đề này sẽ tự động mở trong %{timeLeft}."
        auto_close: "Chủ đề này sẽ tự đóng trong %{timeLeft}."
        auto_publish_to_category: "Chủ đề này sẽ được xuất bản lên <a href=%{categoryUrl}>#%{categoryName}</a> %{timeLeft}."
        auto_close_after_last_post: "Chủ đề này sẽ đóng %{duration} sau trả lời cuối cùng."
        auto_delete: "Chủ đề này sẽ tự động bị xóa %{timeLeft}."
        auto_bump: "Chủ đề này sẽ tự động được đưa vào %{timeLeft}."
        auto_reminder: "Bạn sẽ được nhắc nhở về chủ đề này %{timeLeft}."
        auto_delete_replies: "Các câu trả lời về chủ đề này sẽ tự động bị xóa sau %{duration}."
      auto_close_title: "Tự động-Đóng các Cài đặt"
      auto_close_immediate:
        other: "Các bài mới nhất trong chủ đề này là đã %{count} giờ cũ, vì vậy đề tài sẽ đóng cửa ngay lập tức."
      auto_close_momentarily:
        other: "Bài cuối cùng trong chủ đề đã được %{count} giờ, vì vậy chủ đề sẽ được đóng lại trong giây lát."
      timeline:
        back: "Quay lại"
        back_description: "Quay lại bài viết chưa đọc cuối cùng của bạn"
        replies_short: "%{current} / %{total}"
      progress:
        title: tiến trình của chủ đề
        jump_prompt: "nhảy đến…"
        jump_prompt_of:
          other: "của %{count} bài viết"
        jump_prompt_long: "Nhảy đến…"
        jump_prompt_to_date: "đến nay"
        jump_prompt_or: "hoặc"
      notifications:
        title: thay đổi tần suất bạn nhận được thông báo về chủ đề này
        reasons:
          mailing_list_mode: "Bạn đã bật chế độ danh sách gửi thư, vì vậy bạn sẽ được thông báo về các câu trả lời cho chủ đề này qua email."
          "3_10": "Bạn sẽ nhận được thông báo vì bạn đang xem một thẻ về chủ đề này."
          "3_10_stale": "Bạn sẽ nhận được thông báo vì trước đây bạn đã xem một thẻ về chủ đề này."
          "3_6": "Bạn sẽ nhận được các tin báo bởi vì bạn đang theo dõi chuyên mục này."
          "3_6_stale": "Bạn sẽ nhận được thông báo vì bạn đã xem danh mục này trước đây"
          "3_5": "Bạn sẽ nhận được tin báo bởi vì bạn đã bắt đầu theo dõi chủ đề này một cách tự động."
          "3_2": "Bạn sẽ nhận được các tin báo bởi vì bạn đang theo dõi chủ đề này."
          "3_1": "Bạn sẽ được nhận các tin báo bởi bạn đã tạo chủ để này."
          "3": "Bạn sẽ nhận được các tin báo bởi vì bạn đang theo dõi chủ đề này."
          "2_8": "Bạn sẽ thấy được 1 số lượng bài viết mới bởi vì bạn đang theo dấu chuyên mục này."
          "2_8_stale": "Bạn sẽ thấy một số câu trả lời mới bởi vì bạn đã theo dõi danh mục này trước đây"
          "2_4": "Bạn sẽ thấy một số câu trả lời mới vì bạn đã đăng câu trả lời cho chủ đề này."
          "2_2": "Bạn sẽ thấy nhiều câu trả lời mới vì bạn đang theo dõi chủ đề này."
          "2": 'Bạn sẽ thấy nhiều câu trả lời mới vì bạn <a href="%{basePath}/u/%{username}/preferences/notifications">đã đọc chủ đề này</a>.'
          "1_2": "Bạn sẽ được tin báo nếu ai đó đề cập đến @tên bạn hoặc trả lời bạn."
          "1": "Bạn sẽ được tin báo nếu ai đó đề cập đến @tên bạn hoặc trả lời bạn."
          "0_7": "Bạn đang bỏ qua tất cả các tin báo trong chuyên mục này."
          "0_2": "Bạn đang bỏ qua tất cả các thông báo trong chủ đề này"
          "0": "Bạn đang bỏ qua tất cả các thông báo trong chủ đề này"
        watching_pm:
          title: "Đang theo dõi"
          description: "Bạn sẽ được thông báo về từng trả lời mới trong tin nhắn này, và một số trả lời mới sẽ được hiển thị"
        watching:
          title: "Đang theo dõi"
          description: "Bạn sẽ được thông báo về từng trả lời mới trong tin nhắn này, và một số trả lời mới sẽ được hiển thị"
        tracking_pm:
          title: "Đang theo dõi"
          description: "Một số trả lời mới sẽ được hiển thị trong tin nhắn này. Bạn sẽ được thông báo nếu ai đó đề cập đến @tên của bạn hoặc trả lời bạn"
        tracking:
          title: "Đang theo dõi"
          description: "Một số trả lời mới sẽ được hiển thị trong chủ đề này. Bạn sẽ được thông báo nếu ai đó đề cập đến @tên của bạn hoặc trả lời bạn"
        regular:
          title: "Bình thường"
          description: "Bạn sẽ được thông báo nếu ai đó đề cập đến @tên bạn hoặc trả lời bạn"
        regular_pm:
          title: "Bình thường"
          description: "Bạn sẽ được thông báo nếu ai đó đề cập đến @tên bạn hoặc trả lời bạn"
        muted_pm:
          title: "Im lặng"
          description: "Bạn sẽ không bao giờ được thông báo về bất cứ điều gì về tin nhắn này. "
        muted:
          title: "Im lặng"
          description: "Bạn sẽ không nhận được bất kỳ thông báo nào trong chủ đề này, và chúng sẽ không hiển thị là mới nhất."
      actions:
        title: "Hành động"
        recover: "Không-Xóa Chủ Đề Này"
        delete: "Xóa-Chủ Đề Này"
        open: "Mở Chủ Đề"
        close: "Đóng Chủ Đề"
        multi_select: "Chọn Bài Viết..."
        pin: "Ghim Chủ Đề..."
        unpin: "Bỏ-Ghim Chủ Đề..."
        unarchive: "Chủ đề Không Lưu Trữ"
        archive: "Chủ Đề Lưu Trữ"
        invisible: "Hủy Liệt kê chủ đề"
        visible: "Liệt kê Chủ đề"
        reset_read: "Đặt lại dữ liệu đọc"
        make_private: "Gửi tin nhắn cá nhân"
        reset_bump_date: "Đặt lại ngày Bump"
      feature:
        pin: "Ghim Chủ Đề"
        unpin: "Bỏ-Ghim Chủ Đề"
        pin_globally: "Ghim Chủ Đề Tổng Thể"
        remove_banner: "Bỏ banner chủ đề"
      reply:
        title: "Trả lời"
        help: "bắt đầu soạn phản hồi cho chủ đề này"
      share:
        title: "Chia sẻ chủ đề"
        extended_title: "Chia sẻ một liên kết"
        help: "Chia sẻ một liên kết đến chủ đề này"
        instructions: "Chia sẻ một liên kết đến chủ đề này:"
        copied: "Đã sao chép liên kết chủ đề."
        restricted_groups:
          other: "Chỉ hiển thị với các thành viên của nhóm: %{groupNames}"
        invite_users: "Mời"
      print:
        title: "In"
        help: "Mở phiên bản thân thiện với máy in của chủ đề này"
      flag_topic:
        title: "Gắn cờ"
        success_message: "Bạn đã đánh dấu thành công chủ đề này"
      make_public:
        title: "Chuyển đổi sang chủ đề công khai"
        choose_category: "Vui lòng chọn một danh mục cho chủ đề công khai:"
      feature_topic:
        title: "Đề cao chủ đề này"
        pin: "Làm cho chủ đề này xuất hiện trên top của chuyên mục %{categoryLink}"
        unpin: "Xóa chủ đề này từ phần trên cùng của chủ đề %{categoryLink}"
        unpin_until: "Gỡ bỏ chủ đề này khỏi top của chuyên mục %{categoryLink} và đợi cho đến <strong>%{until}</strong>."
        pin_note: "Người dùng có thể bỏ ghim chủ đề riêng cho mình"
        pin_validation: "Ngày được yêu câu để gắn chủ đề này"
        not_pinned: "Không có chủ đề được ghim trong %{categoryLink}."
        already_pinned:
          other: "Chủ đề gần đây được ghim trong %{categoryLink}: <strong class='badge badge-notification unread'>%{count}</strong>"
        pin_globally: "Làm cho chủ đề này xuất hiện trên top của tất cả các chủ đề"
        confirm_pin_globally:
          other: "Bạn đã có %{count} chủ đề được ghim trên toàn cầu. Quá nhiều chủ đề được ghim có thể là gánh nặng cho người dùng mới và ẩn danh. Bạn có chắc chắn muốn ghim một chủ đề khác trên toàn cầu không?"
        unpin_globally: "Bỏ chủ đề này khỏi phần trên cùng của danh sách tất cả các chủ đề"
        unpin_globally_until: "Gỡ bỏ chủ đề này khỏi top của danh sách tất cả các chủ đề và đợi cho đến <strong>%{until}</strong>."
        global_pin_note: "Người dùng có thể bỏ ghim chủ đề riêng cho mình"
        not_pinned_globally: "Không có chủ đề nào được ghim."
        already_pinned_globally:
          other: "Chủ đề gần đây được ghim trong: <strong class='badge badge-notification unread'>%{count}</strong>"
        make_banner: "Đặt chủ đề này là một banner xuất hiện trên top của tất cả các trang."
        remove_banner: "Gỡ bỏ banner xuất hiện trên top của tất cả các trang."
        banner_note: "Người dùng có thể bỏ qua banner này bằng cách đóng nó. Chỉ một chủ đề có thể được đặt là banner tại một thời điểm."
        no_banner_exists: "Không có chủ đề banner nào."
        banner_exists: "Có <strong class='badge badge-notification unread'>is</strong> đang là chủ đề banner."
      inviting: "Đang mời…"
      automatically_add_to_groups: "Lời mời này cũng bao gồm quyền truy cập vào các nhóm sau:"
      invite_private:
        title: "Mời thảo luận"
        email_or_username: "Email hoặc username người được mời"
        email_or_username_placeholder: "địa chỉ thư điện tử hoặc tên người dùng"
        action: "Mời"
        success: "Chúng tôi đã mời người đó tham gia thảo luận này."
        success_group: "Chúng tôi đã mời nhóm đó tham gia vào tin nhắn này."
        error: "Xin lỗi, có lỗi khi mời người dùng này."
        not_allowed: "Xin lỗi, không thể mời người dùng đó."
        group_name: "Nhóm tên"
      controls: "Topic Controls"
      invite_reply:
        title: "Mời"
        username_placeholder: "tên người dùng"
        action: "Gửi Lời Mời"
        help: "mời người khác tham gia chủ đề thông qua email hoặc thông báo"
        to_forum: "Chúng tôi sẽ gửi một email ngắn gọn cho phép bạn bè của bạn tham gia ngay lập tức bằng cách nhấp vào liên kết."
        discourse_connect_enabled: "Nhập tên đăng nhập hoặc địa chỉ email của người mà bạn muốn mời vào chủ đề này."
        to_topic_blank: "Nhập tên đăng nhập hoặc địa chỉ email của người bạn muốn mời đến chủ đề này."
        to_topic_email: "Bạn vừa điền địa chỉ email, website sẽ gửi lời mời cho phép bạn bè của bạn có thể trả lời chủ đề này."
        to_topic_username: "Bạn vừa điền tên thành viên, website sẽ gửi thông báo kèm theo lời mời họ tham gia chủ đề này."
        to_username: "Điền tên thành viên bạn muốn mời, website sẽ gửi thông báo kèm theo lời mời họ tham gia chủ đề này."
        email_placeholder: "name@example.com"
        success_email: "Website vừa gửi lời mời tới <b>%{invitee}</b> và sẽ thông báo cho bạn khi lời mời đó được chấp nhận. Kiểm tra tab lời mời trên trang tài khoản để theo dõi lời mời của bạn."
        success_username: "Website đã mời người đó tham gia thảo luận này."
        error: "Xin lỗi, chúng tôi không thể mời người đó. Có lẽ họ đã được mời? (giới hạn lời mời)"
        success_existing_email: "Người dùng có email <b>%{emailOrUsername}</b> đã tồn tại. Chúng tôi đã mời người dùng đó tham gia vào chủ đề này."
      login_reply: "Đăng nhập để trả lời"
      filters:
        n_posts:
          other: "%{count} bài viết"
        cancel: "Bỏ đièu kiện lọc"
      move_to:
        title: "Chuyển tới"
        action: "chuyển tới"
        error: "Đã xảy ra lỗi khi chuyển bài đăng."
      split_topic:
        title: "Di chuyển tới Chủ đề mới"
        action: "di chuyển tới chủ đề mới"
        topic_name: "Tiêu đề chủ đề mới"
        radio_label: "Chủ đề Mới"
        error: "Có lỗi khi di chuyển bài viết tới chủ đề mới."
        instructions:
          other: "Bạn muốn tạo chủ đề mới và phổ biến nó với <b>%{count}</b> bài viết đã chọn."
      merge_topic:
        title: "Di chuyển tới chủ đề đang tồn tại"
        action: "di chuyển tới chủ đề đang tồn tại"
        error: "Có lỗi khi di chuyển bài viết đến chủ đề này."
        radio_label: "Chủ đề hiện có"
        instructions:
          other: "Hãy chọn chủ đề bạn muốn di chuyển <b>%{count}</b> bài viết này tới."
      move_to_new_message:
        title: "Chuyển đến tin nhắn mới"
        action: "chuyển đến tin nhắn mới"
        message_title: "Tiêu đề tin nhắn mới"
        radio_label: "Tin nhắn mới"
        participants: "Những người tham gia"
        instructions:
          other: "Bạn sắp tạo một tin nhắn mới và đăng nó với <b>%{count}</b> bài đăng mà bạn đã chọn."
      move_to_existing_message:
        title: "Di chuyển đến thư hiện có"
        action: "chuyển đến tin nhắn hiện có"
        radio_label: "Tin nhắn hiện có"
        participants: "Những người tham gia"
        instructions:
          other: "Vui lòng chọn thông báo bạn muốn chuyển <b>%{count}</b> bài đăng đó đến."
      merge_posts:
        title: "Hợp nhất các bài đã chọn"
        action: "hợp nhất các bài đăng đã chọn"
        error: "Đã xảy ra lỗi khi hợp nhất các bài đăng đã chọn."
      publish_page:
        title: "Xuất bản trang"
        publish: "Xuất bản"
        description: "Khi một chủ đề được xuất bản dưới dạng một trang, URL của nó có thể được chia sẻ và nó sẽ được hiển thị với kiểu tùy chỉnh."
        slug: "tên đường dẫn"
        public: "Công khai"
        public_description: "Mọi người có thể xem trang ngay cả khi chủ đề liên quan là riêng tư."
        publish_url: "Trang của bạn đã được xuất bản tại:"
        topic_published: "Chủ đề của bạn đã được xuất bản tại:"
        preview_url: "Trang của bạn sẽ được xuất bản tại:"
        invalid_slug: "Xin lỗi, bạn không thể xuất bản trang này."
        unpublish: "Hủy xuất bản"
        unpublished: "Trang của bạn đã không được xuất bản và không thể truy cập được nữa."
        publishing_settings: "Cài đặt xuất bản"
      change_owner:
        title: "Chủ sở hữu thay đổi"
        action: "chuyển chủ sở hữu"
        error: "Có lỗi xảy ra khi thay đổi quyền sở hữu của các bài viết."
        placeholder: "tên đăng nhập của chủ sở hữu mới"
        instructions:
          other: "Vui lòng chọn chủ sở hữu mới cho %{count} bài viết của <b>@%{old_user}</b>"
        instructions_without_old_user:
          other: "Vui lòng chọn chủ sở hữu mới cho %{count} bài viết"
      change_timestamp:
        title: "Thay đổi Dấu thời gian…"
        action: "đổi timestamp"
        invalid_timestamp: "Timestamp không thể trong tương lai."
        error: "Có lỗi khi thay đổi timestamp của chủ đề."
        instructions: "Hãy chọn dòng thời gian mới cho chủ đề, các bài viết trong chủ đề sẽ được cập nhật để có sự khác biệt cùng một lúc."
      multi_select:
        select: "chọn"
        selected: "đã chọn (%{count})"
        select_post:
          label: "chọn"
          title: "Thêm bài đăng vào lựa chọn"
        selected_post:
          label: "đã chọn"
          title: "Nhấp để xóa bài đăng khỏi lựa chọn"
        select_replies:
          label: "chọn + trả lời"
          title: "Thêm bài đăng và tất cả các câu trả lời của nó cho lựa chọn"
        select_below:
          label: "chọn + bên dưới"
          title: "Thêm bài đăng và tất cả sau bài đăng đó để lựa chọn"
        delete: xóa lựa chọn
        cancel: hủy lựa chọn
        select_all: chọn tất cả
        deselect_all: bỏ chọn tất cả
        description:
          other: "Bạn đã chọn <b>%{count}</b> bài viết."
      deleted_by_author_simple: "(chủ đề bị xóa bởi tác giả)"
    post_list:
      title: "Bài viết mới nhất"
    post:
      confirm_delete: "Bạn có chắc chắn muốn xóa bài đăng này không?"
      quote_reply: "Trích dẫn"
      quote_edit: "Sửa"
      quote_copy: "Sao chép Trích dẫn"
      quote_share: "Chia sẻ"
      edit_reason: "Lý do: "
      post_number: "bài viết %{number}"
      ignored: "Nội dung bị bỏ qua"
      wiki_last_edited_on: "wiki được chỉnh sửa lần cuối vào %{dateTime}"
      last_edited_on: "bài đăng lần chỉnh sửa lần cuối vào %{dateTime}"
      reply_as_new_topic: "Trả lời như là liên kết đến Chủ đề"
      reply_as_new_private_message: "Trả lời dưới dạng tin nhắn mới cho cùng người nhận"
      continue_discussion: "Tiếp tục thảo luận từ %{postLink}:"
      follow_quote: "đến bài viết trích dẫn"
      show_full: "Hiển thị đầy đủ bài viết"
      show_hidden: "Xem nội dung bị bỏ qua."
      deleted_by_author_simple: "(bài đăng bị xóa bởi tác giả)"
      collapse: "Thu nhỏ"
      sr_collapse_replies: "Thu gọn các câu trả lời đã nhúng"
      sr_date: "Ngày đăng"
      expand_collapse: "mở/đóng"
      locked: "MOD đã khóa bài đăng này không được chỉnh sửa"
      gap:
        other: "xem %{count} trả lời bị ẩn"
      notice:
        new_user: "Đây là lần đầu tiên %{user} được đăng - hãy chào mừng họ đến với cộng đồng của chúng ta!"
        returning_user: "Đã lâu rồi chúng ta chưa thấy %{user} - bài đăng cuối cùng của họ là %{time}."
      unread: "Bài viết chưa đọc"
      has_replies:
        other: "%{count} Trả lời"
      has_replies_count: "%{count}"
      unknown_user: "(người dùng không xác định / đã xóa)"
      has_likes_title:
        other: "%{count} người thích bài viết này"
      has_likes_title_only_you: "bạn đã like bài viết này"
      has_likes_title_you:
        other: "bạn và %{count} người khác đã like bài viết này"
      sr_post_like_count_button:
        other: "%{count} người thích bài viết này."
      filtered_replies_hint:
        other: "Xem bài đăng này và %{count} câu trả lời của nó"
      filtered_replies_viewing:
        other: "Xem %{count} câu trả lời cho"
      in_reply_to: "Tải bài đăng gốc"
      view_all_posts: "Xem tất cả các bài viết"
      localizations:
        table:
          actions: "Hành động"
          edit: "Sửa"
          delete: "Xóa"
        post_language_selector:
          none: "Không có gì"
      errors:
        create: "Xin lỗi, có lỗi xảy ra khi tạo bài viết của bạn. Vui lòng thử lại."
        edit: "Xin lỗi, có lỗi xảy ra khi sửa bài viết của bạn. Vui lòng thử lại."
        file_too_large: "Xin lỗi, tệp đó quá lớn (kích thước tối đa là %{max_size_kb}kb). Bạn có thể tải dữ liệu lớn của bạn lên dịch vụ chia sẻ đám mây, sau đó dán liên kết tại đây"
        file_size_zero: "Rất tiếc, có vẻ như đã xảy ra sự cố, tệp bạn đang cố tải lên có dung lượng là 0 byte. Vui lòng thử lại."
        file_too_large_humanized: "Xin lỗi, tệp đó quá lớn (kích thước tối đa là %{max_size}). Tại sao không tải tệp lớn của bạn lên dịch vụ chia sẻ đám mây, sau đó dán liên kết?"
        too_many_uploads: "Xin lỗi, bạn chỉ có thể tải lên 1 file cùng 1 lúc."
        too_many_dragged_and_dropped_files:
          other: "Xin lỗi, bạn chỉ có thể tải lên %{count} tệp cùng một lúc."
        upload_not_authorized: "Xin lỗi, tập tin của bạn tải lên không được cho phép (định dạng cho phép: %{authorized_extensions})."
        image_upload_not_allowed_for_new_user: "Xin lỗi, tài khoản mới không thể tải lên ảnh."
        attachment_upload_not_allowed_for_new_user: "Xin lỗi, tài khoản mới không thể tải lên đính kèm."
        attachment_download_requires_login: "Xin lỗi, bạn cần đăng nhập để tải về đính kèm."
      cancel_composer:
        confirm: "Bạn muốn làm gì với bài đăng của mình?"
        discard: "Hủy bỏ"
        save_draft: "Lưu bản nháp để sử dụng sau"
        keep_editing: "Tiếp tục chỉnh sửa"
      via_email: "bài viết này đăng qua email"
      via_auto_generated_email: "bài đăng này đến qua một email được tạo tự động"
      whisper: "bài viết này là lời nhắn từ điều hành viên"
      wiki:
        about: "Bài viết này là một wiki"
      few_likes_left: "Cám ơn bạn đã chia sẻ cảm nhận! Bạn chỉ còn lại vài lượt like cho ngày hôm nay."
      controls:
        reply: "bắt đầu soản trả lời cho bài viết này"
        like_action: "Thích"
        like: "like bài viết này"
        has_liked: "bạn đã thích bài viết này"
        read_indicator: "thành viên đã đọc bài đăng này"
        undo_like_action: "Hủy like"
        undo_like: "hủy like"
        edit: "sửa bài viết này"
        edit_action: "Sửa"
        edit_anonymous: "Xin lỗi, nhưng bạn cần đăng nhập để sửa bài viết này."
        flag_action: "Gắn cờ"
        delete: "xóa bài viết này"
        undelete: "hủy xóa bài viết này"
        share_action: "Chia sẻ"
        share: "chia sẻ liên kết đến bài viết này"
        more: "Thêm"
        delete_replies:
          confirm: "Bạn cũng muốn xóa các câu trả lời cho bài đăng này?"
          direct_replies:
            other: "Có, và %{count} câu trả lời trực tiếp"
          all_replies:
            other: "Có, và tất cả %{count} câu trả lời"
          just_the_post: "Không, chỉ xóa chủ đề"
        admin: "quản lý bài viết"
        admin_action: "Quản trị"
        permanently_delete: "Xóa vĩnh viễn"
        permanently_delete_confirmation: "Bạn có chắc chắn muốn xóa vĩnh viễn bài đăng này không? Bạn sẽ không thể khôi phục nó."
        wiki: "Tạo Wiki"
        unwiki: "Xóa Wiki"
        convert_to_moderator: "Thêm màu Nhân viên"
        revert_to_regular: "Xóa màu Nhân viên"
        rebake: "Tạo lại HTML"
        publish_page: "Xuất bản trang"
        unhide: "Bỏ ẩn"
        lock_post: "Khóa bài đăng"
        lock_post_description: "ngăn người đăng chỉnh sửa bài đăng này"
        unlock_post: "Mở khóa bài đăng"
        unlock_post_description: "cho phép người đăng chỉnh sửa bài đăng này"
        delete_topic_disallowed_modal: "Bạn không có quyền xóa chủ đề này. Nếu bạn thực sự muốn xóa nó, hãy gửi cờ để người kiểm duyệt chú ý cùng với lý do."
        delete_topic_disallowed: "bạn không có quyền xóa chủ đề này"
        delete_topic_confirm_modal:
          other: "Chủ đề này hiện có hơn %{count} lượt xem và có thể là điểm đến tìm kiếm phổ biến. Bạn có chắc chắn muốn xóa hoàn toàn chủ đề này thay vì chỉnh sửa để cải thiện chủ đề không?"
        delete_topic_confirm_modal_yes: "Có, xóa chủ đề này"
        delete_topic_confirm_modal_no: "Không, giữ chủ đề này"
        delete_topic_error: "Đã xảy ra lỗi khi xóa chủ đề này"
        delete_topic: "xóa chủ đề"
        remove_timer: "gỡ bỏ bộ đếm thời gian"
        edit_timer: "chỉnh sửa bộ đếm thời gian"
      actions:
        people:
          like:
            other: "thích này"
          read:
            other: "đọc bài này"
          like_capped:
            other: "và %{count} người khác thích nầy"
          read_capped:
            other: "và %{count} người khác đọc bài này"
        by_you:
          off_topic: "Bạn đã đánh dấu cái nfay là chủ đề đóng"
          spam: "Bạn đã đánh dấu cái này là rác"
          inappropriate: "Bạn đã đánh dấu cái này là không phù hợp"
          notify_moderators: "Bạn đã đánh dấu cái này cho người kiểm duyệt"
          notify_user: "Bạn đã gửi một tin nhắn đến người dùng này"
      delete:
        confirm:
          other: "Bạn có chắc chắn muốn xóa %{count} bài viết đó không?"
      revisions:
        controls:
          first: "Sửa đổi đầu tiên"
          previous: "Sửa đổi trước"
          next: "Sửa đổi tiếp theo"
          last: "Sửa đổi gần nhất"
          hide: "Ẩn sửa đổi"
          show: "Hiện sửa đổi"
          revert: "Khôi phục về bản sửa đổi %{revision}"
          edit_wiki: "Sửa wiki"
          edit_post: "Sửa bài đăng"
          comparing_previous_to_current_out_of_total: "<strong>%{previous}</strong> %{icon} <strong>%{current}</strong> / %{total}"
        displays:
          inline:
            title: "Hiển thị dạng xuất kèm theo các bổ sung và loại bỏ nội tuyến"
            button: "HTML"
          side_by_side:
            title: "Hiển thị dạng xuất với các điểm khác biệt cạnh nhau"
            button: "HTML"
          side_by_side_markdown:
            title: "Hiển thị nguyên bản với các điểm khác biệt cạnh nhau"
            button: "Thô"
      raw_email:
        displays:
          raw:
            title: "Hiển thị email"
            button: "Thô"
          text_part:
            title: "Hiển thị phần văn bản của email"
            button: "Văn bản"
          html_part:
            title: "Hiển thị phần html của email"
            button: "HTML"
      bookmarks:
        create: "Tạo dấu trang"
        create_for_topic: "Tạo dấu trang cho chủ đề"
        edit: "Chỉnh sửa dấu trang"
        edit_for_topic: "Chỉnh sửa dấu trang cho chủ đề"
        updated: "Đã cập nhật"
        name: "Tên"
        name_placeholder: "Đánh dấu này là gì?"
        set_reminder: "Nhắc nhở tôi"
        options: "Lựa chọn"
        actions:
          delete_bookmark:
            name: "Xóa dấu trang"
            description: "Xóa dấu trang khỏi hồ sơ của bạn và dừng tất cả lời nhắc cho dấu trang"
          edit_bookmark:
            name: "Chỉnh sửa dấu trang"
            description: "Chỉnh sửa tên dấu trang hoặc thay đổi ngày giờ lời nhắc"
          clear_bookmark_reminder:
            name: "Xóa lời nhắc"
            description: "Xóa ngày và giờ lời nhắc"
          pin_bookmark:
            name: "Ghim dấu trang"
            description: "Ghim dấu trang. Điều này sẽ làm cho nó xuất hiện ở đầu danh sách dấu trang của bạn."
          unpin_bookmark:
            name: "Bỏ ghim dấu trang"
            description: "Bỏ ghim dấu trang. Nó sẽ không còn xuất hiện ở đầu danh sách dấu trang của bạn nữa."
      filtered_replies:
        viewing_posts_by: "Đang xem %{post_count} bài viết của"
        viewing_subset: "Một số câu trả lời bị thu gọn"
        post_number: "%{username}, bài số #%{post_number}"
        show_all: "Hiển thị tất cả"
      share:
        title: "Chia sẻ bài đăng #%{post_number}"
        instructions: "Chia sẻ một liên kết đến bài đăng này:"
    category:
      none: "(không danh mục)"
      all: "Tất cả danh mục"
      choose: "danh mục&hellip;"
      edit: "Sửa"
      edit_dialog_title: "Chỉnh sửa: %{categoryName}"
      view: "Xem Chủ đề trong Danh mục"
      back: "Quay lại danh mục"
      general: "Chung"
      settings: "Cấu hình"
      tags: "Thẻ"
      localization:
        name: "Tên"
        description: "Mô tả"
        remove: "Xoá"
      tags_allowed_tags: "Hạn chế các thẻ này trong danh mục này:"
      tags_allowed_tag_groups: "Hạn chế các nhóm thẻ này trong danh mục này:"
      tags_placeholder: "(Tuỳ chọn) danh sách thẻ cho phép"
      tags_tab_description: "Các thẻ và nhóm thẻ được chỉ định ở trên sẽ chỉ có trong danh mục này và các danh mục khác cũng chỉ định chúng. Chúng sẽ không có để sử dụng trong các danh mục khác."
      tag_groups_placeholder: "(Tùy chọn) danh sách các nhóm thẻ được phép"
      manage_tag_groups_link: "Quản lý nhóm thẻ"
      allow_global_tags_label: "Đồng thời cho phép các thẻ khác"
      required_tag_group:
        description: "Yêu cầu các chủ đề mới có thẻ từ các nhóm thẻ:"
        delete: "Xóa"
        add: "Thêm nhóm thẻ bắt buộc"
        placeholder: "chọn nhóm thẻ…"
      topic_featured_link_allowed: "Cho phép các liên kết nổi bật trong danh mục này"
      delete: "Xóa chuyên mục"
      create: "Chuyên mục mới"
      create_long: "Tạo Chủ đề mới"
      save: "Lưu chuyên mục"
      slug: "Đường dẫn chuyên mục"
      slug_placeholder: "(Tùy chọn) các từ sử dụng trong url"
      creation_error: Có lỗi xảy ra khi tạo chuyên mục
      save_error: Có lỗi xảy ra khi lưu chuyên mục
      name: "Tên chuyên mục"
      description: "Mô tả"
      logo: "Logo của chuyên mục"
      background_image: "Ảnh nền của chuyên mục"
      background_color: "Màu sắc"
      styles:
        icon: "Biểu tượng"
        emoji: "Emoji"
        options:
          icon: "Biểu tượng"
          emoji: "Emoji"
      name_placeholder: "Tối đa một hoặc hai từ"
      color_placeholder: "Bất cứ màu nào"
      delete_confirm: "Bạn có chắc sẽ xóa chuyên mục này chứ?"
      delete_error: "Có lỗi xảy ra khi xóa chuyên mục này"
      list: "Danh sách chuyên mục"
      no_description: "Hãy thêm mô tả cho chuyên mục này"
      change_in_category_topic: "Sửa mô tả"
      already_used: "Màu này đã được dùng bởi chuyên mục khác"
      security: "Bảo mật"
      security_add_group: "Thêm một nhóm"
      permissions:
        group: "Nhóm"
        see: "Xem"
        reply: "Trả lời"
        create: "Tạo"
        no_groups_selected: "Không có nhóm nào được cấp quyền truy cập; danh mục này sẽ chỉ hiển thị cho nhân viên."
        everyone_has_access: 'Danh mục này là công khai, mọi người đều có thể xem, trả lời và tạo bài viết. Để hạn chế quyền, hãy xóa một hoặc nhiều quyền được cấp cho nhóm "mọi người".'
        toggle_reply: "Chuyển đổi quyền Trả lời"
        toggle_full: "Chuyển đổi quyền Tạo"
        inherited: 'Sự cho phép này được thừa hưởng từ “tất cả mọi người”'
      special_warning: "Cảnh báo: Đây là chuyên mục có sẵn nên bạn không thể chỉnh sửa các thiết lập bảo mật. Nếu bạn muốn sử dụng chuyên mục này, hãy xóa nó thay vì tái sử dụng."
      uncategorized_security_warning: "Danh mục này là đặc biệt. Nó được thiết kế như một khu vực tổ chức cho các chủ đề không có danh mục; nó không thể có cài đặt bảo mật."
      uncategorized_general_warning: 'Danh mục này là đặc biệt. Nó được sử dụng làm danh mục mặc định cho các chủ đề mới chưa chọn danh mục. Nếu bạn muốn ngăn hành vi này và buộc lựa chọn danh mục, <a href="%{settingLink}">vui lòng tắt cài đặt tại đây</a>. Nếu bạn muốn thay đổi tên hoặc mô tả, hãy chuyển đến <a href="%{customizeLink}">Tùy chỉnh / Nội dung Văn bản</a>.'
      pending_permission_change_alert: "Bạn chưa thêm %{group} vào danh mục này; bấm vào nút này để thêm chúng."
      images: "Hình ảnh"
      email_in: "Tùy chỉnh địa chỉ nhận thư điện tử "
      email_in_allow_strangers: "Nhận thư điện tử từ người gửi vô danh không tài khoản"
      mailinglist_mirror: "Danh mục phản ánh một danh sách gửi thư"
      show_subcategory_list: "Hiển thị danh sách danh mục phụ ở trên các chủ đề trong danh mục này."
      read_only_banner: "Văn bản biểu ngữ khi người dùng không thể tạo chủ đề trong danh mục này:"
      num_featured_topics: "Số lượng chủ đề được hiển thị trên trang danh mục:"
      subcategory_num_featured_topics: "Số lượng các chủ đề nổi bật trên trang của danh mục chính:"
      all_topics_wiki: "Đặt wiki chủ đề mới theo mặc định"
      allow_unlimited_owner_edits_on_first_post: "Cho phép chủ sở hữu chỉnh sửa không giới hạn trên bài đăng đầu tiên"
      subcategory_list_style: "Kiểu danh sách danh mục con:"
      sort_order: "Danh sách chủ đề Sắp xếp theo:"
      default_view: "Danh sách chủ đề mặc định:"
      default_top_period: "Khoảng thời gian Top mặc định:"
      default_list_filter: "Bộ lọc danh sách mặc định:"
      allow_badges_label: "Cho phép thưởng huy hiệu trong chuyên mục này"
      edit_permissions: "Sửa quyền"
      reviewable_by_group: "Ngoài nhân viên, nội dung trong danh mục này cũng có thể được xem xét bởi:"
      review_group_name: "Nhóm tên"
      require_topic_approval: "Yêu cầu người kiểm duyệt phê duyệt tất cả các chủ đề mới"
      require_reply_approval: "Yêu cầu người kiểm duyệt phê duyệt tất cả các câu trả lời mới"
      this_year: "năm nay"
      position: "Vị trí trên trang danh mục:"
      default_position: "vị trí mặc định"
      minimum_required_tags: "Số lượng thẻ tối thiểu được yêu cầu trong một chủ đề:"
      default_slow_mode: 'Bật "Chế độ chậm" cho các chủ đề mới trong danh mục này.'
      parent: "Danh mục cha"
      num_auto_bump_daily: "Số lượng chủ đề mở tự động tăng hàng ngày:"
      navigate_to_first_post_after_read: "Chuyển đến bài đăng đầu tiên sau khi chủ đề được đọc"
      notifications:
        title: "thay đổi mức thông báo cho danh mục này"
        watching:
          title: "Theo dõi"
          description: "Bạn sẽ tự động xem tất cả các chủ đề trong danh mục này. Bạn sẽ được thông báo về mọi bài đăng mới trong mọi chủ đề và số lượng các câu trả lời mới sẽ được hiển thị."
        watching_first_post:
          title: "Xem bài viết đầu tiên"
          description: "Bạn sẽ được thông báo về các chủ đề mới trong danh mục này nhưng không phải trả lời các chủ đề."
        tracking:
          title: "Đang theo dõi"
          description: "Bạn sẽ tự động theo dõi tất cả các chủ đề trong danh mục này. Bạn sẽ được thông báo nếu ai đó đề cập đến @name của bạn hoặc trả lời cho bạn và một số câu trả lời mới sẽ được hiển thị."
        regular:
          title: "Bình thường"
          description: "Bạn sẽ được thông báo nếu ai đó đề cập đến @tên bạn hoặc trả lời bạn"
        muted:
          title: "Im lặng"
          description: "Bạn sẽ không bao giờ được thông báo về bất cứ điều gì về các chủ đề mới trong danh mục này và chúng sẽ không xuất hiện trong mới nhất."
      search_priority:
        label: "Ưu tiên tìm kiếm"
        options:
          normal: "Bình thường"
          ignore: "Bỏ qua"
          very_low: "Rất thấp"
          low: "Thấp"
          high: "Cao"
          very_high: "Rất cao"
      sort_options:
        default: "mặc định"
        likes: "Thích"
        op_likes: "Lượt thích bài viết gốc"
        views: "Lượt xem"
        posts: "Bài viết"
        activity: "Hoạt động"
        posters: "Người gửi"
        category: "Chuyên mục"
        created: "Được tạo"
      sort_ascending: "Tăng dần"
      sort_descending: "Giảm dần"
      subcategory_list_styles:
        rows: "Hàng"
        rows_with_featured_topics: "Hàng với các chủ đề nổi bật"
        boxes: "Hộp"
        boxes_with_featured_topics: "Hộp có các chủ đề nổi bật"
      settings_sections:
        general: "Chung"
        moderation: "Người kiểm duyệt"
        appearance: "Ngoại hình"
        email: "Email"
      list_filters:
        all: "tất cả các chủ đề"
        none: "không có danh mục phụ"
      colors_disabled: "Bạn không thể chọn màu vì bạn không có kiểu danh mục nào."
    flagging:
      action: "Đánh dấu Bài viết"
      take_action: "Thực hiện Tác vụ…"
      take_action_options:
        suspend:
          title: "Tạm ngưng người dùng"
          details: "Đạt đến ngưỡng gắn cờ và tạm ngưng người dùng"
        silence:
          title: "Người dùng im lặng"
          details: "Đạt đến ngưỡng gắn cờ và tắt tiếng người dùng"
      notify_action: "Tin nhắn"
      official_warning: "Cảnh báo chính thức"
      delete_spammer: "Xóa người Spam"
      flag_for_review: "Hàng đợi để xem xét"
      yes_delete_spammer: "Có, xóa người spam"
      ip_address_missing: "(N/A)"
      hidden_email_address: "(ẩn)"
      submit_tooltip: "Đánh dấu riêng tư"
      cant: "Xin lỗi, bạn không thể đánh dấu bài viết lúc này."
      notify_staff: "Thông báo riêng cho BQT"
      formatted_name:
        off_topic: "Nó là sai chủ đề"
        inappropriate: "Không phù hợp"
        spam: "Nó là rác"
      custom_placeholder_notify_user: "Phải hảo tâm và mang tính xây dựng."
      custom_placeholder_notify_moderators: "Hãy cho chúng tôi biết cụ thể những gì bạn quan tâm, và cung cấp các liên kết hoặc ví dụ liên quan nếu có thể."
      custom_message:
        at_least:
          other: "nhập ít nhất %{count} kí tự"
        more:
          other: "còn %{count} nữa…"
        left:
          other: "%{count} còn lại"
    flagging_topic:
      action: "Gắn cờ Chủ đề"
      notify_action: "Tin nhắn"
    topic_map:
      title: "Tóm tắt Chủ đề"
      participants_title: "Poster thường xuyên"
      links_title: "Liên kết phổ biến"
      links_shown: "hiện thêm liên kết…"
      clicks:
        other: "%{count} nhấp chuột"
      views: "Lượt xem"
      read: đọc
      minutes: tối thiểu
    post_links:
      about: "mở rộng nhiều liên kết hơn cho bài đăng này"
      title:
        other: "%{count} thêm"
    topic_statuses:
      warning:
        help: "Đây là một cảnh báo chính thức."
      bookmarked:
        help: "Bạn đã đánh dấu chủ đề này"
      locked:
        help: "Chủ đề đã đóng; không cho phép trả lời mới"
      archived:
        help: "Chủ đề này đã được lưu trữ, bạn không thể sửa đổi nữa"
      locked_and_archived:
        help: "Chủ đề này đã đóng và lưu trữ, không cho phép trả lời mới và sửa đổi nữa"
      unpinned:
        title: "Hủy gắn"
        help: "Chủ đề này không còn được ghim nữa, nó sẽ hiển thị theo thứ tự thông thường"
      pinned_globally:
        title: "Ghim toàn trang"
        help: "Chủ đề này được ghim toàn trang, nó sẽ hiển thị ở trên cùng các chủ đề mới và trong chuyên mục"
      pinned:
        title: "Gắn"
        help: "Chủ đề này đã được ghim, nó sẽ hiển thị ở trên cùng chuyên mục"
      personal_message:
        title: "Chủ đề này là một tin nhắn cá nhân"
        help: "Chủ đề này là một tin nhắn cá nhân"
    posts: "Bài viết"
    pending_posts:
      label: "Đang treo"
      label_with_count: "Đang xử lý (%{count})"
    posters: "Người gửi"
    original_post: "Bài viết gốc"
    views: "Lượt xem"
    views_lowercase:
      other: "lượt xem"
    replies: "Trả lời"
    views_long:
      other: "chủ đề này đã được xem %{number} lần"
    activity: "Hoạt động"
    likes: "Lượt thích"
    likes_lowercase:
      other: "lượt thích"
    users: "Người dùng"
    users_lowercase:
      other: "người dùng"
    category_title: "Danh mục"
    history_capped_revisions: "Lịch sử, 100 bản sửa đổi gần đây nhất"
    history: "Lịch sử"
    raw_email:
      title: "Email đến"
      not_available: "Không sẵn sàng!"
    categories_list: "Danh sách Danh mục"
    filters:
      with_topics: "%{filter} chủ đề"
      with_category: "%{filter} %{category} chủ đề"
      filter:
        button:
          label: "Lọc"
      latest:
        title: "Mới nhất"
        title_with_count:
          other: "Mới nhất (%{count})"
        help: "chủ đề với bài viết gần nhất"
      read:
        title: "Đọc"
        help: "chủ đề bạn đã đọc, theo thứ tự bạn đọc lần cuối cùng"
      categories:
        title: "Danh mục"
        title_in: "Danh mục - %{categoryName}"
        help: "tất cả các chủ đề được nhóm theo chuyên mục"
      unread:
        title: "Chưa đọc"
        title_with_count:
          other: "Chưa đọc (%{count})"
        help: "chủ đề bạn đang xem hoặc theo dõi có bài viết chưa đọc"
        lower_title_with_count:
          other: "%{count} chưa đọc"
      unseen:
        title: "Không nhìn thấy"
        lower_title: "không nhìn thấy"
        help: "chủ đề mới và chủ đề bạn hiện đang xem hoặc theo dõi với các bài đăng chưa đọc"
      new:
        lower_title_with_count:
          other: "%{count} mới"
        lower_title: "mới"
        title: "Mới"
        title_with_count:
          other: "Mới (%{count})"
        help: "chủ đề đã tạo cách đây vài ngày"
        all: "All"
        all_with_count: "Tất cả (%{count})"
        topics: "Các chủ đề"
        topics_with_count: "Chủ đề (%{count})"
        replies: "Trả lời"
        replies_with_count: "Trả lời (%{count})"
      posted:
        title: "Bài viết của tôi"
        help: "chủ đề của bạn đã được đăng trong"
      bookmarks:
        title: "Đánh dấu"
        help: "chủ để của bạn đã được đánh dấu"
      category:
        title: "%{categoryName}"
        title_with_count:
          other: "%{categoryName} (%{count})"
        help: "Những chủ đề mới nhất trong chuyên mục%{categoryName} "
      top:
        title: "Top"
        help: "Các chủ đề tích cực nhất trong năm, tháng, tuần, hoặc ngày trước"
        all:
          title: "Từ trước tới nay"
        yearly:
          title: "Hàng năm"
        quarterly:
          title: "Hàng quý"
        monthly:
          title: "Hàng tháng"
        weekly:
          title: "Hàng tuần"
        daily:
          title: "Hàng ngày"
        all_time: "Từ trước tới nay"
        this_year: "Năm"
        this_quarter: "Quý"
        this_month: "Tháng"
        this_week: "Tuần"
        today: "Ngày"
    permission_types:
      full: "Tạo / Trả lời / Xem"
      create_post: "Trả lời / Xem"
      readonly: "Xem"
    preloader_text: "Đang tải"
    lightbox:
      download: "tải về"
      open: "ảnh gốc"
      previous: "Trước (Phím mũi tên trái)"
      next: "Tiếp theo (Phím mũi tên phải)"
      counter: "%curr% trên %total%"
      close: "Đóng (Esc)"
      content_load_error: '<a href="%url%">Không thể tải nội dung</a>.'
      image_load_error: '<a href="%url%">Không thể tải hình ảnh</a>.'
    cannot_render_video: Không thể hiển thị video này vì trình duyệt của bạn không hỗ trợ codec.
    keyboard_shortcuts_help:
      shortcut_key_delimiter_comma: ", "
      shortcut_key_delimiter_plus: "+"
      shortcut_delimiter_or: "%{shortcut1} hoặc %{shortcut2}"
      shortcut_delimiter_slash: "%{shortcut1}/%{shortcut2}"
      shortcut_delimiter_space: "%{shortcut1} %{shortcut2}"
      title: "Phím tắt"
      short_title: "Các phím tắt"
      jump_to:
        title: "Nhảy đến"
        home: "%{shortcut} Nhà"
        latest: "%{shortcut} Cuối cùng"
        new: "%{shortcut} Mới"
        unread: "%{shortcut} Chưa đọc"
        categories: "%{shortcut} Danh mục"
        top: "%{shortcut} Trên"
        bookmarks: "%{shortcut} Đánh dấu"
        profile: "%{shortcut} Hồ sơ"
        messages: "%{shortcut} Tin nhắn"
        drafts: "%{shortcut} bản nháp"
        next: "%{shortcut} Chủ đề Tiếp theo"
        previous: "%{shortcut} Chủ đề trước"
      navigation:
        title: "Điều hướng"
        jump: "%{shortcut} Đến bài viết #"
        back: "%{shortcut} Quay lại"
        up_down: "%{shortcut} Move selection &uarr; &darr;"
        open: "%{shortcut} Mở chủ để đã chọn"
        next_prev: "%{shortcut} Next/previous section"
        go_to_unread_post: "%{shortcut} Đi đến bài viết chưa đọc đầu tiên"
      application:
        title: "Ứng dụng"
        create: "%{shortcut} Tạo mới chủ đề"
        notifications: "%{shortcut} Mở thông báo"
        user_profile_menu: "%{shortcut} Mở trình đơn thành viên"
        show_incoming_updated_topics: "%{shortcut} Show updated topics"
        search: "%{shortcut} Tìm kiếm"
        help: "%{shortcut} Mở trợ giúp bàn phím"
        log_out: "%{shortcut} Đăng xuất"
      composing:
        title: "Viết bài"
        return: "%{shortcut} Quay lại trình soạn thảo"
        fullscreen: "%{shortcut} soạn bài viết toàn màn hình"
      bookmarks:
        title: "Đánh dấu trang"
        enter: "%{shortcut} Lưu và đóng"
        later_today: "%{shortcut} Sau hôm nay"
        later_this_week: "%{shortcut} Cuối tuần này"
        tomorrow: "%{shortcut} Ngày mai"
        next_week: "%{shortcut} Tuần sau"
        next_month: "%{shortcut} Tháng tới"
        next_business_week: "%{shortcut} Bắt đầu vào tuần tới"
        next_business_day: "%{shortcut} Ngày làm việc tiếp theo"
        custom: "%{shortcut} Ngày và giờ tùy chỉnh"
        none: "%{shortcut} Không có lời nhắc"
        delete: "%{shortcut} Xóa dấu trang"
      actions:
        title: "Hành động"
        bookmark_topic: "%{shortcut} Chuyển chủ đề đánh dấu"
        pin_unpin_topic: "%{shortcut} Pin/Unpin bài viết"
        share_topic: "%{shortcut} Chia sẻ bài viết"
        share_post: "%{shortcut} Chia sẻ bài viết"
        reply_as_new_topic: "%{shortcut} Trả lời như là một liên kết đến bài viết"
        reply_topic: "%{shortcut} Trả lời bài viết"
        reply_post: "%{shortcut} Trả lời bài viết"
        quote_post: "%{shortcut} Trích dẫn bài viết"
        like: "%{shortcut} Thích bài viết"
        flag: "%{shortcut} Đánh dấu bài viết"
        bookmark: "%{shortcut} Đánh dấu bài viết"
        edit: "%{shortcut} Sửa bài viết"
        delete: "%{shortcut} Xóa bài viết"
        mark_muted: "%{shortcut} Mute topic"
        mark_regular: "%{shortcut} Chủ đề bình thường (mặc định)"
        mark_tracking: "%{shortcut} Theo dõi chủ đề"
        mark_watching: "%{shortcut} theo dõi chủ đề"
        print: "%{shortcut} In chủ đề"
        topic_admin_actions: "%{shortcut} Hành động quản trị chủ đề mở"
      search_menu:
        title: "Menu Tìm kiếm"
        prev_next: "%{shortcut} Di chuyển lựa chọn lên và xuống"
        insert_url: "%{shortcut} Chèn lựa chọn vào trình chỉnh sửa nội dung"
        full_page_search: "%{shortcut} Khởi chạy tìm kiếm toàn trang"
      admin:
        title: "Quản trị"
        search_prev_next: "%{shortcut} Di chuyển lựa chọn lên và xuống"
    badges:
      earned_n_times:
        other: "Đã giành được huy hiệu này %{count} lần"
      granted_on: "Cấp ngày %{date}"
      title: Huy hiệu
      allow_title: "Bạn có thể sử dụng huy hiệu này làm tiêu đề"
      multiple_grant: "Bạn có thể có được nhiều lần"
      badge_count:
        other: "%{count} huy hiệu"
      more_badges:
        other: "+%{count} Khác"
      select_badge_for_title: Chọn huy hiệu để sử dụng như là tên
      none: "(không có gì)"
      successfully_granted: "Đã cấp %{badge} cho %{username}"
      badge_grouping:
        getting_started:
          name: Bắt đầu
        community:
          name: Cộng đồng
        trust_level:
          name: Cấp độ tin tưởng
        other:
          name: Khác
        posting:
          name: Gửi bài
      favorite_max_reached: "Bạn không thể yêu thích nhiều huy hiệu hơn."
      favorite_max_not_reached: "Đánh dấu huy hiệu này là yêu thích"
      favorite_count: "%{count}/%{max} huy hiệu được đánh dấu là yêu thích"
    download_calendar:
      title: "Tải xuống lịch"
      save_ics: "Tải xuống tệp .ics"
      save_google: "Thêm vào lịch Google"
      remember: "Đừng hỏi tôi nữa"
      remember_explanation: "(bạn có thể thay đổi tùy chọn này trong prefs người dùng của mình)"
      download: "Tải xuống"
      default_calendar: "Lịch mặc định"
      default_calendar_instruction: "Xác định lịch nào sẽ được sử dụng khi ngày tháng được lưu"
      add_to_calendar: "Thêm vào lịch"
      google: "Google Lịch"
      ics: "ICS"
    tagging:
      all_tags: "Tất cả các thẻ"
      other_tags: "Các thẻ khác"
      selector_tags: "thẻ"
      selector_no_tags: "không có thẻ"
      selector_remove_filter: "bỏ đièu kiện lọc"
      tags: "Thẻ"
      choose_for_topic: "thẻ không bắt buộc"
      choose_for_topic_required:
        other: "chọn ít nhất %{count} thẻ…"
      choose_for_topic_required_group:
        other: "chọn %{count} thẻ từ “%{name}”…"
      info: "Thông tin"
      default_info: "Thẻ này không bị giới hạn đối với bất kỳ danh mục nào và không có từ đồng nghĩa."
      staff_info: "Để thêm các hạn chế, hãy đặt thẻ này vào <a href=%{basePath}/tag_groups>nhóm thẻ</a>."
      category_restricted: "Thẻ này bị hạn chế đối với các danh mục bạn không có quyền truy cập."
      synonyms: "Từ đồng nghĩa"
      synonyms_description: "Khi các thẻ sau được sử dụng, chúng sẽ được thay thế bằng <b>%{base_tag_name}</b>."
      save: "Lưu tên và mô tả của thẻ"
      tag_groups_info:
        other: "Thẻ này thuộc các nhóm sau: %{tag_groups}."
      category_restrictions:
        other: "Nó chỉ có thể được sử dụng trong các danh mục sau:"
      edit_synonyms: "Chỉnh sửa từ đồng nghĩa"
      add_synonyms_label: "Thêm từ đồng nghĩa:"
      add_synonyms: "Thêm"
      add_synonyms_explanation:
        other: "Bất kỳ nơi nào hiện đang sử dụng các thẻ này sẽ được chuyển thành sử dụng <b>%{tag_name}</b>. Bạn có chắc chắn muốn thực hiện thay đổi này không?"
      add_synonyms_failed: "Không thể thêm các thẻ sau dưới dạng từ đồng nghĩa: <b>%{tag_names}</b>. Đảm bảo chúng không có từ đồng nghĩa và không phải từ đồng nghĩa của thẻ khác."
      remove_synonym: "Xóa từ đồng nghĩa"
      delete_synonym_confirm: 'Bạn có chắc chắn muốn xóa từ đồng nghĩa "%{tag_name}" không?'
      delete_tag: "Xoá thẻ"
      delete_confirm:
        other: "Bạn có chắc chắn muốn xóa thẻ này và xóa thẻ khỏi %{count} chủ đề mà thẻ được chỉ định không?"
      delete_confirm_no_topics: "Bạn có chắc chắn muốn xóa thẻ này không?"
      delete_confirm_synonyms:
        other: "%{count} từ đồng nghĩa của nó cũng sẽ bị xóa."
      edit_tag: "Chỉnh sửa tên thẻ và mô tả"
      sort_by: "Xếp theo:"
      sort_by_count: "đếm"
      sort_by_name: "tên"
      manage_groups: "Quản lý nhóm thẻ"
      manage_groups_description: "Xác định các nhóm để sắp xếp các thẻ"
      upload: "Tải lên thẻ"
      upload_description: "Tải lên tệp csv để tạo hàng loạt thẻ"
      upload_instructions: "Một trên mỗi dòng, tùy chọn với một nhóm thẻ ở định dạng 'tag_name, tag_group'."
      upload_successful: "Các thẻ đã được tải lên thành công"
      delete_unused_confirmation:
        other: "%{count} thẻ sẽ bị xóa: %{tags}"
      delete_unused_confirmation_more_tags:
        other: "%{tags} và %{count} nữa"
      delete_no_unused_tags: "Không có thẻ không sử dụng."
      tag_list_joiner: ", "
      delete_unused: "Xóa thẻ không sử dụng"
      delete_unused_description: "Xóa tất cả các thẻ không được đính kèm với bất kỳ chủ đề hoặc tin nhắn cá nhân nào"
      filters:
        without_category: "%{filter} %{tag} chủ đề"
        with_category: "%{filter} %{tag} chủ đề trong %{category}"
        untagged_without_category: "%{filter} chủ đề chưa được gắn thẻ"
        untagged_with_category: "%{filter} chủ đề chưa được gắn thẻ trong %{category}"
      notifications:
        watching:
          title: "Đang theo dõi"
          description: "Bạn sẽ tự động xem tất cả các chủ đề có thẻ này. Bạn sẽ được thông báo về tất cả các bài đăng và chủ đề mới, với bài viết chưa đọc và các bài đăng mới cũng sẽ xuất hiện bên cạnh chủ đề."
        watching_first_post:
          title: "Xem bài viết đầu tiên"
          description: "Bạn sẽ được thông báo về các chủ đề mới trong thẻ này nhưng không có câu trả lời cho các chủ đề."
        tracking:
          title: "Đang theo dõi"
          description: "Bạn sẽ tự động theo dõi tất cả các chủ đề với thẻ này. Một số bài viết chưa đọc và bài viết mới sẽ xuất hiện bên cạnh chủ đề."
        regular:
          title: "Bình thường"
          description: "Bạn sẽ được thông báo nếu ai đó đề cập đến @name của bạn hoặc trả lời bài đăng của bạn."
        muted:
          title: "Im lặng"
          description: "Bạn sẽ không được thông báo về bất cứ điều gì về các chủ đề mới với thẻ này và chúng sẽ không xuất hiện trên tab chưa đọc của bạn."
      groups:
        back_btn: "Quay lại tất cả các thẻ"
        title: "Nhóm thẻ"
        about_heading: "Chọn một nhóm thẻ hoặc tạo một nhóm mới"
        about_heading_empty: "Tạo một nhóm thẻ mới để bắt đầu"
        about_description: "Nhóm thẻ giúp bạn quản lý quyền cho nhiều thẻ ở một nơi."
        new: "Nhóm mới"
        new_title: "Tạo nhóm mới"
        edit_title: "Chỉnh sửa nhóm thẻ"
        tags_label: "Thẻ trong nhóm này"
        parent_tag_label: "Thẻ cha"
        parent_tag_description: "Các thẻ từ nhóm này chỉ có thể được sử dụng nếu có thẻ mẹ."
        one_per_topic_label: "Giới hạn một thẻ cho mỗi chủ đề từ nhóm này"
        new_name: "Nhóm thẻ mới"
        name_placeholder: "Tên"
        save: "Lưu"
        delete: "Xoá"
        confirm_delete: "Bạn có chắc chắn muốn xóa nhóm thẻ này không?"
        everyone_can_use: "Mọi người đều có thể sử dụng thẻ"
        usable_only_by_groups: "Tất cả mọi người đều có thể nhìn thấy thẻ, nhưng chỉ những nhóm sau mới có thể sử dụng chúng"
        visible_only_to_groups: "Thẻ chỉ hiển thị cho các nhóm sau"
        tags_placeholder: "Tìm kiếm hoặc tạo thẻ"
        parent_tag_placeholder: "Tùy chọn"
        select_groups_placeholder: "Chọn nhóm…"
        disabled: "Gắn thẻ bị vô hiệu hóa. "
      topics:
        none:
          unread: "Bạn không có chủ đề chưa đọc này"
          unseen: "Bạn không có chủ đề nào chưa nhìn thấy."
          new: "Bạn không có chủ đề mới"
          read: "Bạn chưa đọc chủ đề nào"
          posted: "Bạn chưa gửi bài trong bất kì chủ đề nào"
          latest: "Không có chủ đề mới nhất"
          bookmarks: "Bạn chưa chủ đề nào được đánh dấu."
          top: "Không có chủ đề top."
    invite:
      custom_message: "Làm cho lời mời của bạn trở nên cá nhân hơn một chút bằng cách viết <a href>tin nhắn tùy chỉnh</a>."
      custom_message_placeholder: "Nhập thông điệp tùy chỉnh của bạn"
      approval_not_required: "Người dùng sẽ được tự động phê duyệt ngay sau khi họ chấp nhận lời mời này."
      custom_message_template_forum: "Hey, bạn nên tham gia diễn đàn này!"
      custom_message_template_topic: "Hey, tôi nghĩ bạn có thể thích chủ đề này!"
    forced_anonymous: "Do quá tải, thông báo này tạm thời được hiển thị cho mọi người."
    forced_anonymous_login_required: "Trang web đang quá tải và không thể tải được vào lúc này, hãy thử lại sau vài phút."
    footer_nav:
      back: "Quay lại"
      forward: "Chuyển tiếp"
      share: "Chia sẻ"
      dismiss: "Hủy bỏ"
    safe_mode:
      enabled: "Chế độ an toàn được bật, để thoát khỏi chế độ an toàn, hãy đóng cửa sổ trình duyệt này"
    image_removed: "(hình ảnh đã bị xóa)"
    pause_notifications:
      title: "Tạm dừng thông báo trong…"
      options:
        half_hour: "30 phút"
        one_hour: "1 tiếng"
        two_hours: "2 tiếng"
        tomorrow: "Cho tới ngày mai"
      set_schedule: "Đặt lịch thông báo"
    trust_levels:
      names:
        newuser: "thành viên mới"
        basic: "thành viên cơ bản"
        member: "thành viên"
        regular: "thường xuyên"
        leader: "người khởi xướng"
      detailed_name: "%{level}: %{name}"
    pick_files_button:
      unsupported_file_picked: "Bạn đã chọn một tệp không được hỗ trợ. Các loại tệp được hỗ trợ - %{types}."
    user_activity:
      no_activity_title: "Chưa có hoạt động nào"
      no_activity_body: "Chào mừng đến với cộng đồng của chúng tôi! Bạn là thương hiệu mới ở đây và chưa đóng góp vào các cuộc thảo luận. Bước đầu tiên, hãy truy cập <a href='%{topUrl}'>Top</a> hoặc <a href='%{categoriesUrl}'>Chuyên mục</a> và chỉ cần bắt đầu đọc! Chọn %{heartIcon} trên các bài đăng mà bạn thích hoặc muốn tìm hiểu thêm. Khi bạn tham gia, hoạt động của bạn sẽ được liệt kê ở đây."
      no_replies_title: "Bạn chưa trả lời bất kỳ chủ đề nào"
      no_replies_title_others: "%{username} chưa trả lời bất kỳ chủ đề nào"
      no_drafts_title: "Bạn chưa bắt đầu bất kỳ bản nháp nào"
      no_drafts_body: "Bạn chưa hoàn toàn sẵn sàng để đăng bài? Chúng tôi sẽ tự động lưu một bản nháp mới và liệt kê nó ở đây bất cứ khi nào bạn bắt đầu soạn một chủ đề, trả lời hoặc tin nhắn cá nhân. Chọn nút hủy để hủy hoặc lưu bản nháp của bạn để tiếp tục sau."
      no_likes_title: "Bạn chưa thích bất kỳ chủ đề nào"
      no_likes_body: "Một cách tuyệt vời để tham gia và bắt đầu đóng góp là bắt đầu đọc các cuộc trò chuyện đã diễn ra và chọn %{heartIcon} trên các bài đăng mà bạn thích!"
      no_topics_title: "Bạn chưa bắt đầu bất kỳ chủ đề nào"
      no_topics_body: "Tốt nhất bạn nên <a href='%{searchUrl}'>tìm kiếm</a> chủ đề hiện có của cuộc trò chuyện trước khi bắt đầu một chủ đề mới, nhưng nếu bạn tin rằng chủ đề bạn muốn vẫn chưa xuất hiện, hãy tiếp tục và bắt đầu một chủ đề mới của riêng bạn. Tìm nút <kbd>+ Chủ đề mới</kbd> ở trên cùng bên phải của danh sách chủ đề, danh mục hoặc thẻ để bắt đầu tạo chủ đề mới trong lĩnh vực đó."
      no_topics_title_others: "%{username} chưa bắt đầu bất kỳ chủ đề nào"
      no_read_topics_title: "Bạn chưa đọc bất kỳ chủ đề nào"
      no_read_topics_body: "Khi bạn bắt đầu đọc các cuộc thảo luận, bạn sẽ thấy một danh sách ở đây. Để bắt đầu đọc, hãy tìm các chủ đề mà bạn quan tâm trong <a href='%{topUrl}'>Top</a> hoặc <a href='%{categoriesUrl}'>Danh mục</a> hoặc tìm kiếm theo từ khóa %{searchIcon}"
    no_group_messages_title: "Không tìm thấy tin nhắn nhóm nào"
    topic_entrance:
      jump_top_button_title: "Chuyển đến bài viết đầu tiên"
      jump_bottom_button_title: "Chuyển đến bài viết cuối cùng"
    fullscreen_table:
      expand_btn: "Mở rộng bảng"
    second_factor_auth:
      redirect_after_success: "Xác thực yếu tố thứ hai thành công. Chuyển hướng về trang trước…"
    sidebar:
      title: "Thanh bên"
      unread_count:
        other: "%{count} chưa đọc"
      new_count:
        other: "%{count} mới"
      more: "Thêm"
      all_categories: "Tất cả danh mục"
      all_tags: "Tất cả các thẻ"
      edit_navigation_modal_form:
        filter_dropdown:
          all: "All"
      sections:
        custom:
          save: "Lưu lại"
          delete: "Xóa"
          links:
            reset: "Đặt lại về mặc định"
            icon:
              label: "Biểu tượng"
            name:
              label: "T"
            value:
              label: "Liên kết"
        about:
          header_link_text: "Giới thiệu"
        messages:
          header_link_text: "Tin nhắn"
          links:
            inbox: "Hộp thư"
            sent: "Đã gửi"
            new: "Mới"
            new_with_count: "Mới (%{count})"
            unread: "Chưa đọc"
            unread_with_count: "Chưa đọc (%{count})"
            archive: "Lưu Trữ"
        tags:
          none: "Bạn chưa thêm bất kỳ thẻ nào."
          click_to_get_started: "Bấm vào đây để bắt đầu."
          header_link_text: "Thẻ"
        categories:
          none: "Bạn chưa thêm bất kỳ danh mục nào."
          click_to_get_started: "Bấm vào đây để bắt đầu."
          header_link_text: "Thư mục"
        community:
          edit_section:
            header_dropdown: "Tùy biến"
          links:
            about:
              content: "Giới thiệu"
            admin:
              content: "Quản trị"
            badges:
              content: "Huy hiệu"
            filter:
              content: "Lọc"
            topics:
              content: "Chủ đề"
              title: "Tất cả các chủ đề"
            faq:
              content: "Câu hỏi thường gặp"
            guidelines:
              content: "Hướng dẫn"
            groups:
              content: "Nhóm"
            users:
              content: "Người dùng"
            my_posts:
              content: "Bài viết của tôi"
              draft_count:
                other: "%{count} bản nháp"
            review:
              content: "Review"
            invite:
              content: "Mời"
      search: "Tìm kiếm"
    until: "Cho đến khi:"
    form_templates:
      upload_field:
        upload: "Tải lên"
        uploading: "Đang tải lên"
      errors:
        type_mismatch:
          default: "Hãy nhập giá trị hợp lệ."
          email: "Vùi lòng nhập một thư điện tử hợp lệ."
    table_builder:
      modal:
        help:
          enter_key: "Nhập"
      edit:
        modal:
          cancel: "hủy"
          create: "Lưu lại"
          reason: "Tại sao bạn sửa"
      spreadsheet:
        show: "Hiển thị"
        about: "Giới thiệu"
    filter:
      description:
        yesterday: "Hôm qua"
    discovery:
      headings:
        categories: "Tất cả danh mục"
  admin_js:
    type_to_filter: "Gõ vào bộ lọc…"
    settings: "Cài đặt"
    admin:
      title: "Quản trị Diễn đàn"
      moderator: "Điều hành"
      filter_reports: "Lọc báo cáo..."
      tags:
        remove_muted_tags_from_latest:
          always: "luôn luôn"
          only_muted: "khi được sử dụng một mình hoặc với các thẻ bị tắt tiếng khác"
          never: "không bao giờ"
      reports:
        title: "Danh sách các báo cáo có sẵn"
        sidebar_title: "Báo cáo"
      config_sections:
        account:
          title: "Tài khoản"
        reports:
          title: "Báo cáo"
        community:
          title: "Cộng đồng"
        appearance:
          title: "Ngoại hình"
        email:
          title: "Email"
        security:
          title: "Bảo mật"
        plugins:
          title: "Plugins"
        advanced:
          title: "Nâng cao"
      config:
        developer:
          title: "Nhà phát triển"
        emojis:
          title: "Emoji"
        flags:
          title: "Người kiểm duyệt"
        files:
          title: "Tập tin"
        legal:
          title: "Legal"
        logo:
          form:
            mobile: "Điện thoại"
            email: "Email"
        fonts:
          backfill_modal:
            modal_yes: "Đồng ý"
        navigation:
          title: "Điều hướng"
        notifications:
          title: "Thông báo"
        onebox:
          title: "Onebox"
        search_everything:
          title: "Tìm kiếm"
        security:
          title: "Bảo mật"
        spam:
          title: "Rác"
        user_api:
          title: "API người dùng"
        dashboard:
          title: "Bảng điều khiển"
        users:
          title: "Thành viên"
        groups:
          title: "Nhóm"
        backups:
          title: "Bản sao lưu"
          sub_pages:
            logs:
              title: "Log"
        reports:
          title: "Báo cáo"
        badges:
          title: "Huy hiệu"
        permalinks:
          title: "Liên kết cố định"
          header_description: "Chuyển hướng để áp dụng cho các URL mà diễn đàn không biết"
        emoji:
          title: "Emoji"
        themes:
          title: "Themes"
        components:
          title: "Các thành phần"
        email:
          sub_pages:
            preview_summary:
              header_description: "Xem trước nội dung của tập san email đã gửi cho các thành viên không hoạt động"
            templates:
              title: "Templates"
        email_logs:
          sub_pages:
            sent:
              title: "Đã gửi"
            skipped:
              title: "Đã bỏ qua"
            bounced:
              title: "Bị trả lại"
            received:
              title: "Đã nhận"
            rejected:
              title: "Từ chối"
        email_appearance:
          title: "Ngoại hình"
          header_description: "Tùy chỉnh mẫu trong đó tất cả các email html được hiển thị và tạo kiểu bằng CSS"
        staff_action_logs:
          sub_pages:
            screened_emails:
              header_description: "Khi ai đó cố gắng tạo tài khoản mới, các địa chỉ email sau sẽ được kiểm tra và đăng ký sẽ bị chặn, hoặc một số hành động khác được thực hiện"
            screened_ips:
              title: "Screened IPs"
            screened_urls:
              title: "Screened URLs"
              header_description: "Các URL được liệt kê ở đây được sử dụng trong các bài viết của người dùng đã được xác định là spammer"
        webhooks:
          title: "Webhooks"
        embedding:
          title: "Nhúng"
      theme_site_settings:
        default_value: "Mặc định"
      search:
        title: "Tìm kiếm"
        result_types:
          report:
            other: "Báo cáo"
          setting:
            other: "Cài đặt"
          theme:
            other: "Themes"
          component:
            other: "Các thành phần"
      dashboard:
        title: "Bảng điều khiển"
        last_updated: "Đã cập nhật trang tổng quan:"
        discourse_last_updated: "Đã cập nhật website:"
        version: "Phiên bản"
        up_to_date: "Bạn đã cập nhật!"
        critical_available: "Bản cập nhật quan trọng sẵn sằng."
        updates_available: "Cập nhật đang sẵng sàng"
        no_check_performed: "Kiểm tra phiên bản mới đã không được thực hiện, đảm bảo rằng Sidekiq đang chạy."
        stale_data: "Kiểm tra phiên bản mới đã không được thực hiện gần đây, đảm bảo rằng Sidekiq đang chạy."
        installed_version: "Đã cài đặt"
        latest_version: "Mới nhất"
        problems_found: "Một số lời khuyên dựa trên cài đặt trang web hiện tại của bạn"
        dismiss_notice: "Bỏ qua"
        new_features:
          learn_more: "Tìm hiểu thêm..."
        last_checked: "Kiểm tra lần cuối"
        refresh_problems: "Làm mới"
        no_problems: "Không phát hiện vấn đề"
        moderators: "Điều hành:"
        admins: "Quản trị:"
        silenced: "Im lặng:"
        suspended: "Đã tạm khóa:"
        private_messages_short: "Tin nhắn"
        private_messages_title: "Tin nhắn"
        mobile_title: "Điện thoại"
        space_used: "%{usedSize} được sử dụng"
        space_used_and_free: "%{usedSize} (%{freeSize} miễn phí)"
        uploads: "Tải lên"
        backups: "Sao lưu"
        backup_count:
          other: "%{count} bản sao lưu trên %{location}"
        lastest_backup: "Mới nhất: %{date}"
        traffic_short: "Băng thông"
        traffic: "Application web requests"
        page_views: "Số lượt xem"
        page_views_short: "Số lượt xem"
        show_traffic_report: "Xem chi tiết Báo cáo Lưu lượng"
        community_health: Sức khỏe cộng đồng
        moderators_activity: Hoạt động của người điều hành
        whats_new_in_discourse: Có gì mới trong Discourse?
        activity_metrics: Số liệu hoạt động
        all_reports: "Tất cả các báo cáo"
        general_tab: "Chung"
        moderation_tab: "Người kiểm duyệt"
        security_tab: "Bảo mật"
        reports_tab: "Báo cáo"
        report_filter_any: "bất kì"
        disabled: Khóa
        timeout_error: Xin lỗi, truy vấn mất quá nhiều thời gian, vui lòng chọn khoảng thời gian ngắn hơn
        exception_error: Xin lỗi, đã xảy ra lỗi khi thực hiện truy vấn
        too_many_requests: Bạn đã thực hiện hành động này quá nhiều lần. Vui lòng đợi trước khi thử lại.
        not_found_error: Xin lỗi, báo cáo này không tồn tại
        reports:
          trend_title: "%{percent} thay đổi. Hiện tại là %{current}, là %{prev} trong giai đoạn trước."
          today: "Hôm nay"
          yesterday: "Hôm qua"
          last_7_days: "7 ngày gần nhất"
          last_30_days: "30 ngày gần nhất"
          all_time: "Từ trước tới nay"
          7_days_ago: "7 Ngày trước"
          30_days_ago: "30 Ngày trước"
          all: "Tất cả"
          view_table: "bảng"
          view_graph: "đồ thị"
          refresh_report: "Làm mới báo cáo"
          daily: hằng ngày
          monthly: Hàng tháng
          weekly: Hàng tuần
          dates: "Ngày (theo mốc giờ UTC)"
          groups: "Các nhóm"
          disabled: "Báo cáo này đã bị vô hiệu hóa"
          totals_for_sample: "Tổng số cho mẫu"
          average_for_sample: "Trung bình cho mẫu"
          total: "Tổng thời gian"
          no_data: "Không có dữ liệu để hiển thị."
          trending_search:
            more: '<a href="%{basePath}/admin/logs/search_logs">tìm kiếm logs</a>'
            disabled: 'Báo cáo tìm kiếm thịnh hành bị tắt. Bật <a href="%{basePath}/admin/site_settings/category/all_results?filter=log%20search%20queries">log truy vấn tìm kiếm</a> số liệu thu thập.'
          average_chart_label: Trung bình
          filters:
            file_extension:
              label: Phần mở rộng
            group:
              label: Nhóm
            category:
              label: Danh mục
            include_subcategories:
              label: "Bao gồm các danh mục phụ"
      flags:
        title: "Người kiểm duyệt"
        description: "Mô tả"
        enabled: "Kích hoạt"
      groups:
        new:
          title: "Nhóm mới"
          create: "Tạo"
          name:
            too_short: "Tên nhóm quá ngắn"
            too_long: "Tên nhóm quá dài"
            available: "Tên nhóm dùng được"
            not_available: "Tên nhóm đã sử dụng"
            blank: "Tên nhóm không thể trống"
        manage:
          interaction:
            email: Email
            incoming_email: "Tùy chỉnh địa chỉ email đến"
            incoming_email_placeholder: "điền địa chỉ email"
            visibility: Khả năng hiển thị
            visibility_levels:
              title: "Ai có thể xem nhóm"
              public: "Mọi người"
              logged_on_users: "Những người đã đăng nhập"
              members: "Chủ sở hữu nhóm, thành viên và người kiểm duyệt"
              staff: "Chủ sở hữu và người kiểm duyệt nhóm"
              owners: "Chủ sở hữu nhóm"
              description: "Quản trị viên có thể xem tất cả các nhóm."
            members_visibility_levels:
              title: "Ai có thể nhìn thấy thành viên của nhóm này?"
              description: "Quản trị viên có thể thấy thành viên của tất cả các nhóm. Tư cách hiển thị cho tất cả người dùng."
            publish_read_state: "Trên tin nhắn nhóm đăng trạng thái nhóm"
          membership:
            automatic: Tự động
            trust_levels_title: "Cấp độ tin tưởng tự động tăng cho thành viên khi họ thêm:"
            effects: Các hiệu ứng
            trust_levels_none: "Không có gì"
            automatic_membership_email_domains: "Các thành viên đã đăng ký với đuôi email khớp với một trong danh sách này sẽ được tự động thêm vào nhóm:"
            automatic_membership_user_count:
              other: "%{count} người dùng có domain email mới và sẽ được thêm vào nhóm."
            automatic_membership_associated_groups: "Người dùng là thành viên của một nhóm trên một dịch vụ được liệt kê ở đây sẽ tự động được thêm vào nhóm này khi họ đăng nhập bằng dịch vụ."
            primary_group: "Tự động cài là nhóm chính"
        name_placeholder: "Tên nhóm, không có khoảng trắng, tương tự như luật đặt tên người dùng"
        primary: "Nhóm Chính"
        no_primary: "(không có nhóm chính)"
        title: "Nhóm"
        edit: "Sửa nhóm"
        refresh: "Làm mới"
        about: "Chỉnh sửa nhóm thành viên và tên của bạn ở đây"
        group_members: "Nhóm thành viên"
        delete: "Xóa"
        delete_failed: "Không thể xóa nhóm. Nếu đây là một nhóm tự động, nó không thể hủy bỏ."
        delete_automatic_group: Đây là một nhóm tự động và không thể bị xóa.
        delete_owner_confirm: "Loại bỏ quyền sở hữu của '%{username}'?"
        add: "Thêm"
        custom: "Tùy biến"
        automatic: "Tự động"
        default_title: "Tiêu đề mặc định"
        default_title_description: "sẽ được áp dụng cho tất cả thành viên trong nhóm"
        group_owners: Chủ sở hữu
        add_owners: Thêm chủ sở hữu
        none_selected: "Chọn một nhóm để bắt đầu"
        no_custom_groups: "Tạo một nhóm mới"
      api_keys:
        edit: "Sửa"
        save: "Lưu lại"
        cancel: "Huỷ"
        continue: "Tiếp tục"
        revoke: "Thu hồi"
        revoked: "Đã thu hồi"
      api:
        generate_master: "Tạo Master API Key"
        none: "Không có API keys nào kích hoạt lúc này."
        user: "Thành viên"
        title: "API"
        key: "Phím"
        created: Tạo bởi
        scope: Phạm vi
        updated: Đã cập nhật
        never_used: Không bao giờ
        generate: "Khởi tạo"
        revoke: "Thu hồi"
        all_users: "Tất cả Thành viên"
        active_keys: "Kích hoạt khóa API"
        manage_keys: Quản lý khóa
        show_details: Chi tiết
        description: Mô tả
        no_description: (Không có mô tả)
        all_api_keys: Tất cả các khóa API
        scope_mode: Phạm vi
        impersonate_all_users: Mạo danh bất kỳ người dùng nào
        user_placeholder: Điền tên đăng nhập
        description_placeholder: Khóa này sẽ được sử dụng để làm gì?
        save: Lưu
        new_key: Khóa API mới
        revoked: Đã thu hồi
        not_shown_again: Khóa này sẽ không được hiển thị lại. Đảm bảo bạn chụp một bản sao trước khi tiếp tục.
        continue: Tiếp tục
        scopes:
          description: |
            Khi sử dụng phạm vi, bạn có thể hạn chế khóa API đối với một tập hợp các điểm cuối cụ thể.
            Bạn cũng có thể xác định tham số nào sẽ được phép. Sử dụng dấu phẩy để phân tách nhiều giá trị.
          title: Phạm vi
          granular: Dạng hạt
          read_only: Chỉ đọc
          global: Toàn cầu
          global_description: Khóa API không có hạn chế và tất cả các điểm cuối đều có thể truy cập được.
          resource: Nguồn
          action: Hoạt động
          any_parameter: (bất kỳ thông số nào)
          allowed_urls: URL được phép
          descriptions:
            global:
              read: Hạn chế khóa API đối với các điểm cuối chỉ đọc.
            topics:
              read: Đọc một chủ đề hoặc một bài viết cụ thể trong đó. RSS cũng được hỗ trợ.
              write: Tạo một chủ đề mới hoặc đăng một chủ đề hiện có.
              read_lists: Đọc danh sách chủ đề như hàng đầu, mới, mới nhất, v.v. RSS cũng được hỗ trợ.
            posts:
              edit: Chỉnh sửa bất kỳ bài đăng nào hoặc một bài đăng cụ thể.
            tag_groups:
              list: Lấy danh sách các nhóm thẻ.
              create: Tạo một nhóm thẻ.
            categories:
              list: Nhận danh sách các danh mục.
              show: Nhận một danh mục duy nhất theo id.
            uploads:
              create: Tải lên tệp mới hoặc bắt đầu tải lên trực tiếp một phần hoặc nhiều phần lên bộ nhớ ngoài.
            users:
              bookmarks: Liệt kê các dấu trang của người dùng. Nó trả về lời nhắc đánh dấu khi sử dụng định dạng ICS.
              sync_sso: Đồng bộ hóa người dùng bằng DiscourSeconnect.
              check_emails: Liệt kê các email của người dùng.
              update: Cập nhật thông tin hồ sơ người dùng.
              log_out: Đăng xuất tất cả
              anonymize: Ẩn danh tài khoản người dùng.
              delete: Xóa tài khoản người dùng.
              list: Nhận danh sách người dùng.
            email:
              receive_emails: Kết hợp phạm vi này với bộ nhận thư để xử lý các email đến.
            badges:
              create: Tạo một huy hiệu mới.
              show: Nhận thông tin về một huy hiệu.
              update: Cập nhật huy hiệu.
              delete: Xóa huy hiệu.
              list_user_badges: Liệt kê các huy hiệu của người dùng.
              assign_badge_to_user: Gán huy hiệu cho người dùng.
              revoke_badge_from_user: Thu hồi huy hiệu từ người dùng.
            wordpress:
              publishing: Cần thiết cho các tính năng xuất bản plugin WP Discourse (bắt buộc).
              commenting: Cần thiết cho các tính năng bình luận của plugin WP Discourse.
              discourse_connect: Cần thiết cho các tính năng DiscourseConnect của plugin WP Discourse.
              utilities: Cần thiết nếu bạn sử dụng Tiện ích plugin WP Discourse.
      web_hooks:
        title: "Webhooks"
        instruction: "Webhooks cho phép Discourse thông báo cho các dịch vụ bên ngoài khi một sự kiện nào đó xảy ra trong trang web của bạn. Khi webhook được kích hoạt, POST sẽ gửi đến các URL được cung cấp."
        detailed_instruction: "POST sẽ được gửi đến URL được cung cấp khi sự kiện đã chọn xảy ra."
        create: "Tạo"
        edit: "Sửa"
        save: "Lưu"
        delete: "Xóa"
        cancel: "Huỷ"
        controls: "Kiểm soát"
        payload_url: "Payload URL"
        payload_url_placeholder: "https://example.com/postreceive"
        secret_invalid: "Bí mật không được có bất kỳ ký tự trống nào."
        secret_too_short: "Bí mật phải có ít nhất 12 ký tự."
        event_type_missing: "Bạn cần thiết lập ít nhất một loại sự kiện."
        content_type: "Content Type"
        secret: "Bí mật"
        event_chooser: "Sự kiện nào sẽ kích hoạt webhook này?"
        wildcard_event: "Gửi cho tôi mọi thứ"
        individual_event: "Chọn các sự kiện riêng lẻ"
        verify_certificate: "Kiểm tra chứng chỉ TLS của payload url"
        active: "Kích hoạt"
        active_notice: "Chúng tôi sẽ cung cấp chi tiết sự kiện khi nó xảy ra."
        categories_filter_instructions: "Các webhook có liên quan sẽ chỉ được kích hoạt nếu sự kiện có liên quan đến các danh mục cụ thể. Để trống để kích hoạt webhook cho tất cả các danh mục."
        categories_filter: "Danh mục được kích hoạt"
        tags_filter_instructions: "Các webhook có liên quan sẽ chỉ được kích hoạt nếu sự kiện có liên quan với các thẻ được chỉ định. Để trống để kích hoạt webhook cho tất cả các thẻ."
        tags_filter: "Thẻ được kích hoạt"
        groups_filter_instructions: "Các webhook có liên quan sẽ chỉ được kích hoạt nếu sự kiện có liên quan đến các nhóm được chỉ định. Để trống để kích hoạt webhook cho tất cả các nhóm."
        groups_filter: "Nhóm được kích hoạt"
        delete_confirm: "Xóa webhook này?"
        topic_event:
          group_name: "Sự kiện Chủ đề"
          topic_created: "Chủ đề được tạo"
          topic_revised: "Chủ đề được sửa đổi"
          topic_edited: "Chủ đề được cập nhật"
          topic_destroyed: "Chủ đề bị xóa"
          topic_recovered: "Chủ đề được phục hồi"
        post_event:
          group_name: "Sự kiện Bài đăng"
          post_created: "Bài đăng được tạo"
          post_edited: "Bài đăng được cập nhật"
          post_destroyed: "Bài đăng bị xóa"
          post_recovered: "Bài đăng được phục hồi"
        group_event:
          group_name: "Sự kiện Nhóm"
          group_created: "Nhóm được tạo"
          group_updated: "Nhóm được cập nhật"
          group_destroyed: "Nhóm bị xóa"
        tag_event:
          group_name: "Sự kiện Thẻ"
          tag_created: "Thẻ được tạo"
          tag_updated: "Thẻ được cập nhật"
          tag_destroyed: "Thẻ bị xóa"
        user_event:
          group_name: "Sự kiện Người dùng"
          user_logged_in: "Người dùng đăng nhập"
          user_logged_out: "Người dùng đăng xuất"
          user_created: "Người dùng được tạo"
          user_approved: "Người dùng được chấp nhận"
          user_updated: "Người dùng được cập nhật"
          user_destroyed: "Người dùng bị xóa"
          user_suspended: "Người dùng bị tạm khóa"
          user_unsuspended: "Người dùng được hủy tạm khóa"
        like_event:
          post_liked: "Khi một người dùng thích một bài đăng."
        delivery_status:
          title: "Tình trạng"
          inactive: "Không hoạt động"
          failed: "Thất bại"
          successful: "Thành công"
          disabled: "Vô hiệu hóa"
        events:
          none: "Không có sự kiện liên quan."
          redeliver: "Phân phối lại"
          incoming:
            other: "Có %{count} sự kiện mới."
          completed_in:
            other: "Hoàn thành trong %{count} giây."
          request: "Yêu cầu"
          response: "Đáp ứng"
          redeliver_confirm: "Bạn có chắc chắn muốn gửi lại cùng một nội dung?"
          headers: "Tên"
          payload: "Nội dung"
          body: "Thân"
          ping: "Ping"
          status: "Mã trạng thái"
          event_id: "ID"
          timestamp: "Tạo bởi"
          completion: "Thời gian hoàn thành"
          actions: "Hành động"
          filter_status:
            failed: "Thất bại"
      home:
        title: "Trang chủ"
      account:
        title: "Tài khoản"
        sidebar_link:
          backups: "Bản sao lưu"
      community:
        title: "Cộng đồng"
        sidebar_link:
          badges: "Huy hiệu"
          notifications: "Thông báo"
          permalinks: "Liên kết cố định"
          users: "Thành viên"
          groups: "Nhóm"
          legal: "Legal"
          moderation_flags:
            title: "Người kiểm duyệt"
      appearance:
        title: "Ngoại hình"
        sidebar_link:
          emoji: "Emoji"
          navigation: "Điều hướng"
      email_settings:
        sidebar_link:
          appearance: "Ngoại hình"
      security:
        title: "Bảo mật"
      section_landing_pages:
        account:
          title: "Tài khoản"
          backups:
            title: "Bản sao lưu"
      config_areas:
        about:
          contact_url_placeholder: "https://johnny-smith.com/contact"
          company_name: "Tên"
          extra_groups:
            groups: "Nhóm"
          optional: "(tùy chọn)"
          update: "Cập nhật"
          saved: "đã lưu"
        flags:
          description: "Mô tả"
          enabled: "Kích hoạt"
          edit: "Sửa"
          delete: "Xóa"
          delete_confirm: 'Bạn có chắc chắn muốn xóa "%{name}" không?'
          flags_tab: "Dấu cờ - Flags"
          form:
            save: "Lưu lại"
            name: "Tên"
            description: "Mô tả"
            invalid_applies_to: "Bắt buộc"
            topic: "các chủ đề"
            post: "bài viết"
        permalinks:
          edit: "Sửa"
          delete: "Xóa"
        embeddable_host:
          edit: "Sửa"
          delete: "Xóa"
        themes_and_components:
          breadcrumb_title: "Tùy biến"
          install: "Cài đặt"
          themes:
            title: "Themes"
            install: "Cài đặt"
          components:
            title: "Các thành phần"
            install: "Cài đặt"
            name: "Tên"
            enabled: "Kích hoạt"
            by_author: "Bởi %{name}"
            learn_more: "Tìm hiểu thêm"
            edit: "Sửa"
            preview: "Xem trước"
            export: "Xuất"
            convert: "Đổi"
            delete: "Xóa"
            filter_by_all: "All"
            delete_confirm: 'Bạn có chắc chắn muốn xóa "%{name}" không?'
        user_fields:
          type: "Loại"
          delete: "Xóa"
        color_palettes:
          palette_name: "Tên"
          copy_to_clipboard: "Sao chép vào clipboard"
          copied_to_clipboard: "Sao chép vào Clipboard"
          copy_to_clipboard_error: "Lỗi sao chép dữ liệu vào Clipboard"
          duplicate: "Nhân bản"
          delete: "Xóa"
          colors:
            title: "Màu sắc"
      plugins:
        title: "Plugin"
        name: "Tên"
        none_installed: "Bạn chưa cài plugin nào."
        version: "Phiên bản"
        enabled: "Kích hoạt"
        is_enabled: "Có"
        not_enabled: "Không"
        change_settings_short: "Cấu hình"
        howto: "Plugin cài như thế nào?"
        author: "Bởi %{author}"
        learn_more: "Tìm hiểu thêm"
        filters:
          all: "Tất cả"
          disabled: "Vô hiệu hóa"
          reset: "Cài lại"
      navigation_menu:
        sidebar: "Thanh bên"
      backups:
        title: "Bản sao lưu"
        menu:
          backups: "Bản sao lưu"
          logs: "Log"
        none: "Chưa có bản sao lưu"
        read_only:
          enable:
            title: "Bật chế độ chỉ đọc"
            label: "Bật chỉ đọc"
            confirm: "Bạn có chắc chắn muốn bật chế độ chỉ đọc?"
          disable:
            title: "Tắt chế độ chỉ đọc"
            label: "Tắt chỉ đọc"
        logs:
          none: "Chưa có nhật trình…"
        columns:
          filename: "Tên tập tin"
          size: "Kích thước"
        upload:
          label: "Tải lên"
          title: "Tải lên bản sao lưu cho phiên bản này"
          uploading: "Đang tải lên…"
          uploading_progress: "Đang tải lên… %{progress}%"
          success: "'%{filename}' đã được tải lên thành công. Tệp hiện đang được xử lý và sẽ mất đến một phút để hiển thị trong danh sách."
          error: "Có lõi trong quá trình tải lên '%{filename}': %{message}"
        settings: "Cài đặt"
        operations:
          failed: "%{operation} Thấy bại. Vui lòng xem log."
          cancel:
            label: "Hủy"
            title: "Hủy tác vụ hiện tại"
            confirm: "Bạn muốn hủy tác vụ hiện tại?"
          backup:
            label: "Sao lưu"
            title: "Tạo bản sao lưu"
            confirm: "Bạn muốn bắt đầu một bản sao lưu mới?"
          download:
            label: "Tải xuống"
            title: "Gửi email với liên kết tải xuống"
            alert: "Một liên kết để tải xuống bản sao lưu này đã được gửi qua email cho bạn"
          destroy:
            title: "Xóa"
            confirm: "Bạn muốn hủy bản sao lưu này?"
          restore:
            label: "Khôi phục"
            title: "Khôi phục lại sao lưu này"
            confirm: "Bạn có chắc chắn muón phục hồi bản sao lưu này?"
          rollback:
            label: "Rollback"
            title: "Đưa csdl về trạng thái làm việc trước"
            confirm: "Bạn có chắc chắn muốn phục hồi csdl về trạng thái làm việc trước?"
        location:
          s3: "S3"
        backup_storage_error: "Không thể truy cập bộ nhớ sao lưu: %{error_message}"
      export_csv:
        success: "Export đang được khởi tạo, bạn sẽ nhận được tin nhắn thông báo khi quá trình hoàn tất."
        failed: "Xuất lỗi. Vui lòng kiểm tra log."
        button_text: "Xuất"
        button_title:
          user: "Xuất danh sách người dùng đầy đủ với định dạng CSV."
          staff_action: "Xuất đầy đủ log hành động của nhân viên với định dạng CSV."
          screened_email: "Export danh sách email theo định dạng CSV."
          screened_ip: "Export danh sách IP theo định dạng CSV."
          screened_url: "Export danh sách URL theo định dạng CSV."
      export_json:
        button_text: "Xuất"
      customize:
        title: "Tùy biến"
        preview: "xem trước"
        explain_preview: "Xem trang web đã bật chủ đề này"
        save: "Lưu"
        new: "Mới"
        new_style: "Style mới"
        install: "Tải về"
        delete: "Xóa"
        delete_confirm: 'Bạn có chắc chắn muốn xóa "%{theme_name}" không?'
        bulk_delete: "Bạn có chắc không?"
        color: "Màu sắc"
        opacity: "Độ mờ"
        copy: "Nhân bản"
        copy_to_clipboard: "Sao chép vào clipboard"
        copied_to_clipboard: "Sao chép vào Clipboard"
        copy_to_clipboard_error: "Lỗi sao chép dữ liệu vào Clipboard"
        theme_owner: "Không thể chỉnh sửa, thuộc sở hữu của:"
        email_templates:
          title: "Email"
          subject: "Chủ đề"
          multiple_subjects: "Email template này có nhiều chủ đề."
          body: "Nội dung"
          revert: "Hoàn nguyên thay đổi"
          revert_confirm: "Bạn có chắc chắn muốn hoàn nguyên các thay đổi?"
        component:
          all_filter: "All"
          disabled_filter: "Vô hiệu hóa"
        theme:
          theme: "Giao diện"
          component: "Thành phần"
          components: "Các thành phần"
          filter_all: "Tất cả"
          theme_name: "Tên chủ đề"
          component_name: "Tên thành phần"
          themes_intro: "Chọn một chủ đề hiện có hoặc cài đặt một chủ đề mới để bắt đầu"
          beginners_guide_title: "Hướng dẫn cho người mới bắt đầu sử dụng Themes"
          developers_guide_title: "Hướng dẫn của nhà phát triển về Themes"
          browse_themes: "Duyệt qua các Themes"
          customize_desc: "Tùy chỉnh:"
          title: "Themes"
          create: "Tạo"
          create_type: "Loại"
          create_name: "Tên"
          save: "Lưu lại"
          long_title: "Sửa đổi màu sắc, nội dung CSS và HTML của trang web của bạn"
          edit: "Sửa"
          edit_confirm: "Đây là một Theme từ xa, nếu bạn chỉnh sửa CSS / HTML, các thay đổi của bạn sẽ bị xóa trong lần cập nhật Theme tiếp theo."
          update_confirm: "Những thay đổi cục bộ này sẽ bị xóa bởi bản cập nhật. Bạn có chắc chắn muốn tiếp tục không?"
          update_confirm_yes: "Có, tiếp tục cập nhật"
          common: "Chung"
          desktop: "Máy tính để bàn"
          mobile: "Điện thoại"
          extra_files: "Các tệp bổ sung"
          extra_files_upload: "Xuất chủ đề để xem các tệp này."
          extra_files_remote: "Xuất Theme hoặc kiểm tra kho lưu trữ git để xem các tệp này."
          preview: "Xem trước"
          default: "Kích hoạt"
          is_default: "Themes được bật theo mặc định"
          user_selectable: "Themes có thể được lựa chọn bởi người dùng"
          auto_update: "Tự động cập nhật khi Discourse được cập nhật"
          color_scheme: "Bảng màu"
          default_light_scheme: "Ánh sáng (mặc định)"
          color_scheme_select: "Chọn màu được sử dụng theo Theme"
          custom_sections: "Các phần tùy chỉnh:"
          theme_components: "Thành phần Themes"
          add_all_themes: "Thêm tất cả các Themes"
          convert: "Đổi"
          convert_component_alert: "Bạn có chắc chắn muốn chuyển đổi thành phần này thành chủ đề không? Nó sẽ bị xóa dưới dạng một thành phần từ %{relatives}."
          convert_component_tooltip: "Chuyển đổi thành phần này thành chủ đề"
          convert_component_alert_generic: "Bạn có chắc chắn muốn chuyển đổi thành phần này thành chủ đề không?"
          convert_theme_alert: "Bạn có chắc chắn muốn chuyển đổi chủ đề này thành thành phần không? Nó sẽ bị xóa với tư cách là cấp độ gốc từ %{relatives}."
          convert_theme_alert_generic: "Bạn có chắc chắn muốn chuyển đổi chủ đề này thành thành phần không?"
          convert_theme_tooltip: "Chuyển đổi chủ đề này thành thành phần"
          inactive_themes: "Chủ đề không hoạt động:"
          inactive_components: "Các thành phần không sử dụng:"
          selected:
            other: "%{count} được chọn"
          cancel: "Huỷ"
          broken_theme_tooltip: "Chủ đề này có lỗi trong CSS, HTML hoặc YAML"
          disabled_component_tooltip: "Thành phần này đã bị vô hiệu hóa"
          default_theme_tooltip: "Chủ đề này là chủ đề mặc định của trang web"
          updates_available_tooltip: "Cập nhật có sẵn cho chủ đề này"
          and_x_more:
            other: "và %{count} nữa."
          collapse: Thu gọn
          uploads: "Tải lên"
          no_uploads: "Bạn có thể tải lên nội dung được liên kết với chủ đề của mình, chẳng hạn như phông chữ và hình ảnh"
          add_upload: "Thêm tải lên"
          variable_name: "Tên var SCSS:"
          variable_name_invalid: "Tên biến không hợp lệ. Chỉ cho phép chữ và số. Phải bắt đầu bằng một chữ cái. Phải là duy nhất."
          variable_name_error:
            invalid_syntax: "Tên biến không hợp lệ. Chỉ cho phép chữ và số. Phải bắt đầu bằng một chữ cái."
            no_overwrite: "Tên biến không hợp lệ. Không được ghi đè biến hiện có."
            must_be_unique: "Tên biến không hợp lệ. Phải là duy nhất."
          upload: "Tải lên"
          unsaved_changes_alert: "Bạn chưa lưu các thay đổi của mình, bạn có muốn loại bỏ chúng và tiếp tục không?"
          unsaved_parent_themes: "Bạn chưa gán thành phần cho các chủ đề, bạn có muốn tiếp tục không?"
          discard: "Hủy bỏ"
          stay: "Ở lại"
          delete_upload_confirm: "Xóa nội dung tải lên này? (CSS chủ đề có thể ngừng hoạt động!)"
          component_on_themes: "Bao gồm thành phần trên các chủ đề này"
          included_components: "Các thành phần bao gồm"
          add_all: "Thêm tất cả"
          import_web_tip: "Kho chứa chủ đề"
          direct_install_tip: "Bạn có chắc chắn muốn cài đặt <strong>%{name}</strong> từ kho lưu trữ được liệt kê bên dưới không?"
          import_web_advanced: "Nâng cao…"
          import_file_tip: "Tệp .tar.gz, .zip hoặc .dcstyle.json chứa chủ đề"
          is_private: "Theme nằm trong kho git riêng"
          remote_branch: "Tên chi nhánh (không bắt buộc)"
          public_key: "Cấp quyền truy cập khóa công khai sau vào repo:"
          install: "Cài đặt"
          installed: "Đã cài đặt"
          install_popular: "Phổ biến"
          install_upload: "Từ thiết bị của bạn"
          install_git_repo: "Từ kho git"
          install_create: "Tạo mới"
          duplicate_remote_theme: "Thành phần chủ đề “%{name}” đã được cài đặt, bạn có chắc chắn muốn cài đặt một bản sao khác không?"
          about_theme: "Giới thiệu"
          license: "Giấy phép"
          version: "Phiên bản:"
          authors: "Được sự cho phép của:"
          creator: "Tạo bởi:"
          source_url: "Nguồn"
          enable: "Kích hoạt"
          disable: "Vô hiệu hóa"
          disabled: "Thành phần này đã bị vô hiệu hóa."
          disabled_by: "Thành phần này đã bị vô hiệu hóa bởi"
          required_version:
            error: "Chủ đề này đã tự động bị tắt vì nó không tương thích với phiên bản Discourse này."
            minimum: "Yêu cầu phiên bản Discourse %{version} hoặc cao hơn."
            maximum: "Yêu cầu phiên bản Discourse %{version} hoặc thấp hơn."
          updating: "Đang cập nhật…"
          up_to_date: "Chủ đề được cập nhật, kiểm tra lần cuối:"
          has_overwritten_history: "Phiên bản chủ đề hiện tại không còn tồn tại vì lịch sử Git đã bị ghi đè bởi một lực đẩy."
          add: "Thêm"
          no_settings: "Theme này không có cài đặt."
          empty: "Không có mẫu nào"
          commits_behind:
            other: "Có %{count} cập nhật mới cho Theme"
          compare_commits: "(Xem cập nhật mới)"
          remote_theme_edits: "Nếu bạn muốn chỉnh sửa chủ đề này, bạn phải <a href='%{repoURL}' target='_blank'>gửi thay đổi trên kho lưu trữ của nó</a>"
          repo_unreachable: "Không thể liên hệ với kho Git chứa chủ đề này. Thông báo lỗi:"
          imported_from_archive: "Theme này đã được nhập từ tệp .zip"
          settings: "Cài đặt"
          colors: "Màu sắc"
          discard_colors: "Hủy bỏ"
          colors_title: "Màu sắc"
          scss:
            text: "CSS"
          after_header:
            text: "Sau tiêu đề"
          footer:
            text: "Footer"
          embedded_scss:
            text: "Nhúng CSS"
          color_definitions:
            text: "Màu sắc"
            title: "Nhập màu tùy chỉnh (chỉ dành cho người dùng nâng cao)"
            placeholder: |2-

              Sử dụng biểu định kiểu này để thêm màu tùy chỉnh vào danh sách các thuộc tính tùy chỉnh CSS.

              Ví dụ:

              %{example}

              Việc đặt tiền tố tên thuộc tính rất được khuyến khích để tránh xung đột với các plugin và/hoặc lõi.
          scss_warning_inline: "Việc sử dụng các biến màu SCSS cốt lõi trong các chủ đề không được dùng nữa."
          all_filter: "All"
          active_filter: "Kích hoạt"
          inactive_filter: "Không hoạt động"
        schema:
          fields:
            required: "*bắt buộc"
            string:
              too_short:
                other: "phải ít nhất %{count} ký tự"
            number:
              too_small: "phải lớn hơn hoặc bằng %{count}"
              too_large: "phải nhỏ hơn hoặc bằng %{count}"
        colors:
          select_base:
            title: "Chọn bảng màu cơ bản"
            description: "Bảng màu cơ bản:"
          title: "Màu sắc"
          edit: "Sửa"
          filters:
            all: "Tất cả"
          active_badge:
            text: "Kích hoạt"
          about: "Sửa đổi màu sắc mà chủ đề của bạn sử dụng. Tạo một bảng màu mới để bắt đầu."
          copy_name_prefix: "Bản sao của"
          undo: "Hoàn tác"
          undo_title: "Hoàn tác thay đổi của bạn vơ"
          revert: "Phục hồi"
          revert_title: "Đặt lại màu này thành bảng màu mặc định của Discourse."
          primary:
            name: "chính"
          secondary:
            name: "cấp hai"
          tertiary:
            name: "cấp ba"
          quaternary:
            name: "chia bốn"
          header_background:
            name: "nền header"
          header_primary:
            name: "header chính"
          highlight:
            name: "highlight"
          danger:
            name: "nguy hiểm"
          success:
            name: "thành công"
          love:
            name: "đáng yêu"
          selected:
            name: "đã chọn"
        robots:
          title: "Ghi đè tệp robots.txt của trang web của bạn:"
          warning: "Điều này sẽ ghi đè vĩnh viễn mọi cài đặt trang web liên quan."
          overridden: Tệp robots.txt mặc định của trang web của bạn bị ghi đè.
        email_style:
          title: "Kiểu email"
          html: "HTML"
          css: "CSS"
          reset: "Đặt lại về mặc định"
          reset_confirm: "Bạn có chắc chắn muốn đặt lại về %{fieldName} mặc định và mất tất cả các thay đổi của mình không?"
          save_error_with_reason: "Các thay đổi của bạn chưa được lưu. %{error}"
          instructions: "Tùy chỉnh mẫu trong đó tất cả các email html được hiển thị và tạo kiểu bằng CSS."
      email:
        title: "Emails"
        settings: "Cài đặt"
        templates: "Templates"
        advanced_test:
          desc: "Xem cách Discourse xử lý email nhận được. Để có thể xử lý email một cách chính xác, vui lòng dán vào bên dưới toàn bộ thông báo email gốc."
          email: "Tin nhắn gốc"
        error: "<b>LỖI</b> - %{server_error}"
        test_error: "Có vấn đề khi gửi email test. Vui lòng kiểm tra lại cấu hình email của bạn, chắc chắn host mail của bạn không bị khóa kết nối, và thử lại."
        sent: "Đã gửi"
        skipped: "Đã bỏ qua"
        bounced: "Bị trả lại"
        received: "Đã nhận"
        rejected: "Từ chối"
        time: "Thời gian"
        user: "Thành viên"
        test_email_address: "địa chỉ email để test"
        sent_test: "đã gửi!"
        preview_digest_desc: "Xem trước nội dung của tập san email đã gửi cho các thành viên không hoạt động."
        refresh: "Tải lại"
        send_digest_label: "Gửi kết quả này tới:"
        send_digest: "Gửi"
        format: "Định dạng"
        html: "html"
        text: "text"
        html_preview: "Xem trước nội dung email"
        no_result: "Không tìm thấy kết quả cho tóm tắt."
        incoming_emails:
          from_address: "Từ"
          to_addresses: "Tới"
          cc_addresses: "Cc"
          subject: "Chủ đề"
          error: "Lỗi"
          none: "Không tìm tháy các email đến."
          modal:
            error: "Lỗi"
            headers: "Tên"
            subject: "Tiêu đề"
            body: "Nội dung"
          filters:
            from_placeholder: "from@example.com"
            to_placeholder: "to@example.com"
            cc_placeholder: "cc@example.com"
            subject_placeholder: "Chủ đề…"
            error_placeholder: "Lỗi"
        logs:
          none: "Không tìm thấy log."
          filters:
            title: "Lọc"
            user_placeholder: "tên người dùng"
            address_placeholder: "name@example.com"
            reply_key_placeholder: "key phản hồi"
            smtp_transaction_response_placeholder: "SMTP ID"
      moderation_history:
        performed_by: "Thực hiện bởi"
        no_results: "Không có lịch sử kiểm duyệt."
        actions:
          delete_user: "Người dùng đã bị Xóa"
          suspend_user: "Thành viên đã tạm ngưng"
          silence_user: "Người dùng đã tắt tiếng"
          delete_post: "Đã xóa bài đăng"
          delete_topic: "Chủ đề đã bị xóa"
          post_approved: "Đăng được phê duyệt"
      logs:
        nav_title: "Log"
        action: "Hành động"
        created_at: "Đã tạo"
        last_match_at: "Khớp lần cuối"
        match_count: "Khớp"
        ip_address: "IP"
        topic_id: "ID Chủ đề"
        post_id: "ID Bài viết"
        category_id: "ID Danh mục"
        delete: "Xoá"
        edit: "Sửa"
        save: "Lưu"
        screened_actions:
          block: "khóa"
          do_nothing: "không làm gì"
        staff_actions:
          all: "Tất cả"
          filter: "Lọc:"
          staff_user: "Người dùng"
          target_user: "Người dùng mục tiêu"
          subject: "Chủ đề"
          when: "Khi"
          context: "Ngữ cảnh"
          details: "Chi tiết"
          previous_value: "Trước"
          new_value: "Mới"
          show: "Hiển thị"
          modal_title: "Chi tiết"
          no_previous: "Không có giá trị trước đó."
          deleted: "Không có giá trị mới, bản ghi đã được xóa."
          actions:
            delete_user: "xóa người dùng"
            change_trust_level: "thay đổi cấp tin cậy"
            change_username: "thay đổi username"
            change_site_setting: "thay đổi cấu hình trang"
            change_theme: "thay đổi chủ đề"
            delete_theme: "xóa chủ đề"
            change_site_text: "thay đổi chữ trên website"
            suspend_user: "tạm khóa thành viên"
            unsuspend_user: "hủy tạm khóa thành viên"
            removed_suspend_user: "tạm ngưng người dùng (đã xóa)"
            removed_unsuspend_user: "hủy tạm ngưng người dùng (đã xóa)"
            grant_badge: "cấp huy hiệu"
            revoke_badge: "hủy bỏ huy hiệu"
            check_email: "kiểm tra email"
            delete_topic: "xóa chủ đề"
            recover_topic: "không-xóa chủ đề này"
            delete_post: "xóa bài viết"
            impersonate: "mạo danh"
            anonymize_user: "thành viên ẩn danh"
            roll_up: "cuộn lên khối IP"
            change_category_settings: "thay đổi cấu hình danh mục"
            delete_category: "xóa danh mục"
            create_category: "tạo danh mục"
            silence_user: "im lặng người dùng"
            unsilence_user: "bỏ im lặng người dùng"
            removed_silence_user: "người dùng im lặng (đã xóa)"
            grant_admin: "cấp quản trị"
            revoke_admin: "hủy bỏ quản trị"
            grant_moderation: "cấp điều hành"
            revoke_moderation: "hủy bỏ điều hành"
            backup_create: "tạo bản sao lưu"
            deleted_tag: "thẻ đã xóa"
            deleted_unused_tags: "đã xóa các thẻ không sử dụng"
            renamed_tag: "đã đổi tên thẻ"
            revoke_email: "thu hồi email"
            lock_trust_level: "khóa mức độ tin cậy"
            unlock_trust_level: "mở khóa mức độ tin cậy"
            activate_user: "kích hoạt thành viên"
            deactivate_user: "hủy kích hoạt người dùng"
            change_readonly_mode: "thay đổi chế độ chỉ đọc"
            backup_download: "tải xuống bản sao lưu"
            backup_destroy: "phá hủy bản sao lưu"
            reviewed_post: "bài đã đánh giá"
            custom_staff: "hành động tùy chỉnh plugin"
            post_locked: "bài đăng bị khóa"
            post_edit: "sửa bài đăng"
            post_unlocked: "đã mở khóa bài đăng"
            check_personal_message: "kiểm tra tin nhắn cá nhân"
            disabled_second_factor: "vô hiệu hóa xác thực hai yếu tố"
            topic_published: "chủ đề đã được xuất bản"
            post_approved: "bài đăng được chấp thuận"
            post_rejected: "bài đăng bị từ chối"
            create_badge: "tạo huy hiệu"
            change_badge: "thay đổi huy hiệu"
            delete_badge: "xóa huy hiệu"
            merge_user: "hợp nhất người dùng"
            entity_export: "thực thể xuất khẩu"
            change_name: "thay đổi tên"
            topic_timestamps_changed: "dấu thời gian chủ đề đã thay đổi"
            approve_user: "người dùng được chấp thuận"
            web_hook_create: "tạo webhook"
            web_hook_update: "cập nhật webhook"
            web_hook_destroy: "phá hủy webhook"
            web_hook_deactivate: "hủy kích hoạt webhook"
            change_theme_setting: "thay đổi cài đặt chủ đề"
            disable_theme_component: "vô hiệu hóa thành phần chủ đề"
            enable_theme_component: "kích hoạt thành phần chủ đề"
            revoke_title: "thu hồi tiêu đề"
            change_title: "Thay đổi tiêu đề"
            api_key_create: "tạo khóa api"
            api_key_update: "cập nhật khóa api"
            api_key_destroy: "hủy khóa api"
            override_upload_secure_status: "ghi đè trạng thái tải lên an toàn"
            page_published: "trang đã xuất bản"
            page_unpublished: "trang chưa được xuất bản"
            add_email: "thêm email"
            update_email: "Cập nhật email"
            destroy_email: "hủy email"
            topic_closed: "chủ đề đã đóng"
            topic_opened: "chủ đề đã mở"
            topic_archived: "chủ đề được lưu trữ"
            topic_unarchived: "chủ đề không được lưu trữ"
            post_staff_note_create: "thêm ghi chú của nhân viên"
            post_staff_note_destroy: "hủy ghi chú của nhân viên"
            delete_group: "xóa nhóm"
            watched_word_create: "thêm từ đã xem"
            watched_word_destroy: "xóa từ đã xem"
        screened_emails:
          description: "Khi ai đó cố gắng tạo tài khoản mới, các địa chỉ email sau sẽ được kiểm tra và đăng ký sẽ bị chặn, hoặc một số hành động khác được thực hiện."
          actions:
            allow: "Cho phép"
        screened_urls:
          title: "Screened URLs"
          description: "Các URL được liệt kê ở đây được sử dụng trong các bài viết của người dùng đã được xác định là spammer."
          url: "URL"
          domain: "Tên miền"
        screened_ips:
          title: "Screened IPs"
          description: 'Địa chỉ IP đang được theo dõi. Sử dụng "Cho phép" để cho phép địa chỉ IP.'
          delete_confirm: "Bạn có chắc chắn muốn xóa quy tắc cho %{ip_address}?"
          actions:
            block: "Khóa"
            do_nothing: "Cho phép"
          form:
            label: "Mới:"
            ip_address: "Địa chỉ IP"
            add: "Thêm"
            filter: "Tìm kiếm"
          roll_up:
            text: "Cuộn lên"
            title: "Tạo mạng con mới các entry cấm nếu có ít nhất 'min_ban_entries_for_roll_up' entry."
        search_logs:
          term: "Thuật ngữ"
          searches: "Số lần tìm kiếm"
          click_through_rate: "CTR"
          types:
            all_search_types: "Tất cả các loại tìm kiếm"
            header: "Header"
            click_through_only: "Tất cả (chỉ nhấp qua)"
      watched_words:
        search: "Tìm kiếm"
        clear_filter: "Xóa"
        show_words:
          other: "hiển thị %{count} từ"
        download: Tải xuống
        clear_all_confirm: "Bạn có chắc chắn muốn xóa tất cả các từ đã xem cho hành động %{action} ?"
        actions:
          block: "Khóa"
          censor: "Kiểm duyệt"
          require_approval: "Yêu cầu phê duyệt"
          flag: "Gắn cờ"
          replace: "Thay thế"
          silence: "Im lặng"
          link: "Liên kết"
        form:
          replace_label: "Sự thay thế"
          replace_placeholder: "thí dụ"
          link_label: "Liên kết"
          link_placeholder: "https://example.com"
          add: "Thêm"
          success: "Thành công"
          exists: "Đã tồn tại"
          upload: "Thêm từ tệp"
          upload_successful: "Tải lên thành công. Các từ đã được thêm vào."
          html_label: "HTML"
        test:
          no_matches: "Không tìm thấy"
      form_templates:
        nav_title: "Templates"
        list_table:
          headings:
            name: "Tên"
            actions: "Hành động"
        view_template:
          close: "Đóng"
          edit: "Sửa"
          delete: "Xóa"
        new_template_form:
          submit: "Lưu lại"
          cancel: "Huỷ"
          preview: "Xem trước"
        quick_insert_fields:
          add_new_field: "Thêm"
          dropdown: "Xổ xuống"
        validations_modal:
          table_headers:
            key: "Phím"
            type: "Loại"
            description: "Mô tả"
          validations:
            required:
              key: "bắt buộc"
            minimum:
              key: "tối thiểu"
            maximum:
              key: "tối đa"
            type:
              key: "loại"
      impersonate:
        title: "Mạo danh"
        help: "Sử dụng công cụ này để mạo danh một tài khoản thành viên cho mục đích gỡ lỗi, bạn sẽ phải đăng xuất sau khi hoàn tất."
        not_found: "Không tìm thấy người dùng này."
        invalid: "Xin lỗi, bạn không thể mạo danh tài khoản đó."
      users:
        title: "Tài khoản"
        create: "Thêm tài khoản Quản trị"
        last_emailed: "Email trước đây"
        not_found: "Xin lỗi, username không tồn tại trong hệ thống."
        id_not_found: "Xin lỗi, id người dùng không tồn tại trong hệ thống."
        active: "Đã kích hoạt"
        status: "Trạng thái"
        bulk_actions:
          delete:
            confirmation_modal:
              close: "Đóng"
              confirm: "Xóa"
        nav:
          new: "Mới"
          active: "Kích hoạt"
          staff: "Nhân viên"
          suspended: "Đã tạm khóa"
          silenced: "Im lặng"
          staged: "Theo giai đoạn"
        approved: "Đã duyệt?"
        titles:
          active: "Thành viên đang hoạt động"
          pending: "Hoãn Xem xét Tài khoản"
          newuser: "Tài khoản ở Cấp độ Tin tưởng 0 (Tài khoản mới)"
          basic: "Tài khoản ở Cấp độ Tin tưởng 1 (Tài khoản Cơ bản)"
          member: "Tài khoản ở Độ tin cậy mức 2 (Member)"
          regular: "Tài khoản ở Độ tin cậy mức 3 (Regular)"
          leader: "Tài khoản ở Độ tin cậy mức 4 (Leader)"
          staff: "Nhân viên"
          moderators: "Điều hành viên"
        not_verified: "Chưa xác thực"
        check_email:
          title: "Khám phá email của tài khoản này"
          text: "Hiển thị"
        check_sso:
          text: "Hiển thị"
      user:
        suspend_failed: "Có gì đó đã sai khi đình chỉ tài khoản này %{error}"
        unsuspend_failed: "Có gì đó sai khi gỡ bỏ đình chỉ tài khoản này %{error}"
        suspend_reason_label: "Tại sao bạn bị đình chỉ? Dòng chữ <b>hiển thị cho tất cả mọi người</b> sẽ hiển thị trên trang hồ sơ tài khoản của người dùng này, và sẽ hiển thị cho thành viên khi họ đăng nhập, hãy viết ngắn."
        suspend_reason_hidden_label: "Tại sao bạn lại đình chỉ? Văn bản này sẽ được hiển thị cho người dùng khi họ cố gắng đăng nhập. Hãy viết ngắn gọn."
        suspend_reason: "Lý do"
        suspend_reasons:
          not_listening_to_staff: "Không lắng nghe phản hồi của nhân viên"
          consuming_staff_time: "Tiêu tốn lượng thời gian không tương xứng của nhân viên"
          in_wrong_place: "Ở sai chỗ"
          no_constructive_purpose: "Hành động của họ không có mục đích xây dựng nào khác ngoài việc tạo ra bất đồng trong cộng đồng"
          custom: "Tùy chỉnh…"
        suspend_message: "Tin nhắn Email"
        suspend_message_placeholder: "Theo tùy chọn, cung cấp thêm thông tin về việc tạm ngưng và thông tin này sẽ được gửi qua email cho người dùng."
        suspended_by: "Tạm khóa bởi"
        silence_reason: "Lý do"
        silenced_by: "Im Lặng Bởi"
        silence_modal_title: "Người dùng im lặng"
        silence_duration: "Người dùng sẽ bị im lặng trong bao lâu?"
        silence_reason_label: "Tại sao bạn lại tắt tiếng người dùng này?"
        silence_reason_placeholder: "Lý do tắt tiếng"
        silence_message: "Tin nhắn Email"
        silence_message_placeholder: "(để trống để gửi tin nhắn mặc định)"
        suspended_until: "(cho đến %{until})"
        cant_suspend: "Thành viên này không thể bị tạm ngưng"
        delete_posts_failed: "Đã xảy ra sự cố khi xóa các bài đăng."
        post_edits: "Sửa Bài Viết"
        penalty_post_actions: "Bạn muốn làm gì với bài đăng được liên kết?"
        penalty_post_delete: "Xóa bài đăng"
        penalty_post_delete_replies: "Xóa bài đăng + bất kỳ câu trả lời nào"
        penalty_post_edit: "Chỉnh sửa bài đăng"
        penalty_post_none: "Không làm gì cả"
        clear_penalty_history:
          title: "Xóa lịch sử hình phạt"
          description: "người dùng bị phạt không thể đạt đến TL3"
        silence: "Im lặng"
        unsilence: "Không im lặng"
        silenced: "Im lặng?"
        moderator: "Mod?"
        admin: "Quản trị?"
        suspended: "Đã tạm khóa?"
        staged: "Cấp bậc?"
        show_admin_profile: "Quản trị"
        show_public_profile: "Hiển thị hồ sơ công khai"
        action_logs: "Nhật ký hành động"
        ip_lookup: "Tìm kiếm địa chỉ IP"
        log_out: "Đăng xuất"
        logged_out: "Thành viên đã đăng xuất trên tất cả thiết bị"
        revoke_admin: "Thu hồi quản trị"
        grant_admin: "Cấp quản trị"
        grant_admin_success: "Quản trị viên mới đã được xác nhận."
        grant_admin_confirm: "Chúng tôi đã gửi cho bạn một email để xác minh quản trị viên mới. Vui lòng mở nó và làm theo hướng dẫn."
        revoke_moderation: "Thu hồi điều hành"
        grant_moderation: "Cấp điều hành"
        unsuspend: "Đã mở khóa"
        suspend: "Tạm khóa"
        show_flags_received: "Hiển thị cờ đã nhận"
        flags_received_by: "Cờ nhận được bởi %{username}"
        flags_received_none: "Người dùng này chưa nhận được bất kỳ cờ nào."
        reputation: Danh tiếng
        permissions: Quyền
        activity: Hoạt động
        like_count: Đã like / Nhận
        last_100_days: "trong 100 ngày gần đây"
        posts_read_count: Đọc bài viết
        post_count: Bài đăng đã được tạo
        second_factor_enabled: Đã bật xác thực hai yếu tố
        topics_entered: Chủ để đã xem
        flags_given_count: Đã đánh dấu
        flags_received_count: Flags Received
        warnings_received_count: Đã nhận Cảnh báo
        warnings_list_warning: |
          Với tư cách là người kiểm duyệt, bạn có thể không xem được tất cả các chủ đề này. Nếu cần, hãy yêu cầu quản trị viên hoặc người kiểm duyệt cấp cho <b>@moderator</b> quyền truy cập vào tin nhắn.
        flags_given_received_count: "Đã đánh dấu / Nhận"
        approve: "Duyệt"
        approved_by: "duyệt bởi"
        approve_success: "Thành viên được duyệt và đã gửi email hướng đẫn kích hoạt."
        approve_bulk_success: "Thành công! Tất cả thành viên đã chọn được duyệt và thông báo."
        time_read: "Thời gian đọc"
        post_edits_count: "Sửa Bài Viết"
        anonymize: "Tài khoản Nặc danh"
        anonymize_yes: "Đồng ý, đây là tài khoản nặc danh."
        anonymize_failed: "Có vấn đề với những tài khoản nặc danh."
        delete: "Xóa thành viên"
        delete_posts:
          button: "Xóa tất cả bài viết"
          progress:
            title: "Tiến trình xóa bài viết"
            description: "Đang xóa bài đăng…"
          confirmation:
            title: "Xóa tất cả các bài đăng của @%{username}"
            description: |
              <p>Bạn có chắc chắn muốn xóa <b>%{post_count}</b> bài đăng của @%{username}không?

              <p><b>Không thể hoàn tác thao tác này!</b></p>

              <p>Để tiếp tục nhập: <code>%{text}</code></p>
            text: "xóa bài đăng của @%{username}"
            delete: "Xóa bài đăng của @%{username}"
            cancel: "Hủy"
        merge:
          button: "Hợp nhất"
          prompt:
            title: "Chuyển & Xóa @%{username}"
            description: |
              <p>Vui lòng chọn một chủ sở hữu mới cho nội dung của <b>@%{username}</b> .</p>

              <p>Tất cả các chủ đề, bài viết, tin nhắn và nội dung khác được tạo bởi <b>@%{username}</b> sẽ được chuyển giao.</p>
            target_username_placeholder: "Tên người dùng của chủ sở hữu mới"
            transfer_and_delete: "Chuyển & Xóa @%{username}"
            cancel: "Hủy"
          progress:
            title: "Hợp nhất tiến trình"
          confirmation:
            title: "Chuyển & Xóa @%{username}"
            description: |
              <p>Tất cả nội dung của <b>@%{username}</b> sẽ được chuyển và được quy cho <b>@%{targetUsername}</b>. Sau khi nội dung được chuyển, tài khoản của <b>@%{username}</b> sẽ bị xóa.</p>

              <p><b>Không thể hoàn tác thao tác này!</b></p>

              <p>Để tiếp tục, nhập: <code>%{text}</code></p>
            text: "chuyển @%{username} sang @%{targetUsername}"
            transfer_and_delete: "Chuyển & Xóa @%{username}"
            cancel: "Hủy"
        merging_user: "Đang hợp nhất người dùng…"
        merge_failed: "Đã xảy ra lỗi khi hợp nhất người dùng."
        delete_forbidden_because_staff: "Admin và mod không thể xóa."
        delete_posts_forbidden_because_staff: "Không thể xóa tất cả bài viết của quản trị và điều hành viên."
        delete_forbidden:
          other: "Không thể xóa tài khoản nếu họ có bài viết, hãy xóa tất cả các bài viết trước khi xóa tài khoản. (Không thể xóa các bài viết cũ hơn %{count} ngày.)"
        cant_delete_all_posts:
          other: "Không thể xóa tất cả các bài viết, một số bài viết cũ hơn %{count} ngày. (Thiết lập delete_user_max_post_age.)"
        cant_delete_all_too_many_posts:
          other: "Không thể xóa tất cả các bài viết do tài khoản có hơn %{count} bài viết. (delete_all_posts_max)"
        deleting_user: "Đang xóa người dùng…"
        deleted: "Thành viên này đã bị xóa"
        delete_failed: "Có lỗi trong quá trình xóa thành viên này. Chắc chắn rằng tất cả bài viết đã được xóa trước khi xóa thành viên."
        send_activation_email: "Gửi email kích hoạt"
        activation_email_sent: "Email kích hoạt đã được gửi."
        send_activation_email_failed: "Có vấn đề khi gửi lại email kích hoạt. %{error}"
        activate: "Kích hoạt tài khoản"
        activate_failed: "Có vấn đề khi kích hoạt thành viên này."
        deactivate_account: "Vô hiệu hóa Tài khoản"
        deactivate_failed: "Có vấn đề khi bỏ kích hoạt thành viên này."
        unsilence_failed: "Đã xảy ra sự cố khi hủy đồng bộ hóa người dùng."
        silence_failed: "Đã xảy ra sự cố khi tắt tiếng người dùng."
        silence_confirm: "Bạn có chắc chắn muốn chặn người dùng này không? Họ sẽ không thể tạo bất kỳ chủ đề hoặc bài đăng mới nào."
        silence_accept: "Có, hãy im lặng người dùng này"
        reset_bounce_score:
          label: "Cài lại"
        visit_profile: "Truy cập <a href='%{url}'>trang tùy chọn của người dùng này</a> để chỉnh sửa hồ sơ của họ"
        deactivate_explanation: "Tài khoản chờ kích hoạt phải xác thực email của họ."
        suspended_explanation: "Tài khoản tạm khóa không thể đăng nhập."
        silence_explanation: "Người dùng im lặng không thể đăng hoặc bắt đầu chủ đề."
        staged_explanation: "Người dùng có cấp bậc chỉ có thể gửi bài qua email trong các chủ đề cụ thể."
        bounce_score_explanation:
          none: "Không có thư trả lại nào được nhận gần đây từ email đó."
          some: "Một số thư trả lại đã được nhận gần đây từ email đó."
          threshold_reached: "Đã nhận được quá nhiều thư trả lại từ email đó."
        trust_level_change_failed: "Có lỗi xảy ra khi thay đổi mức độ tin tưởng của tài khoản."
        suspend_modal_title: "Tạm khóa Thành viên"
        confirm_cancel_penalty: "Bạn có chắc chắn muốn loại bỏ hình phạt không?"
        trust_level_2_users: "Độ tin cậy tài khoản mức 2"
        trust_level_3_requirements: "Độ tin cậy bắt buộc mức 3"
        trust_level_locked_tip: "mức độ tin cậy đang khóa, hệ thống sẽ không thể thăng hoặc giáng chức người dùng"
        lock_trust_level: "Khóa Cấp độ Tin tưởng"
        unlock_trust_level: "Mở khóa độ tin cậy"
        silenced_count: "Im lặng"
        suspended_count: "Đã tạm khóa"
        last_six_months: "6 tháng qua"
        other_matches_list:
          username: "Tên tài khoản"
          trust_level: "Bậc tin tưởng"
          read_time: "Thời gian đọc"
          posts: "Bài viết"
        tl3_requirements:
          title: "Yêu cầu Cấp độ tin tưởng 3"
          table_title:
            other: "Trong %{count} ngày qua:"
          value_heading: "Giá trị"
          requirement_heading: "Yêu cầu"
          days: "ngày"
          topics_replied_to: "Topics Replied To"
          topics_viewed: "Đã xem chủ đề"
          topics_viewed_all_time: "Đã xem chủ đề (mọi lúc)"
          posts_read: "Đọc bài viết"
          posts_read_all_time: "Đọc bài viết (mọi lúc)"
          flagged_posts: "Đã gắn cờ Bài viết"
          flagged_by_users: "Users Who Flagged"
          likes_given: "Lượt Likes"
          likes_received: "Likes Đã Nhận"
          likes_received_days: "Like nhận được: ngày độc nhất"
          likes_received_users: "Like nhận được: tài khoản độc nhất"
          suspended: "Bị tạm ngưng (6 tháng qua)"
          silenced: "Im lặng (6 tháng qua)"
          qualifies: "Đủ điều kiện cho độ tin cậy mức 3."
          does_not_qualify: "Không đủ điều kiện cho độ tin cậy mức 3."
          will_be_promoted: "Sẽ sớm được thăng chức."
          will_be_demoted: "Sẽ sớm bị giáng chức."
          on_grace_period: "Hiện đang trong khoảng thời gian gia hạn thăng chức, sẽ không thể giáng chức."
          locked_will_not_be_promoted: "Mức độ tin cậy đang khóa, sẽ không thể thăng chức."
          locked_will_not_be_demoted: "Mức độ tin cậy đang khóa, sẽ không thể giáng chức."
        discourse_connect:
          external_id: "ID Bên ngoài"
          external_username: "Tên đăng nhập"
          external_name: "Tên"
          external_email: "Email"
          external_avatar_url: "URL Ảnh đại diện"
          delete_sso_record: "Xóa bản ghi SSO"
      user_fields:
        untitled: "Không có tiêu đề"
        name: "Tên Trường"
        type: "Loại Trường"
        description: "Trường mô tả"
        preferences: "Tùy chỉnh"
        save: "Lưu"
        edit: "Sửa"
        delete: "Xoá"
        cancel: "Hủy"
        delete_confirm: "Bạn muốn xóa trường thành viên?"
        options: "Lựa chọn"
        required:
          title: "Bắt buộc lúc đăng ký"
          enabled: "bắt buộc"
          disabled: "không bắt buộc"
        requirement:
          optional:
            title: "Tùy chọn"
        editable:
          title: "Có thể chỉnh sửa sau khi đăng ký"
        show_on_user_card:
          title: "Hiện trên thẻ người dùng"
        field_types:
          text: "Văn bản"
          confirm: "Xác nhận"
          dropdown: "Xổ xuống"
          multiselect: "Chọn nhiều"
      site_text:
        search: "Tìm kiếm nội dung bạn muốn sửa"
        edit: "Sửa"
        revert: "Hoàn nguyên thay đổi"
        revert_confirm: "Bạn có chắc chắn muốn hoàn nguyên các thay đổi?"
        go_back: "Quay lại tìm kiếm"
        recommended: "Bạn nên tùy biến các nội dung sau đây cho phù hợp với nhu cầu:"
        show_overriden: "Chỉ hiển thị chỗ ghi đè"
        locale: "Ngôn ngữ:"
        more_than_50_results: "Có hơn 50 kết quả. Vui lòng tinh chỉnh tìm kiếm của bạn."
        outdated:
          dismiss: "Bỏ qua"
      settings:
        show_overriden: "Chỉ hiển thị chỗ ghi đè"
        history: "Xem lịch sử thay đổi"
        reset: "trạng thái đầu"
        none: "không có gì"
        save: "lưu lại"
        cancel: "hủy"
      site_settings:
        emoji_list:
          invalid_input: "Danh sách biểu tượng cảm xúc chỉ nên chứa các tên biểu tượng cảm xúc hợp lệ, ví dụ: ôm"
          add_emoji_button:
            label: "Thêm biểu tượng cảm xúc"
        nav_title: "Cài đặt"
        no_results: "Không tìm thấy kết quả."
        clear_filter: "Xóa"
        add_url: "thêm URL"
        add_host: "thêm host"
        add_group: "thêm nhóm"
        uploaded_image_list:
          label: "Sửa danh sách"
          empty: "Không có hình ảnh nào được nêu ra. Vui lòng tải lên một cái."
          upload:
            label: "Tải lên"
        selectable_avatars:
          title: "Danh sách ảnh đại diện mà người dùng có thể chọn"
        table_column_heading:
          status: "Trạng thái"
        categories:
          all_results: "Tất cả"
          required: "Bắt buộc"
          branding: "Xây dựng thương hiệu"
          basic: "Cài đặt cơ bản"
          users: "Thành viên"
          posting: "Đang đăng bài"
          email: "Email"
          files: "Tập tin"
          trust: "Độ tin tưởng"
          security: "Bảo mật"
          onebox: "Onebox"
          seo: "SEO"
          spam: "Rác"
          rate_limits: "Rate Limits"
          developer: "Nhà phát triển"
          embedding: "Embedding"
          legal: "Legal"
          api: "API"
          user_api: "API người dùng"
          uncategorized: "Khác"
          backups: "Sao lưu"
          login: "Đăng nhập"
          plugins: "Plugins"
          user_preferences: "Tùy chỉnh Tài khoản"
          tags: "Thẻ"
          search: "Tìm kiếm"
          groups: "Nhóm"
          dashboard: "Bảng điều khiển"
          navigation: "Điều hướng"
        secret_list:
          invalid_input: "Các trường nhập không được để trống hoặc chứa ký tự thanh dọc."
        default_categories:
          modal_description:
            other: "Bạn có muốn áp dụng thay đổi này trong lịch sử không? Điều này sẽ thay đổi tùy chọn cho %{count} người dùng hiện tại."
          modal_yes: "Đồng ý"
          modal_no: "Không, chỉ áp dụng thay đổi về sau"
        simple_list:
          add_item: "Thêm mục…"
        json_schema:
          edit: Khởi chạy trình chỉnh sửa
          modal_title: "Chỉnh sửa %{name}"
        file_types_list:
          add_image_types: "Hình ảnh"
      badges:
        status: Trạng thái
        title: Huy hiệu
        new_badge: Thêm huy hiệu
        new: Mới
        name: Tên
        badge: Huy hiệu
        display_name: Tên Hiển thị
        description: Mô tả
        badge_grouping: Nhóm
        badge_groupings:
          modal_title: Nhóm huy hiệu
        granted_by: Cấp bởi
        granted_at: Cấp lúc
        reason_help: (Liên kết đến bài viết hoặc chủ đề)
        save: Lưu
        delete: Xóa
        delete_confirm: Bạn có chắc chắn muốn xóa huy hiệu này?
        revoke: Thu hồi
        reason: Lý do
        expand: Mở rộng &hellip;
        revoke_confirm: Bạn có chắc chắn muốn thu hồi huy hiệu này?
        edit_badges: Sửa huy hiệu
        grant_badge: Cấp huy hiệu
        granted_badges: Cấp huy hiệu
        grant: Cấp
        no_user_badges: "%{name} chưa được cấp bất kỳ huy hiệu nào."
        no_badges: Không có huy hiệu có thể được cấp.
        none_selected: "Chọn một huy hiệu để bắt đầu"
        allow_title: Cho phép huy hiệu được sử dụng như là tên
        multiple_grant: Có thể được cấp nhiều lần
        visibility_heading: Khả năng hiển thị
        listable: Hiện huy hiệu trên trang huy hiệu công khai
        disabled: vô hiệu hóa
        icon: Biểu tượng
        image: Hình ảnh
        graphic: Đồ họa
        icon_help: "Nhập tên biểu tượng Font Awesome (sử dụng tiền tố 'far-' cho các biểu tượng thông thường và 'fab-' cho các biểu tượng thương hiệu)"
        select_an_icon: "Chọn một biểu tượng"
        upload_an_image: "Tải lên một hình ảnh"
        read_only_setting_help: "Tùy chỉnh văn bản"
        query: Truy vấn huy hiệu (SQL)
        target_posts: Truy vấn bài viết mục tiêu
        auto_revoke: Chạy truy vấn hủy bỏ hàng ngày
        show_posts: Hiện bài viết được cấp huy hiệu trên trang huy hiệu
        trigger: Phát động
        trigger_type:
          none: "Cập nhật hàng ngày"
          post_action: "Khi người dùng hoạt động trên bài viết"
          post_revision: "Khi người dùng sửa hoặc tạo bài viết"
          trust_level_change: "Khi người dùng thay đổi mức độ tin cậy"
          user_change: "Khi người dùng được sửa hoặc được tạo"
        preview:
          link_text: "Xem trước cấp huy hiệu"
          plan_text: "Xem trước kế hoạch truy vấn"
          modal_title: "Xem trước truy vấn huy hiệu"
          sql_error_header: "Có lỗi xảy ra với truy vấn."
          error_help: "Xem các liên kết sau đây để trợ giúp các truy vấn huy hiệu."
          bad_count_warning:
            header: "CẢNH BÁO!"
            text: "Thiếu mẫu cấp độ huy hiệu, điều này xảy ra khi truy vấn huy hiệu trả về IDs tài khoản hoặc IDs bài viết không tồn tại. Điều này có thể gây ra kết quả bất ngờ sau này - hãy kiểm tra lại truy vấn của bạn lần nữa."
          no_grant_count: "Không có huy hiệu nào được gán."
          grant_count:
            other: "<b>%{count}</b> huy hiệu đã được gán."
          sample: "Ví dụ:"
          grant:
            with: <span class="username">%{username}</span>
            with_post: <span class="username">%{username}</span> for post in %{link}
            with_post_time: <span class="username">%{username}</span> viết bài trong %{link} lúc <span class="time">%{time}</span>
            with_time: <span class="username">%{username}</span> lúc <span class="time">%{time}</span>
        mass_award:
          description: Trao cùng một huy hiệu cho nhiều người dùng cùng một lúc.
          no_badge_selected: Vui lòng chọn một huy hiệu để bắt đầu.
          perform: "Trao huy hiệu cho người dùng"
          upload_csv: Tải lên CSV có email hoặc tên người dùng
          aborted: Vui lòng tải lên CSV có chứa email người dùng hoặc tên người dùng
          success:
            other: "CSV của bạn đã được nhận và %{count} người dùng sẽ sớm nhận được huy hiệu của họ."
          csv_has_unmatched_users: "Các mục nhập sau nằm trong tệp CSV nhưng chúng không thể khớp với người dùng hiện tại và do đó sẽ không nhận được huy hiệu:"
          csv_has_unmatched_users_truncated_list:
            other: "Có %{count} mục nhập trong tệp CSV không thể khớp với người dùng hiện tại và do đó sẽ không nhận được huy hiệu. Do số lượng lớn các mục nhập chưa từng có, chỉ 100 mục đầu tiên được hiển thị:"
          replace_owners: Xóa huy hiệu khỏi chủ sở hữu trước đó
          grant_existing_holders: Cấp huy hiệu bổ sung cho những chủ sở hữu huy hiệu hiện có
      emoji:
        title: "Emoji"
        delete: "Xóa"
        uploading: "Đang tải lên…"
        name: "Tên"
        group: "Nhóm"
        image: "Hình ảnh"
        alt: "xem trước biểu tượng cảm xúc tùy chỉnh"
        delete_confirm: "Bạn có chắc chắn muốn xóa emoji :%{name}:?"
        settings: "Cài đặt"
      embedding:
        get_started: "Nếu bạn muốn nhúng Discourse trên một website khác, bắt đầu bằng cách thêm host."
        delete: "Xóa"
        confirm_delete: "Bạn muốn xóa host này?"
        title: "Nhúng"
        edit: "Sửa"
        crawlers_description: "Khi Discourse tạo chủ đề cho các bài viết của bạn, nếu không có RSS/ATOM thì hệ thống sẽ thử phân tích nội dung HTML. Đôi khi có thể gặp khó khăn khi trích xuất nội dung, vì vậy hệ thống cung cấp khả năng chỉ định quy tắc CSS để giúp quá trình trích xuất dễ dàng hơn."
        embed_by_username: "Tên thành viên để tạo chủ đề"
        embed_post_limit: "Số lượng tối đa bài viết được nhúng"
        embed_title_scrubber: "Biểu thức chính quy được sử dụng để xóa tiêu đề của bài đăng"
        embed_truncate: "Cắt ngắn các bài viết được nhúng"
        embed_unlisted: "Các chủ đề đã nhập sẽ không được công bố cho đến khi có phản hồi."
        allowed_embed_selectors: "Bộ chọn các thành phần CSS được hỗ trợ khi nhúng"
        blocked_embed_selectors: "CSS selector for elements that are removed from embeds"
        allowed_embed_classnames: "Tên lớp CSS được phép"
        save: "Lưu lại"
        host_form:
          save: "Lưu lại"
        nav:
          settings: "Cài đặt"
          crawlers: "Trình thu thập thông tin"
      permalink:
        title: "Liên kết cố định"
        description: "Chuyển hướng để áp dụng cho các URL mà diễn đàn không biết."
        url: "URL"
        topic_id: "ID Chủ đề"
        topic_title: "Chủ đề"
        post_id: "ID Bài viết"
        post_title: "Bài viết"
        category_id: "ID Danh mục"
        category_title: "Danh mục"
        tag_name: "Tên thẻ"
        external_url: "URL bên ngoài hoặc tương đối"
        user_title: "Người dùng"
        username: "Tên tài khoản"
        destination: "Điểm đến"
        copy_to_clipboard: "Sao chép Permalink vào Clipboard"
        delete_confirm: Bạn có chắc chắn muốn xóa liên kết tĩnh này?
        nav:
          settings: "Cài đặt"
          permalinks: "Liên kết cố định"
        form:
          label: "Mới:"
          url: "URL"
          save: "Lưu lại"
      reseed:
        action:
          title: "Thay thế văn bản của các danh mục và chủ đề bằng các bản dịch"
        modal:
          title: "Thay thế Văn bản"
          subtitle: "Thay thế văn bản của các danh mục và chủ đề do hệ thống tạo bằng các bản dịch mới nhất"
          categories: "Thư mục"
          topics: "Chủ đề"
          replace: "Thay thế"
  wizard_js:
    wizard:
      jump_in: "Nhay vào!"
      finish: "Thoát thiết lập"
      back: "Quay lại"
      next: "Kế tiếp"
      configure_more: "Cấu hình thêm…"
      step-text: "Bước"
      step: "%{current} trên %{total}"
      uploading: "Đang tải lên…"
      upload_error: "Xin lỗi, có lỗi xảy ra khi tải lên tập tin này. Vui lòng thử lại."
      staff_count:
        other: "Cộng đồng của bạn có %{count} nhân viên, bao gồm cả bạn."
      invites:
        add_user: "thêm vào"
        none_added: "Bạn chưa mời bất kỳ nhân viên nào. Bạn có chắc chắn muốn tiếp tục không?"
        roles:
          admin: "Quản trị"
          moderator: "Điều hành"
          regular: "Người sử dụng thường xuyên"
      homepage_choices:
        custom:
          label: "Tùy biến"
        style_type:
          categories: "danh mục"
          topics: "chủ đề"
      top_menu_items:
        new: "Mới"
        unread: "Chưa đọc"
        top: "Top"
        latest: "Mới nhất"
        categories: "Danh mục"
        unseen: "Không nhìn thấy"
        read: "Đọc"
        bookmarks: "Các đánh dấu"
      previews:
        share_button: "Chia sẻ"
        reply_button: "Trả lời "
        topic_preview: "Xem trước chủ đề"
        homepage_preview: "Xem trước trang chủ"
      homepage_preview:
        nav_buttons:
          all_categories: "tất cả chuyên mục"
        category_names:
          site_feedback: "Phản hồi"
        table_headers:
          topic: "Chủ đề"
          replies: "Trả lời"
          views: "Lượt xem"
          activity: "Hoạt động"<|MERGE_RESOLUTION|>--- conflicted
+++ resolved
@@ -308,10 +308,7 @@
       bookmarked_success: "Đã đánh dấu!"
       deleted_bookmark_success: "Đã xóa dấu trang!"
       reminder_set_success: "Đã đặt lời nhắc!"
-<<<<<<< HEAD
-=======
       reminder_clear_success: "Đã xóa lời nhắc"
->>>>>>> 3cac9432
       created: "Bạn đã đánh dấu bài đăng này. %{name}"
       created_generic: "Bạn đã đánh dấu trang này. %{name}"
       create: "Tạo dấu trang"
@@ -1662,10 +1659,7 @@
     user_tips:
       button: "Hiểu rồi!"
       skip: "Bỏ qua mẹo"
-<<<<<<< HEAD
-=======
       dont_show_again: "Đừng hiển thị lần sau"
->>>>>>> 3cac9432
       first_notification:
         title: "Thông báo đầu tiên cho bạn!"
       topic_timeline:
@@ -1982,22 +1976,15 @@
       unlist: "chưa được liệt kê"
       add_warning: "Đây là một cảnh báo chính thức"
       toggle_whisper: "Chuyển chế độ Nói chuyện"
-<<<<<<< HEAD
-      toggle_unlisted: "Chuyển sang chế độ Không công khai"
-=======
->>>>>>> 3cac9432
       insert_table: "Chèn Bảng"
       posting_not_on_topic: "Bài viết nào bạn muốn trả lời "
       saved_local_draft_tip: "Đã lưu locally"
       drafts_offline: "Nháp offline"
       edit_conflict: "chỉnh sửa xung đột"
       esc: "esc"
-<<<<<<< HEAD
-=======
       translations:
         select: "Chọn bản dịch"
         save: "Lưu bản dịch"
->>>>>>> 3cac9432
       group_mentioned_limit:
         other: "<b>Cảnh báo!</b> Bạn đã đề cập <a href='%{group_link}'>%{group}</a>, tuy nhiên nhóm này có nhiều thành viên hơn giới hạn đề cập của quản trị viên là %{count} người dùng. Không ai sẽ được thông báo."
       cannot_see_mention:
