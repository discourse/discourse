# WARNING: Never edit this file.
# It will be overwritten when translations are pulled from Crowdin.
#
# To work with us on translations, join this project:
# https://translate.discourse.org/

hr:
  dates:
    short_date_no_year: "D MMM"
    short_date: "D MMM, GGGG"
    long_date: "MMMM D, GGGG h:mm"
  datetime_formats: &datetime_formats
    formats:
      short: "%m-%d-%Y"
      short_no_year: "%B %-d"
      date_only: "%B %Y %-d"
      long: "%B %Y %H:%M %-d"
      no_day: "%B %Y"
      calendar_ics: "%Y%m%dT%H%M%SZ"
  date:
    month_names:
    - null
    - siječanj
    - veljača
    - ožujak
    - travanj
    - svibanj
    - lipanj
    - srpanj
    - kolovoz
    - rujan
    - listopad
    - studeni
    - prosinac
    <<: *datetime_formats
  time:
    am: "am"
    pm: "pp"
    <<: *datetime_formats
  title: "Discourse"
  topics: "Teme"
  posts: "objave"
  views: "pregledi"
  loading: "Učitavanje"
  powered_by_html: 'Pogonjeno <a href="https://www.discourse.org">Discourse</a> platformom, preporučen pregled uz omogućen JavaScript'
  sign_up: "Učlani se"
  log_in: "Prijava"
  submit: "Pošalji"
  purge_reason: "Automatski izbrisao kao napušteni, deaktivirani račun."
  disable_remote_images_download_reason: "Daljinsko preuzimanje slika je onemogućeno jer nema dovoljno dostupnog prostora na disku."
  anonymous: "Anonimno"
  remove_posts_deleted_by_author: "Izbrisao autor"
  redirect_warning: "Nismo mogli potvrditi da je poveznica koju ste odabrali stvarno bila objavljena na forumu. Želite li svejedno nastaviti, odaberite poveznicu u nastavku."
  on_another_topic: "Na drugoj temi"
  inline_oneboxer:
    topic_page_title_post_number: "#%{post_number}"
    topic_page_title_post_number_by_user: "#%{post_number} od %{username}"
  themes:
    bad_color_scheme: "Tema se ne može ažurirati, nevažeća paleta boja"
    other_error: "Dogodila se greška pri ažuriranju teme"
    ember_selector_error: "Žao nam je – korištenje #ember ili .ember-view CSS selektora nije dopušteno, jer se ti nazivi dinamički generiraju tijekom izvođenja i mijenjat će se tijekom vremena, što će na kraju rezultirati neispravnim CSS-om. Pokušajte s drugim selektorom."
    import_error:
      generic: Došlo je do greške prilikom uvoza te teme
      upload: "Greška pri snimanju materijala: %{name}. %{errors}"
      about_json: "Pogreška pri uvozu: about.json ne postoji ili je nevažeći. Jeste li sigurni da je ovo tema za Diskurs?"
      about_json_values: "about.json sadrži nevažeće vrijednosti: %{errors}"
      modifier_values: "about.json modifikatori sadrže nevažeće vrijednosti: %{errors}"
      git: "Greška pri kloniranju git repozitorija, pristup je odbijen ili repozitorij nije pronađen"
      git_ref_not_found: "Nije moguće provjeriti git referencu: %{ref}"
      git_unsupported_scheme: "Nije moguće klonirati git repo: shema nije podržana"
      unpack_failed: "Greška pri otpakiravanju datoteke"
      file_too_big: "Nekomprimirana datoteka je prevelika."
      unknown_file_type: "Datoteka koju ste učitali ne čini se važećom Discourse temom."
      not_allowed_theme: "`%{repo}` nije na popisu dopuštenih tema (provjerite globalnu postavku `allowed_theme_repos`)."
      ssh_key_gone: "Predugo ste čekali da instalirate temu i SSH ključ je istekao. Molim te pokušaj ponovno."
    errors:
      component_no_user_selectable: "Komponente teme ne može birati korisnik"
      component_no_default: "Komponente teme ne mogu biti podrazumijevana tema."
      component_no_color_scheme: "Komponente teme ne mogu imati palete boja"
      no_multilevels_components: "Teme s vezanim temama ne mogu same biti vezane teme."
      optimized_link: Optimizirane veze na slike su prolazne i ne bi trebale biti uključene u izvorni kod teme.
    settings_errors:
      invalid_yaml: "Zadani YAML je nevažeći"
      data_type_not_a_number: "Vrsta postavke `%{name}` nije podržana. Podržane vrste su `integer`, `bool`, `list`, `enum` i `upload`"
      name_too_long: "Postoji postavka s predugim imenom. Najveća dopuštena duljina je 255"
      default_value_missing: "Postavka `%{name}` nema podrazumijevanu vrijednost."
      default_not_match_type: "Tip zadane vrijednosti postavke `%{name}` ne podudara se s postavljenom vrijednošću postavke."
      default_out_range: "Podrazumijevana vrijednost postavke `%{name}` nije u zadanom rasponu."
      enum_value_not_valid: "Izabrana vrijednost nije jedna od izbora u enum nizu."
      number_value_not_valid: "Nova vrijednost nije u dozvoljenom rasponu."
      number_value_not_valid_min_max: "Mora biti između %{min} i %{max}."
      number_value_not_valid_min: "Mora biti veće od ili jednako %{min}."
      number_value_not_valid_max: "Mora biti manje od ili jednako %{max}."
      string_value_not_valid: "Duljina nove vrijednosti nije u dozvoljenom rasponu."
      string_value_not_valid_min_max: "Mora biti duga barem %{min} i najviše %{max} znakova."
      string_value_not_valid_min: "Mora biti duga barem %{min} znakova."
      string_value_not_valid_max: "Mora imati najviše %{max} znakova."
    locale_errors:
      top_level_locale: "Ključ najviše razine u datoteci jezika mora odgovarati nazivu jezika"
      invalid_yaml: "Nevažeći YAML s prijevodom."
  emails:
    incoming:
      default_subject: "Temi je nužno dodati naslov"
      show_trimmed_content: "Prikaži skraćeni sadržaj"
      maximum_staged_user_per_email_reached: "Dostignut maksimalan broj postupno korisnika stvorenih po e-pošti."
      no_subject: "(bez naslova)"
      no_body: "(bez tijela poruke)"
      missing_attachment: "(Nedostaje prilog %{filename})"
      continuing_old_discussion:
        one: "Nastavak rasprave od [%{title}](%{url}), jer je stvorena prije više od %{count} dana."
        few: "Nastavak rasprave od [%{title}](%{url}), jer je stvorena prije više od %{count} dana."
        other: "Nastavak rasprave od [%{title}](%{url}), jer je stvorena prije više od %{count} dana."
      errors:
        empty_email_error: "Događa se kada je izvorno primljeni mail prazan."
        no_message_id_error: "Događa se kada mail nema 'Message-Id' zaglavlje."
        auto_generated_email_error: "Događa se kada je 'precedence' zaglavlje postavljeno na: 'list', 'junk', 'bulk' ili 'auto_reply', ili bilo koje drugo zaglavlje sadrži: 'auto-submitted', 'auto-replied' ili 'auto-generated'."
        no_body_detected_error: "Događa se kada nismo mogli otpakirati tijelo poruke i nije bilo priloga poruke."
        no_sender_detected_error: "Događa se kada važeća email adresa nije pronađena u 'From' zaglavlju."
        from_reply_by_address_error: "Događa se kada se zaglavlje pošiljaoca podudara s odgovorom prema adresi e-pošte."
        inactive_user_error: "Događa se kada pošiljatelj nije aktivan."
        silenced_user_error: "Događa se kada je pošiljatelj prigušen."
        bad_destination_address: "Događa se kada nijedna adresa e-pošte u poljima Za/Kopija ne odgovara konfiguriranoj dolaznoj adresi e-pošte."
        strangers_not_allowed_error: "Događa se kada korisnik pokuša započeti novu temu u kategoriji čiji nije član."
        insufficient_trust_level_error: "Događa se kada korisnik pokuša započeti novu temu u kategoriji za koju nema potrebnu razinu povjerenja."
        reply_user_not_matching_error: "Događa se kada je stigao odgovor s druge adrese e-pošte u odnosu na onu s koje je poslana obavijest."
        topic_not_found_error: "Događa se kada je stigao odgovor, ali je povezana tema izbrisana."
        topic_closed_error: "Događa se kada je stigao odgovor, ali je povezana tema zatvorena."
        bounced_email_error: "E-pošta je izvješće o odbijenoj e-pošti."
        screened_email_error: "Događa se kada je adresa e-pošte pošiljatelja već provjerena."
        unsubscribe_not_allowed: "Događa se kada ovom korisniku nije dopuštena odjava putem e-pošte."
        email_not_allowed: "Događa se kada adresa e-pošte nije na popisu dopuštenih ili je na popisu blokiranih."
      unrecognized_error: "Neprepoznata pogreška"
    secure_uploads_placeholder: "Redigirano: Ova stranica ima omogućene sigurne prijenose, posjetite temu ili kliknite Prikaži medije kako biste vidjeli priložene prijenose."
    view_redacted_media: "Pregledajte medije"
  errors: &errors
    format: ! "%{attribute} %{message}"
    format_with_full_message: "<b>%{attribute}</b>: %{message}"
    messages:
      too_long_validation: "je ograničeno na %{max} znakova; vi ste unjeli %{length}."
      invalid_boolean: "Nevažeća boolean vrijednost."
      taken: "je već zauzeto"
      accepted: mora biti prihvaćena
      blank: ne može biti prazno
      present: mora biti prazno
      confirmation: ! "ne odgovara %{attribute}"
      empty: ne može biti prazno
      equal_to: mora biti jednako %{count}
      even: mora biti parno
      exclusion: je rezervirano
      greater_than: mora biti veće od %{count}
      greater_than_or_equal_to: mora biti veće ili jednako %{count}
      has_already_been_used: "je već korišteno"
      inclusion: nije na listi
      invalid: nije važeće
      is_invalid: "čini se nejasno, jeste li napisali potpunu rečenicu?"
      is_invalid_meaningful: "čini se nejasnim, većina riječi sadrži ista slova iznova i iznova?"
      is_invalid_unpretentious: "čini se nejasnim, jedna ili više riječi su jako dugačke?"
      is_invalid_quiet: "čini se nejasnim, jeste li mislili unijeti SVA VELIKA SLOVA?"
      invalid_timezone: "'%{tz}' nije važeća vremenska zona"
      contains_censored_words: "sadrži sljedeće cenzurirane riječi: %{censored_words}"
      less_than: mora biti manje od %{count}
      less_than_or_equal_to: mora biti manje ili jednako %{count}
      not_a_number: nije broj
      not_an_integer: mora biti cijeli broj
      odd: mora biti neparan
      record_invalid: ! "Provjera valjanosti nije uspjela: %{errors}"
      max_emojis: "ne možete imati više od %{max_emojis_count} emojija"
      emojis_disabled: "ne mogu imati emoji"
      ip_address_already_screened: "je već uključeno u postojeće pravilo"
      restrict_dependent_destroy:
        one: "Nije moguće izbrisati zapis jer postoji ovisni %{record}"
        few: "Nije moguće izbrisati zapis jer postoje ovisni %{record}"
        other: "Nije moguće izbrisati zapis jer postoje ovisni %{record}"
      too_long:
        one: je predug (maksimalno %{count} znakova)
        few: su predugi (maksimalno %{count} znakova)
        other: je predug (maksimalno %{count} znakova)
      too_short:
        one: je prekratak (minimum je %{count} znakova)
        few: su prekratki (minimum je %{count} znakova)
        other: su prekratki (minimum je %{count} znakova)
      wrong_length:
        one: je pogrešna duljina (treba biti %{count} znak)
        few: je pogrešna duljina (treba biti %{count} znakova)
        other: je pogrešna duljina (treba biti %{count} znakova)
      other_than: "mora biti različito od %{count}"
      auth_overrides_username: "Korisničko ime se mora ažurirati na strani davatelja provjere autentičnosti jer je omogućena postavka \"auth_overrides_username\"."
    template:
      body: ! "Bilo je problema sa sljedećim poljima:"
      header:
        one: "Pogreška %{count} zabranila je spremanje ovog %{model}"
        few: ! "Pogreška %{count} zabranila je spremanje ovog %{model}"
        other: ! "%{count} pogrešaka zabranilo je spremanje ove %{model}"
    embed:
      load_from_remote: "Dogodila se greška pri učitavanju objave."
    site_settings:
      invalid_category_id: "Naveli ste kategoriju koja ne postoji"
<<<<<<< HEAD
      invalid_choice:
        one: "Naveli ste nevažeći izbor %{name}"
        few: "Naveli ste nevažeći izbor %{name}"
        other: "Naveli ste nevažeće izbore %{name}"
=======
>>>>>>> 9b339bcd
      default_categories_already_selected: "Ne možete odabrati kategoriju koja se koristi na drugom popisu."
      default_tags_already_selected: "Ne možete odabrati oznaku koja se koristi na drugom popisu."
      s3_upload_bucket_is_required: "Ne možete omogućiti prijenose na S3 osim ako niste naveli 's3_upload_bucket'."
      enable_s3_uploads_is_required: "Ne možete omogućiti korištenje S3 inventara osim ako niste omogućili S3 prijenose."
      page_publishing_requirements: "Objavljivanje stranice ne može se omogućiti ako je omogućen siguran medij."
      s3_backup_requires_s3_settings: "Ne možete koristiti S3 kao pričuvnu lokaciju osim ako niste unijeli '%{setting_name}'."
  invite:
    disabled_errors:
      invalid_access: "Nemate dopuštenje za pregled traženog izvora."
  bulk_invite:
    error: "Dogodila se greška pri učitavanju te datoteke. Molimo kasnije pokušajte ponovno."
  topic_invite:
    sender_does_not_allow_pm: "Nažalost, ne dopuštate tom korisniku da vam šalje privatne poruke."
    user_cannot_see_topic: "%{username} ne može vidjeti temu."
  backup:
    operation_already_running: "Operacija je trenutno u toku. Trenutno ne možemo započeti novi posao."
    backup_file_should_be_tar_gz: "Sigurnosna kopija bi trebala biti .tar.gz arhiv."
    not_enough_space_on_disk: "Nema dovoljno prostora na disku za učitanje sigurnosne kopije."
    invalid_filename: "Naziv sigurnosne datoteke sadrži nevažeće znakove. Važeći znakovi su az 0-9. - _."
    file_exists: "Datoteka koju pokušavate učitati već postoji."
  invalid_params: "Zahtjevu ste dostavili nevažeće parametre: %{message}"
  not_logged_in: "Morate biti prijavljeni da to napravite."
  not_found: "Zatraženi URL ili izvor nije moguće pronaći."
  invalid_access: "Nemate dopuštenje za pregled traženog izvora."
  authenticator_not_found: "Metoda provjere autentičnosti ne postoji ili je onemogućena."
  authenticator_no_connect: "Ovaj pružatelj provjere autentičnosti ne dopušta povezivanje s postojećim forumskim računom."
  invalid_api_credentials: "Nemate dopuštenje za pregled traženog izvora. API korisničko ime ili ključ je nevažeći."
  provider_not_enabled: "Nemate dopuštenje za pregled traženog izvora. Davatelj autentifikacije nije omogućen."
  provider_not_found: "Nemate dopuštenje za pregled traženog izvora. Davatelj autentifikacije ne postoji."
  read_only_mode_enabled: "Ova je stranica u \"samo čitanje\" modelu. Interakcije nemoguće."
  invalid_grant_badge_reason_link: "Vanjska ili nevažeća veza diskursa nije dopuštena zbog razloga značke"
  email_template_cant_be_modified: "Ovaj predložak e-pošte nije moguće mijenjati"
  invalid_whisper_access: "Šaptanje nije omogućeno ili nemate pristup stvaranju šaputajućih objava"
  not_in_group:
    title_topic: "Morate zatražiti članstvo u grupi '%{group}' da biste vidjeli ovu temu."
    title_category: "Morate zatražiti članstvo u grupi '%{group}' da biste vidjeli ovu kategoriju."
    request_membership: "Zahtjev za članstvo"
    join_group: "Pristupi grupi"
  deleted_topic: "Ups! Ova je tema izbrisana i više nije dostupna."
  delete_topic_failed: "Došlo je do pogreške prilikom brisanja te teme. Molimo kontaktirajte administratora stranice."
  reading_time: "Vrijeme čitanja"
  likes: "Like-ova"
  too_many_replies:
    one: "Žao nam je ali novi korisnici su privremeno ograničeni na %{count} odgovora u istoj temi."
    few: "Žao nam je ali novi korisnici su privremeno ograničeni na %{count} odgovora u istoj temi."
    other: "Žao nam je ali novi korisnici su privremeno ograničeni na %{count} odgovora u istoj temi."
  max_consecutive_replies:
    one: "Nije dopušteno više odgovora za redom. Molimo uredite vaš prethodni odgovor ili pričekajte da vam netko drugi odgovori."
    few: "Dopušteno je najviše %{count} odgovora za redom. Molimo uredite vaš prethodni odgovor ili pričekajte da vam netko drugi odgovori."
    other: "Dopušteno je najviše %{count} odgovora za redom. Molimo uredite vaš prethodni odgovor ili pričekajte da vam netko drugi odgovori."
  embed:
    start_discussion: "Pokreni raspravu"
    continue: "Nastavi raspravu"
    error: "Pogreška pri ugrađivanju"
    referer: "Referer:"
    error_topics: "Postavka web mjesta `ugradi popis tema` nije bila omogućena"
    mismatch: "Referer ili nije poslan ili nije odgovarao nijednom od sljedećih domaćina:"
    no_hosts: "Nijedan host nije postavljen za ugrađivanje."
    configure: "Konfigurirajte ugrađivanje"
    more_replies:
      one: "još %{count} odgovor"
      few: "još %{count} odgovora"
      other: "još %{count} odgovora"
    loading: "Učitavanje rasprave"
    permalink: "Poveznica"
    imported_from: "Ovo je prateća tema rasprave za originalni unos na %{link}"
    in_reply_to: "▶ %{username}"
    replies:
      one: "%{count} odgovor"
      few: "%{count} odgovora"
      other: "%{count} odgovora"
    likes:
      one: "%{count} like"
      few: "%{count} likeova"
      other: "%{count} likeova"
    last_reply: "Posljednji odgovor"
    created: "Stvoreno"
    new_topic: "Stvori novu temu"
  no_mentions_allowed: "Žao nam je, ne možete spominjati druge korisnike."
  too_many_mentions:
    one: "Žao nam je, možete spomenuti samo jednog korisnika u objavi."
    few: "Žao nam je, možete spomenuti najviše %{count} korisnika u objavi."
    other: "Žao nam je, možete spomenuti najviše %{count} korisnika u objavi."
  no_mentions_allowed_newuser: "Žao nam je, novi korisnici ne mogu spominjati druge korisnike."
  too_many_mentions_newuser:
    one: "Žao nam je, novi korisnici mogu spomenuti samo jednog korisnika u objavi."
    few: "Žao nam je, novi korisnici mogu spomenuti samo %{count} korisnika u objavi."
    other: "Žao nam je, novi korisnici mogu spomenuti samo %{count} korisnika u objavi."
  no_embedded_media_allowed_trust: "Nažalost, ne možete ugraditi medijske stavke u post."
  no_embedded_media_allowed: "Nažalost, novi korisnici ne mogu ugraditi medijske stavke u objave."
  no_attachments_allowed: "Žao nam je novi korisnici ne mogu stavljati privitke u objave."
  too_many_attachments:
    one: "Žao nam je, novi korisnici mogu dodati samo jedan prilog u objavu."
    few: "Žao nam je, novi korisnici mogu dodati najviše %{count} priloga u objavu."
    other: "Žao nam je, novi korisnici mogu dodati najviše %{count} priloga u objavu."
  no_links_allowed: "Žao nam je. novi korisnici ne mogu stavljati poveznice."
  links_require_trust: "Žao nam je, ne možete dodati poveznice u objavu."
  too_many_links:
    one: "Žao nam je, novi korisnici mogu dodati samo jednu poveznicu u objavu."
    few: "Žao nam je, novi korisnici mogu dodati najviše %{count} poveznica u objavu."
    other: "Žao nam je, novi korisnici mogu dodati najviše %{count} poveznica u objavu."
  contains_blocked_word: "Nažalost, ne možete objaviti riječ '%{word}'; nije dopušteno."
  contains_blocked_words: "Nažalost, ne možete to objaviti. Nije dopušteno: %{words}."
  spamming_host: "Žao nam je, ne možete objaviti poveznicu na tog domaćina."
  user_is_suspended: "Suspendiranim korisnicima nije dozvoljeno objavljivanje."
  topic_not_found: "Nešto nije u redu. Možda je ova tema zatvorena ili obrisana dok ste je gledali?"
  not_accepting_pms: "Žao nam je, %{username} trenutno ne prihvaća poruke."
  max_pm_recipients: "Nažalost, možete poslati poruku najviše %{recipients_limit} primatelja."
  pm_reached_recipients_limit: "Žao nam je, ne možete imati više od %{recipients_limit} primatelja u poruci."
  removed_direct_reply_full_quotes: "Automatski uklonjen citat cijelog prethodnog posta."
  watched_words_auto_tag: "Automatski označena tema"
  secure_upload_not_allowed_in_public_topic: "Nažalost, sljedeći sigurni prijenosi ne mogu se koristiti u javnoj temi: %{upload_filenames}."
  create_pm_on_existing_topic: "Nažalost, ne možete stvoriti PM na postojeću temu."
  slow_mode_enabled: "Ova je tema u usporenom načinu rada."
  just_posted_that: "je pre slično nečemu što ste nedavno objavili"
  invalid_characters: "sadrži nevažeće znakove"
  is_invalid: "čini se nejasno, jeste li napisali potpunu rečenicu?"
  next_page: "slijedeća stranica →"
  prev_page: "← prethodna stranica"
  page_num: "Stranica %{num}"
  home_title: "Naslovnica"
  topics_in_category: "Teme u '%{category}' kategoriji."
  rss_posts_in_topic: "RSS kanal '%{topic}'"
  rss_topics_in_category: "RSS kanal tema u '%{category}' kategoriji"
  rss_num_posts:
    one: "%{count} objava"
    few: "%{count} objava"
    other: "%{count} objava"
  rss_num_participants:
    one: "%{count} sudionika"
    few: "%{count} sudionika"
    other: "%{count} sudionika"
  read_full_topic: "Pročitao cijelu temu"
  private_message_abbrev: "Poruka"
  rss_description:
    latest: "Posljednje teme"
    top: "Top teme"
    top_all: "Top teme svih vremena"
    top_yearly: "Top teme godine"
    top_quarterly: "Top teme kvartala"
    top_monthly: "Top teme mjeseca"
    top_weekly: "Tjedne top teme"
    top_daily: "Top teme dana"
    posts: "Najnovije objave"
    private_posts: "Najnovije osobne poruke"
    group_posts: "Najnovije objave grupe %{group_name}"
    group_mentions: "Najnovije spominjanje od grupe %{group_name}"
    user_posts: "Najnovije objave @%{username}"
    user_topics: "Najnovije teme @%{username}"
    tag: "Tagirane teme"
    badge: "%{display_name} značka na %{site_title}"
  too_late_to_edit: "Ova je objava stvorena pre davno. Ne može se više izmijenjivati ni brisati."
  edit_conflict: "Ovu objavu uredio je drugi korisnik i vaše promjene ne mogu biti spremljene."
  revert_version_same: "Trenutna verzija je ista kao verzija na koju se pokušavate vratiti."
  cannot_edit_on_slow_mode: "Ova je tema u usporenom načinu rada. Kako bismo potaknuli promišljenu, promišljenu raspravu, uređivanje starih postova u ovoj temi trenutno nije dopušteno tijekom sporog načina rada."
  excerpt_image: "slika"
  bookmarks:
    errors:
      already_bookmarked_post: "Ne možete označiti istu objavu dvaput."
      already_bookmarked: "Ne možete označiti istu %{type} dvaput."
      too_many: "Nažalost, ne možete dodati više od %{limit} oznaka, posjetite <a href='%{user_bookmarks_url}'>%{user_bookmarks_url}</a> da uklonite neke."
      cannot_set_past_reminder: "Ne možete postaviti podsjetnik za oznaku u prošlosti."
      cannot_set_reminder_in_distant_future: "Ne možete postaviti podsjetnik za oznaku više od 10 godina u budućnosti."
      time_must_be_provided: "Za sve podsjetnike mora se osigurati vrijeme"
      for_topic_must_use_first_post: "Za označavanje teme možete koristiti samo prvi post."
      bookmarkable_id_type_required: "Potreban je naziv i vrsta zapisa za označavanje."
    reminders:
      at_desktop: "Sljedeći put kad sam kod svoje radne površine"
      later_today: "Kasnije danas"
      next_business_day: "Idući radni rad"
      tomorrow: "Sutra"
      next_week: "Idući tjedan"
      next_month: "Idući mjesec"
      custom: "Prilagođeni datum i vrijeme"
  groups:
    success:
      bulk_add:
        one: "%{count} korisnik je dodan u grupu."
        few: "%{count} korisnika je dodano u grupu."
        other: "%{count} korisnika je dodano u grupu."
    errors:
      grant_trust_level_not_valid: "Razina povjerenja '%{trust_level}' nije važeća."
      invalid_domain: "'%{domain}' nije važeća domena."
      invalid_incoming_email: "'%{email}' nije važeća email adresa."
      usernames_or_emails_required: "Moraju biti prisutna korisnička imena ili e-mail adrese"
    default_names:
      everyone: "svi"
      admins: "administratori"
      moderators: "moderatori"
      staff: "osoblje"
      trust_level_0: "razina_povjerenja_0"
      trust_level_1: "razina_povjerenja_1"
      trust_level_2: "razina_povjerenja_2"
      trust_level_3: "razina_povjerenja_3"
      trust_level_4: "razina_povjerenja_4"
    request_accepted_pm:
      title: "Primljeni ste u @%{group_name}"
  education:
    until_posts:
      one: "%{count} objava"
      few: "%{count} objava"
      other: "%{count} objava"
  activerecord:
    attributes:
      category:
        name: "Ime kategorije"
      topic:
        title: "Naslov"
        category_id: "Kategorija"
      post:
        raw: "Tijelo"
      user_profile:
        bio_raw: "O meni"
    errors:
      models:
        topic:
          attributes:
            base:
              too_many_users: "Upozorenja možete slati samo po jednom korisniku od jednom."
              no_user_selected: "Morate odabrati važećeg korisnika."
        user:
          attributes:
            password:
              common: "je jedna od 10000 najčešćih zaporki. Molimo odaberite sigurniju zaporku."
              same_as_username: "je ista kao vaše korisničko ime. Molimo upotrijebite sigurniju lozinku."
              same_as_email: "je ista kao vaš email. Molimo upotrijebite sigurniju lozinku."
              same_as_current: "je ista kao vaša trenutna lozinka."
              same_as_name: "je ista kao vaše ime."
              unique_characters: "ima previše ponovljenih znakova. Molimo upotrijebite sigurniju lozinku."
            username:
              same_as_password: "je ista kao vaša lozinka."
            name:
              same_as_password: "je ista kao vaša lozinka."
            ip_address:
              signup_not_allowed: "Prijava nije dopuštena ovom računu."
        color_scheme_color:
          attributes:
            hex:
              invalid: "nije važeća boja"
        web_hook:
          attributes:
            payload_url:
              invalid: "URL nije važeći. URL mora sadržavati http:// ili https:// i ne smije imati razmake."
        topic_timer:
          attributes:
            execute_at:
              in_the_past: "mora biti u budućnosti."
      <<: *errors
  uncategorized_category_name: "Nekategorizirano"
  general_category_name: "Općenito"
  meta_category_name: "Povratne informacije o stranici"
  meta_category_description: "Rasprave o ovoj stranici, njezinoj organizaciji, kako radi i kako je se može poboljšati."
  staff_category_name: "Osoblje"
  staff_category_description: "Privatna kategorija za rasprave osoblja. Teme su vidljive samo administratorima i moderatorima."
  category:
    topic_prefix: "O %{category} kategoriji"
    errors:
      not_found: "Kategorija nije pronađena!"
      uncategorized_parent: "Nekategorizirano ne može imati nadkategoriju"
      self_parent: "Kategorija ne može biti sama sebi nadkategorija"
      depth: "Ne možete postaviti podkategoriju pod neku drugu"
      invalid_email_in: "'%{email}' nije važeća email adresa."
      disallowed_topic_tags: "Ova tema ima oznake koje ova kategorija ne dopušta: '%{tags}'"
      disallowed_tags_generic: "Ova tema ima nedopuštene oznake."
      slug_contains_non_ascii_chars: "sadrži ne-ascii znakove"
      is_already_in_use: "je već u upotrebi"
    cannot_delete:
      uncategorized: "Ova kategorija je posebna. Namijenjen je kao prostor za držanje tema koje nemaju kategoriju; ne može se izbrisati."
      has_subcategories: "Ne možete obrisati ovu kategoriju jer ima podkategorije"
      topic_exists:
        one: "Nije moguće izbrisati ovu kategoriju jer ima %{count} tema. Najstarija tema je %{topic_link}."
        few: "Nije moguće izbrisati ovu kategoriju jer ima %{count} tema. Najstarija tema je %{topic_link}."
        other: "Nije moguće izbrisati ovu kategoriju jer ima %{count} tema. Najstarija tema je %{topic_link}."
      topic_exists_no_oldest: "Ne možete obrisati ovu kategoriju jer je broj tema %{count}."
    uncategorized_description: "Teme za koje nije potrebna kategorija ili koje se ne uklapaju ni u jednu postojeću kategoriju."
  trust_levels:
    admin: "Administrator"
    staff: "Osoblje"
    change_failed_explanation: "Pokušali ste sanjiti razinu povjerenja %{user_name} na '%{new_trust_level}'. Ali njihova razina povjerenja već jest '%{current_trust_level}'. %{user_name} će ostati na '%{current_trust_level}' - ako želite korisniku smanjiti razinu povjerenja prvo je zaključajte."
  post:
    image_placeholder:
      broken: "Ova slika je pokvarena"
      blocked_hotlinked_title: "Slika se nalazi na drugom mjestu. Kliknite za otvaranje u novoj kartici."
      blocked_hotlinked: "Vanjska slika"
    media_placeholder:
      blocked_hotlinked_title: "Mediji smješteni na drugom mjestu. Kliknite za otvaranje u novoj kartici."
      blocked_hotlinked: "Vanjski mediji"
    hidden_bidi_character: "Dvosmjerni znakovi mogu promijeniti redoslijed prikaza teksta. To se može koristiti za prikrivanje zlonamjernog koda."
    has_likes:
      one: "%{count} Like"
      few: "%{count} Likeova"
      other: "%{count} Likeova"
    cannot_permanently_delete:
      many_posts: "Ova tema ima poništene postove. Molimo vas da ih trajno izbrišete prije trajnog brisanja teme."
      wait_or_different_admin: "Morate pričekati %{time_left} prije trajnog brisanja ove objave ili to mora učiniti drugi administrator."
  rate_limiter:
    slow_down: "Izveli ste ovu radnju previše puta, pokušajte ponovno kasnije."
    too_many_requests: "Izveli ste ovu radnju previše puta. Molimo pričekajte %{time_left} prije ponovnog pokušaja."
    by_type:
      first_day_replies_per_day: "Cijenimo vaš entuzijazam, samo tako nastavite! Ipak, radi sigurnosti naše zajednice, dosegli ste najveći broj odgovora koje novi korisnik može stvoriti prvog dana. Molimo pričekajte %{time_left} i moći ćete stvoriti više odgovora."
      first_day_topics_per_day: "Cijenimo vaš entuzijazam! Ipak, radi sigurnosti naše zajednice, dosegli ste najveći broj tema koje novi korisnik može stvoriti prvog dana. Molimo pričekajte %{time_left} i moći ćete stvoriti više novih tema."
      create_topic: "Malo prebrzo stvaraš teme. Molimo pričekajte %{time_left} prije ponovnog pokušaja."
      create_post: "Malo prebrzo odgovaraš. Molimo pričekajte %{time_left} prije ponovnog pokušaja."
      delete_post: "Malo prebrzo brišete postove. Molimo pričekajte %{time_left} prije ponovnog pokušaja."
      public_group_membership: "Prečesto se pridružujete/napuštate grupe. Molimo pričekajte %{time_left} prije ponovnog pokušaja."
      topics_per_day: "Dosegli ste maksimalni dopušteni broj novih tema po danu. Možete stvoriti više novih tema u %{time_left}."
      pms_per_day: "Dosegli ste maksimalan broj dopuštenih poruka po danu. Možete stvoriti više novih poruka u %{time_left}."
      create_like: "Wow! Dijelili ste puno ljubavi! Dosegli ste maksimalni broj lajkova unutar razdoblja od 24 sata, ali kako budete stjecali razinu povjerenja, zarađivat ćete više dnevnih lajkova. Ponovno ćete moći označiti da vam se objave sviđaju za %{time_left}."
      create_bookmark: "Dosegli ste maksimalan broj dnevnih oznaka. Možete stvoriti više oznaka u %{time_left}."
      edit_post: "Dosegli ste najveći broj dnevnih uređivanja. Možete podnijeti više izmjena u %{time_left}."
      live_post_counts: "Prebrzo tražite brojanje postova uživo. Molimo pričekajte %{time_left} prije ponovnog pokušaja."
      unsubscribe_via_email: "Dosegli ste maksimalni broj odjava putem e-pošte. Molimo pričekajte %{time_left} prije ponovnog pokušaja."
      topic_invitations_per_day: "Dosegli ste najveći broj pozivnica za teme. Više pozivnica možete poslati u %{time_left}."
    hours:
      one: "%{count} sat"
      few: "%{count} sati"
      other: "%{count} sati"
    minutes:
      one: "%{count} minuta"
      few: "%{count} minuta"
      other: "%{count} minuta"
    seconds:
      one: "%{count} sekunda"
      few: "%{count} sekundi"
      other: "%{count} sekundi"
    short_time: "nekoliko sekundi"
  datetime:
    distance_in_words:
      half_a_minute: "< 1m"
      less_than_x_seconds:
        one: "< %{count}s"
        few: "< %{count}s"
        other: "< %{count}s"
      x_seconds:
        one: "%{count}s"
        few: "%{count}s"
        other: "%{count}s"
      less_than_x_minutes:
        one: "< %{count}m"
        few: "< %{count}m"
        other: "< %{count}m"
      x_minutes:
        one: "%{count}m"
        few: "%{count}m"
        other: "%{count}m"
      about_x_hours:
        one: "%{count}h"
        few: "%{count}h"
        other: "%{count}h"
      x_days:
        one: "%{count}d"
        few: "%{count}d"
        other: "%{count}d"
      about_x_months:
        one: "%{count}mjesec"
        few: "%{count}mjeseci"
        other: "%{count}mjeseci"
      x_months:
        one: "%{count}mjesec"
        few: "%{count}mjeseci"
        other: "%{count}mjeseci"
      about_x_years:
        one: "%{count}god."
        few: "%{count}god."
        other: "%{count}god."
      over_x_years:
        one: "> %{count}god."
        few: "> %{count}god."
        other: "> %{count}god."
      almost_x_years:
        one: "%{count}god."
        few: "%{count}god."
        other: "%{count}god."
    distance_in_words_verbose:
      half_a_minute: "upravo sad"
      less_than_x_seconds: "upravo sad"
      x_seconds:
        one: "prije %{count} sekunde"
        few: "prije %{count} sekundi"
        other: "prije %{count} sekundi"
      less_than_x_minutes:
        one: "prije manje od %{count} minuta"
        few: "prije manje od %{count} minuta"
        other: "prije manje od %{count} minuta"
      x_minutes:
        one: "prije %{count} minuta"
        few: "prije %{count} minuta"
        other: "prije %{count} minuta"
      about_x_hours:
        one: "prije %{count} sat"
        few: "prije %{count} sati"
        other: "prije %{count} sati"
      x_days:
        one: "prije %{count} dana"
        few: "prije %{count} dana"
        other: "prije %{count} dana"
      about_x_months:
        one: "prije otprilike %{count} mjesec"
        few: "prije otprilike %{count} mjeseci"
        other: "prije otprilike %{count} mjeseci"
      x_months:
        one: "prije %{count} mjesec"
        few: "prije %{count} mjeseci"
        other: "prije %{count} mjeseci"
      about_x_years:
        one: "prije otprilike %{count} godinu"
        few: "prije otprilike %{count} godina"
        other: "prije otprilike %{count} godina"
      over_x_years:
        one: "prije više od %{count} godinu"
        few: "prije više od %{count} godina"
        other: "prije više od %{count} godina"
      almost_x_years:
        one: "prije skoro %{count} godinu"
        few: "prije skoro %{count} godina"
        other: "prije skoro %{count} godina"
  password_reset:
    no_token: 'Ups! Link koji ste koristili više ne radi. Možete se <a href="%{base_url}/login">Prijaviti</a> sada. Ako ste zaboravili lozinku, možete <a href="%{base_url}/password-reset">zatražiti vezu</a> da je poništite.'
    title: "Ponovo postavite zaporku"
    success: "Uspiješno ste promijenili zaporku i sad ste prijavljeni."
    success_unapproved: "Uspiješno ste promijenili zaporku."
  email_login:
    invalid_token: 'Ups! Link koji ste koristili više ne radi. Možete se <a href="%{base_url}/login">Prijaviti</a> sada. Ako ste zaboravili lozinku, možete <a href="%{base_url}/password-reset">zatražiti vezu</a> da je poništite.'
    title: "Prijava emailom"
  user_auth_tokens:
    browser:
      chrome: "Google Chrome"
      discoursehub: "DiscourseHub aplikacija"
      edge: "Microsoft Edge"
      firefox: "Firefox"
      ie: "Internet Explorer"
      opera: "Opera"
      safari: "Safari"
      unknown: "nepoznati preglednik"
    device:
      android: "Android uređaj"
      chromebook: "OS Chrome"
      ipad: "iPad"
      iphone: "iPhone"
      ipod: "iPod"
      linux: "GNU/Linux računalo"
      mac: "Mac"
      mobile: "Mobilni uređaj"
      windows: "Windows računalo"
      unknown: "nepoznati uređaj"
    os:
      android: "Android"
      chromeos: "OS Chrome"
      ios: "iOS"
      linux: "Linux"
      macos: "macOS"
      windows: "Microsoft Windows"
      unknown: "nepoznati operacijski sustav"
  change_email:
    wrong_account_error: "Prijavljeni ste na krivi račun, odjavite se i pokušajte ponovo."
    confirmed: "Email vam je ažuriran."
    please_continue: "Nastavite na %{site_name}"
    error: "Dogodila se greška u promijeni tvog e-maila. Možda se ta adresa već koristi?"
    doesnt_exist: "Ta adresa e-pošte nije povezana s vašim računom."
    error_staged: "Dogodila se greška pri promjeni vaše email adrese. Adresu već koristi drugi korisnik."
    already_done: "Žao nam je, ova poveznica za potvrdu nije više važeća. Možda je vaš email već promijenjen?"
    confirm: "Potvrdi"
    max_secondary_emails_error: "Dosegli ste maksimalno dopušteno ograničenje sekundarne e-pošte."
    authorizing_new:
      title: "Potvrdite svoju novu e-poštu"
      description: "Molimo potvrdite da želite da se vaša adresa e-pošte promijeni u:"
      description_add: "Potvrdite da želite dodati zamjensku adresu e-pošte:"
    authorizing_old:
      title: "Promijenite adresu e-pošte"
      description: "Molimo potvrdite promjenu adrese e-pošte"
      description_add: "Potvrdite da želite dodati zamjensku adresu e-pošte:"
      old_email: "Stari email: %{email}"
      new_email: "Novi email: %{email}"
      almost_done_title: "Potvrđivanje nove adrese e-pošte"
      almost_done_description: "Poslali smo e-poruku na vašu novu adresu e-pošte kako bismo potvrdili promjenu!"
  associated_accounts:
    connected: "(povezano)"
  activation:
    action: "Kliknite ovdje kako bi aktivirali vaš korisnički račun"
    already_done: "Žao nam je, poveznica za aktivaciju računa više nije važeća. Možda vam je račun već aktivan?"
    please_continue: "Vaš novi račun je potvrđen, biti će te preusmjereni na glavnu stranicu."
    continue_button: "Nastavite na %{site_name}"
    welcome_to: "Dobrodošli na %{site_name}"
    approval_required: "Moderator vam mora ručno odobriti račun da bi mogli pristupiti ovom forumu. Dobiti će te email kad vam račun bude odobren!"
    missing_session: "Ne možemo utvrditi je li vaš korisnički račun kreiran, molimo osigurajte da su vam omogućeni cookieji (kolačići)."
    activated: "Žao nam je, ovaj korisnički račun je već aktiviran."
    admin_confirm:
      title: "Potvrdite račun administratora."
      grant: "Dozvolite administratorski pristup"
      complete: "<b>%{target_username}</b> je sada administrator."
      back_to: "Vratite se na %{title}"
  reviewable_score_types:
    needs_approval:
      title: "Potrebna potvrda"
  post_action_types:
    off_topic:
      title: "Van teme"
      description: "Ova objava nije relevantna za trenutnu raspravu opisanu naslovom i prvom objavom, Vjerovatno ju se treba premjestiti."
      short_description: "Nije bitno za raspravu"
    spam:
      title: "Nepoželjno"
      description: "Ova objava je oglas ili vandalizam. Nije korisna ili bitna za trenutnu temu."
      short_description: "Ovo je oglas ili vandalizam."
      email_title: '"%{title}" je označeno kao spam'
      email_body: "%{link}\n\n%{message}"
    inappropriate:
      title: "Neprikladno"
    notify_user:
      title: "Pošaljite poruku @%{username}"
      email_title: 'Vaša objava u "%{title}"'
      email_body: "%{link}\n\n%{message}"
    notify_moderators:
      title: "Nešto drugo"
      email_body: "%{link}\n\n%{message}"
    bookmark:
      title: "Zabilješka"
      description: "Zabilježi objavu"
      short_description: "Zabilježi objavu"
    like:
      title: "Like-aj"
      description: "Like-aj objavu"
      short_description: "Like-aj objavu"
  topic_flag_types:
    spam:
      title: "Nepoželjno"
      description: "Ova tema je reklama. Nije korisno niti relevantno ovoj stranici već služi u promotivne svrhe."
      long_form: "označio kao nepoželjno"
      short_description: "Ovo je oglas"
    inappropriate:
      title: "Neprikladno"
      long_form: "označio ovo kao neprikladno"
    notify_moderators:
      title: "Nešto drugo"
      long_form: "označio za moderatorsku pozornost"
      email_title: 'Tema "%{title}" zahtjeva moderatorsku pozornost'
      email_body: "%{link}\n\n%{message}"
  flagging:
    user_must_edit: "<p>Ovu je objavu zajednica označila zastavicom i privremeno je skrivena.</p>"
  archetypes:
    regular:
      title: "Obična tema"
    banner:
      title: "istaknuta objava"
      message:
        make: "Ova tema je sada \"banner\". Pojaviti će se na vrhu svake stranice dok ju korisnik ne odbaci."
        remove: "Ova tema više nije \"banner\". Neće se više prikazivati na vrhu svake stranice."
  unsubscribe:
    title: "Odjava"
    stop_watching_topic: "Prestanite pratiti ovu temu, %{link}"
    mute_topic: "Prigušite sve obavijesti za ovu temu, %{link}"
    mailing_list_mode: "Isključite način popisa za slanje e-pošte"
    all: "Ne šalji mi nikakvu poštu od %{sitename}"
    different_user_description: "Trenutno ste prijavljeni kao drugi korisnik od onog kojem smo poslali e-poštu. Odjavite se ili uđite u anonimni način rada i pokušajte ponovno."
    not_found_description: "Nažalost, nismo mogli pronaći tu pretplatu. Moguće je da je poveznica u vašoj e-pošti prestara i da je istekla?"
    user_not_found_description: "Nažalost, nismo mogli pronaći korisnika za ovu pretplatu. Vjerojatno pokušavate otkazati pretplatu na račun koji više ne postoji."
    log_out: "Odjava"
    submit: "Spremite postavke"
    digest_frequency:
      title: "Primate e-poštu sa sažetkom %{frequency}"
      never_title: "Ne primate e-poruke sa sažetkom"
      select_title: "Postavite učestalost e-pošte sa sažetkom na:"
      never: "nikad"
      every_30_minutes: "svakih 30 minuta"
      every_hour: "svaki sat"
      daily: "dnevno"
      weekly: "tjedno"
      every_month: "svaki mjesec"
      every_six_months: "svakih šest mjeseci"
  user_api_key:
    title: "Odobrite pristup aplikaciji"
    authorize: "Odobriti"
    read: "pročitano"
    read_write: "čitati/pisati"
    description: '"%{application_name}" zahtijeva sljedeći pristup vašem računu:'
    instructions: 'Upravo smo generirali novi korisnički API ključ za korištenje s "%{application_name}", zalijepite sljedeći ključ u svoju aplikaciju:'
    otp_description: 'Želite li dopustiti "%{application_name}" pristup ovoj stranici?'
    otp_confirmation:
      confirm_title: Nastavite na %{site_name}
      logging_in_as: Prijava kao %{username}
      confirm_button: Završi prijavu
    no_trust_level: "Nažalost, nemate potrebnu razinu povjerenja za pristup korisničkom API-ju"
    generic_error: "Žao nam je, ne možemo izdati korisničke API ključeve, ovu je značajku možda onemogućio administrator stranice"
    scopes:
      message_bus: "Ažuriranja uživo"
      notifications: "Čitanje i brisanje obavijesti"
      push: "Push obavijesti vanjskim uslugama"
      session_info: "Pročitajte podatke o korisničkoj sesiji"
      read: "Pročitaj sve"
      write: "Napiši sve"
      one_time_password: "Stvorite jednokratni token za prijavu"
      bookmarks_calendar: "Čitajte podsjetnike za oznake"
      user_status: "Pročitajte i ažurirajte status korisnika"
    invalid_public_key: "Nažalost, javni ključ je nevažeći."
    invalid_auth_redirect: "Nažalost, ovaj auth_redirect host nije dopušten."
    invalid_token: "Token nedostaje, nije valjan ili je istekao."
  flags:
    errors:
      already_handled: "Zastava je već obrađena"
  reports:
    default:
      labels:
        count: Količina
        percent: Postotak
        day: Dan
    post_edits:
      title: "Post uređivanja"
      labels:
        edited_at: Datum
        post: Objava
        editor: Urednik
        author: Autor
        edit_reason: Razlog
      description: "Broj novih izmjena posta."
    user_flagging_ratio:
      title: "Omjer označavanja korisnika"
      labels:
        user: Korisnik
        agreed_flags: Dogovorene zastave
        disagreed_flags: Nesložene zastave
        ignored_flags: Ignorirane zastave
        score: Ocjena
      description: "Popis korisnika poredan prema omjeru odgovora osoblja na njihove oznake (ne slažem se slažem se)."
    moderators_activity:
      title: "Aktivnost moderatora"
      labels:
        moderator: Moderator
        flag_count: Zastavice pregledane
        time_read: Vrijeme čitanja
        topic_count: Teme stvorene
        post_count: Postovi stvoreni
        pm_count: Stvoreni PM-ovi
        revision_count: Revizije
      description: Popis aktivnosti moderatora uključujući pregledane zastavice, vrijeme čitanja, stvorene teme, stvorene postove, stvorene osobne poruke i revizije.
    flags_status:
      title: "Status zastava"
      values:
        agreed: Dogovoreno
        disagreed: Ne slažem se
        deferred: Odgođeno
        no_action: Nema akcije
      labels:
        flag: Tip
    visits:
      title: "Posjete korisnika"
      xaxis: "Dan"
      yaxis: "Broj posjeta"
    signups:
      xaxis: "Dan"
    new_contributors:
      xaxis: "Dan"
    trust_level_growth:
      yaxis: "Dan"
    consolidated_page_views:
      yaxis: "Dan"
      labels:
        post: Objava
        editor: Urednik
        author: Autor
        edit_reason: Razlog
    consolidated_api_requests:
      xaxis:
        api: "API"
        user_api: "Korisnički API"
      yaxis: "Dan"
    dau_by_mau:
      xaxis: "Dan"
    daily_engaged_users:
      xaxis: "Dan"
    profile_views:
      xaxis: "Dan"
    topics:
      title: "Teme"
      xaxis: "Dan"
      yaxis: "Broj novih tema"
    posts:
      title: "Objave"
      xaxis: "Dan"
      yaxis: "Broj novih objava"
    likes:
      title: "Like-ova"
      xaxis: "Dan"
      yaxis: "Broj novih like-ova"
      description: "Broj novih like-ova."
    flags:
      title: "Oznake zastavicom"
      xaxis: "Dan"
      yaxis: "Broj oznaka zastavicom"
    bookmarks:
      title: "Zabilješke"
      xaxis: "Dan"
      yaxis: "Broj novih zabilješki"
    users_by_trust_level:
      title: "Korisnika po razini povjerenja"
      xaxis: "Razina povjerenja"
      yaxis: "Broj korisnika"
      description_link: "https://blog.discourse.org/2018/06/understanding-discourse-trust-levels/"
    users_by_type:
      xaxis: "Tip"
      yaxis: "Broj korisnika"
      labels:
        type: Tip
      xaxis_labels:
        admin: Administrator
        moderator: Moderator
        suspended: Suspendirani
        silenced: Utišano
    trending_search:
      labels:
        term: Pojam
        searches: Pretraživanja
        click_through: CTR
    emails:
      title: "Poslano emailova"
      xaxis: "Dan"
      yaxis: "Broj emailova"
    user_to_user_private_messages:
      xaxis: "Dan"
      yaxis: "Broj poruka"
      description: "Broj novopokrenutih osobnih poruka."
    user_to_user_private_messages_with_replies:
      title: "Od korisnika do korisnika (s odgovorima)"
      xaxis: "Dan"
      yaxis: "Broj poruka"
      description: "Broj svih novih osobnih poruka i odgovora."
    system_private_messages:
      title: "Sistem"
      xaxis: "Dan"
      yaxis: "Broj poruka"
      description: "Broj osobnih poruka koje je sustav automatski poslao."
    moderator_warning_private_messages:
      title: "Moderatorskih upozorenja"
      xaxis: "Dan"
      yaxis: "Broj poruka"
      description: "Broj upozorenja poslanih osobnim porukama moderatora."
    notify_moderators_private_messages:
      title: "Obavijesti moderatore"
      xaxis: "Dan"
      yaxis: "Broj poruka"
      description: "Koliko su puta moderatori privatno obaviješteni oznakom."
    notify_user_private_messages:
      title: "Obavijesti korisnika"
      xaxis: "Dan"
      yaxis: "Broj poruka"
      description: "Koliko su puta korisnici privatno obaviješteni oznakom."
    top_referrers:
      title: "Najaktivniji preporučitelji"
      xaxis: "Korisnik"
      num_clicks: "Klikova"
      num_topics: "Tema"
      labels:
        user: "Korisnik"
        num_clicks: "Klikova"
        num_topics: "Teme"
      description: "Korisnici navedeni prema broju klikova na poveznice koje su podijelili."
    top_traffic_sources:
      title: "Najaktivnijih izvora prometa"
      xaxis: "Domena"
      num_clicks: "Klikova"
      num_topics: "Tema"
      num_users: "Korisnika"
      labels:
        domain: Domena
        num_clicks: Klikova
        num_topics: Teme
      description: "Vanjski izvori koji su imali najviše poveznica na ovu stranicu."
    top_referred_topics:
      title: "Najpreporučavanije teme"
      labels:
        num_clicks: "Klikova"
        topic: "Teme"
      description: "Teme koje su dobile najviše klikova iz vanjskih izvora."
    page_view_anon_reqs:
      title: "Anonimno"
      xaxis: "Dan"
      yaxis: "Anonimni prikazi stranice"
      description: "Broj novih prikaza stranica od strane posjetitelja koji nisu prijavljeni na račun."
    page_view_logged_in_reqs:
      title: "Prijavljeni"
      xaxis: "Dan"
      yaxis: "Prijavljeni prikazi stranica"
      description: "Broj novih prikaza stranica od prijavljenih korisnika."
    page_view_crawler_reqs:
      title: "Web Crawler prikazi stranica"
      xaxis: "Dan"
      yaxis: "Web Crawler prikazi stranica"
      description: "Ukupni broj prikaza stranica od alata za indeksiranje tijekom vremena."
    page_view_total_reqs:
      title: "Pregledi stranica"
      xaxis: "Dan"
      yaxis: "Ukupni broj prikaza stranice"
      description: "Broj novih prikaza stranica od svih posjetitelja."
    page_view_logged_in_mobile_reqs:
      title: "Prijavljeni prikazi stranica"
      xaxis: "Dan"
      yaxis: "Prikazi stranice prijavljeni s mobilnog uređaja"
      description: "Broj novih prikaza stranica od korisnika na mobilnim uređajima i prijavljenih na račun."
    page_view_anon_mobile_reqs:
      title: "Anon prikazi stranice"
      xaxis: "Dan"
      yaxis: "Mobilni Anon prikazi stranica"
      description: "Broj novih prikaza stranica od posjetitelja na mobilnom uređaju koji nisu prijavljeni."
    http_background_reqs:
      title: "Pozadina"
      xaxis: "Dan"
      yaxis: "Zahtjevi koji se koriste za ažuriranje uživo i praćenje"
    http_2xx_reqs:
      title: "Status 2xx (OK)"
      xaxis: "Dan"
      yaxis: "Uspješni zahtjevi (status 2xx)"
    http_3xx_reqs:
      title: "HTTP 3xx (Preusmjeravanje)"
      xaxis: "Dan"
      yaxis: "Zahtjevi za preusmjeravanje (Status 3xx)"
    http_4xx_reqs:
      title: "HTTP 4xx (Klijentska greška)"
      xaxis: "Dan"
      yaxis: "Klijentske greške (Status 4xx)"
    http_5xx_reqs:
      title: "HTTP 5xx (pogreška poslužitelja)"
      xaxis: "Dan"
      yaxis: "Pogreške poslužitelja (status 5xx)"
    http_total_reqs:
      title: "Ukupno"
      xaxis: "Dan"
      yaxis: "Ukupno zahtjeva"
    time_to_first_response:
      title: "Vrijeme do prvog odgovora"
      xaxis: "Dan"
      yaxis: "Prosječno vrijeme (u satima)"
      description: "Prosječno vrijeme (u satima) do prvog odgovora u novim temama."
    topics_with_no_response:
      title: "Teme bez odgovora"
      xaxis: "Dan"
      yaxis: "Ukupno"
      description: "Broj stvorenih novih tema koje nisu dobile odgovor."
    mobile_visits:
      title: "Korisničke posjete (mobilni)"
      xaxis: "Dan"
      yaxis: "Broj posjeta"
      description: "Broj jedinstvenih korisnika koji su posjetili putem mobilnog uređaja."
    web_crawlers:
      title: "Korisnički agenti web indeksiranja"
      labels:
        user_agent: "Korisnički agent"
        page_views: "Pregledi stranica"
      description: "Popis korisničkih agenata alata za indeksiranje, poredanih po prikazima stranica."
    suspicious_logins:
      title: "Sumnjive prijave"
      labels:
        user: Korisnik
        client_ip: IP klijenta
        location: Lokacija
    staff_logins:
      labels:
        user: Korisnik
        location: Lokacija
    top_uploads:
      labels:
        filename: Ime datoteke
        author: Autor
    top_users_by_likes_received:
      labels:
        user: Korisnik
        qtt_like: Like-ova primljeno
    top_users_by_likes_received_from_inferior_trust_level:
      labels:
        user: Korisnik
        qtt_like: Like-ova primljeno
    top_users_by_likes_received_from_a_variety_of_people:
      labels:
        user: Korisnik
        qtt_like: Like-ova primljeno
  dashboard:
    rails_env_warning: "Server vam radi na %{env} način."
    host_names_warning: "Vaša config/database.yml datoteka koristi standardno ime lokalnog domaćina (localhost hostname). Ažurirajte je da koristi ime vaše stranice."
    sidekiq_warning: 'Sidekiq ne radi. Mnogi zadatci, kao slanje emailova, obavljaju se asinhrono putem sidekiqa. Molimo osigurajte da barem jedan sidekiq provess radi. <a href="https://github.com/mperham/sidekiq" target="_blank">Ovdje naučite o sidekiqu</a>.'
    queue_size_warning: "Broj predbilježenih zadataka je %{queue_size}, što je velik broj. Ovo može biti pokazatelj problema za Sidekiq procesom(ima), ili trebate dodati još Sidekiq \"radnika\"."
    memory_warning: "Server vam radi s manje od 1 GB ukupne memorije. Barem 1 GB se preporuča."
  site_settings:
    disabled: "onemogućen"
    allow_user_locale: "Dopustite korisnicima da odaberu vlastite postavke jezika sučelja"
    set_locale_from_accept_language_header: "postaviti jezik sučelja za anonimne korisnike iz jezičnih zaglavlja njihovih web preglednika"
    support_mixed_text_direction: "Podržava mješoviti smjer teksta slijeva nadesno i zdesna nalijevo."
    min_post_length: "Minimalna dopuštena duljina posta u znakovima"
    min_first_post_length: "Minimalna dopuštena duljina prve objave (tijelo teme) u znakovima"
    min_personal_message_post_length: "Minimalna dopuštena duljina posta u znakovima za poruke"
    max_post_length: "Najveća dopuštena duljina posta u znakovima"
    topic_featured_link_enabled: "Omogući objavljivanje poveznice s temama."
    show_topic_featured_link_in_digest: "Pokažite istaknutu vezu na temu u sažetku e-pošte."
    min_topic_views_for_delete_confirm: "Minimalni broj prikaza koje tema mora imati da bi se pojavio skočni prozor za potvrdu kada se izbriše"
    min_topic_title_length: "Minimalna dopuštena duljina naslova teme u znakovima"
    max_topic_title_length: "Najveća dopuštena duljina naslova teme u znakovima"
    min_personal_message_title_length: "Minimalna dopuštena duljina naslova za poruku u znakovima"
    max_emojis_in_title: "Maksimalno dopušteni emotikoni u naslovu teme"
    min_search_term_length: "Minimalna važeća duljina pojma za pretraživanje u znakovima"
    search_tokenize_chinese: "Prisilno pretraživanje tokenizira kineski čak i na stranicama koje nisu kineske"
    search_tokenize_japanese: "Prisilno pretraživanje tokenizira japanski čak i na stranicama koje nisu japanske"
    search_prefer_recent_posts: "Ako je pretraživanje vašeg velikog foruma sporo, ova opcija prvo pokušava indeksirati novije postove"
    search_recent_posts_size: "Koliko nedavnih postova zadržati u indeksu"
    log_search_queries: "Zabilježite upite pretraživanja koje su izvršili korisnici"
    search_query_log_max_size: "Maksimalna količina upita za pretraživanje koje treba zadržati"
    search_query_log_max_retention_days: "Maksimalno vrijeme za čuvanje upita za pretraživanje, u danima."
    search_ignore_accents: "Zanemarite naglaske kada tražite tekst."
    category_search_priority_low_weight: "Težina primijenjena na rangiranje za niski prioritet pretraživanja kategorije."
    category_search_priority_high_weight: "Težina primijenjena na rangiranje za visoku kategoriju prioriteta pretraživanja."
    default_composer_category: "Kategorija koja se koristi za prethodno popunjavanje padajućeg izbornika kategorija prilikom stvaranja nove teme."
    allow_uncategorized_topics: "Dopusti stvaranje tema bez kategorije. UPOZORENJE: Ako postoje nekategorizirane teme, morate ih ponovno kategorizirati prije nego što ovo isključite."
    allow_duplicate_topic_titles: "Dopusti teme s identičnim, dvostrukim naslovima."
    allow_duplicate_topic_titles_category: "Dopusti teme s identičnim, dvostrukim naslovima ako je kategorija drugačija. allow_duplicate_topic_titles mora biti onemogućen."
    unique_posts_mins: "Koliko minuta prije nego što korisnik može ponovno objaviti objavu s istim sadržajem"
    educate_until_posts: "Kada korisnik počne tipkati svojih prvih (n) novih postova, prikaži skočnu ploču za obrazovanje novog korisnika u sastavljaču."
    title: "Naziv ove stranice. Vidljivo svim posjetiteljima uključujući anonimne korisnike."
    site_description: "Opišite ovo mjesto jednom rečenicom. Vidljivo svim posjetiteljima uključujući anonimne korisnike."
    short_site_description: "Kratak opis u nekoliko riječi. Vidljivo svim posjetiteljima uključujući anonimne korisnike."
    contact_email: "Adresa e-pošte ključnog kontakta odgovornog za ovu stranicu. Koristi se za kritične obavijesti, a također se prikazuje na <a href='%{base_path}/about' target='_blank'>/oko</a>. Vidljivo anonimnim korisnicima na javnim stranicama."
    contact_url: "Kontakt URL za ovu stranicu. Kada je prisutna, zamjenjuje adresu e-pošte na <a href='%{base_path}/about' target='_blank'>/oko</a> i vidljiva je anonimnim korisnicima na javnim stranicama."
    crawl_images: "Dohvatite slike s udaljenih URL-ova da biste umetnuli ispravne dimenzije širine i visine."
    download_remote_images_to_local: "Pretvorite udaljene (hotlinked) slike u lokalne slike njihovim preuzimanjem; Ovo čuva sadržaj čak i ako se slike u budućnosti uklone s udaljenog mjesta."
    download_remote_images_threshold: "Minimalni prostor na disku potreban za lokalno preuzimanje udaljenih slika (u postocima)"
    disabled_image_download_domains: "Udaljene slike nikada neće biti preuzete s ovih domena. Popis odijeljen crtom."
    block_hotlinked_media: "Spriječite korisnike da u svoje postove uvedu udaljene (povezane) medije. Udaljeni medij koji nije preuzet putem 'download_remote_images_to_local' bit će zamijenjen vezom rezerviranog mjesta."
    block_hotlinked_media_exceptions: "Popis osnovnih URL-ova koji su izuzeti iz postavke block_hotlinked_media. Uključite protokol (npr. https://example.com)."
    editing_grace_period: "(n) sekundi nakon objavljivanja, uređivanje neće stvoriti novu verziju u povijesti postova."
    editing_grace_period_max_diff: "Maksimalan broj izmjena znakova dopušten u razdoblju odgode uređivanja, ako je više promjena pohrani drugu objavu revizije (razina pouzdanosti 0 i 1)"
    editing_grace_period_max_diff_high_trust: "Maksimalan broj izmjena znakova dopušten u razdoblju odgode uređivanja, ako se više promijeni pohrani drugu objavu revizije (razina povjerenja 2 i više)"
    staff_edit_locks_post: "Postovi će biti zaključani za uređivanje ako ih uređuju članovi osoblja"
    post_edit_time_limit: "Tl0 ili tl1 autor može uređivati svoju objavu (n) minuta nakon objave. Postavite na 0 zauvijek."
    tl2_post_edit_time_limit: "Tl2+ autor može uređivati svoju objavu (n) minuta nakon objave. Postavite na 0 zauvijek."
    edit_history_visible_to_public: "Dopustite svima da vide prethodne verzije uređenog posta. Kada je onemogućeno, samo članovi osoblja mogu vidjeti."
    delete_removed_posts_after: "Postovi koje je autor uklonio automatski će se izbrisati nakon (n) sati. Ako je postavljeno na 0, postovi će se odmah izbrisati."
    enable_chunked_encoding: "Omogući odgovore kodiranja u komadima od strane poslužitelja. Ova značajka radi na većini postavki, no neki proxyji mogu raditi u međuspremniku, uzrokujući kašnjenje odgovora"
    long_polling_base_url: "Osnovni URL koji se koristi za dugo ispitivanje (kada CDN poslužuje dinamički sadržaj, svakako ovo postavite na izvorno povlačenje), npr.: http://origin.site.com"
    polling_interval: "Kada anketiranje nije dugo, koliko često bi prijavljeni klijenti trebali anketirati u milisekundama"
    anon_polling_interval: "Koliko često bi anonimni klijenti trebali anketirati u milisekundama"
    background_polling_interval: "Koliko često bi klijenti trebali anketirati u milisekundama (kada je prozor u pozadini)"
    hide_post_sensitivity: "Vjerojatnost da će označena objava biti skrivena"
    silence_new_user_sensitivity: "Vjerojatnost da će novi korisnik biti ušutkan na temelju oznaka neželjene pošte"
    auto_close_topic_sensitivity: "Vjerojatnost da će označena tema biti automatski zatvorena"
    cooldown_minutes_after_hiding_posts: "Broj minuta koje korisnik mora čekati prije nego što može urediti post skriven putem označavanja zajednice"
    max_topics_in_first_day: "Maksimalan broj tema koje korisnik smije kreirati u razdoblju od 24 sata nakon što je napravio svoju prvu objavu"
    max_replies_in_first_day: "Maksimalan broj odgovora koje korisnik smije stvoriti u razdoblju od 24 sata nakon što je napravio svoju prvu objavu"
    tl2_additional_likes_per_day_multiplier: "Povećajte ograničenje lajkova po danu za tl2 (član) množenjem s ovim brojem"
    tl3_additional_likes_per_day_multiplier: "Povećajte ograničenje lajkova po danu za tl3 (regular) množenjem s ovim brojem"
    tl4_additional_likes_per_day_multiplier: "Povećajte ograničenje lajkova po danu za tl4 (voditelj) množenjem s ovim brojem"
    tl2_additional_edits_per_day_multiplier: "Povećajte ograničenje uređivanja po danu za tl2 (član) množenjem s ovim brojem"
    tl3_additional_edits_per_day_multiplier: "Povećajte ograničenje uređivanja po danu za tl3 (regular) množenjem s ovim brojem"
    tl4_additional_edits_per_day_multiplier: "Povećajte ograničenje uređivanja po danu za tl4 (voditelj) množenjem s ovim brojem"
    tl2_additional_flags_per_day_multiplier: "Povećajte ograničenje zastavica po danu za tl2 (član) množenjem s ovim brojem"
    tl3_additional_flags_per_day_multiplier: "Povećajte ograničenje zastavica po danu za tl3 (regular) množenjem s ovim brojem"
    tl4_additional_flags_per_day_multiplier: "Povećajte ograničenje zastavica po danu za tl4 (voditelj) množenjem s ovim brojem"
    num_users_to_silence_new_user: "Ako postovi novog korisnika dobiju num_spam_flags_to_silence_new_user zastavice neželjene pošte od toliko različitih korisnika, sakrijte sve njihove postove i spriječite buduće objavljivanje. 0 za onemogućavanje."
    num_tl3_flags_to_silence_new_user: "Ako postovi novog korisnika dobiju ovoliko oznaka od num_tl3_users_to_silence_new_user različitih korisnika razine povjerenja 3, sakrijte sve njihove postove i spriječite buduća objavljivanja. 0 za onemogućavanje."
    num_tl3_users_to_silence_new_user: "Ako postovi novog korisnika dobiju oznake num_tl3_flags_to_silence_new_user od toliko različitih korisnika razine povjerenja 3, sakrijte sve njihove postove i spriječite buduća objavljivanja. 0 za onemogućavanje."
    notify_mods_when_user_silenced: "Ako je korisnik automatski utišan, pošaljite poruku svim moderatorima."
    flag_sockpuppets: "Ako novi korisnik odgovori na temu s iste IP adrese kao i korisnik koji je otvorio temu, obje njihove objave označite kao potencijalnu neželjenu poštu."
    traditional_markdown_linebreaks: "Koristite tradicionalne prijelome redaka u Markdownu, koji zahtijevaju dva razmaka na kraju za prijelom retka."
    enable_markdown_typographer: "Koristite pravila tipografije za poboljšanje čitljivosti teksta: zamijenite ravne navodnike ' s vitičastim navodnicima ', (c) (tm) sa simbolima, -- s emdash –, itd."
    enable_markdown_linkify: "Automatski tretiraj tekst koji izgleda kao veza kao vezu: www.example.com i https://example.com bit će automatski povezani"
    markdown_linkify_tlds: "Popis domena najviše razine koje se automatski tretiraju kao veze"
    markdown_typographer_quotation_marks: "Popis zamjenskih parova dvostrukih i jednostrukih navodnika"
    post_undo_action_window_mins: "Broj minuta koliko je korisnicima dopušteno poništiti nedavne radnje na objavi (sviđa mi se, označiti itd.)."
    must_approve_users: "Osoblje mora odobriti sve nove korisničke račune prije nego im se dopusti pristup stranici."
    invite_code: "Korisnik mora upisati ovaj kod kako bi mu se omogućila registracija računa, zanemaruje se kada je prazan (neosjetljivo je na velika i mala slova)"
    approve_suspect_users: "Dodajte sumnjive korisnike u red čekanja za pregled. Sumnjivi korisnici ušli su u biografiju/web stranicu, ali nemaju aktivnosti čitanja."
    review_every_post: "Sve objave moraju biti pregledane. UPOZORENJE! NE PREPORUČUJE SE ZA PROMETNA MJESTA."
    pending_users_reminder_delay_minutes: "Obavijesti moderatore ako novi korisnici čekaju na odobrenje dulje od ovoliko minuta. Postavite na -1 da biste onemogućili obavijesti."
    persistent_sessions: "Korisnici će ostati prijavljeni kada se web preglednik zatvori"
    maximum_session_age: "Korisnik će ostati prijavljen n sati od zadnje posjete"
    ga_version: "Verzija Google Universal Analyticsa za korištenje: v3 (analytics.js), v4 (gtag)"
    ga_universal_tracking_code: "Google Universal Analytics ID koda za praćenje, npr.: UA-12345678-9; pogledajte <a href='https://google.com/analytics' target='_blank'>https://google.com/analytics</a>"
    ga_universal_domain_name: "Google Universal Analytics naziv domene, npr.: mysite.com; pogledajte <a href='https://google.com/analytics' target='_blank'>https://google.com/analytics</a>"
    ga_universal_auto_link_domains: "Omogućite Google Universal Analytics praćenje među domenama. Odlazne veze na te domene imat će dodan ID klijenta. Pogledajte <a href='https://support.google.com/analytics/answer/1034342?hl=en' target='_blank'>Googleov vodič za praćenje među domenama.</a>"
    gtm_container_id: "ID spremnika Google upravitelja oznaka. npr.: GTM-ABCDEF. <br/>Napomena: Skripte trećih strana koje učitava GTM možda će morati biti stavljene na popis dopuštenih u 'src skripte sigurnosne politike sadržaja'."
    enable_escaped_fragments: "Vratite se na Googleov Ajax-Crawling API ako se ne otkrije alat za indeksiranje. Pogledajte <a href='https://developers.google.com/webmasters/ajax-crawling/docs/learn-more' target='_blank'>https://developers.google.com/webmasters/ajax-crawling/docs/learn-more</a>"
    moderators_manage_categories_and_groups: "Dopustite moderatorima stvaranje i upravljanje kategorijama i grupama"
    moderators_change_post_ownership: "Dopusti moderatorima promjenu vlasništva posta"
    cors_origins: "Dopušteni izvori za zahtjeve s različitim izvorima (CORS). Svako podrijetlo mora sadržavati http:// ili https://. Varijabla env DISCOURSE_ENABLE_CORS mora biti postavljena na true da bi se omogućio CORS."
    use_admin_ip_allowlist: "Administratori se mogu prijaviti samo ako su na IP adresi definiranoj na popisu Screened IPs (Administrator > Dnevnici > Screened Ips)."
    blocked_ip_blocks: "Popis privatnih IP blokova koje Discourse nikada ne bi trebao indeksirati"
    allowed_internal_hosts: "Popis internih hostova koje diskurs može sigurno indeksirati za oneboxing i druge svrhe"
    version_checks: "Pingaj Discourse Hub za dostupna ažuriranja i prikaži obavijesti o novim verzijama na <a href='%{base_path}/admin' target='_blank'>/admin</a> nadzornoj ploči"
    min_username_length: "Minimalna duljina korisničkog imena u znakovima. UPOZORENJE: ako bilo koji postojeći korisnik ili grupa ima imena kraća od ovoga, vaša stranica će se pokvariti!"
    max_username_length: "Maksimalna duljina korisničkog imena u znakovima. UPOZORENJE: ako postojeći korisnici ili grupe imaju imena duža od ovog, vaša će stranica pokvariti!"
    unicode_usernames: "Dopustite da korisnička imena i nazivi grupa sadrže Unicode slova i brojke."
    allowed_unicode_username_characters: "Regularni izraz koji dopušta samo neke Unicode znakove unutar korisničkih imena. ASCII slova i brojevi uvijek će biti dopušteni i ne moraju biti uključeni u popis dopuštenih."
    reserved_usernames: "Korisnička imena za koja nije dopuštena prijava. Simbol zamjenskog znaka * može se koristiti za podudaranje bilo kojeg znaka nula ili više puta."
    min_password_length: "Minimalna duljina lozinke."
    min_admin_password_length: "Minimalna duljina lozinke za Admin."
    password_unique_characters: "Minimalni broj jedinstvenih znakova koje lozinka mora sadržavati."
    block_common_passwords: "Nemojte dopustiti lozinke koje se nalaze među 10.000 najčešćih lozinki."
    auth_skip_create_confirm: Kada se prijavljujete putem vanjske autorizacije, preskočite skočni prozor za kreiranje računa. Najbolje se upotrebljava uz auth_overrides_email, auth_overrides_username i auth_overrides_name.
    auth_immediately: "Automatsko preusmjeravanje na vanjski sustav prijave bez interakcije korisnika. Ovo stupa na snagu samo kada je login_required istinito i postoji samo jedna vanjska metoda provjere autentičnosti"
    enable_discourse_connect: "Omogućite prijavu putem DiscourseConnect (ranije 'Discourse SSO') (UPOZORENJE: ADRESE E-POŠTE KORISNIKA *MORAJU* BITI POTVRĐENE NA VANJSKOJ MJESTO!)"
    verbose_discourse_connect_logging: "Zabilježite opširnu dijagnostiku vezanu uz DiscourseConnect na <a href='%{base_path}/logs' target='_blank'>/zapisuje</a>"
    enable_discourse_connect_provider: "Implementacija protokola pružatelja usluga DiscourseConnect (prije 'Discourse SSO') na krajnjoj točki /session/sso_provider, zahtijeva postavljanje discourse_connect_provider_secrets"
<<<<<<< HEAD
    discourse_connect_url: "URL krajnje točke DiscourseConnect (mora sadržavati http:// ili https://)"
=======
>>>>>>> 9b339bcd
    discourse_connect_secret: "Tajni niz koji se koristi za kriptografsku provjeru autentičnosti informacija DiscourseConnecta, pazite da ima 10 znakova ili više"
    discourse_connect_provider_secrets: "Popis parova domena-tajna koji koriste DiscourseConnect. Provjerite ima li DiscourseConnect tajna 10 znakova ili više. Zamjenski simbol * može se koristiti za podudaranje bilo koje domene ili samo njenog dijela (npr. *.example.com)."
    discourse_connect_overrides_bio: "Nadjačava korisničku biografiju u korisničkom profilu i sprječava korisnika da je promijeni"
    discourse_connect_overrides_groups: "Sinkronizirajte sva ručna članstva u grupama s grupama navedenim u atributu grupa (UPOZORENJE: ako ne navedete grupe, sva ručna članstva u grupama bit će izbrisana za korisnika)"
    auth_overrides_email: "Zamjenjuje lokalnu e-poštu e-poštom vanjske stranice pri svakoj prijavi i sprječava lokalne promjene. Primjenjuje se na sve pružatelje autentifikacije. (UPOZORENJE: zbog normalizacije lokalne e-pošte može doći do odstupanja)"
    auth_overrides_username: "Zamjenjuje lokalno korisničko ime korisničkim imenom vanjske stranice pri svakoj prijavi i sprječava lokalne promjene. Primjenjuje se na sve pružatelje autentifikacije. (UPOZORENJE: odstupanja mogu nastati zbog razlika u duljini/zahtjevima korisničkog imena)"
    auth_overrides_name: "Zamjenjuje lokalni puni naziv s punim imenom vanjske stranice pri svakoj prijavi i sprječava lokalne promjene. Primjenjuje se na sve pružatelje autentifikacije."
    discourse_connect_overrides_avatar: "Zamjenjuje korisnički avatar vrijednošću iz sadržaja DiscourseConnecta. Ako je omogućeno, korisnicima neće biti dopušteno učitavanje avatara na Discourse."
    discourse_connect_overrides_location: "Nadjačava korisničku lokaciju vrijednošću iz sadržaja DiscourseConnect i sprječava lokalne promjene."
    discourse_connect_overrides_website: "Nadjačava korisničku web stranicu vrijednošću iz DiscourseConnecta i sprječava lokalne promjene."
    discourse_connect_overrides_profile_background: "Nadjačava pozadinu korisničkog profila vrijednošću iz nosivosti DiscourseConnecta."
    discourse_connect_overrides_card_background: "Zamjenjuje pozadinu korisničke kartice s vrijednošću iz sadržaja DiscourseConnect."
    discourse_connect_not_approved_url: "Preusmjerite neodobrene DiscourseConnect račune na ovaj URL"
<<<<<<< HEAD
    discourse_connect_allows_all_return_paths: "Nemojte ograničavati domenu za return_paths koje pruža DiscourseConnect (prema zadanim postavkama povratna staza mora biti na trenutnom mjestu)"
=======
>>>>>>> 9b339bcd
    enable_local_logins: "Omogućite račune temeljene na prijavi s lokalnim korisničkim imenom i lozinkom. UPOZORENJE: ako je onemogućeno, možda se nećete moći prijaviti ako prethodno niste konfigurirali barem jedan alternativni način prijave."
    enable_local_logins_via_email: "Omogućite korisnicima da zatraže vezu za prijavu jednim klikom da im se pošalje putem e-pošte."
    allow_new_registrations: "Dopusti registracije novih korisnika. Poništite ovu opciju kako biste spriječili bilo koga da stvori novi račun."
    enable_signup_cta: "Pokaži obavijest anonimnim korisnicima koji se vraćaju i traži ih da se prijave za račun."
    enable_google_oauth2_logins: "Omogući Google Oauth2 autentifikaciju. Ovo je metoda provjere autentičnosti koju Google trenutačno podržava. Zahtijeva ključ i tajnu. Pogledajte <a href='https://meta.discourse.org/t/15858' target='_blank'>Konfiguriranje Google prijave za Discourse</a>."
    google_oauth2_client_id: "ID klijenta vaše Google aplikacije."
    google_oauth2_client_secret: "Tajna klijenta vaše Google aplikacije."
    google_oauth2_prompt: "Izborni razmakom razgraničeni popis vrijednosti niza koji navodi hoće li autorizacijski poslužitelj tražiti od korisnika ponovnu provjeru autentičnosti i pristanak. Pogledajte <a href='https://developers.google.com/identity/protocols/OpenIDConnect#prompt' target='_blank'>https://developers.google.com/identity/protocols/OpenIDConnect#prompt</a> za moguće vrijednosti."
    google_oauth2_hd: "Neobavezna domena s hostom za Google Apps na koju će prijava biti ograničena. Pogledajte <a href='https://developers.google.com/identity/protocols/OpenIDConnect#hd-param' target='_blank'>https://developers.google.com/identity/protocols/OpenIDConnect#hd-param</a> za više pojedinosti."
    google_oauth2_hd_groups: "(eksperimentalno) Dohvaćanje korisničkih Google grupa na hostiranoj domeni nakon provjere autentičnosti. Dohvaćene Google grupe mogu se koristiti za dodjelu automatskog članstva u Discourse grupi (pogledajte postavke grupe). Za više informacija pogledajte https://meta.discourse.org/t/226850"
    google_oauth2_hd_groups_service_account_admin_email: "Adresa e-pošte koja pripada Google Workspace administratorskom računu. Koristit će se s vjerodajnicama računa usluge za dohvaćanje informacija o grupi."
    google_oauth2_hd_groups_service_account_json: "JSON formatirane ključne informacije za račun usluge. Koristit će se za dohvaćanje informacija o grupi."
    enable_twitter_logins: "Omogući provjeru autentičnosti Twittera, zahtijeva twitter_consumer_key i twitter_consumer_secret. Pogledajte <a href='https://meta.discourse.org/t/13395' target='_blank'>Konfiguriranje prijave na Twitter (i obogaćenih umetanja) za Discourse</a>."
    twitter_consumer_key: "Potrošački ključ za Twitter autentifikaciju, registriran na <a href='https://developer.twitter.com/apps' target='_blank'>https://developer.twitter.com/apps</a>"
    twitter_consumer_secret: "Potrošačka tajna za autentifikaciju na Twitteru, registrirana na <a href='https://developer.twitter.com/apps' target='_blank'>https://developer.twitter.com/apps</a>"
    enable_facebook_logins: "Omogući Facebook autentifikaciju, zahtijeva facebook_app_id i facebook_app_secret. Pogledajte <a href='https://meta.discourse.org/t/13394' target='_blank'>Konfiguriranje Facebook prijave za Discourse</a>."
    facebook_app_id: "ID aplikacije za Facebook autentifikaciju i dijeljenje, registriran na <a href='https://developers.facebook.com/apps/' target='_blank'>https://developers.facebook.com/apps</a>"
    facebook_app_secret: "Tajna aplikacije za Facebook autentifikaciju, registrirana na <a href='https://developers.facebook.com/apps/' target='_blank'>https://developers.facebook.com/apps</a>"
    enable_github_logins: "Omogući GitHub autentifikaciju, zahtijeva github_client_id i github_client_secret. Pogledajte <a href='https://meta.discourse.org/t/13745' target='_blank'>Konfiguriranje prijave na GitHub za Discourse</a>."
    github_client_id: "ID klijenta za GitHub autentifikaciju, registriran na <a href='https://github.com/settings/developers/' target='_blank'>https://github.com/settings/developers</a>"
    github_client_secret: "Tajna klijenta za GitHub autentifikaciju, registrirana na <a href='https://github.com/settings/developers/' target='_blank'>https://github.com/settings/developers</a>"
    suggested_topics_max_days_old: "Predložene teme ne smiju biti starije od n dana."
    suggested_topics_unread_max_days_old: "Predložene nepročitane teme ne smiju biti starije od n dana."
    clean_up_uploads: "Uklonite nereferencirana prijenosa siročadi kako biste spriječili ilegalno hosting. UPOZORENJE: možda ćete htjeti napraviti sigurnosnu kopiju svog direktorija /uploads prije nego omogućite ovu postavku."
    clean_orphan_uploads_grace_period_hours: "Razdoblje odgode (u satima) prije nego što se otpremanje siroče ukloni."
    purge_deleted_uploads_grace_period_days: "Razdoblje odgode (u danima) prije brisanja izbrisanog prijenosa."
    purge_unactivated_users_grace_period_days: "Razdoblje odgode (u danima) prije brisanja korisnika koji nije aktivirao svoj račun. Postavite na 0 da nikada ne brišete neaktivirane korisnike."
    enable_s3_uploads: "Postavite prijenose na Amazon S3 pohranu. VAŽNO: zahtijeva važeće S3 vjerodajnice (i ID pristupnog ključa i tajni pristupni ključ)."
    s3_use_iam_profile: 'Upotrijebite <a href="https://docs.aws.amazon.com/IAM/latest/UserGuide/id_roles_use_switch-role-ec2_instance-profiles.html">AWS EC2 profil instance</a> da biste odobrili pristup S3 spremniku. NAPOMENA: omogućavanje ovoga zahtijeva da se Discourse izvodi u prikladno konfiguriranoj EC2 instanci i nadjačava postavke "s3 pristupni ključ ID" i "s3 tajni pristupni ključ".'
    s3_upload_bucket: "Ime Amazon S3 spremnika u koji će se datoteke učitati. UPOZORENJE: mora biti malim slovima, bez točaka, bez podvlaka."
    s3_access_key_id: "ID pristupnog ključa Amazon S3 koji će se koristiti za učitavanje slika, privitaka i sigurnosnih kopija."
    s3_secret_access_key: "Amazon S3 tajni pristupni ključ koji će se koristiti za učitavanje slika, privitaka i sigurnosnih kopija."
    s3_region: "Naziv regije Amazon S3 koji će se koristiti za učitavanje slika i sigurnosnih kopija."
    s3_cdn_url: "CDN URL koji se koristi za sva s3 sredstva (na primjer: https://cdn.somewhere.com). UPOZORENJE: nakon promjene ove postavke morate ponovno ispeći sve stare objave."
    avatar_sizes: "Popis automatski generiranih veličina avatara."
    external_system_avatars_enabled: "Koristite uslugu avatara vanjskog sustava."
    external_system_avatars_url: "URL usluge avatara vanjskog sustava. Dopuštene zamjene su {username} {first_letter} {color} {size}"
    external_emoji_url: "URL vanjske usluge za emoji slike. Ostavite prazno za onemogućavanje."
    use_site_small_logo_as_system_avatar: "Koristite mali logo stranice umjesto avatara korisnika sustava. Zahtijeva da logo bude prisutan."
    restrict_letter_avatar_colors: "Popis 6-znamenkastih heksadecimalnih vrijednosti boja koje će se koristiti za pozadinu avatara slova."
    enable_listing_suspended_users_on_search: "Omogućite redovnim korisnicima da pronađu suspendirane korisnike."
    selectable_avatars_mode: "Dopustite korisnicima da odaberu avatar s popisa selectable_avatars i ograničite prijenos prilagođenih avatara na odabranu razinu povjerenja."
    selectable_avatars: "Popis avatara koje korisnici mogu birati."
    allow_all_attachments_for_group_messages: "Dopusti sve privitke e-pošte za grupne poruke."
    png_to_jpg_quality: "Kvaliteta pretvorene JPG datoteke (1 je najniža kvaliteta, 99 je najbolja kvaliteta, 100 za onemogućiti)."
    recompress_original_jpg_quality: "Kvaliteta učitanih slikovnih datoteka (1 je najniža kvaliteta, 99 najbolja kvaliteta, 100 za onemogućavanje)."
    image_preview_jpg_quality: "Kvaliteta slikovnih datoteka promijenjene veličine (1 je najniža kvaliteta, 99 najbolja kvaliteta, 100 za onemogućavanje)."
    allow_staff_to_upload_any_file_in_pm: "Dopustite članovima osoblja da učitaju bilo koje datoteke u PM."
    strip_image_metadata: "Skini metapodatke slike."
    composer_media_optimization_image_enabled: "Omogućuje medijsku optimizaciju učitanih slikovnih datoteka na strani klijenta."
    composer_media_optimization_image_bytes_optimization_threshold: "Minimalna veličina slikovne datoteke za pokretanje optimizacije na strani klijenta"
    composer_media_optimization_image_resize_dimensions_threshold: "Minimalna širina slike za pokretanje promjene veličine na strani klijenta"
    composer_media_optimization_image_resize_width_target: "Slikama čija je širina veća od `composer_media_optimization_image_dimensions_resize_threshold` bit će promijenjena veličina na ovu širinu. Mora biti >= od `composer_media_optimization_image_dimensions_resize_threshold`."
<<<<<<< HEAD
    composer_media_optimization_image_encode_quality: "Kvaliteta JPEG kodiranja koja se koristi u procesu ponovnog kodiranja."
=======
>>>>>>> 9b339bcd
    min_ratio_to_crop: "Omjer koji se koristi za obrezivanje visokih slika. Unesite rezultat širine / visine."
    simultaneous_uploads: "Maksimalni broj datoteka koje se mogu povući i ispustiti u skladatelj"
    default_invitee_trust_level: "Zadana razina povjerenja (0-4) za pozvane korisnike."
    default_trust_level: "Zadana razina povjerenja (0-4) za sve nove korisnike. UPOZORENJE! Ako ovo promijenite, izložit ćete se ozbiljnom riziku od neželjene pošte."
    tl1_requires_topics_entered: "Koliko tema novi korisnik mora unijeti prije promicanja na razinu povjerenja 1."
    tl1_requires_read_posts: "Koliko postova novi korisnik mora pročitati prije promicanja na razinu povjerenja 1."
    tl1_requires_time_spent_mins: "Koliko minuta novi korisnik mora čitati postove prije promicanja na razinu povjerenja 1."
    tl2_requires_topics_entered: "Koliko tema korisnik mora unijeti prije promicanja na razinu povjerenja 2."
    tl2_requires_read_posts: "Koliko postova korisnik mora pročitati prije promicanja u razinu povjerenja 2."
    tl2_requires_time_spent_mins: "Koliko minuta korisnik mora čitati postove prije promicanja na razinu povjerenja 2."
    tl2_requires_days_visited: "Koliko dana korisnik mora posjetiti stranicu prije promicanja na razinu povjerenja 2."
    tl2_requires_likes_received: "Koliko lajkova korisnik mora dobiti prije promicanja na razinu povjerenja 2."
    tl2_requires_likes_given: "Koliko lajkova korisnik mora dati prije promicanja na razinu povjerenja 2."
    tl2_requires_topic_reply_count: "Na koliko tema korisnik mora odgovoriti prije promicanja u razinu povjerenja 2."
    tl3_time_period: "Razdoblje zahtjeva razine povjerenja 3 (u danima)"
    tl3_requires_days_visited: "Minimalni broj dana koje korisnik mora posjetiti web-mjesto u zadnjih (tl3 vremensko razdoblje) dana da bi se kvalificirao za promaknuće na razinu povjerenja 3. Postavite više od tl3 vremensko razdoblje da onemogućite promocije na tl3. (0 ili više)"
    tl3_requires_topics_replied_to: "Minimalni broj tema na koje korisnik mora odgovoriti u zadnjih (tl3 vremensko razdoblje) dana da bi se kvalificirao za promaknuće u razinu povjerenja 3. (0 ili više)"
    min_title_similar_length: "Minimalna duljina naslova prije nego što će se provjeriti za slične teme."
    desktop_category_page_style: "Vizualni stil za stranicu /kategorije."
    category_colors: "Popis heksadecimalnih vrijednosti boja dopuštenih za kategorije."
    category_style: "Vizualni stil za bedževe kategorije."
    default_dark_mode_color_scheme_id: "Shema boja koja se koristi u tamnom načinu rada."
    dark_mode_none: "ništa"
    max_image_size_kb: "Maksimalna veličina slike za učitavanje u kB. Ovo također mora biti konfigurirano u nginx (client_max_body_size) / apache ili proxy. Slike veće od ovoga i manje od client_max_body_size bit će promijenjene u veličini kako bi stale pri prijenosu."
    max_attachment_size_kb: "Maksimalna veličina učitanih datoteka privitka u kB. Ovo također mora biti konfigurirano u nginx (client_max_body_size) / apache ili proxy."
    authorized_extensions: "Popis ekstenzija datoteka dopuštenih za prijenos (upotrijebite '*' da biste omogućili sve vrste datoteka)"
    authorized_extensions_for_staff: "Popis ekstenzija datoteka dopuštenih za učitavanje za korisnike osoblja uz popis definiran u postavci web mjesta `authorized_extensions`. (koristite '*' da omogućite sve vrste datoteka)"
    theme_authorized_extensions: "Popis ekstenzija datoteka dopuštenih za učitavanje tema (upotrijebite '*' da omogućite sve vrste datoteka)"
    max_similar_results: "Koliko sličnih tema prikazati iznad uređivača prilikom sastavljanja nove teme. Usporedba se temelji na naslovu i tijelu."
    max_image_megapixels: "Maksimalni dopušteni broj megapiksela za sliku. Slike s većim brojem megapiksela bit će odbijene."
    title_prettify: "Spriječite uobičajene tipfelere i pogreške u naslovu, uključujući velika slova, prvi znak malim slovima, više! i ?, ekstra . na kraju itd."
    title_remove_extraneous_space: "Uklonite početne razmake ispred interpunkcijskih znakova na kraju."
    automatic_topic_heat_values: 'Automatski ažurirajte postavke "topic views heat" i "topic post like heat" na temelju aktivnosti web-mjesta.'
    topic_views_heat_low: "Nakon ovoliko pogleda, polje prikaza je malo istaknuto."
    topic_views_heat_medium: "Nakon ovoliko pogleda, polje prikaza je umjereno istaknuto."
    topic_views_heat_high: "Nakon ovoliko pogleda, polje prikaza je jako istaknuto."
    cold_age_days_low: "Nakon ovoliko dana razgovora, posljednji datum aktivnosti malo je zatamnjen."
    cold_age_days_medium: "Nakon ovoliko dana razgovora, posljednji datum aktivnosti umjereno je zatamnjen."
    cold_age_days_high: "Nakon ovoliko dana razgovora, posljednji datum aktivnosti je jako zatamnjen."
    history_hours_low: "Post uređen u roku od toliko sati ima indikator uređivanja malo istaknut"
    history_hours_medium: "Post uređen unutar toliko sati ima indikator uređivanja umjereno istaknut."
    history_hours_high: "Post uređen unutar toliko sati ima jako istaknut indikator uređivanja."
    topic_post_like_heat_low: "Nakon što omjer lajkova:post premaši ovaj omjer, polje za broj postova je malo istaknuto."
    topic_post_like_heat_medium: "Nakon što omjer lajkova:post premaši ovaj omjer, polje za broj objava je umjereno istaknuto."
    topic_post_like_heat_high: "Nakon što omjer lajkova:post premaši ovaj omjer, polje za broj objava je jako istaknuto."
    faq_url: "Ako imate FAQ hostiran negdje drugdje koje želite koristiti, navedite cijeli URL ovdje."
    tos_url: "Ako negdje drugdje imate hostiran dokument o Uvjetima pružanja usluge koji želite koristiti, ovdje navedite puni URL."
    privacy_policy_url: "Ako negdje drugdje imate hostiran dokument o politici privatnosti koji želite koristiti, ovdje navedite puni URL."
    log_anonymizer_details: "Treba li zadržati podatke o korisniku u zapisniku nakon anonimizacije."
    newuser_spam_host_threshold: "Koliko puta novi korisnik može objaviti vezu na isti host unutar svojih postova `newuser_spam_host_threshold` prije nego što se smatra neželjenim."
    allowed_spam_host_domains: "Popis domena izuzetih iz testiranja hosta neželjene pošte. Novim korisnicima nikada neće biti zabranjeno stvarati postove s poveznicama na te domene."
    staff_like_weight: "Koju težinu dati lajkovima osoblja (lajkovi neosoblja imaju težinu 1.)"
    topic_view_duration_hours: "Broji nove preglede teme jednom po IP-u/korisniku svakih N sati"
    user_profile_view_duration_hours: "Brojite prikaz profila novog korisnika jednom po IP-u/korisniku svakih N sati"
    levenshtein_distance_spammer_emails: "Prilikom uparivanja neželjene e-pošte, razlika u broju znakova koja će još uvijek omogućiti nejasno podudaranje."
    max_new_accounts_per_registration_ip: "Ako već postoji (n) računa razine povjerenja 0 s ovog IP-a (i nijedan nije član osoblja ili na TL2 ili višem), prestanite prihvaćati nove prijave s tog IP-a. Postavite na 0 da biste onemogućili ograničenje."
    min_ban_entries_for_roll_up: "Kada se klikne gumb Skupi, stvorit će se novi unos zabrane podmreže ako postoji najmanje (N) unosa."
    max_age_unmatched_emails: "Izbrišite neusklađene pregledane unose e-pošte nakon (N) dana."
    max_age_unmatched_ips: "Izbrišite neusklađene zaštićene IP unose nakon (N) dana."
    num_flaggers_to_close_topic: "Minimalan broj jedinstvenih označavača koji je potreban za automatsko pauziranje teme radi intervencije"
    num_hours_to_close_topic: "Broj sati za pauziranje teme za intervenciju."
    auto_respond_to_flag_actions: "Omogući automatski odgovor pri uklanjanju oznake."
    min_first_post_typing_time: "Minimalno vrijeme u milisekundama koje korisnik mora upisati tijekom prve objave, ako prag nije dostignut, objava će automatski ući u red čekanja za odobrenje. Postavite na 0 za onemogućavanje (ne preporučuje se)"
    auto_silence_fast_typers_on_first_post: "Automatski utišaj korisnike koji ne ispunjavaju min_first_post_typing_time"
    auto_silence_fast_typers_max_trust_level: "Maksimalna razina povjerenja za automatsko utišavanje brzih tipkača"
    auto_silence_first_post_regex: "Regularni izraz koji ne razlikuje velika i mala slova koji će, ako se proslijedi, utišati prvu objavu korisnika i poslati je u red čekanja za odobrenje. Primjer: raging|a[bc]a , uzrokovat će prvo utišavanje svih postova koji sadrže raging ili aba ili aca. Odnosi se samo na prvi post. ZASTARJELO: Umjesto toga koristite utišavanje promatranih riječi."
    reviewable_claiming: "Treba li potraživati sadržaj koji se može pregledati prije nego što se na njega može djelovati?"
    reviewable_default_topics: "Prikaži sadržaj koji se može pregledati prema zadanim postavkama grupiran prema temi"
    pop3_polling_password: "Lozinka za POP3 račun za anketu za e-poštu."
    pop3_polling_delete_from_server: "Izbrišite e-poštu s poslužitelja. NAPOMENA: Ako ovo onemogućite, trebali biste ručno očistiti svoj poštanski sandučić"
    log_mail_processing_failures: "Zabilježite sve pogreške obrade e-pošte na <a href='%{base_path}/logs' target='_blank'>/zapisi</a>"
<<<<<<< HEAD
    email_in: 'Omogućite korisnicima objavljivanje novih tema putem e-pošte (zahtijeva ručno ili pop3 prozivanje). Konfigurirajte adrese u kartici "Postavke" svake kategorije.'
=======
>>>>>>> 9b339bcd
    email_in_min_trust: "Minimalna razina povjerenja koju korisnik mora imati da bi mu se omogućilo objavljivanje novih tema putem e-pošte."
    email_in_authserv_id: "Identifikator usluge koja vrši provjeru autentičnosti dolazne e-pošte. Pogledajte <a href='https://meta.discourse.org/t/134358'>https://meta.discourse.org/t/134358</a> za upute o tome kako to konfigurirati."
    email_in_spam_header: "Zaglavlje e-pošte za otkrivanje neželjene pošte."
    enable_imap: "Omogućite IMAP za sinkronizaciju grupnih poruka."
    enable_imap_write: "Omogućite dvosmjernu IMAP sinkronizaciju. Ako je onemogućeno, sve operacije pisanja na IMAP računima su onemogućene."
    enable_imap_idle: "Koristite IMAP IDLE mehanizam za čekanje novih e-poruka."
    enable_smtp: "Omogućite SMTP za slanje obavijesti za grupne poruke."
    imap_polling_period_mins: "Razdoblje u minutama između provjere IMAP računa za e-poštu."
    imap_polling_old_emails: "Maksimalan broj starih e-poruka (obrađenih) koje će se ažurirati svaki put kada se IMAP pretinac ispita (0 za sve)."
    imap_polling_new_emails: "Maksimalan broj novih e-poruka (neobrađenih) koje će se ažurirati svaki put kada se traži IMAP okvir."
    imap_batch_import_email: "Najmanji broj novih poruka e-pošte koji pokreću način uvoza (onemogućuje obavijesti za uvezene objave)."
    email_prefix: "[label] koji se koristi u predmetu e-pošte. Zadano će biti \"naslov\" ako nije postavljen."
    email_site_title: "Naslov stranice koja se koristi kao pošiljatelj e-pošte s stranice. Zadano je 'title' ako nije postavljeno. Ako vaš 'naslov' sadrži znakove koji nisu dopušteni u nizovima pošiljatelja e-pošte, koristite ovu postavku."
    find_related_post_with_key: "Koristite samo 'tipku za odgovor' da biste pronašli objavu na koju ste odgovorili. UPOZORENJE: onemogućivanje ovoga dopušta lažno predstavljanje korisnika na temelju adrese e-pošte."
    minimum_topics_similar: "Koliko tema treba postojati prije nego što se slične teme prikažu pri sastavljanju novih tema."
    relative_date_duration: "Broj dana nakon objave gdje će datumi objave biti prikazani kao relativni (7d) umjesto apsolutni (20. veljače)."
    delete_user_max_post_age: "Ne dopusti brisanje korisnika čiji je prvi post stariji od (x) dana."
    delete_all_posts_max: "Maksimalan broj postova koji se mogu izbrisati odjednom pomoću gumba Izbriši sve postove. Ako korisnik ima više od ovog broja postova, ne mogu se svi postovi izbrisati odjednom niti se korisnik ne može izbrisati."
    delete_user_self_max_post_count: "Maksimalan broj objava koje korisnik može imati dok dopušta samoposlužno brisanje računa. Postavite na -1 da onemogućite samouslužno brisanje računa."
    username_change_period: "Maksimalan broj dana nakon registracije u kojem računi mogu promijeniti svoje korisničko ime (0 za onemogućavanje promjene korisničkog imena)."
    email_editable: "Omogućite korisnicima promjenu svoje e-mail adrese nakon registracije."
    logout_redirect: "Lokacija za preusmjeravanje preglednika nakon odjave (npr.: https://example.com/logout)"
    allow_uploaded_avatars: "Dopustite korisnicima da učitaju prilagođene profilne slike."
    default_avatars: "URL-ovi avatara koji će se prema zadanim postavkama koristiti za nove korisnike dok ih ne promijene."
    automatically_download_gravatars: "Preuzmite Gravatare za korisnike nakon izrade računa ili promjene e-pošte."
    digest_topics: "Najveći broj popularnih tema za prikaz u sažetku e-pošte."
    digest_posts: "Maksimalni broj popularnih postova za prikaz u sažetku e-pošte."
    digest_other_topics: "Maksimalni broj tema za prikaz u odjeljku \"Novo u temama i kategorijama koje pratite\" sažetka e-pošte."
    digest_min_excerpt_length: "Minimalni izvadak posta u sažetku e-pošte, u znakovima."
    suppress_digest_email_after_days: "Zaustavi e-poštu sa sažetkom za korisnike koji nisu viđeni na web mjestu dulje od (n) dana."
    digest_suppress_categories: "Izostavi te kategorije iz sažetaka e-pošte."
    disable_digest_emails: "Onemogući e-poštu sa sažetkom za sve korisnike."
    apply_custom_styles_to_digest: "Prilagođeni predložak e-pošte i css primjenjuju se na e-poruke sa sažetkom."
    email_accent_bg_color: "Boja naglaska koja će se koristiti kao pozadina nekih elemenata u HTML porukama e-pošte. Unesite naziv boje ('red') ili hex vrijednost ('#FF0000')."
    email_accent_fg_color: "Boja teksta prikazanog na e-pošti bg boja u HTML e-pošti. Unesite naziv boje ('bijela') ili hex vrijednost ('#FFFFFF')."
    email_link_color: "Boja poveznica u HTML porukama e-pošte. Unesite naziv boje ('plava') ili hex vrijednost ('#0000FF')."
    detect_custom_avatars: "Treba li provjeriti jesu li korisnici učitali prilagođene profilne slike."
    max_daily_gravatar_crawls: "Maksimalni broj puta Discourse će provjeriti Gravatar za prilagođene avatare u jednom danu"
    public_user_custom_fields: "Popis korisnički prilagođenih polja koja se mogu dohvatiti pomoću API-ja."
    staff_user_custom_fields: "Popis korisnički prilagođenih polja koja se mogu dohvatiti za članove osoblja pomoću API-ja."
    enable_user_directory: "Omogućite imenik korisnika za pregledavanje"
    enable_group_directory: "Omogućite direktorij grupa za pregledavanje"
    enable_category_group_moderation: "Dopustite grupama moderiranje sadržaja u određenim kategorijama"
    group_in_subject: "Postavite %%{optional_pm} u predmetu e-pošte prema imenu prve grupe u PM-u, pogledajte: <a href='https://meta.discourse.org/t/customize-specific-email-templates/88323' target='_blank'>Prilagodite format predmeta za standardne e-poruke</a>"
    allow_anonymous_posting: "Dopusti korisnicima da prijeđu na anonimni način rada"
    anonymous_posting_min_trust_level: "Minimalna razina povjerenja potrebna za omogućavanje anonimnog objavljivanja"
    highlighted_languages: "Uključena pravila za označavanje sintakse. (Upozorenje: uključivanje previše jezika može utjecati na performanse) pogledajte: <a href='https://highlightjs.org/static/demo/' target='_blank'>https://highlightjs.org/static/demo</a> za demo"
    show_copy_button_on_codeblocks: "Dodajte gumb kodnim blokovima za kopiranje sadržaja bloka u korisnički međuspremnik."
    embed_any_origin: "Dopusti sadržaj koji se može ugraditi bez obzira na podrijetlo. Ovo je potrebno za mobilne aplikacije sa statičnim HTML-om."
    embed_topics_list: "Podržava HTML ugradnju popisa tema"
    embed_set_canonical_url: "Postavite kanonski URL za ugrađene teme na URL ugrađenog sadržaja."
    embed_truncate: "Skratite ugrađene postove."
    embed_unlisted: "Uvezene teme neće biti navedene dok korisnik ne odgovori."
    embed_support_markdown: "Podržava Markdown formatiranje za ugrađene objave."
    allowed_embed_selectors: "Popis CSS elemenata odvojenih zarezima koji su dopušteni u ugrađivanju."
    allowed_href_schemes: "Sheme dopuštene u vezama uz http i https."
    embed_post_limit: "Maksimalan broj postova za ugradnju."
    embed_username_required: "Potrebno je korisničko ime za kreiranje teme."
<<<<<<< HEAD
    notify_about_flags_after: "Ako postoje zastavice koje nisu obrađene nakon toliko sati, pošaljite osobnu poruku moderatorima. Postavite na 0 za onemogućavanje."
    show_create_topics_notice: "Ako stranica ima manje od 5 javnih tema, pokažite obavijest u kojoj se od administratora traži da kreiraju neke teme."
    delete_drafts_older_than_n_days: "Izbriši skice starije od (n) dana."
    delete_merged_stub_topics_after_days: "Broj dana čekanja prije automatskog brisanja potpuno spojenih tema. Postavite na 0 da nikada ne brišete nezavršene teme."
    bootstrap_mode_min_users: "Minimalan broj korisnika potreban za onemogućavanje načina pokretanja (postavite na 0 za onemogućavanje)"
    prevent_anons_from_downloading_files: "Spriječite anonimne korisnike u preuzimanju privitaka."
    secure_media: "ZASTARJELO: Umjesto toga koristite postavku secure_uploads, bit će uklonjena u Discourse 3.0."
    secure_uploads: 'Ograničava pristup SVIM prijenosima (slike, video, audio, tekst, pdf-ovi, zipovi i ostalo). Ako je "potrebna prijava" omogućena, samo prijavljeni korisnici mogu pristupiti učitavanjima. U suprotnom, pristup će biti ograničen samo na učitavanje medija u privatnim porukama i privatnim kategorijama. UPOZORENJE: Ova je postavka složena i zahtijeva duboko administrativno razumijevanje. Pogledajte <a target="_blank" href="https://meta.discourse.org/t/-/140017">sigurnu učitava temu na Meta</a> za detalje.'
    secure_media_allow_embed_images_in_emails: "ZASTARJELO: Koristite secure_uploads_allow_embed_images_in_emails, uklonit će se u Discourse 3.0."
    secure_uploads_allow_embed_images_in_emails: "Omogućuje ugrađivanje sigurnih slika koje bi se inače redigirale u e-porukama, ako je njihova veličina manja od postavke 'maksimalna veličina slike za ugrađivanje e-pošte u sigurne prijenose kb'."
    secure_media_max_email_embed_image_size_kb: "ZASTARJELO: Koristite secure_uploads_max_email_embed_image_size_kb, bit će uklonjeno u Discourse 3.0."
=======
    delete_drafts_older_than_n_days: "Izbriši skice starije od (n) dana."
    delete_merged_stub_topics_after_days: "Broj dana čekanja prije automatskog brisanja potpuno spojenih tema. Postavite na 0 da nikada ne brišete nezavršene teme."
    prevent_anons_from_downloading_files: "Spriječite anonimne korisnike u preuzimanju privitaka."
    secure_uploads: 'Ograničava pristup SVIM prijenosima (slike, video, audio, tekst, pdf-ovi, zipovi i ostalo). Ako je "potrebna prijava" omogućena, samo prijavljeni korisnici mogu pristupiti učitavanjima. U suprotnom, pristup će biti ograničen samo na učitavanje medija u privatnim porukama i privatnim kategorijama. UPOZORENJE: Ova je postavka složena i zahtijeva duboko administrativno razumijevanje. Pogledajte <a target="_blank" href="https://meta.discourse.org/t/-/140017">sigurnu učitava temu na Meta</a> za detalje.'
    secure_uploads_allow_embed_images_in_emails: "Omogućuje ugrađivanje sigurnih slika koje bi se inače redigirale u e-porukama, ako je njihova veličina manja od postavke 'maksimalna veličina slike za ugrađivanje e-pošte u sigurne prijenose kb'."
>>>>>>> 9b339bcd
    secure_uploads_max_email_embed_image_size_kb: "Ograničenje veličine za sigurne slike koje će biti ugrađene u e-poštu ako je omogućena postavka \"sigurni prijenosi dopuštaju ugradnju u e-poštu\". Bez uključene te postavke, ova postavka nema učinka."
    slug_generation_method: "Odaberite metodu stvaranja puževa. 'encoded' će generirati niz postotnog kodiranja. 'none' će uopće onemogućiti puž."
    enable_emoji: "Omogući emoji"
    enable_emoji_shortcuts: "Uobičajeni tekst smajlića kao što je :) :p :( bit će pretvoren u emojije"
    emoji_set: "Kakave emoji-e želite?"
    emoji_autocomplete_min_chars: "Minimalan broj znakova potreban za pokretanje skočnog prozora s emojijima za automatsko dovršavanje"
    enable_inline_emoji_translation: "Omogućuje prijevod za ugrađene emojije (bez razmaka ili interpunkcijskih znakova prije)"
    approve_post_count: "Količina objava novog ili osnovnog korisnika koja mora biti odobrena"
    approve_unless_trust_level: "Objave za korisnike ispod ove razine povjerenja moraju biti odobrene"
    approve_new_topics_unless_trust_level: "Nove teme za korisnike ispod ove razine povjerenja moraju biti odobrene"
    approve_unless_staged: "Nove teme i postovi za stupnjevite korisnike moraju biti odobreni"
    notify_about_queued_posts_after: "Ako postoje postovi koji čekaju na pregled dulje od ovog broja sati, pošaljite obavijest svim moderatorima. Postavite na 0 da biste onemogućili ove obavijesti."
    auto_close_messages_post_count: "Maksimalan broj dopuštenih postova u poruci prije nego što se automatski zatvori (0 za onemogućiti)"
    auto_close_topics_post_count: "Maksimalan broj dopuštenih postova u temi prije nego što se automatski zatvori (0 za onemogućiti)"
    auto_close_topics_create_linked_topic: "Stvorite novu povezanu temu kada je tema automatski zatvorena na temelju postavke 'automatsko zatvaranje tema za postove'"
    code_formatting_style: "Gumb koda u sastavljaču zadano će koristiti ovaj stil oblikovanja koda"
    max_allowed_message_recipients: "Maksimalan broj dopuštenih primatelja u poruci."
    watched_words_regular_expressions: "Promatrane riječi su regularni izrazi."
    enable_diffhtml_preview: "Eksperimentalna značajka koja koristi diffHTML za sinkronizaciju pregleda umjesto potpunog ponovnog renderiranja"
    enable_fast_edit: "Omogućuje mali odabir teksta objave koji se može uređivati na liniji."
    old_post_notice_days: "Dana prije nego što obavijest o pošti postane stara"
    new_user_notice_tl: "Minimalna razina povjerenja potrebna da biste vidjeli obavijesti o novim objavama korisnika."
    returning_user_notice_tl: "Minimalna razina povjerenja potrebna da biste vidjeli obavijesti o objavama korisnika koji se vraćaju."
    returning_users_days: "Koliko dana treba proći prije nego što se smatra da se korisnik vraća."
    review_media_unless_trust_level: "Osoblje će pregledati objave korisnika s nižim razinama povjerenja ako sadrže ugrađene medije."
    blur_tl0_flagged_posts_media: "Zamutite slike označenih objava kako biste sakrili potencijalno NSFW sadržaj."
    enable_page_publishing: "Dopustite članovima osoblja da objavljuju teme na novim URL-ovima s vlastitim stilom."
    show_published_pages_login_required: "Anonimni korisnici mogu vidjeti objavljene stranice, čak i kada je potrebna prijava."
    default_other_skip_new_user_tips: "Preskoči savjete i značke novog korisnika."
    pm_tags_allowed_for_groups: "Dopustite članovima uključenih grupa da označe bilo koju osobnu poruku"
    min_trust_level_to_tag_topics: "Minimalna razina povjerenja potrebna za označavanje tema"
    suppress_overlapping_tags_in_list: "Ako oznake odgovaraju točnim riječima u naslovima tema, nemojte prikazivati oznaku"
    remove_muted_tags_from_latest: "Ne prikazuj teme označene samo prigušenim oznakama na najnovijem popisu tema."
    force_lowercase_tags: "Prisilno navedite da sve nove oznake budu ispisane malim slovima."
    company_name: "Ime tvrtke"
    governing_law: "Mjerodavno pravo"
    city_for_disputes: "Grad za sporove"
    shared_drafts_category: "Omogućite značajku Dijeljene skice određivanjem kategorije za skice tema. Teme u ovoj kategoriji bit će potisnute s popisa tema za korisnike osoblja."
    shared_drafts_min_trust_level: "Dopustite korisnicima da vide i uređuju dijeljene skice."
    push_notifications_prompt: "Prikaži upit za pristanak korisnika."
    push_notifications_icon: "Ikona značke koja se pojavljuje u kutu obavijesti. Preporučuje se monokromatski PNG s prozirnošću veličine 96×96."
    enable_desktop_push_notifications: "Omogućite push obavijesti na radnoj površini"
    push_notification_time_window_mins: "Pričekajte (n) minuta prije slanja push obavijesti. Pomaže u sprječavanju slanja push obavijesti aktivnom online korisniku."
    base_font: "Osnovni font koji se koristi za većinu teksta na web mjestu. Teme se mogu nadjačati putem CSS prilagođenog svojstva `--font-family`."
    heading_font: "Font koji se koristi za naslove na stranici. Teme se mogu nadjačati putem CSS prilagođenog svojstva `--heading-font-family`."
    enable_sitemap: "Generirajte kartu web stranice za svoju web stranicu i uključite je u datoteku robots.txt."
    sitemap_page_size: "Broj URL-ova koje treba uključiti u svaku stranicu karte web-lokacije. Najviše 50.000"
    enable_user_status: "(eksperimentalno) Omogućuje korisnicima postavljanje prilagođene statusne poruke (emoji + opis)."
<<<<<<< HEAD
    enable_user_tips: "(eksperimentalno) Omogućite nove korisničke savjete koji korisnicima opisuju ključne značajke"
=======
>>>>>>> 9b339bcd
    short_title: "Kratki naslov koristit će se na korisničkom početnom zaslonu, pokretaču ili drugim mjestima gdje je prostor ograničen. Trebao bi biti ograničen na 12 znakova."
    dashboard_hidden_reports: "Omogućuje skrivanje navedenih izvješća s nadzorne ploče."
    dashboard_visible_tabs: "Odaberite koje su kartice nadzorne ploče vidljive."
    dashboard_general_tab_activity_metrics: "Odaberite izvješća koja će se prikazivati kao metrika aktivnosti na kartici općenito."
    gravatar_name: "Naziv pružatelja usluge Gravatar"
    gravatar_base_url: "Url API baze Gravatar pružatelja usluga"
    gravatar_login_url: "Url u odnosu na gravatar_base_url, koji korisniku omogućuje prijavu na uslugu Gravatar"
    share_quote_buttons: "Odredite koje se stavke pojavljuju u widgetu za dijeljenje ponuda i kojim redoslijedom."
    share_quote_visibility: "Odredite kada prikazati gumbe za dijeljenje ponuda: nikada, samo anonimnim korisnicima ili svim korisnicima. "
    create_revision_on_bulk_topic_moves: "Napravite reviziju za prve postove kada se teme skupno premještaju u novu kategoriju."
    allow_changing_staged_user_tracking: "Dopustite korisniku administratoru da promijeni postavke obavijesti o kategorijama i oznakama postupnog korisnika."
    use_email_for_username_and_name_suggestions: "Koristite prvi dio adresa e-pošte za korisničko ime i prijedloge imena. Imajte na umu da ovo javnosti olakšava pogađanje pune adrese e-pošte korisnika (jer velik dio ljudi dijeli zajedničke usluge poput `gmail.com`)."
    use_name_for_username_suggestions: "Koristite puno ime korisnika kada predlažete korisnička imena."
    suggest_weekends_in_date_pickers: "Uključite vikende (subota i nedjelja) u prijedloge za odabir datuma (onemogućite ovo ako Discourse koristite samo radnim danima, od ponedjeljka do petka)."
    splash_screen: "Prikazuje privremeni zaslon za učitavanje dok se sredstva web-mjesta učitavaju"
    navigation_menu: "Odredite koji navigacijski izbornik koristiti. Bočnu traku i navigaciju u zaglavlju korisnici mogu prilagoditi. Naslijeđena opcija dostupna je za kompatibilnost s prethodnim verzijama."
<<<<<<< HEAD
    default_sidebar_categories: "Odabrane kategorije će prema zadanim postavkama biti prikazane u odjeljku Kategorije na bočnoj traci."
    default_sidebar_tags: "Odabrane oznake će prema zadanim postavkama biti prikazane u odjeljku Oznake bočne trake."
    enable_new_user_profile_nav_groups: "EKSPERIMENTALNO: Korisnicima odabranih grupa bit će prikazan novi navigacijski izbornik korisničkog profila"
    enable_experimental_topic_timeline_groups: "EKSPERIMENTALNO: Korisnicima odabranih grupa prikazat će se refaktorirana vremenska traka teme"
=======
>>>>>>> 9b339bcd
    enable_experimental_hashtag_autocomplete: "EKSPERIMENTALNO: Upotrijebite novi #hashtag sustav automatskog dovršavanja za kategorije i oznake koji drugačije prikazuje odabranu stavku i ima poboljšano pretraživanje"
    errors:
      invalid_css_color: "Nevažeća boja. Unesite naziv boje ili hex vrijednost."
      invalid_email: "Nevažeća adresa e-pošte."
      invalid_username: "Ne postoji korisnik s tim korisničkim imenom."
      valid_username: "Postoji korisnik s tim korisničkim imenom."
      invalid_group: "Ne postoji grupa s tim nazivom."
      invalid_integer_min_max: "Vrijednost mora biti između %{min} i %{max}."
      invalid_integer_min: "Vrijednost mora biti %{min} ili veća."
      invalid_integer_max: "Vrijednost ne može biti veća od %{max}."
      invalid_integer: "Vrijednost mora biti cijeli broj."
      regex_mismatch: "Vrijednost ne odgovara potrebnom formatu."
      invalid_string_min: "Mora imati najmanje %{min} znakova."
      invalid_string_max: "Ne smije imati više od %{max} znakova."
  search:
    within_post: "#%{post_number} od %{username}"
    types:
      category: "Kategorije"
      topic: "Rezultati"
      user: "Korisnici"
    results_page: "Rezultati pretraživanja za '%{term}'"
  discourse_connect:
    account_not_approved: "Vaš račun čeka odobrenje. Primit ćete obavijest e-poštom kada budete odobreni."
    unknown_error: "Postoji problem s vašim računom. Molimo kontaktirajte administratora stranice."
    timeout_expired: "Prijava na račun je istekla, pokušajte se ponovno prijaviti."
    no_email: "Nije navedena adresa e-pošte. Molimo kontaktirajte administratora stranice."
    blank_id_error: "`external_id` je obavezan, ali je bio prazan"
    email_error: "Račun nije mogao biti registriran s adresom e-pošte <b>%{email}</b>. Molimo kontaktirajte administratora stranice."
    missing_secret: "Autentifikacija nije uspjela zbog nedostatka tajne. Obratite se administratorima stranice kako biste riješili ovaj problem."
    invite_redeem_failed: "Iskorištavanje pozivnice nije uspjelo. Molimo kontaktirajte administratora stranice."
  original_poster: "Originalni plakat"
  most_recent_poster: "Najnoviji poster"
  frequent_poster: "Česti poster"
  poster_description_joiner: ", "
  redirected_to_top_reasons:
    new_user: "Dobrodošli u našu zajednicu! Ovo su najpopularnije novije teme."
    not_seen_in_a_month: "Dobrodošao natrag! Nismo te vidjeli neko vrijeme. Ovo su najpopularnije teme otkako vas nema."
  merge_posts:
    edit_reason:
      one: "Objavu je spojio %{username}"
      few: "Objave %{count} je spojio %{username}"
      other: "%{count} postova spojeno je s %{username}"
    errors:
      different_topics: "Postovi koji pripadaju različitim temama ne mogu se spajati."
      different_users: "Postovi koji pripadaju različitim korisnicima ne mogu se spajati."
      max_post_length: "Postovi se ne mogu spojiti jer je duljina kombiniranog posta veća od dopuštene."
  move_posts:
    new_topic_moderator_post:
      one: "Post je podijeljen u novu temu: %{topic_link}"
      few: "%{count} postova je podijeljeno u novu temu: %{topic_link}"
      other: "%{count} postova je podijeljeno u novu temu: %{topic_link}"
    new_message_moderator_post:
      one: "Post je podijeljen u novu poruku: %{topic_link}"
      few: "%{count} postova je podijeljeno u novu poruku: %{topic_link}"
      other: "%{count} postova je podijeljeno u novu poruku: %{topic_link}"
    existing_topic_moderator_post:
      one: "Post je spojen s postojećom temom: %{topic_link}"
      few: "%{count} postova je spojeno s postojećom temom: %{topic_link}"
      other: "%{count} postova je spojeno u postojeću temu: %{topic_link}"
    existing_message_moderator_post:
      one: "Post je spojen u postojeću poruku: %{topic_link}"
      few: "%{count} postova je spojeno u postojeću poruku: %{topic_link}"
      other: "%{count} postova je spojeno u postojeću poruku: %{topic_link}"
  change_owner:
    post_revision_text: "Vlasništvo preneseno"
  publish_page:
    slug_errors:
      blank: "ne može biti prazno"
      unavailable: "je nedostupan"
      invalid: "sadrži nevažeće znakove"
  topic_statuses:
    autoclosed_message_max_posts:
      one: "Ova poruka je automatski zatvorena nakon što je dosegnuto maksimalno ograničenje od %{count} odgovora."
      few: "Ova poruka je automatski zatvorena nakon što je dosegnuto maksimalno ograničenje od %{count} odgovora."
      other: "Ova je poruka automatski zatvorena nakon što je dosegnuto maksimalno ograničenje od %{count} odgovora."
    autoclosed_topic_max_posts:
      one: "Ova je tema automatski zatvorena nakon što je dosegnuto maksimalno ograničenje od %{count} odgovora."
      few: "Ova je tema automatski zatvorena nakon što je dosegnuto maksimalno ograničenje od %{count} odgovora."
      other: "Ova je tema automatski zatvorena nakon što je dosegnuto maksimalno ograničenje od %{count} odgovora."
    autoclosed_enabled_days:
      one: "Ova je tema automatski zatvorena nakon %{count} dana. Novi odgovori više nisu dopušteni."
      few: "Ova je tema automatski zatvorena nakon %{count} dana. Novi odgovori više nisu dopušteni."
      other: "Ova je tema automatski zatvorena nakon %{count} dana. Novi odgovori više nisu dopušteni."
    autoclosed_enabled_hours:
      one: "Ova je tema automatski zatvorena nakon %{count} sati. Novi odgovori više nisu dopušteni."
      few: "Ova je tema automatski zatvorena nakon %{count} sati. Novi odgovori više nisu dopušteni."
      other: "Ova je tema automatski zatvorena nakon %{count} sati. Novi odgovori više nisu dopušteni."
    autoclosed_enabled_minutes:
      one: "Ova je tema automatski zatvorena nakon %{count} minuta. Novi odgovori više nisu dopušteni."
      few: "Ova je tema automatski zatvorena nakon %{count} minuta. Novi odgovori više nisu dopušteni."
      other: "Ova je tema automatski zatvorena nakon %{count} minuta. Novi odgovori više nisu dopušteni."
    autoclosed_enabled_lastpost_days:
      one: "Ova je tema automatski zatvorena %{count} dana nakon zadnjeg odgovora. Novi odgovori više nisu dopušteni."
      few: "Ova je tema automatski zatvorena %{count} dana nakon zadnjeg odgovora. Novi odgovori više nisu dopušteni."
      other: "Ova je tema automatski zatvorena %{count} dana nakon zadnjeg odgovora. Novi odgovori više nisu dopušteni."
    autoclosed_enabled_lastpost_hours:
      one: "Ova je tema automatski zatvorena %{count} sati nakon zadnjeg odgovora. Novi odgovori više nisu dopušteni."
      few: "Ova je tema automatski zatvorena %{count} sati nakon zadnjeg odgovora. Novi odgovori više nisu dopušteni."
      other: "Ova je tema automatski zatvorena %{count} sati nakon zadnjeg odgovora. Novi odgovori više nisu dopušteni."
    autoclosed_enabled_lastpost_minutes:
      one: "Ova je tema automatski zatvorena %{count} minuta nakon zadnjeg odgovora. Novi odgovori više nisu dopušteni."
      few: "Ova je tema automatski zatvorena %{count} minuta nakon zadnjeg odgovora. Novi odgovori više nisu dopušteni."
      other: "Ova je tema automatski zatvorena %{count} minuta nakon zadnjeg odgovora. Novi odgovori više nisu dopušteni."
    autoclosed_disabled_days:
      one: "Ova je tema automatski otvorena nakon %{count} dana."
      few: "Ova je tema automatski otvorena nakon %{count} dana."
      other: "Ova je tema automatski otvorena nakon %{count} dana."
    autoclosed_disabled_hours:
      one: "Ova je tema automatski otvorena nakon %{count} sati."
      few: "Ova je tema automatski otvorena nakon %{count} sati."
      other: "Ova je tema automatski otvorena nakon %{count} sati."
    autoclosed_disabled_minutes:
      one: "Ova je tema automatski otvorena nakon %{count} minuta."
      few: "Ova je tema automatski otvorena nakon %{count} minuta."
      other: "Ova je tema automatski otvorena nakon %{count} minuta."
    autoclosed_disabled_lastpost_days:
      one: "Ova je tema automatski otvorena %{count} dana nakon zadnjeg odgovora."
      few: "Ova je tema automatski otvorena %{count} dana nakon zadnjeg odgovora."
      other: "Ova je tema automatski otvorena %{count} dana nakon zadnjeg odgovora."
    autoclosed_disabled_lastpost_hours:
      one: "Ova je tema automatski otvorena %{count} sati nakon zadnjeg odgovora."
      few: "Ova je tema automatski otvorena %{count} sati nakon zadnjeg odgovora."
      other: "Ova je tema automatski otvorena %{count} sati nakon zadnjeg odgovora."
    autoclosed_disabled_lastpost_minutes:
      one: "Ova je tema automatski otvorena %{count} minuta nakon zadnjeg odgovora."
      few: "Ova je tema automatski otvorena %{count} minuta nakon zadnjeg odgovora."
      other: "Ova je tema automatski otvorena %{count} minuta nakon zadnjeg odgovora."
    autoclosed_disabled: "Ova tema je sada otvorena. Dopušteni su novi odgovori."
    autoclosed_disabled_lastpost: "Ova tema je sada otvorena. Dopušteni su novi odgovori."
    auto_deleted_by_timer: "Automatski izbrisano timerom."
  login:
    invalid_second_factor_method: "Odabrana metoda dva faktora nije važeća."
    not_enabled_second_factor_method: "Odabrana metoda dva faktora nije omogućena za vaš račun."
    security_key_description: "Kada pripremite svoj fizički sigurnosni ključ, pritisnite gumb Autentifikacija sa sigurnosnim ključem u nastavku."
    security_key_alternative: "Pokušaj na drugi način"
    security_key_authenticate: "Autentifikacija sa sigurnosnim ključem"
    security_key_not_allowed_error: "Proces provjere autentičnosti sigurnosnog ključa je istekao ili je otkazan."
    security_key_no_matching_credential_error: "U priloženom sigurnosnom ključu nije moguće pronaći odgovarajuće vjerodajnice."
    security_key_support_missing_error: "Vaš trenutni uređaj ili preglednik ne podržava korištenje sigurnosnih tipki. Molimo koristite drugu metodu."
    security_key_invalid: "Došlo je do pogreške prilikom provjere sigurnosnog ključa."
    not_approved: "Vaš račun još nije odobren. Bit ćete obaviješteni putem e-maila kada budete spremni za prijavu."
    incorrect_username_email_or_password: "Netočno korisničko ime, email ili lozinka"
    incorrect_password: "Netočna lozinka"
    wait_approval: "Hvala što ste se prijavili. Obavijestit ćemo vas kada vaš račun bude odobren."
    active: "Vaš račun je aktiviran i spreman za korištenje."
    activate_email: "<p>Skoro ste gotovi! Poslali smo aktivacijski mail na <b>%{email}</b>. Slijedite upute u e-pošti da aktivirate svoj račun.</p><p>Ako ne stigne, provjerite svoju spam mapu.</p>"
    not_activated: "Još se ne možete prijaviti. Poslali smo vam aktivacijski e-mail. Slijedite upute u e-poruci kako biste aktivirali svoj račun."
    admin_not_allowed_from_ip_address: "Ne možete se prijaviti kao administrator s te IP adrese."
    errors: "%{errors}"
    not_available: "Nije dostupno. Pokušajte %{suggestion}?"
    omniauth_confirm_button: "Nastavi"
    second_factor_title: "Dvofaktorska autentifikacija"
    second_factor_backup_description: "Unesite jedan od vaših rezervnih kodova:"
    second_factor_toggle:
      backup_code: "Umjesto toga upotrijebite sigurnosni kod"
  admin:
    email:
      sent_test: "poslano!"
  user:
    content_matches_auto_block_regex: "Sadržaj odgovara regularnom izrazu automatskog blokiranja"
    username:
      short: "mora imati najmanje %{min} znakova"
      long: "ne smije imati više od %{max} znakova"
      too_long: "je predug"
      characters: "smije sadržavati samo brojeve, slova, crtice, točke i podvlake"
      unique: "mora biti jedinstven"
      blank: "mora biti prisutan"
      must_begin_with_alphanumeric_or_underscore: "mora započeti slovom, brojem ili podvlakom"
      must_end_with_alphanumeric: "mora završavati slovom ili brojem"
      must_not_contain_two_special_chars_in_seq: "ne smije sadržavati niz od 2 ili više specijalna znaka (.-_)"
      must_not_end_with_confusing_suffix: "ne smije završavati zbunjujućim sufiksom poput .json ili .png itd."
    email:
      invalid: "je nevažeće."
      not_allowed: "nije dopušten od tog davatelja usluga e-pošte. Molimo koristite drugu adresu e-pošte."
      blocked: "nije dopušteno."
      revoked: "Neće slati e-poštu na '%{email}' do %{date}."
      does_not_exist: "N/A"
    ip_address:
      blocked: "Nove registracije nisu dopuštene s vaše IP adrese."
      max_new_accounts_per_registration_ip: "Nove registracije nisu dopuštene s vaše IP adrese (dostignuto je maksimalno ograničenje). Kontaktirajte člana osoblja."
    website:
      domain_not_allowed: "Web stranica nije važeća. Dopuštene domene su: %{domains}"
    auto_rejected: "Automatski odbijeno zbog starosti. Pogledajte postavku web mjesta auto_handle_queued_age."
    destroy_reasons:
      unused_staged_user: "Neiskorišteni postupni korisnik"
      fixed_primary_email: "Ispravljena primarna e-pošta za stupnjevitog korisnika"
      same_ip_address: "Ista IP adresa (%{ip_address}) kao i drugi korisnici"
      inactive_user: "Neaktivan korisnik"
      reviewable_reject_auto: "Automatska obrada u redu za pregled"
      reviewable_reject: "Korisnik koji se može pregledati odbijen"
    email_in_spam_header: "Korisnikova prva e-pošta označena je kao neželjena pošta"
    already_silenced: "Korisnika je već utišao %{staff} %{time_ago}."
    already_suspended: "Korisnik je već suspendiran od %{staff} %{time_ago}."
    cannot_delete_has_posts:
      one: "Korisnik %{username} ima %{count} objavu u javnoj temi ili osobnoj poruci, tako da se ne može izbrisati."
      few: "Korisnik %{username} ima %{count} objavu u javnoj temi ili osobnoj poruci, tako da se ne može izbrisati."
      other: "Korisnik %{username} ima %{count} postova u javnim temama ili osobnim porukama, tako da ih nije moguće izbrisati."
  unsubscribe_mailer:
    title: "Otkaži pretplatu na Mailer"
    subject_template: "Potvrdite da više ne želite primati ažuriranja putem e-pošte od %{site_title}"
    text_body_template: |
      Netko (možda vi?) je zatražio da se više ne šalju ažuriranja e-poštom od %{site_domain_name} na ovu adresu.
      Ako to želite potvrditi, kliknite ovu poveznicu:

      %{confirm_unsubscribe_link}


      Ako želite nastaviti primati ažuriranja e-poštom, možete zanemariti ovu e-poruku.
  invite_mailer:
    title: "Pozovite Mailera"
    subject_template: "%{inviter_name} vas je pozvao na '%{topic_title}' na %{site_domain_name}"
    text_body_template: |
      %{inviter_name} vas je pozvao na raspravu

      > **%{topic_title}**
      >
      > %{topic_excerpt}

      u

      > %{site_title} -- %{site_description}

      Ako ste zainteresirani, kliknite na poveznicu ispod:

      %{invite_link}
  custom_invite_mailer:
    title: "Custom Invite Mailer"
    subject_template: "%{inviter_name} vas je pozvao na '%{topic_title}' na %{site_domain_name}"
    text_body_template: |
      %{inviter_name} vas je pozvao na raspravu

      > **%{topic_title}**
      >
      > %{topic_excerpt}

      u

      > %{site_title} -- %{site_description}

      S ovom bilješkom

      > %{user_custom_message}

      Ako ste zainteresirani, kliknite na poveznicu ispod:

      %{invite_link}
  invite_forum_mailer:
    title: "Pozovite Forum Mailer"
    subject_template: "%{inviter_name} vas je pozvao da se pridružite %{site_domain_name}"
    text_body_template: |
      %{inviter_name} vas je pozvao da se pridružite

      > **%{site_title}**
      >
      > %{site_description}

      Ako ste zainteresirani, kliknite na poveznicu ispod:

      %{invite_link}
  custom_invite_forum_mailer:
    title: "Custom Poziv Forum Mailer"
    subject_template: "%{inviter_name} vas je pozvao da se pridružite %{site_domain_name}"
    text_body_template: |
      %{inviter_name} vas poziva da se pridružite

      > **%{site_title}**
      >
      > %{site_description}

      S ovom bilješkom

      > %{user_custom_message}

      Ako ste zainteresirani, kliknite na poveznicu ispod:

      %{invite_link}
  invite_password_instructions:
    title: "Invite Password Upute"
    subject_template: "Postavite lozinku za svoj %{site_name} račun"
    text_body_template: |
      Hvala što ste prihvatili poziv za %{site_name} -- dobrodošli!

      Pritisnite ovu poveznicu kako biste sada odabrali lozinku:
      %{base_url}/u/password-reset/%{email_token}

      (Ako je gornja poveznica istekla, odaberite "Zaboravio sam lozinku" kada se prijavljujete sa svojom adresom e-pošte.)
  download_backup_mailer:
    title: "Preuzmite Backup Mailer"
    subject_template: "[%{email_prefix}] Preuzimanje sigurnosne kopije stranice"
    text_body_template: |
      Ovdje je [preuzimanje sigurnosne kopije web-mjesta](%{backup_file_path}) koje ste tražili.

      Poslali smo ovu vezu za preuzimanje na vašu potvrđenu adresu e-pošte iz sigurnosnih razloga.

      (Ako *niste* zatražili ovo preuzimanje, trebali biste biti ozbiljno zabrinuti - netko ima administratorski pristup vašoj stranici.)
    no_token: |
      Nažalost, ova veza za preuzimanje sigurnosne kopije već je korištena ili je istekla.
  system_messages:
    queued_by_staff:
      title: "natpis čeka potvrdu"
    welcome_user:
      subject_template: "Dobrodošli na %{site_name}"
    welcome_invite:
      subject_template: "Dobrodošli na %{site_name}"
  user_notifications:
    user_quoted:
      title: "Korisnik je citirao"
    digest:
      unread_notifications: "Nepročitane obavijesti"
      liked_received: "Like-ova primljeno"
      new_users: "Novi korisnici"
      join_the_discussion: "Pročitaj više"
    forgot_password:
      title: "Zaboravljena zaporka"
    set_password:
      title: "Postavite zaporku"
    post_approved:
      title: "Vaš post je odobren"
  page_not_found:
    page_title: "Stranica nije pronađena"
    popular_topics: "Popularno"
    see_more: "Više"
    search_title: "Pretraži ovu stranicu"
    search_button: "Pretraži"
  upload:
    unauthorized: "Nažalost, datoteka koju pokušavate prenijeti nije autorizirana (autorizirana proširenja: %{authorized_extensions})."
    size_zero_failure: "Žao nam je, izgleda da je nešto pošlo po zlu, datoteka koju pokušavate prenijeti je 0 bajtova. Molim te pokušaj ponovno."
  color_schemes:
    default_theme_name: "Zadano"
  csv_export:
    boolean_yes: "Da"
    boolean_no: "Ne"
    rate_limit_error: "Objave mogu biti preuzimane jednom na dan, molimo pokušajte sutra."
  tos_topic:
    title: "Uvjeti korištenja"
  privacy_topic:
    title: "Izjava o privatnosti"
  badges:
    editor:
      name: Urednik
      description: Prva izmjena objave
    basic_user:
      name: Osnovno
    member:
      name: Član
    regular:
      name: Stalni član
    leader:
      name: Vođa
    welcome:
      name: Dobrodošao
      description: Primio like
    autobiographer:
      name: Autobiograf
    anniversary:
      name: Godišnjica
      description: Aktivni član kroz jednu godinu, postao najmanje jednom
    nice_topic:
      name: Ljepa tema
    good_topic:
      name: Dobra tema
    great_topic:
      name: Odlična tema
    nice_share:
      name: Ljepo dijeljenje
      description: Podijelio objavu s 25 jedinstvenih posjetitelja.
    good_share:
      name: Dobro dijeljenje
      description: Podijelio objavu s 300 jedinstvenih posjetitelja.
    great_share:
      name: Odlično dijeljenje
      description: Podijelio objavu s 1000 jedinstvenih posjetitelja.
    first_like:
      name: Prvi like
      description: Like-ao post
    first_flag:
      name: Prva zastavica
      description: Označio objavu
    first_share:
      name: Prva podjela
      description: Podijelio objavu
    first_link:
      name: Prva poveznica
    first_quote:
      name: Prvi citat
    read_guidelines:
      name: Pročitao smjernice
    reader:
      name: Čitatelj
    badge_title_metadata: "%{display_name} značka na %{site_title}"
  tags:
    title: "Oznake"
  finish_installation:
    register:
      button: "Registracija"
    resend_email:
      title: "Ponovno pošaljite e-poštu za aktivaciju"
  wizard:
    step:
      introduction:
        fields:
          default_locale:
            label: "Jezik"
      privacy:
        fields:
          login_required:
            placeholder: "Privatno"
          chat_enabled:
            placeholder: "Omogući chat"
          enable_sidebar:
            placeholder: "Omogući bočnu traku"
      styling:
        fields:
          styling_preview:
            label: "Pregled"
          homepage_style:
            choices:
              categories_only:
                label: "Samo kategorije"
              categories_with_featured_topics:
                label: "Kategorije s istaknutim temama"
              categories_and_latest_topics:
                label: "Kategorije i najnovije teme"
              categories_and_latest_topics_created_date:
                label: "Kategorije i najnovije teme (poredaj po datumu kreiranja teme)"
              categories_and_top_topics:
                label: "Kategorije i glavne teme"
              subcategories_with_featured_topics:
                label: "Potkategorije s istaknutim temama"
      corporate:
        fields:
          contact_url:
            placeholder: "https://www.example.com/contact-us"
  discourse_push_notifications:
    popup:
      mentioned: '%{username} vas je spomenuo u "%{topic}" - %{site_title}'
      group_mentioned: '%{username} vas je spomenuo u "%{topic}" - %{site_title}'
      quoted: '%{username} citirao vas je u "%{topic}" - %{site_title}'
      replied: '%{username} odgovorio u "%{topic}" - %{site_title}'
      posted: '%{username} objavio u "%{topic}" - %{site_title}'
      linked: '%{username} se povezao s tvojom objavom "%{topic}" - %{site_title}'
      watching_first_post: '%{username} stvorio je novu temu "%{topic}" - %{site_title}'
      confirm_title: "Obavijesti omogućene - %{site_title}"
      confirm_body: "Uspjeh! Obavijesti su omogućene."
      custom: "Obavijest od %{username} %{site_title}"
  staff_action_logs:
    api_key:
      revoked: Opoziv
  reviewables:
    priorities:
      low: "Nizak"
      medium: "Srednji"
      high: "Visok"
    sensitivity:
      disabled: "Onemogućeno"
      low: "Nizak"
      medium: "Srednji"
      high: "Visok"
    actions:
      agree:
        title: "Da"
      delete_single:
        title: "Pobriši"
      disagree:
        title: "Ne"
      ignore:
        title: "Zanemari"
      ignore_and_do_nothing:
        title: "Ne radi ništa"
      approve:
        title: "Odobri"
      reject_user:
        title: "Obriši korisnika..."
        delete:
          title: "Obriši korisnika"
      reject:
        title: "Odbij"
  fallback_username: "korisnik"
  activemodel:
    errors:
      <<: *errors<|MERGE_RESOLUTION|>--- conflicted
+++ resolved
@@ -195,13 +195,6 @@
       load_from_remote: "Dogodila se greška pri učitavanju objave."
     site_settings:
       invalid_category_id: "Naveli ste kategoriju koja ne postoji"
-<<<<<<< HEAD
-      invalid_choice:
-        one: "Naveli ste nevažeći izbor %{name}"
-        few: "Naveli ste nevažeći izbor %{name}"
-        other: "Naveli ste nevažeće izbore %{name}"
-=======
->>>>>>> 9b339bcd
       default_categories_already_selected: "Ne možete odabrati kategoriju koja se koristi na drugom popisu."
       default_tags_already_selected: "Ne možete odabrati oznaku koja se koristi na drugom popisu."
       s3_upload_bucket_is_required: "Ne možete omogućiti prijenose na S3 osim ako niste naveli 's3_upload_bucket'."
@@ -1197,10 +1190,6 @@
     enable_discourse_connect: "Omogućite prijavu putem DiscourseConnect (ranije 'Discourse SSO') (UPOZORENJE: ADRESE E-POŠTE KORISNIKA *MORAJU* BITI POTVRĐENE NA VANJSKOJ MJESTO!)"
     verbose_discourse_connect_logging: "Zabilježite opširnu dijagnostiku vezanu uz DiscourseConnect na <a href='%{base_path}/logs' target='_blank'>/zapisuje</a>"
     enable_discourse_connect_provider: "Implementacija protokola pružatelja usluga DiscourseConnect (prije 'Discourse SSO') na krajnjoj točki /session/sso_provider, zahtijeva postavljanje discourse_connect_provider_secrets"
-<<<<<<< HEAD
-    discourse_connect_url: "URL krajnje točke DiscourseConnect (mora sadržavati http:// ili https://)"
-=======
->>>>>>> 9b339bcd
     discourse_connect_secret: "Tajni niz koji se koristi za kriptografsku provjeru autentičnosti informacija DiscourseConnecta, pazite da ima 10 znakova ili više"
     discourse_connect_provider_secrets: "Popis parova domena-tajna koji koriste DiscourseConnect. Provjerite ima li DiscourseConnect tajna 10 znakova ili više. Zamjenski simbol * može se koristiti za podudaranje bilo koje domene ili samo njenog dijela (npr. *.example.com)."
     discourse_connect_overrides_bio: "Nadjačava korisničku biografiju u korisničkom profilu i sprječava korisnika da je promijeni"
@@ -1214,10 +1203,6 @@
     discourse_connect_overrides_profile_background: "Nadjačava pozadinu korisničkog profila vrijednošću iz nosivosti DiscourseConnecta."
     discourse_connect_overrides_card_background: "Zamjenjuje pozadinu korisničke kartice s vrijednošću iz sadržaja DiscourseConnect."
     discourse_connect_not_approved_url: "Preusmjerite neodobrene DiscourseConnect račune na ovaj URL"
-<<<<<<< HEAD
-    discourse_connect_allows_all_return_paths: "Nemojte ograničavati domenu za return_paths koje pruža DiscourseConnect (prema zadanim postavkama povratna staza mora biti na trenutnom mjestu)"
-=======
->>>>>>> 9b339bcd
     enable_local_logins: "Omogućite račune temeljene na prijavi s lokalnim korisničkim imenom i lozinkom. UPOZORENJE: ako je onemogućeno, možda se nećete moći prijaviti ako prethodno niste konfigurirali barem jedan alternativni način prijave."
     enable_local_logins_via_email: "Omogućite korisnicima da zatraže vezu za prijavu jednim klikom da im se pošalje putem e-pošte."
     allow_new_registrations: "Dopusti registracije novih korisnika. Poništite ovu opciju kako biste spriječili bilo koga da stvori novi račun."
@@ -1271,10 +1256,6 @@
     composer_media_optimization_image_bytes_optimization_threshold: "Minimalna veličina slikovne datoteke za pokretanje optimizacije na strani klijenta"
     composer_media_optimization_image_resize_dimensions_threshold: "Minimalna širina slike za pokretanje promjene veličine na strani klijenta"
     composer_media_optimization_image_resize_width_target: "Slikama čija je širina veća od `composer_media_optimization_image_dimensions_resize_threshold` bit će promijenjena veličina na ovu širinu. Mora biti >= od `composer_media_optimization_image_dimensions_resize_threshold`."
-<<<<<<< HEAD
-    composer_media_optimization_image_encode_quality: "Kvaliteta JPEG kodiranja koja se koristi u procesu ponovnog kodiranja."
-=======
->>>>>>> 9b339bcd
     min_ratio_to_crop: "Omjer koji se koristi za obrezivanje visokih slika. Unesite rezultat širine / visine."
     simultaneous_uploads: "Maksimalni broj datoteka koje se mogu povući i ispustiti u skladatelj"
     default_invitee_trust_level: "Zadana razina povjerenja (0-4) za pozvane korisnike."
@@ -1346,10 +1327,6 @@
     pop3_polling_password: "Lozinka za POP3 račun za anketu za e-poštu."
     pop3_polling_delete_from_server: "Izbrišite e-poštu s poslužitelja. NAPOMENA: Ako ovo onemogućite, trebali biste ručno očistiti svoj poštanski sandučić"
     log_mail_processing_failures: "Zabilježite sve pogreške obrade e-pošte na <a href='%{base_path}/logs' target='_blank'>/zapisi</a>"
-<<<<<<< HEAD
-    email_in: 'Omogućite korisnicima objavljivanje novih tema putem e-pošte (zahtijeva ručno ili pop3 prozivanje). Konfigurirajte adrese u kartici "Postavke" svake kategorije.'
-=======
->>>>>>> 9b339bcd
     email_in_min_trust: "Minimalna razina povjerenja koju korisnik mora imati da bi mu se omogućilo objavljivanje novih tema putem e-pošte."
     email_in_authserv_id: "Identifikator usluge koja vrši provjeru autentičnosti dolazne e-pošte. Pogledajte <a href='https://meta.discourse.org/t/134358'>https://meta.discourse.org/t/134358</a> za upute o tome kako to konfigurirati."
     email_in_spam_header: "Zaglavlje e-pošte za otkrivanje neželjene pošte."
@@ -1408,25 +1385,11 @@
     allowed_href_schemes: "Sheme dopuštene u vezama uz http i https."
     embed_post_limit: "Maksimalan broj postova za ugradnju."
     embed_username_required: "Potrebno je korisničko ime za kreiranje teme."
-<<<<<<< HEAD
-    notify_about_flags_after: "Ako postoje zastavice koje nisu obrađene nakon toliko sati, pošaljite osobnu poruku moderatorima. Postavite na 0 za onemogućavanje."
-    show_create_topics_notice: "Ako stranica ima manje od 5 javnih tema, pokažite obavijest u kojoj se od administratora traži da kreiraju neke teme."
-    delete_drafts_older_than_n_days: "Izbriši skice starije od (n) dana."
-    delete_merged_stub_topics_after_days: "Broj dana čekanja prije automatskog brisanja potpuno spojenih tema. Postavite na 0 da nikada ne brišete nezavršene teme."
-    bootstrap_mode_min_users: "Minimalan broj korisnika potreban za onemogućavanje načina pokretanja (postavite na 0 za onemogućavanje)"
-    prevent_anons_from_downloading_files: "Spriječite anonimne korisnike u preuzimanju privitaka."
-    secure_media: "ZASTARJELO: Umjesto toga koristite postavku secure_uploads, bit će uklonjena u Discourse 3.0."
-    secure_uploads: 'Ograničava pristup SVIM prijenosima (slike, video, audio, tekst, pdf-ovi, zipovi i ostalo). Ako je "potrebna prijava" omogućena, samo prijavljeni korisnici mogu pristupiti učitavanjima. U suprotnom, pristup će biti ograničen samo na učitavanje medija u privatnim porukama i privatnim kategorijama. UPOZORENJE: Ova je postavka složena i zahtijeva duboko administrativno razumijevanje. Pogledajte <a target="_blank" href="https://meta.discourse.org/t/-/140017">sigurnu učitava temu na Meta</a> za detalje.'
-    secure_media_allow_embed_images_in_emails: "ZASTARJELO: Koristite secure_uploads_allow_embed_images_in_emails, uklonit će se u Discourse 3.0."
-    secure_uploads_allow_embed_images_in_emails: "Omogućuje ugrađivanje sigurnih slika koje bi se inače redigirale u e-porukama, ako je njihova veličina manja od postavke 'maksimalna veličina slike za ugrađivanje e-pošte u sigurne prijenose kb'."
-    secure_media_max_email_embed_image_size_kb: "ZASTARJELO: Koristite secure_uploads_max_email_embed_image_size_kb, bit će uklonjeno u Discourse 3.0."
-=======
     delete_drafts_older_than_n_days: "Izbriši skice starije od (n) dana."
     delete_merged_stub_topics_after_days: "Broj dana čekanja prije automatskog brisanja potpuno spojenih tema. Postavite na 0 da nikada ne brišete nezavršene teme."
     prevent_anons_from_downloading_files: "Spriječite anonimne korisnike u preuzimanju privitaka."
     secure_uploads: 'Ograničava pristup SVIM prijenosima (slike, video, audio, tekst, pdf-ovi, zipovi i ostalo). Ako je "potrebna prijava" omogućena, samo prijavljeni korisnici mogu pristupiti učitavanjima. U suprotnom, pristup će biti ograničen samo na učitavanje medija u privatnim porukama i privatnim kategorijama. UPOZORENJE: Ova je postavka složena i zahtijeva duboko administrativno razumijevanje. Pogledajte <a target="_blank" href="https://meta.discourse.org/t/-/140017">sigurnu učitava temu na Meta</a> za detalje.'
     secure_uploads_allow_embed_images_in_emails: "Omogućuje ugrađivanje sigurnih slika koje bi se inače redigirale u e-porukama, ako je njihova veličina manja od postavke 'maksimalna veličina slike za ugrađivanje e-pošte u sigurne prijenose kb'."
->>>>>>> 9b339bcd
     secure_uploads_max_email_embed_image_size_kb: "Ograničenje veličine za sigurne slike koje će biti ugrađene u e-poštu ako je omogućena postavka \"sigurni prijenosi dopuštaju ugradnju u e-poštu\". Bez uključene te postavke, ova postavka nema učinka."
     slug_generation_method: "Odaberite metodu stvaranja puževa. 'encoded' će generirati niz postotnog kodiranja. 'none' će uopće onemogućiti puž."
     enable_emoji: "Omogući emoji"
@@ -1475,10 +1438,6 @@
     enable_sitemap: "Generirajte kartu web stranice za svoju web stranicu i uključite je u datoteku robots.txt."
     sitemap_page_size: "Broj URL-ova koje treba uključiti u svaku stranicu karte web-lokacije. Najviše 50.000"
     enable_user_status: "(eksperimentalno) Omogućuje korisnicima postavljanje prilagođene statusne poruke (emoji + opis)."
-<<<<<<< HEAD
-    enable_user_tips: "(eksperimentalno) Omogućite nove korisničke savjete koji korisnicima opisuju ključne značajke"
-=======
->>>>>>> 9b339bcd
     short_title: "Kratki naslov koristit će se na korisničkom početnom zaslonu, pokretaču ili drugim mjestima gdje je prostor ograničen. Trebao bi biti ograničen na 12 znakova."
     dashboard_hidden_reports: "Omogućuje skrivanje navedenih izvješća s nadzorne ploče."
     dashboard_visible_tabs: "Odaberite koje su kartice nadzorne ploče vidljive."
@@ -1495,13 +1454,6 @@
     suggest_weekends_in_date_pickers: "Uključite vikende (subota i nedjelja) u prijedloge za odabir datuma (onemogućite ovo ako Discourse koristite samo radnim danima, od ponedjeljka do petka)."
     splash_screen: "Prikazuje privremeni zaslon za učitavanje dok se sredstva web-mjesta učitavaju"
     navigation_menu: "Odredite koji navigacijski izbornik koristiti. Bočnu traku i navigaciju u zaglavlju korisnici mogu prilagoditi. Naslijeđena opcija dostupna je za kompatibilnost s prethodnim verzijama."
-<<<<<<< HEAD
-    default_sidebar_categories: "Odabrane kategorije će prema zadanim postavkama biti prikazane u odjeljku Kategorije na bočnoj traci."
-    default_sidebar_tags: "Odabrane oznake će prema zadanim postavkama biti prikazane u odjeljku Oznake bočne trake."
-    enable_new_user_profile_nav_groups: "EKSPERIMENTALNO: Korisnicima odabranih grupa bit će prikazan novi navigacijski izbornik korisničkog profila"
-    enable_experimental_topic_timeline_groups: "EKSPERIMENTALNO: Korisnicima odabranih grupa prikazat će se refaktorirana vremenska traka teme"
-=======
->>>>>>> 9b339bcd
     enable_experimental_hashtag_autocomplete: "EKSPERIMENTALNO: Upotrijebite novi #hashtag sustav automatskog dovršavanja za kategorije i oznake koji drugačije prikazuje odabranu stavku i ima poboljšano pretraživanje"
     errors:
       invalid_css_color: "Nevažeća boja. Unesite naziv boje ili hex vrijednost."
@@ -1661,7 +1613,6 @@
     email:
       sent_test: "poslano!"
   user:
-    content_matches_auto_block_regex: "Sadržaj odgovara regularnom izrazu automatskog blokiranja"
     username:
       short: "mora imati najmanje %{min} znakova"
       long: "ne smije imati više od %{max} znakova"
