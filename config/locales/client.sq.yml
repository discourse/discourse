# encoding: utf-8
#
# Never edit this file. It will be overwritten when translations are pulled from Transifex.
#
# To work with us on translations, join this project:
# https://www.transifex.com/projects/p/discourse-org/

sq:
  js:
    number:
      format:
        separator: "."
        delimiter: ","
      human:
        storage_units:
          format: "%n %u"
          units:
            byte:
              one: Byte
              other: Bytes
            gb: GB
            kb: KB
            mb: MB
            tb: TB
      short:
        thousands: "{{number}}k"
        millions: "{{number}}M"
    dates:
      time: "h:mm a"
      timeline_date: "MMM YYYY"
      long_no_year: "MMM D h:mm a"
      long_no_year_no_time: "MMM D"
      full_no_year_no_time: "MMMM Do"
      long_with_year: "MMM D, YYYY h:mm a"
      long_with_year_no_time: "MMM D, YYYY"
      full_with_year_no_time: "MMMM Do, YYYY"
      long_date_with_year: "MMM D, 'YY LT"
      long_date_without_year: "MMM D, LT"
      long_date_with_year_without_time: "MMM D, 'YY"
      long_date_without_year_with_linebreak: "MMM D <br/>LT"
      long_date_with_year_with_linebreak: "MMM D, 'YY <br/>LT"
      wrap_ago: "%{date} më parë"
      tiny:
        half_a_minute: "< 1m"
        less_than_x_seconds:
          one: "< 1s"
          other: "< %{count}s"
        x_seconds:
          one: "1s"
          other: "%{count}s"
        x_minutes:
          one: "1m"
          other: "%{count}m"
        about_x_hours:
          one: "1o"
          other: "%{count}o"
        x_days:
          one: "1d"
          other: "%{count}d"
        about_x_years:
          one: "1v"
          other: "%{count}v"
        over_x_years:
          one: "> 1v"
          other: "> %{count}v"
        almost_x_years:
          one: "1v"
          other: "%{count}v"
        date_month: "D MMM"
        date_year: "MMM 'YY"
      medium:
        x_minutes:
          one: "1 min"
          other: "%{count} mins"
        x_hours:
          one: "1 orë"
          other: "%{count} orë"
        x_days:
          one: "1 ditë"
          other: "%{count} ditë"
        date_year: "MMM D, 'YY"
      medium_with_ago:
        x_minutes:
          one: "1 min më parë"
          other: "%{count} min më parë"
        x_hours:
          one: "1 orë më parë"
          other: "%{count} orë më parë"
        x_days:
          one: "1 ditë më parë"
          other: "%{count} ditë më parë"
      later:
        x_days:
          one: "1 ditë më vonë"
          other: "%{count} ditë më vonë"
        x_months:
          one: "1 muaj më vonë"
          other: "%{count} muaj më vonë"
        x_years:
          one: "1 vit më vonë"
          other: "%{count} vjet më vonë"
<<<<<<< HEAD
      previous_month: 'Muaji i kaluar'
      next_month: 'Muaji i ardhshëm'
=======
      previous_month: "Muaji i kaluar"
      next_month: "Muaji i ardhshëm"
>>>>>>> c10941bb
    share:
      topic: "shpërnda një lidhje tek kjo temë"
      post: "postim #%{postNumber}"
      close: "mbylle"
      twitter: "shpërndaje këtë lidhje në Twitter"
      facebook: "postojeni këtë lidhje në Facebook"
      email: "dërgoje këtë lidhje me email"
    action_codes:
      public_topic: "e bëri këtë temë publike %{when}"
      split_topic: "ndaje këtë teme %{when}"
      invited_user: "ka ftuar %{who} %{when}"
      invited_group: "ka ftuar %{who} %{when}"
      user_left: "u larguan nga ky mesazh"
      removed_user: "hequr %{who} %{when}"
      removed_group: "hequr %{who} %{when}"
      autoclosed:
        enabled: "mbylli %{when}"
        disabled: "hapur %{when}"
      closed:
        enabled: "mbyllur %{when}"
        disabled: "hapur %{when}"
      archived:
        enabled: "arkivoi %{when}"
        disabled: "paarkivuar %{when}"
      pinned:
        enabled: "ngjitur %{when}"
        disabled: "çngjitur %{when}"
      pinned_globally:
        enabled: "ngjitur globalisht %{when}"
        disabled: "çngjitur %{when}"
      visible:
        enabled: "listuar %{when}"
        disabled: "çlistuar %{when}"
    topic_admin_menu: "veprimet administrative mbi temën"
    wizard_required: "Mirseerdhët tek faqja juaj e re Discourse! Le t'ia nisim me <a href='%{url}' data-auto-route='true'>\"setup wizard\"</a> ✨"
    emails_are_disabled: "Emailat janë çaktivizuar globalisht nga administratori i faqes. Asnjë njoftim me email nuk do të dërgohet. "
    themes:
      default_description: "Paracaktuar"
    s3:
      regions:
        ap_northeast_1: "Asia Pacific (Tokyo)"
        ap_northeast_2: "Asia Pacific (Seoul)"
        ap_south_1: "Asia Pacific (Mumbai)"
        ap_southeast_1: "Asia Pacific (Singapore)"
        ap_southeast_2: "Asia Pacific (Sydney)"
        cn_north_1: "China (Beijing)"
        eu_central_1: "EU (Frankfurt)"
        eu_west_1: "EU (Ireland)"
        eu_west_2: "BE (Londër)"
        sa_east_1: "South America (Sao Paulo)"
        us_east_1: "US East (N. Virginia)"
        us_gov_west_1: "AWS GovCloud (US)"
        us_west_1: "US West (N. California)"
        us_west_2: "US West (Oregon)"
<<<<<<< HEAD
    edit: 'redakto titullin dhe kategorinë e kësaj teme'
=======
    edit: "redakto titullin dhe kategorinë e kësaj teme"
>>>>>>> c10941bb
    not_implemented: "Kjo veçori nuk është implementuar akoma, na vjen keq!"
    no_value: "Jo"
    yes_value: "Po"
    generic_error: "Na vjen keq, por sapo ndodhi një gabim."
    generic_error_with_reason: "Pati një gabim: %{error}"
    sign_up: "Regjistrohu"
    log_in: "Identifikohu"
    age: "Mosha"
    joined: "Anëtarësuar"
    admin_title: "Admin"
    flags_title: "Sinjalizimet"
    show_more: "trego më shumë"
    show_help: "ndihmë dhe kërko me Google"
    links: "Lidhjet"
    links_lowercase:
      one: "lidhje"
      other: "lidhje"
    faq: "Pyetje të shpeshta"
    guidelines: "Udhëzimet"
    privacy_policy: "Politika e Privatësisë"
    privacy: "Privatësia"
    tos: "Kushtet e shërbimit"
    mobile_view: "Pamja për celular"
    desktop_view: "Pamja për desktop"
    you: "Ju"
    or: "ose"
    now: "tani"
    read_more: "lexo më shumë"
    more: "Më shumë"
    less: "Më pak"
    never: "asnjëherë"
    every_30_minutes: "çdo 30 minuta"
    every_hour: "çdo orë"
    daily: "çdo ditë"
    weekly: "çdo javë"
    every_two_weeks: "çdo dy javë"
    every_three_days: "çdo 3 ditë"
    max_of_count: "max i {{count}}"
    alternation: "ose"
    character_count:
      one: "{{count}} shkronjë"
      other: "{{count}} shkronja"
    suggested_topics:
      title: "Temat e sugjeruara"
      pm_title: "Mesazhet e sugjeruara"
    about:
      simple_title: "Rreth Faqes"
      title: "Rreth %{title}"
      stats: "Statistikat e faqjes"
      our_admins: "Administratorët tanë"
      our_moderators: "Moderatorët tanë"
      stat:
        all_time: "Gjithë kohës"
      like_count: "Pëlqime"
      topic_count: "Tema"
      post_count: "Postime"
      user_count: "Anëtarët"
      active_user_count: "Përdorues Aktivë"
      contact: "Na kontaktoni"
      contact_info: "Në rast të një problemi madhor ose të një çështjeje urgjente që prek faqen, ju lutemi të kontaktoni %{contact_info}."
    bookmarked:
      title: "Të preferuarat"
      clear_bookmarks: "Pastro të preferuarat"
      help:
        bookmark: "Kliko për të shtuar tek të preferuarat e tua postimin e parë të kësaj teme."
        unbookmark: "Kliko për të hequr të preferuarat nga kjo temë"
    bookmarks:
      created: "ju ruajtët këtë temë tek të preferuarat tuaja"
      remove: "Hiqeni nga të prefereruarat"
<<<<<<< HEAD
      confirm_clear: "Jeni të sigurtë se doni të fshini të gjitha të preferuarat nga kjo temë?"
=======
>>>>>>> c10941bb
    preview: "shiko"
    cancel: "anulo"
    save: "Ruaj ndryshimet"
    saving: "Duke e ruajtur..."
    saved: "U ruajtën!"
    upload: "Ngarko"
    uploading: "Duke ngarkuar..."
    uploaded: "U ngarkua!"
    enable: "Aktivizo"
    disable: "Çaktivizo"
    undo: "Çbëj"
    revert: "Rikthe"
    failed: "Dështoi"
    switch_to_anon: "Filloni sesionin anonim"
    switch_from_anon: "Shkëputu nga sesioni anonim"
    banner:
      close: "Hiq këtë banderolë."
      edit: "Modifiko këtë banderolë >>"
    choose_topic:
      none_found: "Asnjë temë nuk u gjet."
      title:
        placeholder: "shkruaj titullin e temës këtu"
    queue:
      topic: "Tema:"
      approve: "Aprovo"
      reject: "Refuzo"
      delete_user: "Fshij Anëtarin"
      title: "Tema që kërkojnë aprovim"
      none: "Nuk ka postime për të redaktuar."
      edit: "Redakto"
      cancel: "Anulo"
      view_pending: "shiko postimet në pritje"
      has_pending_posts:
        one: "This topic has <b>1</b> post awaiting approval"
        other: "Kjo temë ka <b>{{count}}</b> postime që presin aprovimin"
      confirm: "Ruaj ndryshimet"
      delete_prompt: "Vertet doni ta fshini <b>%{username}</b>? Ky veprim do të fshijë çdo postim të tyrin dhe do të bllokojë email-in dhe adresën e tyre IP."
      approval:
        title: "Postimi ka nevojë për aprovim"
        description: "Postimi juaj u morr, por duhet të aprovohet nga një moderator para se të shfaqet në faqe. Kini pak durim. "
        pending_posts:
          one: "Ju keni <strong>1</strong> postim në pritje."
          other: "Ju keni <strong>{{count}}</strong> postime në pritje."
        ok: "OK"
    user_action:
      user_posted_topic: "<a href='{{userUrl}}'>{{user}}</a> postoi <a href='{{topicUrl}}'>temën</a>"
      you_posted_topic: "<a href='{{userUrl}}'>Ju</a> postuat <a href='{{topicUrl}}'>temën</a>"
      user_replied_to_post: "<a href='{{userUrl}}'>{{user}}</a> iu përgjigj <a href='{{postUrl}}'>{{post_number}}</a>"
      you_replied_to_post: "<a href='{{userUrl}}'>Ju</a> i jeni përgjigjur <a href='{{postUrl}}'>{{post_number}}</a>"
      user_replied_to_topic: "<a href='{{userUrl}}'>{{user}}</a> iu përgjigj <a href='{{topicUrl}}'>temës</a>"
      you_replied_to_topic: "<a href='{{userUrl}}'>Ju</a> i jeni përgjigjur <a href='{{topicUrl}}'>temës</a>"
      user_mentioned_user: "<a href='{{user1Url}}'>{{user}}</a> përmendi <a href='{{user2Url}}'>{{another_user}}</a>"
      user_mentioned_you: "<a href='{{user1Url}}'>{{user}}</a> ju ka përmendur <a href='{{user2Url}}'>ju</a>"
      you_mentioned_user: "<a href='{{user1Url}}'>Ju</a> keni përmendur <a href='{{user2Url}}'>{{another_user}}</a>"
      posted_by_user: "Postuar nga <a href='{{userUrl}}'>{{user}}</a>"
      posted_by_you: "Postuar nga <a href='{{userUrl}}'>ju</a>"
      sent_by_user: "Dërguar nga <a href='{{userUrl}}'>{{user}}</a>"
      sent_by_you: "Dërguar nga <a href='{{userUrl}}'>ju</a>"
    directory:
      filter_name: "filtro sipas emrit të anëtarit"
      title: "Anëtarët"
      likes_given: "Dhënë"
      likes_received: "Marrë"
      topics_entered: "Shikuar"
      topics_entered_long: "Temat e shikuara"
      time_read: "Koha e leximit"
      topic_count: "Tema"
      topic_count_long: "Topics Created"
      post_count: "Përgjigje"
      post_count_long: "Replies Posted"
      no_results: "Nuk u gjet asnjë rezultat."
      days_visited: "Vizita"
      days_visited_long: "Vizita Ditore"
      posts_read: "Lexuar"
      posts_read_long: "Postimet e lexuara"
      total_rows:
        one: "1 anëtar"
        other: "%{count} anëtarë"
    group_histories:
      actions:
        change_group_setting: "Ndrysho parametrin e grupit"
        add_user_to_group: "Shto anëtar"
        remove_user_from_group: "Hiq anëtar"
        make_user_group_owner: "Bëje autor"
        remove_user_as_group_owner: "Hiq autorin"
    groups:
      public_admission: "Lejo që përdoruesit të bashkohen lirisht ne grupin (Kërkon grupin e dukshëm publik)"
      public_exit: "Lejo përdoruesit të largohen nga grupi lirshëm"
      empty:
        posts: "Nuk ka postime nga anëtarët e këtij grupi."
        members: "Nuk ka anëtarë në këtë grup."
      add: "Shto"
      name: "Emri"
      bio: "Mbi grupin"
      owner: "autori"
      index:
        title: "Grupet"
      activity: "Aktiviteti"
      topics: "Tema"
      posts: "Postime"
      mentions: "Përmendje"
      messages: "Mesazhet"
      alias_levels:
        nobody: "Asnjëri"
        only_admins: "Vetëm adminët"
        mods_and_admins: "Vetëm moderatorët dhe adminët"
        members_mods_and_admins: "Vetëm anëtarët e grupit, moderatorët dhe adminët"
        everyone: "Të gjithë"
      notifications:
        watching:
          title: "Në vëzhgim"
          description: "Ju do të njoftoheni për çdo postim të ri në çdo mesazh, dhe numri i ri i përgjigjeve të reja do të tregohet."
        watching_first_post:
          title: "Postimi i parë nën vëzhgim"
        tracking:
          title: "Në gjurmim"
          description: "Ju do të njoftoheni në qoftë se dikush ju pëmend me @emri ose ju përgjigjet, gjithashtu numri i përgjigjeve të reja do të tregohet."
        regular:
          title: "Normal"
          description: "Ju do të njoftoheni në qoftë se dikush ju përmend @emrin ose ju përgjigjet."
        muted:
          title: "Pa njoftime"
          description: "Ju nuk do të njoftoheni asnjëherë për asgjë mbi temat e reja të këtij grupi."
      flair_preview_icon: "Parashiko ikonën"
      flair_preview_image: "Parashiko imazhin"
    user_action_groups:
      "1": "Pëlqime të dhëna"
      "2": "Pëlqime të marra"
      "3": "Të preferuarat"
      "4": "Tema"
      "5": "Përgjigje"
      "6": "Përgjigjet"
      "7": "Përmendje"
      "9": "Citime"
      "11": "Redaktime"
      "12": "Të dërguar"
      "13": "Inbox"
      "14": "Në pritje"
    categories:
      all: "kategoritë"
      no_subcategory: "asnjë"
      category: "Kategori"
      category_list: "Trego listën e kategorive"
      reorder:
        title: "Rendit kategoritë"
        title_long: "Ri-organizo listën e kategorive"
        save: "Ruaje renditjen"
        apply_all: "Apliko"
        position: "Pozicioni"
      posts: "Postime"
      topics: "Tema"
      latest: "Të fundit"
      latest_by: "e fundit nga"
      subcategories: "Nënkategori"
      topic_sentence:
        one: "1 temë"
        other: "%{count} tema"
    ip_lookup:
      title: Shiko adresën IP
      hostname: Hostname
      location: Vendndodhja
      location_not_found: (i panjohur)
      organisation: Organizata
      phone: Telefoni
      other_accounts: "Llogari të tjera me këtë adresë IP:"
      delete_other_accounts: "Fshi %{count}"
      username: "emri i përdoruesit"
      trust_level: "TL"
      read_time: "koha e leximit"
      topics_entered: "temat e shikuara"
      post_count: "# postimeve"
      confirm_delete_other_accounts: "A jeni të sigurtë që doni të fshini këto llogari?"
    user_fields:
      none: "(zgjidhni një opsion)"
    user:
      said: "{{username}}:"
      profile: "Profili"
      mute: "Hesht"
      edit: "Ndrysho preferencat"
      download_archive:
        confirm: "Vërtet doni t'i shkarkoni postimet tuaja?"
        success: "Shkarkimi filloi, do të njoftoheni me një mesazh kur të jetë gati. "
        rate_limit_error: "Postimet mund të shkarkohen një herë në ditë, provoni përsëri nesër. "
      new_private_message: "Mesazh i ri"
      private_message: "Mesazh"
      private_messages: "Mesazhet"
      activity_stream: "Aktiviteti"
      preferences: "Preferencat"
      expand_profile: "Shpalos"
      bookmarks: "Të preferuarat"
      bio: "Rreth meje"
      invited_by: "Të ftuar nga unë"
      trust_level: "Niveli i besimit"
      notifications: "Njoftimet"
      statistics: "Statistikat"
      desktop_notifications:
        not_supported: "Ky shfletues nuk është i aftë të ruajë njoftimet. "
        perm_default: "Aktivizo njoftimet"
        perm_denied_btn: "Nuk lejohet"
        perm_denied_expl: "Ju nuk na dhatë të drejtën t'ju dërgojmë njoftime. Njoftimet mund t'i lejoni në rregullimet e shfletuesit tuaj. "
        disable: "Çaktivizoni njoftimet"
        enable: "Aktivizoni njoftimet"
        each_browser_note: "Shënim: Duhet të ndryshoni këtë rregullim (setting) në çdo shfletues që përdorni. "
      dismiss_notifications: "Hiqini të gjitha"
      dismiss_notifications_tooltip: "Shëno njoftimet e palexuara si të lexuara"
      first_notification: "Njoftimi juaj i parë! Zgjidheni për të filluar. "
      disable_jump_reply: "Mos shko tek postimi im pasi përgjigjem"
      dynamic_favicon: "Tregoni numrin e temave të reja e azhornuara në ikonën e shfletuesit"
      external_links_in_new_tab: "Hap të gjitha lidhjet e jashtme në një tab të ri"
      enable_quoting: "Aktivizo citimin në përgjigje për tekstin e përzgjedhur"
      change: "ndrysho"
      moderator: "{{user}} është moderator"
      admin: "{{user}} është admin"
      moderator_tooltip: "Ky anëtar është moderator"
      admin_tooltip: "Ky anëtar është administrator"
      suspended_notice: "Ky anëtar është përjashtuar deri më {{date}}."
      suspended_reason: "Arsyeja:"
      github_profile: "Github"
      email_activity_summary: "Përmbledhja e aktivitetit"
      mailing_list_mode:
        individual: "Dërgo një email për çdo postim të ri"
        many_per_day: "Më dërgo një email për çdo postim të ri (rreth {{dailyEmailEstimate}} në ditë)"
        few_per_day: "Më dërgo një email për çdo postim të ri (rreth 2 në ditë)"
      tag_settings: "Etiketat"
      watched_tags: "Vëzhguar"
      watched_tags_instructions: "Ju do të vëzhgoni automatikisht të gjitha temat nën këtë etiketë. Do të njoftoheni për çdo postim e temë të re, dhe numri i postimeve të reja të palexuara do të afishohet ngjitur me titullin e temës përgjatë listave të faqes. "
      tracked_tags: "Gjurmuar"
      tracked_tags_instructions: "Ju do të gjurmoni automatikisht të gjitha temat nën këtë etiketë. Numri i përgjigjeve të palexuara do të afishohet ngjitur me titullin e temës. "
      muted_tags: "Të heshtur"
      muted_tags_instructions: "Ju nuk do të njoftoheni për asgjë nga temat e reja të këtyre etiketave, dhe këto tema nuk do të afishohen në faqen \"Më të fundit\" për ju. "
      watched_categories: "Shikuar"
      watched_categories_instructions: "Ju do të vëzhgoni automatikisht të gjitha temat nën këtë kategori. Do të njoftoheni për çdo postim e temë të re, dhe numri i postimeve të reja të palexuara do të afishohet ngjitur me titullin e temës. "
      tracked_categories: "Gjurmuar"
      tracked_categories_instructions: "Ju do të gjurmoni automatikisht të gjitha temat nën këtë kategori. Numri i përgjigjeve të palexuara do të afishohet ngjitur me titullin e temës. "
      watched_first_post_categories: "Postimi i parë nën vëzhgim"
      watched_first_post_categories_instructions: "Ju do të njoftoheni vetëm për postimin e parë të çdo teme nën këto kategori."
      watched_first_post_tags: "Postimi i parë nën vëzhgim"
      watched_first_post_tags_instructions: "Ju do të njoftoheni vetëm për postimin e parë të çdo teme nën këto etiketa."
      muted_categories: "Pa njoftime"
      delete_account: "Fshi llogarinë time"
      delete_account_confirm: "Jeni i sigurtë që dëshironi ta mbyllni përgjithmonë llogarinë tuaj? Ky veprim nuk mund të zhbëhet!"
      deleted_yourself: "Llogaria juaj u fshi me sukses."
      unread_message_count: "Mesazhet"
      admin_delete: "Fshi"
      users: "Anëtarët"
      muted_users: "Të heshtur"
      muted_users_instructions: "Çaktivizo të gjitha njoftimet nga këta anëtarë."
      muted_topics_link: "Trego temat e heshtura"
      watched_topics_link: "Trego temat e vëzhguara"
      tracked_topics_link: "Trego temat e ndjekura"
      automatically_unpin_topics: "Çngjiti temat automatikisht kur arrij fundin e faqes."
      apps: "Aplikimet"
      revoke_access: "Hiqi aksesin"
      undo_revoke_access: "Anullo heqjen e aksesit"
      api_approved: "Aprovuar më:"
      theme: "Tema"
      staff_counters:
        flags_given: "sinjalizime të dobishme"
        flagged_posts: "postimet e sinjalizuara"
        deleted_posts: "postimet e fshira"
        suspensions: "pezullimet"
        warnings_received: "paralajmërimet"
      messages:
        all: "Të gjitha"
        inbox: "Inbox"
        sent: "Të dërguara"
        archive: "Arkivi"
        groups: "Grupet e mia"
        bulk_select: "Zgjidh mesazhet"
        move_to_inbox: "Transfero në inbox"
        move_to_archive: "Arkivo"
        failed_to_move: "Nuk i transferuam dot mesazhet e zgjedhura (ka mundësi që të jeni shkëputur nga rrjeti)"
        select_all: "Zgjidh të gjitha"
      preferences_nav:
        account: "Llogaria"
        profile: "Profili"
        emails: "Emailat"
        notifications: "Njoftimet"
        categories: "Kategoritë"
        tags: "Etiketat"
        apps: "Aplikimet"
      change_password:
        success: "(emaili u dërgua)"
        in_progress: "(duke dërguar emailin)"
        error: "(gabim)"
        action: "Dërgo email për të rivendosur fjalëkalimin"
        set_password: "Vendos fjalëkalim"
        choose_new: "Zgjidhni një fjalëkalim të ri"
        choose: "Zgjidhni një fjalëkalim të ri"
      change_about:
        title: "Ndrysho Rreth meje"
        error: "Pati një gabim gjatë ndryshimit të kësaj të dhëne."
      change_username:
        title: "Ndrysho emrin e përdoruesit"
        taken: "Na vjen keq, por ky emër është i zënë."
        invalid: "Emri i përdoruesit nuk është i vlefshëm. Duhet të përmbaje vetëm shkronja ose numra"
      change_email:
        title: "Ndrysho email"
        taken: "Na vjen keq, por ky email nuk është i disponueshëm."
        error: "Hasëm një gabim gjatë ndryshimit të adresës email. Mos vallë është në përdorim nga dikush tjetër?"
        success: "Ju dërguam një email tek adresa që shkruajtët. Ju ftojmë të ndiqni udhëzimet e konfirmimit."
        success_staff: "Ju dërguam një email tek adresa që shkruajtët. Ju ftojmë të ndiqni udhëzimet e konfirmimit."
      change_avatar:
        title: "Ndrysho fotografinë e profilit"
        gravatar: "<a href='//gravatar.com/emails' target='_blank'>Gravatar</a>, bazur në"
        gravatar_title: "Ndryshoni avatarin tuaj në faqen web të shërbimit Gravatar"
        refresh_gravatar_title: "Rifreskoni Gravatarin tuaj"
        letter_based: "Foto e profilit e caktuar nga sistemi"
        uploaded_avatar: "Foto e personalizuar"
        uploaded_avatar_empty: "Shto një foto të personalizuar"
        upload_title: "Ngarkoni foton tuaj"
        upload_picture: "Ngarko Foto"
        image_is_not_a_square: "Vini re: fotoja juaj është përshtatur, pasi nuk ishte katrore."
      change_profile_background:
        title: "Sfondi i profilit"
        instructions: "Sfondi i profilit do të vendoset në qendër dhe do të ketë një gjerësi prej 850px."
      change_card_background:
        title: "Sfondi për skedën e anëtarit"
        instructions: "Sfondi do të vendoset në qendër dhe do të ketë një gjerësi prej 590px."
      email:
        title: "Email"
        instructions: "nuk i shfaqet kurrë publikut"
        ok: "Do ju nisim emailin e konfirmimit"
        invalid: "Ju lutemi të vendosni një email të vlefshëm"
        authenticated: "Emaili juaj është verifikuar nga {{provider}}"
        frequency_immediately: "Do t'ju dërgojmë një email menjëherë nëse nuk e keni lexuar temën për të cilën po ju dërgojmë email."
        frequency:
          one: "Do t'ju dërgojmë një email vetëm nëse nuk të kemi parë në faqe në minutën e fundit."
          other: "Do t'ju dërgojmë një email vetëm nëse nuk të kemi parë në faqe në {{count}} minutat e fundit."
      name:
        title: "Emri juaj"
        instructions: "emri i plotë (opsional)"
        instructions_required: "Emri i plotë"
        too_short: "Emri juaj është shumë i shkurtër"
        ok: "Emri duket në rregull"
      username:
        title: "Emri i përdoruesit"
        instructions: "unik, pa hapësira, i shkurtër"
        short_instructions: "Anëtarët e tjerë mund t'ju përmendin si @{{username}}"
        available: "Emri është i disponueshëm"
        not_available: "Nuk është i disponueshëm. Provoni {{suggestion}}?"
        not_available_no_suggestion: "I padisponueshëm"
        too_short: "Emri juaj është shumë i shkurtër"
        too_long: "Emri juaj është shumë i gjatë"
        checking: "Duke verifikuar disponibilitetin e emrit të përdoruesit...."
        prefilled: "Emaili u gjet në këtë përdorues të regjistruar"
      locale:
        title: "Gjuha e faqes"
        instructions: "Gjuha e faqes për përdoruesin. Do të ndryshojë pasi të rifreskoni faqen. "
        default: "(paracaktuar)"
        any: "ndonjë"
      password_confirmation:
        title: "Rishkruani fjalëkalimin"
      last_posted: "Postimi i fundit"
      last_emailed: "Emaili i Fundit"
      last_seen: "Parë"
      created: "Regjistruar"
      log_out: "Shkëputu"
      location: "Vendndodhja"
      website: "Faqja web"
      email_settings: "Email"
      like_notification_frequency:
        title: "Njoftimet e pëlqimeve"
        always: "Gjithmonë"
        first_time_and_daily: "Herën e parë që një postim pëlqehet, dhe përditë "
        first_time: "Herën e parë që një postim pëlqehet"
        never: "Asnjëherë"
      email_previous_replies:
        title: "Përfshi përgjigje të shkuara në njoftimet me email"
        unless_emailed: "nëse ishin dërguar më parë"
        always: "gjithmonë"
        never: "asnjëherë"
      email_digests:
        every_30_minutes: "çdo 30 minuta"
        every_hour: "çdo orë"
        daily: "çdo ditë"
        every_three_days: "çdo 3 ditë"
        weekly: "çdo javë"
        every_two_weeks: "çdo 2 javë"
      include_tl0_in_digests: "Përfshini dhe postime nga anëtarët e rinj"
      email_in_reply_to: "Përfshi një copëz të përgjigjeve ndaj postimit në email"
      email_direct: "Më dërgo një email kur dikush më citon, i përgjigjet një postimi tim, më përmend me @username, ose më fton në një temë"
      email_private_messages: "Më dërgo një email kur dikush më dërgon një mesazh"
      email_always: "Më dërgo njoftim me email edhe kur jam aktiv në faqe"
      other_settings: "Tjetër"
      categories_settings: "Kategoritë"
      new_topic_duration:
        label: "Konsidero diskutimin të ri kur"
        not_viewed: "Nuk i kam shikuar akoma"
        last_here: "krijuar që herën e fundit që isha këtu"
        after_1_day: "krijuar në ditën e djeshme"
        after_2_days: "krijuar në 2 ditët e shkuara"
        after_1_week: "krijuar në javën e shkuar"
        after_2_weeks: "krijuar në 2 javët e shkuara"
      auto_track_topics: "Ndiq automatikisht temat ku futem"
      auto_track_options:
        never: "asnjëherë"
        immediately: "menjëherë"
        after_30_seconds: "pas 30 sekondash"
        after_1_minute: "pas 1 minute"
        after_2_minutes: "pas 2 minutash"
        after_3_minutes: "pas 3 minutash"
        after_4_minutes: "pas 4 minutash"
        after_5_minutes: "pas 5 minutash"
        after_10_minutes: "pas 10 minutash"
      invited:
        search: "shkruaj për të kërkuar ftesat..."
        title: "Ftesat"
        user: "Anëtari i ftuar"
        sent: "Dërguar"
        truncated:
          one: "Po afishohet ftesa e parë."
          other: "Po afishohen {{count}} ftesat e para."
        redeemed: "Ftesa të Shlyera"
        redeemed_tab: "Shlyer"
        redeemed_tab_with_count: "Shlyer ({{count}})"
        redeemed_at: "Shlyer"
        pending: "Ftesat në pritje"
        pending_tab: "Në pritje"
        pending_tab_with_count: "Në pritje ({{count}})"
        topics_entered: "Temat e shikuara"
        posts_read_count: "Postimet e lexuara"
        expired: "Kjo ftesë ka skaduar."
        rescind: "Hiq"
        rescinded: "Ftesa u hoq"
        reinvite: "Ridërgo ftesën"
        reinvite_all: "Ridërgo të gjitha ftesat"
        reinvited: "Ftesa u ri-dërgua"
        reinvited_all: "Tê gjitha ftesat u dërguan sërish!"
        time_read: "Koha e leximit"
        days_visited: "Ditë vizituar"
        account_age_days: "Jetëgjatësia e llogarisë (ditë)"
        create: "Dërgo një ftesë"
        generate_link: "Kopjo lidhjen e ftesës"
        bulk_invite:
          text: "Skedari për ftesat në grup"
          success: "Skedari u ngarkua, do njoftoheni me mesazh kur procesi të mbarojë. "
          error: "Na vjen keq, skedari duhet të jete i formatit CSV."
      password:
        title: "Fjalëkalimi"
        too_short: "Fjalëkalimi është shumë i shkurër."
        common: "Ky fjalëkalim është shumë i përdorur."
        same_as_username: "Fjalëkalimi është i njëjtë me emrin e përdoruesit."
        same_as_email: "Fjalëkalimi është i njëjtë me adresën email."
        ok: "Fjalëkalimi është i pranueshëm."
        instructions: "të paktën %{count} shkronja"
      summary:
        title: "Përmbledhja"
        stats: "Statistikat"
        time_read: "koha e leximit"
        topic_count:
          one: "temë e krijuar"
          other: "tema të krijuara"
        post_count:
          one: "postim i krijuar"
          other: "postime të krijuara"
        days_visited:
          one: "ditë që viziton faqen"
          other: "ditë që viziton faqen"
        posts_read:
          one: "postim i lexuar"
          other: "postime të lexuar"
        bookmark_count:
          one: "temë e preferuar"
          other: "tema të preferuara"
        top_replies: "Përgjigjet popullore"
        no_replies: "Nuk ka ende përgjigje."
        more_replies: "Më shumë përgjigje"
        top_topics: "Temat popullore"
        no_topics: "Nuk ka ende tema."
        more_topics: "Më shumë tema"
        top_badges: "Stemat popullore"
        no_badges: "Ende asnjë stemë."
        more_badges: "Më shumë stema"
        top_links: "Lidhjet Kryesore"
        no_links: "Nuk ka ende lidhje."
        most_liked_by: "Pëlqyer më shumë nga"
        most_liked_users: "Më të pëlqyer"
        most_replied_to_users: "Me më shumë përgjigje"
        no_likes: "Nuk ka ende asnjë pëlqim."
      ip_address:
        title: "Adresa IP e fundit"
      registration_ip_address:
        title: "Adresa IP e regjistrimit"
      avatar:
        title: "Foto e profilit"
        header_title: "profili, mesazhet, të preferuarat dhe preferencat"
      title:
        title: "Titulli"
      filters:
        all: "Të gjitha"
      stream:
        posted_by: "Postuar nga"
        sent_by: "Dërguar nga"
        private_message: "mesazhi"
        the_topic: "tema"
    loading: "Duke ngarkuar..."
    errors:
      prev_page: "duke u munduar të ngarkohet"
      reasons:
        network: "Gabim në rrjet"
        server: "Gabim në server"
        forbidden: "Ndalohet hyrja"
        unknown: "Gabim"
        not_found: "Faqja nuk u gjet"
      desc:
        network: "Ju lutemi, kontrolloni lidhjen me Internetin."
        network_fixed: "Duket sikur Interneti u kthye."
        server: "Kodi i gabimit: {{status}}"
        forbidden: "Nuk keni të drejtë të shikoni këtë."
        not_found: "Ups, aplikimi tentoi të hapë një URL që nuk ekziston. "
        unknown: "Diçka shkoi keq."
      buttons:
        back: "Kthehu mbrapa"
        again: "Provo përsëri"
        fixed: "Ngarko faqen"
    close: "Mbyll"
    assets_changed_confirm: "Faqja u azhornua. Doni t'a rifreskoni tani për versionin e fundit?"
    logout: "Ju jeni shkëputur!"
    refresh: "Rifresko"
    read_only_mode:
      enabled: "Faqja lejon vetëm leximet per momentin. Mund të vazhdoni të shfletoni, por përgjigjet, pëlqimet dhe veprime të tjera janë të çaktivizuara përkohësisht."
      login_disabled: "Nuk mund të hyni në faqe sepse faqja është përkohësisht në formatin vetëm-lexim."
      logout_disabled: "Nuk mund të shkëputeni nga faqja sepse faqja është përkohësisht në formatin vetëm-lexim."
    logs_error_rate_notice:
      rate:
        one: "1 gabim/%{duration}"
        other: "%{count} gabime/%{duration}"
    learn_more: "mëso më shumë..."
    all_time: "total"
    all_time_desc: "totali i temave të krijuara"
    year: "vit"
    year_desc: "temat e krijuara në 365 ditët e fundit"
    month: "muaj"
    month_desc: "temat e krijuara në 30 ditët e fundit"
    week: "javë"
    week_desc: "temat e krijuara në 7 ditët e fundit"
    day: "ditë"
    first_post: Postimi i parë
    mute: Hesht
    unmute: Çaktivizo heshtjen
    last_reply_lowercase: përgjigja e fundit
    replies_lowercase:
      one: përgjigje
      other: përgjigje
    signup_cta:
      sign_up: "Regjistrohu"
      hide_session: "Më rikujto nesër"
      hide_forever: "jo faleminderit"
      hidden_for_session: "OK, do t'ju rikujtojmë nesër. Sidoqoftë, ju mund të përdorni butonin 'Identifikohu' për të hapur një llogari. "
    summary:
      enabled_description: "Po lexoni një përmbledhje të kësaj teme: postimet më interesante sipas vlerësimit të komunitetit."
      description: "Ka <b>{{replyCount}}</b> përgjigje."
      description_time: "Ka <b>{{replyCount}}</b> përgjigje, do ju duhen rreth <b>{{readingTime}} minuta për t'i lexuar</b>."
      enable: "Përmblidhe këtë Temë"
      disable: "Shfaq të gjithë postimet"
    deleted_filter:
      enabled_description: "Kjo temë përmban postime të fshira, që tani janë fshehur."
      disabled_description: "Postimet e fshira në këtë temë janë të dukshme."
      enable: "Fshehi postimet e fshira"
      disable: "Shfaq postimet e fshira"
    private_message_info:
      title: "Mesazh"
      remove_allowed_user: "A doni vërtet të hiqni {{name}} nga ky mesazh?"
      remove_allowed_group: "Doni me të vërtetë të hiqni {{name}} nga ky mesazh? "
    email: "Email"
    username: "Emri i përdoruesit"
    last_seen: "Shikuar"
    created: "Krijuar"
    created_lowercase: "krijuar"
    trust_level: "Niveli i besimit"
    search_hint: "emri i anëtarit, email ose adresë IP"
    create_account:
      title: "Regjistrohuni"
      failed: "Diçka nuk funksionoi siç duhet, mbase kjo adresë emaili është e regjistruar në faqe. Provoni butonin e fjalëkalimit të humbur. "
    forgot_password:
      title: "Rivendos fjalëkalimin"
      action: "Kam harruar fjalëkalimin"
      invite: "Shkruani emrin e përdoruesit ose adresen email dhe ne do t'ju nisim një email për të rivendosur një fjalëkalim të ri."
      reset: "Rivendos fjalëkalimin"
      complete_username: "Nëse në faqe ka një llogari me emër përdoruesi <b>%{username}</b> ju do të merrni një email me udhëzimet sesi mund të rikuperoni fjalëkalimin."
      complete_email: "Në në faqe ka një llogari me adresë emaili <b>%{email}</b> ju do të merrni një email me udhëzimet mbi rivendosjen e fjalëkalimit."
      complete_username_found: "Gjetëm një llogari që i përket emrit të përdoruesit <b>%{email}</b>, një email me udhëzime sesi të rivendosni fjalëkalimin duhet t'ju vijë së shpejti."
      complete_email_found: "Gjetëm një llogari që i përket <b>%{email}</b>, një email me udhëzime sesi të rivendosni fjalëkalimin duhet t'ju vijë së shpejti."
      complete_username_not_found: "Nuk ka llogari me emër përdoruesi <b>%{username}</b>"
      complete_email_not_found: "Nuk ka llogari për <b>%{email}</b>"
    login:
      title: "Identifikohu"
      username: "Anëtari"
      password: "Fjalëkalimi"
      email_placeholder: "email ose emri i përdoruesit"
      caps_lock_warning: "Caps Lock është aktive"
      error: "Gabim i panjohur"
      rate_limit: "Ju lutemi të prisni para se të provoni të identifikoheni përsëri. "
      blank_username_or_password: "Ju lutem, shkruani adresën email ose emrin e përdoruesit dhe fjalëkalimin."
      reset_password: "Rivendos fjalëkalimin"
      logging_in: "Duke u identifikuar..."
      or: "Ose"
      authenticating: "Duke u autorizuar..."
      awaiting_activation: "Llogaria juaj është në pritje të aktivizimit, përdorni butonin e fjalëkalimit të humbur që të merrni një email të ri me kodin e aktivizimit."
      awaiting_approval: "Llogaria juaj nuk është aprovuar ende nga një admin. Do t'ju dërgojmë një email kur të aprovohet. "
      requires_invite: "Na vjen keq, ky forum është vetëm për anëtarë të ftuar. "
      not_activated: "Nuk mund të identifikoheni akoma. Ju kemi dërguar një email aktivizimi tek <b>{{sentTo}}</b>. Ndiqni udhëzimet në atë email për të aktivizuar llogarinë tuaj. "
      not_allowed_from_ip_address: "Nuk lejohet identifikimi nga kjo adresë IP."
      admin_not_allowed_from_ip_address: "Nuk futesh dot si admin nga kjo adresë IP."
      resend_activation_email: "Klikoni këtu për të dërguar sërish email-in e aktivizimit."
      resend_title: "Dërgo përsëri emailin e aktivizimit"
      change_email: "Ndrysho adresën email"
      provide_new_email: "Vendosni një adresë të re email dhe do t'ju dërgojmë përsëri mesazhin e konfirmimit."
      submit_new_email: "Ndrysho adresën email"
      sent_activation_email_again: "Ju dërguam një email aktivizimi të ri tek adresa {{currentEmail}}. Emaili mund të vonohet disa minuta, verifikoni edhe dosjen \"spam\". "
      to_continue: "Ju lutemi, Identifikohuni"
      preferences: "Duhet të identifikoheni për të ndryshuar preferencat e profilit."
      forgot: "Nuk i mbaj mend detajet e llogarisë"
      not_approved: "Llogaria juaj nuk është aprovuar ende. Do t'ju dërgojmë një email kur të aprovohet. "
      google_oauth2:
        title: "me Google"
        message: "Duke u identifikuar me Google (bllokuesit e popup-eve duhet të jenë të çaktivizuar)"
      twitter:
        title: "me Twitter"
        message: "Duke u identifikuar me Twitter (çaktivizoni bllokuesit e popupeve, nëse i përdorni)"
      instagram:
        title: "me Instagram"
        message: "Duke u identifikuar me Instagram (bllokuesit e popup-eve duhet të jenë të çaktivizuar)"
      facebook:
        title: "me Facebook"
        message: "Duke u identifikuar me Facebook (çaktivizoni bllokuesit e popupeve, nëse i përdorni)"
      yahoo:
        title: "me Yahoo"
        message: "Duke u identifikuar me Yahoo (bllokuesit e popup-eve duhet të jenë të çaktivizuar)"
      github:
        title: "me GitHub"
        message: "Duke u identifikuar me Github (bllokuesit e popup-eve duhet të jenë të çaktivizuar)"
    invites:
      accept_title: "Ftesë"
      welcome_to: "Mirë se vini tek %{site_name}!"
      invited_by: "Anëtari që ju ftoi: "
      social_login_available: "Mund të identifikoheni edhe me një llogari tek Facebook me të njëjtën adresë emaili."
      your_email: "Adresa email e llogarisë tuaj është <b>%{email}</b>."
      accept_invite: "Prano ftesën"
      success: "Llogaria juaj u krijua dhe ju tani mund të identifikoheni."
    password_reset:
      continue: "Vazhdo tek %{site_name}"
    emoji_set:
      apple_international: "Apple/International"
      google: "Google"
      twitter: "Twitter"
      emoji_one: "Emoji One"
      win10: "Win10"
    category_page_style:
      categories_only: "Vetëm kategoritë"
      categories_with_featured_topics: "Kategoritë dhe temat e zgjedhura"
      categories_and_latest_topics: "Kategoritë dhe temat e fundit"
    shortcut_modifier_key:
      shift: "Shift"
      ctrl: "Ctrl"
      alt: "Alt"
    composer:
      emoji: "Emoji :)"
      more_emoji: "më shumë..."
      options: "Opsione"
      whisper: "pëshpëritje"
      unlist: "çlistuar"
      add_warning: "Ky është një paralajmërim zyrtar."
      toggle_whisper: "Pëshpëritje?"
      toggle_unlisted: "Toggle Unlisted"
      posting_not_on_topic: "Cilës temë doni t'i përgjigjeni?"
      saving_draft_tip: "duke e ruajtur..."
      saved_draft_tip: "ruajtur"
      saved_local_draft_tip: "ruajtur lokalisht"
      similar_topics: "Tema juaj është e ngjashme me..."
      drafts_offline: "draftet offline"
      group_mentioned:
        one: "By mentioning {{group}}, you are about to notify <a href='{{group_link}}'>1 person</a> – are you sure?"
        other: "By mentioning {{group}}, you are about to notify <a href='{{group_link}}'>{{count}} people</a> – are you sure?"
      cannot_see_mention:
        private: "Ju përmendët {{username}} , por ky anëtar nuk do të njoftohet sepse nuk kanë akses në këtë mesazh privat. Do t'ju duhet t'a ftoni anëtarin në këtë mesazh. "
      error:
        title_missing: "Titulli është i nevojshëm"
        title_too_short: "Titulli duhet të ketë të paktën {{min} shkronja."
        title_too_long: "Titulli nuk mund të ketë më shumë se {{max}} shkronja"
        post_missing: "Postimi s'mund të jetë bosh"
        post_length: "Postimi duhet të ketë të paktën {{min} shkronja."
        category_missing: "Duhet të zgjidhni një kategori"
      save_edit: "Ruani modifikimet"
      reply_original: "Përgjigjuni temës origjinale"
      reply_here: "Përgjigju këtu"
      reply: "Përgjigju"
      cancel: "Anulo"
      create_topic: "Krijo temën"
      create_pm: "Mesazh"
      title: "Ose shtyp Ctrl+Enter"
      users_placeholder: "Shto një anëtar"
      title_placeholder: "Në një fjali të shkurtër shpjegoni për çfarë bën fjalë tema"
      title_or_link_placeholder: "Shkruani titullin ose ngjitni lidhjen këtu. "
      edit_reason_placeholder: "pse jeni duke e redaktuar?"
      show_edit_reason: "(vendosni arsyen e redaktimit)"
      reply_placeholder: "Shkruani këtu. Mund të përdorni Markdown, BBCode, ose kod HTML për formatimin. Tërhiqni (drag and drop) ose kopjoni dhe ngjisni imazhet. "
      view_new_post: "Shikoni postimin tuaj të ri."
      saving: "Duke e ruajtur"
      saved: "U ruajt!"
      saved_draft: "Keni një postim në shkrim e sipër. Kikoni për të vazhduar. "
      uploading: "Duke ngarkuar..."
      show_preview: "tregoni panelin e parashikimit &raquo;"
      hide_preview: "&laquo; fshiheni panelin e parashikimit"
      quote_post_title: "Citoni të gjithë postimin"
      bold_label: "B"
      bold_title: "Trashë"
      bold_text: "tekst i trashë"
      italic_label: "I"
      italic_title: "Theksuar"
      italic_text: "tekst i theksuar"
      link_title: "Lidhje"
      link_description: "shkruaj përshkrimin e lidhjes këtu"
      link_dialog_title: "Vendosni një lidhje"
      link_optional_text: "titull fakultativ"
      quote_title: "Citim"
      quote_text: "Citim"
      code_title: "Tekst i paraformatuar"
      code_text: "shkruani 4 hapësira (space) për të filluar tekstin e paraformatuar"
      paste_code_text: "shkruani ose ngjisni kodin këtu"
      upload_title: "Ngarko"
      upload_description: "shkruaj përshkrimin e skedarit të ngarkuar këtu"
      olist_title: "Listë e numëruar"
      ulist_title: "Listë me pika"
      list_item: "Element liste"
      help: "Ndihmë mbi Markdown"
      modal_ok: "OK"
      modal_cancel: "Anulo"
      cant_send_pm: "Na vjen keq, nuk mund t'i dërgoni mesazh privat anëtarit %{username}."
      yourself_confirm:
        title: "Mos harruat të shtonit marrësit?"
        body: "Për momentin ky mesazh po ju dërgohet vetëm juve!"
      admin_options_title: "Rregullime opsionale të stafit për këtë temë"
    notifications:
      title: "njoftimet për përmendjet @emri, përgjigjet ndaj postime dhe temave, mesazhet, etj."
      none: "Nuk i hapëm dot njoftimet."
      empty: "Nuk u gjet asnjë njoftim. "
      more: "shiko njoftimet e kaluara"
      total_flagged: "totali i postimeve të sinjalizuar"
      popup:
        mentioned: '{{username}} ju përmendi në "{{topic}}" - {{site_title}}'
        group_mentioned: '{{username}} ju përmendi në "{{topic}}" - {{site_title}}'
        quoted: '{{username}} ju ka cituar në "{{topic}}" - {{site_title}}'
        replied: '{{username}} ju u përgjigj në "{{topic}}" - {{site_title}}'
        posted: '{{username}} postoi në "{{topic}}" - {{site_title}}'
        linked: '{{username}} vendosi një lidhje për postimin tuaj nga "{{topic}}" - {{site_title}}'
    upload_selector:
      title: "Shto një imazh"
      title_with_attachments: "Shto një imazh ose një skedar"
      from_my_computer: "Nga kompiuteri im"
      from_the_web: "Nga Interneti"
      remote_tip: "lidhje tek imazhi"
      remote_tip_with_attachments: "lidhja për imazhin ose skedarin {{authorized_extensions}}"
      local_tip: "zgjidh imazhet nga aparati"
      local_tip_with_attachments: "zgjidh imazhet apo skedarët nga aparati {{authorized_extensions}}"
      hint: "(mundet edhe t'i tërhiqni e lëshoni mbi fushën përmbajtjes për t'i hedhur në faqe)"
      hint_for_supported_browsers: "ju mund të tërhiqni e lëshoni imazhet në editorin e tekstit"
      uploading: "Duke ngarkuar"
      select_file: "Zgjdhni një Skedar"
      image_link: "linku për imazhin"
    search:
      sort_by: "Rendit sipas"
      relevance: "Rëndësia"
      latest_post: "Postimi i fundit"
      latest_topic: "Tema e fundit"
      most_viewed: "Më të shikuarat"
      most_liked: "Më të pëlqyer"
      select_all: "Zgjidhni Gjithçka"
      clear_all: "Pastro kriteret"
      too_short: "Fraza e kërkuar është shumë e shkurtër. "
      title: "kërko në faqe"
      no_results: "Nuk u gjet asnjë rezultat."
      no_more_results: "Nuk gjetëm rezultate të tjera. "
      searching: "Duke kërkuar..."
      post_format: "#{{post_number}} nga {{username}}"
      context:
        user: "Kërko postime nga @{{username}}"
        category: "Kërkoni kategorinë #{{category}}"
        topic: "Kërko tek kjo temë"
        private_messages: "Kërko mesazhet"
      advanced:
        title: Kërkim i avancuar
        posted_by:
          label: Postuar nga
        in_group:
          label: Në grupin
        with_badge:
          label: Me stemën
    hamburger_menu: "shko tek një kategori ose një listë e re temash"
    new_item: "e re"
    go_back: "kthehu mbrapa"
    not_logged_in_user: "faqja e përdoruesit me një përmbledhje të aktivitetit dhe preferencave"
    current_user: "shko tek profili yt"
    topics:
      new_messages_marker: "vizita e fundit"
      bulk:
        unlist_topics: "Hiq temat nga lista"
        reset_read: "Rivendos leximet"
        delete: "Fshi temat"
        dismiss: "Hiqe"
        dismiss_read: "Hiq të gjitha temat e palexuara"
        dismiss_button: "Hiqe..."
        dismiss_tooltip: "Hiq veç postimet e reja ose ndalo së ndjekuri temat"
        also_dismiss_topics: "Mos i gjurmo më këto tema që të mos afishohen më si të palexuara për mua"
        dismiss_new: "Hiq të Rejat"
        toggle: "toggle bulk selection of topics"
        actions: "Veprime në masë"
        close_topics: "Mbyll temat"
        archive_topics: "Arkivo temat"
        choose_new_category: "Zgjidhni kategorinë e re për temat: "
        selected:
          one: "Keni zgjedhur <b>1</b> temë."
          other: "Keni zgjedhur <b>{{count}}</b> tema."
        choose_new_tags: "Zgjidh etiketa të reja për këto tema:"
        changed_tags: "Etiketat e temave u ndryshuan. "
      none:
        unread: "Nuk keni tema të palexuara."
        new: "Nuk ka tema të reja."
        read: "Nuk keni lexuar asnjë temë deri tani."
        posted: "Nuk keni shkruajtur tek asnjë temë deri tani."
        latest: "Nuk ka tema të fundit. Oh sa keq."
        hot: "Nuk ka tema të nxehta."
        bookmarks: "Nuk keni ende tema të preferuara. "
        category: "Nuk ka tema në: {{category}}."
        top: "Nuk ka tema popullore."
        search: "Nuk ka rezultate nga kërkimi. "
        educate:
          new: '<p>Temat e reja shfaqen këtu.</p><p>Automatikisht, temat cilësohen si të reja dhe kanë një shënim <span class="badge new-topic badge-notification" style="vertical-align:middle;line-height:inherit;">i ri</span> nëse janë krijuar gjatë dy ditëve të fundit.</p><p>Vizitoni <a href="%{userPrefsUrl}">preferencat</a> për t''a ndryshuar këtë parametër.</p>'
          unread: '<p>Temat e palexuara shfaqen këtu.</p><p>Automatikisht, temat klasifikohen si të palexuara dhe kanë etiketa me numër <span class="badge new-posts badge-notification">1</span> nëse ju:</p><ul><li>krijuat temën</li><li>iu përgjigjët temës</li><li>lexuat temën për më shumë se 4 minuta</li></ul><p>Ose nëse keni zgjedhur të Gjurmoni ose Vëzhgoni temën duke klikuar në butonin përkatës në fund të çdo teme.</p><p>Vizitoni <a href="%{userPrefsUrl}">preferencat tuaja</a> për të bërë ndryshime.</p>'
      bottom:
        latest: "Nuk ka më tema të reja."
        hot: "Nuk ka më tema të nxehta."
        posted: "Nuk ka më tema të publikuara."
        read: "Nuk ka më tema të lexuara."
        new: "Nuk ka më tema të reja."
        unread: "Nuk ka më tema të palexuara."
        category: "Nuk ka më tema nga {{category}}."
        top: "Nuk ka më tema popullore."
        bookmarks: "Nuk ka më tema të preferuara."
        search: "Nuk ka më rezultate nga kërkimi. "
    topic:
      filter_to:
        one: "1 postim në temë"
        other: "{{count}} postime në temë"
      create: "Temë e re"
      create_long: "Hap një temë të re"
      private_message: "Fillo një mesazh"
      archive_message:
        help: "Zhvendoseni mesazhin në arkivën tuaj"
        title: "Arkivoni"
      move_to_inbox:
        title: "Lëviz në Inbox"
        help: "Riktheje mesazhin në inbox"
      list: "Temat"
      new: "temë e re"
      unread: "palexuar"
      new_topics:
        one: "1 temë e re"
        other: "{{count}} tema të reja"
      unread_topics:
        one: "1 temë e palexuar"
        other: "{{count}} tema të palexuara"
      title: "Tema"
      invalid_access:
        title: "Tema është private"
        description: "Na vjen keq, por nuk keni akses tek kjo temë. "
        login_required: "Duhet të identifikoheni për të parë këtë temë. "
      server_error:
        title: "Temën nuk e hapëm dot"
        description: "Na vjen keq, nuk arritëm t'a ngarkojmuë këtë temë, problem serveri. Provoni përsëri më vonë. Nëse problemi vazhdon, ju lutemi të na njoftoni. "
      not_found:
        title: "Tema nuk u gjet"
        description: "Na vjen keq, nuk e gjetëm dot temën. Mund të jetë fshirë nga një moderator... "
      total_unread_posts:
        one: "ju keni 1 postim të palexuar në këtë temë"
        other: "ju keni {{count}} postime të palexuara në këtë temë"
      unread_posts:
        one: "ju keni 1 postim të vjetër të palexuar në këtë temë"
        other: "ju keni {{count}} postime të vjetra të palexuara në këtë temë"
      new_posts:
        one: "ka 1 postim të ri në këtë temë që nga hera e fundit që ishit këtu"
        other: "ka {{count}} postime të reja në këtë temë që nga hera e fundit që ishit këtu"
      likes:
        one: "ka 1 pëlqim në këtë temë"
        other: "ka {{count}} pëlqime në këtë temë"
      back_to_list: "Kthehu tek lista e temave"
      options: "Opsionet e temës"
      show_links: "trego lidhjet në këtë temë"
      toggle_information: "më shumë mbi temën"
      read_more_in_category: "Dëshironi të lexoni më shumë? Shfleto temat në {{catLink}} ose {{latestLink}}."
      read_more: "Dëshironi të lexoni më shumë? {{catLink}} ose {{latestLink}}."
<<<<<<< HEAD
      read_more_MF: "Keni { UNREAD, plural, =0 {} one { <a href='/unread'>1 shkrim të palexuar</a> } other { <a href='/unread'># shkrime të palexuara</a> } } { NEW, plural, =0 {} one { {BOTH, select, true{dhe } false {është } other{}} <a href='/new'>1 shkrim të ri</a>} other { {BOTH, select, true{dhe } false {} other{}} <a href='/new'># shkrime të reja</a>} } akoma, ose {CATEGORY, select, true {shiko temat e tjera në kategorinë {catLink}} false {{latestLink}} other {}}"
=======
      read_more_MF: "Keni { UNREAD, plural, =0 {} one { <a href='{basePath}/unread'>1 shkrim të palexuar</a> } other { <a href='{basePath}/unread'># shkrime të palexuara</a> } } { NEW, plural, =0 {} one { {BOTH, select, true{dhe } false {është } other{}} <a href='{basePath}/new'>1 shkrim të ri</a>} other { {BOTH, select, true{dhe } false {} other{}} <a href='{basePath}/new'># shkrime të reja</a>} } akoma, ose {CATEGORY, select, true {shiko temat e tjera në kategorinë {catLink}} false {{latestLink}} other {}}"
>>>>>>> c10941bb
      browse_all_categories: Shfleto kategoritë
      view_latest_topics: shiko temat më të fundit
      suggest_create_topic: "Pse nuk hapni një temë të re?"
      jump_reply_up: hidhe tek përgjigja paraardhëse
      jump_reply_down: hidhu tek përgjigja pasardhëse
      deleted: "Tema është fshirë"
      auto_close_title: "Rregullimet e Mbylljes Automatike"
      timeline:
        back: "Kthehu mbrapa"
        back_description: "Kthehu mbrapa tek postimi i fundit i palexuar"
        replies_short: "%{current} / %{total}"
      progress:
        title: progresi i temës
        go_top: "sipër"
        go_bottom: "poshtë"
        go: "shko"
        jump_bottom: "hidhu tek përgjigja e fundit"
        jump_prompt_long: "Tek cila temë doni të shkoni?"
        jump_bottom_with_number: "shko tek përgjigja %{post_number}"
        total: totali i postimeve
        current: postimi aktual
      notifications:
        title: ndryshoni sa shpesh njoftoheni mbi këtë temë
        reasons:
<<<<<<< HEAD
          "3_10": 'Do të merrni njoftime sepse po vëzhgoni një etiketë në këtë temë. '
          "3_6": 'Ju do të merrni njoftime sepse jeni duke vëzhguar këtë kategori. '
          "3_5": 'Ju do të njoftoheni duke qënë se jeni duke gjurmuar këtë temë automatikisht. '
          "3_2": 'Ju do të njoftoheni duke qënë se jeni duke vëzhguar këtë temë. '
          "3_1": 'Ju do të njoftoheni duke qënë se ju jeni autori i kësaj teme. '
          "3": 'Ju do të njoftoheni duke qënë se jeni duke vëzhguar këtë temë. '
          "2_8": 'Ju do të shikoni numrin e përgjigjeve të reja sepse jeni duke gjurmuar këtë kategori. '
          "2_4": 'Ju do të shikoni numrin e përgjigjeve të reja sepse ju postuat një përgjigje në këtë temë. '
          "2_2": 'Ju do të shikoni numrin e përgjigjeve të reja sepse jeni duke gjurmuar këtë temë. '
          "2": 'Ju do të shikoni numrin e përgjigjeve të reja sepse ju <a href="/u/{{username}}/preferences">lexuat këtë temë</a>.'
          "1_2": 'Ju do të njoftoheni nëse dikush përmend @emrin tuaj ose nëse dikush ju përgjigjet. '
          "1": 'Ju do të njoftoheni nëse dikush përmend @emrin tuaj ose nëse dikush ju përgjigjet. '
          "0_7": 'Ju nuk do të merrni asnjë njoftim për temat në këtë kategori. '
          "0_2": 'Ju nuk do të merrni asnjë njoftim për këtë temë. '
          "0": 'Ju nuk do të merrni asnjë njoftim për këtë temë. '
=======
          "3_10": "Do të merrni njoftime sepse po vëzhgoni një etiketë në këtë temë. "
          "3_6": "Ju do të merrni njoftime sepse jeni duke vëzhguar këtë kategori. "
          "3_5": "Ju do të njoftoheni duke qënë se jeni duke gjurmuar këtë temë automatikisht. "
          "3_2": "Ju do të njoftoheni duke qënë se jeni duke vëzhguar këtë temë. "
          "3_1": "Ju do të njoftoheni duke qënë se ju jeni autori i kësaj teme. "
          "3": "Ju do të njoftoheni duke qënë se jeni duke vëzhguar këtë temë. "
          "2_8": "Ju do të shikoni numrin e përgjigjeve të reja sepse jeni duke gjurmuar këtë kategori. "
          "2_4": "Ju do të shikoni numrin e përgjigjeve të reja sepse ju postuat një përgjigje në këtë temë. "
          "2_2": "Ju do të shikoni numrin e përgjigjeve të reja sepse jeni duke gjurmuar këtë temë. "
          "2": 'Ju do të shikoni numrin e përgjigjeve të reja sepse ju <a href="{{basePath}}/u/{{username}}/preferences">lexuat këtë temë</a>.'
          "1_2": "Ju do të njoftoheni nëse dikush përmend @emrin tuaj ose nëse dikush ju përgjigjet. "
          "1": "Ju do të njoftoheni nëse dikush përmend @emrin tuaj ose nëse dikush ju përgjigjet. "
          "0_7": "Ju nuk do të merrni asnjë njoftim për temat në këtë kategori. "
          "0_2": "Ju nuk do të merrni asnjë njoftim për këtë temë. "
          "0": "Ju nuk do të merrni asnjë njoftim për këtë temë. "
>>>>>>> c10941bb
        watching_pm:
          title: "Në vëzhgim"
          description: "Ju do të njoftoheni për çdo përgjigje të re në këtë mesazh, dhe numri i përgjigjeve të reja do të shfaqet. "
        watching:
          title: "Në vëzhgim"
          description: "Ju do të njoftoheni për çdo postim të ri në këtë temë, dhe numri i ri i përgjigjeve të reja do të tregohet."
        tracking_pm:
          title: "Në gjurmim"
          description: "Numri i përgjigjeve të reja do të afishohet për këtë mesazh. Do të njoftoheni vetëm nëse dikush ju përmend @emrin apo nëse dikush ju përgjigjet juve. "
        tracking:
          title: "Në gjurmim"
          description: "Numri i përgjigjeve të reja në këtë temë do të afishohet në listat e faqes. Do të njoftoheni nëse dikush ju përmend @emrin ose ju përgjigjet. "
        regular:
          title: "Normal"
          description: "Ju do të njoftoheni nëse dikush përmend @emrin tuaj ose nëse dikush ju përgjigjet. "
        regular_pm:
          title: "Normal"
          description: "Ju do të njoftoheni nëse dikush përmend @emrin tuaj ose nëse dikush ju përgjigjet. "
        muted_pm:
          title: "Pa njoftime"
          description: "Ju nuk do të njoftoheni kurrë mbi këtë mesazh. "
        muted:
          title: "Pa njoftime"
          description: "Ju nuk do të njoftoheni për asgjë mbi këtë temë, dhe tema nuk do të shfaqet në listën e temave më të fundit. "
      actions:
        recover: "Rivendos temën"
        delete: "Fshi temën"
        open: "Hap temën"
        close: "Mbyll temën"
        multi_select: "Përzgjidhni Postimet..."
        pin: "Ngjite temën..."
        unpin: "Çngjite temën..."
        unarchive: "Çarkivoje temën"
        archive: "Arkivoje temën"
        invisible: "Hiqeni nga Listat"
        visible: "Listojeni"
        make_public: "Bëje temën publike"
      feature:
        pin: "Ngjite temën"
        unpin: "Çngjite temën"
        pin_globally: "Ngjite temën globalisht"
        make_banner: "Temë banderolë"
        remove_banner: "Çaktivizo temën banderolë"
      reply:
        title: "Përgjigju"
        help: "fillo shkrimin e një përgjigjeje në këtë temë"
      clear_pin:
        title: "Clear pin"
        help: "Hiqeni statusin \"e ngjitur\" të kësaj teme që të mos afishohet më në majë të listës së temave"
      share:
        title: "Shpërndaje"
        help: "shpërndani një lidhje mbi temën"
      flag_topic:
        title: "Sinjalizo"
        help: "sinjalizo privatisht këtë temë ose dërgo një njoftim privat"
        success_message: "Sinjalizimi juaj i kësaj teme u krye me sukses. "
      feature_topic:
        title: "Temë në plan të parë"
        pin: "Shfaqe këtë temë në krye të kategorisë {{categoryLink}} deri më"
        confirm_pin: "Ju tashmë keni {{count}} tema të përzgjedhura. Shumë tema të përzgjedhura mund të bëhen barrë për përdorues të rinj dhe anonimë. A jeni i sigurtë që dëshironi ta përzgjidhni një temë tjetër në këtë kategori?"
        unpin: "Remove this topic from the top of the {{categoryLink}} category."
        unpin_until: "Remove this topic from the top of the {{categoryLink}} category or wait until <strong>%{until}</strong>."
        pin_note: "Përdoruesit mund ta çngjitin këtë temë veçan sipas dëshirës."
        pin_validation: "Kërkohet data për ta ngjitur këtë temë në krye."
        not_pinned: "Nuk ka tema të përzgjedhura në {{categoryLink}}."
        already_pinned:
          one: "Temat kryesore të momentit në {{categoryLink}}: <strong class='badge badge-notification unread'>1</strong>"
          other: "Temat kryesore të momentit në {{categoryLink}}: <strong class='badge badge-notification unread'>{{count}}</strong>"
        pin_globally: "Shfaqe këtë temë në krye të listës së të gjitha temave deri më"
        confirm_pin_globally: "Ju tashmë keni {{count}} tema të përzgjedhura. Shumë tema të përzgjedhura mund të bëhen barrë për përdorues të rinj dhe anonimë. A jeni i sigurtë që dëshironi ta përzgjidhni një temë tjetër të gjithanëshme?"
        global_pin_note: "Përdoruesit mund ta çngjitin këtë temë veçan sipas dëshirës."
        not_pinned_globally: "Nuk ka tema të përzgjedhura kudo."
        already_pinned_globally:
          one: "Të gjitha temat kryesore të momentit: <strong class='badge badge-notification unread'>1</strong>"
          other: "Të gjitha temat kryesore të momentit: <strong class='badge badge-notification unread'>{{count}}</strong>"
        make_banner: "Ktheje këtë temë në një temë parrullë që shfaqet në krye të të gjitha faqeve."
        banner_note: "Përdoruesit mund ta heqin temën parrullë duke e mbyllur atë. Vetëm një temë mund të kthehet në parrullë në një moment të caktuar."
        no_banner_exists: "Nuk ka temë parrullë."
        banner_exists: "Për momentin <strong class='badge badge-notification unread'>ka</strong> një temë parrullë."
      automatically_add_to_groups: "Kjo ftesë përfshin edhe akses për këto grupe:"
      invite_private:
        title: "Ftoje në këtë mesazh"
        email_or_username: "Emaili ose emri i përdoruesit të të ftuarit"
        email_or_username_placeholder: "adresa email ose emri i përdoruesit"
        action: "Fto"
        success: "Anëtari u ftua të marrë pjesë në këtë mesazh. "
        group_name: "emri i grupit"
      controls: "Veprimet e temës"
      invite_reply:
        title: "Fto"
        username_placeholder: "emri i përdoruesit"
        action: "Dërgoni ftesën"
        help: "fto të tjerë në këtë temë nëpërmjet emailit ose njoftimeve"
        to_forum: "Do të dërgojmë një email të shkurtër që do ta lejojë mikun tuaj të regjistrohet menjëherë duke klikuar një lidhje, pa kërkuar hyrjen në sistem."
        sso_enabled: "Vendosni emrin e përdoruesit që dëshironi të ftoni në këtë temë"
        to_topic_blank: "Vendosni emrin e përdoruesit ose adresën email të personit që dëshironi të ftoni në këtë temë"
        to_topic_email: "Ju keni shtuar një adresë email. Ne do t'i dërgojmë një ftesë në email që do ta lejojë mikun tuaj t'i përgjigjet menjëherë kësaj teme."
        to_topic_username: "Ju shtuat një emër përdoruesi. Ne do t'i dërgojmë një njoftim me një lidhje duke i ftuar ata në këtë temë."
        to_username: "Vendosni emrin e përdoruesit që dëshironi të ftoni. Sistemi do i dërgojë një njoftim me një lidhje drejt kësaj teme. "
        email_placeholder: "emri@adresa.com"
        success_email: "Sistemi dërgoi një ftesë për <b>{{emailOrUsername}}</b>. Do t'ju njoftojmë kur ftesa të jetë pranuar. Shikoni edhe faqen Ftesat nën profilin tuaj të anëtarit për të parë statusin e ftesave. "
        success_username: "Ky anëtar u ftua të marrë pjesë në këtë temë. "
        error: "Nuk e ftuam dot këtë person. A ka mundësi që të jetë ftuar më parë?"
      login_reply: "Identifikohu për t'u Përgjigjur"
      filters:
        n_posts:
          one: "1 postim"
          other: "{{count}} postime"
        cancel: "Hiq filtrin"
      split_topic:
        title: "Ktheje në një temë të re"
        action: "ktheje në një temë të re"
        error: "Pati një gabim gjatë transfertës drejt një teme të re."
        instructions:
          one: "Jeni duke krijuar një temë të re dhe duke e populluar atë me postimin që keni përzgjedhur."
          other: "Jeni duke krijuar një temë të re dhe duke e populluar atë me <b>{{count}}</b> postimet që keni përzgjedhur."
      merge_topic:
        title: "Transfero tek një Temë tjetër"
        action: "transfero tek një temë tjetër"
        error: "Pati një gabim gjatë transfertës drejt një teme tjetër."
        instructions:
          one: "Ju lutem zgjidhni një temë ku do dëshironit ta zhvendosni këtë postim."
          other: "Ju lutem, zgjidhni një temë ku do të dëshironit të zhvendosni këto <b>{{count}}</b> postime."
      merge_posts:
        title: "Bashkoni Postimet e Përzgjedhura"
        action: "bashkoni postimet e përzgjedhura"
        error: "Ndodhi një gabim ndërsa po bashkoheshin postimet e përzgjedhura."
      change_owner:
        action: "ndrysho zotëruesin"
        error: "Pati një gabim gjatë ndryshimit të autorit të postimeve."
        placeholder: "emri i përdoruesit të autorit"
      change_timestamp:
        action: "ndrysho datën"
        invalid_timestamp: "Data nuk mund të jetë në të ardhmen."
        error: "Hasëm në një gabim gjatë ndryshimit të datës së temës. "
        instructions: "Ju lutem zgjidhni një datë postimi për temën. Postimet në temë do të përditësohen për të patur të njëjtën diferencë kohore."
      multi_select:
        select: "zgjidh"
        selected: "të zgjedhura ({{count}})"
        delete: fshij të përzgjedhurat
        cancel: anulo përzgjedhjen
        select_all: përzgjidhi të gjitha
        deselect_all: pastro zgjedhjen
        description:
          one: Keni përzgjedhur <b>1</b> postim.
          other: "Keni përzgjedhur <b>{{count}}</b> postime."
    post:
      edit_reason: "Arsyeja:"
      post_number: "postimi {{number}}"
      last_edited_on: "redaktimi i fundit u krye më"
      reply_as_new_topic: "Përgjigju në një temë të re të ndërlidhur"
      continue_discussion: "Vazhdim i diskutimit nga tema {{postLink}}:"
      follow_quote: "shko tek tema e cituar"
      show_full: "Shfaq postimin e plotë"
      show_hidden: "Shfaq materialin e fshehur."
      deleted_by_author:
        one: "(post withdrawn by author, will be automatically deleted in %{count} hour unless flagged)"
        other: "(postim i tërhequr nga autori, do të fshihet automatikisht në %{count} orë nëse nuk sinjalizohet)"
      expand_collapse: "zgjero/shkurto"
      gap:
        one: "shiko 1 përgjigje të fshehur"
        other: "shiko {{count}} përgjigje të fshehura"
      unread: "Postimi është i palexuar"
      has_replies:
        one: "{{count}} Përgjigje"
        other: "{{count}} përgjigje"
      has_likes:
        one: "{{count}} Pëlqim"
        other: "{{count}} Pëlqime"
      has_likes_title:
        one: "1 person pëlqeu këtë postim"
        other: "{{count}} vetë pëlqyen këtë postim"
      has_likes_title_only_you: "ju pëlqeni këtë postim"
      has_likes_title_you:
        one: "ju dhe 1 person tjetër pëlqyet këtë postim"
        other: "ju dhe {{count}} të tjerë pëlqyen këtë postim"
      errors:
        create: "Na vjen keq, por ndodhi një gabim gjatë hapjes së temës. Provojeni përsëri."
        edit: "Na vjen keq, ndodhi një gabim gjatë redaktimit të temës. Provojeni përsëri."
        upload: "Na vjen keq, pati një gabim gjatë ngarkimit të skedarit. Provo përsëri. "
        file_too_large: "Na vjen keq, skedari është shumë i madh (maksimumi i lejuar është {{max_size_kb}}kb). Mund t'a vendosni këtë skedar të madh në një faqe tjetër dhe të vendosni këtu vetëm lidhjen."
        too_many_uploads: "Na vjen keq, por duhet t'i ngarkoni skedarët një nga një."
        image_upload_not_allowed_for_new_user: "Na vjen keq, anëtarët e rinj nuk mund të ngarkojnë skedarë. "
        attachment_upload_not_allowed_for_new_user: "Na vjen keq, anëtarët e rinj nuk mund të ngarkojnë skedarë. "
        attachment_download_requires_login: "Na vjen keq, duhet të identifikoheni për të shkarkuar një dokument. "
      abandon:
        confirm: "A jeni të sigurtë se do të braktisni postimin?"
        no_value: "Jo, mbaji"
        yes_value: "Po, braktise"
      via_email: "ky postim u dërgua me email"
      via_auto_generated_email: "ky postim u krijua nga një email automatik"
      whisper: "ky postim është një pëshpëritje private për moderatorët"
      archetypes:
        save: "Ruaj opsionet"
      few_likes_left: "Ju falenderojmë! Ju kanë ngelur edhe disa pëlqime për sot."
      controls:
        reply: "shkruaj një përgjigje tek ky diskutim"
        like: "pëlqeje postimin"
        has_liked: "ju pëlqeni këtë postim"
        undo_like: "anulo pëlqimin"
        edit: "redakto këtë postim"
        edit_anonymous: "Na vjen keq, ju duhet të jeni të identifikuar për të redaktuar këtë postim. "
        flag: "sinjalizojeni privatisht këtë postim për të tërhequr vëmendjen e adminëve"
        delete: "fshini këtë postim"
        undelete: "anuloni fshirjen e postimit"
        share: "shpërndani një link tek ky postim"
        more: "Më shumë"
        admin: "veprimet administrative mbi postimin"
        wiki: "Bëje Wiki"
        unwiki: "Hiqe Wiki"
        convert_to_moderator: "Shto ngjyrë stafi"
        revert_to_regular: "Hiq ngjyrën e stafit"
        rebake: "Rindërtoni HTML"
        unhide: "Çfshi"
        change_owner: "Ndrysho zotëruesin"
      actions:
<<<<<<< HEAD
        flag: 'Sinjalizoni'
=======
        flag: "Sinjalizoni"
>>>>>>> c10941bb
        undo:
          off_topic: "Anulo sinjalizimin"
          spam: "Anulo sinjalizimin"
          inappropriate: "Anulo sinjalizimin"
          bookmark: "Hiqe nga të preferuarat"
          like: "Anulo pëlqimin"
        people:
          off_topic: "sinjalizoi këtë postim si jashtë teme"
          spam: "sinjalizoi këtë postim si spam"
          inappropriate: "sinjalizoi këtë postim si të papërshtatshëm"
          notify_moderators: "njoftoi moderatorët"
          notify_user: "dërgoi një mesazh"
          bookmark: "e shtoi këtë tek të preferuarat"
          like: "pëlqeu këtë"
        by_you:
          off_topic: "Ti sinjalizove këtë postim si jashtë teme"
          spam: "Ti sinjalizove këtë postim si spam"
          inappropriate: "Ti sinjalizove këtë postim si të papërshtatshëm"
          notify_moderators: "Ti sinjalizove këtë postim për moderim"
          notify_user: "Ju i dërguat një mesazh këtij përdoruesi"
          bookmark: "E ruajte këtë temë tek të preferuarat e tua"
          like: "Ju e pëlqyet këtë"
        by_you_and_others:
          off_topic:
            one: "Ti dhe 1 anëtar tjetër sinjalizuat këtë postim si jashtë teme"
            other: "Ti dhe {{count}} anëtarë të tjerë sinjalizuat këtë postim si jashtë teme"
          spam:
            one: "Ti dhe 1 anëtar tjetër sinjalizuat këtë postim si spam"
            other: "Ti dhe {{count}} anëtarë të tjerë sinjalizuat këtë postim si spam"
          inappropriate:
            one: "Ti dhe 1 anëtar tjetër sinjalizuat këtë postim si të papërshtatshëm"
            other: "Ti dhe {{count}} anëtarë të tjerë sinjalizuat këtë postim si të papërshtatshëm"
          notify_moderators:
            one: "Ti dhe 1 anëtar tjetër sinjalizuat këtë postim për moderim"
            other: "Ti dhe {{count}} anëtarë të tjerë sinjalizuat këtë postim për moderim"
          notify_user:
            one: "Ju dhe 1 person tjetër i dërguat një mesazh këtij përdoruesi."
            other: "Ju dhe {{count}} persona të tjerë i dërguat një mesazh këtij përdoruesi."
          bookmark:
            one: "Ti dhe 1 anëtar tjetër shtuat këtë postim tek të preferuarat tuaja"
            other: "Ti dhe {{count}} anëtarë të tjerë shtuat këtë postim tek të preferuarat tuaja"
          like:
            one: "Ju dhe 1 person tjetër pëlqyet këtë "
            other: "Ju dhe {{count}} të tjerë pëlqyen këtë postim"
        by_others:
          off_topic:
            one: "1 anëtar sinjalizoi këtë postim si jashtë teme"
            other: "{{count}} anëtarë sinjalizuan këtë postim si jashtë teme"
          spam:
            one: "1 anëtar sinjalizoi këtë postim si spam"
            other: "{{count}} anëtarë sinjalizuan këtë postim si spam"
          inappropriate:
            one: "1 anëtar sinjalizoi këtë postim si të papërshtatshëm"
            other: "{{count}} anëtarë sinjalizuan këtë postim si të papërshtatshëm"
          notify_moderators:
            one: "1 anëtar sinjalizoi këtë postim për moderim"
            other: "{{count}} anëtarë sinjalizuan këtë postim për moderim"
          notify_user:
            one: "1 person i dërgoi një mesazh këtij përdoruesi"
            other: "{{count}} i dërguan një mesazh këtij përdoruesi"
          bookmark:
            one: "1 anëtar shtoi këtë postim tek të preferuarat"
            other: "{{count}} anëtarë shtuan këtë postim tek të preferuarat"
          like:
            one: "1 person pëlqeu këtë postim"
            other: "{{count}} vetë pëlqyen këtë postim"
      revisions:
        controls:
          first: "Revizioni i parë"
          previous: "Revizioni i shkuar"
          next: "Revizioni i ardhshëm"
          last: "Revizioni i fundit"
          hide: "Fshihe revizionin"
          show: "Trego revizionin"
          revert: "Rikthe këtë version"
        displays:
          inline:
            title: "Show the rendered output with additions and removals inline"
<<<<<<< HEAD
            button: 'HTML'
          side_by_side:
            title: "Show the rendered output diffs side-by-side"
            button: 'HTML'
=======
            button: "HTML"
          side_by_side:
            title: "Show the rendered output diffs side-by-side"
            button: "HTML"
>>>>>>> c10941bb
          side_by_side_markdown:
            title: "Show the raw source diffs side-by-side"
      raw_email:
        displays:
          text_part:
<<<<<<< HEAD
            button: 'Tekst'
          html_part:
            button: 'HTML'
    category:
      can: 'mund&hellip; '
      none: '(pa kategori)'
      all: 'Të gjitha kategoritë'
      edit: 'redakto'
=======
            button: "Tekst"
          html_part:
            button: "HTML"
    category:
      can: "mund&hellip; "
      none: "(pa kategori)"
      all: "Të gjitha kategoritë"
      edit: "redakto"
>>>>>>> c10941bb
      edit_long: "Redakto"
      view: "Shiko temat në kategorinë"
      general: "Karakteristika të përgjithshme"
      settings: "Rregullimet"
      topic_template: "Shabllon i Temës"
      tags: "Etiketat"
      tags_allowed_tags: "Lejo vetëm këto etiketa të përdoren në këtë kategori:"
      tags_allowed_tag_groups: "Lejo vetëm etiketat nga këto grupe të përdoren në këtë kategori:"
      tags_placeholder: "(Opsionale) lista e etiketave të lejuara"
      tag_groups_placeholder: "(Opsionale) lista e grupeve të etiketave"
      delete: "Fshini kategorinë"
      create: "Krijo kategorinë e re"
      create_long: "Krijo një kategori të re"
      save: "Ruaj kategorinë"
      slug: "Slug i kategorisë"
      slug_placeholder: "(Optional) dashed-words for url"
      creation_error: Pati një gabim gjatë krijimit të kategorisë
      save_error: Pati një gabim gjatë ruajtjes së kategorisë
      name: "Emri i kategorisë"
      description: "Përshkrimi"
      topic: "category topic"
      logo: "Logo e kategorisë"
      background_image: "Imazhi i sfondit për kategorinë"
      badge_colors: "Ngjyrat e stemës"
      background_color: " Ngjyra e sfondit"
      foreground_color: "Foreground color"
      name_placeholder: "Maksimumi një ose dy fjalë"
      color_placeholder: "Çdo ngjyrë web"
      delete_confirm: "Jeni i sigurtë që dëshironi ta fshini këtë kategori?"
      delete_error: "Pati një gabim gjatë fshirjes së kategorisë."
      list: "Shfaq kategoritë"
      no_description: "Shto një përshkrim për këtë kategori."
      change_in_category_topic: "Redakto përshkrimin"
      already_used: "Kjo ngjyrë është përdorur nga një kategori tjetër"
      security: "Siguria"
      special_warning: "Warning: This category is a pre-seeded category and the security settings cannot be edited. If you do not wish to use this category, delete it instead of repurposing it."
      images: "Imazhet"
      email_in: "Custom incoming email address:"
      email_in_allow_strangers: "Prano emaila nga anëtarë anonimë pa llogari në faqe"
      email_in_disabled: "Postimi i temave të reja me email është çaktivizuar në Rregullimet e faqes. Për të aktivizuar postimet e temave të reja me email,"
      email_in_disabled_click: 'aktivizo rregullimin "email in".'
      allow_badges_label: "Lejo të jepen stemat në këtë kategori"
      edit_permissions: "Ndryshoni autorizimet"
      add_permission: "Shtoni autorizim"
      this_year: "këtë vit"
      default_position: "Default Position"
      position_disabled: "Kategoritue do të renditen sipas aktivitetit. Për të kontrolluar renditjen e kategorive nëpër lista, "
      position_disabled_click: 'aktivizoni rregullimin "pozicione fikse për kategoritë".'
      parent: "Kategoria prind"
      notifications:
        watching:
          title: "Në vëzhgim"
        watching_first_post:
          title: "Postimi i parë nën vëzhgim"
        tracking:
          title: "Në gjurmim"
        regular:
          title: "Normal"
          description: "Ju do të njoftoheni nëse dikush përmend @emrin tuaj ose nëse dikush ju përgjigjet. "
        muted:
          title: "Pa njoftime"
          description: "Ju nuk do të njoftoheni për asgjë nga temat e reja të këtyre kategorive, dhe këto tema nuk do të afishohen në faqen \"Më të fundit\" për ju. "
    flagging:
      title: "Faleminderit për ndihmën që i jepni këtij komuniteti!"
      action: "Sinjalizo postimin"
      take_action: "Vepro"
      notify_action: "Mesazh"
      official_warning: "Paralajmërim zyrtar"
      delete_spammer: "Elimino Spammer"
      yes_delete_spammer: "Po, Elimino Spammer"
      ip_address_missing: "(N/A)"
      hidden_email_address: "(fshehur)"
      submit_tooltip: "Dërgoni sinjalizimin privatisht"
      take_action_tooltip: "Kaloni direkt tek pragu i sinjalizimeve (dmth, mos prisni për sinjalizime të tjera nga komuniteti)"
      cant: "Na vjen keq, nuk mund të sinjalizoni këtë postim tani. "
      notify_staff: "Njoftoni stafin privatisht"
      formatted_name:
        off_topic: "Është jashtë teme"
        inappropriate: "Është e papërshtatshme"
        spam: "Është Spam"
      custom_placeholder_notify_user: "Jini specifikë, konstruktiv dhe gjithmonë të sjellshëm."
      custom_placeholder_notify_moderators: "Na thoni specifikisht se çfarë ju shqetëson dhe na jepni lidhje dhe shembuj konkretë brenda mundësive. "
      custom_message:
        at_least:
          one: "futni së paku 1 gërmë"
          other: "futni së paku {{count}} gërma"
        more:
          one: "edhe 1 për të vazhduar..."
          other: "edhe {{count}} për të vazhduar..."
        left:
          one: "edhe 1 gërmë"
          other: "edhe {{count}} gërma"
    flagging_topic:
      title: "Faleminderit për ndihmën që i jepni këtij komuniteti!"
      action: "Raporto Temën"
      notify_action: "Message"
    topic_map:
      title: "Përmbledhja e Temës"
      participants_title: "Postues të Shpeshtë"
      links_title: "Lidhje Aktive"
      links_shown: "trego më shumë lidhje..."
      clicks:
        one: "1 klik"
        other: "%{count} klikime"
    post_links:
      about: "trego më shumë lidhje për këtë postim"
      title:
        one: "edhe 1"
        other: "edhe %{count}"
    topic_statuses:
      warning:
        help: "Ky është një paralajmërim zyrtar."
      bookmarked:
        help: "E ruajte këtë temë tek të preferuarat e tua"
      locked:
        help: "Kjo temë është mbyllur; nuk pranon më përgjigje"
      archived:
        help: "Kjo temë është arkivuar; nuk mund të bëhen ndryshime "
      locked_and_archived:
        help: "Kjo temë është mbyllur dhe arkivuar; nuk pranohen përgjigje apo ndryshime"
      unpinned:
        title: "Jo e përzgjedhur"
        help: "Kjo temë është e çngjitur për ju; do të paraqitet në renditje normale"
      pinned_globally:
        title: "E përzgjedhur Kudo"
        help: "Kjo temë është e ngjitur globalisht; do të paraqitet në majë të postimeve të reja dhe të kategorisë përkatëse"
      pinned:
        title: "E përzgjedhur"
        help: "Kjo temë është e ngjitur për ju; do të paraqitet në majë të kategorisë përkatëse"
    posts: "Postime"
    posts_long: "ka {{number}} postime në temë"
    original_post: "Postimi Origjinal"
    views: "Shikimet"
    views_lowercase:
      one: "shikim"
      other: "shikime"
    replies: "Përgjigjet"
    activity: "Aktiviteti"
    likes: "Pëlqimet"
    likes_lowercase:
      one: "pëlqim"
      other: "pëlqime"
    likes_long: "ka {{number}} pëlqime në këtë temë"
    users: "Përdoruesit"
    users_lowercase:
      one: "përdorues"
      other: "përdorues"
    category_title: "Kategoria"
    history: "Historia"
    changed_by: "nga {{author}}"
    categories_list: "Lista Kategorive"
    filters:
      with_topics: "Temat nga %{filter}"
      with_category: "Temat nga: %{filter}, %{category}"
      latest:
        title: "Më të fundit"
        title_with_count:
          one: "Më të fundit (1) "
          other: "Më të fundit ({{count}}) "
        help: "temat me postime të fundit"
      hot:
        title: "Të nxehta"
        help: "disa nga temat më të nxehta"
      read:
        title: "Lexo"
        help: "temat që keni lexuar, radhitur sipas datës më të fundit të leximit"
      search:
        title: "Kërko"
        help: "kërko të gjitha temat"
      categories:
        title: "Kategoritë"
        title_in: "Kategoria - {{categoryName}}"
        help: "të gjitha temat të grupuara sipas kategorisë"
      unread:
        title: "Të palexuara"
        title_with_count:
          one: "Të palexuara (1)"
          other: "Të palexuara ({{count}})"
        help: "topics you are currently watching or tracking with unread posts"
        lower_title_with_count:
          one: "1 e palexuar"
          other: "{{count}} të palexuara"
      new:
        lower_title_with_count:
          one: "1 e re"
          other: "{{count}} të reja"
        lower_title: "e re"
        title: "Të reja"
        title_with_count:
          one: "Të reja (1)"
          other: "Të reja ({{count}})"
        help: "temat e krijuar gjatë ditëve të fundit"
      posted:
        title: "Postimet e mia"
        help: "temat ku keni dërguar pêrgjigje"
      bookmarks:
        title: "Të preferuarat"
        help: "tema që keni preferuar"
      category:
        title: "{{categoryName}}"
        title_with_count:
          one: "{{categoryName}} (1)"
          other: "{{categoryName}} ({{count}})"
        help: "temat e fundit në kategorinë {{categoryName}}"
      top:
        title: "Popullore"
        help: "temat më aktive të vitit, muajit, javës apo ditës së shkuar"
        all:
          title: "Gjithë Kohës"
        yearly:
          title: "Vjetore"
        quarterly:
          title: "Tremujorsh"
        monthly:
          title: "Mujore"
        weekly:
          title: "Javore"
        daily:
          title: "Ditore"
        all_time: "Gjithë kohës"
        this_year: "Këtë vit"
        this_quarter: "Këtë tremujor"
        this_month: "Këtë muaj"
        this_week: "Këtë javë"
        today: "Sot"
        other_periods: "shiko më  populloret"
    permission_types:
      full: "Krijo / Përgjigju / Shiko"
      create_post: "Përgjigju / Shiko"
      readonly: "Shiko"
    lightbox:
      download: "shkarko"
    keyboard_shortcuts_help:
      title: "Shkurtimet e tastierës "
      jump_to:
        title: "Kalo tek"
        home: "<b>g</b>, <b>h</b> Faqja e parë"
        latest: "<b>g</b>, <b>l</b> Më të fundit"
        new: "<b>g</b>, <b>n</b> Të rejat"
        unread: "<b>g</b>, <b>u</b> Të palexuarat"
        categories: "<b>g</b>, <b>c</b> Kategoritë"
        top: "<b>g</b>, <b>t</b> Populloret"
        bookmarks: "<b>g</b>, <b>b</b> Të preferuarat"
        profile: "<b>g</b>, <b>p</b> Profili"
        messages: "<b>g</b>, <b>m</b> Mesazhet"
      navigation:
<<<<<<< HEAD
        title: 'Shfletimi'
        jump: '<b>#</b> Shko tek postimi #'
        back: '<b>u</b> Mbrapa'
        open: '<b>o</b> or <b>Enter</b> Lexo temën e zgjedhur'
        next_prev: '<b>shift</b>+<b>j</b>/<b>shift</b>+<b>k</b> Seksioni i ardhshëm/mëparshëm'
      application:
        title: 'Aplikimi'
        create: '<b>c</b> Hap një temë të re'
        notifications: '<b>n</b> Hap njoftimet'
        hamburger_menu: '<b>=</b> Hap menunë hamburger'
        user_profile_menu: '<b>p</b> Hap menunë e përdoruesit'
        show_incoming_updated_topics: '<b>.</b> Shiko temat e përditësuara'
        help: '<b>?</b> Trego shkurtimet e tastierës'
        dismiss_new_posts: '<b>x</b>, <b>r</b> Hiq Të Rejat/Postimet'
        dismiss_topics: '<b>x</b>, <b>t</b> Hiq temat'
        log_out: '<b>shift</b>+<b>z</b> <b>shift</b>+<b>z</b> Shkëputu'
      actions:
        title: 'Veprimet'
        bookmark_topic: '<b>f</b> Shto/hiq temën nga të preferuarat'
        pin_unpin_topic: '<b>shift</b>+<b>p</b> Ngjit/çngjit temën'
        share_topic: '<b>shift</b>+<b>s</b> Shpërndaje temën'
        share_post: '<b>s</b> Shpërnda postimin'
        reply_as_new_topic: '<b>t</b> Përgjigju në një temë të lidhur'
        reply_topic: '<b>shift</b>+<b>r</b> Përgjigju temës'
        reply_post: '<b>r</b> Përgjigju postimit'
        quote_post: '<b>q</b> Cito postimin'
        like: '<b>l</b> Pëlqeje postimin'
        flag: '<b>!</b> Sinjalizo postimin'
        bookmark: '<b>b</b> Shto postimin tek të preferuarat'
        edit: '<b>e</b> Redakto postimin'
        delete: '<b>d</b> Fshi postimin'
        mark_muted: '<b>m</b>, <b>m</b> Bëje temë të heshtur'
        mark_regular: '<b>m</b>, <b>r</b> Shënoje temën si të zakonshme'
        mark_tracking: '<b>m</b>, <b>t</b> Ndiqe temën'
        mark_watching: '<b>m</b>, <b>w</b> Vëzhgoje temën'
        print: '<b>ctrl</b>+<b>p</b> Printo temën'
=======
        title: "Shfletimi"
        jump: "<b>#</b> Shko tek postimi #"
        back: "<b>u</b> Mbrapa"
        open: "<b>o</b> or <b>Enter</b> Lexo temën e zgjedhur"
        next_prev: "<b>shift</b>+<b>j</b>/<b>shift</b>+<b>k</b> Seksioni i ardhshëm/mëparshëm"
      application:
        title: "Aplikimi"
        create: "<b>c</b> Hap një temë të re"
        notifications: "<b>n</b> Hap njoftimet"
        hamburger_menu: "<b>=</b> Hap menunë hamburger"
        user_profile_menu: "<b>p</b> Hap menunë e përdoruesit"
        show_incoming_updated_topics: "<b>.</b> Shiko temat e përditësuara"
        help: "<b>?</b> Trego shkurtimet e tastierës"
        dismiss_new_posts: "<b>x</b>, <b>r</b> Hiq Të Rejat/Postimet"
        dismiss_topics: "<b>x</b>, <b>t</b> Hiq temat"
        log_out: "<b>shift</b>+<b>z</b> <b>shift</b>+<b>z</b> Shkëputu"
      actions:
        title: "Veprimet"
        bookmark_topic: "<b>f</b> Shto/hiq temën nga të preferuarat"
        pin_unpin_topic: "<b>shift</b>+<b>p</b> Ngjit/çngjit temën"
        share_topic: "<b>shift</b>+<b>s</b> Shpërndaje temën"
        share_post: "<b>s</b> Shpërnda postimin"
        reply_as_new_topic: "<b>t</b> Përgjigju në një temë të lidhur"
        reply_topic: "<b>shift</b>+<b>r</b> Përgjigju temës"
        reply_post: "<b>r</b> Përgjigju postimit"
        quote_post: "<b>q</b> Cito postimin"
        like: "<b>l</b> Pëlqeje postimin"
        flag: "<b>!</b> Sinjalizo postimin"
        bookmark: "<b>b</b> Shto postimin tek të preferuarat"
        edit: "<b>e</b> Redakto postimin"
        delete: "<b>d</b> Fshi postimin"
        mark_muted: "<b>m</b>, <b>m</b> Bëje temë të heshtur"
        mark_regular: "<b>m</b>, <b>r</b> Shënoje temën si të zakonshme"
        mark_tracking: "<b>m</b>, <b>t</b> Ndiqe temën"
        mark_watching: "<b>m</b>, <b>w</b> Vëzhgoje temën"
        print: "<b>ctrl</b>+<b>p</b> Printo temën"
>>>>>>> c10941bb
    badges:
      earned_n_times:
        one: "Kjo stemë është fituar 1 herë"
        other: "Kjo stemë është fituar %{count} herë"
      granted_on: "Atribuar më %{date}"
      others_count: "Të tjerë me këtë stemë (%{count})"
      title: Stemat
      allow_title: "Mund t'a përdorësh këtë stemë si titull"
      multiple_grant: "Kjo stemë mund të fitohet disa herë"
      badge_count:
        one: "1 stemë"
        other: "%{count} stema"
      more_badges:
        one: "+1 tjetër"
        other: "+%{count} të tjera"
      granted:
        one: "1 e akorduar"
        other: "%{count} të akorduara"
      select_badge_for_title: Zgjidhni një stemë për ta përdorur si titullin tuaj
      badge_grouping:
        getting_started:
          name: Fillestar
        community:
          name: Komuniteti
        trust_level:
          name: Niveli i besimit
        other:
          name: Tjetër
        posting:
          name: Postimet
    google_search: |
      <h3>Kërko me Google</h3>
      <p>
      <form action='//google.com/search' id='google-search' onsubmit="document.getElementById('google-query').value = 'site:' + window.location.host + ' ' + document.getElementById('user-query').value; return true;">
      <input type="text" id='user-query' value="">
      <input type='hidden' id='google-query' name="q">
      <button class="btn btn-primary">Google</button>
      </form>
      </p>
    tagging:
      all_tags: "Të gjitha etiketat"
      selector_all_tags: "të gjitha etiketat"
      selector_no_tags: "asnjë etiketë"
      changed: "etiketat e ndryshuara:"
      tags: "Etiketat"
      delete_tag: "Fshi etiketën"
      rename_tag: "Riemëro etiketën"
      rename_instructions: "Zgjidhni një emër të ri për këtë etiketë"
      sort_by: "Rendit sipas:"
      sort_by_count: "numri"
      sort_by_name: "emër"
      filters:
        without_category: "%{filter} %{tag} temat"
        with_category: "%{filter} %{tag} temat në %{category}"
        untagged_without_category: "%{filter} temat pa etiketë"
        untagged_with_category: "%{filter} temat pa etiketë në %{category}"
      notifications:
        watching:
          title: "Në vëzhgim"
        watching_first_post:
          title: "Postimi i parë nën vëzhgim"
        tracking:
          title: "Në gjurmim"
        regular:
          title: "Normal"
          description: "Ju do të njoftoheni nëse dikush përmend @emrin tuaj ose i përgjigjet postimeve tuaja. "
        muted:
          title: "Të heshtur"
      groups:
        title: "Grupe etiketash"
        about: "Organizoni etiketat nëpër grupe për të thjeshtuar mirëmbajtjen."
        new: "Grup i ri"
        tags_label: "Etiketat në këtë grup:"
        parent_tag_label: "Etiketa prind:"
        parent_tag_placeholder: "Fakultative"
        parent_tag_description: "Etiketat nga ky grup mund të përdoren vetëm në etiketa prind është prezente."
        one_per_topic_label: "Vetëm 1 etiketë për temë nga ky grup"
        new_name: "Grup i ri etiketash"
        save: "Ruaj"
        delete: "Fshije"
        confirm_delete: "Jeni të sigurtë që doni të fshini këtë grup etiketash?"
      topics:
        none:
          unread: "Nuk keni tema të palexuara."
          new: "Nuk ka tema të reja."
          read: "Nuk keni lexuar asnjë temë deri tani."
          posted: "Nuk keni shkruajtur tek asnjë temë deri tani."
          latest: "Nuk ka tema të reja."
          hot: "Nuk ka tema të nxehta."
          bookmarks: "Nuk keni ende tema të preferuara. "
          top: "Nuk ka tema popullore."
          search: "Kërkimi nuk ka asnjë rezultat."
        bottom:
          latest: "Nuk ka më tema të reja."
          hot: "Nuk ka më tema të nxehta."
          posted: "Nuk ka më tema të publikuara."
          read: "Nuk ka më tema të lexuara."
          new: "Nuk ka më tema të reja."
          unread: "Nuk ka më tema të palexuara."
          top: "Nuk ka më tema popullore."
          bookmarks: "Nuk ka më tema të preferuara."
          search: "Kërkimi nuk ka më rezultate."
    invite:
      custom_message_placeholder: "Vendosni mesazhin"
      custom_message_template_forum: "Hej, hajde bashkoju këtij forumi!"
      custom_message_template_topic: "Hej, besoj se do të të pelqejë kjo temë!"
  admin_js:
    type_to_filter: "shkruaj për kërkim"
    admin:
      title: "Administrator"
      moderator: "Moderator"
      dashboard:
        title: "Paneli i kontrollit"
        last_updated: "Rinovimi i fundit:"
        version: "Versioni"
        up_to_date: "Jeni të azhurnuar!"
        critical_available: "Përditësim i rëndësishëm."
        updates_available: "Ka përditësime."
        please_upgrade: "Ju lutem, azhornoje!"
        no_check_performed: "Verifikimi i updejteve nuk është kryer. Sigurohuni që sidekiq punon. "
        stale_data: "Verifikimi i updejteve nuk është kryer këto kohët e fundit. Sigurohuni që sidekiq punon. "
        version_check_pending: "Me sa shohim keni rinovuar faqen se fundmi. Fantastike!"
        installed_version: "Instaluar"
        latest_version: "Të fundit"
        last_checked: "Verifikimi i fundit"
        refresh_problems: "Rifresko"
        no_problems: "Nuk u gjet asnjë gabim."
<<<<<<< HEAD
        moderators: 'Moderatorët:'
        admins: 'Administratorët:'
        suspended: 'Përjashtuar:'
=======
        moderators: "Moderatorët:"
        admins: "Administratorët:"
        suspended: "Përjashtuar:"
>>>>>>> c10941bb
        private_messages_short: "Msgs"
        private_messages_title: "Mesazhet"
        mobile_title: "Mobile"
        traffic_short: "Trafik"
        traffic: "Kërkesat web të aplikimit"
        show_traffic_report: "Trego raportin e detajuar të trafikut"
        reports:
          today: "Sot"
          yesterday: "Dje"
          all_time: "Gjithë Kohës"
          7_days_ago: "7 Ditë më parë"
          30_days_ago: "30 Ditë më parë"
          all: "Të Gjithë"
          view_table: "tabelë"
          view_graph: "grafik"
          refresh_report: "Rifresko raportin"
          start_date: "Dita e fillimit"
          end_date: "Dita e fundit"
          groups: "Të gjitha grupet"
      commits:
        by: "nga"
      flags:
        title: "Sinjalizimet"
        agree: "Pranoj"
        agree_title: "Konfirmo këtë sinjalizim si të vlefshëm do korrekt"
        delete: "Fshij"
        delete_title: "Fshini postimin e sinjalizuar."
        delete_post_defer_flag_title: "Fshini postimin; në qoftë postim i parë, fshihet tema"
        delete_post_agree_flag_title: "Fshini postimin; në qoftë postim i parë, fshihet tema"
        delete_flag_modal_title: "Fshi dhe..."
        delete_spammer: "Elimino Spammer"
        delete_spammer_title: "Fshijeni përdoruesin dhe të gjitha temat e postimet nga ky përdorues."
        disagree_flag_unhide_post: "Jo dakord (anullo fshehjen e postimit)"
        disagree_flag_unhide_post_title: "Hiqni të gjitha sinjalizimet mbi këtë postim dhe ripublikojeni postimin"
        disagree_flag: "Jo dakord"
        disagree_flag_title: "Refuzo sinjalizimin (është i pavlefshëm ose i pasaktë)"
        clear_topic_flags: "Përfundo"
        clear_topic_flags_title: "Kjo temë është shqyrtuar dhe problemet janë zgjidhur. Kliko Përfundo për të hequr sinjalizimet. "
        more: "(më shumë përgjigje...)"
        dispositions:
          agreed: "dakort"
          disagreed: "nuk ishte dakord"
        flagged_by: "Sinjalizuar nga"
        resolved_by: "Zgjidhur nga"
        took_action: "Mori veprimin"
        system: "Sistemi"
        error: "Pati një gabim"
        reply_message: "Përgjigju"
        topic_flagged: "Kjo <strong>temë</strong> është sinjalizuar."
        visit_topic: "Vizito temën për të vepruar"
        was_edited: "Postimi është redaktuar pas sinjalizimit të parë"
        previous_flags_count: "Ky postim është sinjalizuar {{count}} herë."
      groups:
        primary: "Grupi Parësor"
        no_primary: "(asnjë grup parësor)"
        title: "Grupet"
        edit: "Redakto Grup"
        refresh: "Rifresko"
        about: "Modifiko anëtarët e grupit dhe emrin këtu"
        group_members: "Përdorues grupi"
        delete: "Fshij"
        delete_confirm: "Fshije këtë grup?"
        delete_failed: "Nuk e fshimë dot grupin. Nëse ky është një grup automatik, nuk fshihet dot. "
        delete_owner_confirm: "Hiqe privilegjin e pronarit për '%{username}'?"
        add: "Shto"
        custom: "Grupet e krijuara"
        automatic: "Automatik"
        group_owners: Pronarët
        add_owners: Shto pronarë
      api:
        generate_master: "Gjenero Master API Key"
        none: "Për momentin, nuk ka çelësa API aktivë."
        user: "Përdorues"
        title: "API"
        key: "API Key"
        generate: "Gjenero"
        regenerate: "Rigjenero"
        revoke: "Revoko"
        info_html: "Çelësi juaj API ju lejon të krijoni dhe updejtoni tema nëpërmjet thirrjeve JSON."
        all_users: "Gjithë Përdoruesit"
        note_html: "Mbaje këtë çelës <strong>sekret</strong>, të gjithë përdoruesit që e kanë mund të krijojnë postime me të. "
      web_hooks:
        title: "Webhooks"
      plugins:
        title: "Pluginet"
        installed: "Pluginet e instaluar"
        name: "Emri"
        none_installed: "Nuk keni instaluar asnjë plugin. "
        version: "Versioni"
        enabled: "Aktivizuar?"
        is_enabled: "Y"
        not_enabled: "N"
        change_settings: "Ndrysho Rregullimet"
        change_settings_short: "Rregullimet"
        howto: "Si mund të instaloj një plugin?"
      backups:
        title: "Rezervat"
        menu:
          backups: "Rezervat"
          logs: "Logs"
        none: "Nuk ka asnjë kopje."
        read_only:
          enable:
            title: "Aktivizo mënyrën vetëm-lexo"
        columns:
          filename: "Filename"
        upload:
          label: "Ngarko"
          uploading: "Duke ngarkuar..."
        operations:
          cancel:
            label: "Anulo"
          backup:
            label: "Backup"
            title: "Krijo një kopje"
            confirm: "Do you want to start a new backup?"
          download:
            label: "Shkarko"
          restore:
            label: "Rikthe"
          rollback:
            label: "Rikthe mbrapa"
      export_csv:
        failed: "Eksporti dështoi. Kontrolloni log-et. "
        button_text: "Eksporto"
        button_title:
          user: "Eksporto listën e plotë të anëtarëve në CSV. "
          staff_action: "Eksporto logun e veprimeve të stafit në format CSV. "
          screened_email: "Eksporto listën e plotë të emailave në format CSV. "
          screened_ip: "Eksporto listën e plotë të adresave IP në format CSV. "
          screened_url: "Eksporto listën e plotë të URLve në format CSV. "
      export_json:
        button_text: "Eksporto"
      invite:
        button_text: "Dërgo ftesa"
        button_title: "Dërgo ftesa"
      customize:
        title: "Personalizo"
        long_title: "Personalizimet"
        preview: "parashiko"
        save: "Ruaj"
        new: "E Re"
        new_style: "Veshje e Re"
        import: "Importo"
        delete: "Fshij"
        color: "Ngjyra"
        opacity: "Opaciteti"
        copy: "Kopjo"
        email_templates:
          title: "Shabllonët email"
          subject: "Subjekti"
          multiple_subjects: "Ky shabllon ka disa tituj për mesazhin."
          body: "Përmbajtja"
          none_selected: "Zgjidhni një shabllon emaili për të filluar redaktimin. "
          revert: "Rikthe ndryshimet"
          revert_confirm: "A jeni i sigurtë që doni të riktheni ndryshimet?"
        colors:
          title: "Ngjyrat"
          long_title: "Skemat e ngjyrave"
          new_name: "Një skemë e re ngjyrash"
          copy_name_prefix: "Kopje e"
          delete_confirm: "Fshije këtë skemë ngjyrash?"
          undo: "rikthe"
          undo_title: "Anullo ndryshimet e bëra në këtë skemë, rikthe versionin e ruajtur herën e fundit. "
          revert: "rikthe"
          revert_title: "Zëvendëso këtë ngjyrë me ngjyrën standarte Discourse. "
          primary:
            name: "parësor"
            description: "Shumica e tekstit, ikonave dhe bordurave. "
          secondary:
            name: "dytësor"
            description: "Ngjyra kryesore e sfondit, dhe teksti i ca butonave. "
          tertiary:
            name: "tretësore"
            description: "Linket, ca butona, njoftimet dhe ngjyrat për theks."
          quaternary:
            name: "katërsore"
            description: "Lidhjet e menusë."
          header_background:
            name: "sfondi i ballinës"
            description: "Ngjyra në sfond të ballinës."
          header_primary:
            name: "primarja e ballinës"
            description: "Teksti dhe ikonat në ballinë të faqes. "
          highlight:
            name: "theksi"
            description: "Sfondi i elementëve të zgjedhur në faqe, si postimet dhe temat."
          danger:
            name: "rrezik"
            description: "Ngjyra e theksit për veprimet si fshirjen e postimeve apo temave."
          success:
            name: "sukses"
            description: "Përdoret për të treguar një veprim të kryer me sukses."
          love:
            name: "zemra"
            description: "Ngjyra e butonit të pëlqimeve."
      email:
        title: "Emailat"
        settings: "Rregullimet"
        templates: "Shabllonet"
        preview_digest: "Parashiko emailin përmbledhës"
        sending_test: "Duke dërguar emailin test..."
        error: "<b>ERROR</b> - %{server_error}"
        test_error: "Pati një problem gjatë dërgimit të emailit test. Verifiko parametrat e dërgimit dhe provo përsëri. "
        sent: "Dërguar"
        time: "Koha"
        send_test: "Dërgo email test"
        sent_test: "u dërgua!"
        delivery_method: "Metoda e dorëzimit"
        refresh: "Rifresko"
        format: "Formati"
        html: "html"
        text: "tekst"
        incoming_emails:
          from_address: "Nga"
          to_addresses: "Për"
          cc_addresses: "Cc"
          subject: "Subjekti"
          error: "Gabim"
          none: "Nuk u gjetën emaila hyrës."
          modal:
            title: "Detajet e email të ardhur"
            error: "Gabim"
            headers: "Headers"
            subject: "Subjekti"
            body: "Përmbajtja"
          filters:
            from_placeholder: "from@example.com"
            to_placeholder: "to@example.com"
            cc_placeholder: "cc@example.com"
            subject_placeholder: "Subjekti..."
            error_placeholder: "Gabim"
        logs:
          none: "Nuk u gjet asnjë log."
          filters:
            title: "Filtro"
            user_placeholder: "username"
            address_placeholder: "emri@shembull.com"
      logs:
        title: "Ditari"
        action: "Veprimi"
        created_at: "Krijuar"
        ip_address: "IP"
        topic_id: "ID e temës"
        post_id: "ID e postimit"
        category_id: "ID e kategorisë"
        delete: "Fshij"
        edit: "Redakto"
        save: "Ruaj"
        screened_actions:
          block: "blloko"
          do_nothing: "mos bëj asgjë"
        staff_actions:
          title: "Veprime Stafi"
          clear_filters: "Trego gjithshka"
          target_user: "Anëtari i prekur"
          subject: "Subjekti"
          when: "Kur"
          context: "Konteksti"
          details: "Detaje"
          previous_value: "I kaluar"
          new_value: "I Ri"
          diff: "Diff"
          show: "Shfaq"
          modal_title: "Detaje"
          no_previous: "Nuk ka vlerë të kaluar."
          deleted: "Nuk ka vlerë të re. E dhëna u fshi."
          actions:
            delete_user: "fshi anëtarin"
            change_trust_level: "ndrysho nivelin e besimit"
            change_username: "ndrysho emrin e përdoruesit"
            change_site_setting: "ndrysho parametrin e faqes"
            change_site_text: "ndrysho tekstin e faqes"
            suspend_user: "pezullo anëtarin"
            unsuspend_user: "çpezullo anëtarin"
            grant_badge: "dhuro stemë"
            revoke_badge: "tërhiq stemë"
            check_email: "kontrollo emailin"
            delete_topic: "fshi temën"
            delete_post: "fshi postimin"
            impersonate: "personifiko"
            anonymize_user: "anonimizo përdoruesin"
            roll_up: "roll up IP blocks"
            change_category_settings: "ndrysho parametrat e kategorisë"
            delete_category: "fshi kategorinë"
            create_category: "krijo një kategori"
            grant_admin: "jepi rolin admin"
            revoke_admin: "hiq rolin admin"
            grant_moderation: "jepi rolin moderator"
            revoke_moderation: "hiq rolin moderator"
            backup_create: "krijo kopje"
            deleted_tag: "etiketë e fshirë"
            renamed_tag: "etiketë e riemëruar"
            revoke_email: "hiq email"
            lock_trust_level: "kyç nivelin e besimit"
            unlock_trust_level: "çkyç nivelin e besimit"
            activate_user: "aktivizo anëtarin"
            deactivate_user: "çaktivizo anëtarin"
        screened_emails:
          title: "Kontroll Email-ash"
          actions:
            allow: "Lejo"
        screened_urls:
          title: "Kontroll URL-sh"
          url: "URL"
          domain: "Domain"
        screened_ips:
          title: "Kontroll IP-sh"
          actions:
            block: "Blloko"
            do_nothing: "Lejo"
          form:
            label: "E Re:"
            ip_address: "Adresa IP"
            add: "Shto"
            filter: "Kërko"
        logster:
          title: "Ditar Gabimesh"
      impersonate:
        title: "Personifiko"
        not_found: "Ai përdorues nuk u gjet. "
      users:
        title: "Përdoruesit"
        create: "Shto një përdorues admin"
        last_emailed: "Emaili i fundit"
        not_found: "Na vjen keq, por ky emër nuk u gjet në sistem."
        id_not_found: "Na vjen keq, por ky emër nuk ekziston në sistem."
        show_emails: "Trego adresat email"
        nav:
          new: "E Re"
          active: "Aktiv"
          pending: "Pezulluar"
<<<<<<< HEAD
          staff: 'Stafi'
          suspended: 'Të pezulluar'
          suspect: 'Të dyshimtë'
=======
          staff: "Stafi"
          suspended: "Të pezulluar"
          suspect: "Të dyshimtë"
>>>>>>> c10941bb
        approved: "Aprovuar?"
        approved_selected:
          one: "aprovo përdoruesin"
          other: "aprovo përdoruesit ({{count}})"
        reject_selected:
          one: "refuzo përdoruesin"
          other: "refuzo përdoruesit ({{count}})"
        titles:
          active: "Përdorues Aktivë"
          new: "Përdorues të Rinj"
          pending: "Përdorues në pritje"
          newuser: "Përdorues me Nivel Besimi 0 (Përdorues i Ri)"
          basic: "Përdorues me Nivel Besimi 1 (Përdorues i Thjeshtë)"
          member: "Përdorues me Nivel Besimi 2 (Anëtar)"
          regular: "Përdorues me Nivel Besimi 3 (Të Zakonshëm)"
          leader: "Përdorues me Nivel Besimi 4 (Udhëheqës)"
          staff: "Stafi"
<<<<<<< HEAD
          admins: 'Administratorë'
          moderators: 'Moderatorë'
          suspended: 'Përdorues të Pezulluar'
          suspect: 'Përdorues të Dyshimtë'
=======
          admins: "Administratorë"
          moderators: "Moderatorë"
          suspended: "Përdorues të Pezulluar"
          suspect: "Përdorues të Dyshimtë"
>>>>>>> c10941bb
        reject_successful:
          one: "Ju refuzuat %{count} përdorues me sukses. "
          other: "Ju refuzuat %{count} përdoruesë me sukses. "
        reject_failures:
          one: "Nuk arritëm të refuzojmë 1 përdorues."
          other: "Nuk arritëm të refuzojmë %{count} përdoruesë. "
        not_verified: "I pa verifikuar"
        check_email:
          title: "Shfaq adresën email të këtij përdoruesi."
          text: "Shfaq"
      user:
        suspend_failed: "Pati një problem gjatë pezullimit të anëtarit. {{error}}"
        unsuspend_failed: "Pati një problem gjatë çpezullimit të anëtarit. {{error}}"
        suspend_duration: "Për sa kohë do të pezullohet anëtari?"
        suspend_reason_label: "Pse po e pezulloni? Ky tekst <b>do të shfaqet publikisht</b> në profilin e këtij anëtari, dhe do t'i shfaqet vetë anëtarit si mesazh kur ky i fundit do tentojë të futet në faqe. Shkruani shkurt."
        suspend_reason: "Arsye"
        suspended_by: "Përjashtuar nga:"
        delete_all_posts: "Fshi gjithë postimet"
        moderator: "Moderator?"
        admin: "Admin?"
        suspended: "Pezulluar?"
        staged: "Staged?"
        show_admin_profile: "Admin"
        refresh_browsers: "Forco rifreskimin e shfletuesit"
        refresh_browsers_message: "Mesazhi u dërgua tek të gjithë klientët!"
        show_public_profile: "Shfaq Profilin Publik"
        impersonate: "Personifiko"
        ip_lookup: "Shiko IP"
        log_out: "Shkëputu"
        logged_out: "Përdoruesi i shkëput nga të gjitha paisjet"
<<<<<<< HEAD
        revoke_admin: 'Revoko Admin'
        grant_admin: 'Jepi rolin admin'
        revoke_moderation: 'Hiqi rolin moderator'
        grant_moderation: 'Jepi rolin moderator'
        unsuspend: 'Çpezullo'
        suspend: 'Pezullo'
=======
        revoke_admin: "Revoko Admin"
        grant_admin: "Jepi rolin admin"
        revoke_moderation: "Hiqi rolin moderator"
        grant_moderation: "Jepi rolin moderator"
        unsuspend: "Çpezullo"
        suspend: "Pezullo"
>>>>>>> c10941bb
        reputation: Reputacioni
        permissions: Të drejtat
        activity: Aktiviteti
        like_count: Pëlqime të dhëna / të marra
        last_100_days: "në 100 ditët e fundit"
        private_topics_count: Diskutime Private
        posts_read_count: Postime të lexuara
        post_count: Postime të krijuara
        topics_entered: Tema të shikuara
        flags_given_count: Sinjalizime të dhëna
        flags_received_count: Sinjalizime të marra
        warnings_received_count: Paralajmërime të marra
        flags_given_received_count: "Sinjalizime të dhëna / marra"
        approve: "Aprovo"
        approved_by: "aprovuar nga"
        approve_success: "Anëtari u aprovua dhe emaili u dërgua me udhëzimet e aktivizimit."
        approve_bulk_success: "Sukses! Të gjithë anëtarët e zgjedhur janë aprovuar dhe notifikuar."
        time_read: "Koha e Leximit"
        anonymize: "Anonimizo përdoruesin"
        anonymize_yes: "Po, anonimizo këtë llogari"
        delete: "Fshi Përdoruesin"
        delete_forbidden_because_staff: "Administratorët dhe moderatorët nuk fshihen dot. "
        delete_and_block: "Fshijeni dhe <b>bllokoni</b> këtë email dhe adresë IP"
        delete_dont_block: "Vetëm fshijeni"
        deleted: "Anëtari u fshi."
        send_activation_email: "Dërgo Emailin e Aktivizimit"
        activation_email_sent: "Një email aktivizimi u dërgua. "
        send_activation_email_failed: "Pati një problem gjatë dërgimit të një mesazhi të ri email për aktivizimin e llogarisë. %{error}"
        activate: "Aktivizoni llogarinë"
        activate_failed: "Pati një problem gjatë aktivizimit të anëtarit."
        deactivate_account: "Çaktivizo llogarinë"
        deactivate_failed: "Pati një problem gjatë çaktivizimit të anëtarit."
        bounce_score: "Rezultati \"bounce\""
        reset_bounce_score:
          label: "Rivendos"
          title: "Rivendos në 0 rezultatin \"bounce\""
        deactivate_explanation: "Një anëtar i çaktivizuar duhet të ri-verifikojë adresën email."
        suspended_explanation: "Një anëtar i pezulluar nuk ka të drejtë të identifikohet. "
        staged_explanation: "Një anëtar \"staged\" mund të postojë vetëm me email në tema të caktuara. "
        bounce_score_explanation:
          none: "Nuk ka patur mesazhe email të kthyera për këtë anëtar."
          some: "Ka patur disa mesazhe emaili të kthyera për këtë adresë. "
          threshold_reached: "Ka patur shumë mesazhe të kthyera për këtë adresë emaili. "
        trust_level_change_failed: "Nuk e ndryshuam dot nivelin e këtij anëtari. "
        suspend_modal_title: "Pezullo anëtarin"
        trust_level_2_users: "Përdorues me Nivel Besimi 2"
        trust_level_3_requirements: "Kërkesat për përdorues me Nivel Besimi 3"
        lock_trust_level: "Kyç nivelin e besimit"
        unlock_trust_level: "Çkyç nivelin e besimit"
        tl3_requirements:
          title: "Kërkesat për përdorues me Nivel Besimi 3"
          table_title:
            one: "gjatë ditës së fundit:"
            other: "Në %{count} ditët e fundit:"
          value_heading: "Vlera"
          requirement_heading: "Kërkesë"
          visits: "Vizita"
          days: "ditë"
          topics_replied_to: "Përgjigje në kaq tema"
          topics_viewed: "Tema të shikuara"
          topics_viewed_all_time: "Temat e shikuara (total)"
          posts_read: "Postimet e lexuara"
          posts_read_all_time: "Postimet e lexuara (total)"
          flagged_posts: "Postimet e sinjalizuara"
          flagged_by_users: "Përdoruesit që sinjalizuan"
          likes_given: "Pëlqime të dhëna"
          likes_received: "Pëlqime të marra"
          likes_received_days: "Pëlqime të marra: ditë unike"
          likes_received_users: "Pëlqime të Marra: përdorues unikë"
          qualifies: "I kualifikuar për nivelin e besimit 3"
          does_not_qualify: "Nuk është i kualifikuar për nivelin e besimit 3"
          will_be_promoted: "Do të promovohet së shpejti."
          will_be_demoted: "Do të rikthehet së shpejti."
          locked_will_not_be_promoted: "Niveli i besimit i kyçur. Nuk do të promovohet kurrë. "
          locked_will_not_be_demoted: "Niveli i besimit i kyçur. Nuk do të rikthehet kurrë. "
        sso:
          title: "Single Sign On"
          external_id: "ID i jashtëm"
          external_username: "Emri i përdoruesit"
          external_name: "Emri"
          external_email: "Email"
          external_avatar_url: "URL e fotos së profilit"
      user_fields:
        title: "Fushat e përdoruesit"
        help: "Shto fusha që përdoruesit mund të plotësojnë."
        create: "Krijo fushë përdoruesi"
        untitled: "Pa Titull"
        name: "Fusha e emrit"
        save: "Ruaj"
        edit: "Redakto"
        delete: "Fshij"
        cancel: "Anulo"
        options: "Opsione"
        required:
          enabled: "i nevojshëm"
          disabled: "fakultativ"
        editable:
          enabled: "e modifikueshme"
          disabled: "jo e modifikueshme"
        show_on_profile:
          title: "Trego në profilin publik"
          enabled: "e treguar në profilin publik"
          disabled: "nuk tregohet në profilin publik"
        show_on_user_card:
          title: "Trego në kartën e anëtarit?"
          enabled: "e treguar në kartën e anëtarit"
          disabled: "nuk tregohet në kartën e anëtarit"
        field_types:
<<<<<<< HEAD
          text: 'Fusha tekstit'
          confirm: 'Konfirmimi'
=======
          text: "Fusha tekstit"
          confirm: "Konfirmimi"
>>>>>>> c10941bb
          dropdown: "Listë Dropdown"
      site_text:
        description: "Mund të adaptoni çdo tekst në këtë faqe. Filloni duke bërë një kërkim më poshtë: "
        search: "Kërkoni për tekstin që dëshironi të redaktoni"
<<<<<<< HEAD
        title: 'Përmbajtje Tekstit'
        edit: 'redakto'
=======
        title: "Përmbajtje Tekstit"
        edit: "redakto"
>>>>>>> c10941bb
        revert: "Rikthe ndryshimet"
        revert_confirm: "A jeni të sigurtë se doni të riktheni mbrapsht ndryshimet e bëra?"
        go_back: "Kthehu tek kërkimi"
        recommended: "Ju rekomandojmë të ndryshoni tekstin më poshtë sipas nevojave tuaja: "
        show_overriden: "Shfaq vetëm të ndryshuarat"
      site_settings:
<<<<<<< HEAD
        title: 'Rregullimet'
=======
        title: "Rregullimet"
>>>>>>> c10941bb
        no_results: "Nuk u gjet asnjë rezultat."
        clear_filter: "Pastro"
        add_url: "shto URL"
        add_host: "shto host"
        categories:
          all_results: "Të gjitha"
          required: "E nevojshme"
          basic: "Parametrat Kryesore"
          users: "Përdoruesit"
          posting: "Postimet"
          email: "Email"
          files: "Skedarë"
          trust: "Nivelet e besimit"
          security: "Siguria"
          onebox: "Onebox"
          seo: "SEO"
          spam: "Spam"
          rate_limits: "Kufizimet"
          developer: "Developer"
          embedding: "Embedding"
          legal: "Legale"
          user_api: "API e përdoruesit"
          uncategorized: "Të tjerë"
          backups: "Rezervat"
          login: "Identifikohu"
          plugins: "Pluginet"
          user_preferences: "Rregullimet e përdoruesit"
          tags: "Etiketat"
          search: "Kërko"
          groups: "Grupet"
      badges:
        title: Stemat
        new_badge: Stemë e Re
        new: I Ri
        name: Emri
        badge: Stemë
        display_name: Emri Shfaqur
        description: Përshkrimi
        long_description: Përshkrim i gjatë
        badge_type: Lloj Steme
        badge_grouping: Grupi
        badge_groupings:
          modal_title: Grupime Steme
        granted_by: Atribuar nga
        granted_at: Atribuar më
        reason_help: "{një lidhje për një postim ose temë)"
        save: Ruaj
        delete: Fshij
        delete_confirm: "Jeni i sigurtë që doni ta fshini këtë stemë?"
        revoke: Revoko
        reason: Arsye
        expand: Zgjero &hellip;
        revoke_confirm: "Jeni i sigurtë që doni ta tërhiqni këtë stemë?"
        edit_badges: Ndryshoni stemat
        grant_badge: Dhuroni Stemë
        granted_badges: Stema të atribuara
        grant: Atribuo
        no_user_badges: "%{name} nuk ka marrë ende ndonjë stemë."
        no_badges: Nuk ka stema që mund të atribuohen.
        none_selected: "Si fillim zgjidhni një stemë"
        allow_title: Lejoni stemën të përdoret si titull
        multiple_grant: Mund të akordohet disa herë
        listable: Shfaqni stemën në faqen publike të stemave
        enabled: Aktivizoni stemën
        icon: Ikonë
        image: Imazh
        query: Query Steme (SQL)
        show_posts: Trego postimin që akordoi stemën në faqen e stemave
        trigger_type:
          trust_level_change: "Kur një përdorues ndryshon nivelin e besimit"
        preview:
          link_text: "Shikim paraprak i stemave të atribuara"
          modal_title: "Shikim paraprak i pyetësorit të stemave"
          bad_count_warning:
            header: "KUJDES!"
          no_grant_count: "Asnjë stemë për t'u dhënë."
          grant_count:
            one: "<b>1</b> stemë për t'u dhënë."
            other: "<b>%{count}</b> stema për t'u dhënë."
          sample: "Shëmbull:"
          grant:
            with: "<span class=\"username\">%{username}</span>"
      emoji:
        title: "Emoji"
        name: "Emri"
        image: "Imazh"
      embedding:
        edit: "redakto"
      permalink:
        url: "URL"
        topic_id: "ID e temës"
        topic_title: "Temë"
        post_id: "ID e postimit"
        post_title: "Postim"
        category_id: "ID e kategorisë"
        category_title: "Kategoria"
        external_url: "URL e jashtme"
        form:
          label: "E Re:"
  wizard_js:
    wizard:
      back: "Kthehu mbrapa"
      next: "Vazhdo përpara"
      step: "%{current} nga %{total}"
      upload: "Ngarko"
      uploading: "Duke ngarkuar..."
      quit: "Mbase më vonë"
      invites:
        add_user: "shto"
        none_added: "Nuk keni ftuar asnjë staf. Doni të vazhdoni?"
        roles:
          admin: "Admin"
          moderator: "Moderator"
          regular: "Përdorues i thjeshtë"<|MERGE_RESOLUTION|>--- conflicted
+++ resolved
@@ -99,13 +99,8 @@
         x_years:
           one: "1 vit më vonë"
           other: "%{count} vjet më vonë"
-<<<<<<< HEAD
-      previous_month: 'Muaji i kaluar'
-      next_month: 'Muaji i ardhshëm'
-=======
       previous_month: "Muaji i kaluar"
       next_month: "Muaji i ardhshëm"
->>>>>>> c10941bb
     share:
       topic: "shpërnda një lidhje tek kjo temë"
       post: "postim #%{postNumber}"
@@ -160,11 +155,7 @@
         us_gov_west_1: "AWS GovCloud (US)"
         us_west_1: "US West (N. California)"
         us_west_2: "US West (Oregon)"
-<<<<<<< HEAD
-    edit: 'redakto titullin dhe kategorinë e kësaj teme'
-=======
     edit: "redakto titullin dhe kategorinë e kësaj teme"
->>>>>>> c10941bb
     not_implemented: "Kjo veçori nuk është implementuar akoma, na vjen keq!"
     no_value: "Jo"
     yes_value: "Po"
@@ -234,10 +225,6 @@
     bookmarks:
       created: "ju ruajtët këtë temë tek të preferuarat tuaja"
       remove: "Hiqeni nga të prefereruarat"
-<<<<<<< HEAD
-      confirm_clear: "Jeni të sigurtë se doni të fshini të gjitha të preferuarat nga kjo temë?"
-=======
->>>>>>> c10941bb
     preview: "shiko"
     cancel: "anulo"
     save: "Ruaj ndryshimet"
@@ -1130,11 +1117,7 @@
       toggle_information: "më shumë mbi temën"
       read_more_in_category: "Dëshironi të lexoni më shumë? Shfleto temat në {{catLink}} ose {{latestLink}}."
       read_more: "Dëshironi të lexoni më shumë? {{catLink}} ose {{latestLink}}."
-<<<<<<< HEAD
-      read_more_MF: "Keni { UNREAD, plural, =0 {} one { <a href='/unread'>1 shkrim të palexuar</a> } other { <a href='/unread'># shkrime të palexuara</a> } } { NEW, plural, =0 {} one { {BOTH, select, true{dhe } false {është } other{}} <a href='/new'>1 shkrim të ri</a>} other { {BOTH, select, true{dhe } false {} other{}} <a href='/new'># shkrime të reja</a>} } akoma, ose {CATEGORY, select, true {shiko temat e tjera në kategorinë {catLink}} false {{latestLink}} other {}}"
-=======
       read_more_MF: "Keni { UNREAD, plural, =0 {} one { <a href='{basePath}/unread'>1 shkrim të palexuar</a> } other { <a href='{basePath}/unread'># shkrime të palexuara</a> } } { NEW, plural, =0 {} one { {BOTH, select, true{dhe } false {është } other{}} <a href='{basePath}/new'>1 shkrim të ri</a>} other { {BOTH, select, true{dhe } false {} other{}} <a href='{basePath}/new'># shkrime të reja</a>} } akoma, ose {CATEGORY, select, true {shiko temat e tjera në kategorinë {catLink}} false {{latestLink}} other {}}"
->>>>>>> c10941bb
       browse_all_categories: Shfleto kategoritë
       view_latest_topics: shiko temat më të fundit
       suggest_create_topic: "Pse nuk hapni një temë të re?"
@@ -1159,23 +1142,6 @@
       notifications:
         title: ndryshoni sa shpesh njoftoheni mbi këtë temë
         reasons:
-<<<<<<< HEAD
-          "3_10": 'Do të merrni njoftime sepse po vëzhgoni një etiketë në këtë temë. '
-          "3_6": 'Ju do të merrni njoftime sepse jeni duke vëzhguar këtë kategori. '
-          "3_5": 'Ju do të njoftoheni duke qënë se jeni duke gjurmuar këtë temë automatikisht. '
-          "3_2": 'Ju do të njoftoheni duke qënë se jeni duke vëzhguar këtë temë. '
-          "3_1": 'Ju do të njoftoheni duke qënë se ju jeni autori i kësaj teme. '
-          "3": 'Ju do të njoftoheni duke qënë se jeni duke vëzhguar këtë temë. '
-          "2_8": 'Ju do të shikoni numrin e përgjigjeve të reja sepse jeni duke gjurmuar këtë kategori. '
-          "2_4": 'Ju do të shikoni numrin e përgjigjeve të reja sepse ju postuat një përgjigje në këtë temë. '
-          "2_2": 'Ju do të shikoni numrin e përgjigjeve të reja sepse jeni duke gjurmuar këtë temë. '
-          "2": 'Ju do të shikoni numrin e përgjigjeve të reja sepse ju <a href="/u/{{username}}/preferences">lexuat këtë temë</a>.'
-          "1_2": 'Ju do të njoftoheni nëse dikush përmend @emrin tuaj ose nëse dikush ju përgjigjet. '
-          "1": 'Ju do të njoftoheni nëse dikush përmend @emrin tuaj ose nëse dikush ju përgjigjet. '
-          "0_7": 'Ju nuk do të merrni asnjë njoftim për temat në këtë kategori. '
-          "0_2": 'Ju nuk do të merrni asnjë njoftim për këtë temë. '
-          "0": 'Ju nuk do të merrni asnjë njoftim për këtë temë. '
-=======
           "3_10": "Do të merrni njoftime sepse po vëzhgoni një etiketë në këtë temë. "
           "3_6": "Ju do të merrni njoftime sepse jeni duke vëzhguar këtë kategori. "
           "3_5": "Ju do të njoftoheni duke qënë se jeni duke gjurmuar këtë temë automatikisht. "
@@ -1191,7 +1157,6 @@
           "0_7": "Ju nuk do të merrni asnjë njoftim për temat në këtë kategori. "
           "0_2": "Ju nuk do të merrni asnjë njoftim për këtë temë. "
           "0": "Ju nuk do të merrni asnjë njoftim për këtë temë. "
->>>>>>> c10941bb
         watching_pm:
           title: "Në vëzhgim"
           description: "Ju do të njoftoheni për çdo përgjigje të re në këtë mesazh, dhe numri i përgjigjeve të reja do të shfaqet. "
@@ -1408,11 +1373,7 @@
         unhide: "Çfshi"
         change_owner: "Ndrysho zotëruesin"
       actions:
-<<<<<<< HEAD
-        flag: 'Sinjalizoni'
-=======
         flag: "Sinjalizoni"
->>>>>>> c10941bb
         undo:
           off_topic: "Anulo sinjalizimin"
           spam: "Anulo sinjalizimin"
@@ -1491,32 +1452,15 @@
         displays:
           inline:
             title: "Show the rendered output with additions and removals inline"
-<<<<<<< HEAD
-            button: 'HTML'
-          side_by_side:
-            title: "Show the rendered output diffs side-by-side"
-            button: 'HTML'
-=======
             button: "HTML"
           side_by_side:
             title: "Show the rendered output diffs side-by-side"
             button: "HTML"
->>>>>>> c10941bb
           side_by_side_markdown:
             title: "Show the raw source diffs side-by-side"
       raw_email:
         displays:
           text_part:
-<<<<<<< HEAD
-            button: 'Tekst'
-          html_part:
-            button: 'HTML'
-    category:
-      can: 'mund&hellip; '
-      none: '(pa kategori)'
-      all: 'Të gjitha kategoritë'
-      edit: 'redakto'
-=======
             button: "Tekst"
           html_part:
             button: "HTML"
@@ -1525,7 +1469,6 @@
       none: "(pa kategori)"
       all: "Të gjitha kategoritë"
       edit: "redakto"
->>>>>>> c10941bb
       edit_long: "Redakto"
       view: "Shiko temat në kategorinë"
       general: "Karakteristika të përgjithshme"
@@ -1772,44 +1715,6 @@
         profile: "<b>g</b>, <b>p</b> Profili"
         messages: "<b>g</b>, <b>m</b> Mesazhet"
       navigation:
-<<<<<<< HEAD
-        title: 'Shfletimi'
-        jump: '<b>#</b> Shko tek postimi #'
-        back: '<b>u</b> Mbrapa'
-        open: '<b>o</b> or <b>Enter</b> Lexo temën e zgjedhur'
-        next_prev: '<b>shift</b>+<b>j</b>/<b>shift</b>+<b>k</b> Seksioni i ardhshëm/mëparshëm'
-      application:
-        title: 'Aplikimi'
-        create: '<b>c</b> Hap një temë të re'
-        notifications: '<b>n</b> Hap njoftimet'
-        hamburger_menu: '<b>=</b> Hap menunë hamburger'
-        user_profile_menu: '<b>p</b> Hap menunë e përdoruesit'
-        show_incoming_updated_topics: '<b>.</b> Shiko temat e përditësuara'
-        help: '<b>?</b> Trego shkurtimet e tastierës'
-        dismiss_new_posts: '<b>x</b>, <b>r</b> Hiq Të Rejat/Postimet'
-        dismiss_topics: '<b>x</b>, <b>t</b> Hiq temat'
-        log_out: '<b>shift</b>+<b>z</b> <b>shift</b>+<b>z</b> Shkëputu'
-      actions:
-        title: 'Veprimet'
-        bookmark_topic: '<b>f</b> Shto/hiq temën nga të preferuarat'
-        pin_unpin_topic: '<b>shift</b>+<b>p</b> Ngjit/çngjit temën'
-        share_topic: '<b>shift</b>+<b>s</b> Shpërndaje temën'
-        share_post: '<b>s</b> Shpërnda postimin'
-        reply_as_new_topic: '<b>t</b> Përgjigju në një temë të lidhur'
-        reply_topic: '<b>shift</b>+<b>r</b> Përgjigju temës'
-        reply_post: '<b>r</b> Përgjigju postimit'
-        quote_post: '<b>q</b> Cito postimin'
-        like: '<b>l</b> Pëlqeje postimin'
-        flag: '<b>!</b> Sinjalizo postimin'
-        bookmark: '<b>b</b> Shto postimin tek të preferuarat'
-        edit: '<b>e</b> Redakto postimin'
-        delete: '<b>d</b> Fshi postimin'
-        mark_muted: '<b>m</b>, <b>m</b> Bëje temë të heshtur'
-        mark_regular: '<b>m</b>, <b>r</b> Shënoje temën si të zakonshme'
-        mark_tracking: '<b>m</b>, <b>t</b> Ndiqe temën'
-        mark_watching: '<b>m</b>, <b>w</b> Vëzhgoje temën'
-        print: '<b>ctrl</b>+<b>p</b> Printo temën'
-=======
         title: "Shfletimi"
         jump: "<b>#</b> Shko tek postimi #"
         back: "<b>u</b> Mbrapa"
@@ -1846,7 +1751,6 @@
         mark_tracking: "<b>m</b>, <b>t</b> Ndiqe temën"
         mark_watching: "<b>m</b>, <b>w</b> Vëzhgoje temën"
         print: "<b>ctrl</b>+<b>p</b> Printo temën"
->>>>>>> c10941bb
     badges:
       earned_n_times:
         one: "Kjo stemë është fituar 1 herë"
@@ -1974,15 +1878,9 @@
         last_checked: "Verifikimi i fundit"
         refresh_problems: "Rifresko"
         no_problems: "Nuk u gjet asnjë gabim."
-<<<<<<< HEAD
-        moderators: 'Moderatorët:'
-        admins: 'Administratorët:'
-        suspended: 'Përjashtuar:'
-=======
         moderators: "Moderatorët:"
         admins: "Administratorët:"
         suspended: "Përjashtuar:"
->>>>>>> c10941bb
         private_messages_short: "Msgs"
         private_messages_title: "Mesazhet"
         mobile_title: "Mobile"
@@ -2315,15 +2213,9 @@
           new: "E Re"
           active: "Aktiv"
           pending: "Pezulluar"
-<<<<<<< HEAD
-          staff: 'Stafi'
-          suspended: 'Të pezulluar'
-          suspect: 'Të dyshimtë'
-=======
           staff: "Stafi"
           suspended: "Të pezulluar"
           suspect: "Të dyshimtë"
->>>>>>> c10941bb
         approved: "Aprovuar?"
         approved_selected:
           one: "aprovo përdoruesin"
@@ -2341,17 +2233,10 @@
           regular: "Përdorues me Nivel Besimi 3 (Të Zakonshëm)"
           leader: "Përdorues me Nivel Besimi 4 (Udhëheqës)"
           staff: "Stafi"
-<<<<<<< HEAD
-          admins: 'Administratorë'
-          moderators: 'Moderatorë'
-          suspended: 'Përdorues të Pezulluar'
-          suspect: 'Përdorues të Dyshimtë'
-=======
           admins: "Administratorë"
           moderators: "Moderatorë"
           suspended: "Përdorues të Pezulluar"
           suspect: "Përdorues të Dyshimtë"
->>>>>>> c10941bb
         reject_successful:
           one: "Ju refuzuat %{count} përdorues me sukses. "
           other: "Ju refuzuat %{count} përdoruesë me sukses. "
@@ -2382,21 +2267,12 @@
         ip_lookup: "Shiko IP"
         log_out: "Shkëputu"
         logged_out: "Përdoruesi i shkëput nga të gjitha paisjet"
-<<<<<<< HEAD
-        revoke_admin: 'Revoko Admin'
-        grant_admin: 'Jepi rolin admin'
-        revoke_moderation: 'Hiqi rolin moderator'
-        grant_moderation: 'Jepi rolin moderator'
-        unsuspend: 'Çpezullo'
-        suspend: 'Pezullo'
-=======
         revoke_admin: "Revoko Admin"
         grant_admin: "Jepi rolin admin"
         revoke_moderation: "Hiqi rolin moderator"
         grant_moderation: "Jepi rolin moderator"
         unsuspend: "Çpezullo"
         suspend: "Pezullo"
->>>>>>> c10941bb
         reputation: Reputacioni
         permissions: Të drejtat
         activity: Aktiviteti
@@ -2505,35 +2381,21 @@
           enabled: "e treguar në kartën e anëtarit"
           disabled: "nuk tregohet në kartën e anëtarit"
         field_types:
-<<<<<<< HEAD
-          text: 'Fusha tekstit'
-          confirm: 'Konfirmimi'
-=======
           text: "Fusha tekstit"
           confirm: "Konfirmimi"
->>>>>>> c10941bb
           dropdown: "Listë Dropdown"
       site_text:
         description: "Mund të adaptoni çdo tekst në këtë faqe. Filloni duke bërë një kërkim më poshtë: "
         search: "Kërkoni për tekstin që dëshironi të redaktoni"
-<<<<<<< HEAD
-        title: 'Përmbajtje Tekstit'
-        edit: 'redakto'
-=======
         title: "Përmbajtje Tekstit"
         edit: "redakto"
->>>>>>> c10941bb
         revert: "Rikthe ndryshimet"
         revert_confirm: "A jeni të sigurtë se doni të riktheni mbrapsht ndryshimet e bëra?"
         go_back: "Kthehu tek kërkimi"
         recommended: "Ju rekomandojmë të ndryshoni tekstin më poshtë sipas nevojave tuaja: "
         show_overriden: "Shfaq vetëm të ndryshuarat"
       site_settings:
-<<<<<<< HEAD
-        title: 'Rregullimet'
-=======
         title: "Rregullimet"
->>>>>>> c10941bb
         no_results: "Nuk u gjet asnjë rezultat."
         clear_filter: "Pastro"
         add_url: "shto URL"
