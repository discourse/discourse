# WARNING: Never edit this file.
# It will be overwritten when translations are pulled from Crowdin.
#
# To work with us on translations, join this project:
# https://translate.discourse.org/

es:
  dates:
    short_date_no_year: "D MMM"
    short_date: "D MMM YYYY"
    long_date: "D MMMM YYYY h:mma"
  datetime_formats: &datetime_formats
    formats:
      short: "%d-%m-%Y"
      short_no_year: "%-d %B"
      date_only: "%-d %B %Y"
      long: "%-d %B, %Y %H:%M"
      no_day: "%B %Y"
      calendar_ics: "%Y%m%dT%H%M%SZ"
  date:
    month_names:
    -
    - Enero
    - Febrero
    - Marzo
    - Abril
    - Mayo
    - Junio
    - Julio
    - Agosto
    - Septiembre
    - Octubre
    - Noviembre
    - Diciembre
    <<: *datetime_formats
  time:
    am: "a.m."
    pm: "p.m."
    <<: *datetime_formats
  title: "Discourse"
  topics: "Temas"
  posts: "publicaciones"
  views: "vistas"
  loading: "Cargando"
  powered_by_html: 'Creado con <a href="https://www.discourse.org">Discourse</a>, se ve mejor con JavaScript activado'
  sign_up: "Registrarse"
  log_in: "Iniciar sesión"
  submit: "Enviar"
  purge_reason: "Cuenta eliminada automáticamente como abandonada, cuenta desactivada."
  disable_remote_images_download_reason: "La descarga remota de imágenes se deshabilitó porque no había suficiente espacio disponible en el disco."
  anonymous: "Anónimo"
  remove_posts_deleted_by_author: "Eliminado por el autor"
  redirect_warning: "No pudimos verificar que el enlace que seleccionaste realmente se haya publicado en el foro. Si deseas continuar de todos modos, selecciona el siguiente enlace."
  on_another_topic: "En otro tema"
  topic_category_changed: "De %{from} a %{to}"
  topic_tag_changed:
    added_and_removed: "Añadido %{added} y eliminado %{removed}"
    added: "Añadido %{added}"
    removed: "Eliminado %{removed}"
  inline_oneboxer:
    topic_page_title_post_number: "nº %{post_number}"
    topic_page_title_post_number_by_user: "nº %{post_number} por %{username}"
  components:
    enabled_filter: "Activado"
    disabled_filter: "Desactivado"
    updates_available_filter: "Actualizaciones disponibles"
  theme_settings:
    errors:
      json_value:
        too_large: "ha superado el tamaño máximo de %{max_size} bytes."
  themes:
    bad_color_scheme: "No se puede actualizar el tema, paleta de colores no válida"
    other_error: "Algo salió mal al actualizar el tema"
    ember_selector_error: "Lo sentimos. No se permite usar selectores #ember o .ember-view, porque los nombres se generan dinámicamente al ejecutarse y cambiarán con el tiempo, lo que hará que se rompa el CSS en el futuro. Prueba con otro selector."
    import_error:
      generic: Ha ocurrido un error al importar el tema
      upload: "Error al crear el recurso: %{name}. %{errors}"
      screenshot: "Error al importar capturas de pantalla del tema. %{errores}"
      screenshot_invalid_type: "Las capturas de pantalla del tema deben estar en uno de los siguientes formatos: %{accepted_formats}. La captura de pantalla %{file_name} tiene un formato no válido."
      screenshot_invalid_size: "Las capturas de pantalla del tema deben tener un tamaño inferior a %{max_size}. La captura de pantalla %{file_name} es demasiado grande."
      screenshot_invalid_dimensions: "Las capturas de pantalla del tema deben tener como máximo %{max_width}x%%{max_height}. La captura de pantalla %{file_name} lo supera. Sus dimensiones son %{width}x%{height}."
      about_json: "Error de importación: about.json no existe o no es válido. ¿Seguro que este es un tema de Discourse?"
      about_json_too_big: "Error de importación: about.json es mayor que el límite %{limit}."
      about_json_values: "about.json contiene valores no válidos: %{errors}"
      modifier_values: "los modificadores about.json contienen valores no válidos: %{errors}"
      asset_too_big: "El activo %{filename} es mayor que el límite %{limit}."
      theme_too_big: "El tema es mayor que el límite %{limit}"
      git: "Error al clonar el repositorio git, se deniega el acceso o no se encuentra el repositorio"
      git_ref_not_found: "No se ha podido hacer el checkout de la referencia git: %{ref}"
      git_unsupported_scheme: "No se puede clonar el repositorio git: esquema no soportado"
      unpack_failed: "Error al descomprimir el archivo"
      file_too_big: "El archivo sin comprimir es demasiado grande."
      unknown_file_type: "El archivo que cargaste no parece ser un tema de Discourse válido."
      not_allowed_theme: "«%{repo}» no está en la lista de temas permitidos (ver el ajuste global «allowed_theme_repos»)."
      ssh_key_gone: "Has esperado demasiado tiempo para instalar el tema y la clave SSH ha caducado. Inténtalo de nuevo."
      too_many_files: "El número de archivos (%{count}) del tema ha superado el número máximo de archivos permitido (%{limit})."
      migrations:
        invalid_filename: "Nombre de archivo no válido para el archivo de migración: %{filename}. Los nombres de archivo deben empezar por 4 dígitos seguidos de un guion y, a continuación, un nombre que solo contenga caracteres alfanuméricos con guiones."
        name_too_long:
          one: "El nombre de la migración es demasiado largo. No debería tener más de %{count} carácter."
          other: "El nombre de la migración es demasiado largo. No debería superar los %{count} caracteres."
        too_many_pending_migrations: "Hay demasiadas migraciones pendientes en este tema. Los temas no pueden introducir más de 100 migraciones en una sola actualización"
        out_of_sequence: "La migración «%{name}» está fuera de secuencia. La última migración de este tema tenía el número de versión %{current}, que es superior al de la nueva migración."
        syntax_error: "No se ha podido ejecutar la migración «%{name}» porque tiene un error de sintaxis: %{error}"
        exceeded_memory_limit: "La migración «%{name}» ha fallado porque ha superado el límite de memoria"
        timed_out: "El tiempo de espera de la migración «%{name}» ha finalizado"
        no_exported_function: "La migración «%{name}» no exporta una función para realizar la migración"
        default_export_not_a_function: "La migración «%{name}» tiene una exportación por defecto que no es una función. La exportación por defecto debe ser la función que realiza la migración"
        no_returned_value: "La migración «%{name}» no devolvió ningún valor (o devolvió null o undefined). Debe devolver un objeto Mapa"
        wrong_return_type: "La migración «%{name}» devolvió un tipo de datos desconocido. Debe devolver un objeto Mapa"
        runtime_error: "La migración «%{name}» ha encontrado el siguiente error de ejecución: %{error}"
        unknown_setting_returned_by_migration: "Las migraciones «%{name}» devolvieron un ajuste «%{setting_name}» que no está declarado en el archivo settings.yml del tema"
    errors:
      component_no_user_selectable: "Los componentes del tema no pueden ser seleccionables por el usuario"
      component_no_default: "Los componentes del tema no pueden ser tema predeterminado"
      component_no_color_scheme: "Los componentes del tema no pueden tener paletas de colores"
      no_multilevels_components: "Los temas con temas secundarios no pueden ser temas secundarios en sí mismos."
      optimized_link: Los enlaces de imagen optimizados son efímeros y no deben incluirse en el código fuente del tema.
    settings_errors:
      invalid_yaml: "El YAML provisto no es válido."
      data_type_inclusion: "Tipo de ajuste «%{name}» no admitido. Los tipos admitidos son «integer», «bool», «list», «enum» y «upload»"
      name_too_long: "Hay un ajuste con un nombre muy largo. La cantidad máxima de caracteres es 255"
      default_value_missing: "El ajuste «%{name}» no tiene valor por defecto."
      default_not_match_type: "El tipo de valor por defecto para el ajuste «%{name}» no coincide con el tipo de ajuste."
      default_value_not_valid: "El valor por defecto «%{name}» no es válido. %{error_messages}"
      enum_value_not_valid: "El valor seleccionado no es una de las opciones enumeradas."
      number_value_not_valid_min_max: "El valor debe estar establecido entre %{min} y %{max}."
      number_value_not_valid_min: "El valor debe ser mayor o igual que %{min}."
      number_value_not_valid_max: "El valor debe ser menor o igual que %{max}."
      string_value_not_valid_min_max: "El valor debe tener entre %{min} y %{max} caracteres."
      string_value_not_valid_min:
        one: "El valor debe tener al menos %{count} carácter."
        other: "El valor debe tener al menos %{count} caracteres."
      string_value_not_valid_max:
        one: "El valor debe tener como máximo %{count} carácter."
        other: "El valor debe tener como máximo %{count} caracteres."
      objects:
        humanize_required: "La propiedad en el puntero JSON «%{property_json_pointer}» debe estar presente."
        required: "debe estar presente"
        humanize_invalid_type: "La propiedad en el puntero JSON «%{property_json_pointer}» debe ser del tipo %{type}."
        invalid_type: "%{type} no es un tipo válido"
        humanize_not_valid_string_value: "La propiedad en el puntero JSON «%{property_json_pointer}» debe ser una cadena."
        not_valid_string_value: "debe ser una cadena"
        humanize_not_valid_integer_value: "La propiedad en el puntero JSON «%{property_json_pointer}» debe ser un valor entero."
        not_valid_integer_value: "debe ser un valor entero"
        humanize_not_valid_float_value: "La propiedad en el puntero JSON «%{property_json_pointer}» debe ser un valor flotante."
        not_valid_float_value: "debe ser un valor flotante"
        humanize_not_valid_boolean_value: "La propiedad en el puntero JSON «%{property_json_pointer}» debe ser un valor booleano."
        not_valid_boolean_value: "debe ser un valor booleano"
        humanize_not_valid_enum_value: "La propiedad en el puntero JSON «%{property_json_pointer}» debe ser una de las siguientes %{choices}."
        not_valid_enum_value: "debe ser uno de los siguientes: %{choices}"
        humanize_not_valid_categories_value: "La propiedad en el puntero JSON «%{property_json_pointer}» debe ser una matriz de IDs de categoría válidos."
        not_valid_categories_value: "debe ser una matriz de identificadores de categoría válidos"
        humanize_categories_value_not_valid_min:
          one: "La propiedad en el puntero JSON «%{property_json_pointer}» debe tener al menos %{count} ID de categoría."
          other: "La propiedad en el puntero JSON «%{property_json_pointer}» debe tener al menos %{count}IDs de categoría."
        categories_value_not_valid_min:
          one: "debe tener al menos %{count} ID de categoría"
          other: "debe tener al menos %{count} IDs de categoría"
        humanize_categories_value_not_valid_max:
          one: "La propiedad en el puntero JSON «%{property_json_pointer}» debe tener como máximo %{count} ID de categoría."
          other: "La propiedad en el puntero JSON «%{property_json_pointer}» debe tener como máximo %{count} IDs de categoría."
        categories_value_not_valid_max:
          one: "debe tener como máximo %{count} ID de categoría"
          other: "debe tener como máximo %{count} IDs de categoría"
        humanize_not_valid_topic_value: "La propiedad en el puntero JSON «%{property_json_pointer}» debe ser un ID de tema válido."
        not_valid_topic_value: "debe ser un ID de tema válido"
        humanize_not_valid_post_value: "La propiedad en el puntero JSON «%{property_json_pointer}» debe ser un ID de publicación válido."
        not_valid_post_value: "debe ser un ID de publicación válido"
        humanize_not_valid_groups_value: "La propiedad en el puntero JSON «%{property_json_pointer}» debe ser una matriz de IDs de grupo válidos."
        not_valid_groups_value: "debe ser una matriz de IDs de grupo válidos"
        humanize_groups_value_not_valid_min:
          one: "La propiedad en el puntero JSON «%{property_json_pointer}» debe tener al menos %{count} ID de grupo."
          other: "La propiedad en el puntero JSON «%{property_json_pointer}» debe tener al menos %{count} IDs de grupo."
        groups_value_not_valid_min:
          one: "debe tener al menos %{count} ID de grupo"
          other: "debe tener al menos %{count} IDs de grupo"
        humanize_groups_value_not_valid_max:
          one: "La propiedad en el puntero JSON «%{property_json_pointer}» debe tener como máximo %{count} ID de grupo."
          other: "La propiedad en el puntero JSON «%{property_json_pointer}» debe tener como máximo %{count} IDs de grupo."
        groups_value_not_valid_max:
          one: "debe tener como máximo %{count} ID de grupo"
          other: "debe tener como máximo %{count} IDs de grupo"
        humanize_not_valid_tags_value: "La propiedad en el puntero JSON «%{property_json_pointer}» debe ser una matriz de nombres de etiqueta válidos."
        not_valid_tags_value: "debe ser una matriz de nombres de etiquetas válidos"
        humanize_tags_value_not_valid_min:
          one: "La propiedad en el puntero JSON «%{property_json_pointer}» debe tener al menos %{count} nombre de etiqueta."
          other: "La propiedad en el puntero JSON «%{property_json_pointer}» debe tener al menos %{count} nombres de etiquetas."
        tags_value_not_valid_min:
          one: "debe tener al menos %{count} nombre de etiqueta"
          other: "debe tener al menos %{count} nombres de etiquetas"
        humanize_tags_value_not_valid_max:
          one: "La propiedad en el puntero JSON «%{property_json_pointer}» debe tener como máximo %{count} nombre de etiqueta."
          other: "La propiedad en el puntero JSON «%{property_json_pointer}» debe tener como máximo %{count} nombres de etiquetas."
        tags_value_not_valid_max:
          one: "debe tener como máximo %{count} nombre de etiqueta"
          other: "debe tener como máximo %{count} nombres de etiquetas"
        humanize_not_valid_upload_value: "La propiedad en el puntero JSON «%{property_json_pointer}» debe ser un identificador de subida válido."
        not_valid_upload_value: "debe ser un identificador de subida válido"
        humanize_string_value_not_valid_min:
          one: "La propiedad en el puntero JSON «%{property_json_pointer}» debe tener al menos %{count} carácter."
          other: "La propiedad en el puntero JSON «%{property_json_pointer}» debe tener al menos %{count} caracteres."
        string_value_not_valid_min:
          one: "debe tener al menos %{count} carácter"
          other: "debe tener al menos %{count} caracteres"
        humanize_string_value_not_valid_max:
          one: "La propiedad en el puntero JSON «%{property_json_pointer}» debe tener como máximo %{count} carácter."
          other: "La propiedad en el puntero JSON «%{property_json_pointer}» debe tener como máximo %{count} caracteres."
        string_value_not_valid_max:
          one: "debe tener una longitud máxima de %{count} carácter"
          other: "debe tener una longitud máxima de %{count} caracteres"
        humanize_number_value_not_valid_min: "La propiedad en el puntero JSON «%{property_json_pointer}» debe ser mayor o igual que %{min}."
        number_value_not_valid_min: "debe ser mayor o igual que %{min}"
        humanize_number_value_not_valid_max: "La propiedad en el puntero JSON «%{property_json_pointer}» debe ser menor o igual que %{max}."
        number_value_not_valid_max: "debe ser menor o igual que %{max}"
        humanize_string_value_not_valid_url: "La propiedad en el puntero JSON «%{property_json_pointer}» debe ser una URL válida."
        string_value_not_valid_url: "debe ser una URL válida"
    locale_errors:
      top_level_locale: "La clave de nivel superior en un archivo local debe coincidir con el nombre local"
      invalid_yaml: "YAML de traducción no válido"
  emails:
    incoming:
      default_subject: "Este tema necesita un título"
      show_trimmed_content: "Mostrar contenido recortado"
      maximum_staged_user_per_email_reached: "Se alcanzó el número máximo de usuarios provisionales creados por correo electrónico."
      no_subject: "(sin título)"
      no_body: "(sin cuerpo)"
      attachments: "(adjuntos)"
      missing_attachment: "(Falta el adjunto %{filename})"
      continuing_old_discussion:
        one: "Continuando la discusión de [%{title}](%{url}), porque fue creada hace más de %{count} día."
        other: "Continuando la discusión de [%{title}](%{url}), porque fue creada hace más de %{count} días."
      errors:
        empty_email_error: "Sucede cuando el texto en bruto del correo electrónico que recibimos está en blanco."
        no_message_id_error: "Sucede cuando el correo electrónico no tiene el encabezado de «ID del mensaje»."
        auto_generated_email_error: "Sucede cuando el encabezado de «prioridad» está establecido en: lista, basura, en masa o auto_respuesta, o cuando algún otro encabezado contiene: auto-enviado, auto-respondido o auto-generado."
        no_body_detected_error: "Sucede cuando no podemos extraer el cuerpo del mensaje y no hay archivos adjuntos."
        no_sender_detected_error: "Sucede cuando no podemos encontrar una dirección de correo electrónico válida desde el encabezado remitente."
        from_reply_by_address_error: "Ocurre cuando el encabezado remitente coincide con la respuesta por dirección de correo electrónico."
        inactive_user_error: "Sucede cuando el remitente no está activo."
        silenced_user_error: "Ocurre cuando el remitente ha sido silenciado."
        bad_destination_address: "Sucede cuando ninguna de las direcciones de correo electrónico en los campos Para/Cc coincide con un correo electrónico configurado como dirección de correo entrante."
        strangers_not_allowed_error: "Sucede cuando un usuario intenta crear un nuevo tema en una categoría de la que no forma parte."
        insufficient_trust_level_error: "Sucede cuando un usuario intenta crear un nuevo tema en una categoría para la cual no tiene el nivel de confianza requerido."
        reply_user_not_matching_error: "Sucede cuando una respuesta viene de una dirección de correo electrónico diferente a la que se le envió la notificación."
        topic_not_found_error: "Sucede cuando entra una respuesta pero el tema relacionado ha sido eliminado."
        topic_closed_error: "Sucede cuando entra una respuesta pero el tema relacionado ha sido cerrado. "
        bounced_email_error: "El correo electrónico es un informe de correo electrónico rebotado."
        screened_email_error: "Sucede cuando la dirección de correo electrónico del remitente ya ha sido bloqueada."
        unsubscribe_not_allowed: "Sucede cuando no se le permite a este usuario anular la subscripción por correo electrónico."
        email_not_allowed: "Ocurre cuando la dirección de correo electrónico no está en la lista de permitidos o está en la lista de bloqueo."
      unrecognized_error: "Error no identificado"
    secure_uploads_placeholder: "Censurado: este sitio tiene activadas las cargas seguras. Visita el tema o haz clic en «Ver multimedia» para ver las cargas adjuntas."
    view_redacted_media: "Ver multimedia"
  errors: &errors
    format: ! "%{attribute} %{message}"
    format_with_full_message: "<b>%{attribute}</b>: %{message}"
    messages:
      too_long_validation:
        one: "Está limitado a %{count} carácter; ingresaste %{length}."
        other: "Está limitado a %{count} caracteres; ingresaste %{length}."
      invalid_boolean: "Booleano no válido."
      taken: "ya ha sido escogido"
      accepted: debe ser aceptado
      blank: no puede dejarse en blanco
      present: debe dejarse en blanco
      confirmation: ! "no coincide con %{attribute}"
      empty: no puede estar vacío
      equal_to: debe ser igual a %{count}
      even: debe ser par
      exclusion: está reservado
      greater_than: debe ser mayor que %{count}
      greater_than_or_equal_to: debe ser mayor o igual que %{count}
      has_already_been_used: "ya se ha utilizado"
      inclusion: no está incluido en la lista
      invalid: no es válido
      is_invalid: "parece poco claro, ¿es una oración completa?"
      is_invalid_meaningful: "parece poco claro, la mayoría de las palabras contienen las mismas letras una y otra vez"
      is_invalid_unpretentious: "parece poco claro, una o más palabras es muy larga"
      is_invalid_quiet: "parece poco claro, ¿de verdad querías escribir TODO EN MAYÚSCULAS?"
      invalid_timezone: "'%{tz}' no es una zona horaria"
      contains_censored_words: "contiene las siguientes palabras censuradas: %{censored_words}"
      less_than: debe ser menor que %{count}
      less_than_or_equal_to: debe ser menor o igual que %{count}
      not_a_number: no es un número
      not_an_integer: debe ser un valor entero
      odd: debe ser impar
      record_invalid: ! "La validación falló: %{errors}"
      max_emojis: "no puede tener más de %{max_emojis_count} emojis"
      emojis_disabled: "no puede tener emojis"
      ip_address_already_screened: "ya está incluido en una regla existente"
      restrict_dependent_destroy:
        one: "No se puede eliminar el registro porque existe otro %{record} dependiente"
        other: "No se puede eliminar el registro porque existen otros %{record} dependientes"
      too_long:
        one: es demasiado largo (el máximo es de %{count} carácter)
        other: es demasiado largo (el máximo es de %{count} caracteres)
      too_short:
        one: es demasiado corto (el mínimo es de %{count} carácter)
        other: es demasiado corto (el mínimo es de %{count} caracteres)
      wrong_length:
        one: tiene una longitud incorrecta (debería ser de %{count} carácter)
        other: tiene una longitud incorrecta (debería ser de %{count} caracteres)
      other_than: "debe ser distinto a %{count}"
      auth_overrides_username: "El proveedor de autenticación debe actualizar los nombres de usuario porque el ajuste «auth_overrides_username» está activado."
      required: "debe existir"
    template:
      body: ! "Hubo problemas con los siguientes campos:"
      header:
        one: "%{count} error impidió guardar este %{model}"
        other: ! "%{count} errores impidieron guardar este %{model}"
    embed:
      load_from_remote: "Se produjo un error al cargar esta publicación."
    site_settings:
      invalid_site_setting: "No existe ningún ajuste llamado «%{name}»."
      invalid_category_id: "Especificaste una categoría que no existe"
      site_setting_is_hidden: "No puedes cambiar los ajustes ocultos"
      site_setting_is_shadowed_globally: "No puedes cambiar este ajuste porque está configurado globalmente"
      site_setting_is_unconfigurable: "No se le permite cambiar los ajustes no configurables"
      invalid_choice:
        one: "«%{name}» es una opción no válida."
        other: "«%{name}» son opciones no válidas."
      default_categories_already_selected: "No se puede seleccionar una categoría ya utilizada en otra lista."
      default_tags_already_selected: "No puedes seleccionar una etiqueta utilizada en otra lista."
      s3_upload_bucket_is_required: "No se pueden activar las subidas a S3 a menos que se haya proporcionado un valor a «s3_upload_bucket»."
      enable_s3_uploads_is_required: "No puedes activar el inventario en S3 a menos que se hayan activado las subidas a S3."
      page_publishing_requirements: "No se puede activar la publicación de páginas si está activada la subida segura."
      s3_backup_requires_s3_settings: "No puedes usar S3 como método de respaldo salvo que hayas rellenado «%{setting_name}»."
      s3_bucket_reused: "No puedes usar el mismo bucket para «s3_upload_bucket» y «s3_backup_bucket». Selecciona otro bucket o usa una ruta diferente para cada bucket."
      secure_uploads_requirements: "Las subidas en S3 y las ACL de S3 deben estar activadas antes de activar las subidas seguras."
      s3_use_acls_requirements: "Debes tener activadas las ACL de S3 cuando estén activadas las subidas seguras."
      share_quote_facebook_requirements: "Debes establecer la app id de Facebook para activar compartir citas en Facebook."
      second_factor_cannot_be_enforced_with_disabled_local_login: "No puedes obligar a usar la autenticación de dos factores si los inicios de sesión locales están desactivados."
      second_factor_cannot_be_enforced_with_discourse_connect_enabled: "No puedes obligar el uso de 2FA si DiscourseConnect está activado."
      local_login_cannot_be_disabled_if_second_factor_enforced: "No puede desactivar el inicio de sesión local si se aplica 2FA. Desactive 2FA antes de desactivar los inicios de sesión locales."
      cannot_enable_s3_uploads_when_s3_enabled_globally: "No puedes activar las cargas S3 porque las cargas S3 ya están activadas globalmente, y activar este nivel de sitio podría causar problemas críticos con las cargas."
      cors_origins_should_not_have_trailing_slash: "No deberías añadir una barra al final (/) a los CORS origins."
      slow_down_crawler_user_agent_must_be_at_least_3_characters: "Los agentes de usuario deben tener al menos 3 caracteres para evitar limitar accidentalmente la velocidad de los usuarios legítimos."
      slow_down_crawler_user_agent_cannot_be_popular_browsers: "No puedes añadir ninguno de los siguientes valores a este ajuste: %{values}."
      strip_image_metadata_cannot_be_disabled_if_composer_media_optimization_image_enabled: "No es posible desactivar «strip image metadata» si el ajuste «composer media optimization image enabled» está activado. Desactiva «composer media optimization image enabled» antes de desactivar «strip image metadata»."
      twitter_summary_large_image_no_svg: "Las imágenes de resumen de Twitter usadas para los metadatos de twitter:image no pueden ser .svg"
      tl0_and_anonymous_flag: "Debes proporcionar el «site contact email» (correo electrónico de contacto del sitio) o la «email address to report illegal content» (dirección de correo electrónico para denunciar contenido ilegal) para los usuarios anónimos."
    conflicting_google_user_id: 'El ID de la cuenta Google para esta cuenta ha cambiado; el personal debe intervenir por razones de seguridad. Ponte en contacto con el personal y envía esta referencia <br><a href="https://meta.discourse.org/t/76575">https://meta.discourse.org/t/76575</a>'
    onebox:
      invalid_address: "Lo sentimos, no hemos podido generar una vista previa para esta página web porque el servidor '%{hostname}' no se ha encontrado. En lugar de una vista previa, solo aparecerá un enlace en tu publicación. :cry:"
      error_response: "Lo sentimos, no hemos podido generar una vista previa para esta página web porque el servidor web ha devuelto un código de error %{status_code}. En lugar de una vista previa, solo aparecerá un enlace en tu publicación. :cry:"
      missing_data:
        one: "Lo sentimos, no hemos podido generar una vista previa para esta página web porque no se ha podido encontrar la siguiente etiqueta Embed / OpenGraph: %{missing_attributes}"
        other: "Lo sentimos, no hemos podido generar una vista previa para esta página web porque no se han podido encontrar las siguientes etiquetas Embed / OpenGraph: %{missing_attributes}"
  word_connector:
    comma: ", "
  custom_fields:
    validations:
      max_items: "Se ha alcanzado el número máximo de campos personalizados para esta entidad (%{max_items_number})"
      max_value_length: "Se ha alcanzado la longitud máxima de un valor de campo personalizado (%{max_value_length})"
  invite:
    expired: "Tu token de invitación ha caducado.  <a href='%{base_url}/about'>Ponte en contacto con el personal</a>."
    not_found: "El código de invitación no es válido. Por favor, <a href='%{base_url}/about'>ponte en contacto con nuestro personal</a>."
    not_found_json: "El código de invitación no es válido. Por favor, ponte en contacto con nuestro equipo."
    not_matching_email: "Tu dirección de correo electrónico y la dirección asociada al token de invitación no coinciden. Contacta con el personal del sitio."
    not_found_template: |
      <p>Tu invitación a <a href="%{base_url}">%{site_name}</a> ya ha sido utilizada.</p>

      <p>Si te acuerdas de tu contraseña puedes <a href="%{base_url}/login">iniciar sesión</a>.</p>

      <p>Si no, <a href="%{base_url}/password-reset">restablece tu contraseña</a>.</p>
    not_found_template_link: |
      <p>Esta invitación a <a href="%{base_url}">%{site_name}</a> ya no se puede usar. Por favor, pídele a la persona que te invitó que te vuelva a enviar una nueva invitación.</p>
    existing_user_cannot_redeem: "Esta invitación no se puede canjear. Pide a la persona que te invitó que te envíe una nueva invitación."
    existing_user_already_redemeed: "Ya has canjeado este enlace de invitación."
    user_exists: "No hace falta que invites a <b>%{email}</b>, ¡ya tienen una cuenta!"
    invite_exists: "Ya has invitado a <b>%{email}</b>."
    invalid_email: "%{email} no es un correo electrónico válido."
    generic_error_response: "Hubo un problema con tu solicitud."
    rate_limit:
      one: "Ya has enviado %{count} invitación en el último día, espera %{time_left} antes de volverlo a intentar."
      other: "Ya has enviado %{count} invitaciones en el último día, espera %{time_left} antes de volverlo a intentar."
    confirm_email: "<p>¡Ya casi has terminado! Te enviamos un correo electrónico de activación a tu dirección de correo electrónico. Sigue las instrucciones que allí se encuentran para activar tu cuenta.</p><p>Si no llega, revisa la carpeta de spam o correo electrónico no deseado.</p>"
    disabled_errors:
      discourse_connect_enabled: "Las invitaciones están desactivadas porque DiscourseConnect está activado."
      invalid_access: "No tienes permitido ver el recurso solicitado."
    requires_groups: "La invitación no se ha guardado porque el tema especificado es inaccesible. Añade uno de los siguientes grupos: %{groups}."
    max_invite_emails_limit_exceeded: "La solicitud ha fallado porque el número de correos electrónicos ha superado el máximo (%{max})."
    domain_not_allowed: "Esta invitación no permite registrarte con esta dirección de correo."
    domain_not_allowed_admin: "Este dominio no puede usarse para invitaciones."
    max_redemptions_allowed_one: "para las invitaciones por correo electrónico debe ser 1."
    redemption_count_less_than_max: "debe ser inferior a %{max_redemptions_allowed}."
    email_xor_domain: "Los campos de correo electrónico y dominio no están permitidos al mismo tiempo"
    existing_user_success: "Invitación canjeada con éxito"
  bulk_invite:
    file_should_be_csv: "El archivo subido debería estar en formato csv."
    max_rows: "Las primeras %{max_bulk_invites} invitaciones se han enviado. Intenta dividir el archivo en partes más pequeñas."
    error: "Se produjo un error al subir este archivo. Inténtalo de nuevo más tarde."
  invite_link:
    email_taken: "Alguien está usando este correo electrónico. Si ya tienes una cuenta, inicia sesión o restablece tu contraseña."
    max_redemptions_limit: "debe ser entre 2 y %{max_limit}."
  topic_invite:
    failed_to_invite: "No se puede invitar al usuario a este tema sin ser miembro de un grupo en cualquiera de los siguientes grupos: %{group_names}."
    not_pm: "Solo puedes invitar a mensajes personales."
    user_exists: "Lo sentimos, ese usuario ya fue invitado. Solo se puede invitar a un usuario a un tema una vez."
    muted_topic: "Lo sentimos, el usuario ha silenciado este tema."
    receiver_does_not_allow_pm: "Lo sentimos, ese usuario no te permite enviarle mensajes personales."
    sender_does_not_allow_pm: "Lo sentimos, no permites que ese usuario te envíe mensajes personales."
    user_cannot_see_topic: "%{username} no puede ver el tema."
  backup:
    operation_already_running: "Actualmente se está ejecutando una operación. No se puede iniciar un nuevo trabajo en este momento."
    backup_file_should_be_tar_gz: "El archivo de la copia de seguridad debería ser formato .tar.gz"
    not_enough_space_on_disk: "No hay espacio suficiente en el disco para subir esta copia de seguridad."
    invalid_filename: "El nombre de archivo del respaldo contiene caracteres no válidos. Los válidos son a-z 0-9 . - _."
    file_exists: "El archivo que estás intentando subir ya existe."
  invalid_params: "Has proporcionado parámetros no válidos para la solicitud: %{message}"
  not_logged_in: "Tienes que iniciar sesión para hacer eso."
  not_found: "No se pudo encontrar la URL o recurso solicitado."
  invalid_access: "No tienes permitido ver el recurso solicitado."
  authenticator_not_found: "El método de autenticación no existe o se ha desactivado"
  authenticator_no_connect: "Este proveedor de autenticación no permite enlazarse a cuentas ya existentes en el foro."
  invalid_api_credentials: "No tienes permitido visualizar el recurso solicitado. El nombre de usuario API o la clave no es válida."
  provider_not_enabled: "No tienes permitido visualizar el recurso solicitado. El proveedor de autenticación no está activado."
  provider_not_found: "No tienes permitido visualizar el recurso solicitado. El proveedor de autenticación no existe."
  read_only_mode_enabled: "El sitio está en modo solo lectura. Las interacciones están desactivadas."
  invalid_grant_badge_reason_link: "El enlace externo o no válido de discourse no está permitido como motivo de la medalla."
  email_template_cant_be_modified: "Esta plantilla de correo electrónico no se puede modificar"
  invalid_whisper_access: "O los susurros no están activados o no tienes permitido crear susurros"
  not_in_group:
    title_topic: "Necesitas solicitar formar parte del grupo «%{group}» para ver este tema"
    title_category: "Necesitas solicitar formar parte del grupo «%{group}» para ver esta categoría."
    request_membership: "Solicitar membresía"
    join_group: "Unirse al grupo"
  deleted_topic: "¡Ups! Este tema se ha eliminado y ya no está disponible."
  delete_topic_failed: "Se ha producido un error al borrar el tema. Contacta con el administrador del sitio."
  reading_time: "Tiempo de lectura"
  likes: "Me gusta"
  action_already_performed: "¡Uy! Ya has realizado esta acción. ¿Puedes intentar actualizar la página?"
  too_many_replies:
    one: "Lo sentimos, pero los usuarios nuevos están limitados a %{count} respuesta en el mismo tema."
    other: "Lo sentimos, los usuarios nuevos tienen temporalmente un límite de %{count} respuestas en el mismo tema."
  max_consecutive_replies:
    one: "No se permiten respuestas consecutivas. Edita tu respuesta anterior o espera a que alguien te responda."
    other: "No se permiten más de %{count} respuestas consecutivas. Edita tu respuesta anterior o espera a que alguien te responda."
  embed:
    start_discussion: "Empezar discusión"
    continue: "Continuar discusión"
    error: "Error al insertar"
    referer: "Remisor:"
    error_topics: "La el ajuste «embed topics list» no está activado."
    mismatch: "El remitente no se envió o no coincide con ninguno de los siguientes hosts:"
    no_hosts: "No se han definido hosts para el incrustado."
    configure: "Configurar incrustado"
    more_replies:
      one: "%{count} respuesta más"
      other: "%{count} respuestas más"
    loading: "Cargando Discusión..."
    permalink: "Enlace permanente"
    imported_from: "Este es un tema de discusión derivado de la entrada %{link}"
    in_reply_to: "▶ %{username}"
    replies:
      one: "%{count} respuesta"
      other: "%{count} respuestas"
    likes:
      one: "%{count} me gusta"
      other: "%{count} me gusta"
    last_reply: "Última respuesta"
    created: "Creado"
    new_topic: "Crear tema nuevo"
  no_mentions_allowed: "Lo sentimos, no puedes mencionar a otros usuarios."
  too_many_mentions:
    one: "Lo sentimos, solo puedes mencionar a un usuario en una publicación."
    other: "Lo sentimos, solo puedes mencionar a %{count} usuarios en una publicación."
  no_mentions_allowed_newuser: "Lo sentimos, los usuarios nuevos no pueden mencionar a otros usuarios."
  too_many_mentions_newuser:
    one: "Lo sentimos, pero los usuarios nuevos solo pueden mencionar a un usuario en una publicación."
    other: "Lo sentimos, los usuarios nuevos solo pueden mencionar a %{count} usuarios en una publicación."
  no_embedded_media_allowed_group: "Lo sentimos, no puedes insertar elementos multimedia en una publicación."
  no_embedded_media_allowed: "Lo sentimos, los nuevos usuarios no pueden insertar elementos multimedia en las publicaciones."
  too_many_embedded_media:
    one: "Lo sentimos, los nuevos usuarios solo pueden poner un elemento multimedia incrustado en una publicación."
    other: "Lo sentimos, los nuevos usuarios solo pueden poner %{count} elementos multimedia incrustados en una publicación."
  no_attachments_allowed: "Lo sentimos, los usuarios nuevos no pueden adjuntar archivos en publicaciones."
  too_many_attachments:
    one: "Lo sentimos, los usuarios nuevos solo pueden adjuntar un archivo por publicación"
    other: "Lo sentimos, los usuarios nuevos solo pueden adjuntar %{count} archivos por publicación."
  no_links_allowed: "Lo sentimos, los nuevos usuarios no pueden poner enlaces en publicaciones."
  links_require_trust: "Lo sentimos, no puedes incluir enlaces en tus publicaciones."
  too_many_links:
    one: "Lo sentimos, los usuarios nuevos solo pueden poner un enlace en una publicación."
    other: "Lo sentimos, los usuarios nuevos solo pueden poner %{count} enlaces en una publicación."
  contains_blocked_word: "Lo siento, no puedes publicar mensajes con la palabra «%{word}», no está permitida."
  contains_blocked_words: "Lo siento, no puedes publicar eso. No está permitido: %{words}."
  spamming_host: "Lo sentimos, no puedes publicar un enlace a esa web."
  user_is_suspended: "A los usuarios suspendidos no se les permite publicar."
  topic_not_found: "Algo salió mal. ¿Tal vez este tema se cerró o eliminó mientras estabas lo estabas mirando?"
  not_accepting_pms: "Lo sentimos, %{username} no acepta mensajes en este momento."
  max_pm_recipients: "Lo sentimos, puedes enviar un mensaje a un máximo de %{recipients_limit} destinatarios."
  pm_reached_recipients_limit: "Lo sentimos, no puedes tener más de %{recipients_limit} destinatarios en un mensaje."
  removed_direct_reply_full_quotes: "Cita de toda la publicación anterior eliminada automáticamente."
  watched_words_auto_tag: "Tema etiquetado automáticamente"
  create_pm_on_existing_topic: "Lo sentimos, no puedes crear un mensaje privado en un tema existente."
  slow_mode_enabled: "Este tema está en modo lento."
  just_posted_that: "es demasiado parecido a lo que has publicado recientemente"
  invalid_characters: "contiene caracteres no válidos"
  is_invalid: "parece poco claro, ¿es una oración completa?"
  next_page: "página siguiente →"
  prev_page: "← página anterior"
  show_post_in_topic: "mostrar publicación en el tema"
  page_num: "Página %{num}"
  crawler_content_hidden: "El contenido HTML se omitió porque estás conectado o estás usando un dispositivo móvil moderno."
  home_title: "Inicio"
  topics_in_category: "Temas en la categoría «%{category}»"
  rss_posts_in_topic: "Feed RSS de «%{topic}»"
  rss_topics_in_category: "Feed RSS de los temas en la categoría «%{category}»"
  rss_num_posts:
    one: "%{count} publicación"
    other: "%{count} publicaciones"
  rss_num_participants:
    one: "%{count} participante"
    other: "%{count} participantes"
  read_full_topic: "Leer todo el tema"
  private_message_abbrev: "Msj"
  rss_description:
    hot: "Temas candentes"
    latest: "Temas recientes"
    top: "Temas destacados"
    top_all: "Todos los temas destacados"
    top_yearly: "Temas destacados del año"
    top_quarterly: "Temas destacados del trimestre"
    top_monthly: "Temas destacados del mes"
    top_weekly: "Temas destacados de la semana"
    top_daily: "Temas destacados del día"
    posts: "Últimas publicaciones"
    private_posts: "Últimos mensajes personales"
    group_posts: "Últimas publicaciones de %{group_name}"
    group_mentions: "Últimas menciones en %{group_name}"
    user_posts: "Publicaciones recientes de @%{username}"
    user_topics: "Temas recientes de @%{username}"
    tag: "Temas etiquetados"
    badge: "%{display_name} medalla en %{site_title}"
  too_late_to_edit: "Esa publicación se publicó hace demasiado tiempo. No se puede editar ni eliminar."
  edit_conflict: "La publicación ha sido editada por otro usuario y tus cambios no se pueden guardar."
  revert_version_same: "La versión actual es la misma que la versión a la que intentas volver."
  reverted_to_version: "revertido a la versión #%{version}"
  cannot_edit_on_slow_mode: "Este tema está en modo lento. Mientras dure, no se pueden editar mensajes antiguos, para animar a que la conversación sea considerada y apropiada."
  excerpt_image: "imagen"
  bookmarks:
    errors:
      already_bookmarked_post: "No puedes guardar la misma publicación en marcadores dos veces."
      already_bookmarked: "No puedes añadir a marcadores el mismo %{type} dos veces."
      too_many: "Lo sentimos, pero no puedes añadir más de %{limit} publicaciones a marcadores. Visita <a href='%{user_bookmarks_url}'>%{user_bookmarks_url}</a> para quitar algunos."
      cannot_set_past_reminder: "No puedes establecer un recordatorio de marcador en el pasado."
      cannot_set_reminder_in_distant_future: "No puedes establecer un recordatorio de marcador más de 10 años en el futuro."
      time_must_be_provided: "Hay que poner un tiempo para todos recordatorios"
      for_topic_must_use_first_post: "Solo puedes usar la primera publicación para añadir el tema a marcadores."
      bookmarkable_id_type_required: "El nombre y el tipo del elemento a añadir a marcadores es obligatorio."
      invalid_bookmarkable: "No puedes añadir a favoritos: %{type}"
    reminders:
      at_desktop: "La próxima vez que esté en mi ordenador"
      later_today: "Más tarde durante el día de hoy"
      next_business_day: "Siguiente día hábil"
      tomorrow: "Mañana"
      next_week: "La próxima semana"
      next_month: "El próximo mes"
      custom: "Fecha y hora personalizadas"
  groups:
    success:
      bulk_add:
        one: "%{count} usuario ha sido agregado al grupo."
        other: "%{count} usuarios han sido agregados al grupo."
    errors:
      default_notification_level_users_limit:
        one: "No se puede establecer el nivel de notificación predeterminado en grupos mayores que %{count} usuario. Grupo incorrecto: %{group_name}"
        other: "No se puede establecer el nivel de notificación predeterminado en grupos mayores que %{count} usuarios. Grupo incorrecto: %{group_name}"
      grant_trust_level_not_valid: "«%{trust_level}» no es un nivel de confianza válido."
      can_not_modify_automatic: "No se puede modificar un grupo automático"
      member_already_exist:
        one: "'%{username}' ya es miembro de este grupo."
        other: "Los siguientes usuarios ya son miembros de éste grupo: %{username}"
      invalid_domain: "«%{domain}» no es un dominio válido."
      invalid_incoming_email: "«%{email}» no es una dirección de correo electrónico válida."
      email_already_used_in_group: "«%{email}» ya está siendo utilizado por el grupo «%{group_name}»."
      email_already_used_in_category: "«%{email}» ya está siendo utilizado por la categoría «%{category_name}»."
      cant_allow_membership_requests: "No puedes permitir solicitudes de membresía de un grupo sin ningún propietario."
      already_requested_membership: "Ya has solicitado unirte al grupo."
      adding_too_many_users:
        one: "Se puede añadir un máximo de %{count} usuario a la vez"
        other: "Se puede añadir un máximo de %{count} usuarios a la vez"
      usernames_or_emails_required: "Debe haber nombres de usuario o correos electrónicos"
      no_invites_with_discourse_connect: "Solo puedes invitar a usuarios ya registrados cuando DiscourseConnect está activado"
      no_invites_without_local_logins: "Solo puedes invitar usuarios ya registrados cuando los inicios de sesión locales están desactivados"
    default_names:
      everyone: "todos"
      admins: "administradores"
      moderators: "moderadores"
      staff: "personal"
      trust_level_0: "nivel_de_confianza_0"
      trust_level_1: "nivel_de_confianza_1"
      trust_level_2: "nivel_de_confianza_2"
      trust_level_3: "nivel_de_confianza_3"
      trust_level_4: "nivel_de_confianza_4"
    default_descriptions:
      everyone: "Grupo automático que incluye a todos los miembros"
      staff: "Grupo automático que incluye administradores y moderadores"
      admins: "Responsable de configurar y mantener este sitio, con acceso a todos los datos de miembros y actividades."
      moderators: "Responsable de responder a los avisos, moderar los debates y ayudar a los miembros con sus cuentas"
      trust_level_0: "Nuevos miembros con capacidades limitadas, que están aprendiendo las normas y la funcionalidad de la comunidad"
      trust_level_1: "Miembros con más confianza, que han mostrado un compromiso inicial leyendo y ahora pueden acceder a más funciones. Todos los miembros de este grupo son también miembros del grupo trust_level_0."
      trust_level_2: "Miembros activos que han contribuido consistentemente con el tiempo y han ganado privilegios completos de ciudadanía. Todos los miembros de este grupo también son miembros de los grupos trust_level_1 y trust_level_0."
      trust_level_3: "Contribuyentes altamente comprometidos y de largo plazo, que forman la columna vertebral de la comunidad y han obtenido privilegios limitados de moderación. Todos los miembros de este grupo también son miembros de los grupos trust_level_2, trust_level_1 y trust_level_0."
      trust_level_4: "Miembros promocionados manualmente, reconocidos por sus contribuciones ejemplares y a quienes se les han confiado privilegios adicionales de moderación. Todos los miembros de este grupo también son miembros de los grupos trust_level_3, trust_level_2, trust_level_1 y trust_level_0."
    request_membership_pm:
      title: "Solicitud de membresía para @%{group_name}"
    request_accepted_pm:
      body: |
        Tu solicitud para entrar al grupo @%{group_name} ha sido aceptada y ahora eres parte de él.
  education:
    until_posts:
      one: "%{count} publicación"
      other: "%{count} publicaciones"
    "new-topic": |
      Te damos la bienvenida a %{site_name}. **¡Gracias por empezar un nuevo tema!**

      - ¿Suena el título interesante si lo lees en alto? ¿Es un buen resumen del contenido?

      - ¿A quién le podría interesar? ¿Por qué importa? ¿Qué tipo de respuestas buscas?

      - Incluye palabras comúnmente utilizadas en tu tema para que los demás puedan **encontrarlo**. Para agrupar el tema con otros relacionados, selecciona una categoría (o etiqueta).

      Para más información [consulta nuestra guía](%{base_path}/guidelines). Este panel solo aparecerá para tus primeras %{education_posts_text}.
    "new-reply": |
      Te damos la bienvenida a %{site_name}. **¡Gracias por contribuir!**

      - Sé amable con las demás personas de la comunidad.

      - ¿Aporta tu respuesta a la conversación?

      - Las críticas constructivas son bienvenidas, pero recuerda criticar las *ideas*, y no a las personas.

      Para más información [consulta nuestra guía](%{base_path}/guidelines). Este panel solo aparecerá para tus primeras %{education_posts_text}.
    avatar: |
      ### ¿Qué tal si eliges una imagen para tu cuenta?

      Has publicado algunos temas y respuestas, pero tu imagen de perfil no es tan única como lo eres tú, es solo una letra.

      ¿Has considerado **[visitar tu perfil](%{profile_path})** y subir una imagen que te represente?

      Es más fácil seguir debates y encontrar personas interesantes en las conversaciones cuando todo el mundo tiene una imagen de perfil única.
    sequential_replies: |
      ### Considera la posibilidad de responder a varias publicaciones a la vez

      En vez de publicar varias respuestas seguidas en un tema, considera incluir en una sola respuesta varias citas de las publicaciones previas o @menciones a otras personas.

      Puedes editar tu anterior respuesta para añadir una cita. Para ello, selecciona el texto que quieras citar y pulsa el botón <b>citar respuesta</b> que aparecerá.

      Es más fácil leer temas que tengan menos respuestas (aunque más profundas), que tener que leer muchas respuestas individuales.
    dominating_topic: '¡Has publicado mucho en este tema! Considera la posibilidad de dar a los demás la oportunidad de responder aquí y debatir también entre ellos.'
    get_a_room:
      one: Has respondido a @%{reply_username} una vez, ¿sabías que podrías enviarle un mensaje privado en su lugar?
      other: Has respondido a @%{reply_username} %{count} veces, ¿sabías que también puedes enviarle un mensaje rivado directamente?
    dont_feed_the_trolls: Este mensaje ya ha sido marcado para llamar la atención del moderador. ¿Seguro que deseas responder a él? Las respuestas a contenido negativo tienden a fomentar un comportamiento más negativo.
    too_many_replies: |
      ### Has llegado al límite de respuestas en este tema

      Lo sentimos, los nuevos usuarios tienen temporalmente un límite de %{newuser_max_replies_per_topic} respuestas en el mismo tema.

      En vez de añadir otra respuesta, puedes editar tus respuestas anteriores o visitar otros temas.
    reviving_old_topic: |
      ### ¿Revivir este tema?

      La última respuesta a este tema fue **%{time_ago}**. Tu publicación reactivará el tema, subiéndolo a la parte superior de la lista y notificando a aquellas personas involucradas en su momento.

      ¿Seguro que quieres continuar esta conversación antigua?
  activerecord:
    attributes:
      category:
        name: "Nombre de la categoría"
      topic:
        title: "Título"
        featured_link: "Enlace destacado"
        category_id: "Categoría"
      post:
        raw: "Cuerpo"
      user_profile:
        bio_raw: "Acerca de mí"
      user:
        password: "Contraseña"
      user_password:
        password: "Contraseña"
    errors:
      models:
        topic:
          attributes:
            base:
              warning_requires_pm: "Solamente puedes enviar advertencias por mensajes personales."
              too_many_users: "Solamente puedes enviar advertencias a un usuario a la vez."
              cant_send_pm: "Lo sentimos, no puedes enviar un mensaje personal a este usuario."
              no_user_selected: "Debes seleccionar un usuario válido."
              reply_by_email_disabled: "Las respuestas por correo electrónico han sido desactivadas."
              send_to_email_disabled: "Lo sentimos, no puedes enviar mensajes personales a direcciones de correo electrónico."
              target_user_not_found: "No se pudo encontrar a uno de los usuarios a los que envías este mensaje."
              too_large_group: "El grupo: %{group_name}, tiene demasiados usuarios para recibir un mensaje. El límite es %{limit}."
              unable_to_update: "Hubo un error actualizando ese tema."
              unable_to_tag: "Hubo un error al etiquetar el tema."
              unable_to_unlist: "Lo sentimos, no puedes crear un tema no listado."
            featured_link:
              invalid: "no es válido. La URL debería incluir http:// o https://."
        user:
          attributes:
            password:
              common: "es una de las 10 000 contraseñas más comunes. Usa una contraseña más segura."
              same_as_username: "es igual a tu nombre de usuario. Escoge una contraseña más segura."
              same_as_email: "es igual a tu correo electrónico. Escoge una contraseña más segura."
              same_as_current: "es igual a tu contraseña actual."
              same_as_name: "es igual a tu nombre."
              unique_characters: "tiene demasiados caracteres repetidos. Escoge una contraseña más segura."
            username:
              same_as_password: "es igual a tu contraseña."
            name:
              same_as_password: "es igual a tu contraseña."
            ip_address:
              blocked: "No se permiten nuevos registros desde tu dirección IP."
              max_new_accounts_per_registration_ip: "No se permiten nuevos registros desde tu dirección IP (se alcanzó el límite máximo). Contacta con un miembro del equipo."
        user_password:
          attributes:
            password:
              common: "es una de las 10 000 contraseñas más comunes. Usa una contraseña más segura."
              same_as_username: "es igual a tu nombre de usuario. Escoge una contraseña más segura."
              same_as_email: "es igual a tu correo electrónico. Escoge una contraseña más segura."
              same_as_current: "es igual a tu contraseña actual."
              same_as_name: "es igual a tu nombre."
              unique_characters: "tiene demasiados caracteres repetidos. Escoge una contraseña más segura."
        user_profile:
          attributes:
            featured_topic_id:
              invalid: "Este tema no puede ser destacado en tu perfil."
        user_email:
          attributes:
            user_id:
              reassigning_primary_email: "No está permitido reasignar un correo electrónico principal a otro usuario."
        color_scheme_color:
          attributes:
            hex:
              invalid: "no es un color válido"
        post_reply:
          base:
            different_topic: "La publicación y la respuesta deben pertenecer al mismo tema."
        web_hook:
          attributes:
            payload_url:
              invalid: "La URL no es válida. Debe incluir http:// o https://. No está permitido ningún espacio en blanco."
        custom_emoji:
          attributes:
            name:
              taken: ya está en uso por otro emoji
        topic_timer:
          attributes:
            execute_at:
              in_the_past: "debe ser en el futuro."
            duration_minutes:
              cannot_be_zero: "debe ser mayor que 0."
              exceeds_maximum: "no puede ser más de 20 años."
        translation_overrides:
          attributes:
            value:
              invalid_interpolation_keys:
                one: "La siguiente clave de interpolación no es válida: %{keys}"
                other: "Las siguientes claves de interpolación no son válidas: %{keys}"
        watched_word:
          attributes:
            word:
              too_many: "Demasiadas palabras para esa acción"
            base:
              invalid_url: "La dirección URL de reemplazo no es válida"
              invalid_tag_list: "La lista de etiquetas de sustitución no es válida"
              invalid_html: "El HTML solo puede usarse para reemplazo"
        sidebar_section_link:
          attributes:
            linkable_type:
              invalid: "no es válido"
      <<: *errors
  uncategorized_category_name: "Sin categoría"
  general_category_name: "General"
  general_category_description: "Crea temas aquí si no encajan en ninguna otra categoría."
  meta_category_name: "Sugerencias sobre el sitio"
  meta_category_description: "Debate sobre este sitio, su organización, cómo funciona y cómo podemos mejorarlo."
  staff_category_name: "Personal"
  staff_category_description: "Categoría privada para debates entre moderadores y administradores. Los temas solo serán visibles para miembros del equipo."
  discourse_welcome_topic:
    title: "¡Te damos la bienvenida a %{site_title}! :wave:"
    body: |
      Nos alegra mucho que te hayas unido a nosotros.

      %{site_info_quote}

      Estas son algunas cosas que puedes hacer para empezar:

      :speaking_head: **Preséntate** añadiendo tu foto e información sobre ti y tus intereses a [tu perfil](%{base_path}/my/preferences/account). ¿Qué te gustaría que te preguntaran?

      :open_book: **Conoce a la comunidad** [examinando los debates](%{base_path}/top) que ya se están produciendo aquí. Cuando encuentres una publicación interesante, informativa o entretenida, ¡usa el :heart: para mostrar tu agradecimiento o apoyo!

      :handshake: **Contribuye** comentando, compartiendo tu propia perspectiva, haciendo preguntas u ofreciendo tu opinión en la discusión. Antes de responder o iniciar nuevos temas, revisa las [Directrices de la Comunidad](%{base_path}/faq).

      > Si necesitas ayuda o tienes alguna sugerencia, no dudes en preguntar en %{feedback_category} o [contacta con los administradores](%{base_path}/about).
  admin_quick_start_title: "Guía del administrador: Primeros pasos"
  topic_view_stats:
    invalid_date: "La fecha tiene un formato no válido, utiliza AAAA-MM-DD"
  category:
    topic_prefix: "Acerca de la categoría %{category}"
    replace_paragraph: "(Sustituye este párrafo con una descripción corta de tu nueva categoría. Este texto aparecerá en el área de selección de categoría, así que intenta que no supere los 200 caracteres.)"
    post_template: "%{replace_paragraph}\n\nUtiliza los siguientes párrafos para una descripción más detallada, o establece las directrices o reglas de la categoría:\n\n- ¿Por qué debería la gente usar esta categoría? ¿Para qué se usa?\n\n- ¿Exactamente cómo se distingue de las otras categorías ya existentes?\n\n- ¿Qué temas debería contener esta categoría normalmente?\n\n- ¿Necesitamos esta categoría? ¿Podría fusionarse con otra categoría o subcategoría?\n"
    errors:
      not_found: "¡Categoría no encontrada!"
      uncategorized_parent: "Sin categoría no puede tener categoría primaria"
      self_parent: "La categoría primaria de una subcategoría no puede ser ella misma."
      depth: "No se puede anidar una subcategoría debajo de otra"
      invalid_email_in: "«%{email}» no es una dirección de correo electrónico válida."
      email_already_used_in_group: "«%{email}» ya está siendo utilizado por el grupo «%{group_name}»."
      email_already_used_in_category: "«%{email}» ya está siendo utilizado por la categoría «%{category_name}»."
      description_incomplete: "La publicación que contiene la descripción de la categoría debe tener al menos un párrafo."
      permission_conflict: "Cualquier grupo que tenga acceso a una subcategoría también debe tener acceso a la categoría primaria. Los siguientes grupos tienen acceso a una de las subcategorías, pero no a la categoría primaria: %{group_names}."
      disallowed_topic_tags: "Este tema tiene etiquetas no permitidas en esta categoría: «%{tags}»"
      disallowed_tags_generic: "Este tema tiene etiquetas no permitidas."
      slug_contains_non_ascii_chars: "contiene caracteres no ascii"
      is_already_in_use: "ya está en uso"
      move_topic_to_category_disallowed: "No puedes mover este tema a una categoría en la que no tengas permiso para crear nuevos temas."
    cannot_delete:
      uncategorized: "Esta categoría es especial Se usa para agrupar los temas que no tienen ninguna categoría asignada. No se puede eliminar."
      has_subcategories: "No se puede eliminar esta categoría porque tiene subcategorías."
      topic_exists:
        one: "No se puede borrar esta categoría porque tiene %{count} tema. El tema más antiguo es %{topic_link}."
        other: "No se puede eliminar esta categoría porque tiene %{count} temas. El tema más antiguo es %{topic_link}."
      topic_exists_no_oldest: "No se puede eliminar esta categoría porque el número de temas es %{count}."
    uncategorized_description: "Temas que no necesitan una categoría o no encajan en ninguna de las categorías existentes."
  trust_levels:
    admin: "Administrador"
    staff: "Personal"
    change_failed_explanation: "Trataste de degradar a %{user_name} a «%{new_trust_level}». Sin embargo su nivel de confianza ya es «%{current_trust_level}». %{user_name} va a permanecer en «%{current_trust_level}» - si deseas degradar al usuario, primero bloquea su nivel de confianza."
  post:
    image_placeholder:
      broken: "Esta imagen está rota"
      blocked_hotlinked_title: "Imagen alojada en otro sitio. Haz clic para abrirla en una nueva pestaña."
      blocked_hotlinked: "Imagen externa"
    media_placeholder:
      blocked_hotlinked_title: "Medio alojado en otro sitio. Haz clic para abrir en una nueva pestaña."
      blocked_hotlinked: "Medio externo"
    hidden_bidi_character: "Los caracteres de control bidireccionales pueden cambiar el orden de representación del texto. Esto podría utilizarse para ocultar código malicioso."
    has_likes:
      one: "%{count} me gusta"
      other: "%{count} Me gusta"
    cannot_permanently_delete:
      many_posts: "Este tema tiene mensajes sin eliminar. Elimínalos definitivamente antes de eliminar definitivamente el tema."
      wait_or_different_admin: "Debes esperar %{time_left} antes de eliminar para siempre esta publicación, pero otra persona con permisos de administrador puede eliminarla inmediatamente."
  rate_limiter:
    slow_down: "Has realizado esta acción demasiadas veces. Inténtalo de nuevo más tarde."
    too_many_requests: "Has realizado esta acción demasiadas veces. Espera %{time_left} antes de intentarlo de nuevo."
    by_type:
      first_day_replies_per_day: "Te agradecemos el entusiasmo, ¡sigue así! Dicho esto, has llegado al límite máximo de respuestas que, por seguridad, un usuario nuevo puede publicar en su primer día. Espera %{time_left} para seguir respondiendo."
      first_day_topics_per_day: "¡Te agradecemos el entusiasmo! Dicho esto, has llegado al límite de temas que los usuarios nuevos pueden, por seguridad, crear en su primer día. Espera %{time_left}, y podrás seguir creando nuevos temas."
      create_topic: "Estás creando temas un poco rápido. Espera %{time_left} antes de intentarlo de nuevo."
      create_post: "Estás respondiendo un poco rápido. Espera %{time_left} antes de intentarlo de nuevo."
      delete_post: "Estás eliminando publicaciones un poco rápido. Espera %{time_left} antes de intentarlo de nuevo."
      public_group_membership: "Estás uniéndote o saliendo de grupos con mucha frecuencia. Espera %{time_left} antes de intentarlo de nuevo."
      topics_per_day: "Has llegado al límite de nuevos temas permitidos al día. Podrás crear más en %{time_left}."
      pms_per_day: "Has llegado al máximo de mensajes permitidos al día. Podrás publicar más en %{time_left}."
      create_like: "¡Guau! ¡Has estado dándole mucho a me gusta! Has llegado al límite diario, pero conforme vayas subiendo de nivel de confianza, tu límite aumentará. Podrás seguir dándole a me gusta en %{time_left}."
      create_bookmark: "Has llegado al límite de nuevos marcadores al día. Podrás añadir más cosas a marcadores en %{time_left}."
      edit_post: "Has llegado al límite de ediciones en un día. Podrás seguir editando en %{time_left}."
      live_post_counts: "Estás pidiendo recuentos de publicaciones en vivo muy rápido. Espera %{time_left} antes de intentarlo de nuevo."
      unsubscribe_via_email: "Has alcanzado el número máximo de cancelaciones de subscripción por correo electrónico. Espera %{time_left} antes de intentarlo de nuevo."
      topic_invitations_per_day: "Has llegado al límite de invitaciones a temas. Podrás enviar más invitaciones en %{time_left}."
    hours:
      one: "%{count} hora"
      other: "%{count} horas"
    minutes:
      one: "%{count} minuto"
      other: "%{count} minutos"
    seconds:
      one: "%{count} segundo"
      other: "%{count} segundos"
    short_time: "unos pocos segundos"
  datetime:
    distance_in_words:
      half_a_minute: "< 1 m"
      less_than_x_seconds:
        one: "< %{count} s"
        other: "< %{count} s"
      x_seconds:
        one: "%{count} s"
        other: "%{count} s"
      less_than_x_minutes:
        one: "< %{count} min"
        other: "< %{count} min"
      x_minutes:
        one: "%{count} min"
        other: "%{count} min"
      about_x_hours:
        one: "%{count} h"
        other: "%{count} h"
      x_days:
        one: "%{count} d"
        other: "%{count} d"
      about_x_months:
        one: "%{count} mes"
        other: "%{count} m"
      x_months:
        one: "%{count} mes"
        other: "%{count} meses"
      about_x_years:
        one: "%{count} a"
        other: "%{count} a"
      over_x_years:
        one: "> %{count} a"
        other: "> %{count} a"
      almost_x_years:
        one: "%{count} a"
        other: "%{count} a"
    distance_in_words_verbose:
      half_a_minute: "justo ahora"
      less_than_x_seconds: "justo ahora"
      x_seconds:
        one: "hace %{count} segundo"
        other: "hace %{count} segundos"
      less_than_x_minutes:
        one: "hace menos de %{count} minuto"
        other: "hace menos de %{count} minutos"
      x_minutes:
        one: "hace %{count} minuto"
        other: "hace %{count} minutos"
      about_x_hours:
        one: "hace %{count} hora"
        other: "hace %{count} horas"
      x_days:
        one: "hace %{count} día"
        other: "hace %{count} días"
      about_x_months:
        one: "hace como %{count} mes"
        other: "hace como %{count} meses"
      x_months:
        one: "hace %{count} mes"
        other: "hace %{count} meses"
      about_x_years:
        one: "hace sobre %{count} año"
        other: "hace unos %{count} años"
      over_x_years:
        one: "hace más de %{count} año"
        other: "hace más de %{count} años"
      almost_x_years:
        one: "hace casi %{count} año"
        other: "hace casi %{count} años"
  password_reset:
    no_token: '¡Uy! El enlace que has utilizado ya no funciona. Ahora puedes <a href="%{base_url}/login">Iniciar sesión</a>. Si has olvidado tu contraseña, puedes <a href="%{base_url}/password-reset">solicitar un enlace</a> para restablecerla.'
    title: "Restablecer contraseña"
    success: "Has cambiado tu contraseña correctamente y ahora has iniciado sesión."
    success_unapproved: "Has cambiado tu contraseña correctamente."
  email_login:
    invalid_token: '¡Uy! El enlace que has utilizado ya no funciona. Ahora puedes <a href="%{base_url}/login">Iniciar sesión</a>. Si has olvidado tu contraseña, puedes <a href="%{base_url}/password-reset">solicitar un enlace</a> para restablecerla.'
    title: "Iniciar sesión con correo electrónico"
  user_auth_tokens:
    browser:
      chrome: "Google Chrome"
      discoursehub: "DiscourseHub app"
      edge: "Microsoft Edge"
      firefox: "Firefox"
      ie: "Internet Explorer"
      opera: "Opera"
      safari: "Safari"
      unknown: "navegador desconocido"
    device:
      android: "Dispositivo Android"
      chromebook: "Chrome OS"
      ipad: "iPad"
      iphone: "iPhone"
      ipod: "iPod"
      linux: "Sistema operativo GNU/Linux"
      mac: "Mac"
      mobile: "Dispositivo móvil"
      windows: "Sistema operativo Windows"
      unknown: "dispositivo desconocido"
    os:
      android: "Android"
      chromeos: "Chrome OS"
      ios: "iOS"
      linux: "Linux"
      macos: "macOS"
      windows: "Microsoft Windows"
      unknown: "sistema operativo desconocido"
  change_email:
    error: "Hubo un problema al cambiar tu dirección de correo electrónico. ¿Quizás la dirección ya está en uso?"
    doesnt_exist: "Ese correo electrónico no está asociado a tu cuenta."
    error_staged: "Se produjo un error al cambiar tu correo electrónico. La dirección ya está en uso por un usuario temporal."
    already_done: "Lo sentimos, este enlace de confirmación ya no es válido. ¿Quizá tu correo electrónico ya fue cambiado?"
    confirm: "Confirmar"
    max_secondary_emails_error: "Has llegado al límite de cuentas de correo electrónico secundarias."
  associated_accounts:
    revoke_failed: "No pudo revocar tu cuenta con %{provider_name}."
    connected: "(conectados)"
  activation:
    already_done: "Lo sentimos, este link de confirmación de cuenta ya no es válido. ¿Quizás tu cuenta ya está activa?"
    approval_required: "Un moderador debe aprobar manualmente tu nueva cuenta antes de que puedas acceder a este foro. ¡Recibirás un correo electrónico cuando tu cuenta sea aprobada!"
    missing_session: "No hemos podido detectar si tu cuenta fue creada. Asegúrate de tener activadas las cookies en tu navegador."
    activated: "Disculpa, esta cuenta ya fue activada."
    admin_confirm:
      title: "Confirmar cuenta de administrador"
      description: "¿Seguro que quieres convertir a <b>%{target_username} (%{target_email})</b> en administrador?"
      grant: "Conceder acceso de administrador"
      complete: "<b>%{target_username}</b> ahora es un administrador."
      back_to: "Volver a %{title}"
  reviewable_score_types:
    needs_approval:
      title: "Necesita aprobación"
  post_action_types:
    off_topic:
      title: "Sin relación con el tema"
      description: "Esta publicación se desvía demasiado o no es relevante para el tema en cuestión (definido por el título del tema y su primera publicación), probablemente se debería mover a otro lugar."
      short_description: "No es relevante para la discusión"
    spam:
      title: "Spam"
      description: "Esta publicación es publicidad o vandalismo. No es útil o relevante para el tema."
      short_description: "Esto es publicidad o vandalismo"
      email_title: '«%{title}» fue denunciado como spam'
      email_body: "%{link}\n\n%{message}"
    inappropriate:
      title: "Inapropiado"
      description: 'Esta publicación tiene contenido que una persona razonable podría considerar ofensivo, abusivo, ser una conducta de odio o una violación de <a href="%{base_path}/guidelines">nuestras directrices de la comunidad</a>.'
      short_description: 'Infringe <a href="%{base_path}/guidelines">nuestras directrices de la comunidad</a>'
    illegal:
      title: "Ilegal"
      description: "Esta publicación requiere la atención del personal porque creo que contiene contenido ilegal."
      short_description: "Esto es ilegal"
      email_title: 'Una publicación en «%{title}» requiere atención del personal'
      email_body: "%{link}\n\n%{message}"
    notify_user:
      title: "Enviar un mensaje a @%{username}"
      description: "Quiero hablar con esta persona directamente y personalmente sobre su publicación."
      short_description: "Quiero hablar con esta persona directamente y personalmente sobre su publicación."
      email_title: 'Tu publicación en «%{title}»'
      email_body: "%{link}\n\n%{message}"
    notify_moderators:
      title: "Notificar a los moderadores"
      description: "Esta publicación requiere la atención del personal por una razón no especificada arriba."
      short_description: "Requiere atención del personal por otro motivo"
      email_title: 'Una publicación en «%{title}» requiere atención del personal'
      email_body: "%{link}\n\n%{message}"
    bookmark:
      title: "Marcador"
      description: "Guarda esta publicación en marcadores"
      short_description: "Guarda esta publicación en marcadores"
    like:
      title: "Me gusta"
      description: "Me gusta esta publicación"
      short_description: "Me gusta esta publicación"
  draft:
    sequence_conflict_error:
      title: "error de borrador"
      description: "El borrador está siendo editado en otra ventana. Vuelve a cargar esta página."
    too_many_drafts:
      title: "Demasiados borradores"
      description: "Has alcanzado el número máximo de borradores permitidos. Elimina algunos de [tus borradores](%{base_url}/my/activity/drafts) e inténtalo de nuevo."
  draft_backup:
    pm_title: "Borradores de respaldo de temas en curso"
    pm_body: "Tema que contiene borradores de respaldo"
  user_activity:
    no_log_search_queries: "Los registros de consultas de búsqueda están actualmente desactivados (un administrador puede activarlos en los ajustes del sitio)."
  email_settings:
    pop3_authentication_error: "Ha habido un problema con las credenciales POP3 proporcionadas, comprueba el nombre de usuario y la contraseña e inténtalo de nuevo."
    imap_authentication_error: "Ha habido un problema con las credenciales IMAP proporcionadas, comprueba el nombre de usuario y la contraseña e inténtalo de nuevo."
    imap_no_response_error: "Se ha producido un error al comunicarse con el servidor IMAP. %{message}"
    smtp_authentication_error: "Se ha producido un problema con las credenciales SMTP proporcionadas, comprueba el nombre de usuario y la contraseña e inténtalo de nuevo. %{message}"
    smtp_server_busy_error: "El servidor SMTP está ocupado actualmente, inténtalo de nuevo más tarde."
    smtp_unhandled_error: "Se ha producido un error no gestionado al comunicarse con el servidor SMTP. %{message}"
    imap_unhandled_error: "Se ha producido un error no gestionado al comunicarse con el servidor IMAP. %{message}"
    connection_error: "Ha habido un problema de conexión con el servidor, comprueba el nombre del servidor y el puerto e inténtalo de nuevo."
    timeout_error: "La conexión con el servidor se ha interrumpido, comprueba el nombre y el puerto del servidor e inténtalo de nuevo."
    unhandled_error: "Error no controlado al probar la configuración del correo electrónico. %{message}"
  webauthn:
    validation:
      invalid_type_error: "El proveedor tipo webauthn provisto no es válido. Los tipos válidos son webauthn.get y webauthn.create."
      challenge_mismatch_error: "El desafío provisto no coincide con el desafío generado por el servidor de autenticación."
      invalid_origin_error: "El origen de la solicitud de autenticación no coincide con el origen del servidor."
      malformed_attestation_error: "Se produjo un error al decodificar los datos de certificación."
      invalid_relying_party_id_error: "La ID de la parte de confianza de la solicitud de autenticación no coincide con la ID de la parte de confianza del servidor."
      user_presence_error: "Se requiere la presencia del usuario."
      user_verification_error: "Se requiere la verificación del usuario."
      unsupported_public_key_algorithm_error: "El servidor no soporta el algoritmo de clave pública provisto."
      unsupported_attestation_format_error: "El servidor no soporta el formato de certificación."
      credential_id_in_use_error: "La ID de la credencial provista ya está siendo utilizada."
      public_key_error: "La verificación de la clave pública para la credencial falló."
      ownership_error: "La clave de seguridad no le pertenece al usuario."
      not_found_error: "No se encontró ninguna clave de seguridad con la ID de la credencial provista."
      unknown_cose_algorithm_error: "No se reconoce el algoritmo usado para la clave de seguridad."
      malformed_public_key_credential_error: "La clave pública proporcionada no es válida."
  topic_flag_types:
    spam:
      title: "Spam"
      description: "Este tema es un anuncio publicitario. No es útil ni relevante para este sitio, sino de naturaleza promocional."
      long_form: "marcado como spam"
      short_description: "Esto es un anuncio"
    inappropriate:
      title: "Inapropiado"
      description: 'Este tema tiene contenido que una persona razonable podría considerar ofensivo, abusivo, ser una conducta de odio o una violación de <a href="%{base_path}/guidelines">nuestras directrices de la comunidad</a>.'
      long_form: "marcado como inapropiado"
      short_description: 'Infringe <a href="%{base_path}/guidelines">nuestras directrices de la comunidad</a>'
    notify_moderators:
      title: "Notificar a los moderadores"
      description: 'Este tema necesita ser revisado por un motivo relacionado con las <a href="%{base_path}/guidelines">directrices</a>, <a href="%{tos_url}">Términos de servicio</a> o por otra razón no mencionada anteriormente.'
      long_form: "denunciado para ser atendido por los moderadores"
      short_description: "Requiere atención del personal por otro motivo"
      email_title: 'El tema «%{title}» requiere la atención de un moderador'
      email_body: "%{link}\n\n%{message}"
    illegal:
      title: "Ilegal"
      description: "Este tema requiere la atención del personal porque creo que contiene contenido ilegal."
      short_description: "Esto es ilegal"
      email_title: 'Una publicación en «%{title}» requiere atención del personal'
      email_body: "%{link}\n\n%{message}"
  flagging:
    you_must_edit: '<p>Tu publicación fue denunciada por la comunidad. Por favor, <a href="%{path}">revisa tus mensajes</a>.</p>'
    user_must_edit: "<p>Esta publicación fue denunciada por la comunidad y se encuentra oculta temporalmente.</p>"
  ignored:
    hidden_content: "<p>Contenido ignorado</p>"
  archetypes:
    regular:
      title: "Tema normal"
    banner:
      title: "Tema de banner"
      message:
        make: "Este tema ahora funciona como banner. Aparecerá en la parte superior de cada página hasta que el usuario lo descarte."
        remove: "Este tema ya no funciona como banner. Ya no aparecerá en la parte superior de cada página."
  unsubscribed:
    title: "¡Preferencias de correo electrónico actualizadas!"
    description: "Preferencias de correo para <b>%{email}</b> actualizadas. Para cambiar tus ajustes de correo <a href='%{url}'>visita tus preferencias de usuario</a>."
    topic_description: "Para volver a suscribirte a %{link}, cambia los ajustes de notificación en la parte inferior o en la parte derecha del tema."
    private_topic_description: "Para volver a suscribirte, cambia los ajustes de notificación en la parte inferior o en la parte derecha del tema."
  uploads:
    marked_insecure_from_theme_component_reason: "subida usada en componente de tema"
  unsubscribe:
    title: "Cancelar suscripción"
    stop_watching_topic: "Dejar de vigilar este tema, %{link}"
    mute_topic: "Silenciar todas las notificaciones de este tema, %{link}"
    unwatch_category: "Dejar de vigilar todos los temas de %{category}"
    mailing_list_mode: "Desactivar el modo lista de correo"
    all: "No enviarme ningún correo electrónico desde %{sitename}"
    different_user_description: "Actualmente has iniciado sesión con un usuario diferente al que te hemos enviado el correo electrónico. Cierra sesión o entra en modo anónimo antes de intentarlo de nuevo."
    not_found_description: "Lo sentimos, no hemos podido encontrar esa suscripción. ¿Es posible que el enlace del correo electrónico sea demasiado antiguo y haya caducado?"
    user_not_found_description: "Lo sentimos, no hemos podido encontrar un usuario para esta suscripción. Probablemente estás intentando dar de baja una cuenta que ya no existe."
    log_out: "Cerrar sesión"
    submit: "Guardar preferencias"
    digest_frequency:
      title: "Estás recibiendo correos electrónicos de resumen %{frequency}"
      never_title: "No estás recibiendo correos electrónicos de resumen"
      select_title: "Establecer la frecuencia de los correos electrónicos de resumen:"
      never: "nunca"
      every_30_minutes: "cada 30 minutos"
      every_hour: "cada hora"
      daily: "diariamente"
      weekly: "semanalmente"
      every_month: "cada mes"
      every_six_months: "cada seis meses"
  user_api_key:
    title: "Autorizar acceso de aplicación"
    authorize: "Autorizar"
    read: "leer"
    read_write: "lectura/escritura"
    description: '«%{application_name}» está solicitando el siguiente acceso a tu cuenta:'
    instructions: 'Acabamos de generar una nueva clave API de usuario para que uses con «%{application_name}». Pega la siguiente clave en tu aplicación:'
    otp_description: '¿Te gustaría permitir a «%{application_name}» acceder a este sitio?'
    otp_confirmation:
      confirm_title: Continuar a %{site_name}
      logging_in_as: Iniciando sesión como %{username}
      confirm_button: Finalizar inicio de sesión
    no_trust_level: "Lo sentimos, no tienes el nivel de confianza requerido para acceder a la API de usuario"
    generic_error: "Lo sentimos, no pudimos emitir claves API de usuario, esta funcionalidad podría haber sido desactivada por el administrador del sitio"
    scopes:
      message_bus: "Actualizaciones en tiempo real"
      notifications: "Leer y eliminar notificaciones"
      push: "Notificaciones push de servicios externos"
      session_info: "Leer información de la sesión del usuario"
      read: "Leer todo"
      write: "Escribir todo"
      one_time_password: "Crear un código de inicio de sesión de un único uso"
      bookmarks_calendar: "Leer recordatorios de marcadores"
      user_status: "Leer y actualizar el estado del usuario"
    invalid_public_key: "Lo sentimos, la clave pública no es válida."
    invalid_auth_redirect: "Lo sentimos, este host auth_redirect no está permitido."
    invalid_token: "El token no es válido, ha caducado o no se encuentra"
  flags:
    errors:
      already_handled: "La denuncia ya ha sido atendida"
      wrong_move: "La bandera no se puede mover"
      system: "La bandera del sistema no se puede actualizar ni eliminar."
      used: "El indicador no puede actualizarse ni eliminarse porque ya se ha utilizado."
      unique_name: "El nombre de la denuncia debe ser único"
  reports:
    default:
      labels:
        count: Cantidad
        percent: Porcentaje
        day: Día
    post_edits:
      title: "Ediciones de la publicación"
      labels:
        edited_at: Fecha
        post: Publicación
        editor: Editor
        author: Autor
        edit_reason: Motivo
      description: "Número de ediciones nuevas de publicaciones."
    user_flagging_ratio:
      title: "Proporción de denuncias del usuario"
      labels:
        user: Usuario
        agreed_flags: Denuncias aceptadas
        disagreed_flags: Denuncias rechazadas
        ignored_flags: Denuncias ignoradas
        score: Puntuación
      description: "Lista de usuarios ordenada de acuerdo a la proporción de respuestas a sus denuncias por parte del personal (de acuerdo a en desacuerdo)."
    moderators_activity:
      title: "Actividad de moderación"
      labels:
        moderator: Moderador
        flag_count: Denuncias revisadas
        time_read: Tiempo de lectura
        topic_count: Temas creados
        post_count: Publicaciones creadas
        pm_count: Mensajes privados creados
        revision_count: Revisiones
      description: Lista de actividad de moderación que incluye las denuncias revisadas, tiempo de lectura, temas creados, publicaciones creadas, mensajes personales creados y revisiones.
    flags_status:
      title: "Estado de denuncias"
      values:
        agreed: De acuerdo
        disagreed: En desacuerdo
        deferred: Aplazado
        no_action: Ninguna acción
      labels:
        flag: Tipo
        assigned: Asignado
        poster: Autor
        flagger: Denunciado por
        time_to_resolution: Tiempo de resolución
      description: "Lista de estados de denuncia que incluye el tipo de denuncia, el autor, el usuario que denuncia y el tiempo de resolución."
    visits:
      title: "Visitas de usuario"
      xaxis: "Día"
      yaxis: "Número de visitas"
      description: "Número de visitas de usuarios registrados."
    signups:
      title: "Registros"
      xaxis: "Día"
      yaxis: "Número de registros"
      description: "Nuevos registros de cuenta durante este periodo."
    new_contributors:
      title: "Colaboradores nuevos"
      xaxis: "Día"
      yaxis: "Número de colaboradores nuevos"
      description: "Número de usuarios que han publicado su primera publicación durante este periodo."
    trust_level_growth:
      title: "Crecimiento de nivel de confianza"
      xaxis:
        tl1_reached: "NC1 alcanzado"
        tl2_reached: "NC2 alcanzado"
        tl3_reached: "NC3 alcanzado"
        tl4_reached: "NC4 alcanzado"
      yaxis: "Día"
      description: "Número de usuarios que aumentaron su nivel de confianza durante este período."
    consolidated_page_views:
      title: "Páginas vistas consolidadas heredadas"
      title_legacy: "Vistas de página consolidadas"
      xaxis:
        page_view_crawler: "Crawlers"
        page_view_anon: "Usuarios anónimos"
        page_view_logged_in: "Usuarios conectados"
      yaxis: "Día"
      description: "Informe heredado que muestra las páginas vistas por usuarios registrados, usuarios anónimos y rastreadores. Ha sido sustituido por el informe «Tráfico del sitio»."
      description_legacy: "Vistas de página de usuarios con una sesión iniciada, usuarios anónimos y crawlers."
      labels:
        post: Publicación
        editor: Editor
        author: Autor
        edit_reason: Motivo
    consolidated_api_requests:
      title: "Solicitudes de API consolidadas"
      xaxis:
        api: "API"
        user_api: "API de usuario"
      yaxis: "Día"
      description: "Solicitudes de API para claves de API normales y claves de API de usuario."
    consolidated_page_views_browser_detection:
      title: "Páginas vistas consolidadas con detección de navegador (Experimental)"
      title_legacy: "Páginas vistas consolidadas con detección de navegador (Experimental)"
      xaxis:
        page_view_anon_browser: "Navegador anónimo"
        page_view_logged_in_browser: "Navegador conectado"
        page_view_crawler: "Rastreador conocido"
        page_view_other: "Otras páginas vistas"
      yaxis: "Día"
      description: "Páginas vistas por usuarios registrados, usuarios anónimos, rastreadores conocidos y otros. Este informe experimental garantiza que las solicitudes de usuarios registrados/anónimos proceden de navegadores reales antes de contabilizarlas. Los datos históricos de este informe no están disponibles; para obtener datos históricos, consulta el informe «Páginas vistas consolidadas heredadas»."
      description_legacy: "Páginas vistas por usuarios registrados, usuarios anónimos, rastreadores conocidos y otros. Este informe experimental garantiza que las solicitudes de usuarios registrados/anónimos proceden de navegadores reales antes de contabilizarlas. Los datos históricos de este informe no están disponibles; para obtener datos históricos, consulta el informe «Páginas vistas consolidadas»."
    site_traffic:
      title: "Tráfico del sitio"
      xaxis:
        page_view_anon_browser: "Páginas vistas (anónimo)"
        page_view_logged_in_browser: "Páginas vistas (conectado)"
        page_view_crawler: "Crawlers conocidos"
        page_view_other: "Otro tráfico"
      yaxis: "Día"
      description: "Páginas vistas por usuarios registrados, usuarios anónimos, crawlers conocidos y otro tráfico."
      description_link: "https://meta.discourse.org/t/understanding-pageviews-and-the-site-traffic-report/324062"
    dau_by_mau:
      title: "UAD/UAM"
      xaxis: "Día"
      yaxis: "UAD/UAM"
      description: "Número de miembros que han iniciado sesión durante el último día dividido entre el número de miembros que han iniciado sesión durante el último mes – resulta en un % que indica el grado de «permanencia» de la comunidad. Apuntar a >20 %."
    daily_engaged_users:
      title: "Usuarios involucrados a diario"
      xaxis: "Día"
      yaxis: "Usuarios involucrados"
      description: "Número de usuarios que han dado me gusta o han publicado en el último día."
    profile_views:
      title: "Visitas al perfil de usuario"
      xaxis: "Día"
      yaxis: "Número de perfiles de usuario vistos"
      description: "Número total de visitas a perfiles de usuario."
    topics:
      title: "Temas"
      xaxis: "Día"
      yaxis: "Número de temas nuevos"
      description: "Temas nuevos creados durante este periodo."
    posts:
      title: "Publicaciones"
      xaxis: "Día"
      yaxis: "Número de publicaciones nuevas"
      description: "Publicaciones nuevas creadas durante este periodo"
    likes:
      title: "Me gusta"
      xaxis: "Día"
      yaxis: "Número de nuevos me gusta"
      description: "Número de nuevos me gusta."
    flags:
      title: "Denuncias"
      xaxis: "Día"
      yaxis: "Número de denuncias"
      description: "Número de denuncias nuevas."
    bookmarks:
      title: "Marcadores"
      xaxis: "Día"
      yaxis: "Número de nuevos marcadores"
      description: "Número de temas y publicaciones nuevas guardadas en marcadores."
    users_by_trust_level:
      title: "Usuarios por nivel de confianza"
      xaxis: "Nivel de confianza"
      yaxis: "Número de usuarios"
      labels:
        level: Nivel
      description: "Número de usuarios agrupados por nivel de confianza."
      description_link: "https://blog.discourse.org/2018/06/understanding-discourse-trust-levels/"
    users_by_type:
      title: "Usuarios por tipos"
      xaxis: "Tipo"
      yaxis: "Número de usuarios"
      labels:
        type: Tipo
      xaxis_labels:
        admin: Administrador
        moderator: Moderador
        suspended: Suspendido
        silenced: Silenciado
      description: "Número de usuarios agrupados por administradores, moderadores, suspendidos y silenciados."
    trending_search:
      title: Tendencias de búsqueda
      labels:
        term: Término
        searches: Búsquedas
        click_through: CTR
      description: "Términos de búsqueda más populares con sus porcentajes de clic."
    emails:
      title: "Correos electrónicos enviados"
      xaxis: "Día"
      yaxis: "Número de correos electrónicos"
      description: "Número de correos electrónicos nuevos enviados."
    user_to_user_private_messages:
      title: "Usuario a usuario (respuestas excluidas)"
      xaxis: "Día"
      yaxis: "Número de mensajes"
      description: "Número de mensajes personales nuevos iniciados."
    user_to_user_private_messages_with_replies:
      title: "Usuario a usuario (con respuestas)"
      xaxis: "Día"
      yaxis: "Número de mensajes"
      description: "Número de todos los mensajes personales y respuestas."
    system_private_messages:
      title: "Sistema"
      xaxis: "Día"
      yaxis: "Número de mensajes"
      description: "Número de mensajes personales enviados automáticamente por el sistema."
    moderator_warning_private_messages:
      title: "Advertencias de moderación"
      xaxis: "Día"
      yaxis: "Número de mensajes"
      description: "Número de advertencias enviadas a través de mensaje personal por moderadores."
    notify_moderators_private_messages:
      title: "Notificaciones a moderadores"
      xaxis: "Día"
      yaxis: "Número de mensajes"
      description: "Número de veces que los moderadores recibieron mensajes personales con detalles adicionales sobre la denuncia."
    notify_user_private_messages:
      title: "Notificaciones a usuarios"
      xaxis: "Día"
      yaxis: "Número de mensajes"
      description: "Número de veces que se han enviado mensajes personales a los usuarios utilizando el cuadro de diálogo de denuncia."
    top_referrers:
      title: "Aquellos que realizan la mayor cantidad de recomendaciones"
      xaxis: "Usuario"
      num_clicks: "Clics"
      num_topics: "Temas"
      labels:
        user: "Usuario"
        num_clicks: "Clics"
        num_topics: "Temas"
      description: "Usuarios listados por número de clics en enlaces que han compartido."
    top_traffic_sources:
      title: "Mayores fuentes de tráfico"
      xaxis: "Dominio"
      num_clicks: "Clics"
      num_topics: "Temas"
      num_users: "Usuarios"
      labels:
        domain: Dominio
        num_clicks: Clics
        num_topics: Temas
      description: "Las fuentes externas que más han enlazado a este sitio."
    top_referred_topics:
      title: "Los temas más referidos"
      labels:
        num_clicks: "Clics"
        topic: "Tema"
      description: "Los temas que han recibido más clics de fuentes externas."
    page_view_anon_reqs:
      title: "Anónimas"
      xaxis: "Día"
      yaxis: "Páginas vistas anónimas"
      description: "Número de nuevas vistas de página de visitantes que no han iniciado sesión en una cuenta."
    page_view_logged_in_reqs:
      title: "Con una sesión iniciada"
      xaxis: "Día"
      yaxis: "Vistas de página de usuarios con una sesión iniciada"
      description: "Número de nuevas vistas de página de usuarios con una sesión iniciada."
    page_view_crawler_reqs:
      title: "Vistas de página de crawlers"
      xaxis: "Día"
      yaxis: "Vistas de página de crawlers"
      description: "Total de vistas de página de crawlers a través del tiempo."
    page_view_total_reqs:
      title: "Vistas de página"
      xaxis: "Día"
      yaxis: "Total de vistas de página"
      description: "Número de nuevas vistas de página de todos los visitantes."
    page_view_legacy_total_reqs:
      title: "Páginas vistas heredadas"
      xaxis: "Día"
      yaxis: "Total de páginas vistas"
      description: "Informe heredado que muestra el número de nuevas páginas vistas de todos los visitantes."
    page_view_logged_in_mobile_reqs:
      title: "Vistas de página de usuarios con una sesión iniciada"
      xaxis: "Día"
      yaxis: "Vistas de página de usuarios con una sesión iniciada a través de una conexión móvil"
      description: "Número de vistas de página nuevas de usuarios en dispositivos móviles y con una sesión iniciada."
    page_view_anon_mobile_reqs:
      title: "Vistas de página anónimas"
      xaxis: "Día"
      yaxis: "Vistas de página anónimas desde una conexión móvil"
      description: "Número de vistas de página nuevas de visitantes en dispositivos móviles y con una sesión iniciada."
    page_view_anon_browser_reqs:
      title: "Páginas vistas anónimas del navegador"
      xaxis: "Día"
      yaxis: "Páginas vistas anónimas del navegador"
      description: "Número de páginas vistas por visitantes anónimos que utilizan navegadores reales."
    page_view_logged_in_browser_reqs:
      title: "Páginas vistas del navegador conectado"
      xaxis: "Día"
      yaxis: "Páginas vistas del navegador conectado"
      description: "Número de páginas vistas por visitantes registrados que utilizan navegadores reales."
    http_background_reqs:
      title: "Background"
      xaxis: "Día"
      yaxis: "Peticiones utilizadas para seguir y actualizar contenido"
    http_2xx_reqs:
      title: "Status 2xx (OK)"
      xaxis: "Día"
      yaxis: "Peticiones exitosas (Status 2xx)"
    http_3xx_reqs:
      title: "HTTP 3xx (Redirecciones)"
      xaxis: "Día"
      yaxis: "Peticiones de redirección (Status 3xx)"
    http_4xx_reqs:
      title: "HTTP 4xx (Error de cliente)"
      xaxis: "Día"
      yaxis: "Errores de cliente (Status 4xx)"
    http_5xx_reqs:
      title: "HTTP 5xx (Error de servidor)"
      xaxis: "Día"
      yaxis: "Errores de servidor (Status 5xx)"
    http_total_reqs:
      title: "Total"
      xaxis: "Día"
      yaxis: "Peticiones totales"
    time_to_first_response:
      title: "Tiempo transcurrido hasta la primera respuesta"
      xaxis: "Día"
      yaxis: "Tiempo medio (horas)"
      description: "Tiempo medio (en horas) de la primera respuesta a nuevos temas."
    topics_with_no_response:
      title: "Temas sin respuesta"
      xaxis: "Día"
      yaxis: "Total"
      description: "Número de nuevos temas creados que no han recibido respuestas."
    mobile_visits:
      title: "Visitas de usuarios (móvil)"
      xaxis: "Día"
      yaxis: "Número de visitas"
      description: "Número de usuarios únicos que iniciaron sesión y te visitaron utilizando un dispositivo móvil."
    web_crawlers:
      title: "Agentes de usuario de crawlers"
      labels:
        user_agent: "Agente de usuario"
        page_views: "Vistas de página"
      description: "Lista de los agentes de usuario de crawlers ordenado por vistas de página."
    web_hook_events_daily_aggregate:
      title: "Eventos del webhook"
      xaxis: "Día"
      yaxis: "Número de eventos"
      description: "Número de eventos de webhook activados o su duración media."
    suspicious_logins:
      title: "Inicios de sesión sospechosos"
      labels:
        user: Usuario
        client_ip: IP del cliente
        location: Ubicación
        browser: Navegador
        device: Dispositivo
        os: Sistema operativo
        login_time: Fecha y hora de inicio de sesión
      description: "Detalles de nuevos inicios de sesión marcados como sospechosos."
    staff_logins:
      title: "Inicios de sesión de administradores"
      labels:
        user: Usuario
        location: Ubicación
        login_at: Inicio de sesión a las
      description: "Lista de inicios de sesión de administradores con su ubicación."
    top_uploads:
      title: "Top archivos subidos"
      labels:
        filename: Nombre del archivo
        extension: Extensión
        author: Autor
        filesize: Tamaño del archivo
      description: "Lista de archivos subidos por extensión, tamaño y autor."
    top_ignored_users:
      title: "Usuarios ignorados / silenciados destacados"
      labels:
        ignored_user: Usuario ignorado
        ignores_count: Número de ignorados
        mutes_count: Número de silenciados
      description: "Usuarios que han sido silenciados y/o ignorados por muchos otros usuarios."
    top_users_by_likes_received:
      title: "Usuarios que reciben más «me gusta»"
      labels:
        user: Usuario
        qtt_like: Me gusta recibidos
      description: "Los 10 usuarios que han recibido más Me gusta."
    top_users_by_likes_received_from_inferior_trust_level:
      title: "Usuarios que más «me gusta» han recibido de usuarios con niveles de confianza bajos"
      labels:
        user: Usuario
        trust_level: Nivel de confianza
        qtt_like: Me gusta recibidos
      description: "10 usuarios con nivel de confianza alto que más «me gusta» reciben de usuarios con niveles bajos"
    top_users_by_likes_received_from_a_variety_of_people:
      title: "Usuarios que más «me gusta» han recibido de varias personas"
      labels:
        user: Usuario
        qtt_like: Me gusta recibidos
      description: "Los 10 usuarios que han recibido más me gusta de varias personas."
    topic_view_stats:
      title: "Estadísticas de la vista de temas"
      labels:
        topic: Tema
        logged_in_views: Conectado
        anon_views: Anónimas
        total_views: Total
      description: "Los 100 temas más vistos en un intervalo de fechas, combinando las visualizaciones conectadas y anónimas. Se puede filtrar por categoría."
  dashboard:
    problem:
      twitter_login: 'Parece que el inicio de sesión en X (Twitter) no funciona en este momento. Comprueba las credenciales en <a href="%{base_path}/admin/site_settings/category/login?filter=twitter">los Ajustes del sitio</a>.'
      group_email_credentials: 'Se ha producido un problema con las credenciales de correo electrónico del grupo <a href="%{base_path}/g/%{group_name}/manage/email">%{group_full_name}</a>. No se enviarán correos electrónicos desde la bandeja de entrada del grupo hasta que se solucione este problema. %{error}'
      rails_env: "Tu servidor está funcionando en modo de %{env}."
      host_names: "Tu archivo config/database.yml está utilizando el hostname localhost predeterminado. Actualízalo para usar el hostname de tu sitio."
      sidekiq: 'Sidekiq no se está ejecutando. Muchas tareas, como el envío de correos electrónicos, se ejecutan de forma asíncrona por Sidekiq. Asegúrate de que al menos un proceso de Sidekiq se está ejecutando. <a href="https://github.com/mperham/sidekiq" target="_blank">Más información sobre Sidekiq aquí</a>.'
      queue_size: "El número de tareas en cola es %{queue_size}, que es una cifra alta. Esto podría indicar un problema en el proceso (o procesos) de Sidekiq, o tal vez deberías añadir más trabajadores de Sidekiq."
      ram: "Tu servidor está funcionando con menos de 1 GB de memoria total. Se recomienda una memoria de al menos 1 GB de capacidad."
      google_oauth2_config: 'El servidor está configurado para permitir el registro y el inicio de sesión con Google OAuth2 (enable_google_oauth2_logins), pero los valores de ID de cliente y secreto de cliente no están configurados. Ve a <a href="%{base_path}/admin/site_settings">Ajustes del sitio</a> y actualiza la configuración. <a href="https://meta.discourse.org/t/configuring-google-login-for-discourse/15858" target="_blank">Consulta esta guía para obtener más información</a>.'
      facebook_config: 'El servidor está configurado para permitir el registro y el inicio de sesión con Facebook (enable_facebook_logins), pero los valores de ID de la aplicación y secreto de la aplicación no están configurados. Ve a <a href="%{base_path}/admin/site_settings">Ajustes del sitio</a> y actualiza la configuración. <a href="https://meta.discourse.org/t/configuring-facebook-login-for-discourse/13394" target="_blank">Consulta esta guía para obtener más información</a>.'
      twitter_config: 'El servidor está configurado para permitir el registro y el inicio de sesión con Twitter (enable_twitter_logins), pero los valores de clave y secreto no están configurados. Ve a <a href="%{base_path}/admin/site_settings">Ajustes del sitio</a> y actualiza la configuración. <a href="https://meta.discourse.org/t/configuring-twitter-login-for-discourse/13395" target="_blank">Consulta esta guía para obtener más información</a>.'
      github_config: 'El servidor está configurado para permitir el registro y el inicio de sesión con GitHub (enable_github_logins), pero los valores de ID de cliente y secreto no están configurados. Ve a <a href="%{base_path}/admin/site_settings">Ajustes del sitio</a> y actualiza la configuración. <a href="https://meta.discourse.org/t/configuring-github-login-for-discourse/13745" target="_blank">Consulta esta guía para obtener más información</a>.'
      s3_upload_config: 'El servidor está configurado para subir archivos a S3, pero al menos uno de los siguientes ajustes no está establecido: s3_access_key_id, s3_secret_access_key, s3_use_iam_profile o s3_upload_bucket. Ve a los <a href="%{base_path}/admin/site_settings">Ajustes del sitio</a> y actualiza la configuración. <a href="https://meta.discourse.org/t/how-to-set-up-image-uploads-to-s3/7229" target="_blank">Ve a «¿Cómo configurar la subida de imágenes a S3?» para obtener más información</a>.'
      s3_backup_config: 'El servidor está configurado para permitir subir copias de seguridad a S3, pero al menos una de las siguientes configuraciones no se ha establecido: s3_access_key_id, s3_secret_access_key, s3_use_iam_profile, o s3_backup_bucket. Ve a <a href="%{base_path}/admin/site_settings">los ajustes del sitio</a> y actualiza la configuración. <a href="https://meta.discourse.org/t/how-to-set-up-image-uploads-to-s3/7229" target="_blank">Consulta «How to set up image uploads to S3?» para obtener más información</a>.'
      s3_cdn: 'El servidor está configurado para subir los archivos a S3, pero no hay CDN de S3 configurado. Esto puede llevar a grandes costes de S3 y mal rendimiento del sitio. <a href="https://meta.discourse.org/t/-/148916" target="_blank">Consulta «Using Object Storage for Uploads» para obtener más detalles</a>.'
      image_magick: 'El servidor está configurado para permitir miniaturas de imágenes grandes, pero ImageMagick no está instalado. Instala ImageMagick usando tu administrador de paquetes favorito o <a href="https://www.imagemagick.org/script/download.php" target="_blank">descarga la última versión</a>.'
      failing_emails: 'Hay %{num_failed_jobs} tareas de correo electrónico que fallaron. Revisa tu app.yml y asegúrate de que los ajustes del servidor de correo es correcta. <a href="%{base_path}/sidekiq/retries" target="_blank">Consulta las tareas que fallaron en Sidekiq</a>.'
      subfolder_ends_in_slash: "La configuación del subdirectorio no es correcta; el campo DISCOURSE_RELATIVE_URL_ROOT termina con una barra."
      translation_overrides: "Algunas de tus anulaciones de traducción no están actualizadas. Comprueba tus <a href='%{base_path}/admin/customize/site_texts?outdated=true'>personalizaciones de texto</a>."
      email_polling_errored_recently:
        one: "El sondeo de correo electrónico ha generado un error en las últimas 24 horas. Consulta <a href='%{base_path}/logs' target='_blank'>los registros</a> para obtener más detalles."
        other: "El sondeo de correo electrónico ha generado %{count} errores en las últimas 24 horas. Consulta <a href='%{base_path}/logs' target='_blank'>los registros</a> para obtener más detalles."
      missing_mailgun_api_key: "El servidor está configurado para enviar correos electrónicos a través de Mailgun pero no has proporcionado una clave API que se utiliza para verificar los mensajes de webhook."
      bad_favicon_url: "El favicon está produciendo errores en el proceso de carga. Revisa la opción favicon en los <a href='%{base_path}/admin/site_settings'>ajustes del sitio</a>."
      poll_pop3_timeout: "La conexión al servidor POP3 está superando el tiempo de espera. No se pudieron recuperar los correos electrónicos entrantes. Revisa los <a href='%{base_path}/admin/site_settings/category/email'>ajustes de POP3</a> y tu proveedor de servicio."
      poll_pop3_auth_error: "La conexión al servidor POP3 está fallando debido a un error de autenticación. Revisa los <a href='%{base_path}/admin/site_settings/category/email'>ajustes POP3</a>."
      force_https: "Tu sitio web utiliza SSL. Pero «<a href='%{base_path}/admin/site_settings/category/all_results?filter=force_https'>force_https</a>» aún no está activado en los ajustes de tu sitio."
      out_of_date_themes: "Hay actualizaciones disponibles para los siguientes temas: %{themes_list}"
      unreachable_themes: "No hemos podido comprobar las actualizaciones de los siguientes temas: %{themes_list}"
      watched_words: "La expresión regular para %{action} palabras vigiladas no es válida. Comprueba tus <a href='%{base_path}/admin/customize/watched_words'>Ajustes de palabras vigiladas</a>, o desactiva el ajuste del sitio «expresiones regulares de palabras vigiladas»."
      google_analytics_version: "Tu Discourse utiliza actualmente Google Analytics 3, que dejará de ser compatible después de julio de 2023. <a href='https://meta.discourse.org/t/260498'>Actualízate a Google Analytics 4</a> ahora para seguir recibiendo información y análisis valiosos sobre el rendimiento de tu sitio web."
      category_style_deprecated: "Tu discurso utiliza actualmente un estilo de categoría obsoleto que se eliminará antes de la versión beta final de Discourse 3.2. Consulta <a href='https://meta.discourse.org/t/282441'>Cambiar a una configuración de sitio de estilo de categoría única</a> para obtener instrucciones sobre cómo mantener el estilo de categoría seleccionado."
      maxmind_db_configuration: 'El servidor se ha configurado para utilizar bases de datos MaxMind para búsquedas inversas de IP, pero no se ha configurado un ID de cuenta MaxMind válido, lo que puede provocar que las bases de datos MaxMind no se descarguen en el futuro. <a href="https://meta.discourse.org/t/configure-maxmind-for-reverse-ip-lookups/173941" target="_blank">Consulta esta guía para obtener más información</a>.'
      admin_sidebar_deprecation: "El antiguo diseño de administración está obsoleto en favor del nuevo <a href='https://meta.discourse.org/t/-/289281'>diseño de barra lateral</a> y se eliminará en la próxima versión. Puedes <a href='%{base_path}/admin/config/navigation?filter=admin%20sidebar'>configurar</a> el nuevo diseño de la barra lateral ahora para optar antes por él."
    back_from_logster_text: "Volver al sitio"
  site_settings:
    allow_bulk_invite: "Permitir invitaciones en masa subiendo un archivo CSV"
    disabled: "desactivado"
    display_local_time_in_user_card: "Mostrar la hora local basada en el la zona horaria cuando se abra la tarjeta de un usuario."
    censored_words: "Las palabras serán reemplazadas con &#9632;&#9632;&#9632;&#9632;"
    delete_old_hidden_posts: "Eliminar automaticamente cualquier publicación que se mantenga oculta por mas de 30 días."
    default_locale: "El idioma por defecto de esta instancia de Discourse. Puedes reemplazar el texto de las categorías y temas generados por el sistema en <a href='%{base_path}/admin/customize/site_texts' target='_blank'>Personalizar / Texto</a>."
    allow_user_locale: "Permitir que los usuarios escojan su propio idioma para la interfaz"
    set_locale_from_cookie: "Permite configurar la configuración regional de un usuario anónimo a través de la cookie de navegador «locale»."
    set_locale_from_param: "Permite configurar la configuración regional de un usuario anónimo a través del parámetro de URL 'lang', por ejemplo, ?lang=es"
    support_mixed_text_direction: "Admite direcciones mixtas de texto de izquierda a derecha y de derecha a izquierda"
    min_post_length: "Longitud mínima permitida de la publicación en caracteres (excluyendo mensajes personales)"
    min_first_post_length: "Longitud mínima permitida de la primera publicación (cuerpo del tema) (excluidos los mensajes personales)"
    min_personal_message_post_length: "Longitud mínima permitida en caracteres para las publicaciones (tanto para el primer mensaje como para las respuestas)"
    max_post_length: "Extensión máxima de las publicaciones en número de caracteres"
    topic_featured_link_enabled: "Permite a los usuarios asociar un enlace de función a sus temas. Cuando está activado, los temas pueden tener un enlace destacado adjunto, que es visible públicamente y puede editarse si el usuario tiene permisos suficientes. El enlace de característica puede mejorar la comprensibilidad de un tema proporcionando contenido adicional relacionado."
    show_topic_featured_link_in_digest: "Mostrar el enlace destacado del tema en el correo electrónico de resumen."
    min_topic_views_for_delete_confirm: "Número mínimo de vistas que un tema debe tener para que aparezca una ventana emergente de confirmación antes de ser eliminado"
    min_topic_title_length: "Extensión mínima del título de los temas en número de caracteres"
    max_topic_title_length: "Extensión máxima del título de los temas en número de caracteres"
    min_personal_message_title_length: "Longitud mínima del título para un mensaje en número de caracteres"
    max_emojis_in_title: "Máximo de emojis permitidos en el título del tema.  Si el valor establecido es cero, impide el uso de cualquier emoji en los títulos de los temas."
    min_search_term_length: "Extensión mínima de una búsqueda válida en número de caracteres"
    search_tokenize_chinese: "Forzar que la búsqueda tokenice caracteres chinos incluso en sitios que no estén en chino."
    search_tokenize_japanese: "Forzar que la búsqueda tokenice caracteres japoneses incluso en sitios que no estén en japonés."
    search_prefer_recent_posts: "Si la búsqueda en tu foro grande es lenta, esta opción prueba primero en un índice de publicaciones más recientes"
    search_recent_posts_size: "Cantidad de publicaciones recientes que se mantienen en el índice"
    log_search_queries: "Registro de búsquedas realizadas por los usuarios"
    search_query_log_max_size: "Cantidad máxima de consultas que se conservan"
    search_query_log_max_retention_days: "Tiempo máximo que se mantienen las consultas de búsqueda, en días."
    search_ignore_accents: "Los acentos en las consultas de búsqueda no se tienen en cuenta si esta opción está activada, lo que permite a los usuarios encontrar resultados aunque no introduzcan los acentos correctos."
    search_default_sort_order: "Orden de clasificación por defecto para la búsqueda de página completa"
    category_search_priority_low_weight: "Peso aplicado para la ordenación de categorías con prioridad baja."
    category_search_priority_high_weight: "Peso aplicado para la ordenación de categorías con prioridad alta."
    default_composer_category: "La categoría utilizada para rellenar el desplegable de categorías al crear un nuevo tema."
    allow_uncategorized_topics: "Permitir la creación de temas sin categoría. AVISO: Si ya hay algún tema sin categoría, debes recategorizarlo antes de desactivar esta opción."
    allow_duplicate_topic_titles: "Permitir temas con títulos idénticos, duplicados."
    allow_duplicate_topic_titles_category: "Permitir temas con títulos iguales si la categoría es distinta. Hay que desactivar el ajuste allow_duplicate_topic_titles."
    unique_posts_mins: "Cantidad de minutos que deben pasar antes de que un usuario pueda publicar el mismo contenido de nuevo"
    educate_until_posts: "Cuando el usuario comienza a escribir sus primeras (n) publicaciones, mostrar el panel emergente de consejos para usuarios nuevos en el editor."
    title: "El nombre de este sitio. Visible para todos los visitantes, incluidos los usuarios anónimos."
    site_description: "Describe este sitio en una frase. Visible para todos los visitantes, incluidos los usuarios anónimos."
    short_site_description: "Breve descripción en pocas palabras. Visible para todos los visitantes, incluidos los usuarios anónimos."
    contact_email: "Dirección de correo electrónico del contacto clave responsable de este sitio. Se utiliza para notificaciones críticas, y también se muestra en <a href='%{base_path}/about' target='_blank'>/about</a>. Visible para usuarios anónimos en sitios públicos."
    contact_url: "URL de contacto para este sitio. Cuando está presente, sustituye a la dirección de correo electrónico en <a href='%{base_path}/about' target='_blank'>/about</a> y es visible para los usuarios anónimos en los sitios públicos."
    crawl_images: "Recuperar imágenes desde URLs remotas para insertarlas con las dimensiones correctas de ancho y de largo."
    download_remote_images_to_local: "Convertir imágenes remotas (hotlinked) a imágenes locales descargándolas. Esto preserva el contenido incluso si las imágenes son eliminadas de su sitio remoto original en el futuro."
    download_remote_images_threshold: "Espacio mínimo en el disco necesario para descargar imágenes remotas de forma local (porcentaje)"
    disabled_image_download_domains: "Las imágenes remotas que provengan de estos dominios no serán descargadas. Lista delimitada por barras."
    block_hotlinked_media: "Evitar que los usuarios incluyan archivos multimedia (hotlinking) en sus publicaciones. Los archivos multimedia no descargados según el ajuste «download_remote_images_to_local» serán reemplazados por un enlace."
    block_hotlinked_media_exceptions: "Lista de comienzos de URL que están exentas del ajuste block_hotlinked_media. Incluye el protocolo (ej.: https://ejemplo.com)"
    editing_grace_period: "Durante (n) segundos después de que se publique algún mensaje, se puede editar la publicación sin crear una nueva versión en el historial."
    editing_grace_period_max_diff: "Número máximo de cambios de caracteres permitidos en el período de gracia de edición, si hay más cambios, almacenar otra revisión de publicación (nivel de confianza 0 y 1)"
    editing_grace_period_max_diff_high_trust: "Número máximo de cambios de caracteres permitidos en el período de gracia de edición, si hay más cambios, almacenar otra revisión de publicación (nivel de confianza 2 y superiores)"
    staff_edit_locks_post: "Se bloqueará la posibilidad de editar publicaciones si estas son editadas por un miembro del equipo."
    post_edit_time_limit: "Un autor con nivel de confianza 0 o 1 puede editar sus publicaciones hasta (n) minutos después de su creación. Poner a 0 para permitir ediciones siempre."
    tl2_post_edit_time_limit: "Un autor con NC2 puede editar su publicación durante (n) minutos luego de publicarla. Establece el valor en 0 para que siempre pueda hacerlo."
    edit_history_visible_to_public: "Permitir a todos ver las versiones previas de una publicación editada. Si se desactiva, solo los miembros del equipo podrán verlas."
    delete_removed_posts_after: "Las publicaciones eliminadas por su autor se eliminarán automáticamente después de (n) horas. Si se establece este valor a 0, las publicaciones se eliminarán inmediatamente."
    notify_users_after_responses_deleted_on_flagged_post: "Al borrar una publicación reportada, notificar a los usuarios que hayan respondido y se vaya a borrar su respuesta."
    max_image_width: "Anchura máxima de las miniaturas de las imágenes de una publicación. Las imágenes con una anchura mayor se redimensionarán y se mostrarán en lightbox."
    max_image_height: "Altura máxima de las miniaturas de las imágenes de una entrada. Las imágenes con una altura mayor se redimensionarán y se mostrarán en lightbox."
    responsive_post_image_sizes: "Cambiar el tamaño de las imágenes de vista previa de lightbox para permitir su visualización en pantallas de alto DPI de las siguientes proporciones de píxeles. Eliminar todos los valores para desactivar las imágenes responsivas."
    fixed_category_positions: "Si está marcada, podrás organizar las categorías en un orden determinado. Si no, las categorías se mostrarán según su actividad reciente."
    fixed_category_positions_on_create: "Si está marcada, el orden de las categorías se mantendrá en el diálogo de creación de temas (requiere fixed_category_positions)."
    add_rel_nofollow_to_user_content: 'Añadir la etiqueta rel nofollow a todo el contenido introducido por los usuarios, excepto por los enlaces internos (incluidos dominios principales). Si cambias esto, deberás hacer un rebake de todos las publicaciones con: «rake posts:rebake»'
    exclude_rel_nofollow_domains: "Una lista de dominios a cuyos enlaces no se les añadirá la etiqueta nofollow. ejemplo.com permitirá automáticamente sub.ejemplo.com también. Como mínimo, deberías añadir el dominio de este sitio para ayudar a los rastreadores web a encontrar todo el contenido. Si otras partes de este sitio web están en otros dominios, añádelos también."
    max_form_template_title_length: "Longitud máxima permitida para los títulos de las plantillas de formulario."
    max_form_template_content_length: "Longitud máxima permitida para el contenido de la plantilla del formulario."
    post_excerpt_maxlength: "Extensión máxima del resumen / extracto de una publicación."
    topic_excerpt_maxlength: "Longitud máxima de un extracto o resumen de tema, generado a partir de la primera publicación de un tema."
    default_subcategory_on_read_only_category: "Activa el botón «Nuevo tema» y selecciona una subcategoría por defecto para publicar en categorías en las que el usuario no puede crear un nuevo tema."
    show_pinned_excerpt_mobile: "Mostrar extracto de temas anclados en la vista móvil."
    show_pinned_excerpt_desktop: "Mostrar extracto de temas anclados en la vista de escritorio."
    post_onebox_maxlength: "Extensión máxima en caracteres de una publicación de Discourse en formato onebox."
    blocked_onebox_domains: "Una lista de dominios que nunca se incluirá en un solo recuadro, por ejemplo, wikipedia.org\n(no se admiten símbolos comodín *?)"
    block_onebox_on_redirect: "Evitar el oneboxing para las URL que llevan a una página que redirige. Esta configuración detiene la creación de una tarjeta visual (onebox) para cualquier URL que redirija a un destino diferente, asegurando que las URL directas, que no redirijan, tengan prioridad para el oneboxing."
    allowed_inline_onebox_domains: "Una lista de dominios que serán oneboxed en forma de miniatura si están vinculados sin título"
    enable_inline_onebox_on_all_domains: "Ignorar la configuración del sitio allowed_inline_onebox_domains y permitir inline onebox en todos los dominios."
    onebox_locale: "La configuración regional enviada a los proveedores de onebox. Si se deja en blanco, se utilizará la configuración regional por defecto"
    force_custom_user_agent_hosts: "Hosts que se utilizará para el agente usuario personalizado de onebox en todas las solicitudes. (Especialmente útil para hosts que limitan el acceso por usuario agente)."
    max_oneboxes_per_post: "Establece el número máximo de oneboxes que pueden incluirse en una misma publicación. Las oneboxes proporcionan una vista previa del contenido enlazado dentro de la publicación."
    facebook_app_access_token: "Token generado desde app ID y secreto de Facebook. Usado para generar oneboxes de Instagram."
    github_onebox_access_tokens: "Una asignación de una organización o usuario de GitHub a un token de acceso de GitHub que se utiliza para generar oneboxes de GitHub para repos privados, commits, pull requests, incidencias y contenidos de archivos. Sin esto, solo las URLs públicas de GitHub serán oneboxed."
    logo: "La imagen del logotipo en la parte superior izquierda de tu sitio. Utiliza una imagen rectangular ancha con una altura de 120 y una relación de aspecto superior a 3:1. Si se deja en blanco, se mostrará el texto del título del sitio."
    logo_small: "La pequeña imagen del logotipo en la parte superior izquierda de tu sitio al desplazarse hacia abajo. Utiliza un cuadrado de 120 x 120. Si se deja en blanco, se mostrará un glifo local."
    digest_logo: "La imagen de logotipo alternativa utilizada en la parte superior del resumen de correo electrónico de su sitio. Utiliza un rectángulo ancho. No debe ser una imagen SVG. Si se deja en blanco, se utilizará la imagen del «logo»."
    mobile_logo: "El logo utilizado en la versión móvil de su sitio. Utiliza una imagen rectangular ancha de 120 y un ratio mayor a 3:1. Si se deja en blanco, se usará la imagen que se configuró en «logo»."
    logo_dark: "Alternativa de esquema oscuro para la configuración del sitio 'logo'."
    logo_small_dark: "Alternativa de esquema oscuro para la configuración del sitio 'logo pequeño'."
    mobile_logo_dark: "Alternativa para el ajuste «mobile logo» en la paleta de colores oscura."
    large_icon: "Imagen utilizada como base para otros iconos de metadatos. Lo ideal sería que fuera mayor que 512 x 512. Si se deja en blanco, se utilizará logo_small."
    manifest_icon: "Imagen utilizada como logo/imagen de bienvenida en Android. Se cambiará automáticamente el tamaño a 512 × 512. Si se deja en blanco, se utilizará large_icon."
    manifest_screenshots: "Capturas de pantalla para mostrar las funcionalidades del sitio web en la pantalla de instalación. Todas las imágenes deben ser alojadas localmente y tener las mismas dimensiones."
    favicon: "Un favicon para su sitio, ve <a href='https://en.wikipedia.org/wiki/Favicon' target='_blank'>https://es.wikipedia.org/wiki/Favicon</a>. Para que funcione correctamente sobre un CDN debe ser un png. Se cambiará automáticamente el tamaño a 32x32. Si se deja en blanco, se utilizará large_icon."
    apple_touch_icon: "Icono utilizado para los dispositivos táctiles de Apple. No se recomienda un fondo transparente. Se redimensionará automáticamente a 180x180. Si se deja en blanco, se utilizará el icono grande."
    opengraph_image: "Imagen de gráfico abierto predeterminada, utilizada cuando la página no tiene otra imagen adecuada. Si se deja en blanco, se utilizará large_icon"
    twitter_summary_large_image: "\"Imagen grande de resumen\" de la tarjeta de Twitter (debe tener al menos 280 de ancho y al menos 150 de alto, no puede ser .svg). Si se deja en blanco, los metadatos de la tarjeta normal se generan utilizando opengraph_image, siempre que no sea también un .svg, mientras no sea un .svg"
    notification_email: "La dirección de correo electrónico remitente utilizada al enviar todos los correos electrónicos esenciales de sistema. El dominio especificado debe tener correctamente configurados los registros SPF, DKIM y PTR inversos para que los correos electrónicos se reciban correctamente."
    email_custom_headers: "Lista de correos electrónicos separados por barras"
    email_subject: "Formato de asunto personalizable para correos electrónicos estándar. Consulta <a href='https://meta.discourse.org/t/customize-subject-format-for-standard-emails/20801' target='_blank'>https://meta.discourse.org/t/customize-subject-format-for-standard-emails/20801</a>"
    detailed_404: "Proporciona más detalles a los usuarios acerca de por qué no pueden acceder a un tema en particular. Nota: esto es menos seguro dado que los usuarios sabrán si una URL enlaza a un tema válido."
    enforce_second_factor: "Requiere que los usuarios activen la autenticación de dos factores antes de que puedan acceder a la interfaz de usuario de Discourse. Este ajuste no afecta a la autenticación de la API o del «proveedor de DiscourseConnect». Si enforce_second_factor_on_external_auth está activado, los usuarios no podrán iniciar sesión con proveedores de autenticación externos después de configurar la autenticación de dos factores."
    enforce_second_factor_on_external_auth: "Requiere que los usuarios utilicen la autenticación de dos factores en todo momento. Si está activada, impedirá que los usuarios inicien sesión con métodos de autenticación externos, como inicios de sesión sociales, si tienen activada la autenticación de dos factores. Si está desactivada, los usuarios solo tendrán que confirmar su autenticación de doble factor cuando inicien sesión con un nombre de usuario y una contraseña. Consulta también el ajuste «enforece_second_factor»."
    force_https: "Forzar al sitio a utilizar solo HTTPS. AVISO: ¡NO actives esta opción a menos que verifiques completamente la configuración y funcione correctamente en todas partes! ¿Has verificado también que el CDN, los inicios de sesión a través de redes sociales y cualquier logo externo / dependencia son compatibles con HTTPS?"
    summary_score_threshold: "La puntuación mínima requerida para que una publicación se incluya en el «resumen de este tema»"
    summary_posts_required: "Cantidad mínima de publicaciones antes de que 'Resumen de este tema' esté activado. Los cambios a esta configuración se aplicarán retroactivamente dentro de una semana."
    summary_likes_required: "Cantidad mínina de me gusta en un tema para activar «resumen de este tema». Los cambios a esta configuración se aplicarán retroactivamente dentro de una semana."
    summary_percent_filter: "Cuando un usuario hace clic en «resumen de este tema», mostrar el % de las publicaciones destacadas"
    summary_max_results: "Cantidad máxima de publicaciones devueltas en «resumen de este tema»"
    summary_timeline_button: "Mostrar un botón para «Resumir» en la línea de tiempo"
    enable_personal_messages: "DEPRECIADO, utiliza en su lugar el ajuste «grupos habilitados para mensajes personales». Permitir a los usuarios de nivel de confianza 1 (configurable a través de la confianza mínima para enviar mensajes) crear mensajes y responder a mensajes. Ten en cuenta que el personal siempre puede enviar mensajes, sea cual sea."
    personal_message_enabled_groups: "Permite a los usuarios de estos grupos CREAR mensajes personales. IMPORTANTE: 1) todos los usuarios pueden RESPONDER a los mensajes. 2) Los administradores y moderadores pueden CREAR mensajes para cualquier usuario. 3) Los grupos de nivel de confianza incluyen niveles superiores; elige trust_level_1 para permitir TL1, TL2, TL3, TL4 pero no permitir TL0. 4) Los ajustes de interacción con grupos reemplazan este ajuste para enviar mensajes a grupos específicos."
    enable_system_message_replies: "Permite a los usuarios responder a los mensajes del sistema, incluso si los mensajes personales están desactivados."
    enable_chunked_encoding: "Activar respuestas en lotes del servidor. Esta funcionalidad debería funcionar en casi todos los entornos, pero algunos proxies pueden causar que las respuestas tarden"
    long_polling_base_url: "URL base usada para el long polling (cuando un CDN esta sirviendo contenido dinámico, asegúrate de ajustar esto al pull de origen) ejemplo: http://origin.site.com"
    polling_interval: "Cuando no este en long polling, frecuencia con la que los clientes con sesión iniciada hacen poll en milisegundos"
    anon_polling_interval: "Frecuencia en milisegundos con la que los clientes anónimos hacen poll"
    background_polling_interval: "Frecuencia en milisegundos con la que los clientes con sesión iniciada hacen poll (mientras que la ventana está en segundo plano)"
    hide_post_sensitivity: "La probabilidad de que una publicación denunciada se oculte"
    silence_new_user_sensitivity: "La probabilidad de que un usuario nuevo sea silenciado basándose en denuncias de spam"
    auto_close_topic_sensitivity: "La probabilidad de que un tema denunciado se cierre automáticamente"
    cooldown_minutes_after_hiding_posts: "Número de minutos que un usuario debe esperar para poder editar una publicación oculta debido a denuncias de la comunidad"
    max_topics_in_first_day: "El número máximo de temas que un usuario puede crear durante las 24 horas posteriores a su primera publicación"
    max_replies_in_first_day: "El número máximo de respuestas que un usuario puede crear durante las 24 horas posteriores a su primera publicación"
    tl2_additional_likes_per_day_multiplier: "Incrementar el límite de me gusta por día para los usuarios con nivel de confianza 2 (miembros) multiplicándolo por este número"
    tl3_additional_likes_per_day_multiplier: "Incrementar el límite de me gusta por día para los usuarios con nivel de confianza 3 (habitual) multiplicándolo por este número"
    tl4_additional_likes_per_day_multiplier: "Incrementar el límite de me gusta por día para los usuarios con nivel de confianza 4 (líder) multiplicándolo por este número"
    tl2_additional_edits_per_day_multiplier: "Incrementar el límite de ediciones por día para los usuarios con nivel de confianza 2 (miembros) multiplicándolo por este número"
    tl3_additional_edits_per_day_multiplier: "Incrementar el límite de ediciones por día para los usuarios con nivel de confianza 3 (habitual) multiplicándolo por este número"
    tl4_additional_edits_per_day_multiplier: "Incrementar el límite de ediciones por día para los usuarios con nivel de confianza 4 (líder) multiplicándolo por este número"
    tl2_additional_flags_per_day_multiplier: "Aumenta el límite de reportes por día para nc2 (miembro) al multiplicar con este número"
    tl3_additional_flags_per_day_multiplier: "Aumenta el límite de reportes por día para nc3 (regular) al multiplicar con este número"
    tl4_additional_flags_per_day_multiplier: "Aumenta el límite de reportes por día para nc4 (líder) al multiplicar con este número"
    num_users_to_silence_new_user: "Si los mensajes de un nuevo usuario superan el ajuste hide_post_sensitivity, y tiene denuncias de spam de esta cantidad de usuarios diferentes, oculta todos sus mensajes e impide futuras publicaciones. 0 para desactivar."
    num_tl3_flags_to_silence_new_user: "Si las publicaciones de un usuario nuevo obtienen este número de denuncias de num_tl3_users_to_silence_new_user diferentes usuarios con nivel de confianza 3, se ocultarán todas sus publicaciones y no podrá publicar más en un futuro. Establece el valor en 0 para desactivar."
    num_tl3_users_to_silence_new_user: "Si las publicaciones de un usuario nuevo reciben num_tl3_flags_to_silence_new_user denuncias de este número de usuarios de nivel 3 de confianza, ocultar todas sus publicaciones y prevenir futuras publicaciones. Establece el valor en 0 para desactivar."
    notify_mods_when_user_silenced: "Si un usuario es silenciado automáticamente, enviar un mensaje a todos los moderadores."
    flag_sockpuppets: "Si un usuario nuevo responde a un tema desde la misma dirección de IP que el usuario que inició el tema, denunciar las publicaciones de ambos spam en potencia."
    traditional_markdown_linebreaks: "Utilizar saltos de línea tradicionales en Markdown, los cuales requieren dos espacios al final para un salto de línea."
    enable_markdown_typographer: "Utilizar reglas de tipografía para mejorar la legibilidad de texto: remplaza citas rectas «con comillas», (tm) con símbolos, -- con guion largo –, etc."
    enable_markdown_linkify: "Tratar automáticamente el texto que parezca un enlace como un enlace: www.ejemplo.com y https://ejemplo.com se vincularán automáticamente"
    markdown_linkify_tlds: "Lista de dominios de nivel superior que se tratan automáticamente como enlaces"
    markdown_typographer_quotation_marks: "Lista de pares de reemplazo de comillas dobles y simples"
    post_undo_action_window_mins: "Número de minutos durante los cuales los usuarios pueden deshacer sus acciones recientes en una publicación (me gusta, reportes, etc)."
    must_approve_users: 'Todos los usuarios nuevos deben esperar la aprobación de un moderador o administrador antes de poder iniciar sesión. (Nota: activar esta opción también elimina la opción de invitación «llegar al tema»)'
    invite_code: "El usuario debe introducir este código para que se le permita el registro de la cuenta, ignorado cuando está vacío (no distingue entre mayúsculas y minúsculas)"
    approve_suspect_users: "Mandar usuarios sospechosos a la lista de revisión. Se consideran usuarios sospechosos aquellos que hayan introducido una biografía o página web, pero que no hayan registrado ninguna actividad de lectura."
    review_every_post: "Enviar cada nueva publicación a la cola de revisión para su moderación. Las publicaciones siguen publicándose inmediatamente y son visibles para todos los usuarios. ADVERTENCIA: No se recomienda para sitios con mucho tráfico debido al volumen potencial de publicaciones que necesitan revisión."
    pending_users_reminder_delay_minutes: "Notificar a los moderadores si hay usuarios nuevos que hayan estado esperando aprobación durante más de esta cantidad de minutos. Usa -1 para desactivar estas notificaciones."
    persistent_sessions: "Los usuarios permanecerán con la sesión abierta aunque cierren su navegador"
    maximum_session_age: "El usuario permanecerá con su sesión iniciada n horas desde su última visita"
    full_page_login: "Mostrar los formularios de inicio de sesión y registro en una página completa (si no está marcada, los usuarios verán los formularios en una ventana modal). "
    show_signup_form_email_instructions: Mostrar las instrucciones de correo electrónico en el formulario de registro.
    show_signup_form_username_instructions: Mostrar las instrucciones del nombre de usuario en el formulario de registro.
    show_signup_form_full_name_instructions: Mostrar las instrucciones con el nombre completo en el formulario de registro.
    show_signup_form_password_instructions: Mostrar instrucciones sobre la contraseña en el formulario de registro.
    ga_version: "Versión de Google Universal Analytics a usar: v3 (analytics.js), v4 (gtag)"
    ga_universal_tracking_code: "ID de código de seguimiento de Google Universal Analytics, ej.: UA-12345678-9. Ver <a href='https://google.com/analytics' target='_blank'>https://google.com/analytics</a>"
    ga_universal_domain_name: "Nombre de dominio para Google Universal Analytics. Ver <a href='https://google.com/analytics' target='_blank'>https://google.com/analytics</a>"
    ga_universal_auto_link_domains: "Activar seguimiento multi-dominio de Google Universal Analytics. Los enlaces salientes a estos dominios tendrán la id de cliente añadida a ellos. Ver <a href='https://support.google.com/analytics/answer/1034342?hl=en' target='_blank'>Google's Cross-Domain Tracking guide.</a>"
    gtm_container_id: "ID del contenedor de Google Tag Manager, p. ej: GTM-ABCD12E. <br/>Nota: Para utilizar GTM cuando la Política de Seguridad de Contenidos (CSP) está activada, consulta la documentación sobre meta: <a href='https://meta.discourse.org/t/use-nonces-in-google-tag-manager-scripts/188296' target='_blank'>Utilizar nonces en los scripts de Google Tag Manager</a>."
    enable_escaped_fragments: "Ir a la API Ajax-Crawling de Google si no se detecta ningún webcrawler. Visita <a href='https://developers.google.com/webmasters/ajax-crawling/docs/learn-more' target='_blank'>https://developers.google.com/webmasters/ajax-crawling/docs/learn-more</a>"
    moderators_manage_categories_and_groups: "Permitir que los moderadores creen y gestionen grupos y categorías"
    moderators_change_post_ownership: "Permitir que los moderadores cambien el autor de las publicaciones."
    cors_origins: "Orígenes permitidos para las solicitudes de origen cruzado (CORS). Cada origen debe incluir http:// or https://. La variable env DISCOURSE_ENABLE_CORS debe establecerse como verdadero para activar CORS."
    use_admin_ip_allowlist: "Los administradores solo pueden iniciar sesión si están en una dirección IP definida en la lista de direcciones IP revisadas (Administrados > Registros > Direcciones IP)."
    blocked_ip_blocks: "Lista de direcciones IP privadas en las que Discourse no debería hacer crawling"
    allowed_internal_hosts: "Lista de hosts internos sobre los que discourse puede hacer crawl de forma segura para oneboxes y otras finalidades."
    allowed_onebox_iframes: "Una lista de dominios iframe src que se permiten a través de incrustaciones de Onebox. «*» permitirá todos los motores Onebox por defecto."
    allowed_iframes: "Una lista de prefijos de URL iframe src que Discourse puede permitir con seguridad en las publicaciones"
    allowed_crawler_user_agents: "Agentes de usuario de crawlers a los que se debe permitir el acceso al sitio. ¡ADVERTENCIA! ¡CONFIGURAR ESTO INHABILITARÁ A TODOS LOS CRAWLERS QUE NO SE ENCUENTRAN AQUÍ!"
    blocked_crawler_user_agents: "Palabra única insensible a mayúsculas y minúsculas en la cadena del agente de usuario que identifica a los que no se debe permitir el acceso al sitio. No se aplica si se define una lista de permitidos."
    slow_down_crawler_user_agents: 'Agentes de usuario de rastreadores web a los que se les debe limitar la velocidad según lo configurado en el ajuste «slow down crawler rate». Cada valor debe tener al menos 3 caracteres.'
    slow_down_crawler_rate: "Si slow_down_crawler_user_agents es especificado, esta proporción aplicará para todos los crawlers (número de segundos de demora entre solicitudes)"
    content_security_policy: "Activa la Política de Seguridad de Contenidos (CSP). La CSP es una capa adicional de seguridad que ayuda a evitar ciertos tipos de ataques, como el Cross Site Scripting (XSS) y la inyección de datos."
    content_security_policy_report_only: "Activar la política de seguridad de contenido de solo denuncias (CSP)"
    content_security_policy_collect_reports: "Activar la recolección de denuncias de violación de CSP en /csp_reports"
    content_security_policy_frame_ancestors: "Restringir quién puede incrustar este sitio en iframes a través de CSP. Controla los hosts permitidos en <a href='%{base_path}/admin/customize/embedding'>Insertado</a>"
    content_security_policy_script_src: "Fuentes de scripts adicionales permitidas. El host actual y la CDN se incluyen por defecto. Ver <a href='https://meta.discourse.org/t/mitigate-xss-attacks-with-content-security-policy/104243' target='_blank'>Mitigar los ataques XSS con la Política de Seguridad de Contenidos.</a> (CSP). Otras fuentes de host se ignoran, ya que está activada la dinámica estricta."
    invalidate_inactive_admin_email_after_days: "Las cuentas administrativas que no hayan visitado la página en este número de días deberán validar de nuevo su dirección de correo electrónico antes de iniciar sesión. Establecer a 0 para desactivar."
    suppress_secured_categories_from_admin: "Suprimir temas privados y MPs en algunas partes de la IU para administradores. El contenido seguirá siendo visible en algunos lugares. No se trata de una característica de seguridad: los administradores siempre pueden acceder a todo el contenido del sitio."
    include_secure_categories_in_tag_counts: "Si está activada, el recuento de temas de una etiqueta incluirá los temas que estén en categorías de lectura restringida para todos los usuarios. Si está desactivada, a los usuarios normales solo se les mostrará un recuento de temas para una etiqueta en la que todos los temas estén en categorías públicas."
    display_personal_messages_tag_counts: "Si está activada, se mostrará el recuento de mensajes personales etiquetados con una etiqueta determinada."
    top_menu: "Determina qué elementos aparecen en la navegación de la página de inicio y en qué orden."
    post_menu: "Configura la visibilidad y el orden de los elementos predeterminados del menú de la publicación. Los elementos adicionales añadidos por plugins o temas se gestionan por separado y no aparecerán en esta lista."
    post_menu_hidden_items: "Los elementos del menú que se ocultarán por defecto en el menú de la publicación a menos que se haga clic en una elipsis de expansión. Los elementos adicionales añadidos por plugins o temas se gestionan por separado y no aparecerán en esta lista."
    share_links: "Determinar los elementos que aparecen en el widget de compartir y su orden."
    allow_username_in_share_links: "Permitir que los nombres de usuario se incluyan en los enlaces compartidos. Esto es útil para premiar medallas basadas en visitantes únicos."
    site_contact_username: "Nombre de usuario de miembro del equipo desde donde se enviarán todos los mensajes automáticos. Si se deja en blanco, se utilizará la cuenta por defecto del sistema."
    site_contact_group_name: "Un nombre válido de un grupo al que se invita a todos los mensajes personales enviados automáticamente."
    send_welcome_message: "Enviar a todos los usuarios nuevos un mensaje de bienvenida con una guía rápida de inicio."
    send_tl1_welcome_message: "Enviar a los nuevos usuarios con nivel de confianza 1 un mensaje de bienvenida."
    send_tl2_promotion_message: "Enviar un mensaje a los nuevos usuarios de nivel de confianza 2 cuando suban de nivel."
    suppress_reply_directly_below: "No mostrar el contador de respuestas desplegable en una publicación si solo hay una única respuesta justo debajo de esta publicación."
    suppress_reply_directly_above: "No mostrar el desplegable en-respuesta-a en una publicación cuando solo hay una sola respuesta justo encima de esta publicación."
    remove_full_quote: "Recortar cita automáticamente si: (a) aparece al principio de la publicación, (b) es una cita de una publicación entera y (c) es de la publicación anterior. Para más detalles, ver <a href='https://meta.discourse.org/t/removal-of-full-quotes-from-direct-replies/106857' target='_blank'>Removal of full quotes from direct replies</a>"
    suppress_reply_when_quoting: "No mostrar el desplegable en-respuesta-a en una publicación cuando la publicación cite la respuesta."
    max_reply_history: "Número máximo de respuestas que se muestran al expandir en-respuesta-a"
    topics_per_period_in_top_summary: "Número de temas destacados que se muestran en el resumen de temas destacados."
    topics_per_period_in_top_page: "Número de temas destacados que se muestran en la vista expandida al hacer clic en «ver más»."
    redirect_users_to_top_page: "Redirigir automáticamente a los usuarios nuevos y ausentes durante mucho tiempo a la página superior. Solo se aplica cuando «arriba» está presente en el ajuste del sitio «menú superior»."
    top_page_default_timeframe: "Periodo de tiempo predeterminado de la página principal para usuarios anónimos (se ajusta automáticamente para usuarios conectados en función de su última visita)."
    moderators_view_emails: "Permitir a los moderadores ver las direcciones de correo electrónico de los usuarios."
    prioritize_username_in_ux: "Mostrar el nombre de usuario primero en la página de usuario, tarjeta de usuario y publicaciones (cuando está desactivado, el nombre se muestra primero)"
    enable_rich_text_paste: "Activa la conversión automática de HTML a Markdown al pegar texto en el compositor."
    send_old_credential_reminder_days: "Recordar credenciales antiguas después de días"
    email_token_valid_hours: "Los tokens para restablecer contraseña olvidada / activar cuenta son válidos durante (n) horas."
    enable_badges: "Activa el sistema de medallas, que es una forma de gamificación para reforzar las acciones positivas de los usuarios. Consulta <a href='https://meta.discourse.org/t/what-are-badges/32540' _target='blank'>¿Qué son las medallas?</a> en Discourse Meta para obtener más información."
    show_badges_in_post_header: "Cuando un usuario obtiene una medalla por una publicación en particular, muestra la medalla en el encabezado de la publicación."
    max_favorite_badges: "Número máximo de medallas que el usuario puede seleccionar"
    whispers_allowed_groups: "Permitir la comunicación privada dentro de los temas para los miembros de los grupos especificados."
    hidden_post_visible_groups: "Permitir a los miembros de estos grupos ver los mensajes ocultos. Los usuarios del personal siempre pueden ver los mensajes ocultos."
    allow_index_in_robots_txt: "Especifica en robots.txt que este sitio puede ser indexado por los motores de búsqueda web. Puedes <a href='%{base_path}/admin/customize/robots'>reemplazar tu archivo robots.txt aquí.</a> <b>ADVERTENCIA</b>: Unas reglas mal configuradas pueden impedir que tu sitio sea rastreado como se espera."
    blocked_email_domains: "Una lista delimitada por barras de dominios de correo electrónico en los que los usuarios no pueden registrar cuentas. Los subdominios se gestionan automáticamente para los dominios especificados. No se admiten los símbolos comodín * y ? Ejemplo: mailinator.com|trashmail.net"
    allowed_email_domains: "Una lista delimitada por barras de dominios de correo electrónico en los que los usuarios DEBEN registrar cuentas. Los subdominios se gestionan automáticamente para los dominios especificados. No se admiten los símbolos comodín * y ? ADVERTENCIA: ¡No se permitirán usuarios con dominios de correo electrónico distintos de los indicados!"
    normalize_emails: "Comprobar si la dirección de correo normalizada es única. Para normalizar las direcciones se eliminan los puntos y todo lo que haya entre los caracteres + y @."
    auto_approve_email_domains: "Los usuarios con direcciones de correo electrónico de esta lista de dominios se aprobarán automáticamente. Los subdominios se gestionan automáticamente para los dominios especificados. No se admiten los símbolos comodín * y ?"
    hide_email_address_taken: "No informar a los usuarios si ya existe una cuenta con un correo electrónico al registrarse o al restablecer la contraseña. Pedir la dirección de correo completa para solicitudes de restablecimiento de contraseña."
    log_out_strict: "Al cerrar sesión, cierra TODAS las sesiones del usuario en todos los dispositivos"
    version_checks: "Ping el Discourse Hub para actualizaciones de versión y mostrar mensajes del número de versión en el dashboard <a href='<a href='%{base_path}/admin' target='_blank'>/admin' target='_blank'>/admin</a>."
    new_version_emails: "Enviar un correo electrónico a la dirección contact_email cuando esté disponible una nueva versión de Discourse."
    include_in_discourse_discover: "Permite que CDCK, Inc. («Discourse») presente esta comunidad en la <a href='https://discover.discourse.org' target='_blank'>página Descubrir</a> y en los materiales de marketing de Discourse. Al hacerlo, compartirás los datos necesarios para que tu sitio se incluya en el servicio. Ten en cuenta que la promoción de las comunidades queda a discreción de Discourse."
    invite_expiry_days: "Tiempo durante el cual las claves de invitación de usuarios son válidas, en días"
    invite_only: "Todos los usuarios nuevos deben ser invitados de forma explícita por usuarios de confianza o un miembro del equipo. Los registros públicos están desactivados."
    login_required: "Requerir autenticación para leer el contenido de este sitio, desactivar el acceso anónimo."
    min_username_length: "Longitud mínima del nombre de usuario en caracteres. ADVERTENCIA: ¡si existen usuarios o grupos con nombres de menor longitud que esta, tu sitio se romperá!"
    max_username_length: "Longitud máxima del nombre de usuario en caracteres. ADVERTENCIA: ¡si existen usuarios o grupos con nombres de mayor longitud que esta, tu sitio se romperá!"
    unicode_usernames: "Permitir que los nombres de usuario contengan algunas letras y números Unicode"
    allowed_unicode_username_characters: "Expresión regular para permitir únicamente algunos caracteres Unicode dentro de los nombres de usuario. Las letras ASCII y números siempre se permitirán y no es necesario que los incluyas en la lista de permitidos"
    reserved_usernames: "Nombres de usuario que no están permitidos. El símbolo asterisco * se puede usar para coincidir con cualquier carácter cero o más veces."
    min_password_length: "Define el número mínimo de caracteres necesarios para las contraseñas de los usuarios del sitio. Un valor demasiado bajo puede comprometer la seguridad al facilitar que personas no autorizadas adivinen las contraseñas, mientras que un valor demasiado alto puede dificultar que los usuarios recuerden sus contraseñas."
    min_admin_password_length: "Especifica la longitud mínima de la contraseña para los usuarios Administradores. Garantiza que todas las contraseñas de Administrador cumplan un determinado requisito de longitud para mejorar la seguridad. Este ajuste es esencial para proteger la cuenta de Administrador de posibles accesos no autorizados."
    password_unique_characters: "Número mínimo de caracteres únicos que la contraseña debe tener."
    block_common_passwords: "No permitir contraseñas que formen parte de las 10.000 contraseñas más comunes."
    auth_skip_create_confirm: Al registrarse a través de autenticación externa, omitir la ventana de creación de cuenta. Funciona mejor si los ajustes auth_overrides_email, auth_overrides_username y auth_overrides_name están activados.
    auth_immediately: "Redireccionar automáticamente al sistema de inicio de sesión externo sin interacción del usuario. Solo funciona cuando el ajuste login_required está activado, y solo hay un método de autenticación externo."
    enable_discourse_connect: "Activar inicio de sesión a través de DiscourseConnect (antiguamente «Discourse SSO») (CUIDADO: ¡LAS DIRECCIONES DE CORREO ELECTRÓNICO *DEBEN* SER VALIDADAS POR EL SITIO EXTERNO!)"
    verbose_discourse_connect_logging: "Guardar registros detallados de diagnóstico de DiscourseConnect en <a href='%{base_path}/logs' target='_blank'>/logs</a>"
    enable_discourse_connect_provider: "Implementar el proveedor de protocolo DiscourseConnect (antiguamente «Discourse SSO») en la ruta /session/sso_provider, discourse_connect_provider_secrets debe estar rellenado."
    discourse_connect_url: "URL del punto final de DiscourseConnect (debe incluir http:// o https://, y no debe incluir una barra al final)"
    discourse_connect_secret: "Secreto usado para autenticar criptográficamente la información de DiscourseConnect, asegúrate de que tiene 10 o más caracteres de longitud"
    discourse_connect_provider_secrets: "Una lista de pares de dominio-secreto que utiliza Discourse como proveedor de SSO. Asegúrate de que la clave secreta SSO tenga de 10 caracteres o más. El símbolo de comodín * se puede usar para hacer coincidir cualquier dominio o solo una parte de él (por ejemplo, *.ejemplo.com)."
    discourse_connect_overrides_bio: "Sobrescribir la biografía del usuario y evita que los usuarios la cambien"
    discourse_connect_overrides_groups: "Sincronizar todas las membresías manuales a grupos con los grupos especificados en el atributo groups (CUIDADO: si indicas grupos, todas las membresías manuales del usuario serán borradas)"
    auth_overrides_email: "Sobrescribir la dirección de correo electrónico local con la del sitio externo en cada inicio de sesión, y evitar cambios locales. Aplica a todos los proveedores de autenticación (CUIDADO: puede haber diferencias por la normalización de direcciones locales de correo)"
    auth_overrides_username: "Sobrescribe el nombre de usuario local con el del sitio externo en cada inicio de sesión, y evita cambios locales. Se aplica a todos los proveedores de autenticación. (CUIDADO: puede haber diferencias si hay distintos requisitos en los nombres de usuarios, como los caracteres o la longitud)"
    auth_overrides_name: "Sobrescribir nombre completo local con el del sitio externo en cada inicio de sesión, y evitar cambios locales. Aplica a todos los proveedores de autenticación."
    discourse_connect_overrides_avatar: "Sobreescribir el avatar de los usuarios con el valor dado por DisccourseConnect. Al activarlo, los usuarios no podrán subir sus propios avatares desde Discourse."
    discourse_connect_overrides_location: "Sobrescribir la ubicación de los usuarios por el valor dado por DisccourseConnect y evitar cambios desde Discourse."
    discourse_connect_overrides_website: "Sobrescribe el sitio web del usuario con el valor de la carga útil de DiscourseConnect y evita los cambios locales."
    discourse_connect_overrides_profile_background: "Sobrescribe el fondo del perfil del usuario con el valor de la carga útil de DiscourseConnect."
    discourse_connect_overrides_card_background: "Sobrescribe el fondo de la tarjeta de usuario con el valor de la carga útil de DiscourseConnect."
    discourse_connect_not_approved_url: "Redireccionar cuentas no aprobadas a esta URL al iniciar sesión con DiscourseConnect."
    discourse_connect_allowed_redirect_domains: "Restringe a estos dominios las rutas de retorno proporcionadas por DiscourseConnect (por defecto, la ruta de retorno debe estar en el sitio actual). Utiliza * para permitir cualquier dominio como ruta de retorno. Los comodines de subdominio («*.foobar.com») no están permitidos."
    enable_local_logins: "Activar inicio de sesión local con usuario y contraseña. CUIDADO: si lo desactivas, puede que no puedas iniciar sesión si no has configurado otro medio alternativo primero."
    enable_local_logins_via_email: "Permitir a los usuarios que soliciten un enlace de inicio de sesión en un clic que se les enviará por correo electrónico."
    allow_new_registrations: "Permitir el registro de usuarios nuevos. Desactiva esta opción para que nadie pueda crear una cuenta nueva."
    enable_signup_cta: "Mostrar un aviso a los usuarios anónimos que vuelvan a visitar el sitio animándoles a registrarse."
    enable_google_oauth2_logins: "Activa la autenticación con Google Oauth2. Este es el método de autenticación que Google soporta actualmente. Requiere de una clave de cliente y una clave secreta. Consulta <a href='https://meta.discourse.org/t/15858' target='_blank'>configuración del inicio de sesión mediante para Discourse</a>."
    google_oauth2_client_id: "El ID de cliente único proporcionado por tu aplicación de Google, utilizado para el proceso de autenticación."
    google_oauth2_client_secret: "Secreto del cliente de tu aplicación de Google."
    google_oauth2_prompt: "Una lista opcional delimitada por valores de cadena que especifica si el servidor de autorizaciones solicita al usuario la reautenticación y el consentimiento. Ver <a href='https://developers.google.com/identity/protocols/OpenIDConnect#prompt' target='_blank'>https://developers.google.com/identity/protocols/OpenIDConnect#prompt</a> para los valores posibles."
    google_oauth2_hd: "Un dominio opcional hospedado por Google Apps limitará el inicio de sesión. Ver <a href='https://developers.google.com/identity/protocols/OpenIDConnect#hd-param' target='_blank'>https://developers.google.com/identity/protocols/OpenIDConnect#hd-param</a> para más detalles."
    google_oauth2_hd_groups: "Recupera los grupos de Google de los usuarios en el dominio alojado al autenticarse. Los grupos de Google recuperados pueden utilizarse para conceder la pertenencia automática a grupos de Discourse (consulta los ajustes de grupos). Para más información, consulta https://meta.discourse.org/t/226850"
    google_oauth2_hd_groups_service_account_admin_email: "Una dirección de correo electrónico perteneciente a una cuenta de administrador de Google Workspace. Se utilizará con las credenciales de la cuenta de servicio para obtener la información del grupo."
    google_oauth2_hd_groups_service_account_json: "Información clave con formato JSON para la cuenta de servicio. Se utilizará para obtener la información del grupo."
    google_oauth2_verbose_logging: "Registra diagnósticos detallados relacionados con Google OAuth2 en <a href='%{base_path}/logs' target='_blank'>/logs</a>"
    enable_twitter_logins: "Activar autenticación mediante Twitter requiere una twitter_consumer_key y un twitter_consumer_secret. Consulta <a href='https://meta.discourse.org/t/13395' target='_blank'>configuración del inicio de sesión mediante Twitter (e inserciones) para Discourse</a>."
    twitter_consumer_key: "Clave del consumidor para la autenticación mediante Twitter, registrado en <a href='https://developer.twitter.com/apps' target='_blank'>https://developer.twitter.com/apps</a>"
    twitter_consumer_secret: "Secreto del consumidor para la autenticación mediante Twitter, registrado en <a href='https://developer.twitter.com/apps' target='_blank'>https://developer.twitter.com/apps</a>"
    enable_facebook_logins: "Activar autenticación mediante Facebook, requiere una facebook_app_id y un facebook_app_secret. Ver <a href='https://meta.discourse.org/t/13394' target='_blank'>configuración del inicio de sesión mediante Facebook para Discourse</a>."
    facebook_app_id: "ID de la aplicación de Facebook para autenticación y compartir, registrada en <a href='https://developers.facebook.com/apps/' target='_blank'>https://developers.facebook.com/apps</a>"
    facebook_app_secret: "Clave secreta de la app para la autenticación mediante Facebook, registrado en <a href='https://developers.facebook.com/apps/' target='_blank'>https://developers.facebook.com/apps</a>"
    enable_github_logins: "Activar la autenticación con GitHub, github_client_id y github_client_secret son obligatorios. Ver <a href='https://meta.discourse.org/t/13745' target='_blank'>Configuring GitHub login for Discourse</a>."
    github_client_id: "Id de cliente para la autenticación con GitHub, registrada en <a href='https://github.com/settings/developers/' target='_blank'>https://github.com/settings/developers</a>"
    github_client_secret: "Secreto del cliente para la autenticación con GitHub, registrado en <a href='https://github.com/settings/developers/' target='_blank'>https://github.com/settings/developers</a>"
    enable_discord_logins: "¿Permitir a los usuarios la autenticación mediante Discord?"
    discord_client_id: 'ID de cliente de Discord (¿necesitas una? visita <a href="https://discordapp.com/developers/applications/me">el portal del desarrollador</a>)'
    discord_secret: "Clave secreta del cliente de Discord. Se utiliza para autenticar y habilitar funciones relacionadas con Discord en el sitio, como los inicios de sesión en Discord. Esta clave secreta corresponde a la aplicación de Discord creada para el sitio web, y es necesaria para comunicarse de forma segura con la API de Discord."
    discord_trusted_guilds: 'Solo permitir iniciar sesión con Discord a miembros de estas guilds de Discord. Usa la ID numérica del guild. Para más información, mira las instrucciones <a href="https://meta.discourse.org/t/configuring-discord-login-for-discourse/127129">aquí</a>. Deja en blanco para permitir cualquier guild.'
    enable_linkedin_oidc_logins: "Activa la autenticación de LinkedIn, requiere linkedin_client_id y linkedin_client_secret."
    linkedin_oidc_client_id: "ID de cliente para la autenticación de LinkedIn, registrado en <a href='https://www.linkedin.com/developers/apps' target='_blank'>https://www.linkedin.com/developers/apps</a>"
    linkedin_oidc_client_secret: "Secreto de cliente para la autenticación de LinkedIn, registrado en <a href='https://www.linkedin.com/developers/apps' target='_blank'>https://www.linkedin.com/developers/apps</a>"
    enable_backups: "Permitir a los administradores crear respaldos del foro"
    allow_restore: "Activar la restauración. ¡Esto puede sobrescribir TODOS los datos! Déjalo desactivado en todo momento, y actívalo solo para restaurar una copia de seguridad."
    maximum_backups: "La cantidad máxima de copias de seguridad que se mantendrán. Las copias de seguridad más antiguas se eliminan automáticamente"
    remove_older_backups: "Eliminar las copias de seguridad anteriores al número de días especificado. Dejar en blanco para desactivar."
    automatic_backups_enabled: "Ejecutar respaldos automáticos definidos por la opción de frecuencia de respaldos"
    backup_frequency: "Especifica el intervalo, en días, con el que se crean las copias de seguridad automáticas del sitio. Si se establece en 7, por ejemplo, se generará una nueva copia de seguridad cada semana. La activación de este ajuste depende de «automatic_backups_enabled»."
    s3_backup_bucket: "El bucket remoto para mantener copias de seguridad. AVISO: Asegúrate de que es un bucket privado."
    s3_endpoint: "El terminal se puede modificar para realizar una copia de seguridad en un servicio compatible con S3 como DigitalOcean Spaces o Minio. ADVERTENCIA: dejar en blanco si usas AWS S3."
    s3_configure_tombstone_policy: "Activar la política de eliminación automática para cargas tombstone. IMPORTANTE: si está desactivado, no se reclamará ningún espacio después de eliminar las cargas."
    s3_disable_cleanup: "Evite la eliminación de copias de seguridad antiguas de S3 cuando hay más copias de seguridad que el máximo permitido."
    s3_use_acls: "AWS recomienda no utilizar ACL en los buckets S3; si sigues este consejo, desmarca esta opción. Debes activarla si utilizas cargas seguras."
    enable_direct_s3_uploads: "Permite la carga directa multiparte a Amazon S3, consulta https://meta.discourse.org/t/a-new-era-for-file-uploads-in-discourse/210469 para más detalles."
    backup_time_of_day: "Hora UTC del día cuando debería ejecutarse el respaldo."
    backup_with_uploads: "Incluir archivos subidos en las copias de seguridad programadas. Si esta opción está desactivada, tan solo se ejecutará una copia de seguridad de la base de datos."
    backup_location: "Ubicación donde se almacenan las copias de seguridad. IMPORTANTE: S3 requiere credenciales S3 válidas introducidas en los ajustes de Archivos. Cuando cambies esto a S3 desde Local, debes ejecutar la tarea de rake «s3:ensure_cors_rules»."
    backup_gzip_compression_level_for_uploads: "Nivel de compresión Gzip utilizado para comprimir archivos subidos."
    include_thumbnails_in_backups: "Incluir miniaturas generadas en las copias de seguridad. Desactivar esto hará que las copias de seguridad sean más pequeñas, pero requiere el rebake de todas las publicaciones después de una restauración."
    active_user_rate_limit_secs: "Con qué frecuencia actualizaremos el campo «last_seen_at», en segundos"
    verbose_localization: "Mostrar sugerencias de localización extendida en la interface de usuario "
    previous_visit_timeout_hours: "Tiempo que debe pasar antes de que una visita sea considerada la «visita previa», en horas"
    top_topics_formula_log_views_multiplier: "valor del multiplicador de visitas (n) en la fórmula de temas destacados: «log(views_count) * (n) + op_likes_count * 0.5 + LEAST(likes_count / posts_count, 3) + 10 + log(posts_count)»"
    top_topics_formula_first_post_likes_multiplier: "valor del multiplicador de me gusta en la primera publicación (n) en la fórmula de temas destacados: «log(views_count) * 2 + op_likes_count * (n) + LEAST(likes_count / posts_count, 3) + 10 + log(posts_count)»"
    top_topics_formula_least_likes_per_post_multiplier: "valor del multiplicador de me gusta por publicación (n) en la fórmula de temas destacados: «log(views_count) * 2 + op_likes_count * 0.5 + LEAST(likes_count / posts_count, (n)) + 10 + log(posts_count)»"
    enable_safe_mode: "Permitir a los usuarios ingresar al modo seguro para depurar plugins."
    rate_limit_create_topic: "Después de crear un tema, los usuarios deben esperar (n) segundos antes de crear otro tema."
    rate_limit_create_post: "Después de realizar una publicación, los usuarios deben esperar (n) segundos antes de crear otra publicación."
    rate_limit_new_user_create_post: "Después de realizar una publicación, los nuevos usuarios deben esperar (n) segundos antes de crear otra publicación."
    max_likes_per_day: "Máximo número de me gusta por usuario por día."
    max_flags_per_day: "Máximo número de denuncias por usuario por día."
    max_bookmarks_per_day: "Máximo número de marcadores por usuario por día."
    max_edits_per_day: "Máximo número de ediciones por usuario por día."
    max_topics_per_day: "Máximo número de temas que un usuario puede crear al día."
    max_personal_messages_per_day: "Número máximo de nuevos mensajes personales que un usuario puede crear al día."
    max_invites_per_day: "Máximo número de invitaciones que un usuario puede enviar al día."
    max_topic_invitations_per_day: "Máximo número de invitaciones a un tema que un usuario puede enviar por día."
    max_topic_invitations_per_minute: "Número máximo de invitaciones de temas que un usuario puede enviar por minuto."
    max_logins_per_ip_per_hour: "Máximo número de inicios de sesión permitidos por dirección IP por hora."
    max_logins_per_ip_per_minute: "Máximo número de inicios de sesión permitidos por dirección IP por minuto."
    max_post_deletions_per_minute: "Número máximo de publicaciones que un usuario puede borrar por minuto. Poner a 0 para no dejar borrar publicaciones."
    max_post_deletions_per_day: "Número máximo de publicaciones que un usuario puede borrar al día. Poner a 0 para no permitir borrar publicaciones."
    invite_link_max_redemptions_limit: "Los canjes máximos permitidos para los enlaces de invitación no pueden ser más que este valor."
    invite_link_max_redemptions_limit_users: "El número máximo de usuarios que pueden registrarse desde un enlace de invitación generado por usuarios habituales no puede sobrepasar este valor."
    alert_admins_if_errors_per_minute: "Número de errores por minuto que activa la alerta a los administradores. Un valor de 0 desactiva esta funcionalidad. NOTA: requiere reiniciar."
    alert_admins_if_errors_per_hour: "Número de errores por hora que activa la alerta a los administradores. Un valor de 0 desactiva esta funcionalidad. NOTA: requiere reiniciar."
    categories_topics: "Número de temas que se muestran en la página de /categories. Si estableces el valor en 0, automáticamente intentará conseguir un valor para mantener las dos columnas simétricas (categorías y temas)."
    suggested_topics: "Número de temas sugeridos que se muestran en la parte inferior del tema."
    limit_suggested_to_category: "Solo mostrar temas de la categoría actual en los temas sugeridos."
    suggested_topics_max_days_old: "Los temas sugeridos no deben ser más antiguos de n días."
    suggested_topics_unread_max_days_old: "Los temas no leídos sugeridos no deben ser más antiguos de n días."
    clean_up_uploads: "Eliminar archivos subidos huérfanos sin referencia para prevenir el hosting ilegal. AVISO: antes de activar esta opción quizás quieres hacer un respaldo de tu directorio de /uploads"
    clean_orphan_uploads_grace_period_hours: "Período de gracia (en horas) antes de que un archivo subido huérfano se elimine."
    purge_deleted_uploads_grace_period_days: "Período de gracia (en horas) antes de que un archivo subido huérfano se elimine permanentemente."
    purge_unactivated_users_grace_period_days: "Periodo de gracia (en días) antes de eliminar a un usuario que no ha activado su cuenta. Establecer el valor en 0 para que nunca se purgue a usuarios no activados."
    enable_s3_uploads: "Coloca los archivos subidos en el almacén Amazon S3. IMPORTANTE: requiere credenciales de S3 validas. (tanto clave de acceso y clave de acceso secreta)."
    s3_use_iam_profile: 'Utiliza un <a href="https://docs.aws.amazon.com/IAM/latest/UserGuide/id_roles_use_switch-role-ec2_instance-profiles.html">perfil de instancia de AWS EC2</a> para otorgar acceso al S3 bucket. NOTA: activar esto requiere que Discourse se ejecute en una instancia EC2 configurada apropiadamente, y sobrescribe las configuraciones de «clave de acceso s3» y «clave secreta s3».'
    s3_upload_bucket: "El nombre del bucket Amazon S3 donde se subirán los archivos. AVISO: debe ser en minúsculas, sin puntos ni guiones bajos."
    s3_access_key_id: "La clave secreta de acceso de Amazon S3 que se usará para subir imágenes, archivos adjuntos y copias de seguridad."
    s3_secret_access_key: "La clave secreta de acceso de Amazon S3 que se usará para subir imágenes, adjuntos y copias de seguridad."
    s3_region: "El nombre de región de Amazon S3 que se utilizará para subir imágenes y backups."
    s3_cdn_url: "URL de un CDN que se utilizará para todos los activos s3 (por ejemplo: https://cdn.somewhere.com). AVISO: después de cambiar esta opción debes hacer un rebake de todos las publicaciones antiguas."
    s3_use_cdn_url_for_all_uploads: "Utiliza la URL CDN para todos los archivos subidos a s3 en lugar de solo para las imágenes."
    avatar_sizes: "Lista de tamaños de los avatares generados automáticamente."
    external_system_avatars_enabled: "Activa el uso de un servicio externo para generar los avatares del sistema. Cuando esta opción está activada, los avatares de usuario, en lugar de producirse dentro del sistema de Discourse, son generados y proporcionados por un servicio externo definido por la opción «external_system_avatars_url»."
    external_system_avatars_url: "Dirección URL del servicio externo para los avatares. Las sustituciones permitidas son {username} {first_letter} {color} {size}"
    external_emoji_url: "URL del servicio externo para imágenes de emoji. Dejar en blanco para desactivar."
    use_site_small_logo_as_system_avatar: "Usar el logo pequeño del sitio como avatar del usuario del sistema. El logo debe haber sido cargado previamente."
    restrict_letter_avatar_colors: "Una lista de códigos de color hexadecimales de 6 dígitos usados para los fondos de los avatares de letras."
    enable_listing_suspended_users_on_search: "Permitir que los usuarios normales encuentren usuarios que estén suspendidos."
    selectable_avatars_mode: "Permitir que los usuarios elijan su avatar de entre la lista «selectable_avatars», y solo dejar que suban un avatar personalizado los que tengan el nivel de confianza de al menos el seleccionado."
    selectable_avatars: "Especifica una colección de avatares entre los que los usuarios puedan elegir su foto de perfil. La elección aparecerá durante la creación del perfil de usuario o al actualizar el avatar del perfil."
    allow_all_attachments_for_group_messages: "Permitir todos los archivos adjuntos de correo electrónico para los mensajes grupales."
    png_to_jpg_quality: "Calidad del archivo JPG convertido (1 es calidad mínima, 99 es máxima calidad, 100 para desactivar conversión)."
    recompress_original_jpg_quality: "Calidad de las imágenes subidas (1 es la peor calidad, 99 la mejor, 100 mantiene la calidad original)."
    image_preview_jpg_quality: "Calidad de las imágenes redimensionadas (1 es la peor calidad, 99 la mejor, 100 mantiene la calidad original)."
    allow_staff_to_upload_any_file_in_pm: "Permitir a los miembros del equipo subir cualquier archivo en MP."
    strip_image_metadata: "Activa esta opción para eliminar toda la información adicional de las imágenes subidas al sitio. Esto incluye datos como el modelo de cámara, la ubicación, la fecha de creación, etc. Esto puede ser útil por razones de privacidad, ya que evita que los usuarios compartan involuntariamente información sensible."
    composer_media_optimization_image_enabled: "Permite la optimización multimedia en el lado del cliente de archivos de imágenes cargados."
    composer_media_optimization_image_bytes_optimization_threshold: "Tamaño mínimo del archivo de imagen para activar la optimización del lado del cliente"
    composer_media_optimization_image_resize_dimensions_threshold: "Ancho mínimo de la imagen para activar el redimensionamiento del lado del cliente"
    composer_media_optimization_image_resize_width_target: "Las imágenes con una anchura mayor que «composer_media_optimization_image_dimensions_resize_threshold» serán redimensionadas a esta anchura. Debe ser >= que «composer_media_optimization_image_dimensions_resize_threshold»."
    composer_media_optimization_image_encode_quality: "Calidad de codificación JPG utilizada en el proceso de recodificación."
    min_ratio_to_crop: "Proporción utilizada para recortar imágenes altas. Introduce el resultado de anchura / altura."
    simultaneous_uploads: "Número máximo de archivos que se pueden arrastrar y soltar en el editor"
    default_invitee_trust_level: "Nivel de confianza por defecto (0-4) para usuarios invitados."
    default_trust_level: "Nivel de confianza por defecto (0-4) para todos los usuarios nuevos. ¡AVISO! Cambiar esto puede resultar en alto riesgo de spam."
    tl1_requires_topics_entered: "Cantidad de temas a los que un usuario nuevo debe entrar antes de que sea promovido al nivel de confianza 1"
    tl1_requires_read_posts: "Cantidad de publicaciones que debe leer un nuevo usuario antes de ser promovido al nivel de confianza 1."
    tl1_requires_time_spent_mins: "Cantidad de que minutos un usuario nuevo debe permanecer leyendo publicaciones antes de ser promovido al nivel de confianza 1."
    tl2_requires_topics_entered: "Cantidad de temas a los que un usuario debe entrar antes de ser promovido al nivel de confianza 2."
    tl2_requires_read_posts: "Cantidad de publicaciones que un usuario debe leer antes de ser promovido al nivel de confianza 2."
    tl2_requires_time_spent_mins: "Cantidad de minutos que un usuario debe leer publicaciones antes de ser promovido al nivel de confianza 2."
    tl2_requires_days_visited: "Cantidad de días que un usuario debe visitar el sitio antes de ser promovido al nivel de confianza 2."
    tl2_requires_likes_received: "Cantidad de me gusta que un usuario debe recibir antes de ser promovido al nivel de confianza 2."
    tl2_requires_likes_given: "Cantidad de me gusta que un usuario debe dar antes de ser promovido al nivel de confianza 2."
    tl2_requires_topic_reply_count: "Cantidad de temas que un usuario debe contestar antes de ser promovido al nivel de confianza 2"
    tl3_time_period: "Período requerido para obtener el nivel de confianza 3 (en días)"
    tl3_requires_days_visited: "Número mínimo de días que un usuario debe haber visitado el sitio en los últimos (período nc3) días para poder ser promovido al nivel de confianza 3. Establece un valor superior para desactivar la posibilidad de subir a nivel de confianza 3. (0 o más)"
    tl3_requires_topics_replied_to: "Número mínimo de temas que un usuario debe haber respondido en los últimos (período nc3) días para poder ser promovido al nivel de confianza 3. (0 o más)"
    tl3_requires_topics_viewed: "Porcentaje de temas creados en los últimos (período nc3) días que un usuario debe haber visto para calificar al nivel de confianza 3. (0 a 100)"
    tl3_requires_topics_viewed_cap: "El número máximo requerido de temas vistos en los últimos (período nc3) días."
    tl3_requires_posts_read: "El porcentaje de publicaciones creadas en los últimos (período nc3) días que un usuario debe haber visto para calificar al nivel de confianza 3. (0 a 100)"
    tl3_requires_posts_read_cap: "El número máximo requerido de publicaciones leídas en los últimos (período nc3) días."
    tl3_requires_topics_viewed_all_time: "El número total mínimo de temas que un usuario debió de haber visto para calificar a promoción de nivel de confianza 3."
    tl3_requires_posts_read_all_time: "El número mínimo total de publicaciones que un usuario debe haber leído para calificar a nivel de confianza 3."
    tl3_requires_max_flagged: "El usuario no debe haber tenido más de x publicaciones denunciadas por x diferentes usuarios en los últimos (período nc3) días para cumplir los requisitos de promoción al nivel de confianza 3, donde x es el valor de esta opción. (0 o más)"
    tl3_promotion_min_duration: "El número mínimo de días de duración que una promoción al nivel de confianza 3 debe tener antes de que el usuario pueda ser degradado de vuelta a nivel de confianza 2."
    tl3_requires_likes_given: "El número mínimo de me gusta que un usuario debe dar en los últimos (período nc3) días para calificar al nivel de confianza 3."
    tl3_requires_likes_received: "El número mínimo de me gusta que un usuario debe recibir en los últimos (período nc3) días para calificar al nivel de confianza 3."
    tl3_links_no_follow: "No quitar rel=nofollow de los enlaces publicados por usuarios con nivel de confianza 3."
    tl4_delete_posts_and_topics: "Permitir a los usuarios de TL4 eliminar mensajes y temas creados por otros usuarios. Los usuarios de TL4 también podrán ver los temas y mensajes eliminados."
    delete_all_posts_and_topics_allowed_groups: "Grupos autorizados a eliminar mensajes y temas creados por otros usuarios. Estos grupos también podrán ver los temas y mensajes eliminados."
    edit_all_topic_groups: "Permitir a los usuarios de este grupo editar los títulos, etiquetas y categorías de los temas de otros usuarios"
    edit_all_post_groups: "Permitir a los usuarios de este grupo editar las publicaciones de otros usuarios"
    min_trust_to_create_topic: "El nivel mínimo de confianza requerido para crear un nuevo tema."
    create_topic_allowed_groups: "Grupos que pueden crear temas nuevos. Los administradores y moderadores siempre pueden crear temas."
    allow_flagging_staff: "Si está activado, los usuarios pueden denunciar publicaciones hechas desde cuentas del personal."
    min_trust_to_edit_wiki_post: "El nivel mínimo de confianza requerido para editar una publicación marcada como wiki."
    edit_wiki_post_allowed_groups: "Grupos que pueden editar los mensajes marcados como wiki. Los administradores y moderadores siempre pueden editar los mensajes marcados como wiki."
    min_trust_to_edit_post: "El nivel mínimo de confianza requerido para editar publicaciones."
    edit_post_allowed_groups: "Grupos que pueden editar mensajes. Los administradores y moderadores siempre pueden editar los mensajes."
    min_trust_to_allow_self_wiki: "El nivel mínimo de confianza requerido para que un usuario convierta sus propias publicaciones a wiki."
    self_wiki_allowed_groups: "Permitir a los usuarios de estos grupos crear su propia wiki de publicaciones. Los administradores y moderadores siempre pueden crear su propia wiki de publicaciones."
    min_trust_to_send_messages: "DEPRECIADO, utiliza en su lugar el ajuste «grupos habilitados para mensajes personales». El nivel de confianza mínimo requerido para crear nuevos mensajes personales."
    min_trust_to_send_email_messages: "Nivel de confianza mínimo para mandar mensajes personales a través de correo electrónico."
    send_email_messages_allowed_groups: "Grupos a los que se permite enviar mensajes personales por correo electrónico. Los administradores y moderadores siempre pueden enviar mensajes personales por correo electrónico."
    min_trust_to_flag_posts: "El nivel mínimo de confianza requerido para denunciar publicaciones"
    flag_post_allowed_groups: "Grupos que pueden marcar mensajes. Los administradores y moderadores siempre pueden marcar publicaciones."
    min_trust_to_post_links: "El nivel mínimo de confianza requerido para incluir enlaces en una publicación"
    post_links_allowed_groups: "Grupos a los que se les permite incluir enlaces en las publicaciones. Los administradores y moderadores siempre pueden publicar enlaces."
    min_trust_to_post_embedded_media: "Nivel confianza mínimo para incluir imágenes en una publicación"
    embedded_media_post_allowed_groups: "Los usuarios de estos grupos pueden incrustar elementos multimedia en una publicación. Los administradores y moderadores siempre pueden incrustar elementos multimedia."
    min_trust_level_to_allow_profile_background: "Nivel confianza mínimo para subir un fondo de perfil"
    profile_background_allowed_groups: "Grupos que pueden subir un fondo de perfil. Los administradores y moderadores siempre pueden subir un fondo de perfil."
    min_trust_level_to_allow_user_card_background: "Nivel confianza mínimo para subir un fondo de tarjeta de usuario"
    user_card_background_allowed_groups: "Grupos que pueden subir un fondo de tarjeta de usuario. Los administradores y moderadores siempre pueden subir un fondo de tarjeta de usuario."
    min_trust_level_to_allow_invite: "Nivel confianza mínimo para invitar usuarios"
    invite_allowed_groups: "Grupos que pueden invitar a usuarios. Los administradores y moderadores siempre pueden invitar a usuarios."
    min_trust_level_to_allow_ignore: "Nivel confianza mínimo para ignorar usuarios"
    ignore_allowed_groups: "Grupos que pueden ignorar a otros usuarios. Los administradores y moderadores siempre pueden ignorar a otros usuarios."
    allowed_link_domains: "Dominios a los que usuarios pueden enlazar incluso si no tienen el nivel de confianza necesario para publicar enlaces"
    newuser_max_links: "Cantidad de enlaces un usuario nuevo puede añadir a una publicación."
    newuser_max_embedded_media: "Número de imágenes que un usuario nuevo puede añadir a una publicación."
    newuser_max_attachments: "Cantidad de archivos adjuntos que un usuario nuevo puede añadir a una publicación."
    newuser_max_mentions_per_post: "Número máximo de menciones a @usuarios que un usuario nuevo puede realizar en una publicación."
    newuser_max_replies_per_topic: "Número máximo de respuestas que un usuario nuevo puede realizar en el mismo tema antes de que alguien le responda."
    max_mentions_per_post: "Número máximo de menciones a @usuarios que alguien puede realizar en una publicación."
    max_users_notified_per_group_mention: "Número máximo de usuarios que serán notificados si se menciona un grupo (si se llega al límite, no se enviará ninguna notificación)"
    enable_mentions: "Permite a los usuarios etiquetarse o referenciarse unos a otros en sus mensajes utilizando el símbolo «@»."
    here_mention: "Nombre utilizado para una @mención que permite a los usuarios privilegiados notificar a hasta 'max_here_mentioned' personas que participan en el tema. No debe ser un nombre de usuario existente."
    max_here_mentioned: "Número máximo de personas mencionadas por @here."
    min_trust_level_for_here_mention: "Nivel de confianza mínimo que hay que tener para mencionar a @here."
    here_mention_allowed_groups: "Grupos que pueden mencionar @aquí. Los administradores y moderadores siempre pueden mencionar @aquí."
    create_thumbnails: "Crear miniaturas y lightbox cuando las imágenes son demasiado grandes y no caben en una publicación."
    email_time_window_mins: "Esperar (n) minutos antes de enviar cualquier correo electrónico de notificación para dar a los usuarios la posibilidad de editar y finalizar sus publicaciones."
    personal_email_time_window_seconds: "Espera (n) segundos antes de enviar cualquier correo electrónico de notificación para dar a los usuarios la posibilidad de editar y finalizar sus publicaciones."
    email_posts_context: "Cantidad de respuestas previas que se incluyen como contexto en los correos electrónicos de notificación."
    flush_timings_secs: "Frecuencia en segundos con la que se sincronizan los datos con el servidor."
    title_max_word_length: "La longitud máxima permitida de una palabra, en caracteres, en el título del tema."
    title_min_entropy: "La mínima entropía permitida (caracteres únicos) requerida para el título de un tema."
    body_min_entropy: "La mínima entropía permitida (caracteres únicos) requerida para el cuerpo de un publicación."
    allow_uppercase_posts: "Permitir todas mayúsculas en el título de un tema o en el cuerpo de la publicación."
    max_consecutive_replies: "Número de mensajes seguidos que un usuario puede hacer en un tema antes de que se le impida añadir otra respuesta. Este límite no se aplica al propietario del tema, al personal del sitio ni a los moderadores de categoría."
    enable_filtered_replies_view: 'Hacer que el botón «(n) respuestas» colapse todas las demás publicaciones y solo muestre la publicación actual y sus respuestas.'
    title_fancy_entities: "Convertir caracteres ASCII comunes en entidades HTML de adorno en el título de los temas, como SmartyPants <a href='https://daringfireball.net/projects/smartypants/' target='_blank'>https://daringfireball.net/projects/smartypants/</a>"
    min_title_similar_length: "La extensión mínima que un título debe tener antes de que se revise la existencia de temas similares."
    desktop_category_page_style: "Este ajuste determina la disposición visual de la página /categorías en el escritorio. Incluye opciones como mostrar subcategorías con temas destacados, mostrar los temas más recientes o presentar los temas principales. El estilo elegido influirá en la forma en que los usuarios interactúan y navegan por las categorías del sitio."
    mobile_category_page_style: "Este ajuste determina el diseño visual de la página /categories en móviles."
    category_colors: "Una lista de valores en hexadecimal de los colores para las categorías."
    default_dark_mode_color_scheme_id: "La paleta de colores utilizada en modo oscuro."
    dark_mode_none: "Ninguno"
    max_image_size_kb: "El tamaño máximo de subida de imágenes. Esto debe configurarse también en nginx (client_max_body_size) / apache o proxy. Las imágenes mayores que este tamaño y menores que client_max_body_size se redimensionarán al subirlas."
    max_attachment_size_kb: "El tamaño máximo de subida de archivos adjuntos. Esto debe configurarse también en nginx (client_max_body_size) / apache o proxy."
    authorized_extensions: "Una lista de extensiones de archivo permitidas para subir"
    authorized_extensions_for_staff: "Una lista de extensiones de archivo permitidas para subir para los usuarios del personal, además de la lista definida en la configuración del sitio «authorized_extensions»."
    theme_authorized_extensions: "Una lista de las extensiones de archivo permitidas para subir temas"
    max_similar_results: "Cantidad de temas similares que se muestran encima del editor cuando se está creando un nuevo tema. La comparación se basa en el título y el cuerpo del tema."
    max_image_megapixels: "Número máximo de megapíxeles permitidos para una imagen. Las imágenes con un numero de megapíxeles mayor que este se rechazarán."
    title_prettify: "Prevenir errores comunes en el título, incluidos los títulos escritos todo mayúsculas, con la primera letra en minúscula, con múltiples signos ! o ?, . adicional al final, etc."
    title_remove_extraneous_space: "Eliminar los espacios en blanco delante de la puntuación final."
    automatic_topic_heat_values: 'Actualizar automáticamente la configuración de «temperatura de vistas del tema» y «temperatura de me gusta de publicaciones del tema» según la actividad del sitio.'
    topic_views_heat_low: "Después de este número de vistas, el campo vistas se resaltará ligeramente."
    topic_views_heat_medium: "Después de este número de visitas, el campo vistas se resaltará moderadamente."
    topic_views_heat_high: "Después de este número de visitas, el campo vistas se resaltará fuertemente."
    cold_age_days_low: "Después de estos días de conversación, la última fecha de actividad estará ligeramente atenuada."
    cold_age_days_medium: "Después de esta cantidad de días de conversación, la última fecha de actividad estará moderadamente atenuada."
    cold_age_days_high: "Después de estos días de conversación, la última fecha de actividad se atenuará fuertemente."
    history_hours_low: "Una publicación editada dentro de este número de horas tiene el indicador editar ligeramente resaltado."
    history_hours_medium: "Una publicación editada dentro de este número de horas tiene el indicador editar moderadamente resaltado."
    history_hours_high: "Una publicación editada dentro de este número de horas tiene el indicador editar fuertemente resaltado."
    topic_post_like_heat_low: "Después de que la proporción me gusta:publicaciones exceda esta relación, el campo contador de publicaciones se resaltará ligeramente."
    topic_post_like_heat_medium: "Después de la proporción «me gusta»:publicaciones exceda esta relación, el campo contador de publicaciones se resaltará moderadamente."
    topic_post_like_heat_high: "Después de la proporción «me gusta»:publicaciones exceda esta relación, el campo contador de publicaciones se resaltará fuertemente."
    faq_url: "Si tienes un documento de preguntas frecuentes alojado en algún otro sitio y que quieras utilizar, introduce la URL completa aquí."
    tos_url: "Si tienes un documento de condiciones de servicio alojado en algún otro sitio y que quieras utilizar, introduce la URL completa aquí."
    privacy_policy_url: "Si tienes un documento de política de privacidad alojado en algún otro sitio y que quieras utilizar, introduce la URL completa aquí."
    log_anonymizer_details: "Ya sea para mantener los detalles de un usuario en el registro después de ser anonimizados."
    display_eu_visitor_stats: "Mostrar el número de visitantes globales y de la UE en la página /about. Las estadísticas pueden tardar unos minutos en aparecer después de activar esta opción."
    newuser_spam_host_threshold: "Cantidad de veces que un usuario nuevo puede publicar un enlace al mismo host dentro del «newuser_spam_host_threshold» de sus publicaciones antes de ser considerado spam."
    allowed_spam_host_domains: "Una lista de dominios que se excluyen de las pruebas de spam. A los usuarios nuevos no se les restringirá nunca la posibilidad de crear publicaciones con enlaces a estos dominios."
    staff_like_weight: "Peso que dar a los me gusta del personal (los «Me gusta» de los demás pesan 1)."
    topic_view_duration_hours: "Contar una visita a un nuevo tema por IP/Usuario cada N horas"
    user_profile_view_duration_hours: "Contar una nueva visita de perfil por IP/Usuario cada N horas"
    levenshtein_distance_spammer_emails: "Al revisar coincidencias por correos electrónicos de spammers, cantidad de caracteres diferentes que permiten una coincidencia parcial."
    max_new_accounts_per_registration_ip: "Si ya hay (n) cuentas de nivel de confianza 0 en esta IP (y ninguna es de un miembro del personal o tiene al menos nivel de confianza), bloquear nuevos registros desde esa dirección. Poner a 0 para desactivar este límite."
    min_ban_entries_for_roll_up: "Al hacer clic en el botón agrupar, se creará un nuevo rango de entradas prohibidas si hay al menos (N) entradas."
    max_age_unmatched_emails: "Eliminar entradas de correos electrónicos prohibidos que no coincidan después de (N) días."
    max_age_unmatched_ips: "Eliminar entradas de IP prohibidos que no coincidan después de (N) días."
    num_flaggers_to_close_topic: "Número mínimo de denunciantes únicos requerido para pausar un tema automáticamente para su intervención"
    num_hours_to_close_topic: "Número de horas que se pausa un tema para su invervención."
    auto_respond_to_flag_actions: "Activar la respuesta automática al deshacer una denuncia."
    min_first_post_typing_time: "Período mínimo en milisegundos durante el que un usuario debe escribir en su primera publicación, si no se llega a este umbral, la publicación entrará automáticamente a la cola de moderación. Establece esta opción a 0 para desactivar (no recomendado)."
    fast_typing_threshold: "Cantidad mínima de tiempo en milisegundos que un usuario debe escribir para su primera publicación. Si no se alcanza el umbral, la publicación entrará automáticamente en la cola de revisión. El mínimo es de 1 segundo, el estándar es de 3 segundos y el máximo es de 5 segundos."
    auto_silence_fast_typers_on_first_post: "Silencia automáticamente a los usuarios que no alcancen el umbral de escritura rápida"
    auto_silence_fast_typers_max_trust_level: "Nivel máximo de confianza hasta el que se podrán silenciar a usuarios que escriban demasiado rápido en su primera publicación"
    auto_silence_first_post_regex: "Expresión regular (que ignora mayúsculas/minúsculas) que, si coincide con la primera publicación de un usuario, lo silenciará y mandará el mensaje a la cola de aprobación. Por ejemplo: enfadado|a[bc]a hará que todas las primeras publicaciones que contengan enfadado, aba o aca se manden a la cola y se silencie al autor. Solo se ejecutará en el primer mensaje de cada usuario. DEPRECIADO: Utiliza en su lugar Palabras Vigiladas para Silencio."
    reviewable_claiming: "¿Es necesario reclamar el contenido revisable antes de poder actuar sobre el mismo?"
    reviewable_default_topics: "Mostrar contenido revisable agrupado por tema por defecto"
    reviewable_default_visibility: "No muestre elementos revisables a menos que cumplan con esta prioridad"
    reviewable_low_priority_threshold: "El filtro de prioridades oculta elementos a revisar que no lleguen a esta puntuación, salvo que se use el filtro «(cualquiera)»."
    high_trust_flaggers_auto_hide_posts: "Las publicaciones de los usuarios nuevos se esconden automáticamente tras ser marcadas como spam por un usuario con NC3 o superior"
    allow_tl0_and_anonymous_users_to_flag_illegal_content: "Los usuarios anónimos verán información que tienen que enviar por correo electrónico a los administradores para informar de contenido ilegal."
    email_address_to_report_illegal_content: "Si se deja en blanco, se utilizará el correo electrónico de administrador del sitio predeterminado."
    cooldown_hours_until_reflag: "Cantidad de tiempo que los usuarios deberán esperar antes de poder denunciar de nuevo una publicación."
    slow_mode_prevents_editing: "¿El «Modo lento» evita la edición después de edit_grace_period?"
    reply_by_email_enabled: "Activa la función que permite a los usuarios responder a los temas directamente a través del correo electrónico, en lugar de tener que iniciar sesión en el sitio web. Consulta <a href='https://meta.discourse.org/t/set-up-reply-by-email-with-pop3-polling/14003' target='_blank'>la guía sobre Meta</a> para obtener más información."
    reply_by_email_address: "Plantilla para la dirección de correo electrónico que aparecerá al recibir correos con la función de respuesta por correo electrónico: %%{reply_key}@respuesta.ejemplo.com o respuestas+%%{reply_key}@ejemplo.com"
    alternative_reply_by_email_addresses: "Lista de plantillas alternativa para las direcciones de respuesta por correo electrónico. Ejemplo: %%{reply_key}@reply.example.com|replies+%%{reply_key}@example.com"
    incoming_email_prefer_html: "Usar el HTML en vez del texto para los correos electrónicos entrantes."
    strip_incoming_email_lines: "Elimina los espacios en blanco iniciales y finales de cada línea de correos electrónicos entrantes."
    disable_emails: "Evite que el Discourse envíe cualquier clase de correo electrónico. Seleccione «sí» para desactivar los correos electrónicos a todos los usuarios. Seleccione «no staff» para desactivar los correos electrónicos solo para usuarios que no formen parte del personal."
    strip_images_from_short_emails: "Quitar imágenes que tengan un tamaño menor a 2800 Bytes de los correos electrónicos"
    short_email_length: "Define la longitud máxima, en bytes, para que un correo electrónico se clasifique como «corto» para la supresión de imágenes. Si el tamaño de un correo electrónico no supera este valor, se eliminarán todas las imágenes (como avatares y emojis) que contenga."
    display_name_on_email_from: "Mostrar nombres completos en los campos de remitente de correos electrónicos"
    unsubscribe_via_email: "Permitir a los usuarios darse de baja de los correos electrónicos al responder con el texto «cancelar subscripción» en el asunto o el cuerpo del mensaje"
    unsubscribe_via_email_footer: "Adjuntar un enlace para darse de baja al pie de los correos electrónicos enviados"
    delete_email_logs_after_days: "Eliminar los registros de los correos electrónicos después de (N) días. Establecer el valor en 0 para conservar de forma indefinida."
    disallow_reply_by_email_after_days: "Desactivar la respuesta por correo electrónico después de (N) días. Establecer el valor en 0 para permitir de forma indefinida."
    max_emails_per_day_per_user: "Número de correos electrónicos que se enviarán a los usuarios por día. Establece 0 para desactivar el límite"
    enable_staged_users: "Crear cuentas provisionales automáticamente al procesar correos electrónicos entrantes."
    maximum_staged_users_per_email: "Número máximo de usuarios provisionales creados al procesar un correo electrónico entrante."
    maximum_recipients_per_new_group_email: "Bloquee los correos electrónicos entrantes con demasiados destinatarios."
    auto_generated_allowlist: "Lista de direcciones de correo electrónico que no se revisarán para ver si es contenido generado automáticamente. Ejemplo: foo@bar.com|discourse@bar.com"
    block_auto_generated_emails: "Bloquear correos electrónicos entrantes identificados como generados automaticamente."
    ignore_by_title: "Ignorar correos electrónicos entrantes por su título."
    mailgun_api_key: "Clave secreta de la API de Mailgun utilizada para verificar mensajes vía webhook."
    sendgrid_verification_key: "Clave de verificación de Sendgrid utilizada para verificar los mensajes webhook."
    mailjet_webhook_token: "Token utilizado para verificar la carga útil del webhook. Debe pasarse como parámetro de consulta «t» del webhook, por ejemplo: https://ejemplo.com/webhook/mailjet?t=supersecret"
    mandrill_authentication_key: "Clave de autenticación Mandrill utilizada para verificar los mensajes webhook."
    postmark_webhook_token: "Token utilizado para verificar la carga útil del webhook. Debe pasarse como parámetro de consulta «t» del webhook, por ejemplo: https://ejemplo.com/webhook/postmark?t=supersecret"
    sparkpost_webhook_token: "Token utilizado para verificar la carga útil del webhook. Debe pasarse como parámetro de consulta «t» del webhook, por ejemplo: https://ejemplo.com/webhook/sparkpost?t=supersecret"
    soft_bounce_score: "Puntuación de rebote añadida al usuario cuando se produce un rebote temporal."
    hard_bounce_score: "Puntuación de rebote añadida al usuario cuando se produce un rebote permanente."
    bounce_score_threshold: "Máxima puntuación de rebote a partir de la cual se detiene el envío de correos al usuario."
    reset_bounce_score_after_days: "Restablecer la puntuación de reobte automáticamente luego de X días."
    blocked_attachment_content_types: "Lista de palabras clave utilizadas para bloquear archivos adjuntos según el tipo de contenido."
    blocked_attachment_filenames: "Lista de palabras clave utilizadas para bloquear los archivos adjuntos según el nombre del archivo."
    forwarded_emails_behaviour: "Cómo tratar un correo electrónico reenviado a Discourse. <a href='https://meta.discourse.org/t/-/62977' target='_blank'>Más información</a>"
    always_show_trimmed_content: "Mostrar siempre la parte recortada de los correos electrónicos entrantes. AVISO: podría revelar direcciones de correo electrónico."
    trim_incoming_emails: "Recortar las partes irrelevantes de mensajes de correo entrantes."
    private_email: "No incluir contenido de publicaciones o temas en el título o el cuerpo del correo electrónico. NOTA: también desactiva los boletines por correo electrónico."
    email_total_attachment_size_limit_kb: "Tamaño máximo total de archivos adjuntos a correos electrónicos salientes. Establece el valor en 0 para desactivar el envío de archivos adjuntos."
    post_excerpts_in_emails: "En los correos electrónicos de notificación, siempre incluye extractos en lugar de publicaciones enteras."
    raw_email_max_length: "Cuántos caracteres deben almacenarse para el correo electrónico entrante."
    raw_rejected_email_max_length: "Cuántos caracteres deben almacenarse para el correo electrónico entrante rechazado."
    delete_rejected_email_after_days: "Eliminar correos rechazados anteriores a (n) días."
    require_change_email_confirmation: "Requerir a los usuarios que no son del personal que confirmen su antigua dirección de correo electrónico antes de cambiarla. No se aplica a los usuarios del personal, siempre tienen que confirmar su antigua dirección de correo electrónico."
    manual_polling_enabled: "Lanza correos electrónicos usando la API para las respuestas por correo electrónico."
    pop3_polling_enabled: "Activa el sondeo POP3 para recibir respuestas por correo electrónico. Al activarlo, el sistema comprobará si hay correos electrónicos en un buzón POP3 especificado y los tratará como respuestas a temas. Consulta la <a href='https://meta.discourse.org/t/set-up-reply-by-email-with-pop3-polling/14003' target='_blank'>guía sobre Meta</a> para obtener más información."
    pop3_polling_ssl: "Usar SSL mientras se conecta al servidor POP3. (Recomendado)"
    pop3_polling_openssl_verify: "Verificar certificado TLS sel servidor (activado por defecto)"
    pop3_polling_period_mins: "El periodo en minutos entre la comprobación de la cuenta POP3 para el correo electrónico. NOTA: Requiere reinicio."
    pop3_polling_port: "El puerto para que el servidor POP3 sondee el correo electrónico."
    pop3_polling_host: "El host para que el servidor POP3 sondee el correo electrónico."
    pop3_polling_username: "El nombre de usuario de la cuenta POP3 para hacer polling de correos electrónicos."
    pop3_polling_password: "La contraseña de la cuenta POP3 para hacer polling de correos electrónicos."
    pop3_polling_delete_from_server: "Eliminar correos electrónicos del servidor. NOTA: si desactivas esto, debes limpiar manualmente su bandeja de entrada de correo"
    log_mail_processing_failures: "Registra todos los fallos de procesamiento de correo electrónico en <a href='%{base_path}/logs' target='_blank'>/registros</a>"
    email_in: "Permitir a los usuarios enviar nuevos temas por correo electrónico. Tras activar esta opción, podrás configurar las direcciones de correo electrónico entrantes para grupos y categorías."
    email_in_min_trust: "El nivel de confianza mínimo requerido para poder publicar temas nuevos por correo electrónico."
    email_in_allowed_groups: "Grupos que pueden enviar nuevos temas por correo electrónico. Los administradores y moderadores siempre pueden enviar nuevos temas por correo electrónico."
    email_in_authserv_id: "El identificador del servicio realizando revisiones de autenticación en correos electrónicos entrantes. Consulta: <a href='https://meta.discourse.org/t/134358'>https://meta.discourse.org/t/134358</a> para obtener instrucciones sobre cómo configurar esto."
    email_in_spam_header: "Selecciona el encabezado de correo electrónico específico que se utilizará para identificar el correo no deseado. Esta opción puede ser X-Spam-Flag, X-Spam-Status o X-SES-Spam-Verdict, y el correo electrónico se etiqueta como correo no deseado en función del valor del encabezado. Por ejemplo, si la opción elegida es X-Spam-Flag, un correo electrónico con este valor de encabezado establecido en SÍ se clasificaría como correo no deseado."
    enable_imap: "Activar IMAP para sincronizar mensajes de grupo."
    enable_imap_write: "Activar sincronización IMAP bidireccional. Si está desactivado, todas las operaciones de escritura en cuentas IMAP están desactivadas."
    enable_imap_idle: "Usar el mecanismo IMAP IDLE para esperar nuevos correos electrónicos."
    enable_smtp: "Activar SMTP para enviar notificaciones de mensajes de grupo."
    imap_polling_period_mins: "El período, en minutos, entre las comprobaciones de mensajes de correo electrónico en las cuentas IMAP."
    imap_polling_old_emails: "El número máximo de correos electrónicos antiguos (procesados) que se actualizarán cada vez que se sondee una bandeja IMAP (0 para todos)."
    imap_polling_new_emails: "El número máximo de correos electrónicos nuevos (sin procesar) que se actualizarán cada vez que se sondee una bandeja IMAP."
    imap_batch_import_email: "El número mínimo de correos electrónicos nuevos que activan el modo de importación (desactiva las alertas de publicaciones)."
    email_prefix: "La [label] utilizada en el asunto de los correos electrónicos. Si no está configurado, será por defecto el 'título'."
    email_site_title: "El título del sitio utilizado como remitente de los correos electrónicos desde el sitio. Si no está configurado, será por defecto «título». Si tu «título» contiene caracteres que no están permitidos en las cadenas del remitente del correo electrónico, usa esta opción."
    find_related_post_with_key: "Solo usar la «clave de respuesta» para encontrar la publicación a la que se le respondió. ADVERTENCIA: desactivar esto permitirá al usuario hacerse pasar por otro basado en las direcciones de correo electrónico."
    minimum_topics_similar: "Cantidad de temas que debe haber en el foro antes de que se muestre el panel con temas similares al crear nuevos temas."
    relative_date_duration: "Número de días desde la última publicación durante los que las fechas se mostrarán en formato relativo (7d) en vez de absoluto (20 Feb)."
    delete_user_max_post_age: "No permitir eliminar usuarios cuya primera publicación tenga una antigüedad mayor a (x) días."
    delete_all_posts_max: "El máximo número de publicaciones que pueden ser eliminadas a la vez con el botón «eliminar todas las publicaciones». Si un usuario tiene un número de publicaciones mayor que este valor, estas no podrán ser eliminadas de una vez y el usuario no podrá ser eliminado."
    delete_user_self_max_post_count: "El número máximo de publicaciones que puede tener un usuario al tiempo que permite la auto-eliminación de la cuenta. Establezca en -1 para desactivar la auto-eliminación de la cuenta."
    username_change_period: "El número máximo de días después de registrarse durante los que una cuenta puede cambiar su nombre de usuario (0 para no permitir el cambio de nombre)"
    email_editable: "Permitir a los usuarios cambiar su dirección de correo electrónico después de registrarse."
    logout_redirect: "Ubicación para redirigir el navegador después del cierre de sesión (por ejemplo: https://example.com/logout)"
    allow_uploaded_avatars: "Permitir a los usuarios subir imágenes de perfil personalizadas."
    uploaded_avatars_allowed_groups: "Especifica los grupos que pueden subir fotos de perfil personalizadas."
    default_avatars: "URLs de los avatares que se utilizarán por defecto para los usuarios nuevos hasta que estos lo cambien."
    automatically_download_gravatars: "Descargar Gravatars para los usuarios al crear una cuenta o cambiar el correo electrónico."
    digest_topics: "El número máximo de temas populares que se muestran en el correo electrónico de resumen."
    digest_posts: "El número máximo de publicaciones populares que se muestran en el correo electrónico de resumen."
    digest_other_topics: "El número máximo de temas que se muestran en la sección «nuevo en temas y categorías que sigues» del correo electrónico de resumen."
    digest_min_excerpt_length: "Cantidad mínima de caracteres del extracto de publicaciones en el resumen por correo electrónico."
    suppress_digest_email_after_days: "Suprimir los correos electrónicos de resumen para aquellos usuarios que no han visto el sitio desde más de (n) días."
    digest_suppress_categories: "Suprimir estas categorías de los correos electrónicos de resumen."
    digest_suppress_tags: "Suprimir estas etiquetas de los correos electrónicos de resumen."
    disable_digest_emails: "Desactiva los correos electrónicos de resumen para todos los usuarios del sitio. Todos los usuarios dejarán de recibir correos electrónicos destacando temas populares y otros resúmenes de contenido de tu sitio."
    apply_custom_styles_to_digest: "Las plantillas de correo electrónico y css personalizadas se aplican a los correos electrónicos de resumen."
    email_accent_bg_color: "El color de realce utilizado como fondo en algunos elementos en los correos electrónicos HTML. Introduce un nombre de color («rojo») o un valor hexadecimal («#FF0000»)."
    email_accent_fg_color: "El color de texto renderizado que irá con el color de fondo en los correos electrónicos HTML. Introduce un nombre de color («blanco») o un valor hexadecimal («#FFFFFF»)."
    email_link_color: "El color de los enlaces en los correos electrónicos HTML. Introduce un nombre de color («azul») o un valor hexadecimal («#0000FF»)."
    detect_custom_avatars: "Verificar o no que los usuarios han subido una imagen de perfil."
    max_daily_gravatar_crawls: "Número máximo de veces que Discourse comprobará Gravatar en busca de avatares personalizados en un día"
    public_user_custom_fields: "Una lista con campos personalizados para el usuario que se pueden recuperar a través de la API."
    staff_user_custom_fields: "Una lista con campos personalizados para el usuario que se pueden recuperar para miembros del equipo través de la API."
    enable_user_directory: "Proporcionar un directorio de usuarios que se pueda navegar"
    enable_group_directory: "Proporcionar un directorio de grupos que se pueda navegar"
    enable_category_group_moderation: "Permitir que los grupos moderen contenido en categorías específicas"
    group_in_subject: "Configura %%{optional_pm} en el título del correo electrónico para nombrar el primer grupo en MP, consulta: <a href='https://meta.discourse.org/t/customize-specific-email-templates/88323' target='_blank'>Personalizar el formato del asunto para correos electrónicos estándar</a>"
    allow_anonymous_posting: "Activa la opción de que los usuarios cambien al modo anónimo para publicar. Cuando está activada, los usuarios pueden optar por ocultar su identidad al crear mensajes o temas en todo el sitio. Véase también «allow_anonymous_likes»."
    allow_anonymous_likes: "Activa esta opción para permitir que a los usuarios que navegan por tu sitio de forma anónima les gusten los mensajes. Cuando está activada, los usuarios pueden optar por ocultar su identidad cuando les gusten entradas o temas en todo el sitio. Consulta también «allow_anonymous_posting»."
    anonymous_posting_min_trust_level: "Nivel de confianza mínimo requerido para permitir la publicación anónima"
    anonymous_posting_allowed_groups: "Grupos que pueden permitir la publicación anónima"
    anonymous_account_duration_minutes: "Para proteger el anonimato, crear una nueva cuenta anónima cada N minutos para cada usuario. Ejemplo: si se establece en 600, tan pronto como pasen 600 minutos desde la última publicación Y el usuario cambie a anónimo, se creará una nueva cuenta anónima."
    hide_user_profiles_from_public: "Desactiva las tarjetas de usuario, los perfiles y el directorio de usuarios para usuarios anónimos."
    hide_new_user_profiles: "Oculta los perfiles de usuarios de nivel de confianza 1 o inferior al público y a los usuarios de nivel de confianza 1 hasta que publiquen por primera vez. Esta característica está desactivada incondicionalmente en los sitios must_approve_users y invite_only."
    allow_users_to_hide_profile: "Permitir a los usuarios ocultar su perfil y presencia"
    hide_user_activity_tab: "Ocultar la pestaña de actividad en los perfiles de usuario, excepto para el Administrador y para mí."
    delete_associated_accounts_on_password_reset: "Elimina la cuenta asociada al usuario cuando este cambie la contraseña."
    allow_featured_topic_on_user_profiles: "Permitir a los usuarios destacar un enlace a un tema en su tarjeta de usuario y perfil."
    show_inactive_accounts: "Permitir a usuarios con una sesión iniciada visualizar perfiles de cuentas inactivas."
    hide_suspension_reasons: "No mostrar laa razones de suspensión públicamente en el perfil de usuario."
    log_personal_messages_views: "Registrar los mensajes personales vistos por el administrador para otros usuarios/grupos."
    ignored_users_count_message_threshold: "Notificar a los moderadores si un usuario en particular es ignorado este número de veces por otros usuarios."
    ignored_users_message_gap_days: "Tiempo que se espera antes de notificar a los moderadores de nuevo sobre un usuario que ha sido ignorado por muchos otros."
    clean_up_inactive_users_after_days: "Número de días antes de que se elimine un usuario inactivo (nivel de confianza 0 sin publicaciones). Para desactivar la limpieza, configure en 0."
    clean_up_unused_staged_users_after_days: "Cantidad de días antes de que un usuario temporal (sin ninguna publicación) sea eliminado. Para desactivar esta limpieza de usuarios, establece el valor en 0."
    user_selected_primary_groups: "Permitir a los usuarios establecer su propio grupo principal"
    max_notifications_per_user: "Cantidad máxima de notificaciones por usuario. Si se supera este número, las notificaciones antiguas se eliminarán. Aplicado semanalmente. Establece el valor en 0 para desactivar."
    allowed_user_website_domains: "El sitio web del usuario deberá ser uno de estos dominios. Lista delimitada por barras verticales."
    allow_profile_backgrounds: "Permitir a los usuarios subir fondos de perfil."
    sequential_replies_threshold: "Número de mensajes seguidos que un usuario tiene que publicar antes de que se le recuerde que son demasiadas respuestas consecutivas."
    get_a_room_threshold: "Número de publicaciones que un usuario deber hacer a la misma persona en un mismo tema para recibir una advertencia."
    dont_feed_the_trolls_threshold: "Número de denuncias de otros usuarios antes de ser advertido."
    enable_mobile_theme: "Los dispositivos móviles utilizan un tema adaptado, con la habilidad de cambiar al estilo de sitio completo. Desactiva esta opción si quieres utilizar una plantilla personalizada que sea completamente adaptable."
    dominating_topic_minimum_percent: "Porcentaje de publicaciones que un usuario debe hacer en un mismo tema antes de que se le muestre un recordatorio acerca de dominar en demasía un tema."
    disable_avatar_education_message: "Desactivar mensaje educacional para que los usuarios cambien su foto de perfil."
    pm_warn_user_last_seen_months_ago: "Al crear un nuevo PM, advierte a los usuarios cuando el destinatario no se haya visto hace más de n meses."
    suppress_uncategorized_badge: "No mostrar la etiqueta de los temas sin categoría en la lista de temas."
    header_dropdown_category_count: "Cantidad de categorías que se pueden mostrar en el menú desplegable del encabezado."
    permalink_normalizations: "Aplicar la siguiente expresión regular antes de hacer coincidir los permalinks, por ejemplo: /(topic.*)\\?.*/\\1 despojará las cadenas de consulta de las rutas de los temas. El formato es regex+string usa \\1 etc. para acceder a capturas"
    global_notice: "Mostrar a todos los visitantes un mensaje global para URGENCIAS o EMERGENCIAS que no se pueda ocultar. Deja este campo en blanco para quitarlo (puedes usar HTML)."
    disable_system_edit_notifications: "Desactivar editar notificaciones por el usuario del sistema cuando «download_remote_images_to_local» este activo."
    disable_category_edit_notifications: "Desactiva las notificaciones para las ediciones de categorías de temas. Esto incluye los temas «publicados» (por ejemplo, borradores compartidos)."
    disable_tags_edit_notifications: "Desactiva las notificaciones para las ediciones de etiquetas de temas. Esto incluye los temas «publicados» (por ejemplo, borradores compartidos)."
    notification_consolidation_threshold: "Cantidad de me gusta o notificaciones de solicitud de membresía recibidas antes de que las notificaciones se consoliden en una sola. Establece el valor en 0 para desactivar."
    likes_notification_consolidation_window_mins: "Minutos durante los que las notificaciones se consolidan en una sola notificación una vez que se haya alcanzado el limite. El límite se puede configurar en «SiteSetting.notification_consolidation_threshold»."
    linked_notification_consolidation_window_mins: "Duración en minutos en la que las notificaciones vinculadas se consolidan en una única notificación una vez alcanzado el umbral. El umbral puede configurarse mediante «SiteSetting.notification_consolidation_threshold»."
    automatically_unpin_topics: "Desanclar automáticamente cuando el usuario llega al final del tema."
    read_time_word_count: "Número de palabras por minuto para calcular el tiempo de lectura estimado."
    topic_page_title_includes_category: "La <a href='https://developer.mozilla.org/en-US/docs/Web/HTML/Element/title' target='_blank'>etiqueta del título</a> de la página del tema incluye el nombre de la categoría."
    native_app_install_banner_ios: "Muestra el banner de la aplicación DiscourseHub en dispositivos iOS a usuarios básicos (nivel de confianza 1) y superiores."
    native_app_install_banner_android: "Muestra el banner de la aplicación DiscourseHub en dispositivos Android para usuarios básicos (nivel de confianza 1) y superior."
    app_association_android: "Los contenidos del extremo <a href='%{base_path}/.well-known/assetlinks.json'>.well-known/assetlinks.json</a>, utilizado por la API de «Digital Asset Links» de Google."
    app_association_ios: "Los contenidos del extremo <a href='%{base_path}/apple-app-site-association'>apple-app-site-association</a>, utilizado para crear enlaces universales entre este sitio y las aplicacios iOS."
    share_anonymized_statistics: "Permitir compartir estadísticas de uso anonimizadas con CDCK, Inc. («Discourse»). Cuando esta opción está activada, los datos relativos al uso del sitio se recopilan y comparten de forma anónima, garantizando que no se revele ninguna información personal."
    enable_powered_by_discourse: "Mostrar el enlace «Desarrollado por Discourse» a discourse.org en la parte inferior de la mayoría de las páginas."
    auto_handle_queued_age: "Maneja automáticamente los registros que están esperando para ser revisados después de esta cantidad de días. Las denuncias serán ignoradas. Los mensajes y usuarios en cola serán rechazados. Establece el valor en 0 para desactivar esta función."
    penalty_step_hours: "Tiempo de sanción por defecto al silenciar o suspender usuarios (en horas). El primer valor se usará para la primera sanción, el segundo para la segunda, y así sucesivamente."
    penalty_include_post_message: "Incluir automáticamente el mensaje ofensivo en la plantilla del mensaje de correo electrónico al silenciar o suspender a un usuario"
    svg_icon_subset: "Añade iconos FontAwesome adicionales que quieras incluir en tus activos. Utiliza el prefijo 'fa-' para iconos sólidos, 'far-' para iconos normales y 'fab-' para iconos de marca."
    max_prints_per_hour_per_user: "Número máximo de impresiones de páginas /print (establecer en 0 para desactivar la impresión)"
    full_name_requirement: "Haz que el campo del nombre completo sea obligatorio, opcional u opcional pero oculto en el formulario de registro."
    enable_names: "Mostrar el nombre completo del usuario en su perfil, tarjeta de usuario y correos electrónicos. Desactiva esta opción para ocultar el nombre completo en todas partes."
    display_name_on_posts: "Mostrar el nombre completo de un usuario en sus publicaciones, además de su @usuario."
    show_time_gap_days: "Si entre dos publicaciones han pasado este número de días, mostrar el lapso de tiempo en el tema."
    short_progress_text_threshold: "Después de que el número de publicaciones en un tema alcance esta cifra, la barra de progreso solo mostrará el número de publicaciones actual. Si cambias la anchura de la barra de progreso, deberías revisar este valor."
    default_code_lang: "Resaltado de sintaxis del lenguaje de programación por defecto aplicado a los bloques de código markdown (auto, text, ruby, python, etc.). Este valor también debe estar presente en la configuración del sitio «lenguajes resaltados»."
    warn_reviving_old_topic_age: "Cuando alguien publica en un tema cuya última respuesta fue hace más tiempo que este número de días, se le mostrará un aviso para desalentar el hecho de revivir una antigua discusión. Establece el valor en 0 para desactivar."
    autohighlight_all_code: "Aplicar el resaltado de sintaxis a los bloques de &lt;código&lt; escritos en HTML, aunque no hayan especificado un lenguaje. Para configurar los bloques de código creados con markdown, utiliza la opción «lenguaje de código por defecto»."
    highlighted_languages: "Incluye reglas de resaltado sintáctico. (Advertencia: incluir demasiados idiomas puede afectar al rendimiento) ver: <a href='https://highlightjs.org/demo/' target='_blank'>https://highlightjs.org/demo</a> para ver una demostración"
    show_copy_button_on_codeblocks: "Añadir un botón para copiar el contenido de los bloques de código al portapapeles."
    embed_any_origin: "Permitir la inserción de contenido sin importar su origen. Esto se requiere para aplicaciones móviles con HTML estático."
    embed_topics_list: "Activar la incrustación de listas de temas en formato HTML. Este ajuste te permite incorporar listas de temas de tu foro en otros sitios web de forma compatible y fácil de usar."
    embed_set_canonical_url: "Establecer la URL canónica para temas incrustados a la URL del contenido incrustado."
    embed_truncate: "Acortar el contenido de las entradas que se incrustan desde fuentes externas. Este ajuste garantiza que solo se muestre la parte inicial del contenido cuando se incrusta en tu sitio una publicación desde una URL externa. Si prefieres mostrar el contenido completo de las entradas externas, puedes desactivar esta opción."
    embed_unlisted: "Los temas incrustados no aparecerán en la lista hasta que un usuario responda."
    import_embed_unlisted: "Los temas incrustados importados no se incluirán en la lista hasta que un usuario responda (incluso cuando el ajuste del sitio «incrustar sin incluir en la lista» esté desmarcado)."
    embed_support_markdown: "Soporte de formato Markdown para publicaciones incrustadas."
    allowed_embed_selectors: "Lista separada por comas de elementos CSS que están permitidos en las inserciones."
    allowed_href_schemes: "Esquemas permitidos en enlaces además de http y https."
    embed_post_limit: "Número máximo de publicaciones que se pueden insertar."
    embed_username_required: "Se requiere el nombre de usuario para la creación de temas."
    notify_about_reviewable_item_after: "Si hay elementos revisables que no se han tratado después de estas horas, envía un mensaje personal a los moderadores. Ponlo a 0 para desactivarlo."
    delete_drafts_older_than_n_days: "Elimina los borradores que no se hayan modificado en más de (n) días."
    delete_merged_stub_topics_after_days: "Número de días que hay que esperar antes de eliminar automáticamente los temas pendientes totalmente fusionados. Establece -1 para no eliminar nunca. Establece 0 para eliminar inmediatamente."
    bootstrap_mode_min_users: 'Número mínimo de usuarios necesarios para desactivar el modo de arranque y eliminar el botón de Inicio (ponlo a 0 para desactivarlo, puede tardar hasta 24 horas). Consulta <a target="_blank" href="https://meta.discourse.org/t/-/322876">el tema sobre el modo de arranque en Meta</a> para más detalles.'
    prevent_anons_from_downloading_files: "Impedir que usuarios anónimos descarguen archivos adjuntos."
    secure_uploads: 'Limita el acceso a TODAS las subidas (imágenes, vídeo, audio, texto, pdfs, zips y otros). Si la opción «inicio de sesión obligatorio» está activada, solo los usuarios que hayan iniciado sesión podrán acceder a las subidas. De lo contrario, el acceso se limitará solo a las subidas multimedia en mensajes personales y categorías privadas. ADVERTENCIA: Esta configuración es compleja y requiere profundos conocimientos administrativos. Consulta <a target="_blank" href="https://meta.discourse.org/t/-/140017">el tema sobre subidas seguras en Meta</a> para obtener más información.'
    secure_uploads_allow_embed_images_in_emails: "Permite incrustar imágenes seguras que normalmente estarían redactadas en los correos electrónicos, si su tamaño es menor que el ajuste de «tamaño máximo de la imagen incrustada en el correo electrónico»."
    secure_uploads_max_email_embed_image_size_kb: "El tamaño límite para las imágenes seguras que se incrustarán en los correos electrónicos si está activada la configuración «las subidas seguras permiten incrustarlas en los correos electrónicos». Sin esa configuración activada, esta configuración no tiene efecto."
    slug_generation_method: "Elegir un método de generación de slug. «encoded» generará cadenas con código porcentual. «none» desactivará completamente el slug."
    enable_emoji: "Activa la visualización y el uso de emojis en tu instancia de Discourse. Si se desactiva, los emojis no se mostrarán y los usuarios no podrán acceder a ellos ni utilizarlos en los campos de texto."
    enable_emoji_shortcuts: "Texto común de emoticones como :) :p :( se convertirán a emojis"
    emoji_set: "Selecciona el estilo de emoji que prefieras. Diferentes conjuntos de emoji pueden proporcionar apariencias únicas a los emojis que aparecen en el sitio."
    emoji_autocomplete_min_chars: "Número mínimo de caracteres necesarios para que aparezca el diálogo de selección de emoji"
    enable_inline_emoji_translation: "Activa la traducción de emojis en línea (sin ningún espacio ni puntuación antes)"
    emoji_deny_list: "Estos emoji no estarán disponibles para su uso en menús o shortcodes."
    approve_post_count: "La cantidad de publicaciones de usuarios nuevos o de nivel básico que deben ser aprobadas"
    approve_unless_trust_level: "Las publicaciones creadas por usuarios por debajo de este nivel de confianza deben aprobarse"
    approve_unless_allowed_groups: "Los mensajes creados por usuarios que no pertenezcan a estos grupos deben aprobarse. Los mensajes creados por administradores y moderadores siempre se aprueban."
    approve_new_topics_unless_trust_level: "Los temas nuevos creados por usuarios por debajo de este nivel de confianza deben aprobarse"
    approve_new_topics_unless_allowed_groups: "Los temas nuevos creados por usuarios que no pertenezcan a estos grupos deben aprobarse. Los temas creados por administradores y moderadores siempre se aprueban."
    approve_unless_staged: "Los nuevos temas y mensajes creados por usuarios escalonados deben aprobarse"
    notify_about_queued_posts_after: "Si hay publicaciones que han estado esperando para ser revisadas por más de este número de horas, enviar una notificación a todos los moderadores. Establece el valor en 0 para desactivar estas notificaciones."
    reviewable_revision_reasons: "Lista de razones que pueden seleccionarse al rechazar una publicación en cola revisable con una revisión. También está siempre disponible Other, que permite introducir un motivo personalizado."
    auto_close_messages_post_count: "Número máximo de publicaciones permitidas en un mensaje antes de que se cierre automáticamente (0 para desactivar)"
    auto_close_topics_post_count: "Número máximo de publicaciones permitidas en un tema antes de que se cierre automáticamente (0 para desactivar)"
    auto_close_topics_create_linked_topic: "Crear un nuevo tema enlazado de continuación cuando un tema es cerrado automáticamente basado en la configuración de 'auto close topics post count'"
    code_formatting_style: "El botón de código en el editor establecerá por defecto este estilo de formato de código"
    max_allowed_message_recipients: "Cantidad máxima de destinatarios permitidos en un mensaje."
    disable_watched_word_checking_in_user_fields: "desactivar la comprobación de palabras vigiladas en los campos de usuario"
    watched_words_regular_expressions: "Permite utilizar expresiones regulares para filtrar palabras. Si está activada, esta función agrupa las palabras sensibles según su distinción entre mayúsculas y minúsculas. A continuación, compila todas las palabras seleccionadas en una única expresión regular, añadiendo límites de palabra para las palabras regulares vigiladas. En consecuencia, este método de filtrado basado en expresiones regulares añade una capa adicional de control sobre la moderación de contenidos, al admitir patrones de palabras más sofisticados. También permite sustituir fácilmente el texto original por el sustituto elegido."
    enable_diffhtml_preview: "Funcionalidad experimental, usar diffHTML para sincronizar la vista previa en lugar de volver a renderizar toda de nuevo."
    enable_fast_edit: "Añade un botón al menú de selección de publicaciones para editar una pequeña selección en línea."
    enable_quote_copy: "Añade un botón al menú de selección de publicaciones para copiar la selección al portapapeles como una cita de markdown."
    old_post_notice_days: "El número de días tras los cuales un aviso se considera antiguo. Esto lo diferencia visualmente de los avisos más recientes del sitio."
    new_user_notice_tl: "Nivel de confianza mínimo requerido para ver avisos de publicaciones de usuarios nuevos."
    returning_user_notice_tl: "Nivel de confianza mínimo requerido para ver avisos de usuarios que vuelven."
    returning_users_days: "Cuántos días deben transcurrir antes de que se considere que un usuario está regresando."
    review_media_unless_trust_level: "El personal revisará las publicaciones de los usuarios con niveles de confianza bajos si tiene contenidos multimedia integrados."
    skip_review_media_groups: "Los usuarios que no pertenezcan a ninguno de estos grupos verán sus mensajes enviados al personal para su revisión si contienen medios incrustados. Los mensajes creados por administradores y moderadores siempre están permitidos."
    blur_tl0_flagged_posts_media: "Difuminar imágenes en publicaciones denunciadas para ocultar contenido potencialmente delicado."
    enable_page_publishing: "Permitir que los miembros del personal publiquen temas en nuevas URL con su propio estilo."
    show_published_pages_login_required: "Los usuarios anónimos pueden ver páginas publicadas, incluso cuando sea necesario iniciar sesión."
    skip_auto_delete_reply_likes: "Al eliminar automáticamente las respuestas antiguas, no eliminar publicaciones con este número de «me gusta» o más."
    default_email_digest_frequency: "Cuán a menudo recibirán los usuarios correos electrónicos de resumen por defecto."
    default_include_tl0_in_digests: "Incluir publicaciones de usuarios nuevos en los correos electrónicos de resumen por defecto. Los usuarios pueden cambiar esto en sus preferencias."
    default_email_level: "Establecer nivel por defecto de las notificaciones por correo electrónico para los temas normales."
    default_email_messages_level: "Establecer el nivel por defecto de notificaciones por correo electrónico cuando alguien envía un mensaje a un usuario."
    default_email_mailing_list_mode: "Enviar por defecto un correo electrónico por cada publicación nueva."
    default_email_mailing_list_mode_frequency: "Los usuarios que activen el modo lista de correo recibirán correos con esta frecuencia por defecto."
    disable_mailing_list_mode: "No permitir que los usuarios activen el modo lista de correo (y evitar que se envíe cualquier mensaje de tipo lista de correo)."
    default_email_previous_replies: "Incluir por defecto respuestas previas en los correos electrónicos."
    default_emoji_reactions: "Reacciones emoji favoritas por defecto. Añade hasta 5 emojis para una reacción rápida."
    default_email_in_reply_to: "Incluir por defecto un extracto de la publicación a la que se ha respondido en los correos electrónicos."
    default_hide_profile: "Ocultar el perfil público del usuario por defecto."
    default_hide_presence: "Desactiva las características de presencia por defecto."
    default_other_new_topic_duration_minutes: "Condición por defecto para que un tema sea considerado nuevo."
    default_other_auto_track_topics_after_msecs: "Tiempo por defecto que debe transcurrir antes de que un tema sea seguido automáticamente."
    default_other_notification_level_when_replying: "Nivel global de notificación cuando el usuario responde a un tema."
    default_other_external_links_in_new_tab: "Abrir enlaces externos en una nueva pestaña por defecto."
    default_other_enable_quoting: "Activar respuesta citando texto seleccionado por defecto."
    default_other_enable_smart_lists: "Activar por defecto las listas inteligentes al escribir en el compositor."
    default_other_enable_defer: "Activar la funcionalidad de temas diferidos por defecto."
    default_other_dynamic_favicon: "Mostrar la cantidad de temas nuevos/actualizados en el icono del navegador por defecto."
    default_other_skip_new_user_tips: "Omitir consejos y medallas de bienvenida."
    default_other_like_notification_frequency: "Establece la frecuencia con la que los usuarios reciben notificaciones de «Me gusta» por defecto. Los usuarios que no hayan personalizado sus ajustes de notificaciones seguirán este comportamiento por defecto."
    default_topics_automatic_unpin: "Desanclar automáticamente cuando el usuario llega al final del tema."
    default_categories_watching: "Lista de categorías que están vigiladas por defecto."
    default_categories_tracking: "Lista de categorías que están seguidas por defecto"
    default_categories_muted: "Lista de categorías que están silenciadas por defecto."
    default_categories_watching_first_post: "Lista de categorías en las que la primera publicación de cada tema nuevo se vigilará por defecto."
    default_categories_normal: "Lista de categorías que no están silenciadas por defecto. Útil cuando el ajuste «mute_all_categories_by_default» está activado."
    mute_all_categories_by_default: "Establezca el nivel de notificación predeterminado de todas las categorías en silenciado. Solicite a los usuarios que opten por las categorías para que aparezcan en las páginas de 'latest' y 'categories'. Si desea modificar los valores predeterminados para usuarios anónimos, establezca la configuración en 'default_categories_'."
    default_tags_watching: "Lista de etiquetas vigiladas por defecto."
    default_tags_tracking: "Lista de etiquetas seguidas por defecto."
    default_tags_muted: "Lista de etiquetas silenciadas por defecto."
    default_tags_watching_first_post: "Lista de etiquetas cuya primera publicación de cada tema nuevo estará vigilada por defecto."
    default_text_size: "Especifica el tamaño de fuente por defecto para todos los elementos de texto del sitio. Este tamaño puede ser ajustado posteriormente por cada usuario según sus preferencias."
    default_title_count_mode: "Selecciona el modo predeterminado para el recuento de los títulos de página mostrados en el sitio. Esto se aplicará a todas las páginas a menos que se reemplace individualmente."
    enable_offline_indicator: "Mostrar un mensaje a los usuarios cuando se detecte que no tienen conexión a la red"
    default_sidebar_link_to_filtered_list: "Hacer que los enlaces del menú de navegación enlacen por defecto a la lista filtrada."
    default_sidebar_show_count_of_new_items: "Hacer que los enlaces del menú de navegación muestren por defecto el recuento de nuevos elementos en lugar de las medallas."
    default_sidebar_switch_panel_position: "Posición del botón en la barra lateral para cambiar al chat"
    retain_web_hook_events_period_days: "Número de días para retener registros de eventos de web hook."
    retain_web_hook_events_aggregate_days: "Número de días que se conservan los registros agregados de eventos de webhook"
    retry_web_hook_events: "Reintentar automáticamente 4 veces los eventos del web hook fallidos. Los intervalos de tiempo entre los reintentos son 1, 5, 25 y 125 minutos."
    revoke_api_keys_unused_days: "Número de días desde que se utilizó por última vez una clave API antes de que se revoque automáticamente (0 para nunca)."
    revoke_api_keys_maxlife_days: "Número de días antes de que una clave API se revoque automáticamente (0 para nunca)"
    allow_user_api_key_scopes: "Lista de ámbitos permitidos para las claves API de usuario"
    min_trust_level_for_user_api_key: |
      Nivel de confianza requerido para la generación de claves API de usuario.<br>
      <b>ADVERTENCIA</b>: Cambiar el nivel de confianza impedirá a los usuarios con un nivel de confianza inferior iniciar sesión a través de Discourse Hub
    user_api_key_allowed_groups: |
      Se requiere la pertenencia a un grupo para generar claves API de usuario.<br>
      <b>ATENCIÓN</b>: Cambiar el nivel de confianza impedirá a los usuarios con un nivel de confianza inferior iniciar sesión a través de Discourse Hub.<br>
       Los administradores y moderadores siempre pueden crear claves API de usuario.
    allowed_user_api_auth_redirects: "URL permitida para autenticar redirección para claves API de usuario. Símbolo comodín * puede ser usado para que coincida cualquier parte de la misma (por ejemplo www.ejemplo.com/*)."
    allowed_user_api_push_urls: "URLs permitidas para el push del servidor al API de usuario"
    revoke_user_api_keys_unused_days: "Número de días transcurridos desde que se utilizó por última vez una clave API de usuario antes de que se revoque automáticamente (0 para nunca)."
    revoke_user_api_keys_maxlife_days: "Número de días antes de que se revoque automáticamente la clave API de un usuario (0 para nunca)"
    tagging_enabled: "¿Activar etiquetas en los temas? Consulta la <a href='https://meta.discourse.org/t/admin-guide-to-tags-in-discourse/121041'>Guía de administración de etiquetas en Meta</a> para obtener más información."
    min_trust_to_create_tag: "El nivel de confianza mínimo requerido para crear una etiqueta."
    create_tag_allowed_groups: "Grupos que pueden crear etiquetas. Los administradores y moderadores siempre pueden crear etiquetas."
    max_tags_per_topic: "El número máximo de etiquetas que se pueden añadir a un tema."
    enable_max_tags_per_email_subject: "Utiliza max_tags_per_email_subject al generar el asunto de un correo electrónico"
    max_tags_per_email_subject: "El máximo de etiquetas que puede haber en el asunto de un correo electrónico"
    max_tag_length: "Máximo número de caracteres que puede tener una etiqueta."
    max_tag_search_results: "Al buscar etiquetas, el número máximo de resultados que se muestran."
    max_tags_in_filter_list: "Número máximo de etiquetas en el desplegable de filtro. Se mostrarán primero aquellas más utilizadas."
    tags_sort_alphabetically: "Mostrar etiquetas en orden alfabético. Por defecto se mostrarán por popularidad."
    tags_listed_by_group: "Listar etiquetas por grupo de etiquetas en la <a href='%{base_path}/tags' target='_blank'>página de etiquetas</a>."
    tag_style: "Define la apariencia visual de las medallas de etiquetas en el sitio. Este ajuste te permite personalizar cómo se representan visualmente las etiquetas en todas las áreas del sitio, mejorando la coherencia del diseño y la accesibilidad del usuario."
    pm_tags_allowed_for_groups: "Permitir a los miembros de los grupos incluidos etiquetar cualquier mensaje personal"
    min_trust_level_to_tag_topics: "Nivel mínimo de confianza requerido para etiquetar temas"
    tag_topic_allowed_groups: "Grupos que pueden etiquetar temas. Los administradores y moderadores siempre pueden etiquetar temas."
    suppress_overlapping_tags_in_list: "Si alguna etiqueta coincide con palabras en el título de los temas, ocultarla."
    remove_muted_tags_from_latest: "No muestre temas etiquetados unicamente con etiquetas silenciadas en la lista de temas más reciente."
    force_lowercase_tags: "Forzar que todas las etiquetas estén completamente en minúscula"
    create_post_for_category_and_tag_changes: "Crear una publicación de susurro cuando cambie la categoría o las etiquetas de un tema, requiere que las publicaciones de susurro estén activadas."
    automatically_clean_unused_tags: "Elimina automáticamente las etiquetas que no se utilicen en ningún tema o mensaje personal a diario."
    watched_precedence_over_muted: "Notificarme sobre temas en categorías o etiquetas que estoy observando y que también pertenezcan a una que haya silenciado"
    company_name: "Nombre de tu empresa u organización. Si se deja en blanco, no se proporcionará ningún tipo de Términos del servicio o Aviso de privacidad."
    governing_law: "Especifica la jurisdicción que rige los aspectos legales del sitio, incluidos los Términos del servicio y la Política de privacidad. Normalmente, se trata del país o estado en el que la empresa que gestiona el sitio está registrada o lleva a cabo sus actividades."
    city_for_disputes: "Especifica la ciudad que se utilizará como jurisdicción para resolver cualquier disputa relacionada con el uso de este foro. Esta información suele incluirse en documentos legales como los Términos del servicio del foro."
    shared_drafts_category: "Activa la característica de borradores compartidos designando una categoría para borradores de temas. Los temas de esta categoría se eliminarán de las listas de temas para los miembros del personal."
    shared_drafts_min_trust_level: "Permitir a los usuarios ver y editar borradores compartidos."
    shared_drafts_allowed_groups: "Permite a los usuarios de estos grupos ver y editar Borradores compartidos."
    push_notifications_prompt: "Mostrar un banner de consentimiento del usuario para las notificaciones push. Este ajuste activa un aviso pidiendo permiso a los usuarios para enviarles notificaciones push. Solo aparece cuando las notificaciones push no están ya activadas, son compatibles con el dispositivo del usuario y este ha realizado una publicación o está utilizando una Aplicación Web Progresiva (PWA). El aviso no se volverá a mostrar si el usuario ya lo ha descartado o ha concedido/denegado el permiso."
    push_notifications_icon: "El icono de la medalla que aparece en el menú de notificaciones. Se recomienda un PNG monocromático de 96 × 96 con transparencia."
    enable_desktop_push_notifications: "Activa las notificaciones push para la interfaz de escritorio. Esta función permite recibir alertas en tiempo real del sitio directamente en el escritorio, lo que mejora el compromiso y garantiza que los usuarios estén siempre al día. Sin embargo, la eficacia de esta función depende de la compatibilidad del navegador con las notificaciones push."
    push_notification_time_window_mins: "Espera (n) minutos antes de enviar la notificación automática. Ayuda a evitar que se envíen notificaciones automáticas a un usuario en línea activo."
    base_font: "Fuente base para la mayoría de texto en el sitio. Los temas lo pueden sobrescribir a través de la propiedad personalizada de CSS «--font-family»."
    heading_font: "Fuente a usar para los encabezados del sitio. Los temas lo pueden sobrescribir a través de la propiedad personalizada de CSS «--heading-font-family»."
    enable_sitemap: "Generar un sitemap para el sitio e incluirlo en el archivo robots.txt."
    sitemap_page_size: "Número de URLs que incluir en cada página del sitemap. Máximo de 50.000"
    enable_user_status: "Permitir a los usuarios establecer un mensaje de estado personalizado (emoji + descripción)."
    enable_user_tips: "Activar nuevos consejos de usuario que describan las funciones clave a los usuarios"
    short_title: "El título corto se utilizará en la pantalla de inicio del usuario, el iniciador u otros lugares donde el espacio puede ser limitado. Debe limitarse a 12 caracteres."
    dashboard_hidden_reports: "Permitir ocultar los informes especificados del panel de control."
    dashboard_visible_tabs: "Elige qué pestañas del panel de control se mostrarán."
    dashboard_general_tab_activity_metrics: "Selecciona las denuncias que se muestran como medidas de actividad en la pestaña general."
    gravatar_name: "Especifica el nombre del proveedor del servicio Gravatar. Este nombre se utiliza normalmente para identificar la fuente que proporciona avatares Gravatar al sitio."
    gravatar_base_url: "Especifica la URL para acceder a la API del proveedor de Gravatar. Este ajuste es fundamental para convertir las direcciones de correo electrónico en URL de Gravatar, donde se almacenan las imágenes de avatar."
    gravatar_login_url: "URL relativa a «gravatar_base_url», que proporciona al usuario el acceso al servicio Gravatar."
    share_quote_buttons: "Determinar los elementos que aparecen en el widget de compartir cita y su orden."
    share_quote_visibility: "Cuándo mostrar los botones de compartir citas: nunca, a los usuarios anónimos solo o a todos los usuarios. "
    create_revision_on_bulk_topic_moves: "Crear edición para las primeras publicaciones cuando los temas se mueven a una nueva categoría en masa."
    allow_changing_staged_user_tracking: "Permitir que los usuarios con permisos de administración cambien las preferencias de notificación de categorías y etiquetas de los usuarios temporales."
    use_name_for_username_suggestions: "Usar el nombre completo para sugerir nombres de usuario"
    suggest_weekends_in_date_pickers: "Incluir fines de semana (sábados y domingos) en las sugerencias de los selectores de fecha (desactiva esto si solo usas Discourse de lunes a viernes)"
    show_bottom_topic_map: "Muestra el mapa del tema en la parte inferior del mismo cuando tiene 10 respuestas o más."
    show_topic_map_in_topics_without_replies: "Muestra el mapa del tema incluso aunque el tema no tenga respuestas."
    splash_screen: "Muestra una pantalla de carga temporal mientras los archivos de la página se cargan"
    navigation_menu: "Especifica la barra lateral o el encabezado desplegable como menú de navegación principal de tu sitio. Se recomienda la barra lateral."
    default_navigation_menu_categories: "Las categorías seleccionadas se mostrarán por defecto en la sección Categorías del Menú de navegación."
    default_navigation_menu_tags: "Las etiquetas seleccionadas se mostrarán por defecto en la sección Etiquetas del Menú de navegación."
<<<<<<< HEAD
    experimental_new_new_view_groups: 'EXPERIMENTAL: Activa una nueva lista de temas que combine los no leídos y los nuevos y haz que el enlace «Todo» de la barra lateral enlace a ella.'
    enable_custom_sidebar_sections: "EXPERIMENTAL: Activa secciones personalizadas de la barra lateral"
    experimental_topics_filter: "EXPERIMENTAL: Activa la ruta del filtro de temas experimentales en /filter"
    enable_experimental_lightbox: "EXPERIMENTAL: Sustituye el lightbox de imágenes por defecto por el diseño renovado."
    enable_experimental_bookmark_redesign_groups: "EXPERIMENTAL: Mostrar un menú de acceso rápido a marcadores en las entradas y un nuevo modal rediseñado"
    glimmer_header_mode: "Controla si se utiliza la nueva implementación del encabezado «glimmer». Por defecto, es «auto», que se activará automáticamente cuando todos tus temas y plugins estén listos. https://meta.discourse.org/t/296544"
    experimental_glimmer_topic_list_groups: "EXPERIMENTAL: Activa la nueva implementación de la lista de temas «glimmer». Esta implementación está en desarrollo activo y no está pensada para su uso en producción. No desarrolles temas/plugins para ella hasta que la implementación esté finalizada y anunciada."
    experimental_form_templates: "EXPERIMENTAL: Activa la característica de plantillas de formulario. <b>Una vez activada,</b> gestiona las plantillas en <a href='%{base_path}/admin/customize/form-templates'>Personalizar / Plantillas</a>."
=======
    experimental_new_new_view_groups: 'Activa una nueva lista de temas que combine los no leídos y los nuevos y haz que el enlace «Todo» de la barra lateral enlace a ella.'
    glimmer_topic_list_mode: "Controla si se utiliza la nueva implementación de la lista de temas 'glimmer'. 'auto' se activará automáticamente cuando todos tus temas y plugins estén listos. Consulta <a href='https://meta.discourse.org/t/343404'>el tema de Meta</a> para más información."
    glimmer_post_menu_mode: "Controla si se utiliza la nueva implementación del menú de la publicación 'glimmer'. 'auto' se activará automáticamente cuando todos tus temas y plugins estén listos. Esta implementación está en desarrollo activo y no está pensada para su uso en producción. No desarrolles temas/plugins con ella hasta que la implementación esté finalizada y anunciada."
    glimmer_post_menu_groups: "Activa la nueva implementación del menú de la publicación «glimmer» en modo «auto» para los grupos de usuarios especificados. Esta implementación está en desarrollo activo y no está pensada para su uso en producción. No desarrolles temas/plugins para ella hasta que la implementación esté finalizada y anunciada."
    experimental_form_templates: "Activa la característica de plantillas de formulario. Gestiona las plantillas en <a href='%{base_path}/admin/customize/form-templates'>Personalizar / Plantillas</a>."
>>>>>>> 76e7f12a
    admin_sidebar_enabled_groups: "Activa la navegación por la barra lateral de la interfaz del administrador para los grupos especificados, que sustituye a los botones de navegación del administrador de nivel superior."
    lazy_load_categories_groups: "Carga lenta de la información de categoría solo para los usuarios de estos grupos. Esto mejora el rendimiento en sitios con muchas categorías."
    page_loading_indicator: "Configura el indicador de carga que aparece durante la navegación por las páginas dentro de Discourse. «Spinner» es un indicador de página completa. «Slider» muestra una barra estrecha en la parte superior de la pantalla."
    show_user_menu_avatars: "Mostrar avatares de usuario en el menú de usuario"
    about_page_hidden_groups: "No mostrar a los miembros de determinados grupos en la página /about."
    adobe_analytics_tags_url: "URL de las etiquetas de Adobe Analytics (`https://assets.adobedtm.com/...`)"
    view_raw_email_allowed_groups: "Grupos que pueden ver el contenido sin procesar de un correo electrónico si se creó mediante un correo electrónico entrante. Esto incluye los encabezados del correo electrónico y otra información técnica."
    errors:
      invalid_css_color: "Color no válido. Introduce el nombre de un color o su valor hexadecimal."
      invalid_email: "Dirección de correo electrónico no válida."
      invalid_username: "No existe ningún usuario con ese nombre de usuario. "
      valid_username: "Ya hay otro usuario con ese nombre de usuario."
      invalid_group: "No existe ningún grupo con ese nombre."
      invalid_integer_min_max: "El valor debe estar establecido entre %{min} y %{max}."
      invalid_integer_min: "El valor debe ser igual o mayor que %{min}. "
      invalid_integer_max: "El valor no puede ser mayor que %{max}."
      invalid_integer: "El valor debe ser un numero entero. "
      regex_mismatch: "El valor introducido no tiene el formato requerido."
      must_include_latest: "El menú superior debe incluir la pestaña «recientes»."
      invalid_string: "Valor no válido."
      invalid_string_min_max: "Debe tener entre %{min} y %{max} caracteres."
      invalid_string_min:
        one: "Debe tener al menos %{count} carácter."
        other: "Debe tener al menos %{count} caracteres."
      invalid_string_max:
        one: "No debe tener más de %{count} carácter."
        other: "No debe tener más de %{count} caracteres."
      invalid_json: "JSON no válido."
      invalid_reply_by_email_address: "El valor debe contener «%{reply_key}» y debe ser diferente al correo electrónico de notificación."
      invalid_alternative_reply_by_email_addresses: "Todas los valores deben contener «%{reply_key}» y deben ser diferentes al correo electrónico de notificación"
      invalid_domain_hostname: "No debe incluir los caracteres * ni ?"
      invalid_allowed_iframes_url: "Las URL de iframe deben empezar por http://o https://y tener al menos un '/' adicional"
      invalid_csp_script_src: "El valor debe ser «unsafe-eval» o «wasm-unsafe-eval», o de la forma «<hash algorithm>-<base64 value>», donde los algoritmos hash admitidos son sha256, sha384 o sha512. Asegúrate de que la entrada va entre comillas simples."
      pop3_polling_host_is_empty: "Debes establecer un host de «pop3 polling» antes de activar el polling POP3."
      pop3_polling_username_is_empty: "Debes establecer un nombre de usuario de «pop3 polling» antes de activar el polling POP3."
      pop3_polling_password_is_empty: "Debes establecer una contraseña de «pop3 polling» antes de activar el polling POP3."
      pop3_polling_authentication_failed: "La autenticación POP3 falló. Comprueba tus credenciales pop3."
      reply_by_email_address_is_empty: "Debes establecer el campo «dirección para responder por correo electrónico» antes de activar respuesta por correo electrónico."
      email_polling_disabled: "Debes activar el sondeo manual, POP3 o tener activado un sondeador de correo personalizado antes de activar la respuesta por correo electrónico."
      user_locale_not_enabled: "Debes activar primero «permitir usuario local» antes de activar esta opción."
      at_least_one_group_required: "Debes especificar al menos un grupo para esta configuración."
      invalid_regex: "La expresión regular no es válida o no está permitida."
      invalid_regex_with_message: "La expresión regular «%{regex}» contiene un error: %{message}"
      email_editable_enabled: "Debes desactivar primero «correo electrónico editable» antes de activar esta opción."
      staged_users_disabled: "Primero debes activar «usuarios provisionales» para poder activar esta configuración."
      reply_by_email_disabled: "Primero debes activar «responder por correo electrónico» antes de activar esta configuración."
      discourse_connect_url_is_empty: "Debes rellenar «discourse connect url» antes de activar este ajuste."
      enable_local_logins_disabled: "Primero debes activar «activar inicio de sesión local» antes de activar esta configuración."
      min_username_length_exists: "No puede establecer la longitud de usuario mínima por encima del nombre de usuario más corto (%{username})"
      min_username_length_range: "No puedes establecer el mínimo por encima del máximo."
      max_username_length_exists: "No puedes establecer la longitud de usuario máxima por debajo del nombre de usuario más largo (%{username})."
      max_username_length_range: "No puedes establecer el máximo por debajo del mínimo."
      invalid_hex_value: "Los colores debe ser códigos hexadecimalesde 6 dígitos."
      empty_selectable_avatars: "Debes subir al menos dos avatares seleccionables antes de activar esta configuración."
      category_search_priority:
        low_weight_invalid: "El peso no puede ser mayor o igual a 1."
        high_weight_invalid: "El peso no puede ser menor o igual a 1."
      allowed_unicode_usernames:
        regex_invalid: "La expresión regular no es válida: %{error}"
        leading_trailing_slash: "La expresión regular no puede empezar y terminar con una barra."
      unicode_usernames_avatars: "El sistema interno de avatares no soporta nombres de usuario Unicode."
      list_value_count:
        one: "La lista debe contener exactamente %{count} valor."
        other: "La lista debe contener exactamente %{count} valores."
      markdown_linkify_tlds: "No puedes incluir el valor «*»"
      google_oauth2_hd_groups: "Debes configurar todos los ajustes de «google oauth2 hd» antes de activar este ajuste."
      linkedin_oidc_credentials: "Debes configurar las credenciales OIDC de LinkedIn («linkedin_oidc_client_id» y «linkedin_oidc_client_secret») antes de activar este ajuste."
      search_tokenize_chinese_enabled: "Debes desactivar el ajuste «search_tokenize_chinese» antes de activar este."
      search_tokenize_japanese_enabled: "Debes desactivar el ajuste «search_tokenize_japanese» antes de activar este."
      discourse_connect_cannot_be_enabled_if_second_factor_enforced: "No puedes activar DiscourseConnect si la autenticación de dos factores (2FA) es obligatoria."
      delete_rejected_email_after_days: "Esta configuración no puede ser menor que la configuración delete_email_logs_after_days o mayor que %{max}"
      invalid_uncategorized_category_setting: 'No se puede seleccionar la categoría «Sin categoría» si no está activada la opción «Permitir temas sin categorizar».'
      invalid_search_ranking_weights: "El valor no es válido para la configuración del sitio search_ranking_weights. Por ejemplo: «{0.1,0.2,0.3,1.0}». Ten en cuenta que el valor máximo para cada peso es 1,0."
    keywords:
      clean_up_inactive_users_after_days: "desactivado|inactivo|no activado"
      navigation_menu: "barra lateral|menú desplegable de encabezado"
      purge_unactivated_users_grace_period_days: "desactivado|inactivo|no activado"
    placeholder:
      discourse_connect_provider_secrets:
        key: "www.ejemplo.com"
        value: "Secreto de DiscourseConnect"
  search:
    extreme_load_error: "La página está soportando una carga extrema, por lo que se ha desactivado la búsqueda. Inténtalo de nuevo más tarde"
    within_post: "nº %{post_number} por %{username}"
    types:
      category: "Categorías"
      topic: "Resultados"
      user: "Usuarios"
    results_page: "Resultados de búsqueda para «%{term}»"
    audio: "[audio]"
    video: "[video]"
  discourse_connect:
    login_error: "Error al iniciar sesión"
    not_found: "No se ha podido encontrar tu cuenta. Contacta con la administración del sitio."
    account_not_approved: "Su cuenta está pendiente de aprobación. Recibirás una notificación por correo electrónico cuando sea aprobada."
    unknown_error: "Hay un problema con tu cuenta. Contacta con la administración del sitio."
    timeout_expired: "Se ha superado el tiempo máximo para iniciar sesión. Inténtalo de nuevo."
    no_email: "No se ha provisto una dirección de correo electrónico. Contacta con la administración del sitio."
    blank_id_error: "El campo «external_id» es obligatorio, pero estaba en blanco"
    email_error: "No se ha podido registrar una cuenta con la dirección de correo electrónico <b>%{email}</b>. Ponte en contacto con la administración del sitio."
    missing_secret: "La autenticación ha fallado porque no se ha incluido el secreto. Ponte en contacto con la administración del sitio web para arreglar este problema."
    invite_redeem_failed: "No se ha podido canjear la invitación. Contacta con la administración del sitio."
    invalid_parameter_value: "La autenticación ha fallado debido a un valor no válido del parámetro «%{param}». Ponte en contacto con los administradores del sitio para solucionar este problema."
    payload_parse_error: "La autenticación ha fallado (la carga no es Base64 válida). Ponte en contacto con el administrador del sitio."
    signature_error: "Autenticación fallida (firma incorrecta). Ponte en contacto con el administrador del sitio."
  original_poster: "Autor original"
  most_recent_poster: "Autor más reciente"
  frequent_poster: "Autor frecuente"
  poster_description_joiner: ", "
  redirected_to_top_reasons:
    new_user: "¡Te damos la bienvenida a nuestra comunidad! Estos son los temas recientes mas populares."
    not_seen_in_a_month: "¡Hola! Hacía tiempo que no te veíamos. Estos han sido los temas más destacados desde que nos visitaste por última vez."
  merge_posts:
    edit_reason:
      one: "Una publicación fue fusionada por %{username}"
      other: "%{count} publicaciones fueron fusionadas por %{username}"
    errors:
      different_topics: "No se pueden fusionar publicaciones que pertenecen a temas diferentes."
      different_users: "No se pueden fusionar publicaciones que pertenezcan a diferentes usuarios."
      max_post_length: "No se pueden fusionar las publicaciones porque la longitud del conjunto supera la máxima permitida por publicación."
  move_posts:
    new_topic_moderator_post:
      one: "Una publicación ha sido separada a un nuevo tema: %{topic_link}"
      other: "%{count} publicaciones han sido separadas a un nuevo tema: %{topic_link}"
    new_message_moderator_post:
      one: "Una publicación ha sido separada a un nuevo mensaje: %{topic_link}"
      other: "%{count} publicaciones han sido separadas a un nuevo mensaje: %{topic_link}"
    existing_topic_moderator_post:
      one: "Una publicación ha sido fusionada con un tema existente: %{topic_link}"
      other: "%{count} publicaciones han sido fusionadas a un tema existente: %{topic_link}"
    existing_message_moderator_post:
      one: "Una publicación ha sido fusionada a un mensaje existente: %{topic_link}"
      other: "%{count} publicaciones han sido fusionadas a un mensaje existente: %{topic_link}"
  change_owner:
    post_revision_text: "Se ha transferido la propiedad"
  publish_page:
    slug_errors:
      blank: "no puede dejarse en blanco"
      unavailable: "no está disponible"
      invalid: "contiene caracteres no válidos"
  topic_statuses:
    autoclosed_message_max_posts:
      one: "Este mensaje se cerró automáticamente al alcanzar el límite máximo de %{count} respuesta."
      other: "Este mensaje se cerró automáticamente al alcanzar el límite máximo de %{count} respuestas."
    autoclosed_topic_max_posts:
      one: "Este tema fue cerrado automáticamente al alcanzar el límite máximo de %{count} respuesta."
      other: "Este tema se cerró automáticamente al alcanzar el límite máximo de %{count} respuestas."
    autoclosed_enabled_days:
      one: "Este tema se cerró automáticamente después de %{count} día. No se permiten nuevas respuestas."
      other: "Este tema se cerró automáticamente después de %{count} días. No se permiten nuevas respuestas."
    autoclosed_enabled_hours:
      one: "Este tema se cerró automáticamente después de %{count} hora. No se permiten nuevas respuestas."
      other: "Este tema se cerró automáticamente después de %{count} horas. No se permiten nuevas respuestas."
    autoclosed_enabled_minutes:
      one: "Este tema se cerró automáticamente después de %{count} minuto. No se permiten nuevas respuestas."
      other: "Este tema se cerró automáticamente después de %{count} minutos. No se permiten nuevas respuestas."
    autoclosed_enabled_lastpost_days:
      one: "Este tema se cerró automáticamente %{count} día después del último post. No se permiten nuevas respuestas."
      other: "Este tema se cerró automáticamente %{count} días después de la última publicación. No se permiten nuevas respuestas."
    autoclosed_enabled_lastpost_hours:
      one: "Este tema se cerró automáticamente %{count} hora después del último post. No se permiten nuevas respuestas."
      other: "Este tema se cerró automáticamente %{count} horas después de la última publicación. No se permiten nuevas respuestas."
    autoclosed_enabled_lastpost_minutes:
      one: "Este tema se cerró automáticamente %{count} minuto después del último post. No se permiten nuevas respuestas."
      other: "Este tema se cerró automáticamente %{count} minutos después de la última publicación. No se permiten nuevas respuestas."
    autoclosed_disabled_days:
      one: "Este tema se abrió automáticamente después de %{count} día."
      other: "Este tema se abrió automáticamente después de %{count} días."
    autoclosed_disabled_hours:
      one: "Este tema se abrió automáticamente después de %{count} hora."
      other: "Este tema se abrió automáticamente después de %{count} horas."
    autoclosed_disabled_minutes:
      one: "Este tema se abrió automáticamente después de %{count} minuto."
      other: "Este tema se abrió automáticamente después de %{count} minutos."
    autoclosed_disabled_lastpost_days:
      one: "Este tema se abrió automáticamente %{count} día después de la última respuesta."
      other: "Este tema se abrió automáticamente %{count} días después de la última respuesta."
    autoclosed_disabled_lastpost_hours:
      one: "Este tema se abrió automáticamente %{count} hora después de la última respuesta."
      other: "Este tema se abrió automáticamente %{count} horas después de la última respuesta."
    autoclosed_disabled_lastpost_minutes:
      one: "Este tema se abrió automáticamente %{count} minuto después de la última respuesta."
      other: "Este tema se abrió automáticamente %{count} minutos después de la última respuesta."
    autoclosed_disabled: "Este tema ahora está abierto. Se permiten nuevas respuestas."
    autoclosed_disabled_lastpost: "Este tema ahora está abierto. Se permiten nuevas respuestas."
    auto_deleted_by_timer: "Eliminado automáticamente por el temporizador."
    auto_deleted_by_merge: "Eliminado automáticamente por fusión."
  login:
    invalid_second_factor_method: "El método de verificación de dos factores seleccionado no es válido."
    not_enabled_second_factor_method: "El método de dos factores seleccionado no está activado en tu cuenta."
    security_key_description: "Cuando tengas tu clave de seguridad física preparada, presiona el botón de autenticar con clave de seguridad que se encuentra debajo."
    security_key_alternative: "Probar de otra manera"
    security_key_authenticate: "Autenticar con clave de seguridad"
    security_key_not_allowed_error: "La autenticación de la clave de seguridad fue cancelada o se agotó el tiempo."
    security_key_no_matching_credential_error: "No se encontraron credenciales que coincidan en la clave de seguridad provista."
    security_key_support_missing_error: "Tu dispositivo o navegador actual no soporta el uso de claves de seguridad. Utiliza un método diferente."
    security_key_invalid: "Se produjo un error al validar la clave de seguridad."
    not_approved: "Tu cuenta aún no ha sido aprobada. Se te notificará por correo electrónico cuando todo esté listo para que inicies sesión."
    incorrect_username_email_or_password: "Nombre de usuario, correo electrónico o contraseña incorrecta"
    incorrect_password: "Contraseña incorrecta"
    incorrect_password_or_passkey: "Contraseña o clave de acceso incorrecta"
    wait_approval: "Gracias por registrarte. Te notificaremos cuando tu cuenta haya sido aprobada."
    active: "Tu cuenta está activa y lista para usar."
    activate_email: "<p>¡Ya casi has terminado! Te enviamos un correo electrónico de activación a <b>%{email}</b>. Sigue las instrucciones que se encuentran ese correo electrónico para activar tu cuenta.</p><p>Si no llega, revisa la carpeta de spam.</p>"
    not_activated: "Aún no puedes iniciar sesión. Te hemos enviado un correo electrónico de activación. Sigue las instrucciones en el correo electrónico para activar tu cuenta."
    not_allowed_from_ip_address: "No puedes iniciar sesión como %{username} desde esa dirección IP."
    admin_not_allowed_from_ip_address: "No puedes iniciar sesión como administrador desde esta dirección IP."
    reset_not_allowed_from_ip_address: "No puedes solicitar un restablecimiento de contraseña desde esa dirección IP."
    suspended: "No puedes iniciar sesión hasta %{date}."
    suspended_with_reason: "Cuenta suspendida hasta %{date}: %{reason}"
    suspended_with_reason_forever: "Cuenta suspendida: %{reason}"
    errors: "%{errors}"
    not_available: "No disponible. ¿Quieres probar con %{suggestion}?"
    something_already_taken: "Algo ha salido mal, quizá el nombre de usuario o el correo electrónico ya han sido registrados. Prueba con el enlace de olvidé mi contraseña."
    omniauth_error:
      generic: "Lo sentimos, se produjo un error al autorizar tu cuenta. Inténtalo de nuevo."
      csrf_detected: "Se agotó el tiempo de autorización o cambiaste de navegador. Inténtalo de nuevo."
      request_error: "Ha ocurrido un error al empezar la autorización. Inténtalo de nuevo."
      invalid_iat: "No se pudo verificar el token de autorización debido a diferencias en el horario del servidor. Inténtalo de nuevo."
    omniauth_error_unknown: "Ha ocurrido un error al procesar tu inicio de sesión. Inténtalo de nuevo."
    omniauth_confirm_title: "Inicia sesión a través de %{provider}"
    omniauth_confirm_button: "Continuar"
    authenticator_error_no_valid_email: "Ninguna dirección de correo electrónico asociada a %{account} está permitida. Puede que necesites configurar tu cuenta con una dirección de correo electrónico diferente."
    new_registrations_disabled: "El registro de nuevas cuentas no está permitido en este momento."
    new_registrations_disabled_discourse_connect: "El registro de nuevas cuentas solo se permite a través de Discourse Connect."
    password_too_long: "Las contraseñas están limitadas a 200 caracteres."
    email_too_long: "El correo electrónico que has proporcionado es demasiado largo. Las direcciones de correo electrónico no deben tener más de 254 caracteres y los nombres de dominio no más de 253."
    wrong_invite_code: "El código de invitación que has introducido es incorrecto."
    reserved_username: "Ese nombre de usuario no está permitido."
    missing_user_field: "No has rellenado todos los campos de usuario requeridos"
    auth_complete: "Autenticación completa."
    click_to_continue: "Haz clic aquí para continuar."
    already_logged_in: "¡Vaya! Esta invitación es solo para nuevos usuarios que no tengan ya una cuenta."
    second_factor_title: "Autenticación de dos factores"
    second_factor_description: "Introduce el código de autenticación desde tu aplicación:"
    second_factor_backup_description: "Introduce uno de los códigos de copia de seguridad:"
    second_factor_backup_title: "Códigos de copia de seguridad de la autenticación de dos factores"
    invalid_second_factor_code: "Código de autenticación no válido. Cada código se puede usar solo una vez."
    invalid_security_key: "Clave de seguridad no válida."
    missing_second_factor_name: "Introduce un nombre."
    missing_second_factor_code: "Introduce un código."
    too_many_authenticators: "Lo sentimos, no puedes tener más de 50 autentificadores. Elimina uno de los existentes e inténtalo de nuevo."
    too_many_security_keys: "Lo sentimos, no puedes tener más de 50 claves de seguridad. Elimina uno de los existentes e inténtalo de nuevo."
    second_factor_toggle:
      totp: "Usar una aplicación de autenticación o una clave de seguridad en su lugar"
      backup_code: "Usar un código de copia de seguridad en su lugar"
  second_factor_auth:
    challenge_not_found: "No se pudo encontrar un desafío de A2F en tu sesión actual."
    challenge_expired: "Hace demasiado que empezaste este inicio de sesión con autenticación de dos factores (2FA), ya no es válido. Inténtalo de nuevo."
    challenge_not_completed: "No has completado la autenticación en dos factores (2FA) necesaria para ejecutar esta acción. Por favor, complétala y prueba otra vez."
    actions:
      grant_admin:
        description: "Por motivos de seguridad, confirma tu autenticación de dos factores (2FA) antes de darle permisos de administrador a %{username}."
      discourse_connect_provider:
        description: "%{hostname} ha pedido que confirmes tu autenticación de dos factores. Te redireccionaremos de vuelta cuando la confirmes."
  admin:
    email:
      sent_test: "¡enviado!"
    user:
      merge_user:
        updating_username: "Actualizando nombre de usuario…"
        changing_post_ownership: "Cambiando la propiedad de la publicación…"
        merging_given_daily_likes: "Fusionando los me gusta diarios…"
        merging_post_timings: "Fusionando tiempos de publicación..."
        merging_user_visits: "Fusionando visitas de usuarios…"
        updating_site_settings: "Actualizando los ajustes del sitio…"
        updating_user_stats: "Actualizando las estadísticas de usuario…"
        merging_user_attributes: "Fusionando atributos de usuario…"
        merging_user_associated_accounts: "Fusionar cuentas asociadas a usuarios..."
        updating_user_ids: "Actualizando identificadores de usuario…"
        deleting_source_user: "Eliminando usuario de origen…"
  user:
    deactivated: "Ha sido desactivado debido a muchos correod electrónicos rechazados a «%{email}»."
    deactivated_by_staff: "Desactivado por el personal"
    deactivated_by_inactivity:
      one: "Desactivado automáticamente después de %{count} día de inactividad."
      other: "Desactivado automáticamente después de %{count} días de inactividad."
    activated_by_staff: "Activado por el personal"
    new_user_typed_too_fast: "El nuevo usuario escribió demasiado rápido"
    content_matches_auto_silence_regex: "Contenido coincide con regex para autosilenciar"
    username:
      short:
        one: "debe tener al menos %{count} carácter"
        other: "debe tener al menos %{count} caracteres"
      long:
        one: "no debe tener más de %{count} carácter"
        other: "no puede tener más de %{count} caracteres"
      too_long: "es demasiado largo"
      characters: "debe incluir únicamente números, letras, guiones, puntos y guiones bajos."
      unique: "debe ser único"
      blank: "debe estar presente"
      must_begin_with_alphanumeric_or_underscore: "debe comenzar con una letra, un número o un guión bajo"
      must_end_with_alphanumeric: "debe terminar con una letra o un número"
      must_not_contain_two_special_chars_in_seq: "no debe contener una secuencia de 2 o más caracteres especiales (.-_)"
      must_not_end_with_confusing_suffix: "no debe terminar con un sufijo que produzca confusión como .json o .png etc."
    email:
      blank: "no puede dejarse en blanco."
      invalid: "no es válido."
      not_allowed: "este proveedor de correo electrónico no está permitido. Utiliza otra dirección de correo electrónico."
      blocked: "no está permitido."
      revoked: "No se enviarán más correos electrónicos a «%{email}» hasta %{date}."
      does_not_exist: "N/D"
    website:
      domain_not_allowed: "El sitio web no es válido. Los dominios permitidos son: %{domains}"
    auto_rejected: "Rechazo automáticamente debido a la antigüedad. Ver configuración auto_handle_queued_age"
    destroy_reasons:
      unused_staged_user: "Usuario temporal sin uso"
      fixed_primary_email: "Correo electrónico fijo principal para el usuario temporal"
      same_ip_address: "Misma dirección de IP (%{ip_address}) de otros usuarios"
      inactive_user: "Usuario inactivo"
      reviewable_reject_auto: "Manejar automáticamente los revisables en cola"
      reviewable_reject: "Usuario revisable rechazado"
    email_in_spam_header: "El primer correo electrónico del usuario se marcó como spam."
    already_silenced: "El usuario ya fue silenciado por %{staff} %{time_ago}."
    already_suspended: "El usuario ya fue suspendido por %{staff} %{time_ago}."
    cannot_delete_has_posts:
      one: "El usuario %{username} tiene %{count} publicación en un tema público o en un mensaje personal, por lo que no se pueden eliminar."
      other: "El usuario %{username} tiene %{count} publicaciones en un tema público o en un mensaje personal, por lo que no se pueden eliminar."
    cannot_bulk_delete: "No se pueden eliminar uno o más usuarios porque son administradores, tienen demasiadas publicaciones o tienen una publicación muy antigua."
  unsubscribe_mailer:
    title: "Darse de baja de los correos"
    subject_template: "Confirma que no quieres recibir más correos electrónicos de %{site_title}"
    text_body_template: |
      Alguien (¿tal vez tú?) solicitó no recibir más actualizaciones por correo electrónico desde %{site_domain_name} a esta dirección de correo electrónico.
      Si deseas confirmar esta acción, haz clic en el siguiente enlace:

      %{confirm_unsubscribe_link}

      Si quieres continuar recibiendo actualizaciones por correo electrónico, ignora este correo.
  invite_mailer:
    title: "Correo de invitación"
    subject_template: "%{inviter_name} te invitó a «%{topic_title}» en %{site_domain_name}"
    text_body_template: |
      %{inviter_name} te invitó a una discusión

      > **%{topic_title}**
      >
      > %{topic_excerpt}

      en

      > %{site_title} -- %{site_description}

      Si estás interesado, haz clic en el enlace de abajo:

      %{invite_link}
  custom_invite_mailer:
    title: "Correo de invitación personalizado"
    subject_template: "%{inviter_name} te invitó a «%{topic_title}» en %{site_domain_name}"
    text_body_template: |
      %{inviter_name} te invitó a una discusión

      > **%{topic_title}**
      >
      > %{topic_excerpt}

      en

      > %{site_title} -- %{site_description}

      con esta nota

      > %{user_custom_message}

      Si estás interesado, haz clic en este enlace:

      %{invite_link}
  invite_forum_mailer:
    title: "Correo de invitación al foro"
    subject_template: "%{inviter_name} te invitó a unirte a %{site_domain_name}"
    text_body_template: |
      %{inviter_name} te invitó a unirte a

      > **%{site_title}**
      >
      > %{site_description}

      Si estás interesado, haz clic en el siguiente enlace:

      %{invite_link}
  custom_invite_forum_mailer:
    title: "Correo personalizado de invitación al foro"
    subject_template: "%{inviter_name} te invitó a unirte a %{site_domain_name}"
    text_body_template: |
      %{inviter_name} te invitó a unirte a

      > **%{site_title}**
      >
      > %{site_description}

      con esta nota

      > %{user_custom_message}

      Si estás interesado, haz clic en el siguiente enlace:

      %{invite_link}
  invite_password_instructions:
    title: "Instrucciones para la contraseña del invitado"
    subject_template: "Asigna una contraseña para tu cuenta de %{site_name}"
    text_body_template: |
      Gracias por aceptar tu invitación a %{site_name} -- ¡te damos la bienvenida!

      Haz clic en el siguiente enlace para elegir una contraseña:
      %{base_url}/u/password-reset/%{email_token}

      (Si el enlace anterior ha caducado, utiliza «olvidé mi contraseña» cuando vayas a iniciar sesión con tu dirección de correo electrónico.)
  download_backup_mailer:
    title: "Descargar respaldo de correos electrónicos"
    subject_template: "[%{email_prefix}] Descargar respaldo del sitio"
    text_body_template: |
      Aquí está el enlace de [descarga del backup del sitio](%{backup_file_path}) que solicitaste.

      Te enviamos el enlace de descarga al correo electrónico que validaste por razones de seguridad.

      (Si tú *no has* solicitado esta descarga, deberías estar seriamente preocupado -- alguien tiene acceso como administrador a tu sitio)
    no_token: |
      Disculpa, este enlace de descarga del respaldo ya ha sido usado o ha expirado.
  admin_confirmation_mailer:
    title: "Confirmación de administrador"
    subject_template: "[%{email_prefix}] Confirma nueva cuenta de administrador"
    text_body_template: |
      Confirma que quieres añadir a **%{target_username} (%{target_email})** como administrador de tu foro.

      [Confirmar cuenta de administrador](%{admin_confirm_url})
  test_mailer:
    title: "Correo electrónico de prueba"
    subject_template: "[%{email_prefix}] Prueba de envío de correo electrónico"
    text_body_template: |
      Esto es un correo de prueba de

      [**%{base_url}**][0]

      ¡Esperamos que el envío haya ido bien!

      Te dejamos una [chuleta para comprobar la configuración de envío de correos electrónicos][1].

      Buena suerte,

      Tus amigos de [Discourse](https://www.discourse.org)

      [0]: %{base_url}
      [1]: https://meta.discourse.org/t/email-delivery-configuration-checklist/209839
  new_version_mailer:
    title: "Correo electrónico de nueva versión"
    subject_template: "[%{email_prefix}] Nueva versión de Discourse, actualización disponible"
    text_body_template: |
      ¡Bien! ¡Hay una nueva versión de [Discourse](https://www.discourse.org) disponible!

      Tu versión: %{installed_version}
      Nueva versión: **%{new_version}**

      - Actualiza usando el **[actualizador en un clic en tu navegador](%{base_url}/admin/upgrade)**

      - Echa un vistazo a las novedades en las [notas de la versión](https://meta.discourse.org/tag/release-notes), o mira el [registro de cambios completo en GitHub](https://github.com/discourse/discourse/commits/main)

      - Visita [meta.discourse.org](https://meta.discourse.org) para noticias, debate y ayuda sobre Discourse
  new_version_mailer_with_notes:
    title: "Correo electrónico de nueva versión con notas"
    subject_template: "[%{email_prefix}] actualización disponible"
    text_body_template: |
      ¡Bien! ¡Hay una nueva versión de [Discourse](https://www.discourse.org) disponible!

      Tu versión: %{installed_version}
      Nueva versión: **%{new_version}**

      - Actualiza usando el **[actualizador en un clic en tu navegador](%{base_url}/admin/upgrade)**

      - Echa un vistazo a las novedades en las [notas de la versión](https://meta.discourse.org/tag/release-notes), o mira el [registro de cambios completo en GitHub](https://github.com/discourse/discourse/commits/main)

      - Visita [meta.discourse.org](https://meta.discourse.org) para noticias, debate y ayuda sobre Discourse

      ### Notas de la versión

      %{notes}
  flag_reasons:
    off_topic: "Tu publicación fue denunciada como **sin relación con el tema**: la comunidad piensa que no se ajusta debidamente al tema, definido por el título o la primera publicación."
    inappropriate: "Tu publicación fue denunciada como **inapropiada**: la comunidad piensa que es ofensiva, abusiva, una conducta de odio o que vulnera alguna de las [directrices de la comunidad](%{base_path}/guidelines)."
    illegal: "Tu publicación se ha marcado como **ilegal**: la comunidad piensa que puede estar infringiendo la ley."
    spam: "Tu publicación fue denunciada como **spam**: la comunidad piensa que se trata de un anuncio, algo de naturaleza promocional, en vez de algo útil o relevante para lo que se espera del tema."
    notify_moderators: "Tu publicación fue denunciada para la **atención de un moderador**: la comunidad piensa que algo de esta publicación requiere la intervención manual de un miembro del equipo."
    responder:
      off_topic: "La publicación ha sido denunciada por **no tener relación con el tema**: la comunidad cree que no encaja con el tema, título y primer mensaje."
      inappropriate: "La publicación fue denunciada como **inapropiada**: la comunidad piensa que es ofensiva, abusiva, una conducta de odio o que vulnera alguna de las [directrices de la comunidad](%{base_path}/guidelines)."
      spam: "La publicación ha sido denunciada por ser **spam**: la comunidad cree que es un anuncio o algo de naturaleza promocional en vez de buscar ser útil o relevante para el tema."
      notify_moderators: "La publicación ha sido denunciada para que sea **revisada por un moderador**: la comunidad cree que algo relacionado con ella requiere de la intervención de un miembro del equipo."
  flags_dispositions:
    agreed: "Gracias por avisarnos. Coincidimos con tu denuncia en que hay un problema y lo estamos revisando."
    agreed_and_deleted: "Gracias por avisarnos. Coincidimos con tu denuncia en que hay un problema y hemos quitado la publicación."
    disagreed: "Gracias por hacérnoslo saber. Estamos revisándolo."
    ignored: "Gracias por hacérnoslo saber. Estamos revisándolo."
    ignored_and_deleted: "Gracias por hacérnoslo saber. Hemos eliminado la publicación."
  temporarily_closed_due_to_flags:
    one: "Este tema está cerrado temporalmente durante al menos %{count} hora debido a un número elevado de denuncias de la comunidad."
    other: "Este tema está cerrado temporalmente durante al menos %{count} horas debido a un número elevado de denuncias de la comunidad."
  system_messages:
    reviewables_reminder:
      subject_template: "Hay elementos pendientes en la cola de revisión"
      text_body_template:
        one: "Hay %{mentions} elemento recibido hace más de %{count} hora. [Por favor, revísalo](%{base_url}/review)."
        other: "Hay %{mentions} elementos recibidos hace más de %{count} horas. [Por favor, revísalos](%{base_url}/review)."
    private_topic_title: "Tema #%{id}"
    contents_hidden: "Visita la publicación para ver su contenido."
    post_hidden:
      title: "Publicación oculta"
      subject_template: "Publicación ocultada debido a denuncias de la comunidad"
      text_body_template: |
        Hola:

        Este es un mensaje automático de %{site_name} para informarte que tu publicación ha sido ocultada.

        <%{base_url}%{url}>

        %{flag_reason}

        Esta publicación se ocultó debido a denuncias de la comunidad. Por esto, por favor, considera cómo podrías editar tus publicaciones teniendo en cuenta esta respuesta de la comunidad. **Podrás editar tu publicación dentro de %{edit_delay} minutos y la misma dejará de estar oculta automáticamente.**

        Sin embargo, si la comunidad oculta la publicación una segunda vez, se mantendrá oculta hasta que un miembro del equipo la gestione.

        Para más consejos, consulta nuestras [directrices de la comunidad](%{base_url}/guidelines).
    reviewable_queued_post_revise_and_reject:
      title: "Comentarios sobre tu publicación"
      subject_template: "Comentarios sobre tu publicación en %{topic_title}"
      text_body_template: |
        Hola %{username}:

        Hemos revisado tu publicación en [%{topic_title}](%{topic_url}) y tenemos algunos comentarios para ti.

        Motivo: %{reason}

        Opinión: %{feedback}

        Puedes editar tu publicación original a continuación y volver a enviarlo para realizar los cambios sugeridos, o responder a este mensaje si tienes alguna pregunta.

        --------

        %{original_post}

        --------

        Gracias,
        Moderadores de %{site_name}
    reviewable_queued_post_revise_and_reject_new_topic:
      title: "Comentarios sobre tu tema"
      subject_template: 'Comentarios sobre el nuevo tema titulado «%{topic_title}»'
      text_body_template: |
        Hola %{username}:

        Hemos revisado tu nuevo tema titulado «%{topic_title}» y tenemos algunos comentarios para ti.

        Motivo: %{reason}

        Comentarios: %{feedback}

        Puedes editar la publicación original de tu tema y volver a enviarlo para realizar los cambios sugeridos, o responder a este mensaje si tienes alguna pregunta.

        --------

        %{original_post}

        --------

        Gracias,
        Moderadores de %{site_name}
    post_hidden_again:
      title: "Publicación ocultada de nuevo"
      subject_template: "Publicación ocultada debido a denuncias de la comunidad, se ha informado al personal"
      text_body_template: |
        Hola:

        Este es un mensaje automático de %{site_name} para informarte que tu publicación ha sido ocultada de nuevo.

        <%{base_url}%{url}>

        %{flag_reason}

        La comunidad reportó esta publicación y ahora se encuentra oculta. **Dado que esta publicación se ha ocultado más de una vez, tu publicación se mantendrá oculta hasta que la gestione un miembro del equipo.**

        Para más consejos, consulta nuestras [directrices de la comunidad](%{base_url}/guidelines).
    queued_by_staff:
      title: "La publicación requiere aprobación"
      subject_template: "Publicación oculta por el personal, esperando aprobación"
      text_body_template: |
        Hola,

        Esto es un mensaje automático de %{site_name} para hacerte saber que hemos ocultado tu publicación.

        <%{base_url}%{url}>

        Tu publicación ha sido ocultada hasta que la revisemos.

        Para más información, consulta nuestras [directrices de la comunidad](%{base_url}/guidelines).
    flags_disagreed:
      title: "Publicación denunciada recuperada por el personal"
      subject_template: "Publicación denunciada recuperada por el personal"
      text_body_template: |
        Hola:

        Este es un mensaje automático de %{site_name} para informarte que [tu publicación](%{base_url}%{url}) fue recuperada.

        Esta publicación fue denunciada por la comunidad y un miembro del equipo optó por recuperarla.

        [detalles=«Clic aquí para expandir la publicación recuperada»]
        ``` markdown
        %{flagged_post_raw_content}
        ```
        [/details]
    flags_agreed_and_post_deleted:
      title: "Publicación denunciada y eliminada por el personal"
      subject_template: "Publicación denunciada y eliminada por el personal"
      text_body_template: |
        Hola,

        Esto es un mensaje automático de %{site_name} para hacerte saber que [tu publicación](%{base_url}%{url}) ha sido eliminada.

        %{flag_reason}

        La publicación ha sido denunciada por la comunidad, y un miembro del equipo ha decidido eliminarla.

        ``` markdown
        %{flagged_post_raw_content}
        ```

        Por favor, revisa las [normas de la comunidad](%{base_url}/guidelines) para más información.
    flags_agreed_and_post_deleted_for_responders:
      title: "Respuesta a un mensaje denunciado eliminada por el personal"
      subject_template: "Respuesta a un mensaje denunciado eliminada por el personal"
      text_body_template: |
        Hola,

        Esto es un mensaje automático enviado desde %{site_name} para hacerte saber que una [publicación](%{base_url}%{url}) a la que has respondido ha sido eliminada.

        %{flag_reason}

        La publicación fue denunciada por la comunidad y un miembro del equipo decidió eliminarla.

        ```markdown
        %{flagged_post_raw_content}
        ```

        Esta era tu respuesta:

        ```markdown
        %{flagged_post_response_raw_content}
        ```

        Para más detalles sobre el motivo del borrado, consulta las [directrices de la comunidad](%{base_url}/guidelines).
    usage_tips:
      text_body_template: |
        Si quieres unos consejos para empezar, [echa un vistazo a esta entrada de blog](https://blog.discourse.org/2016/12/discourse-new-user-tips-and-tricks/).

        Conforme vayas participando, te iremos conociendo más y se irán levantando tus limitaciones temporales como usuario nuevo. Con el tiempo ganarás [niveles de confianza](https://blog.discourse.org/2018/06/understanding-discourse-trust-levels/) que incluyen capacidades especiales para ayudarnos a gestionar la comunidad juntos.
    welcome_user:
      title: "Bienvenida al usuario"
      subject_template: "¡Te damos la bienvenida a %{site_name}!"
      text_body_template: |
        ¡Gracias por unirte a %{site_name}! ¡Te damos la bienvenida!

        %{new_user_tips}

        Creemos en una comunidad con un [comportamiento civilizado](%{base_url}/guidelines) en todo momento.

        ¡Disfruta de tu estancia!
    welcome_tl1_user:
      title: "Bienvenida al Usuario NC1"
      subject_template: "Gracias por pasar tiempo con nosotros"
      text_body_template: |
        Hola. Hemos visto que has estado leyendo, lo cual nos parece fantástico, ¡por lo que te hemos subido tu [nivel de confianza](https://blog.discourse.org/2018/06/understanding-discourse-trust-levels/)!

        Nos alegramos de ver que estés pasando tiempo con nosotros, y nos gustaría saber más sobre ti. Cuando puedas, [rellena tu perfil](%{base_url}/my/preferences/profile) o [crea un nuevo tema](%{base_url}/categories).
    welcome_staff:
      title: "Te damos la bienvenida al personal del foro"
      subject_template: "Felicidades, ¡te han hecho %{role}!"
      text_body_template: |
        ¡Felicidades! Un miembro del equipo del foro te ha hecho %{role}.

        Como %{role}, ahora tienes acceso a la <a href='%{base_url}/admin' target='_blank'>interfaz de administración</a>.

        Un gran poder conlleva una gran responsabilidad. Si no tienes experiencia moderando, consulta la [Guía de moderación](https://meta.discourse.org/t/discourse-moderation-guide/63116).
    welcome_invite:
      title: "Bienvenida al invitado"
      subject_template: "¡Te damos la bienvenida a %{site_name}!"
      text_body_template: |
        Gracias por aceptar tu invitación a %{site_name} -- ¡Te damos la bienvenida!

        Hemos creado automáticamente una nueva cuenta para ti: **%{username}**. Puedes cambiar tu nombre de usuario o contraseña en cualquier momento visitando [tu perfil][prefs].

        Para iniciar sesión en adelante:

        - Usa siempre la **misma dirección de correo** en la que recibiste tu invitación original. ¡De otra manera no seremos capaces de reconocer que eres tú!

        %{new_user_tips}

        Creemos en una comunidad con un [comportamiento civilizado](%{base_url}/guidelines) en todo momento.

        ¡Disfruta de tu estancia!

        [prefs]: %{user_preferences_url}
    tl2_promotion_message:
      subject_template: "¡Enhorabuena por llegar a un nivel de confianza más!"
      text_body_template: |
        ¡Le hemos promovido a otro [nivel de confianza](https://blog.discourse.org/2018/06/understanding-discourse-trust-levels/)!

        Alcanzar el nivel de confianza 2 indica que usted ha leído y participado activamente, como para ser considerado miembro de esta comunidad

        Al ser un usuario con experiencia, puede que le interese [este listado de consejos y trucos útiles](https://blog.discourse.org/2016/12/discourse-new-user-tips-and-tricks/).

        Le invitamos a continuar participando: es un placer tenerle cerca.
    backup_succeeded:
      title: "Copia de seguridad realizada con éxito"
      subject_template: "La copia de seguridad se completó con éxito"
      text_body_template: |
        Copia de seguridad terminada con éxito.

        Visita la [sección admin > copias de seguridad](%{base_url}/admin/backups) para descargarla.

        Este es el registro:

        %{logs}
    backup_failed:
      title: "Error en la copia de seguridad"
      subject_template: "Error en la copia de seguridad"
      text_body_template: |
        La copia de seguridad ha fallado.

        Aquí está el registro:

        %{logs}
    restore_succeeded:
      title: "Restauración realizada con éxito"
      subject_template: "Restauración completada exitosamente."
      text_body_template: |
        Copia de seguridad realizada con éxito.

        Aquí está el registro:

        %{logs}
    restore_failed:
      title: "Error en la restauración"
      subject_template: "Error en la restauración"
      text_body_template: |
        Ha fallado la restauración.

        Aquí está el registro:

        %{logs}
    bulk_invite_succeeded:
      title: "Invitación en masa realizada con éxito"
      subject_template: "Invitación masiva procesada con éxito"
      text_body_template: |
        Tu archivo de invitaciones en bloque se ha procesado. Se enviaron %{sent} invitaciones, se omitieron %{skipped}, se encontraron %{warnings} advertencia(s) y %{failed} error(es).

        Invitaciones omitidas por correos electrónicos:

        ``` text
        %{skipped_emails}
        ```

        ``` text
        %{logs}
        ```
    bulk_invite_failed:
      title: "La invitación en masa falló"
      subject_template: "Invitación masiva procesada con algunos errores"
      text_body_template: |
        Tu archivo de invitaciones en bloque se ha procesado. Se enviaron %{sent} invitaciones, se omitieron %{skipped}, se encontraron %{warnings} advertencia(s) y %{failed} error(es).

        Invitaciones omitidas por correos electrónicos:

        ``` text
        %{skipped_emails}
        ```

        Invitaciones fallidas por correos electrónicos:

        ``` text
        %{failed_emails}
        ```

        Aquí está el registro:

        ``` text
        %{logs}
        ```
    user_added_to_group_as_owner:
      title: "Te han añadido como propietario a un grupo"
      subject_template: "Te han añadido como propietario al grupo %{group_name}"
      text_body_template: |
        Se te ha añadido como propietario al grupo [%{group_name}](%{base_url}%{group_path}).
    user_added_to_group_as_member:
      title: "Te han añadido a un grupo"
      subject_template: "Te han añadido como miembro al grupo %{group_name}"
      text_body_template: |
        Se te ha añadido como miembro al grupo [%{group_name}](%{base_url}%{group_path}).
    csv_export_succeeded:
      title: "Exportación de datos en CSV realizada con éxito"
      subject_template: "[%{export_title}] exportación de datos completa"
      text_body_template: |
        ¡Tus datos se exportaron con éxito! :dvd:

        %{download_link}

        Este enlace de descarga será válido durante 48 horas.

        La información está comprimida en forma de archivo zip. Si el archivo no se extrae automáticamente cuando lo abras, utiliza la herramienta que se recomienda aquí: https://www.7-zip.org/
    csv_export_failed:
      title: "Error en la exportación de datos en CSV"
      subject_template: "La exportación de datos falló"
      text_body_template: "Lo sentimos, la exportación de datos falló. Comprueba los registros o [contacta con un miembro del equipo](%{base_url}/about)."
    email_reject_insufficient_trust_level:
      title: "Correo electrónico rechazado. Nivel de confianza insuficiente"
      subject_template: "[%{email_prefix}] Problema de correo electrónico -- Nivel de confianza insuficiente"
      text_body_template: |
        Lo sentimos, tu mensaje de correo electrónico a %{destination} (titulado %{former_title}) no funcionó.

        Tu cuenta no tiene el nivel de confianza suficiente para publicar nuevos temas con esta dirección de correo. Si crees que esto es un error, [contacta con un miembro del equipo](%{base_url}/about).
    email_reject_user_not_found:
      title: "Correo electrónico rechazado. Cuenta de usuario no encontrada"
      subject_template: "[%{email_prefix}] Problema de correo electrónico -- Usuario no encontrado"
      text_body_template: |
        Lo sentimos, tu mensaje de correo electrónico a %{destination} (con el título %{former_title}) no funcionó.

        Tu respuesta se envió desde un correo electrónico desconocido. Intenta usar otro correo electrónico o [contacta con un miembro del equipo](%{base_url}/about).
    email_reject_screened_email:
      title: "Correo electrónico rechazado. Correo bloqueado"
      subject_template: "[%{email_prefix}] Problema de correo electrónico -- Correo bloqueado"
      text_body_template: |
        Lo sentimos, pero tu mensaje a %{destination} (con el título%{former_title}) no funcionó.

        Tu respuesta se envió desde una dirección de correo electrónico bloqueada. Trata de enviar la respuesta desde otra dirección de correo electrónico o [contacta con un miembro del equipo](%{base_url}/about).
    email_reject_not_allowed_email:
      title: "Correo electrónico rechazado. Correo electrónico no permitido"
      subject_template: "[%{email_prefix}] Problema de correo electrónico -- Correo bloqueado"
      text_body_template: |
        Lo sentimos, pero tu mensaje a %{destination} (con el título%{former_title}) no funcionó.

        Tu respuesta se envió desde una dirección de correo electrónico bloqueada. Trata de enviar la respuesta desde otra dirección de correo electrónico o [contacta con un miembro del equipo](%{base_url}/about).
    email_reject_inactive_user:
      title: "Correo electrónico rechazado. Usuario inactivo"
      subject_template: "[%{email_prefix}] Problema de correo electrónico -- Usuario inactivo"
      text_body_template: |
        Lo sentimos pero tu correo electrónico para %{destination} (con el título %{former_title}) no funcionó.

        La cuenta asociada a esta dirección de correo electrónico no ha sido activada. Activa tu cuenta antes de enviar correos electrónicos.
    email_reject_silenced_user:
      title: "Correo electrónico rechazado. Usuario silenciado"
      subject_template: "[%{email_prefix}] Problema de correo electrónico -- Usuario silenciado"
      text_body_template: |
        Lo sentimos, tu correo electrónico para %{destination} (con el título%{former_title}) no se entregó.

        La cuenta asociada a esta dirección de correo electrónico ha sido silenciada.
    email_reject_reply_user_not_matching:
      title: "Correo electrónico rechazado. El usuario no coincide"
      subject_template: "[%{email_prefix}] Problema de correo electrónico -- Dirección de respuesta inesperada"
      text_body_template: |
        Lo sentimos, tu mensaje de correo electrónico a %{destination} (con el título%{former_title}) no funcionó.

        Tu respuesta se envió desde un correo electrónico diferente al que esperábamos, así que no estamos seguros de que seas la misma persona. Intenta usar otro correo, o [contacta con un miembro del equipo](%{base_url}/about).
    email_reject_empty:
      title: "Correo electrónico rechazado. Vacío"
      subject_template: "[%{email_prefix}] Problema de correo electrónico -- Sin contenido"
      text_body_template: |
        Lo sentimos, tu correo electrónico para %{destination} (con el título %{former_title}) no funcionó.

        No pudimos encontrar contenido de respuesta en tu correo electrónico.

        Si estás teniendo este problema y _sí_ incluiste contenido, inténtalo de nuevo con un formato más simple.
    email_reject_parsing:
      title: "Correo electrónico rechazado. Contenido erróneo"
      subject_template: "[%{email_prefix}] Problema de correo electrónico -- Contenido no reconocido"
      text_body_template: |
        Lo sentimos, tu correo electrónico para %{destination} (con el título %{former_title}) no funcionó.

        No hemos encontrado tu respuesta en el correo electrónico. **Asegúrate de escribir tu entera respuesta al principio del correo** - no podemos analizar respuestas entre líneas.
    email_reject_invalid_access:
      title: "Correo electrónico rechazado. Acceso no válido"
      subject_template: "[%{email_prefix}] Problema de correo electrónico -- Acceso no válido"
      text_body_template: |
        Lo sentimos, tu mensaje de correo electrónico a %{destination} (con el título%{former_title}) no funcionó.

        Tu cuenta no tiene los permisos para crear nuevos temas en esta categoría. Si crees que esto es un error, [contacta con un miembro del equipo](%{base_url}/about).
    email_reject_strangers_not_allowed:
      title: "Rechazar correos electrónicos desconocidos No permitido"
      subject_template: "[%{email_prefix}] Problema de correo electrónico -- Acceso no válido"
      text_body_template: |
        Lo sentimos, tu mensaje de correo electrónico a %{destination} (con el título%{former_title}) no funcionó.

        La categoría a la que envió este correo electrónico solo permite respuestas de usuarios con cuentas válidas y direcciones de correo electrónico conocidas. Si crees que esto es un error, [contacta con un miembro del equipo](%{base_url}/about).
    email_reject_invalid_post:
      title: "Correo electrónico de rechazo. Publicación no válida"
      subject_template: "[%{email_prefix}] Problema de correo electrónico -- Error de publicación"
      text_body_template: |
        Lo sentimos, tu correo electrónico para %{destination} (con el título %{former_title}) no funcionó.

        Las posibles causas son: formato complejo, mensaje demasiado extenso o demasiado breve. Inténtalo de nuevo o publica a través del sitio web si el problema continúa.
    email_reject_invalid_post_specified:
      title: "Correo electrónico rechazado. Publicación especificada no válida"
      subject_template: "[%{email_prefix}] Problema de correo electrónico -- Error de publicación"
      text_body_template: |
        Lo sentimos, pero tu mensaje por correo electrónico para %{destination} (con el título %{former_title}) no funcionó.

        Razón:

        %{post_error}

        Si puedes corregir el problema sugerido, inténtalo de nuevo.
      date_invalid: "No hay fecha de creación de la publicación. ¿Le falta al correo electrónico un encabezado de Date:?"
    email_reject_post_too_short:
      title: "Correo electrónico de rechazo. Publicación muy corta"
      subject_template: "[%{email_prefix}] Problema de correo electrónico -- Publicación muy corta"
      text_body_template: |
        Lo sentimos, tu correo electrónico para %{destination} (con el título %{former_title}) no funcionó.

        Para asegurar la calidad de las conversaciones, no están permitidas las respuestas muy cortas. ¿Podrías responder con al menos %{count} caracteres? Alternativamente, puedes darle me gusta a un mensaje respondiendo por correo electrónico con «+1».
    email_reject_invalid_post_action:
      title: "Correo electrónico de rechazo. Acción de publicación no válida"
      subject_template: "[%{email_prefix}] Problema de correo electrónico -- Acción de publicación no válida"
      text_body_template: |
        Lo sentimos, tu mensaje de correo electrónico para %{destination} (con el título%{former_title}) no funcionó.

        La acción de publicación no se reconoce. Inténtalo más tarde o envía el mensaje desde el sitio web de forma tradicional si el error continua.
    email_reject_reply_key:
      title: "Correo electrónico de rechazo. Clave de respuesta"
      subject_template: "[%{email_prefix}] Problema de correo electrónico -- Clave de respuesta desconocida"
      text_body_template: |
        Lo sentimos, tu correo electrónico a %{destination} (con el título%{former_title}) no funcionó.

        La clave de respuesta no es válida o es desconocida, así que no podemos determinar a qué estás respondiendo. [Contacta con un miembro del equipo](%{base_url}/about).
    email_reject_bad_destination_address:
      title: "Correo electrónico de rechazo. Dirección del destinatario incorrecta"
      subject_template: "[%{email_prefix}] Problema de correo electrónico -- Dirección desconocida"
      text_body_template: |
        Lo sentimos, pero tu correo electrónico a %{destination} (con título %{former_title}) no ha funcionado.

        Algunas cosas que comprobar:

        - ¿Usas más de una dirección de correo? ¿Has respondido desde la dirección que usaste originalmente? Es necesario que uses la misma dirección para responder que la que usaste originalmente

        - ¿Has usado correctamente tu programa de correo la propiedad Reply-To: al responder? Por desgracia, algunos programas responden a propiedad From:, que en este caso no funciona.

        - ¿Se ha modificado el encabezado del correo Message-ID? No debe cambiarse. Es importante que sea consistente.

        ¿Necesitas más ayuda? Puedes contactarnos en %{base_url}/about
    email_reject_old_destination:
      title: "Correo electrónico de rechazo. Destino antiguo"
      subject_template: "[%{email_prefix}] Problema de correo electrónico -- Estás intentando responder a una notificación antigua"
      text_body_template: |
        Lo sentimos, tu correo electrónico para %{destination} (con el título %{former_title}) no funcionó.

        Solo aceptamos respuestas a las notificaciones originales durante %{number_of_days} días. [Visita el tema](%{short_url}) para seguir con la conversación.
    email_reject_topic_not_found:
      title: "Correo electrónico de rechazo. Tema no encontrado"
      subject_template: "[%{email_prefix}] Problema de correo electrónico -- Tema no encontrado"
      text_body_template: |
        Lo sentimos, tu mensaje de correo electrónico a %{destination} (con el título%{former_title}) no funcionó.

        El tema al que estás respondiendo ya no existe -- ¿quizás ha sido eliminado? Si crees que esto es un error, [contacta con un miembro del equipo](%{base_url}/about).
    email_reject_topic_closed:
      title: "Correo electrónico de rechazo. Tema cerrado"
      subject_template: "[%{email_prefix}] Problema de correo electrónico -- Tema cerrado"
      text_body_template: |
        Lo sentimos, tu mensaje de correo electrónico a %{destination} (con el título %{former_title}) no ha funcionado.

        El tema al que estás respondiendo está cerrado y no permite más respuestas. Si crees que esto es un error, [contacta con un miembro del equipo](%{base_url}/about).
    email_reject_auto_generated:
      title: "Correo electrónico de rechazo. Autogenerado"
      subject_template: "[%{email_prefix}] Problema de correo electrónico -- Respuesta generada automaticamente"
      text_body_template: |
        Lo sentimos, tu mensaje de correo electrónico a %{destination} (con el título%{former_title}) no funcionó.

        Tu correo electrónico ha sido marcado como «autogenerado», lo que significa que ha sido creado automáticamente por un ordenador en lugar de haber sido escrito por un ser humano; no podemos aceptar este tipo de correos. Si crees que esto es un error, [contacta con un miembro del equipo](%{base_url}/about).
    email_reject_unrecognized_error:
      title: "Correo electrónico de rechazo. Error no identificado"
      subject_template: "[%{email_prefix}] Problema de correo electrónico -- Error no reconocido"
      text_body_template: |
        Lo sentimos, tu mensaje a %{destination} (con el título %{former_title}) no funcionó.

        Se produjo un error desconocido mientras se procesaba tu correo electrónico y no se pudo publicar. Inténtalo de nuevo o [contacta con un miembro del equipo](%{base_url}/about).
    email_reject_attachment:
      title: "Correo electrónico de rechazo. Archivos adjuntos"
      subject_template: "[%{email_prefix}] Problema de correo electrónico -- Archivos adjuntos rechazados"
      text_body_template: |
        Lamentablemente, algunos archivos adjuntos de tu correo electrónico a %{destination} (con el título %{former_title}) han sido rechazados.

        Detalles:
        %{rejected_errors}

        Si crees que se trata de un error, [contacta con un miembro del equipo](%{base_url}/about).
    email_reject_reply_not_allowed:
      title: "Correo electrónico de rechazo. No permitido"
      subject_template: "[%{email_prefix}] Problema de correo electrónico -- Respuesta no permitida"
      text_body_template: |
        Lo sentimos, tu mensaje de correo electrónico a %{destination} (con el título %{former_title}) no funcionó.

        Tu cuenta no tiene los permisos para responder al tema. Si crees que esto es un error, [contacta con un miembro del equipo](%{base_url}/about).
    email_reject_reply_to_digest:
      title: "Correo electrónico de rechazo por respuesta al resumen"
      subject_template: "[%{email_prefix}] Problema de correo electrónico — Responder al resumen"
      text_body_template: |
        Lo sentimos, pero tu mensaje de correo electrónico a %{destination} (titulado %{former_title}) no ha funcionado.

        Has respondido a un correo electrónico de resumen, lo cual no es aceptable.

        Si crees que se trata de un error, [ponte en contacto con un miembro del equipo](%{base_url}/acerca de).
    email_reject_too_many_recipients:
      title: "El correo electrónico rechaza demasiados destinatarios"
      subject_template: "[%{email_prefix}] Problema del correo – Demasiados destinatarios"
      text_body_template: |
        Lo sentimos, pero tu mensaje de correo electrónico a %{destination} (titulado %{former_title}) no ha funcionado.

        Has intentado enviar un correo electrónico a más de %{max_recipients_count} personas y nuestro sistema ha etiquetado automáticamente tu correo electrónico como spam.

        Si crees que se trata de un error, [ponte en contacto con un miembro del personal](%{base_url}/about).
    email_error_notification:
      title: "Error de notificación de correo electrónico"
      subject_template: "[%{email_prefix}] Problema de correo electrónico -- Error de autenticación POP"
      text_body_template: |
        Lamentablemente, se ha producido un error de autenticación al sondear los correos electrónicos del servidor POP.

        Asegúrate de que se han configurado las credenciales POP correctamente en los [ajustes del sitio](%{base_url}/admin/site_settings/category/email).

        Si dispones de una interfaz de usuario web para la cuenta de correo POP, es posible que debas iniciar sesión allí y comprobar tu configuración.
    email_revoked:
      title: "Correo electrónico revocado"
      subject_template: "¿Tu correo electrónico es correcto?"
      text_body_template: |
        Lo sentimos, estamos teniendo problemas para contactarte por correo electrónico. Nuestros últimos mensajes se han devuelto como imposibles de entregar.

        ¿Podrías comprobar que [tu dirección de correo electrónico](%{base_url}/my/preferences/email) es válida y funciona? También puedes añadir nuestra dirección de correo electrónico a tu agenda de contactos para mejorar la entregabilidad.
    email_bounced: |
      El mensaje a %{email} ha rebotado.

      ### Detalles

      ```text
      %{raw}
      ```
    ignored_users_summary:
      title: "Ignorado. El usuario superó el umbral"
      subject_template: "Un usuario está siendo ignorado por mucha gente"
      text_body_template: |
        Hola,

        Este es un mensaje automatizado de %{site_name} para informarte de que %{ignores_threshold} usuarios han ignorado a @%{username}. Esto podría indicar que un problema se está desarrollando en tu comunidad.

        Es posible que desees [revisar las publicaciones recientes](%{base_url}/u/%{username}/summary) de este usuario y potencialmente otros usuarios en el [informe de usuario ignorado y silenciado](%{base_url}/admin/reports/top_ignored_users).

        Para obtener orientación adicional, consulta nuestras [directrices de la comunidad](%{base_url}/guidelines).
    too_many_spam_flags:
      title: "Demasiadas denuncias de spam"
      subject_template: "Cuenta nueva suspendida"
      text_body_template: |
        Hola,

        Esto es un mensaje automatizado de %{site_name} para hacerte saber que tus publicaciones han sido ocultadas temporalmente porque la comunidad las ha denunciado.

        Como medida preventiva, tu nueva cuenta ha sido silenciada y no podrás crear respuestas o temas hasta que un miembro del equipo la revise. Lamentamos las molestias.

        Para más información, echa un vistazo a nuestras [directrices de la comunidad](%{base_url}/guidelines).
    too_many_tl3_flags:
      title: "Demasiadas denuncias NC3"
      subject_template: "Cuenta nueva suspendida"
      text_body_template: |
        Hola,

        Esto es un mensaje automátizado de %{site_name} para hacerte saber que tu cuenta se encuentra suspendida debido a numerosas denuncias de la comunidad.

        Como medida preventiva, tu cuenta nueva ha sido silenciada y no podrás crear nuevas respuestas o temas hasta que un miembro del equipo la revise. Lamentamos las molestias ocasionadas.

        Para más información, lee las [directrices de la comunidad](%{base_url}/guidelines).
    silenced_by_staff:
      title: "Silenciado por el personal"
      subject_template: "Cuenta temporalmente suspendida"
      text_body_template: |
        Hola,

        Esto es un mensaje automatizado de %{site_name} para hacerte saber que tu cuenta ha sido temporalmente retenida como medida preventiva.

        Puedes seguir navegando, pero no podrás responder o crear temas hasta que un [miembro del equipo](%{base_url}/about) revise tus últimos mensajes. Lamentamos las molestias ocasionadas.

        Para más información sobre lo que consideramos adecuado, lee las [directrices de la comunidad](%{base_url}/guidelines).
    user_automatically_silenced:
      title: "Usuario silenciado automáticamente"
      subject_template: "Usuario nuevo %{username} silenciado por denuncias de la comunidad"
      text_body_template: |
        Este es un mensaje automático.

        El nuevo usuario [%{username}](%{user_url}) ha sido silenciado automáticamente porque varios usuarios han denunciado las publicaciones de %{username}.

        Por favor, [revisa las marcas](%{base_url}/review). Si %{username} ha sido silenciado incorrectamente, haz clic en el botón de cancelar silencio en [la página de administración de este usuario](%{user_url}).

        Este umbral puede cambiarse a través de la configuración del sitio `silence_new_user`.
    spam_post_blocked:
      title: "Publicación con spam bloqueada"
      subject_template: "Publicaciones del usuario nuevo %{username} bloqueadas debido a la repetición de enlaces."
      text_body_template: |
        Esto es un mensaje automático.

        El usuario nuevo [%{username}](%{user_url}) ha intentado crear varias publicaciones con enlaces a %{domains}, pero han sido bloqueadas para prevenir spam. El usuario todavía puede crear nuevas publicaciones, siempre que no enlacen a %{domains}.

        Por favor, [revisa el usuario](%{user_url}).

        Puedes cambiar este comportamiento a través de los ajustes «newuser_spam_host_threshold» y «allowed_spam_host_domains». Considera añadir %{domains} a la lista de dominios permitidos si deberían estar exentos.
    unsilenced:
      title: "Ha dejado de estar silenciado"
      subject_template: "Cuenta reestablecida"
      text_body_template: |
        Hola,

        Esto es un mensaje automático desde %{site_name} para informarte de que, tras la revisión por parte de miembros del personal, tu cuenta ya no se encuentra suspendida.

        Ahora puedes crear temas y responder a otros usuarios. Gracias por tu paciencia.
    pending_users_reminder:
      title: "Recordatorio de usuarios pendientes de revisión"
      subject_template:
        one: "%{count} usuario esperando aprobación"
        other: "%{count} usuarios esperando aprobación"
      text_body_template: |
        Hay registros de usuarios nuevos esperando a ser aprobados (o rechazados) antes de que puedan acceder a este foro.

        [Revísalos](%{base_url}/review)
    download_remote_images_disabled:
      title: "Descarga de imágenes remotas desactivada"
      subject_template: "La descarga de imágenes remotas fue desactivada"
      text_body_template: "La opción «download_remote_images_to_local» ha sido desactivada porque se ha llegado al límite de espacio en disco configurado en «download_remote_images_threshold»."
    new_user_of_the_month:
      title: "¡Eres el usuario nuevo del mes!"
      subject_template: "¡Eres el usuario nuevo del mes!"
      text_body_template: |
        ¡Enhorabuena! Has ganado el **premio de usuario nuevo del mes de %{month_year}**. :trophy:

        Este premio solo lo ganan dos de los nuevos miembros de cada mes y será visible permanentemente en [la página de medallas](%{url}).

        Te has convertido rápidamente en un miembro de gran valor para nuestra comunidad. Gracias por unirte ¡y continúa con el gran trabajo!
    queued_posts_reminder:
      title: "Recordatorio de publicación en revisión"
      subject_template:
        one: "%{count} publicación en espera de ser revisada"
        other: "%{count} publicaciones en espera de ser revisadas"
      text_body_template: |
        Hola,

        Publicaciones de usuarios nuevos se retuvieron para que sean moderados y actualmente se encuentran en espera de ser revisados. [Aprueba o rechaza desde aquí](%{base_url}/review?type=ReviewableQueuedPost).
  unsubscribe_link: |
    Para darte de baja de estos correos electrónicos, [haz clic aquí](%{unsubscribe_url}).
  unsubscribe_link_and_mail: |
    Para darte de baja de estos correos electrónicos, [haz clic aquí](%{unsubscribe_url}).
  unsubscribe_mailing_list: |
    Recibiste esto porque has activado el modo listado de correo electrónico.

    Para cancelar estos correos, [haz clic aquí](%{unsubscribe_url}).
  subject_re: "Re:"
  subject_pm: "[MP]"
  email_from: "%{user_name} vía %{site_name}"
  email_from_without_site: "%{group_name}"
  user_notifications:
    previous_discussion: "Respuestas anteriores"
    reached_limit:
      one: "ADVERTENCIA: has superado el límite de %{count} correo electrónico diario. Revisa el sitio para ver las otras notificaciones que no te han llegado."
      other: "Advertencia: enviamos un máximo de %{count} correos electrónicos por día. PD: ¡Gracias por ser tan popular!"
    in_reply_to: "En respuesta a"
    reply_by_email: "[Visita el tema](%{base_url}%{url}) o responde a este correo electrónico para publicar."
    reply_by_email_pm: "[Visita el mensaje](%{base_url}%{url}) o responde a este correo electrónico para contestar a %{participants}."
    only_reply_by_email: "Responde a este correo electrónico para comentar."
    only_reply_by_email_pm: "Responde a este correo electrónico para contestar a %{participants}."
    visit_link_to_respond: "[Visita el tema](%{base_url}%{url}) para responder."
    visit_link_to_respond_pm: "[Visita el mensaje](%{base_url}%{url}) para responder a %{participants}."
    reply_above_line: "## Escribe tu respuesta sobre esta línea. ##"
    posted_by: "Publicado por %{username} el %{post_date}"
    pm_participants: "Participantes: %{participants}"
    more_pm_participants:
      one: "%{participants} y %{count} más"
      other: "%{participants} y %{count} más"
    invited_group_to_private_message_body: |
      %{username} invitó a @%{group_name} a un mensaje

      > **[%{topic_title}](%{topic_url})**
      >
      > %{topic_excerpt}

      en

      > %{site_title} -- %{site_description}

      Para unirte al mensaje, haz clic en el siguiente enlace:

      %{topic_url}
    invited_to_private_message_body: |
      %{username} te invitó a un mensaje

      > **[%{topic_title}](%{topic_url})**
      >
      > %{topic_excerpt}

      en

      > %{site_title}  -- %{site_description}

      Para unirte al mensaje, haz clic en el siguiente enlace:

      %{topic_url}
    invited_to_topic_body: |
      %{username} te invitó a una discusión

      > **[%{topic_title}](%{topic_url})**
      >
      > %{topic_excerpt}

      en

      > %{site_title} -- %{site_description}

      Para unirte a la discusión, haz clic en el siguiente enlace:

      %{topic_url}
    user_invited_to_private_message_pm_group:
      title: "Usuario invitado a MP grupal"
      subject_template: "[%{email_prefix}] %{username} invitó a @%{group_name} al mensaje «%{topic_title}»"
      text_body_template: |
        %{header_instructions}

        %{message}

        %{respond_instructions}
    user_invited_to_private_message_pm:
      title: "Usuario invitado a MP"
      subject_template: "[%{email_prefix}] %{username} te invitó al mensaje «%{topic_title}»"
      text_body_template: |
        %{header_instructions}

        %{message}

        %{respond_instructions}
    user_invited_to_private_message_pm_staged:
      title: "Usuario invitado a MP provisional"
      subject_template: "[%{email_prefix}] %{username} te invitó al mensaje «%{topic_title}»"
      text_body_template: |
        %{header_instructions}

        %{message}

        %{respond_instructions}
    user_invited_to_topic:
      title: "Usuario invitado a tema"
      subject_template: "[%{email_prefix}] %{username} te invitó a «%{topic_title}»"
      text_body_template: |
        %{header_instructions}

        %{message}

        %{respond_instructions}
    user_replied:
      title: "Usuario respondió"
      subject_template: "[%{email_prefix}] %{topic_title}"
      text_body_template: |
        %{header_instructions}

        %{message}

        %{context}

        %{respond_instructions}
    user_replied_pm:
      title: "Usuario respondió por MP"
      subject_template: "[%{email_prefix}] [MP] %{topic_title}"
      text_body_template: |
        %{header_instructions}

        %{message}

        %{context}

        %{respond_instructions}
    user_quoted:
      title: "Usuario citado"
      subject_template: "[%{email_prefix}] %{topic_title}"
      text_body_template: |
        %{header_instructions}

        %{message}

        %{context}

        %{respond_instructions}
    user_linked:
      title: "Usuario enlazado"
      subject_template: "[%{email_prefix}] %{topic_title}"
      text_body_template: |
        %{header_instructions}

        %{message}

        %{context}

        %{respond_instructions}
    user_mentioned:
      title: "Usuario mencionado"
      subject_template: "[%{email_prefix}] %{topic_title}"
      text_body_template: |
        %{header_instructions}

        %{message}

        %{context}

        %{respond_instructions}
    user_mentioned_pm:
      title: "Usuario Mencionado en MP"
      subject_template: "[%{email_prefix}] [MP] %{topic_title}"
      text_body_template: |
        %{header_instructions}

        %{message}

        %{context}

        %{respond_instructions}
    user_group_mentioned:
      title: "Grupo del usuario mencionado"
      subject_template: "[%{email_prefix}] %{topic_title}"
      text_body_template: |
        %{header_instructions}

        %{message}

        %{context}

        %{respond_instructions}
    user_group_mentioned_pm:
      title: "Grupo del usuario mencionado en un MP"
      subject_template: "[%{email_prefix}] [MP] %{topic_title}"
      text_body_template: |
        %{header_instructions}

        %{message}

        %{context}

        %{respond_instructions}
    user_group_mentioned_pm_group:
      title: "Grupo del usuario mencionado en un MP"
      subject_template: "[%{email_prefix}] [MP] %{topic_title}"
      text_body_template: |
        %{header_instructions}

        %{message}

        %{context}

        %{respond_instructions}
    user_posted:
      title: "Usuario publicó"
      subject_template: "[%{email_prefix}] %{topic_title}"
      text_body_template: |
        %{header_instructions}

        %{message}

        %{context}

        %{respond_instructions}
    user_watching_category_or_tag:
      title: "Usuario vigilando la categoría o etiqueta"
      subject_template: "[%{email_prefix}] %{topic_title}"
      text_body_template: |
        %{header_instructions}

        %{message}

        %{context}

        %{respond_instructions}
    user_watching_first_post:
      title: "Usuario vigilando la primera publicación"
      subject_template: "[%{email_prefix}] %{topic_title}"
      text_body_template: |
        %{header_instructions}

        %{message}

        %{context}

        %{respond_instructions}
    user_posted_pm:
      title: "Usuario envió un MP"
      subject_template: "[%{email_prefix}] [MP] %{topic_title}"
      text_body_template: |
        %{header_instructions}

        %{message}

        %{context}

        %{respond_instructions}
    user_posted_pm_staged:
      title: "El usuario envió un MP provisional"
      subject_template: "%{optional_re}%{topic_title}"
      text_body_template: |2

        %{message}
    account_suspended:
      title: "Cuenta suspendida"
      subject_template: "[%{email_prefix}] Tu cuenta ha sido suspendida"
      text_body_template: |
        Te han suspendido del foro hasta %{suspended_till}.

        Motivo: %{reason}
    account_suspended_forever:
      title: "Cuenta suspendida"
      subject_template: "[%{email_prefix}] Tu cuenta ha sido suspendida"
      text_body_template: |
        Tu cuenta ha sido suspendida del foro.

        Motivo: %{reason}
    account_silenced:
      title: "Cuenta silenciada"
      subject_template: "[%{email_prefix}] Tu cuenta ha sido silenciada"
      text_body_template: |
        Te han silenciado en el foro hasta %{silenced_till}.

        Motivo: %{reason}
    account_silenced_forever:
      title: "Cuenta silenciada"
      subject_template: "[%{email_prefix}] Tu cuenta ha sido silenciada"
      text_body_template: |
        Tu cuenta ha sido silenciada en el foro.

        Motivo: %{reason}
    account_exists:
      title: "Cuenta ya existente"
      subject_template: "[%{email_prefix}] La cuenta ya existe"
      text_body_template: |
        Intentaste crear una cuenta en %{site_name} o intentaste cambiar el correo electrónico de una cuenta a %{email}. Sin embargo, ya existe una cuenta con la dirección de correo %{email}.

        Si olvidaste la contraseña, [restablécela ahora](%{base_url}/password-reset).

        Si no quisiste crear una cuenta con el correo %{email} o cambiar la dirección de correo electrónico, no te preocupes – puedes ignorar este mensaje.

        Si tienes alguna pregunta, [contacta a nuestro amable personal](%{base_url}/about).
    account_second_factor_disabled:
      title: "Autenticación de dos factores desactivada"
      subject_template: "[%{email_prefix}] Autenticación de dos factores desactivada"
      text_body_template: |
        La autenticación de dos factores ha sido desactivada en tu cuenta en %{site_name}. Ahora podrás iniciar sesión tan solo con tu contraseña, ya no hace falta que introduzcas tu código de autenticación.

        Si no has sido tú quien ha desactivado la autenticación en dos factores, puede que alguien más tenga acceso a tu cuenta.

        Si tienes alguna pregunta, [ponte en contacto con nosotros](%{base_url}/about).
    digest:
      why: "Un breve resumen de %{site_link} desde %{since}"
      since_last_visit: "Desde tu última visita"
      new_topics: "Temas nuevos"
      unread_notifications: "Notificaciones no leídas"
      unread_high_priority: "Notificaciones de alta prioridad sin leer"
      liked_received: "Me gusta recibidos"
      new_users: "Usuarios nuevos"
      popular_topics: "Temas populares"
      join_the_discussion: "Leer más"
      popular_posts: "Publicaciones populares"
      more_new: "Nuevo para ti"
      subject_template: "[%{email_prefix}] Resumen"
      unsubscribe: "Este resumen se envía desde %{site_link} cuando no te hemos visto durante cierto tiempo. Cambia %{email_preferences_link} o %{unsubscribe_link} para cancelar tu suscripción."
      your_email_settings: "tus configuraciones de correo electrónico"
      click_here: "haz clic aquí"
      from: "%{site_name}"
      preheader: "Un breve resumen desde %{since}"
    forgot_password:
      title: "Olvidé la contraseña"
      subject_template: "[%{email_prefix}] restablecer contraseña"
      text_body_template: |
        Alguien ha pedido restablecer tu contraseña en [%{site_name}](%{base_url}).

        Si no fuiste tú, puedes ignorar este correo electrónico de forma segura.

        Haz clic en el siguiente enlace para cambiar tu contraseña:
        %{base_url}/u/password-reset/%{email_token}
    email_login:
      title: "Iniciar sesión con un enlace"
      subject_template: "[%{email_prefix}] Iniciar sesión con un enlace"
      text_body_template: |
        Aquí tienes tu enlace para iniciar sesión en [%{site_name}](%{base_url}).

        Si no has solicitado este enlace, puedes simplemente ignorar este correo electrónico.

        Haz clic en el siguiente enlace para iniciar sesión:
        %{base_url}/session/email-login/%{email_token}
    set_password:
      title: "Establecer contraseña"
      subject_template: "[%{email_prefix}] Establecer contraseña"
      text_body_template: |
        Alguien ha solicitado añadir una contraseña a tu cuenta en [%{site_name}](%{base_url}). Alternativamente, puedes iniciar sesión usando cualquier servicio online soportado (como Google, Facebook, etc) que esté asociado con esta dirección de correo electrónico validada.

        Si no realizaste esta petición, ignora este correo.

        Haz clic en el siguiente enlace para escoger una contraseña:
        %{base_url}/u/password-reset/%{email_token}
    admin_login:
      title: "Inicio de sesión de administrador"
      subject_template: "[%{email_prefix}] Inicio de sesión"
      text_body_template: |
        Alguien ha solicitado iniciar sesión en tu cuenta de [%{site_name}](%{base_url}).

        Si no lo has pedido tú, puedes ignorar sin problema este mensaje.

        Haz clic en el siguiente enlace para iniciar sesión:
        %{base_url}/session/email-login/%{email_token}
    account_created:
      title: "Cuenta creada"
      subject_template: "[%{email_prefix}] Tu nueva cuenta"
      text_body_template: |
        Has creado una nueva cuenta en %{site_name}

        Haz clic en el siguiente enlace para escoger una contraseña para tu nueva cuenta:
        %{base_url}/u/password-reset/%{email_token}
    confirm_new_email:
      title: "Confirmar nuevo correo electrónico"
      subject_template: "[%{email_prefix}] Confirma tu nueva dirección de correo electrónico"
      text_body_template: |
        Confirma tu nueva dirección de correo electrónico en %{site_name} haciendo clic en el siguiente enlace:

        %{base_url}/u/confirm-new-email/%{email_token}

        Si no has solicitado este cambio, ponte en contacto con [la administración del sitio](%{base_url}/about).
    confirm_new_email_via_admin:
      title: "Confirmar nuevo correo electrónico"
      subject_template: "[%{email_prefix}] Confirma tu nueva dirección de correo electrónico"
      text_body_template: |
        Confirma tu nueva dirección de correo electrónico para %{site_name} pulsando en el siguiente enlace:

        %{base_url}/u/confirm-new-email/%{email_token}

        Este cambio ha sido solicitado por un administrador de la página. Si no lo has pedido tú, ponte en contacto con un [administrador del sitio](%{base_url}/about).
    confirm_old_email:
      title: "Confirmar correo electrónico antiguo"
      subject_template: "[%{email_prefix}] Confirma tu dirección actual de correo electrónico"
      text_body_template: |
        Antes de que podamos cambiar tu dirección de correo electrónico, es necesario que confirmes
        que la cuenta de correo electrónico actual está bajo tu control. Tras completar este paso, deberemos confirmar también la nueva dirección.

        Confirma tu dirección de correo electrónico actual para %{site_name} haciendo clic en el siguiente enlace:

        %{base_url}/u/confirm-old-email/%{email_token}
    confirm_old_email_add:
      title: "Confirmar correo electrónico antiguo (Añadir)"
      subject_template: "[%{email_prefix}] Confirma tu dirección actual de correo electrónico"
      text_body_template: |
        Antes de que podamos añadir una nueva dirección de correo electrónico, necesitamos que confirmes que controlas
        tu cuenta de correo electrónico actual. Después de completar este paso, te pediremos que confirmes
        la nueva dirección de correo electrónico.

        Confirma su dirección de correo electrónico actual para %{site_name} haciendo clic en el siguiente enlace:

        %{base_url}/u/confirm-old-email/%{email_token}
    notify_old_email:
      title: "Antiguo correo electrónico de notificaciones"
      subject_template: "[%{email_prefix}] Tu dirección de correo electrónico ha sido cambiada"
      text_body_template: "Este es un mensaje automatizado para comunicarte que tu correo electrónico para \nel sitio %{site_name} ha sido modificado. Si esto fue un error, ponte en contacto con un \nadministrador del sitio.\n\nTu correo electrónico fue modificado por:\n\n%{new_email}\n"
    notify_old_email_add:
      title: "Notificar correo electrónico antiguo (Añadir)"
      subject_template: "[%{email_prefix}] Dirección de correo electrónico añadida"
      text_body_template: |
        Este es un mensaje automatizado para informarte de que se ha añadido una dirección de correo electrónico para
        %{site_name}. Si esto se hizo por error, ponte en contacto con la administración del sitio.

        La dirección de correo electrónico añadida es:

        %{new_email}
    signup_after_approval:
      title: "Entrar después de ser aprobado"
      subject_template: "¡Tu solicitud fue aprobada en %{site_name}!"
      text_body_template: |
        ¡Te damos la bienvenida a %{site_name}!

        Un miembro del equipo aprobó tu cuenta en %{site_name}.

        Puedes ahora acceder a tu nueva cuenta iniciando sesión en:
        %{base_url}

        Si no puedes hacer clic en el enlace, intenta copiarlo y pegarlo en la barra de direcciones de tu navegador.

        %{new_user_tips}

        Creemos en una comunidad con un [comportamiento civilizado](%{base_url}/guidelines) en todo momento.

        ¡Disfruta de tu estancia!
    signup_after_reject:
      title: "Registro: después de rechazo"
      subject_template: "Te han rechazado la cuenta en %{site_name}"
      text_body_template: |
        Un miembro del equipo de %{site_name} ha rechazado la creación de tu cuenta.

        %{reject_reason}
    signup:
      title: "Regístrate"
      subject_template: "[%{email_prefix}] Confirma tu cuenta nueva"
      text_body_template: |
        ¡Te damos la bienvenida a %{site_name}!

        Haz clic en el siguiente enlace para confirmar y activar tu cuenta nueva:
        %{base_url}/u/activate-account/%{email_token}

        Si no puedes hacer clic en el enlace, intenta copiarlo y pegarlo en la barra de direcciones de tu navegador.
    activation_reminder:
      title: "Recordatorio de activación"
      subject_template: "[%{email_prefix}] Recordatorio: confirma tu cuenta"
      text_body_template: |
        ¡Te damos la bienvenida a %{site_name}!

        Este es un recordatorio amistoso para que no te olvides de activar tu cuenta.

        Haz clic en el siguiente enlace para confirmar y activar tu nueva cuenta:
        %{base_url}/u/activate-account/%{email_token}

        Si el enlace de arriba no es clicable, prueba a copiarlo y pegarlo en la barra de direcciones de tu navegador web.
    suspicious_login:
      title: "Alerta de nuevo inicio de sesión"
      subject_template: "[%{site_name}] Alerta de nuevo inicio de sesión desde %{location}"
      text_body_template: |
        Hola,

        Hemos detectado un inicio de sesión desde una ubicación o dispositivo que normalmente no usas. ¿Has sido tú?

         - Ubicación: %{location} (%{client_ip})
         - Navegador: %{browser}
         - Dispositivo: %{device}, %{os}

        Si has sido tú, ¡genial! No tienes que hacer nada más.

        Si no has sido tú, [revisa tus inicios de sesión](%{base_url}/my/preferences/security) y considera cambiar tu contraseña.
    post_approved:
      title: "Tu publicación ha sido aprobada"
      subject_template: "[%{site_name}] Tu publicación ha sido aprobada"
      text_body_template: |
        Hola,

        Esto es un mensaje automático de %{site_name} para hacerte saber que [tu publicación](%{base_url}%{post_url}) ha sido aprobada.
  page_forbidden:
    title: "¡Ups! Esa página es privada."
  site_setting_missing: "Debes rellenar el ajuste «%{name}»."
  page_not_found:
    page_title: "Página no encontrada"
    title: "¡Ups! Esa página no existe o es privada."
    popular_topics: "Popular"
    recent_topics: "Recientes"
    see_more: "Más"
    search_title: "Buscar en este sitio"
    search_button: "Buscar"
  offline:
    title: "Se se puede cargar la app"
    offline_page_message: "¡Parece que no estás conectado! Revisa tu conexión a internet e inténtalo de nuevo."
  login_required:
    welcome_message: "# [Te damos la bienvenida a %{title}](#welcome)"
  upload:
    edit_reason: "copias locales de imágenes descargadas"
    unauthorized: "Lo sentimos, el archivo que estás intentando subir no está permitido (extensiones autorizadas: %{authorized_extensions})."
    pasted_image_filename: "Imagen pegada"
    store_failure: "Falló el almacenamiento de la subida #%{upload_id} para el usuario #%{user_id}."
    file_missing: "Lo sentimos, debes incluir un archivo para subir."
    empty: "Disculpa, el archivo que proporcionaste está vacío."
    failed: "Lo sentimos, ha fallado la subida. Por favor, inténtalo de nuevo."
    png_to_jpg_conversion_failure_message: "Ha ocurrido un error cuando se convertía desde PNG a JPG."
    optimize_failure_message: "Ha ocurrido un error al optimizar la imagen subida."
    download_failure: "Ha fallado la descarga del archivo del proveedor externo."
    size_mismatch_failure: "El tamaño del archivo subido a S3 no coincide con el tamaño esperado de la subida externa. %{additional_detail}"
    create_multipart_failure: "Fallo al crear una subida en varias partes en el almacenamiento externo."
    abort_multipart_failure: "Fallo al abortar una subida en varias partes en el almacenamiento externo."
    complete_multipart_failure: "Fallo al completar la subida en varias partes en el almacenamiento externo."
    external_upload_not_found: "La carga no se encontró en la tienda externa. %{additional_detail}"
    checksum_mismatch_failure: "La suma de comprobación del archivo que has subido no coincide. Puede que haya cambiado su contenido mientras se subía. Inténtalo de nuevo."
    cannot_promote_failure: "No se ha podido completar la subida, puede que ya haya terminado o fallado antes."
    size_zero_failure: "Lo sentimos, algo ha ido mal. El archivo que estás intentando cargar ocupa 0 bytes. Inténtalo de nuevo."
    attachments:
      too_large: "Lo sentimos, el archivo que estás intentando subir es demasiado grande (el tamaño máximo es %{max_size_kb}%KB)."
      too_large_humanized: "Lo sentimos, el archivo que estás intentando subir es demasiado grande (el tamaño máximo es %{max_size})."
    images:
      too_large: "Lo sentimos, la imagen que estás intentando subir es demasiado grande (el tamaño máximo es %{max_size_kb}%KB). Modifica sus dimensiones e inténtalo de nuevo."
      too_large_humanized: "Lo sentimos, la imagen que estás intentando subir es demasiado grande (el tamaño máximo es %{max_size}). Reduce su tamaño e inténtalo de nuevo."
      larger_than_x_megapixels: "Lo sentimos, la imagen que estás intentando cargar es demasiado grande (la dimensión máxima es %{max_image_megapixels} megapíxeles), cambia su tamaño e inténtalo de nuevo."
      size_not_found: "Lo sentimos, no hemos podido determinar el tamaño de la imagen. ¿Quizás el archivo está corrupto?"
    placeholders:
      too_large: "(imagen más grande que %{max_size_kb}KB)"
      too_large_humanized: "(imagen ocupa más de %{max_size})"
  avatar:
    missing: "Lo sentimos, no pudimos encontrar un avatar asociado a esa dirección de correo electrónico. ¿Puedes intentar subirlo de nuevo?"
  flag_reason:
    sockpuppet: "Un usuario nuevo creó un tema y otro usuario nuevo le ha respondido desde la misma dirección IP (%{ip_address}). Revisa la opción <a href='%{base_path}/admin/site_settings/category/spam'>«flag_sockpuppets»</a> en la configuración del sitio."
    spam_hosts: "Este usuario nuevo intentó crear múltiples publicaciones con enlaces al mismo dominio. Se deben revisar todas las publicaciones de este usuario que incluyen enlaces. Revisa la configuración del sitio <a href='%{base_path}/admin/site_settings/category/spam'>«newuser_spam_host_threshold»</a>."
  skipped_email_log:
    exceeded_emails_limit: "max_emails_per_day_per_user excedido"
    exceeded_bounces_limit: "bounce_score_threshold excedido"
    mailing_list_no_echo_mode: "Notificaciones de la lista de correo electrónico desactivadas para las publicaciones del propio usuario"
    user_email_no_user: "No se puede encontrar al usuario con la ID %{user_id}"
    user_email_post_not_found: "No se encuentra ninguna publicación con la ID %{post_id}"
    user_email_anonymous_user: "El usuario es anónimo"
    user_email_user_suspended_not_pm: "El usuario está suspendido, no es un mensaje"
    user_email_seen_recently: "El usuario ha sido visto recientemente"
    user_email_notification_already_read: "La notificación sobre la que va el correo electrónico ya ha sido leída"
    user_email_notification_topic_nil: "post.topic es nulo"
    user_email_post_user_deleted: "El usuario de la publicación ha sido eliminado."
    user_email_post_deleted: "la publicación fue eliminada por el autor"
    user_email_user_suspended: "el usuario fue suspendido"
    user_email_already_read: "el usuario ya ha leído esta publicación"
    user_email_access_denied: "el usuario no tiene permitido ver esta publicación"
    user_email_no_email: "No hay ninguna dirección de correo electrónica asociada con el ID de usuario %{user_id}"
    sender_message_blank: "el mensaje está en blanco"
    sender_message_to_blank: "message.to está en blanco"
    sender_text_part_body_blank: "text_part.body está en blanco"
    sender_body_blank: "el cuerpo está en blanco"
    sender_post_deleted: "La publicación fue eliminada"
    sender_message_to_invalid: "el destinatario tiene una dirección de correo electrónico no válida"
    sender_topic_deleted: "el tema fue eliminado"
    group_smtp_post_deleted: "La publicación fue eliminada"
    group_smtp_topic_deleted: "el tema fue eliminado"
    group_smtp_disabled_for_group: "smtp desactivado para el grupo"
  color_schemes:
    base_theme_name: "Base"
    light: "Claro"
    dark: "Oscuro"
    neutral: "Neutro"
    grey_amber: "Gris ámbar"
    shades_of_blue: "Matices de azul"
    latte: "Latte"
    summer: "Verano"
    dark_rose: "Rosa oscuro"
    wcag: "WCAG Claro"
    wcag_theme_name: "WCAG Claro"
    dracula: "Drácula"
    dracula_theme_name: "Drácula"
    solarized_light: "Solarizado claro"
    solarized_light_theme_name: "Solarizado claro"
    solarized_dark: "Solarizado oscuro"
    solarized_dark_theme_name: "Solarizado oscuro"
    wcag_dark: "WCAG Oscuro"
    wcag_dark_theme_name: "WCAG Oscuro"
    default_theme_name: "Por defecto"
    light_theme_name: "Claro"
    dark_theme_name: "Oscuro"
    neutral_theme_name: "Neutro"
    grey_amber_theme_name: "Gris ámbar"
    shades_of_blue_theme_name: "Matices de azul"
    latte_theme_name: "Latte"
    summer_theme_name: "Verano"
    dark_rose_theme_name: "Rosa oscuro"
  edit_this_page: "Edita esta página"
  csv_export:
    boolean_yes: "Sí"
    boolean_no: "No"
    rate_limit_error: "Solo se pueden descargar las publicaciones una vez al día. Inténtalo de nuevo mañana."
  static_topic_first_reply: |
    Edita la primera publicación de este tema para cambiar el contenido de la página %{page_name}.
  guidelines_topic:
    title: "Preguntas frecuentes/Directrices"
    guidelines_title: "Directrices"
    body: |
      <a name="civilized"></a>

      ## [Este es un lugar civilizado para el debate público](#civilizado)

      Por favor, trata este foro de debate con el mismo respeto con el que tratarías un parque público. Nosotros también somos un recurso comunitario compartido: un lugar para compartir habilidades, conocimientos e intereses a través de una conversación continua.

      Estas no son normas rígidas. Son directrices para ayudar al juicio humano de nuestra comunidad y mantener este como un lugar amable y amistoso para el discurso público civilizado.

      <a name="improve"></a>

      ## [Mejora el debate](#mejorar)

      Ayúdanos a hacer de este un gran lugar de debate añadiendo siempre algo positivo a la discusión, por pequeño que sea. Si no estás seguro de que tu publicación aporte algo a la conversación, reflexiona sobre lo que quieres decir y vuelve a intentarlo más tarde.

      Una forma de mejorar el debate es descubrir los que ya se están produciendo. Dedica tiempo a explorar los temas que hay aquí antes de responder o iniciar el tuyo propio, y tendrás más posibilidades de conocer a otras personas que compartan tus intereses.

      Los temas que se debaten aquí nos importan, y queremos que actúes como si a ti también te importaran. Sé respetuoso con los temas y con las personas que los debaten, aunque no estés de acuerdo con parte de lo que se dice.

      <a name="agreeable"></a>

      ## [Sé agradable, incluso cuando no estés de acuerdo](#agreeable)

      Puede que quieras responder discrepando. Eso está bien. Pero recuerda: critica ideas, no a las personas. Por favor, evita lo siguiente:

      * Insultos
      * Ataques ad hominem
      * Responder al tono de un mensaje en lugar de a su contenido real.
      * Contradicciones precipitadas

      En su lugar, aporta ideas que mejoren la conversación.

      <a name="participate"></a>

      ## [Tu participación cuenta](#participa)

      Las conversaciones que mantenemos aquí marcan la pauta para cada nueva llegada. Ayúdanos a influir en el futuro de esta comunidad eligiendo participar en los debates que hacen de este foro un lugar interesante en el que estar &mdash; y evitando los que no lo hacen.

      Discourse proporciona herramientas que permiten a la comunidad identificar colectivamente las mejores (y las peores) contribuciones: favoritos, me gusta, banderas, respuestas, ediciones, ver, silenciar, etc. Utiliza estas herramientas para mejorar tu propia experiencia, y también la de los demás.

      Dejemos nuestra comunidad mejor de lo que la encontramos.

      <a name="flag-problems"></a>

      ## [Si ves un problema, márcalo](#marcar-problemas)

      Los moderadores tienen una autoridad especial; son los responsables de este foro. Pero tú también lo eres. Con tu ayuda, los moderadores pueden ser facilitadores de la comunidad, no solo conserjes o policías.

      Cuando veas un mal comportamiento, no respondas. Responder fomenta el mal comportamiento al reconocerlo, consume tu energía y hace perder el tiempo a todos. Simplemente márcalo. Si se acumulan suficientes marcas (banderas), se tomarán medidas, automáticamente o mediante la intervención de un moderador.

      Para mantener nuestra comunidad, los moderadores se reservan el derecho a eliminar cualquier contenido y cualquier cuenta de usuario por cualquier motivo y en cualquier momento. Los moderadores no previsualizan los nuevos mensajes; los moderadores y los operadores del sitio no asumen responsabilidad alguna por los contenidos publicados por la comunidad.

      <a name="be-civil"></a>

      ## [Sé siempre civilizado](#sé-civilizado)

      Nada sabotea una conversación sana como la grosería:

      * Sé civilizado. No publiques nada que una persona razonable pueda considerar ofensivo, abusivo o que incite al odio.
      * Mantén la limpieza. No publiques nada obsceno o sexualmente explícito.
      * Respeta a los demás. No acoses ni agobies a nadie, ni te hagas pasar por otra persona, ni expongas su información privada.
      * Respeta nuestro foro. No publiques spam ni vandalices el foro de ninguna otra forma.

      No se trata de términos concretos con definiciones precisas. Evita incluso la _apariencia_ de cualquiera de estas cosas. Si no estás seguro, pregúntate cómo te sentirías si tu publicación apareciera en la portada de un sitio de noticias importante.

      Este es un foro público, y los motores de búsqueda indexan estos debates. Mantén el lenguaje, los enlaces y las imágenes seguros para la familia y los amigos.

      <a name="keep-tidy"></a>

      ## [Sé ordenado](#sé-ordenado)

      Haz el esfuerzo de poner las cosas en el lugar correcto, para que podamos pasar más tiempo debatiendo y menos limpiando. Por lo tanto:

      * No empieces un tema en la categoría equivocada; por favor, lee las definiciones de las categorías.
      * No publiques lo mismo en varios temas.
      * No publiques respuestas sin contenido.
      * No desvíes un tema cambiándolo a mitad del mismo.
      * No firmes tus mensajes; cada mensaje lleva adjunta la información de tu perfil.

      En lugar de publicar «+1» o «De acuerdo», utiliza el botón «Me gusta». En lugar de llevar un tema existente en una dirección radicalmente diferente, utiliza Responder como Tema vinculado.

      <a name="stealing"></a>

      ## [Publica solo tus cosas](#robar)

      No puedes publicar nada digital que pertenezca a otra persona sin permiso. No puedes publicar descripciones de, enlaces a, o métodos para robar la propiedad intelectual de alguien (software, vídeo, audio, imágenes), o para infringir cualquier otra ley.

      <a name="power"></a>

      ## [Tú eres el motor](#motor)

      Este sitio está gestionado por tu [amable equipo de moderadores](%{base_path}/about) y *tú*, la comunidad. Si tienes más preguntas sobre cómo deberían funcionar las cosas aquí, abre un nuevo tema en %{feedback_category} y lo debatiremos. Si hay una cuestión crítica o urgente que no pueda tratarse mediante un metatema o una bandera, [ponte en contacto con los moderadores](%{base_path}/about).
  tos_topic:
    title: "Términos del servicio"
    body: |
      <h2 id="heading--change-me"><a href="#heading--change-me">Cámbiame</a></h2>

      Administrador del foro, a continuación encontrarás una plantilla de inicio de ejemplo para una política de privacidad que deberás personalizar para satisfacer las necesidades de tu sitio.

      Estas condiciones no regulan el uso del foro de Internet en <%{base_url}>, pero podrían hacerlo algún día. En ese caso, para utilizar el foro, deberás aceptar estas condiciones con %{company_name}, la empresa que gestiona el foro.

      La empresa puede ofrecer otros productos y servicios, con condiciones diferentes. Estas condiciones solo se aplican al uso del foro.

      Ir directamente a:

      - [Condiciones importantes](#encabezado--condiciones-importantes)
      - [Tu permiso para utilizar el foro](#encabezado--permiso)
      - [Condiciones de uso del foro](#encabezado--condiciones)
      - [Uso aceptable](#encabezado--uso-aceptable)
      - [Normas de contenido](#encabezado--normas-de-contenido)
      - [Aplicación](#encabezado--aplicación)
      - [Tu cuenta](#encabezado--tu-cuenta)
      - [Tu contenido](#encabezado--tu-contenido)
      - [Tu responsabilidad](#encabezado--responsabilidad)
      - [Exenciones de responsabilidad](#encabezado--exenciones)
      - [Límites de responsabilidad](#encabezado--responsabilidades)
      - [Comentarios](#encabezado--comentarios)
      - [Terminación](#encabezado--terminación)
      - [Disputas](#encabezado--disputas)
      - [Condiciones generales](#encabezado--general)
      - [Contacto](#encabezado--contacto)
      - [Cambios](#encabezado--cambios)

      <h2 id="heading--important-terms"><a href="#encabezado--condiciones-importantes">Condiciones importantes</a></h2>

      ***Estas condiciones incluyen una serie de disposiciones importantes que afectan a tus derechos y responsabilidades, como las cláusulas de exención de responsabilidad en [Cláusulas de exención de responsabilidad](#encabezado--cláusulas-de-exención-de-responsabilidad), los límites de la responsabilidad de la empresa hacia ti en [Límites de responsabilidad](#encabezado--responsabilidades), tu acuerdo de cubrir a la empresa por los daños causados por tu mal uso del foro en [Responsabilidad por tu uso](#encabezado--responsabilidad), y un acuerdo para arbitrar disputas en [Disputas](#encabezado--disputas).

      <h2 id="heading--permission"><a href="#encabezado--permiso">Tu permiso para utilizar el foro</a></h2>

      Sujeto a estos términos, la empresa te da permiso para utilizar el foro. Todo el mundo debe aceptar estas condiciones para utilizar el foro.

      <h2 id="heading--conditions"><a href="#encabezado--condiciones">Condiciones de uso del foro</a></h2>

      Tu permiso para utilizar el foro está sujeto a las siguientes condiciones:

      1. Debes tener al menos trece años.

      2. No podrás seguir utilizando el foro si la empresa se pone en contacto contigo directamente para decirte que no puedes hacerlo.

      3. Debes utilizar el foro de acuerdo con [Uso aceptable](#encabezado--uso-aceptable) y [Normas de contenido](#encabezado--normas-de-contenido).

      <h2 id="heading--acceptable-use"><a href="#encabezado--uso-aceptable">Uso aceptable</a></h2>

      1. No puedes infringir la ley utilizando el foro.

      2. No puedes utilizar o intentar utilizar la cuenta de otra persona en el foro sin su permiso específico.

      3. No puedes comprar, vender o comerciar con nombres de usuario u otros identificadores únicos en el foro.

      4. No puedes enviar publicidad, cartas en cadena u otras solicitudes a través del foro, ni utilizar el foro para recopilar direcciones u otros datos personales para listas de correo o bases de datos comerciales.

      5. No puedes automatizar el acceso al foro ni monitorizarlo, por ejemplo, con un rastreador web, un plug-in o complemento del navegador u otro programa informático que no sea un navegador web. Puedes rastrear el foro para indexarlo para un motor de búsqueda disponible públicamente, si gestionas uno.

      6. No puedes utilizar el foro para enviar correo electrónico a listas de distribución, grupos de noticias o alias de correo de grupo.

      7. No puedes dar a entender falsamente que estás afiliado o respaldado por la empresa.

      8. No puedes establecer hipervínculos a imágenes u otros contenidos no hipertextuales del foro en otras páginas web.

      9. No puedes eliminar ninguna marca que muestre la propiedad de los materiales que descargues del foro.

      10. No puedes mostrar ninguna parte del foro en otras páginas web con `<iframe>`.

      11. No puedes desactivar, evitar o eludir ninguna restricción de seguridad o acceso del foro.

      12. No puedes sobrecargar la infraestructura del foro con un volumen irrazonable de peticiones, o peticiones diseñadas para imponer una carga no razonable en los sistemas de información subyacentes al foro.

      13. No puedes hacerte pasar por otros a través del foro.

      14. No puedes animar o ayudar a nadie que infrinja estas condiciones.

      <h2 id="heading--content-standards"><a href="#encabezado--normas-de-contenido">Normas de contenido</a></h2>

      1. No puedes enviar contenidos al foro que sean ilegales, ofensivos o perjudiciales para los demás. Esto incluye contenido que sea acosador, inapropiado, abusivo o que incite al odio.

      2. No puedes enviar contenido al foro que viole la ley, infrinja los derechos de propiedad intelectual de nadie, viole la privacidad de nadie o incumpla los acuerdos que tengas con otros.

      3. No puedes enviar contenidos al foro que contengan código informático malicioso, como virus informáticos o programas espía.

      4. No puedes enviar contenido al foro como mero marcador de posición, para mantener una dirección, nombre de usuario u otro identificador único en particular.

      5. No puedes utilizar el foro para revelar información que no tengas derecho a revelar, como información confidencial o personal de otros.

      <h2 id="heading--enforcement"><a href="#encabezado--aplicación">Aplicación</a></h2>

      La empresa puede investigar y perseguir las violaciones de estos términos con todo el rigor legal. La empresa puede notificar y cooperar con las autoridades policiales en la persecución de las violaciones de la ley y de estos términos.

      La empresa se reserva el derecho a modificar, redactar y eliminar contenidos del foro por cualquier motivo. Si crees que alguien ha enviado contenido al foro infringiendo estas condiciones, [ponte en contacto con nosotros inmediatamente](#encabezado--contacto).

      <h2 id="heading--your-account"><a href="#encabezado--tu-cuenta">Tu cuenta</a></h2>

      Debes crear una cuenta e iniciar sesión en ella para utilizar algunas funciones del foro.

      Para crear una cuenta, debes proporcionar alguna información sobre ti. Si creas una cuenta, te comprometes a proporcionar, como mínimo, una dirección de correo electrónico válida y a mantenerla actualizada. Puedes cerrar tu cuenta en cualquier momento enviando un correo electrónico a <%{contact_email}>.

      Aceptas ser responsable de todas las acciones que se realicen utilizando tu cuenta, tanto si han sido autorizadas por ti como si no, hasta que cierres tu cuenta o notifiques a la empresa que tu cuenta ha sido comprometida. Aceptas notificar a la empresa inmediatamente si sospechas que tu cuenta ha sido comprometida. Aceptas seleccionar una contraseña segura para tu cuenta y mantenerla en secreto.

      La empresa puede restringir, suspender o cerrar tu cuenta en el foro de acuerdo con su política de gestión de solicitudes de retirada relacionadas con los derechos de autor, o si la empresa cree razonablemente que has infringido alguna norma de estas condiciones.

      <h2 id="heading--your-content"><a href="#encabezado--tu-contenido">Tu contenido</a></h2>

      Nada de lo dispuesto en estas condiciones otorga a la empresa ningún derecho de propiedad sobre la propiedad intelectual que compartas con el foro, como la información de tu cuenta, tus mensajes u otros contenidos que envíes al foro. Tampoco hay nada en estas condiciones que te otorgue ningún derecho de propiedad sobre la propiedad intelectual de la empresa.

      Entre tú y la empresa, tú sigues siendo el único responsable del contenido que envíes al foro. Aceptas no dar a entender erróneamente que el contenido que envías al foro está patrocinado o aprobado por la empresa. Estos términos no obligan a la empresa a almacenar, mantener o proporcionar copias del contenido que envíes, ni a modificarlo, de acuerdo con estos términos.

      El contenido que envías al foro te pertenece, y tú decides qué permiso dar a otros para ello. Pero, como mínimo, autorizas a la empresa a proporcionar el contenido que envíes al foro a otros usuarios del mismo. Esa licencia especial permite a la empresa copiar, publicar y analizar el contenido que envíes al foro.

      Cuando el contenido que envías es eliminado del foro, ya sea por ti o por la empresa, la licencia especial de la empresa finaliza cuando la última copia desaparece de las copias de seguridad, cachés y otros sistemas de la empresa. Otras licencias que apliques al contenido que envíes, como las licencias [Creative Commons](https://creativecommons.org), pueden continuar después de que se elimine tu contenido. Esas licencias pueden dar a otros, o a la propia empresa, el derecho a compartir de nuevo tu contenido a través del foro.

      Otras personas que reciban contenido que envíes al foro pueden violar los términos bajo los cuales concedes la licencia de tu contenido. Aceptas que la empresa no será responsable ante ti de dichas infracciones ni de sus consecuencias.

      <h2 id="heading--responsibility"><a href="#encabezado--responsabilidad">Tu responsabilidad</a></h2>

      Aceptas indemnizar a la empresa por las reclamaciones legales de terceros relacionadas con tu incumplimiento de estas condiciones, o con el incumplimiento de estas condiciones por parte de otras personas que utilicen tu cuenta en el foro. Tanto tú como la empresa aceptáis notificar a la otra parte cualquier reclamación legal por la que pudierais tener que indemnizar a la empresa lo antes posible. Si la empresa no te notifica una reclamación legal con prontitud, no tendrás que indemnizar a la empresa por daños de los que podrías haberte defendido o mitigado con una pronta notificación. Aceptas permitir que la empresa controle la investigación, defensa y resolución de las reclamaciones legales por las que tendrías que indemnizar a la empresa, y cooperar con esos esfuerzos. La empresa se compromete a no aceptar ningún acuerdo que admita tu culpa o te imponga obligaciones sin tu consentimiento previo.

      <h2 id="heading--disclaimers"><a href="#encabezdo--exenciones">Exenciones de responsabilidad</a></h2>

      ***Aceptas todos los riesgos derivados del uso del foro y de su contenido. En la medida en que la ley lo permita, la empresa y sus proveedores proporcionan el foro tal cual, sin garantía de ningún tipo.***

      El foro puede hipervincular e integrar foros y servicios gestionados por terceros. La empresa no ofrece ninguna garantía sobre los servicios gestionados por terceros, ni sobre el contenido que puedan proporcionar. El uso de servicios gestionados por otros puede regirse por otras condiciones entre tú y el que gestiona el servicio.

      <h2 id="heading--liability"><a href="#encabezado--responsabilidad">Límites de la responsabilidad</a></h2>

      ***Ni la empresa ni sus proveedores serán responsables ante ti por los daños derivados del incumplimiento del contrato que su personal no pudiera haber previsto razonablemente cuando aceptaste estas condiciones.

      ***En la medida en que la ley lo permita, la responsabilidad total ante ti por reclamaciones de cualquier tipo relacionadas con el foro o el contenido del foro se limitará a 50 $.****.

      <h2 id="heading--feedback"><a href="#encabezado--comentarios">Comentarios</a></h2>

      La empresa agradece tus comentarios y sugerencias para el foro. Consulta la sección [Contacto](#encabezado--contacto) más abajo para saber cómo ponerte en contacto con nosotros.

      Aceptas que la empresa sea libre de actuar en función de las opiniones y sugerencias que proporciones, y que la empresa no tendrá que notificarte que se han utilizado tus opiniones, ni obtener tu permiso para utilizarlas, ni pagarte. Aceptas no enviar opiniones o sugerencias que creas que puedan ser confidenciales o de propiedad, tuya o de otros.

      <h2 id="heading--termination"><a href="#encabezado--terminación">Terminación</a></h2>

      Tanto tú como la empresa podéis poner fin al acuerdo establecido en estas condiciones en cualquier momento. Cuando finalice nuestro acuerdo, también finalizará tu permiso para utilizar el foro.

      Las siguientes disposiciones sobreviven a la finalización de nuestro acuerdo: [Tu contenido](#encabezado--tu-contenido), [Comentarios](#encabezado--recomendaciones), [Tu responsabilidad](#encabezado--responsabilidad), [Renuncias](#encabedo--renuncias), [Límites de responsabilidad](#encabezado--responsabilidad) y [Condiciones generales](#encabezado--general).

      <h2 id="heading--disputes"><a href="#encabezado--disputas">Disputas</a></h2>

      %{governing_law} regirá cualquier disputa relacionada con estos términos o con tu uso del foro.

      Tú y la empresa acordáis solicitar medidas cautelares relacionadas con estos términos sólo en los tribunales estatales o federales de %{city_for_disputes}. Ni tú ni la empresa se opondrán a la jurisdicción, el foro o la sede de dichos tribunales.

      ***Salvo para solicitar una medida cautelar o para reclamaciones en virtud de la Ley de Fraude y Abuso Informático, tú y la empresa resolveréis cualquier disputa mediante arbitraje vinculante de la Asociación Americana de Arbitraje (AAA). El arbitraje seguirá las Normas de Arbitraje Comercial de la AAA y los Procedimientos Suplementarios para Disputas Relacionadas con el Consumidor. El arbitraje tendrá lugar en %{city_for_disputes}. Resolverás cualquier disputa como individuo, y no como parte de una demanda colectiva u otro procedimiento representativo, ya sea como demandante o como miembro de una demanda colectiva. Ningún árbitro consolidará ninguna disputa con otro arbitraje sin el permiso de la empresa.***

      Cualquier laudo arbitral incluirá los costes del arbitraje, los honorarios razonables de los abogados y los costes razonables de los testigos. Tú y la empresa podréis presentar los laudos arbitrales ante cualquier tribunal competente.

      <h2 id="heading--general"><a href="#encabezado--general">Condiciones generales</a></h2>

      Si una disposición de estas condiciones no es ejecutable tal y como está redactada, pero podría modificarse para hacerla ejecutable, dicha disposición deberá modificarse en la medida mínima necesaria para hacerla ejecutable. De lo contrario, dicha disposición deberá eliminarse.

      No puedes ceder tu acuerdo con la empresa. La empresa puede ceder tu acuerdo a cualquier filial de la empresa, a cualquier otra empresa que obtenga el control de la empresa o a cualquier otra empresa que compre activos de la empresa relacionados con el foro. Cualquier intento de cesión en contra de estas condiciones no tendrá ningún efecto legal.

      Ni el ejercicio de cualquier derecho en virtud de este Acuerdo, ni la renuncia a cualquier incumplimiento de este Acuerdo, exime de cualquier otro incumplimiento de este Acuerdo.

      Estos términos incorporan todos los términos del acuerdo entre tú y la empresa sobre el uso del foro. Estos términos sustituyen por completo a cualquier otro acuerdo sobre tu uso del foro, escrito o no.

      <h2 id="heading--contact"><a href="#encabezado--contacto">Contacto</a></h2>

      Puedes notificar a la empresa conforme a estos términos, y enviar preguntas a la empresa, a <%{contact_email}>.

      La empresa puede notificarte conforme a estos términos utilizando la dirección de correo electrónico que proporciones para tu cuenta en el foro, o publicando un mensaje en la página principal del foro o en la página de tu cuenta.

      <h2 id="heading--changes"><a href="#encabezado--cambios">Cambios</a></h2>

      La empresa actualizó por última vez estas condiciones el [INSERTAR AQUÍ LA ÚLTIMA FECHA DE ACTUALIZACIÓN], y puede volver a actualizarlas. La empresa publicará todas las actualizaciones en el foro. Para las actualizaciones que contengan cambios sustanciales, la empresa se compromete a enviarte un correo electrónico, si has creado una cuenta y proporcionado una dirección de correo electrónico válida. La empresa también puede anunciar actualizaciones con mensajes especiales o alertas en el foro.

      Una vez que recibas el aviso de una actualización de estas condiciones, deberás aceptar las nuevas condiciones para poder seguir utilizando el foro.
  privacy_topic:
    title: "Política de privacidad"
    body: |
      ## [Administrador del Foro, a continuación encontrarás una plantilla de inicio de ejemplo para una política de privacidad que deberás adaptar a tu sitio].

      <a name="collect"></a>

      ## [¿Qué información recopilamos?](#recopilar)

      Recopilamos información sobre ti cuando te registras en nuestro sitio y recopilamos datos cuando participas en el foro leyendo, escribiendo y evaluando el contenido compartido aquí.

      Al registrarte en nuestro sitio, es posible que se te pida que introduzcas tu nombre y dirección de correo electrónico. Sin embargo, puedes visitar nuestro sitio sin registrarte. Tu dirección de correo electrónico se verificará mediante un mensaje que contendrá un enlace único. Si se visita ese enlace, sabremos que controlas la dirección de correo electrónico.

      Cuando te registras y publicas, registramos la dirección IP desde la que se originó la publicación. También podemos conservar registros del servidor que incluyan la dirección IP de cada solicitud a nuestro servidor.

      <a name="use"></a>

      ## [¿Para qué utilizamos tu información?](#uso)

      Toda la información que recopilamos sobre ti puede utilizarse de una de las siguientes maneras:

      * Para personalizar tu experiencia &mdash; tu información nos ayuda a responder mejor a tus necesidades individuales.
      * Para mejorar nuestro sitio web &mdash; nos esforzamos continuamente por mejorar las ofertas de nuestro sitio web basándonos en la información y los comentarios que recibimos de ti.
      * Para mejorar el servicio de atención al cliente: tu información nos ayuda a responder más eficazmente a tus solicitudes de servicio de atención al cliente y a tus necesidades de asistencia.
      * Para enviar correos electrónicos periódicos &mdash; La dirección de correo electrónico que nos facilitas puede utilizarse para enviarte información, notificaciones que solicites sobre cambios en temas o en respuesta a tu nombre de usuario, responder a consultas y/u otras peticiones o preguntas.

      <a name="protect"></a>

      ## [¿Cómo protegemos tu información?](#proteger)

      Aplicamos diversas medidas de seguridad para mantener la seguridad de tu información personal cuando la introduces, envías o accedes a ella.

      <a name="data-retention"></a>

      ## [¿Cuál es su política de retención de datos?](#retención-de-datos)

      Haremos un esfuerzo de buena fe para:

      * Conservar los registros del servidor que contengan la dirección IP de todas las solicitudes a este servidor no más de [NÚMERO DE DÍAS] días.

      <a name="cookies"></a>

      ## [¿Utilizamos cookies?](#cookies)

      Sí. Las cookies son pequeños archivos que un sitio o su proveedor de servicios transfiere al disco duro de tu ordenador a través de tu navegador web (si lo permites). Estas cookies permiten al sitio reconocer tu navegador y, si tienes una cuenta registrada, asociarlo a tu cuenta registrada.

      Utilizamos cookies para comprender y guardar tus preferencias para futuras visitas y recopilar datos agregados sobre el tráfico y la interacción del sitio, de modo que podamos ofrecer mejores experiencias y herramientas del sitio en el futuro. Podemos contratar a terceros proveedores de servicios para que nos ayuden a comprender mejor a los visitantes de nuestro sitio. Estos proveedores de servicios no están autorizados a utilizar la información recopilada en nuestro nombre, excepto para ayudarnos a dirigir y mejorar nuestro negocio.

      <a name="disclose"></a>

      ## [¿Revelamos información a terceros?](#revelar)

      No vendemos, comerciamos ni transferimos a terceros tu información personal identificable. Esto no incluye a terceras partes de confianza que nos ayudan en el funcionamiento de nuestro sitio, en la gestión de nuestro negocio o en la prestación de servicios, siempre que dichas partes se comprometan a mantener la confidencialidad de esta información. También podemos divulgar tu información cuando creamos que es apropiado para cumplir la ley, hacer cumplir las políticas de nuestro sitio o proteger nuestros derechos, propiedad o seguridad o los de otros. Sin embargo, la información no identificable personalmente de los visitantes puede facilitarse a terceros para fines de marketing, publicidad u otros usos.

      <a name="third-party"></a>

      ## [Enlaces de terceros](#terceros)

      Ocasionalmente, a nuestra discreción, podemos incluir u ofrecer productos o servicios de terceros en nuestro sitio. Estos sitios de terceros tienen políticas de privacidad separadas e independientes. Por lo tanto, no tenemos responsabilidad alguna por el contenido y las actividades de estos sitios enlazados. No obstante, tratamos de proteger la integridad de nuestro sitio y agradecemos cualquier comentario sobre estos sitios.

      <a name="coppa"></a>

      ## [Cumplimiento de la Ley de Protección de la Privacidad Infantil en Internet](#coppa)

      Nuestro sitio, productos y servicios están dirigidos a personas mayores de 13 años. Si este servidor está en EE. UU. y eres menor de 13 años, según los requisitos de la COPPA ([Ley de Protección de la Privacidad Infantil en Internet](https://en.wikipedia.org/wiki/Children%27s_Online_Privacy_Protection_Act)), no utilices este sitio.

      <a name="online"></a>

      ## [Política de privacidad solo en línea](#online)

      Esta política de privacidad en línea solo se aplica a la información recogida a través de nuestro sitio y no a la información recogida fuera de línea.

      <a name="consent"></a>

      ## [Tu consentimiento](#consentimiento)

      Al utilizar nuestro sitio, das tu consentimiento a la política de privacidad de nuestro sitio web.

      <a name="changes"></a>

      ## [Cambios en nuestra política de privacidad](#cambios)

      Si decidimos cambiar nuestra política de privacidad, publicaremos dichos cambios en esta página.

      Este documento es CC-BY-SA. Se actualizó por última vez [INSERTAR AQUÍ LA ÚLTIMA FECHA DE ACTUALIZACIÓN].
  badges:
    mass_award:
      errors:
        invalid_csv: Encontramos un error en la línea %{line_number}. Asegúrate de que el CSV tiene un solo correo electrónico por línea.
        too_many_csv_entries:
          one: El archivo CSV tiene demasiadas líneas. Incluye un archivo CSV con no más de %{count} línea.
          other: El archivo CSV tiene demasiadas líneas. Incluye un archivo CSV con no más de %{count} líneas.
        badge_disabled: Activa primero la medalla %{badge_name}.
        cant_grant_multiple_times: No es posible conceder más de una vez a la misma cuenta la medalla %{badge_name}.
    editor:
      name: Editor
      description: Primera edición de una publicación
      long_description: |
        Esta medalla se concede la primera vez que editas una de tus publicaciones. Aunque no siempre podrás editar tus publicaciones, editar es una buena idea ya que te permite mejorar tus publicaciones, corregir pequeños errores o añadir algo que se te había pasado. ¡Edita para hacer mejores a tus publicaciones!
    wiki_editor:
      name: Editor de wiki
      description: Primera edición de un tema wiki
      long_description: |
        Esta medalla se concede la primera vez que editas una publicación de tipo wiki.
    basic_user:
      name: Básico
      description: <a href="https://blog.discourse.org/2018/06/understanding-discourse-trust-levels/">Acceso</a> a todas las funciones esenciales de la comunidad
      long_description: |
        Esta medalla se concede cuando alcanzas el nivel de confianza 1. Gracias por quedarte y leer unos cuantos temas para aprender acerca de qué es esta comunidad. Las restricciones de usuario nuevo se han eliminado; podrás usar las funcionalidades esenciales como enviar mensajes privados a otras personas, reportar publicaciones, editar publicaciones wiki y publicar con múltiples imágenes y enlaces.
    member:
      name: Miembro
      description: <a href="https://blog.discourse.org/2018/06/understanding-discourse-trust-levels/">Acceso</a> a invitaciones, mensajes grupales y más me gusta
      long_description: |
        Esta medalla se concede al llegar a nivel de confianza 2. Gracias por participar durante estas semanas y unirte de verdad a nuestra comunidad. Ahora puedes enviar invitaciones desde tu página de usuario o desde los temas, crear mensajes personales grupales y dar más me gusta por día.
    regular:
      name: Habitual
      description: '<a href="https://blog.discourse.org/2018/06/understanding-discourse-trust-levels/">Acceso</a> a las funciones: recategorizar, renombrar, publicar enlaces sin el tag no-follow y dar más me gusta'
      long_description: |
        Esta medalla se concede al llegar al nivel 3 de confianza. Gracias por ser una parte constante de nuestra comunidad durante estos meses. Ahora eres uno de los lectores más activos y una fuente de confianza que hace nuestra comunidad mejor. Ahora puedes recategorizar y renombrar temas, tus denuncias tienen más peso y podrás dar muchos más me gusta al día.
    leader:
      name: Líder
      description: '<a href="https://blog.discourse.org/2018/06/understanding-discourse-trust-levels/">Acceso</a> a las funciones: editar, destacar, cerrar, archivar, dividir y combinar temas globalmente'
      long_description: |
        Esta medalla se concede cuando alcanzas el nivel de confianza 4. Eres un líder de la comunidad elegido por los administradores, constituyes un ejemplo positivo para los demás mediante tus hechos y palabras. Ahora puedes editar todas las publicaciones y realizar acciones de moderador como anclar temas, cerrarlos, archivarlos, hacerlos invisibles, dividirlos o fusionarlos.
    welcome:
      name: '¡Bienvenido/a!'
      description: Recibió un me gusta
      long_description: |
        Esta medalla se concede al recibir tu primer me gusta en una publicación. ¡Enhorabuena! Publicaste algo que los demás miembros de la comunidad han considerado útil, interesante o entretenido.
    autobiographer:
      name: Autobiógrafo
      description: Detalló información en su <a href="%{base_uri}/my/preferences/profile">perfil</a> de usuario
      long_description: |
        Esta medalla se concede por rellenar <a href="%{base_uri}/my/preferences/profile">tu perfil de usuario</a> y seleccionar una foto de perfil. Al contar más sobre ti y lo que te interesa, la comunidad es más cercana y está más conectada. ¡Anímate!
    anniversary:
      name: Aniversario
      description: Miembro activo desde hace un año y que ha publicado al menos una vez
      long_description: |
        Esta medalla se concede cuando has sido miembro durante un año y has publicado al menos una vez durante este tiempo. Gracias por seguir con nosotros y contribuir con nuestra comunidad. ¡No sería lo mismo sin ti!
    nice_post:
      name: Buena respuesta
      description: Recibió 10 me gusta en una respuesta
      long_description: |
        Esta medalla se concede cuando una de tus respuestas consigue 10 me gusta. Tus respuestas han gustado a la comunidad y han ayudado a mantener viva la conversación.
    good_post:
      name: Muy buena respuesta
      description: Recibió 25 me gusta en una respuesta
      long_description: |
        Esta medalla se concede cuando una de tus respuestas consigue 25 me gusta. Tu respuesta ha sido excepcional y ha conseguido hacer la conversación mucho más interesante.
    great_post:
      name: Excelente respuesta
      description: Recibió 50 me gusta en una respuesta
      long_description: |
        Esta medalla se concede cuando una de tus respuestas consigue 50 me gusta. ¡Wow! ¡Tu respuesta ha sido fascinante, inspiradora muy graciosa o muy bien pensada y le ha encantado a la comunidad!
    nice_topic:
      name: Buen tema
      description: Recibió 10 me gusta en un tema
      long_description: |
        Esta medalla se concede cuando un tema tuyo recibe 10 me gusta. Iniciaste una conversación interesante que le ha gustado a la comunidad.
    good_topic:
      name: Muy buen tema
      description: Recibió 25 me gusta en un tema
      long_description: |
        Esta medalla se concede cuando un tema tuyo consigue 25 me gusta. Iniciaste una conversación que la comunidad ha disfrutado mucho.
    great_topic:
      name: Excelente tema
      description: Recibió 50 me gusta en un tema
      long_description: |
        Esta medalla se concede cuando un tema tuyo consigue 50 me gusta. ¡Comenzaste un tema fascinante cuya discusión le ha encantado a la comunidad!
    nice_share:
      name: Buena contribución
      description: Compartió una publicación con 25 visitantes únicos
      long_description: |
        Esta medalla se concede por compartir un enlace que fue visitado por 25 visitantes externos. Gracias por difundir las palabras sobre nuestras discusiones y esta comunidad.
    good_share:
      name: Muy buena contribución
      description: Compartió una publicación con 300 visitantes únicos
      long_description: |
        Esta medalla se concede cuando compartes un enlace y 300 visitantes externos hacen clic. ¡Buen trabajo! Has enseñado una conversación excelente a unas cuantas personas nuevas y has ayudado a crecer la comunidad.
    great_share:
      name: Excelente contribución
      description: Compartió una publicación con 1000 visitantes únicos
      long_description: |
        Esta medalla se concede cuando compartes un enlace y 1000 visitantes externos hacen clic en él. ¡Increíble! Has promocionado una conversación muy interesante a una gran audiencia y has ayudado a crecer la comunidad.
    first_like:
      name: Primer me gusta
      description: Le dio a me gusta a una publicación
      long_description: |
        Esta medalla se otorga la primera vez que le das me gusta a una publicación usando el botón :heart:. Darle me gusta a publicaciones es una manera estupenda de hacer saber al resto de los miembros de la comunidad que lo que han publicado te ha parecido interesante, útil, entretenido o divertido. ¡Comparte el amor!
    first_flag:
      name: Primera denuncia
      description: Reportó una publicación
      long_description: |
        Esta medalla se concede la primera vez que denuncias algo. Denunciar es la manera en la que mantenemos el foro en buen estado. Si ves algo que deba ser revisado por un moderador por cualquier motivo, no dudes en denunciarlo. Si ves un problema... ¡:flag_black: denúncialo!
    promoter:
      name: Promotor
      description: Invitó a un usuario
      long_description: |
        Esta medalla se concede cuando invitas a alguien a unirse a la comunidad a través del botón de invitación en tu página del perfil o al final de un tema. Invitar a amigos que puedan estar interesados en debates específicos es una excelente manera para integrar personas nuevas a la comunidad, ¡gracias!
    campaigner:
      name: Activista
      description: Invitó a 3 usuarios
      long_description: |
        Esta medalla se concede cuando has invitado a 3 personas que han pasado tiempo en el sitio y se han convertido en usuarios básicos. Una comunidad vibrante necesita de un flujo constante de nuevas voces que participen en las conversaciones.
    champion:
      name: Campeón
      description: Invitó a 5 miembros
      long_description: |
        Esta medalla se concede cuando has invitado a 5 personas que han pasado el suficiente tiempo en el sitio como para convertirse en miembros de pleno derecho. ¡Bravo! ¡Gracias por enriquecer la diversidad de la comunidad con nuevos miembros!
    first_share:
      name: Primera vez que comparte
      description: Compartió una publicación
      long_description: |
        Esta medalla se otorga la primera vez que compartes un enlace a una respuesta o tema usando el botón de compartir. Compartir enlaces es una excelente manera de mostrar discusiones interesantes con el resto del mundo y hacer crecer la comunidad.
    first_link:
      name: Primer enlace
      description: Añadió un enlace a otro tema
      long_description: |
        Esta medalla se otorga la primera vez que incluyes un enlace a otro tema. Enlazar temas ayuda al resto de lectores a encontrar conversaciones interesantes. ¡Enlaza libremente!
    first_quote:
      name: Primera cita
      description: Citó una publicación
      long_description: |
        Esta medalla se concede la primera vez que citas algo en una respuesta. Citar las partes relevantes de mensajes anteriores ayuda a mantener la conversación conectada y sin salirse del tema. La manera más fácil de citar es seleccionando una parte de un mensaje y luego pulsar el botón de responder. ¡No dejes de citar!
    read_guidelines:
      name: Preguntas frecuentes leídas
      description: Leyó las <a href="%{base_uri}/guidelines">directrices de la comunidad</a>
      long_description: |
        Esta medalla se concede por <a href="%{base_uri}/guidelines">leer las directrices de la comunidad</a>. Con seguir y compartir estas simples pautas, nos ayudarás a construir un foro más seguro, divertido y sostenible. Acuérdate de que detrás de cada usuario hay un ser humano muy parecido a ti. ¡Sé amable!
    reader:
      name: Lector
      description: Leyó todas las respuestas en un tema con más de 100 respuestas
      long_description: |
        Esta medalla se concede la primera vez que lees un tema largo, uno con más de 100 respuestas. Leer una conversación con atención te ayuda a seguir el debate, entender los diferentes puntos de vista y llevar a conversaciones más interesantes. Cuanto más lees, mejor es la conversación. Como nos gusta decir: ¡la lectura es fundamental! :slight_smile:
    popular_link:
      name: Enlace popular
      description: Publicó un enlace externo con al menos 50 clics
      long_description: |
        Esta medalla se concede cuando el enlace que has compartido alcanza los 50 clics. ¡Gracias por publicar un enlace útil que añade un contexto interesante a la conversación!
    hot_link:
      name: Enlace muy popular
      description: Publicó un enlace externo con al menos 300 clics
      long_description: |
        Esta medalla se concede cuando el enlace que has compartido alcanza los 300 clics. ¡Gracias por publicar un enlace que impulsó la conversación e ilustró el debate!
    famous_link:
      name: Enlace famoso
      description: Publicó un enlace externo con al menos 1000 clics
      long_description: |
        Esta medalla se concede cuando un enlace que compartiste llega a 1000 clics. ¡Vaya! Publicaste un enlace que mejoró significativamente la conversación al añadir un detalle esencial, contextual e informativo. ¡Gran trabajo!
    appreciated:
      name: Apreciado
      description: Recibió 1 me gusta en 20 publicaciones
      long_description: |
        Esta medalla se concede cuando recibes al menos un me gusta en 20 publicaciones distintas. ¡La comunidad está disfrutando tus contribuciones a las conversaciones!
    respected:
      name: Respetado
      description: Recibió 2 me gusta en 100 publicaciones
      long_description: |
        Esta medalla se concede cuando recibes al menos 2 me gusta en 100 publicaciones distintas. ¡La comunidad está apreciando tus numerosas aportaciones a las conversación!
    admired:
      name: Admirado
      description: Recibió 5 me gusta en 300 publicaciones
      long_description: |
        Esta medalla se concede cuando recibes al menos 5 me gusta en 300 publicaciones distintas. ¡Bravo! ¡La comunidad admira tus aportes frecuentes y de gran calidad!
    out_of_love:
      name: Dadivoso
      description: Por usar %{max_likes_per_day} me gusta en un día.
      long_description: |
        Esta medalla se concede cuando usas todos los %{max_likes_per_day}de tus me gusta diarios. Recuerda tomar un momento y dar me gusta a las publicaciones que disfrutas, así incentivas a los demás miembros a crear aún mejores debates en el futuro.
    higher_love:
      name: Generoso
      description: Utilizó %{max_likes_per_day} me gusta en un día 5 veces
      long_description: |
        Esta medalla se concede cuando usas todos los %{max_likes_per_day} me gusta diarios por 5 días. ¡Gracias por tomarte tiempo en incentivar y premiar las mejores conversaciones cada día!
    crazy_in_love:
      name: Magnánimo
      description: Por usar %{max_likes_per_day} me gusta en un día 20 veces
      long_description: |
        Esta medalla se concede cuando usas todos los %{max_likes_per_day}de tus me gusta diarios por 20 días. ¡Guau! ¡Eres un modelo a seguir por animar a los demás miembros de la comunidad!
    thank_you:
      name: Gracias
      description: Ha recibido me gusta en 20 publicaciones y dado 10 me gusta
      long_description: |
        Esta medalla se concede cuando has recibido 20 me gusta en tus publicaciones y has dado 10 o más de vuelta. Cuando a alguien le gustan tus publicaciones, también encuentras el tiempo para agradecer las publicaciones de otras personas.
    gives_back:
      name: Cómplice
      description: Ha recibido me gusta en 100 publicaciones y dado 100 me gusta
      long_description: |
        Esta medalla se concede cuando has recibido 100 me gusta en tus publicaciones y has dado 100 o más de vuelta. ¡Gracias por dar tanto y agradecer de vuelta!
    empathetic:
      name: Empático
      description: Ha recibido me gusta en 500 publicaciones y dado 1000 me gusta
      long_description: |
        Esta medalla se concede cuando has recibido 500 me gusta y le has dado me gusta a otros 1000 mensajes. Eres un modelo de generosidad y apreciación mutua :two_hearts:.
    first_emoji:
      name: Primer emoji
      description: Utilizó un emoji en una publicación
      long_description: |
        Esta medalla se concede la primera vez que añades un emoji a tu publicación :thumbsup:. Los emoji te permiten añadir emociones a tu publicación, desde felicidad :smiley: a tristeza :anguished: pasando por enfado :angry: o cualquier otra expresión :sunglasses:. Comienza escribiendo : (dos puntos) o haz clic en el botón emoji de la barra del editor para seleccionar entre cientos de opciones. :ok_hand:
    first_mention:
      name: Primera mención
      description: Mencionó a un usuario en una publicación
      long_description: |
        Esta medalla se concede la primera vez que mencionas a un @usuario en una publicación. Las menciones generan notificaciones a la persona mencionada para que sepan que les estás mencionando. Simplemente empieza escribiendo @ (arroba) para mencionar a alguien o, si está permitido, a un grupo – es una forma conveniente de captar la atención de alguien.
    first_onebox:
      name: Primer onebox
      description: Publicó un enlace expandido vía onebox
      long_description: |
        Esta medalla se concede la primera vez que publicas un enlace solo en una línea, que se expande automáticamente en un onebox con un resumen, título y (cuando esté disponible) imagen.
    first_reply_by_email:
      name: Primera respuesta por correo electrónico
      description: Respondió a una publicación por correo electrónico
      long_description: |
        Esta medalla se concede la primera vez que respondes a una publicación por correo electrónico :e-mail:.
    new_user_of_the_month:
      name: "Usuario nuevo del mes"
      description: Contribuciones excepcionales en su primer mes
      long_description: |
        Esta medalla se otorga para felicitar a dos nuevos usuarios cada mes por sus excelentes colaboraciones de acuerdo a la frecuencia con las que sus publicaciones reciben me gusta y quiénes se lo dan.
    enthusiast:
      name: Entusiasta
      description: Visitó el sitio 10 días consecutivos
      long_description: |
        Esta medalla se concede por visitarnos durante 10 días consecutivos. ¡Gracias por quedarte con nosotros más de una semana!
    aficionado:
      name: Aficionado
      description: Visitó 100 días consecutivos
      long_description: |
        Esta medalla se concede por visitarnos durante 100 días consecutivos. ¡Eso es más de tres meses!
    devotee:
      name: Devoto
      description: Visitó 365 días consecutivos
      long_description: |
        Esta medalla se concede por visitarnos durante 365 días consecutivos. ¡Guau, un año entero!
    badge_title_metadata: "%{display_name} medalla en %{site_title}"
  admin_login:
    success: "Correo electrónico enviado"
    errors:
      unknown_email_address: "Dirección de correo electrónico desconocida."
      invalid_token: "Token no válido."
    email_input: "Correo electrónico de administrador"
    submit_button: "Enviar correo electrónico"
    safe_mode: "Modo seguro: desactivar todos los temas y plugins al iniciar sesión"
  performance_report:
    initial_post_raw: Este tema contiene informes diarios sobre el rendimiento de tu sito.
    initial_topic_title: Informe sobre el rendimiento del sitio
  tags:
    title: "Etiquetas"
    restricted_tag_disallowed: 'No puedes aplicar la etiqueta "%{tag}".'
    restricted_tag_remove_disallowed: 'No puedes quitar la etiqueta "%{tag}".'
    minimum_required_tags:
      one: "Debes seleccionar al menos %{count} etiqueta."
      other: "Debes seleccionar al menos %{count} etiquetas."
    upload_row_too_long: "El archivo CSV debe tener una etiqueta por línea. Opcionalmente, la etiqueta puede ir seguida de una coma, luego el nombre del grupo de etiquetas."
    forbidden:
      invalid:
        one: "La etiqueta que seleccionó no se puede usar"
        other: "No se puede utilizar ninguna de las etiquetas que seleccionaste"
      in_this_category: '«%{tag_name}» no puede ser usada en esta categoría'
      restricted_to:
        one: '"%{tag_name}" está restringida a la categoría "%{category_names}"'
        other: '«%{tag_name}» está restringida a las siguientes categorías: %{category_names}'
      synonym: 'Los sinónimos no están permitidos. Utiliza "%{tag_name}" en su lugar.'
      has_synonyms: '"%{tag_name}" no se puede utilizar porque tiene sinónimos.'
      restricted_tags_cannot_be_used_in_category:
        one: 'La etiqueta «%{tags}» no puede usarse en la categoría «%{category}». Por favor, quítala.'
        other: 'Las siguientes etiquetas no pueden usarse en la categoría «%{category}»: %{tags}. Por favor, quítalas.'
      category_does_not_allow_tags:
        one: 'La categoría «%{category}» no permite la etiqueta «%{tags}». Por favor, quítala.'
        other: 'La categoría «%{category}» no permite las siguientes etiquetas: «%{tags}». Por favor, quítalas.'
    required_tags_from_group:
      one: "Debes incluir al menos %{count} etiqueta de %{tag_group_name}. Las etiquetas en este grupo son: %{tags}."
      other: "Debes incluir al menos %{count} etiquetas de %{tag_group_name}. Las etiquetas en este grupo son: %{tags}."
    limited_to_one_tag_from_group: "Las etiquetas %{tags} no pueden utilizarse simultáneamente. Incluye solo una de ellas."
    invalid_target_tag: "no puede ser el sinónimo de un sinónimo"
    synonyms_exist: "no está permitido mientras existan sinónimos"
    user_not_permitted: "No tienes permisos para etiquetar temas"
  rss_by_tag: "Temas con la etiqueta %{tag}"
  finish_installation:
    congratulations: "¡Enhorabuena, has instalado Discourse!"
    register:
      button: "Registrarse"
      title: "Registrar cuenta de administrador"
      help: "Regístrate para empezar."
      no_emails: "Por desgracia, no se definió ningún correo electrónico de administrador durante la configuración inicial, por lo que terminar de instalar el foro será complicado. Añade un correo electrónico de desarrollador en el archivo de configuración o <a href='https://meta.discourse.org/t/create-admin-account-from-console/17274'>crea una cuenta de administrador desde la consola</a>."
    confirm_email:
      title: "Confirmar tu correo electrónico"
      message: "<p>Hemos enviado un correo electrónico de activación a <b>%{email}</b>. Sigue las instrucciones en el correo electrónico para activar tu cuenta.</p><p>Si no llega, revisa tu carpeta de spam y <a href='https://meta.discourse.org/t/troubleshooting-email-on-a-new-discourse-install/16326'>asegúrate de configurar el correo electrónico correctamente</a>.</p>"
    resend_email:
      title: "Volver a enviar el correo electrónico de activación"
      message: "<p>Hemos reenviado el correo electrónico de activación a <b>%{email}</b>"
  safe_mode:
    title: "Activar modo seguro"
    description: "El modo seguro te permite probar tu sitio sin cargar temas ni personalizaciones de plugins del lado del cliente. Las personalizaciones de los plugins del lado del servidor permanecen activadas."
    no_themes: "Desactivar temas y componentes de tema"
    no_unofficial_plugins: "Desactiva las personalizaciones no oficiales de los plugins del lado del cliente"
    no_plugins: "Desactiva todas las personalizaciones del plugin del lado del cliente"
    deprecation_error_description: "Para comprobar la compatibilidad con las próximas actualizaciones de Discourse, puedes hacer que las depreciaciones de Javascript produzcan un error:"
    deprecation_error_label: Hacer que las depreciaciones de Javascript produzcan un error
    enter: "Activar modo seguro"
    must_select: "Debes escoger al menos una opción para entrar en el modo seguro."
  wizard:
    title: "Instalación de Discourse"
    step:
      introduction:
        title: "Acerca de tu sitio"
        description: "Se mostrarán en tu inicio de sesión y en cualquier página pública. Siempre puedes cambiarlos más adelante."
        fields:
          title:
            label: "Nombre de la comunidad"
            placeholder: "Reunión de Juana"
          site_description:
            label: "Describe tu comunidad en una frase"
            placeholder: "Un sitio para que Juana y sus amigos discutan cosas interesantes"
          default_locale:
            label: "Idioma"
      privacy:
        title: "Acceso de miembros"
        fields:
          login_required:
            label: "Visibilidad"
            description: "¿Tu comunidad es pública o privada?"
            choices:
              public:
                label: "Pública"
              private:
                label: "Privada"
          invite_only:
            label: "Registro"
            description: "¿Cómo pueden los miembros unirse a esta comunidad?"
            choices:
              sign_up:
                label: "Registrarse"
              invite_only:
                label: "Solo por invitación"
          must_approve_users:
            description: "¿Quieres aprobar las cuentas de los miembros?"
            choices:
              "no":
                label: "No, los nuevos miembros pueden unirse inmediatamente"
              "yes":
                label: "Sí, los nuevos miembros deben ser aprobados por los moderadores."
          chat_enabled:
            placeholder: "Activar chat"
            extra_description: "Interactúa con tus miembros en tiempo real"
      ready:
        title: "¡Tu sitio está listo!"
        description: "Ya está. Has hecho lo básico para configurar tu comunidad. Ahora puedes entrar y echar un vistazo, escribir un tema de bienvenida y enviar invitaciones.<br><br>¡Disfrútala!"
      styling:
        title: "Aspecto y estilo"
        fields:
          color_scheme:
            label: "Paleta de colores"
          body_font:
            label: "Tipo de letra para textos"
          site_font:
            label: "Tipo de letra"
          heading_font:
            label: "Tipo de letra para encabezados"
          styling_preview:
            label: "Vista previa"
          homepage_style:
            label: "Estilo de la página de inicio"
            choices:
              latest:
                label: "Recientes"
                description: "Muestra los temas activos más recientes en todas las categorías, ayudando a los miembros a mantenerse al día de los debates que les interesan"
              hot:
                label: "Caliente"
                description: "Muestra los temas de tendencia combinando la popularidad reciente y la general, mostrando de qué están hablando los miembros de tu comunidad en este momento"
              categories_and_latest_topics:
                label: "Categorías con los temas más recientes"
                description: "Combina los temas activos recientemente en todas las categorías con una lista de categorías, su descripción y el total de temas"
              categories_boxes:
                label: "Cuadros de categorías"
                description: "Muestra las categorías y su descripción en una cuadrícula, ideal para que los miembros vean una visión general de las subcomunidades de tu sitio"
      branding:
        title: "Logotipo del sitio"
        fields:
          logo:
            label: "Logotipo principal"
            description: "Tamaño recomendado: 600 x 200"
          logo_small:
            label: "Logotipo cuadrado"
            description: "Tamaño recomendado: 512 x 512. También se utiliza como icono de la aplicación de pantalla de inicio móvil y favicon."
      corporate:
        title: "Tu organización"
        description: "La siguiente información se utilizará en tus páginas Términos del servicio y Acerca de. Puedes omitirla si no existe ninguna empresa."
        fields:
          company_name:
            label: "Nombre de la empresa"
            placeholder: "Organización Acme"
          governing_law:
            label: "Ley que rige"
            placeholder: "Ley de California"
          contact_url:
            label: "Página web"
            placeholder: "https://ejemplo.com/contacto"
          city_for_disputes:
            label: "Ciudad para disputas"
            placeholder: "San Francisco, California"
          site_contact:
            label: "Mensajes automatizados"
            description: "Todos los mensajes personales automatizados de Discourse serán enviados desde este usuario, tales como denuncias de advertencia y notificaciones de copias de seguridad exitosas."
          contact_email:
            label: "Punto de contacto"
            placeholder: "ejemplo@usuario.com"
            description: "Dirección de correo electrónico del contacto clave responsable de este sitio. Se utiliza para notificaciones críticas y aparece en tu <a href='%{base_path}/about' target='_blank'>página «Acerca de»</a> para asuntos urgentes."
      invites:
        title: "Invitar personal"
        description: "¡Ya casi estás listo! Vamos a invitar otras personas para que ayuden a <a href='https://blog.discourse.org/2014/08/building-a-discourse-community/' target='blank'>iniciar discusiones</a> con temas interesantes y respuestas para que comience tu comunidad."
        disabled: "Ya que los inicios de sesión locales están desactivados, no es posible enviar invitaciones a nadie. Ve al siguiente paso."
      finished:
        title: "¡Tu foro de Discourse está listo!"
        description: |
          <p>Si en algún momento quieres cambiar estos ajustes, <b>vuelve a lanzar este proceso en cualquier momento</b>, o visita <a href='%{base_path}/admin' target='_blank'>tu panel de administración</a>, que podrás encontrar enlazado al lado del icono de la llave inglesa en el menú.</p>
          <p>Personalizar más todavía tu Discourse es fácil usando nuestro potente sistema de temas. Para ver ejemplos, mira los <a href="https://meta.discourse.org/c/theme/61/l/top" target="_blank">temas y componentes más populares</a> en <a href="https://meta.discourse.org/" target="_blank">meta.discourse.org</a>.</p>
          <p>Pásalo bien, y ¡buena suerte <a href='https://blog.discourse.org/2014/08/building-a-discourse-community/' target='_blank'>construyendo tu nueva comunidad!</a></p>
  search_logs:
    graph_title: "Análisis de búsquedas"
  onebox:
    discourse:
      user_joined_community: "Se unió el %{date}"
    gitlab:
      truncated_file: "Este archivo se ha truncado."
      show_original: "mostrar original"
    github:
      binary_file: "Este archivo es binario."
      truncated_file: "Este archivo se ha truncado."
      show_original: "mostrar original"
      requires_iframe: "El visor requiere iframe."
      committed: "commit realizado"
      more_than_three_files: "Hay más de tres archivos."
      opened: "abierto"
      closed: "cerrado"
      commit_by: "Commit por"
      comment_by: "Comentario de"
      review_by: "Revisado por"
      pr_summary: "%{commits} commits cambiaron %{changed_files} archivos con %{additions} adiciones y %{deletions} eliminaciones"
      no_description: "Contribuye al desarrollo de %{repo} creando una cuenta en GitHub."
  discourse_push_notifications:
    popup:
      mentioned: '%{username} te mencionó en «%{topic}» - %{site_title}'
      group_mentioned: '%{username} te mencionó en «%{topic}» - %{site_title}'
      quoted: '%{username} te citó en «%{topic}» - %{site_title}'
      replied: '%{username} te respondió en «%{topic}» - %{site_title}'
      posted: '%{username} publicó en «%{topic}» - %{site_title}'
      private_message: '%{username} te envió un mensaje personal en «%{topic}» - %{site_title}'
      linked: '%{username} enlazó tu publicación desde «%{topic}» - %{site_title}'
      watching_first_post: '%{username} creó un nuevo tema «%{topic}» - %{site_title}'
      confirm_title: "Notificaciones activadas - %{site_title}"
      confirm_body: "¡Bien! Se han activado las notificaciones."
      custom: "Notificación de %{username} en %{site_title}"
  staff_action_logs:
    json_too_long: "Valores no registrados porque superan los límites de longitud de columna"
    not_found: "no encontrado"
    unknown: "desconocido"
    user_merged: "%{username} se ha unido en esta cuenta"
    user_delete_self: "Eliminado a sí mismo de %{url}"
    webhook_deactivation_reason: "Tu webhook ha sido desactivado automáticamente. Recibimos varias respuestas «%{status}» HTTP error de status."
    api_key:
      automatic_revoked:
        one: "Revocada automáticamente, última actividad hace más de %{count} día."
        other: "Revocada automáticamente, última actividad hace más de %{count} días."
      automatic_revoked_max_life:
        one: "Revocado automáticamente, creado hace más de %{count} día"
        other: "Revocado automáticamente, creado hace más de %{count} días"
      revoked: Revocada
      restored: Restaurada
    bulk_user_delete: "eliminado en una operación de eliminación en bloque"
  reviewables:
    already_handled: "Gracias, pero ya revisamos esta publicación y determinamos que no necesita denunciarse de nuevo."
    already_handled_and_user_not_exist: "Gracias, pero otra persona ya lo ha revisado, y ese usuario ha dejado de existir."
    priorities:
      low: "Bajo"
      medium: "Medio"
      high: "Alto"
    sensitivity:
      disabled: "Desactivado"
      low: "Bajo"
      medium: "Medio"
      high: "Alto"
    must_claim: "Debes reclamar los elementos antes de actuar sobre ellos."
    user_claimed: "Este elemento ha sido reclamado por otro usuario."
    missing_version: "Debes incluir un parámetro de versión"
    conflict: "Hubo un conflicto de actualización que no te permitió realizar esa acción."
    reasons:
      post_count: "Las primeras publicaciones de las cuentas recién registradas deben ser aprobadas por el personal. Ver %{link}."
      trust_level: "Las respuestas de los usuarios con niveles de confianza bajos deben ser aprobadas por el personal. Ver %{link}."
      group: "Los usuarios que no pertenezcan a los grupos especificados deben tener respuestas aprobadas por el personal. Ver %{link}."
      new_topics_unless_trust_level: "El personal debe aprobar los temas de usuarios con niveles de confianza bajos. Ver %{link}."
      fast_typer: "El usuario escribió su primera publicación sospechosamente rápido, lo que le hace sospechoso de ser un bot o un spammer. Ver %{link}."
      auto_silence_regex: "La primera publicación del usuario nuevo coincide con el ajuste %{link}."
      watched_word: "Esta publicación incluía una palabra vigilada. Ver tu %{link}."
      staged: "El personal debe aprobar los nuevos temas y publicaciones de usuarios temporales. Ver %{link}."
      category: "El personal debe aprobar manualmente las publicaciones en esta categoría. Ver %{link}."
      must_approve_users: "El personal debe aprobar todos los usuarios nuevos. Ver %{link}."
      invite_only: "Todos los usuarios nuevos deben ser invitados. Ver %{link}."
      email_auth_res_enqueue: "Este correo electrónico no superó la comprobación DMARC, por lo que seguramente no es de quien parece ser. Comprueba los encabezados del correo electrónico para más información."
      email_spam: "Esta dirección de correo electrónico ha sido marcada para revisar por ser posiblemente spam debido al encabezado definido en %{link}."
      suspect_user: "Este usuario ha rellenado su información de perfil sin leer antes ningún tema o publicación, lo que crea indicios de que pueda ser un spammer. Ver %{link}."
      contains_media: "Esta publicación incluye archivos multimedia incrustados. Ver %{link}."
      queued_by_staff: "Un miembro del equipo cree que esta publicación debe ser revisada. Se mantendrá oculta hasta entonces."
      links:
        watched_word: lista de palabras vigiladas
        category: ajustes de la categoría
    actions:
      agree:
        title: "Sí"
      agree_and_keep:
        title: "Mantener publicación"
        description: "Aceptar la denuncia, pero mantener esta publicación sin cambios."
      agree_and_keep_hidden:
        title: "Mantener la publicación oculta"
        description: "Aceptar la denuncia y mantener la publicación oculta."
      agree_and_suspend:
        title: "Suspender al usuario"
        description: "Estar de acuerdo con la denuncia y suspender el usuario."
      agree_and_silence:
        title: "Silenciar al usuario"
        description: "Estar de acuerdo con la denuncia y silenciar al usuario."
      agree_and_restore:
        title: "Restaurar publicación"
        description: "Restaurar la publicación para que los usuarios puedan verla."
      agree_and_hide:
        title: "Ocultar publicación"
        description: "Aceptar la denuncia y ocultar esta entrada + enviar automáticamente al usuario un mensaje instándole a editarla."
      agree_and_edit:
        title: "Aceptar y editar la publicación"
        description: "Acepta la bandera y abre una ventana de editor para editar la publicación."
      delete_single:
        title: "Eliminar"
      delete:
        title: "Eliminar…"
      delete_and_ignore:
        title: "Ignorar la denuncia y eliminar la publicación"
        description: "Ignorar la denuncia quitándola de la cola y eliminar la publicación; si es la primera publicación, eliminar también el tema. "
      delete_and_ignore_replies:
        title: "Ignorar la denuncia, eliminar la publicación y las respuestas"
        description: "Ignorar la denuncia quitándola de la cola, eliminar la publicación y todas sus respuestas; si es la primera publicación, eliminar también el tema"
        confirm: "¿Seguro que quieres eliminar las respuestas de la publicación también?"
      delete_and_agree:
        title: "Eliminar publicación"
        description: "Aceptar la denuncia y eliminar esta publicación; si es la primera publicación, eliminar también el tema."
      delete_and_agree_replies:
        title: "Eliminar publicación y respuestas"
        description: "Aceptar la denuncia y eliminar esta publicación y todas sus respuestas; si es la primera publicación, eliminar también el tema."
        confirm: "¿Seguro que quieres eliminar las respuestas de la publicación también?"
      disagree_and_restore:
        title: "No, restaurar publicación"
        description: "Restaurar la publicación para que los usuarios puedan verla."
      disagree:
        title: "No"
      discard_post:
        title: "Descartar publicación"
      revise_and_reject_post:
        title: "Revisar publicación..."
      ignore:
        title: "Ignorar"
      ignore_and_do_nothing:
        title: "No hacer nada"
        description: "Ignorar la denuncia quitándola de la cola sin realizar ninguna acción. Las publicaciones ocultas permanecerán ocultas y las gestionarán las herramientas automáticas."
      approve:
        title: "Aprobar"
      approve_post:
        title: "Aprobar publicación"
        confirm_closed: "Este tema está cerrado. ¿Quieres crear una publicación de todas maneras?"
      reject_post:
        title: "Rechazar publicación"
      approve_user:
        title: "Aprobar usuario"
      reject_user:
        title: "Eliminar usuario…"
        delete:
          title: "Eliminar usuario"
          description: "El usuario será eliminado del foro."
        block:
          title: "Eliminar y bloquear usuario"
          description: "El usuario será eliminado y bloquearemos su IP y su dirección de correo electrónico."
      reject:
        title: "Rechazar"
        bundle_title: "Rechazar…"
      reject_and_suspend:
        title: "Rechazar y suspender usuario"
      reject_and_silence:
        title: "Rechazar y silenciar al usuario"
      reject_and_delete:
        title: "Rechazar y eliminar la publicación"
      reject_and_keep_deleted:
        title: "Mantener publicación eliminada"
      approve_and_restore:
        title: "Aprobar y restaurar publicación"
      delete_user:
        reason: "Eliminado a través de la cola de revisiones"
  email_style:
    html_missing_placeholder: "La plantilla html debe incluir %{placeholder}"
  notification_level:
    ignore_error: "Lo sentimos, pero no puedes ignorar a este usuario."
    mute_error: "Lo sentimos, pero no puedes silenciar a este usuario."
    error: "Lo siento, no puedes cambiar el nivel de notificación de ese usuario."
    invalid_value: '«%{value}» no es un nivel de notificaciones válido.'
  discord:
    not_in_allowed_guild: "La autenticación falló. No eres miembro de ningún clan de Discord permitido."
  old_keys_reminder:
    title: "Recordatorio sobre credenciales antiguas"
    body: |
      ¡Hola! Este es un recordatorio de seguridad anual rutinario de tu instancia de Discourse.

      Como cortesía, te informamos que las siguientes credenciales utilizadas en tu instancia de Discourse no se han actualizado en más de dos años:

      %{keys}

      No se requiere ninguna acción en este momento, sin embargo, se considera una buena práctica de seguridad ir cambiando todas las credenciales importantes cada pocos años.
  create_linked_topic:
    topic_title_with_sequence:
      one: "%{topic_title} (parte %{count})"
      other: "%{topic_title} (parte %{count})"
    post_raw: "Siguiendo con el tema %{parent_url}.\n\nPartes anteriores:\n\n%{previous_topics}"
    small_action_post_raw: "Este tema continúa: %{new_title}."
  fallback_username: "usuario"
  user_status:
    errors:
      ends_at_should_be_greater_than_set_at: "ends_at debe ser mayor que set_at"
  webhooks:
    payload_url:
      blocked_or_internal: "No se puede usar la URL de carga porque se convierte en una IP interna o bloqueada"
      unsafe: "No se puede usar la URL de carga porque no es segura"
  form_templates:
    errors:
      invalid_yaml: "no es una cadena YAML válida"
      invalid_type: "contiene un tipo de plantilla no válido: %{type} (los tipos válidos son: %{valid_types})"
      missing_type: "falta un tipo de campo"
      missing_id: "le falta un identificador de campo"
      duplicate_ids: "tiene identificadores duplicados"
      reserved_id: "tiene una palabra clave reservada como id: %{id}"
      unsafe_description: "tiene una descripción HTML no segura"
  activemodel:
    errors:
      <<: *errors<|MERGE_RESOLUTION|>--- conflicted
+++ resolved
@@ -2461,22 +2461,11 @@
     navigation_menu: "Especifica la barra lateral o el encabezado desplegable como menú de navegación principal de tu sitio. Se recomienda la barra lateral."
     default_navigation_menu_categories: "Las categorías seleccionadas se mostrarán por defecto en la sección Categorías del Menú de navegación."
     default_navigation_menu_tags: "Las etiquetas seleccionadas se mostrarán por defecto en la sección Etiquetas del Menú de navegación."
-<<<<<<< HEAD
-    experimental_new_new_view_groups: 'EXPERIMENTAL: Activa una nueva lista de temas que combine los no leídos y los nuevos y haz que el enlace «Todo» de la barra lateral enlace a ella.'
-    enable_custom_sidebar_sections: "EXPERIMENTAL: Activa secciones personalizadas de la barra lateral"
-    experimental_topics_filter: "EXPERIMENTAL: Activa la ruta del filtro de temas experimentales en /filter"
-    enable_experimental_lightbox: "EXPERIMENTAL: Sustituye el lightbox de imágenes por defecto por el diseño renovado."
-    enable_experimental_bookmark_redesign_groups: "EXPERIMENTAL: Mostrar un menú de acceso rápido a marcadores en las entradas y un nuevo modal rediseñado"
-    glimmer_header_mode: "Controla si se utiliza la nueva implementación del encabezado «glimmer». Por defecto, es «auto», que se activará automáticamente cuando todos tus temas y plugins estén listos. https://meta.discourse.org/t/296544"
-    experimental_glimmer_topic_list_groups: "EXPERIMENTAL: Activa la nueva implementación de la lista de temas «glimmer». Esta implementación está en desarrollo activo y no está pensada para su uso en producción. No desarrolles temas/plugins para ella hasta que la implementación esté finalizada y anunciada."
-    experimental_form_templates: "EXPERIMENTAL: Activa la característica de plantillas de formulario. <b>Una vez activada,</b> gestiona las plantillas en <a href='%{base_path}/admin/customize/form-templates'>Personalizar / Plantillas</a>."
-=======
     experimental_new_new_view_groups: 'Activa una nueva lista de temas que combine los no leídos y los nuevos y haz que el enlace «Todo» de la barra lateral enlace a ella.'
     glimmer_topic_list_mode: "Controla si se utiliza la nueva implementación de la lista de temas 'glimmer'. 'auto' se activará automáticamente cuando todos tus temas y plugins estén listos. Consulta <a href='https://meta.discourse.org/t/343404'>el tema de Meta</a> para más información."
     glimmer_post_menu_mode: "Controla si se utiliza la nueva implementación del menú de la publicación 'glimmer'. 'auto' se activará automáticamente cuando todos tus temas y plugins estén listos. Esta implementación está en desarrollo activo y no está pensada para su uso en producción. No desarrolles temas/plugins con ella hasta que la implementación esté finalizada y anunciada."
     glimmer_post_menu_groups: "Activa la nueva implementación del menú de la publicación «glimmer» en modo «auto» para los grupos de usuarios especificados. Esta implementación está en desarrollo activo y no está pensada para su uso en producción. No desarrolles temas/plugins para ella hasta que la implementación esté finalizada y anunciada."
     experimental_form_templates: "Activa la característica de plantillas de formulario. Gestiona las plantillas en <a href='%{base_path}/admin/customize/form-templates'>Personalizar / Plantillas</a>."
->>>>>>> 76e7f12a
     admin_sidebar_enabled_groups: "Activa la navegación por la barra lateral de la interfaz del administrador para los grupos especificados, que sustituye a los botones de navegación del administrador de nivel superior."
     lazy_load_categories_groups: "Carga lenta de la información de categoría solo para los usuarios de estos grupos. Esto mejora el rendimiento en sitios con muchas categorías."
     page_loading_indicator: "Configura el indicador de carga que aparece durante la navegación por las páginas dentro de Discourse. «Spinner» es un indicador de página completa. «Slider» muestra una barra estrecha en la parte superior de la pantalla."
