# encoding: utf-8
# This file contains content for the server portion of Discourse used by Ruby
#
# To work with us on translations, see:
# https://www.transifex.com/projects/p/discourse-pt-br/
#
# To validate this YAML file after you change it, please paste it into
# http://yamllint.com/

es:
  time:
    formats:
      short: "%m-%d-%Y"

  title: "Discourse"
  topics: "Topics"
  loading: "Cargando"
  powered_by_html: 'Powered by <a href="http://www.discourse.org">Discourse</a>, visualizado mejor con JavaScript activado'

  via: "%{username} via %{site_name}"
  is_reserved: "está reservado"
  too_many_mentions: "tiene demasiados usuarios mencionados"
  too_many_images: "tiene demasiadas imágenes"
  too_many_links: "tiene demasiados enlaces"
  just_posted_that: "es demasiado parecido a lo que has posteado recientemente"
  has_already_been_used: "ya ha sido usado"
  invalid_characters: "contiene caracteres inválidos"
  is_invalid: "es invalido, intenta ser un poco más descriptivo"
  next_page: "página siguiente →"
  by: "Por"
  topics_in_category: "Topics en la categoría '%{category}'"
  rss_posts_in_topic: "Feed RSS de '%{topic}'"
  rss_topics_in_category: "Feed RSS the topics en la categoría '%{category}'"
  author_wrote: "%{author} escribió:"

  education:
    until_posts:
      one: "post"
      other: "%{count} posts"

    'new-topic': |
      Bienvenido a %{site_name} &mdash; **¡Gracias por comenzar un nuevo topic!**

      Ten en cuenta cuando escribas tu topic:

      - ¿Es tu título interesante? Describe de un modo preciso lo que estará en tu topic?

      - ¿Sobre qué es? ¿Quién estará interesado en él? ¿Por qué importa? ¿Qué tipo de respuestas esperas de la comunidad?

      - Incluye buenos términos de búsqueda en tu topic para que otros puedan *encontrarlo*. Para agrupar tu topic con otros topics relacionados, selecciona una categoría.

      Para más consejos, [visita nuestro FAQ](/faq). Este panel solo aparecerá para tus primeros %{education_posts_text}.

    'new-reply': |
      Bienvenido a %{site_name} &mdash; **¡Gracias por contribuir a la conversación!**

      Ten en cuenta cuando escribas tu topic:

      - ¿Mejora tu respuesta la conversación de algún modo, ¿Aunque sea un poco?

      - Se amable con tus compañeros miembros de la comunidad.

      - Las críticas constructivas son bienvenidas, pero recuerda criticar las *ideas*, no las personas.

      Para más consejos, [visita nuestro FAQ](/faq). Este panel solo aparecerá para tus primeros %{education_posts_text}.


  activerecord:
    attributes:
      category:
        name: "Nombre de la categoría"
      post:
        raw: "Body"
    errors:
      models:
        topic:
          attributes:
            archetype:
              cant_send_pm: "Lo sentimos, no puedes enviar un mensaje privado a este usuario."

  user_profile:
    no_info_me: "<div class='missing-profile'>El campo 'Sobre mí' de tu perfil está actualmente en blanco, <a href='/users/%{username_lower}/preferences/about-me'>¿Te gustaría rellenarlo?</a></div>"
    no_info_other: "<div class='missing-profile'>%{name} no ha introducido nada aún en el campo 'Sobre mí' de su perfil</div>"

  vip_category_name: "Salón"
  vip_category_description: "Una categoría exclusiva para miembros de un nivel de confianza de 3 o más."

  meta_category_name: "Meta"
  meta_category_description: "Discusión sobre este foro, su estructura, cómo funciona, y cómo podemos mejorarlo."

  category:
    topic_prefix: "Definición de la categoría %{category}"
    replace_paragraph: "[Reemplaza el primer párrafo con una descripción corta de tu nueva categoría. Esta guía aparecerá en el área de selección de categoría, por lo que trata de mantenerla por debajo de los 200 caracteres.]"
    post_template: "%{replace_paragraph}\n\nUtiliza los siguientes párrafos  para dar una descripción más larga y también para establecer cualquier norma o recomendación para esta categoría.\n\nAlgunos aspectos a tener en consideración en cualquier respuesta:\n\n- ¿Para que es esta categoría? ¿Por qué deben que seleccionar esta categoría como tema?\n\n- ¿Qué diferencia esta categoría de las demas?\n\n- ¿Es necesaria esta categoría?\n\n- ¿Deberíamos unir esta categoría con otra o dividirla en varias?\n"
    errors:
      self_parent: "El padre de una subcategoría no puede ser él mismo."
      depth: "No puedes anidar una subcategoría debajo de otra."
  trust_levels:
    newuser:
      title: "nuevo usuario"
    basic:
      title: "usuario básico"
    regular:
      title: "usuario regular"
    leader:
      title: "líder"
    elder:
      title: "anciano"
    change_failed_explanation: "Intentaste degradar a un usuario %{user_name} a '%{new_trust_level}'. Sin embargo su nivel de confianza ya es '%{current_trust_level}'. %{user_name} seguirá en '%{current_trust_level}'"


  rate_limiter:
    too_many_requests: "Estas haciendo eso demasiado a menudo. Por favor espera %{time_left} antes de intentarlo de nuevo."
    hours:
      one: "1 hora"
      other: "%{count} horas"
    minutes:
      one: "1 minuto"
      other: "%{count} minutos"
    seconds:
      one: "1 segundo"
      other: "%{count} segundos"

  datetime:
    distance_in_words:
      half_a_minute: "< 1m"
      less_than_x_seconds:
        one:   "< 1s"
        other: "< %{count}s"
      x_seconds:
        one:   "1s"
        other: "%{count}s"
      less_than_x_minutes:
        one:   "< 1m"
        other: "< %{count}m"
      x_minutes:
        one:   "1m"
        other: "%{count}m"
      about_x_hours:
        one:   "1h"
        other: "%{count}h"
      x_days:
        one:   "1d"
        other: "%{count}d"
      about_x_months:
        one:   "1mon"
        other: "%{count}mon"
      x_months:
        one:   "1mon"
        other: "%{count}mon"
      about_x_years:
        one:   "1y"
        other: "%{count}y"
      over_x_years:
        one:   "> 1y"
        other: "> %{count}y"
      almost_x_years:
        one:   "1y"
        other: "%{count}y"

    distance_in_words_verbose:
      half_a_minute: "ahora mismo"
      less_than_x_seconds:
        one:   "ahora mismo"
        other: "ahora mismo"
      x_seconds:
        one:   "hace 1 segundo"
        other: "hace %{count} segundos"
      less_than_x_minutes:
        one:   "hace menos de 1 minuto"
        other: "hace menos de %{count} minutos"
      x_minutes:
        one:   "hace 1 minuto"
        other: "hace %{count} minutos"
      about_x_hours:
        one:   "hace 1 hora"
        other: "hace %{count} horas"
      x_days:
        one:   "hace 1 día"
        other: "hace %{count} días"
      about_x_months:
        one:   "hace sobre 1 mes"
        other: "hace sobre %{count} meses"
      x_months:
        one:   "hace 1 mes"
        other: "hace %{count} meses"
      about_x_years:
        one:   "hace sobre 1 año"
        other: "hace sobre %{count} años"
      over_x_years:
        one:   "hace más de 1 año"
        other: "hace más de %{count} años"
      almost_x_years:
        one:   "hace casi 1 año"
        other: "hace casi %{count} años"

  password_reset:
    no_token: "Lo sentimos, tu token ha expirado. Por favor prueba reseteando tu password de nuevo."
    choose_new: "Por favor elige un nuevo password"
    update: 'update password'
    title: 'reset password'
    success: "Has cambiado tu password correctamente y ahora estás logueado."
    success_unapproved: "Has cambiado tu password correctamente."

  change_email:
    confirmed: "Tu email ha sido actualizado."
    please_continue: "Por favor continua a %{link}"
    error: "Hubo un problema cambiando tu dirección de email. ¿Quizás la dirección ya está en uso?"

  activation:
    already_done: "Lo sentimos, este link de confirmación de cuenta ya no es válido. ¿Quizás tu cuenta ya está activa?"
    please_continue: "Tu nueva cuenta está confirmada y ahora estás logueado. Continúa a %{link}"
    welcome_to: "Bienvenido a %{site_name}!"
    approval_required: "Un moderador debe aprovar manualmente tu nueva cuenta antes de que puedas acceder a este foro. ¡Recibirás un email cuando tu cuenta sea aprovada!"

  post_action_types:
    off_topic:
      title: 'Off-Topic'
      description: 'Este post es radicalmente un off-topic en la conversación actual, y debería ser probablemente movido a un topic distinto. If this is a topic, perhaps it does not belong here.'
      long_form: 'Marcado como off-topic'
    spam:
      title: 'Spam'
      description: 'Este post es un anuncio. No es útil o relevante en la conversación actual, pero promocional en naturaleza.'
      long_form: 'Marcado como spam'
    inappropriate:
      title: 'Inapropiado'
      description: 'Este post contiene contenido que una persona razonable podría considerar ofensivo, abusivo o insultante.'
      long_form: 'Marcado como inapropiado'
    custom_flag:
      title: 'Otros'
      description: 'Este post requiere atención del moderador basándose en el <a href="/faq">FAQ</a>, <a href="/tos">TOS</a>, o por otra razón no listada anteriormente.'
      long_form: 'Marcado para moderación'
    bookmark:
      title: 'Marcador'
      description: 'Marca este post'
      long_form: 'Post marcado'
    like:
      title: 'Like'
      description: 'Te gusta este post'
      long_form: 'Te gusta esto'
    vote:
      title: 'Vota'
      description: 'Vota por este post'
      long_form: 'Votado para este post'

  flagging:
    you_must_edit: '<p>Tu post ha sido marcado por la comunidad. Por favor revisa tus mensajes privados.</p>'
    user_must_edit: '<p>Marcado, contenido oculto.</p>'

  archetypes:
    regular:
      title: "Regular Topic"

  unsubscribed:
    title: 'Dado de bajada'
    description: "Has sido dado de baja. ¡No te contactaremos de nuevo!"
    oops: "En caso de que no quieras hacer esto, haz click abajo."
    not_found: "Error al darse de baja"
    not_found_description: "Lo sentimos no hemos podido darte de baja. Es posible que el link en tu mail haya expirado."

  resubscribe:
    action: "Volver a suscribirse"
    title: "¡Resuscrito!"
    description: "Has vuelto a suscribirte."

  reports:
    visits:
      title: "Visitas de usuario"
      xaxis: "Día"
      yaxis: "Número de visitas"
    signups:
      title: "Nuevos usuarios"
      xaxis: "Día"
      yaxis: "Número de usuarios nuevos"
    topics:
      title: "Temas nuevos"
      xaxis: "Día"
      yaxis: "Número de topics nuevos"
    posts:
      title: "Nuevos posts"
      xaxis: "día"
      yaxis: "Número de posts nuevos"
    likes:
      title: "Me gusta"
      xaxis: "Día"
      yaxis: "Número de 'me gusta' nuevos"
    flags:
      title: "Marcados"
      xaxis: "Día"
      yaxis: "Número de marcados"
    bookmarks:
      title: "Marcadores"
      xaxis: "Día"
      yaxis: "Número de nuevos marcadores"
    starred:
      title: "Favorito"
      xaxis: "Día"
      yaxis: "Número de temas nuevos favoritos"
    users_by_trust_level:
      title: "Usuarios por nivel de confianza"
      xaxis: "Día"
      yaxis: "Número de usuarios"
    emails:
      title: "Correos enviados"
      xaxis: "Día"
      yaxis: "Número de correos"
    user_to_user_private_messages:
      title: "Usuario a usuario"
      xaxis: "Día"
      yaxis: "Número de mensajes privados"
    system_private_messages:
      title: "Sistema"
      xaxis: "Día"
      yaxis: "Número de mensajes privados"
    moderator_warning_private_messages:
      title: "Advertencia del Moderador"
      xaxis: "Día"
      yaxis: "Número de mensajes privados"
    notify_moderators_private_messages:
      title: "Notificaciones a los moderadores"
      xaxis: "Día"
      yaxis: "Número de mensajes privados"
    notify_user_private_messages:
      title: "Notificar Usuario"
      xaxis: "Día"
      yaxis: "Número de mensajes privados"
    top_referrers:
      title: "Los que más recomiendan"
      xaxis: "Usuario"
      num_clicks: "Clicks"
      num_topics: "Temas"
    top_traffic_sources:
      title: "Las mayores fuentes de tráfico"
      xaxis: "Dominio"
      num_clicks: "Clicks"
      num_topics: "Temas"
      num_users: "Usuarios"
    top_referred_topics:
      title: "Los temas más referidos"
      xaxis: "Tema"
      num_clicks: "Clicks"

  dashboard:
    rails_env_warning: "Tu servidor está funcionando en modo de %{env}."
    ruby_version_warning: "Tú estás utilizando una versión de Ruby 2.0.0 que es conocida por tener problemas. Actualiza al nivel de parche 247 o más nuevo."
    host_names_warning: "Tu archivo 'config/database.yml' está utilizando un hostname predeterminado de 'localhost'. Actualízalo para usar el hostname de tu sitio."
    gc_warning: 'Tu servidor está usando recolección de residuos predeterminada por Ruby, que no te proveerá el mejor rendimiento. Lee este tema acerca de optimización del rendimiento: <a href="http://meta.discourse.org/t/tuning-ruby-and-rails-for-discourse/4126" target="_blank">Tuning Ruby and Rails for Discourse</a>.'
    sidekiq_warning: 'Sidekiq no está funcionando. Muchas tareas, por ejemplo el envío de correos, están realizadas desincronizadamente por sidekiq. Por favor asegúrate de que por lo menos un proceso de sidekiq está funcionando. <a href="https://github.com/mperham/sidekiq" target="_blank">Learn about Sidekiq here</a>.'
    queue_size_warning: 'El número de tareas en espera es %{queue_size}, que es elevado. Esto podría indicar un problema con el proceso(s) de Sidekiq, o tal vez necesitas añadir más trabajadores de Sidekiq.'
    memory_warning: 'Tu servidor está funcionando con menos de 1 GB de memoria total. Por lo menos 1 GB de memoria es recomendado.'
    facebook_config_warning: 'El servidor está configurado para permitir crear una cuenta e ingresar utilizando Facebook (enable_facebook_logins), pero los valores id y secreto de la app no están configurados. Ingresa a <a href="/admin/site_settings">la Configuración del Sitio</a> y actualiza la configuración. <a href="https://github.com/discourse/discourse/wiki/The-Discourse-Admin-Quick-Start-Guide#enable-facebook-logins" target="_blank">Revisa la guía para aprender más</a>.'
    twitter_config_warning: 'El servidor está configurado para permitir crear una cuenta e ingresar utilizando Twitter (enable_twitter_logins), pero los valores clave y secreto de la app no están configurados. Ingresa a <a href="/admin/site_settings">la Configuración del Sitio</a> y actualiza la configuración. <a href="https://github.com/discourse/discourse/wiki/The-Discourse-Admin-Quick-Start-Guide#enable-twitter-logins" target="_blank">Revisa la guía para aprender más</a>.'
    github_config_warning: 'El servidor está configurado para permitir crear una cuenta e ingresar utilizando GitHub (enable_github_logins), pero los valores de cliente clave y cliente secreto no están configurados. Ingresa a <a href="/admin/site_settings">la Configuración del Sitio</a> y actualiza la configuración. <a href="https://github.com/discourse/discourse/wiki/The-Discourse-Admin-Quick-Start-Guide" target="_blank">Revisa la guía para aprender más</a>.'
    s3_config_warning: 'El servidor está configurado para permitir actualizar los archivos a s3, pero por lo menos una de las siguientes configuraciones no está realizada: s3_access_key_id, s3_secret_access_key o s3_upload_bucket. Ingresa a <a href="/admin/site_settings">la Configuración del Sitio</a> y actualiza la configuración. <a href="http://meta.discourse.org/t/how-to-set-up-image-uploads-to-s3/7229" target="_blank">Revisa "How to set up image uploads to S3?" para aprender más</a>.'
    image_magick_warning: 'El servidor está configurado para permitir miniaturas de imágenes grandes, pero ImageMagick no está instalado. Instala ImageMagick usando tu administrador de paquetes favorito o <a href="http://www.imagemagick.org/script/binary-releases.php" target="_blank">descárgate la última versión</a>.'
    failing_emails_warning: 'Hay %{num_failed_jobs} de tareas de email que fallaron. Revisa tu archivo config/discourse.conf y asegúrate que la configuración del servidor de email esté correcta. <a href="/sidekiq/retries" target="_blank">Revisa las tareas fallidas en Sidekiq</a>.'
    default_logo_warning: "No has personalizado los imágenes del logo para tu sitio. Actualiza logo_url, logo_small_url, y favicon_url en la <a href='/admin/site_settings'>Configuración del Sitio</a>."
    contact_email_missing: "No has proveido un correo de contacto para tu sitio. Por favor actualiza contact_email en la <a href='/admin/site_settings'>Configuración del Sitio</a>."
    contact_email_invalid: "La dirección email de contacto es inválida. Por favor actualiza contact_email en la <a href='/admin/site_settings'>Configuración del Sitio</a>."
    title_nag: "El título Site Setting todavía está configurado al valor predeterminado. Por favor actualízalo con el título de tu sitio en la <a href='/admin/site_settings'>Configuración del Sitio</a>."
    site_description_missing: "La site_description configuración está vacía. Escribe una breve descripción de este foro en la <a href='/admin/site_settings'>Configuración del Sitio</a>."
    consumer_email_warning: "Tu sitio está configurado para Utilizar Gmail (u otro servicio de email de consumidor) para enviar email. <a href='http://support.google.com/a/bin/answer.py?hl=en&answer=166852' target='_blank'>Gmail limita la cantidad de emails que puedes enviar</a>. Considera usar un proveedor de servicio email como mandrill.com para asegurarte la entrega de los emails."
    access_password_removal: "Tu sitio estaba usando la access_password configuración, que ha sido removida. Las login_required y must_approve_users configuraciones han sido habilitadas, que deberían ser usadas en su lugar. Las puedes cambiar en la <a href='/admin/site_settings'>Configuración del Sitio</a>. Asegúrate <a href='/admin/users/list/pending'>de aprobar los usuarios en la lista de Usuarios Pendientes</a>. (Este mensaje desaparecerá en 2 días.)"
    site_contact_username_warning: "La site_contact_username configuración está vacía. Por favor actualízala en la <a href='/admin/site_settings'>Configuración del Sitio</a>. Configúrala al nombre de usuario de un administrador quien debe ser el enviador de mensajes de sistema."
    notification_email_warning: "La configuración notification_email está vacía. Por favor actualízala en la <a href='/admin/site_settings'>Configuración del Sitio</a>."
    enforce_global_nicknames_warning: "La configuración enforce_global_nicknames ha sido chequeada, pero la de discourse_org_access_key está vacía. Una clave de acceso Discourse.org es requerida para usar la configuración enforce_global_nicknames. Por favor actualiza tu <a href='/admin/site_settings'>Configuración del Sitio</a>."

  content_types:
    education_new_reply:
      title: "Educación de nuevo usuario: primeras respuestas"
      description: "Un mensaje emergente de guia 'justo a tiempo' aparecerá automáticamente sobre el compositor cuando nuevos usuarios empiecen ingresar sus dos primeras respuestas."
    education_new_topic:
      title: "Educación de nuevo usuario: primeros temas"
      description: "Un mensaje emergente de guia 'justo a tiempo' aparecerá automáticamente sobre el compositor cuando nuevos usuarios empiecen ingresar sus dos primeras respuestas."
    usage_tips:
      title: "Consejos para nuevos usuarios"
      description: "Consejos de uso común, información esencial de foro, y guia importante para nuevos usuarios."
    welcome_user:
      title: "Bienvenido: nuevo usuario"
      description: "Un mensaje privado enviado automáticamente a todos los nuevos usuarios cuando se registren."
    welcome_invite:
      title: "Bienvenido: usuario invitado"
      description: "Un mensaje privado enviado automáticamente a todos los usuarios invitados cuando se acepten la invitación de otro usuario para participar."
    privacy_policy:
      title: "Política de privacidad"
      description: "Your site's privacy policy. Leave blank for default policy."
      description: "La política de privacidad de tu sitio. Deja en blanco para política de privacidad predeterminada."
    faq:
      title: "Preguntas frecuentes"
      description: "Las preguntas frecuentes de tu sitio. Deja en blanco para las preguntas frecuentes predeterminadas."
    login_required_welcome_message:
      title: "Registro requerido: mensaje de bienvenida"
      description: "El mensaje de bienvenida que se muestra a los usuarios que han salido cuando la configuración de 'login required' está activada."
    tos_user_content_license:
      title: "Términos del servicio: licencia de contenido"
      description: "El texto para la sección de Licencia de Contenido de los términos del servicio."
    tos_miscellaneous:
      title: "Términos del servicio: misceláneo"
      description: "El texto para la sección de misceláneo de los términos del servicio."
    login_required:
      title: "Registro Requerido: Homepage"
      description: "El texto mostrado para usuarios no autorizados cuando el registro es requerido en el sitio."
    head:
      title: "HTML head"
      description: "HTML que va a ser insertado dentro de las <head></head> etiquetas"
    top:
      title: "Encabezado de página"
      description: "HTML que va a ser añadido encima de cada página (después del header, y antes de la navegación o el título del tema)."
    bottom:
      title: "Pie de página"
      description: "HTML que va a ser añadido en la base de cada página."
    tos_signup_form_message:
      title: "Página de Registro: Mensaje de Términos del Servicio"
      description: "El mensaje que aparecerá junto un checkbox en la página de registro si la configuración del sitio 'tos_accept_required' está activada."

  site_settings:
    default_locale: "El idioma por defecto de Discourse (ISO 639-1 Code)"
    allow_user_locale: "Permitir que los usuarios escojan su propio idioma para el interfaz"
    min_post_length: "Número mínimo de caracteres para un post"
    min_private_message_post_length: "Número mínimo de caracteres para un mensaje privado"
    max_post_length: "Número máximo de caracteres en un post"
    min_topic_title_length: "Mínimo de caracteres en la longitud de un título"
    max_topic_title_length: "Número máximo de caracteres en la longitud de un título"
    min_private_message_title_length: "Mínimo de caracteres en el título de un mensaje privado"    
    min_search_term_length: "Longitud mínima para realizar una búsqueda"
    allow_uncategorized_topics: "Permitir posts sin categoría. ADVERTENCIA: después de cambiar esta opción todos los usuarios deberán refrescar la página para que el cambio surja efecto."
    allow_duplicate_topic_titles: "Permitir temas con identico título"
    unique_posts_mins: "¿Cuántos minutos deben pasar antes de que un usuario pueda otro post con el mismo contenido?"
    enforce_global_nicknames: "Obligar nicks únicos (ADVERTENCIA: cambia solo esto durante la configuración inicial)"
    discourse_org_access_key: "Clave de acceso utilizada para acceder al 'Discourse Hub nickname registry' en discourse.org"
    educate_until_posts: "Mostrar el panel de educación hasta que el usuario haya hecho x posts"
    title: "Título del sitio. Se usará en todo el site"
    site_description: "Describe este foro en una frase. Esta descripción se usará en el meta-tag."
    contact_email: "Dirección de correo electrónico donde poder contactar con alguien sobre este sitio web. Puede que recibas notificaciones importantes de Discourse.org sobre actualizaciones criticas en esta dirección."
    company_full_name: "Nombre completo de la empresa que administra el sitio, usado en documentos legales como en los /tos"
    company_short_name: "Nombre corto de la empresa que maneja el sitio, usado en documentos legales como en los /tos"
    company_domain: "Dominio de la empresa que maneja el sitio, usado en documentos legales como en los /tos"
    queue_jobs: "SOLO DESARROLLADORES! ADVERTENCIA! Poner varios trabajos en la cola de Sidekiq. Si se desactiva el site dejará de funcionar"
    crawl_images: "Obtener imágenes de otros sites al insertar para obtener las dimensiones de ancho y alto"
    download_remote_images_to_local: "Descargar una copia de imágenes remotas desde links en posts"
    download_remote_images_threshold: "Porcentaje mínimo de espacio disponible en disco para descargar imágenes remotas"
    ninja_edit_window: "Número de segundos después de postear en los que las ediciones no aumentan la versión del post"
    post_edit_time_limit: "Tiempo en minutos en los cuales los posts pueden ser editados y borrados por el autor. Poner a cero para permitir siempre"
    edit_history_visible_to_public: "Permitir que todos puedan ver las versiones anteriores de los posts. Se se desactiva solo el staff podrá ver el historico de versiones"
    delete_removed_posts_after: "Numero de horas después de las cuales los posts eliminados por el autor serán borrados"
    max_image_width: "Ancho máximo permitido en las imágenes de un post"
    max_image_height: "Alto máximo permitido en las imágenes de un post"
    category_featured_topics: "Número de temas mostrados por categoría en la página /categories. Este cambio puede tardar hasta 15 minutos en verse reflejado"
    add_rel_nofollow_to_user_content: "Añadir rel nofollow a todo el contenido subido por usuarios, exceptuando los links internos (incluyendo dominios padres). Cambiar esta opción requiere que modifiques todo el contenido en Markdown"
    exclude_rel_nofollow_domains: "Una lista separada por comas de dominios donde nofollow no es añadido (tld.com permitirá automáticamente sub.tld.com también)"

    post_excerpt_maxlength: "Número máximo de caracteres del resumen de un post"
    post_onebox_maxlength: "Longitud máxima de un post encuadrado"
    category_post_template: "The category definition post template used when you create a new category"
    onebox_max_chars: "Maximum characters a onebox will import from an external website into the post"

    logo_url: "El logo para tu sitio ej: http://example.com/logo.png"
    logo_small_url: "El logo para tu sitio, en pequeño,  utilizado cuando se hace scroll en un topic ej: http://example.com/logo-small.png"
    favicon_url: "Un favicon para tu sitio. Información en http://en.wikipedia.org/wiki/Favicon"
<<<<<<< HEAD
    notification_email: "La dirección de email de respuesta utilizada cuando se envían emails del sistema tales como notificar a los usuarios de recuperación de contraseña, nuevas cuentas etc"
=======
    apple_touch_icon_url: "Icono para los productos tactiles de Apple. Se recomienda un tamaño de 144px por 144px."

    notification_email: "La dirección de email de respuesta utilizada cuando se envían emails del sistema tales como notificar a los usuarios de recuperación de contraseña, nuevas cuentas etc"
    email_custom_headers: "Lista de emails separados por una barra"
    use_https: "Should the full url for the site (Discourse.base_url) be http or https?"    
>>>>>>> d450c7e0
    summary_score_threshold: "La puntuación mínima de un post para ser incluido en los 'summary'"
    summary_posts_required: "Mínimo número de posts en un topic antes de que el modo 'summary' sea activado "
    summary_likes_required: "Mínimo número de me gustas en un topic antes de que el modo 'summary' sea activado"
    summary_percent_filter: "When a user clicks summary, show the top % of posts"   
    enable_private_messages: "Permitir el nivel básico de confianza en los usuarios (1) para crear mensajes privados y contestar a mensajes privados"

    enable_long_polling: "Los mensajes usados para notificaciones pueden usar el long polling"
    long_polling_interval: "Frecuencia del 'long polling' en milisegundos"
    polling_interval: "¿Cuán a menudo deben hacer poll los usuarios logados en milisegundos"
    anon_polling_interval: "¿Cuán a menudo deben hacer poll los usuarios anónimos en milisegundos"

    auto_track_topics_after: "Milisegundos globales por defecto antes de que un topic sea automáticamente trackeado, los usuarios pueden sobreescribirlo (0 para siempre, -1 para nunca)"
    new_topic_duration_minutes: "Minutos globales por defecto en los que un topic es considerado nuevo, los usuarios pueden sobreescribirlo (-1 para siempre, -2 para la última visita)"

    flags_required_to_hide_post: "Número de flags que causan que un post se oculte auomática un MP sea enviado al usuario (0 para nunca)"
    cooldown_minutes_after_hiding_posts: "Número de minutos que un usuario debe esperar antes de poder editar el post que ha sido oculto debido al marcado"

    traditional_markdown_linebreaks: "Use traditional linebreaks in Markdown, which require two trailing spaces for a linebreak"
    post_undo_action_window_mins: "Número de segundos en los que a los usuarios se les permite revertir la acción en un post (like, flag, etc)"
    must_approve_users: "Los administradores deben aprovar a todos los usuarios antes de tener acceso"
    ga_tracking_code: "Código de Google Analytics, ej: UA-12345678-9; visita http://google.com/analytics"
    top_menu: "Determinar que items aparecen en la navegación de la home y en qué orden. Ejemplo latest|new|unread|starred|categories|top|read|posted"
    post_menu: "Determinar que items aparecen en el menú de post y en qué orden. Ejemplo like|edit|flag|delete|share|bookmark|reply"
    track_external_right_clicks: "Track external links that are right clicked (eg: open in new tab) disabled by default because it rewrites URLs"
    topics_per_page: "Cuántos topics son cargados por defecto en la página de lista de topics"
    posts_per_page: "Cuántos posts son devueltos en una página de topic"
    site_contact_username: "Nombre de usuario para el autor de mensajes privados enviados por el foro"
    send_welcome_message: "¿Reciben los nuevos usuarios un mensaje privado de bienvenida?"
    suppress_reply_directly_below: "No mostrar el contador de respuestas en un pot cuando una única respuesta directamente debajo"
    allow_index_in_robots_txt: "Permitir que el sitio sea indexado por motores de búsqueda (sobreescribe robots.txt)"
    email_domains_blacklist: "Una lista delimitada por pipes (|) de dominios de mails que nos son permitirdos, pej:mailinator.com|trashmail.net"
    version_checks: "Ping el 'Discourse Hub' para actualizaciones de versión y mostrar mensajes del número de versión en el dashboard /admin"

    port: "SOLO DESARROLLADORES! ADVERTENCIA! Usa este puerto HTTP en vez del puerto 80 por defecto. Dejar blanco para por defecto el 80"
    force_hostname: "SOLO DESARROLLADORES! ADVERTENCIA! Especificar un hostname en la URL, dejar blanco para por defecto"

    invite_expiry_days: "Cuanto tiempo son válidas las claves de invitación de usuarios, en días"

    # TODO: perhaps we need a way of protecting these settings for hosted solution, global settings ...

    enable_google_logins: "Activar autenticación por Google"
    enable_yahoo_logins: "Activar autenticación por Yahoo"

    enable_twitter_logins: "Activar autenticación por Twitter, requiere una twitter_consumer_key y un twitter_consumer_secret"
    twitter_consumer_key: "Comsumer key para autenticación por Twitter, registrado en http://dev.twitter.com"
    twitter_consumer_secret: "Comsumer secret para autenticación por Twitter, registrado en http://dev.twitter.com"

    enable_facebook_logins: "Activar autenticación por Facebook, requiere una facebook_app_id y un facebook_app_secret"
    facebook_app_id: "App id para la autenticación por Facebook, registrado en https://developers.facebook.com/apps"
    facebook_app_secret: "App secret para autenticación por Facebook, registrado en https://developers.facebook.com/apps"

    enable_github_logins: "Activar autenticación por Github, requiere una github_client_id y un github_client_secret"
    github_client_id: "Client id para la autenticación por Github, registrado en https://github.com/settings/applications"
    github_client_secret: "Client secret para la autenticación por Github, registrado en https://github.com/settings/applications"

    allow_restore: "Permitir importación, la cual puede reemplazar TODOS los datos del sitio, déjalo a false hasta que planees ahcer importaciones de datos"

    active_user_rate_limit_secs: "Como de frecuentemente actualizaremos el campo 'last_seen_at', en segundos"
    previous_visit_timeout_hours: "Cuanto tiempo debe pasar antes de que una visita sea considerada la 'visita previa', en horas"

    max_mentions_per_post: "Maximo número de notificaciones @name que se pueden usar en un post"

    rate_limit_create_topic: "Cuántos segundos, después de crear un topic, deben pasar antes de poder crear otro topic"
    rate_limit_create_post: "Cuántos segundos, después de crear un post, deben pasar antes de poder crear otro post"

    max_likes_per_day: "Máximo número de likes por usuario por día"
    max_flags_per_day: "Máximo número de flags por usuario por día"
    max_bookmarks_per_day: "Máximo número de bookmarks por usuario por día"
    max_edits_per_day: "Máximo número de ediciones por usuario por día"
    max_stars_per_day: "Máximos número de topics que pueden marcarse como favoritos por usuario por día"
    max_topics_per_day: "Máximo número de topics que un usuario puede crear por día"
    max_private_messages_per_day: "Máximo número de mensajes privados que los usuarios pueden crear por día"

    suggested_topics: "El número de topics sugeridos mostrado al final de un topic"

    enable_s3_uploads: "Activar uploads con Amazon S3"
    s3_upload_bucket: "El nombre del contenedor Amazon S3 al que los archivos serán subidos"

    default_invitee_trust_level: "Nivel de confianza por defecto (0-4) para usuarios invitados"
    default_trust_level: "Nivel de confianza por defecto (0-4) para usuarios"

    basic_requires_topics_entered: "Cuántos topics debe introducir un usuario antes de ser promocionado al nivel básico (1) de confianza"
    basic_requires_read_posts: "Cuántos post debe un usuario leer antes de ser promocionado al nivel básico (1) de confianza"
    basic_requires_time_spent_mins: "Cuántos minutos un usuario debe leer posts antes de ser promocionado al nivel básico (1) de confianza"

    email_time_window_mins: "Cuántos minutos esperamos antes de enviar un mail a un usuario, para darles la oportunidad de verlo antes"
    flush_timings_secs: "Con cuánta frecuencia enviamos datos de coordinación de tiempo al servidor, está configurado para permitirord_length: 'La máxima longitud de palabra permitida, en caracteres en el título de un topic.'"
    title_min_entropy: "La mínima entropía permitida (caracteres únicos) requerida para el título de un topic"
    body_min_entropy: "La mínima entropía permitida (caracteres únicos) requerida para el cuerpo de un post"
    title_fancy_entities: "Convertir caracteres ASCII comunes en entidades HTML de adorno en el título de los topics, ala SmartyPants http://daringfireball.net/projects/smartypants/"

  notification_types:
    mentioned: "%{display_username} te ha mencionado en %{link}"
    liked: "%{display_username} le ha gustado tu post en %{link}"
    replied: "%{display_username} ha contestado tu post en %{link}"
    quoted: "%{display_username} ha citado tu post en %{link}"
    edited: "%{display_username} ha editado tu post en %{link}"
    posted: "%{display_username} ha posteado en %{link}"
    moved_post: "%{display_username} ha movido tu post a %{link}"
    private_message: "%{display_username} te ha enviado un mensaje privado: %{link}"
    invited_to_private_message: "%{display_username} te ha invitado a un mensaje privado: %{link}"
    invitee_accepted: "%{display_username} ha aceptado tu invitación"

  search:
    types:
      category: 'Categorías'
      topic: 'Topics'
      user: 'Usuarios'

  original_poster: "Posteador original"
  most_posts: "Con más posts"
  most_recent_poster: "Posteador más reciente"
  frequent_poster: "Posteador frecuente"

  user_action_descriptions:
    bookmarks: "Bookmarks"
    topics: "Topics"
    likes_received: "Me gusta recibidos"
    likes_given: "Me gusta dados"
    responses: "Respuestas"
    topic_responses: "Respuestas al topic"
    posts: "Posts"
    mentions: "Menciones"
    quotes: "Citas"
    edits: "Ediciones"
    starred: "Favoritos"
    sent_items: "Items enviados"
    inbox: "Inbox"

    was_liked: "le gustó"
    liked: "gustado"
    bookmarked: "bookmarked"
    posted: "posted"
    responded_to: "respondido a"
    mentioned: "mecionado"
    quoted: "citado"
    starred: "favorited"
    edited: "editado"

  move_posts:
    moderator_post:
      one: "He movido un post a un nuevo topic: %{topic_link}"
      other: "He movido %{count} posts a nuevos topics: %{topic_link}"

  topic_statuses:
    archived_enabled: "Este topic está ahora archivado. Está congelado y no puede ser cambiado en ningún modo."
    archived_disabled: "Este topic se ha desarchivado. Ya no está congelado y puede ser cambiad."
    closed_enabled: "Este topic está ahora cerrado. No se admiten nuevas respuestas"
    closed_disabled: "Este topic está abierto. Se adminten nuevas respuestas"
    pinned_enabled: "Este topic está ahora pinned. Aparecerá encima de su categoría hasta que sea unpinned por un moderador, o restaurado por un ususario con el botón 'Clear Pin' "
    pinned_disabled: "This topic is now unpinned. It will no longer appear at the top of its category."
    visible_enabled: "Este topic está ahora visible. Será mostrado en la lista de topics."
    visible_disabled: "Este topic es ahora invisible. No será mostrado en ninguna lista de topics. El único modo de acceder a este topic es con un enlace directo."

  login:
    not_approved: "Tu cuenta aún no ha sido aprovada. Serás notificado por email cuando estés listo para hacer log in."
    incorrect_username_email_or_password: "Nombre de usuario, email o password incorrectos"
    wait_approval: "Gracias por registrarte. Te notificaremos cuando tu cuenta haya sido aprovada."
    active: "Tu cuenta está activa y lista."
    activate_email: "¡Casi estás listo! Te envíaremos un email de activación a <b>%{email}</b>. Por favor sigue las instrucciones del email para activar tu cuenta."
    not_activated: "Aún no puedes hacer log in. Te hemos enviado un email de activación. Por favor sigue las instrucciones en el email para activar tu cuenta."
    errors: "%{errors}"
    not_available: "No disponible. Prueba %{suggestion}?"
    something_already_taken: "Algo ha salido mal, quizás el nombre de usuario o el email ya han sido registrados. Prueba el link de olvidé mi contraseña."
    omniauth_error: "Lo sentimos, ha habido un error autorizando tu cuenta %{strategy}. ¿Quizás no has aprovado la autorización?"
    omniauth_error_unknown: "Algo ha salido mal procesando tu log in, por favor vuelve a intentarlo."

  user:
    username:
      short: "debe tener más de %{min} caracteres"
      long: "debe tener menos de %{max} caracteres"
      characters: "solo debe incluir números y letras"
      unique: "debe ser único"
      blank: "debe estar presente"
      must_begin_with_alphanumeric: "debe comenzar con una letra o número"
    email:
      not_allowed: "No está permitido de este proveedor de email. Por favor utiliza otra dirección de email."

  invite_mailer:
    subject_template: "[%{site_name}] %{invitee_name} te ha invitado a unirte a una discusión en %{site_name}"
    text_body_template: |
      %{invitee_name} te ha invitado al topic "%{topic_title}" en %{site_name}.

      Si estás interesado, clica el link debajo de esta discusión:

      [Visita %{site_name}][1]

      Has sido invitado por un usario de confianza, por lo que podrás contestar inmediatamente, sin necesidad de hacer log in.

      [1]: %{invite_link}

  test_mailer:
    subject_template: "[%{site_name}] Prueba de envío de email"
    text_body_template: |
      Este es un email enviado de foro %{site_name} en:

      [**%{base_url}**][0]

      El envío de email es complicado. Aquí te exponemos algunas cosas importantes que deberías comprobar primero:

      - Conoce como ver el *contenido raw del email* en tu cliente de correo, de modo que puedas examinar las cabeceras para importantes pistas. En Gmail, es la opción "show original" en el menú desplegable de cada email.

      - **IMPORTANTE:** tiene tu ISP un "reverse DNS record" para asociar los nombres de dominio y direcciones IP desde las que envías el mail [Test your Reverse PTR record][2] here. If your ISP does not enter the proper reverse DNS pointer record, it's very unlikely any of your email will be delivered.

      - Is your domain's SPF record correct? [Test your SPF record][1] here.

      - Check to make sure the IPs of your mail server are [not on any email blacklists][4].

      - Verify that your email server is *definitely* sending a fully-qualified hostname that resolves in DNS in its HELO message. If not, this will cause your email to be rejected by many mail services.

       - Configure [DKIM email key signing][3] in your email software, and place the public DKIM key in your DNS records. This is not required, but will significantly improve email deliverability.

      We hope you received this email deliverability test OK!

      Good luck,

      Your friends at [Discourse](http://www.discourse.org)

      [0]: %{base_url}
      [1]: http://www.kitterman.com/spf/validate.html
      [2]: http://mxtoolbox.com/ReverseLookup.aspx
      [3]: http://www.dkim.org/
      [4]: http://whatismyipaddress.com/blacklist-check
      [5]: %{base_url}/unsubscribe

      ----

      <small>There should be an unsubscribe footer on every email you send, so let's mock one up. This email was sent by Name of Company, 55 Main Street, Anytown, USA 12345. If you would like to opt out of future emails, [click here to unsubscribe][5].</small>

  system_messages:
    post_hidden:
      subject_template: "%{site_name} Advertencia: Posting oculto debido al Community Flagging"
      text_body_template: |
        Hola,

        Este es un mensaje automático de %{site_name} para informarte que el siguiente post ha sido oculto debeido al community flagging.

        %{base_url}%{url}

        Tu post ha sido ocultado debido a que ha sido marcado por la comunidad.

        Ten en cuenta que multiples miembros de la comunidad han marcado este post antes de que haya sido ocultado, por tanto considera como podrías revisar el post para reflejar su feedback.

        Podrás editar el post después de %{edit_delay} minutos, y será automáticamente mostrado. Esto incrementara tu nivel de confianza en el foro.

        Sin embargo, si el post es ocultado por la comunidad una segunda vez, los moderadores serán notificados -- y habrá posibles consecuencias, como la posible suspensión de tu cuenta.

        Para más consejos, por favor revisa nuestro [FAQ](%{base_url}/faq).

    usage_tips:
      text_body_template: |
        Este mensaje privado tiene unos pocos consejos para iniciarte:

        ### Sigue haciendo scroll

        No hay botones de siguiente página o números de página - para leer más, solo sigue haciendo scroll y ¡Más contenido será cargado!

        Conforme lleguen nuevas respuestas, estas aparecerán automáticamente al final del topic. No hay necesidad de refrescar la página o volver a entrar en el topic para ver nuevos posts.

        ### ¿Cómo contesto?

        - Para contestar a un post específico, usa el botón Reply al final de ese post.

        - Si quieres responder al *tema* global del topic, en vez de a algún post específico, usa el botón Reply al final del todo del topic.

        - Si quieres llevar la conversación en una dirección distinta, pero manteniendola junta, usa Reply as New Topic a la derecha del post.

        ### ¿Quién me está hablando?

        Cuando alguien responde a tu post, te menciona, o menciona tu @username, una notificación ➀ aparecerá encima de la página. Haz click en el número de notificación para ver quien te está hablando y donde. ¡Únete a la conversación!

        - Para mencionar el nombre de alguien, comienza escribiendo `@` y un pop up de autocompletado aparecerá

        - Para mencionar solo una sección de un post, seleccionala y luego haz click en el botón Reply que aparecerá sobre el resaltado.

        - Para mencionar un post entero, usa el botón Import Quote de la barra de la composer toolbar.

        ### ¡Mira ese post!

        Para hacer saber a alguien que te gustó su post, clicka el botón like ♥ al final del post. Si ves algún problema con un post, no dudas en hacer click en el botón flag y dejar a los moderadores y a tus compañeros de la comunidad saber sobre ello.

        ### ¿Dónde estoy?

        - Para volver a la página de inicio en cualquier momento **haz click en el logo arriba a la izquierda** o usa el botón atrás ← de tu navegador.

        - Para búsquedas, ver tu página de usuario o el mapa del sitio, haz click en los iconos en la esquina superior derecha.

        - Mientras lees un topic, vuelve a lo más alto ↑ haciendo click en su título arriba de la página. Para alcanzar el *final* ↓, haz click en la flecha hacia abajo del indicador de prograso del topic al final de la página, or click the last post field on the topic summary under the first post.

    welcome_user:
      subject_template: "Bienvenido a %{site_name}!"
      text_body_template: |
        Gracias por unirte a %{site_name}, ¡Y bienvenido a nuestro foro de discusión!

        %{new_user_tips}

        Creemos en [civilized community behavior](%{base_url}/faq) siempre.

        ¡Disfruta tu estancia!

    welcome_invite:
      subject_template: "Bienvenido a %{site_name}!"
      text_body_template: |
        Gracias por aceptar tu invitación a %{site_name}, ¡Y bienvenido a nuestro foro de discusión!

        Hemos generado automáticamente un nombre de usuario para ti: **%{username}**, pero puedes cambiarlo en cualquier momento visitando [your user profile][prefs].

        Para volver a hacer log in, puedes:

        1. Utilizar Facebook, Google, Twitter, o muchos más proveedores de credenciales -- pero estos credenciales deben coincidir con la **misma dirección de email** con la que recibiste tu invitación original. ¡De otro modo no podremos saber que eres tú!

        2. Crear un password único para %{site_name} en [your user profile][prefs], luego hacer log in con él.

        %{site_password}

        %{new_user_tips}

        Creemos en [civilized community behavior](%{base_url}/faq) siempre.

        ¡Disfruta tu estancia!

        [prefs]: %{user_preferences_url}

    export_succeeded:
      subject_template: "La exportación ha finalizado satisfactoriamente"
      text_body_template: "La exportación ha sido satisfactoria."

    import_succeeded:
      subject_template: "La importación ha finalizado satisfactoriamente"
      text_body_template: "La importación ha sido satisfactoria."

  unsubscribe_link: "Si quieres eliminar tu suscripción a estos emails, visita tu [user preferences](%{user_preferences_url})."

  user_notifications:
    unsubscribe:
      title: "Darse de baja"
      description: "No estás interesado en recibir estos emails? ¡No hay problema! Haz click abajo para darte de baja instantaneamente:"

    user_invited_to_private_message:
      subject_template: "[%{site_name}] %{username} te ha invitado a un mensaje privado '%{topic_title}'"
      text_body_template: |
        %{username} te ha invitado a un mensaje privado '%{topic_title}' en %{site_name}:

        Por favor visita este link para ver el topic: %{base_url}%{url}

    user_replied:
      subject_template: "[%{site_name}] %{username} ha contestado tu post en '%{topic_title}'"
      text_body_template: |
        %{username} contestó a tu post '%{topic_title}' en %{site_name}:

        ---
        %{message}

        ---
        Por favor visita este link para contestar: %{base_url}%{url}

    user_quoted:
      subject_template: "[%{site_name}] %{username} te mencionó en '%{topic_title}'"
      text_body_template: |
        %{username} te ha mencionado en '%{topic_title}' en %{site_name}:

        ---
        %{message}

        ---
        Por favor visita este link para contestar: %{base_url}%{url}

    user_mentioned:
      subject_template: "[%{site_name}] %{username} te ha mencionado en '%{topic_title}'"
      text_body_template: |
        %{username} te mencionó en '%{topic_title}' en %{site_name}:

        ---
        %{message}

        ---
        Por favor visita este link para contestar: %{base_url}%{url}

    user_posted:
      subject_template: "[%{site_name}] %{subject_prefix}%{username} posteó en '%{topic_title}'"
      text_body_template: |
        %{username} posteó en '%{topic_title}' en %{site_name}:

        ---
        %{message}

        ---
        Por favor visita este link para contestar: %{base_url}%{url}

    digest:
      why: "Aquí hay un pequeño resument de que ocurrió en %{site_link} desde la última vez que lo viste en %{last_seen_at}."
      subject_template: "[%{site_name}] Actividad en el foro para %{date}"
      new_activity: "Actividad nueva en tus topics y posts:"
      new_topics: "Nuevos topics:"
      unsubscribe: "Este email de resumen es enviado como una notificación de cortesía desde %{site_link} ya que no te hemos visto en un tiempo.\nSi te gustaría desactivarlo o cambiar tus preferencias de emeail, %{unsubscribe_link}."
      click_here: "click aquí"
      from: "%{site_name} digest"

    forgot_password:
      subject_template: "[%{site_name}] Resetear el password"
      text_body_template: |
        Alguien ha pedido resetear tu password en [%{site_name}](%{base_url}).

        Si no fuiste tú, puedes de manera segura ignorar este email.

        Haz click en el siguiente link para cambiar tu password:
        %{base_url}/users/password-reset/%{email_token}

    authorize_email:
      subject_template: "[%{site_name}] Confirma tu nueva dirección de email"
      text_body_template: |
        Confirma tu nueva dirección de email para %{site_name} haciendo click en el siguiente link:

        %{base_url}/users/authorize-email/%{email_token}

    signup:
      subject_template: "[%{site_name}] Activa tu nueva cuenta"
      text_body_template: |
        ¡Bienvenido a %{site_name}!

        Haz click en el siguiente link para confirmar y activar tu nueva cuenta
        %{base_url}/users/activate-account/%{email_token}

        Si el link anterior no es clicable, prueba copiandolo y pegándolo en la barra de direcciones de tu navegador.

  discourse_hub:
    access_token_problem: "Díselo a un administrador: Por favor actualiza la configuración del sitio para incluir la discourse_org_access_key correcta."

  page_not_found:
    title: "La página que deseas ver no existe en este foro de discusión. Quizás podemos ayudarte a encontrara, u otro topic como ella:"
    latest_topics: "Temas populares"
    recent_topics: "Temas recientes"
    see_more: "Ver Más"
    search_title: "Buscar por este tema"
    search_google: "Buscar en Google"

  upload:
    pasted_image_filename: ""<|MERGE_RESOLUTION|>--- conflicted
+++ resolved
@@ -457,15 +457,11 @@
     logo_url: "El logo para tu sitio ej: http://example.com/logo.png"
     logo_small_url: "El logo para tu sitio, en pequeño,  utilizado cuando se hace scroll en un topic ej: http://example.com/logo-small.png"
     favicon_url: "Un favicon para tu sitio. Información en http://en.wikipedia.org/wiki/Favicon"
-<<<<<<< HEAD
-    notification_email: "La dirección de email de respuesta utilizada cuando se envían emails del sistema tales como notificar a los usuarios de recuperación de contraseña, nuevas cuentas etc"
-=======
     apple_touch_icon_url: "Icono para los productos tactiles de Apple. Se recomienda un tamaño de 144px por 144px."
 
     notification_email: "La dirección de email de respuesta utilizada cuando se envían emails del sistema tales como notificar a los usuarios de recuperación de contraseña, nuevas cuentas etc"
     email_custom_headers: "Lista de emails separados por una barra"
     use_https: "Should the full url for the site (Discourse.base_url) be http or https?"    
->>>>>>> d450c7e0
     summary_score_threshold: "La puntuación mínima de un post para ser incluido en los 'summary'"
     summary_posts_required: "Mínimo número de posts en un topic antes de que el modo 'summary' sea activado "
     summary_likes_required: "Mínimo número de me gustas en un topic antes de que el modo 'summary' sea activado"
