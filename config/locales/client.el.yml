# WARNING: Never edit this file.
# It will be overwritten when translations are pulled from Crowdin.
#
# To work with us on translations, join this project:
# https://translate.discourse.org/

el:
  js:
    number:
      format:
        separator: ","
        delimiter: "."
      human:
        storage_units:
          format: "%n %u"
          units:
            byte:
              one: Byte
              other: Bytes
            gb: GB
            kb: KB
            mb: MB
            tb: TB
      percent: "%{count}%"
      short:
        thousands: "%{number}χιλ."
        millions: "%{number}εκατ."
    dates:
      time: "HH:mm"
      time_with_zone: "HH:mm (z)"
      time_short_day: "ddd, HH: mm"
      timeline_date: "MMM YYYY"
      long_no_year: "D MMM, HH:mm"
      long_no_year_no_time: "DD MMM"
      full_no_year_no_time: "Do MMMM"
      long_with_year: "D MMM YYYY HH:mm"
      long_with_year_no_time: "D MMM YYYY"
      full_with_year_no_time: "D MMMM YYYY"
      long_date_without_year: "MMM D, LT"
      long_date_without_year_with_linebreak: "MMM D <br/>LT"
      wrap_ago: "%{date} πριν"
      wrap_on: "στις %{date}"
      tiny:
        half_a_minute: "< 1λ"
        less_than_x_seconds:
          one: "< %{count} δ"
          other: "< %{count} δ"
        x_seconds:
          one: "%{count} δ"
          other: "%{count} δ"
        less_than_x_minutes:
          one: "< %{count} λ"
          other: "< %{count}λ"
        x_minutes:
          one: "%{count} λ"
          other: "%{count} λ"
        about_x_hours:
          one: "%{count}ω"
          other: "%{count}ω"
        x_days:
          one: "%{count}η"
          other: "%{count}η"
        x_months:
          one: "%{count}μην"
          other: "%{count}μην"
        about_x_years:
          one: "%{count}χ"
          other: "%{count}χ"
        over_x_years:
          one: "> %{count}χ"
          other: "> %{count}χ"
        almost_x_years:
          one: "%{count}χ"
          other: "%{count}χ"
        date_month: "DD MMM"
        date_year: "MMM YYYY"
      medium:
        less_than_x_minutes:
          one: "λιγότερο από %{count} λεπτό"
          other: "λιγότερο από %{count} λεπτά"
        x_minutes:
          one: "%{count} λ"
          other: "%{count} λ"
        x_hours:
          one: "%{count} ω"
          other: "%{count} ω"
        about_x_hours:
          one: "περίπου %{count} ώρα"
          other: "περίπου %{count} ώρες"
        x_days:
          one: "%{count} ημ"
          other: "%{count} ημ"
        x_months:
          one: "%{count} μήνα"
          other: "%{count} μήνες"
        about_x_years:
          one: "περίπου %{count} χρόνο"
          other: "περίπου %{count} έτη"
        over_x_years:
          one: "πάνω από %{count} χρόνο"
          other: "πάνω από %{count} χρόνια"
        almost_x_years:
          one: "σχεδόν %{count} χρόνο"
          other: "σχεδόν %{count} χρόνια"
      medium_with_ago:
        x_minutes:
          one: "πριν από %{count} λεπτό "
          other: "πριν από %{count} λεπτά"
        x_hours:
          one: "πριν από %{count} ώρα"
          other: "πριν από %{count} ώρες"
        x_days:
          one: "πριν από %{count} ημέρα"
          other: "πριν από %{count} ημέρες"
        x_months:
          one: "πριν %{count} μήνα"
          other: "πριν %{count} μήνες"
        x_years:
          one: "πριν από %{count} χρόνο"
          other: "πριν από %{count} χρόνια"
      later:
        x_days:
          one: "%{count} ημέρα μετά"
          other: "%{count} ημέρες μετά"
        x_months:
          one: "%{count} μήνα μετά"
          other: "%{count} μήνες μετά"
        x_years:
          one: "%{count} χρόνο μετά"
          other: "%{count} χρόνια μετά"
      previous_month: "Προηγούμενος μήνας"
      next_month: "Επόμενος μήνας"
      placeholder: ημερομηνία
      from_placeholder: "από ημερομηνία"
      to_placeholder: "μέχρι σήμερα"
    share:
      topic_html: 'Θέμα: <span class="topic-title">%{topicTitle}</span>'
      post: "δημοσίευση #%{postNumber} από @%{username}"
      close: "κλείσιμο"
      twitter: "Κοινοποίηση στο X"
      facebook: "Μοιραστείτε στο Facebook"
      email: "Αποστολή μέσω email"
      url: "Αντιγραφή και κοινοποίηση URL"
    word_connector:
      comma: ", "
      last_item: "και"
    action_codes:
      public_topic: "Έκανε αυτό το θέμα δημόσιο στις %{when}"
      open_topic: "Μετατράπηκε σε θέμα %{when}"
      private_topic: "Έκανε αυτό το θέμα ένα προσωπικό μήνυμα στις %{when}"
      split_topic: "Διαχώρισε αυτό το θέμα στις %{when}"
      invited_user: "Προσκάλεσε τον/την %{who} στις %{when}"
      invited_group: "Προσκάλεσε τον/την %{who} στις %{when}"
      user_left: "%{who} αφαιρέθηκαν από αυτό το μήνυμα στις %{when}"
      removed_user: "Αφαίρεσε την ομάδα %{who} στις %{when}"
      removed_group: "Αφαίρεσε την ομάδα %{who} στις %{when}"
      autobumped: "Ωθήθηκε αυτόματα στις %{when}"
      autoclosed:
        enabled: "Έκλεισε στις %{when}"
        disabled: "Άνοιξε στις %{when}"
      closed:
        enabled: "Έκλεισε στις %{when}"
        disabled: "Άνοιξε στις %{when}"
      archived:
        enabled: "Αρχειοθετήθηκε στις %{when}"
        disabled: "Βγήκε από το αρχείο στις %{when}"
      pinned:
        enabled: "Καρφιτσώθηκε στις %{when}"
        disabled: "Ξεκαρφιτσώθηκε στις %{when}"
      pinned_globally:
        enabled: "Καρφιτσώθηκε καθολικά στις %{when}"
        disabled: "Ξεκαρφιτσώθηκε στις %{when}"
      visible:
        enabled: "Ορατό στις %{when}"
        disabled: "Κρυφό στις %{when}"
      banner:
        enabled: "Το έκανε ανακοίνωση στις %{when}. Θα εμφανίζεται στην κορυφή κάθε σελίδας μέχρι να απορριφθεί από Τον χρήστη."
        disabled: "Το αφαίρεσε από ανακοίνωση στις %{when}. Δε θα εμφανίζεται πλέον στην κορυφή κάθε σελίδας."
      forwarded: "Προωθήθηκε το παραπάνω email"
    topic_admin_menu: "ρυθμίσεις θέματος"
    skip_to_main_content: "Μετάβαση στο κύριο περιεχόμενο"
    skip_user_nav: "Μετάβαση στο περιεχόμενο του προφίλ"
    emails_are_disabled: "Όλα τα εξερχόμενα emails έχουν απενεργοποιηθεί καθολικά από κάποιον διαχειριστή. Δε θα σταλεί καμία ειδοποίηση email."
    emails_are_disabled_non_staff: "Τα εξερχόμενα email έχουν απενεργοποιηθεί για χρήστες εκτός του προσωπικού."
    software_update_prompt:
      dismiss: "Απόρριψη"
    bootstrap_mode: "Ξεκινώντας"
    back_button: "Πίσω"
    themes:
      default_description: "Προεπιλογή"
      only_admins: "(αυτό το μήνυμα εμφανίζεται μόνο στους διαχειριστές του ιστότοπου)"
    broken_plugin_alert: "Προκλήθηκε από το πρόσθετο '%{name}'"
    critical_deprecation:
      id: "(id:<em>%{id}</em>)"
      theme_source: "Ταυτοποιημένο θέμα: <a target='_blank' href='%{path}'>'%{name}'</a>."
      plugin_source: "Ταυτοποιημένο πρότυπο: '%{name}'"
    s3:
      regions:
        ap_northeast_1: "Ασία Ειρηνικός (Τόκιο)"
        ap_northeast_2: "Ασία Ειρηνικός (Σεούλ)"
        ap_south_1: "Ασία Ειρηνικός (Mumbai)"
        ap_southeast_1: "Ασία Ειρηνικός (Σιγκαπούρη)"
        ap_southeast_2: "Ασία Ειρηνικός (Σίδνεϊ)"
        ca_central_1: "Καναδάς (Κεντρική)"
        cn_north_1: "Κίνα (Πεκίνο)"
        cn_northwest_1: "Κίνα (Ningxia)"
        eu_central_1: "ΕΕ (Φρανκφούρτη)"
        eu_north_1: "ΕΕ (Στοκχόλμη)"
        eu_south_1: "ΕΕ (Μιλάνο)"
        eu_west_1: "ΕΕ (Ιρλανδία)"
        eu_west_2: "ΕΕ (Λονδίνο)"
        eu_west_3: "ΕΕ (Παρίσι)"
        sa_east_1: "Νότια Αμερική (Σάο Πάολο)"
        us_east_1: "Ανατολικές ΗΠΑ (Β. Βιρτζίνια)"
        us_east_2: "Ανατολικές ΗΠΑ (Οχάιο)"
        us_gov_east_1: "AWS GovCloud (US-East)"
        us_gov_west_1: "AWS GovCloud (US-West)"
        us_west_1: "Δυτικές ΗΠΑ (Β. Καλιφόρνια)"
        us_west_2: "Δυτικές ΗΠΑ (Όρεγκον)"
    clear_input: "Εκκαθάριση εισόδου"
    edit: "Επεξεργασία"
    edit_topic: "επεξεργασία του τίτλου και της κατηγορίας αυτού του θέματος"
    expand: "Επέκταση"
    not_implemented: "Αυτή η λειτουργία δεν έχει υλοποιηθεί ακόμα, συγγνώμη!"
    no_value: "Όχι"
    yes_value: "Ναι"
    ok_value: "OK"
    cancel_value: "Ακύρωση"
    submit: "Υποβολή"
    delete: "Σβήσιμο"
    generic_error: "Λυπάμαι, προέκυψε κάποιο σφάλμα."
    generic_error_with_reason: "Προέκυψε ένα σφάλμα: %{error}"
    multiple_errors: "Εμφανίστηκαν πολλαπλά σφάλματα: %{errors}"
    sign_up: "Εγγραφή"
    log_in: "Σύνδεση"
    age: "Ηλικία"
    joined: "Έγινε μέλος"
    admin_title: "Διαχειριστής"
    show_more: "περισσότερα"
    show_help: "επιλογές"
    links: "Σύνδεσμοι"
    links_lowercase:
      one: "Σύνδεσμος"
      other: "σύνδεσμοι"
    faq: "Συχνές ερωτήσεις"
    guidelines: "Οδηγίες"
    privacy_policy: "Πολιτική ιδιωτικότητας"
    privacy: "Ιδιωτικότητα"
    tos: "Όροι χρήσης"
    rules: "Κανόνες"
    conduct: "Κώδικας δεοντολογίας"
    mobile_view: "Προβολή κινητού"
    desktop_view: "Προβολή υπολογιστή"
    now: "μόλις τώρα"
    read_more: "διαβάστε περισσότερα"
    more: "Περισσότερα"
    more_options: "Περισσότερες επιλογές"
    x_more:
      one: "%{count} Περισσότερο"
      other: "%{count} Περισσότερο"
    never: "ποτέ"
    every_30_minutes: "κάθε 30 λεπτά"
    every_hour: "κάθε ώρα"
    daily: "καθημερινά"
    weekly: "κάθε εβδομάδα"
    every_month: "κάθε μήνα"
    every_six_months: "κάθε έξι μήνες"
    max_of_count:
      one: "μέγιστο %{count}"
      other: "μέγιστο %{count}"
    character_count:
      one: "%{count} χαρακτήρα"
      other: "%{count} χαρακτήρες"
    period_chooser:
      aria_label: "Φίλτρο ανά περίοδο"
    related_messages:
      title: "Σχετικά μηνύματα"
      pill: "Σχετικά μηνύματα"
      see_all: 'Δείτε <a href="%{path}">όλα τα μηνύματα</a> από @%{username}…'
    suggested_topics:
      title: "Νέα & Αδιάβαστα Θέματα"
      pill: "Προτεινόμενα"
      pm_title: "Προτεινόμενα μηνύματα"
    about:
      edit: "Επεξεργασία αυτής της σελίδας"
      simple_title: "Σχετικά"
      title: "Σχετικά με %{title}"
      stats: "Στατιστικά ιστότοπου"
      our_admins: "Οι διαχειριστές μας"
      our_moderators: "Οι συντονιστές μας"
      moderators: "Συντονιστές"
      stat:
        all_time: "Συνολικά"
        last_day: "24 ώρες"
        last_7_days: "7 ημέρες"
        last_30_days: "30 ημέρες"
      like_count: "Μου αρέσει"
      topic_count: "Θέματα"
      post_count: "Αναρτήσεις"
      user_count: "Εγγραφές"
      active_user_count: "Ενεργοί χρήστες"
<<<<<<< HEAD
      contact: "Επικοινωνήστε μαζί μας"
      contact_info: "Σε περίπτωση που προκύψει κάποιο κρίσιμο πρόβλημα ή κάποιο επείγον θέμα που αφορά αυτόν τον ιστότοπο, παρακαλούμε να επικοινωνήσετε μαζί μας στο %{contact_info}."
=======
      visitor_count: "Επισκέπτες"
      eu_visitor_count: "Επισκέπτες από την Ευρωπαϊκή Ένωση"
      contact: "Επικοινωνήστε μαζί μας"
      site_activity: "Δραστηριότητα ιστότοπου"
      view_more: "Δείτε περισσότερα"
      view_less: "Δείτε λιγότερα"
      activities:
        topics:
          one: "%{formatted_number} θέμα"
          other: "%{formatted_number} θέματα"
        posts:
          one: "%{formatted_number} ανάρτηση"
          other: "%{formatted_number} αναρτήσεις"
        active_users:
          one: "%{formatted_number} ενεργός χρήστης"
          other: "%{formatted_number} ενεργοί χρήστες"
        sign_ups:
          one: "%{formatted_number} εγγραφή"
          other: "%{formatted_number} εγγραφές"
        likes:
          one: "%{formatted_number} «μου αρέσει»"
          other: "%{formatted_number} «μου αρέσει»"
        visitors_MF: |
          { total_count, plural,
              one {{total_formatted_number} επισκέπτης}
            other {{total_formatted_number} επισκέπτες}
          }, περίπου { eu_count, plural,
              one {{eu_formatted_number}}
            other {{eu_formatted_number}}
          } από την ΕΕ
        periods:
          last_7_days: "τις τελευταίες 7 ημέρες"
          today: "σήμερα"
          all_time: "συνολικά"
>>>>>>> 76e7f12a
      member_count:
        one: "%{formatted_number} Μέλος"
        other: "%{formatted_number} Μέλη"
      admin_count:
        one: "%{formatted_number} Διαχειριστής"
        other: "%{formatted_number} Διαχειριστές"
      moderator_count:
        one: "%{formatted_number} Συντονιστής"
        other: "%{formatted_number} Συντονιστές"
<<<<<<< HEAD
=======
      site_age:
        less_than_one_month: "Δημιουργήθηκε < 1 μήνα πριν"
        month:
          one: "Δημιουργήθηκε %{count} μήνα πριν"
          other: "Δημιουργήθηκε %{count} μήνες πριν"
        year:
          one: "Δημιουργήθηκε %{count} χρόνο πριν"
          other: "Δημιουργήθηκε %{count} χρόνια πριν"
>>>>>>> 76e7f12a
    bookmarked:
      title: "Σελιδοδείκτης"
      edit_bookmark: "Επεξεργασία Σελιδοδείκτη"
      clear_bookmarks: "Καθαρισμός σελιδοδεικτών"
      help:
        bookmark: "Κάντε κλικ για να βάλετε σελιδοδείκτη σε αυτό το θέμα"
        edit_bookmark: "Κάντε κλικ για να επεξεργαστείτε τον σελιδοδείκτη σε μια δημοσίευση σε αυτό το θέμα"
        edit_bookmark_for_topic: "Κάντε κλικ για να επεξεργαστείτε τον σελιδοδείκτη για αυτό το θέμα"
        unbookmark: "Πατήστε εδώ για να αφαιρεθούν όλοι οι σελιδοδείκτες από αυτό το θέμα."
        unbookmark_with_reminder: "Κάντε κλικ για να αφαιρέσετε όλους τους σελιδοδείκτες και τις υπενθυμίσεις σε αυτό το θέμα"
    bookmarks:
      also_set_reminder: "Ορίστε επίσης υπενθύμιση;"
      bookmarked_success: "Σελιδοδεικτήθηκε!"
      deleted_bookmark_success: "Σελιδοδείκτης διαγράφηκε!"
      reminder_set_success: "Υπενθύμιση ορίστηκε!"
      created: "Έχετε προσθέσει σελιδοδείκτη σε αυτήν την ανάρτηση. %{name}"
      created_generic: "Το έχετε βάλει σε σελιδοδείκτη. %{name}"
      create: "Δημιουργία σελιδοδείκτη"
      edit: "Επεξεργασία σελιδοδείκτη"
      not_bookmarked: "πρόσθεσε σελιδοδείκτη σε αυτήν την ανάρτηση"
      remove_reminder_keep_bookmark: "Αφαίρεση υπενθύμισης και διατήρηση σελιδοδείκτη"
      created_with_reminder: "Έχετε προσθέσει σελιδοδείκτη σε αυτήν την ανάρτηση με υπενθύμιση %{date}. %{name}"
      created_with_reminder_generic: "Το έχετε βάλει σελιδοδείκτη με μια υπενθύμιση %{date}. %{name}"
      delete: "Διαγραφή σελιδοδείκτη"
      confirm_delete: "Είστε βέβαιοι ότι θέλετε να διαγράψετε αυτόν τον σελιδοδείκτη; Η υπενθύμιση θα διαγραφεί επίσης."
      confirm_clear: "Είστε βέβαιοι ότι θέλετε να διαγράψετε όλους τους σελιδοδείκτες σας από αυτό το θέμα;"
      save: "Αποθήκευση"
      no_timezone: 'Δεν έχετε ορίσει ζώνη ώρας ακόμη. Δε θα μπορείτε να ορίσετε υπενθυμίσεις. Ρυθμίστε κάποια <a href="%{basePath}/my/preferences/profile">στο προφίλ σας</a>.'
      invalid_custom_datetime: "Η ημερομηνία και η ώρα που δώσατε δεν είναι έγκυρη, παρακαλώ δοκιμάστε ξανά."
      list_permission_denied: "Δεν έχετε άδεια για την προβολή των σελιδοδεικτών αυτού του χρήστη."
      no_user_bookmarks: "Δεν έχετε σελιδοδείκτες. Οι σελιδοδείκτες σας επιτρέπουν να ανατρέξετε γρήγορα σε συγκεκριμένες αναρτήσεις."
      auto_delete_preference:
        label: "Αφού ειδοποιηθείτε"
        never: "Διατήρηση σελιδοδείκτη"
        when_reminder_sent: "Διαγραφή σελιδοδείκτη"
        on_owner_reply: "Διαγραφή σελιδοδείκτη, μόλις απαντήσω"
        clear_reminder: "Διατήρηση σελιδοδείκτη και διαγραφή υπενθύμισης"
        after_reminder_label: "Αφού σας υπενθυμίσουμε θα πρέπει..."
      search_placeholder: "Αναζήτηση σελιδοδεικτών με βάση το όνομα, τον τίτλο θέματος ή το περιεχόμενο δημοσίευσης"
      search: "Αναζήτηση"
      bookmark: "Σελιδοδείκτης"
      bulk:
        delete_completed: "Σελιδοδείκτες διαγράφηκαν με επιτυχία."
        reminders_cleared: "Υπενθυμίσεις σελιδοδεικτών διαγράφηκαν με επιτυχία."
        select_all: "Επιλογή Όλων"
        clear_all: "Καθαρισμός Όλων"
        selected_count:
          one: "%{count} επιλεγμένος"
          other: "%{count} επιλεγμένοι"
      reminders:
        today_with_time: "σήμερα στις %{time}"
        tomorrow_with_time: "αύριο στις %{time}"
        at_time: "στις %{date_time}"
        existing_reminder: "Έχετε ορίσει μια υπενθύμιση για αυτόν τον σελιδοδείκτη που θα σταλεί στις %{at_date_time}"
    bookmark_bulk_actions:
      clear_reminders:
        name: "Καθαρισμός Υπενθυμίσεων"
      delete_bookmarks:
        name: "Διαγραφή σελιδοδείκτη"
        description:
          one: "Είστε βέβαιοι ότι θέλετε να διαγράψετε αυτόν τον σελιδοδείκτη;"
          other: "Είστε βέβαιοι ότι θέλετε να διαγράψετε αυτούς τους <b>%{count}</b> σελιδοδείκτες;"
    copy_codeblock:
      copied: "αντιγράφηκε!"
      copy: "αντιγραφή κώδικα στο πρόχειρο"
      fullscreen: "εμφάνιση κώδικα σε πλήρη οθόνη"
      view_code: "Προβολή κώδικα"
    drafts:
      label: "Προσχέδια"
      label_with_count: "Πρόχειρα (%{count})"
      resume: "Βιογραφικό"
      remove: "Αφαίρεση"
      remove_confirmation: "Είστε βέβαιοι ότι θέλετε να διαγράψετε αυτό το προσχέδιο;"
      new_topic: "Νέο προσχέδιο θέματος"
      new_private_message: "Νέο πρόχειρο προσωπικό μήνυμα"
      abandon:
        yes_value: "Απόρριψη"
        no_value: "Συνέχιση επεξεργασίας"
      dropdown:
        view_all: "προβολή όλων"
    topic_count_all:
      one: "Δείτε %{count} νέο θέμα"
      other: "Δείτε %{count} νέα θέματα"
    topic_count_categories:
      one: "Δείτε %{count} νέο ή ενημερωμένο θέμα"
      other: "Δείτε %{count} νέα ή ενημερωμένα θέματα"
    topic_count_latest:
      one: "Δείτε %{count} νέο ή ενημερωμένο θέμα"
      other: "Δείτε %{count} νέα ή ενημερωμένα θέματα"
    topic_count_unseen:
      one: "Δείτε %{count} νέο ή ενημερωμένο θέμα"
      other: "Δείτε %{count} νέα ή ενημερωμένα θέματα"
    topic_count_unread:
      one: "Δες %{count} αδιάβαστο θέμα"
      other: "Δες %{count} αδιάβαστα θέματα"
    topic_count_new:
      one: "Δείτε %{count} νέο θέμα"
      other: "Δείτε %{count} νέα θέματα"
    preview: "προεπισκόπιση"
    cancel: "ακύρωση"
    deleting: "Διαγράφεται…"
    save: "Αποθήκευση αλλαγών"
    saving: "Αποθηκεύεται"
    saved: "Αποθηκεύτηκε!"
    upload: "Επιφόρτωση"
    uploading: "Μεταφορτώνεται…"
    processing: "Επεξεργασία…"
    uploading_filename: "Μεταφορτώνεται: %{filename}…"
    processing_filename: "Επεξεργασία: %{filename}…"
    clipboard: "πρόχειρο"
    uploaded: "Επιφορτώθηκε!"
    pasting: "Επικολλάται…"
    enable: "Ενεργοποίηση"
    disable: "Απενεργοποίηση"
    continue: "Συνεχίστε"
    switch_to_anon: "Έναρξη Κατάστασης Ανωνυμίας"
    switch_from_anon: "Τερματισμός Κατάστασης Ανωνυμίας"
    select_placeholder: "Επιλογή…"
    none_placeholder: "Κανένα"
    banner:
      close: "Απόρριψη αυτής της ανακοίνωσης"
      edit: "Επεξεργασία"
    pwa:
      install_banner: "Θέλετε να <a href>εγκαταστήσετε %{title} σε αυτήν τη συσκευή;</a>"
    choose_topic:
      none_found: "Δε βρέθηκαν θέματα."
      title:
        search: "Αναζήτηση θέματος"
        placeholder: "πληκτρολογήστε τον τίτλο του θέματος, url ή id εδώ"
    choose_message:
      none_found: "Δε βρέθηκαν αποτελέσματα."
      title:
        search: "Αναζήτηση μηνύματος"
        placeholder: "πληκτρολογήστε τον τίτλο του μηνύματος, url ή id εδώ"
    review:
      show_more: "Δείτε περισσότερα"
      show_less: "Δείξε λιγότερα"
      order_by: "Ταξινόμηση κατά"
      date_filter: "Δημοσιεύτηκε μεταξύ"
      in_reply_to: "απαντώντας στο"
      explain:
        why: "εξηγήστε γιατί αυτό το στοιχείο κατέληξε στην ουρά"
        title: "Αναθεωρήσιμη βαθμολογία"
        formula: "Τύπος"
        subtotal: "Μερικό σύνολο"
        total: "Σύνολο"
        min_score_visibility: "Ελάχιστη βαθμολογία για προβολή"
        score_to_hide: "Βαθμολογία για απόκρυψη ανάρτησης"
        take_action_bonus:
          name: "ανέλαβε δράση"
          title: "Όταν ένα μέλος του προσωπικού επιλέγει να αναλάβει δράση, η σημαία λαμβάνει ένα μπόνους."
        user_accuracy_bonus:
          name: "ακρίβεια χρήστη"
          title: "Στους χρήστες των οποίων οι σημαίες έχουν συμφωνηθεί ιστορικά, δίνεται ένα μπόνους."
        trust_level_bonus:
          name: "επίπεδο εμπιστοσύνης"
          title: "Τα αναθεωρήσιμα στοιχεία που δημιουργούνται από χρήστες υψηλότερου επιπέδου εμπιστοσύνης έχουν υψηλότερη βαθμολογία."
        type_bonus:
          name: "τύπος μπόνους"
          title: "Ορισμένοι τύποι που μπορούν να αναθεωρηθούν μπορούν να λάβουν ένα μπόνους από το προσωπικό για να τους δώσουν υψηλότερη προτεραιότητα."
      revise_and_reject_post:
        title: "Αναθεώρηση"
        reason: "Αιτία"
        send_pm: "Αποστολή ΠΜ"
        feedback: "Ανατροφοδότηση"
        custom_reason: "Δώστε μια σαφή περιγραφή του λόγου"
        other_reason: "Άλλο..."
        optional: "προεραιτικό"
      claim_help:
        optional: "Μπορείτε να υποβάλετε αξίωση για αυτό το στοιχείο για να αποτρέψετε την αξιολόγηση από άλλους."
        required: "Πρέπει να διεκδικήσετε στοιχεία για να μπορέσετε να τα ελέγξετε."
        claimed_by_you: "Έχετε διεκδικήσει αυτό το στοιχείο και μπορείτε να το ελέγξετε."
        claimed_by_other: "Αυτό το στοιχείο μπορεί να αναθεωρηθεί μόνο από τον/την <b>%{username}</b>."
      claim:
        title: "διεκδικήστε αυτό το θέμα"
      unclaim:
        help: "καταργήστε αυτήν την αξίωση"
      awaiting_approval: "Αναμονή έγκρισης"
      delete: "Σβήσιμο"
      settings:
        saved: "Αποθηκεύτηκε! "
        save_changes: "Αποθήκευση Αλλαγών"
        title: "Ρυθμίσεις"
        priorities:
          title: "Αναθεωρήσιμες προτεραιότητες"
      moderation_history: "Ιστορικό εποπτείας"
      view_all: "Προβολή Όλων"
      grouped_by_topic: "Ομαδοποίηση ανά θέμα"
      none: "Δεν υπάρχουν στοιχεία για έλεγχο."
      view_pending: "εκκρεμεί προβολή"
      topic_has_pending:
        one: "Αυτό το θέμα έχει <b>%{count}</b> ανάρτηση εν αναμονή έγκρισης"
        other: "Αυτό το θέμα έχει <b>%{count}</b> αναρτήσεις εν αναμονή έγκρισης"
      title: "Ανασκόπηση"
      topic: "Θέμα:"
      filtered_topic: "Έχετε φιλτράρει σε περιεχόμενο με δυνατότητα ελέγχου σε ένα μόνο θέμα."
      filtered_user: "Χρήστης"
      filtered_reviewed_by: "Αναθεωρήθηκε από"
      show_all_topics: "εμφάνιση όλων των θεμάτων"
      deleted_post: "(η ανάρτηση διαγράφηκε)"
      deleted_user: "(ο χρήστης διαγράφηκε)"
      user:
        bio: "Βιογραφικό"
        website: "Website"
        username: "Όνομα Χρήστη"
        email: "Διεύθυνση Email"
        name: "Όνομα"
        fields: "Πεδία"
        reject_reason: "Αιτία"
      user_percentage:
        agreed:
          one: "%{count} συμφωνεί"
          other: "%{count} συμφωνούν"
        disagreed:
          one: "%{count} διαφωνεί"
          other: "%{count} διαφωνούν"
        ignored:
          one: "%{count} αγνοεί"
          other: "%{count} αγνοούν"
      topics:
        topic: "Θέμα"
        reviewable_count: "Άθροισμα"
        reported_by: "Αναφέρθηκε από"
        deleted: "[Το θέμα διαγράφηκε]"
        original: "(αρχικό θέμα)"
        details: "λεπτομέρειες"
        unique_users:
          one: "%{count} χρήστης"
          other: "%{count} χρήστες"
      replies:
        one: "%{count} απάντηση"
        other: "%{count} απαντήσεις"
      edit: "Επεξεργασία"
      save: "Αποθήκευση"
      cancel: "Άκυρο"
      new_topic: "Η έγκριση αυτού του στοιχείου θα δημιουργήσει ένα νέο θέμα"
      filters:
        all_categories: "(όλες οι κατηγορίες)"
        type:
          title: "Τύπος"
          all: "(όλοι οι τύποι)"
        minimum_score: "Ελάχιστη βαθμολογία:"
        refresh: "Ανανέωση "
        status: "Κατάσταση"
        category: "Κατηγορία"
        score_type:
          title: "Αιτία"
          all: "(όλοι οι λόγοι)"
        orders:
          score: "Βαθμολογία"
          score_asc: "Βαθμολογία (αντίστροφα)"
          created_at: "Δημιουργήθηκε στις"
          created_at_asc: "Δημιουργήθηκε στις (αντίστροφα)"
        priority:
          title: "Ελάχιστη προτεραιότητα"
          any: "(οποιοδήποτε)"
          low: "Χαμηλή"
          medium: "Μεσαία"
          high: "Υψηλή"
      conversation:
        view_full: "δείτε την πλήρη συνομιλία"
      scores:
        about: "Αυτή η βαθμολογία υπολογίζεται με βάση το επίπεδο εμπιστοσύνης του αναφέροντα, την ακρίβεια των προηγούμενων αναφορών του και την προτεραιότητα του αντικειμένου που αναφέρεται."
        score: "Βαθμολογία"
        date: "Ημερομηνία αναφοράς"
        type: "Αιτία"
        status: "Κατάσταση"
        submitted_by: "Αναφέρθηκε από"
      statuses:
        pending:
          title: "Εκκρεμή"
        approved:
          title: "Εγκρίθηκε "
        rejected:
          title: "Απορρίφθηκε"
        reviewed:
          title: "Όλα αναθεωρημένα"
        all:
          title: "Τα πάνΤα"
      context_question:
        delimiter: "ή"
      types:
        reviewable_flagged_post:
          title: "Επισημασμένη ανάρτηση"
          flagged_by: "Επισήμανση από"
          noun: "ανάρτηση"
        reviewable_queued_topic:
          title: "Θέμα σε ουρά"
          noun: "θέμα"
        reviewable_queued_post:
          title: "Ανάρτηση σε ουρά"
          noun: "ανάρτηση"
        reviewable_user:
          title: "Χρήστης"
          noun: "χρήστης"
        reviewable_post:
          title: "Ανάρτηση"
          noun: "ανάρτηση"
      approval:
        title: "Απαιτείται Έγκριση Ανάρτησης"
        description: "Λάβαμε την ανάρτησή σου, αλλά πρέπει πρώτα να εγκριθεί από έναν συντονιστή πριν εμφανιστεί. Παρακαλώ περιμένετε."
        pending_posts:
          one: "Έχετε <strong>%{count}</strong> ανάρτηση σε εκκρεμότητα."
          other: "Έχετε <strong>%{count}</strong> αναρτήσεις σε εκκρεμότητα."
        ok: "OK"
      example_username: "όνομα χρήστη"
      reject_reason:
        title: "Γιατί απορρίπτετε αυτόν τον χρήστη;"
        send_email: "Αποστολή email απόρριψης"
    relative_time_picker:
      minutes:
        one: "λεπτό"
        other: "λεπτά"
      hours:
        one: "ώρα"
        other: "ώρες"
      days:
        one: "ημέρα"
        other: "ημέρες"
      months:
        one: "μήνας"
        other: "μήνες"
      years:
        one: "έτος"
        other: "έτη"
      relative: "Σχετικός"
    time_shortcut:
      now: "Τώρα"
      in_one_hour: "Σε μία ώρα"
      in_two_hours: "Σε δύο ώρες"
      later_today: "Αργότερα σήμερα"
      two_days: "Δύο ημέρες"
      three_days: "Σε τρεις ημέρες"
      next_business_day: "Επόμενη εργάσιμη ημέρα"
      tomorrow: "Αύριο"
      post_local_date: "Ημερομηνία στη δημοσίευση"
      later_this_week: "Αργότερα αυτήν την εβδομάδα"
      this_weekend: "Αυτό το Σαββατοκύριακο"
      start_of_next_business_week: "Τη Δευτέρα"
      start_of_next_business_week_alt: "Την επόμενη Δευτέρα"
      next_week: "Την άλλη εβδομάδα"
      two_weeks: "Δύο εβδομάδες"
      next_month: "Τον άλλο μήνα"
      two_months: "Δύο μήνες"
      three_months: "Τρεις μήνες"
      four_months: "Τέσσερις μήνες"
      six_months: "Έξι μήνες"
      one_year: "Ένα έτος"
      forever: "Για πάντα"
      relative: "Σχετικός χρόνος"
      none: "Δεν χρειάζεται"
      never: "Ποτέ"
      last_custom: "Τελευταία προσαρμοσμένη ημερομηνία"
      custom: "Προσαρμοσμένη ημερομηνία και ώρα"
<<<<<<< HEAD
      custom_short: "Προσαρμοσμένο..."
=======
      more_options: "Περισσότερες επιλογές…"
>>>>>>> 76e7f12a
      select_timeframe: "Επιλέξτε χρονικό περιθώριο"
    user_action:
      user_posted_topic: "<a href='%{userUrl}'>%{user}</a> ανάρτησε <a href='%{topicUrl}'>το θέμα</a>"
      you_posted_topic: "<a href='%{userUrl}'>Ανάρτησες</a> αυτό <a href='%{topicUrl}'>το θέμα</a>"
      user_replied_to_post: "<a href='%{userUrl}'>%{user}</a> απάντησε στο <a href='%{postUrl}'>%{post_number}</a>"
      you_replied_to_post: "<a href='%{userUrl}'>Απάντησες</a> στο <a href='%{postUrl}'>%{post_number}</a>"
      user_replied_to_topic: "<a href='%{userUrl}'>%{user}</a> απάντησε στο <a href='%{topicUrl}'>θέμα</a>"
      you_replied_to_topic: "<a href='%{userUrl}'>Απάντησες</a> στο <a href='%{topicUrl}'>θέμα</a>"
      user_mentioned_user: "<a href='%{user1Url}'>%{user}</a> ανάφερε τον/την <a href='%{user2Url}'>%{another_user}</a>"
      user_mentioned_you: "<a href='%{user1Url}'>%{user}</a> ανάφερε <a href='%{user2Url}'>εσένα</a>"
      you_mentioned_user: "<a href='%{user1Url}'>Ανάφερες</a> τον/την <a href='%{user2Url}'>%{another_user}</a>"
      posted_by_user: "Αναρτήθηκε από τον/την <a href='%{userUrl}'>%{user}</a>"
      posted_by_you: "Αναρτήθηκε από <a href='%{userUrl}'>εσένα</a>"
      sent_by_user: "Στάλθηκε από τον/την <a href='%{userUrl}'>%{user}</a>"
      sent_by_you: "Στάλθηκε από <a href='%{userUrl}'>εσένα</a>"
    directory:
      username: "Όνομα Χρήστη"
      filter_name: "φιλτράρισμα με βάση το όνομα χρήστη"
      title: "Χρήστες"
      likes_given: "Δόθηκαν"
      likes_received: "Λήφθησαν"
      topics_entered: "Προβλήθηκαν"
      topics_entered_long: "Προβεβλημένα Θέματα"
      time_read: "Χρόνος Ανάγνωσης"
      topic_count: "Θέματα"
      topic_count_long: "Δημιουργημένα Θέματα"
      post_count: "Απαντήσεις"
      post_count_long: "Αναρτημένες Απαντήσεις"
      no_results_with_search: "Δεν βρέθηκαν αποτελέσματα."
      days_visited: "Επισκέψεις"
      days_visited_long: "Ημέρες Επίσκεψης"
      posts_read: "Διαβασμένα"
      posts_read_long: "Διαβασμένες Αναρτήσεις"
      last_updated: "Τελευταία ενημέρωση:"
      total_rows:
        one: "%{count} χειριστής"
        other: "%{count} χρήστες"
      edit_columns:
        save: "Αποθήκευση"
        reset_to_default: "Επαναφορά στο προεπιλεγμένο"
      group:
        all: "όλες οι ομάδες"
      sort:
        label: "Ταξινόμηση κατά %{criteria}"
    group_histories:
      actions:
        change_group_setting: "Αλλαγή ρυθμίσεων ομάδας"
        add_user_to_group: "Προσθήκη χρήστη"
        remove_user_from_group: "Αφαίρεση χρήστη"
        make_user_group_owner: "Κάνε ιδιοκτήτη"
        remove_user_as_group_owner: "Απέσυρε ιδιοκτήτη"
    groups:
      member_added: "Προστέθηκε"
      member_requested: "Ζητήθηκε στις"
      add_members:
        title: "Προσθήκη χρηστών σε %{group_name}"
        description: "Εισαγάγετε μια λίστα χρηστών που θέλετε να προσκαλέσετε στην ομάδα ή επικολλήσετε σε μια λίστα διαχωρισμένη με κόμμα:"
        usernames_placeholder: "ονόματα χρηστών"
        usernames_or_emails_placeholder: "ονόματα χρηστών ή email"
        notify_users: "Ειδοποίηση χρηστών"
        set_owner: "Ορισμός χρηστών ως κατόχων αυτής της ομάδας"
      requests:
        title: "Αιτήματα"
        reason: "Αιτία"
        accept: "Αποδέχομαι"
        accepted: "αποδεκτό"
        deny: "Αρνούμαι"
        denied: "μη αποδεκτό"
        undone: "αναίρεση αιτήματος"
        handle: "χειριστείτε το αίτημα συμμετοχής"
        undo: "Αναίρεση"
      manage:
        title: "Διαχειριστείτε"
        name: "Όνομα"
        full_name: "Πλήρες Όνομα"
        add_members: "Προσθήκη Χρηστών"
        invite_members: "Πρόσκληση"
        delete_member_confirm: "Να αφαιρεθεί ο/η '%{username}' από την ομάδα '%{group}' ;"
        profile:
          title: Προφίλ
        interaction:
          title: Αλληλεπίδραση
          posting: Αναρτήσεις
          notification: Ειδοποίηση
        email:
          title: "Διεύθυνση Email"
          status: "%{old_emails} / %{total_emails} συγχρονισμένα emails μέσω IMAP."
          enable_smtp: "Ενεργοποίηση SMTP"
          enable_imap: "Ενεργοποίηση IMAP"
          save_settings: "Αποθήκευση Ρυθμίσεων"
          last_updated: "Τελευταία ενημέρωση:"
          last_updated_by: "από"
          smtp_settings_valid: "Έγκυρες ρυθμίσεις SMTP."
          smtp_title: "SMTP"
          imap_title: "IMAP"
          imap_additional_settings: "Πρόσθετες ρυθμίσεις"
          imap_settings_valid: "Έγκυρες ρυθμίσεις IMAP."
          prefill:
            gmail: "Gmail"
            outlook: "Outlook.com"
            office365: "Microsoft 365"
          ssl_modes:
            none: "Κανένα"
            ssl_tls: "SSL/TLS"
            starttls: "STARTTLS"
          credentials:
            title: "Διαπιστευτήρια"
            smtp_server: "SMTP Server"
            smtp_port: "SMTP Port"
            smtp_ssl_mode: "Λειτουργία SSL"
            imap_server: "IMAP Server"
            imap_port: "IMAP Port"
            imap_ssl: "Χρήση SSL για SMTP"
            username: "Όνομα Χρήστη"
            password: "Κωδικός Πρόσβασης"
          settings:
            title: "Ρυθμίσεις"
          mailboxes:
            synchronized: "Συγχρονισμένο γραμματοκιβώτιο"
            none_found: "Δε βρέθηκαν γραμματοκιβώτια σε αυτόν τον λογαριασμό email."
            disabled: "Απενεργοποιημένο"
        membership:
          title: Συνδρομή
          access: Πρόσβαση
        categories:
          title: Κατηγορίες
          long_title: "Προεπιλεγμένες ειδοποιήσεις κατηγορίας"
          description: "Όταν προστίθενται χρήστες σε αυτήν την ομάδα, οι ρυθμίσεις ειδοποίησης κατηγοριών θα οριστούν σε αυτές τις προεπιλογές. Στη συνέχεια, μπορούν να τις αλλάξουν."
          watched_categories_instructions: "Παρακολουθήστε αυτόματα όλα τα θέματα σε αυτές τις κατηγορίες. Τα μέλη της ομάδας θα ειδοποιηθούν για όλες τις νέες αναρτήσεις και θέματα και θα εμφανιστεί επίσης ένας αριθμός νέων αναρτήσεων δίπλα στο θέμα."
          tracked_categories_instructions: "Παρακολουθήστε αυτόματα όλα τα θέματα σε αυτές τις κατηγορίες. Ένα πλήθος νέων αναρτήσεων θα εμφανιστεί δίπλα στο θέμα."
          watching_first_post_categories_instructions: "Οι χρήστες θα ειδοποιηθούν για την πρώτη ανάρτηση σε κάθε νέο θέμα σε αυτές τις κατηγορίες."
          regular_categories_instructions: "Εάν αυτές οι κατηγορίες είναι σε σίγαση, θα καταργηθεί η σίγαση για τα μέλη της ομάδας. Οι χρήστες θα ειδοποιηθούν εάν αναφέρονται ή κάποιος απαντήσει σε αυτούς."
          muted_categories_instructions: "Οι χρήστες δεν θα ειδοποιηθούν για νέα θέματα σε αυτές τις κατηγορίες και δεν θα εμφανίζονται στις σελίδες κατηγοριών ή τελευταίων θεμάτων."
        tags:
          title: Ετικέτες
          long_title: "Προεπιλεγμένες ειδοποιήσεις ετικετών"
          description: "Όταν προστίθενται χρήστες σε αυτήν την ομάδα, οι ρυθμίσεις ειδοποίησης ετικετών θα ρυθμιστούν σε αυτές τις προεπιλογές. Στη συνέχεια, μπορούν να τις αλλάξουν."
          watched_tags_instructions: "Παρακολουθήστε αυτόματα όλα τα θέματα με αυτές τις ετικέτες. Τα μέλη της ομάδας θα ειδοποιηθούν για όλες τις νέες αναρτήσεις και θέματα και θα εμφανιστεί επίσης ένας αριθμός νέων δημοσιεύσεων δίπλα στο θέμα."
          tracked_tags_instructions: "Παρακολουθήστε αυτόματα όλα τα θέματα με αυτές τις ετικέτες. Ένα πλήθος νέων δημοσιεύσεων θα εμφανιστεί δίπλα στο θέμα."
          watching_first_post_tags_instructions: "Οι χρήστες θα ειδοποιηθούν για την πρώτη ανάρτηση σε κάθε νέο θέμα με αυτές τις ετικέτες."
          regular_tags_instructions: "Εάν αυτές οι ετικέτες είναι σε σίγαση, θα καταργηθεί η σίγαση για μέλη της ομάδας. Οι χρήστες θα ειδοποιηθούν εάν αναφέρονται ή κάποιος απαντήσει σε αυτούς."
          muted_tags_instructions: "Οι χρήστες δε θα ειδοποιηθούν για τίποτα σχετικό με νέα θέματα με αυτές τις ετικέτες, και αυτά δε θα εμφανίζονται στα πρόσφατα."
        logs:
          title: "Αρχεία καταγραφής"
          when: "Πότε"
          action: "Ενέργεια"
          acting_user: "Ενέργεια από"
          target_user: "Αποδέκτης"
          subject: "Αντικείμενο"
          details: "Λεπτομέρειες"
          from: "Από"
          to: "Προς"
      permissions:
        title: "Δικαιώματα"
        none: "Δεν υπάρχουν κατηγορίες που σχετίζονται με αυτήν την ομάδα."
        description: "Τα μέλη αυτής της ομάδας μπορούν να έχουν πρόσβαση σε αυτές τις κατηγορίες"
      public_admission: "Επίτρεψε στους χρήστες να προσχωρήσουν στην ομάδα (Απαιτεί δημόσια ορατή ομάδα)"
      public_exit: "Επίτρεψε στους χρήστες να αποχωρήσουν από την ομάδα"
      empty:
<<<<<<< HEAD
        posts: "Δεν υπάρχουν αναρτήσεις από μέλη της ομάδας."
        members: "Δεν υπάρχουν μέλη σε αυτή την ομάδα."
        requests: "Δεν υπάρχουν αιτήματα συμμετοχής για αυτήν την ομάδα."
        mentions: "Δεν υπάρχουν αναφορές αυτής της ομάδας."
        messages: "Δεν υπάρχουν μηνύματα για αυτή την ομάδα."
        topics: "Δεν υπάρχουν θέματα από μέλη της ομάδας."
        logs: "Δεν υπάρχουν logs για αυτή την ομάδα."
=======
        posts: "Δεν υπάρχουν αναρτήσεις από μέλη της ομάδας"
        members: "Δεν υπάρχουν μέλη σε αυτή την ομάδα"
        requests: "Δεν υπάρχουν αιτήματα συμμετοχής για αυτήν την ομάδα"
        mentions: "Δεν υπάρχουν αναφορές αυτής της ομάδας"
        messages: "Δεν υπάρχουν μηνύματα για αυτή την ομάδα"
        topics: "Δεν υπάρχουν θέματα από μέλη της ομάδας"
        logs: "Δεν υπάρχουν logs για αυτή την ομάδα"
>>>>>>> 76e7f12a
      add: "Προσθήκη"
      join: "Γίνετε μέλος"
      leave: "Αποχώρηση"
      request: "Αίτημα"
      message: "Μήνυμα"
      confirm_leave: "Είστε βέβαιοι ότι θέλετε να αποχωρήσετε από αυτήν την ομάδα;"
      allow_membership_requests: "Να επιτρέπεται στους χρήστες να στέλνουν αιτήματα συμμετοχής σε κατόχους ομάδων (Απαιτείται δημόσια ορατή ομάδα)"
      membership_request_template: "Προσαρμοσμένο πρότυπο που θα εμφανίζεται στους χρήστες όταν αποστέλλεται αίτημα συμμετοχής"
      membership_request:
        submit: "Αποστολή Αιτήματος"
        title: "Αιτήματα για συμετοχή @%{group_name}"
        reason: "Ενημέρωσε τους ιδιοκτήτες της ομάδας για τον λόγο που θέλεις να συμμετέχεις σε αυτήν"
      membership: "Συνδρομή"
      name: "Όνομα"
      group_name: "Όνομα ομάδας"
      user_count: "Χρήστες"
      bio: "Σχετικά με την Ομάδα"
      selector_placeholder: "εισαγωγή ονόματος χρήστη"
      owner: "ιδιοκτήτης"
      index:
        title: "Ομάδες"
        all: "Όλες οι ομάδες"
        empty: "Δεν υπάρχουν ορατές ομάδες."
        filter: "Φιλτράρισμα κατά τύπο ομάδας"
        owner_groups: "Ομάδες που κατέχω"
        close_groups: "Κλειστές ομάδες"
        automatic_groups: "Αυτόματες ομάδες"
        automatic: "Αυτόματα"
        closed: "Κλειστό"
        public: "Δημόσια"
        private: "Ιδιωτική"
        public_groups: "Δημόσιες ομάδες"
        my_groups: "Οι Ομάδες Μου"
        group_type: "Τύπος ομάδας"
        is_group_user: "Μέλος"
        is_group_owner: "Ιδιοκτήτης"
      title:
        one: "Ομάδα"
        other: "Ομάδες"
      activity: "Δραστηριότητα"
      members:
        title: "Μέλη"
        filter_placeholder_admin: "όνομα χρήστη ή διεύθυνση ηλεκτρονικού ταχυδρομίου"
        filter_placeholder: "όνομα χρήστη"
        remove_member: "Αφαίρεση μέλους"
        remove_member_description: "Αφαίρεση <b>%{username}</b> από αυτήν την ομάδα"
        make_owner: "Κάνε ιδιοκτήτη"
        make_owner_description: "Κάνε τον/την <b>%{username}</b> κάτοχο αυτής της ομάδας"
        remove_owner: "Αφαίρεση ως κατόχου"
        remove_owner_description: "Αφαίρεση του/της <b>%{username}</b> ως κατόχου αυτής της ομάδας"
        remove_members: "Αφαίρεση Μελών"
        remove_owners: "Αφαίρεση Κατόχων"
        status: "Κατάσταση"
        owner: "Ιδιοκτήτης"
        forbidden: "Δε σας επιτρέπεται να δείτε τα μέλη."
      topics: "Θέματα"
      posts: "Αναρτήσεις"
      aria_post_number: "%{title} - δημοσίευση #%{postNumber}"
      mentions: "Αναφορές"
      messages: "Μηνύματα"
      notification_level: "Προκαθορισμένο επίπεδο ειδοποιήσεων για μηνύματα ομάδων"
      alias_levels:
        mentionable: "Ποιός μπορεί να @αναφέρει αυτή την ομάδα;"
        messageable: "Ποιός μπορεί να στείλει μήνυμα σε αυτή την ομάδα;"
        nobody: "Κανένας"
        only_admins: "Μόνο διαχειριστές"
        mods_and_admins: "Μόνο συντονιστές και διαχειριστές"
        members_mods_and_admins: "Μόνο τα μέλη της ομάδας, οι συντονιστές και οι διαχειριστές"
        owners_mods_and_admins: "Μόνο κάτοχοι ομάδων, συντονιστές και διαχειριστές"
        everyone: "Όλοι"
      notifications:
        watching:
          title: "Επιτηρείται"
          description: "Θα λαμβάνεις ειδοποιήσεις για κάθε καινούρια ανάρτηση σε κάθε μήνυμα και θα εμφανίζεται ο αριθμός των καινούριων απαντήσεων ."
        watching_first_post:
          title: "Επιτήρηση Πρώτης Ανάρτησης"
          description: "Θα ειδοποιηθείτε για νέα μηνύματα σε αυτήν την ομάδα αλλά όχι για απαντήσεις στα μηνύματα."
        tracking:
          title: "Παρακολουθείται"
          description: "Θα λαμβάνεις ειδοποιήσεις εάν κάποιος αναφέρει το @όνομα σου ή απαντήσει σε εσένα και θα εμφανίζεται ο αριθμός των καινούριων απαντήσεων."
        regular:
          title: "Κανονικό"
          description: "Θα λαμβάνεις ειδοποιήσεις αν κάποιος αναφέρει το @name σου ή σου απαντήσει"
        muted:
          title: "Σε σιγή"
          description: "Δε θα ειδοποιηθείτε για τίποτα σχετικό με μηνύματα σε αυτήν την ομάδα."
      flair_url: "Avatar Flair Εικόνα"
      flair_upload_description: "Χρησιμοποιήστε τετράγωνες εικόνες όχι μικρότερες από 20px επί 20px."
      flair_bg_color: "Avatar Flair Χρώμα Φόντου"
      flair_bg_color_placeholder: "(Προαιρετικό) Τιμή χρώματος Hex"
      flair_color: "Avatar Flair Χρώμα"
      flair_color_placeholder: "(Προαιρετικό) Τιμή χρώματος Hex"
      flair_preview_icon: "Εικονίδιο Προεπισκόπησης"
      flair_preview_image: "Εικόνα Προεπισκόπησης"
      flair_type:
        icon: "Επιλέξτε ένα εικονίδιο"
        image: "Επιφορτώστε μια εικόνα"
      default_notifications:
        modal_title: "Προεπιλεγμένες ειδοποιήσεις χρήστη"
        modal_description:
          one: "Θα θέλατε να εφαρμόσετε αυτήν την αλλαγή αναδρομικά; Αυτό θα αλλάξει τις προτιμήσεις για %{count} υπάρχων χρήστη."
          other: "Θα θέλατε να εφαρμόσετε αυτήν την αλλαγή αναδρομικά; Αυτό θα αλλάξει τις προτιμήσεις για %{count} υπάρχοντες χρήστες."
        modal_yes: "Ναι"
        modal_no: "Όχι, εφαρμόστε την αλλαγή μόνο προς τα εμπρός"
    user_action_groups:
      "1": "Αρέσει που Έδωσα"
      "2": "Αρέσει που Έλαβα"
      "3": "Σελιδοδείκτες"
      "4": "Θέματα"
      "5": "Απαντήσεις"
      "6": "Αποκρίσεις"
      "7": "Αναφορές"
      "9": "Παραθέσεις"
      "11": "Επεξεργασίες"
      "12": "Απεσταλμένα"
      "13": "Εισερχόμενα"
      "14": "Εκκρεμή"
      "15": "Προσχέδια"
      "17": "Σύνδεσμοι"
    categories:
      categories_label: "κατηγορίες"
      subcategories_label: "υποκατηγορίες"
      no_subcategories: "χωρίς υποκατηγορίες"
      remove_filter: "αφαίρεση φίλτρου"
      plus_more_count:
        one: "+%{count} περισσότερο"
        other: "+%{count} περισσότερα"
      view_all: "προβολή όλων"
      category: "Κατηγορία"
      category_list: "Εμφάνισε τη λίστα κατηγοριών"
      reorder:
        title: "Επαναταξινόμησε τις κατηγορίες"
        title_long: "Αναδιοργάνωση της λίστας κατηγοριών"
        save: "Αποθήκευση Κατάταξης"
        apply_all: "Εφαρμογή"
        position: "Θέση"
      posts: "Αναρτήσεις"
      topics: "Θέματα"
      latest: "Πρόσφατες"
      subcategories: "Υποκατηγορίες"
      muted: "Κατηγορίες σε σίγαση"
      topic_sentence:
        one: "%{count} θέμα"
        other: "%{count} θέματα"
      topic_stat:
        one: "%{number} / %{unit}"
        other: "%{number} / %{unit}"
      topic_stat_unit:
        week: "εβδομάδα"
        month: "μήνας"
      topic_stat_all_time:
        one: "%{number} σύνολο"
        other: "%{number} συνολικά"
      topic_stat_sentence_week:
        one: "%{count} νέο θέμα την περασμένη εβδομάδα."
        other: "%{count} νέα θέματα την περασμένη εβδομάδα."
      topic_stat_sentence_month:
        one: "%{count} νέο θέμα τον περασμένο μήνα."
        other: "%{count} νέα θέματα τον περασμένο μήνα."
      n_more:
        one: "Κατηγορίες (%{count} επιπλέον)…"
        other: "Κατηγορίες (%{count} επιπλέον)…"
    ip_lookup:
      title: Αναζήτηση Διεύθυνσης IP
      hostname: Hostname
      location: Τοποθεσία
      location_not_found: (άγνωστο)
      organisation: Οργανισμός
      phone: Τηλέφωνο
      other_accounts: "Άλλοι λογαριασμοί με αυτή την IP διεύθυνση:"
      delete_other_accounts:
        one: "Διαγραφή %{count}"
        other: "Διαγραφή %{count}"
      username: "όνομα χρήστη"
      trust_level: "επίπεδο εμπιστοσύνης"
      read_time: "χρόνος ανάγνωσης"
      topics_entered: "θέματα που προβλήθηκαν"
<<<<<<< HEAD
      post_count: "# αναρτήσεις"
=======
      post_count: "αναρτήσεις"
>>>>>>> 76e7f12a
      confirm_delete_other_accounts: "Είσε σίγουρος ότι θέλεις να διαγράψεις αυτούς τους λογαριασμούς;"
      powered_by: "χρησιμοποιώντας το <a href='https://maxmind.com'>MaxMindDB</a>"
      copied: "αντιγράφηκε"
    user_fields:
      none: "(διαλέξτε μία επιλογή)"
      required: 'Παρακαλώ εισαγάγετε μια τιμή για το "%{name}»'
<<<<<<< HEAD
      same_as_password: "Ο κωδικός σας δεν πρέπει να επαναλαμβάνεται σε άλλα πεδία."
=======
      same_as_password: "Ο κωδικός σας δεν πρέπει να επαναλαμβάνεται σε άλλα πεδία"
>>>>>>> 76e7f12a
      optional: (προεραιτικό)
    user:
      said: "%{username}:"
      profile: "Προφίλ"
      profile_possessive: "Προφίλ %{username}"
      account_possessive: "Λογαριασμός %{name}"
      mute: "Σίγαση"
      edit: "Επεξεργασία Ρυθμίσεων"
      download_archive:
        title: "Εξαγωγή των δεδομένων σας"
        description: "Κατεβάστε ένα αρχείο της δραστηριότητας και των προτιμήσεων του λογαριασμού σας."
        button_text: "Αίτημα λήψης αρχείου"
        confirm: "Θέλετε πραγματικά να κατεβάσετε ένα αρχείο της δραστηριότητας και των προτιμήσεων του λογαριασμού σας?"
        success: "Ξεκινήσαμε τη συλλογή του αρχείου σας, θα λάβετε ένα μήνυμα όταν ολοκληρωθεί η διαδικασία."
      new_private_message: "Νέο Μήνυμα"
      private_message: "Μήνυμα"
      private_messages: "Μηνύματα"
      user_notifications:
        filters:
          filter_by: "Φιλτράρισμα κατά"
          all: "Όλα"
          read: "Διαβασμένα"
          unread: "Αδιάβαστα"
        ignore_duration_title: "Αγνόησε χρήστη"
        ignore_duration_username: "Όνομα Χρήστη"
        ignore_duration_when: "Διάρκεια:"
        ignore_duration_save: "Αγνόηση"
        ignore_duration_note: "Λάβετε υπόψη ότι όλες οι παραβλέψεις αφαιρούνται αυτόματα μετά τη λήξη της διάρκειας παράβλεψης."
        ignore_duration_time_frame_required: "Παρακαλώ επιλέξτε ένα χρονικό πλαίσιο"
        ignore_no_users: "Δεν έχετε αγνοήσει χρήστες."
        ignore_option: "Αγνοήθηκε "
        ignore_option_title: "Δεν θα λαμβάνετε ειδοποιήσεις σχετικές με αυτόν τον χρήστη και όλο το περιεχόμενό του θα είναι κρυμμένο."
        add_ignored_user: "Προσθήκη…"
        mute_option: "Σε σίγαση"
        normal_option: "Φυσιολογικό"
        normal_option_title: "Θα ειδοποιηθείτε εάν αυτός ο χρήστης σας απαντήσει, σας παραθέσει ή σας αναφέρει."
      notification_schedule:
        title: "Χρονοδιάγραμμα Ειδοποιήσεων"
        label: "Ενεργοποίηση προσαρμοσμένου χρονοδιαγράμματος ειδοποιήσεων"
        tip: "Εκτός αυτών των ωρών οι ειδοποιήσεις σας θα τεθούν σε παύση."
        midnight: "Μεσάνυχτα"
        none: "Κανένα"
        monday: "Τη Δευτέρα"
        tuesday: "Τρίτη"
        wednesday: "Τετάρτη"
        thursday: "Πέμπτη"
        friday: "Παρασκευή"
        saturday: "Σάββατο"
        sunday: "Κυριακή"
        to: "προς"
      activity_stream: "Δραστηριότητα"
      read: "Διαβασμένα"
      read_help: "Πρόσφατα διαβασμένα θέματα"
      preferences:
        title: "Προτιμήσεις"
      feature_topic_on_profile:
        open_search: "Επιλέξτε ένα νέο θέμα"
        title: "Επιλέξτε ένα θέμα"
        search_label: "Αναζήτηση για θέμα κατά τίτλο"
        save: "Αποθήκευση"
        clear:
          title: "Καθαρισμός"
          warning: "Είστε βέβαιοι ότι θέλετε να καθαρίσετε το προτεινόμενο θέμα σας;"
      use_current_timezone: "Χρήση τρέχουσας ζώνης ώρας"
      profile_hidden: "Το δημόσιο προφίλ αυτού του χρήστη είναι κρυφό."
      expand_profile: "Επέκταση"
      sr_expand_profile: "Ανάπτυξη λεπτομερειών προφίλ"
      collapse_profile: "Σύμπτυξη"
      sr_collapse_profile: "Σύμπτυξη λεπτομερειών προφίλ"
      bookmarks: "Σελιδοδείκτες"
      bio: "Σχετικά με εμένα"
      timezone: "Ζώνη ώρας"
      invited_by: "Προσκλήθηκε Από"
      trust_level: "Επίπεδο Εμπιστοσύνης"
      notifications: "Ειδοποιήσεις"
      statistics: "Στατιστικά"
      desktop_notifications:
        label: "Ζωντανές ειδοποιήσεις"
        not_supported: "Οι ειδοποιήσεις δεν υποστηρίζονται από αυτό το πρόγραμμα περιήγησης. Λυπάμαι."
        perm_default: "Ενεργοποίησε τις Ειδοποιήσεις"
        perm_denied_btn: "Η άδεια απορρίφθηκε"
        perm_denied_expl: "Απορρίψατε την άδεια για ειδοποιήσεις. Επιτρέψτε τις ειδοποιήσεις μέσω των ρυθμίσεων του browser σας."
        disable: "Απενεργοποίηση Ειδοποιήσεων"
        enable: "Ενεργοποίηση Ειδοποιήσεων"
        each_browser_note: "Σημείωση: Πρέπει να αλλάξετε αυτή τη ρύθμιση σε κάθε πρόγραμμα περιήγησης που χρησιμοποιείτε. Όλες οι ειδοποιήσεις θα απενεργοποιηθούν αν διακόψετε τις ειδοποιήσεις από το μενού του χρήστη, ανεξάρτητα από αυτή τη ρύθμιση."
        consent_prompt: "Θέλετε ζωντανές ειδοποιήσεις όταν οι χρήστες απαντούν στις αναρτήσεις σας;"
      dismiss: "Απόρριψη"
      dismiss_notifications: "Απόρριψη Όλων"
      dismiss_notifications_tooltip: "Επισήμανση όλων των αδιάβαστων ειδοποιήσεων ως διαβασμένων"
      dismiss_bookmarks_tooltip: "Επισήμανση όλων των αδιάβαστων υπενθυμίσεων σελιδοδεικτών ως διαβασμένων"
      no_likes_title: "Δεν έχετε λάβει ακόμα likes"
      no_messages_title: "Δεν έχετε κανένα μήνυμα"
      no_messages_body: >
        Χρειάζεσαι μια άμεση προσωπική συνομιλία με κάποιον, εκτός της κανονικής ροής συνομιλίας; Στείλε τους μήνυμα επιλέγοντας το avatar τους και χρησιμοποιώντας το %{icon} κουμπί μηνύματος.<br><br> Εάν χρειάζεσαι βοήθεια, μπορείς να στείλεις <a href='%{aboutUrl}'>μήνυμα σε ένα μέλος του προσωπικού</a>.
      no_bookmarks_title: "Δεν έχετε σελιδοδείκτη πουθενά ακόμα"
      no_notifications_title: "Δεν έχετε ειδοποιήσεις ακόμα"
      no_other_notifications_title: "Δεν έχετε άλλες ειδοποιήσεις ακόμα"
      no_notifications_page_title: "Δεν έχετε ειδοποιήσεις ακόμα"
      dynamic_favicon: "Εμφάνιση μετρήσεων στο εικονίδιο του περιηγητή"
      skip_new_user_tips:
        description: "Παράλειψη συμβουλών και σημάτων για την ενσωμάτωση νέου χρήστη"
      reset_seen_user_tips: "Εμφάνιση συμβουλών χρήστη ξανά"
      theme_default_on_all_devices: "Όρισε αυτό ως προεπιλεγμένο θέμα σε όλες τις συσκευές μου"
      color_scheme: "Παλέτα χρωμάτων"
      color_schemes:
        default_description: "Προεπιλογή θέματος"
        disable_dark_scheme: "Το ίδιο με το κανονικό"
        undo: "Επαναφορά"
        regular: "Τακτικός"
        dark: "Σκοτεινή λειτουργία"
        default_dark_scheme: "(προεπιλογή ιστότοπου)"
      dark_mode: "Σκοτεινή λειτουργία"
      text_size_default_on_all_devices: "Όρισε αυτό ως προεπιλεγμένο μέγεθος κειμένου σε όλες τις συσκευές μου"
      allow_private_messages: "Επίτρεψε σε άλλους χρήστες να μου στέλνουν προσωπικά μηνύματα"
      external_links_in_new_tab: "Άνοιγε όλους τους εξωτερικούς συνδέσμους σε νέα καρτέλα"
      enable_quoting: "Το κείμενο που επισημαίνεται να παρατίθεται στην απάντηση "
      experimental_sidebar:
        enable: "Ενεργοποίηση πλαϊνής γραμμής"
        options: "Επιλογές"
        navigation_section: "Πλοήγηση"
        navigation_section_instruction: "Όταν μια λίστα θεμάτων στο μενού πλοήγησης έχει νέα ή αδιάβαστα στοιχεία…"
        link_to_filtered_list_checkbox_description: "Σύνδεσμος προς τη φιλτραρισμένη λίστα"
        show_count_new_items_checkbox_description: "Εμφάνιση αριθμού των νέων στοιχείων"
      change: "αλλαγή"
      featured_topic: "Επιλεγμένο θέμα"
      moderator: "Ο/Η %{user} είναι συντονιστής"
      admin: "Ο/Η %{user} είναι διαχειριστής"
      moderator_tooltip: "Αυτός ο χρήστης είναι συντονιστής"
      admin_tooltip: "Αυτός ο χρήστης είναι διαχειριστής"
      silenced_tooltip: "Χρήστης σε σιγή"
      suspended_notice: "Αυτός ο χρήστης είναι σε αποβολή μέχρι τις %{date}."
      suspended_permanently: "Ο χρήστης είναι αποβλημένος."
      suspended_reason: "Αιτιολογία:"
      github_profile: "GitHub"
      email_activity_summary: "Περίληψη Ενεργειών"
      mailing_list_mode:
        label: "Λειτουργία ταχυδρομικής λίστας"
        enabled: "Ενεργοποίησε λειτουργία ταχυδρομικής λίστας"
        instructions: |
          Η ρύθμιση παρακάμπτει την περίληψη δραστηριότητας.<br />
          Τα θέματα και οι κατηγορίες σε σίγαση δεν συμπεριλαμβάνονται σε αυτά τα ηλεκτρονικά μηνύματα.
        individual: "Στείλε ένα email για κάθε νέα ανάρτηση"
        individual_no_echo: "Στείλε ένα email για κάθε νέα ανάρτηση, εκτός από τις δικές μου."
        many_per_day: "Στείλε μου ένα email για κάθε νέα ανάρτηση (περίπου %{dailyEmailEstimate} τη μέρα)"
        few_per_day: "Στείλε μου ένα email για κάθε νέα ανάρτηση (περίπου 2 τη μέρα)"
        warning: "Η λειτουργία λίστας αλληλογραφίας είναι ενεργοποιημένη. Οι ρυθμίσεις ειδοποιήσεων μέσω email παρακάμπτονται."
      tag_settings: "Ετικέτες"
      watched_tags: "Επιτηρείται"
      watched_tags_instructions: "Θα επιτηρείς αυτόματα όλα τα θέματα με αυτές τις ετικέτες. Θα λαμβάνεις ειδοποιήσεις για όλες τις καινούριες αναρτήσεις και θέματα και η καταμέτρηση των καινούριων αναρτήσεων θα εμφανίζεται επίσης δίπλα στο θέμα."
      tracked_tags: "Παρακολουθείται"
      tracked_tags_instructions: "Θα παρακολουθείς αυτόματα όλα τα θέματα με αυτές τις ετικέτες. Η καταμέτρηση των καινούριων αναρτήσεων θα εμφανίζεται δίπλα στο θέμα."
      muted_tags: "Σε σίγαση"
      muted_tags_instructions: "Δε θα λαμβάνεις ειδοποιήσεις για τίποτα σχετικά με νέα θέματα με αυτές τις ετικέτες και δε θα εμφανίζονται στα τελευταία."
      watched_categories: "Επιτηρείται"
      watched_categories_instructions: "Θα παρακολουθείς αυτόματα όλα τα θέματα σε αυτές τις κατηγορίες. Θα λαμβάνεις ειδοποιήσεις για όλες τις καινούριες αναρτήσεις και θέματα και η καταμέτρηση των καινούριων αναρτήσεων θα εμφανίζεται επίσης δίπλα στο θέμα."
      tracked_categories: "Παρακολουθείται"
      tracked_categories_instructions: "Θα παρακολουθείς αυτόματα όλα τα θέματα σε αυτές τις κατηγορίες. Η καταμέτρηση των καινούριων αναρτήσεων θα εμφανίζεται δίπλα στο θέμα."
      watched_first_post_categories: "Επιτήρηση Πρώτης Ανάρτησης"
      watched_first_post_categories_instructions: "Θα ειδοποιηθείς για την πρώτη ανάρτηση σε κάθε νέο θέμα αυτών των κατηγοριών."
      watched_first_post_tags: "Επιτήρηση Πρώτης Ανάρτησης"
      watched_first_post_tags_instructions: "Θα ειδοποιηθείς για την πρώτη ανάρτηση σε κάθε νέο θέμα με αυτές τις ετικέτες."
      muted_categories: "Σε σίγαση"
      muted_categories_instructions: "Δε θα ειδοποιηθείτε για τίποτα σχετικό με νέα θέματα σε αυτές τις κατηγορίες και αυτά δε θα εμφανίζονται στις σελίδες κατηγοριών ή πρόσφατων."
      muted_categories_instructions_dont_hide: "Δε θα ειδοποιηθείτε για τίποτα σχετικό με νέα θέματα σε αυτές τις κατηγορίες."
      regular_categories: "Κανονικό"
      regular_categories_instructions: "Θα βλέπετε αυτές τις κατηγορίες στις λίστες θεμάτων «Πρόσφατα» και «Κορυφαία»."
      no_category_access: "Ως συντονιστής έχεις περιορισμένη πρόσβαση στην κατηγορία, η αποθήκευση είναι απενεργοποιημένη."
      delete_account: "Διαγραφή Λογαριασμού"
      delete_account_confirm: "Είσαι σίγουρος πως θέλεις να διαγράψεις μόνιμα τον λογαριασμό σου; Αυτή η πράξη είναι μη αναστρέψιμη!"
      deleted_yourself: "Ο λογαριασμός σου διαγράφηκε."
      delete_yourself_not_allowed: "Παρακαλούμε επικοινωνήστε με ένα μέλος του προσωπικού εάν επιθυμείτε να διαγραφεί ο λογαριασμός σας."
      unread_message_count: "Μηνύματα"
      admin_delete: "Διαγραφή"
      users: "Χρήστες"
      muted_users: "Σε σίγαση"
      muted_users_instructions: "Αποκρύψετε όλες τις ειδοποιήσεις και τα ΠΜ από αυτούς τους χρήστες."
      allowed_pm_users: "Επιτρέπεται"
      allowed_pm_users_instructions: "Να επιτρέπονται μόνο ΠΜ από αυτούς τους χρήστες."
      allow_private_messages_from_specific_users: "Να επιτρέπεται μόνο σε συγκεκριμένους χρήστες να μου στέλνουν προσωπικά μηνύματα"
      ignored_users: "Αγνοήθηκε "
      ignored_users_instructions: "Απόκρυψη όλων των αναρτήσεωμ, ειδοποιήσεων και ΠΜ από αυτούς τους χρήστες."
      tracked_topics_link: "Δείξε"
<<<<<<< HEAD
      automatically_unpin_topics: "Τα θέματα ξεκαρφιτσώνονται αυτόματα όταν φτάνω στο κάτω μέρος."
=======
      automatically_unpin_topics: "Τα θέματα ξεκαρφιτσώνονται αυτόματα όταν φτάνω στο κάτω μέρος"
>>>>>>> 76e7f12a
      apps: "Εφαρμογές"
      revoke_access: "Ανάκληση Πρόσβασης"
      undo_revoke_access: "Απενεργοποίηση Ανάκλησης Πρόσβασης"
      api_approved: "Εγκεκριμένο:"
      api_last_used_at: "Τελευταία χρήση στις:"
      theme: "Θέμα"
      save_to_change_theme: 'Το θέμα θα ενημερωθεί αφού κάνετε κλικ στο "%{save_text}"'
      home: "Προεπιλεγμένη Αρχική Σελίδα"
      staged: "Υπό μετάβαση"
      messages:
        all: "όλα τα εισερχόμενα"
        inbox: "Εισερχόμενα"
        personal: "Προσωπικό"
        latest: "Πρόσφατα"
        sent: "Απεσταλμένα"
        unread: "Αδιάβαστα"
        unread_with_count:
          one: "Αδιάβαστο (%{count})"
          other: "Αδιάβαστα (%{count})"
        new: "Νέα"
        new_with_count:
          one: "Νέα (%{count})"
          other: "Νέα (%{count})"
        archive: "Αρχείο"
        groups: "Οι Ομάδες Μου"
        move_to_inbox: "Μετακίνηση στα Εισερχόμενα"
        move_to_archive: "Αρχειοθέτηση"
        failed_to_move: "Αποτυχία μετακίνησης των επιλεγμένων μηνυμάτων (πιθανόν δεν υπάρχει σύνδεση στο δίκτυο)"
        tags: "Ετικέτες"
        all_tags: "Όλες οι Ετικέτες"
        warnings: "Επίσημες Προειδοποιήσεις"
      preferences_nav:
        account: "Λογαριασμός"
        security: "Ασφάλεια"
        profile: "Προφίλ"
        emails: "Emails"
        notifications: "Ειδοποιήσεις"
        tracking: "Παρακολουθείται"
        categories: "Κατηγορίες"
        users: "Χρήστες"
        tags: "Ετικέτες"
        interface: "Διεπαφή"
        apps: "Εφαρμογές"
        navigation_menu: "Μενού πλοήγησης"
      change_password:
        success: "(το email στάλθηκε)"
        in_progress: "(αποστολή email)"
        error: "(σφάλμα)"
        action: "Αποστολή Email Επαναφοράς Συνθηματικού"
        set_password: "Ορισμός Συνθηματικού"
        choose_new: "Επιλέξτε νέο κωδικό πρόσβασης"
        choose: "Επιλέξτε έναν κωδικό πρόσβασης"
        verify_identity: "Για να συνεχίσετε, παρακαλώ επαληθεύστε την ταυτότητά σας."
        title: "Επαναφορά Κωδικού"
      second_factor_backup:
        title: "Εφεδρικοί Κωδικοί Δύο Παραγόντων"
        regenerate: "Αναδημιουγία"
        disable: "Απενεργοποίηση"
        enable: "Δημιουργία εφεδρικών κωδικών"
        enable_long: "Προσθήκη εφεδρικών κωδικών"
        not_enabled: "Δεν έχετε δημιουργήσει ακόμα εφεδρικούς κωδικούς."
        manage:
          one: "Απομένει <strong>%{count}</strong> εφεδρικός κωδικός."
          other: "Απομένουν <strong>%{count}</strong> εφεδρικοί κωδικοί."
        copy_to_clipboard: "Αντιγραφή στο Clipboard"
        copy_to_clipboard_error: "Σφάλμα αντιγραφής δεδομένων στο Clipboard"
        copied_to_clipboard: "Αντιγράφτηκε στο Clipboard"
        download_backup_codes: "Μεταφόρτωση εφεδρικών κωδικών"
        remaining_codes:
          one: "Απομένει <strong>%{count}</strong> εφεδρικός κωδικός."
          other: "Απομένουν <strong>%{count}</strong> εφεδρικοί κωδικοί."
        use: "Χρησιμοποιήστε έναν εφεδρικό κωδικό"
        codes:
          title: "Δημιουργήθηκαν εφεδρικοί κωδικοί"
          description: "Κάθε ένας από αυτούς τους εφεδρικούς κωδικούς μπορεί να χρησιμοποιηθεί μόνο μία φορά. Κρατήστε τους κάπου ασφαλείς αλλά προσβάσιμους."
      second_factor:
        title: "Έλεγχος Ταυτότητας Δύο Παραγόντων"
        enable: "Διαχείριση Ελέγχου Ταυτότητας Δύο Παραγόντων"
        disable_all: "Απενεργοποίηση όλων"
        name: "Όνομα"
        label: "Κωδικός"
        rate_limit: "Παρακαλώ περιμένετε πριν δοκιμάσετε έναν άλλο κωδικό ελέγχου ταυτότητας."
        enable_description: |
          Σαρώστε αυτόν τον κωδικό QR σε μια υποστηριζόμενη εφαρμογή (<a href="https://www.google.com/search?q=authenticator+apps+for+android" target="_blank">Android</a> - <a href="https://www.google.com/search?q=authenticator+apps+for+ios" target="_blank">iOS</a>) και εισαγάγετε τον κωδικό ελέγχου ταυτότητας.
        disable_description: "Παρακαλώ εισαγάγετε τον κωδικό ελέγχου ταυτότητας από την εφαρμογή σας"
        show_key_description: "Εισαγάγετε χειροκίνητα"
        use: "Χρησιμοποιήστε την εφαρμογή Authenticator"
        disable: "Απενεργοποίηση"
        delete: "Διαγραφή"
        save: "Αποθήκευση"
        edit: "Επεξεργασία"
        totp:
          title: "Επαληθευτές βάσει τεκμηρίων"
          add: "Προσθήκη επαληθευτή"
          default_name: "Ο επαληθευτής μου"
          name_and_code_required_error: "Πρέπει να δώσετε ένα όνομα και τον κωδικό από την εφαρμογή ελέγχου ταυτότητας."
        security_key:
          register: "Εγγραφή"
          default_name: "Κύριο κλειδί ασφαλείας"
          iphone_default_name: "iPhone"
          android_default_name: "Android"
          not_allowed_error: "Η διαδικασία καταχώρισης κλειδιού ασφαλείας είτε έληξε είτε ακυρώθηκε."
          already_added_error: "Έχετε ήδη καταχωρίσει αυτό το κλειδί ασφαλείας. Δε χρειάζεται να το καταχωρίσετε ξανά."
          save: "Αποθήκευση"
          name_required_error: "Πρέπει να δώσετε ένα όνομα για το κλειδί ασφαλείας σας."
      passkeys:
        save: "Αποθήκευση"
        added_date: "Προστέθηκε %{date}"
        last_used_date: "Τελευταία χρήση %{date}"
        never_used: "Ποτέ δεν χρησιμοποιήθηκε"
      change_about:
        title: "Άλλαξε τα «σχετικά με εμένα»"
        error: "Προέκυψε σφάλμα στην αλλαγή της αξίας."
      change_username:
        title: "Αλλαγή Ονόματος Χρήστη"
        confirm: "Είστε απόλυτα βέβαιοι ότι θέλετε να αλλάξετε το όνομα χρήστη σας;"
        taken: "Λυπούμαστε, αυτό το όνομα χρήστη χρησιμοποιείται ήδη."
        invalid: "Αυτό το όνομα χρήστη δεν είναι έγκυρο. Θα πρέπει να αποτελείται μόνο από αριθμούς και γράμματα"
      add_email:
        title: "Προσθήκη email"
        add: "προσθήκη"
      change_email:
        title: "Αλλαγή διεύθυνσης Email"
        taken: "Λυπούμαστε, αυτή η διεύθυνση email δεν είναι διαθέσιμη."
        error: "Υπήρξε ένα σφάλμα κατά την αλλαγή της διεύθυνσης email σου. Ίσως αυτή η διεύθυνση είναι ήδη σε χρήση;"
        success: "Έχουμε στείλει ένα email σε αυτή τη διεύθυνση. Παρακαλούμε ακολούθησε τις οδηγίες επιβεβαίωσης που περιέχει."
        success_via_admin: "Έχουμε στείλει ένα email σε αυτή τη διεύθυνση. Ο χρήστης θα πρέπει να ακολουθήσει τις οδηγίες επιβεβαίωσης στο email."
        success_staff: "Στείλαμε ένα email στην τρέχουσα διεύθυνσή σας. Παρακαλούμε ακολουθήστε τις οδηγίες επικύρωσης."
        back_to_preferences: "Πίσω στις προτιμήσεις"
        confirm_success: "Η διεύθυνσή email σας έχει ενημερωθεί."
        confirm: "Επιβεβαίωση"
        authorizing_new:
          description: "Παρακαλώ επιβεβαιώστε ότι θα θέλατε η διεύθυνση email σας να αλλάξει σε:"
          description_add: "Παρακαλώ επιβεβαιώστε ότι θα θέλατε να προσθέσετε μια εναλλακτική διεύθυνση email:"
        authorizing_old:
          title: "Επαληθεύστε την παλιά διεύθυνση email"
          description: "Παρακαλώ επιβεβαιώστε την παλιά διεύθυνση email σας για να συνεχίσετε να αλλάζετε το email σας:"
          description_add: "Παρακαλώ επιβεβαιώστε την υπάρχουσα διεύθυνση email σας για να συνεχίσετε την προσθήκη μιας εναλλακτικής διεύθυνσης:"
          old_email: "Παλιό email: %{email}"
          new_email: "Νέο email: %{email}"
      change_avatar:
        title: "Αλλαγή της φωτογραφίας του προφίλ σου"
        gravatar: "<a href='//%{gravatarBaseUrl}%{gravatarLoginUrl}' target='_blank'>%{gravatarName}</a>, με βάση το"
        gravatar_title: "Αλλάξτε το avatar σας στον ιστότοπο του %{gravatarName}"
        gravatar_failed: "Δε μπορέσαμε να βρούμε ένα %{gravatarName} με αυτή τη διεύθυνση email."
        refresh_gravatar_title: "Ανανεώστε το %{gravatarName} σας"
        letter_based: "Εικόνα προφίλ που ανέθεσε το σύστημα"
        uploaded_avatar: "Προσαρμοσμένη εικόνα"
        uploaded_avatar_empty: "Πρόσθεσε μια δική σου εικόνα"
        upload_title: "Ανέβασε την εικόνα σου"
        image_is_not_a_square: "Προσοχή: Περικόψαμε την εικόνα σου γιατί το ύψος και το πλάτος δεν ήταν ίσα."
        use_custom: "Ή ανεβάστε ένα προσαρμοσμένο avatar:"
      change_profile_background:
        title: "Κεφαλίδα προφίλ"
        instructions: "Οι κεφαλίδες προφίλ θα κεντράρονται και θα έχουν προεπιλεγμένο πλάτος 1110px."
      change_card_background:
        title: "Φόντο Καρτέλας Χρήστη"
        instructions: "Οι εικόνες στο φόντο θα κεντραρίζονται και το προκαθορισμένο πλάτος τους είναι 590px."
      change_featured_topic:
        title: "Προτεινόμενο θέμα"
        instructions: "Ένας σύνδεσμος προς αυτό το θέμα θα βρίσκεται στην κάρτα χρήστη και στο προφίλ σας."
      email:
        title: "Email"
        primary: "Πρωτεύον email"
        secondary: "Δευτερεύοντα email"
        primary_label: "κύριο"
        unconfirmed_label: "ανεξακρίβωτο"
        resend_label: "επαναποστολή email ενεργοποίησης"
        resending_label: "αποστέλλεται…"
        resent_label: "το email στάλθηκε"
        update_email: "Αλλαγή διεύθυνσης Email"
        set_primary: "Ορισμός πρωτεύοντος email"
        destroy: "Αφαίρεση email"
        add_email: "Προσθήκη εναλλακτικού email"
        auth_override_instructions: "Το email μπορεί να ενημερωθεί από τον πάροχο ελέγχου ταυτότητας."
        no_secondary: "Χωρίς δευτερεύοντα emails"
        instructions: "Ποτέ δεν εμφανίζεται στο κοινό"
        ok: "Για επιβεβαίωση θα σου στείλουμε ένα email"
        required: "Παρακαλώ εισάγετε μια διεύθυνση ηλεκτρονικού ταχυδρομείου"
        invalid: "Παρακαλώ δώσε μία έγκυρη διεύθυνση email"
        authenticated: "Η διεύθυνση email σου ταυτοποιήθηκε από τον πάροχο %{provider}"
        frequency:
          one: "Θα σου στείλουμε ηλεκτρονικό μήνυμα μόνο εάν δε σε έχουμε δει το τελευταίο λεπτό."
          other: "Θα σου στείλουμε ηλεκτρονικό μήνυμα μόνο εάν δεν σε έχουμε δει τα τελευταία %{count} λεπτά."
      associated_accounts:
        title: "Συνδεδεμένοι λογαριασμοί"
        connect: "Συνδεθείτε"
        revoke: "Ανάκληση"
        cancel: "Άκυρο"
        not_connected: "(μη συνδεδεμένος)"
        confirm_modal_title: "Σύνδεση λογαριασμού %{provider}"
        confirm_description:
          account_specific: "Ο %{provider} λογαριασμός σας «%{account_description}» θα χρησιμοποιηθεί για έλεγχο ταυτότητας."
          generic: "Ο %{provider} λογαριασμός σας θα χρησιμοποιηθεί για έλεγχο ταυτότητας."
      activate_account:
        action: "Πατήστε εδώ για να ενεργοποιήσετε το λογαριασμό σας."
        already_done: "Συγνώμη, αυτός ο σύνδεσμος επιβεβαίωσης του λογαριασμού σας δεν είναι πλέον έγκυρος. Ίσως ο λογαριασμός σας είναι ήδη ενεργός;"
        please_continue: "Ο νέος λογαριασμός σας έχει επιβεβαιωθεί. Θα μεταφερθείτε στην αρχική σελίδα."
        continue_button: "Τέλος!"
        welcome_to: "Καλώς ήλθατε στην %{site_name}!"
        approval_required: "Ένας συντονιστής θα πρέπει να εγκρίνει το νέο σας λογαριασμό πριν αποκτήσετε πρόσβαση στην ιστοσελίδα. Θα λάβετε ένα email όταν ο λογαριασμός σας εγκριθεί!"
      name:
        title: "Όνομα"
        instructions: "Το ονοματεπώνυμό σου (προαιρετικό)"
        instructions_required: "Το ονοματεπώνυμό σου"
        required: "Παρακαλώ εισαγάγετε ένα όνομα"
        too_short: "Το όνομα σου είναι πολύ μικρό"
        ok: "Το όνομα σου είναι καλό"
      username:
        title: "Όνομα Χρήστη"
<<<<<<< HEAD
        instructions: "Μοναδικό, χωρίς κενά, σύντομο."
=======
        instructions: "Μοναδικό, χωρίς κενά, σύντομο"
>>>>>>> 76e7f12a
        short_instructions: "Οι άλλοι μπορούν να αναφερθούν σε σένα με το @%{username} "
        available: "Το όνομα χρήστη είναι διαθέσιμο"
        not_available: "Δεν είναι διαθέσιμο. Δοκίμασε %{suggestion};"
        not_available_no_suggestion: "Μη διαθέσιμο "
        too_short: "Το όνομα χρήστη σου είναι μικρό"
        too_long: "Το όνομα χρήστη σου είναι μεγάλο"
        checking: "Έλεγχος διαθεσιμότητας ονόματος χρήστη…"
        prefilled: "Η διεύθυνση email ταιριάζει με το εγγεγραμμένο όνομα χρήστη"
        required: "Παρακαλώ εισαγάγετε ένα όνομα χρήστη"
        edit: "Επεξεργασία ονόματος χρήστη"
      locale:
        title: "Γλώσσα διεπαφής"
        instructions: "Η γλώσσα της διεπαφής. Θα αλλάξει μόλις ανανεωθεί η σελίδα"
        default: "(προεπιλογή)"
        any: "καθένα"
      homepage:
        default: "(προεπιλογή)"
      password_confirmation:
        title: "Επανάληψη του κωδικού πρόσβασης"
      invite_code:
        title: "Κωδικός πρόσκλησης"
        instructions: "Η εγγραφή λογαριασμού απαιτεί κωδικό πρόσκλησης"
      auth_tokens:
        title: "Πρόσφατα χρησιμοποιημένες συσκευές"
        short_description: "Αυτή είναι μια λίστα συσκευών που έχουν συνδεθεί πρόσφατα στον λογαριασμό σας."
        details: "Λεπτομέρειες"
        log_out_all: "Αποσύνδεση όλων"
        not_you: "Όχι εσείς;"
        show_all: "Εμφάνιση όλων (%{count})"
        show_few: "Εμφάνιση λιγότερων"
        was_this_you: "Ήσασταν εσείς;"
        was_this_you_description: "Εάν δεν ήσασταν εσείς, σας συνιστούμε να αλλάξετε τον κωδικό πρόσβασής σας και να αποσυνδεθείτε από παντού."
        browser_and_device: "%{browser} σε %{device}"
        secure_account: "Ασφάλισε τον λογαριασμό μου"
        latest_post: "Τελευταία δημοσιεύσατε το…"
        device_location: '<span class="auth-token-device">%{device}</span> &ndash; <span title="IP: %{ip}">%{location}</span>'
        browser_active: '%{browser} | <span class="active">ενεργή τώρα</span>'
        browser_last_seen: "%{browser} | %{date}"
      last_posted: "Τελευταία Ανάρτηση"
      last_seen: "Εθεάθη"
      created: "Μέλος από"
      log_out: "Αποσύνδεση"
      location: "Τοποθεσία"
      website: "Ιστοσελίδα"
      email_settings: "Email"
      enable_physical_keyboard: "Ενεργοποιήστε την υποστήριξη φυσικού πληκτρολογίου στο iPad"
      text_size:
        title: "Μέγεθος κειμένου"
        smallest: "Το μικρότερο"
        smaller: "Μικρότερο"
        normal: "Φυσιολογικό"
        larger: "Μεγαλύτερο"
        largest: "Το μεγαλύτερο"
      title_count_mode:
        title: "Ο τίτλος σελίδας φόντου εμφανίζει τον αριθμό των:"
        notifications: "Νέων ειδοποιήσεων"
        contextual: "Νέου περιεχομένου σελίδας"
      like_notification_frequency:
        title: "Ειδοποίησέ με όταν έχω \"μου αρέσει\""
        always: "Πάντα"
        first_time_and_daily: "Πρώτη φορά που μια ανάρτησή έχει \"μου αρέσει\" και καθημερινά"
        first_time: "Πρώτη φορά που μια ανάρτηση έχει \"μου αρέσει\""
        never: "Ποτέ"
      email_previous_replies:
        title: "Συμπερίλαβε προηγούμενες απαντήσεις στο κάτω μέρος των email"
        unless_emailed: "εάν δεν έχει σταλεί προηγουμένως"
        always: "πάντα"
        never: "ποτέ"
      email_digests:
        title: "Όταν δεν επισκέπτομαι εδώ, στείλε μου μια περίληψη μέσω email με δημοφιλή θέματα και απαντήσεις"
        every_30_minutes: "κάθε 30 λεπτά"
        every_hour: "ωριαία"
        daily: "καθημερινά"
        weekly: "εβδομαδιαία"
        every_month: "κάθε μήνα"
        every_six_months: "κάθε έξι μήνες"
      email_level:
        always: "πάντα"
        only_when_away: "μόνο όταν είμαι μακριά"
        never: "ποτέ"
      email_messages_level: "Στείλε μου email όταν λαμβάνω προσωπικό μήνυμα"
      include_tl0_in_digests: "Συμπερίλαβε περιεχόμενο από νέους χρήστες σε περιληπτικά email"
      email_in_reply_to: "Συμπερίλαβε ένα απόσπασμα της απαντημένης ανάρτησης στο email"
      other_settings: "Λοιπά"
      categories_settings: "Κατηγορίες"
      topics_settings: "Θέματα"
      new_topic_duration:
        label: "Τα θέματα να θεωρούνται νέα όταν"
        not_viewed: "δεν τα έχω δει ακόμη"
        last_here: "δημιουργήθηκαν από την τελευταία επίσκεψή μου"
        after_1_day: "δημιουργήθηκαν την τελευταία ημέρα"
        after_2_days: "δημιουργήθηκαν τις 2 τελευταίες ημέρες"
        after_1_week: "δημιουργήθηκαν την τελευταία εβδομάδα"
        after_2_weeks: "δημιουργήθηκαν τις 2 τελευταίες εβδομάδες"
      auto_track_topics: "Τα θέματα που επισκέπτομαι να παρακολουθούνται αυτόματα"
      auto_track_options:
        never: "ποτέ"
        immediately: "αμέσως"
        after_30_seconds: "μετά από 30 δευτερόλεπτα"
        after_1_minute: "μετά από 1 λεπτό"
        after_2_minutes: "μετά από 2 λεπτά"
        after_3_minutes: "μετά από 3 λεπτά"
        after_4_minutes: "μετά από 4 λεπτά"
        after_5_minutes: "μετά από 5 λεπτά"
        after_10_minutes: "μετά από 10 λεπτά"
<<<<<<< HEAD
      notification_level_when_replying: "Όταν αναρτώ σε ένα θέμα, τοποθέτησε αυτό το θέμα σε"
=======
      notification_level_when_replying:
        do_nothing: "Μην κάνετε τίποτα"
>>>>>>> 76e7f12a
      topics_unread_when_closed: "Θεώρησε τα θέματα αδιάβαστα όταν είναι κλειστά"
      invited:
        title: "Προσκλήσεις"
        pending_tab: "Εκρεμείς"
        pending_tab_with_count: "Εκρεμείς (%{count})"
        expired_tab: "Έληξε"
        expired_tab_with_count: "Έληξε (%{count})"
        redeemed_tab: "Αποδεκτές"
        redeemed_tab_with_count: "Αποδεκτές (%{count})"
        invited_via: "Πρόσκληση"
        invited_via_link: "σύνδεσμος %{key} (%{count} / %{max} εξαργυρώθηκε)"
        groups: "Ομάδες"
        topic: "Θέμα"
        sent: "Δημιουργήθηκε/Τελευταία Αποστολή"
        expires_at: "Λήγει"
        edit: "Επεξεργασία"
        remove: "Αφαίρεση"
        copy_link: "Λήψη συνδέσμου"
        reinvite: "Επαναποστολή Email"
        reinvited: "Η πρόσκληση στάλθηκε ξανά"
        removed: "Αφαιρέθηκε"
        search: "πληκτρολογήστε για αναζήτηση προσκλήσεων…"
        user: "Προσκεκλημένος Χρήστης"
        none: "Δεν υπάρχουν προσκλήσεις για προβολή."
        truncated:
          one: "Δείχνοντας την πρώτη πρόσκληση."
          other: "Προβάλονται οι πρώτες %{count} προσκλήσεις."
        redeemed: "Αποδεκτές Προσκλήσεις"
        redeemed_at: "Αποδεκτές"
        pending: "Εκρεμείς προσκλήσεις"
        topics_entered: "Θέματα που Προβλήθηκαν"
        posts_read_count: "Διαβασμένες Αναρτήσεις"
        expired: "Αυτή η πρόσκληση έχει λήξει."
        remove_all: "Αφαίρεση ληγμένων προσκλήσεων"
        removed_all: "Όλες οι ληγμένες προσκλήσεις αφαιρέθηκαν!"
        remove_all_confirm: "Είστε βέβαιοι ότι θέλετε να αφαιρέσετε όλες τις ληγμένες προσκλήσεις;"
        reinvite_all: "Επαναποστολή Όλων των Προσκλήσεων"
        reinvite_all_confirm: "Σίγουρα θέλετε να στείλετε ξανά όλες τις προσκλήσεις;"
        reinvited_all: "Όλες οι Προσκλήσεις Εστάλησαν!"
        time_read: "Χρόνος Ανάγνωσης"
        days_visited: "Μέρες Επίσκεψης"
        account_age_days: "Ηλικία λογαριασμού σε ημέρες"
        create: "Πρόσκληση"
        generate_link: "Δημιουργία Συνδέσμου Πρόσκλησης"
        link_generated: "Εδώ είναι ο σύνδεσμος πρόσκλησής σας!"
        valid_for: "Ο σύνδεσμος πρόσκλησης είναι έγκυρος μόνο για αυτή τη διεύθυνση email: %{email}"
        single_user: "Πρόσκληση μέσω email"
        multiple_user: "Πρόσκληση μέσω συνδέσμου"
        invite_link:
          title: "Σύνδεσμος πρόσκλησης"
          success: "Η δημιουργία του συνδέσμου πρόσκλησης έγινε επιτυχώς!"
          error: "Παρουσιάστηκε σφάλμα κατά τη δημιουργία συνδέσμου πρόσκλησης"
        invite:
          new_title: "Πρόσκληση μελών"
          edit_title: "Επεξεργασία πρόσκλησης"
          expires_in_time: "Λήγει σε %{time}"
          expired_at_time: "Έληξε στις %{time}"
          copy_link: "Αντιγραφή συνδέσμου"
          link_copied: "Ο σύνδεσμος αντιγράφηκε!"
          share_link: "Κοινοποίηση συνδέσμου"
          show_advanced: "Εμφάνιση Προχωρημένων Επιλογών"
          hide_advanced: "Απόκρυψη Προχωρημένων Επιλογών"
          restrict: "Περιορισμός σε"
          restrict_email: "Περιορισμός στο email"
          restrict_domain: "Περιορισμός σε τομέα"
          email_or_domain_placeholder: "name@example.com ή example.com"
          max_redemptions_allowed: "Μέγιστες χρήσεις"
          add_to_groups: "Προσθήκη στις ομάδες"
          invite_to_topic: "Άφιξη στο θέμα"
          expires_at: "Λήγει στις"
          expires_after: "Λήγει μετά από"
          custom_message: "Προσαρμοσμένο μήνυμα"
          send_invite_email: "Αποθήκευση και Αποστολή email"
          send_invite_email_instructions: "Περιορισμός πρόσκλησης σε email για αποστολή email πρόσκλησης"
<<<<<<< HEAD
          save_invite: "Αποθήκευση Πρόσκλησης"
          invite_saved: "Η πρόσκληση αποθηκεύτηκε."
=======
          update_invite: "Ενημέρωση"
          cancel: "Ακύρωση"
>>>>>>> 76e7f12a
        bulk_invite:
          none: "Δεν υπάρχουν προσκλήσεις για εμφάνιση σε αυτή τη σελίδα."
          text: "Μαζική πρόσκληση"
          progress: "Μεταφορτώθηκε %{progress}%…"
          error: "Λυπούμαστε, το αρχείο πρέπει να έχει την μορφή CSV."
      confirm_access:
        title: "Επιβεβαίωση πρόσβασης"
        logged_in_as: "Είστε συνδεδεμένοι ως: "
        forgot_password: "Ξεχάσατε τον κωδικό σας;"
      password:
        title: "Κωδικός Πρόσβασης"
        common: "Ο κωδικός πρόσβασης είναι πολύ κοινός."
        same_as_username: "Ο κωδικός πρόσβασης που έδωσες είναι ο ίδιος με το όνομα χρήστη."
        same_as_email: "Ο κωδικός πρόσβασής σου είναι ίδιος με τη διεύθυνση email σου."
        ok: "Ο κωδικός πρόσβασης φαίνεται καλός."
        instructions:
<<<<<<< HEAD
          one: "Τουλάχιστον %{count} χαρακτήρα."
          other: "Τουλάχιστον %{count} χαρακτήρες."
=======
          one: "Τουλάχιστον %{count} χαρακτήρα"
          other: "Τουλάχιστον %{count} χαρακτήρες"
>>>>>>> 76e7f12a
        required: "Παρακαλώ εισαγάγετε έναν κωδικό πρόσβασης"
        confirm: "Επιβεβαίωση"
      summary:
        title: "Περίληψη"
        stats: "Στατιστικά"
        time_read: "χρόνος ανάγνωσης"
        time_read_title: "%{duration} (συνολικά)"
        recent_time_read: "πρόσφατος χρόνος ανάγνωσης"
        recent_time_read_title: "%{duration} (τις τελευταίες 60 ημέρες)"
        topic_count:
          one: "δημιουργημένο θέμα"
          other: "δημιουργημένα θέματα"
        post_count:
          one: "δημιουργημένη ανάρτηση"
          other: "δημιουργημένες αναρτήσεις"
        likes_given:
          one: "δόθηκε"
          other: "δόθηκαν"
        likes_received:
          one: "ελήφθη"
          other: "ελήφθησαν"
        days_visited:
          one: "ημέρα επίσκεψης"
          other: "ημέρες επίσκεψης"
        topics_entered:
          one: "θέμα προβλήθηκε"
          other: "θέματα προβλήθηκαν"
        posts_read:
          one: "διαβασμένη ανάρτηση"
          other: "διαβασμένες αναρτήσεις"
        bookmark_count:
          one: "σελιδοδείκτης"
          other: "σελιδοδείκτες"
        top_replies: "Κορυφαίες Απαντήσεις"
        no_replies: "Καμία απάντηση ακόμα."
        more_replies: "Περισσότερες Απαντήσεις"
        top_topics: "Κορυφαία Θέματα"
        no_topics: "Κανένα θέμα ακόμα."
        more_topics: "Περισσότερα Θέματα"
        top_badges: "Κορυφαία Παράσημα"
        no_badges: "Κανένα παράσημο ακόμα."
        more_badges: "Περισσότερα Παράσημα"
        top_links: "Κορυφαίοι Σύνδεσμοι"
        no_links: "Κανένας σύνδεσμος ακόμα."
        most_liked_by: "Περισσότερα \"Μου αρέσει\" από"
        most_liked_users: "Περισσότερα \"Μου αρέσει\""
        most_replied_to_users: "Περισσότερες απαντήσεις προς"
        no_likes: "Κανένα μου αρέσει ακόμα."
        top_categories: "Κορυφαίες Κατηγορίες"
        topics: "Θέματα"
        replies: "Απαντήσεις"
      ip_address:
        title: "Τελευταία διεύθυνση IP"
      registration_ip_address:
        title: "Διεύθυνσης IP Εγγραφής"
      avatar:
        title: "Εικόνα προφίλ"
        header_title: "προφίλ, μηνύματα, σελιδοδείκτες και προτιμήσεις"
        name_and_description: "%{name} - %{description}"
        edit: "Επεξεργασία Εικόνας Προφίλ"
      title:
        title: "Τίτλος"
        none: "(κανένας)"
        instructions: "εμφανίζεται μετά το όνομα χρήστη σας"
      flair:
        none: "(κανένας)"
        instructions: "εικονίδιο που εμφανίζεται δίπλα στην εικόνα προφίλ σας"
      status:
        title: "Προσαρμοσμένη κατάσταση"
        not_set: "Δεν έχει οριστεί"
      primary_group:
        title: "Κύρια ομάδα"
        none: "(κανένα)"
      filters:
        all: "Όλα"
      stream:
        posted_by: "Αναρτήθηκε από"
        sent_by: "Στάλθηκε από"
        private_message: "μήνυμα"
        the_topic: "το θέμα"
<<<<<<< HEAD
=======
      profile_link: "%{username}, επισκεφθείτε το προφίλ"
>>>>>>> 76e7f12a
    user_status:
      save: "Αποθήκευση"
      set_custom_status: "Ορισμός προσαρμοσμένης κατάστασης"
      what_are_you_doing: "Τι κάνετε;"
      pause_notifications: "Παύση ειδοποιήσεων"
      remove_status: "Αφαίρεση κατάστασης"
<<<<<<< HEAD
=======
    presence_toggle:
      online: "Σε σύνδεση"
      offline: "Εκτός σύνδεσης"
>>>>>>> 76e7f12a
    user_tips:
      button: "Το κατάλαβα!"
      skip: "Παράλειψη συμβουλών"
      first_notification:
        title: "Η πρώτη σας ειδοποίηση!"
        content: "Οι ειδοποιήσεις χρησιμοποιούνται για να σας κρατούν ενήμερους για το τι συμβαίνει στην κοινότητα."
      topic_timeline:
        title: "Χρονολόγιο θέματος"
      post_menu:
        title: "Μενού δημοσίευσης"
      topic_notification_levels:
        title: "Τώρα παρακολουθείτε αυτό το θέμα"
      suggested_topics:
        title: "Συνεχίστε την ανάγνωση!"
        content: "Εδώ είναι μερικά θέματα που πιστεύουμε ότι θα θέλατε να διαβάσετε στη συνέχεια."
    loading: "Φορτώνεται…"
    errors:
      prev_page: "κατά το φόρτωμα"
      reasons:
        network: "Σφάλμα Δικτύου"
        server: "Σφάλμα Διακομιστή"
        forbidden: "Άρνηση Πρόσβασης"
        unknown: "Σφάλμα"
        not_found: "Η σελίδα δεν βρέθηκε"
      desc:
        network: "Παρακαλώ έλεγξε την σύνδεση."
        network_fixed: "Μοιάζει να επανήλθε."
        server: "Κωδικός σφάλματος: %{status}"
        forbidden: "Δεν επιτρέπεται να το δείς αυτό."
        not_found: "Ουπς, η εφαρμογή προσπάθησε να φορτώσει μια διεύθυνση URL που δεν υπάρχει."
        unknown: "Κάτι δεν πήγε καλά."
      buttons:
        back: "Πίσω"
        again: "Δοκίμασε ξανά"
        fixed: "Φόρτωση Σελίδας"
    modal:
      close: "κλείσιμο"
      dismiss_error: "Παράβλεψη σφάλματος"
    form_kit:
      reset: Επαναφορά
      optional: προεραιτικό
      errors_summary_title: "Αυτή η φόρμα περιέχει σφάλματα:"
      dirty_form: "Δεν έχετε υποβάλει τις αλλαγές σας! Είστε σίγουροι ότι θέλετε να αποχωρήσετε;"
      errors:
        required: "Απαιτείται"
        invalid_url: "Πρέπει να είναι μια έγκυρη διεύθυνση URL"
        not_an_integer: "Πρέπει να είναι ακέραιος αριθμός"
        not_accepted: "Πρέπει να γίνει αποδεκτό"
        not_a_number: "Πρέπει να είναι αριθμός"
        too_high: "Πρέπει να είναι το πολύ %{count}"
        too_low: "Πρέπει να είναι τουλάχιστον %{count}"
        too_long:
          one: "Πρέπει να είναι το πολύ %{count} χαρακτήρας"
          other: "Πρέπει να είναι το πολύ %{count} χαρακτήρες"
        too_short:
          one: "Πρέπει να είναι τουλάχιστον %{count} χαρακτήρας"
          other: "Πρέπει να είναι τουλάχιστον %{count} χαρακτήρες"
    close: "Κλείσιμο"
    logout: "Αποσυνδέθηκες."
    refresh: "Ανανέωση"
    home: "Αρχική Σελίδα"
    read_only_mode:
      enabled: "Αυτή η ιστοσελίδα είναι σε λειτουργία μόνο ανάγνωσης. Παρακαλώ συνέχισε να κάνεις περιήγηση, όμως το να απαντάς να πατάς \"μου αρέσει\" και κάποιες άλλες λειτουργίες δεν είναι διαθέσιμες τώρα."
      login_disabled: "Η δυνατότητα σύνδεσης έχει απενεργοποιηθεί όσο η ιστοσελίδα είναι σε κατάσταση μόνο ανάγνωσης."
      logout_disabled: "Η αποσύνδεση δεν είναι διαθέσιμη ενώ η ιστοσελίδα είναι σε λειτουργία μόνο ανάγνωσης."
    learn_more: "Μάθετε περισσότερα…"
    mute: Σίγαση
    unmute: Αναίρεση σίγασης
    last_post: Αναρτήθηκε
    local_time: "Τοπική ώρα"
    time_read: Διαβάστηκε
    time_read_recently: "%{time_read} πρόσφατα"
    time_read_tooltip: "%{time_read} συνολικός χρόνος ανάγνωσης"
    time_read_recently_tooltip: "%{time_read}συνολικός χρόνος ανάγνωσης (%{recent_time_read} τις τελευταίες 60 ημέρες)"
    last_reply_lowercase: τελευταία απάντηση
    replies_lowercase:
      one: απάντηση
      other: απαντήσεις
    signup_cta:
      sign_up: "Εγγραφή"
      hide_session: "Ίσως αργότερα"
      hide_forever: "όχι ευχαριστώ"
      intro: "Γεια! Φαίνεται ότι απολαμβάνεις τη συζήτηση, αλλά δεν έχεις εγγραφεί ακόμα για λογαριασμό."
    offline_indicator:
      no_internet: "Δεν υπάρχει σύνδεση στο διαδίκτυο."
      refresh_page: "Ανανέωση σελίδας"
    summary:
      in_progress: "Σύνοψη θέματος με χρήση τεχνητής νοημοσύνης"
      summarized_on: "Συνοψίζεται με AI στις %{date}"
      model_used: "AI που χρησιμοποιείται: %{model}"
      outdated: "Η περίληψη είναι ξεπερασμένη"
      outdated_posts:
        one: "(%{count} ανάρτηση λείπει)"
        other: "(%{count} αναρτήσεις λείπουν)"
      description:
        one: "Υπάρχει <b>%{count}</b> απάντηση."
        other: "Υπάρχουν <b>%{count}</b> απαντήσεις."
      buttons:
        hide: "Απόκρυψη περίληψης"
        generate: "Συνοψίστε"
        regenerate: "Αναδημιουγία"
      description_time_MF: |
        Υπάρχ{ replyCount, plural,
            one {ει <b>#</b> απάντηση}
          other {ουν <b>#</b> απαντήσεις}
        } με εκτιμώμενο χρόνο ανάγνωσης <b>{ readingTime, plural,
            one {# λεπτό}
          other {# λεπτά}
        }</b>.
      enable: "Εμφάνιση κορυφαίων απαντήσεων"
      disable: "Εμφάνιση όλων των αναρτήσεων"
      short_label: "Κορυφαίες απαντήσεις"
      show_all_label: "Εμφάνιση όλων"
      short_title: "Εμφάνιση κορυφαίων απαντήσεων σε αυτό το θέμα: οι πιο ενδιαφέρουσες αναρτήσεις όπως καθορίζονται από την κοινότητα"
    deleted_filter:
      enabled_description: "Αυτό το θέμα περιέχει σβησμένες αναρτήσεις, οι οποίες αποκρύπτονται."
      disabled_description: "Σε αυτό το θέμα εμφανίζονται oι σβησμένες αναρτήσεις."
      enable: "Κρύψε τις σβησμένες αναρτήσεις"
      disable: "Εμφάνισε τις σβησμένες αναρτήσεις"
    private_message_info:
      title: "Μήνυμα"
      invite: "Προσκαλέστε άλλους…"
      edit: "Προσθέστε ή αφαιρέστε…"
      remove: "Αφαιρέστε…"
      add: "Προσθήκη…"
      leave_message: "Σίγουρα θελετε να αφήσετε αυτό το μήνυμα;"
      remove_allowed_user: "Θέλεις σίγουρα να αφαιρέσεις τον/την %{name} από αυτή τη συζήτηση;"
      remove_allowed_group: "Θέλεις σίγουρα να αφαιρέσεις τον/την %{name} από αυτό το μήνυμα;"
      leave: "Αποχώρηση"
      remove_group: "Αφαίρεση ομάδας"
      remove_user: "Αφαίρεση χρήστη"
    email: "Email"
    username: "Όνομα Χρήστη"
    last_seen: "Εθεάθη"
    created: "Δημιουργήθηκε"
    created_lowercase: "δημιουργήθηκε"
    trust_level: "Επίπεδο Εμπιστοσύνης"
    search_hint: "όνομα χρήστη, email ή IP διεύθυνση"
    create_account:
      header_title: "Καλωσόρισες!"
      disclaimer: "Κάνοντας εγγραφή συμφωνείς με την <a href='%{privacy_link}'>πολιτική ιδιωτικότητας</a> και με τους <a href='%{tos_link}'>όρους χρήσης</a>."
      title: "Εγγραφή"
      failed: "Κάτι πήγε στραβά. Ίσως αυτή η διεύθυνση email να είναι ήδη δηλωμένη. Δοκίμασε την λειτουργία «ξέχασα τον κωδικό μου»."
      associate: "Έχετε ήδη λογαριασμό; <a href='%{associate_link}'>Συνδεθείτε</a> για να συνδέσετε τον λογαριασμό σας %{provider}."
      activation_title: "Ενεργοποιήστε τον λογαριασμό σας"
      already_have_account: "Έχετε ήδη λογαριασμό;"
      no_account_yet: "Δεν έχετε λογαριασμό;"
      progress_bar:
        signup: "Εγγραφή"
        activate: "Ενεργοποίηση"
        approve: "Έγκριση"
        login: "Σύνδεση"
    forgot_password:
      title: "Επαναφορά Κωδικού"
      action: "Ξέχασα τον κωδικό πρόσβασής μου"
      invite: "Δώσε το όνομα χρήστη σου ή την διεύθυνση email σου και θα σου στείλουμε ένα email για να ορίσεις νέο κωδικό πρόσβασης."
      invite_no_username: "Εισάγετε τη διεύθυνση email σας και θα σας στείλουμε ένα email επαναφοράς κωδικού πρόσβασης."
      email-username: "Email ή όνομα χρήστη"
      reset: "Επαναφορά Κωδικού Πρόσβασης"
      complete_username: "Αν βρεθεί λογαριασμός με το όνομα χρήστη <b>%{username}</b>, σύντομα θα λάβεις ένα email με οδηγίες για το πως να ορίσεις νέο κωδικό πρόσβασης."
      complete_email: "Αν υπάρχει λογαριασμός με τη διεύθυνση <b>%{email}</b>, σε λίγο θα λάβεις ένα email με οδηγίες για το πως να ορίσεις νέο κωδικό πρόσβασης."
      complete_username_found: "Βρήκαμε έναν λογαριασμό που να ταιριάζει με το όνομα χρήστη <b>%{username}</b>. Θα πρέπει να λάβετε ένα email με οδηγίες σχετικά με τον τρόπο επαναφοράς του κωδικού πρόσβασής σας σύντομα."
      complete_email_found: "Βρήκαμε έναν λογαριασμό που να ταιριάζει με το <b>%{email}</b>. Θα πρέπει να λάβετε ένα email με οδηγίες σχετικά με τον τρόπο επαναφοράς του κωδικού πρόσβασής σας σύντομα."
      complete_username_not_found: "Δεν υπάρχει λογαριασμός με το όνομα χρήστη <b>%{username}</b>"
      complete_email_not_found: "Δεν υπάρχει λογαριασμός με τη διεύθυνση <b>%{email}</b>"
      help: "Δεν λαμβάνετε το email; Ελέγξτε αρχικά τον φάκελο spam.<p>Δεν γνωρίζετε ποια διεύθυνση email χρησιμοποιήσατε; Πείτε μας την διεύθυνση που θεωρείτε πιο πιθανή και θα σας πούμε αν υπάρχει στο σύστημα.</p><p>Αν δεν έχετε πλέον πρόσβαση στην διεύθυνση email του λογαριασμού σας, παρακαλούμε επικοινωνήστε<a href='%{basePath}/about'>με την ομάδα διαχείρισης.</a></p>"
      button_ok: "OK"
      button_help: "Βοήθεια"
    email_login:
      link_label: "Στείλτε μου ένα σύνδεσμο σύνδεσης"
      button_label: "με email"
      login_link: "Παράκαμψη κωδικού πρόσβασης, στείλτε μου ένα σύνδεσμο σύνδεσης"
      complete_username: "Εάν ένας λογαριασμός αντιστοιχεί στο όνομα χρήστη <b>%{username}</b>, θα πρέπει να λάβετε σύντομα ένα email με έναν σύνδεσμο σύνδεσης."
      complete_email: "Εάν ένας λογαριασμός αντιστοιχεί στο <b>%{email}</b>, θα πρέπει να λάβετε σύντομα ένα email με έναν σύνδεσμο σύνδεσης."
      complete_username_found: "Βρήκαμε έναν λογαριασμό που αντιστοιχεί στο όνομα χρήστη <b>%{username}</b>, θα πρέπει να λάβετε σύντομα ένα email με έναν σύνδεσμο σύνδεσης."
      complete_email_found: "Βρήκαμε έναν λογαριασμό που αντιστοιχεί στο <b>%{email}</b>, θα πρέπει να λάβετε σύντομα ένα email με έναν σύνδεσμο σύνδεσης."
      complete_username_not_found: "Δεν υπάρχει λογαριασμός με το όνομα χρήστη <b>%{username}</b>"
      complete_email_not_found: "Δεν υπάρχει λογαριασμός με τη διεύθυνση <b>%{email}</b>"
      confirm_title: Συνεχίστε στην %{site_name}
      logging_in_as: Σύνδεση ως %{email}
      confirm_button: Ολοκληρώστε τη σύνδεση
    login:
      header_title: "Καλώς ήρθατε και πάλι"
      title: "Σύνδεση"
      username: "Όνομα Χρήστη"
      password: "Κωδικός Πρόσβασης"
      show_password: "Εμφάνιση"
      hide_password: "Απόκρυψη"
      show_password_title: "Εμφάνιση κωδικού πρόσβασης"
      hide_password_title: "Απόκρυψη κωδικού πρόσβασης"
      second_factor_title: "Έλεγχος Ταυτότητας Δύο Παραγόντων"
      second_factor_description: "Παρακαλώ εισαγάγετε τον κωδικό ελέγχου ταυτότητας από την εφαρμογή σας:"
      second_factor_backup: "Συνδεθείτε χρησιμοποιώντας έναν εφεδρικό κωδικό"
      second_factor_backup_title: "Αντίγραφα ασφαλείας δύο παραγόντων"
      second_factor_backup_description: "Παρακαλώ εισαγάγετε έναν από τους εφεδρικούς κωδικούς σας:"
      second_factor: "Συνδεθείτε χρησιμοποιώντας την εφαρμογή Authenticator"
      security_key_alternative: "Δοκιμάστε με έναν άλλο τρόπο"
      security_key_authenticate: "Έλεγχος ταυτότητας με κλειδί ασφαλείας"
      security_key_not_allowed_error: "Η διαδικασία ελέγχου ταυτότητας κλειδιού ασφαλείας είτε έληξε είτε ακυρώθηκε."
      security_key_no_matching_credential_error: "Δε βρέθηκαν διαπιστευτήρια που να ταιριάζουν στο παρεχόμενο κλειδί ασφαλείας."
      security_key_support_missing_error: "Η τρέχουσα συσκευή ή το πρόγραμμα περιήγησής σας δεν υποστηρίζει τη χρήση κλειδιών ασφαλείας. Παρακαλώ χρησιμοποιήστε διαφορετική μέθοδο."
      email_placeholder: "Email / Όνομα χρήστη"
      caps_lock_warning: "Είναι ενεργά τα ΚΕΦΑΛΑΙΑ"
      error: "Άγνωστο σφάλμα"
      cookies_error: "Το πρόγραμμα περιήγησής σας φαίνεται να έχει απενεργοποιήσει τα cookies. Ίσως να μη μπορείτε να συνδεθείτε χωρίς να τα ενεργοποιήσετε πρώτα."
      rate_limit: "Παρακαλώ περιμένετε προτού προσπαθήσετε ξανά να συνδεθείτε."
      blank_username: "Παρακαλώ εισαγάγετε το email ή το όνομα χρήστη σας."
      blank_username_or_password: "Παρακαλώ δώσε την διεύθυνση email σου ή το όνομα χρήστη σου καθώς και τον κωδικό πρόσβασής σου."
      reset_password: "Επαναφορά Κωδικού Πρόσβασης"
      previous_sign_up: "Έχετε ήδη λογαριασμό;"
      or: "Ή"
      awaiting_activation: "Ο λογαριασμός σας αναμένει ενεργοποίηση, χρησιμοποιήστε τον σύνδεσμο ξεχασμένου συνθηματικού για δημιουργία νέου email ενεργοποίησης."
      awaiting_approval: "Ο λογαριασμός σου δεν έχει εγκριθεί από κανέναν συνεργάτη ακόμη. Θα λάβεις ένα email όταν εγκριθεί."
      requires_invite: "Λυπούμαστε, αλλά η πρόσβαση σε αυτό το φόρουμ είναι δυνατή μόνο με πρόσκληση."
      not_activated: "Δεν γίνεται να συνδεθείς ακόμη. Έχουμε ήδη στείλει ένα email με οδηγίες ενεργοποίησης στη διεύθυνση <b>%{sentTo}</b>. Ακολούθησε τις οδηγίες σε αυτό το μήνυμα για να ενεργοποιήσεις το λογαριασμό σου."
      not_allowed_from_ip_address: "Δεν μπορείς να συνδεθείς από αυτή τη διεύθυνση IP."
      admin_not_allowed_from_ip_address: "Από αυτή τη διεύθυνση IP δεν επιτρέπεται να συνδεθείς ως διαχειριστής."
      resend_activation_email: "Πάτησε εδώ για να σταλεί ξανά το email ενεργοποίησης."
      activate_account: "Ενεργοποίηση Λογαριασμού"
      resend_title: "Επαναποστολή Email Ενεργοποίησης"
      change_email: "Αλλαγή Διεύθυνσης Email"
      provide_new_email: "Καταχωρήστε μια νέα διεύθυνση και θα σας στείλουμε εκ νέου το email ενεργοποίησης."
      submit_new_email: "Ενημέρωση Διεύθυνσης Email"
      sent_activation_email_again: "Στάλθηκε ένα ακόμα email ενεργοποίησης στο <b>%{currentEmail}</b>. Θα χρειαστούν κάποια λεπτά για να το λάβεις, βεβαιώσου ότι έλεγξες και το φάκελο ανεπιθύμητης αλληλογραφίας."
      sent_activation_email_again_generic: "Στείλαμε ένα άλλο email ενεργοποίησης. Μπορεί να χρειαστούν μερικά λεπτά για να φτάσει· βεβαιωθείτε ότι έχετε ελέγξει τον φάκελο ανεπιθύμητης αλληλογραφίας σας."
      to_continue: "Παρακαλώ Συνδεθείτε"
      preferences: "Πρέπει να συνδεθείς για να αλλάξεις τις προτιμήσεις χρήστη."
      not_approved: "Ο λογαριασμός σας δεν έχει εγκριθεί ακόμα. Θα ειδοποιηθείτε με email όταν είστε έτοιμοι να συνδεθείτε."
      google_oauth2:
        name: "Google"
        title: "Συνδεθείτε με Google"
        sr_title: "Συνδεθείτε με Google"
      twitter:
        name: "Twitter"
        title: "Συνδεθείτε με Twitter"
        sr_title: "Συνδεθείτε με Twitter"
      instagram:
        name: "Instagram"
        title: "Συνδεθείτε με Instagram"
        sr_title: "Συνδεθείτε με Instagram"
      facebook:
        name: "Facebook"
        title: "Συνδεθείτε με Facebook"
        sr_title: "Συνδεθείτε με Facebook"
      github:
        name: "GitHub"
        title: "Συνδεθείτε με GitHub"
        sr_title: "Συνδεθείτε με GitHub"
      discord:
        name: "Discord"
        title: "Σύνδεση με το Discord"
        sr_title: "Σύνδεση με το Discord"
      second_factor_toggle:
        totp: "Χρησιμοποιήστε αντ 'αυτού μια εφαρμογή ελέγχου ταυτότητας"
        backup_code: "Χρησιμοποιήστε αντ 'αυτού έναν εφεδρικό κωδικό"
    invites:
      accept_title: "Πρόσκληση"
      welcome_to: "Καλώς ήλθατε στην %{site_name}!"
      invited_by: "Προσκληθήκατε από:"
      social_login_available: "Μπορείτε επίσης να συνδεθείτε μέσω λογαριασμών κοινωνικής δικτύωσης στους οποίους χρησιμοποιείτε αυτό το email."
      your_email: "Η διεύθυνση email του λογαριασμού σας είναι <b>%{email}</b>."
      accept_invite: "Αποδοχή Πρόσκλησης"
      success: "Ο λογαριασμός σας έχει δημιουργηθεί και έχετε συνδεθεί. "
      name_label: "Όνομα"
      password_label: "Κωδικός Πρόσβασης"
    password_reset:
      continue: "Συνεχίστε στην %{site_name}"
    emoji_set:
      apple_international: "Apple/Διεθνής"
      google: "Google"
      twitter: "Twitter"
      win10: "Win10"
      google_classic: "Google Classic"
      facebook_messenger: "Facebook Messenger"
    category_page_style:
      categories_only: "Μόνο Κατηγορίες"
      categories_with_featured_topics: "Κατηγορίες με Προτεινόμενα Θέματα"
      categories_and_latest_topics: "Κατηγορίες και Τελευταία Θέματα"
      categories_and_top_topics: "Κατηγορίες και Κορυφαία Θέματα"
      categories_boxes: "Κουτιά με υποκατηγορίες"
      categories_boxes_with_topics: "Κουτιά με προτεινόμενα θέματα"
      subcategories_with_featured_topics: "Υποκατηγορίες με Προτεινόμενα Θέματα"
    full_name_requirement:
      required_at_signup: "Απαιτείται"
      optional_at_signup: "Προεραιτικό"
    shortcut_modifier_key:
      shift: " Shift"
      ctrl: "Ctrl"
      alt: "Alt"
      enter: "Enter"
    conditional_loading_section:
      loading: Φορτώνεται…
    category_row:
      subcategory_count:
        one: "+%{count} υποκατηγορία"
        other: "+%{count} υποκατηγορίες"
      topic_count:
        one: "%{count} θέμα σε αυτήν την κατηγορία"
        other: "%{count} θέματα σε αυτήν την κατηγορία"
    select_kit:
      delete_item: "Διαγραφή %{name}"
      default_header_text: Επιλογή…
      no_content: Δεν βρέθηκαν αποτελέσματα
      results_count:
        one: "%{count} αποτέλεσμα"
        other: "%{count} αποτελέσματα"
      filter_placeholder: Αναζήτηση…
      filter_placeholder_with_any: Αναζήτησε ή δημιούργησε…
      create: "Δημιουργήστε: '%{content}'"
      max_content_reached:
        one: "Μπορείτε να επιλέξετε μόνο %{count} στοιχείο."
        other: "Μπορείτε να επιλέξετε μόνο %{count} στοιχεία."
      min_content_not_reached:
        one: "Επιλέξτε τουλάχιστον %{count} στοιχείο."
        other: "Επιλέξτε τουλάχιστον %{count} στοιχεία."
      components:
        filter_for_more: Φιλτράρετε για περισσότερα…
        categories_admin_dropdown:
          title: "Διαχείριση κατηγοριών"
        bulk_select_topics_dropdown:
          title: "Μαζικές Ενέργειες"
        bulk_select_bookmarks_dropdown:
          title: "Μαζικές Ενέργειες"
    date_time_picker:
      from: Από
      to: Προς
    emoji_picker:
      filter_placeholder: Αναζήτηση για emoji
      smileys_&_emotion: Χαμόγελα και συγκίνηση
      people_&_body: Άνθρωποι και Σώμα
      animals_&_nature: Ζώα και Φύση
      food_&_drink: Φαγητό και Ποτό
      travel_&_places: Ταξίδια και μέρη
      activities: Δραστηριότητες
      objects: Αντικείμενα
      symbols: Σύμβολα
      flags: Σημάνσεις
      recent: Πρόσφατα χρησιμοποιημένα
      default_tone: Χωρίς απόχρωση επιδερμίδας
      light_tone: Λευκή απόχρωση επιδερμίδας
      medium_light_tone: Ανοιχτόχρωμη απόχρωση επιδερμίδας
      medium_tone: Μέτρια απόχρωση επιδερμίδας
      medium_dark_tone: Σκουρόχρωμη απόχρωση επιδερμίδας
      dark_tone: Σκούρη απόχρωση επιδερμίδας
      default: Προσαρμοσμένα emojis
    shared_drafts:
      title: "Κοινόχρηστα Προσχέδια"
      destination_category: "Κατηγορία προορισμού"
      publish: "Δημοσίευση κοινόχρηστου προσχεδίου"
      confirm_publish: "Είσαι βέβαιοι πως θέλετε να δημοσιεύσετε αυτό το προσχέδιο;"
    composer:
      emoji: "Emoji :)"
      more_emoji: "περισσότερα…"
      options: "Επιλογές"
      whisper: "ψιθύρισμα"
      unlist: "κρυμμένο"
      add_warning: "Αυτή είναι μια επίσημη προειδοποίηση."
      toggle_whisper: "Εναλλαγή Ψιθύρων"
      toggle_unlisted: "Εναλλαγή Κρυφών"
      insert_table: "Εισαγωγή Πίνακα"
      posting_not_on_topic: "Σε ποιο θέμα θέλετε να απαντήσετε;"
      saved_local_draft_tip: "αποθηκεύτηκε τοπικά"
      similar_topics: "Το θέμα σας είναι παρόμοιο με…"
      drafts_offline: "τοπικά πρόχειρα"
      edit_conflict: "επεξεργασία διένεξης"
      esc: "esc"
      esc_label: "παράλειψη μηνύματος"
      ok_proceed: "Εντάξει, προχωρήστε"
      duplicate_link: "Φαίνεται ότι ο σύνδεσμος σας προς <b>%{domain}</b> έχει ήδη αναρτηθεί στο θέμα από <b>@%{username}</b> σε μία <a href='%{post_url}'>απάντηση πριν από %{ago}</a> – θέλετε σίγουρα να αναρτήσετε τον σύνδεσμο ξανά;"
      reference_topic_title: "ΑΠ: %{title}"
      error:
        title_missing: "Απαιτείται τίτλος"
        title_too_short:
          one: "Ο τίτλος πρέπει να έχει τουλάχιστον %{count} χαρακτήρα"
          other: "Ο τίτλος πρέπει να έχει τουλάχιστον %{count} χαρακτήρες"
        title_too_long:
          one: "Ο τίτλος δεν μπορεί να έχει πάνω από %{count} χαρακτήρα"
          other: "Ο τίτλος δεν μπορεί να έχει πάνω από %{count} χαρακτήρες"
        post_missing: "Η ανάρτηση δε μπορεί να είναι κενή"
        post_length:
          one: "Η ανάρτηση πρέπει να περιέχει τουλάχιστον %{count} χαρακτήρα"
          other: "Η ανάρτηση πρέπει να περιέχει τουλάχιστον %{count} χαρακτήρες"
        try_like: "Έχετε δοκιμάσει το κουμπί %{heart};"
        category_missing: "Πρέπει να διαλέξεις μια κατηγορία"
        tags_missing:
          one: "Πρέπει να επιλέξετε τουλάχιστον %{count} ετικέτα"
          other: "Πρέπει να επιλέξετε τουλάχιστον %{count} ετικέτες"
        topic_template_not_modified: "Παρακαλώ προσθέστε λεπτομέρειες στο θέμα σας με την επεξεργασία του προτύπου θέματος."
      save_edit: "Αποθήκευση Επεξεργασίας"
      overwrite_edit: "Αντικατάσταση επεξεργασίας"
      reply: "Απάντηση"
      cancel: "Ακύρωση"
      create_topic: "Δημιουργία Θέματος"
      create_pm: "Αποστολή Μηνύματος"
      create_whisper: "Ψυθίρισμα"
      create_shared_draft: "Δημιουργήστε κοινόχρηστο προσχέδιο"
      edit_shared_draft: "Επεξεργασία κοινόχρηστου προσχεδίου"
      title: "Ή πατήστε %{modifier}Enter"
      users_placeholder: "Προσθήκη χρηστών ή ομάδων"
      title_placeholder: "Τι αφορά αυτή η συζήτησης σε μία σύντομη πρόταση;"
      title_or_link_placeholder: "Πληκτρολόγησε τίτλο, ή κάνε επικόλληση ένα σύνδεσμο εδώ"
      edit_reason_placeholder: "γιατί αναθεωρείς;"
      topic_featured_link_placeholder: "Εισάγετε τον συνδέσμο που εμφανίζεται με τον τίτλο"
      remove_featured_link: "Αφαιρέστε σύνδεσμο από το θέμα."
      reply_placeholder: "Πληκτρολόγησε εδώ. Χρησιμοποίησε την μορφή Markdown, BBCode, ή HTML. Σύρε ή επικόλλησε εικόνες."
      reply_placeholder_no_images: "Πληκτρολογήστε εδώ. Χρησιμοποιήστε Markdown, BBCode ή HTML για να μορφοποιήσετε."
      reply_placeholder_choose_category: "Επιλέξτε μια κατηγορία πριν πληκτρολογήσετε εδώ."
      view_new_post: "Δες τη νέα σου ανάρτηση."
      saving: "Αποθηκεύεται"
      saved: "Αποθηκεύτηκε!"
      saved_draft: "Δημοσίευση προσχεδίου σε εξέλιξη. Πατήστε για να συνεχίσετε."
      uploading: "Μεταφορτώνεται…"
      show_preview: "εμφάνιση προεπισκόπησης"
      hide_preview: "απόκρυψη προεπισκόπησης"
      quote_post_title: "Παράθεση ολόκληρης την ανάρτησης"
      bold_label: "B"
      bold_title: "Έντονα"
      bold_text: "έντονη γραφή"
      italic_label: "I"
      italic_title: "Έμφαση"
      italic_text: "κείμενο σε έμφαση"
      link_title: "Υπερσύνδεσμος"
      link_description: "δώσε εδώ μια περιγραφή για το σύνδεσμο"
      link_dialog_title: "Εισαγωγή Υπερσύνδεσμου"
      link_optional_text: "προαιρετικός τίτλος"
      link_url_placeholder: "Επικολλήστε μια διεύθυνση URL ή πληκτρολογήστε για να αναζητήσετε θέματα"
      blockquote_title: "Blockquote"
      blockquote_text: "Blockquote"
      code_title: "Προ-διαμορφωμένο κείμενο"
      code_text: "το προ-διαμορφωμένο κείμενο να μπει σε εσοχή με 4 κενά"
      paste_code_text: "πληκτρολογήστε ή επικολλήστε τον κώδικα εδώ"
      upload_title: "Ανέβασμα"
      upload_description: "δώσε μια περιγραφή για την μεταφόρτωση"
      olist_title: "Αριθμημένη λίστα"
      ulist_title: "Κουκίδες"
      list_item: "Στοιχείο Λίστας"
      toggle_direction: "Εναλλαγή κατεύθυνσης"
      help: "Βοήθεια Επεξεργασίας Markdown"
      collapse: "ελαχιστοποιήστε το πλαίσιο επεξεργαστή κειμένου"
      open: "ανοίξτε το πλαίσιο επεξεργαστή κειμένου"
      abandon: "κλείστε τον επεξεργαστή κειμένου και απορρίψτε το προσχέδιο"
      enter_fullscreen: "μεταβείτε σε επεξεργαστή κειμένου πλήρους οθόνης"
      exit_fullscreen: "έξοδος από επεξεργαστή κειμένου πλήρους οθόνης"
      exit_fullscreen_prompt: "Πατήστε <kbd>ESC</kbd> για έξοδο από την πλήρη οθόνη"
      modal_ok: "OK"
      cant_send_pm: "Λυπούμαστε, δεν μπορείτε να στείλετε μήνυμα στο χρήστη %{username}."
      yourself_confirm:
        title: "Ξεχάσατε να προσθέσετε αποδέκτες;"
        body: "Αυτή τη στιγμή το μήνυμα στέλνεται μόνο σε εσάς!"
      admin_options_title: "Προαιρετικές ρυθμίσεις προσωπικού για αυτό το θέμα"
      composer_actions:
        reply: Απάντηση
        draft: Προσχέδιο
        edit: Επεξεργασία
        reply_to_post:
          label: Απάντηση στην ανάρτηση του %{postUsername}
          desc: Απάντηση σε μια συγκεκριμένη ανάρτηση
        reply_as_new_topic:
          label: Απάντηση ως συνδεδεμένο θέμα
          desc: Δημιουργήστε ένα νέο θέμα που συνδέεται με αυτό το θέμα
          confirm: Έχετε αποθηκεύσει ένα νέο προσχέδιο θέματος, το οποίο θα αντικατασταθεί εάν δημιουργήσετε ένα συνδεδεμένο θέμα.
        reply_as_new_group_message:
          label: Απάντηση ως νέο ομαδικό μήνυμα
        reply_to_topic:
          label: Απάντηση στο θέμα
          desc: Απάντηση στο θέμα, όχι σε συγκεκριμένη ανάρτηση
        toggle_whisper:
          label: Εναλλαγή ψιθύρων
          desc: Οι ψίθυροι είναι ορατοί μόνο στα μέλη του προσωπικού
        create_topic:
          label: "Νέο Θέμα"
          desc: Δημιουργία νέου θέματος
        shared_draft:
          label: "Κοινόχρηστο προσχέδιο"
        toggle_topic_bump:
          label: "Εναλλαγή ώθησης θέματος"
          desc: "Απάντηση χωρίς αλλαγή της τελευταίας ημερομηνίας απάντησης"
      reload: "Ανανέωση"
      ignore: "Αγνόηση"
      image_alt_text:
        aria_label: Εναλλακτικό κείμενο για την εικόνα
        title: "Προσθήκη περιγραφής εικόνας"
      image_scale_button: "Κλιμάκωση εικόνας σε %{percent}%"
      delete_image_button: Διαγραφή Εικόνας
      toggle_image_grid: Εναλλαγή πλέγματος εικόνας
    notifications:
      tooltip:
        regular:
          one: "%{count} μη αναγνωσμένη ειδοποίηση"
          other: "%{count} αναγνωσμένες ειδοποιήσεις"
        message:
          one: "%{count} αδιάβαστο μήνυμα"
          other: "%{count} αδιάβαστα μηνύματα"
        high_priority:
          one: "%{count} αδιάβαστη ειδοποίηση υψηλής προτεραιότητας"
          other: "%{count} αδιάβαστες ειδοποιήσεις υψηλής προτεραιότητας"
      title: "ειδοποιήσεις για αναφορές στο @name, απαντήσεις στις αναρτήσεις σου και στα θέματα σου, προσωπικά μηνύματα, κλπ."
      none: "Αυτή τη στιγμή δεν είναι δυνατόν να φορτωθούν οι ειδοποιήσεις."
      empty: "Δεν βρέθηκαν ειδοποιήσεις."
      post_approved: "Η ανάρτησή σας εγκρίθηκε"
      reviewable_items: "στοιχεία που απαιτούν αναθεώρηση"
      watching_first_post_label: "Νέο Θέμα"
      user_moved_post: "%{username} μετακίνησε"
      mentioned: "<span>%{username}</span> %{description}"
      group_mentioned: "<span>%{username}</span> %{description}"
      quoted: "<span>%{username}</span> %{description}"
      bookmark_reminder: "<span>%{username}</span> %{description}"
      replied: "<span>%{username}</span> %{description}"
      posted: "<span>%{username}</span> %{description}"
      watching_category_or_tag: "<span>%{username}</span> %{description}"
      edited: "<span>%{username}</span> %{description}"
      liked: "<span>%{username}</span> %{description}"
      liked_2: "<span class='double-user'>%{username}, %{username2}</span> %{description}"
      liked_many:
        one: "<span class='multi-user'>%{username} και %{count} άλλος</span> %{description}"
        other: "<span class='multi-user'>%{username} και %{count} άλλοι</span> %{description}"
      liked_by_2_users: "%{username}, %{username2}"
      liked_by_multiple_users:
        one: "%{username} και %{count} ακόμη"
        other: "%{username} και %{count} ακόμη"
      liked_consolidated_description:
        one: "μου άρεσε %{count} από τις αναρτήσεις σας"
        other: "μου άρεσαν %{count} από τις αναρτήσεις σας"
      liked_consolidated: "<span>%{username}</span> %{description}"
      linked_consolidated_description:
        one: "συνδέθηκε %{count} από τις δημοσιεύσεις σας"
        other: "συνδέθηκαν %{count} από τις δημοσιεύσεις σας"
      linked_consolidated: "<span>%{username}</span> %{description}"
      private_message: "<span>%{username}</span> %{description}"
      invited_to_private_message: "<p><span>%{username}</span> %{description}"
      invited_to_topic: "<span>%{username}</span> %{description}"
      invitee_accepted: "<span>%{username}</span> αποδέχτηκε την πρόσκλησή σου"
      invitee_accepted_your_invitation: "αποδέχθηκε την πρόσκλησή σας"
      moved_post: "<span>%{username}</span> μετακίνησε %{description}"
      linked: "<span>%{username}</span> %{description}"
      granted_badge: "Έλαβες '%{description}'"
      topic_reminder: "<span>%{username}</span> %{description}"
      watching_first_post: "<span>Νέο Θέμα</span> %{description}"
      membership_request_accepted: "Η συμμετοχή έγινε αποδεκτή στο '%{group_name}'"
      membership_request_consolidated:
        one: "%{count} ανοιχτό αίτημα συμμετοχής για '%{group_name}'"
        other: "%{count} ανοιχτά αιτήματα συμμετοχής για '%{group_name}'"
      reaction: "<span>%{username}</span> %{description}"
      reaction_2: "<span>%{username}, %{username2}</span> %{description}"
      votes_released: "%{description} - ολοκληρώθηκε"
      new_features: "Νέες δυνατότητες διαθέσιμες!"
      dismiss_confirmation:
        dismiss: "Απόρριψη"
        cancel: "Άκυρο"
      group_message_summary:
        one: "%{count} μήνυμα στα εισερχόμενα της ομάδας %{group_name}"
        other: "%{count} μηνύματα στα εισερχόμενα της ομάδας %{group_name} "
      popup:
        mentioned: '%{username} σε ανέφερε στο "%{topic}" - %{site_title}'
        group_mentioned: '%{username} σε ανέφερε στο "%{topic}" - %{site_title}'
        quoted: '%{username} σε παράθεσε στο "%{topic}" - %{site_title}'
        replied: '%{username} σου απάντησε στο "%{topic}" - %{site_title}'
        posted: '%{username} ανάρτησε στο "%{topic}" - %{site_title}'
        private_message: 'Ο/Η %{username} σας έστειλε ένα προσωπικό μήνυμα στο "%{topic}" - %{site_title}'
        linked: '%{username} έκανε μια σύνδεση στην ανάρτηση που έκανες στο θέμα "%{topic}" - %{site_title}'
        watching_first_post: 'Ο/Η %{username} δημιούργησε ένα νέο θέμα "%{topic}" - %{site_title}'
        watching_category_or_tag: '%{username} ανάρτησε στο "%{topic}" - %{site_title}'
        confirm_title: "Ενεργοποιημένες ειδοποιήσεις - %{site_title}"
        confirm_body: "Επιτυχία! Οι ειδοποιήσεις έχουν ενεργοποιηθεί."
        custom: "Ειδοποίηση από %{username} στο %{site_title}"
      titles:
        mentioned: "αναφέρθηκε"
        replied: "νέα απάντηση"
        quoted: "παρέθεσε"
        edited: "επεξεργάστηκε"
        liked: "νέο «μου αρέσει»"
        private_message: "νέο προσωπικό μήνυμα"
        invited_to_private_message: "προσκληθήκατε σε προσωπικό μήνυμα"
        invitee_accepted: "Η πρόσκληση έγινε αποδεκτή"
        posted: "νέα ανάρτηση"
        watching_category_or_tag: "νέα ανάρτηση"
        moved_post: "η ανάρτηση μετακινήθηκε"
        linked: "συνέδεσε"
        bookmark_reminder: "υπενθύμιση σελιδοδείκτη"
        bookmark_reminder_with_name: "υπενθύμιση σελιδοδείκτη - %{name}"
        granted_badge: "παραχωρήθηκε σήμα"
        invited_to_topic: "προσκλήθηκε στο θέμα"
        group_mentioned: "αναφερθείσα ομάδα"
        group_message_summary: "νέα ομαδικά μηνύματα"
        watching_first_post: "νέο θέμα"
        topic_reminder: "υπενθύμιση θέματος"
        liked_consolidated: "νέα «μου αρέσει»"
        linked_consolidated: "νέοι σύνδεσμοι"
        post_approved: "η ανάρτηση εγκρίθηκε"
        membership_request_consolidated: "νέα αιτήματα συμμετοχής"
        reaction: "νέα αντίδραση"
        votes_released: "Η ψηφοφορία κυκλοφόρησε"
    upload_selector:
      uploading: "Ανεβαίνει"
      select_file: "Επιλογή Αρχείου"
      default_image_alt_text: εικόνα
    search:
      sort_by: "Ταξινόμηση κατά"
      relevance: "Συνάφεια"
      latest_post: "Νεότερη Ανάρτηση"
      latest_topic: "Τελευταίο Θέμα"
      most_viewed: "Περισσότερες Εμφανίσεις"
      most_liked: "Περισσότερα \"Μου Αρέσει\""
      select_all: "Επιλογή Όλων"
      clear_all: "Καθαρισμός Όλων"
      too_short: "Ο όρος αναζήτησής σου είναι πολύ μικρός."
      open_advanced: "Άνοιγμα προηγμένης αναζήτησης"
      clear_search: "Εκκαθάριση αναζήτησης"
      sort_or_bulk_actions: "Ταξινόμηση ή μαζική επιλογή αποτελεσμάτων"
      result_count:
        one: "<span>%{count} αποτέλεσμα για</span><span class='term'>%{term}</span>"
        other: "<span>%{count}%{plus} αποτελέσματα για</span><span class='term'>%{term}</span>"
      title: "Αναζήτηση"
      full_page_title: "Αναζήτηση"
      results: "αποτελέσματα"
      no_results: "Δε βρέθηκαν αποτελέσματα."
      no_more_results: "Δε βρέθηκαν άλλα αποτελέσματα"
      post_format: "#%{post_number} από %{username}"
      results_page: "Αποτελέσματα αναζήτησης για '%{term}'"
      more_results: "Υπάρχουν περισσότερα αποτελέσματα. Παρακαλούμε περιορίστε την αναζήτησή σας."
      cant_find: "Δεν μπορείτε να βρείτε αυτό που ψάχνετε;"
      start_new_topic: "Ίσως να ξεκινήσετε ένα νέο θέμα?"
      or_search_google: "Ή προσπαθήστε να κάνετε αναζήτηση με το Google:"
      search_google: "Προσπαθήστε να κάνετε αναζήτηση με το Google:"
      search_google_button: "Google"
      search_button: "Αναζήτηση"
      search_term_label: "εισάγετε λέξη-κλειδί αναζήτησης"
      categories: "Κατηγορίες"
      tags: "Ετικέτες"
      in: "σε"
      in_this_topic: "σε αυτό το θέμα"
      in_messages: "σε μηνύματα"
      in_topics_posts: "σε όλα τα θέματα και τις αναρτήσεις"
      enter_hint: "ή πατήστε Enter"
      in_posts_by: "σε δημοσιεύσεις από %{username}"
      browser_tip: "%{modifier} + f"
      recent: "Πρόσφατες Αναζητήσεις"
      clear_recent: "Εκκαθάριση Πρόσφατων Αναζητήσεων"
      type:
        default: "Θέματα/Αναρτήσεις"
        users: "Χρήστες"
        categories: "Κατηγορίες"
        categories_and_tags: "Κατηγορίες/ετικέτες"
      context:
        user: "Ψάξε στις αναρτήσεις του χρήστη @%{username}"
        category: "Αναζήτηση στην κατηγορία #%{category} "
        tag: "Αναζήτηση στην ετικέτα #%{tag}"
        topic: "Αναζήτηση σε αυτό το θέμα"
        private_messages: "Αναζήτηση στα μηνύματα"
      tips:
        category_tag: "φίλτρα ανά κατηγορία ή ετικέτα"
        full_search_key: "%{modifier} + Enter"
      advanced:
        title: Προηγμένα φίλτρα
        posted_by:
          label: Αναρτήθηκε από
        in_category:
          label: Κατηγοριοποιημένα
        in_group:
          label: Σε ομάδα
        with_badge:
          label: Με Παράσημο
        with_tags:
          label: Με ετικέτα
          aria_label: Φιλτράρισμα με ετικέτες
        filters:
          label: Επέστρεψε μόνο θέματα/αναρτήσεις…
          title: Ταιριάζει μόνο στον τίτλο
          likes: μου άρεσαν
          posted: απάντησα
          created: Δημιούργησα
          watching: επιτηρώ
          tracking: παρακολουθώ
          private: Στα μηνύματά μου
          bookmarks: Έθεσα σελιδοδείκτη
          first: είναι η πρώτη ανάρτηση
          pinned: είναι καρφιτσωμένα
          seen: Διάβασα
          unseen: δεν διάβασα
          wiki: ' είναι βίκι'
          images: περιλαμβάνουν εικόνες
          all_tags: Όλες οι παραπάνω ετικέτες
        statuses:
          label: Όπου τα θέματα
          open: είναι ανοιχτά
          closed: είναι κλειστά
          public: είναι δημόσια
          archived: είναι αρχειοθετημένα
          noreplies: έχουν μηδέν απαντήσεις
          single_user: περιέχουν ένα μόνο χρήστη
        post:
          count:
            label: Αναρτήσεις
          min:
            placeholder: ελάχιστο
          max:
            placeholder: μέγιστο
          time:
            label: Αναρτήθηκε
            before: πριν
            after: μετά
        views:
          label: Προβολές
        min_views:
          placeholder: ελάχιστο
        max_views:
          placeholder: μέγιστο
    new_item: "καινούριο"
    go_back: "επιστροφή"
    not_logged_in_user: "σελίδα λογαριασμού που περιέχει σύνοψη της τρέχουσας δραστηριότητας και τις προτιμήσεις"
    current_user: "πήγαινε στη σελίδα του λογαριασμού σου"
    user_menu:
      view_all_notifications: "προβολή όλων των ειδοποιήσεων"
      view_all_bookmarks: "προβολή όλων των σελιδοδεικτών"
      view_all_messages: "προβολή όλων των προσωπικών μηνυμάτων"
      tabs:
        all_notifications: "Όλες οι ειδοποιήσεις"
        replies: "Απαντήσεις"
        mentions: "Αναφορές"
        likes: "Μου αρέσει"
        messages: "Προσωπικά μηνύματα"
        messages_with_unread:
          one: "Προσωπικά μηνύματα - %{count} αδιάβαστο μήνυμα"
          other: "Προσωπικά μηνύματα - %{count} αδιάβαστα μηνύματα"
        bookmarks: "Σελιδοδείκτες"
        bookmarks_with_unread:
          one: "Σελιδοδείκτες - %{count} αδιάβαστος σελιδοδείκτης"
          other: "Σελιδοδείκτες - %{count} αδιάβαστοι σελιδοδείκτες"
        other_notifications: "Άλλες ειδοποιήσεις"
        other_notifications_with_unread:
          one: "Άλλες ειδοποιήσεις - %{count} μη αναγνωσμένη ειδοποίηση"
          other: "Άλλες ειδοποιήσεις - %{count} μη αναγνωσμένες ειδοποιήσεις"
        profile: "Προφίλ"
      reviewable:
        queue: "Ουρά"
        deleted_user: "(διαγραμμένος χρήστης)"
        deleted_post: "(διαγραμμένη ανάρτηση)"
        post_number_with_topic_title: "δημοσίευση #%{post_number} - %{title}"
        new_post_in_topic: "νέα δημοσίευση στο %{title}"
    topics:
      new_messages_marker: "τελευταία επίσκεψη"
      bulk:
        confirm: "Επιβεβαίωση"
        select_all: "Επιλογή Όλων"
        clear_all: "Καθαρισμός Όλων"
        unlist_topics: "Απόκρυψη Νημάτων"
        relist_topics: "Εμφάνιση Νημάτων"
        delete: "Διαγραφή Νημάτων"
        dismiss: "Απόρριψη"
        dismiss_read: "Παράβλεψη όλων των αδιάβαστων"
        dismiss_button: "Απόρριψη..."
        dismiss_tooltip: "Απόρριψη μόνο των νέων αναρτήσεων ή διακοπή της παρακολούθησης νημάτων"
        also_dismiss_topics: "Διακοπή παρακολούθησης αυτών των νημάτων ώστε να μην εμφανιστούν ξανά ως αδιάβαστα σε εμένα"
        dismiss_new: "Αγνόησε τα νέα"
        dismiss_new_modal:
          title: "Αγνόησε τα νέα"
          topics: "Αγνόησε τα νέα θέματα"
          posts: "Αγνόησε τις νέες απαντήσεις"
          topics_with_count:
            one: "Αγνόησε %{count} νέο θέμα"
            other: "Αγνόησε %{count} νέα θέματα"
          replies_with_count:
            one: "Αγνόησε %{count} νέα απάντηση"
            other: "Αγνόησε %{count} νέες απαντήσεις"
          replies: "Αγνόησε τις νέες απαντήσεις"
          untrack: "Σταμάτα να παρακολουθείς αυτά τα θέματα ώστε να σταματήσουν να εμφανίζονται στη λίστα νέων μου"
        toggle: "εναλλαγή μαζικής επιλογής νημάτων"
        actions: "Μαζικές Ενέργειες"
        change_category: "Ορισμός κατηγορίας…"
        close_topics: "Κλείσιμο Νημάτων"
        archive_topics: "Αρχειοθέτηση Νημάτων"
        move_messages_to_inbox: "Μετακίνηση στα Εισερχόμενα"
        archive_messages: "Μετακίνηση στο Αρχείο"
        notification_level: "Ειδοποιήσεις…"
        change_notification_level: "Αλλαγή επιπέδου ειδοποίησης"
        choose_new_category: "Επιλέξτε τη νέα κατηγορία για τα θέματα:"
        selected:
          one: "Έχεις διαλέξει <b>%{count}</b> θέμα."
          other: "Έχετε επιλέξει <b>%{count}</b> θέματα."
        selected_sole_category:
          one: "Έχεις επιλέξει <b>%{count}</b> θέμα από την κατηγορία:"
          other: "Έχεις επιλέξει <b>%{count}</b> θέματα από την κατηγορία:"
        selected_count:
          one: "%{count} επιλεγμένα"
          other: "%{count} επιλεγμένα"
        change_tags: "Αντικατάσταση Ετικετών "
        append_tags: "Προσάρτηση Ετικετών "
        choose_new_tags: "Επιλέξτε νέες ετικέτες για αυτά τα θέματα:"
        choose_append_tags: "Επιλογή νέων ετικετών για την προσάρτηση τους σε αυτά τα θέματα:"
        changed_tags: "Οι ετικέτες αυτών των νημάτων έχουν αλλάξει."
        remove_tags: "Αφαίρεση Όλων των Ετικετών"
        confirm_remove_tags:
          one: "Όλες οι ετικέτες θα αφαιρεθούν από αυτό το θέμα. Είσαι σίγουρος;"
          other: "Όλες οι ετικέτες θα αφαιρεθούν από %{count} θέματα. Είσαι σίγουρος;"
        progress:
          one: "Πρόοδος: <strong>%{count}</strong> θέμα"
          other: "Πρόοδος: <strong>%{count}</strong> θέματα"
      none:
        unread: "Έχεις διαβάσει όλα τα θέματα."
        unseen: "Δεν έχεις αδιάβαστα θέματα."
        new: "Δεν υπάρχουν νέα θέματα."
        read: "Δεν έχεις διαβάσει κανένα θέμα ακόμη."
        posted: "Δεν έχεις αναρτήσει σε κάποιο θέμα ακόμη."
        latest: "Τα έχετε διαβάσει όλα!"
        bookmarks: "Δεν έχεις βάλει σελιδοδείκτη σε κανένα θέμα ακόμα."
        category: "Δεν υπάρχουν θέματα στην κατηγορία %{category}."
        top: "Δεν υπάρχουν κορυφαία θέματα."
        hot: "Δεν υπάρχουν καυτά θέματα."
        filter: "Δεν υπάρχουν θέματα."
      bottom:
        latest: "Δεν υπάρχουν άλλα πρόσφατα θέματα."
        posted: "Δεν υπάρχουν άλλα αναρτημένα θέματα."
        read: "Δεν υπάρχουν άλλα διαβασμένα θέματα."
        new: "Δεν υπάρχουν άλλα νέα θέματα."
        unread: "Δεν υπάρχουν άλλα αδιάβαστα θέματα."
        unseen: "Δεν υπάρχουν άλλα αδιάβαστα θέματα."
        category: "Δεν υπάρχουν άλλα θέματα στην κατηγορία %{category}."
        tag: "Δεν υπάρχουν άλλα θέματα με ετικέτα %{tag}."
        top: "Δεν υπάρχουν άλλα δημοφιλή θέματα."
        hot: "Δεν υπάρχουν άλλα καυτά θέματα."
        bookmarks: "Δεν υπάρχουν άλλα θέματα με σελιδοδείκτη."
        filter: "Δεν υπάρχουν άλλα θέματα."
    topic_bulk_actions:
      dismiss:
        name: "Απόρριψη"
      close_topics:
        name: "Κλείσιμο"
        note: "Σημείωση"
        optional: (προεραιτικό)
      archive_topics:
        name: "Αρχείο"
      archive_messages:
        name: "Μετακίνηση στο Αρχείο"
      move_messages_to_inbox:
        name: "Μετακίνηση στα Εισερχόμενα"
      append_tags:
        name: "Προσάρτηση Ετικετών "
      replace_tags:
        name: "Αντικατάσταση Ετικετών "
      delete_topics:
        name: "Σβήσιμο"
      update_category:
        name: "Ενημέρωση Κατηγορίας"
      update_notifications:
        name: "Ενημέρωση Ειδοποιήσεων"
    topic:
      filter_to:
        one: "%{count} δημοσίευση σε θέμα"
        other: "%{count} αναρτήσεις σε θέμα"
      create: "Νέο Θέμα"
      create_long: "Δημιουργία νέου θέματος"
      open_draft: "Άνοιγμα προσχεδίου"
      private_message: "Στείλε ένα προσωπικό μήνυμα"
      archive_message:
        help: "Αρχειοθέτηση μηνύματος"
        title: "Αρχειοθέτηση"
      move_to_inbox:
        title: "Μετακίνηση στα Εισερχόμενα"
        help: "Μετακίνηση μηνύματος πίσω στα Εισερχόμενα"
      list: "Θέματα"
      new: "νέο θέμα"
      unread: "αδιάβαστο"
      new_topics:
        one: "%{count} νέο θέμα"
        other: "%{count} νέα θέματα"
      unread_topics:
        one: "%{count} αδιάβαστο θέμα"
        other: "%{count} αδιάβαστα θέματα"
      title: "Θέμα"
      invalid_access:
        title: "Το θέμα είναι ιδιωτικό"
        description: "Λυπούμαστε, αλλά δεν έχεις πρόσβαση σε αυτό το θέμα!"
        login_required: "Πρέπει να συνδεθείτε για να δείτε αυτό το θέμα."
      server_error:
        title: "Απέτυχε η φόρτωση του θέματος"
        description: "Λυπούμαστε, δεν μπορέσαμε να φορτώσουμε αυτό το θέμα, πιθανώς λόγω προβλήματος σύνδεσης. Παρακαλώ προσπαθήστε ξανά. Αν το πρόβλημα παραμένει, ενημερώστε μας."
      not_found:
        title: "Το θέμα δε βρέθηκε"
        description: "Συγνώμη, δεν μπορέσαμε να βρούμε αυτό το θέμα. Μήπως αυτό αφαιρέθηκε από κάποιον συντονιστή;"
      unread_posts:
        one: "έχεις %{count} αδιάβαστη ανάρτηση σε αυτό το θέμα"
        other: "έχεις %{count} αδιάβαστες αναρτήσεις σε αυτό το θέμα"
      likes:
        one: "υπάρχει %{count} «Μου αρέσει» σε αυτό το θέμα"
        other: "υπάρχουν %{count} «μου αρέσει» σε αυτό το θέμα"
      back_to_list: "Επιστροφή στη Λίστα Νημάτων"
      options: "Επιλογές Θέματος"
      show_links: "εμφάνιση συνδέσμων εντός του θέματος"
      expand_details: "ανάπτυξη λεπτομερειών θέματος"
      read_more_in_category: "Θέλεις να διαβάσεις περισσότερα; Δες άλλα θέματα στο %{categoryLink} ή <a href='%{latestLink}'>δες τα τελευταία θέματα</a>."
      read_more: "Θέλετε να διαβάσετε περισσότερα; <a href='%{categoryLink}'>Περιηγηθείτε σε όλες τις κατηγορίες</a> ή <a href='%{latestLink}'>δείτε τα τελευταία θέματα</a>."
      unread_indicator: "Κανένα μέλος δεν έχει διαβάσει ακόμη την τελευταία ανάρτηση αυτού του θέματος."
      read_more_MF: |
        { HAS_UNREAD_AND_NEW, select,
          true {
            { UNREAD, plural,
                 =0 {}
                one {Απομένει <a href="{basePath}/unread"># αδιάβαστο</a>}
              other {Απομένουν <a href="{basePath}/unread"># αδιάβαστα</a>}
            }
            { NEW, plural,
                 =0 {}
                one { και <a href="{basePath}/new"># νέο</a> θέμα,}
              other { και <a href="{basePath}/new"># νέα</a> θέματα,}
            }
          }
          false {
            { UNREAD, plural,
                 =0 {}
                one {Απομένει <a href="{basePath}/unread"># αδιάβαστο</a> θέμα,}
              other {Απομένουν <a href="{basePath}/unread"># αδιάβαστα</a> θέματα,}
            }
            { NEW, plural,
                 =0 {}
                one {Απομένει <a href="{basePath}/new"># νέο</a> θέμα,}
              other {Απομένουν <a href="{basePath}/new"># νέα</a> θέματα,}
            }
          }
          other {}
        }
        { HAS_CATEGORY, select,
          true { ή δες άλλα θέματα στο {categoryLink}}
          false { ή <a href="{basePath}/latest">δες τα τελευταία θέματα</a>}
          other {}
        }
      bumped_at: "Πρόσφατα: %{date}"
      browse_all_categories_latest: "<a href='%{basePath}/categories'>Περιηγηθείτε σε όλες τις κατηγορίες</a> ή <a href='%{basePath}/latest'>δείτε τα τελευταία θέματα</a>."
      browse_all_categories_latest_or_top: "<a href='%{basePath}/categories'>Περιηγηθείτε σε όλες τις κατηγορίες</a>, <a href='%{basePath}/latest'>δείτε τα τελευταία θέματα</a> ή δείτε τα κορυφαία:"
      browse_all_tags_or_latest: "<a href='%{basePath}/tags'>Περιηγηθείτε σε όλες τις ετικέτες</a> ή <a href='%{basePath}/latest'>δείτε τα τελευταία θέματα</a>."
      deleted: "Το θέμα έχει διαγραφεί"
      slow_mode_update:
        title: "Αργή Λειτουργία"
        select: "Οι χρήστες μπορούν να δημοσιεύσουν σε αυτό το θέμα μόνο μία φορά κάθε:"
        description: "Για να προωθηθεί η στοχαστική συζήτηση σε γρήγορα κινούμενες ή αμφιλεγόμενες συζητήσεις, οι χρήστες πρέπει να περιμένουν πριν δημοσιεύσουν ξανά σε αυτό το θέμα."
        enable: "Ενεργοποίηση"
        update: "Ενημέρωση"
        enabled_until: "Ενεργοποιημένη έως:"
        remove: "Απενεργοποίηση"
        hours: "ώρες:"
        minutes: "Λεπτά:"
        seconds: "Δευτερόλεπτα:"
        durations:
          10_minutes: "10 Λεπτά"
          15_minutes: "15 Λεπτά"
          30_minutes: "30 Λεπτά"
          45_minutes: "45 Λεπτά"
          1_hour: "1 ώρα"
          2_hours: "2 Ώρες"
          4_hours: "4 ώρες"
          8_hours: "8 ώρες"
          12_hours: "12 ώρες"
          24_hours: "24 ώρες"
          custom: "Προσαρμοσμένη Διάρκεια"
      slow_mode_notice:
        duration: "Παρακαλώ περιμένετε %{duration} μεταξύ δημοσιεύσεων σε αυτό το θέμα"
      topic_status_update:
        title: "Χρονόμετρο Θέματος"
        save: "Ρύθμιση Χρονοδιακόπτη"
        num_of_hours: "Ώρες:"
        num_of_days: "Αριθμός ημερών:"
        remove: "Αφαίρεση Χρονοδιακόπτη"
        publish_to: "Δημοσίευση Σε:"
        when: "Πότε:"
        time_frame_required: "Παρακαλώ επιλέξτε ένα χρονικό πλαίσιο"
        min_duration: "Η διάρκεια πρέπει να είναι μεγαλύτερη από 0"
        max_duration: "Η διάρκεια πρέπει να είναι μικρότερη από 20 έτη"
        duration: "Διάρκεια"
      publish_to_category:
        title: "Χρονοδιάγραμμα Δημοσιεύσεων"
      temp_open:
        title: "Ανοιχτό Προσωρινά"
      auto_reopen:
        title: "Αυτόματο Άνοιγμα Θέματος"
      temp_close:
        title: "Κλειστό Προσωρινά"
      auto_close:
        title: "Αυτόματο Κλείσιμο Θέματος"
        label: "Αυτόματο κλείσιμο θέματος μετά από:"
        error: "Παρακαλώ εισάγετε μια έγκυρη αξία."
        based_on_last_post: "Να μην κλείσει μέχρι η τελευταία ανάρτηση στο θέμα να είναι τουλάχιστον τόσο παλιά."
      auto_delete:
        title: "Αυτόματη διαγραφή θέματος"
      auto_bump:
        title: "Αυτόματη ώθηση θέματος"
      reminder:
        title: "Υπενθύμισέ Μου"
      auto_delete_replies:
        title: "Αυτόματη διαγραφή απαντήσεων"
      status_update_notice:
        auto_open: "Αυτό το θέμα θα ανοίξει αυτόματα %{timeLeft}."
        auto_close: "Αυτό το θέμα θα κλείσει αυτόματα %{timeLeft}."
        auto_publish_to_category: "Αυτό το θέμα θα αναρτηθεί στην κατηγορία <a href=%{categoryUrl}>#%{categoryName}</a> %{timeLeft}."
        auto_close_after_last_post: "Αυτό το θέμα θα κλείσει σε %{duration} μετά την τελευταία απάντηση."
        auto_delete: "Αυτό το θέμα θα διαγραφεί αυτόματα %{timeLeft}."
        auto_bump: "Αυτό το θέμα θα ωθηθεί αυτόματα %{timeLeft}."
        auto_reminder: "Θα λάβεις υπενθύμιση σχετικά με αυτό το θέμα %{timeLeft}."
        auto_delete_replies: "Οι απαντήσεις σε αυτό το θέμα διαγράφονται αυτόματα μετά από %{duration}."
      auto_close_title: "Ρυθμίσεις για το αυτόματο κλείσιμο"
      auto_close_immediate:
        one: "Η τελευταία ανάρτηση στο θέμα είναι ήδη %{count} ώρα παλιά, έτσι το θέμα θα κλείσει αμέσως."
        other: "Η τελευταία ανάρτηση στο θέμα είναι ήδη %{count} ώρες παλιά, έτσι το θέμα θα κλείσει αμέσως."
      timeline:
        back: "Πίσω"
        back_description: "Πήγαινε πίσω στην τελευταία αδιάβαστη ανάρτηση"
        replies_short: "%{current} / %{total}"
      progress:
        title: πρόοδος θέματος
        jump_prompt_to_date: "μέχρι σήμερα"
        jump_prompt_or: "ή"
      notifications:
        title: άλλαξε το πόσο συχνά ειδοποιείσαι για αυτό το θέμα
        reasons:
          mailing_list_mode: "Έχεις ενεργοποιημένη τη λειτουργία λίστας αποδεκτών αλληλογραφίας, έτσι θα λαμβάνεις ενημερώσεις για τις απαντήσεις για το θέμα μέσω email."
          "3_10": "Θα λαμβάνεις ειδοποιήσεις επειδή επιτηρείς μια ετικέτα σε αυτό το θέμα."
          "3_6": "Θα λαμβάνεις ειδοποιήσεις επειδή επιτηρείς αυτήν την κατηγορία."
          "3_5": "Θα λαμβάνεις ειδοποιήσεις επειδή ξεκίνησες να επιτηρείς αυτόματα αυτό το θέμα."
          "3_2": "Θα λαμβάνεις ειδοποιήσεις επειδή επιτηρείς αυτό το θέμα."
          "3_1": "Θα λαμβάνεις ειδοποιήσεις επειδή δημιούργησες αυτό το θέμα."
          "3": "Θα λαμβάνεις ειδοποιήσεις επειδή επιτηρείς αυτό το θέμα."
          "2_8": "Θα βλέπεις έναν μετρητή νέων απαντήσεων επειδή παρακολουθείς αυτήν την κατηγορία."
          "2_8_stale": "Θα βλέπεις έναν μετρητή νέων απαντήσεων επειδή παρακολουθούσες αυτήν την κατηγορία στο παρελθόν."
          "2_4": "Θα βλέπεις έναν μετρητή νέων απαντήσεων επειδή απάντησες σε αυτό το θέμα."
          "2_2": "Θα βλέπεις έναν μετρητή νέων απαντήσεων επειδή παρακολουθείς αυτό το θέμα."
          "2": 'Θα βλέπεις έναν μετρητή νέων απαντήσεων επειδή <a href="%{basePath}/u/%{username}/preferences/notifications">παρακολουθείς αυτό το θέμα</a>.'
          "1_2": "Θα λαμβάνεις ειδοποιήσεις εάν κάποιος αναφέρει το @όνομα σου ή απαντήσει σε εσένα."
          "1": "Θα λαμβάνεις ειδοποιήσεις εάν κάποιος αναφέρει το @όνομα σου ή απαντήσει σε εσένα."
          "0_7": "Αγνοείς όλες τις ειδοποιήσεις αυτής της κατηγορίας."
          "0_2": "Αγνοείς όλες τις ειδοποιήσεις αυτού του θέματος."
          "0": "Αγνοείς όλες τις ειδοποιήσεις αυτού του θέματος."
        watching_pm:
          title: "Επιτηρείται"
          description: "Θα λαμβάνεις ειδοποιήσεις για κάθε νέα απάντηση σε αυτό το μήνυμα και ένας μετρητής νέων απαντήσεων θα εμφανίζεται."
        watching:
          title: "Επιτηρείται"
          description: "Θα λαμβάνεις ειδοποιήσεις για κάθε νέα απάντηση σε αυτό το θέμα και ένας μετρητής νέων απαντήσεων θα εμφανίζεται."
        tracking_pm:
          title: "Παρακολουθείται"
          description: "Ένας μετρητής νέων απαντήσεων θα εμφανίζεται για αυτό το μήνυμα. Θα λαμβάνεις ειδοποιήσεις εάν κάποιος αναφέρει το @όνομα σου ή απαντήσει σε εσένα."
        tracking:
          title: "Παρακολουθείται"
          description: "Ένας μετρητής νέων απαντήσεων θα εμφανίζεται για αυτό το θέμα. Θα λαμβάνεις ειδοποιήσεις εάν κάποιος αναφέρει το @όνομα σου ή απαντήσει σε εσένα."
        regular:
          title: "Φυσιολογικό"
          description: "Θα ειδοποιηθείς εάν κάποιος αναφέρει το @όνομα σου ή απαντήσει σε εσένα."
        regular_pm:
          title: "Φυσιολογικό"
          description: "Θα ειδοποιηθείς εάν κάποιος αναφέρει το @όνομα σου ή απαντήσει σε εσένα."
        muted_pm:
          title: "Σε σίγαση"
          description: "Δε θα ειδοποιείσαι ποτέ για οτιδήποτε σχετικά με αυτό το μήνυμα."
        muted:
          title: "Σε σίγαση"
          description: "Δε θα ειδοποιείσαι ποτέ για οτιδήποτε σχετικά με αυτό το θέμα και δε θα εμφανίζεται στα τελευταία."
      actions:
        title: "Ενέργειες"
        recover: "Επαναφορά του θέματος"
        delete: "Διαγραφή θέματος"
        open: "Άνοιγμα Θέματος"
        close: "Κλείσιμο Θέματος"
        multi_select: "Διάλεξε Αναρτήσεις..."
        slow_mode: "Ορισμός Αργής Λειτουργίας…"
        pin: "Καρφίτσωμα Θέματος..."
        unpin: "Ξεκαρφίτσωμα Θέματος..."
        unarchive: "Επαναφορά Θέματος από Αρχείο"
        archive: "Αρχειοθέτηση Θέματος"
        reset_read: "Μηδενισμός Διαβασμένων"
        make_private: "Κάνε προσωπικό μήνυμα"
        reset_bump_date: "Επαναφορά ημερομηνίας ώθησης"
      feature:
        pin: "Καρφίτσωμα Θέματος"
        unpin: "Ξεκαρφίτσωμα Θέματος"
        pin_globally: "Καρφίτσωμα Θέματος Καθολικά"
        remove_banner: "Αφαίρεση Θέματος Ανακοίνωσης"
      reply:
        title: "Απάντηση"
        help: "ξεκινήστε να συνθέτετε μια απάντηση σε αυτό το θέμα"
      share:
        title: "Κοινή Χρήση Θέματος"
        extended_title: "Μοιραστείτε έναν σύνδεσμο"
        help: "κοινοποίησε έναν σύνδεσμο προς αυτό το θέμα"
        copied: "Ο σύνδεσμος θέματος αντιγράφηκε."
        invite_users: "Πρόσκληση"
      print:
        title: "Εκτύπωση"
        help: "Άνοιξε μια φιλική προς εκτύπωση έκδοση αυτού του θέματος"
      flag_topic:
        title: "Σήμανση"
<<<<<<< HEAD
        help: "επισήμανε ιδιωτικά αυτό το θέμα για έλεγχο ή στείλε μια προσωπική ειδοποίηση σχετικά με αυτό"
=======
>>>>>>> 76e7f12a
        success_message: "Επισήμανες αυτό το θέμα."
      make_public:
        title: "Μετατροπή σε δημόσιο θέμα"
        choose_category: "Παρακαλώ επιλέξτε μια κατηγορία για το δημόσιο θέμα:"
      feature_topic:
        title: "Θέσε το θέμα ως προτεινόμενο"
        pin: "Το θέμα αυτό να εμφανίζεται στην κορυφή της %{categoryLink} κατηγορίας μέχρι"
        unpin: "Απομάκρυνε το θέμα από την κορυφή της κατηγορίας %{categoryLink}."
        unpin_until: "Απομάκρυνε το θέμα από την κορυφή της %{categoryLink} κατηγορίας ή περίμενε μέχρι <strong>%{until}</strong>."
        pin_note: "Οι χρήστες μπορούν να ξεκαρφιτσώσουν αυτό το θέμα ο καθένας για τον εαυτό του."
        pin_validation: "Απαιτείται ημερομηνία για να καρφιτσώσεις το θέμα."
        not_pinned: "Δεν υπάρχουν θέματα καρφιτσωμένα σε %{categoryLink}."
        already_pinned:
          one: "Θέματα καρφιτσωμένα σε %{categoryLink}: <strong class='badge badge-notification unread'>%{count}</strong>"
          other: "Θέματα καρφιτσωμένα σε %{categoryLink}: <strong class='badge badge-notification unread'>%{count}</strong>"
        pin_globally: "Εμφάνισε αυτό το θέμα στην κορυφή όλων των λιστών θεμάτων μέχρι"
        unpin_globally: "Αφαίρεσε αυτό το θέμα από την κορυφή όλων των λιστών θεμάτων"
        unpin_globally_until: "Αφαίρεσε αυτό το θέμα από την κορυφή όλων των λιστών θεμάτων ή περίμενε μέχρι <strong>%{until}</strong>."
        global_pin_note: "Οι χρήστες μπορούν να ξεκαρφιτσώσουν το θέμα ο καθένας για τον εαυτό του."
        not_pinned_globally: "Δεν υπάρχουν καθολικά καρφιτσωμένα θέματα."
        already_pinned_globally:
          one: "Πρόσφατα καθολικά καρφιτσωμένο θέμα: <strong class='badge badge-notification unread'>%{count}</strong>"
          other: "Πρόσφατα καθολικά καρφιτσωμένα θέματα: <strong class='badge badge-notification unread'>%{count}</strong>"
        make_banner: "Αυτό το θέμα να γίνει θέμα ανακοίνωσης και να εμφανίζεται στην κορυφή όλων των σελίδων."
        remove_banner: "Αφαίρεσε το θέμα ανακοίνωσης το οποίο εμφανίζεται στην κορυφή όλων των σελίδων."
        banner_note: "Οι χρήστες μπορούν να κλείσουν την ανακοίνωση έτσι ώστε να μην εμφανίζεται σε αυτούς. Ένα μόνο θέμα μπορεί να είναι θέμα ανακοίνωσης κάθε φορά."
        no_banner_exists: "Δεν υπάρχει θέμα ανακοίνωσης."
        banner_exists: "<strong class='badge badge-notification unread'>Υπάρχει</strong> προς το παρόν ένα θέμα ανακοίνωσης."
      automatically_add_to_groups: "Αυτή η πρόσκληση συμπεριλαμβάνει επίσης και πρόσβαση σε αυτές τις ομάδες:"
      invite_private:
        title: "Πρόσκληση σε Μήνυμα"
        email_or_username: "Διεύθυνση email ή όνομα χρήστη του προσκεκλημένου"
        email_or_username_placeholder: "διεύθυνση email ή όνομα χρήστη"
        action: "Πρόσκληση"
        success: "Προσκαλέσαμε το χρήστη να συμμετέχει σε αυτό το μήνυμα."
        success_group: "Προσκαλέσαμε την ομάδα να συμμετέχει σε αυτό το μήνυμα."
        error: "Συγγνώμη, παρουσιάστηκε σφάλμα κατά την πρόσκληση αυτού του χρήστη."
        not_allowed: "Λυπάμαι, αυτός ο χρήστης δε μπορεί να προσκληθεί."
        group_name: "όνομα ομάδας"
      controls: "Λειτουργίες Θέματος"
      invite_reply:
        title: "Πρόσκληση"
        username_placeholder: "όνομα χρήστη"
        action: "Αποστολή Πρόσκλησης"
        help: "να προσκληθούν και άλλοι σε αυτό το θέμα με email ή με ειδοποίηση"
        discourse_connect_enabled: "Δώσε το όνομα χρήστη του ατόμου που θα ήθελες να προσκαλέσεις σε αυτό το θέμα."
        to_topic_blank: "Δώσε το όνομα χρήστη ή το email του ατόμου που θα ήθελες να προσκαλέσεις σε αυτό το θέμα."
        to_topic_email: "Έδωσες μια διεύθυνση email. Θα στείλουμε μια πρόσκληση που θα επιτρέπει στον παραλήπτη να απαντήσει άμεσα σε αυτό το θέμα."
        to_topic_username: "Έδωσες όνομα χρήστη. Θα στείλουμε ειδοποίηση με ένα σύνδεσμο πρόσκλησης προς αυτό το θέμα."
        to_username: "Δώσε το όνομα χρήστη του ατόμου που θα ήθελες να προσκαλέσεις. Θα στείλουμε ειδοποίηση με ένα σύνδεσμο πρόσκλησης προς αυτό το θέμα."
        email_placeholder: "name@example.com"
        success_email: "Στείλαμε μια πρόσκληση στον/στην <b>%{invitee}</b>. Θα σε ειδοποιήσουμε όταν η πρόσκληση γίνει αποδεκτή. Στη σελίδα του προφίλ σου μπορείς να παρακολουθήσεις την εξέλιξη όλων των προσκλήσεών σου."
        success_username: "Προσκαλέσαμε τον χρήστη να συμμετέχει σε αυτό το θέμα."
        error: "Λυπούμαστε αλλά δεν μπορέσαμε να προσκαλέσουμε αυτό το άτομο. Μήπως έχει ήδη προσκληθεί; (ο ρυθμός αποστολής προσκλήσεων είναι περιορισμένος)"
        success_existing_email: "Ο χρήστης με email <b>%{emailOrUsername}</b> υπάρχει ήδη. Προσκαλέσαμε αυτόν τον χρήστη να συμμετέχει στο θέμα."
      login_reply: "Συνδέσου για να απαντήσεις"
      filters:
        n_posts:
          one: "%{count} ανάρτηση"
          other: "%{count} αναρτήσεις"
        cancel: "Αφαίρεση φίλτρου"
      move_to:
        title: "Μετακίνηση σε"
        action: "μετακίνηση σε"
        error: "Παρουσιάστηκε σφάλμα κατά τη μετακίνηση αναρτήσεων."
      split_topic:
        title: "Μετακίνηση σε Νέο Θέμα"
        action: "μετακίνηση σε νέο θέμα"
        topic_name: "Νέος τίτλος θέματος"
        radio_label: "Νέο Θέμα"
        error: "Παρουσιάστηκε σφάλμα κατά τη μεταφορά των αναρτήσεων στο νέο θέμα."
        instructions:
          one: "Ετοιμάζεσαι να δημιουργήσεις ένα νέο θέμα και να μεταφέρεις σε αυτό την επιλεγμένη ανάρτηση."
          other: "Ετοιμάζεσαι να δημιουργήσεις ένα νέο θέμα και να μεταφέρεις σε αυτό τις <b>%{count}</b> επιλεγμένες αναρτήσεις."
      merge_topic:
        title: "Μετακίνηση σε Υπάρχον Θέμα"
        action: "μετακίνηση σε υπάρχον θέμα"
        error: "Παρουσιάστηκε σφάλμα κατά τη μεταφορά των αναρτήσεων σε αυτό το θέμα."
        radio_label: "Υπάρχον θέμα"
        instructions:
          one: "Παρακαλώ επίλεξε το θέμα στο οποίο θέλεις να μεταφέρεις την ανάρτηση."
          other: "Παρακαλώ επίλεξε το θέμα στο οποίο θέλεις να μεταφέρεις αυτές τις <b>%{count}</b> αναρτήσεις."
      move_to_new_message:
        title: "Μετακίνηση σε νέο μήνυμα"
        action: "μετακίνηση σε νέο μήνυμα"
        message_title: "Τίτλος νέου μηνύματος"
        radio_label: "Νέο Μήνυμα"
        participants: "Συμμετέχοντες"
        instructions:
          one: "Πρόκειται να δημιουργήσετε ένα νέο μήνυμα και να το συμπληρώσετε με την ανάρτηση που έχετε επιλέξει."
          other: "Πρόκειται να δημιουργήσετε ένα νέο μήνυμα και να το συμπληρώσετε με τις <b>%{count}</b> αναρτήσεις που έχετε επιλέξει."
      move_to_existing_message:
        title: "Μετακίνηση σε υπάρχον μήνυμα"
        action: "μετακίνηση σε υπάρχον μήνυμα"
        radio_label: "Υπάρχον μήνυμα"
        participants: "Συμμετέχοντες"
        instructions:
          one: "Παρακαλώ επιλέξτε το μήνυμα στο οποίο θέλετε να μετακινήσετε αυτήν την ανάρτηση."
          other: "Παρακαλώ επιλέξτε το μήνυμα στο οποίο θέλετε να μετακινήσετε αυτές τις <b>%{count}</b> αναρτήσεις."
      merge_posts:
        title: "Συγχώνευσε Επιλεγμένες Αναρτήσεις"
        action: "συγχώνευσε επιλεγμένες αναρτήσεις"
        error: "Προέκυψε σφάλμα κατά τη συγχώνευση των επιλεγμένων αναρτήσεων."
      publish_page:
        title: "Δημοσίευση σελίδας"
        publish: "Δημοσιεύστε"
        description: "Όταν ένα θέμα δημοσιεύεται ως σελίδα, η διεύθυνση URL του μπορεί να κοινοποιηθεί και θα εμφανίζεται με προσαρμοσμένο στυλ."
        slug: "Slug"
        public: "Δημόσια"
        public_description: "Οι χρήστες μπορούν να δουν τη σελίδα ακόμα και αν το σχετικό θέμα είναι ιδιωτικό."
        publish_url: "Η σελίδα σας έχει δημοσιευτεί στη διεύθυνση:"
        topic_published: "Το θέμα σας έχει δημοσιευτεί στη διεύθυνση:"
        preview_url: "Η σελίδα σας θα δημοσιευτεί στη διεύθυνση:"
        invalid_slug: "Λυπάμαι, δε μπορείτε να δημοσιεύσετε αυτήν τη σελίδα."
        unpublish: "Κατάργηση δημοσίευσης"
        unpublished: "Η σελίδα σας δεν έχει δημοσιευτεί και δεν είναι πλέον προσβάσιμη."
        publishing_settings: "Ρυθμίσεις δημοσίευσης"
      change_owner:
        title: "Αλλαγή ιδιοκτήτη"
        action: "αλλαγή ιδιοκτήτη"
        error: "Παρουσιάστηκε ένα σφάλμα κατά την αλλαγή του ιδιοκτήτη των αναρτήσεων."
        placeholder: "όνομα χρήστη του νέου ιδιοκτήτη"
        instructions:
          one: "Παρακαλώ επιλέξτε έναν νέο ιδιοκτήτη για την ανάρτηση από <b>@%{old_user}</b>"
          other: "Παρακαλώ επιλέξτε έναν νέο ιδιοκτήτη για τις %{count} αναρτήσεις από <b>@%{old_user}</b>"
        instructions_without_old_user:
          one: "Παρακαλώ επιλέξτε έναν νέο ιδιοκτήτη για την ανάρτηση"
          other: "Παρακαλώ επιλέξτε έναν νέο ιδιοκτήτη για τις %{count} αναρτήσεις"
      change_timestamp:
        action: "αλλαγή χρονοσήμανσης"
        invalid_timestamp: "Η χρονοσήμανση δεν μπορεί να υπάρξει στο μέλλον."
        error: "Προέκυψε σφάλμα κατά την αλλαγή χρονοσήμανσης του θέματος."
        instructions: "Παρακαλώ επίλεξε τη νέα χρονοσήμανση του θέματος. Οι αναρτήσεις του θέματος θα ενημερωθούν ώστε να έχουν την ίδια διαφορά ώρας."
      multi_select:
        select: "επίλεξε"
        selected: "επιλεγμένες (%{count})"
        select_post:
          label: "επίλεξε"
          title: "Προσθήκη ανάρτησης στην επιλογή"
        selected_post:
          label: "επιλεγμένη"
          title: "Κάντε κλικ για να αφαιρέσετε την ανάρτηση από την επιλογή"
        select_replies:
          label: "επίλεξε +απαντήσεις"
          title: "Προσθέστε την ανάρτηση και όλες τις απαντήσεις της στην επιλογή"
        select_below:
          label: "επιλέξτε + παρακάτω"
          title: "Προσθέστε την ανάρτηση και όλες μετά από αυτήν στην επιλογή"
        delete: διαγραφή επιλεγμένων
        cancel: ακύρωση επιλογής
        select_all: επιλογή όλων
        deselect_all: απεπιλογή όλων
        description:
          one: Έχεις επιλέξει <b>%{count}</b> ανάρτηση.
          other: "Έχεις επιλέξει <b>%{count}</b> αναρτήσεις."
    post_list:
      title: "Τελευταίες αναρτήσεις"
      aria_post_number: "%{title} - δημοσίευση #%{postNumber}"
    post:
      confirm_delete: "Είστε βέβαιοι ότι θέλετε να διαγράψετε αυτήν την ανάρτηση;"
      quote_reply: "Παράθεση"
      quote_edit: "Επεξεργασία"
      quote_share: "Κοινοποίηση"
      edit_reason: "Αιτία:"
      post_number: "ανάρτηση %{number}"
      ignored: "Περιεχόμενο που αγνοείται"
      reply_as_new_topic: "Απάντηση με διασυνδεδεμένο θέμα"
      reply_as_new_private_message: "Απάντηση ως νέο μήνυμα στον ίδιο παραλήπτη"
      continue_discussion: "Συνέχιση της συζήτησης από το %{postLink}:"
      follow_quote: "πήγαινε στην παρατεθειμένη ανάρτηση"
      show_full: "Δείξε Πλήρη Ανάρτηση "
      show_hidden: "Προβολή περιεχομένου που αγνοείται."
      collapse: "σύμπτυξη"
      sr_date: "Ημερομηνία ανάρτησης"
      sr_expand_replies:
        one: "Αυτή η ανάρτηση έχει %{count} απάντηση"
        other: "Αυτή η ανάρτηση έχει %{count} απαντήσεις"
      expand_collapse: "επέκταση/σύμπτυξη"
      locked: "ένα μέλος του προσωπικού έχει κλειδώσει αυτήν την ανάρτηση από την επεξεργασία"
      gap:
        one: "δες %{count} κρυφή απάντηση"
        other: "δες %{count} κρυφές απαντήσεις"
      notice:
        new_user: "Αυτή είναι η πρώτη φορά που έκανε ανάρτηση ο/η %{user} - ας τον/την καλωσορίσουμε στην κοινότητά μας!"
        returning_user: "Έχει περάσει λίγος καιρός από τότε που είδαμε τον/την %{user} — η τελευταία ανάρτηση ήταν στις %{time}."
      unread: "Η ανάρτηση δεν έχει διαβαστεί"
      has_replies:
        one: "%{count} Απάντηση"
        other: "%{count} Απαντήσεις"
      has_replies_count: "%{count}"
      unknown_user: "(άγνωστος/διαγραμμένος χρήστης)"
      has_likes_title:
        one: "%{count} άτομο πάτησε \"μου αρέσει\" στη δημοσίευση"
        other: "%{count} άτομα πάτησαν \"Μου αρέσει\" στην ανάρτηση"
      has_likes_title_only_you: "σου αρέσει αυτή η ανάρτηση"
      has_likes_title_you:
        one: "εσύ και %{count} άλλο άτομο πάτησε \"Μου αρέσει\" στη δημοσίευση"
        other: "εσύ και %{count} ακόμα άτομα πατήσατε \"Μου αρέσει\" στην ανάρτηση"
      errors:
        create: "Λυπούμαστε, παρουσιάστηκε σφάλμα κατά την δημιουργία της ανάρτησης. Προσπάθησε πάλι."
        edit: "Λυπούμαστε, παρουσιάστηκε σφάλμα κατά την επεξεργασία της ανάρτησης. Προσπάθησε πάλι."
        file_too_large: "Δυστυχώς, αυτό το αρχείο είναι πολύ μεγάλο (το μέγιστο μέγεθος είναι %{max_size_kb}kb). Γιατί δεν επιφορτώνετε το μεγάλο αρχείο σας σε μια cloud υπηρεσία διαμοιρασμού και, στη συνέχεια, να επικολλήσετε τον σύνδεσμο;"
        too_many_uploads: "Λυπούμαστε, μπορείς να ανεβάζεις μόνο ένα αρχείο τη φορά."
        upload_not_authorized: "Λυπούμαστε, το αρχείο που προσπαθείς να ανεβάσεις δεν επιτρέπεται (επιτρεπόμενες επεκτάσεις:%{authorized_extensions})"
        image_upload_not_allowed_for_new_user: "Λυπούμαστε, οι νέοι χρήστες δεν μπορούν να ανεβάσουν εικόνες."
        attachment_upload_not_allowed_for_new_user: "Λυπούμαστε, οι νέοι χρήστες δεν μπορούν να επισυνάψουν αρχεία."
        attachment_download_requires_login: "Λυπούμαστε, για να κατεβάσεις συνημμένα αρχεία, πρέπει πρώτα να συνδεθείς."
      cancel_composer:
        discard: "Απόρριψη"
        save_draft: "Αποθήκευση πρόχειρου για αργότερα"
        keep_editing: "Συνέχιση επεξεργασίας"
      via_email: "αυτή η ανάρτηση ήρθε μέσω email"
      via_auto_generated_email: "αυτή η ανάρτηση ήρθε μέσω ενός email που δημιουργήθηκε αυτόματα"
      whisper: "αυτή η ανάρτηση είναι εμπιστευτική προς τους συντονιστές"
      wiki:
        about: "αυτή η ανάρτηση είναι βίκι"
      few_likes_left: "Ευχαριστούμε που μοιράστηκες την αγάπη σου! Έχεις μόνο μερικά \"μου αρέσει\" ακόμα να χρησιμοποιήσεις σήμερα."
      controls:
        reply: "απάντησε σε αυτή την ανάρτηση"
        like_action: "Σας αρέσει"
        like: "αυτή η ανάρτηση μου αρέσει"
        has_liked: "σου άρεσε αυτή η ανάρτηση"
        read_indicator: "μέλη που διαβάζουν αυτήν την ανάρτηση"
        undo_like_action: "Αναίρεση «μου αρέσει»"
        undo_like: "δεν μου αρέσει πια"
        edit: "επεξεργασία ανάρτησης"
        edit_action: "Επεξεργασία"
        edit_anonymous: "Λυπούμαστε, αλλά για να επεξεργαστείς αυτή την ανάρτηση πρέπει πρώτα να συνδεθείς."
        flag_action: "Επισήμανση"
        delete: "διαγραφή ανάρτησης"
        undelete: "επαναφορά ανάρτησης"
        share_action: "Κοινοποίηση"
        share: "κοινοποίησε έναν σύνδεσμο προς αυτή την ανάρτηση "
        copy_title: "αντέγραψε έναν σύνδεσμο προς αυτή την ανάρτηση στο πρόχειρο"
        more: "Περισσότερα"
        delete_replies:
          confirm: "Θέλετε επίσης να διαγράψετε τις απαντήσεις σε αυτήν την ανάρτηση;"
          direct_replies:
            one: "Ναι, και %{count} άμεση απάντηση"
            other: "Ναι, και %{count} άμεσες απαντήσεις"
          all_replies:
            one: "Ναι, και %{count} απάντηση"
            other: "Ναι, και όλες οι %{count} απαντήσεις"
          just_the_post: "Όχι, σβήσε μόνο την ανάρτηση"
        admin: "ενέργειες διαχειριστή ανάρτησης"
        admin_action: "Διαχειριστής"
        permanently_delete: "Μόνιμη Διαγραφή"
        wiki: "Δημιουργία Βίκι"
        unwiki: "Αφαίρεση Βίκι"
        convert_to_moderator: "Πρόσθεσε Χρώμα Συνεργάτη"
        revert_to_regular: "Αφαίρεσε Χρώμα Συνεργάτη"
        rebake: "Ανανέωση HTML"
        publish_page: "Δημοσίευση σελίδας"
        unhide: "Επανεμφάνιση"
        lock_post: "Κλείδωμα ανάρτησης"
        lock_post_description: "αποτρέψτε τον συντάκτη από την επεξεργασία αυτής της ανάρτησης"
        unlock_post: "Ξεκλείδωμα ανάρτησης"
        unlock_post_description: "επιτρέψτε στον συντάκτη να επεξεργαστεί αυτήν την ανάρτηση"
        delete_topic_disallowed_modal: "Δεν έχετε άδεια διαγραφής αυτού του θέματος. Εάν θέλετε πραγματικά να διαγραφεί, υποβάλετε μια επισήμανση για προσοχή από συντονιστή μαζί με το σκεπτικό."
        delete_topic_disallowed: "δεν έχετε άδεια να διαγράψετε αυτό το θέμα"
        delete_topic_confirm_modal_yes: "Ναι, διαγράψτε αυτό το θέμα"
        delete_topic_confirm_modal_no: "Όχι, κρατήστε αυτό το θέμα"
        delete_topic_error: "Παρουσιάστηκε σφάλμα κατά τη διαγραφή αυτού του θέματος"
        delete_topic: "διαγραφή θέματος"
        add_post_notice: "Προσθήκη σημείωσης προσωπικού…"
        change_post_notice: "Αλλαγή σημείωσης προσωπικού…"
        delete_post_notice: "Διαγραφή σημείωσης προσωπικού…"
        remove_timer: "αφαίρεση χρονοδιακόπτη"
      actions:
        people:
          like:
            one: "άρεσε"
            other: "άρεσαν"
          read:
            one: "διάβασε"
            other: "διάβασαν"
          like_capped:
            one: "και %{count} άλλος το άρεσε αυτό "
            other: "και %{count} άλλοι το άρεσαν αυτό "
          read_capped:
            one: "και %{count} άλλοι το διάβασαν"
            other: "και %{count} άλλοι το διάβασαν"
        by_you:
          off_topic: "Το επισήμανες σαν εκτός θέματος"
          spam: "Το επισήμανες σαν ανεπιθύμητο"
          inappropriate: "Το επισήμανες σαν ανάρμοστο"
          notify_moderators: "Το επισήμανες στους συντονιστές"
          notify_user: "Έστειλες ένα μήνυμα σε αυτόν τον χρήστη"
      delete:
        confirm:
          one: "Είστε βέβαιοι ότι θέλετε να διαγράψετε αυτήν την ανάρτηση;"
          other: "Είστε βέβαιοι ότι θέλετε να διαγράψετε αυτές τις %{count} αναρτήσεις;"
      revisions:
        controls:
          first: "Πρώτη αναθεώρηση"
          previous: "Προηγούμενη αναθεώρηση"
          next: "Επόμενη αναθεώρηση"
          last: "Τελευταία αναθεώρηση"
          hide: "Κρύψε την αναθεώρηση"
          show: "Εμφάνισε την αναθεώρηση"
          revert: "Επαναφορά στην αναθεώρηση %{revision}"
          edit_wiki: "Επεξεργασία του Βίκι"
          edit_post: "Επεξεργασία Ανάρτησης"
          comparing_previous_to_current_out_of_total: "<strong>%{previous}</strong> %{icon} <strong>%{current}</strong> / %{total}"
        displays:
          inline:
            title: "Δείξε το φορμαρισμένο κείμενο με τις αλλαγές και προσθηκες ενσωματωμένες σε αυτό"
            button: "HTML"
          side_by_side:
            title: "Δείξε τις αλλαγές στο φορμαρισμένο κείμενο δίπλα-δίπλα"
            button: "HTML"
          side_by_side_markdown:
            title: "Δείξε τις αλλαγές στο αρχικό κείμενο δίπλα-δίπλα"
            button: "Ακατέργαστο"
      raw_email:
        displays:
          raw:
            title: "Εμφάνιση ακατέργαστου email"
            button: "Ακατέργαστο"
          text_part:
            title: "Εμφάνιση του τμήματος κειμένου του email"
            button: "Κείμενο"
          html_part:
            title: "Εμφάνιση του τμήματος html του email"
            button: "HTML"
      bookmarks:
        create: "Δημιουργία σελιδοδείκτη"
        create_for_topic: "Δημιουργία σελιδοδείκτη για θέμα"
        edit: "Επεξεργασία σελιδοδείκτη"
        edit_for_topic: "Επεξεργασία σελιδοδείκτη για θέμα"
        updated: "Ενημερώθηκε"
        name: "Όνομα"
        name_placeholder: "Σε τι χρησιμεύει αυτός ο σελιδοδείκτης;"
        name_input_label: "Όνομα σελιδοδείκτη"
        set_reminder: "Υπενθύμισέ μου"
        options: "Επιλογές"
        actions:
          delete_bookmark:
            name: "Διαγραφή σελιδοδείκτη"
            description: "Αφαιρεί τον σελιδοδείκτη από το προφίλ σας και σταματά όλες τις υπενθυμίσεις για τον σελιδοδείκτη"
          edit_bookmark:
            name: "Επεξεργασία σελιδοδείκτη"
            description: "Επεξεργαστείτε το όνομα του σελιδοδείκτη ή αλλάξτε την ημερομηνία και την ώρα υπενθύμισης"
          clear_bookmark_reminder:
            name: "Εκκαθάριση υπενθύμισης"
            description: "Καθαρισμός ημερομηνίας και ώρας υπενθύμισης"
          pin_bookmark:
            name: "Καρφίτσωμα σελιδοδείκτη"
            description: "Καρφίτσωμα του σελιδοδείκτη. Αυτό θα το κάνει να εμφανίζεται στην κορυφή της λίστας σελιδοδεικτών."
          unpin_bookmark:
            name: "Ξεκαρφίτσωμα σελιδοδείκτη"
            description: "Ξεκαρφίτσωμα του σελιδοδείκτη. Δε θα εμφανίζεται πλέον στην κορυφή της λίστας σελιδοδεικτών."
      filtered_replies:
        show_all: "Εμφάνιση όλων"
    category:
      none: "(χωρίς κατηγορία)"
      all: "Όλες οι κατηγορίες"
      choose: "κατηγορία&hellip;"
      edit: "Επεξεργασία"
      edit_title: "Επεξεργασία αυτής της κατηγορίας"
      edit_dialog_title: "Επεξεργασία: %{categoryName}"
      view: "Προβολή Νημάτων στην Κατηγορία"
      back: "Επιστροφή στην κατηγορία"
      general: "Γενικά"
      settings: "Ρυθμίσεις"
      tags: "Ετικέτες"
      tags_allowed_tags: "Περιορίστε αυτές τις ετικέτες σε αυτήν την κατηγορία:"
      tags_allowed_tag_groups: "Περιορίστε αυτές τις ομάδες ετικετών σε αυτήν την κατηγορία:"
      tags_placeholder: "(Προαιρετική) λίστα επιτρεπόμενων ετικετών"
      tags_tab_description: "Οι ετικέτες και οι ομάδες ετικετών που καθορίζονται παραπάνω θα είναι διαθέσιμες μόνο σε αυτήν την κατηγορία και άλλες κατηγορίες που τις καθορίζουν επίσης. Δε θα είναι διαθέσιμες για χρήση σε άλλες κατηγορίες."
      tag_groups_placeholder: "(Προαιρετική) λίστα επιτρεπόμενων ομάδων ετικετών"
      manage_tag_groups_link: "Διαχείριση ομάδων ετικετών"
      allow_global_tags_label: "Επιτρέψτε επίσης άλλες ετικέτες"
      required_tag_group:
        delete: "Σβήσιμο"
        add: "Προσθήκη απαιτούμενης ομάδας ετικετών"
      topic_featured_link_allowed: "Επίτρεψε προτεινόμενους συνδέσμους σε αυτή την κατηγορία"
      delete: "Διαγραφή Κατηγορίας"
      create: "Νέα Κατηγορία"
      create_long: "Δημιουργία νέας κατηγορίας"
      save: "Αποθήκευση Κατηγορίας"
      slug: "Φιλικό Όνομα Κατηγορίας"
      slug_placeholder: "(Προαιρετικά) λέξεις ενωμένες με παύλα για το URL"
      creation_error: Παρουσιάστηκε κάποιο σφάλμα κατά την δημιουργία της κατηγορίας
      save_error: Παρουσιάστηκε κάποιο σφάλμα κατά την αποθήκευση της κατηγορίας.
      name: "Όνομα Κατηγορίας"
      description: "Περιγραφή"
      logo: "Εικονίδιο Κατηγορίας"
      background_image: "Εικόνα Φόντου Κατηγορίας"
      badge_colors: "Χρώματα παρασήμων"
      background_color: "Χρώμα φόντου"
      foreground_color: "Χρώμα στο προσκήνιο"
      name_placeholder: "Μια ή δύο λέξεις το πολύ"
      color_placeholder: "Οποιοδήποτε χρώμα"
      delete_confirm: "Είσαι σίγουρος ότι θέλεις να διαγράψεις αυτή την κατηγορία;"
      delete_error: "Παρουσιάστηκε κάποιο σφάλμα κατά τη διαγραφή της κατηγορίας."
      list: "Λίστα Κατηγοριών"
      no_description: "Παρακαλώ πρόσθεσε μια περιγραφή στην κατηγορία"
      change_in_category_topic: "Επεξεργασία Περιγραφής"
      already_used: "Αυτό το χρώμα έχει χρησιμοποιηθεί σε άλλη κατηγορία"
      security: "Ασφάλεια"
      security_add_group: "Προσθήκη ομάδας"
      permissions:
        group: "Ομάδα"
        see: "Δες"
        reply: "Απάντηση"
        create: "Δημιουργία"
        no_groups_selected: "Δεν έχει δοθεί πρόσβαση σε ομάδες. Αυτή η κατηγορία θα είναι ορατή μόνο στο προσωπικό."
      special_warning: "Προσοχή: Αυτή η κατηγορία είναι pre-seeded και οι ρυθμίσεις προστασίας δεν μπορούν να επεξεργαστούν. Εάν δεν επιθυμείτε να χρησιμοποιήσετε αυτήν την κατηγορία, διαγράψτε την αντί να την επαναχρησιμοποιήσετε."
      uncategorized_security_warning: "Αυτή η κατηγορία είναι ξεχωριστή. Προορίζεται ως περιοχή διατήρησης για θέματα που δεν έχουν κατηγορία. Δε μπορεί να έχει ρυθμίσεις ασφαλείας."
      uncategorized_general_warning: 'Αυτή η κατηγορία είναι ξεχωριστή. Χρησιμοποιείται ως προεπιλεγμένη κατηγορία για νέα θέματα που δεν έχουν επιλεγμένη κατηγορία. Αν θέλετε να αποτρέψετε αυτήν τη συμπεριφορά και να επιβάλετε επιλογή κατηγορίας, <a href="%{settingLink}">παρακαλώ απενεργοποιήστε τη ρύθμιση εδώ</a>. Εάν θέλετε να αλλάξετε το όνομα ή την περιγραφή, μεταβείτε στο <a href="%{customizeLink}">Προσαρμογή/Περιεχόμενο κειμένου</a>.'
      pending_permission_change_alert: "Δεν έχετε προσθέσει %{group} σε αυτήν την κατηγορία· κάντε κλικ σε αυτό το κουμπί για να προσθέσετε."
      images: "Εικόνες"
      email_in: "Προσαρμοσμένη διεύθυνση εισερχόμενων email:"
      email_in_allow_strangers: "Αποδοχή emails από ανώνυμους χρήστες χωρίς λογαριασμό"
      mailinglist_mirror: "Η κατηγορία αντικατοπτρίζει μια λίστα αλληλογραφίας"
      show_subcategory_list: "Προβολή λίστας υποκατηγοριών πάνω απο τα θέματα αυτής της κατηγορίας"
      read_only_banner: "Κείμενο banner όταν ένας χρήστης δε μπορεί να δημιουργήσει ένα θέμα σε αυτήν την κατηγορία:"
      num_featured_topics: "Αριθμός νημάτων που εμφανίζονται στην σελίδα κατηγοριών:"
      subcategory_num_featured_topics: "Αριθμός προτεινόμενων νημάτων στην σελίδα της γονικής κατηγορίας:"
      all_topics_wiki: "Κάντε τα νέα θέματα wikis από προεπιλογή"
      subcategory_list_style: "Μορφή Λίστας Υποκατηγορίων:"
      sort_order: "Ταξινόμηση Λίστας Θεμάτων:"
      default_view: "Προκαθορισμένη Λίστα Νημάτων:"
      default_top_period: "Προκαθορισμένη Περίοδος Κορυφαίων:"
      default_list_filter: "Προεπιλεγμένο φίλτρο λίστας:"
      allow_badges_label: "Να επιτρέπεται η απονομή παράσημων σε αυτή την κατηγορία"
      edit_permissions: "Επεξεργασία Δικαιωμάτων"
      review_group_name: "όνομα ομάδας"
      require_topic_approval: "Απαιτήστε έγκριση συντονιστή για όλα τα νέα θέματα"
      require_reply_approval: "Απαιτήστε έγκριση συντονιστή για όλες τις νέες απαντήσεις"
      this_year: "φέτος"
      position: "Θέση στη σελίδα κατηγοριών:"
      default_position: "Προκαθορισμένη Θέση"
      minimum_required_tags: "Ελάχιστος αριθμός ετικετών που απαιτούνται σε ένα θέμα:"
      parent: "Μητρική Κατηγορία"
      num_auto_bump_daily: "Αριθμός ανοιχτών θεμάτων για αυτόματη ώθηση καθημερινά:"
      navigate_to_first_post_after_read: "Μεταβείτε στην πρώτη ανάρτηση μετά την ανάγνωση των θεμάτων"
      notifications:
        watching:
          title: "Επιτηρείται"
        watching_first_post:
          title: "Επιτήρηση Πρώτης Ανάρτησης"
          description: "Θα ειδοποιηθείτε για νέα θέματα σε αυτήν την κατηγορία αλλά όχι για απαντήσεις στα θέματα."
        tracking:
          title: "Παρακολουθείται"
        regular:
          title: "Φυσιολογικό"
          description: "Θα ειδοποιείσαι εάν κάποιος αναφέρει το @όνομα σου ή απαντήσει σε εσένα."
        muted:
          title: "Σε σιγή"
      search_priority:
        label: "Προτεραιότητα αναζήτησης"
        options:
          normal: "Φυσιολογικό"
          ignore: "Αγνόηση"
          very_low: "Πολύ χαμηλή"
          low: "Χαμηλή"
          high: "Υψηλή"
          very_high: "Πολύ υψηλή"
      sort_options:
        default: "προεπιλογή"
        likes: "Αρέσει"
        op_likes: "\"Μου αρέσει\" Αρχικής Ανάρτησης"
        views: "Προβολές"
        posts: "Αναρτήσεις"
        activity: "Δραστηριότητα"
        posters: "Συμμετέχοντες"
        category: "Κατηγορία"
        created: "Δημιουργήθηκε"
      sort_ascending: "Αύξουσα"
      sort_descending: "Φθίνουσα"
      subcategory_list_styles:
        rows: "Σειρές"
        rows_with_featured_topics: "Σειρές με προτεινόμενα θέματα"
        boxes: "Κουτιά"
        boxes_with_featured_topics: "Κουτιά με προτεινόμενα θέματα"
      settings_sections:
        general: "Γενικά"
        moderation: "Συντονισμός"
        appearance: "Εμφάνιση"
        email: "Διεύθυνση Email"
      list_filters:
        all: "όλα τα θέματα"
        none: "χωρίς υποκατηγορίες"
    flagging:
      action: "Επισήμανση Ανάρτησης"
      take_action_options:
        suspend:
          title: "Αποβολή Χρήστη."
        silence:
          title: "Σίγαση Χρήστη"
      notify_action: "Μήνυμα"
      official_warning: "Επίσημη Προειδοποίηση"
      delete_spammer: "Διαγραφή Ανεπιθύμητου"
      yes_delete_spammer: "Ναι, σβήσε τον ανεπιθύμητο χρήστη"
      ip_address_missing: "(μη διαθέσιμο)"
      hidden_email_address: "(κρυφό)"
      submit_tooltip: "Στείλε την κρυφή επισήμανση"
      cant: "Λυπούμαστε, αυτή τη στιγμή δεν γίνεται να επισημάνεις την ανάρτηση."
      notify_staff: "Ιδιωτική ειδοποίηση συνεργατών"
      formatted_name:
        off_topic: "Είναι εκτός θέματος"
        inappropriate: "Είναι ανάρμοστο"
        spam: "Είναι ανεπιθύμητο"
      custom_placeholder_notify_user: "Να είσαι συγκεκριμένος, εποικοδομητικός και πάντα φιλικός."
      custom_placeholder_notify_moderators: "Παρακαλούμε πες τι ακριβως είναι αυτό που σε ανησυχεί. Αν είναι δυνατό, παράπεμψε σε σχετικούς συνδέσμους και παραδείγματα."
      notify_moderators_textarea_label: "Μήνυμα για τους συντονιστές"
      custom_message:
        at_least:
          one: "βάλε τουλάχιστον %{count} χαρακτήρα"
          other: "γράψε τουλάχιστον %{count} χαρακτήρες"
        more:
          one: "%{count} ακόμη…"
          other: "%{count} ακόμη…"
        left:
          one: "%{count} απομένει"
          other: "%{count} απομένουν"
    flagging_topic:
<<<<<<< HEAD
      title: "Ευχαριστούμε για τη συνεισφρορά σου..."
=======
>>>>>>> 76e7f12a
      action: "Επισήμανση Θέματος"
      notify_action: "Μήνυμα"
    topic_map:
      title: "Σύνοψη Θέματος"
      participants_title: "Συχνοί Συμμετέχοντες"
      links_title: "Δημοφιλείς Σύνδεσμοι"
      links_shown: "εμφάνιση περισσότερων συνδέσμων…"
      clicks:
        one: "%{count} κλικ"
        other: "%{count} κλικ"
      views: "Προβολές"
      read: ανάγνωση
      minutes: λεπτά
    post_links:
      about: "ανάπτυξε περισσότερους συνδέσμους για αυτή την ανάρτηση"
      title:
        one: "%{count} περισσότερο"
        other: "%{count} περισσότερα"
    topic_statuses:
      warning:
        help: "Αυτή είναι μια επίσημη προειδοποίηση."
      bookmarked:
        help: "Τοποθέτησες σελιδοδείκτη σε αυτό το θέμα"
      locked:
        help: "Αυτό το θέμα έχει κλείσει. Δε δέχεται πλέον νέες απαντήσεις"
      archived:
        help: "Αυτό το θέμα έχει αρχειοθετηθεί. Έχει παγώσει και δεν μπορεί πλέον να τροποποιηθεί"
      locked_and_archived:
        help: "Αυτό το θέμα είναι κλειστό και αρχειοθετημένο. Δε δέχεται πια καινούριες απαντήσεις και δεν μπορεί να τροποποιηθεί"
      unpinned:
        title: "Ξεκαρφιτσωμένο"
        help: "Για σένα αυτό το θέμα είναι ξεκαρφιτσωμένο. Θα εμφανίζεται στην κανονική του σειρά."
      pinned_globally:
        title: "Καρφιτσωμένο Καθολικά"
        help: "Αυτό το θέμα είναι καρφιτσωμένο καθολικά. Θα εμφανίζεται στην κορυφή των τελευταίων και στην κατηγορία του"
      pinned:
        title: "Καρφιτσωμένο"
        help: "Αυτό το θέμα είναι καρφιτσωμένο για σένα. Θα εμφανίζεται πάντα στην κορυφή της κατηγορίας του"
      personal_message:
        title: "Αυτό το θέμα είναι ένα προσωπικό μήνυμα"
        help: "Αυτό το θέμα είναι ένα προσωπικό μήνυμα"
    posts: "Αναρτήσεις"
    pending_posts:
      label: "Εκκρεμή"
      label_with_count: "Εκρεμείς (%{count})"
    posters: "Συμμετέχοντες"
    original_post: "Αρχική Ανάρτηση"
    views: "Προβολές"
    views_lowercase:
      one: "προβολή"
      other: "προβολές"
    replies: "Απαντήσεις"
    views_long:
      one: "αυτό το θέμα έχει προβληθεί %{count} φορά"
      other: "αυτό το θέμα έχει προβληθεί %{count} φορές"
    activity: "Δραστηριότητα"
    likes: "«Μου αρέσει»"
    likes_lowercase:
      one: "μου αρέσει"
      other: "μου αρέσει"
    users: "Χρήστες"
    users_lowercase:
      one: "χρήστης"
      other: "χρήστες"
    category_title: "Κατηγορία"
    history: "Ιστορικό"
    raw_email:
      title: "Εισερχόμενα email"
      not_available: "Μη διαθέσιμο!"
    categories_list: "Λίστα Κατηγοριών"
    filters:
      with_topics: "%{filter} θέματα"
      with_category: "%{filter} %{category} θέματα"
      filter:
        button:
          label: "Φίλτρο"
      latest:
        title: "Τελευταία"
        title_with_count:
          one: "Τελευταία (%{count})"
          other: "Τελευταία (%{count})"
        help: "θέματα με πρόσφατες αναρτήσεις"
      read:
        title: "Διαβασμένα"
        help: "θέματα που έχεις διαβάσει, με τη σειρά που τα έχεις διαβάσει"
      categories:
        title: "Κατηγορίες"
        title_in: "Κατηγορία - %{categoryName}"
        help: "όλα τα θέματα ομαδοποιημένα ανά κατηγορία"
      unread:
        title: "Αδιάβαστα"
        title_with_count:
          one: "Αδιάβαστο (%{count})"
          other: "Αδιάβαστα (%{count})"
        help: "θέματα που επιτηρείς ή παρακολουθείς και που έχουν αδιάβαστες αναρτήσεις"
        lower_title_with_count:
          one: "%{count} αδιάβαστο"
          other: "%{count} αδιάβαστα"
      hot:
        title: "Δημοφιλή"
        lower_title: "δημοφιλή"
      new:
        lower_title_with_count:
          one: "%{count} νέο"
          other: "%{count} νέα"
        lower_title: "νέα"
        title: "Νέα"
        title_with_count:
          one: "Νέα (%{count})"
          other: "Νέα (%{count})"
        help: "θέματα που δημιουργήθηκαν τις προηγούμενες μέρες"
        all: "Όλα"
        topics: "Θέματα"
        replies: "Απαντήσεις"
      posted:
        title: "Οι αναρτήσεις μου"
        help: "θέματα στα οποία έχεις αναρτήσεις"
      bookmarks:
        title: "Σελιδοδείκτες"
        help: "θέματα στα οποία έχεις βάλει σελιδοδείκτη"
      category:
        title: "%{categoryName}"
        title_with_count:
          one: "%{categoryName} (%{count})"
          other: "%{categoryName} (%{count})"
        help: "τελευταία θέματα στην κατηγορία %{categoryName}"
      top:
        title: "Κορυφαία"
        help: "τα πιο ενεργά θέματα τον τελευταίο χρόνο, μήνα, εβδομάδα ή μέρα"
        all:
          title: "Από πάντα"
        yearly:
          title: "Ετήσια"
        quarterly:
          title: "Τριμηνιαία"
        monthly:
          title: "Μηνιαία"
        weekly:
          title: "Εβδομαδιαία"
        daily:
          title: "Ημερήσια"
        all_time: "Από πάντα"
        this_year: "Χρόνος"
        this_quarter: "Τέταρτο"
        this_month: "Μήνας"
        this_week: "Εβδομάδα"
        today: "Σήμερα"
    permission_types:
      full: "Δημιούργησε / Απάντησε / Δες"
      create_post: "Απάντησε / Δες"
      readonly: "Δες"
    preloader_text: "Φόρτωση"
    lightbox:
      download: "λήψη"
      previous: "Προηγούμενο (πλήκτρο αριστερού βέλους)"
      next: "Επόμενο (πλήκτρο δεξιού βέλους)"
      counter: "%curr% από %total%"
      close: "Κλείσιμο (Esc)"
      content_load_error: 'Δεν ήταν δυνατή η φόρτωση <a href="%url%">του περιεχομένου</a>.'
      image_load_error: 'Δεν ήταν δυνατή η φόρτωση <a href="%url%">της εικόνας</a>.'
<<<<<<< HEAD
    experimental_lightbox:
      buttons:
        close: "Κλείσιμο (Esc)"
        retry: "Δοκιμάστε ξανά να φορτώσετε την εικόνα"
=======
>>>>>>> 76e7f12a
    cannot_render_video: Αυτό το βίντεο δεν μπορεί να αποδοθεί επειδή το πρόγραμμα περιήγησής σας δεν υποστηρίζει τον κωδικοποιητή.
    keyboard_shortcuts_help:
      shortcut_key_delimiter_comma: ", "
      shortcut_key_delimiter_plus: "+"
      shortcut_delimiter_or: "%{shortcut1} ή %{shortcut2}"
      shortcut_delimiter_slash: "%{shortcut1}/%{shortcut2}"
      shortcut_delimiter_space: "%{shortcut1} %{shortcut2}"
      title: "Συντομεύσεις Πληκτρολογίου"
      short_title: "Συντομεύσεις"
      jump_to:
        title: "Μετάβαση Προς"
        home: "%{shortcut} Αρχική"
        latest: "%{shortcut} Τελευταία"
        new: "%{shortcut} Νέα"
        unread: "%{shortcut} Αδιάβαστα"
        categories: "%{shortcut} Κατηγορίες"
        top: "%{shortcut} Κορυφαία"
        bookmarks: "%{shortcut} Σελιδοδείκτες"
        profile: "%{shortcut} Προφίλ"
        messages: "%{shortcut} Μηνύματα"
        drafts: "%{shortcut} Προσχέδια"
        next: "%{shortcut} Επόμενο θέμα"
        previous: "%{shortcut} Προηγούμενο θέμα"
      navigation:
        title: "Πλοήγηση"
        jump: "%{shortcut} Πήγαινε στην ανάρτηση #"
        back: "%{shortcut} Πίσω"
        up_down: "%{shortcut} Μετακίνηση επιλογής &uarr; &darr;"
        open: "%{shortcut} Άνοιγμα επιλεγμένου θέματος"
        next_prev: "%{shortcut} Επόμενη/Προηγούμενη ενότητα"
        go_to_unread_post: "%{shortcut} Μετάβαση στην πρώτη αδιάβαστη ανάρτηση"
      application:
        title: "Εφαρμογή"
        create: "%{shortcut} Δημιουργία νέου θέματος"
        notifications: "%{shortcut} Άνοιγμα ειδοποιήσεων"
        user_profile_menu: "%{shortcut} Άνοιγμα μενού χρήστη"
        show_incoming_updated_topics: "%{shortcut} Εμφάνιση ενημερωμένων νημάτων"
        search: "%{shortcut} Αναζήτηση"
        help: "%{shortcut} Εμφάνισε βοήθειας πληκτρολογίου"
        log_out: "%{shortcut} Αποσύνδεση"
      composing:
        title: "Σύνθεση"
        return: "%{shortcut} Επιστροφή στον επεξεργαστή κειμένου"
        fullscreen: "%{shortcut} Επεξεργαστής κειμένου πλήρους οθόνης"
      bookmarks:
        title: "Σελιδοδείκτες"
        enter: "%{shortcut} Αποθήκευση και κλείσιμο"
        later_today: "%{shortcut} Αργότερα σήμερα"
        later_this_week: "%{shortcut} Αργότερα αυτήν την εβδομάδα"
        tomorrow: "%{shortcut} Αύριο"
        next_week: "%{shortcut} Την επόμενη εβδομάδα"
        next_month: "%{shortcut} Τον επόμενο μήνα"
        next_business_week: "%{shortcut} Στην αρχή της επόμενης εβδομάδας"
        next_business_day: "%{shortcut} Την επόμενη εργάσιμη ημέρα"
        custom: "%{shortcut} Προσαρμοσμένη ημερομηνία και ώρα"
        none: "%{shortcut} Χωρίς υπενθύμιση"
        delete: "%{shortcut} Διαγραφή σελιδοδείκτη"
      actions:
        title: "Ενέργειες"
        bookmark_topic: "%{shortcut} Εναλλαγή σελιδοδείκτη θέματος"
        pin_unpin_topic: "%{shortcut} Καρφίτσωμα/Ξεκαρφίτσωμα θέματος"
        share_topic: "%{shortcut} Κοινοποίηση θέματος"
        share_post: "%{shortcut} Κοινοποίηση ανάρτησης"
        reply_as_new_topic: "%{shortcut} Απάντηση σαν συνδεδεμένο θέμα"
        reply_topic: "%{shortcut} Απάντηση στο θέμα"
        reply_post: "%{shortcut} Απάντηση στην ανάρτηση"
        quote_post: "%{shortcut} Παράθεση ανάρτησης"
        like: "%{shortcut} \"Μου αρέσει\" η ανάρτηση"
        flag: "%{shortcut} Επισήμανση ανάρτησης"
        bookmark: "%{shortcut} Τοποθέτηση σελιδοδείκτη στην ανάρτηση"
        edit: "%{shortcut} Επεξεργασία ανάρτησης"
        delete: "%{shortcut} Διαγραφή ανάρτησης"
        mark_muted: "%{shortcut} Σίγαση θέματος"
        mark_tracking: "%{shortcut} Παρακολούθηση θέματος"
        mark_watching: "%{shortcut} Επιτήρηση θέματος"
        print: "%{shortcut} Εκτύπωση θέματος"
        defer: "%{shortcut} Επισήμανση θέματος ως αδιάβαστου"
        topic_admin_actions: "%{shortcut} Άνοιγμα ενεργειών διαχείρισης θέματος"
      search_menu:
        title: "Μενού αναζήτησης"
        prev_next: "%{shortcut} Μετακίνηση επιλογής προς τα πάνω και προς τα κάτω"
        insert_url: "%{shortcut} Εισαγωγή επιλογής σε ανοιχτό επεξεργαστή κειμένου"
    badges:
      earned_n_times:
        one: "Κέρδισε αυτό το παράσημο %{count} φορά"
        other: "Κέρδισε αυτό το παράσημο %{count} φορές"
      granted_on: "Χορηγήθηκε στις %{date}"
      title: Παράσημα
      allow_title: "Μπορείς να χρησιμοποιήσεις αυτό το παράσημο σαν τίτλο"
      multiple_grant: "Μπορείς να το κερδίσεις πολλές φορές"
      badge_count:
        one: "%{count} Παράσημο"
        other: "%{count} Παράσημα"
      more_badges:
        one: "+%{count} Περισσότερα"
        other: "+%{count} Περισσότερα"
      select_badge_for_title: Επίλεξε ένα παράσημο για να χρησιμοποιήσεις ως τίτλο
      none: "(κανένα)"
      successfully_granted: "Επιτυχής χορήγηση %{badge} προς %{username}"
      badge_grouping:
        getting_started:
          name: Ξεκινώντας
        community:
          name: Κοινότητα
        trust_level:
          name: Επίπεδο Εμπιστοσύνης
        other:
          name: Άλλο
        posting:
          name: Αναρτάται
      favorite_count: "%{count}/%{max} παράσημα επισημασμένα ως αγαπημένα"
    download_calendar:
      title: "Λήψη ημερολογίου"
      save_ics: "Λήψη αρχείου .ics"
      save_google: "Προσθήκη στο ημερολόγιο Google"
      remember: "Μην με ρωτήσετε ξανά"
      download: "Κατέβασμα"
      default_calendar: "Προεπιλεγμένο ημερολόγιο"
      add_to_calendar: "Προσθήκη στο ημερολόγιο"
      google: "Ημερολόγιο Google"
    tagging:
      all_tags: "Όλες οι ετικέτες"
      other_tags: "Άλλες ετικέτες"
      selector_tags: "ετικέτες"
      selector_no_tags: "καμία ετικέτα"
      selector_remove_filter: "αφαίρεση φίλτρου"
      tags: "Ετικέτες"
      choose_for_topic: "προαιρετικές ετικέτες"
      info: "Πληροφορίες"
      default_info: "Αυτή η ετικέτα δεν περιορίζεται σε καμία κατηγορία και δεν έχει συνώνυμα."
      category_restricted: "Αυτή η ετικέτα περιορίζεται σε κατηγορίες στις οποίες δεν έχετε άδεια πρόσβασης."
      synonyms: "Συνώνυμα"
      synonyms_description: "Όταν χρησιμοποιούνται οι ακόλουθες ετικέτες, θα αντικατασταθούν με <b>%{base_tag_name}</b>."
      tag_groups_info:
        one: 'Αυτή η ετικέτα ανήκει στην ομάδα "%{tag_groups}".'
        other: "Αυτή η ετικέτα ανήκει σε αυτές τις ομάδες: %{tag_groups}."
      category_restrictions:
        one: "Μπορεί να χρησιμοποιηθεί μόνο σε αυτήν την κατηγορία:"
        other: "Μπορεί να χρησιμοποιηθεί μόνο σε αυτές τις κατηγορίες:"
      add_synonyms_label: "Προσθήκη συνωνύμων:"
      add_synonyms: "Προσθήκη"
      add_synonyms_explanation:
        one: "Οποιοδήποτε σημείο χρησιμοποιεί επί του παρόντος αυτήν την ετικέτα θα αλλάξει για να χρησιμοποιεί το <b>%{tag_name}</b> . Είστε βέβαιοι ότι θέλετε να κάνετε αυτήν την αλλαγή;"
        other: "Οποιοδήποτε σημείο χρησιμοποιεί επί του παρόντος αυτές τις ετικέτες θα αλλάξει για να χρησιμοποιεί το <b>%{tag_name}</b> . Είστε βέβαιοι ότι θέλετε να κάνετε αυτήν την αλλαγή;"
      add_synonyms_failed: "Δεν ήταν δυνατή η προσθήκη των ακόλουθων ετικετών ως συνώνυμα: <b>%{tag_names}</b>. Βεβαιωθείτε ότι δεν έχουν συνώνυμα και ότι δεν είναι συνώνυμα άλλης ετικέτας."
      remove_synonym: "Αφαίρεση συνωνύμου"
      delete_synonym_confirm: 'Είστε βέβαιοι πως θέλετε να διαγράψετε το συνώνυμο «%{tag_name}»;'
      delete_tag: "Αφαίρεση Ετικέτας"
      delete_confirm:
        one: "Είσαι βέβαιος πως θέλεις να διαγράψεις αυτήν την ετικέτα και να την αφαιρέσεις από το %{count} θέμα στο οποίο είναι προσαρτημένη;"
        other: "Είσαι βέβαιος πως θέλεις να διαγράψεις αυτήν την ετικέτα και να την αφαιρέσεις από τα %{count} θέματα στα οποία είναι προσαρτημένη;"
      delete_confirm_no_topics: "Είσαι βέβαιος πως θέλεις να διαγράψεις αυτήν την ετικέτα;"
      delete_confirm_synonyms:
        one: "Το συνώνυμό του θα διαγραφεί επίσης."
        other: "Τα %{count} συνώνυμά του θα διαγραφούν επίσης."
      sort_by: "Ταξινόμηση κατά:"
      sort_by_count: "άθροισμα"
      sort_by_name: "όνομα"
      manage_groups: "Διαχείριση Ομάδων Ετικέτας"
      manage_groups_description: "Καθορισμός ομάδων για την οργάνωση ετικετών"
      upload: "Επιφόρτωση ετικετών"
      upload_description: "Επιφορτώστε ένα αρχείο csv για να δημιουργήσετε ετικέτες μαζικά"
      upload_instructions: "Μία ανά γραμμή, προαιρετικά με μια ομάδα ετικετών με τη μορφή «tag_name, tag_group»."
      upload_successful: "Οι ετικέτες επιφορτώθηκαν με επιτυχία"
      delete_unused_confirmation:
        one: "%{count} ετικέτα θα διαγραφεί: %{tags}"
        other: "%{count} ετικέτες θα διαγραφούν: %{tags}"
      delete_unused_confirmation_more_tags:
        one: "%{tags} και %{count} ακόμη"
        other: "%{tags} και %{count} ακόμη"
      delete_no_unused_tags: "Δεν υπάρχουν αχρησιμοποίητες ετικέτες."
      delete_unused: "Διαγραφή αχρησιμοποίητων ετικετών"
      delete_unused_description: "Διαγράψτε όλες τις ετικέτες που δεν επισυνάπτονται σε θέματα ή προσωπικά μηνύματα"
      filters:
        without_category: "%{filter} %{tag} θέματα"
        with_category: "%{filter} %{tag} θέματα στην %{category}"
        untagged_without_category: "%{filter} θέματα χωρίς ετικέτες"
        untagged_with_category: "%{filter} θέματα χωρίς ετικέτες σε %{category}"
      notifications:
        watching:
          title: "Επιτηρείται"
          description: "Θα παρακολουθείτε αυτόματα όλα τα θέματα με αυτήν την ετικέτα. Θα ειδοποιηθείτε για όλες τις νέες αναρτήσεις και θέματα, καθώς και ο αριθμός των αδιάβαστων και νέων δημοσιεύσεων θα εμφανιστεί επίσης δίπλα στο θέμα."
        watching_first_post:
          title: "Επιτήρηση Πρώτης Ανάρτησης"
          description: "Θα ειδοποιηθείτε για νέα θέματα σε αυτήν την ετικέτα αλλά όχι για απαντήσεις στα θέματα."
        tracking:
          title: "Παρακολουθείται"
          description: "Θα παρακολουθείτε αυτόματα όλα τα θέματα με αυτήν την ετικέτα. Ένας αριθμός αδιάβαστων και νέων αναρτήσεων θα εμφανιστεί δίπλα στο θέμα."
        regular:
          title: "Κανονικό"
          description: "Θα λαμβάνεις ειδοποίηση εάν κάποιος αναφέρει το @όνομα σου ή απαντήσει σε αυτή τη ανάρτηση."
        muted:
          title: "Σε σίγαση"
          description: "Δε θα ειδοποιηθείτε για τίποτα σχετικά με νέα θέματα με αυτήν την ετικέτα και δε θα εμφανίζονται στην καρτέλα αδιάβαστων σας."
      groups:
        back_btn: "Επιστροφή σε όλες τις ετικέτες"
        title: "Ομάδες Ετικετών"
        about_heading: "Επιλέξτε μια ομάδα ετικετών ή δημιουργήστε μια νέα"
        about_heading_empty: "Δημιουργήστε μια νέα ομάδα ετικετών για να ξεκινήσετε"
        new: "Νέα Ομάδα"
        new_title: "Δημιουργία Νέας Ομάδας"
        edit_title: "Επεξεργασία Ομάδας Ετικετών"
        tags_label: "Ετικέτες σε αυτή την ομάδα"
        parent_tag_label: "Μητρική ετικέτα"
        one_per_topic_label: "Περιορισμός μιας ετικέτας ανά θέμα από αυτή την ομάδα"
        new_name: "Νέα Ομάδα Ετικετών"
        name_placeholder: "Όνομα"
        save: "Αποθήκευση"
        delete: "Διαγραφή"
        confirm_delete: "Είσαι βέβαιος πως θέλεις να διαγράψεις αυτή την ομάδα ετικετών;"
        everyone_can_use: "Οι ετικέτες μπορούν να χρησιμοποιηθούν από όλους"
        tags_placeholder: "Αναζήτηση ή δημιουργία ετικετών"
        parent_tag_placeholder: "Προεραιτικό"
      topics:
        none:
          unread: "Δεν έχεις αδιάβαστα θέματα."
          new: "Δεν έχεις νέα θέματα."
          read: "Δεν έχεις διαβάσει κανένα θέμα ακόμα."
          posted: "Δεν έχεις αναρτήσει σε κανένα θέμα ακόμα."
          latest: "Δεν υπάρχουν τελευταία θέματα."
          bookmarks: "Δεν υπάρχουν θέματα με σελιδοδείκτη ακόμα."
          top: "Δεν υπάρχουν κορυφαία θέματα."
    invite:
      custom_message: "Κάντε την πρόσκλησή σας λίγο πιο προσωπική γράφοντας ένα <a href>προσαρμοσμένο μήνυμα</a>."
      custom_message_placeholder: "Πρόσθεσε το προσαρμοσμένο μήνυμά σου"
      custom_message_template_forum: "Γεια, θα πρέπει να λάβεις μέρος σε αυτό το χώρο συζητήσεων!"
      custom_message_template_topic: "Γεια, νομίζω ότι θα απολαύσεις αυτό το θέμα!"
    forced_anonymous: "Λόγω υπερβολικού φόρτου, αυτό εμφανίζεται προσωρινά σε όλους όπως θα το έβλεπε ένας μη συνδεδεμένος χρήστης."
    footer_nav:
      back: "Πίσω"
      forward: "Μπροστά"
      share: "Κοινοποίηση"
      dismiss: "Απόρριψη"
    safe_mode:
      enabled: "Η λειτουργία ασφαλείας είναι ενεργοποιημένη, για να εξέλθεις από τη λειτουργία ασφαλείας κλείσε το παράθυρο περιήγησης"
    image_removed: "(η εικόνα αφαιρέθηκε)"
    pause_notifications:
      label: "Παύση ειδοποιήσεων"
      options:
        half_hour: "30 λεπτά"
        one_hour: "1 ώρα"
        two_hours: "2 ώρες"
        tomorrow: "Μέχρι αύριο"
    trust_levels:
      names:
        newuser: "νέος χρήστης"
        basic: "αρχάριος"
        member: "μέλος"
        regular: "τακτικός"
        leader: "αρχηγός"
    user_activity:
      no_activity_title: "Καμία δραστηριότητα ακόμα"
      no_activity_body: "Καλώς ήρθατε στην κοινότητά μας! Είστε ολοκαίνουργιος χρήστης εδώ και δεν έχετε συμβάλει ακόμη σε συζητήσεις. Ως πρώτο βήμα, επισκεφτείτε τα <a href='%{topUrl}'>Κορυφαία</a> ή τις <a href='%{categoriesUrl}'>Κατηγορίες</a> και απλά ξεκινήστε την ανάγνωση! Επιλέξτε %{heartIcon} σε αναρτήσεις που σας αρέσουν ή θέλετε να μάθετε περισσότερα. Καθώς συμμετέχετε, η δραστηριότητά σας θα εμφανίζεται εδώ."
      no_replies_title: "Δεν έχεις απαντήσει σε καμία θέμα ακόμα."
      no_drafts_body: "Δεν είστε έτοιμοι να δημοσιεύσετε; Θα αποθηκεύσουμε αυτόματα ένα νέο προσχέδιο και θα το παραθέσουμε εδώ κάθε φορά που ξεκινάτε να συνθέτετε ένα θέμα, μια απάντηση ή ένα προσωπικό μήνυμα. Επιλέξτε το κουμπί ακύρωσης για απόρριψη ή αποθηκεύστε το προσχέδιο σας για να συνεχίσετε αργότερα."
      no_topics_title: "Δεν έχεις ξεκινήσει κανένα θέμα ακόμα"
      no_topics_title_others: "Ο χρήστης %{username} δεν έχει ξεκινήσει κανένα θέμα ακόμα"
      no_read_topics_title: "Δεν έχεις διαβάσει κανένα θέμα ακόμα"
    no_group_messages_title: "Δε βρέθηκαν ομαδικά μηνύματα"
    topic_entrance:
      jump_top_button_title: "Μετάβαση στην πρώτη δημοσίευση"
      jump_bottom_button_title: "Μετάβαση στην τελευταία δημοσίευση"
    fullscreen_table:
      expand_btn: "Ανάπτυξη Πίνακα"
    sidebar:
      unread_count:
        one: "%{count} αδιάβαστο"
        other: "%{count} αδιάβαστα"
      new_count:
        one: "%{count} νέο"
        other: "%{count} νέα"
      more: "Περισσότερα"
      all_categories: "Όλες οι κατηγορίες"
      all_tags: "Όλες οι ετικέτες"
      categories_form_modal:
        filter_placeholder: "Φιλτράρισμα κατηγοριών"
        no_categories: "Δεν υπάρχουν κατηγορίες που να ταιριάζουν με τον συγκεκριμένο όρο."
        show_more: "Δείτε περισσότερα"
      tags_form_modal:
        filter_placeholder: "Φιλτράρισμα ετικετών"
      edit_navigation_modal_form:
        deselect_button_text: "Αποεπιλογή όλων"
        reset_to_defaults: "Επαναφορά στις προεπιλογές"
        filter_dropdown:
          all: "Όλα"
          selected: "Επιλεγμένα"
          unselected: "Μη επιλεγμένα"
      sections:
        custom:
          add: "Προσθήκη προσαρμοσμένου τμήματος"
          edit: "Επεξεργασία προσαρμοσμένου τμήματος"
          save: "Αποθήκευση"
          delete: "Σβήσιμο"
          delete_confirm: "Είστε σίγουροι ότι θέλετε να διαγράψετε αυτό το τμήμα;"
          public: "Ορατό σε όλους"
          always_public: "Το περιεχόμενο αυτού του τμήματος είναι πάντα δημόσιο"
          more_menu: "Περισσότερο μενού"
          links:
            add: "Προσθήκη άλλου συνδέσμου"
            delete: "Διαγραφή συνδέσμου"
            reset: "Επαναφορά στο προεπιλεγμένο"
            icon:
              label: "Σύμβολο"
              validation:
                blank: "Το σύμβολο δεν μπορεί να είναι κενό"
                maximum:
                  one: "Το σύμβολο πρέπει να είναι μικρότερο από %{count} χαρακτήρα"
                  other: "Το σύμβολο πρέπει να είναι μικρότερο από %{count} χαρακτήρες"
            name:
              label: "Όνομα"
              validation:
                blank: "Το όνομα δεν μπορεί να είναι κενό"
                maximum:
                  one: "Το όνομα πρέπει να είναι μικρότερο από %{count} χαρακτήρα"
                  other: "Το όνομα πρέπει να είναι μικρότερο από %{count} χαρακτήρες"
            value:
              label: "Σύνδεσμος"
              validation:
                blank: "Ο σύνδεσμος δεν μπορεί να είναι κενός"
                maximum:
                  one: "Ο σύνδεσμος πρέπει να είναι μικρότερος από %{count} χαρακτήρα"
                  other: "Ο σύνδεσμος πρέπει να είναι μικρότερος από %{count} χαρακτήρες"
                invalid: "Η μορφή δεν είναι έγκυρη"
          title:
            label: "Τίτλος τμήματος"
            validation:
              blank: "Ο τίτλος δεν μπορεί να είναι κενός"
              maximum:
                one: "Ο τίτλος πρέπει να είναι μικρότερος από %{count} χαρακτήρα"
                other: "Ο τίτλος πρέπει να είναι μικρότερος από %{count} χαρακτήρες"
        about:
          header_link_text: "Σχετικά"
        messages:
          header_link_text: "Μηνύματα"
          header_action_title: "Δημιουργία προσωπικού μηνύματος"
          links:
            inbox: "Εισερχόμενα"
            sent: "Απεσταλμένα"
            new: "Νέα"
            new_with_count: "Νέα (%{count})"
            unread: "Αδιάβαστα"
            unread_with_count: "Αδιάβαστα (%{count})"
            archive: "Αρχείο"
        tags:
          none: "Δεν έχετε προσθέσει ετικέτες."
          click_to_get_started: "Κάντε κλικ εδώ για να ξεκινήσετε."
          header_link_text: "Ετικέτες"
          header_action_title: "Επεξεργασία των ετικετών πλαϊνής γραμμής"
          configure_defaults: "Ρύθμιση προεπιλογών"
        categories:
          none: "Δεν έχετε προσθέσει καμία κατηγορία."
          click_to_get_started: "Κάντε κλικ εδώ για να ξεκινήσετε."
          header_link_text: "Κατηγορίες"
          configure_defaults: "Ρύθμιση προεπιλογών"
        community:
          edit_section:
            sidebar: "Προσαρμογή αυτού του τμήματος"
            header_dropdown: "Προσαρμογή"
          links:
            about:
              content: "Σχετικά"
              title: "Περισσότερες λεπτομέρειες για αυτόν τον ιστότοπο"
            admin:
              content: "Διαχείριση"
              title: "Ρυθμίσεις ιστοτόπου και αναφορές"
            badges:
              content: "Παράσημα"
            topics:
              content: "Θέματα"
              title: "Όλα τα θέματα"
            faq:
              content: "Συχνές ερωτήσεις"
            guidelines:
              content: "Οδηγίες"
            groups:
              content: "Ομάδες"
            users:
              content: "Χρήστες"
              title: "Λίστα όλων των χρηστών"
            my_posts:
              content: "Οι αναρτήσεις μου"
              content_drafts: "Τα προσχέδιά μου"
              title: "Η πρόσφατη θεματική μου δραστηριότητα"
              title_drafts: "Τα μη δημοσιευμένα προσχέδια μου"
              draft_count:
                one: "%{count} προσχέδιο"
                other: "%{count} προσχέδια"
            review:
              content: "Ανασκόπηση"
              pending_count:
                one: "%{count} απομένει"
                other: "%{count} απομένουν"
<<<<<<< HEAD
=======
            invite:
              content: "Πρόσκληση"
>>>>>>> 76e7f12a
      panels:
        forum:
          label: Φόρουμ
      back_to_forum: "Πίσω στο Φόρουμ"
      collapse_all_sections: "Σύμπτυξη όλων των τμημάτων"
      expand_all_sections: "Ανάπτυξη όλων των τμημάτων"
      filter: "Φίλτρο..."
      no_results:
        title: "Δεν υπάρχουν αποτελέσματα"
    welcome_topic_banner:
      title: "Δημιουργήστε το θέμα καλωσορίσματος"
      button_title: "Έναρξη Επεξεργασίας"
    until: "Μέχρι:"
    form_templates:
      upload_field:
        upload: "Επιφόρτωση"
        uploading: "Επιφόρτωση"
      errors:
        type_mismatch:
          default: "Παρακαλώ εισάγετε μια έγκυρη αξία."
          email: "Παρακαλώ δώσε μία έγκυρη διεύθυνση email."
    table_builder:
      modal:
        help:
          enter_key: "Enter"
      edit:
        btn_edit: "Επεξεργασία Πίνακα"
        modal:
          title: "Επεξεργασία Πίνακα"
          cancel: "ακύρωση"
          create: "Αποθήκευση"
          reason: "γιατί αναθεωρείς;"
          trigger_reason: "Προσθήκη λόγου επεξεργασίας"
      spreadsheet:
        show: "Εμφάνιση"
        about: "Σχετικά"
    powered_by_discourse: "Με την υποστήριξη του Discourse"
  admin_js:
    settings: "Ρυθμίσεις"
    admin:
      title: "Διαχειριστής"
      moderator: "Συντονιστής"
      filter_reports: Φιλτράρισμα αναφορών
      tags:
        remove_muted_tags_from_latest:
          always: "πάντα"
          only_muted: "όταν χρησιμοποιείται μόνο του ή με άλλες ετικέτες σε σίγαση"
          never: "ποτέ"
      reports:
        title: "Λίστα διαθέσιμων αναφορών"
        sidebar_title: "Αναφορές"
        sidebar_link:
          all: "Όλες οι αναφορές"
      config:
        developer:
          title: "Developer"
        experimental:
          title: "Πειραματικό"
        files:
          title: "Αρχεία"
        legal:
          title: "Νομικά"
        navigation:
          title: "Πλοήγηση"
        notifications:
          title: "Ειδοποιήσεις"
        onebox:
          title: "Onebox"
        other:
          title: "Άλλα"
        search:
          title: "Αναζήτηση"
        security:
          title: "Ασφάλεια"
        spam:
          title: "Ανεπιθύμητα"
        user_api:
          title: "User API"
      dashboard:
        title: "Πίνακας ελέγχου"
        last_updated: "Το ταμπλό ενημερώθηκε:"
        discourse_last_updated: "Το Discourse ενημερώθηκε:"
        version: "Έκδοση"
        up_to_date: "Είσαι ενήμερος!"
        critical_available: "Μια κρίσιμη ενημέρωση είναι διαθέσιμη"
        updates_available: "Υπάρχουν διαθέσιμες ενημερώσεις"
        no_check_performed: "Δεν έγινε έλεγχος για ενημερώσεις. Βεβαιώσου πως το sidekiq τρέχει."
        stale_data: "Δεν έγινε έλεγχος για ενημερώσεις εδώ και αρκετό καιρό. Βεβαιώσου πως το sidekiq τρέχει."
        installed_version: "Εγκατεστημένα"
        latest_version: "Τελευταία"
        problems_found: "Μερικές συμβουλές με βάση τις τρέχουσες ρυθμίσεις του ιστότοπού σας"
        dismiss_notice: "Απόρριψη"
        new_features:
          learn_more: "Μάθε περισσότερα..."
          experimental: "Πειραματικό"
        last_checked: "Τελευταίος έλεγχος"
        refresh_problems: "Ανανέωση"
        no_problems: "Δεν βρέθηκε κανένα πρόβλημα."
        moderators: "Συντονιστές: "
        admins: "Διαχειριστές:"
        silenced: "Σιγήθηκαν:"
        suspended: "Αποβλημένοι:"
        private_messages_short: "Μνμτ."
        private_messages_title: "Μηνύματα"
        mobile_title: "Κινητό"
        space_used: "%{usedSize} χρησιμοποιημένα"
        space_used_and_free: "%{usedSize} (%{freeSize} ελεύθερα)"
        uploads: "Μεταφορτώσεις"
        backups: "Αντίγραφα ασφαλείας"
        backup_count:
          one: "%{count} αντίγραφο ασφαλείας στο %{location}"
          other: "%{count} αντίγραφα ασφαλείας στο %{location}"
        lastest_backup: "Πρόσφατα: %{date}"
        traffic_short: "Κίνηση"
        traffic: "Web requests της εφαρμογής"
        page_views: "Προβολές σελίδας"
        page_views_short: "Προβολές σελίδας"
        show_traffic_report: "Δείξε λεπτομερή αναφορά κίνησης"
        community_health: Υγεία κοινότητας
        moderators_activity: Δραστηριότητα συντονιστών
        whats_new_in_discourse: Τι νέο υπάρχει στο Discourse;
        activity_metrics: Μετρήσεις δραστηριότητας
        all_reports: "Όλες οι αναφορές"
        general_tab: "Γενικά"
        moderation_tab: "Συντονισμός"
        security_tab: "Ασφάλεια"
        reports_tab: "Αναφορές"
        report_filter_any: "καθένα"
        disabled: Απενεργοποιημένο
        timeout_error: Λυπάμαι, το ερώτημα αργεί πάρα πολύ, παρακαλώ επιλέξτε ένα μικρότερο διάστημα
        exception_error: Λυπάμαι, παρουσιάστηκε σφάλμα κατά την εκτέλεση του ερωτήματος
        too_many_requests: Έχετε εκτελέσει αυτήν την ενέργεια πάρα πολλές φορές. Περιμένετε πριν δοκιμάσετε ξανά.
        not_found_error: Λυπάμαι, αυτή η αναφορά δεν υπάρχει
        custom_date_range: Προσαρμοσμένο εύρος ημερομηνιών
        reports:
          trend_title: "%{percent} αλλαγή. Επί του παρόντος %{current}, ήταν %{prev} στην προηγούμενη περίοδο."
          today: "Σήμερα"
          yesterday: "Χτες"
          last_7_days: "Τελευταίες 7"
          last_30_days: "Τελευταίες 30"
          all_time: "Συνολικά"
          7_days_ago: "Πριν από 7 μέρες"
          30_days_ago: "Πριν από 30 μέρες"
          all: "Όλα"
          view_table: "πίνακας"
          view_graph: "γράφημα"
          refresh_report: "Ανανέωση αναφοράς"
          daily: Ημερήσιες
          monthly: Μηνιαίες
          weekly: Εβδομαδιαίες
          dates: "Ημερομηνίες (UTC)"
          groups: "Όλες οι ομάδες"
          disabled: "Αυτή η αναφορά είναι απενεργοποιημένη"
          totals_for_sample: "Σύνολα για το δείγμα"
          average_for_sample: "Μέσος όρος για το δείγμα"
          total: "Σύνολο όλων των εποχών"
          no_data: "Δεν υπάρχουν δεδομένα για προβολή."
          trending_search:
            more: '<a href="%{basePath}/admin/logs/search_logs">Αναζήτηση αρχείων καταγραφής</a>'
            disabled: 'Η αναφορά τάσεων αναζήτησης είναι απενεργοποιημένη. Ενεργοποιήστε <a href="%{basePath}/admin/site_settings/category/all_results?filter=log%20search%20queries">την καταγραφή των ερωτημάτων αναζήτησης</a> για τη συλλογή δεδομένων.'
          filters:
            file_extension:
              label: Επέκταση αρχείου
            group:
              label: Ομάδα
            category:
              label: Κατηγορία
            include_subcategories:
              label: "Συμπερίληψη υποκατηγοριών"
      flags:
        title: "Συντονισμός"
        description: "Περιγραφή"
        enabled: "Ενεργοποιημένο;"
      groups:
        new:
          title: "Νέα Ομάδα"
          create: "Δημιουργία"
          name:
            too_short: "Το όνομα της ομάδας είναι πολύ μικρό"
            too_long: "Το όνομα της ομάδας είναι πολύ μεγάλο"
            available: "Το όνομα ομάδας είναι διαθέσιμο"
            not_available: "Το όνομα ομάδας δεν είναι διαθέσιμο"
            blank: "Το όνομα ομάδας δε μπορεί να είναι κενό"
        manage:
          interaction:
            email: Διεύθυνση Email
            incoming_email: "Προσαρμοσμένη διεύθυνση email για εισερχόμενα μηνύματα"
            incoming_email_placeholder: "πρόσθεσε διεύθυνση email"
            visibility: Ορατότητα
            visibility_levels:
              title: "Ποιος μπορεί να δει αυτή την ομάδα;"
              public: "Όλοι"
              logged_on_users: "Συνδεδεμένοι χρήστες"
              members: "Ιδιοκτήτες, μέλη και συντονιστές ομάδας"
              staff: "Ιδιοκτήτες και συντονιστές ομάδας"
              owners: "Ιδιοκτήτες ομάδας"
              description: "Οι διαχειριστές μπορούν να δουν όλες τις ομάδες."
            members_visibility_levels:
              title: "Ποιος μπορεί να δει τα μέλη αυτής της ομάδας;"
            publish_read_state: "Σε ομαδικά μηνύματα δημοσιεύστε την ομαδική κατάσταση ανάγνωσης"
          membership:
            automatic: Αυτόματα
            trust_levels_title: "Επίπεδο εμπιστοσύνης που δίνεται αυτόματα στα μέλη όταν προστίθενται:"
            effects: Εφέ
            trust_levels_none: "Κανένα"
            automatic_membership_email_domains: "Οι χρήστης των οποίων το email domain ταιριάζει με κάποιο από αυτά της λίστας, θα προστίθενται αυτόματα σε αυτή την ομάδα:"
            primary_group: "Να οριστεί αυτόματα σαν η κύρια ομάδα"
        name_placeholder: "Όνομα ομάδας, χωρίς κενά, ίδιοι κανόνες με τους κανόνες για το όνομα χρήστη"
        primary: "Κύρια ομάδα"
        no_primary: "(χωρίς κύρια ομάδα)"
        title: "Ομάδες"
        edit: "Επεξεργασία Ομάδων"
        refresh: "Ανανέωση "
        about: "Επεξεργασία των μελών και των ονομάτων της ομάδας εδώ"
        group_members: "Μέλη ομάδας"
        delete: "Διαγραφή"
        delete_failed: "Δεν είναι δυνατή η διαγραφή της ομάδας. Αν αυτή είναι μια αυτόματη ομάδα, δεν μπορεί να σβηστεί."
        delete_owner_confirm: "Αφαίρεσε το προνόμιο του ιδιοκτήτη για '%{username}';"
        add: "Προσθήκη"
        custom: "Προσαρμοσμένο"
        automatic: "Αυτόματα"
        default_title: "Προεπιλεγμένος τίτλος"
        default_title_description: "θα εφαρμοστεί σε όλους τους χρήστες της ομάδας"
        group_owners: Ιδιοκτήτες
        add_owners: Προσθήκη ιδιοκτητών
        none_selected: "Επίλεξε ομάδα για να ξεκινήσεις"
        no_custom_groups: "Δημιουργία νέας προσαρμοσμένης ομάδας"
      api_keys:
        title: "Κλειδιά API"
        edit: "Επεξεργασία"
        save: "Αποθήκευση"
        cancel: "Ακύρωση"
        continue: "Συνεχίστε"
        revoke: "Ανακάλεσε"
        revoked: "Ανακλήθηκε"
      api:
        generate_master: "Δημιουργία Master API Key"
        none: "Δεν υπάρχουν ενεργά κλειδιά API αυτή την στιγμή."
        user: "Χρήστης"
        title: "API"
        key: "Κλειδί"
        created: Δημιουργήθηκε από
        updated: Ενημερώθηκε
        never_used: Ποτέ
        generate: "Δημιουργία"
        revoke: "Ανάκληση"
        active_keys: "Ενεργά κλειδιά API"
        manage_keys: Διαχείριση κλειδιών
        show_details: Λεπτομέρειες
        description: Περιγραφή
        no_description: (χωρίς περιγραφή)
        all_api_keys: Όλα τα κλειδιά API
        impersonate_all_users: Υποδυθείτε οποιονδήποτε χρήστη
        user_placeholder: Εισαγωγή ονόματος χρήστη
        description_placeholder: Σε τι χρησιμεύει αυτό το κλειδί;
        save: Αποθήκευση
        new_key: Νέο κλειδί API
        revoked: Ανακλήθηκε
        not_shown_again: Αυτό το κλειδί δε θα εμφανιστεί ξανά. Βεβαιωθείτε ότι έχετε λάβει ένα αντίγραφο πριν συνεχίσετε.
        continue: Συνεχίστε
        scopes:
          description: |
            Όταν χρησιμοποιείτε πεδία εφαρμογής, μπορείτε να περιορίσετε ένα κλειδί API σε ένα συγκεκριμένο σύνολο τελικών σημείων.
            Μπορείτε επίσης να ορίσετε ποιες παράμετροι θα επιτρέπονται. Χρησιμοποιήστε κόμματα για να διαχωρίσετε πολλές τιμές.
          title: Πεδία εφαρμογής
          resource: Πόρος
          action: Ενέργεια
          any_parameter: (οποιαδήποτε παράμετρος)
          allowed_urls: Επιτρεπόμενες διευθύνσεις URL
          descriptions:
            topics:
              read: Διαβάστε ένα θέμα ή μια συγκεκριμένη ανάρτηση σε αυτό. Υποστηρίζεται επίσης το RSS.
              write: Δημιουργήστε ένα νέο θέμα ή αναρτήστε σε ένα υπάρχον.
              read_lists: Διαβάστε λίστες θεμάτων όπως κορυφαία, νέα, πρόσφατα, κλπ. Υποστηρίζεται επίσης το RSS.
            revisions:
              modify: "Απόκρυψη, εμφάνιση ή επαναφορά αναθεωρήσεων."
            users:
              bookmarks: Λίστα σελιδοδεικτών χρηστών. Επιστρέφει τις υπενθυμίσεις σελιδοδεικτών όταν χρησιμοποιείτε τη μορφή ICS.
              check_emails: Λίστα emails χρήστη.
      web_hooks:
        title: "Webhooks"
        instruction: "Τα \"Webhooks\" επιτρέπουν στην ιστοσελίδα να ειδοποιεί εξωτερικές υπηρεσίες όταν ένα γεγονός συμβεί στον ιστότοπό σας. Όταν το \"webhook\" τεθεί σε λειτουργία θα στείλει ένα αίτημα τύπου POST στα URLs τα οποία δόθηκαν. "
        detailed_instruction: "Ένα POST request θα σταλεί στο παρεχόμενο URL όταν συμβεί το γεγονός που έχει επιλεγεί."
        create: "Δημιουργία"
        edit: "Επεξεργασία"
        save: "Αποθήκευση"
        delete: "Σβήσιμο"
        cancel: "Ακύρωση"
        controls: "Έλεγχοι"
        payload_url: "Payload URL"
        payload_url_placeholder: "https://example.com/postreceive"
        secret_invalid: "Ο μυστικός κωδικός δεν πρέπει να έχει κενούς χαρακτήρες."
        secret_too_short: "Ο μυστικός κωδικός πρέπει να έχει τουλάχιστον 12 χαρακτήρες."
        event_type_missing: "Πρέπει να ρυθμίσεις τουλάχιστον ένα είδος γεγονότος."
        content_type: "Είδος περιεχομένου"
        secret: "Μυστικός κωδικός"
        event_chooser: "Ποια γεγονότα θα ενεργοποιήσουν αυτό το webhook?"
        wildcard_event: "Στείλε μου τα πάντα"
        individual_event: "Επίλεξε μεμονομένα γεγονότα"
        verify_certificate: "Έλεγχος TLS certificate για το payload url"
        active: "Ενεργός"
        active_notice: "Θα στείλουμε λεπτομέρεις για το γεγονός όταν αυτό συμβεί"
        categories_filter_instructions: "Τα σχετικά webhooks θα τεθούν σε λειτουργεία μόνο εαν το γεγονός σχετίζεται με τις προσδιορισμένες κατηγορίες. Για να ενεργοποιήσετε τα webhooks για όλες της κατηγορίες, αφήστε κενό. "
        categories_filter: "Ενεργοποιημένες Κατηγορίες"
        tags_filter_instructions: "Τα σχετικά webhooks θα τεθούν σε λειτουργία μόνο εάν το συμβάν σχετίζεται με τις προσδιορισμένες όμάδες. Για να ενεργοποιήσετε τα webhooks για όλες της ομάδες, αφήστε κενό."
        tags_filter: "Ενεργοποιημένες ετικέτες"
        groups_filter_instructions: "Τα σχετικά webhooks θα τεθούν σε λειτουργεία μόνο εαν το γεγονός σχετίζεται με τις προσδιορισμένες όμάδες. Για να ενεργοποιήσετε τα webhooks για όλες της ομάδες, αφήστε κενό. "
        groups_filter: "Ενεργοποιημένες Ομάδες"
        delete_confirm: "Διαγραφή αυτού του webhook;"
        delivery_status:
          title: "Κατάσταση διανομής"
          inactive: "Ανενεργό"
          failed: "Απέτυχε"
          successful: "Επιτυχής"
          disabled: "Απενεργοποιημένο"
        events:
          none: "Δεν υπάρχουν σχετικά γεγονότα."
          redeliver: "Διανομή ξανά"
          incoming:
            one: "Υπάρχει μία καινούρια εκδήλωση."
            other: "Υπάρχουν %{count} καινούρια γεγονότα."
          completed_in:
            one: "Ολοκληρώνεται σε %{count} δευτερόλεπτο."
            other: "Ολοκληρώθηκε σε %{count} δευτερόλεπτα."
          request: "Αίτημα"
          response: "Απάντηση"
          redeliver_confirm: "Είστε σιγουρος/η ότι θέλετε να παραδώσετε εκ νέου το ίδιο payload;"
          headers: "Headers"
          payload: "Payload"
          body: "Body"
          ping: "Ping"
          status: "Status Code"
          event_id: "ID"
          timestamp: "Δημιουργήθηκε"
          completion: "Χρόνος Ολοκλήρωσης"
          actions: "Ενέργειες"
          filter_status:
            failed: "Απέτυχε"
      home:
        title: "Αρχική Σελίδα"
      account:
        title: "Λογαριασμός"
        sidebar_link:
          backups: "Αντίγραφα ασφαλέιας"
          whats_new:
            title: "Τι νέο υπάρχει"
      community:
        title: "Κοινότητα"
        sidebar_link:
          about_your_site: "Σχετικά με τον ιστότοπό σας"
          badges: "Παράσημα"
          login_and_authentication: "Σύνδεση & Πιστοποίηση"
          notifications: "Ειδοποιήσεις"
          permalinks: "Permalinks"
          users: "Χρήστες"
          groups: "Ομάδες"
          legal: "Νομικά"
          moderation_flags:
            title: "Συντονισμός"
      appearance:
        title: "Εμφάνιση"
        sidebar_link:
          font_style: "Στυλ γραμματοσειράς"
          site_logo: "Λογότυπο ιστότοπου"
          emoji: "Emoji"
          navigation: "Πλοήγηση"
          themes: "Θέματα"
          components:
            title: "Συστατικά"
            keywords: "θέμα|επέκταση"
<<<<<<< HEAD
          site_texts: "Κείμενα ιστότοπου"
=======
>>>>>>> 76e7f12a
      email_settings:
        sidebar_link:
          appearance: "Εμφάνιση"
      security:
        title: "Ασφάλεια"
        sidebar_link:
          security: "Ρυθμίσεις ασφαλείας"
          spam: "Ρυθμίσεις spam"
      section_landing_pages:
        account:
          title: "Λογαριασμός"
          backups:
            title: "Αντίγραφα ασφαλέιας"
      config_areas:
        about:
          banner_image_help: |
            Αυτή θα χρησιμοποιηθεί στη σελίδα σας Σχετικά. Συνιστώμενο μέγεθος: 800x300px. Αποδεκτοί τύποι: JPG, PNG, και SVG έως 10MB.
          contact_url_placeholder: "https://johnny-smith.com/contact"
          company_name: "Όνομα"
          optional: "(προεραιτικό)"
          update: "Ενημέρωση"
          saved: "αποθηκεύτηκε!"
        flags:
          header: "Συντονισμός"
          description: "Περιγραφή"
          enabled: "Ενεργοποιημένο;"
          edit: "Επεξεργασία"
          delete: "Σβήσιμο"
          delete_confirm: 'Είστε βέβαιοι πως θέλετε να διαγράψετε το «%{name}»;'
          flags_tab: "Σημάνσεις"
          form:
            save: "Αποθήκευση"
            name: "Όνομα"
            description: "Περιγραφή"
            invalid_applies_to: "Απαιτείται"
            topic: "θέματα"
            post: "αναρτήσεις"
        permalinks:
          edit: "Επεξεργασία"
          delete: "Σβήσιμο"
        embeddable_host:
          edit: "Επεξεργασία"
          delete: "Σβήσιμο"
          more_options:
            title: "Περισσότερες επιλογές"
        look_and_feel:
          themes:
            title: "Θέματα"
        user_fields:
          type: "Τύπος"
          delete: "Σβήσιμο"
      plugins:
        title: "Plugins"
        name: "Όνομα"
        none_installed: "Δεν έχεις εγκαταστήσει πρόσθετα"
        version: "Έκδοση"
        enabled: "Ενεργοποιημένο;"
        is_enabled: "Υ"
        not_enabled: "Ν"
        change_settings_short: "Ρυθμίσεις"
        howto: "Πως εγκαθιστώ πρόσθετα;"
        author: "Του/της %{author}"
        experimental_badge: "πειραματικό"
        learn_more: "Μάθε περισσότερα"
        sidebar_link:
          installed: "Εγκατεστημένα"
      advanced:
        sidebar_link:
<<<<<<< HEAD
          api_keys: "Κλειδιά API"
=======
          api_keys:
            title: "Κλειδιά API"
          webhooks: "Webhooks"
>>>>>>> 76e7f12a
          developer: "Developer"
          embedding: "Ενσωμάτωση"
          user_api: "User API"
          onebox: "Onebox"
          files: "Αρχεία"
          other_options: "Άλλα"
          search: "Αναζήτηση"
          experimental: "Πειραματικό"
<<<<<<< HEAD
          all_site_settings: "Όλες οι ρυθμίσεις ιστότοπου"
=======
>>>>>>> 76e7f12a
      backups:
        title: "Αντίγραφα ασφαλείας"
        menu:
          backups: "Αντίγραφα ασφαλείας"
          logs: "Αρχεία καταγραφής"
        read_only:
          enable:
            title: "Ενεργοποίηση της λειτουργίας \"μόνο-ανάγνωση\""
            label: "Ενεργοποίηση \"μόνο-ανάγνωση\""
            confirm: "Είσαι βέβαιος ότι θέλεις να ενεργοποιήσεις τη λειτουργία \"μόνο-ανάγνωση\";"
          disable:
            title: "Απενεργοποίηση της λειτουργίας \"μόνο-ανάγνωση\""
            label: "Απενεργοποίηση \"μόνο-ανάγνωση\""
        columns:
          filename: "Όνομα αρχείου"
          size: "Μέγεθος"
        upload:
          label: "Ανέβασμα"
          title: "Ανέβασε ένα αντίγραφο ασφαλείας για αυτό το στιγμιότυπο"
          uploading: "Μεταφορτώνεται…"
          uploading_progress: "Μεταφορτώνεται… %{progress}%"
          success: "Το «%{filename}» επιφορτώθηκε με επιτυχία. Το αρχείο βρίσκεται υπό επεξεργασία και θα χρειαστεί έως και ένα λεπτό για να εμφανιστεί στη λίστα."
          error: "Παρουσιάστηκε ένα σφάλμα κατά το ανέβασμα του '%{filename}': %{message}"
        settings: "Ρυθμίσεις"
        operations:
          failed: "Η λειτουργία '%{operation}' απέτυχε. Έλεγξε τα αρχεία καταγραφής."
          cancel:
            label: "Άκυρο"
            title: "Ακύρωση της τρέχουσας λειτουργίας"
            confirm: "Είσαι σίγουρος ότι θέλεις να διακόψεις την τρέχουσα λειτουργία;"
          backup:
            label: "Αντίγραφο ασφαλείας"
            title: "Δημιουργία αντίγραφου ασφαλείας"
            confirm: "Θέλεις να ξεκινήσεις τη δημιουργία ενός νέου αντίγραφου ασφαλείας;"
          download:
            label: "Κατέβασμα"
            title: "Αποστολή email με σύνδεσμο λήψης"
            alert: "Σας στάλθηκε με email ένας σύνδεσμος για να κάνετε λήψη αυτού του αντιγράφου ασφαλείας"
          destroy:
            title: "Σβήσιμο"
            confirm: "Είσαι σίγουρος ότι θέλεις να σβήσεις αυτό το αντίγραφο ασφαλείας;"
          restore:
            label: "Επαναφορά"
            title: "Επαναφορά αντιγράφου ασφαλείας"
            confirm: "Είσαι βέβαιος πως θέλεις να επαναφέρεις αυτό το αντίγραφο;"
          rollback:
            label: "Επαναφορά"
            title: "Επαναφορά της βάσης δεδομένων στην προηγούμενη λειτουργική κατάσταση"
            confirm: "Είσαι βέβαιος πως θέλεις να επαναφέρεις τη βάση δεδομένων στην προηγούμενη λειτουργική κατάσταση;"
        location:
          s3: "S3"
        backup_storage_error: "Αποτυχία πρόσβασης στον χώρο αποθήκευσης αντιγράφων ασφαλείας: %{error_message}"
      export_csv:
        success: "Η εξαγωγή ξεκίνησε. Θα ειδοποιηθείς με ένα μήνυμα όταν τελειώσει αυτή η διαδικασία."
        failed: "Η εξαγωγή απέτυχε. Παρακαλώ έλεγξε τα αρχεία καταγραφής."
        button_text: "Εξαγωγή"
        button_title:
          user: "Εξαγωγή όλης της λίστας χρηστών σε μορφή CSV."
          staff_action: "Εξαγωγή όλου του αρχείου καταγραφής των δράσεων των συντονιστών σε αρχείο CSV."
          screened_email: "Εξαγωγή όλων των ελεγμένων διευθύνσεων ηλεκτρονικού ταχυδρομείου σε αρχείο CSV."
          screened_ip: "Εξαγωγή όλων των ελεγμένων διευθύνσεων IP σε αρχείο CSV."
          screened_url: "Εξαγωγή όλων των ελεγμένων URL σε αρχείο CSV."
      export_json:
        button_text: "Εξαγωγή"
      customize:
        title: "Προσαρμογή"
        preview: "προεπισκόπηση "
        explain_preview: "Δες την ιστοσελίδα με αυτό το θέμα ενεργό"
        syntax_error: "Συντακτικό λάθος"
        settings_editor: "Επεξεργαστής ρυθμίσεων"
        save: "Αποθήκευση"
        new: "Νέο"
        new_style: "Νέα Μορφή"
        install: "Εγκαταστήστε"
        delete: "Σβήσιμο"
        delete_confirm: 'Είστε βέβαιοι πως θέλετε να διαγράψετε το «%{theme_name}»;'
        bulk_delete: "Είστε σίγουροι;"
        color: "Χρώμα"
        opacity: "Αδιαφάνεια"
        copy: "Διπλότυπο"
        copy_to_clipboard: "Αντιγραφή στο Clipboard"
        copied_to_clipboard: "Αντιγράφτηκε στο Clipboard"
        copy_to_clipboard_error: "Σφάλμα αντιγραφής δεδομένων στο Clipboard"
        theme_owner: "Μη επεξεργάσιμο, ανήκει σε:"
        email_templates:
          title: "Διεύθυνση Email"
          subject: "Θέμα"
          multiple_subjects: "Αυτό το πρότυπο email έχει πολλά θέματα."
          body: "Σώμα"
          revert: "Επαναφορά Αλλαγών"
          revert_confirm: "Είσαι βέβαιος πως θέλεις να επαναφέρεις τις αλλαγές;"
        component:
          all_filter: "Όλα"
          used_filter: "Χρησιμοποιημένο"
          unused_filter: "Αχρησιμοποίητο"
          enabled_filter: "Ενεργοποιημένο"
          disabled_filter: "Απενεργοποιημένο"
          updates_available_filter: "Διαθέσιμες ενημερώσεις"
        theme:
          filter_by: "Φιλτράρισμα κατά"
          theme: "Θέμα"
          component: "Συστατικό"
          components: "Συστατικά"
          search_placeholder: "πληκτρολογήστε για αναζήτηση…"
          theme_name: "Όνομα θέματος"
          component_name: "Όνομα συστατικού"
          themes_intro: "Επιλέξτε ένα υπάρχον θέμα ή εγκαταστήστε ένα νέο για να ξεκινήσετε"
          beginners_guide_title: "Οδηγός αρχαρίου για τη χρήση θεμάτων του Discourse"
          developers_guide_title: "Οδηγός προγραμματιστή για τα θέματα του Discourse"
          browse_themes: "Περιήγηση σε κοινοτικά θέματα"
          customize_desc: "Προσαρμογή:"
          title: "Θέματα"
          create: "Δημιουργία"
          create_type: "Τύπος"
          create_name: "Όνομα"
          save: "Αποθήκευση"
          long_title: "Τροποποίησε τα χρώματα, CSS και HTML περιεχόμενο της ιστοσελίδας"
          edit: "Επεξεργασία"
          edit_confirm: "Αυτό είναι ένα απομακρυσμένο θέμα. Αν επεξεργαστείτε το CSS/HTML οι αλλαγές σας θα διαγραφούν την επόμενη φορά που θα ενημερώσετε το θέμα."
          update_confirm: "Αυτές οι τοπικές αλλαγές θα διαγραφούν από την ενημέρωση. Είστε βέβαιοι ότι θέλετε να συνεχίσετε;"
          update_confirm_yes: "Ναι, συνεχίστε με την ενημέρωση"
          common: "Κοινό"
          desktop: "Desktop"
          mobile: "Mobile"
          settings: "Ρυθμίσεις"
          translations: "Μεταφράσεις"
          extra_scss: "Επιπλέον SCSS"
          extra_files: "Επιπλέον αρχεία"
          extra_files_upload: "Εξαγωγή θέματος για προβολή αυτών των αρχείων."
          extra_files_remote: "Εξαγωγή θέματος ή ελέγξτε το αποθετήριο git για να δείτε αυτά τα αρχεία."
          preview: "Προεπισκόπηση"
          settings_editor: "Επεξεργαστής ρυθμίσεων"
          show_advanced: "Εμφάνιση προηγμένων πεδίων"
          hide_advanced: "Απόκρυψη προηγμένων πεδίων"
          hide_unused_fields: "Απόκρυψη αχρησιμοποίητων πεδίων"
          is_default: "Το θέμα είναι ενεργό εξ ορισμού"
          user_selectable: "Το θέμα μπορεί να επιλεχθεί από τους χρήστες"
<<<<<<< HEAD
          color_scheme_user_selectable: "Ο συνδυασμός χρωμάτων μπορεί να επιλεγεί από τους χρήστες"
=======
>>>>>>> 76e7f12a
          auto_update: "Αυτόματη ενημέρωση όταν ενημερώνεται το Discourse"
          color_scheme: "Παλέτα χρωμάτων"
          edit_color_scheme: "Επεξεργασία παλέτας χρωμάτων"
          default_light_scheme: "Φωτεινό (προεπιλογή)"
          color_scheme_select: "Επιλέξτε τα χρώματα που θα χρησιμοποιούνται από το θέμα"
          custom_sections: "Προσαρμοσμένα τμήματα:"
          theme_components: "Στοιχεία Θέματος"
          add_all_themes: "Προσθήκη όλων των θεμάτων"
          convert: "Μετατρέψτε"
          convert_component_alert: "Είστε βέβαιοι ότι θέλετε να μετατρέψετε αυτό το συστατικό σε θέμα; Θα αφαιρεθεί ως συστατικό από το %{relatives}."
          convert_component_tooltip: "Μετατροπή αυτού του συστατικού σε θέμα"
          convert_theme_alert: "Είστε βέβαιοι ότι θέλετε να μετατρέψετε αυτό το συστατικό σε θέμα; Θα αφαιρεθεί ως γονικό από το %{relatives}."
          convert_theme_tooltip: "Μετατροπή αυτού του θέματος σε συστατικό"
          inactive_themes: "Ανενεργά θέματα:"
          inactive_components: "Αχρησιμοποίητα συστατικά:"
          selected:
            one: "%{count} επιλεγμένο"
            other: "%{count} επιλεγμένα"
          cancel: "Ακύρωση"
          broken_theme_tooltip: "Αυτό το θέμα έχει σφάλματα στο CSS, HTML ή YAML"
          disabled_component_tooltip: "Αυτό το συστατικό έχει απενεργοποιηθεί"
          default_theme_tooltip: "Αυτό το θέμα είναι το προεπιλεγμένο θέμα του ιστότοπου"
          updates_available_tooltip: "Διατίθενται ενημερώσεις για αυτό το θέμα"
          and_x_more:
            one: "και %{count} ακόμη."
            other: "και %{count} ακόμη."
          collapse: Σύμπτυξη
          uploads: "Μεταφορτώσεις"
          no_uploads: "Μπορείτε να μεταφορτώσετε στοιχεία σχετικά με το θέμα σας, όπως γραμματοσειρές και εικόνες."
          add_upload: "Προσθήκη Αρχείου"
          variable_name: "SCSS var name:"
          variable_name_invalid: "Μη έγκυρο όνομα μεταβλητής. Επιτρέπεται μόνο αλφαριθμητικό. Πρέπει να ξεκινά με ένα γράμμα. Πρέπει να είναι μοναδικό."
          variable_name_error:
            invalid_syntax: "Μη έγκυρο όνομα μεταβλητής. Επιτρέπεται μόνο αλφαριθμητικό. Πρέπει να ξεκινά με ένα γράμμα."
            no_overwrite: "Μη έγκυρο όνομα μεταβλητής. Δεν πρέπει να αντικαθιστά μια υπάρχουσα μεταβλητή."
            must_be_unique: "Μη έγκυρο όνομα μεταβλητής. Πρέπει να είναι μοναδικό."
          upload: "Μεταφόρτωση"
          unsaved_changes_alert: "Δεν έχετε αποθηκεύσει ακόμα τις αλλαγές σας, θέλετε να τις απορρίψετε και να προχωρήσετε;"
          unsaved_parent_themes: "Δεν έχετε ορίσει το συστατικό σε θέματα, θέλετε να προχωρήσετε;"
          discard: "Απόρριψη"
          stay: "Παραμονή"
          css_html: "Custom CSS/HTML"
          edit_css_html: "Edit CSS/HTML"
          edit_css_html_help: "Δεν επεξεργαστήκατε το CSS ή το HTML"
          delete_upload_confirm: "Διαγραφή αυτής της μεταφόρτωσης; (Το CSS του θέματος ενδέχεται να σταματήσει να λειτουργεί!)"
          component_on_themes: "Συμπερίληψη συστατικού σε αυτά τα θέματα"
          included_components: "Συστατικά που περιλαμβάνονται"
          add_all: "Προσθήκη όλων"
          import_web_tip: "Αποθηκευτικός χώρος που περιέχει το θέμα"
          import_file_tip: ".tar.gz, .zip ή .dcstyle.json αρχείο που περιέχει θέμα"
          is_private: "Το θέμα βρίσκεται σε ένα ιδιωτικό αποθετήριο git"
          remote_branch: "Όνομα διακλάδωσης (προαιρετικό)"
          public_key: "Παραχωρήστε στο ακόλουθο δημόσιο κλειδί πρόσβαση στο αποθετήριο:"
          install: "Εγκατάσταση"
          installed: "Εγκατεστημένα"
          install_popular: "Δημοφιλή"
          install_upload: "Από τη συσκευή σας"
          install_git_repo: "Από ένα αποθετήριο git"
          install_create: "Δημιουργία νέου"
          duplicate_remote_theme: "Το στοιχείο θέματος «%{name}» είναι ήδη εγκατεστημένο, είστε βέβαιοι ότι θέλετε να εγκαταστήσετε ένα άλλο αντίγραφο;"
          about_theme: "Σχετικά"
          license: "Άδεια Χρήσης"
          version: "Έκδοση:"
          authors: "Συντάχθηκε από:"
          creator: "Δημιουργήθηκε από:"
          source_url: "Πηγή"
          enable: "Ενεργοποίηση"
          disable: "Απενεργοποίηση"
          disabled: "Αυτό το συστατικό έχει απενεργοποιηθεί."
          disabled_by: "Αυτό το συστατικό έχει απενεργοποιηθεί από"
          required_version:
            error: "Αυτό το θέμα απενεργοποιήθηκε αυτόματα επειδή δεν είναι συμβατό με αυτήν την έκδοση του Discourse."
            minimum: "Απαιτείται έκδοση Discourse %{version} ή παραπάνω."
            maximum: "Απαιτείται έκδοση Discourse %{version} ή παρακάτω."
          update_to_latest: "Ενημέρωση στην τελευταία έκδοση"
          check_for_updates: "Έλεγχος για ενημερώσεις"
          updating: "Ενημερώνεται…"
          up_to_date: "Το θέμα είναι ενημερωμένο, τελευταίος έλεγχος:"
          add: "Προσθήκη"
          theme_settings: "Ρυθμίσεις θέματος"
          no_settings: "Αυτό το θέμα δεν έχει ρυθμίσεις."
          theme_translations: "Μεταφράσεις θέματος"
          empty: "Δεν υπάρχουν στοιχεία"
          commits_behind:
            one: "Το θέμα είναι %{count} έκδοση πίσω!"
            other: "Το θέμα είναι %{count} εκδόσεις πίσω!"
          compare_commits: "(Δείτε νέες συνεισφορές)"
          repo_unreachable: "Δεν ήταν δυνατή η επικοινωνία με το αποθετήριο Git αυτού του θέματος. Μήνυμα σφάλματος:"
          imported_from_archive: "Αυτό το θέμα εισήχθη από ένα αρχείο .zip"
          scss:
            text: "CSS"
            title: "Καταχώρησε custom CSS, γίνονται δεκτά όλα τα valid CSS και SCSS styles"
          header:
            text: "Header"
            title: "Καταχώρησε HTML το οποίο θα εμφανίζεται πάνω από το header της ιστοσελίδας"
          after_header:
            text: "Μετά το Header"
            title: "Καταχώρησε HTML το οποίο θα εμφανίζεται σε όλες τις σελίδες μετά το header"
          footer:
            text: "Footer"
            title: "Καταχώρησε HTML το οποίο θα εμφανίζεται στο footer"
          embedded_scss:
            text: "Embedded CSS"
            title: "Καταχώρησε custom CSS to deliver with embedded version of comments"
          color_definitions:
            text: "Ορισμοί χρωμάτων"
            title: "Εισαγωγή προσαρμοσμένων ορισμών χρωμάτων (μόνο για προχωρημένους χρήστες)"
          body_tag:
            text: "Body"
          yaml:
            text: "YAML"
            title: "Ορισμός ρυθμίσεων θέματος σε μορφή YAML"
          all_filter: "Όλα"
          active_filter: "Ενεργοί"
          inactive_filter: "Ανενεργό"
          updates_available_filter: "Διαθέσιμες ενημερώσεις"
          schema:
            title: "Επεξεργασία ρύθμισης %{name}"
            back_button: "Πίσω σε %{name}"
            fields:
              required: "*απαιτείται"
              number:
                too_small: "πρέπει να είναι μεγαλύτερο ή ίσο με %{count}"
                too_large: "πρέπει να είναι λιγότερο ή ίσο με %{count}"
        colors:
          select_base:
            title: "Επιλογή βασικής παλέτας χρωμάτων"
            description: "Βασική παλέτα:"
          title: "Χρώματα"
          about: "Τροποποιήστε τα χρώματα που χρησιμοποιούνται από τα θέματα σας. Δημιουργήστε μια νέα παλέτα χρωμάτων για να ξεκινήσετε."
          copy_name_prefix: "Αντίγραφο του"
          delete_confirm: "Διαγραφή αυτής της παλέτας χρωμάτων;"
          undo: "Αναίρεση"
          undo_title: "Να αναιρεθούν οι αλλαγές που έγιναν σε αυτό το χρώμα από την τελευταία αποθήκευσή του και έπειτα."
          revert: "Επαναφορά"
          revert_title: "Επαναφορά αυτού του χρώματος στην προεπιλεγμένη παλέτα χρωμάτων του Discourse."
          primary:
            name: "κύριο"
            description: "Τα περισσότερα κείμενα, εικονίδια και πλαίσια."
          secondary:
            name: "δεύτερο"
            description: "Το κύριο χρώμα φόντου και το χρώμα κειμένου για μερικά κουμπιά."
          tertiary:
            name: "τρίτο"
            description: "Σύνδεσμοι, μερικά κουμπιά, ειδοποιήσεις και χρώματα έμφασης."
          quaternary:
            name: "τέταρτο"
          header_background:
            name: "φόντο κεφαλίδας"
            description: "Χρώμα στο φόντο της κεφαλίδας του ιστότοπου."
          header_primary:
            name: "Κύρια περιοχή κεφαλίδας"
            description: "Κείμενο και σύμβολα στην κεφαλίδα του ιστότοπου."
          highlight:
            name: "τονισμός"
            description: "Το χρώμα φόντου των στοιχείων που τονίζονται, όπως οι αναρτήσεις και τα θέματα."
          danger:
            name: "κίνδυνος "
            description: "Χρώμα τονισμού για πράξεις όπως σβήσιμο αναρτήσεων και νημάτων."
          success:
            name: "επιτυχία"
            description: "Υποδεικνύει πως μια πράξη ήταν επιτυχημένη."
          love:
            name: "αγάπη"
            description: "Το χρώμα του κουμπιού «μου αρέσει»."
          selected:
            name: "επιλεγμένη"
        robots:
          title: "Παράκαμψη του αρχείου robots.txt του ιστότοπού σας:"
          warning: "Αυτό θα παρακάμψει οριστικά τυχόν σχετικές ρυθμίσεις ιστότοπου."
          overridden: Το προεπιλεγμένο αρχείο robots.txt του ιστότοπού σας έχει παρακαμφθεί.
        email_style:
          title: "Στυλ email"
          html: "HTML"
          css: "CSS"
          reset: "Επαναφορά στο προεπιλεγμένο"
          reset_confirm: "Είστε βέβαιοι ότι θέλετε να επαναφέρετε την προεπιλεγμένη τιμή %{fieldName} και να χάσετε όλες τις αλλαγές σας;"
          save_error_with_reason: "Οι αλλαγές σας δεν αποθηκεύτηκαν. %{error}"
          instructions: "Προσαρμόστε το πρότυπο στο οποίο αποδίδονται όλα τα HTML emails και ορίστε στυλ χρησιμοποιώντας CSS."
      email:
        title: "Emails"
        settings: "Ρυθμίσεις"
        templates: "Πρότυπα"
        advanced_test:
          desc: "Δείτε πώς το Discourse επεξεργάζεται τα emails. Για να μπορείτε να επεξεργαστείτε σωστά το email, παρακαλώ επικολλήστε παρακάτω ολόκληρο το αρχικό μήνυμα email."
          email: "Αρχικό μήνυμα"
        error: "<b>ΣΦΑΛΜΑ</b> - %{server_error}"
        test_error: "Υπήρξε πρόβλημα με την αποστολή του δοκιμαστικού μηνύματος email. Έλεγξε τις ρυθμίσεις email, βεβαιώσου πως ο πάροχός σου δεν μπλοκάρει τις συνδέσεις email και δοκίμασε πάλι."
        sent: "Στάλθηκε"
        skipped: "Παραβλέφθηκε"
        bounced: "Επιστρεφόμενα μηνύματα"
        received: "Ελήφθη"
        rejected: "Απορρίφθηκε"
        time: "Ώρα"
        user: "Χρήστης"
        test_email_address: "διεύθυνση email για δοκιμή"
        sent_test: "στάλθηκε!"
        preview_digest_desc: "Προεπισκόπηση του περιεχομένου των συνοπτικών email που στάλθηκαν στους χρήστες που δεν ήταν ενεργοί."
        refresh: "Ανανέωση"
        send_digest_label: "Στείλε αυτό το αποτέλεσμα στον/στην:"
        send_digest: "Αποστολή"
        format: "Μορφή"
        html: "html"
        text: "text"
        html_preview: "Προεπισκόπηση περιεχομένου email"
        no_result: "Δεν βρέθηκαν αποτελέσματα για περίληψη."
        incoming_emails:
          from_address: "Από"
          to_addresses: "Προς"
          cc_addresses: "Cc"
          subject: "Θέμα"
          error: "Σφάλμα"
          none: "Δε βρέθηκε κανένα εισερχόμενο email."
          modal:
            error: "Σφάλμα"
            headers: "Headers"
            subject: "Θέμα"
            body: "Σώμα"
          filters:
            from_placeholder: "from@example.com"
            to_placeholder: "to@example.com"
            cc_placeholder: "cc@example.com"
            error_placeholder: "Σφάλμα"
        logs:
          none: "Δεν βρέθηκαν αρχεία καταγραφής"
          filters:
            title: "Φίλτρο"
            user_placeholder: "όνομα χρήστη"
            address_placeholder: "name@example.com"
            reply_key_placeholder: "κλειδί απάντησης"
      moderation_history:
        performed_by: "Εκτελεσμένο από"
        no_results: "Δεν υπάρχει διαθέσιμο ιστορικό συντονισμού."
        actions:
          delete_user: "Ο χρήστης διαγράφηκε"
          suspend_user: "Ο χρήστης τέθηκε σε αναστολή"
          silence_user: "Ο χρήστης τέθηκε σε σίγαση"
          delete_post: "Η ανάρτηση διαγράφηκε"
          delete_topic: "Το θέμα διαγράφηκε"
          post_approved: "Η ανάρτηση εγκρίθηκε"
      logs:
        nav_title: "Αρχεία καταγραφής"
        action: "Ενέργεια"
        created_at: "Δημιουργήθηκε"
        last_match_at: "Τελευταία Αντιστοίχιση"
        match_count: "Αντιστοιχίσεις"
        ip_address: "IP"
        topic_id: "ID Θέματος"
        post_id: "ID Ανάρτησης"
        category_id: "ID Κατηγορίας"
        delete: "Διαγραφή"
        edit: "Επεξεργασία"
        save: "Αποθήκευση"
        screened_actions:
          block: "αποκλεισμός"
          do_nothing: "μην κάνεις τίποτα"
        staff_actions:
          all: "όλα"
          filter: "Φίλτρο:"
          staff_user: "Χρήστης"
          target_user: "Αποδέκτης"
          subject: "Αντικείμενο"
          when: "Πότε"
          context: "Πλαίσιο αναφοράς"
          details: "Λεπτομέρειες"
          previous_value: "Προηγούμενο"
          new_value: "Νέα"
          show: "Δείξε"
          modal_title: "Λεπτομέρειες"
          no_previous: "Δεν υπάρχει προηγούμενη τιμή."
          deleted: "Δεν υπάρχει νέα τιμή. Η εγγραφή διεγράφη."
          actions:
            delete_user: "διαγραφή χρήστη"
            change_trust_level: "αλλαγή επιπέδου εμπιστοσύνης"
            change_username: "αλλαγή ονόματος χρήστη"
            change_site_setting: "αλλαγή ρυθμίσεων ιστότοπου"
            change_theme: "αλλαγή θέματος"
            delete_theme: "διαγραφή θέματος"
            change_site_text: "αλλαγή κειμένου ιστοσελίδας"
            suspend_user: "αποβολή του χρήστη"
            unsuspend_user: "αναίρεση αποβολής χρήστη"
            removed_suspend_user: "αναστολή χρήστη (καταργήθηκε)"
            removed_unsuspend_user: "αναίρεση αναστολής χρήστη (αφαιρέθηκε)"
            grant_badge: "απονομή παράσημου"
            revoke_badge: "απόσυρση παράσημου"
            check_email: "έλεγχος email"
            delete_topic: "διαγραφή θέματος"
            recover_topic: "επαναφορά θέματος"
            delete_post: "διαγραφή ανάρτησης"
            impersonate: "υποδύσου"
            anonymize_user: "ανωνυμοποίηση χρήστη"
            roll_up: "roll up IP blocks"
            change_category_settings: "αλλαγή ρυθμίσεων κατηγορίας"
            delete_category: "διαγραφή κατηγορίας"
            create_category: "δημιουργία κατηγορίας"
            silence_user: "σίγαση χρήστη"
            unsilence_user: "αναίρεση σίγασης"
            removed_silence_user: "σίγαση χρήστη (αφαιρέθηκε)"
            removed_unsilence_user: "αναίρεση σίγασης χρήστη (αφαιρέθηκε)"
            grant_admin: "χορήγηση διαχειριστή"
            revoke_admin: "ανάκληση διαχειριστή"
            grant_moderation: "χορήγηση συντονιστή"
            revoke_moderation: "ανάκληση συντονιστή"
            backup_create: "δημιουργία αντιγράφου"
            deleted_tag: "διεγραμμένη ετικέτα"
            deleted_unused_tags: "διαγραμμένες αχρησιμοποίητες ετικέτες"
            renamed_tag: "μετονομασμένη ετικέτα"
            revoke_email: "ανακάλεσε το email"
            lock_trust_level: "κλείδωσε το επίπεδο εμπιστοσύνης"
            unlock_trust_level: "ξεκλείδωσε το επίπεδο εμπιστοσύνης"
            activate_user: "ενεργοποίηση χρήστη"
            deactivate_user: "απενεργοποίηση χρήστη"
            change_readonly_mode: "αλλαγή λειτουργίας \"μόνο-ανάγνωση\""
            backup_download: "λήψη αντίγραφου"
            backup_destroy: "καταστροφή αντίγραφου"
            reviewed_post: "έλεγξε ανάρτηση"
            custom_staff: "προσαρμοσμένη ενέργεια προσθέτου"
            post_locked: "η ανάρτηση κλειδώθηκε"
            post_edit: "επεξεργασία ανάρτησης"
            post_unlocked: "ξεκλείδωτη ανάρτηση"
            check_personal_message: "ελέγξτε το προσωπικό μήνυμα"
            topic_published: "δημοσιευμένο θέμα"
            post_approved: "η ανάρτηση εγκρίθηκε"
            post_rejected: "η ανάρτηση απορρίφθηκε"
            create_badge: "δημιουργία σήματος"
            change_badge: "αλλαγή σήματος"
            delete_badge: "διαγραφή σήματος"
            merge_user: "συγχώνευση χρήστη"
            entity_export: "εξαγωγική οντότητα"
            change_name: "αλλαγή ονόματος"
            topic_timestamps_changed: "οι χρονοσφραγίδες θέματος άλλαξαν"
            approve_user: "εγκεκριμένος χρήστης"
            web_hook_create: "δημιουργία webhook"
            web_hook_update: "ενημέρωση webhook"
            web_hook_destroy: "καταστροφή webhook"
            web_hook_deactivate: "απενεργοποίηση webhook"
            embeddable_host_create: "δημιουργία ενσωματώσιμων κεντρικών υπολογιστών"
            embeddable_host_update: "ενημέρωση ενσωματώσιμων κεντρικών υπολογιστών"
            embeddable_host_destroy: "καταστροφή ενσωματώσιμων κεντρικών υπολογιστών"
            change_theme_setting: "αλλαγή ρύθμισης θέματος"
            disable_theme_component: "απενεργοποίηση συστατικού θέματος"
            enable_theme_component: "ενεργοποίηση συστατικού θέματος"
            revoke_title: "ανάκληση τίτλου"
            change_title: "αλλαγή τίτλου"
            api_key_create: "δημιουργία κλειδιού api"
            api_key_update: "ενημέρωση κλειδιού api"
            api_key_destroy: "καταστροφή κλειδιού api"
            override_upload_secure_status: "παράκαμψη της ασφαλούς κατάστασης επιφόρτωσης"
            page_published: "δημοσιευμένη σελίδα"
            page_unpublished: "μη δημοσιευμένη σελίδα"
            add_email: "προσθήκη email"
            update_email: "ενημέρωση email"
            destroy_email: "καταστροφή email"
            topic_closed: "το θέμα έκλεισε"
            topic_opened: "το θέμα άνοιξε"
            topic_archived: "Το θέμα αρχειοθετήθηκε"
            topic_unarchived: "το θέμα βγήκε από το αρχείο"
            post_staff_note_create: "προσθήκη σημείωσης προσωπικού"
            post_staff_note_destroy: "καταστροφή σημείωσης προσωπικού"
        screened_emails:
          description: "Όταν κάποιος φτιάξει έναν λογαριασμό, οι παρακάτω διευθύνσεις email θα ελεγχθούν και η εγγραφή θα αποκλειστεί ή θα συμβεί κάποια άλλη ενέργεια."
          actions:
            allow: "Επίτρεψε"
        screened_urls:
          title: "Ελεγχόμενα URL"
          description: "Τα URL της λίστας χρησιμοποιήθηκαν σε αναρτήσεις από χρήστες που έχουν εντοπιστεί πως αναρτούν ανεπιθύμητα μηνύματα."
          url: "URL"
          domain: "Domain"
        screened_ips:
          title: "Ελεγχόμενες IP"
          description: 'Διευθύνσεις IP που παρακολουθούνται. Χρησιμοποιήστε το «Επιτρέπεται» για να επιτρέψετε τη λίστα διευθύνσεων IP.'
          delete_confirm: "Σίγουρα θέλεις να αφαιρέσεις τον κανόνα για τη διεύθυνση %{ip_address};"
          actions:
            block: "Αποκλεισμός"
            do_nothing: "Επιτρέπεται"
          form:
            label: "Νέο:"
            ip_address: "IP διεύθυνση"
            add: "Προσθήκη"
            filter: "Αναζήτηση"
          roll_up:
            text: "Σύνοψη"
            title: "Δημιουργεί νέες εγγραφές για τον αποκλεισμό υποδικτύων αν υπάρχουν τουλάχιστον 'min_ban_entries_for_roll_up' εγγραφές."
        search_logs:
          term: "Όρος"
          searches: "Αναζητήσεις"
          click_through_rate: "CTR"
          types:
            all_search_types: "Όλοι οι τύποι αναζήτησης"
            header: "Header"
            click_through_only: "Όλα (μόνο για κλικ)"
      watched_words:
        search: "αναζήτηση"
        clear_filter: "Καθαρισμός"
        download: Κατέβασμα
        actions:
          block: "Αποκλεισμός"
          censor: "Λογοκρισία"
          require_approval: "Απαιτεί Έγκριση"
          flag: "Σήμανση"
          replace: "Αντικατάσταση"
          silence: "Σίγαση"
          link: "Σύνδεσμος"
        form:
          link_label: "Σύνδεσμος"
          link_placeholder: "https://example.com"
          add: "Προσθήκη"
          success: "Επιτυχία"
          exists: "Υπάρχει ήδη"
          upload: "Προσθήκη από αρχείο"
          upload_successful: "Επιτυχημένη μεταφόρτωση. Οι λέξεις προστέθηκαν."
          html_label: "HTML"
        test:
          button_label: "Δοκιμή"
          description: "Εισαγάγετε κείμενο παρακάτω για να ελέγξετε για αντιστοιχίες με τις παρακολουθούμενες λέξεις"
          found_matches: "Βρέθηκαν αντιστοιχίες:"
          no_matches: "Δεν βρέθηκαν αποτελέσματα"
      form_templates:
        nav_title: "Πρότυπα"
        list_table:
          headings:
            name: "Όνομα"
            actions: "Ενέργειες"
        view_template:
          close: "Κλείσιμο"
          edit: "Επεξεργασία"
          delete: "Σβήσιμο"
        new_template_form:
          submit: "Αποθήκευση"
          cancel: "Ακύρωση"
          preview: "Προεπισκόπηση"
        quick_insert_fields:
          add_new_field: "Προσθήκη"
          dropdown: "Dropdown"
        validations_modal:
          table_headers:
            key: "Κλειδί"
            type: "Τύπος"
            description: "Περιγραφή"
          validations:
            required:
              key: "απαραίτητο"
            minimum:
              key: "ελάχιστο"
            maximum:
              key: "μέγιστο"
            type:
              key: "τύπος"
      impersonate:
        title: "Υποδυθείτε"
        help: "Χρησιμοποίησε αυτό το εργαλείο για να εντοπίσεις λάθη υποδυόμενος κάποιον άλλο χρήστη. Θα πρέπει να αποσυνδεθείς όταν τελειώσεις."
        not_found: "Ο χρήστης δεν μπορεί να βρεθεί"
        invalid: "Συγγνώμη, δεν μπορείς να υποδυθείς αυτό τον χρήστη"
      users:
        title: "Χρήστες"
        create: "Προσθήκη Διαχειριστή"
        last_emailed: "Τελευταίο μήνυμα email"
        not_found: "Λυπούμαστε αλλά αυτό το όνομα χρήστη δεν υπάρχει στο σύστημα."
        id_not_found: "Λυπούμαστε αλλά αυτή η ταυτότητα χρήστη δεν υπάρχει στο σύστημα."
        active: "Ενεργοποιήθηκε"
        status: "Κατάσταση"
        bulk_actions:
          delete:
            confirmation_modal:
              close: "Κλείσιμο"
              confirm: "Σβήσιμο"
        nav:
          new: "Νέα"
          active: "Ενεργοί"
          staff: "Συνεργάτες"
          suspended: "Αποβλημένοι"
          silenced: "Σιγήθηκαν"
          staged: "Υπό μετάβαση"
        approved: "Εγκεκριμένο;"
        titles:
          active: "Ενεργοί χρήστες"
          pending: "Χρήστες σε αναμονή για έλεγχο"
          newuser: "Χρήστες με Επίπεδο Εμπιστοσύνης 0 (Νέος χρήστης)"
          basic: "Χρήστες με Επίπεδο Εμπιστοσύνης 1 (Αρχάριος)"
          member: "Χρήστες με Επίπεδο Εμπιστοσύνης 2 (Μέλος)"
          regular: "Χρήστες με Επίπεδο Εμπιστοσύνης 3 (Τακτικός)"
          leader: "Χρήστες με Επίπεδο Εμπιστοσύνης 4 (Αρχηγός)"
          staff: "Συνεργάτες"
          moderators: "Συντονιστές"
        not_verified: "Μη επαληθευμένος"
        check_email:
          title: "Εμφάνισε το email αυτού του χρήστη"
          text: "Εμφάνιση"
        check_sso:
          text: "Δείξε"
      user:
        suspend_failed: "Κάποιο λάθος εμφανίστηκε κατά την αποβολή αυτού του χρήστη %{error}"
        unsuspend_failed: "Κάτι πήγε στραβά κατά την αναίρεση της αποβολής αυτού του χρήστη %{error}"
        suspend_reason_label: "Γιατί αποβάλεις τον χρήστη; Αυτό το κείμενο <b>θα είναι ορατό σε όλους</b> στη σελίδα προφίλ αυτού του χρήστη και θα εμφανίζεται στο χρήστη όταν αυτός προσπαθήσει να συνδεθεί. Φρόντισε να είναι σύντομο."
        suspend_reason_hidden_label: "Ποιος είναι ο λόγος της αποβολής; Το κείμενο αυτό θα εμφανίζεται στον χρήστη όταν προσπαθήσει να συνδεθεί. Φροντίστε να είναι σύντομο."
        suspend_reason: "Αιτία"
        suspend_reason_title: "Αιτιολόγηση Αποβολής"
        suspend_reasons:
          custom: "Προσαρμοσμένο…"
        suspend_message: "Μήνυμα Email"
        suspend_message_placeholder: "Προεραιτικά συμπληρώστε αναλυτική αιτιολόγηση για τον λόγο αποβολής και αυτή θα σταλεί με email στον χρήστη."
        suspended_by: "Αποβλήθηκε από τον/την"
        silence_reason: "Αιτία"
        silenced_by: "Σίγαση Από"
        silence_modal_title: "Σίγαση Χρήστη"
        silence_duration: "Για πόσο χρονικό διάστημα ο χρήστης θα σιωπηθεί;"
        silence_reason_label: "Γιατί εσείς σιωπάτε αυτό τον χρήστη;"
        silence_reason_placeholder: "Αιτία σιώπησης"
        silence_message: "Μήνυμα email"
        silence_message_placeholder: "(αφήστε κενό για να στείλετε το προκαθορισμένο μήνυμα)"
        suspended_until: "(έως %{until})"
        cant_suspend: "Ο χρήστης αυτός δεν μπορεί να αποβληθεί."
        delete_posts_failed: "Παρουσιάστηκε πρόβλημα κατά τη διαγραφή των αναρτήσεων."
        penalty_post_actions: "Τι θα θέλατε να κάνετε με τη σχετική ανάρτηση;"
        penalty_post_delete: "Διαγραφή ανάρτησης"
        penalty_post_delete_replies: "Διαγραφή της ανάρτησης + τυχόν απαντήσεων"
        penalty_post_edit: "Επεξεργασία ανάρτησης"
        penalty_post_none: "Μην κάνετε τίποτα"
        penalty_count: "Αριθμός ποινών"
        clear_penalty_history:
          title: "Καθαρισμός ιστορικού ποινών"
          description: "χρήστες με ποινές δε μπορούν να φτάσουν στο ΕΕ3"
        silence: "Σίγαση"
        unsilence: "Αναίρεση Σίγασης"
        silenced: "Σε Σιγή;"
        moderator: "Συντονιστής;"
        admin: "Διαχειριστής;"
        suspended: "Αποβλημένος;"
        staged: "Στάδιο Μετάβασης;"
        show_admin_profile: "Διαχείριση"
        show_public_profile: "Εμφάνισε το Δημόσιο Προφίλ"
        action_logs: "Καταγραφές Ενεργειών"
        ip_lookup: "Αναζήτηση διεύθυνσης IP"
        log_out: "Αποσύνδεση"
        logged_out: "Ο χρήστης αποσυνδέθηκε από όλες τις συσκευές"
        revoke_admin: "Ανάκληση δικαιωμάτων διαχειριστή"
        grant_admin: "Απόδοση δικαιωμάτων διαχειριστή"
        grant_admin_confirm: "Έχουμε στείλει ένα email για να επιβεβαιώσουμε τον νέο διαχειριστή. Παρακαλούμε ανοίξτε το και ακολουθήστε τις οδηγίες."
        revoke_moderation: "Ανάκληση δικαιωμάτων συντονιστή"
        grant_moderation: "Απόδοση δικαιωμάτων συντονιστή"
        unsuspend: "Αναίρεση αποβολής"
        suspend: "Αποβολή"
        show_flags_received: "Εμφάνιση αναφορών που ελήφθησαν"
        flags_received_by: "Αναφορές που ελήφθησαν από %{username}"
        flags_received_none: "Αυτός ο χρήστης δεν έχει λάβει αναφορές."
        reputation: Φήμη
        permissions: Δικαιώματα
        activity: Δραστηριότητα
        like_count: Μου αρέσει που δόθηκαν / λήφθηκαν
        last_100_days: "τις τελευταίες 100 ημέρες"
        private_topics_count: Ιδιωτικά Θέματα
        posts_read_count: Διαβασμένες Αναρτήσεις
        post_count: Δημιουργημένες Αναρτήσεις
        topics_entered: Προβεβλημένα Θέματα
        flags_given_count: Δοσμένες Σημάνσεις
        flags_received_count: Ληφθείσες Σημάνσεις
        warnings_received_count: Ληφθείσες Προειδοποιήσεις
        flags_given_received_count: "Δοσμένες / Ληφθείσες Σημάνσεις"
        approve: "Έγκριση"
        approved_by: "εγκρίθηκε από τον/την"
        approve_success: "Ο χρήστης εγκρίθηκε και του αποστάλθηκε ένα email με οδηγίες για την ενεργοποίηση του λογαριασμού του."
        approve_bulk_success: "Επιτυχία! Όλοι οι επιλεγμένοι χρήστες εγκρίθηκαν και ειδοποιήθηκαν."
        time_read: "Χρόνος Ανάγνωσης"
        exports:
          download:
            button: Αίτημα λήψης αρχείου
        anonymize: "Ανωνυμοποίηση Χρήστη"
        anonymize_yes: "Ναι, ανωνυμοποίησε αυτόν τον λογαριασμό"
        anonymize_failed: "Παρουσιάστηκε ένα σφάλμα κατά την ανωνυμοποίηση του λογαριασμού."
        delete: "Διαγραφή χρήστη"
        delete_posts:
          button: "Σβήσε όλες τις αναρτήσεις"
          confirmation:
            cancel: "Άκυρο"
        merge:
          button: "Συγχώνευση"
          prompt:
            title: "Μεταφορά & διαγραφή @%{username}"
            description: |
              <p>Παρακαλώ επιλέξτε ένα νέο ιδιοκτήτη για το περιεχόμενο του/της<b>@%{username}</b>.</p>

              <p>Όλα τα θέματα, οι αναρτήσεις, τα μηνύματα και άλλο περιεχόμενο που δημιουργήθηκε από τον/την<b>@%{username}</b> θα μεταφερθούν.</p>
            target_username_placeholder: "Όνομα χρήστη του νέου ιδιοκτήτη"
            transfer_and_delete: "Μεταφορά & διαγραφή @%{username}"
            cancel: "Άκυρο"
          confirmation:
            title: "Μεταφορά & διαγραφή @%{username}"
            description: |
              <p>Όλο το περιεχόμενο του/της <b>@%{username}</b> θα μεταφερθεί και θα αποδοθεί στον/στην <b>@%{targetUsername}</b>. Αφού μεταφερθεί το περιεχόμενο, ο λογαριασμός του/της <b>@%{username}'s</b> θα διαγραφεί.</p>

              <p><b>Αυτό δε μπορεί να αναιρεθεί!</b></p>

              <p>Για να συνεχίσετε πληκτρολογήστε: <code>%{text}</code></p>
            text: "μεταφορά @%{username} σε @%{targetUsername}"
            transfer_and_delete: "Μεταφορά & διαγραφή @%{username}"
            cancel: "Άκυρο"
        merge_failed: "Παρουσιάστηκε σφάλμα κατά τη συγχώνευση των χρηστών."
        delete_forbidden_because_staff: "Οι διαχειριστές και οι συντονιστές δεν μπορούν να διαγραφούν."
        delete_posts_forbidden_because_staff: "Δεν μπορείς να διαγράψεις όλες τις αναρτήσεις διαχειριστών και συντονιστών."
        delete_forbidden:
          one: "Οι χρήστες δεν γίνεται να διαγραφούν εάν έχουν αναρτήσεις. Σβήσε όλες τις αναρτήσεις του πριν διαγράψεις το χρήστη. (Δεν γίνεται να σβηστούν αναρτήσεις που είναι παλαιότερες από %{count} ημέρα)"
          other: "Οι χρήστες δεν γίνεται να διαγραφούν εάν έχουν αναρτήσεις. Σβήσε όλες τις αναρτήσεις τους πριν τους διαγράψεις. (Δεν γίνεται να σβηστούν αναρτήσεις που είναι παλαιότερες από %{count} ημέρες)"
        cant_delete_all_posts:
          one: "Δεν γίνεται να σβήσεις όλες τις αναρτήσεις. Κάποιες αναρτήσεις είναι παλαιότερες από %{count} ημέρα. (Η ρύθμιση «delete_user_max_post_age setting»)"
          other: "Δεν γίνεται να σβήσεις όλες τις αναρτήσεις. Κάποιες αναρτήσεις είναι παλαιότερες από %{count} ημέρες. (Η ρύθμιση «delete_user_max_post_age setting»)"
        cant_delete_all_too_many_posts:
          one: "Δεν γίνεται να σβήσεις όλες τις αναρτήσεις επειδή ο χρήστης έχει περισσότερες από %{count} αναρτήσεις. (Η ρύθμιση «delete_all_posts_max»)"
          other: "Δεν γίνεται να σβήσεις όλες τις αναρτήσεις επειδή ο χρήστης έχει περισσότερες από %{count} αναρτήσεις. (Η ρύθμιση «delete_all_posts_max»)"
        delete_and_block: "Σβήσε και <b>απόκλεισε</b> αυτή την διεύθυνση email και τη διεύθυνση IP "
        delete_dont_block: "Μόνο διαγραφή"
        deleted: "Ο χρήστης διαγράφτηκε."
        delete_failed: "Παρουσιάστηκε ένα σφάλμα κατά τη διαγραφή αυτού του χρήστη. Βεβαιώσου πρώτα πως έχουν σβηστεί όλες οι αναρτήσεις του."
        send_activation_email: "Αποστολή Email Ενεργοποίησης"
        activation_email_sent: "Στάλθηκε ένα email ενεργοποίησης."
        send_activation_email_failed: "Παρουσιάστηκε ένα σφάλμα κατά την αποστολή του email ενεργοποίησης. %{error}"
        activate: "Ενεργοποίηση Λογαριασμού"
        activate_failed: "Παρουσιάστηκε πρόβλημα κατά την ενεργοποίηση του χρήστη."
        deactivate_account: "Απενεργοποίηση Λογαριασμού"
        deactivate_failed: "Παρουσιάστηκε πρόβλημα κατά την απενεργοποίηση του χρήστη."
        unsilence_failed: "Υπήρξε ένα πρόβλημα κατά την αναίρεση της σίγασης του χρήστη."
        silence_failed: "Υπήρξε ένα πρόβλημα κατά την σίγαση του χρήστη."
        silence_confirm: "Θέλετε σίγουρα να σιγήσετε τον χρήστη; Δεν θα μπορεί να δημιουργήσει νέα θέματα ή αναρτήσεις."
        silence_accept: "Ναι, σίγαση του χρήστη"
        bounce_score: "Bounce Score"
        reset_bounce_score:
          label: "Επαναφορά"
          title: "Επαναφορά βαθμολόγησης επιστρεφόμενων πίσω στο 0"
        visit_profile: "Επισκεφθείτε <a href='%{url}'>την σελίδα προτιμήσεων του χρήστη</a> για να επεξεργαστείτε το προφίλ του"
        deactivate_explanation: "Ένας απενεργοποιημένος χρήστης πρέπει να επιβεβαιώσει ξανά τη διεύθυνση του ηλεκτρονικού του ταχυδρομείου."
        suspended_explanation: "Ένας χρήστης που έχει αποβληθεί δεν γίνεται να συνδεθεί."
        silence_explanation: "Ένας χρήστης σε σιγή δεν μπορεί να αναρτήσει ή να ξεκινήσει θέματα."
        staged_explanation: "Ένας χρήστης σε στάδιο μετάβασης μπορεί να κάνει αναρτήσεις μέσω email και σε συγκεκριμένα θέματα. "
        bounce_score_explanation:
          none: "Κανένα επιστρεφόμενο μήνυμα δεν ελήφθη από αυτή τη διεύθυνση email."
          some: "Μερικά επιστρεφόμενα μηνύματα ελήφθησαν πρόσφατα από αυτή τη διεύθυνση email."
          threshold_reached: "Ελήφθησαν πολλά επιστρεφόμενα μηνύματα από αυτή τη διεύθυνση email."
        trust_level_change_failed: "Παρουσιάστηκε πρόβλημα κατά την αλλαγή του επιπέδου εμπιστοσύνης του χρήστη."
        suspend_modal_title: "Αποβολή Χρήστη."
        confirm_cancel_penalty: "Είστε βέβαιοι ότι θέλετε να απορρίψετε την ποινή;"
        trust_level_2_users: "Χρήστες Επιπέδου Εμπιστοσύνης 2"
        trust_level_3_requirements: "Προϋποθέσεις Επιπέδου Εμπιστοσύνης 3"
        trust_level_locked_tip: "το επίπεδο εμπιστοσύνης κλειδώθηκε, το σύστημα δεν θα προβιβάσει ή υποβιβάσει τον χρήστη"
        lock_trust_level: "Κλείδωσε το επίπεδο εμπιστοσύνης"
        unlock_trust_level: "Ξεκλείδωσε το επίπεδο εμπιστοσύνης"
        silenced_count: "Σιγήθηκαν"
        suspended_count: "Αποβλημένοι"
        other_matches_list:
          username: "Όνομα Χρήστη"
          trust_level: "Επίπεδο Εμπιστοσύνης"
          read_time: "Χρόνος Ανάγνωσης"
          posts: "Αναρτήσεις"
        tl3_requirements:
          title: "Προϋποθέσεις για το επίπεδο εμπιστοσύνης 3"
          table_title:
            one: "Την τελευταία μέρα:"
            other: "Τις τελευταίες %{count} μέρες:"
          value_heading: "Τιμή"
          requirement_heading: "Προϋπόθεση"
          days: "ημέρες"
          topics_replied_to: "Θέματα που απάντησε"
          topics_viewed: "Θέματα που είδε"
          topics_viewed_all_time: "Θέματα που προβλήθηκαν (συνολικά)"
          posts_read: "Αναρτήσεις που διαβάστηκαν"
          posts_read_all_time: "Αναρτήσεις που διαβάστηκαν (συνολικά)"
          flagged_posts: "Αναρτήσεις που επισημάνθηκαν"
          flagged_by_users: "Χρήστες που επισήμαναν"
          likes_given: "Μου αρέσει που αποδόθηκαν"
          likes_received: "Μου αρέσει που λήφθησαν"
          likes_received_days: "Μου αρέσει που ελήφθησαν: ξεχωριστές μέρες"
          likes_received_users: "Μου αρέσει που ελήφθησαν: ξεχωριστοί χρήστες"
          suspended: "Σε αναστολή (τελευταίοι 6 μήνες)"
          silenced: "Σε σίγαση (τελευταίοι 6 μήνες)"
          qualifies: "Πληροί τις προϋποθέσεις για το επίπεδο εμπιστοσύνης 3."
          does_not_qualify: "Δεν πληροί τις προϋποθέσεις για το επίπεδο εμπιστοσύνης 3."
          will_be_promoted: "Θα προβιβαστεί σύντομα."
          will_be_demoted: "Θα υποβιβαστεί σύντομα."
          on_grace_period: "Δεν θα υποβιβαστεί. Ισχύει ακόμη η περίοδος χάριτος του τελευταίου προβιβασμού."
          locked_will_not_be_promoted: "Το επίπεδο εμπιστοσύνης είναι κλειδωμένο. Δε θα προβιβαστεί ποτέ."
          locked_will_not_be_demoted: "Το επίπεδο εμπιστοσύνης είναι κλειδωμένο. Δεν θα υποβιβαστεί ποτέ. "
        discourse_connect:
          external_id: "External ID"
          external_username: "Όνομα Χρήστη"
          external_name: "Όνομα"
          external_email: "Διεύθυνση Email"
          external_avatar_url: "URL Εικόνας Προφίλ"
      user_fields:
        untitled: "Χωρίς τίτλο"
        name: "Όνομα πεδίου"
        type: "Τύπος πεδίου"
        description: "Περιγραφή πεδίου"
        preferences: "Προτιμήσεις"
        save: "Αποθήκευση"
        edit: "Επεξεργασία"
        delete: "Διαγραφή"
        cancel: "Ακύρωση"
        delete_confirm: "Είσαι σίγουρος πως θέλεις να διαγράψεις αυτό το πεδίο χρήστη;"
        options: "Επιλογές"
        required:
          enabled: "απαραίτητο"
          disabled: "δεν είναι απαραίτητο"
        requirement:
          optional:
            title: "Προεραιτικό"
<<<<<<< HEAD
        editable:
          enabled: "επεξεργάσιμο"
          disabled: "μη επεξεργάσιμο"
        show_on_profile:
          enabled: "εμφάνιση στο προφίλ"
          disabled: "να μην εμφανίζεται στο προφίλ"
        show_on_user_card:
          enabled: "να εμφανίζεται στην κάρτα του χρήστη"
          disabled: "να μην εμφανίζεται στην κάρτα του χρήστη"
        searchable:
          title: "Αναζητήσιμο"
          enabled: "αναζητήσιμο"
          disabled: "μη αναζητήσιμο"
=======
        searchable:
          title: "Αναζητήσιμο"
          enabled: "Αναζητήσιμο"
>>>>>>> 76e7f12a
        field_types:
          text: "Κείμενο"
          confirm: "Επιβεβαίωση"
          dropdown: "Dropdown"
          multiselect: "Πολλαπλή επιλογή"
      site_text:
        search: "Αναζήτησε το κείμενο που θα ήθελες να επεξεργαστείς"
        edit: "Επεξεργασία"
        revert: "Επαναφορά αλλαγών"
        revert_confirm: "Είσαι βέβαιος πως θέλεις να επαναφέρεις τις αλλαγές;"
        go_back: "Πίσω στην αναζήτηση"
        recommended: "Σου προτείνουμε να προσαρμόσεις το ακόλουθο κείμενο στις ανάγκες σου:"
        show_overriden: "Δείξε μόνο αυτά που άλλαξαν"
        more_than_50_results: "Υπάρχουν περισσότερα από 50 αποτελέσματα. Κάντε πιο συγκεκριμένη την αναζήτησή σας."
        outdated:
          dismiss: "Απόρριψη"
      settings:
        show_overriden: "Δείξε μόνο αυτά που άλλαξαν"
        reset: "επαναφορά"
        none: "κανένα"
        save: "αποθήκευση"
        cancel: "ακύρωση"
      site_settings:
        nav_title: "Ρυθμίσεις"
        no_results: "Δεν βρέθηκαν αποτελέσματα."
        clear_filter: "Καθάρισμα φίλτρου"
        add_url: "προσθήκη URL"
        add_host: "προσθήκη host"
        add_group: "προσθήκη ομάδας"
        uploaded_image_list:
          label: "Επεξεργασία λίστας"
          empty: "Δεν υπάρχουν ακόμα εικόνες. Παρακαλώ επιφορτώστε μία."
          upload:
            label: "Μεταφόρτωση"
        selectable_avatars:
          title: "Λίστα των avatars που μπορούν να επιλέξουν οι χρήστες"
        table_column_heading:
          status: "Κατάσταση"
        categories:
          all_results: "Όλα"
          required: "Απαιτείται"
          branding: "Επωνυμία"
          basic: "Βασική εγκατάσταση"
          users: "Χρήστες"
          posting: "Αναρτήσεις"
          email: "Email"
          files: "Αρχεία"
          trust: "Επίπεδα Εμπιστοσύνης"
          security: "Ασφάλεια"
          onebox: "Onebox"
          seo: "SEO"
          spam: "Ανεπιθύμητο"
          rate_limits: "Όριο Συχνότητας"
          developer: "Developer"
          embedding: "Ενσωμάτωση"
          legal: "Νομικά"
          api: "API"
          user_api: "User API"
          uncategorized: "Άλλα"
          backups: "Αντίγραφα ασφαλέιας"
          login: "Σύνδεση"
          plugins: "Πρόσθετα"
          user_preferences: "Προτιμήσεις Χρήστη"
          tags: "Ετικέτες"
          search: "Αναζήτηση"
          groups: "Ομάδες"
          dashboard: "Πίνακας ελέγχου"
          navigation: "Πλοήγηση"
          experimental: "Πειραματικό"
        secret_list:
          invalid_input: "Τα πεδία εισαγωγής δε μπορούν να είναι κενά ή να περιέχουν χαρακτήρα κάθετης γραμμής."
        default_categories:
          modal_yes: "Ναι "
          modal_no: "Όχι, εφαρμόστε την αλλαγή μόνο προς τα εμπρός"
        json_schema:
          modal_title: "Επεξεργασία %{name}"
        file_types_list:
          add_image_types: "Εικόνες"
      badges:
        status: Κατάσταση
        title: Παράσημα
        new_badge: Νέο Παράσημο
        new: Νέο
        name: Όνομα
        badge: Παράσημο
        display_name: Όνομα που θα φαίνεται
        description: Περιγραφή
        badge_grouping: Ομάδα
        badge_groupings:
          modal_title: Ομαδοποίηση Παράσημων
        granted_by: Απονεμήθηκε από
        granted_at: Απονεμήθηκε στις
        reason_help: (ένας σύνδεσμος προς μια ανάρτηση ή ένα θέμα)
        save: Αποθήκευση
        delete: Διαγραφή
        delete_confirm: Είσαι σίγουρος πως θέλεις να διαγράψεις αυτό το παράσημο;
        revoke: Ανακάλεσε
        reason: Αιτία
        expand: Επέκταση &hellip;
        revoke_confirm: Είσαι σίγουρος πως θέλεις να ανακαλέσεις αυτό το παράσημο;
        edit_badges: Επεξεργασία Παρασήμων
        grant_badge: Απονομή Παράσημου
        granted_badges: Απονεμηθέντα Παράσημα
        grant: Απονομή
        no_user_badges: "Στο χρήστη %{name} δεν έχουν απονεμηθεί παράσημα."
        no_badges: Δεν υπάρχουν παράσημα που να μπορούν να απονεμηθούν.
        none_selected: "Διάλεξε ένα παράσημο για να ξεκινήσεις"
        allow_title: Το παράσημο μπορεί να χρησιμοποιηθεί σαν τίτλος
        multiple_grant: Μπορεί να απονεμηθεί πολλές φορές
        visibility_heading: Ορατότητα
        listable: Εμφάνιση του παράσημου στη δημόσια σελίδα παρασήμων
        enabled: ενεργοποιημένα
        disabled: απενεργοποιημένα
        icon: Σύμβολο
        image: Εικόνα
        icon_help: "Εισαγάγετε ένα όνομα εικονιδίου FontAwesome (χρησιμοποιήστε το πρόθεμα «far-» για κανονικά εικονίδια και «fab-» για εικονίδια επωνυμίας)"
        select_an_icon: "Επιλέξτε ένα εικονίδιο"
        upload_an_image: "Επιφορτώστε μια εικόνα"
        read_only_setting_help: "Προσαρμογή κειμένου"
        query: Ερώτηση παράσημου (SQL)
        target_posts: Το ερώτημα αφορά αναρτήσεις
        auto_revoke: Τρέξε καθημερινά το ερώτημα για την ανάκληση
        show_posts: Δείξε στη σελίδα παρασήμων την ανάρτηση στην οποία οφείλεται η απονομή του παρασήμου
        trigger: Έναυσμα
        trigger_type:
          none: "Καθημερινή ενημέρωση"
          post_action: "Όταν ένας χρήστης δρα σε μία ανάρτηση"
          post_revision: "Όταν ένας χρήστης επεξεργάζεται ή δημιουργεί μια ανάρτηση"
          trust_level_change: "Όταν το επίπεδο εμπιστοσύνης ενός χρήστη αλλάξει"
          user_change: "Όταν ένας χρήστης δημιουργείται ή υφίσταται επεξεργασία "
        preview:
          link_text: "Προεπισκόπηση απονεμηθέντων παράσημων"
          plan_text: "Προεπισκόπηση του ερωτήματος"
          modal_title: "Προεπισκόπηση ερώτησης παράσημων"
          sql_error_header: "Υπήρξε ένα σφάλμα με το ερώτημα."
          error_help: "Σε αυτούς τους συνδέσμους θα βρεις βοήθεια για τα ερωτήματα παρασήμων."
          bad_count_warning:
            header: "ΠΡΟΣΟΧΗ!"
            text: "Λείπουν δεδομένα για το υπόδειγμα. Αυτό συμβαίνει όταν το ερώτημα παρασήμων επιστρέφει δεδομένα για αναρτήσεις ή χρήστες που δεν υπάρχουν. Αυτό μπορεί να έχει ανεπιθύμητα αποτελέσματα αργότερα. Παρακαλούμε έλεγξε ξανά το ερώτημά σου."
          no_grant_count: "Δεν θα αποδοθεί κανένα παράσημο"
          grant_count:
            one: "<b>%{count}</b> παράσημο για να αποδοθεί"
            other: "<b>%{count}</b> παράσημα για να αποδοθούν"
          sample: "Δείγμα:"
          grant:
            with: <span class="username">%{username}</span>
            with_post: <span class="username">%{username}</span> για την ανάρτηση στο %{link}
            with_post_time: <span class="username">%{username}</span> για την ανάρτηση στο %{link} στις <span class="time">%{time}</span>
            with_time: <span class="username">%{username}</span> στις <span class="time">%{time}</span>
        mass_award:
          description: Απονείμετε το ίδιο σήμα σε πολλούς χρήστες ταυτόχρονα.
          no_badge_selected: Παρακαλώ επιλέξτε ένα σήμα για να ξεκινήσετε.
          perform: "Απονομή σήματος στους χρήστες"
          upload_csv: Επιφορτώστε ένα CSV είτε με emails χρηστών είτε με ονόματα χρηστών
          aborted: Παρακαλώ επιφορτώστε ένα CSV που περιέχει είτε emails χρηστών είτε ονόματα χρηστών
          replace_owners: Αφαιρέστε το σήμα από προηγούμενους κατόχους
      emoji:
        title: "Emoji"
<<<<<<< HEAD
        add: "Προσθήκη νέου emoji"
=======
        delete: "Σβήσιμο"
>>>>>>> 76e7f12a
        uploading: "Μεταφορτώνεται…"
        name: "Όνομα"
        group: "Ομάδα"
        image: "Εικόνα"
        alt: "προεπισκόπηση προσαρμοσμένου emoji"
        delete_confirm: "Είσαι σίγουρος ότι θέλεις να διαγράψεις το emoji :%{name}:;"
        settings: "Ρυθμίσεις"
      embedding:
        get_started: "Εάν θέλεις να ενσωματώσεις το Discourse σε μια άλλη ιστοσελίδα, ξεκίνα με το να προσθέσεις το host του."
        delete: "Σβήσιμο"
        confirm_delete: "Είσαι βέβαιος πως θέλεις να διαγράψεις το host;"
        title: "Ενσωμάτωση"
<<<<<<< HEAD
        host: "Επιτρεπόμενα hosts"
        allowed_paths: "Λίστα επιτρεπόμενων διαδρομών"
        edit: "επεξεργασία"
        category: "Ανάρτηση στην Κατηγορία"
        add_host: "Προσθήκη host"
        settings: "Ρυθμίσεις Ενσωμάτωσης"
        crawling_settings: "Ρυθμίσεις Crawler "
        crawling_description: "Όταν η ιστοσελίδα δημιουργεί θέματα για τις αναρτήσεις σου, αν δεν υπάρχει RSS/ATOM τροφοδότηση θα προσπαθήσει να αναλύσει το περιεχόμενο της HTML σου. Κάποιες φορές μπορεί να αποτελεί πρόκληση το να εξάγει το περιεχόμενο σου, έτσι σου παρέχουμε την ικανότητα να προσδιορίσεις τους κανόνες CSS για να κάνεις την εξαγωγή ευκολότερη."
=======
        edit: "Επεξεργασία"
        crawlers_description: "Όταν η ιστοσελίδα δημιουργεί θέματα για τις αναρτήσεις σου, αν δεν υπάρχει RSS/ATOM τροφοδότηση θα προσπαθήσει να αναλύσει το περιεχόμενο της HTML σου. Κάποιες φορές μπορεί να αποτελεί πρόκληση το να εξάγει το περιεχόμενο σου, έτσι σου παρέχουμε την ικανότητα να προσδιορίσεις τους κανόνες CSS για να κάνεις την εξαγωγή ευκολότερη."
>>>>>>> 76e7f12a
        embed_by_username: "Όνομα χρήστη για δημιουργία θέματος"
        embed_post_limit: "Μέγιστος αριθμός αναρτήσεων για συγχώνευση"
        embed_title_scrubber: "Regular expression που χρησιμοποιείται για την λήψη των τίτλων των αναρτήσεων"
        embed_truncate: "Truncate the embedded posts"
        embed_unlisted: "Τα εισαγόμενα θέματα θα αφαιρεθούν από τη λίστα μέχρι να υπάρξει απάντηση."
        allowed_embed_selectors: "CSS selector για στοιχεία που επιτρέπονται στις ενσωματώσεις"
        blocked_embed_selectors: "CSS selector για στοιχεία που έχουν αφαιρεθεί από τις ενσωματώσεις"
        allowed_embed_classnames: "Επιτρεπόμενα CSS class names"
        save: "Αποθήκευση"
        host_form:
          save: "Αποθήκευση"
        nav:
          settings: "Ρυθμίσεις"
      permalink:
        title: "Permalinks"
        description: "Ανακατευθύνσεις προς εφαρμογή σε διευθύνσεις URL που δεν είναι γνωστές στο forum."
        url: "URL"
        topic_id: "Topic ID"
        topic_title: "Θέμα"
        post_id: "Post ID"
        post_title: "Ανάρτηση"
        category_id: "ID Κατηγορίας"
        category_title: "Κατηγορία"
        tag_name: "Όνομα ετικέτας"
        external_url: "Εξωτερική ή σχετική διεύθυνση URL"
        user_title: "Χρήστης"
        username: "Όνομα Χρήστη"
        destination: "Προορισμός"
        copy_to_clipboard: "Αντιγραφή permalink στο πρόχειρο"
        delete_confirm: Είσαι βέβαιος πως θέλεις να διαγράψεις αυτόν τον μόνιμο σύνδεσμο;
        nav:
          settings: "Ρυθμίσεις"
          permalinks: "Permalinks"
        form:
          label: "Νέο:"
          url: "URL"
          save: "Αποθήκευση"
      reseed:
        action:
          title: "Αντικατάσταση κειμένου κατηγοριών και θεμάτων με μεταφράσεις"
        modal:
          title: "Αντικατάσταση κειμένου"
          subtitle: "Αντικατάσταση κειμένου των κατηγοριών και των θεμάτων που δημιουργούνται από το σύστημα με τις πιο πρόσφατες μεταφράσεις"
          categories: "Κατηγορίες"
          topics: "Θέματα"
          replace: "Αντικατάσταση"
  wizard_js:
    wizard:
      back: "Πίσω"
      next: "Επόμενο"
      step-text: "Βήμα"
      step: "%{current} από %{total}"
      uploading: "Μεταφορτώνεται…"
      upload_error: "Λυπούμαστε, παρουσιάστηκε σφάλμα κατά το ανέβασμα του αρχείου. Προσπάθησε πάλι."
      staff_count:
        one: "Η κοινότητα έχει %{count} συνεργάτη (εσένα). "
        other: "Η κοινότητά σας έχει %{count} συνεργάτες, μαζί με σένα."
      invites:
        add_user: "προσθήκη"
        none_added: "Δεν έχεις προσκαλέσει συνεργάτες. Είσαι βέβαιος πως θέλεις να συνεχίσεις;"
        roles:
          admin: "Διαχειριστής"
          moderator: "Συντονιστής"
          regular: "Τακτικός χρήστης"
      homepage_choices:
        custom:
          label: "Προσαρμοσμένο"
        style_type:
          categories: "κατηγορία"
          topics: "θέμα"
      top_menu_items:
        new: "Νέο"
        unread: "Αδιάβαστα"
        top: "Κορυφαία"
        latest: "Πρόσφατα"
        hot: "Δημοφιλή"
        categories: "Κατηγορίες"
        read: "Διαβασμένα"
        bookmarks: "Σελιδοδείκτες"
      previews:
        share_button: "Κοινοποίηση"
        reply_button: "Απάντηση"
        topic_preview: "Προεπισκόπηση θέματος"
      homepage_preview:
        nav_buttons:
          all_categories: "όλες οι κατηγορίες"
        category_names:
          site_feedback: "Σχολιασμός Ιστοσελίδας"
        table_headers:
          topic: "Νήμα"
          replies: "Απαντήσεις"
          views: "Προβολές"
          activity: "Δραστηριότητα"<|MERGE_RESOLUTION|>--- conflicted
+++ resolved
@@ -299,10 +299,6 @@
       post_count: "Αναρτήσεις"
       user_count: "Εγγραφές"
       active_user_count: "Ενεργοί χρήστες"
-<<<<<<< HEAD
-      contact: "Επικοινωνήστε μαζί μας"
-      contact_info: "Σε περίπτωση που προκύψει κάποιο κρίσιμο πρόβλημα ή κάποιο επείγον θέμα που αφορά αυτόν τον ιστότοπο, παρακαλούμε να επικοινωνήσετε μαζί μας στο %{contact_info}."
-=======
       visitor_count: "Επισκέπτες"
       eu_visitor_count: "Επισκέπτες από την Ευρωπαϊκή Ένωση"
       contact: "Επικοινωνήστε μαζί μας"
@@ -337,7 +333,6 @@
           last_7_days: "τις τελευταίες 7 ημέρες"
           today: "σήμερα"
           all_time: "συνολικά"
->>>>>>> 76e7f12a
       member_count:
         one: "%{formatted_number} Μέλος"
         other: "%{formatted_number} Μέλη"
@@ -347,8 +342,6 @@
       moderator_count:
         one: "%{formatted_number} Συντονιστής"
         other: "%{formatted_number} Συντονιστές"
-<<<<<<< HEAD
-=======
       site_age:
         less_than_one_month: "Δημιουργήθηκε < 1 μήνα πριν"
         month:
@@ -357,7 +350,6 @@
         year:
           one: "Δημιουργήθηκε %{count} χρόνο πριν"
           other: "Δημιουργήθηκε %{count} χρόνια πριν"
->>>>>>> 76e7f12a
     bookmarked:
       title: "Σελιδοδείκτης"
       edit_bookmark: "Επεξεργασία Σελιδοδείκτη"
@@ -712,11 +704,7 @@
       never: "Ποτέ"
       last_custom: "Τελευταία προσαρμοσμένη ημερομηνία"
       custom: "Προσαρμοσμένη ημερομηνία και ώρα"
-<<<<<<< HEAD
-      custom_short: "Προσαρμοσμένο..."
-=======
       more_options: "Περισσότερες επιλογές…"
->>>>>>> 76e7f12a
       select_timeframe: "Επιλέξτε χρονικό περιθώριο"
     user_action:
       user_posted_topic: "<a href='%{userUrl}'>%{user}</a> ανάρτησε <a href='%{topicUrl}'>το θέμα</a>"
@@ -876,15 +864,6 @@
       public_admission: "Επίτρεψε στους χρήστες να προσχωρήσουν στην ομάδα (Απαιτεί δημόσια ορατή ομάδα)"
       public_exit: "Επίτρεψε στους χρήστες να αποχωρήσουν από την ομάδα"
       empty:
-<<<<<<< HEAD
-        posts: "Δεν υπάρχουν αναρτήσεις από μέλη της ομάδας."
-        members: "Δεν υπάρχουν μέλη σε αυτή την ομάδα."
-        requests: "Δεν υπάρχουν αιτήματα συμμετοχής για αυτήν την ομάδα."
-        mentions: "Δεν υπάρχουν αναφορές αυτής της ομάδας."
-        messages: "Δεν υπάρχουν μηνύματα για αυτή την ομάδα."
-        topics: "Δεν υπάρχουν θέματα από μέλη της ομάδας."
-        logs: "Δεν υπάρχουν logs για αυτή την ομάδα."
-=======
         posts: "Δεν υπάρχουν αναρτήσεις από μέλη της ομάδας"
         members: "Δεν υπάρχουν μέλη σε αυτή την ομάδα"
         requests: "Δεν υπάρχουν αιτήματα συμμετοχής για αυτήν την ομάδα"
@@ -892,7 +871,6 @@
         messages: "Δεν υπάρχουν μηνύματα για αυτή την ομάδα"
         topics: "Δεν υπάρχουν θέματα από μέλη της ομάδας"
         logs: "Δεν υπάρχουν logs για αυτή την ομάδα"
->>>>>>> 76e7f12a
       add: "Προσθήκη"
       join: "Γίνετε μέλος"
       leave: "Αποχώρηση"
@@ -1070,22 +1048,14 @@
       trust_level: "επίπεδο εμπιστοσύνης"
       read_time: "χρόνος ανάγνωσης"
       topics_entered: "θέματα που προβλήθηκαν"
-<<<<<<< HEAD
-      post_count: "# αναρτήσεις"
-=======
       post_count: "αναρτήσεις"
->>>>>>> 76e7f12a
       confirm_delete_other_accounts: "Είσε σίγουρος ότι θέλεις να διαγράψεις αυτούς τους λογαριασμούς;"
       powered_by: "χρησιμοποιώντας το <a href='https://maxmind.com'>MaxMindDB</a>"
       copied: "αντιγράφηκε"
     user_fields:
       none: "(διαλέξτε μία επιλογή)"
       required: 'Παρακαλώ εισαγάγετε μια τιμή για το "%{name}»'
-<<<<<<< HEAD
-      same_as_password: "Ο κωδικός σας δεν πρέπει να επαναλαμβάνεται σε άλλα πεδία."
-=======
       same_as_password: "Ο κωδικός σας δεν πρέπει να επαναλαμβάνεται σε άλλα πεδία"
->>>>>>> 76e7f12a
       optional: (προεραιτικό)
     user:
       said: "%{username}:"
@@ -1268,11 +1238,7 @@
       ignored_users: "Αγνοήθηκε "
       ignored_users_instructions: "Απόκρυψη όλων των αναρτήσεωμ, ειδοποιήσεων και ΠΜ από αυτούς τους χρήστες."
       tracked_topics_link: "Δείξε"
-<<<<<<< HEAD
-      automatically_unpin_topics: "Τα θέματα ξεκαρφιτσώνονται αυτόματα όταν φτάνω στο κάτω μέρος."
-=======
       automatically_unpin_topics: "Τα θέματα ξεκαρφιτσώνονται αυτόματα όταν φτάνω στο κάτω μέρος"
->>>>>>> 76e7f12a
       apps: "Εφαρμογές"
       revoke_access: "Ανάκληση Πρόσβασης"
       undo_revoke_access: "Απενεργοποίηση Ανάκλησης Πρόσβασης"
@@ -1483,11 +1449,7 @@
         ok: "Το όνομα σου είναι καλό"
       username:
         title: "Όνομα Χρήστη"
-<<<<<<< HEAD
-        instructions: "Μοναδικό, χωρίς κενά, σύντομο."
-=======
         instructions: "Μοναδικό, χωρίς κενά, σύντομο"
->>>>>>> 76e7f12a
         short_instructions: "Οι άλλοι μπορούν να αναφερθούν σε σένα με το @%{username} "
         available: "Το όνομα χρήστη είναι διαθέσιμο"
         not_available: "Δεν είναι διαθέσιμο. Δοκίμασε %{suggestion};"
@@ -1593,12 +1555,8 @@
         after_4_minutes: "μετά από 4 λεπτά"
         after_5_minutes: "μετά από 5 λεπτά"
         after_10_minutes: "μετά από 10 λεπτά"
-<<<<<<< HEAD
-      notification_level_when_replying: "Όταν αναρτώ σε ένα θέμα, τοποθέτησε αυτό το θέμα σε"
-=======
       notification_level_when_replying:
         do_nothing: "Μην κάνετε τίποτα"
->>>>>>> 76e7f12a
       topics_unread_when_closed: "Θεώρησε τα θέματα αδιάβαστα όταν είναι κλειστά"
       invited:
         title: "Προσκλήσεις"
@@ -1673,13 +1631,8 @@
           custom_message: "Προσαρμοσμένο μήνυμα"
           send_invite_email: "Αποθήκευση και Αποστολή email"
           send_invite_email_instructions: "Περιορισμός πρόσκλησης σε email για αποστολή email πρόσκλησης"
-<<<<<<< HEAD
-          save_invite: "Αποθήκευση Πρόσκλησης"
-          invite_saved: "Η πρόσκληση αποθηκεύτηκε."
-=======
           update_invite: "Ενημέρωση"
           cancel: "Ακύρωση"
->>>>>>> 76e7f12a
         bulk_invite:
           none: "Δεν υπάρχουν προσκλήσεις για εμφάνιση σε αυτή τη σελίδα."
           text: "Μαζική πρόσκληση"
@@ -1696,13 +1649,8 @@
         same_as_email: "Ο κωδικός πρόσβασής σου είναι ίδιος με τη διεύθυνση email σου."
         ok: "Ο κωδικός πρόσβασης φαίνεται καλός."
         instructions:
-<<<<<<< HEAD
-          one: "Τουλάχιστον %{count} χαρακτήρα."
-          other: "Τουλάχιστον %{count} χαρακτήρες."
-=======
           one: "Τουλάχιστον %{count} χαρακτήρα"
           other: "Τουλάχιστον %{count} χαρακτήρες"
->>>>>>> 76e7f12a
         required: "Παρακαλώ εισαγάγετε έναν κωδικό πρόσβασης"
         confirm: "Επιβεβαίωση"
       summary:
@@ -1783,22 +1731,16 @@
         sent_by: "Στάλθηκε από"
         private_message: "μήνυμα"
         the_topic: "το θέμα"
-<<<<<<< HEAD
-=======
       profile_link: "%{username}, επισκεφθείτε το προφίλ"
->>>>>>> 76e7f12a
     user_status:
       save: "Αποθήκευση"
       set_custom_status: "Ορισμός προσαρμοσμένης κατάστασης"
       what_are_you_doing: "Τι κάνετε;"
       pause_notifications: "Παύση ειδοποιήσεων"
       remove_status: "Αφαίρεση κατάστασης"
-<<<<<<< HEAD
-=======
     presence_toggle:
       online: "Σε σύνδεση"
       offline: "Εκτός σύνδεσης"
->>>>>>> 76e7f12a
     user_tips:
       button: "Το κατάλαβα!"
       skip: "Παράλειψη συμβουλών"
@@ -2886,10 +2828,6 @@
         help: "Άνοιξε μια φιλική προς εκτύπωση έκδοση αυτού του θέματος"
       flag_topic:
         title: "Σήμανση"
-<<<<<<< HEAD
-        help: "επισήμανε ιδιωτικά αυτό το θέμα για έλεγχο ή στείλε μια προσωπική ειδοποίηση σχετικά με αυτό"
-=======
->>>>>>> 76e7f12a
         success_message: "Επισήμανες αυτό το θέμα."
       make_public:
         title: "Μετατροπή σε δημόσιο θέμα"
@@ -3154,9 +3092,6 @@
         delete_topic_confirm_modal_no: "Όχι, κρατήστε αυτό το θέμα"
         delete_topic_error: "Παρουσιάστηκε σφάλμα κατά τη διαγραφή αυτού του θέματος"
         delete_topic: "διαγραφή θέματος"
-        add_post_notice: "Προσθήκη σημείωσης προσωπικού…"
-        change_post_notice: "Αλλαγή σημείωσης προσωπικού…"
-        delete_post_notice: "Διαγραφή σημείωσης προσωπικού…"
         remove_timer: "αφαίρεση χρονοδιακόπτη"
       actions:
         people:
@@ -3409,10 +3344,6 @@
           one: "%{count} απομένει"
           other: "%{count} απομένουν"
     flagging_topic:
-<<<<<<< HEAD
-      title: "Ευχαριστούμε για τη συνεισφρορά σου..."
-=======
->>>>>>> 76e7f12a
       action: "Επισήμανση Θέματος"
       notify_action: "Μήνυμα"
     topic_map:
@@ -3573,13 +3504,6 @@
       close: "Κλείσιμο (Esc)"
       content_load_error: 'Δεν ήταν δυνατή η φόρτωση <a href="%url%">του περιεχομένου</a>.'
       image_load_error: 'Δεν ήταν δυνατή η φόρτωση <a href="%url%">της εικόνας</a>.'
-<<<<<<< HEAD
-    experimental_lightbox:
-      buttons:
-        close: "Κλείσιμο (Esc)"
-        retry: "Δοκιμάστε ξανά να φορτώσετε την εικόνα"
-=======
->>>>>>> 76e7f12a
     cannot_render_video: Αυτό το βίντεο δεν μπορεί να αποδοθεί επειδή το πρόγραμμα περιήγησής σας δεν υποστηρίζει τον κωδικοποιητή.
     keyboard_shortcuts_help:
       shortcut_key_delimiter_comma: ", "
@@ -3972,11 +3896,8 @@
               pending_count:
                 one: "%{count} απομένει"
                 other: "%{count} απομένουν"
-<<<<<<< HEAD
-=======
             invite:
               content: "Πρόσκληση"
->>>>>>> 76e7f12a
       panels:
         forum:
           label: Φόρουμ
@@ -4321,14 +4242,10 @@
         title: "Λογαριασμός"
         sidebar_link:
           backups: "Αντίγραφα ασφαλέιας"
-          whats_new:
-            title: "Τι νέο υπάρχει"
       community:
         title: "Κοινότητα"
         sidebar_link:
-          about_your_site: "Σχετικά με τον ιστότοπό σας"
           badges: "Παράσημα"
-          login_and_authentication: "Σύνδεση & Πιστοποίηση"
           notifications: "Ειδοποιήσεις"
           permalinks: "Permalinks"
           users: "Χρήστες"
@@ -4339,18 +4256,12 @@
       appearance:
         title: "Εμφάνιση"
         sidebar_link:
-          font_style: "Στυλ γραμματοσειράς"
-          site_logo: "Λογότυπο ιστότοπου"
           emoji: "Emoji"
           navigation: "Πλοήγηση"
           themes: "Θέματα"
           components:
             title: "Συστατικά"
             keywords: "θέμα|επέκταση"
-<<<<<<< HEAD
-          site_texts: "Κείμενα ιστότοπου"
-=======
->>>>>>> 76e7f12a
       email_settings:
         sidebar_link:
           appearance: "Εμφάνιση"
@@ -4366,8 +4277,6 @@
             title: "Αντίγραφα ασφαλέιας"
       config_areas:
         about:
-          banner_image_help: |
-            Αυτή θα χρησιμοποιηθεί στη σελίδα σας Σχετικά. Συνιστώμενο μέγεθος: 800x300px. Αποδεκτοί τύποι: JPG, PNG, και SVG έως 10MB.
           contact_url_placeholder: "https://johnny-smith.com/contact"
           company_name: "Όνομα"
           optional: "(προεραιτικό)"
@@ -4419,13 +4328,9 @@
           installed: "Εγκατεστημένα"
       advanced:
         sidebar_link:
-<<<<<<< HEAD
-          api_keys: "Κλειδιά API"
-=======
           api_keys:
             title: "Κλειδιά API"
           webhooks: "Webhooks"
->>>>>>> 76e7f12a
           developer: "Developer"
           embedding: "Ενσωμάτωση"
           user_api: "User API"
@@ -4434,10 +4339,6 @@
           other_options: "Άλλα"
           search: "Αναζήτηση"
           experimental: "Πειραματικό"
-<<<<<<< HEAD
-          all_site_settings: "Όλες οι ρυθμίσεις ιστότοπου"
-=======
->>>>>>> 76e7f12a
       backups:
         title: "Αντίγραφα ασφαλείας"
         menu:
@@ -4575,10 +4476,6 @@
           hide_unused_fields: "Απόκρυψη αχρησιμοποίητων πεδίων"
           is_default: "Το θέμα είναι ενεργό εξ ορισμού"
           user_selectable: "Το θέμα μπορεί να επιλεχθεί από τους χρήστες"
-<<<<<<< HEAD
-          color_scheme_user_selectable: "Ο συνδυασμός χρωμάτων μπορεί να επιλεγεί από τους χρήστες"
-=======
->>>>>>> 76e7f12a
           auto_update: "Αυτόματη ενημέρωση όταν ενημερώνεται το Discourse"
           color_scheme: "Παλέτα χρωμάτων"
           edit_color_scheme: "Επεξεργασία παλέτας χρωμάτων"
@@ -5282,25 +5179,9 @@
         requirement:
           optional:
             title: "Προεραιτικό"
-<<<<<<< HEAD
-        editable:
-          enabled: "επεξεργάσιμο"
-          disabled: "μη επεξεργάσιμο"
-        show_on_profile:
-          enabled: "εμφάνιση στο προφίλ"
-          disabled: "να μην εμφανίζεται στο προφίλ"
-        show_on_user_card:
-          enabled: "να εμφανίζεται στην κάρτα του χρήστη"
-          disabled: "να μην εμφανίζεται στην κάρτα του χρήστη"
-        searchable:
-          title: "Αναζητήσιμο"
-          enabled: "αναζητήσιμο"
-          disabled: "μη αναζητήσιμο"
-=======
         searchable:
           title: "Αναζητήσιμο"
           enabled: "Αναζητήσιμο"
->>>>>>> 76e7f12a
         field_types:
           text: "Κείμενο"
           confirm: "Επιβεβαίωση"
@@ -5459,11 +5340,7 @@
           replace_owners: Αφαιρέστε το σήμα από προηγούμενους κατόχους
       emoji:
         title: "Emoji"
-<<<<<<< HEAD
-        add: "Προσθήκη νέου emoji"
-=======
         delete: "Σβήσιμο"
->>>>>>> 76e7f12a
         uploading: "Μεταφορτώνεται…"
         name: "Όνομα"
         group: "Ομάδα"
@@ -5476,19 +5353,8 @@
         delete: "Σβήσιμο"
         confirm_delete: "Είσαι βέβαιος πως θέλεις να διαγράψεις το host;"
         title: "Ενσωμάτωση"
-<<<<<<< HEAD
-        host: "Επιτρεπόμενα hosts"
-        allowed_paths: "Λίστα επιτρεπόμενων διαδρομών"
-        edit: "επεξεργασία"
-        category: "Ανάρτηση στην Κατηγορία"
-        add_host: "Προσθήκη host"
-        settings: "Ρυθμίσεις Ενσωμάτωσης"
-        crawling_settings: "Ρυθμίσεις Crawler "
-        crawling_description: "Όταν η ιστοσελίδα δημιουργεί θέματα για τις αναρτήσεις σου, αν δεν υπάρχει RSS/ATOM τροφοδότηση θα προσπαθήσει να αναλύσει το περιεχόμενο της HTML σου. Κάποιες φορές μπορεί να αποτελεί πρόκληση το να εξάγει το περιεχόμενο σου, έτσι σου παρέχουμε την ικανότητα να προσδιορίσεις τους κανόνες CSS για να κάνεις την εξαγωγή ευκολότερη."
-=======
         edit: "Επεξεργασία"
         crawlers_description: "Όταν η ιστοσελίδα δημιουργεί θέματα για τις αναρτήσεις σου, αν δεν υπάρχει RSS/ATOM τροφοδότηση θα προσπαθήσει να αναλύσει το περιεχόμενο της HTML σου. Κάποιες φορές μπορεί να αποτελεί πρόκληση το να εξάγει το περιεχόμενο σου, έτσι σου παρέχουμε την ικανότητα να προσδιορίσεις τους κανόνες CSS για να κάνεις την εξαγωγή ευκολότερη."
->>>>>>> 76e7f12a
         embed_by_username: "Όνομα χρήστη για δημιουργία θέματος"
         embed_post_limit: "Μέγιστος αριθμός αναρτήσεων για συγχώνευση"
         embed_title_scrubber: "Regular expression που χρησιμοποιείται για την λήψη των τίτλων των αναρτήσεων"
