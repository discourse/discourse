--- conflicted
+++ resolved
@@ -232,11 +232,7 @@
       few: "%{count} wpisy"
       many: "%{count} wpisów"
       other: "%{count} wpisów"
-<<<<<<< HEAD
-    'new-topic': |+
-=======
     "new-topic": |
->>>>>>> c10941bb
       Witaj na %{site_name} &mdash; **dziękujemy za rozpoczęcie nowej dyskusji!**
 
       - Czy tytuł brzmi interesująco, gdy przeczytasz go na głos? Czy jest dobrym podsumowaniem treści?
@@ -245,15 +241,8 @@
 
       - Postaraj się umieścić słowa kluczowe w tytule, dzięki czemu inni będą mogli łatwo *wyszukać* temat. Przypisz go do kategorii o pokrewnej tematyce.
 
-<<<<<<< HEAD
-      Aby dowiedzieć się więcej, [zobacz przewodnik społeczności](/guidelines). Ten panel pojawi się tylko przy pierwszym %{education_posts_text}.
-
-
-    'new-reply': |
-=======
       Aby dowiedzieć się więcej, [zobacz przewodnik społeczności](%{base_path}/guidelines). Ten panel pojawi się tylko przy pierwszym %{education_posts_text}.
     "new-reply": |
->>>>>>> c10941bb
       Witaj na %{site_name} &mdash; **dziękujemy za zaangażowanie!**
 
       - Czy twoja odpowiedź wnosi coś pozytywnego do dyskusji?
@@ -293,11 +282,7 @@
 
       Czy myślałeś o odpowiedzi do *innych* osób w dyskusji? Dobra dyskusja pozwala wypowiedzieć się wielu osobom z różnymi opiniami.
 
-<<<<<<< HEAD
-      Jeżeli chcesz kontynuować dowolnie długą dyskusję z konkretnym użytkownikiem możesz [wysłać prywatną wiadomość](/u/%{reply_username}).
-=======
       Jeżeli chcesz kontynuować dowolnie długą dyskusję z konkretnym użytkownikiem możesz [wysłać prywatną wiadomość](%{base_path}/u/%{reply_username}).
->>>>>>> c10941bb
     too_many_replies: |
       ### Osiągnąłeś limit odpowiedzi w tym temacie
 
@@ -360,43 +345,28 @@
           attributes:
             word:
               too_many: "Za długi opis akcji"
-<<<<<<< HEAD
-  user_profile:
-    no_info_me: "<div class='missing-profile'>pole \"O mnie\" w profilu jest obecnie puste, <a href='/u/%{username_lower}/preferences/about-me'>Czy chcesz je wypełnić?</a></div>"
-    no_info_other: "<div class='missing-profile'>%{name} jeszcze nie podał swojego opisu w profilu</div>"
-=======
->>>>>>> c10941bb
   vip_category_name: "Salon"
   vip_category_description: "Kategoria wyłącznie dla członków o poziomie zaufania 3 lub wyższym."
   meta_category_name: "Dyskusje o serwisie"
   meta_category_description: "Dyskusje o tej stronie, jej organizacji, tym jak działa i jak możemy ją usprawnić."
   staff_category_name: "Zespół"
   staff_category_description: "Ukryta kategoria dla rozmów zespołu. Tematy są widoczne tylko dla adminów i moderatorów."
-<<<<<<< HEAD
-  assets_topic_title: "Zasoby wyglądu strony"
-  assets_topic_body: "Ten wpis (widoczny tylko dla administratorów) służy zapisywaniu obrazków i plików służących do zmianu wyglądu strony. Nie kasuj go!\n\n\nOto jak to zrobić:\n\n\n1. Odpowieź w tym wpisie.\n2. Załaduj wszystkie pliki, których chcesz użyć jako logotypy, favikony itp. (Użyj przycisku uploadowania na pasku narzędzi w edytorze wpisu albo przeciągnij obrazki do treści).\n3. Naciśnij odpowiedź, żeby ją opublikować.\n4. Naciśnij prawym przyciskiem myszki na obrazku, żeby zapisać link do obrazka albo naciśnij przycisk edycji, żeby zobaczyć link w treści wpisu.\n5. Wklej te linki w [ustawieniach strony](/admin/site_settings/category/required).\n\n\nJeżeli chcesz uploadować inne typy plików, zedytuj `dozwolone rozszerzenia` [ustawieniach plików](/admin/site_settings/category/files)."
-=======
->>>>>>> c10941bb
   discourse_welcome_topic:
     title: "Witaj w Discourse"
     body: |2
 
-        Pierwszy paragraf tego przypiętego tematu będzie widoczny jako wiadomość powitalna dla wszystkich odwiedzających stronę główną. Jest bardzo ważny!
-
-        **Edytuj go** żeby zwięźle opisać swoje społeczeństwo.
-
-        - Dla kogo jest?
-        - Co mogą tutaj znaleźć?
-        - Dlaczego powinni tutaj przychodzić?
-        - Gdzie mogą przeczytać więcej (link, zasoby, itp.)?
-
-<<<<<<< HEAD
-        <img src="/images/welcome/discourse-edit-post-animated.gif" width="508" height="106">
-=======
+      Pierwszy paragraf tego przypiętego tematu będzie widoczny jako wiadomość powitalna dla wszystkich odwiedzających stronę główną. Jest bardzo ważny!
+
+      **Edytuj go** żeby zwięźle opisać swoje społeczeństwo.
+
+      - Dla kogo jest?
+      - Co mogą tutaj znaleźć?
+      - Dlaczego powinni tutaj przychodzić?
+      - Gdzie mogą przeczytać więcej (link, zasoby, itp.)?
+
       <img src="%{base_path}/images/welcome/discourse-edit-post-animated.gif" width="508" height="106">
->>>>>>> c10941bb
-
-        Rozważ zamknięcie tego tematu poprzez administracyjny :wrench: (w prawym górnym i dolnym rogu), aby zapobiec niepotrzebnym odpowiedziom do ogłoszenia.
+
+      Rozważ zamknięcie tego tematu poprzez administracyjny :wrench: (w prawym górnym i dolnym rogu), aby zapobiec niepotrzebnym odpowiedziom do ogłoszenia.
   lounge_welcome:
     title: "Witaj w Salonie"
   category:
@@ -596,27 +566,6 @@
       back_to: "Wróć do %{title}"
   post_action_types:
     off_topic:
-<<<<<<< HEAD
-      title: 'Nie na temat'
-      description: 'Ten post jest niezwiązany z obecną dyskusją zdefiniowaną przez tytuł i pierwszy post, i powinien zostać przeniesiony gdzieś indziej.'
-      short_description: 'Nie istotne z punktu widzenia dyskusji.'
-      long_form: 'oflagowano jako nie-na-temat'
-    spam:
-      title: 'Spam'
-      description: 'Ten post jest reklamą lub aktem wandalizmu. Nie jest potrzebny, ani istotny w bieżącym temacie.'
-      short_description: 'To jest reklama lub akty wandalizmu.'
-      long_form: 'oflagowano jako spam'
-      email_title: '%{title}" został oznaczony jako spam'
-      email_body: "%{link}\n\n%{message}"
-    inappropriate:
-      title: 'Niewłaściwe'
-      description: 'Ten wpis zawiera treści które umiarkowana osoba może uznać za wulgarne, obraźliwe lub naruszające <a href="/guidelines">wytyczne społeczności</a>.'
-      short_description: 'Naruszenie  <a href="/guidelines">naszych wytycznych dla społeczności </a>'
-      long_form: 'oflagowano jako niewłaściwe'
-    notify_user:
-      title: 'Wyślij @{{username}} wiadomość'
-      long_form: 'użytkownik został powiadomiony'
-=======
       title: "Nie na temat"
       description: "Ten post jest niezwiązany z obecną dyskusją zdefiniowaną przez tytuł i pierwszy post, i powinien zostać przeniesiony gdzieś indziej."
       short_description: "Nie istotne z punktu widzenia dyskusji."
@@ -634,28 +583,10 @@
     notify_user:
       title: "Wyślij @{{username}} wiadomość"
       long_form: "użytkownik został powiadomiony"
->>>>>>> c10941bb
       email_title: 'Twój wpis w "%{title}"'
       email_body: "%{link}\n\n%{message}"
     notify_moderators:
       title: "Coś innego"
-<<<<<<< HEAD
-      description: 'Ten post wymaga uwagi moderatora z powodu nie uwzględnionego na liście powyżej.'
-      short_description: 'Wymaga uwagi personelu z innego powodu.'
-      long_form: 'oznaczony dla uwagi moderatora'
-      email_title: 'Post"%{title}" wymaga uwagi moderatora'
-      email_body: "%{link}\n\n%{message}"
-    bookmark:
-      title: 'Zakładka'
-      description: 'Dodaj ten wpis do zakładek'
-      short_description: 'Dodaj do zakładek ten wpis'
-      long_form: 'dodano ten wpis do zakładek'
-    like:
-      title: 'Polub'
-      description: 'Polub ten wpis'
-      short_description: 'Polub ten wpis'
-      long_form: 'polubiono to'
-=======
       description: "Ten post wymaga uwagi moderatora z powodu nie uwzględnionego na liście powyżej."
       short_description: "Wymaga uwagi personelu z innego powodu."
       long_form: "oznaczony dla uwagi moderatora"
@@ -671,7 +602,6 @@
       description: "Polub ten wpis"
       short_description: "Polub ten wpis"
       long_form: "polubiono to"
->>>>>>> c10941bb
   user_activity:
     no_default:
       self: "Nie masz jeszcze żadnej aktywności."
@@ -698,11 +628,7 @@
       email_title: 'Temat "%{title}" wymaga uwagi moderatora'
       email_body: "%{link}\n\n%{message}"
   flagging:
-<<<<<<< HEAD
-    user_must_edit: '<p>Ten wpis został oflagowany przez społeczność i został tymczasowo ukryty.</p>'
-=======
     user_must_edit: "<p>Ten wpis został oflagowany przez społeczność i został tymczasowo ukryty.</p>"
->>>>>>> c10941bb
   archetypes:
     regular:
       title: "Zwykły temat"
@@ -873,27 +799,6 @@
     rails_env_warning: "Twój serwer działa w trybie %{env}"
     host_names_warning: "Twój plik config/database.yml używa domyślnej nazwy serwera localhost. Zmień go by używał nazwy serwera Twojej strony."
     sidekiq_warning: 'Sidekiq nie działa. Wiele zadań, takich jak wysyłanie emaili, jest wykonywane asynchronicznie przez sidekiqa. Zagwarantuj, że przynajmniej jeden proces sidekiqa działa. <a href="https://github.com/mperham/sidekiq" target="_blank">Dowiedz się więcej o Sidekiqu</a>.'
-<<<<<<< HEAD
-    queue_size_warning: 'Liczba oczekujących zadań wynosi %{queue_size}, to dużo. Może to wskazywać na problem z procesem (procesami) Sidekiq, lub możesz potrzebować więcej pracowników Sidekiq.'
-    memory_warning: 'Twój serwer działa z mniej niż 1 GB pamięci całkowitej. Przynajmniej 1 GB pamięci jest zalecany.'
-    google_oauth2_config_warning: 'Serwer został skonfigurowany, aby umożliwić rejestracje i logowanie za pomocą Google OAuth2 (enable_google_oauth2_logins), ale id klienta oraz tajne wartości klienta nie są ustawione. Przejdź do <a href="/admin/site_settings">strony ustawień</a> i zaktualizuj ustawienia, <a href="https://meta.discourse.org/t/configuring-google-login-for-discourse/15858" target="_blank"> Zobacz przewodnik, aby dowiedzieć się więcej</a>.'
-    facebook_config_warning: 'Serwer jest skonfigurowany by pozwalać na rejestrację i logowanie za pomocą Facebooka (enable_facebook_logins), ale identyfikator i sekret aplikacji nie są ustawione. Przejdź do <a href="/admin/site_settings">ustawień serwisu</a> i zmień ustawienia. <a href="https://meta.discourse.org/t/configuring-facebook-login-for-discourse/13394" target="_blank">Zobacz ten poradnik by dowiedzieć się więcej</a>.'
-    twitter_config_warning: 'Serwer jest skonfigurowany by pozwalać na rejestrację i logowanie za pomocą Twittera (enable_twitter_logins), ale klucz i sekret nie są ustawione. Przejdź do <a href="/admin/site_settings">ustawień serwisu</a> i zmień ustawienia. <a href="https://meta.discourse.org/t/configuring-twitter-login-for-discourse/13395" target="_blank">Zobacz ten poradnik by dowiedzieć się więcej</a>.'
-    github_config_warning: 'Serwer jest skonfigurowany by pozwalać na rejestrację i logowanie za pomocą GitHuba (enable_github_logins), ale id klienta i sekret nie są ustawione. Przejdź do <a href="/admin/site_settings">ustawień serwisu</a> i zmień ustawienia. <a href="https://meta.discourse.org/t/configuring-github-login-for-discourse/13745" target="_blank">Zobacz ten poradnik by dowiedzieć się więcej</a>.'
-    s3_config_warning: 'Serwer został skonfigurowany aby przesyłać pliki do s2, ale przynajmniej jeden z następujących parametrów nie został ustawiony: s3_access_key_id_, s3_secret_access_key, s3_use_iam_profile, lub s3_upload bucket. Przejdź do <a href="/admin/site_settings">Strony ustawień</a> i zaktualizuj ustawienia, <a href="http://meta.discourse.org/t/how-to-set-up-image-uploads-to-s3/7229" target="_blank"> Zobacz "Jak ustawić przesyłanie obrazu do S3" aby dowiedzieć się więcej</a>,'
-    s3_backup_config_warning: 'Serwer jest skonfigurowany tak, aby wysyłać kopie zapasowe do s3, ale jedno z ustawień nie jest ustawione prawidłowo: s3_access_key_id, s3_secret_access_key or s3_backup_bucket. Idź do <a href="/admin/site_settings"> ustawień strony </a> i zaktualizuj ustawienia. <a href="http://meta.discourse.org/t/how-to-set-up-image-uploads-to-s3/7229" target="_blank"> Zobacz Jak ustawić wysyłanie zdjęć do S3 </a>.'
-    image_magick_warning: 'Serwer jest skonfigurowany by tworzyć miniaturki dużych obrazów, ale ImageMagick nie jest zainstalowany. Zainstaluj ImageMagick za pomocą ulubionego menedżera pakietów lub <a href="http://www.imagemagick.org/script/binary-releases.php" target="_blank">pobierz najnowszą wersję</a>.'
-    failing_emails_warning: '%{num_failed_jobs} prac emailowych nie powiodło się. Sprawdź plik app.yml i upewnij się, że ustawienia serwera poczty są poprawne. <a href="/sidekiq/retries" target="_blank">Zobacz nieudane prace w Sidekiqu</a>.'
-    subfolder_ends_in_slash: "Twoje ustawienie podfolderu jest niepoprawne; DISCOURSE_RELATIVE_URL_ROOT kończy się slashem."
-    email_polling_errored_recently:
-      one: "Email polling wygenerował 1 błąd w przeciągu ostatniej doby. Więcej szczegółów w <a href='/logs' target='_blank'>logach</a>."
-      few: "Email polling wygenerował %{count} błędy w przeciągu ostatniej doby. Więcej szczegółów w <a href='/logs' target='_blank'>logach</a>."
-      many: "Email polling wygenerował %{count} błędów w przeciągu ostatniej doby. Więcej szczegółów w <a href='/logs' target='_blank'>logach</a>."
-      other: "Email polling wygenerował %{count} błędów w przeciągu ostatniej doby. Więcej szczegółów w <a href='/logs' target='_blank'>logach</a>."
-    bad_favicon_url: "Nie można załadować favikony. Sprawdź ustawiony favicon_url w <a href='/admin/site_settings'>Ustawieniach Strony</a>."
-    poll_pop3_timeout: "Połączenie z serwerem POP3 zostało zerwane. Przychodząca wiadomość mogła nie zostać odebrany. Proszę sprawdź swoje <a href='/admin/site_settings/category/email'ustawienia POP3</a> i dostawcę usług."
-    poll_pop3_auth_error: "Połączenie z serwerem POP3 nie powiodło się przez błąd uwierzytelnienia. Proszę sprawdź swoje <a href='/admin/site_settings/category/email'>ustawienia POP3</a>."
-=======
     queue_size_warning: "Liczba oczekujących zadań wynosi %{queue_size}, to dużo. Może to wskazywać na problem z procesem (procesami) Sidekiq, lub możesz potrzebować więcej pracowników Sidekiq."
     memory_warning: "Twój serwer działa z mniej niż 1 GB pamięci całkowitej. Przynajmniej 1 GB pamięci jest zalecany."
     subfolder_ends_in_slash: "Twoje ustawienie podfolderu jest niepoprawne; DISCOURSE_RELATIVE_URL_ROOT kończy się slashem."
@@ -904,7 +809,6 @@
       other: "Email polling wygenerował %{count} błędów w przeciągu ostatniej doby. Więcej szczegółów w <a href='%{base_path}/logs' target='_blank'>logach</a>."
     poll_pop3_timeout: "Połączenie z serwerem POP3 zostało zerwane. Przychodząca wiadomość mogła nie zostać odebrany. Proszę sprawdź swoje <a href='%{base_path}/admin/site_settings/category/email'ustawienia POP3</a> i dostawcę usług."
     poll_pop3_auth_error: "Połączenie z serwerem POP3 nie powiodło się przez błąd uwierzytelnienia. Proszę sprawdź swoje <a href='%{base_path}/admin/site_settings/category/email'>ustawienia POP3</a>."
->>>>>>> c10941bb
   site_settings:
     censored_words: "Wskazane słowa będą automatycznie zamieniane na  &#9632;&#9632;&#9632;&#9632;"
     delete_old_hidden_posts: "Automatycznie kasuj wpisy ukryte dłużej niż 30 dni."
@@ -929,11 +833,6 @@
     educate_until_posts: "Wyświetlaj okno edukacyjne po rozpoczęciu pisania  dopóki nowy użytkownik nie napisze tylu wpisów."
     title: "Nazwa tej strony używana w tagu title."
     site_description: "Opis strony w jednym zdaniu, wykorzystywany w meta tagu description."
-<<<<<<< HEAD
-    contact_email: "Adres email kogoś, z kim należy się kontaktować w kwestii serwisu. Istotne informacje z discourse.org dotyczące krytycznych aktualizacji mogą być wysyłane pod ten adres."
-    contact_url: "URL kontaktowy dla tego serwisu. Używany na podstronie /about."
-=======
->>>>>>> c10941bb
     crawl_images: "Pobieraj grafiki ze zdalnych URLi aby ustawić poprawną wysokość i szerokość w tagu img."
     download_remote_images_to_local: "Pobieraj zdalne grafiki i twórz ich lokalne kopie aby zapobiegać uszkodzonym/brakującym obrazkom na stronach."
     download_remote_images_threshold: "Minimalna ilość wolnego miejsca na dysku wymagana przez funkcję pobierania zdalnych grafik (w procentach)"
@@ -946,11 +845,7 @@
     max_image_height: "Maksymalna wysokość miniaturki grafiki we wpisie. "
     fixed_category_positions: "Zaznacz, aby ręcznie ustawiać kolejność kategorii. Odznacz, aby kategorie były sortowane na podstawie aktywności. "
     fixed_category_positions_on_create: "Jeżeli jest sprawdzone to porządkowanie kategorii będzie zależało od stworzonego tematu (requires fixed_category_positions). "
-<<<<<<< HEAD
-    add_rel_nofollow_to_user_content: "Dodaj rel nofollow do wszystkich treści użytkownika, poza wewnętrznymi linkami (wliczając domeny nadrzędne). Jeśli to zmienisz, musisz rebake wszystkie posty poprzez: \"rake post:rebake\""
-=======
     add_rel_nofollow_to_user_content: 'Dodaj rel nofollow do wszystkich treści użytkownika, poza wewnętrznymi linkami (wliczając domeny nadrzędne). Jeśli to zmienisz, musisz rebake wszystkie posty poprzez: "rake post:rebake"'
->>>>>>> c10941bb
     post_excerpt_maxlength: "Maksymalna długość podsumowania / streszczenia wpisu."
     show_pinned_excerpt_mobile: "Pokaż fragment przypiętych tematów w widoku mobilnym"
     show_pinned_excerpt_desktop: "Pokaż fragment przypiętych tematów w widoku \"wersja komputerowa\""
@@ -959,14 +854,6 @@
     inline_onebox_domains_whitelist: "Lista domen, które będą zamknięte w miniaturze jeśli zostały zalinkowane bez tytułu."
     enable_inline_onebox_on_all_domains: "Zignoruj inline_onebox_domain_whitelist strony ustawień i zezwól na wstawki onebox we wszystkich domenach."
     max_oneboxes_per_post: "Masymalna ilość oneboxów w poście."
-<<<<<<< HEAD
-    logo_url: "Zdjęcie logo w lewym górnym rogu twojej strony powinno mieć kształt szerokiego prostokąta. Jeśli zostawisz miejsce puste, wyświetlany będzie tytuł strony."
-    digest_logo_url: "Alternatywne logo używane w biuletynie email. Powinno mieć kształt szerokiego prostokąta. Nie powinno być obrazkiem SVG. Jeśli puste, zostanie użyta wartość z pola `logo_url`."
-    logo_small_url: "Małe logo w lewym górnym rogu strony widoczne przy przewijaniu. Powinno mieć kwadratowy kształt. Jeśli zostawisz to pole puste zamiast logo pojawi się symbol strony domowej."
-    favicon_url: "Favicon serwisu. Więcej informacji: http://pl.wikipedia.org/wiki/Favicon Żeby działało poprawnie poprzez CDN musi być obrazem png"
-    apple_touch_icon_url: "Ikona używana przez urządzenia Apple. Rekomendowany wymiar to 144px na 144px."
-=======
->>>>>>> c10941bb
     notification_email: "Adres z którego wysyłane będą wszystkie istotne emaile systemowe.\nKonieczna jest poprawna konfiguracja rekordów SPF, DKIM oraz zwrotnego PTR użytej domeny."
     email_custom_headers: "A pipe-delimited list of custom email headers"
     force_https: "Wymuś używanie wyłącznie HTTPS na stronie. UWAGA: NIE włączaj tego dopóki nie zweryfikujesz, że HTTPS jest w pełni skonfigurowany i działa absolutnie wszędzie! Czy sprawdziłeś swoje CDN, loginy z portali społecznościowych i wszystkie zewnętrzne loga / zależności żeby być pewnym, że są kompatybilne z HTTPS?"
@@ -989,23 +876,11 @@
     tl2_additional_likes_per_day_multiplier: "Zwiększ limit lajków na dzień dla tl2 (członek), mnożąc przez tę liczbę"
     tl3_additional_likes_per_day_multiplier: "Zwiększ limit lajków na dzień dla tl3 (użytkownik stały), mnożąc przez tę liczbę"
     tl4_additional_likes_per_day_multiplier: "Zwiększ limit lajków na dzień dla tl4 (lider), mnożąc przez tę liczbę"
-<<<<<<< HEAD
-    flag_sockpuppets: "Jeśli nowy użytkownik odpowiada na dany temat z tego samego adresu IP co nowy użytkownik, który założył temat, oznacz ich posty jako potencjalny spam."
-=======
->>>>>>> c10941bb
     traditional_markdown_linebreaks: "Używaj tradycyjnych znaków końca linii w Markdown, to znaczy dwóch spacji na końcu linii."
     post_undo_action_window_mins: "Przez tyle minut użytkownicy mogą cofnąć swoje ostatnie działania przy danym poście (lajki, flagowanie, itd.)."
     must_approve_users: "Zespół musi zaakceptować wszystkie nowe konta zanim uzyskają dostęp do serwisu. UWAGA: włączenie tego dla już udostępnionej strony sprawi, że zostanie odebrany dostęp wszystkim istniejącym użytkownikom spoza zespołu."
     pending_users_reminder_delay: "Powiadomić moderatorów jeżeli nowi użytkownicy czekali na zatwierdzenie dłużej niż his mamy godzin. Ustaw -1 aby wyłączyć powiadomienia. "
     maximum_session_age: "Użytkownik zostanie zalogowany przez n godzin od czasu ostatniej wizyty."
-<<<<<<< HEAD
-    ga_universal_tracking_code: "Identyfikator Google Universal Analytics (analytics.js), np: UA-12345678-9; zobacz http://google.com/analytics"
-    ga_universal_domain_name: "Domena dla Google Universal Analytics (analytics.js), np: mysite.com; zobacz http://google.com/analytics"
-    ga_universal_auto_link_domains: "Włącz Google Universal Analytics (analytics.js) śledzenie wielu domen. Linki wychodzące do tych domen będą miały dodane id klienta. Zobacz poradnik Google's Cross-Domain Tracking."
-    gtm_container_id: "Kontener menadżera tagów Google np: GTM-ABCDEF"
-    enable_escaped_fragments: "Odwołuj się do API Google Ajax-Crawling jeżeli nie wykryto żadnego robota internetowego. Sprawdź https://developers.google.com/webmasters/ajax-crawling/docs/learn-more"
-=======
->>>>>>> c10941bb
     allow_moderators_to_create_categories: "Zezwól moderatorom na tworzenie nowych kategorii"
     cors_origins: "Dozwolone źródła dla zapytać cross-origin (CORS). Każde źródło musi zawierać http:// lub https://. Zmienna środowiskowa DISCOURSE_ENABLE_CORS musi być ustawiona na true żeby włączyć CORS."
     use_admin_ip_whitelist: "Administratorzy mogą się logować tylko z adresów IP zdefiniowanych w liście Screened IPs (Admin > Logi > Screened Ips)."
@@ -1025,10 +900,6 @@
     topics_per_period_in_top_page: "Liczba tematów wyświetlanych w widoku 'Pokaż więcej'  na ekranie popularnych wątków."
     redirect_users_to_top_page: "Automatycznie kieruj nowych i długo nieobecnych użytkowników na stronę główną."
     top_page_default_timeframe: "Domyślne ramy czasowe dla strony widoku z góry."
-<<<<<<< HEAD
-    show_email_on_profile: "Pokazuj email użytkownika w jego profilu (widoczny jedynie dla użytkownika i personelu)."
-=======
->>>>>>> c10941bb
     prioritize_username_in_ux: "Pokaż nazwę użytkownika jako pierwszą na stronie użytkownika, karcie użytkownika i w postach (kiedy wyłączone imię jest pokazane jako pierwsze)"
     email_token_valid_hours: "Tokeny resetujące hasło / aktywujące konto są ważne przez (n) godzin."
     enable_badges: "Włącz system odznak"
@@ -1039,10 +910,6 @@
     log_out_strict: "Po wylogowaniu wyloguj WSZYSTKIE sesje użytkownika na wszystkich urządzeniach."
     new_version_emails: "Wyślij email na adres contact_email, kiedy nowa wersja Discourse będzie dostępna."
     invite_expiry_days: "Jak długo klucz zaproszenie użytkownika jest ważny, w dniach."
-<<<<<<< HEAD
-    invite_only: "Rejestracja jest wyłączona. Nowi użytkownicy muszą zostać zaproszeni przez administrację."
-=======
->>>>>>> c10941bb
     login_required: "Wymagaj autoryzacji do wyświetlenia zawartości strony, zablokuj możliwość anonimowego dostępu."
     min_username_length: "Minimalna długość nazwy użytkownika w znakach. OSTRZEŻENIE: jeśli jacykolwiek istniejący użytkownicy lub grupy mają nazwy krótsze niż ta, twój serwis się uszkodzi!"
     max_username_length: "Maksymalna długość nazwy użytkownika w znakach. OSTRZEŻENIE: jeśli jacykolwiek istniejący użytkownicy lub grupy mają nazwy dłuższe niż ta, twój serwis się uszkodzi!"
@@ -1058,10 +925,6 @@
     sso_overrides_email: "Nadpisuje lokalny email poprzez zewnętrzną witrynę email z SSO przy każdym logowaniu, aby zapobiec lokalnym zmianom. (Ostrzeżenie: rozbieżności mogą pojawić się w związku z normalizacją lokalnym emaili)."
     sso_overrides_username: "Nadpisuje lokalne nazwy użytkowników z pomocą nazw użytkowników z zewnętrznej strony przez SSO przy każdym logowaniu i zapobiega lokalnym zmianom. (Ostrzeżenie: rozbieżności mogą pojawić się w związku z różnicami w długością/wymaganiami nazwy użytkownika)"
     sso_overrides_name: "Nadpisuje lokalną pełną nazwę za pomocą pełnych nazw z zewnętrznej strony przez SSO przy każdym logowaniu i zapobiega lokalnym zmianom."
-<<<<<<< HEAD
-    sso_overrides_avatar: "Nadpisuje avatar użytkownika z pomocą avatarów z zewnętrznych stron poprzez SSO. Jeśli włączone, wyłączanie allow_uploaded_avatars wysoce polecane"
-=======
->>>>>>> c10941bb
     sso_not_approved_url: "Przekieruj niezatwierdzone konta SSO na ten URL"
     sso_allows_all_return_paths: "Nie ograniczaj domen dla return_paths dostarczanych przez SSO (domyślnie zwracana ścieżka musi być na aktualnej stronie)"
     allow_new_registrations: "Zezwól na rejestrację nowych użytkowników. Odznacz opcję żeby uniemożliwić rejestrację nowych kont."
@@ -1069,10 +932,6 @@
     enable_yahoo_logins: "Włącz autoryzację Yahoo"
     google_oauth2_client_id: "Client ID twojej aplikacji w Google"
     google_oauth2_client_secret: "Client Secret twojej aplikacji w Google"
-<<<<<<< HEAD
-    enable_twitter_logins: "Włącz autoryzację Twitter, wymagane twitter_consumer_key oraz twitter_consumer_secret"
-=======
->>>>>>> c10941bb
     enable_instagram_logins: "Włącz uwierzytelnienie za pomocą Instagramu, wymaga instagram_consumer_key i instagram_consumer_secret."
     instagram_consumer_key: "Klucz konsumenta dla uwierzytelnienia Instragram"
     instagram_consumer_secret: "Sekret konsumenta dla uwierzytelnienia Instragram"
@@ -1080,10 +939,6 @@
     allow_restore: "Dopuść przywracanie, które może zamienić WSZYSTKIE dane strony! Zostaw fałsz, chyba że planujesz przywrócić kopię zapasową"
     maximum_backups: "Maksymalna liczba kopii zapasowych do przechowywania na dysku. Starsze kopie zapasowe zostaną automatycznie usunięte."
     automatic_backups_enabled: "Uruchom automatyczne kopie zapasowe zgodnie z ustawioną częstotliwością kopii"
-<<<<<<< HEAD
-    enable_s3_backups: "Wysyłaj kopie zapasowe do S3 kiedy gotowe. WAŻNE: wymaga poprawnych poświadczeń S3 wprowadzonych w ustawieniach Plików."
-=======
->>>>>>> c10941bb
     s3_backup_bucket: "Zdalne wiadro do przechowywania kopii zapasowych. UWAGA: Upewnij się, że jest to wiadro prywatne."
     s3_disable_cleanup: "Dezaktywuj usuwanie kopii zapasowych z S3 kiedy usunięte lokalnie."
     backup_time_of_day: "Godzina (UTC) wykonania kopii zapasowej."
@@ -1126,11 +981,6 @@
     avatar_sizes: "Lista automatycznie wygenerowanych rozmiarów awatarów."
     external_system_avatars_enabled: "Użyj zewnętrzny system awatarów."
     external_system_avatars_url: "Adres URL zewnętrznego dostawcy awatarów. Dozwolone podstawienia: {username} {first_letter} {color} {size}"
-<<<<<<< HEAD
-    default_opengraph_image_url: "Adres URL domyślnego obrazu otwarciawykresu."
-    twitter_summary_large_image_url: "Adres URL domyślnego obrazu karty podsumowanie Twitter (powinien mieć przynajmniej 280px szerokości oraz 150px wysokości)."
-=======
->>>>>>> c10941bb
     allow_all_attachments_for_group_messages: "Zezwól na wszystkie załączniki email dla wiadomości grupowych."
     png_to_jpg_quality: "Jakość skonwertowanego pliku JPG (1 to najniższa jakość, 99 to najlepsza jakość, 100 aby dezaktywować)."
     allow_staff_to_upload_any_file_in_pm: "Pozwól personelowi przesyłać pliki w wiadomościach."
@@ -1223,13 +1073,8 @@
     auto_respond_to_flag_actions: "Włącz automatyczną odpowiedź, w czasie pozbywania się flagi."
     min_first_post_typing_time: "Minimalny czas w milisekundach, w którym użytkownik musi napisać post, jeśli próg nie zostanie osiągnięty post zostanie automatycznie dostosowany w zależności od kolejki zatwierdzania potrzeb. Ustaw 0, aby wyłączyć (nie polecane)"
     reply_by_email_enabled: "Włącz możliwość odpowiadania na wpisy poprzez email."
-<<<<<<< HEAD
-    reply_by_email_address: "Template for reply by email incoming email address, for example: %{reply_key}@reply.example.com or replies+%{reply_key}@example.com"
-    alternative_reply_by_email_addresses: "Lista alternatywnych szablonów do odpowiedzi przez adres email. Przykład: %{reply_key}@reply.example.com|replies+%{reply_key}@example.com"
-=======
     reply_by_email_address: "Template for reply by email incoming email address, for example: %%{reply_key}@reply.example.com or replies+%%{reply_key}@example.com"
     alternative_reply_by_email_addresses: "Lista alternatywnych szablonów do odpowiedzi przez adres email. Przykład: %%{reply_key}@reply.example.com|replies+%%{reply_key}@example.com"
->>>>>>> c10941bb
     strip_images_from_short_emails: "Pasek zdjęć z emaila o rozmiarze mniejszym niż 2800 bajtów"
     short_email_length: "Długość krótkiego emaila w bajtach"
     display_name_on_email_from: "Wyświetl pełne nazwy na emailach z pól"
@@ -1262,10 +1107,6 @@
     pop3_polling_host: "Host do przeglądania cyklicznego emaila poprzez POP3."
     pop3_polling_username: "Nazwa użytkownika dla konta POP3 do przeglądania cyklicznego emaila."
     pop3_polling_password: "Hasło dla konta POP3 do przeglądania cyklicznego maila."
-<<<<<<< HEAD
-    log_mail_processing_failures: "Zapisuj wszystkie błędy w przetwarzaniu emaili na http://yoursitename.com/logs"
-=======
->>>>>>> c10941bb
     email_in_min_trust: "Minimalny poziom zaufania, który musi posiadać użytkownik, aby móc dodawać nowe posty w tematach poprzez email."
     email_prefix: "Etykieta używana w temacie emaili. Domyślnie będzie ustawiana jako \"tytuł\", w przypadku braku ustawienia."
     email_site_title: "Tytuł strony używany jako nadawca emaili ze strony. Domyślnie ustawiony jako \"tytuł\", w przypadku braku ustawienia. Jeśli twój \"tytuł\" zawiera znaki, które nie są dozwolone przez ciągi znaków nadawcy emaila, użyj tego ustawienia."
@@ -1291,11 +1132,6 @@
     email_link_color: "Kolor linków w mailach wysyłanych w trybie HTML. Wprowadź angielską nazwę koloru HTML (\"blue\") lub wartość szesnastkową (\"#0000ff\")."
     detect_custom_avatars: "Czy sprawdzać, czy użytkownik wgrał własne zdjęcie profilowe?"
     max_daily_gravatar_crawls: "Maksymalna liczba razy Discourse sprawdzi Gravatar w poszukiwaniu nowych niestandardowych avatorów w czasie jednego dnia"
-<<<<<<< HEAD
-    public_user_custom_fields: "Biała lista pól niestandardowych dla użytkownika, które mogą być wyświetlane publicznie."
-    staff_user_custom_fields: "Biała lista niestandardowych pól dla użytkownika, które mogą być wyświetlane dla personelu."
-=======
->>>>>>> c10941bb
     enable_user_directory: "Dostarcz katalog użytkowników do wyszukiwania"
     enable_group_directory: "Dostarcz katalog grup do wyszukiwania"
     allow_anonymous_posting: "Zezwól użytkownikom na przechodzenie w tryb anonimowości."
@@ -1311,10 +1147,6 @@
     disable_avatar_education_message: "Wyłącz wiadomość edukacyjną dla zmiany avataru."
     suppress_uncategorized_badge: "Nie pokazuj etykiety z nazwą kategorii Inne na listach tematów."
     permalink_normalizations: "Zastosuj następujący regex przed dopasowaniem permalinków, na przykład /(topic.*)\\?.*/\\1  spowoduje ściągnięcie ciągu zapytań z dróg tematu. Format to regex+strin używaj \\1 itd aby przechwycić dostęp"
-<<<<<<< HEAD
-    global_notice: "Wyświetl PILNY, NAGŁY WYPADEK globalny baner, aby poinformować wszystkich gości, zmień na pusty, aby go ukryć (HTML dozwolony)."
-=======
->>>>>>> c10941bb
     disable_edit_notifications: "Wyłącz edytowanie powiadomień przez system użytkownika gdy 'download_remote_images_to_local' jest aktywne."
     automatically_unpin_topics: "Automatycznie odpinaj wątki,  gdy użytkownik dotknie dna."
     read_time_word_count: "Licznik słów na minutę dla kalkulacji szacowanego czasu czytania."
@@ -1330,10 +1162,6 @@
     default_code_lang: "Domyślny język programowania syntax podświetlający zastosowany do bloków kodu GitHub (lang-auto, ruby, python etc.)"
     warn_reviving_old_topic_age: "Kiedy ktoś rozpoczyna udziela odpowiedzi na dany temat, w którym ostatnia odpowiedź jest starsza niż tak wiele dni, wyświetlone zostanie ostrzeżenie. Wyłącz tą ustawienia ustawiając 0."
     autohighlight_all_code: "Narzuć dodawanie podświetlenia kodu do wszystkich bloków kodu, w przypadku gdy nie jest dokładnie określony język."
-<<<<<<< HEAD
-    highlighted_languages: "Uwzględniona reguły podświetlania syntax. (Ostrzeżenie: uwzględnianie zbyt wielu języków może mieć wpływ na działanie) zobacz demo: https://highlightjs.org/static/demo/"
-=======
->>>>>>> c10941bb
     embed_truncate: "Okrój osadzone posty."
     allowed_href_schemes: "Projekty dozwolone w linkach jako dodatek do http i https."
     embed_post_limit: "Maksymalna liczba postów do osadzenia."
@@ -1345,10 +1173,6 @@
     slug_generation_method: "Wybierz metodę tworzenia ślimaka. 'Zakodowane\" stworzy procentowy ciąg kodujący, \"żadne\" wyłączy tą metodę."
     enable_emoji: "Włącz obsługę emoji"
     emoji_set: "Jaki jest twój preferowany styl emoji?"
-<<<<<<< HEAD
-    enforce_square_emoji: "Narzuć kwadratowy stosunek dla wszystkich emoji."
-=======
->>>>>>> c10941bb
     approve_post_count: "Liczba postów od nowego lub podstawowego użytkownika, które muszą zostać zatwierdzone"
     approve_unless_trust_level: "Posty użytkowników poniżej tego poziomu zaufania muszą być zatwierdzane"
     approve_new_topics_unless_trust_level: "Nowe wątki dodawane przez użytkowników z poziomem zaufania poniżej muszą zostać zaakceptowane"
@@ -1396,12 +1220,6 @@
     min_trust_level_to_tag_topics: "Minimalny poziom zaufania wymagany do tagowania tematów"
     suppress_overlapping_tags_in_list: "Jeśli tagi dopasowane są dokładnie do słów w tytule tematu, nie pokazuj tagu"
     remove_muted_tags_from_latest: "Nie pokazuj tematów z tagiem z wyciszonymi tagami w ostatniej liście tematów."
-<<<<<<< HEAD
-    company_short_name: "Nazwa firmy (skrócona)"
-    company_full_name: "Nazwa firmy (pełna)"
-    company_domain: "Domena Organizacji"
-=======
->>>>>>> c10941bb
     errors:
       invalid_email: "Nieprawidłowy adres email."
       invalid_username: "Użytkownik o takiej nazwie nie istnieje."
@@ -1415,13 +1233,8 @@
       invalid_string_min_max: "Musi być między %{min} i %{max} znaków."
       invalid_string_min: "Musi być co najmniej %{min} znaków."
       invalid_string_max: "Musi być nie więcej niż %{max} znaków."
-<<<<<<< HEAD
-      invalid_reply_by_email_address: "Wartość musi zawierać '%{reply_key}' i musi być inna niż mail z powiadomieniem."
-      invalid_alternative_reply_by_email_addresses: "Wszystkie wartości muszą zawierać '%{reply_key}' i być inne niż w emailu powiadamiającym."
-=======
       invalid_reply_by_email_address: "Wartość musi zawierać '%%{reply_key}' i musi być inna niż mail z powiadomieniem."
       invalid_alternative_reply_by_email_addresses: "Wszystkie wartości muszą zawierać '%%{reply_key}' i być inne niż w emailu powiadamiającym."
->>>>>>> c10941bb
       pop3_polling_host_is_empty: "Musisz ustawić 'pop3 polling host' przed włączeniem przeglądania cyklicznego POP3."
       pop3_polling_username_is_empty: "Musisz ustawić 'pop3 polling username' przed włączeniem przeglądania cyklicznego POP3."
       pop3_polling_password_is_empty: "Musisz ustawić 'pop3 polling password' przed włączeniem przeglądania cyklicznego POP3."
@@ -1462,20 +1275,6 @@
     errors:
       different_topics: "Nie można połączyć postów z różnych wątków."
       different_users: "Nie można połączyć postów różnych użytkowników."
-<<<<<<< HEAD
-  move_posts:
-    new_topic_moderator_post:
-      one: "Wydzielono 1 post tworząc nowy wątek: %{topic_link}"
-      few: "Wydzielono %{count} posty tworząc nowy wątek: %{topic_link}"
-      many: "Wydzielono %{count} postów tworząc nowy wątek: %{topic_link}"
-      other: "Wydzielono %{count} postów tworząc nowy wątek: %{topic_link}"
-    existing_topic_moderator_post:
-      one: "1 post przeniesiono do wątku: %{topic_link}"
-      few: "%{count} posty przeniesiono do wątku: %{topic_link}"
-      many: "%{count} postów przeniesiono do wątku: %{topic_link}"
-      other: "%{count} postów przeniesiono do wątku: %{topic_link}"
-=======
->>>>>>> c10941bb
   topic_statuses:
     autoclosed_message_max_posts:
       one: "Wiadomość została automatycznie zamknięta po osiągnięciu maksymalnej liczby 1 odpowiedzi."
@@ -1519,15 +1318,6 @@
       other: "Ten temat został automatycznie zamknięty %{count} minut po ostatnim wpisie. Tworzenie nowych odpowiedzi nie jest już możliwe."
     autoclosed_disabled: "Temat został otwarty. Dodawanie odpowiedzi jest ponownie możliwe."
     autoclosed_disabled_lastpost: "Temat został otwarty. Pisanie odpowiedzi jest możliwe."
-<<<<<<< HEAD
-    pinned_enabled: "Temat został przypięty. Będzie pojawiać się na początku swojej kategorii dopóki nie zostanie odpięty przez obsługę lub prywatnie przez użytkownika."
-    pinned_disabled: "Temat został odpięty. Już nie będzie pojawiać się na początku swojej kategorii."
-    pinned_globally_enabled: "Temat został przypięty globalnie. Będzie pojawiać się na początku swojej kategorii i wszystkich list dopóki nie zostanie odpięty przez obsługę lub prywatnie przez użytkownika."
-    pinned_globally_disabled: "Temat został odpięty. Już nie będzie wyświetlany na górze swojej kategorii."
-    visible_enabled: "Temat jest ponownie widoczny i będzie pojawiać się na listach tematów."
-    visible_disabled: "Ten temat został ustawiony jako niewidoczny. Nie pojawi się na żadnej liście tematów. Aby go wyświetlić wymagana będzie znajomość linku bezpośredniego."
-=======
->>>>>>> c10941bb
     auto_deleted_by_timer: "Automatycznie usunięte przez regulator czasowy."
   login:
     not_approved: "Twoje konto nie zostało jeszcze aktywowane. Zostaniesz powiadomiony emailem gdy będziesz mógł się zalogować."
@@ -1592,10 +1382,6 @@
 
       %{confirm_unsubscribe_link}
 
-<<<<<<< HEAD
-
-=======
->>>>>>> c10941bb
       Jeśli nadal chcesz otrzymywać powiadomienia mailowe, po prostu zignoruj ten mail.
   invite_mailer:
     title: "Zaproś mailera"
@@ -1608,21 +1394,6 @@
   invite_password_instructions:
     title: "Zaproś hasło instrukcje"
     subject_template: "Ustaw hasło dla swojego konta na %{site_name}"
-<<<<<<< HEAD
-    text_body_template: |+
-      Dziękujemy za zaakceptowanie zaproszenia do %{site_name} -- witamy!
-
-
-
-      Kliknij ten link, by wybrać hasło:
-
-      %{base_url}/u/password-reset/%{email_token}
-
-
-
-      (Jeśli powyższy link wygasł, wybierz "Zapomniałem hasła", logując się za pomocą adresu email.)
-
-=======
     text_body_template: |
       Dziękujemy za zaakceptowanie zaproszenia do %{site_name} -- witamy!
 
@@ -1631,21 +1402,14 @@
       %{base_url}/u/password-reset/%{email_token}
 
       (Jeśli powyższy link wygasł, wybierz "Zapomniałem hasła", logując się za pomocą adresu email.)
->>>>>>> c10941bb
   download_backup_mailer:
     title: "Ściągnij backup mailer"
     subject_template: "[%{email_prefix}] Ściągnij backup strony"
     text_body_template: |
       Tutaj jest [strona ściągania backupu](%{backup_file_path}), o którą prosiłeś.
-<<<<<<< HEAD
 
       Ze względów bezpieczeństwa wysłaliśmy link do ściągnięcia na twój potwierdzony adres email .
 
-=======
-
-      Ze względów bezpieczeństwa wysłaliśmy link do ściągnięcia na twój potwierdzony adres email .
-
->>>>>>> c10941bb
       (Jeśli nie prosiłeś o ten link, powinieneś być poważnie zaniepokojony - ktoś ma dostęp admina do twojej strony).
     no_token: |
       Przepraszamy, ten link do pobrania backupu został wcześniej użyty lub wygasł.
@@ -1696,30 +1460,6 @@
     welcome_invite:
       title: "Zaproszenie powitalne"
       subject_template: "Witaj na %{site_name}!"
-<<<<<<< HEAD
-      text_body_template: |
-        Dziękujemy za przyjęcie zaproszenia do %{site_name} – witamy!
-
-        Twoja automatycznie wygenerowana nazwa użytkownika: **%{username}**. Możesz ją zmienić w każdej chwili w [swoich ustawieniach][prefs].
-
-        Aby zalogować się:
-
-        A) Zaloguj się przyciskiem logowania przez zewnętrzny serwis. Pamiętaj, aby podpięty pod wybrany serwis adres e-mail **był taki sam** jak ten na który dostałeś swoje zaproszenie. W przeciwnym wypadku nie będziemy mogli stwierdzić, że ty to Ty!
-
-        B) Stwórz unikalne hasło w [swoich ustawieniach][prefs] i zaloguj się przy jego pomocy.
-
-        %{new_user_tips}
-
-        Wierzymy w [cywilizowane zachowanie](%{base_url}/guidelines) jako podstawę naszej społeczności.
-
-        Miłego uczestnictwa!
-
-        [prefs]: %{user_preferences_url}
-    backup_succeeded:
-      title: "Kopia zapasowa została utworzona "
-      subject_template: "Kopia zapasowa jest gotowa"
-=======
->>>>>>> c10941bb
       text_body_template: |
         Dziękujemy za przyjęcie zaproszenia do %{site_name} – witamy!
 
@@ -1757,29 +1497,8 @@
     bulk_invite_failed:
       title: "Zaproszenia hurtowe Nieudane"
       subject_template: "Plik z zaproszeniami został przetworzony z błędami."
-      text_body_template: |+
-        Plik z zaproszeniami został przetworzony -- wysłanych: %{sent}, błędów: %{failed}.
-
-        Dziennik operacji:
-
-        ```
-        %{logs}
-        ```
-
-
     csv_export_succeeded:
       title: "Eksport CSV udany "
-<<<<<<< HEAD
-      text_body_template: |
-        Eksport danych zakończył się sukcesem! :dvd:
-
-        <a class="attachment" href="%{download_link}">%{file_name}</a> (%{file_size})
-
-        Powyższy link będzie aktywny przez 48 godzin.
-
-        Dane są skompresowane do archiwum gzip. Jeśli archiwum nie rozpakowuje się samo gdy je otwierasz, użyj narzędzi zalecanych tutaj: http://www.gzip.org/#faq4
-=======
->>>>>>> c10941bb
     csv_export_failed:
       title: "Eksport CSV nieudany "
       subject_template: "Nieudany eksport danych"
@@ -1800,18 +1519,10 @@
     email_reject_screened_email:
       title: "Odrzucenie emaila ekranowany email"
       subject_template: "[%{email_prefix}] Problem z pocztą elektroniczną - zablokowany email"
-<<<<<<< HEAD
-      text_body_template: |+
+      text_body_template: |
         Przepraszamy, ale twoja wiadomość email do %{destination}(zatytułowana %{former_title}) nie została wysłana.
 
         Twoja odpowiedź została wysłana z zablokowanego adresu email. Spróbuj ją wysłać z innego adresu email, lub [skontaktuj się z obsługą] %{base_url}/o nas).
-
-=======
-      text_body_template: |
-        Przepraszamy, ale twoja wiadomość email do %{destination}(zatytułowana %{former_title}) nie została wysłana.
-
-        Twoja odpowiedź została wysłana z zablokowanego adresu email. Spróbuj ją wysłać z innego adresu email, lub [skontaktuj się z obsługą] %{base_url}/o nas).
->>>>>>> c10941bb
     email_reject_inactive_user:
       title: "Email odrzucony Użytkownik nieaktywny"
       subject_template: "[%{email_prefix}] Problem z pocztą elektroniczną - nieaktywny użytkownik"
@@ -1948,32 +1659,16 @@
         few: "%{count} użytkowników czeka na zatwierdzenie"
         many: "%{count} użytkowników czeka na zatwierdzenie"
         other: "%{count} użytkowników czeka na zatwierdzenie"
-<<<<<<< HEAD
-      text_body_template: |+
+      text_body_template: |
         Są nowi zarejestrowani użytkownicy, oczekujący na zaakceptowanie (lub odrzucenie) przed rozpoczęciem użytkowania forum.
 
         [Proszę przejrzeć to w sekcji admina](%{base_url}/admin/users/list/pending).
-
-=======
-      text_body_template: |
-        Są nowi zarejestrowani użytkownicy, oczekujący na zaakceptowanie (lub odrzucenie) przed rozpoczęciem użytkowania forum.
-
-        [Proszę przejrzeć to w sekcji admina](%{base_url}/admin/users/list/pending).
->>>>>>> c10941bb
     download_remote_images_disabled:
       title: "Pobieranie Zdalne Obrazów Wyłączone"
       subject_template: "Pobieranie zdalne obrazów wyłączone"
       text_body_template: "Ustawienie `download_remote_images_to_local` zostało dezaktywowane ponieważ został osiągnięty limit miejsca na dysku `download_remote_images_threshold`."
     dashboard_problems:
       title: "Problemy tablicy"
-<<<<<<< HEAD
-      subject_template: "Znaleziono problemy "
-      text_body_template: |
-        Pojawiły się problemy w twojej tablicy admina.
-
-        [Proszę przejrzeć i naprawić powstałe problemy](%{base_url}/admin).
-=======
->>>>>>> c10941bb
     new_user_of_the_month:
       title: "Jesteś nowym użytkownikiem miesiąca!"
       subject_template: "Jesteś nowym użytkownikiem miesiąca!"
@@ -1984,12 +1679,6 @@
   unsubscribe_mailing_list: |
     Otrzymujesz tą wiadomość, ponieważ włączyłeś tryb listy mailingowej.
 
-<<<<<<< HEAD
-  unsubscribe_mailing_list: |
-    Otrzymujesz tą wiadomość, ponieważ włączyłeś tryb listy mailingowej.
-
-=======
->>>>>>> c10941bb
     Aby zrezygnować z tych maili, [naciśnij tutaj](%{unsubscribe_url}).
   subject_re: "Re: "
   subject_pm: "[PW] "
@@ -2162,7 +1851,7 @@
       subject_template: "%{optional_re}%{topic_title}"
       text_body_template: |2
 
-          %{message}
+        %{message}
     digest:
       why: "Krótkie podsumowanie aktywności na %{site_link} od twojej ostatniej wizyty w dniu %{last_seen_at}."
       since_last_visit: "Od twojej ostatniej wizyty"
@@ -2267,18 +1956,9 @@
     welcome_message: |
       #[Witamy na %{title}](#welcome)
       Wymagane konto. Zarejestruj nowe konto lub przejdź do logowania.
-<<<<<<< HEAD
-
-
-  terms_of_service:
-    title: "Warunki użytkowania serwisu"
-    signup_form_message: 'Przeczytałem i zgadzam się z <a href="/tos" target="_blank">Regulaminem Serwisu</a>.'
-  deleted: 'usunięte'
-=======
   terms_of_service:
     title: "Warunki użytkowania serwisu"
   deleted: "usunięte"
->>>>>>> c10941bb
   image: "obraz"
   upload:
     edit_reason: "lokalne kopie pobranych obrazów"
@@ -2296,13 +1976,8 @@
   avatar:
     missing: "Przepraszamy, nie możemy odnaleźć żadnego avatara przypisanego do tego konta email. Spróbuj załadować go ponownie"
   flag_reason:
-<<<<<<< HEAD
-    sockpuppet: "Nowy użytkownik stworzył temat, a inny nowy użytkownik z tym samym adresem IP (%{ip_address}) odpowiedział. <a href='/admin/site_settings/category/spam'>'flag_sockpuppets'</a> ustawienia strony."
-    spam_hosts: "Ten nowy użytkownik próbował stworzyć wiele postów z linkami do tej samej domeny (%{domain}). Zobacz <a href='/admin/site_settings/category/spam'>`newuser_spam_host_threshold</a> ustawienia strony."
-=======
     sockpuppet: "Nowy użytkownik stworzył temat, a inny nowy użytkownik z tym samym adresem IP (%{ip_address}) odpowiedział. <a href='%{base_path}/admin/site_settings/category/spam'>'flag_sockpuppets'</a> ustawienia strony."
     spam_hosts: "Ten nowy użytkownik próbował stworzyć wiele postów z linkami do tej samej domeny (%{domain}). Zobacz <a href='%{base_path}/admin/site_settings/category/spam'>`newuser_spam_host_threshold</a> ustawienia strony."
->>>>>>> c10941bb
   color_schemes:
     base_theme_name: "Podstawa"
     dark: "Ciemny motyw"
@@ -2400,10 +2075,6 @@
       .
       Zamiast dodać post "+1" lub "Zgoda". posłuż się przyciskiem polubienia. Zamiast próby radykalnej zmiany tematu w konwersacji, posłuż się odpowiedzią jako powiązany temat.
 
-<<<<<<< HEAD
-
-=======
->>>>>>> c10941bb
       <a name="stealing"></a>
 
       ## [Zamieszczaj tylko swoją własną treść](#stealing)
@@ -2414,21 +2085,13 @@
 
       ## [Zasilana dzięki Tobie](#power)
 
-<<<<<<< HEAD
-      Ta strona jest utrzymywana przez [przyjazną obsługę](/o nas) i *Ciebie*, społeczność. Jeśli posiadasz jeszcze jakieś pytania dotyczące poruszania się po forum, tworzenia nowych wątków [Opinie](/c/site-feedback) po prostu się odezwij! Jeśli wystąpi sytuacja krytyczna lub po prostu nagły problem, który nie możesz zostać rozwiązany przez oflagowanie skontaktuj się z obsługą poprzez [strona obsługi](/about).
-=======
       Ta strona jest utrzymywana przez [przyjazną obsługę](%{base_path}/o nas) i *Ciebie*, społeczność. Jeśli posiadasz jeszcze jakieś pytania dotyczące poruszania się po forum, tworzenia nowych wątków [Opinie](%{base_path}/c/site-feedback) po prostu się odezwij! Jeśli wystąpi sytuacja krytyczna lub po prostu nagły problem, który nie możesz zostać rozwiązany przez oflagowanie skontaktuj się z obsługą poprzez [strona obsługi](%{base_path}/about).
->>>>>>> c10941bb
 
       <a name="tos"></a>
 
       ## [Warunki](#tos)
 
-<<<<<<< HEAD
-      Tak, język prawniczy jest nudny, ale musimy chronić siebie &ndash; a więc też Ciebie i twoje informacje &ndash;; przed nieprzyjaznymi ludźmi. Mamy [Warunki obsługi[(/tos) opisujące twoje (i nasze) zachowanie i prawa związane z treścią, prywatnością i prawami. Aby korzystać z tej usługi, musisz zgodzić się na ich przestrzeganie [TOS](/tos).
-=======
       Tak, język prawniczy jest nudny, ale musimy chronić siebie &ndash; a więc też Ciebie i twoje informacje &ndash;; przed nieprzyjaznymi ludźmi. Mamy [Warunki obsługi[(/tos) opisujące twoje (i nasze) zachowanie i prawa związane z treścią, prywatnością i prawami. Aby korzystać z tej usługi, musisz zgodzić się na ich przestrzeganie [TOS](%{base_path}/tos).
->>>>>>> c10941bb
   tos_topic:
     title: "Warunki użytkowania"
   privacy_topic:
@@ -2470,10 +2133,6 @@
       * Nie przechowywać danych o twoim adresie IP dłużej niż 90 dni.
       * Nie przechowywać danych o adresie IP przypisanym do twojego konta dłużej niż 5 lat.
 
-<<<<<<< HEAD
-
-=======
->>>>>>> c10941bb
       <a name="cookies"></a>
 
       ## [Czy używamy plików cookies?](#cookies)
@@ -2755,37 +2414,15 @@
           contact_email:
             label: "E-mail"
             placeholder: "name@example.com"
-<<<<<<< HEAD
-            description: "Adres email osoby lub grupy odpowiedzialnej za tą społeczność. Używany dla krytycznych powiadomień jak na przykład nieobsłużone oflagowania, aktualizację bezpieczeństwa i na <a href='/about' target='_blank'>stronie o Tobie</a> dla szybkiego kontaktu."
-          contact_url:
-            label: "Strona kontaktowa"
-            placeholder: "http://www.example.com/contact-us"
-            description: "Ogólna strona kontaktowa do ciebie i twojej organizacja. Będzie wyświetlane na <a href='/about' target='_blank'>twojej stronie </a>."
-=======
             description: "Adres email osoby lub grupy odpowiedzialnej za tą społeczność. Używany dla krytycznych powiadomień jak na przykład nieobsłużone oflagowania, aktualizację bezpieczeństwa i na <a href='%{base_path}/about' target='_blank'>stronie o Tobie</a> dla szybkiego kontaktu."
           contact_url:
             label: "Strona kontaktowa"
             description: "Ogólna strona kontaktowa do ciebie i twojej organizacja. Będzie wyświetlane na <a href='%{base_path}/about' target='_blank'>twojej stronie </a>."
->>>>>>> c10941bb
           site_contact:
             label: "Automatyczne wiadomości"
             description: "Wszystkie automatyczne wiadomości prywatne Discourse będą wysyłane z tego użytkownika, jak na przykład ostrzeżenia o flagach i powiadomienia ukończenia backupu."
       corporate:
         title: "Organizacja"
-<<<<<<< HEAD
-        description: "Te nazwy zostaną wpisane w twojej <a href='/privacy' target='blank'>Polityce Prywatności</a> i <a href='/tos' target='blank'>Warunków korzystania z usług</a>, są to tematy, które możesz edytować w kategorii obsługa. Jeśli nie posiadasz firmy, możesz pominąć ten krok."
-        fields:
-          company_short_name:
-            label: "Nazwa organizacji (krótka)"
-            placeholder: "Initech"
-          company_full_name:
-            label: "Nazwa organizacji (pełna)"
-            placeholder: "Initech, Inc."
-          company_domain:
-            label: "Domena Organizacji"
-            placeholder: "initech.com"
-=======
->>>>>>> c10941bb
       colors:
         title: "Motyw"
         fields:
@@ -2798,16 +2435,6 @@
                 label: "Prosty Ciemny"
       logos:
         title: "Loga"
-<<<<<<< HEAD
-        fields:
-          logo_url:
-            label: "Podstawowe logo"
-            description: "Zdjęcie logo w lewym górnym rogu twojej strony. Użyj szerokiego prostokątu. "
-          logo_small_url:
-            label: "Kompaktowe logo"
-            description: "Wersja kompaktowa twojego logo, wyświetlana w lewym górnym rogu strony przy przewijaniu w dół. Używaj kwadratowego kształtu."
-=======
->>>>>>> c10941bb
       icons:
         title: "Ikony"
       homepage:
@@ -2825,11 +2452,4 @@
         title: "Zaproś administrację"
         description: "Już prawie koniec! Teraz zaprośmy trochę ludzi, aby rozwinąć twoją społeczność i pomóc <a href='https://blog.discourse.org/2014/08/building-a-discourse-community/' target='blank'>zasiać nowe dyskusje</a> poprzez interesujące tematy i odpowiedzi."
       finished:
-<<<<<<< HEAD
-        title: "Twój Discourse jest Gotowy!"
-        description: |
-          <p>Jeśli kiedykolwiek będziesz chciał dokonać zmian w tych ustawieniach, przejdź <a href='/admin' target='_blank'>do sekcji admina</a>; znajdziesz ją obok ikony klucza w menu witryny.</p>
-          <p>Baw się dobrze i powodzenia <a href='https://blog.discourse.org/2014/08/building-a-discourse-community/' target='_blank'>w budowaniu nowej społeczności!</a></p>
-=======
-        title: "Twój Discourse jest Gotowy!"
->>>>>>> c10941bb
+        title: "Twój Discourse jest Gotowy!"