# WARNING: Never edit this file.
# It will be overwritten when translations are pulled from Crowdin.
#
# To work with us on translations, join this project:
# https://translate.discourse.org/

pl_PL:
  dates:
    short_date_no_year: "D MMM"
    short_date: "D MMM RRRR"
    long_date: "D MMMM YYYY H:mm"
  datetime_formats: &datetime_formats
    formats:
      short: "%d.%m.%Y"
      short_no_year: "%-d %B"
      date_only: "%-d %B %Y"
      long: "%-d %B %Y %H:%M"
      no_day: "%B %Y"
      calendar_ics: "%Y%m%dT%H%M%SZ"
  date:
    month_names:
    -
    - Styczeń
    - Luty
    - Marzec
    - Kwiecień
    - Maj
    - Czerwiec
    - Lipiec
    - Sierpień
    - Wrzesień
    - Październik
    - Listopad
    - Grudzień
    <<: *datetime_formats
  time:
    am: "rano"
    pm: "po południu"
    <<: *datetime_formats
  title: "Discourse"
  topics: "Tematy"
  posts: "wpisy"
  views: "wyświetlenia"
  loading: "Ładowanie"
  powered_by_html: 'Oparte na <a href="https://www.discourse.org">Discourse</a>, najlepiej oglądać z włączonym JavaScriptem'
  sign_up: "Rejestracja"
  log_in: "Logowanie"
  submit: "Prześlij"
  purge_reason: "Automatycznie usunięte jako porzucone, dezaktywowane konto."
  disable_remote_images_download_reason: "Pobieranie zewnętrznych grafik zostało wyłączone z uwagi na niską ilość wolnego miejsca na dysku."
  anonymous: "Anonim"
  remove_posts_deleted_by_author: "Usunięte przez autora"
  redirect_warning: "Nie byliśmy w stanie zweryfikować, że wybrany przez Ciebie link został rzeczywiście wysłany na forum. Aby kontynować mimo tego, wybierz link poniżej."
  on_another_topic: "Na innym temacie"
  topic_category_changed: "Od %{from} do %{to}"
  topic_tag_changed:
    added_and_removed: "Dodano %{added} i usunięto %{removed}"
    added: "Dodano %{added}"
    removed: "Usunięto %{removed}"
  inline_oneboxer:
    topic_page_title_post_number: "#%{post_number}"
    topic_page_title_post_number_by_user: "#%{post_number} przez %{username}"
    too_many_urls: "Nie można umieścić więcej niż 10 adresów URL w jednym żądaniu."
    concurrency_not_allowed: "Jednoczesne żądania inline-oneboxing nie są dozwolone. Prosimy o wysyłanie jednego żądania na raz."
  components:
    enabled_filter: "Włączona"
    disabled_filter: "Wyłączone"
    updates_available_filter: "Dostępne aktualizacje"
  theme_settings:
    errors:
      json_value:
        too_large: "przekroczył maksymalny rozmiar %{max_size} bajtów."
  themes:
    bad_color_scheme: "Nie można zaktualizować szablonu, nieprawidłowa paleta kolorów"
    other_error: "Coś poszło nie tak podczas aktualizacji szablonu"
    ember_selector_error: "Przepraszamy - używanie selektorów #ember lub .ember-view w CSS jest zabronione, ponieważ nazwy te są generowane dynamicznie w czasie pracy i z czasem się zmienią, co ostatecznie skończy się uszkodzenonym CSS. Wypróbuj inny selektor."
    setting_not_themeable: "Ustawienie '%{name}' nie jest motywem."
    import_error:
      generic: Wystąpił błąd podczas importowania tego motywu
      upload: "Błąd tworzenia zasobu do przesłania: %{name}. %{errors}"
      screenshot: "Błąd podczas importowania zrzutów ekranu motywu. %{errors}"
      screenshot_invalid_type: "Zrzuty ekranu motywu muszą być w jednym z następujących formatów: %{accepted_formats}. Zrzut ekranu %{file_name} ma nieprawidłowy format."
      screenshot_invalid_size: "Zrzuty ekranu motywu muszą być mniejsze niż %{max_size}. Zrzut ekranu %{file_name} jest zbyt duży."
      screenshot_invalid_dimensions: "Zrzuty ekranu motywu muszą mieć maksymalny rozmiar %{max_width}x%{max_height}. Zrzut ekranu %{file_name} przekracza tę wartość. Jego wymiary to %{width}x%{height}."
      about_json: "Błąd importu: about.json nie istnieje lub jest nieprawidłowy. Czy to na pewno szablon Discourse?"
      about_json_too_big: "Błąd importu: about.json jest większy niż limit %{limit} ."
      about_json_values: "Plik about.json zawiera niepoprawne wartości: %{errors}"
      modifier_values: "modyfikatory about.json zawierają nieprawidłowe wartości: %{errors}"
      asset_too_big: "Zasób %{filename} jest większy niż limit %{limit}"
      theme_too_big: "Motyw jest większy niż limit %{limit}"
      git: "Podczas klonowania repozytorium git wystąpił błąd: dostęp jest zabroniony albo repozytorium nie istnieje"
      git_ref_not_found: "Nie można sprawdzić odwołania git: %{ref}"
      git_unsupported_scheme: "Nie można sklonować repozytorium git: schemat nieobsługiwany"
      unpack_failed: "Błąd przy rozpakowywaniu pliku"
      file_too_big: "Nieskompresowany plik jest zbyt duży."
      unknown_file_type: "Przesłany plik nie spełnia wymagań poprawnego motywu Discourse."
      not_allowed_theme: "`%{repo}` nie jest na liście dozwolonych motywów (sprawdź globalne ustawienie `allowed_theme_repos`)."
      ssh_key_gone: "Czekałeś zbyt długo, aby zainstalować motyw, a klucz SSH wygasł. Spróbuj ponownie."
      too_many_files: "Liczba plików (%{count}) w motywie przekroczyła maksymalną dozwoloną liczbę plików (%{limit})."
      migrations:
        invalid_filename: "Nieprawidłowa nazwa pliku migracji: %{filename}. Nazwy plików muszą zaczynać się od 4 cyfr, po których następuje myślnik, a następnie nazwa zawierająca tylko znaki alfanumeryczne z myślnikami."
        name_too_long:
          one: "Nazwa migracji jest zbyt długa. Nie powinna przekraczać %{count} znak."
          few: "Nazwa migracji jest zbyt długa. Nie powinna przekraczać %{count} znaków."
          many: "Nazwa migracji jest zbyt długa. Nie powinna przekraczać %{count} znaków."
          other: "Nazwa migracji jest zbyt długa. Nie powinna przekraczać %{count} znaków."
        too_many_pending_migrations: "W tym szablonie jest zbyt wiele oczekujących migracji. Motywy nie mogą wprowadzać więcej niż 100 migracji w jednej aktualizacji"
        out_of_sequence: "Migracja '%{name}' jest poza kolejnością. Ostatnia migracja dla tego motywu miała numer wersji %{current}, który jest wyższy niż nowa migracja"
        syntax_error: "Nie udało się uruchomić migracji '%{name}', ponieważ wystąpił błąd składni: %{error}"
        exceeded_memory_limit: "Migracja '%{name}' nie powiodła się, ponieważ przekroczyła limit pamięci."
        timed_out: "Upłynął limit czasu migracji '%{name}'."
        no_exported_function: "Migracja '%{name}' nie eksportuje funkcji umożliwiającej wykonanie migracji"
        default_export_not_a_function: "Migracja '%{name}' ma domyślny eksport, który nie jest funkcją. Domyślnym eksportem musi być funkcja, która wykonuje migrację"
        no_returned_value: "Migracja '%{name}' nie zwróciła żadnej wartości (lub zwróciła wartość null lub niezdefiniowaną). Musi zwrócić obiekt Map"
        wrong_return_type: "Migracja '%{name}' zwróciła nieznany typ danych. Musi zwrócić obiekt Map"
        runtime_error: "Migracja '%{name}' napotkała następujący błąd wykonania: %{error}"
        unknown_setting_returned_by_migration: "Migracje '%{name}' zwróciły ustawienie '%{setting_name}', które nie zostało zadeklarowane w pliku settings.yml motywu."
    errors:
      component_no_user_selectable: "Komponenty motywu nie mogą być dobieralne przez użytkowników"
      component_no_default: "Komponenty motywu nie mogą być domyślnym motywem"
      component_no_color_scheme: "Komponenty motywu nie mogą mieć palet kolorystycznych"
      no_multilevels_components: "Motywy posiadające submotywy nie mogą być submotywami"
      optimized_link: Zoptymalizowane łącza do obrazów są efemeryczne i nie powinny być zawarte w kodzie źródłowym motywu.
    settings_errors:
      invalid_yaml: "Wprowadzony YAML jest nieprawidłowy"
      data_type_inclusion: "Ustawienie typu `%{name}` nie jest obsługiwane. Poprawne typy to `integer`, `bool`, `list`, `enum` oraz `upload`"
      name_too_long: "Jedno z ustawień ma zbyt długą nazwę. Maksymalna długość to 255 znaków"
      default_value_missing: "Ustawienie `%{name}` nie ma domyślnej wartości."
      default_not_match_type: "Typ domyślnej wartości ustawienia \"%{name}\" nie odpowiada typowi ustawienia."
      default_value_not_valid: "Ustawienie wartości domyślnej `%{name}` nie jest prawidłowe. %{error_messages}"
      enum_value_not_valid: "Wybrana wartość wykracza poza zbiór możliwych wartości."
      number_value_not_valid_min_max: "Wartość musi być między %{min} i %{max}."
      number_value_not_valid_min: "Wartość musi być większa lub równa %{min}."
      number_value_not_valid_max: "Wartość musi być mniejsza lub równa %{max}."
      string_value_not_valid_min_max: "Wartość musi mieć długość od %{min} do %{max} znaków."
      string_value_not_valid_min:
        one: "Wartość musi mieć co najmniej %{count} znak."
        few: "Wartość musi mieć co najmniej %{count} znaków."
        many: "Wartość musi mieć co najmniej %{count} znaków."
        other: "Wartość musi mieć co najmniej %{count} znaków."
      string_value_not_valid_max:
        one: "Wartość musi mieć maksymalnie %{count} znak."
        few: "Wartość musi mieć maksymalnie %{count} znaki."
        many: "Wartość musi mieć maksymalnie %{count} znaków."
        other: "Wartość musi mieć maksymalnie %{count} znaków."
      objects:
        humanize_required: "Wskazany element o ścieżce JSON '%{property_json_pointer}' musi być obecny."
        required: "musi zostać podana"
        humanize_invalid_type: "Wskazany element o ścieżce JSON '%{property_json_pointer}' musi być typu %{type}."
        invalid_type: "%{type} nie jest prawidłowym typem"
        humanize_not_valid_string_value: "Wskazany element o ścieżce JSON '%{property_json_pointer}' musi być ciągiem znaków."
        not_valid_string_value: "musi być ciągiem znaków"
        humanize_not_valid_integer_value: "Wskazany element o ścieżce JSON '%{property_json_pointer}' musi być liczbą całkowitą."
        not_valid_integer_value: "musi być liczbą całkowitą"
        humanize_not_valid_float_value: "Wskazany element o ścieżce JSON '%{property_json_pointer}' musi być typu float."
        not_valid_float_value: "musi być liczbą zmiennoprzecinkową"
        humanize_not_valid_boolean_value: "Wskazany element o ścieżce JSON '%{property_json_pointer}' musi być wartością logiczną."
        not_valid_boolean_value: "musi być wartością logiczną"
        humanize_not_valid_enum_value: "Wskazany element o ścieżce JSON '%{property_json_pointer}' musi być jedną z następujących %{choices}."
        not_valid_enum_value: "musi być jednym z następujących: %{choices}"
        humanize_not_valid_categories_value: "Wskazany element o ścieżce JSON '%{property_json_pointer}' musi być prawidłową tablicą nazw tagów."
        not_valid_categories_value: "musi być tablicą prawidłowych identyfikatorów kategorii"
        humanize_categories_value_not_valid_min:
          one: "Wskazany element o ścieżce JSON '%{property_json_pointer}' musi mieć co najmniej %{count} identyfikator kategorii."
          few: "Wskazany element o ścieżce JSON '%{property_json_pointer}' musi mieć co najmniej %{count} identyfikatory kategorii."
          many: "Wskazany element o ścieżce JSON '%{property_json_pointer}' musi mieć co najmniej %{count} identyfikatorów kategorii."
          other: "Wskazany element o ścieżce JSON '%{property_json_pointer}' musi mieć co najmniej %{count} identyfikatorów kategorii."
        categories_value_not_valid_min:
          one: "musi mieć co najmniej %{count} identyfikator kategorii"
          few: "musi mieć co najmniej %{count} identyfikatory kategorii"
          many: "musi mieć co najmniej %{count} identyfikatorów kategorii"
          other: "musi mieć co najmniej %{count} identyfikatorów kategorii"
        humanize_categories_value_not_valid_max:
          one: "Wskazany element o ścieżce JSON '%{property_json_pointer}' musi mieć co najwyżej %{count} identyfikator kategorii."
          few: "Wskazany element o ścieżce JSON '%{property_json_pointer}' musi mieć co najwyżej %{count} identyfikatory kategorii."
          many: "Wskazany element o ścieżce JSON '%{property_json_pointer}' musi mieć co najwyżej %{count} identyfikatorów kategorii."
          other: "Wskazany element o ścieżce JSON '%{property_json_pointer}' musi mieć co najwyżej %{count} identyfikatorów kategorii."
        categories_value_not_valid_max:
          one: "musi mieć co najwyżej %{count} identyfikator kategorii"
          few: "musi mieć co najwyżej %{count} identyfikatory kategorii"
          many: "musi mieć co najwyżej %{count} identyfikatorów kategorii"
          other: "musi mieć co najwyżej %{count} identyfikatorów kategorii"
        humanize_not_valid_topic_value: "Wskazany element o ścieżce JSON '%{property_json_pointer}' musi być prawidłowym identyfikatorem tematu."
        not_valid_topic_value: "musi być prawidłowym identyfikatorem tematu"
        humanize_not_valid_post_value: "Wskazany element o ścieżce JSON '%{property_json_pointer}' musi być prawidłowym identyfikatorem postu."
        not_valid_post_value: "musi być prawidłowym identyfikatorem posta"
        humanize_not_valid_groups_value: "Wskazany element o ścieżce JSON '%{property_json_pointer}' musi być tablicą prawidłowych identyfikatorów grup."
        not_valid_groups_value: "musi być tablicą prawidłowych identyfikatorów grup"
        humanize_groups_value_not_valid_min:
          one: "Wskazany element o ścieżce JSON '%{property_json_pointer}' musi mieć co najmniej %{count} identyfikator grupy."
          few: "Wskazany element o ścieżce JSON '%{property_json_pointer}' musi mieć co najmniej %{count} identyfikatory grup."
          many: "Wskazany element o ścieżce JSON '%{property_json_pointer}' musi mieć co najmniej %{count} identyfikatorów grup."
          other: "Wskazany element o ścieżce JSON '%{property_json_pointer}' musi mieć co najmniej %{count} identyfikatorów grup."
        groups_value_not_valid_min:
          one: "musi mieć co najmniej %{count} identyfikator grupy"
          few: "musi mieć co najmniej %{count} identyfikatory grup"
          many: "musi mieć co najmniej %{count} identyfikatorów grup"
          other: "musi mieć co najmniej %{count} identyfikatorów grup"
        humanize_groups_value_not_valid_max:
          one: "Wskazany element o ścieżce JSON '%{property_json_pointer}' musi mieć co najwyżej %{count} identyfikator grupy."
          few: "Wskazany element o ścieżce JSON '%{property_json_pointer}' musi mieć co najwyżej %{count} identyfikatory grup."
          many: "Wskazany element o ścieżce JSON '%{property_json_pointer}' musi mieć co najwyżej %{count} identyfikatorów grup."
          other: "Wskazany element o ścieżce JSON '%{property_json_pointer}' musi mieć co najwyżej %{count} identyfikatorów grup."
        groups_value_not_valid_max:
          one: "musi mieć co najwyżej %{count} identyfikator grupy"
          few: "musi mieć co najwyżej %{count} identyfikatory grup"
          many: "musi mieć co najwyżej %{count} identyfikatorów grup"
          other: "musi mieć co najwyżej %{count} identyfikatorów grup"
        humanize_not_valid_tags_value: "Wskazany element o ścieżce JSON '%{property_json_pointer}' musi być prawidłową tablicą nazw tagów."
        not_valid_tags_value: "musi być tablicą prawidłowych nazw tagów"
        humanize_tags_value_not_valid_min:
          one: "Wskazany element o ścieżce JSON '%{property_json_pointer}' musi mieć co najmniej %{count} nazwę tagu."
          few: "Wskazany element o ścieżce JSON '%{property_json_pointer}' musi mieć co najmniej %{count} nazwy tagów."
          many: "Wskazany element o ścieżce JSON '%{property_json_pointer}' musi mieć co najmniej %{count} nazw tagów."
          other: "Wskazany element o ścieżce JSON '%{property_json_pointer}' musi mieć co najmniej %{count} nazw tagów."
        tags_value_not_valid_min:
          one: "musi mieć co najmniej %{count} nazwę tagu"
          few: "musi mieć co najmniej %{count} nazwy tagów"
          many: "musi mieć co najmniej %{count} nazw tagów"
          other: "musi mieć co najmniej %{count} nazw tagów"
        humanize_tags_value_not_valid_max:
          one: "Wskazany element o ścieżce JSON '%{property_json_pointer}' musi mieć co najwyżej %{count} nazwę tagu."
          few: "Wskazany element o ścieżce JSON '%{property_json_pointer}' musi mieć co najwyżej %{count} nazwy tagów."
          many: "Wskazany element o ścieżce JSON '%{property_json_pointer}' musi mieć co najwyżej %{count} nazw tagów."
          other: "Wskazany element o ścieżce JSON '%{property_json_pointer}' musi mieć co najwyżej %{count} nazw tagów."
        tags_value_not_valid_max:
          one: "musi mieć co najwyżej %{count} nazwę tagu"
          few: "musi mieć co najwyżej %{count} nazw tagów"
          many: "musi mieć co najwyżej %{count} nazw tagów"
          other: "musi mieć co najwyżej %{count} nazw tagów"
        humanize_not_valid_upload_value: "Wskazany element o ścieżce JSON '%{property_json_pointer}' musi być prawidłowym identyfikatorem przesyłania."
        not_valid_upload_value: "musi być prawidłowym identyfikatorem przesyłania"
        humanize_string_value_not_valid_min:
          one: "Wskazany element o ścieżce JSON '%{property_json_pointer}' musi mieć co najmniej %{count} znak."
          few: "Wskazany element o ścieżce JSON '%{property_json_pointer}' musi mieć długość co najmniej %{count} znaki."
          many: "Wskazany element o ścieżce JSON '%{property_json_pointer}' musi mieć długość co najmniej %{count} znaków."
          other: "Wskazany element o ścieżce JSON '%{property_json_pointer}' musi mieć długość co najmniej %{count} znaków."
        string_value_not_valid_min:
          one: "musi mieć co najmniej %{count} znak"
          few: "musi mieć co najmniej %{count} znaki"
          many: "musi mieć co najmniej %{count} znaków"
          other: "musi mieć co najmniej %{count} znaków"
        humanize_string_value_not_valid_max:
          one: "Wskazany element o ścieżce JSON '%{property_json_pointer}' musi mieć co najwyżej %{count} znak."
          few: "Wskazany element o ścieżce JSON '%{property_json_pointer}' musi mieć co najwyżej %{count} znaki."
          many: "Wskazany element o ścieżce JSON '%{property_json_pointer}' musi mieć co najwyżej %{count} znaków."
          other: "Wskazany element o ścieżce JSON '%{property_json_pointer}' musi mieć co najwyżej %{count} znaków."
        string_value_not_valid_max:
          one: "musi mieć co najwyżej %{count} znak"
          few: "musi mieć co najwyżej %{count} znaki"
          many: "musi mieć co najwyżej %{count} znaków"
          other: "musi mieć co najwyżej %{count} znaków"
        humanize_number_value_not_valid_min: "Wskazany element o ścieżce JSON '%{property_json_pointer}' musi być większa lub równa %{min}."
        number_value_not_valid_min: "musi być większa lub równa %{min}"
        humanize_number_value_not_valid_max: "Wskazany element o ścieżce JSON '%{property_json_pointer}' musi być mniejsza lub równa %{max}."
        number_value_not_valid_max: "musi być mniejsza lub równa %{max}"
        humanize_string_value_not_valid_url: "Wskazany element o ścieżce JSON '%{property_json_pointer}' musi być prawidłowym adresem URL."
        string_value_not_valid_url: "musi być prawidłowym adresem URL"
    locale_errors:
      top_level_locale: "Klucz najwyższego poziomu w pliku ustawień regionalnych musi być zgodny z nazwą ustawień regionalnych"
      invalid_yaml: "Nieprawidłowy plik YAML z tłumaczeniem"
  emails:
    incoming:
      default_subject: "Ten temat wymaga tytułu"
      show_trimmed_content: "Pokaż skróconą zawartość"
      maximum_staged_user_per_email_reached: "Osiągnięto maksymalną ilość użytkowników etapowych zarejestrowanych przez email."
      no_subject: "(brak tematu)"
      no_body: "(brak treści wpisu)"
      attachments: "(załączniki)"
      missing_attachment: "(Brakuje załącznika %{filename})"
      continuing_old_discussion:
        one: "Kontynuacja dyskusji z [%{title}](%{url}), ponieważ została utworzona ponad %{count} dzień temu."
        few: "Kontynuacja dyskusji z [%{title}](%{url}), ponieważ została utworzona ponad %{count} dni temu."
        many: "Kontynuacja dyskusji z [%{title}](%{url}), ponieważ została utworzona ponad %{count} dni temu."
        other: "Kontynuacja dyskusji z [%{title}](%{url}), ponieważ została utworzona ponad %{count} dni temu."
      errors:
        empty_email_error: "Zdarza się kiedy e-mail jaki dostaliśmy jest pusty."
        no_message_id_error: "Zdarza się kiedy email nie posiada nagłówka 'Message-Id'."
        auto_generated_email_error: "Zdarza się, gdy \"pierwszeństwo\" nagłówka jest ustawione na: listę, śmieci, luzem lub auto odpowiedź lub gdy inny nagłówek zawiera: auto-składane, auto-odpowiadanie lub auto-generowane."
        no_body_detected_error: "Zdarza się, kiedy nie można rozpakować całości wiadomości, a zawarte są w niej załączniki."
        no_sender_detected_error: "Zdarza się, kiedy nie można znaleźć prawidłowego adresu e‐mail w nagłówku Od."
        from_reply_by_address_error: "Zdarza się, gdy nagłówek From pasuje do odpowiedzi według adresu e-mail."
        inactive_user_error: "Zdarza się kiedy nadawca jest nie aktywny."
        silenced_user_error: "Dzieje się, gdy wysyłający został uciszony."
        bad_destination_address: "Zdarza się, gdy żaden z adresów e-mail w polach Do / DW nie odpowiada skonfigurowanemu adresowi poczty przychodzącej."
        strangers_not_allowed_error: "Zdarza się, gdy użytkownik próbuje stworzyć temat w kategorii, której nie jest członkiem."
        insufficient_trust_level_error: "Zdarza się, gdy użytkownik próbuje stworzyć temat w kategorii, której nie ma odpowiedniego poziomu zaufania.."
        reply_user_not_matching_error: "Zdarza się kiedy pojawia się odpowiedź z innego adresu email niż ten na który powiadomienie zostało wysłane."
        topic_not_found_error: "Zdarza się kiedy pojawia się odpowiedź, ale powiązany temat został skasowany."
        topic_closed_error: "Zdarza się kiedy pojawia się odpowiedź, ale powiązany temat został zamknięty."
        bounced_email_error: "Email jest cofniętym raportem emaila."
        screened_email_error: "Dzieje się tak, gdy adres e-mail nadawcy został już sprawdzony."
        unsubscribe_not_allowed: "Zdarza się, kiedy anulowanie subskrypcji przez e‐mail nie jest dozwolone dla tego użytkownika."
        email_not_allowed: "Zdarza się, gdy adres e-mail nie znajduje się na liście dozwolonych adresów lub jest na liście zablokowanych."
      unrecognized_error: "Niezidentyfikowany błąd"
    secure_uploads_placeholder: "Redacted: Ta strona ma włączone bezpieczne przesyłanie plików, odwiedź temat lub kliknij wyświetl media, aby zobaczyć załączone pliki."
    view_redacted_media: "Wyświetl załączniki"
  errors: &errors
    format: ! "%{attribute} %{message}"
    format_with_full_message: "<b>%{attribute}</b>:%{message}"
    messages:
<<<<<<< HEAD
=======
      invalid_locale: "%{invalid_locale} to nieprawidłowe ustawienia regionalne"
>>>>>>> 3cac9432
      too_long_validation:
        one: "ograniczono do %{count} znaku, podano %{length}."
        few: "ograniczono do %{count} znaków, podano %{length}."
        many: "ograniczono do %{count} znaków, podano %{length}."
        other: "ograniczono do %{count} znaków, podano %{length}."
      invalid_boolean: "Nieprawidłowy boolean."
      taken: "jest już w użyciu"
      reserved: "%{name} nazwa grupy jest zarezerwowana, wybierz inną nazwę"
      accepted: musi zostać zaakceptowane
      blank: nie może być puste
      present: musi być puste
      confirmation: ! "nie zgadza się z %{attribute}"
      empty: nie może być puste
      equal_to: musi być równe do %{count}
      even: musi być parzyste
      exclusion: jest zarezerwowane
      greater_than: musi być większe niż %{count}
      greater_than_or_equal_to: musi być większe lub równe %{count}
      has_already_been_used: "został już użyty"
      inclusion: nie jest zawarty w liście
      invalid: jest nieprawidłowy
      is_invalid: "wygląda niejasno, czy to cała wypowiedź?"
      is_invalid_meaningful: "wydaje się niejasny, większość słów zawiera w kółko te same litery?"
      is_invalid_unpretentious: "wydaje się niejasny, jedno lub więcej słów jest bardzo długie?"
      is_invalid_quiet: "wydaje się niejasny, czy chciałeś/łaś wpisać to WIELKIMI LITERAMI?"
      invalid_timezone: "„%{tz}” nie jest prawidłową strefą czasową"
      contains_censored_words: "zawiera następujące niedozwolone słowa: %{censored_words}"
      less_than: musi być mniejszy niż %{count}
      less_than_or_equal_to: musi być mniejszy lub równy %{count}
      not_a_number: nie jest liczbą
      not_an_integer: musi być liczbą całkowitą
      must_all_be_positive: wszystko musi być pozytywne
      odd: musi być nieparzysty
      record_invalid: ! "Weryfikacja zakończyła się niepowiedzeniem: %{errors}"
      max_emojis: "nie może zawierać więcej niż %{max_emojis_count} emoji"
      emojis_disabled: "nie może mieć emoji"
      ip_address_already_screened: "Jest już zawarte w istniejącej regule"
      restrict_dependent_destroy:
        one: "Nie można usunąć wpisu, ponieważ zależny %{record} istnieje"
        few: "Nie można usunąć wpisu, ponieważ zależny %{record} istnieje"
        many: "Nie można usunąć wpisu, ponieważ zależny %{record} istnieje"
        other: "Nie można usunąć wpisu, ponieważ zależny %{record} istnieje"
      too_long:
        one: jest za długa (maksymalnie %{count} znak)
        few: jest za długa (maksymalnie %{count} znaków)
        many: jest za długa (maksymalnie %{count} znaków)
        other: jest za długa (maksymalnie %{count} znaków)
      too_short:
        one: jest za krótka (minimalnie %{count} znak)
        few: jest za krótka (minimalnie %{count} znaków)
        many: jest za długa (minimum to %{count} znaków)
        other: jest za długa (minimum to %{count} znaków)
      wrong_length:
        one: ma nieprawidłową długość (powinna być %{count} znakiem)
        few: jest nieprawidłowej długości (powinna mieć %{count} znaków)
        many: jest nieprawidłowej długości (powinna mieć %{count} znaków)
        other: jest nieprawidłowej długości (powinna mieć %{count} znaków)
      other_than: "musi być różna od %{count}"
      auth_overrides_username: "Nazwa użytkownika musi być aktualizowana po stronie dostawcy uwierzytelniania, ponieważ opcja `auth_overrides_username` jest włączona."
      required: "musi istnieć"
    template:
      body: ! "Wystąpiły problemy z następującymi polami:"
      header:
        one: "%{count} błąd uniemożliwił zapisanie %{model}"
        few: ! "%{count} błędy uniemożliwiły zapisanie %{model}"
        many: ! "%{count} błędów uniemożliwiło zapisanie %{model}"
        other: ! "%{count} błędów uniemożliwiło zapisanie %{model}"
    embed:
      load_from_remote: "Wystąpił błąd podczas wczytywania tego wpisu."
    site_settings:
      invalid_site_setting: "Brak ustawienia o nazwie '%{name}'."
      invalid_category_id: "Podana kategoria nie istnieje"
      site_settings_are_deprecated: "Następujące ustawienia są przestarzałe: %{old_names}. Zamiast tego użyj %{new_names}"
      site_settings_are_hidden: "Nie masz uprawnień do zmiany ukrytych ustawień: %{setting_names}"
      site_settings_are_shadowed_globally: "Nie możesz zmienić tych ustawień, ponieważ są one skonfigurowane globalnie: %{setting_names}"
      site_settings_are_unconfigurable: "Nie możesz zmieniać nieskonfigurowanych ustawień: %{setting_names}"
      invalid_choice:
        one: "'%{name}' jest nieprawidłowym wyborem."
        few: "'%{name}' są nieprawidłowym wyborem."
        many: "'%{name}' są nieprawidłowym wyborem."
        other: "'%{name}' są nieprawidłowym wyborem."
      default_categories_already_selected: "Nie możesz wybrać kategorii użytej w innej liście."
      default_tags_already_selected: "Nie można wybrać znacznika używanego z innej listy."
      s3_upload_bucket_is_required: "Nie możesz wysyłać na S3 jeżeli nie podasz 's3_upload_bucket'."
      enable_s3_uploads_is_required: "Nie możesz włączyć zasobów reklamowych do S3, chyba że włączysz przesyłanie S3."
      page_publishing_requirements: "Nie można włączyć publikowania stron, jeśli włączone jest bezpieczne przesyłanie."
      s3_backup_requires_s3_settings: "Nie możesz używać S3 do tworzenia kopii zapasowych bez podania \"%{setting_name}\"."
      s3_bucket_reused: "Nie możesz używać tego samego bucketu jako \"s3_upload_bucket\" i \"s3_backup_bucket\". Wybierz inny bucket albo podaj różne ścieżki dla każdego z bucketów."
      secure_uploads_requirements: "Przed włączeniem bezpiecznego przesyłania należy włączyć przesyłanie S3 i S3 ACL."
      share_quote_facebook_requirements: "Aby włączyć udostępnianie na Facebooku, musisz ustawić identyfikator aplikacji Facebook."
      second_factor_cannot_be_enforced_with_disabled_local_login: "Nie można wymusić 2FA, jeśli lokalne logowanie jest wyłączone."
      second_factor_cannot_be_enforced_with_discourse_connect_enabled: "Nie możesz wymusić 2FA, jeśli DiscourseConnect jest włączony."
      local_login_cannot_be_disabled_if_second_factor_enforced: "Nie można wyłączyć lokalnego logowania, jeśli wymuszone jest 2FA. Wyłącz wymuszone 2FA przed wyłączeniem lokalnych logowań."
      cannot_enable_s3_uploads_when_s3_enabled_globally: "Nie można włączyć przesyłania S3, ponieważ przesyłanie S3 jest już włączone globalnie, a włączenie tego poziomu witryny może powodować krytyczne problemy z przesyłaniem"
      cors_origins_should_not_have_trailing_slash: "Nie należy dodawać końcowego ukośnika (/) do źródeł CORS."
      slow_down_crawler_user_agent_must_be_at_least_3_characters: "User-Agent musi mieć co najmniej 3 znaki, aby uniknąć przypadkowego ograniczania prawdziwych użytkowników."
      slow_down_crawler_user_agent_cannot_be_popular_browsers: "Do ustawienia nie można dodać żadnej z następujących wartości: %{values}."
      strip_image_metadata_cannot_be_disabled_if_composer_media_optimization_image_enabled: "Nie można wyłączyć usuwania metadanych obrazu, jeśli 'composer media optimization image enabled'. Wyłącz 'composer media optimization image enabled' przed wyłączeniem usuwania metadanych obrazu."
<<<<<<< HEAD
      twitter_summary_large_image_no_svg: "Obrazy podsumowania Twittera używane w metadanych twitter:image nie mogą być obrazami .svg."
      tl0_and_anonymous_flag: "W przypadku anonimowych użytkowników należy podać 'site contact email' lub 'email address to report illegal content'."
=======
      x_summary_large_image_no_svg: "Obrazy podsumowania Twittera używane w metadanych twitter:image nie mogą być obrazami .svg."
      tl0_and_anonymous_flag: "W przypadku anonimowych użytkowników należy podać 'site contact email' lub 'email address to report illegal content'."
      allow_likes_in_anonymous_mode_without_anonymous_mode_enabled: "To ustawienie wymaga, aby najpierw włączyć ustawienie 'allow anonymous mode'."
>>>>>>> 3cac9432
    conflicting_google_user_id: 'Identyfikator konta Google dla tego konta został zmieniony; interwencja personelu jest wymagana ze względów bezpieczeństwa. Skontaktuj się z personelem i wskaż go <br> <a href="https://meta.discourse.org/t/76575">https://meta.discourse.org/t/76575</a>'
    onebox:
      invalid_address: "Przepraszamy, nie mogliśmy wygenerować podglądu tej strony internetowej, ponieważ nie można znaleźć serwera „%{hostname}”. Zamiast podglądu w poście pojawi się tylko link. :cry:"
      error_response: "Przepraszamy, nie mogliśmy wygenerować podglądu tej strony internetowej, ponieważ serwer zwrócił kod błędu %{status_code}. Zamiast podglądu w poście pojawi się tylko link. :cry:"
      missing_data:
        one: "Przepraszamy, nie mogliśmy wygenerować podglądu tej strony, ponieważ nie można znaleźć następującego tagu oEmbed/OpenGraph: %{missing_attributes}"
        few: "Przepraszamy, nie mogliśmy wygenerować podglądu tej strony, ponieważ nie można znaleźć następującego tagu oEmbed/OpenGraph: %{missing_attributes}"
        many: "Przepraszamy, nie mogliśmy wygenerować podglądu tej strony, ponieważ nie można znaleźć następującego tagu oEmbed/OpenGraph: %{missing_attributes}"
        other: "Przepraszamy, nie mogliśmy wygenerować podglądu tej strony, ponieważ nie można znaleźć następującego tagu oEmbed/OpenGraph: %{missing_attributes}"
  word_connector:
    comma: ", "
  custom_fields:
    validations:
      max_items: "Osiągnięto maksymalną liczbę pól niestandardowych dla tej encji (%{max_items_number})"
      max_value_length: "Osiągnięto maksymalną długość wartości pola niestandardowego (%{max_value_length})."
  invite:
    expired: "Twój token z zaproszeniem wygasł. Prosimy <a href='%{base_url}/about'>skontaktować się z personelem</a>."
    not_found: "Token do zaproszeń jest nieprawidłowy. <a href='%{base_url}/about'>Skontaktuj się z administracją strony</a>."
    not_found_json: "Token do zaproszeń jest nieprawidłowy. Skontaktuj się z administracją strony."
    not_matching_email: "Twój adres e-mail i adres e-mail powiązany z tokenem zaproszenia nie są zgodne. Prosimy o kontakt z personelem."
    not_found_template: |
      <p>Twoje zaproszenie do <a href="%{base_url}">%{site_name}</a> zostało już zrealizowane.</p>

      <p>Jeśli pamiętasz hasło, możesz się <a href="%{base_url}/login">zalogować</a>.</p>

      <p>W przeciwnym razie <a href="%{base_url}/password-reset">zresetuj hasło</a>.</p>
    not_found_template_link: |
      <p>To zaproszenie do <a href="%{base_url}">%{site_name}</a> nie może już zostać zrealizowane. Poproś osobę, która Cię zaprosiła, aby wysłała Ci nowe zaproszenie.</p>
    existing_user_cannot_redeem: "To zaproszenie nie może być zrealizowane. Poproś osobę, która cię zaprosiła, o wysłanie nowego zaproszenia."
    existing_user_already_redemeed: "Już zrealizowałeś ten link z zaproszeniem."
    user_exists: "Nie ma potrzeby zapraszania <b>%{email}</b>, ponieważ ma już konto!"
    invite_exists: "Zaprosiłeś już <b>%{email}</b>."
    invalid_email: "%{email} nie jest prawidłowym adresem e-mail."
    generic_error_response: "Wystąpił problem z twoim żądaniem."
    rate_limit:
      one: "Wysłałeś już %{count} zaproszenie w ostatnim dniu, odczekaj %{time_left} zanim spróbujesz ponownie."
      few: "Wysłałeś już %{count} zaproszenia w ostatnim dniu, odczekaj %{time_left} zanim spróbujesz ponownie."
      many: "Wysłałeś już %{count} zaproszeń w ostatnim dniu, odczekaj %{time_left} zanim spróbujesz ponownie."
      other: "Wysłałeś już %{count} zaproszeń w ostatnim dniu, odczekaj %{time_left} zanim spróbujesz ponownie."
    confirm_email: "<p>Już prawie koniec! Wysłaliśmy na Twój adres e-mail aktywacyjny. Postępuj zgodnie z instrukcjami w e-mailu, aby aktywować konto.</p><p>Jeśli e-mail nie przyszedł, sprawdź folder ze spamem.</p>"
    disabled_errors:
      discourse_connect_enabled: "Zaproszenia są wyłączone, ponieważ DiscourseConnect jest włączony."
      invalid_access: "Nie masz uprawnień do przeglądania żądanego zasobu."
    requires_groups: "Zaproszenie nie zostało zapisane, ponieważ podany temat jest niedostępny. Dodaj jedną z następujących grup: %{groups}."
    max_invite_emails_limit_exceeded: "Żądanie nie powiodło się, ponieważ liczba e-maili przekroczyła maksimum (%{max})."
    domain_not_allowed: "Twój adres e-mail nie może zostać użyty do zrealizowania tego zaproszenia."
    domain_not_allowed_admin: "Ta domena nie może być używana do zaproszeń."
    max_redemptions_allowed_one: "dla zaproszeń e-mail powinno wynosić 1."
    redemption_count_less_than_max: "powinien być mniejszy niż %{max_redemptions_allowed}."
    email_xor_domain: "Pola adresu e-mail i domeny nie są dozwolone jednocześnie"
    existing_user_success: "Zaproszenie zostało pomyślnie zrealizowane"
  bulk_invite:
    file_should_be_csv: "Wgrywany plik powinien być formatu csv."
    max_rows: "Wysłano %{max_bulk_invites} pierwszych zaproszeń. Sprobuj podzielić plik na mniejsze części."
    error: "Wystąpił błąd podczas wgrywania tego pliku. Spróbuj ponownie później."
  invite_link:
    email_taken: "Ten email jest już wykorzystany. Jeśli masz już konto zaloguj się lub zresetuj hasło."
    max_redemptions_limit: "powinien być między 2, a 1%{max_limit}"
  topic_invite:
    failed_to_invite: "Nie można zaprosić użytkownika do tego tematu, ponieważ nie jest członkiem choć jednej z następujących grup: %{group_names}."
    not_pm: "Możesz zapraszać tylko do prywatnych wiadomości."
    user_exists: "Przepraszamy, ten użytkownik został już zaproszony. Możesz zaprosić użytkownika do tematu tylko raz."
    muted_topic: "Przepraszamy, ten użytkownik wyciszył ten temat."
    receiver_does_not_allow_pm: "Niestety, ten użytkownik nie zezwala na wysyłanie wiadomości prywatnych."
    sender_does_not_allow_pm: "Przepraszamy, nie zezwalasz temu użytkownikowi na wysyłanie Ci prywatnych wiadomości."
    user_cannot_see_topic: "%{username} nie może zobaczyć tematu."
  backup:
    operation_already_running: "Operacja jest już uruchomiona. Nie można teraz utworzyć nowej."
    backup_file_should_be_tar_gz: "Plik z kopią zapasową powinien mieć postać archiwum .tar.gz."
    not_enough_space_on_disk: "Nie ma wystarczającej ilości wolnego miejsca, aby wczytać tę kopię zapasową."
    invalid_filename: "Plik kopii zapasowej zawiera nieprawidłowe znaki. Nieprawidłowe znaki to a-z 0-9 . - _."
    file_exists: "Ten plik już istnieje."
  invalid_params: "Zapytanie zawiera nieprawidłowy parametr: %{message}."
  not_logged_in: "Aby to zrobić musisz się zalogować."
  not_found: "Żądany URL lub źródło nie mógł/mogła zostać znaleziony."
  invalid_access: "Nie jesteś uprawniony, by zobaczyć żądane źródło."
  authenticator_not_found: "Metoda uwierzytelnienia nie istnieje albo została zablokowana."
  authenticator_no_connect: "Ten dostawca uwierzytelniania nie zezwala na połączenie z istniejącym kontem forum."
  invalid_api_credentials: "Nie masz dostępu do żądanego zasobu. Nazwa użytkownika lub klucz API jest nieprawidłowy."
  provider_not_enabled: "Nie masz dostępu do żądanego zasobu. Poświadczający uwierzytelnienie nie został upoważniony w systemie."
  provider_not_found: "Nie masz dostępu do żądanego zasobu. Poświadczający uwierzytelnienie nie istnieje."
  read_only_mode_enabled: "Strona jest w trybie tylko do odczytu. Możliwość interakcji jest wyłączona."
  invalid_grant_badge_reason_link: "Zewnętrzny lub nieprawidłowy link do Disocurse jest niedozwolony z przyczyn związanych z odznaką"
  email_template_cant_be_modified: "Ten szablon e-mail nie może być zmodyfikowany"
  invalid_whisper_access: "Albo szepty nie są włączone, albo nie masz dostępu do tworzenia wpisów szeptanych"
  not_in_group:
    title_topic: "Aby wyświetlić ten temat, musisz poprosić o członkostwo w grupie '%{group}'."
    title_category: "Aby zobaczyć tę kategorię, musisz poprosić o członkostwo w grupie '%{group}'."
    request_membership: "Poproś o członkostwo"
    join_group: "Dołącz do grupy"
  deleted_topic: "Ups! Ten temat został usunięty i nie jest już dostępny."
  delete_topic_failed: "Podczas usuwania tego tematu wystąpił błąd. Skontaktuj się z administratorem strony."
  reading_time: "Czas odczytu"
  likes: "Polubienia"
  action_already_performed: "Ups! Wykonałeś już tę czynność. Czy możesz spróbować odświeżyć stronę?"
  too_many_replies:
    one: "Przepraszamy, ale nowi użytkownicy są tymczasowo ograniczeni do %{count} odpowiedzi w ramach jednego tematu."
    few: "Przepraszamy, ale nowi użytkownicy są tymczasowo ograniczeni do %{count} odpowiedzi w ramach jednego tematu."
    many: "Przepraszamy, ale nowi użytkownicy są tymczasowo ograniczeni do %{count} odpowiedzi w ramach jednego tematu."
    other: "Przepraszamy, ale nowi użytkownicy są tymczasowo ograniczeni do %{count} odpowiedzi w ramach jednego tematu."
  max_consecutive_replies:
    one: "Nie możesz dodać kolejnego wpisu z rzędu. Dokonaj edycji swojej poprzedniej odpowiedzi albo zaczekaj, aż ktoś odpowie."
    few: "Nie możesz dodać więcej niż %{count} odpowiedzi z rzędu. Dokonaj edycji swojej poprzedniej odpowiedzi albo zaczekaj, aż ktoś odpowie."
    many: "Nie możesz dodać więcej niż %{count} odpowiedzi z rzędu. Dokonaj edycji swojej poprzedniej odpowiedzi albo zaczekaj, aż ktoś odpowie."
    other: "Nie możesz dodać więcej niż %{count} odpowiedzi z rzędu. Dokonaj edycji swojej poprzedniej odpowiedzi albo zaczekaj, aż ktoś odpowie."
  embed:
    start_discussion: "Rozpocznij dyskusję"
    continue: "Kontynuuj dyskusję"
    error: "Błąd osadzenia"
    referer: "Odnośnik:"
    error_topics: "Ustawienie witryny „lista tematów do umieszczenia” nie zostało włączone"
    mismatch: "Skierujący albo nie został wysłany, albo nie pasuje do żadnego z następujących hostów:"
    no_hosts: "Brak ustawionych hostów do osadzenia."
    configure: "Konfiguracja osadzenia"
    more_replies:
      one: "%{count} odpowiedź więcej"
      few: "%{count} odpowiedzi więcej"
      many: "%{count} odpowiedzi więcej"
      other: "%{count} odpowiedzi więcej"
    loading: "Ładowanie dyskusji…"
    permalink: "Link bezpośredni"
    imported_from: "Ten temat jest powiązany ze źródłową dyskusją: %{link}"
    in_reply_to: "▶ %{username}"
    replies:
      one: "%{count} odpowiedź"
      few: "%{count} odpowiedzi"
      many: "%{count} odpowiedzi"
      other: "%{count} odpowiedzi"
    likes:
      one: "%{count} polubienie"
      few: "%{count} polubienia"
      many: "%{count} polubień"
      other: "%{count} polubień"
    last_reply: "Ostatnia odpowiedź"
    created: "Utworzono"
    new_topic: "Utwórz nowy temat"
  no_mentions_allowed: "Przepraszamy, nie możesz odwoływać się do innych użytkowników."
  too_many_mentions:
    one: "Przepraszamy, możesz wspomnieć tylko o jednym użytkowniku we wpisie."
    few: "Przepraszamy, możesz wspomnieć tylko o %{count} użytkownikach we wpisie."
    many: "Przepraszamy, możesz wspomnieć tylko o %{count} użytkownikach we wpisie."
    other: "Przepraszamy, możesz wspomnieć tylko o %{count} użytkownikach we wpisie."
  no_mentions_allowed_newuser: "Przepraszamy, nowi użytkownicy nie mogą odwoływać się do innych użytkowników."
  too_many_mentions_newuser:
    one: "Przepraszamy, nowi użytkownicy mogą wspomnieć tylko o jednym użytkowniku w poście."
    few: "Przepraszamy, nowi użytkownicy mogą wspomnieć tylko o %{count} użytkownikach w poście."
    many: "Przepraszamy, nowi użytkownicy mogą wspomnieć tylko o %{count} użytkownikach w poście."
    other: "Przepraszamy, nowi użytkownicy mogą wspomnieć tylko o %{count} użytkownikach we wpisie.."
  no_embedded_media_allowed_group: "Przepraszamy, nie możesz osadzić elementów multimedialnych w poście."
  no_embedded_media_allowed: "Przepraszamy, nowi użytkownicy nie mogą osadzić elementów multimedialnych w poście."
  too_many_embedded_media:
    one: "Przepraszamy, nowi użytkownicy mogą dodawać tylko jeden element multimedialny do wpisu."
    few: "Przepraszamy, nowi użytkownicy mogą dodawać tylko %{count} elementy multimedialne do wpisu."
    many: "Przepraszamy, nowi użytkownicy mogą dodawać tylko %{count} elementów multimedialnych do wpisu."
    other: "Przepraszamy, nowi użytkownicy mogą dodawać tylko %{count} elementów multimedialnych do wpisu."
  no_attachments_allowed: "Przepraszamy, nowi użytkownicy nie mogą dodawać załączników do wpisów."
  too_many_attachments:
    one: "Przepraszamy, nowi użytkownicy mogą dodawać tylko jeden załącznik do wpisu."
    few: "Przepraszamy, nowi użytkownicy mogą dodawać tylko %{count} załączniki do wpisu."
    many: "Przepraszamy, nowi użytkownicy mogą dodawać tylko %{count} załączników do wpisu."
    other: "Przepraszamy, nowi użytkownicy mogą dodawać tylko %{count} załączników do wpisu."
  no_links_allowed: "Przepraszamy, nowi użytkownicy nie mogą umieszczać linków w wiadomościach."
  links_require_trust: "Przepraszamy, nie możesz umieszczać linków we wpisach."
  too_many_links:
    one: "Przepraszamy, nowi użytkownicy mogą dodawać tylko jeden link do wpisu."
    few: "Przepraszamy, nowi użytkownicy mogą dodawać tylko %{count} linki do wpisu."
    many: "Przepraszamy, nowi użytkownicy mogą dodawać tylko %{count} linków do wpisu."
    other: "Przepraszamy, nowi użytkownicy mogą dodawać tylko %{count} linków do wpisu."
  contains_blocked_word: "Niestety, nie możesz opublikować słowa '%{word}'; jest ono niedozwolone."
  contains_blocked_words: "Przepraszamy, nie możesz tego opublikować. Niedozwolone słowa: %{words}."
  spamming_host: "Przepraszamy, nie możesz umieścić linka do tej strony."
  user_is_suspended: "Zawieszeni użytkownicy nie mogą wysyłać wiadomości."
  topic_not_found: "Coś poszło nie tak. Być może temat został zamknięty lub usunięty w międzyczasie?"
  not_accepting_pms: "Przepraszamy, ale użytkownik %{username} nie akceptuje w tej chwili wiadomości "
  max_pm_recipients: "Przepraszam, możesz wysłać wiadomość tylko do %{recipients_limit} odbiorców."
  pm_reached_recipients_limit: "Przepraszamy, możesz wysłać wiadomość tylko do %{recipients_limit} odbiorców."
  removed_direct_reply_full_quotes: "Automatycznie usunięto cytowanie całości poprzedzającego wpisu."
  watched_words_auto_tag: "Automatycznie otagowany wątek"
  create_pm_on_existing_topic: "Przepraszamy, nie możesz utworzyć PM na istniejący temat."
  slow_mode_enabled: "Ten temat jest w trybie zwolnionym."
  just_posted_that: "jest zbyt podobne do tego co umieściłeś/łaś niedawno"
  invalid_characters: "zawiera niepoprawne znaki"
  is_invalid: "wygląda niejasno, czy to cała wypowiedź?"
  next_page: "następna strona →"
  prev_page: "← poprzednia strona"
  show_post_in_topic: "pokaż post w temacie"
  page_num: "Strona %{num}"
  crawler_content_hidden: "Treść HTML została pominięta, ponieważ jesteś zalogowany lub korzystasz z nowoczesnego urządzenia mobilnego."
  home_title: "Strona główna"
  topics_in_category: "Tematy w kategorii '%{category}'"
  rss_posts_in_topic: "Kanał RSS tematu '%{topic}'"
  rss_topics_in_category: "Kanał RSS tematów z kategorii '%{category}'"
  rss_num_posts:
    one: "%{count} post"
    few: "%{count} posty"
    many: "%{count} postów"
    other: "%{count} postów"
  rss_num_participants:
    one: "%{count} uczestnik"
    few: "%{count} uczestników"
    many: "%{count} uczestników"
    other: "%{count} uczestników"
  read_full_topic: "Przeczytaj cały temat"
  private_message_abbrev: "Wiad."
  rss_description:
    hot: "Gorące tematy"
    latest: "Ostatnie tematy"
    top: "Najlepsze tematy"
    top_all: "Popularne tematy ogółem"
    top_yearly: "Popularnie tematy w tym roku"
    top_quarterly: "Popularne tematy w kwartale"
    top_monthly: "Najpopularniejsze tematy w tym miesiącu"
    top_weekly: "Najpopularniejsze tematy w tym tygodniu"
    top_daily: "Najpopularniejsze tematy dzisiaj"
    posts: "Aktualne wpisy"
    private_posts: "Ostatnie wiadomości prywatne"
    group_posts: "Ostatni wpis z %{group_name}"
    group_mentions: "Ostatnie wspomnienie z %{group_name}"
    user_posts: "Ostatnie wpisy @%{username}"
    user_topics: "Ostatnie tematy @%{username}"
    tag: "Oznaczone tematy"
    badge: "%{display_name}odznaka na%{site_title}"
  too_late_to_edit: "Ten wpis został utworzony zbyt dawno. Nie może być edytowany ani usunięty."
  edit_conflict: "Ten wpis został zmieniony przez innego użytkownika i Twoje zmiany nie zostaną zapisane."
  revert_version_same: "Obecna wersja jest taka sama jak w wersja, którą próbujesz przywrócić."
  reverted_to_version: "powrócono do wersji #%{version}"
  cannot_edit_on_slow_mode: "Ten temat jest w trybie powolnym. Aby zachęcić do przemyślanej, rozważanej dyskusji, edycja starych postów w tym temacie nie jest obecnie dozwolona w trybie powolnym."
  excerpt_image: "zdjęcie"
  bookmarks:
    errors:
      already_bookmarked_post: "Nie możesz dodać zakładki do tego samego wpisu dwa razy."
      already_bookmarked: "Nie możesz dodać zakładek tego samego %{type} dwukrotnie."
      too_many: "Przepraszamy, nie możesz dodać więcej niż %{limit} zakładek. Odwiedź stronę <a href='%{user_bookmarks_url}'>%{user_bookmarks_url}</a> aby niektóre usunąć."
      cannot_set_past_reminder: "Nie możesz ustawić przypomnienia o zakładce w przeszłości."
      cannot_set_reminder_in_distant_future: "Nie możesz ustawić przypomnienia o zakładce na więcej niż 10 lat w przyszłości."
      time_must_be_provided: "Czas musi zostać podany dla wszystkich przypomnień"
      for_topic_must_use_first_post: "Możesz użyć tylko pierwszego posta, aby dodać do zakładek temat."
      bookmarkable_id_type_required: "Wymagana jest nazwa i typ rekordu do zakładki."
      invalid_bookmarkable: "%{type} nie można dodać do zakładek."
    reminders:
      at_desktop: "Następnym razem będę na swoim pulpicie"
      later_today: "Później dzisiaj"
      next_business_day: "Następny dzień roboczy"
      tomorrow: "Jutro"
      next_week: "Następny tydzień"
      next_month: "Następny miesiąc"
      custom: "Niestandardowa data i godzina"
  groups:
    success:
      bulk_add:
        one: "%{count} użytkownik został dodany do grupy."
        few: "%{count} użytkowników zostało dodanych do grupy"
        many: "%{count} użytkowników zostało dodanych do grupy"
        other: "%{count} użytkowników zostało dodanych do grupy."
    errors:
      default_notification_level_users_limit:
        one: "Nie można ustawić domyślnego poziomu powiadomień dla grup większych niż %{count} użytkownik. Nieprawidłowa grupa: %{group_name}"
        few: "Nie można ustawić domyślnego poziomu powiadomień dla grup większych niż %{count} użytkownicy. Nieprawidłowa grupa: %{group_name}"
        many: "Nie można ustawić domyślnego poziomu powiadomień dla grup większych niż %{count} użytkowników. Nieprawidłowa grupa: %{group_name}"
        other: "Nie można ustawić domyślnego poziomu powiadomień dla grup większych niż %{count} użytkowników. Nieprawidłowa grupa: %{group_name}"
      grant_trust_level_not_valid: "\"%{trust_level}\" nie jest prawidłowym poziomem zaufania."
      can_not_modify_automatic: "Nie można modyfikować automatyczną grupę"
      member_already_exist:
        one: "'%{username}' należy już do tej grupy."
        few: "Użytkownicy %{username} są już członkami tej grupy"
        many: "Użytkownicy %{username} są już członkami tej grupy"
        other: "Użytkownicy %{username} są już członkami tej grupy"
      invalid_domain: "'%{domain}' nie jest poprawną domeną."
      too_many_domains: "Zbyt wiele domen. Maksymalnie %{max}."
      invalid_incoming_email: "'%{email}' nie jest poprawnym adresem email."
      email_already_used_in_group: "'%{email}' jest już używany przez grupę '%{group_name}'."
      email_already_used_in_category: "'%{email}' jest już używany przez kategorię '%{category_name}'."
      cant_allow_membership_requests: "Nie możesz zatwierdzić członkostwa w grupie bez żadnego właściela"
      already_requested_membership: "Już zażądałaś/łeś/łaś dostępu do tej grupy."
      adding_too_many_users:
        one: "Jednocześnie można dodać maksymalnie %{count} użytkownika"
        few: "Jednocześnie można dodać maksymalnie %{count} użytkowników"
        many: "Jednocześnie można dodać maksymalnie %{count} użytkowników"
        other: "Jednocześnie można dodać maksymalnie %{count} użytkowników"
      usernames_or_emails_required: "Nazwy użytkowników lub adresy e-mail muszą być obecne"
      counting_too_many_email_domains:
        one: "Maksymalnie %{count} domena e-mail może być liczona jednocześnie"
        few: "Maksymalnie %{count} domeny e-mail mogą być liczone jednocześnie"
        many: "Maksymalnie %{count} domen e-mail może być liczone jednocześnie"
        other: "Maksymalnie %{count} domen e-mail może być liczone jednocześnie"
      no_invites_with_discourse_connect: "Gdy włączona jest opcja DiscourseConnect, możesz zapraszać tylko zarejestrowanych użytkowników"
      no_invites_without_local_logins: "Możesz zaprosić tylko zarejestrowanych użytkowników, gdy logowanie lokalne jest wyłączone"
    default_names:
      everyone: "wszyscy"
      admins: "administratorzy"
      moderators: "moderatorzy"
      staff: "zespół"
      trust_level_0: "poziom_zaufania_0"
      trust_level_1: "poziom_zaufania_1"
      trust_level_2: "poziom_zaufania_2"
      trust_level_3: "poziom_zaufania_3"
      trust_level_4: "poziom_zaufania_4"
    default_descriptions:
      everyone: "Automatyczna grupa obejmująca wszystkich członków"
      staff: "Automatyczna grupa zawierająca administratorów i moderatorów"
      admins: "Odpowiedzialny za konfigurację i utrzymanie tej strony, z dostępem do wszystkich danych członków i aktywności."
      moderators: "Odpowiada za reagowanie na flagi, moderowanie dyskusji i pomaganie członkom w obsłudze ich kont."
      trust_level_0: "Nowi członkowie o ograniczonych możliwościach, którzy uczą się norm i funkcjonalności społeczności."
      trust_level_1: "Członkowie z większym zaufaniem, którzy wykazali początkowe zaangażowanie poprzez czytanie i mogą teraz uzyskać dostęp do większej liczby funkcji. Wszyscy członkowie tej grupy są również członkami grupy trust_level_0."
      trust_level_2: "Aktywni członkowie, którzy konsekwentnie wnosili wkład i uzyskali pełne przywileje. Wszyscy członkowie tej grupy są również członkami grup trust_level_1 i trust_level_0."
      trust_level_3: "Wysoce zaangażowani, długoterminowi współtwórcy, którzy stanowią trzon społeczności i uzyskali ograniczone uprawnienia moderacyjne. Wszyscy członkowie tej grupy są również członkami grup trust_level_2, trust_level_1 i trust_level_0."
      trust_level_4: "Ręcznie awansowani członkowie, uznani za wzorowy wkład i którym powierzono dodatkowe przywileje moderacyjne. Wszyscy członkowie tej grupy są również członkami grup trust_level_3, trust_level_2, trust_level_1 i trust_level_0."
    request_membership_pm:
      title: "Prośba o członkostwo w grupie @%{group_name}"
    request_accepted_pm:
      body: |
        Twoja prośba o dołączenie do @%{group_name} została zaakceptowana i jesteś teraz jej członkiem.
  education:
    until_posts:
      one: "%{count} wpis"
      few: "%{count} wpisy"
      many: "%{count} wpisów"
      other: "%{count} wpisów"
    "new-topic": |
      Dziękujemy za wkład w %{site_name}!

      Zanim napiszesz, wybierz kategorię lub tag, aby pogrupować ten temat z powiązanymi dyskusjami, dzięki czemu inni będą mogli go łatwo znaleźć.

      Aby uzyskać więcej wskazówek i porad dotyczących uczestnictwa w naszej społeczności, [sprawdź nasze zasady społeczności](%{base_path}/guidelines).
    "new-reply": |
<<<<<<< HEAD
      Witaj na %{site_name} &mdash; **dziękujemy za zaangażowanie!**

      - Czy twoja odpowiedź wnosi coś pozytywnego do dyskusji?

      - Zachowuj się przyjaźnie w stosunku do innych.

      - Konstruktywna krytyka jest mile widziana, ale krytykujemy *pomysły*, a nie ludzi.

      Więcej informacji znajdziesz [w przewodniku społeczności](%{base_path}/guidelines).
      Ten panel pojawi się tylko przy pisaniu pierwszych %{education_posts_text}.
    avatar: |
      ### Co powiesz na dodanie awatara?

      Opublikowałeś/łaś parę tematów i odpowiedzi, lecz Twoje zdjęcie profilowe nie jest tak unikalne jak Ty – To tylko litera.

      Czy rozważyłeś/łaś **[odwiedzenie swojego profilu](%{profile_path})** i dodanie zdjęcia które Cię reprezentuje?

      Łatwiej jest prowadzić dyskusję i znaleźć interesujące osoby podczas rozmowy kiedy każdy ma wyjątkowe zdjęcie profilowe!
    sequential_replies: |
      ### Pomyśl o odpowiadaniu na kilka wpisów jednocześnie

      Zamiast kilku kolejnych odpowiedzi do tematu, pomyśl o pojedynczej odpowiedzi, która zawierałaby cytaty z wcześniejszych wpisów lub wzmianki przez @nazwa.

      Możesz edytować swoje wcześniejsze odpowiedzi, aby dodać cytat, poprzez podświetlenie tekstu i wybranie przycisku <b>cytuj odpowiedź</b> który się pojawi.

      Każdemu łatwiej będzie przeczytać temat, który ma kilka pogłębionych odpowiedzi, zamiast wielu niewielkich, indywidualnych.
    dominating_topic: Dużo pisałeś w tym temacie! Zastanów się, czy nie dać innym możliwości odpowiadania tutaj i dyskutowania ze sobą.
=======
      Dziękujemy za wkład w %{site_name}!

      Pamiętaj, że wszyscy jesteśmy prawdziwymi ludźmi. Bądź miły dla innych członków społeczności.

      Aby uzyskać więcej wskazówek i porad dotyczących uczestnictwa w naszej społeczności, [sprawdź nasze wytyczne społeczności](%{base_path}/guidelines).
    dominating_topic: Dużo napisałeś w tym temacie! Rozważ danie innym również możliwości wzięcia udziału.
>>>>>>> 3cac9432
    get_a_room:
      one: Odpowiedziałeś na @%{reply_username} raz. Czy wiesz, że możesz zamiast tego wysłać wiadomość osobistą?
      few: Odpowiedziałeś na @%{reply_username} %{count} razy. Czy wiesz, że możesz zamiast tego wysłać wiadomość osobistą?
      many: Odpowiedziałeś na @%{reply_username} %{count} razy. Czy wiesz, że możesz zamiast tego wysłać wiadomość osobistą?
      other: Odpowiedziałeś na @%{reply_username} %{count} razy. Czy wiesz, że możesz zamiast tego wysłać wiadomość osobistą?
<<<<<<< HEAD
    dont_feed_the_trolls: Ten post został już oznaczony jako wymagający uwagi moderatora. Czy na pewno chcesz na niego odpowiedzieć? Odpowiedzi na negatywne treści zachęcają do jeszcze bardziej negatywnych zachowań.
=======
    dont_feed_the_trolls: Ten post został oznaczony do uwagi moderatora. Odpowiadanie na negatywną treść może zachęcać do bardziej negatywnego zachowania - czy na pewno chcesz kontynuować?
>>>>>>> 3cac9432
    too_many_replies: |
      Nowi użytkownicy są tymczasowo ograniczeni do %{newuser_max_replies_per_topic} odpowiedzi w tym samym temacie. Prosimy o odwiedzenie innych tematów, aby nadal poznawać społeczność.
  activerecord:
    attributes:
      category:
        name: "Nazwa kategorii"
      topic:
        title: "Tytuł"
        featured_link: "Polecany link"
        category_id: "Kategoria"
      post:
        raw: "Treść"
      user_profile:
        bio_raw: "O mnie"
      user:
        password: "Hasło"
      user_password:
        password: "Hasło"
    errors:
      models:
        topic:
          attributes:
            base:
              warning_requires_pm: "Ostrzeżenia można dołączać jedynie do prywatnych wiadomości."
              too_many_users: "Jedno ostrzeżenie możesz wysłać tylko do pojedynczego użytkownika."
              cant_send_pm: "Przepraszamy, nie możesz wysłać prywatnej wiadomości do tego użytkownika."
              no_user_selected: "Musisz wybrać poprawnego użytkownika,"
              reply_by_email_disabled: "Odpowiedź przez e-mail została wyłączona."
              send_to_email_disabled: "Przepraszamy, nie możesz wysyłać prywatnych wiadomości na e-mail."
              target_user_not_found: "Jeden z użytkowników, do których chciałaś/łeś/łaś wysłać tę wiadomość nie został znaleziony."
              too_large_group: "Grupa: %{group_name}, ma zbyt wielu użytkowników, aby otrzymać wiadomość. Limit wynosi %{limit}."
              unable_to_update: "Wystąpił błąd przy aktualizacji tego tematu."
              unable_to_tag: "Wystąpił błąd podczas tagowania tematu."
              unable_to_unlist: "Przepraszamy, nie możesz utworzyć zastrzeżonego tematu."
            featured_link:
              invalid: "Link jest nieprawidłowy, powinien zawierać http:// lub https://."
        user:
          attributes:
            password:
              common: "jest jednym z 10000 najczęściej używanych haseł. Wybierz inne, bardziej bezpieczne hasło."
              same_as_username: "jest takie same jak Twoja nazwa użytkownika. Proszę użyj bardziej bezpiecznego hasła. "
              same_as_email: "jest takie same jak Twój email. Proszę użyj bardziej bezpiecznego hasła. "
              same_as_current: "Hasło jest takie samo jak aktualne."
              same_as_name: "jest takie samo, jak twoje imię."
              unique_characters: "ma za dużo powtarzających się znaków. Prosimy o użycie bezpieczniejszego hasła."
            username:
              same_as_password: "jest takie samo, jak twoje hasło."
            name:
              same_as_password: "jest takie samo, jak twoje hasło."
            ip_address:
              blocked: "Z twojego adresu IP nowe rejestracje nie są możliwe."
              max_new_accounts_per_registration_ip: "Z twojego adresu IP nowe rejestracje nie są możliwe (wyczerpany limit). Skonaktuj się z personelem."
        user_password:
          attributes:
            password:
              common: "jest jednym z 10000 najczęściej używanych haseł. Wybierz inne, bardziej bezpieczne hasło."
              same_as_username: "jest takie same jak Twoja nazwa użytkownika. Proszę użyj bardziej bezpiecznego hasła. "
              same_as_email: "jest takie same jak Twój email. Proszę użyj bardziej bezpiecznego hasła. "
              same_as_current: "Hasło jest takie samo jak aktualne."
              same_as_name: "jest takie samo, jak twoje imię."
              unique_characters: "ma za dużo powtarzających się znaków. Prosimy o użycie bezpieczniejszego hasła."
        user_profile:
          attributes:
            featured_topic_id:
              invalid: "Ten temat nie może być polecany w twoim profilu."
        user_email:
          attributes:
            user_id:
              reassigning_primary_email: "Nie można zmienić podstawowego adresu e-mail, ponieważ z podanego adresu korzysta inny użytkownik."
        color_scheme_color:
          attributes:
            hex:
              invalid: "nie jest poprawnym kolorem"
        post_reply:
          base:
            different_topic: "Wpis i odpowiedź muszą należeć do tego samego tematu."
        web_hook:
          attributes:
            payload_url:
              invalid: "Link jest nieprawidłowy, powinien zawierać http:// lub https://. Puste pole jest niedozwolone."
        custom_emoji:
          attributes:
            name:
              taken: jest używane przez inne emoji
        topic_timer:
          attributes:
            execute_at:
              in_the_past: "musi być w przyszłości"
            duration_minutes:
              cannot_be_zero: "musi być większa niż 0."
              exceeds_maximum: "nie może przekraczać 20 lat."
        translation_overrides:
          attributes:
            value:
              invalid_interpolation_keys:
                one: "Następujący klucz interpolacji jest nieprawidłowy: %{keys}"
                few: "Następujące klucze interpolacji są nieprawidłowe: %{keys}"
                many: "Następujące klucze interpolacji są nieprawidłowe: %{keys}"
                other: "Następujące klucze interpolacji są nieprawidłowe: %{keys}"
        watched_word:
          attributes:
            word:
              too_many: "Za długi opis akcji"
            base:
              invalid_url: "Adres URL zamiany jest nieprawidłowy"
              invalid_tag_list: "Zastępcza lista tagów jest nieprawidłowa"
              invalid_html: "Kod HTML można stosować wyłącznie w celu zastąpienia"
        sidebar_section_link:
          attributes:
            linkable_type:
              invalid: "nie jest prawidłowy"
        api_key:
          base:
            at_least_one_granular_scope: "co najmniej jeden musi być wybrany"
      <<: *errors
  uncategorized_category_name: "Bez kategorii"
  general_category_name: "Ogólne"
  general_category_description: "Utwórz tutaj tematy, które nie pasują do żadnej innej istniejącej kategorii."
  meta_category_name: "Dyskusje o serwisie"
  meta_category_description: "Dyskusje o tej stronie, jej organizacji, tym jak działa i jak możemy ją usprawnić."
  staff_category_name: "Zespół"
  staff_category_description: "Ukryta kategoria dla rozmów zespołu. Tematy są widoczne tylko dla adminów i moderatorów."
  discourse_welcome_topic:
    title: "Witamy w %{site_title}! :wave:"
    body: |
      Jesteśmy bardzo zadowoleni, że do nas dołączyłeś.

      %{site_info_quote}

      Oto kilka rzeczy, które możesz zrobić na początek:

      :speaking_head: **Przedstaw się**, dodając swoje zdjęcie i informacje o sobie oraz swoich zainteresowaniach do [swojego profilu](%{base_path}/my/preferences/account). O co chciałbyś, aby Cię zapytano?

      :open_book: **Poznaj społeczność**, [przeglądając dyskusje](%{base_path}/latest), które już się tutaj toczą. Kiedy znajdziesz post interesujący, informacyjny lub zabawny, użyj :heart:, aby wyrazić swoje uznanie lub wsparcie!

      :handshake: **Wnieś swój wkład**, komentując, dzieląc się własnym punktem widzenia, zadając pytania lub oferując opinie w dyskusji. Przed odpowiedzią lub rozpoczęciem nowych tematów, zapoznaj się z [wytycznymi społeczności](%{base_path}/faq).

      > Jeśli potrzebujesz pomocy lub masz sugestię, możesz zapytać w %{feedback_category} lub [skontaktować się z administratorami](%{base_path}/about).
  admin_quick_start_title: "Przewodnik administratora: Pierwsze kroki"
  topic_view_stats:
    invalid_date: "Data jest w nieprawidłowym formacie, użyj RRRR-MM-DD"
  category:
    topic_prefix: "O kategorii %{category}"
    replace_paragraph: "(W miejsce tego paragrafu wstaw krótki opis nowej kategorii. Będzie on wyświetlany na karcie wyboru kategorii, więc postaraj się go utrzymać poniżej 200 znaków.)"
    post_template: "%{replace_paragraph}\n\nW kolejnych paragrafach możesz umieścić dłuższy opis, oraz opisać zasady i zwyczaje jakie będą obowiązywać w tej kategorii:\n\n- Czemu ma służyć ta kategoria? Dlaczego ludzie powinni wybierać tę kategorię?\n\n- Czym się różni od innych kategorii, które już mamy?\n\n- Co powinny zawierać tematy znajdujące się w tej kategorii?\n\n- Czy potrzebujemy tej kategorii? Czy możemy ją połączyć z jakąś inną kategorią, lub podkategorią?\n"
    errors:
      not_found: "Nie odnaleziono kategorii!"
      uncategorized_parent: "Inne nie mogą być podkategorią innej kategorii."
      self_parent: "Podkategoria nie może być swoim rodzicem"
      depth: "Nie możesz umieścić subkategorii w innej subkategorii"
      invalid_email_in: "'%{email}' nie jest poprawnym adresem e-mail."
      email_already_used_in_group: "'%{email}' jest już używany przez grupę '%{group_name}'."
      email_already_used_in_category: "'%{email}' jest już używany przez kategorię '%{category_name}'."
      description_incomplete: "Wpis opisujący kategorię musi mieć przynajmniej jeden paragraf."
      permission_conflict: "Grupa posiadająca dostęp do podkategorii musi mieć także dostęp do jej kategorii nadrzędnej. Grupy %{group_names} mają dostęp do jednej z podkategorii, ale nie do grupy nadrzędnej."
      disallowed_topic_tags: "Ten temat zawiera tagi %{tags}, które nie są dozwolone w tej kategorii"
      disallowed_tags_generic: "W tym temacie niedozwolone są tagi."
      slug_contains_non_ascii_chars: "zawiera znaki inne niż ascii"
      is_already_in_use: "jest już w użyciu"
      move_topic_to_category_disallowed: "Nie możesz przenieść tego tematu do kategorii, w której nie masz uprawnień do tworzenia nowych tematów."
    cannot_delete:
      uncategorized: "Ta kategoria ma specjalny charakter. Jest przeznaczona jako miejsce do przechowywania tematów nieprzypisanych do żadnej kategorii i jako taka nie może zostać usunięta."
      has_subcategories: "Nie można usunąć tej kategorii ponieważ posiada podkategorie. "
      topic_exists:
        one: "Nie można usunąć tej kategorii, bo zawiera %{count} temat. Najstarszy temat to %{topic_link}."
        few: "Nie można usunąć tej kategorii, bo zawiera %{count} tematy. Najstarszy temat to %{topic_link}."
        many: "Nie można usunąć tej kategorii, bo zawiera %{count} tematów. Najstarszy temat to %{topic_link}."
        other: "Nie można usunąć tej kategorii, bo zawiera %{count} tematów. Najstarszy temat to %{topic_link}."
      topic_exists_no_oldest: "Nie można usunąć tej kategorii z uwagi na liczbę tematów: %{count}."
    uncategorized_description: "Tematy które nie potrzebują kategorii, albo nie nadają się do żadnej innej."
  trust_levels:
    admin: "Administracja"
    staff: "Zespół"
    change_failed_explanation: "Twoja próba obniżenia poziomu %{user_name} do '%{new_trust_level}' była nieudana. Ten użytkownik posiada już poziom '%{current_trust_level}'. %{user_name} pozostanie na poziomie '%{current_trust_level}' - jeśli chcesz to zmienić, najpierw zablokuj poziom zaufania temu użytkownikowi."
  post:
    image_placeholder:
      broken: "Ten obraz jest uszkodzony"
      blocked_hotlinked_title: "Obraz przechowywany jest w innej witrynie. Kliknij, aby otworzyć nową kartę."
      blocked_hotlinked: "Zewnętrzny obraz"
    media_placeholder:
      blocked_hotlinked_title: "Media przechowywane są w innej witrynie. Kliknij, aby otworzyć nową kartę."
      blocked_hotlinked: "Zewnętrzne media"
    hidden_bidi_character: "Dwukierunkowe znaki sterujące mogą zmieniać kolejność renderowania tekstu. Może to zostać wykorzystane do ukrycia złośliwego kodu."
    has_likes:
      one: "%{count} polubienie"
      few: "%{count} polubienia"
      many: "%{count} polubień"
      other: "%{count} polubień"
    cannot_permanently_delete:
      many_posts: "Ten temat zawiera nieusunięte posty. Usuń je trwale przed trwałym usunięciem tematu."
      wait_or_different_admin: "Musisz odczekać %{time_left} przed trwałym usunięciem tego posta lub musi to zrobić inny administrator."
  rate_limiter:
    slow_down: "Wykonałeś/łaś tę akcję zbyt wiele razy, spróbuj ponownie później."
    too_many_requests: "Wykonałeś/łaś tę akcję zbyt wiele razy, spróbuj ponownie za %{time_left}."
    by_type:
      first_day_replies_per_day: "Doceniamy twój entuzjazm, tak trzymaj! Dla bezpieczeństwa naszej społeczności osiągnąłeś maksymalną liczbę odpowiedzi, które nowy użytkownik może utworzyć w pierwszym dniu. Poczekaj %{time_left}, a będziesz mógł utworzyć więcej odpowiedzi."
      first_day_topics_per_day: "Doceniamy twój entuzjazm! Dla bezpieczeństwa naszej społeczności osiągnąłeś maksymalną liczbę tematów, które nowy użytkownik może stworzyć w pierwszym dniu. Poczekaj %{time_left}, a będziesz mógł utworzyć więcej tematów."
      create_topic: "Tworzysz tematy zbyt szybko. Zaczekaj %{time_left} , zanim spróbujesz ponownie."
      create_post: "Odpisujesz trochę za szybko. Zaczekaj %{time_left} , zanim spróbujesz ponownie."
      delete_post: "Za szybko usuwasz posty. Zaczekaj %{time_left} , zanim spróbujesz ponownie."
      public_group_membership: "Dołączasz/opuszczasz grupy zbyt często. Zaczekaj %{time_left} , zanim spróbujesz ponownie."
      topics_per_day: "Osiągnąłeś maksymalną liczbę nowych tematów dziennie. Możesz utworzyć więcej tematów w %{time_left}."
      pms_per_day: "Osiągnąłeś maksymalną liczbę dozwolonych wiadomości dziennie. Możesz utworzyć więcej nowych wiadomości za %{time_left}."
      create_like: "Wow! Dzielisz się wielką miłością! Osiągnąłeś maksymalną liczbę polubień w ciągu 24 godzin, ale w miarę zdobywania poziomów zaufania będziesz zdobywał więcej dziennych polubień. Będziesz mógł ponownie polubić posty za %{time_left}."
      create_bookmark: "Osiągnąłeś maksymalną liczbę zakładek na dziś. Możesz utworzyć więcej zakładek za %{time_left}."
      edit_post: "Osiągnąłeś maksymalną liczbę edycji na dziś. Możesz przesłać więcej edycji za %{time_left}."
      live_post_counts: "Zbyt szybko prosisz o bieżące zliczanie wpisów. Spróbuj ponownie za %{time_left}."
      unsubscribe_via_email: "Osiągnięto limit wypisań przez e-mail. Spróbuj ponownie za %{time_left}."
      topic_invitations_per_day: "Osiągnąłeś maksymalną liczbę zaproszeń do tematów. Możesz wysłać więcej zaproszeń za %{time_left}."
    hours:
      one: "%{count} godzina"
      few: "%{count} godziny"
      many: "%{count} godzin"
      other: "%{count} godzin"
    minutes:
      one: "%{count} minuta"
      few: "%{count} minuty"
      many: "%{count} minut"
      other: "%{count} minut"
    seconds:
      one: "%{count} sekunda"
      few: "%{count} sekundy"
      many: "%{count} sekund"
      other: "%{count} sekund"
    short_time: "kilka sekund"
  datetime:
    distance_in_words:
      half_a_minute: "< 1m"
      less_than_x_seconds:
        one: "< %{count}s"
        few: "< %{count}s"
        many: "< %{count}s"
        other: "< %{count}s"
      x_seconds:
        one: "%{count}s"
        few: "%{count}s"
        many: "%{count}s"
        other: "%{count}s"
      less_than_x_minutes:
        one: "< %{count}m"
        few: "< %{count}m"
        many: "< %{count}m"
        other: "< %{count}m"
      x_minutes:
        one: "%{count}m"
        few: "%{count}m"
        many: "%{count}m"
        other: "%{count}m"
      about_x_hours:
        one: "%{count}h"
        few: "%{count}h"
        many: "%{count}h"
        other: "%{count}h"
      x_days:
        one: "%{count}d"
        few: "%{count}d"
        many: "%{count}d"
        other: "%{count}d"
      about_x_months:
        one: "%{count}mie"
        few: "%{count}mie"
        many: "%{count}mie"
        other: "%{count}mie"
      x_months:
        one: "%{count}mie"
        few: "%{count}mie"
        many: "%{count}mie"
        other: "%{count}mie"
      about_x_years:
        one: "%{count}r"
        few: "%{count}l"
        many: "%{count}l"
        other: "%{count}l"
      over_x_years:
        one: "> %{count}r"
        few: "> %{count}l"
        many: "> %{count}l"
        other: "> %{count}l"
      almost_x_years:
        one: "%{count}r"
        few: "%{count}l"
        many: "%{count}l"
        other: "%{count}l"
    distance_in_words_verbose:
      half_a_minute: "przed chwilą"
      less_than_x_seconds: "przed chwilą"
      x_seconds:
        one: "%{count} sekundę temu"
        few: "%{count} sekundy temu"
        many: "%{count} sekund temu"
        other: "%{count} sekund temu"
      less_than_x_minutes:
        one: "mniej niż %{count} minutę temu"
        few: "mniej niż %{count} minuty temu"
        many: "mniej niż %{count} minut temu"
        other: "mniej niż %{count} minut temu"
      x_minutes:
        one: "%{count} minutę temu"
        few: "%{count} minuty temu"
        many: "%{count} minut temu"
        other: "%{count} minut temu"
      about_x_hours:
        one: "godzinę temu"
        few: "%{count} godziny temu"
        many: "%{count} godzin temu"
        other: "%{count} godzin temu"
      x_days:
        one: "%{count} dzień temu"
        few: "%{count} dni temu"
        many: "%{count} dni temu"
        other: "%{count} dni temu"
      about_x_months:
        one: "około %{count} miesiąca temu"
        few: "około %{count} miesięcy temu"
        many: "około %{count} miesięcy temu"
        other: "około %{count} miesięcy temu"
      x_months:
        one: "%{count} miesiąc temu"
        few: "%{count} miesiące temu"
        many: "%{count} miesięcy temu"
        other: "%{count} miesięcy temu"
      about_x_years:
        one: "około %{count} roku temu"
        few: "około %{count} lat temu"
        many: "około %{count} lat temu"
        other: "około %{count} lat temu"
      over_x_years:
        one: "ponad %{count} rok temu"
        few: "ponad %{count} lata temu"
        many: "ponad %{count} lat temu"
        other: "ponad %{count} lat temu"
      almost_x_years:
        one: "prawie %{count} rok temu"
        few: "prawie %{count} lata temu"
        many: "prawie %{count} lat temu"
        other: "prawie %{count} lat temu"
  password_reset:
    no_token: 'Ups! Link, którego użyłeś, już nie działa. Możesz <a href="%{base_url}/login">zalogować się</a> teraz. Jeśli nie pamiętasz swojego hasła, możesz <a href="%{base_url}/password-reset">poprosić o łącze</a>, aby je zresetować.'
    title: "Zresetuj hasło"
    success: "Twoje hasło zostało pomyślnie zmienione, zalogowano."
    success_unapproved: "Zmieniłeś(-a) swoje hasło."
  email_login:
    invalid_token: 'Ups! Link, którego użyłeś, już nie działa. Możesz <a href="%{base_url}/login">zalogować się</a> teraz. Jeśli nie pamiętasz swojego hasła, możesz <a href="%{base_url}/password-reset">poprosić o łącze</a>, aby je zresetować.'
    title: "Logowanie e-mailem"
  user_auth_tokens:
    browser:
      chrome: "Google Chrome"
      discoursehub: "aplikacja DiscourseHub"
      edge: "Microsoft Edge"
      firefox: "Firefox"
      ie: "Internet Explorer"
      opera: "Opera"
      safari: "Safari"
      unknown: "nieznana przeglądarka"
    device:
      android: "Urządzenie z Androidem"
      chromebook: "Chrome OS"
      ipad: "iPad"
      iphone: "iPhone"
      ipod: "iPod"
      linux: "Komputer z GNU / Linuksem"
      mac: "Mac"
      mobile: "Urządzenie przenośne"
      windows: "Komputer z systemem Windows"
      unknown: "nieznane urządzenie"
    os:
      android: "Android"
      chromeos: "Chrome OS"
      ios: "iOS"
      linux: "Linux"
      macos: "macOS"
      windows: "Microsoft Windows"
      unknown: "nieznany system operacyjny"
  change_email:
    error: "Podczas próby zmiany Twojego adresu email wystąpił błąd. Być może ten adres jest już używany?"
    doesnt_exist: "Ten adres e-mail nie jest powiązany z Twoim kontem."
    error_staged: "Podczas próby zmiany Twojego adresu email wystąpił błąd. Być może ten adres jest już używany?"
    already_done: "Przepraszamy, ten link aktywujący konto jest już nieważny. Być może Twój e-mail został zmieniony?"
    confirm: "Potwierdź"
    max_secondary_emails_error: "Osiągnąłeś maksymalny dozwolony limit dodatkowych e-maili."
  associated_accounts:
    revoke_failed: "Nie udało się unieważnić konta za pomocą %{provider_name}."
    connected: "(połączony)"
  activation:
    already_done: "Przepraszamy, ten link aktywujący konto jest już nieważny. Być może Twoje konto jest już aktywne?"
    approval_required: "Moderator musi zaakceptować Twoje nowe konto zanim uzyskasz dostęp do forum. O aktywacji zostaniesz poinformowanym mailem."
    missing_session: "Nie wiemy, czy twoje konto zostało utworzone, upewnij się, że masz włączone pliki cookies."
    activated: "Przepraszamy, to konto zostało już aktywowane."
    admin_confirm:
      title: "Potwierdź konto administratora"
      description: "Czy na pewno chcesz, aby <b>%{target_username} (%{target_email})</b> był administratorem?"
      grant: "Przyznaj uprawnienia administratora"
      complete: "<b>%{target_username}</b> jest teraz administratorem."
      back_to: "Wróć do %{title}"
  reviewable_score_types:
    needs_approval:
      title: "Wymaga zatwierdzenia"
  post_action_types:
    off_topic:
      title: "Nie na temat"
      description: "Ten wpis jest niezwiązany z obecną dyskusją zdefiniowaną przez tytuł i pierwszy wpis, i powinien zostać przeniesiony gdzieś indziej."
      short_description: "Nieistotne z punktu widzenia dyskusji."
    spam:
      title: "Spam"
      description: "Ten wpis jest reklamą lub aktem wandalizmu. Nie jest ani potrzebny, ani istotny w bieżącym temacie."
      short_description: "To jest reklama lub akty wandalizmu."
      email_title: '%{title}" został oznaczony jako spam'
      email_body: "%{link}\n\n%{message}"
    inappropriate:
      title: "Niewłaściwe"
      description: 'Ten wpis zawiera treści, które rozsądna osoba uznałaby za agresywne, obrażliwe lub sprzeczne z <a href="%{base_path}/guidelines">wytycznymi naszej społeczności</a>.'
      short_description: 'Naruszenie <a href="%{base_path}/guidelines">wytycznych naszej społeczności</a>.'
    illegal:
      title: "Nielegalne"
      description: "Ten post wymaga uwagi personelu, ponieważ uważam, że zawiera treści niezgodne z prawem."
      short_description: "To jest nielegalne"
      email_title: 'Wpis "%{title}" wymaga uwagi moderatora'
      email_body: "%{link}\n\n%{message}"
    notify_user:
      title: "Wyślij wiadomość do @%{username}"
      description: "Chcę bezpośrednio porozmawiać z tą osobą o jej wpisie."
      short_description: "Chcę bezpośrednio porozmawiać z tą osobą o jej wpisie."
      email_title: 'Twój wpis w "%{title}"'
      email_body: "%{link}\n\n%{message}"
    notify_moderators:
      title: "Coś innego"
      description: "Ten wpis wymaga uwagi moderatora z powodu nie uwzględnionego na liście powyżej."
      short_description: "Wymaga uwagi personelu z innego powodu."
      email_title: 'Wpis "%{title}" wymaga uwagi moderatora'
      email_body: "%{link}\n\n%{message}"
    bookmark:
      title: "Zakładka"
      description: "Dodaj ten wpis do zakładek"
      short_description: "Dodaj ten wpis do zakładek"
    like:
      title: "Polub"
      description: "Polub ten wpis"
      short_description: "Polub ten wpis"
  draft:
    sequence_conflict_error:
      title: "błąd szkicu"
      description: "Szkic jest edytowany w innym oknie. Załaduj ponownie tę stronę."
    too_many_drafts:
      title: "Zbyt wiele szkiców"
      description: "Osiągnąłeś maksymalną liczbę dozwolonych szkiców. Usuń niektóre z [twoich szkiców](%{base_url}/my/activity/draft) i spróbuj ponownie."
  draft_backup:
    pm_title: "Kopie zapasowe wersje robocze z bieżących tematów"
    pm_body: "Temat zawierający kopie zapasowe"
  user_activity:
    no_log_search_queries: "Dzienniki zapytań wyszukiwania są obecnie wyłączone (administrator może je włączyć w ustawieniach witryny)."
  email_settings:
    pop3_authentication_error: "Wystąpił problem z podanymi poświadczeniami POP3, sprawdź nazwę użytkownika i hasło i spróbuj ponownie."
    imap_authentication_error: "Wystąpił problem z podanymi poświadczeniami IMAP, sprawdź nazwę użytkownika i hasło i spróbuj ponownie."
    imap_no_response_error: "Wystąpił błąd podczas komunikacji z serwerem IMAP. %{message}"
    smtp_authentication_error: "Wystąpił problem z podanymi poświadczeniami SMTP, sprawdź nazwę użytkownika i hasło i spróbuj ponownie. %{message}"
    smtp_server_busy_error: "Serwer SMTP jest obecnie zajęty, spróbuj ponownie później."
    smtp_unhandled_error: "Wystąpił nieobsługiwany błąd podczas komunikacji z serwerem SMTP. %{message}"
    imap_unhandled_error: "Podczas komunikacji z serwerem IMAP wystąpił nieobsługiwany błąd. %{message}"
    connection_error: "Wystąpił problem z połączeniem z serwerem, sprawdź nazwę i port serwera i spróbuj ponownie."
    timeout_error: "Przekroczono limit czasu połączenia z serwerem, sprawdź nazwę i port serwera i spróbuj ponownie."
    unhandled_error: "Nieobsługiwany błąd podczas testowania ustawień poczty e-mail. %{message}"
  webauthn:
    validation:
      invalid_type_error: "Podany typ webauthn był nieprawidłowy. Prawidłowe typy to webauthn.get i webauthn.create."
      challenge_mismatch_error: "Podane wyzwanie nie odpowiada wyzwaniu wygenerowanemu przez serwer uwierzytelniania."
      invalid_origin_error: "Początek żądania uwierzytelnienia nie zgadza się z początkiem serwera."
      malformed_attestation_error: "Wystąpił błąd podczas dekodowania danych zaświadczenia."
      invalid_relying_party_id_error: "Identyfikator strony ufającej żądania uwierzytelnienia nie zgadza się z identyfikatorem serwera strony zależnej."
      user_presence_error: "Wymagana jest obecność użytkownika."
      user_verification_error: "Wymagana jest weryfikacja użytkownika."
      unsupported_public_key_algorithm_error: "Podany algorytm klucza publicznego nie jest obsługiwany przez serwer."
      unsupported_attestation_format_error: "Format certyfikatu nie jest obsługiwany przez serwer."
      credential_id_in_use_error: "Podany identyfikator poświadczenia jest już w użyciu."
      public_key_error: "Weryfikacja klucza publicznego dla poświadczenia nie powiodła się."
      ownership_error: "Klucz bezpieczeństwa nie jest własnością użytkownika."
      not_found_error: "Nie można znaleźć klucza bezpieczeństwa z podanym identyfikatorem poświadczenia."
      unknown_cose_algorithm_error: "Algorytm użyty dla klucza bezpieczeństwa nie został rozpoznany."
      malformed_public_key_credential_error: "Podany klucz publiczny jest nieprawidłowy."
  topic_flag_types:
    spam:
      title: "Spam"
      description: "Ten temat jest komercyjnym ogłoszeniem. Nie zawiera wartościowej treści, jedynie reklamową. "
      long_form: "oflagowano jako spam"
      short_description: "To jest reklama"
    inappropriate:
      title: "Niewłaściwe"
      description: 'Ten wpis zawiera treści, które rozsądna osoba uznałaby za agresywne, obrażliwe lub sprzeczne z <a href="%{base_path}/guidelines">wytycznymi naszej społeczności</a>.'
      long_form: "oflagowano jako niewłaściwe"
      short_description: 'Naruszenie <a href="%{base_path}/guidelines">wytycznych naszej społeczności</a>.'
    notify_moderators:
      title: "Coś innego"
      description: 'Ten temat wymaga uwagi moderatora w oparciu o <a href="%{base_path}/guidelines">wytyczne społeczności</a>, <a href="%{tos_url}">warunki użytkowania</a> lub z innego powodu.'
      long_form: "oznaczył to dla uwagi moderatora"
      short_description: "Wymaga uwagi personelu z innego powodu."
      email_title: 'Temat "%{title}" wymaga uwagi moderatora'
      email_body: "%{link}\n\n%{message}"
    illegal:
      title: "Nielegalne"
      description: "Ten temat wymaga uwagi personelu, ponieważ uważam, że zawiera treści niezgodne z prawem."
      short_description: "To jest nielegalne"
      email_title: 'Wpis "%{title}" wymaga uwagi moderatora'
      email_body: "%{link}\n\n%{message}"
  flagging:
    you_must_edit: '<p>Twój wpis został oflagowany przez społeczność. Sprawdź <a href="%{path}">swoje prywatne wiadomości</a>.</p>'
    user_must_edit: "<p>Ten wpis został oflagowany przez społeczność i został tymczasowo ukryty.</p>"
  ignored:
    hidden_content: "<p>Zignorowana treść</p>"
  archetypes:
    regular:
      title: "Zwykły temat"
    banner:
      title: "Ustaw jako baner"
      message:
        make: "Ten temat został ustawiony jako baner. Będzie pojawiać się na górze każdej strony do czasu zamknięcia przez użytkownika."
        remove: "Ten temat nie jest już banerem. Nie będzie pojawiać się na górze każdej strony."
  unsubscribed:
    title: "Zaktualizowano preferencje e-mail!"
    description: "Preferencje wiadomości e-mail dla <b>%{email}</b> zostały zaktualizowane. Aby zmienić ustawienia poczty e-mail <a href='%{url}'>odwiedź preferencje użytkownika</a>."
    topic_description: "Aby ponownie zasubskrybować %{link}, użyj kontrolki powiadomienia na dole lub po prawej stronie tematu."
    private_topic_description: "Aby ponownie zasubskrybować, użyj opcji powiadomienia na dole lub po prawej stronie tematu."
  uploads:
    marked_insecure_from_theme_component_reason: "przesyłanie użyte w komponencie motywu"
  unsubscribe:
    title: "Wypisz"
    stop_watching_topic: "Przestań obserwować ten temat, %{link}"
    mute_topic: "Wycisz wszystkie powiadomienia dla tego tematu, %{link}"
    unwatch_category: "Przestań obserwować wszystkie tematy w %{category}"
    mailing_list_mode: "Wyłącz tryb listy mailingowej"
    all: "Nie wysyłaj mi żadnych wiadomości z %{sitename}"
    different_user_description: "Jesteś zalogowany jako inny użytkownik niż ten do którego wysłano wysłaliśmy emaila. proszę wyloguj się, lub przejść do trybu incognito i spróbuj ponownie."
    not_found_description: "Przepraszamy: nie mogliśmy Cię wypisać. Możliwe, że link wysłany w wiadomości email wygasł."
    user_not_found_description: "Przepraszamy, nie mogliśmy znaleźć użytkownika dla tej subskrypcji. Prawdopodobnie próbujesz zrezygnować z subskrypcji z konta, które już nie istnieje."
    log_out: "Wyloguj"
    submit: "Zapisz ustawienia"
    digest_frequency:
      title: "Częstotliwość otrzymywania e-maili z podsumowaniem: %{frequency}"
      never_title: "Nie otrzymujesz e-maili z podsumowaniem"
      select_title: "Ustaw częstotliwość podsumowań mailowych:"
      never: "nigdy"
      every_30_minutes: "co 30 minut"
      every_hour: "co godzinę"
      daily: "dziennie"
      weekly: "co tydzień"
      every_month: "każdego miesiąca"
      every_six_months: "co 6 miesięcy"
  user_api_key:
    title: "Zezwolić na dostęp aplikacji"
    authorize: "Autoryzuj"
    read: "odczyt"
    read_write: "odzczyt/zapis"
    description: '"%{application_name}" prosi o następujący dostęp do twojego konta:'
    instructions: 'Wygenerowaliśmy nowy klucz API użytkownika do korzystania z "%{application_name}", skopiuj następujący klucz do swoje aplikacji:'
    otp_description: 'Czy zezwalasz "%{application_name}" na dostęp do tej strony?'
    otp_confirmation:
      confirm_title: Przejdź do %{site_name}
      logging_in_as: Zalogowano jako %{username}
      confirm_button: Dokończ logowanie
    no_trust_level: "Przepraszamy, nie masz wystarczających uprawnień do przeglądania API użytkownika"
    generic_error: "Przykro nam , ale ie jesteśmy w stanie pozwolić użytkownikowi na klucze API, ta funkcja może być zablokowana przed administratora."
    scopes:
      message_bus: "Aktualizacje"
      notifications: "Przeczytaj i wyczyść powiadomienia"
      push: "Powiadomienia push dla zewnętrznych usług"
      session_info: "Czytaj informację o sesji użytkowników"
      read: "Czytaj wszystko."
      write: "Zapisz wszystko"
      one_time_password: "Stwórz jednorazowy token logowania"
      bookmarks_calendar: "Przeczytaj przypomnienia o zakładkach"
      user_status: "Odczyt i aktualizacja statusu użytkownika"
    invalid_public_key: "Przepraszamy, klucz publiczny niepoprawny."
    invalid_auth_redirect: "Przepraszamy, ten host auth_redirect nie ma zezwolenia."
    invalid_token: "Brakujący/niepoprawny/wygasły token."
  flags:
    errors:
      already_handled: "Flaga została już obsłużona"
      wrong_move: "Flaga nie może być przeniesiona"
      system: "Flaga systemu nie może być zaktualizowana lub usunięta."
      used: "Flaga nie może być zaktualizowana lub usunięta, ponieważ została już użyta."
      unique_name: "Nazwa flagi musi być unikalna"
  reports:
    default:
      labels:
        count: Liczba
        percent: Procent
        day: Dzień
    post_edits:
      title: "Edycje wpisu"
      labels:
        edited_at: Data
        post: Wpis
        editor: Edytor
        author: Autor
        edit_reason: Powód
      description: "Liczba nowych edycji wpisu."
    user_flagging_ratio:
      title: "Ratio flag użytkowników"
      labels:
        user: Użytkownik
        agreed_flags: Potwierdzone flagi
        disagreed_flags: Niepotwierdzone flagi
        ignored_flags: Zignorowane flagi
        score: Wynik
      description: "Lista użytkowników uporządkowana według współczynnika odpowiedzi personelu na ich flagi (nie zgadzam się z ustalonym)."
    moderators_activity:
      title: "Aktywność moderatorów"
      labels:
        moderator: Moderatorzy
        flag_count: Sprawdzone flagi
        time_read: Czas czytania
        topic_count: Utworzone tematy
        post_count: Napisanych wpisów
        pm_count: Napisanych PW
        revision_count: Wersji
      description: Lista działań moderatora, w tym sprawdzone flagi, czas czytania, utworzone tematy, utworzone wpisy, utworzone wiadomości osobiste i poprawki.
    flags_status:
      title: "Status flag"
      values:
        agreed: Potwierdzono
        disagreed: Niepotwierdzono
        deferred: Odroczono
        no_action: Brak akcji
      labels:
        flag: Typ
        assigned: Przypisana
        poster: Publikujący
        flagger: Flagujący
        time_to_resolution: Czas rozwiązania
      description: "Lista statusów flag, w tym rodzaj flagi, plakat, flagger i czas do rozwiązania."
    visits:
      title: "Wizyty użytkowników"
      xaxis: "Dzień"
      yaxis: "Liczba wizyt"
      description: "Liczba wizyt zalogowanych użytkowników."
    signups:
      title: "Podpisy"
      xaxis: "Dzień"
      yaxis: "Liczba rejestracji"
      description: "Nowe rejestracje kont dla tego okresu."
    new_contributors:
      title: "Nowi współtwórcy"
      xaxis: "Dzień"
      yaxis: "Liczba nowych współtwórców"
      description: "Liczba użytkowników, którzy napisali swój pierwszy wpis w tym okresie."
    trust_level_growth:
      title: "Wzrost poziomu zaufania"
      xaxis:
        tl1_reached: "Osiągnięto TL1"
        tl2_reached: "Osiągnięto TL2"
        tl3_reached: "Osiągnięto TL3"
        tl4_reached: "Osiągnięto TL4"
      yaxis: "Dzień"
      description: "Liczba użytkowników, którzy podnieśli poziom zaufania w tym okresie."
    consolidated_page_views:
      title: "Starsze skonsolidowane odsłony stron"
      title_legacy: "Skonsolidowane odsłony"
      xaxis:
        page_view_crawler: "Botów indeksujących"
        page_view_anon: "Anonimowych użytkowników"
        page_view_logged_in: "Zalogowanych użytkowników"
      yaxis: "Dzień"
      description: "Starszy raport pokazujący odsłony dla zalogowanych użytkowników, użytkowników anonimowych i crawlerów. Został on zastąpiony przez raport \"Ruch w witrynie\"."
      description_legacy: "Odsłony zalogowanych użytkowników, anonimowych użytkowników i botów indeksujących."
      labels:
        post: Wpis
        editor: Edytor
        author: Autor
        edit_reason: Powód
    consolidated_api_requests:
      title: "Skonsolidowane żądania API"
      xaxis:
        api: "API"
        user_api: "API użytkownika"
      yaxis: "Dzień"
      description: "Żądania API dotyczące zwykłych kluczy API i kluczy API użytkownika."
    consolidated_page_views_browser_detection:
      title: "Skonsolidowane odsłony z wykrywaniem przeglądarki (eksperymentalne)"
      title_legacy: "Skonsolidowane odsłony z wykrywaniem przeglądarki (eksperymentalne)"
      xaxis:
        page_view_anon_browser: "Anonimowa przeglądarka"
        page_view_logged_in_browser: "Zalogowana przeglądarka"
        page_view_crawler: "Znany robot internetowy"
        page_view_other: "Inne wyświetlenia strony"
      yaxis: "Dzień"
      description: "Odsłony dla zalogowanych użytkowników, anonimowych użytkowników, znanych crawlerów i innych. Ten eksperymentalny raport zapewnia, że żądania zalogowanych/anonimowych użytkowników pochodzą z prawdziwych przeglądarek przed ich zliczeniem. Dane historyczne dla tego raportu są niedostępne, aby uzyskać dane historyczne, zobacz raport \"Starsze skonsolidowane odsłony stron\"."
      description_legacy: "Odsłony dla zalogowanych użytkowników, anonimowych użytkowników, znanych robotów internetowych i innych. Ten eksperymentalny raport zapewnia, że żądania zalogowanych/anonimowych użytkowników pochodzą z prawdziwych przeglądarek przed ich zliczeniem. Dane historyczne dla tego raportu są niedostępne, aby uzyskać dane historyczne, zobacz raport \"Skonsolidowane odsłony\"."
    site_traffic:
      title: "Ruch w witrynie"
      xaxis:
        page_view_anon_browser: "Odsłony (anonimowe)"
        page_view_logged_in_browser: "Odsłony (zalogowani)"
        page_view_crawler: "Znane roboty internetowe"
        page_view_other: "Inny ruch"
      yaxis: "Dzień"
      description: "Odsłony dla zalogowanych użytkowników, użytkowników anonimowych, znanych robotów indeksujących i innego ruchu."
      description_link: "https://meta.discourse.org/t/understanding-pageviews-and-the-site-traffic-report/324062"
    dau_by_mau:
      title: "DAU / MAU"
      xaxis: "Dzień"
      yaxis: "DAU / MAU"
      description: "Liczba członków zalogowanych w ostatnim dniu podzielona przez liczbę członków zalogowanych w ostatnim miesiącu - zwraca % wskazujący 'lepkość' społeczności. Celuj na >20%."
    daily_engaged_users:
      title: "Zaangażowani użytkownicy dziennie"
      xaxis: "Dzień"
      yaxis: "Zaangażowani użytkownicy"
      description: "Liczba użytkowników, którzy polubili lub opublikowali w ostatnim dniu."
    profile_views:
      title: "Wyświetlenia profilu użytkownika"
      xaxis: "Dzień"
      yaxis: "Liczba wyświetleń profilów użytkowników"
      description: "Łącznie nowe widoki profili użytkowników."
    topics:
      title: "Tematy"
      xaxis: "Dzień"
      yaxis: "Liczba nowych tematów"
      description: "Nowe tematy utworzone w tym okresie."
    posts:
      title: "Wpisy"
      xaxis: "Dzień"
      yaxis: "Liczba nowych wpisów"
      description: "Nowe wpisy utworzone w tym okresie"
    likes:
      title: "Polubienia"
      xaxis: "Dzień"
      yaxis: "Liczba nowych polubień"
      description: "Liczba nowych polubień."
    flags:
      title: "Flagi"
      xaxis: "Dzień"
      yaxis: "Liczba flag"
      description: "Liczba nowych flag"
    bookmarks:
      title: "Zakładki"
      xaxis: "Dzień"
      yaxis: "Liczba nowych zakładek"
      description: "Liczba nowych tematów i wpisów w zakładkach."
    users_by_trust_level:
      title: "Użytkownicy wg poziomu zaufania"
      xaxis: "Poziom zaufania"
      yaxis: "Liczba użytkowników"
      labels:
        level: Poziom
      description: "Liczba użytkowników pogrupowanych według poziomu zaufania."
      description_link: "https://blog.discourse.org/2018/06/understanding-discourse-trust-levels/"
    users_by_type:
      title: "Użytkownicy według typu"
      xaxis: "Typ"
      yaxis: "Liczba użytkowników"
      labels:
        type: Typ
      xaxis_labels:
        admin: Administratorzy
        moderator: Moderatorzy
        suspended: Zawieszeni
        silenced: Wyciszony
      description: "Liczba użytkowników pogrupowanych według administratora, moderatora, zawieszonych i wyciszonych."
    trending_search:
      title: Najpopularniejsze wyszukiwane hasła
      labels:
        term: Szukana fraza
        searches: Wyszukiwania
        click_through: CTR
      description: "Najpopularniejsze wyszukiwane hasła z ich współczynnikami klikalności."
    emails:
      title: "Wysłane emaile"
      xaxis: "Dzień"
      yaxis: "Liczba emaili"
      description: "Liczba wysłanych nowych e-maili."
    user_to_user_private_messages:
      title: "Użytkownik dla użytkownika (z wyłączeniem odpowiedzi)"
      xaxis: "Dzień"
      yaxis: "Liczba wiadomości"
      description: "Liczba nowo zainicjowanych wiadomości osobistych."
    user_to_user_private_messages_with_replies:
      title: "Użytkownik dla użytkownika (z odpowiedziami)"
      xaxis: "Dzień"
      yaxis: "Liczba wiadomości"
      description: "Liczba wszystkich nowych osobistych wiadomości i odpowiedzi."
    system_private_messages:
      title: "System"
      xaxis: "Dzień"
      yaxis: "Liczba wiadomości"
      description: "Liczba wiadomości osobistych wysyłanych automatycznie przez system."
    moderator_warning_private_messages:
      title: "Ostrzeżenia moderatorów"
      xaxis: "Dzień"
      yaxis: "Liczba wiadomości"
      description: "Liczba ostrzeżeń wysłanych osobistymi wiadomościami od moderatorów."
    notify_moderators_private_messages:
      title: "Powiadom moderatorów"
      xaxis: "Dzień"
      yaxis: "Liczba wiadomości"
      description: "Liczba przypadków, w których moderatorzy otrzymali prywatne wiadomości z dodatkowymi informacjami na temat flagi."
    notify_user_private_messages:
      title: "Powiadom użytkownika"
      xaxis: "Dzień"
      yaxis: "Liczba wiadomości"
      description: "Liczba użytkowników, do których wysłano osobiste wiadomości za pomocą okna dialogowego flag."
    top_referrers:
      title: "Najczęstszy referrerzy"
      xaxis: "Użytkownik"
      num_clicks: "Kliki"
      num_topics: "Tematy"
      labels:
        user: "Użytkownik"
        num_clicks: "Kliki"
        num_topics: "Tematy"
      description: "Użytkownicy wymienieni według liczby kliknięć linków, które udostępnili."
    top_traffic_sources:
      title: "Najlepsze źródła ruchu"
      xaxis: "Domena"
      num_clicks: "Kliki"
      num_topics: "Tematy"
      num_users: "Użytkownicy"
      labels:
        domain: Domena
        num_clicks: Kliki
        num_topics: Tematy
      description: "Źródła zewnętrzne, które najczęściej linkowały do tej strony."
    top_referred_topics:
      title: "Najczęściej linkowane tematy"
      labels:
        num_clicks: "Kliki"
        topic: "Temat"
      description: "Tematy, które uzyskały najwięcej kliknięć ze źródeł zewnętrznych."
    page_view_anon_reqs:
      title: "Anonimowy"
      xaxis: "Dzień"
      yaxis: "Anonimowe odsłony"
      description: "Liczba nowych odsłon przez użytkowników niezalogowanych na konto."
    page_view_logged_in_reqs:
      title: "Zalogowany"
      xaxis: "Dzień"
      yaxis: "Zalogowane odsłony"
      description: "Liczba nowych odsłon strony od zalogowanych użytkowników."
    page_view_crawler_reqs:
      title: "Odsłony botów indeksujących"
      xaxis: "Dzień"
      yaxis: "Odsłony botów indeksujących"
      description: "Łączna liczba odsłon stron z robotów indeksujących w czasie."
    page_view_total_reqs:
      title: "Wyświetlenia strony"
      xaxis: "Dzień"
      yaxis: "Wszystkie odsłony"
      description: "Liczba nowych odsłon wszystkich użytkowników."
    page_view_legacy_total_reqs:
      title: "Przestarzałe wyświetlenia stron"
      xaxis: "Dzień"
      yaxis: "Wszystkie odsłony"
      description: "Przestarzały raport pokazujący liczbę nowych odsłon od wszystkich odwiedzających."
    page_view_logged_in_mobile_reqs:
      title: "Zalogowane odsłony"
      xaxis: "Dzień"
      yaxis: "Odsłony użytkowników mobilnych"
      description: "Liczba nowych odsłon strony od użytkowników urządzeń mobilnych i zalogowanych na konto."
    page_view_anon_mobile_reqs:
      title: "Anonimowe odsłony"
      xaxis: "Dzień"
      yaxis: "Odsłony anonimowych użytkowników mobilnych"
      description: "Liczba nowych odsłon strony użytkowników urządzenia mobilnego, którzy nie są zalogowani."
    page_view_anon_browser_reqs:
      title: "Anonimowe wyświetlenia z przeglądarki"
      xaxis: "Dzień"
      yaxis: "Anonimowe wyświetlenia z przeglądarki"
      description: "Liczba odsłon przez anonimowych użytkowników korzystających z prawdziwych przeglądarek."
    page_view_logged_in_browser_reqs:
      title: "Odsłony zalogowanej przeglądarki"
      xaxis: "Dzień"
      yaxis: "Odsłony zalogowanej przeglądarki"
      description: "Liczba odsłon strony przez zalogowanych użytkowników korzystających z prawdziwych przeglądarek."
    http_background_reqs:
      title: "Tło"
      xaxis: "Dzień"
      yaxis: "Żądania użyte w dynamicznej aktualizacji i śledzeniu"
    http_2xx_reqs:
      title: "Status 2xx (OK)"
      xaxis: "Dzień"
      yaxis: "Udane żądania (Status 2xx)"
    http_3xx_reqs:
      title: "HTTP 3xx (Przekierowanie)"
      xaxis: "Dzień"
      yaxis: "Przekierowanie żądań (Status 3xx)"
    http_4xx_reqs:
      title: "HTTP 4xx (Błąd klienta)"
      xaxis: "Dzień"
      yaxis: "Błędy klienta (Status 4xx)"
    http_5xx_reqs:
      title: "HTTP 5xx (Błąd serwera)"
      xaxis: "Dzień"
      yaxis: "Błędy serwera (Status 5xx)"
    http_total_reqs:
      title: "Łącznie"
      xaxis: "Dzień"
      yaxis: "Razem zapytań"
    time_to_first_response:
      title: "Czas na pierwszą odpowiedź"
      xaxis: "Dzień"
      yaxis: "Średni czas (w godzinach)"
      description: "Średni czas (w godzinach) pierwszej odpowiedzi na nowe tematy."
    topics_with_no_response:
      title: "Tematy bez odpowiedzi"
      xaxis: "Dzień"
      yaxis: "Łącznie"
      description: "Liczba utworzonych nowych tematów, które nie otrzymały odpowiedzi."
    mobile_visits:
      title: "Odwiedziny użytkowników (mobilne)"
      xaxis: "Dzień"
      yaxis: "Liczba wizyt"
      description: "Liczba unikalnych zalogowanych użytkowników, którzy odwiedzili stronę za pomocą urządzenia mobilnego."
    web_crawlers:
      title: "User-agent robotów internetowych"
      labels:
        user_agent: "Przeglądarka użytkownika"
        page_views: "Wyświetlenia strony"
      description: "Lista agentów użytkownika przeszukiwacza sieci, posortowana według odsłon."
    web_hook_events_daily_aggregate:
      title: "Zdarzenia webhooka"
      xaxis: "Dzień"
      yaxis: "Liczba zdarzeń"
      description: "Liczba uruchomionych zdarzeń webhook lub ich średni czas trwania."
    suspicious_logins:
      title: "Podejrzane logowanie"
      labels:
        user: Użytkownik
        client_ip: IP klienta
        location: Lokalizacja
        browser: Przeglądarka
        device: Urządzenie
        os: System operacyjny
        login_time: Czas zalogowania
      description: "Szczegóły nowych logowań, które różnią się podejrzanie od poprzednich logowań."
    staff_logins:
      title: "Zalogowania administratora"
      labels:
        user: Użytkownik
        location: Lokalizacja
        login_at: Zaloguj się na
      description: "Lista czasów logowania administratora wraz z lokalizacjami."
    top_uploads:
      title: "Najpopularniejsze przesłane"
      labels:
        filename: Nazwa pliku
        extension: Rozszerzenia
        author: Autor
        filesize: Rozmiar pliku
      description: "Wyświetl wszystkie przesłane pliki według rozszerzenia, rozmiaru pliku i autora."
    top_ignored_users:
      title: "Najczęściej ignorowani / wyciszeni użytkownicy"
      labels:
        ignored_user: Zignorowany użytkownik
        ignores_count: Licznik ignorowanych
        mutes_count: Licznik wyciszonych
      description: "Użytkownicy, którzy zostali wyciszeni i / lub zignorowani przez wielu innych użytkowników."
    top_users_by_likes_received:
      title: "Najlepsi użytkownicy według otrzymanych polubień"
      labels:
        user: Użytkownik
        qtt_like: Polubienia otrzymane
      description: "Top 10 użytkowników, którzy otrzymali polubienia."
    top_users_by_likes_received_from_inferior_trust_level:
      title: "Najlepsi użytkownicy według polubień otrzymanych od użytkownika o niższym poziomie zaufania"
      labels:
        user: Użytkownik
        trust_level: Poziom zaufania
        qtt_like: Polubienia otrzymane
      description: "Top 10 użytkowników na wyższym poziomie zaufania jest lubianych przez osoby o niższym poziomie zaufania."
    top_users_by_likes_received_from_a_variety_of_people:
      title: "Najlepsi użytkownicy według polubień otrzymanych od różnych osób"
      labels:
        user: Użytkownik
        qtt_like: Polubienia otrzymane
      description: "Top 10 użytkowników, którzy otrzymali polubienia od szerokiego grona osób."
    topic_view_stats:
      title: "Statystyki wyświetleń tematu"
      labels:
        topic: Temat
        logged_in_views: Zalogowany
        anon_views: Anonimowy
        total_views: Łącznie
      description: "100 najczęściej wyświetlanych tematów w danym zakresie dat, łącząc wyświetlenia zalogowane i anonimowe. Możesz filtrować według kategorii."
  dashboard:
    problem:
      twitter_login: 'Wygląda na to, że logowanie przez Twittera obecnie nie działa. Sprawdź dane uwierzytelniające w <a href="%{base_path}/admin/site_settings/category/login?filter=twitter">ustawieniach witryny</a>.'
      group_email_credentials: 'Wystąpił problem z poświadczeniami e-mail dla grupy <a href="%{base_path}/g/%{group_name}/manage/email">%{group_full_name}</a>. Wiadomości e-mail nie będą wysyłane z grupowej skrzynki odbiorczej do czasu rozwiązania tego problemu. %{error}'
      rails_env: "Twój serwer działa w trybie %{env}"
      host_names: "Twój plik config/database.yml używa domyślnej nazwy serwera localhost. Zmień go by używał nazwy serwera Twojej strony."
      sidekiq: 'Sidekiq nie jest uruchomiony. Wiele zadań, takich jak wysyłanie wiadomości e-mail, jest wykonywanych asynchronicznie przez Sidekiq. Upewnij się, że co najmniej jeden proces Sidekiq jest uruchomiony. <a href="https://github.com/mperham/sidekiq" target="_blank">Dowiedz się więcej o Sidekiq tutaj</a>.'
      queue_size: "Liczba oczekujących zadań wynosi %{queue_size}, to dużo. Może to wskazywać na problem z procesem (procesami) Sidekiq, lub możesz potrzebować więcej pracowników Sidekiq."
      ram: "Twój serwer działa z mniej niż 1 GB pamięci całkowitej. Przynajmniej 1 GB pamięci jest zalecany."
      google_oauth2_config: 'Serwer jest skonfigurowany tak, aby zezwalać na rejestrację i logowanie przy użyciu Google OAuth2 (enable_google_oauth2_logins), ale identyfikator klienta i jego sekret nie są ustawione. Przejdź do <a href="%{base_path}/admin/site_settings">ustawień witryny</a> i zaktualizuj ustawienia. <a href="https://meta.discourse.org/t/configuring-google-login-for-discourse/15858" target="_blank">Zobacz ten przewodnik, aby dowiedzieć się więcej</a>.'
      facebook_config: 'Serwer jest skonfigurowany tak, aby zezwalać na rejestrację i logowanie za pomocą Facebooka (enable_facebook_logins), ale identyfikator aplikacji i jej sekret nie są ustawione. Przejdź do <a href="%{base_path}/admin/site_settings">ustawień witryny</a> i zaktualizuj ustawienia. <a href="https://meta.discourse.org/t/configuring-facebook-login-for-discourse/13394" target="_blank">Zobacz ten przewodnik, aby dowiedzieć się więcej</a>.'
      twitter_config: 'Serwer jest skonfigurowany tak, aby zezwalać na rejestrację i logowanie za pomocą Twittera (enable_twitter_logins), ale wartości dla klucza i sekretu nie są ustawione. Przejdź do <a href="%{base_path}/admin/site_settings">ustawień witryny</a> i zaktualizuj ustawienia. <a href="https://meta.discourse.org/t/configuring-twitter-login-for-discourse/13395" target="_blank">Zobacz ten przewodnik, aby dowiedzieć się więcej</a>.'
      github_config: 'Serwer jest skonfigurowany tak, aby zezwalać na rejestrację i logowanie za pomocą GitHub (enable_github_logins), ale identyfikator klienta oraz jego sekret nie są ustawione. Przejdź do <a href="%{base_path}/admin/site_settings">ustawień witryny</a> i zaktualizuj ustawienia. <a href="https://meta.discourse.org/t/configuring-github-login-for-discourse/13745" target="_blank">Zobacz ten przewodnik, aby dowiedzieć się więcej</a>.'
      s3_upload_config: 'Serwer jest skonfigurowany do przesyłania plików do S3, ale nie ustawiono co najmniej jednego z następujących ustawień: s3_access_key_id, s3_secret_access_key, s3_use_iam_profile lub s3_upload_bucket. Przejdź do <a href="%{base_path}/admin/site_settings">Ustawień witryny</a> i zaktualizuj ustawienia. <a href="https://meta.discourse.org/t/how-to-set-up-image-uploads-to-s3/7229" target="_blank">Zobacz „Jak skonfigurować przesyłanie zdjęć do S3?” aby dowiedzieć się więcej</a>.'
      s3_backup_config: 'Serwer jest skonfigurowany do przesyłania kopii zapasowych do S3, ale nie skonfigurowano co najmniej jednego z następujących ustawień: s3_access_key_id, s3_secret_access_key, s3_use_iam_profile lub s3_backup_bucket. Przejdź do <a href="%{base_path}/admin/site_settings">Ustawień witryny</a> i zaktualizuj ustawienia. <a href="https://meta.discourse.org/t/how-to-set-up-image-uploads-to-s3/7229" target="_blank">Zobacz „Jak skonfigurować przesyłanie zdjęć do S3?” aby dowiedzieć się więcej</a>.'
      s3_cdn: 'Serwer jest skonfigurowany do przesyłania plików do S3, ale nie skonfigurowano S3 CDN. Może to prowadzić do wysokich kosztów S3 i spowolnienia działania witryny. <a href="https://meta.discourse.org/t/-/148916" target="_blank">Zobacz "Używanie Object Storage do wysyłania", aby dowiedzieć się więcej</a>.'
      image_magick: 'Serwer jest skonfigurowany do tworzenia miniatur dużych obrazów, ale ImageMagick nie jest zainstalowany. Zainstaluj ImageMagick za pomocą swojego ulubionego menedżera pakietów lub <a href="https://www.imagemagick.org/script/download.php" target="_blank">pobierz najnowszą wersję</a> .'
      failing_emails: 'Istnieją zadania e-mail %{num_failed_jobs}, które się nie powiodły. Sprawdź plik app.yml i upewnij się, że ustawienia serwera poczty są prawidłowe. <a href="%{base_path}/sidekiq/retries" target="_blank">Zobacz nieudane prace w Sidekiq</a> .'
      subfolder_ends_in_slash: "Twoje ustawienie podfolderu jest niepoprawne; DISCOURSE_RELATIVE_URL_ROOT kończy się slashem."
      translation_overrides: "Niektóre z Twoich nadpisanych tłumaczeń są nieaktualne. Sprawdź swoje <a href='%{base_path}/admin/customize/site_texts?outdated=true'>teksty witryny</a>."
      email_polling_errored_recently:
        one: "Email polling wygenerował błąd w przeciągu ostatniej doby. Więcej szczegółów w <a href='%{base_path}/logs' target='_blank'>logach</a>."
        few: "Email polling wygenerował %{count} błędy w przeciągu ostatniej doby. Więcej szczegółów w <a href='%{base_path}/logs' target='_blank'>logach</a>."
        many: "Email polling wygenerował %{count} błędów w przeciągu ostatniej doby. Więcej szczegółów w <a href='%{base_path}/logs' target='_blank'>logach</a>."
        other: "Email polling wygenerował %{count} błędów w przeciągu ostatniej doby. Więcej szczegółów w <a href='%{base_path}/logs' target='_blank'>logach</a>."
      missing_mailgun_api_key: "Serwer jest skonfigurowany do wysyłania wiadomości e-mail za pośrednictwem Mailgun, ale nie podałeś/łaś klucza API używanego do weryfikacji wiadomości z webhooka."
      bad_favicon_url: "Nie można załadować favicony. Sprawdź ustawienia favicony w <a href='%{base_path}/admin/site_settings'>ustawieniach witryny</a>."
      poll_pop3_timeout: "Połączenie z serwerem POP3 zostało zerwane. Przychodząca wiadomość mogła nie zostać odebrany. Proszę sprawdź swoje <a href='%{base_path}/admin/site_settings/category/email'>ustawienia POP3</a> i dostawcę usług."
      poll_pop3_auth_error: "Połączenie z serwerem POP3 nie powiodło się przez błąd uwierzytelnienia. Proszę sprawdź swoje <a href='%{base_path}/admin/site_settings/category/email'>ustawienia POP3</a>."
      force_https: "Twoja strona używa SSL. Ale `<a href='%{base_path}/admin/site_settings/category/all_results?filter=force_https'>force_https</a>` nie jest jeszcze włączone w ustawieniach witryny."
      out_of_date_themes: "Aktualizacje są dostępne dla następujących motywów:%{themes_list}"
      unreachable_themes: "Nie mogliśmy sprawdzić aktualizacji w następujących motywach:%{themes_list}"
      watched_words: "Wyrażenie regularne dla %{action} obserwowanych słów jest nieprawidłowe. Sprawdź ustawienia <a href='%{base_path}/admin/customize/watched_words'>obserwowanych słów</a>lub wyłącz ustawienie witryny 'watched words regular expressions'."
      google_analytics_version: "Twój Discourse używa obecnie Google Analytics 3, które nie będzie już wspierane po lipcu 2023 roku. <a href='https://meta.discourse.org/t/260498'>Uaktualnij do Google Analytics 4</a> teraz, aby nadal otrzymywać cenne informacje i analizy dotyczące wydajności twojej strony."
      category_style_deprecated: "Twój Discourse obecnie używa przestarzałego stylu kategorii, który zostanie usunięty przed finalnym wydaniem beta Discourse 3.2. Zapoznaj się z instrukcjami dotyczącymi zachowania wybranego stylu kategorii na stronie <a href='https://meta.discourse.org/t/282441'>Przejście na pojedynczy styl kategorii ustawień witryny</a>."
      maxmind_db_configuration: 'Serwer został skonfigurowany do używania baz danych MaxMind do odwrotnej translacji adresów IP, ale nie skonfigurowano prawidłowego identyfikatora konta MaxMind, co może spowodować niepowodzenie pobierania baz danych MaxMind w przyszłości. <a href="https://meta.discourse.org/t/configure-maxmind-for-reverse-ip-lookups/173941" target="_blank">Zapoznaj się z tym przewodnikiem, aby dowiedzieć się więcej</a>.'
      admin_sidebar_deprecation: "Stary układ administracyjny jest przestarzały na rzecz nowego <a href='https://meta.discourse.org/t/-/289281'>układu paska bocznego</a> i zostanie usunięty w następnej wersji. Możesz <a href='%{base_path}/admin/config/navigation?filter=admin%20sidebar'>skonfigurować</a> nowy układ paska bocznego już teraz, aby wcześniej się na niego przełączyć."
    back_from_logster_text: "Powrót do strony"
  site_settings:
    allow_bulk_invite: "Zezwalaj na zaproszenia zbiorcze, przesyłając plik CSV"
    disabled: "wyłączone"
    display_local_time_in_user_card: "Wyświetl czas lokalny w oparciu o strefę czasową użytkownika po otwarciu karty użytkownika."
    censored_words: "Wskazane słowa będą automatycznie zamieniane na &#9632;&#9632;&#9632;&#9632;"
    delete_old_hidden_posts: "Automatycznie kasuj wpisy ukryte dłużej niż 30 dni."
    default_locale: "Domyślny język tej instancji Discourse. Możesz zastąpić tekst kategorii i tematów generowanych przez system na stronie <a href='%{base_path}/admin/customize/site_texts' target='_blank'>Dostosuj / Tekst</a>."
    allow_user_locale: "Zezwól użytkownikom na zmianę języka interfejsu we własnych ustawieniach"
    set_locale_from_accept_language_header: "Ustaw język interfejsu dla anonimowych użytkowników na podstawie nagłówków języka ich przeglądarki internetowej."
    set_locale_from_cookie: "Umożliwia ustawienie ustawień regionalnych anonimowego użytkownika poprzez ciasteczko przeglądarki \"locale\"."
    set_locale_from_param: "Umożliwia ustawienie ustawień regionalnych anonimowego użytkownika poprzez parametr URL 'lang', np. ?lang=es."
    support_mixed_text_direction: "Wspieraj mieszane kierunki tekstu od lewej do prawej i od prawej do lewej strony"
    min_post_length: "Minimalna dozwolona długość postu w znakach (z wyłączeniem wiadomości osobistych)"
    min_first_post_length: "Minimalna dozwolona długość pierwszego postu (treści tematu) (z wyłączeniem wiadomości osobistych)"
    prevent_uploads_only_posts: "Nie licz przesłanego kodu markdown podczas sprawdzania minimalnej długości posta"
    min_personal_message_post_length: "Minimalna dozwolona długość postu w znakach dla wiadomości (zarówno pierwszego posta, jak i odpowiedzi)"
    max_post_length: "Maksymalna długość wpisu, w znakach"
    topic_featured_link_enabled: "Umożliwia użytkownikom powiązanie linku do funkcji z ich tematami. Po włączeniu do tematów może być dołączony podświetlony link, który jest publicznie widoczny i można go edytować, jeśli użytkownik ma wystarczające uprawnienia. Link do funkcji może zwiększyć zrozumiałość tematu poprzez udostępnienie powiązanej dodatkowej treści."
    show_topic_featured_link_in_digest: "Pokazuj polecany link tematu w podsumowaniu e-mailowym."
    min_topic_views_for_delete_confirm: "Minimalna liczba wyświetleń tematu, aby podczas jego usuwania pojawiło się okienko z potwierdzeniem."
    min_topic_title_length: "Minimalna długość tytułu tematu, w znakach"
    max_topic_title_length: "Maksymalna długość tytułu tematu, w znakach"
    min_personal_message_title_length: "Minimalna liczba znaków w temacie wiadomości "
    max_emojis_in_title: "Maksymalna dozwolona liczba emoji w tytule tematu. Jeśli ustawiona wartość wynosi zero, uniemożliwia to użycie jakichkolwiek emoji w tytułach tematów."
    min_search_term_length: "Minimalna długość wyszukiwanego tekstu, w znakach"
    search_tokenize_chinese: "Wymuś na wyszukiwarce tokenizację języka chińskiego nawet na stronach, które nie są chińskie"
    search_tokenize_japanese: "Wymuś na wyszukiwarce tokenizację języka japońskiego nawet na stronach, które nie są japońskie"
    search_prefer_recent_posts: "Jeśli wyszukiwanie na twoim dużym forum jest wolne, ta opcja pozwala zindeskować najpierw ostanie wpisy."
    search_recent_posts_size: "Jak dużo ostanich wpisów trzymać w indeksie"
    log_search_queries: "Dzienniki wyszukiwanych przez użytkowników treści"
    search_query_log_max_size: "Maksymalna liczba zapytań do zachowania"
    search_query_log_max_retention_days: "Maksymalny czas zachowywania wyników wyszukiwania, w dniach."
    search_ignore_accents: "W przypadku włączenia tej opcji wyszukiwanie ignoruje znaki diakrytyczne (polskie ogonki, kreski nad literami itp.) w zapytaniach, dzięki czemu użytkownicy mogą znaleźć wyniki, nawet jeśli wpiszą słowa bez znaków diakrytycznych."
    search_default_sort_order: "Domyślny porządek sortowania dla wyszukiwania na całej stronie"
    search_experience: "Domyślna pozycja i wygląd wyszukiwania na urządzeniach stacjonarnych"
    category_search_priority_low_weight: "Waga zastosowana w rankingu dla priorytetu wyszukiwania niskiej kategorii."
    category_search_priority_high_weight: "Waga zastosowana w rankingu dla priorytetu wyszukiwania wysokiej kategorii."
    default_composer_category: "Kategoria używana do wstępnego wypełnienia listy wyboru kategorii podczas tworzenia nowego tematu."
    allow_uncategorized_topics: "Zezwól na tworzenie tematów bez kategorii. UWAGA: jeśli jest jakiś nieskategoryzowany temat, musisz go przypisać do kategorii, zanim wyłączysz tę opcję."
    allow_duplicate_topic_titles: "Pozwól na tworzenie tematów o identycznych tytułach."
    allow_duplicate_topic_titles_category: "Zezwalaj na tematy z identycznymi, zduplikowanymi tytułami, jeśli kategoria jest inna. allow_duplicate_topic_titles musi być wyłączone."
    unique_posts_mins: "Ile minut musi upłynąć zanim użytkownik będzie mógł/mogła ponownie zrobić wpis z tą samą treścią"
    educate_until_posts: "Wyświetlaj okno edukacyjne po rozpoczęciu pisania dopóki nowy użytkownik nie napisze tylu wpisów."
    title: "Nazwa tej witryny. Widoczna dla wszystkich odwiedzających, w tym dla użytkowników anonimowych."
    site_description: "Opisz tę stronę w jednym zdaniu. Widoczne dla wszystkich odwiedzających, w tym użytkowników anonimowych."
    short_site_description: "Krótki opis w kilku słowach. Widoczne dla wszystkich odwiedzających, w tym użytkowników anonimowych."
    contact_email: "Adres e-mail kluczowego kontaktu do osoby odpowiedzialnej za tę witrynę. Używany do krytycznych powiadomień, a także wyświetlany na <a href='%{base_path}/about' target='_blank'>/about</a>. Widoczny dla anonimowych użytkowników na stronach publicznych."
    contact_url: "Kontaktowy adres URL dla tej witryny. Jeśli jest obecny, zastępuje adres e-mail na stronie <a href='%{base_path}/about' target='_blank'>/about</a> i jest widoczny dla anonimowych użytkowników w witrynach publicznych."
    crawl_images: "Pobieraj grafiki ze zdalnych URLi aby ustawić poprawną wysokość i szerokość w tagu img."
    download_remote_images_to_local: "Konwertuj zdalne obrazy (hotlinkowane) na obrazy lokalne poprzez ich pobranie; pozwala to zachować zawartość nawet wtedy, gdy obrazy zostaną w przyszłości usunięte ze strony zdalnej."
    download_remote_images_threshold: "Minimalna ilość wolnego miejsca na dysku wymagana przez funkcję pobierania zdalnych grafik (w procentach)"
    disabled_image_download_domains: "Zdalne grafiki z tych domen nie będą pobierane."
    block_hotlinked_media: "Uniemożliwia użytkownikom wprowadzanie zdalnych (hotlinked) mediów w swoich postach. Zdalne nośniki, które nie są pobierane przez 'download_remote_images_to_local' zostaną zastąpione linkiem zastępczym."
    block_hotlinked_media_exceptions: "Lista podstawowych adresów URL, które są wyłączone z ustawienia block_hotlinked_media. Dołącz protokół (np. https://example.com)."
    editing_grace_period: "Przez (n) sekund po utworzeniu nowego wpisu jego kolejne edycje nie będą tworzyć nowych wersji w historii wpisu."
    editing_grace_period_max_diff: "Maksymalna liczba zmian znaków dozwolona w okresie karencji edycji, jeśli więcej zmieniono, zapisz kolejną wersję wpisu (poziom zaufania 0 i 1)"
    editing_grace_period_max_diff_high_trust: "Maksymalna liczba zmian znaków dozwolona w okresie karencji edycji, jeśli więcej zmieniono, zapisz kolejną wersję wpisu (poziom zaufania 2 i wyższy)"
    staff_edit_locks_post: "Wpisy zostaną zablokowane przed edycją, jeśli będą edytowane przez członków personelu"
    post_edit_time_limit: "Autor tl0 lub tl1 może edytować swój wpis przez (n) minut po opublikowaniu. Ustaw na zawsze na 0."
    tl2_post_edit_time_limit: "Autor tl2 + może edytować swój wpis przez (n) minut po opublikowaniu. Ustaw na zawsze na 0."
    edit_history_visible_to_public: "Pozwól wszystkim zobaczyć poprzednie wersje edytowanego posta. Gdy wyłączone, tylko członkowie personelu mogą je przeglądać."
    delete_removed_posts_after: "Wpisy usunięte przez autora będą automatycznie zlikwidowane po (n) godzinach. Jeżeli liczba godzin będzie wynosić 0, to zostaną usunięte natychmiast. "
    notify_users_after_responses_deleted_on_flagged_post: "Gdy post zostanie oznaczony, a następnie usunięty, wszyscy użytkownicy, którzy na niego odpowiedzieli, a ich odpowiedzi zostały usunięte, zostaną powiadomieni."
    max_image_width: "Maksymalna szerokość miniatur obrazów w poście. Obrazy o większej szerokości zostaną przeskalowane i podświetlone."
    max_image_height: "Maksymalna wysokość miniatur obrazów w poście. Obrazy o większej wysokości zostaną przeskalowane i podświetlone."
    responsive_post_image_sizes: "Zmień rozmiar podglądu lightbox, aby umożliwić wyświetlanie ekranów o wysokiej rozdzielczości DPI o następujących proporcjach pikseli. Usuń wszystkie wartości, aby wyłączyć responsywne obrazy."
    fixed_category_positions: "Zaznacz, aby ręcznie ustawiać kolejność kategorii. Odznacz, aby kategorie były sortowane na podstawie aktywności. "
    fixed_category_positions_on_create: "Jeśli zaznaczone, kolejność kategorii będzie utrzymywana w oknie dialogowym tworzenia tematu (wymaga fixed_category_positions)."
    add_rel_nofollow_to_user_content: 'Dodaj rel nofollow do wszystkich treści użytkownika, poza wewnętrznymi linkami (wliczając domeny nadrzędne). Jeśli to zmienisz, musisz rebake wszystkie wpisy poprzez: "rake post:rebake"'
    exclude_rel_nofollow_domains: "Lista domen, w których nofollow nie powinien być dodawany do linków. example.com automatycznie zezwoli również na sub.example.com. Jako minimum należy dodać domenę tej witryny, aby roboty indeksujące mogły znaleźć całą treść. Jeśli inne części witryny znajdują się w innych domenach, dodaj je również."
    max_form_template_title_length: "Maksymalna dozwolona długość tytułów szablonów formularzy."
    max_form_template_content_length: "Maksymalna dozwolona długość zawartości szablonu formularza."
    post_excerpt_maxlength: "Maksymalna długość podsumowania / streszczenia wpisu."
    topic_excerpt_maxlength: "Maksymalna długość fragmentu/podsumowania tematu, wygenerowana z pierwszego posta w temacie."
    default_subcategory_on_read_only_category: "Włącza przycisk „Nowy temat” i wybiera domyślną podkategorię do publikowania w kategoriach, w których użytkownik nie może tworzyć nowych tematów."
    show_pinned_excerpt_mobile: "Pokaż fragment przypiętych tematów w widoku mobilnym"
    show_pinned_excerpt_desktop: "Pokaż fragment przypiętych tematów w widoku \"wersja komputerowa\""
    post_onebox_maxlength: "Maksymalna długość (ilość znaków) treści wpisu osadzonego via Onebox"
    blocked_onebox_domains: "Lista domen, które nigdy nie zostaną umieszczone w oneboxie, np. wikipedia.org\n(symbole wieloznaczne * ? nie są obsługiwane)"
    block_onebox_on_redirect: "Unikaj tworzenia oneboxów dla adresów URL prowadzących do przekierowań. Ta konfiguracja uniemożliwia tworzenie karty wizualnej (onebox) dla any adres URL, który przekierowuje do innej strony. Dzięki temu priorytet w wyświetlaniu oneboxów mają bezpośrednie adresy URL, które nie prowadzą do przekierowań."
    allowed_inline_onebox_domains: "Lista domen, które zostaną zamienione na osadzony onebox w zmniejszonej formie, jeśli będą umieszczone w poście bez tytułu"
    enable_inline_onebox_on_all_domains: "Zignoruj ustawienie witryny allowed_inline_onebox_domains i zezwalaj na wbudowane Onebox we wszystkich domenach."
    onebox_locale: "Ustawienia regionalne wysyłane do dostawców onebox. Jeśli pozostanie puste, użyte zostaną domyślne ustawienia regionalne"
    force_custom_user_agent_hosts: "Hosty, dla których ma być używany niestandardowy klient użytkownika Onebox przy wszystkich żądaniach. (Szczególnie przydatne dla hostów, które ograniczają dostęp do agenta użytkownika)."
    max_oneboxes_per_post: "Ustaw maksymalną liczbę oneboxów, które można umieścić w jednym poście. Oneboxy zapewniają podgląd powiązanej treści bezpośrednio w poście."
    facebook_app_access_token: "Token wygenerowany z Twojego identyfikatora aplikacji Facebook i sekret. Używany do generowania osadzonych oneboxów z serwisu Instagram."
    github_onebox_access_tokens: "Mapowanie organizacji lub użytkownika GitHub na token dostępu GitHub, który jest używany do generowania oneboxów GitHub dla prywatnych repozytoriów, commitów, pull requestów, zgłoszeń i zawartości plików. Bez tego tylko publiczne adresy URL GitHub będą miały onebox."
    logo: "Obraz logo w lewym górnym rogu witryny. Użyj szerokiego prostokątnego obrazu o wysokości 120 i współczynniku kształtu większym niż 3: 1. Jeśli pole pozostanie puste, wyświetlony zostanie tekst tytułu witryny."
    logo_small: "Mały obraz logo w lewym górnym rogu witryny, widoczny podczas przewijania w dół. Użyj kwadratowego obrazu 120 × 120. Jeśli pole pozostanie puste, wyświetlony zostanie glif domowy."
    digest_logo: "Alternatywne logo użyte w górnej części podsumowania e-mail witryny. Użyj szerokiego obrazu prostokąta. Nie używaj obrazu SVG. Jeśli pole pozostanie puste, zostanie użyty obraz z ustawienia „logo”."
    mobile_logo: "Logo używane w mobilnej wersji Twojej witryny. Użyj szerokiego prostokątnego obrazu o wysokości 120 i współczynniku kształtu większym niż 3: 1. Jeśli pole pozostanie puste, zostanie użyty obraz z ustawienia „logo”."
    logo_dark: "Ciemna alternatywa dla ustawienia 'logo'."
    logo_small_dark: "Ciemna alternatywa dla ustawienia witryny 'logo small'."
    mobile_logo_dark: "Ciemna alternatywa dla ustawienia witryny 'mobile logo'."
    large_icon: "Obraz używany jako podstawa dla innych ikon metadanych. Idealnie powinna być większa niż 512 x 512. Jeśli pozostanie puste, zostanie użyte logo_small."
    manifest_icon: "Obraz używany jako logo / obraz powitalny na Androidzie. Zostanie automatycznie przeskalowany do rozmiaru 512 × 512. Jeśli pozostanie puste, zostanie użyty large_icon."
    manifest_screenshots: "Zrzuty ekranu, które pokazują możliwości i funkcjonalność Twojej instancji na stronie instalacyjnej. Wszystkie obrazy powinny być przesłane lokalnie i o tych samych wymiarach."
    favicon: "Favicona dla Twojej strony, zobacz <a href='https://en.wikipedia.org/wiki/Favicon' target='_blank'>https://en.wikipedia.org/wiki/Favicon</a>. Aby działała poprawnie poprzez CDN, musi to być w formacie png. Zostanie przeskalowana do 32x32. Jeśli pozostanie pusta, zostanie użyte large_icon."
    apple_touch_icon: "Ikona używana w urządzeniach dotykowych Apple. Przezroczyste tło nie jest zalecane. Zostanie automatycznie zmniejszona do rozmiaru 180x180. Jeśli pozostanie pusta, użyta zostanie ikona large_icon."
    opengraph_image: "Domyślny obraz opengraph, używany, gdy strona nie ma innego odpowiedniego obrazu. Jeśli pozostanie puste, zostanie użyty large_icon"
    x_summary_large_image: "Karta Twittera 'summary large image' (powinna mieć co najmniej 280 szerokości i co najmniej 150 wysokości, nie może być to .svg). Jeśli pozostanie pusta, zwykłe metadane karty są generowane przy użyciu opengraph_image, o ile nie jest to również .svg"
    notification_email: "Adres z którego wysyłane będą wszystkie istotne emaile systemowe.\nKonieczna jest poprawna konfiguracja rekordów SPF, DKIM oraz zwrotnego PTR użytej domeny."
    email_custom_headers: "A pipe-delimited list of custom email headers"
    email_subject: "Konfigurowalny format tematów standardowych wiadomości e-mail. Zobacz <a href='https://meta.discourse.org/t/customizing-specific-system-email-templates/88323' target='_blank'>https://meta.discourse.org/t/customizing-specific-system-email-templates/88323</a>"
    detailed_404: "Dostarcza użytkownikom więcej informacji o tym, dlaczego nie mogą uzyskać dostępu do określonego tematu. Uwaga: jest to mniej bezpieczne, ponieważ użytkownicy będą wiedzieć, czy adres URL prowadzi do prawidłowego tematu."
    enforce_second_factor: "Wymagaj od użytkowników włączenia uwierzytelniania dwuskładnikowego, zanim będą mogli uzyskać dostęp do interfejsu Discourse. To ustawienie nie ma wpływu na uwierzytelnianie API lub 'dostawcy DiscourseConnect'. Jeśli opcja enforce_second_factor_on_external_auth jest włączona, użytkownicy nie będą mogli logować się za pomocą zewnętrznych dostawców uwierzytelniania po skonfigurowaniu uwierzytelniania dwuskładnikowego."
    enforce_second_factor_on_external_auth: "Wymagaj od użytkowników korzystania z uwierzytelniania dwuskładnikowego przez cały czas. Po włączeniu uniemożliwi to użytkownikom logowanie się za pomocą zewnętrznych metod uwierzytelniania, takich jak logowanie społecznościowe, jeśli mają włączone uwierzytelnianie dwuskładnikowe. Po wyłączeniu użytkownicy będą musieli potwierdzić uwierzytelnianie dwuskładnikowe tylko podczas logowania przy użyciu nazwy użytkownika i hasła. Zobacz także ustawienie `enforce_second_factor`."
    force_https: "Wymuś używanie wyłącznie HTTPS na stronie. UWAGA: NIE włączaj tego dopóki nie zweryfikujesz, że HTTPS jest w pełni skonfigurowany i działa absolutnie wszędzie! Czy sprawdziłeś/łaś swoje CDN, loginy z portali społecznościowych i wszystkie zewnętrzne loga / zależności żeby być pewnym, że są kompatybilne z HTTPS?"
    summary_score_threshold: "Minimalny wynik wpisu wymagany do umieszczenia go w 'Podsumowaniu tematu'"
    summary_posts_required: "Minimalna liczba wpisów w temacie przed „Podsumowaniem tego tematu” jest włączona. Zmiany tego ustawienia zostaną zastosowane z mocą wsteczną w ciągu tygodnia."
    summary_likes_required: "Minimalna liczba polubień w temacie przed włączeniem „Podsumuj ten temat”. Zmiany tego ustawienia zostaną zastosowane z mocą wsteczną w ciągu tygodnia."
    summary_percent_filter: "Gdy użytkownik kliknie na 'Podsumowaniu tematu', pokaż % najlepszych wpisów"
    summary_max_results: "Maksymalna liczba wpisów zwróconych przez „Podsumuj ten temat”"
    summary_timeline_button: "Pokaż przycisk „Podsumuj” na osi czasu"
    enable_personal_messages: "PRZESTARZAŁE, zamiast tego użyj ustawienia 'personal message enabled groups'. Zezwalaj użytkownikom na poziomie zaufania 1 (konfigurowalnym za pomocą minimalnego zaufania do wysyłania wiadomości) na tworzenie wiadomości i odpowiadanie na wiadomości. Pamiętaj, że personel zawsze może wysyłać wiadomości bez względu na wszystko."
    personal_message_enabled_groups: "Zezwól użytkownikom w tych grupach na TWORZENIE wiadomości osobistych. WAŻNE: 1) Wszyscy użytkownicy mogą ODPOWIADAĆ na wiadomości. 2) Administratorzy i moderatorzy mogą TWORZYĆ wiadomości do dowolnego użytkownika. 3) Grupy poziomu zaufania obejmują wyższe poziomy; wybierz trust_level_1, aby zezwolić na TL1, TL2, TL3, TL4, ale nie zezwalać na TL0. 4) Ustawienia interakcji grupy zastępują to ustawienie w przypadku wysyłania wiadomości do określonych grup."
    enable_system_message_replies: "Pozwala użytkownikom odpowiadać na wiadomości systemowe, nawet jeśli wiadomości osobiste są wyłączone"
    enable_chunked_encoding: "Włącz odpowiedzi fragmentaryczne serwera. Ta funkcja działa w większości konfiguracji, jednak niektóre serwery proxy mogą buforować odpowiedzi, powodując opóźnienia."
    long_polling_base_url: "Podstawowy URL używany dla long polling (kiedy CDN dostarcza dynamicznych treści, upewnij się że ustawiłeś/łaś to w origin pull) np.: http://origin.site.com"
    polling_interval: "Kiedy nie long polling, jak często zalogowani klienci powinni poll w milisekundach"
    anon_polling_interval: "How often should anonymous clients poll in milliseconds"
    background_polling_interval: "Jak często klienci powinni poll w milisekundach (kiedy okno jest w tle)"
    hide_post_sensitivity: "Prawdopodobieństwo, że flagowany wpis zostanie ukryty"
    silence_new_user_sensitivity: "Prawdopodobieństwo, że nowy użytkownik zostanie uciszony na podstawie flag spamu"
    auto_close_topic_sensitivity: "Prawdopodobieństwo, że oflagowany temat zostanie automatycznie zamknięty"
    cooldown_minutes_after_hiding_posts: "Liczba minut, ile musi odczekać użytkownik, zanim będzie mógł/mogła edytować wpis ukryty w wyniku oflagowania przez społeczność"
    max_topics_in_first_day: "Maksymalna liczba tematów, jakie może stworzyć użytkownik w trakcie 24 godzin po utworzeniu pierwszego wpisu"
    max_replies_in_first_day: "Maksymalna liczba odpowiedzi, jakie może stworzyć użytkownik w trakcie 24 godzin po utworzeniu pierwszego wpisu"
    tl2_additional_likes_per_day_multiplier: "Zwiększ limit polubień na dzień dla tl2 (członek), mnożąc przez tę liczbę"
    tl3_additional_likes_per_day_multiplier: "Zwiększ limit polubień na dzień dla tl3 (użytkownik stały), mnożąc przez tę liczbę"
    tl4_additional_likes_per_day_multiplier: "Zwiększ limit polubień na dzień dla tl4 (lider), mnożąc przez tę liczbę"
    tl2_additional_edits_per_day_multiplier: "Zwiększ limit dziennych edycji dla tl2 (członek) przez pomnożenie przez tę liczbę"
    tl3_additional_edits_per_day_multiplier: "Zwiększ limit dziennych edycji dla tl3 (regularny) przez pomnożenie przez tę liczbę"
    tl4_additional_edits_per_day_multiplier: "Zwiększ limit dziennych edycji dla tl4 (lider) przez pomnożenie przez tę liczbę"
    tl2_additional_flags_per_day_multiplier: "Zwiększ dzienny limit flag dla tl2 (członek) mnożąc przez tę liczbę"
    tl3_additional_flags_per_day_multiplier: "Zwiększ dzienny limit flag dla tl3 (zwykły) mnożąc przez tę liczbę"
    tl4_additional_flags_per_day_multiplier: "Zwiększ dzienny limit flag dla tl4 (lider) mnożąc przez tę liczbę"
    num_users_to_silence_new_user: "Jeśli posty nowego użytkownika przekraczają ustawienie hide_post_sensitivity i zawierają flagi spamu od tak wielu różnych użytkowników, ukryj wszystkie jego posty i zapobiegnij publikowaniu w przyszłości. 0, aby wyłączyć."
    num_tl3_flags_to_silence_new_user: "Jeśli wpisy nowego użytkownika otrzymają tyle flag od num_tl3_users_to_silence_new_user różnych użytkowników poziomu zaufania 3, ukryj wszystkie ich wpisy i zapobiegaj publikowaniu w przyszłości. 0, aby wyłączyć."
    num_tl3_users_to_silence_new_user: "Jeśli wpisy nowego użytkownika otrzymają flagi num_tl3_flags_to_silence_new_user od wielu różnych użytkowników poziomu zaufania 3, ukryj wszystkie ich wpisy i zapobiegaj publikowaniu w przyszłości. 0, aby wyłączyć."
    notify_mods_when_user_silenced: "Jeśli użytkownik zostanie automatycznie wyciszony, wyślij wiadomość do wszystkich moderatorów."
    flag_sockpuppets: "Jeśli nowy użytkownik odpowiada na temat z tego samego adresu IP, co użytkownik, który rozpoczął ten temat, oflaguj oba jego wpisy jako potencjalny spam."
    traditional_markdown_linebreaks: "Używaj tradycyjnych znaków końca linii w Markdown, to znaczy dwóch spacji na końcu linii."
    enable_markdown_typographer: "Popraw czytelność tekstu za pomocą zasad typografii: zamień proste cudzysłowy ' na cudzysłowy typograficzne ’, (tm) na odpowiedni symbol znaku towarowego ™, -- na półpauzę – itd."
    enable_markdown_linkify: "Automatycznie traktuj tekst, który wygląda jak link, jako link: www.example.com i https://example.com zostaną automatycznie połączone"
    markdown_linkify_tlds: "Lista domen najwyższego poziomu, które są automatycznie traktowane jako linki"
    markdown_typographer_quotation_marks: "Lista par zastępujących podwójne i pojedyncze cytaty"
    post_undo_action_window_mins: "Przez tyle minut użytkownicy mogą cofnąć swoje ostatnie działania przy danym wpisie (polubienia, flagowanie, itd.)."
    must_approve_users: 'Wszyscy nowi użytkownicy muszą poczekać na zatwierdzenie przez moderatora lub administratora, zanim będą mogli się zalogować. (Uwaga: włączenie tego ustawienia usuwa również opcję zaproszenia "dołącz do tematu").'
    invite_code: "Użytkownik musi wpisać ten kod, aby zezwolić na rejestrację konta, ignorowany, gdy jest pusty (bez rozróżniania wielkości liter)"
    approve_suspect_users: "Dodaj podejrzanych użytkowników do kolejki recenzji. Podejrzani użytkownicy weszli do biografii / witryny, ale nie czytali."
    review_every_post: "Wysyłaj każdy nowy post do kolejki recenzji w celu moderacji. Posty są nadal publikowane natychmiast i są widoczne dla wszystkich użytkowników. OSTRZEŻENIE! Niezalecane w przypadku witryn o dużym natężeniu ruchu ze względu na potencjalną liczbę postów wymagających sprawdzenia."
    pending_users_reminder_delay_minutes: "Powiadom moderatorów, jeśli nowi użytkownicy czekają na zatwierdzenie dłużej niż tyle minut. Ustaw na -1, aby wyłączyć powiadomienia."
    persistent_sessions: "Użytkownicy pozostaną zalogowani po zamknięciu przeglądarki internetowej"
    maximum_session_age: "Użytkownik zostanie zalogowany przez n godzin od czasu ostatniej wizyty."
    show_signup_form_email_instructions: Pokaż instrukcje e-mail w formularzu rejestracji.
    show_signup_form_username_instructions: Pokaż instrukcje dotyczące nazwy użytkownika w formularzu rejestracji.
    show_signup_form_full_name_instructions: Pokaż pełne instrukcje dotyczące nazwy w formularzu rejestracyjnym.
    show_signup_form_password_instructions: Pokaż instrukcje dotyczące hasła w formularzu rejestracji.
    ga_version: "Wersja Google Universal Analytics do użycia: v3 (analytics.js), v4 (gtag)"
    ga_universal_tracking_code: "Kod śledzenia analityki Google, np: UA-12345678-9; zobacz <a href='https://google.com/analytics' target='_blank'>https://google.com/analytics</a>"
    ga_universal_domain_name: "Domena śledzenia analityki Google, np: mojawitryna.pl; zobacz <a href='https://google.com/analytics' target='_blank'>https://google.com/analytics</a>"
    ga_universal_auto_link_domains: "Włącz śledzenie w wielu domenach za pomocą Google Analythics. Wychodzące linki do tych domen będą miały dodatkowy identyfikator klienta. Zobacz <a href='https://support.google.com/analytics/answer/1034342?hl=en' target='_blank'>poradnik Cross-Domain Tracking od Google.</a>"
    gtm_container_id: "Identyfikator kontenera menedżera tagów Google. np.: GTM-ABCD12E. <br/>Uwaga: Aby korzystać z GTM, gdy włączona jest polityka bezpieczeństwa treści (CSP), zapoznaj się z dokumentacją: <a href='https://meta.discourse.org/t/use-nonces-in-google-tag-manager-scripts/188296' target='_blank'>Use nonces in Google Tag Manager scripts</a>."
    enable_escaped_fragments: "Wróć do Google Ajax-Crawling API, jeśli nie zostanie wykryty żaden webcrawler. Zobacz <a href='https://developers.google.com/webmasters/ajax-crawling/docs/learn-more' target='_blank'>https://developers.google.com/webmasters/ajax-crawling/docs/learn-more</a>"
    moderators_manage_categories_and_groups: "Zezwalaj moderatorom na tworzenie kategorii i grup oraz zarządzanie nimi"
    moderators_change_post_ownership: "Zezwalaj moderatorom na zmianę właściciela posta"
    cors_origins: "Dozwolone źródła dla zapytać cross-origin (CORS). Każde źródło musi zawierać http:// lub https://. Zmienna środowiskowa DISCOURSE_ENABLE_CORS musi być ustawiona na true żeby włączyć CORS."
    use_admin_ip_allowlist: "Administratorzy mogą się zalogować tylko wtedy, gdy używają adresu IP zdefiniowanego na liście sprawdzonych adresów IP (Administrator > Logi > Sprawdzone adresy IP)."
    blocked_ip_blocks: "Lista prywatnych bloków IP, które nigdy nie powinny być indeksowane przez Discourse"
    allowed_internal_hosts: "Lista wewnętrznych hostów, które Discourse mogą bezpiecznie indeksować do oneboxingu i innych celów"
    allowed_onebox_iframes: "Lista domen iframe src, które są dozwolone do osadzania w Onebox. `*` pozwoli na wszystkie domyślne silniki Onebox."
    allowed_iframes: "Lista prefiksów adresów URL iframe, które Discourse może bezpiecznie dopuszczać w postach. Znak * można użyć w celu dopasowania dowolnej liczby znaków innych niż /."
    allowed_crawler_user_agents: "Agenci użytkowników dla robotów indeksujących, które powinny mieć dostęp do strony. OSTRZEŻENIE! USTAWIENIE TEGO SPOWODUJE BLOKADE ROBOTÓW, KTÓRE NIE SĄ NA LIŚCIE!"
    blocked_crawler_user_agents: "Unikalne słowo bez rozróżniania wielkości liter w ciągu znaków, które identyfikują crawlery internetowe, które nie powinny mieć dostępu do witryny. Nie ma zastosowania, jeśli dozwolona lista jest zdefiniowana."
    slow_down_crawler_user_agents: 'User-Agent''y robotów indeksujących, którym należy ograniczyć prędkość, zgodnie z ustawieniami "spowolnij szybkość indeksowania". Każda wartość musi mieć co najmniej 3 znaki.'
    slow_down_crawler_rate: "Jeśli określono parametr slow_down_crawler_user_agents, ta stawka będzie obowiązywać dla wszystkich robotów (liczba sekund opóźnienia między żądaniami)"
    content_security_policy: "Włącz ochronę Content-Security-Policy (CSP). CSP to dodatkowa warstwa bezpieczeństwa, która pomaga zapobiegać niektórym rodzajom ataków, takim jak Cross Site Scripting (XSS) i wstrzykiwanie danych."
    content_security_policy_report_only: "Włącz Content-Security-Policy-Report-Only (CSP)."
    content_security_policy_collect_reports: "Włącz zbieranie raportów o naruszeniach CSP na / csp_reports"
    content_security_policy_frame_ancestors: "Określ, kto może osadzić tę witrynę w ramkach iframe za pośrednictwem CSP. Kontroluj dozwolone hosty w <a href='%{base_path}/admin/customize/embedding'>ustawieniach osadzania</a>"
    content_security_policy_script_src: "Dodatkowe dozwolone źródła skryptów. Bieżący host i CDN są domyślnie uwzględnione. Zobacz <a href='https://meta.discourse.org/t/mitigate-xss-attacks-with-content-security-policy/104243' target='_blank'>Ograniczanie ataków XSS za pomocą polityki bezpieczeństwa treści.</a> (CSP). Inne źródła hosta są ignorowane, ponieważ włączona jest funkcja strict-dynamic."
    invalidate_inactive_admin_email_after_days: "Konta administracyjne, które nie odwiedzały witryny w tej liczbie dni, będą musiały ponownie zweryfikować swój adres e-mail przed zalogowaniem. Ustaw na 0, aby wyłączyć."
    suppress_secured_categories_from_admin: "Ogranicz prywatne tematy i prywatne wiadomości w niektórych częściach interfejsu użytkownika dla administratorów. Treść nadal będzie widoczna w niektórych miejscach. To nie jest funkcja bezpieczeństwa: administratorzy zawsze mają dostęp do całej zawartości na stronie."
    include_secure_categories_in_tag_counts: "Gdy opcja ta jest włączona, liczba tematów dla tagu będzie obejmować tematy, które znajdują się w kategoriach z ograniczeniami odczytu dla wszystkich użytkowników. Gdy opcja ta jest wyłączona, zwykłym użytkownikom wyświetlana jest tylko liczba tematów dla tagu, w którym wszystkie tematy znajdują się w kategoriach publicznych."
    display_personal_messages_tag_counts: "Gdy ta opcja jest włączona, zostanie wyświetlona liczba wiadomości osobistych oznaczonych danym tagiem."
    top_menu: "Określ, które elementy pojawiają się w nawigacji na stronie głównej i w jakiej kolejności."
    post_menu: "Skonfiguruj widoczność i kolejność domyślnych elementów menu postów. Dodatkowe elementy dodane przez wtyczki lub motywy są zarządzane osobno i nie pojawią się na tej liście."
    post_menu_hidden_items: "Elementy menu, które mają być domyślnie ukrywane w menu posta, chyba że zostanie kliknięty wielokropek. Dodatkowe elementy dodane przez wtyczki lub motywy są zarządzane osobno i nie pojawią się na tej liście."
    share_links: "Określ które elementy menu udostępniania powinny być widoczne i w jakiej kolejności. "
    allow_username_in_share_links: "Zezwalaj na umieszczanie nazw użytkowników w linkach do udostępniania. Jest to przydatne, aby nagradzać odznaki na podstawie unikalnych odwiedzających."
    site_contact_username: "Nazwa użytkownika, spod której wysyłane będą automatyczne wiadomości. Jeśli pusta, użyte będzie domyślne konto System."
    site_contact_group_name: "Prawidłowa nazwa grupy, która jest zapraszana do wszystkich automatycznie wysyłanych wiadomości osobistych."
    send_welcome_message: "Wyślij wszystkim nowym użytkownikom powitalną wiadomość z krótkim przewodnikiem."
    send_tl1_welcome_message: "Wyślij wiadomość powitalną do nowych użytkowników poziomu zaufania 1."
    send_tl2_promotion_message: "Wyślij nowym użytkownikom poziomu zaufania 2 wiadomość o promocji."
    suppress_reply_directly_below: "Nie pokazuj rozwijanej liczby odpowiedzi przy wpisie, gdy jest tylko jedna odpowiedź bezpośrednio pod tym wpisem."
    suppress_reply_directly_above: "Nie pokazuj rozwijanego \"w odpowiedzi na\" przy wpisie, gdy jest tylko jedna odpowiedź bezpośrednio nad tym wpisem."
    remove_full_quote: "Automatycznie usuń cytat, jeśli (a) pojawia się na początku wpisu, (b) dotyczy całego wpisu i (c) pochodzi z bezpośrednio poprzedzającego wpisu. Aby uzyskać szczegółowe informacje, zobacz <a href='https://meta.discourse.org/t/removal-of-full-quotes-from-direct-replies/106857' target='_blank'>Usuwanie pełnych cytatów z bezpośrednich odpowiedzi</a>"
    suppress_reply_when_quoting: "Nie pokazuj rozwijanego \"w odpowiedzi na\" przy wpisie, gdy we wpisie zacytowano odpowiedź."
    max_reply_history: "Maksymalna liczba odpowiedzi, dla której \"w odpowiedzi na\" będzie się rozwijać."
    topics_per_period_in_top_summary: "Liczba tematów wyświetlanych w domyślnym podsumowaniu najbardziej popularnych tematów."
    topics_per_period_in_top_page: "Liczba tematów wyświetlanych w widoku 'Pokaż więcej' na ekranie popularnych tematów."
    redirect_users_to_top_page: "Automatycznie przekierowuj nowych i długo nieobecnych użytkowników na stronę główną. Ma zastosowanie tylko wtedy, gdy opcja 'popularne' jest obecna w ustawieniu 'top menu' witryny."
    top_page_default_timeframe: "Domyślny okres górnej strony dla anonimowych użytkowników (automatycznie dostosowuje się do zalogowanych użytkowników na podstawie ich ostatniej wizyty)."
    moderators_view_emails: "Zezwalaj moderatorom na przeglądanie adresów e-mail użytkowników."
    prioritize_username_in_ux: "Pokaż nazwę użytkownika jako pierwszą na stronie użytkownika, jego karcie i w postach (gdy opcja jest wyłączona, pełna nazwa jest wyświetlana jako pierwsza)"
    enable_rich_text_paste: "Włącz automatyczną konwersję HTML na Markdown podczas wklejania tekstu do kompozytora."
    send_old_credential_reminder_days: "Przypomnij o starych danych logowania po dniach"
    email_token_valid_hours: "Tokeny resetujące hasło / aktywujące konto są ważne przez (n) godzin."
    enable_badges: "Włącz system odznak, który jest formą nagrody w celu wzmocnienia pozytywnych działań użytkownika. Zobacz <a href='https://meta.discourse.org/t/what-are-badges/32540' _target='blank'>Czym są odznaki?</a> na Discourse Meta, aby uzyskać więcej informacji."
    show_badges_in_post_header: "Gdy użytkownik zdobędzie odznakę za konkretny post, wyświetl ją w nagłówku posta."
    max_favorite_badges: "Maksymalna liczba odznak, które użytkownik może wybrać"
    whispers_allowed_groups: "Zezwalaj na prywatną komunikację w ramach tematów członkom określonych grup."
    hidden_post_visible_groups: "Zezwól członkom tych grup na przeglądanie ukrytych postów. Użytkownicy personelu zawsze mogą przeglądać ukryte posty."
    allow_index_in_robots_txt: "Określ w pliku robots.txt, że ta strona może być indeksowana przez wyszukiwarki internetowe. Możesz <a href='%{base_path}/admin/customize/robots'>zastąpić swój plik robots.txt tutaj.</a> <b>OSTRZEŻENIE</b>: Błędnie skonfigurowane reguły mogą uniemożliwić prawidłowe indeksowanie Twojej strony."
    blocked_email_domains: "Rozdzielona pionową kreską lista domen poczty e-mail, z których użytkownicy nie mogą rejestrować kont. Subdomeny są obsługiwane automatycznie dla określonych domen. Symbole wieloznaczne * i ? nie są obsługiwane. Przykład: mailinator.com|trashmail.net"
    allowed_email_domains: "Rozdzielona pionową kreską lista domen e-mail, z których użytkownicy MUSZĄ zarejestrować konta. Subdomeny są obsługiwane automatycznie dla określonych domen. Symbole wieloznaczne * i ? nie są obsługiwane. OSTRZEŻENIE: Użytkownicy z domenami e-mail innymi niż wymienione nie będą mogli się zarejestrować!"
    normalize_emails: "Sprawdź, czy znormalizowany e-mail jest unikalny. Znormalizowany e-mail usuwa wszystkie kropki z nazwy użytkownika i wszystko między symbolami + i @."
    auto_approve_email_domains: "Użytkownicy z adresami e-mail z tej listy domen zostaną automatycznie zatwierdzeni. Subdomeny są obsługiwane automatycznie dla określonych domen. Symbole wieloznaczne * i ? nie są obsługiwane."
    hide_email_address_taken: "Nie informuj użytkowników, że istnieje konto z podanym adresem e-mail podczas rejestracji lub podczas procesu przypominania hasła. Wymagaj podania pełnego adresu email przy prośbach o 'przypomnienie hasła'."
    log_out_strict: "Po wylogowaniu wyloguj WSZYSTKIE sesje użytkownika na wszystkich urządzeniach."
    version_checks: "Wyślij ping do Discourse Hub w celu uzyskania aktualizacji wersji i pokaż komunikaty o nowej wersji w panelu <a href='%{base_path}/admin' target='_blank'>admina</a>"
    new_version_emails: "Wyślij email na adres contact_email, kiedy nowa wersja Discourse będzie dostępna."
    include_in_discourse_discover: "Pozwól CDCK, Inc. (\"Discourse\") wyróżnić tę społeczność na stronie <a href='https://discover.discourse.org' target='_blank'>odkryj</a> i w materiałach marketingowych Discourse. W ten sposób udostępnisz dane wymagane do włączenia Twojej witryny do usługi. Pamiętaj, że promocja społeczności zależy od uznania Discourse."
    invite_expiry_days: "Jak długo klucz zaproszenie użytkownika jest ważny, w dniach."
    invite_only: "Wszyscy nowi użytkownicy muszą być wyraźnie zaproszeni przez zaufanych użytkowników lub personel. Rejestracja publiczna jest wyłączona."
    login_required: "Wymagaj autoryzacji do wyświetlenia zawartości strony, zablokuj możliwość anonimowego dostępu."
    min_username_length: "Minimalna długość nazwy użytkownika w znakach. OSTRZEŻENIE: jeśli jacykolwiek istniejący użytkownicy lub grupy mają nazwy krótsze niż ta, twój serwis się uszkodzi!"
    max_username_length: "Maksymalna długość nazwy użytkownika w znakach. OSTRZEŻENIE: jeśli jacykolwiek istniejący użytkownicy lub grupy mają nazwy dłuższe niż ta, twój serwis się uszkodzi!"
    unicode_usernames: "Pozwól, aby nazwy użytkowników i nazwy grup zawierały litery i cyfry Unicode"
    allowed_unicode_username_characters: "Wyrażenie regularne pozwalające na używanie tylko niektórych znaków Unicode w nazwach użytkowników. Litery i cyfry ASCII będą zawsze dozwolone i nie trzeba ich umieszczać na liście dopuszczeń"
    reserved_usernames: "Nazwy użytkowników, które są niedostępne przy rejestracji. Symbol dzikiej karty * może zostać użyty, aby dopasować do argumentu zero lub więcej razy."
    min_password_length: "Ustala najmniejszą liczbę znaków wymaganych dla haseł użytkowników w serwisie. Zbyt niska wartość może naruszyć bezpieczeństwo, ułatwiając nieupoważnionym osobom odgadnięcie haseł, natomiast zbyt wysoka może utrudnić użytkownikom zapamiętanie haseł."
    min_admin_password_length: "Ustala minimalną długość hasła dla administratorów. Zapewnia to, aby wszystkie hasła administratorów spełniały określony wymóg długości w celu zwiększenia bezpieczeństwa. To ustawienie jest niezbędne do ochrony konta administratora przed potencjalnym nieautoryzowanym dostępem."
    password_unique_characters: "Minimalna ilość różnych znaków, które muszą być w haśle."
    block_common_passwords: "Nie zezwalaj na hasła znajdujące się w grupie 10 000 najpopularniejszych haseł."
    auth_skip_create_confirm: Podczas rejestracji przez zewnętrzne uwierzytelnianie pomiń wyskakujące okienko tworzenia konta. Najlepiej używać razem z auth_overrides_email, auth_overrides_username i auth_overrides_name.
    auth_immediately: "Automatyczne przekierowanie do zewnętrznego systemu logowania bez interakcji użytkownika. Działa to tylko wtedy, gdy login_required ma wartość true i istnieje tylko jedna zewnętrzna metoda uwierzytelniania"
    auth_require_interaction: "Wymagaj interakcji użytkownika przed przekierowaniem do zewnętrznego systemu logowania za pośrednictwem `/auth/*`. To jest obrona warstwowa przed atakami typu CSRF. Wyłącz to ustawienie tylko wtedy, gdy masz pełne zaufanie, że wszystkie włączone metody uwierzytelniania są chronione przed atakami typu Cross-Site Request Forgery."
    enable_discourse_connect: "Włącz logowanie przez DiscourseConnect (dawniej „Discourse SSO”) (OSTRZEŻENIE: ADRESY E-MAIL UŻYTKOWNIKÓW *MUSZĄ* BYĆ ZATWIERDZONE PRZEZ WITRYNĘ ZEWNĘTRZNĄ!)"
    verbose_discourse_connect_logging: "Rejestruj szczegółowe informacje diagnostyczne związane z DiscourseConnect na <a href='%{base_path}/logs' target='_blank'>/logs</a>"
    enable_discourse_connect_provider: "Wdrożenie protokołu dostawcy DiscourseConnect (dawniej 'Discourse SSO') w punkcie końcowym /session/sso_provider, który wymaga ustawienia discourse_connect_provider_secrets"
    discourse_connect_url: "Adres URL punktu końcowego DiscourseConnect (musi zawierać http:// lub https:// i nie może zawierać końcowego ukośnika)"
    discourse_connect_secret: "Sekretny ciąg znaków używany do uwierzytelniania kryptograficznego informacji DiscourseConnect, upewnij się, że ma 10 lub więcej znaków"
    discourse_connect_provider_secrets: "Lista tajnych domen korzystających z DiscourseConnect. Upewnij się, że ma co najmniej 10 znaków. Symbol gwiazdki może być użyty do dopasowania dowolnej domeny lub części domeny (przykład: * .example.com)"
    discourse_connect_overrides_bio: "Zastępuje biografię użytkownika w profilu użytkownika i uniemożliwia jej zmianę"
    discourse_connect_overrides_groups: "Synchronizuj wszystkie ręczne członkostwo w grupie z grupami określonymi w atrybucie grup (OSTRZEŻENIE: jeśli nie określisz grup, wszystkie ręczne członkostwo w grupie zostanie wyczyszczone dla użytkownika)"
    auth_overrides_email: "Nadpisuje lokalny e-mail przez adres e-mail zewnętrznej witryny przy każdym logowaniu i zapobiega lokalnym zmianom. Stosuje się do wszystkich dostawców uwierzytelniania. (WARNING: mogą wystąpić rozbieżności w wyniku normalizacji lokalnych adresów e-mail)"
    auth_overrides_username: "Zastępuje lokalną nazwę użytkownika nazwą użytkownika witryny zewnętrznej przy każdym logowaniu i zapobiega lokalnym zmianom. Dotyczy wszystkich dostawców uwierzytelniania. (OSTRZEŻENIE: mogą wystąpić rozbieżności ze względu na różnice w długości/wytycznych nazwy użytkownika)"
    auth_overrides_name: "Zastępuje pełną nazwę lokalną pełną nazwą witryny zewnętrznej przy każdym logowaniu i zapobiega zmianom lokalnym. Dotyczy wszystkich dostawców uwierzytelniania."
    discourse_connect_overrides_avatar: "Zastępuje awatar użytkownika wartością z DiscourseConnect. Jeśli ta opcja jest włączona, użytkownicy nie będą mogli przesyłać awatarów do Discourse."
    discourse_connect_overrides_location: "Zastępuje lokalizację użytkownika wartością z DiscourseConnect i zapobiega lokalnym zmianom."
    discourse_connect_overrides_website: "Zastępuje witrynę użytkownika wartością z DiscourseConnect i zapobiega lokalnym zmianom."
    discourse_connect_overrides_profile_background: "Zastępuje tło profilu użytkownika wartością z DiscourseConnect."
    discourse_connect_overrides_card_background: "Zastępuje tło karty użytkownika wartością z DiscourseConnect."
    discourse_connect_not_approved_url: "Przekieruj niezatwierdzone konta DiscourseConnect do tego adresu URL"
    discourse_connect_allowed_redirect_domains: "Ogranicz do tych domen dla return_paths dostarczanych przez DiscourseConnect (domyślna ścieżka zwrotna musi być na bieżącej stronie). Użyj * aby zezwolić na dowolną domenę dla ścieżki zwrotnej. Własne poddomeny (`*.foobar.com`) są niedozwolone."
    enable_local_logins: "Włącz konta oparte na loginach lokalnych i hasłach. OSTRZEŻENIE: jeśli opcja jest wyłączona, zalogowanie się może nie być możliwe, jeśli wcześniej nie skonfigurowano co najmniej jednej alternatywnej metody logowania."
    enable_local_logins_via_email: "Zezwalaj użytkownikom na żądanie linku logowania do jednego kliknięcia, który zostanie im przesłany pocztą e-mail."
    allow_new_registrations: "Zezwól na rejestrację nowych użytkowników. Odznacz opcję żeby uniemożliwić rejestrację nowych kont."
    enable_signup_cta: "Pokazuj wiadomość dla powracających użytkowników anonimowych, zachęcającą ich do założenia konta."
    enable_google_oauth2_logins: "Włącz uwierzytelnianie Google Oauth2. Jest to metoda uwierzytelniania obsługiwana obecnie przez Google. Wymaga podania klucza i sekretu. Zobacz <a href='https://meta.discourse.org/t/15858' target='_blank'>Konfigurowanie logowania Google dla Discourse</a>."
    google_oauth2_client_id: "Unikalny identyfikator klienta udostępniany przez Twoją aplikację Google, wykorzystywany do procesu uwierzytelnienia."
    google_oauth2_client_secret: "Client Secret twojej aplikacji w Google"
    google_oauth2_prompt: "Opcjonalna lista wartości łańcuchowych rozdzielanych spacjami, która określa, czy serwer autoryzacji monituje użytkownika o ponowne uwierzytelnienie i zgodę. Możliwe wartości można znaleźć na <a href='https://developers.google.com/identity/protocols/OpenIDConnect#prompt' target='_blank'>https://developers.google.com/identity/protocols/OpenIDConnect#prompt</a> ."
    google_oauth2_hd: "Opcjonalna domena Google Apps Hosted, do której logowanie będzie ograniczone. Więcej informacji można znaleźć na <a href='https://developers.google.com/identity/protocols/OpenIDConnect#hd-param' target='_blank'>https://developers.google.com/identity/protocols/OpenIDConnect#hd-param</a>"
    google_oauth2_hd_groups: "Pobierz grupy Google użytkowników w hostowanej domenie podczas uwierzytelniania. Pobierane grupy Google mogą być używane do przyznawania automatycznego członkostwa w grupach Discourse (patrz ustawienia grup). Więcej informacji: https://meta.discourse.org/t/226850"
    google_oauth2_hd_groups_service_account_admin_email: "Adres e-mail należący do konta administratora Google Workspace. Będzie używany z poświadczeniami konta usługi do pobierania informacji o grupie."
    google_oauth2_hd_groups_service_account_json: "Kluczowe informacje w formacie JSON dla konta usługi. Będą używane do pobierania informacji o grupie."
    google_oauth2_verbose_logging: "Rejestruj szczegółową diagnostykę związaną z Google OAuth2 w <a href='%{base_path}/logs' target='_blank'>/logs</a>"
    enable_twitter_logins: "Włącz uwierzytelnianie przez Twittera, wymaga twitter_consumer_key i twitter_consumer_secret. Zobacz <a href='https://meta.discourse.org/t/13395' target='_blank'>Konfigurowanie logowania przez Twittera (i bogatych embedów) dla Discourse</a>."
    twitter_consumer_key: "Klucz klienta do uwierzytelnienia na Twitterze, zarejestrowany na <a href='https://developer.twitter.com/apps' target='_blank'>https://developer.twitter.com/apps</a>"
    twitter_consumer_secret: "Sekret klienta dotyczący uwierzytelniania na Twitterze, zarejestrowany na <a href='https://developer.twitter.com/apps' target='_blank'>stronie https://developer.twitter.com/apps</a>"
    enable_facebook_logins: "Włącz uwierzytelnianie przez Facebooka, wymaga facebook_app_id i facebook_app_secret. Zobacz <a href='https://meta.discourse.org/t/13394' target='_blank'>Konfigurowanie logowania przez Facebooka dla Discourse</a>."
    facebook_app_id: "Identyfikator aplikacji do uwierzytelniania i udostępniania na Facebooku, zarejestrowany pod adresem <a href='https://developers.facebook.com/apps/' target='_blank'>https://developers.facebook.com/apps</a>"
    facebook_app_secret: "Tajna aplikacja do uwierzytelniania na Facebooku, zarejestrowana na <a href='https://developers.facebook.com/apps/' target='_blank'>https://developers.facebook.com/apps</a>"
    enable_github_logins: "Włącz uwierzytelnianie przez GitHub, wymaga github_client_id i github_client_secret. Zobacz <a href='https://meta.discourse.org/t/13745' target='_blank'>Konfigurowanie logowania przez GitHub dla Discourse</a>."
    github_client_id: "Identyfikator klienta do uwierzytelniania przez GitHub, zarejestrowany pod adresem <a href='https://github.com/settings/developers/' target='_blank'>https://github.com/settings/developers</a>"
    github_client_secret: "Sekret klienta do uwierzytelniania przez GitHub, zarejestrowany pod adresem <a href='https://github.com/settings/developers/' target='_blank'>https://github.com/settings/developers</a>"
    enable_discord_logins: "Zezwolić użytkownikom na uwierzytelnianie przy użyciu Discord?"
    discord_client_id: 'Identyfikator klienta Discord (potrzebujesz jednego? Odwiedź <a href="https://discordapp.com/developers/applications/me">portal dewelopera Discord</a> )'
    discord_secret: "Tajny klucz klienta Discord używany do uwierzytelniania użytkowników i włączania funkcji Discord'a na stronie, na przykład logowania przez Discord. Ten tajny klucz odpowiada aplikacji Discord utworzonej dla witryny i jest niezbędny do bezpiecznej komunikacji z interfejsem API Discord."
    discord_trusted_guilds: 'Zezwalaj tylko członkom tych gildii Discorda na logowanie się przez Discord. Użyj numerycznego identyfikatora gildii. Aby uzyskać więcej informacji, zapoznaj się z instrukcjami zamieszczonymi <a href="https://meta.discourse.org/t/configuring-discord-login-for-discourse/127129">tutaj</a>. Pozostaw puste, aby pozwolić na dołączenie z dowolnej gildii.'
    enable_linkedin_oidc_logins: "Włącz uwierzytelnianie LinkedIn, wymaga linkedin_client_id i linkedin_client_secret."
    linkedin_oidc_client_id: "Identyfikator klienta do uwierzytelniania LinkedIn, zarejestrowany na stronie <a href='https://www.linkedin.com/developers/apps' target='_blank'>https://www.linkedin.com/developers/apps</a>"
    linkedin_oidc_client_secret: "Klucz tajny klienta do uwierzytelniania LinkedIn, zarejestrowany pod adresem <a href='https://www.linkedin.com/developers/apps' target='_blank'>https://www.linkedin.com/developers/apps</a>"
    enable_backups: "Pozwól administratorom tworzyć kopie zapasowe forum"
    allow_restore: "Zezwól na przywracanie, które może zastąpić WSZYSTKIE dane witryny! Pozostaw wyłączone, chyba że planujesz przywrócić kopię zapasową"
    maximum_backups: "Maksymalna liczba przechowywanych kopii zapasowych. Starsze kopie zapasowe są automatycznie usuwane"
    remove_older_backups: "Usuń kopie zapasowe starsze niż określona liczba dni. Pozostaw puste, aby wyłączyć."
    automatic_backups_enabled: "Uruchom automatyczne kopie zapasowe zgodnie z ustawioną częstotliwością kopii"
    backup_frequency: "Określa interwał, w dniach, w którym tworzone są automatyczne kopie zapasowe witryny. Na przykład, jeśli ustawisz wartość 7, co tydzień będzie generowana nowa kopia zapasowa. Aktywacja tego ustawienia zależy od `automatic_backups_enabled`."
    s3_backup_bucket: "Zdalne wiadro do przechowywania kopii zapasowych. UWAGA: Upewnij się, że jest to wiadro prywatne."
    s3_endpoint: "Punkt końcowy można zmodyfikować, aby utworzyć kopię zapasową w usłudze zgodnej z S3, takiej jak DigitalOcean Spaces lub Minio. OSTRZEŻENIE: Pozostaw puste, jeśli używasz AWS S3."
    s3_configure_tombstone_policy: "Włącz zasady automatycznego usuwania przy przesyłaniu nagrobków. WAŻNE: Jeśli ta opcja jest wyłączona, nie zostanie odzyskane żadne miejsce po usunięciu przesłanych plików."
    s3_disable_cleanup: "Zapobiegaj usuwaniu starych kopii zapasowych z S3, gdy jest ich więcej niż dozwolone maksimum."
    s3_use_acls: "AWS zaleca nieużywanie list kontroli dostępu w kontenerach S3; należy odznaczyć tę opcję tylko wtedy, gdy zamierzasz skonfigurować zasady uprawnień w skonfigurowanych kontenerach `s3_upload_bucket` i `s3_backup_bucket`."
    enable_direct_s3_uploads: "Umożliwia bezpośrednie przesyłanie wielu części do Amazon S3, zobacz https://meta.discourse.org/t/a-new-era-for-file-uploads-in-discourse/210469, aby uzyskać więcej informacji."
    backup_time_of_day: "Godzina (UTC) wykonania kopii zapasowej."
    backup_with_uploads: "Uwzględniaj przesyły w zaplanowanych backupach. Wyłączenie tej opcji spowoduje backup jedynie bazy danych."
    backup_location: "Lokalizacja, w której przechowywane są kopie zapasowe. WAŻNE: S3 wymaga prawidłowych poświadczeń S3 wprowadzonych w ustawieniach plików. Zmieniając to ustawienie na S3 z Local, musisz uruchomić zadanie rake `s3:ensure_cors_rules`."
    backup_gzip_compression_level_for_uploads: "Poziom kompresji gzip używany przy kompresowaniu wgranych plików."
    include_thumbnails_in_backups: "Uwzględnij wygenerowane miniatury w kopiach zapasowych. Wyłączenie tego spowoduje, że kopie zapasowe będą mniejsze, ale wymaga ponownego wygenerowania wszystkich wpisów po przywróceniu."
    active_user_rate_limit_secs: "How frequently we update the 'last_seen_at' field, in seconds"
    verbose_localization: "Wyświetlaj dodatkowe identyfikatory tłumaczeń w treści etykiet"
    previous_visit_timeout_hours: "How long a visit lasts before we consider it the 'previous' visit, in hours"
    top_topics_formula_log_views_multiplier: "wartość mnożnika odsłon dziennik (n) w tematach formuła : `log(views_count) * (n) + op_likes_count * 0.5 + LEAST(likes_count / posts_count, 3) + 10 + log(posts_count)`"
    top_topics_formula_first_post_likes_multiplier: "wartość mnożnika polubień pierwszego wpisu (n) w tematach formuła: `log(views_count) * 2 + op_likes_count * (n) + LEAST(likes_count / posts_count, 3) + 10 + log(posts_count)`"
    top_topics_formula_least_likes_per_post_multiplier: "wartość mnożnika najmniejszej liczby polubień na wpis w (n) tematach formuła: `log(views_count) * 2 + op_likes_count * 0.5 + LEAST(likes_count / posts_count, (n)) + 10 + log(posts_count)`"
    enable_safe_mode: "Zezwól użytkownikom na wchodzenie do trybu awaryjnego w celu debudowania wtyczek."
    rate_limit_create_topic: "Po otworzeniu tematu użytkownicy muszą odczekać (n) sekund, zanim otworzą inny temat."
    rate_limit_create_post: "Po napisaniu wpisu użytkownicy muszą odczekać (n) sekund, zanim napiszą inny wpis."
    rate_limit_new_user_create_post: "Po napisaniu wpisu nowi użytkownicy muszą odczekać (n) sekund, zanim napiszą inny wpis."
    max_likes_per_day: "Maksymalna liczba polubień per użytkownik per dzień"
    max_flags_per_day: "Maksymalna liczba oflagowań per użytkownik per dzień."
    max_bookmarks_per_day: "Maksymalna liczba zakładek per użytkownik per dzień."
    max_edits_per_day: "Maksymalna liczba edycji per użytkownik per dzień."
    max_topics_per_day: "Maksymalna liczba tematów jakie użytkownik może stworzyć jednego dnia."
    max_personal_messages_per_day: "Maksymalna liczba nowych wiadomości osobistych, które użytkownik może utworzyć dziennie."
    max_invites_per_day: "Maksymalna liczba zaproszeń jakie użytkownik może wysłać jednego dnia."
    max_topic_invitations_per_day: "Maksymalna dzienna liczba zaproszeń do tematu, jakie może wysłać użytkownik."
    max_topic_invitations_per_minute: "Maksymalna liczba zaproszeń do tematów, które użytkownik może wysłać na minutę."
    max_logins_per_ip_per_hour: "Maksymalna liczba logowań dozwolona per adres IP na godzinę"
    max_logins_per_ip_per_minute: "Maksymalna liczba logowań dozwolona per adres IP na minutę"
    max_post_deletions_per_minute: "Maksymalna liczba postów, które użytkownik może usunąć w ciągu minuty. Ustaw na 0, aby wyłączyć usuwanie postów."
    max_post_deletions_per_day: "Maksymalna liczba postów, które użytkownik może usunąć dziennie. Ustaw na 0, aby wyłączyć usuwanie postów."
    invite_link_max_redemptions_limit: "Maksymalna dozwolona liczba przypadków wykorzystania linków z zaproszeniem nie może przekraczać tej wartości."
    invite_link_max_redemptions_limit_users: "Maksymalna dozwolona liczba przypadków wykorzystania linków z zaproszeniami generowanych przez zwykłych użytkowników nie może przekraczać tej wartości."
    alert_admins_if_errors_per_minute: "Liczba błędów na minutę do zaalarmowania admina. Wartość 0 wyłącza tę funkcjonalność. UWAGA: wymaga restartu."
    alert_admins_if_errors_per_hour: "Liczba błędów na godzinę do zaalarmowania admina. Wartość 0 wyłącza tę funkcjonalność. UWAGA: wymaga restartu."
    categories_topics: "Liczba tematów do wyświetlenia na stronie / kategorie. Jeśli ustawione na 0, automatycznie spróbuje znaleźć wartość, aby utrzymać dwie kolumny symetryczne (kategorie i tematy)."
    suggested_topics: "Liczba sugerowanych tematów widocznych na końcu aktualnego tematu."
    limit_suggested_to_category: "Sugeruj tematy jedynie z tej samej kategorii."
    suggested_topics_max_days_old: "Sugerowane tematy nie powinny być starsze niż n dni."
    suggested_topics_unread_max_days_old: "Sugerowane nieprzeczytane tematy nie powinny być starsze niż n dni."
    clean_up_uploads: "Usuń osierocone pliki aby zapobiec wykorzystywaniu forum jako hosting. UWAGA: przed włączeniem tej opcji zaleca się wykonanie kopii katalogu /uploads."
    clean_orphan_uploads_grace_period_hours: "Okres karencji (w dniach) przed wysłaniem sierot zostanie skasowany."
    purge_deleted_uploads_grace_period_days: "Okres karencji (w dniach) przed usunięciem upload zostanie skasowany."
    purge_unactivated_users_grace_period_days: "Okres karencji w dniach, po upływie którego nieaktywowane konto użytkownika zostaje usunięte. Ustaw na 0, aby nigdy nie usuwać nieaktywowanych użytkowników."
    enable_s3_uploads: "Umieść przesyły w pamięci Amazon S3. Ważne: wymaga ważnych danych uwierzytelniających (zarówno klucza id i tajnego klucza dostępu)"
    s3_use_iam_profile: 'Użyj <a href="https://docs.aws.amazon.com/IAM/latest/UserGuide/id_roles_use_switch-role-ec2_instance-profiles.html">profilu instancji AWS EC2,</a> aby przyznać dostęp do segmentu S3. UWAGA: włączenie tej opcji wymaga, aby Discourse działał w odpowiednio skonfigurowanej instancji EC2 i zastępuje ustawienia "s3 access key id" i "s3 secret access key".'
    s3_upload_bucket: "Nazwa koszyka Amazon S3, do którego zostaną przesłane pliki. Ostrzeżenie: bez wielkich liter, kropek czy podkreślenia."
    s3_access_key_id: "Identyfikator klucza dostępu Amazon S3, który będzie używany do przesyłania zdjęć, załączników i kopii zapasowych."
    s3_secret_access_key: "Tajny klucz dostępu Amazon S3, który będzie używany do przesyłania zdjęć, załączników i kopii zapasowych."
    s3_region: "Nazwa regionu Amazon S3, która będzie używana do przesyłania zdjęć i kopii zapasowych."
    s3_cdn_url: "URL CDN używany dla wszystkich aktywów s3 (na przykład : https://cdn.somewhere.com). Ostrzeżenie: po zmianie tego ustawienia musisz ponownie przywrócić stare wpisy."
    s3_use_cdn_url_for_all_uploads: "Użyj adresu URL CDN dla wszystkich plików przesłanych do s3, a nie tylko dla obrazów."
    avatar_sizes: "Lista automatycznie wygenerowanych rozmiarów awatarów."
    external_system_avatars_enabled: "Włącza możliwość korzystania z zewnętrznej usługi do generowania awatarów systemowych. Po włączeniu tego ustawienia awatary użytkowników, zamiast być tworzone w systemie Discourse, są generowane i dostarczane przez zewnętrzną usługę zdefiniowaną przez ustawienie `external_system_avatars_url`."
    external_system_avatars_url: "Adres URL zewnętrznego dostawcy awatarów. Dozwolone podstawienia: {username} {first_letter} {color} {size}. Pozostaw puste, aby wyłączyć."
    external_emoji_url: "Adres URL zewnętrznej usługi dla obrazów emoji. Pozostaw puste, aby wyłączyć."
    use_site_small_logo_as_system_avatar: "Użyj małego logo witryny zamiast awatara użytkownika system. Wymaga obecności logo."
    restrict_letter_avatar_colors: "Lista 6-cyfrowych szesnastkowych wartości kolorów, które mają być używane jako tło awatara."
    enable_listing_suspended_users_on_search: "Zezwól zwykłym użytkownikom na znajdowanie zawieszonych użytkowników."
    selectable_avatars_mode: "Pozwól użytkownikom wybrać awatar z listy selectable_avatars i ogranicz przesyłanie niestandardowych awatarów do wybranego poziomu zaufania."
    selectable_avatars: "Określ kolekcję awatarów, z której użytkownicy mogą wybrać zdjęcie profilowe. Możliwość wyboru powinna pojawiać się podczas tworzenia profilu użytkownika lub aktualizacji awatara profilu."
    allow_all_attachments_for_group_messages: "Zezwól na wszystkie załączniki email dla wiadomości grupowych."
    png_to_jpg_quality: "Jakość skonwertowanego pliku JPG (1 to najniższa jakość, 99 to najlepsza jakość, 100 aby dezaktywować)."
    recompress_original_jpg_quality: "Jakość przesłanych plików graficznych (1 to najniższa jakość, 99 to najlepsza jakość, 100 bez zmian)."
    image_preview_jpg_quality: "Jakość plików graficznych o zmienionym rozmiarze (1 to najniższa jakość, 99 to najlepsza jakość, 100 bez zmian)."
    allow_staff_to_upload_any_file_in_pm: "Pozwól personelowi przesyłać pliki w wiadomościach."
    strip_image_metadata: "Włącz to ustawienie, aby usunąć wszystkie dodatkowe informacje z obrazów przesłanych do serwisu. Obejmuje to dane takie jak model aparatu, lokalizacja, data utworzenia itp. Może to być przydatne ze względów bezpieczeństwa, ponieważ uniemożliwia użytkownikom nieumyślne udostępnianie poufnych informacji."
    composer_media_optimization_image_enabled: "Umożliwia optymalizację przesyłanych plików graficznych po stronie klienta."
    composer_media_optimization_image_bytes_optimization_threshold: "Minimalny rozmiar pliku obrazu do uruchomienia optymalizacji po stronie klienta"
    composer_media_optimization_image_resize_dimensions_threshold: "Minimalna szerokość obrazu, aby wywołać zmianę rozmiaru po stronie klienta"
    composer_media_optimization_image_resize_width_target: "Obrazy o szerokości większej niż `composer_media_optimization_image_dimensions_resize_threshold` zostaną przeskalowane do tej szerokości. Musi być >= niż `composer_media_optimization_image_dimensions_resize_threshold`."
    composer_media_optimization_image_encode_quality: "Jakość kodowania JPG używana w procesie ponownego kodowania."
    video_conversion_enabled: "Włącz konwersję wideo dla przesłanych plików wideo. Umożliwia to konwersję filmów do formatów kompatybilnych z internetem."
    video_conversion_service: "Usługa konwersji wideo służąca do przetwarzania przesłanych filmów."
    mediaconvert_role_arn: "Rola AWS IAM – ARN dla usługi MediaConvert. Wymagane w przypadku korzystania z AWS MediaConvert do konwersji wideo."
    min_ratio_to_crop: "Współczynnik stosowany do przycinania wysokich zdjęć. Wpisz wynik szerokości / wysokości."
    simultaneous_uploads: "Maksymalna liczba plików, które można przeciągnąć i upuścić w kompozytorze"
    default_invitee_trust_level: "Domyślny poziom zaufania (0-4) dla zaproszonych użytkowników."
    default_trust_level: "Domyślny poziom zaufania (0-4) dla wszystkich nowych użytkowników. Zmienianie tego narażą na ryzyko sporej ilości Spamu."
    tl1_requires_topics_entered: "Jak wiele tematów musi odwiedzić nowy użytkownik, przed promocją na 1-szy poziom zaufania."
    tl1_requires_read_posts: "Jak wiele wpisów musi przeczytać nowy użytkownik, przed promocją na 1-szy poziom zaufania."
    tl1_requires_time_spent_mins: "Jak wiele minut musi spędzić nowy użytkownik czytając wpisy, przed promocją 1-szy poziom zaufania."
    tl2_requires_topics_entered: "Jak wiele tematów musi odwiedzić użytkownik, przed promocją na 2-gi poziom zaufania."
    tl2_requires_read_posts: "Jak wiele wpisów musi przeczytać użytkownik, przed promocją na 2-gi poziom zaufania."
    tl2_requires_time_spent_mins: "Jak wiele minut musi spędzić użytkownik czytając wpisy, przed promocją na 2-gi poziom zaufania."
    tl2_requires_days_visited: "Ile dni użytkownik musi odwiedzać stronę, zanim otrzyma promocję na 2 poziom zaufania. "
    tl2_requires_likes_received: "Ile polubień musi otrzymać użytkownik, zanim otrzyma promocję na 2 poziom zaufania."
    tl2_requires_likes_given: "Ile polubień musi dać użytkownik, zanim otrzyma promocję na 2 poziom zaufania."
    tl2_requires_topic_reply_count: "Na ile tematów musi odpowiedzieć użytkownik, zanim otrzyma promocję na 2 poziom zaufania."
    tl3_time_period: "Wymagania 3. poziomu zaufania w czasie (w dniach)"
    tl3_requires_days_visited: "Minimalna liczba dni, w których użytkownik powinien odwiedzić stronę w ostatnich (tl3 okres) dniach, aby zakwalifikować się do promocji na poziom zaufania 3. Ustaw większy czas niż tl3, aby wyłączyć awans na tl3. (0 lub większy)"
    tl3_requires_topics_replied_to: "Minimalna liczba tematów, w których użytkownik musi odpowiedzieć w ostatnich (tl3 okres) dniach, aby zakwalifikować się do awansu na poziom zaufania 3. (0 lub większy)"
    tl3_requires_topics_viewed: "Procent tematów utworzony w ostatnich (tl3 okres) dniach, które użytkownik musi zobaczyć, aby zakwalifikować się do awansu na poziom zaufania 3. ( od 0 do 100)"
    tl3_requires_topics_viewed_cap: "Maksymalna liczba potrzebnych wyświetlonych tematów w ostatnich (tl3 okres) dniach."
    tl3_requires_posts_read: "Procent wpisów utworzonych w ostatnich (tl3 okres) dniach, które użytkownik musi zobaczyć, aby zakwalifikować się do promocji na poziom zaufania 3. (0 do 100)"
    tl3_requires_posts_read_cap: "Maksymalna liczba potrzebnych przeczytanych wpisów w ostatnich (tl3 okres) dniach."
    tl3_requires_topics_viewed_all_time: "Minimalna całkowita liczba tematów, które użytkownik musi zobaczyć, aby zakwalifikować się na poziom zaufania 3."
    tl3_requires_posts_read_all_time: "Minimalna łączna ilość wpisów, które użytkownik musi przeczytać, aby kwalifikować się do trzeciego poziomu zaufania."
    tl3_requires_max_flagged: "Użytkownik nie może mieć więcej niż x wpisów oflagowanych przez x różnych użytkowników w ostatnich (tl3 okres) dniach, aby zakwalifikować się do awansu na poziom zaufania 3, gdzie x jest wartością tych ustawień. (0 lub więcej)"
    tl3_promotion_min_duration: "Minimalna liczba dni potrzebnych do promocji na poziom zaufania 3 przed tym, jak użytkownik może zostać cofnięty na 2 poziom zaufania."
    tl3_requires_likes_given: "Minimalna liczba polubień, które muszą zostać rozdane w ostatnich (tl3 okres) dniach, aby zakwalifikować się do awansu na poziom zaufania 3."
    tl3_requires_likes_received: "Minimalna liczba polubień, które użytkownik musi otrzymać w ostatnich (tl3 okres) dniach, aby zakwalifikować się do awansu na poziom zaufania 3."
    tl3_links_no_follow: "Nie usuwaj rel=nofollow z linków od użytkowników z trzecim poziomem zaufania."
    tl4_delete_posts_and_topics: "Zezwól użytkownikom TL4 na usuwanie postów i tematów utworzonych przez innych użytkowników. Użytkownicy TL4 będą również mogli zobaczyć usunięte tematy i posty."
    delete_all_posts_and_topics_allowed_groups: "Grupy mogą usuwać posty i tematy utworzone przez innych użytkowników. Grupy te będą także mogły wyświetlać usunięte tematy i posty."
    edit_all_topic_groups: "Zezwalaj użytkownikom w tej grupie na edytowanie tytułów, tagów i kategorii tematów innych użytkowników"
    edit_all_post_groups: "Zezwalaj użytkownikom w tej grupie na edytowanie postów innych użytkowników"
    min_trust_to_create_topic: "The minimum trust level required to create a new topic."
    create_topic_allowed_groups: "Grupy, które mogą tworzyć nowe tematy. Administratorzy i moderatorzy zawsze mogą tworzyć tematy."
    allow_flagging_staff: "Jeżeli włączone, użytkownicy mogą flagować wpisy członków zespołu."
    min_trust_to_edit_wiki_post: "Minimalny poziom zaufania wymagany do edycji wpisu oznaczonego jako wiki."
    edit_wiki_post_allowed_groups: "Grupy, które mogą edytować posty oznaczone jako wiki. Administratorzy i moderatorzy zawsze mogą edytować posty oznaczone jako wiki."
    min_trust_to_edit_post: "Minimalny poziom zaufania potrzebny do edytowania wpisów."
    edit_post_allowed_groups: "Grupy, które mogą edytować posty. Administratorzy i moderatorzy zawsze mogą edytować posty."
    min_trust_to_allow_self_wiki: "Wymagany poziom zaufania, by wpis użytkownika uczynić wiki."
    self_wiki_allowed_groups: "Pozwól użytkownikom w tych grupach tworzyć własne posty wiki. Administratorzy i moderatorzy zawsze mogą tworzyć własne posty wiki."
    min_trust_to_send_messages: "PRZESTARZAŁE, zamiast tego użyj ustawienia 'personal message enabled groups'. Minimalny poziom zaufania wymagany do tworzenia nowych wiadomości osobistych."
    min_trust_to_send_email_messages: "Minimalny poziom zaufania jest wymagany do wysyłania osobistych wiadomości pocztą e-mail."
    send_email_messages_allowed_groups: "Grupy, które mogą wysyłać osobiste wiadomości e-mail. Administratorzy i moderatorzy zawsze mogą wysyłać osobiste wiadomości e-mail."
    min_trust_to_flag_posts: "Minimalny poziom zaufania potrzebny do flagowania wpisów"
    flag_post_allowed_groups: "Grupy, które mogą flagować posty. Administratorzy i moderatorzy zawsze mogą oznaczać posty flagami."
    min_trust_to_post_links: "Minimalny poziom zaufania potrzebny do umieszczania linków we wpisach"
    post_links_allowed_groups: "Grupy, które mogą zawierać linki w postach. Administratorzy i moderatorzy zawsze mogą publikować linki."
    min_trust_to_post_embedded_media: "Minimalny poziom zaufania wymagany do osadzania elementów multimedialnych w poście"
    embedded_media_post_allowed_groups: "Użytkownicy w tych grupach mogą osadzać elementy multimedialne w postach. Administratorzy i moderatorzy zawsze mogą osadzać elementy multimedialne."
    min_trust_level_to_allow_profile_background: "Minimalny poziom zaufania wymagany do przesłania tła profilu"
    profile_background_allowed_groups: "Grupy, które mogą przesyłać tło profilu. Administratorzy i moderatorzy zawsze mogą przesłać tło profilu."
    min_trust_level_to_allow_user_card_background: "Minimalny poziom zaufania wymagany do przesłania tła karty użytkownika"
    user_card_background_allowed_groups: "Grupy, które mogą przesyłać tło karty użytkownika. Administratorzy i moderatorzy zawsze mogą przesłać tło karty użytkownika."
    min_trust_level_to_allow_invite: "Minimalny poziom zaufania wymagany do zapraszania użytkowników"
    invite_allowed_groups: "Grupy, które mogą zapraszać użytkowników. Administratorzy i moderatorzy zawsze mogą zapraszać użytkowników."
    min_trust_level_to_allow_ignore: "Minimalny poziom zaufania wymagany do ignorowania użytkowników"
    ignore_allowed_groups: "Grupy, które mogą ignorować innych użytkowników. Administratorzy i moderatorzy zawsze mogą ignorować innych użytkowników."
    allowed_link_domains: "Domeny, do których użytkownicy mogą tworzyć linki, nawet jeśli nie mają odpowiedniego poziomu zaufania do publikowania linków"
    newuser_max_links: "Ile linków może dodać nowy użytkownik do wpisu."
    newuser_max_embedded_media: "Ile osadzonych elementów multimedialnych nowy użytkownik może dodać do posta."
    newuser_max_attachments: "Ile załączników może dodać nowy użytkownik do wpisu."
    newuser_max_mentions_per_post: "Maksymalna liczba powiadomień poprzez @nazwę w jednym wpisie (dla nowych użytkowników)."
    newuser_max_replies_per_topic: "Maksymalna liczba odpowiedzi, jakie nowy użytkownik może dodać w pojedynczym temacie zanim ktoś odpowie."
    max_mentions_per_post: "Maksymalna liczba powiadomień poprzez @nazwę w jednym wpisie (dla wszystkich)."
    max_users_notified_per_group_mention: "Maksymalna liczba użytkowników, którzy mogą otrzymać powiadomienie jeśli ktoś wspomniał(a) o grupie (jeśli próg został osiągnięty, nie będzie żadnych powiadomień)"
    enable_mentions: "Pozwala użytkownikom oznaczać lub odnosić się do siebie w swoich postach za pomocą symbolu '@'."
    here_mention: "Nazwa używana do @mention, aby umożliwić uprzywilejowanym użytkownikom powiadomienie maksymalnie 'max_here_mentioned' osób uczestniczących w temacie. Nie może to być istniejąca nazwa użytkownika."
    max_here_mentioned: "Maksymalna liczba osób oznaczonych przez @here."
    min_trust_level_for_here_mention: "Minimalny poziom zaufania do oznaczania @here."
    here_mention_allowed_groups: "Grupy, które mogą wspominać @here. Administratorzy i moderatorzy zawsze mogą wspomnieć @here."
    create_thumbnails: "Stwórz miniatury i obrazy lightbox, które są za duże, aby pasować do wpisu."
    email_time_window_mins: "Odczekaj (n) minut przed wysłaniem e-maila z powiadomieniem, aby dać użytkownikom szansę na edytowanie i ukończenie wpisów."
    personal_email_time_window_seconds: "Poczekaj (n) sekund przed wysłaniem powiadomienia na e-mail o prywatnej wiadomości, by użytkownicy mogli edytować i dokończyć swoje wiadomości."
    email_posts_context: "Jak wiele poprzednich wiadomości zawrzeć jako kontekst i emailu powiadamiającym."
    title_max_word_length: "Maksymalna dozwolona długość słowa, w znakach, jako tytuł tematu."
    title_min_entropy: "Minimalna entropia tytułu tematu (liczba różnych znaków, zaleca się więcej dla języków innych niż angielski)."
    body_min_entropy: "Minimalna entropia treści wpisu (liczba różnych znaków, zaleca się więcej dla języków innych niż angielski)."
    allow_uppercase_posts: "Zezwól na same wielkie litery w tytule tematu lub treści wpisu."
    max_consecutive_replies: "Liczba postów z rzędu, które użytkownik może napisać w danym temacie, zanim nie będzie mógł dodać kolejnej odpowiedzi. Limit ten nie ma zastosowania do właściciela tematu, personelu witryny ani moderatorów kategorii."
    enable_filtered_replies_view: 'Przycisk "(n) odpowiedzi" zwija wszystkie pozostałe posty i pokazuje tylko bieżący post i jego odpowiedzi.'
    title_fancy_entities: "Konwertuj typowe znaki ASCII na fantazyjne jednostki HTML w tytułach tematów, ala SmartyPants <a href='https://daringfireball.net/projects/smartypants/' target='_blank'>https://daringfireball.net/projects/smartypants/</a>"
    min_title_similar_length: "Minimalna długość tytułu zanim zostanie sprawdzony z podobnymi tematami."
    desktop_category_page_style: "To ustawienie określa wizualny układ strony /categories na komputerze. Zawiera opcje takie jak wyświetlanie podkategorii z polecanymi tematami, pokazywanie najnowszych tematów lub prezentowanie najważniejszych tematów. Wybrany styl będzie miał wpływ na sposób interakcji użytkowników i poruszania się po kategoriach w witrynie."
    mobile_category_page_style: "To ustawienie określa wizualny układ strony /categories na urządzeniach mobilnych."
    category_colors: "Lista kolorów w formacie hex do użycia w etykietach kategorii."
    default_dark_mode_color_scheme_id: "Paleta kolorów używana w trybie ciemnym."
    dark_mode_none: "Brak"
    max_image_size_kb: "Maksymalny rozmiar przesyłanego obrazu. Należy to skonfigurować również w nginx (client_max_body_size) / apache lub proxy. Rozmiar obrazów większych i mniejszych niż client_max_body_size zostanie zmieniony tak, aby zmieściły się po przesłaniu."
    max_attachment_size_kb: "Maksymalny rozmiar przesyłanych plików załączników. Należy to skonfigurować również w nginx (client_max_body_size) / apache lub proxy."
    authorized_extensions: "Lista rozszerzeń plików dozwolonych do przesłania"
    authorized_extensions_for_staff: "Lista rozszerzeń plików, które można przesyłać dla użytkowników personelu, oprócz listy zdefiniowanej w ustawieniu witryny `authorized_extensions`."
    theme_authorized_extensions: "Lista rozszerzeń plików dozwolonych przy przesyłaniu motywów"
    max_image_megapixels: "Maksymalna liczba megapikseli dozwolona dla obrazu. Obrazy o większej liczbie megapikseli zostaną odrzucone."
    title_prettify: "Zapobiegaj typowym literówkom i błędom w tytułach, takimi jak cały tekst wielkimi literami, rozpoczęcie małą literą, wiele ! i ?, dodatkowa . na końcu, itp."
    title_remove_extraneous_space: "Usuń wiodące białe znaki przed interpunkcją końcową."
    automatic_topic_heat_values: 'Automatycznie aktualizuj ustawienia „widok tematów ciepło” i „wpis temat jak ciepło” na podstawie aktywności na stronie.'
    topic_views_heat_low: "Po tylu wyświetleniach liczba wyświetleń zostanie lekko wyróżniona."
    topic_views_heat_medium: "Po tylu wyświetleniach liczba wyświetleń zostanie wyróżniona."
    topic_views_heat_high: "Po tylu wyświetleniach liczba wyświetleń zostanie mocno wyróżniona."
    cold_age_days_low: "Po tylu dniach trwania dyskusji data ostatniej aktywności zostanie lekko przyciemniona."
    cold_age_days_medium: "Po tylu dniach trwania dyskusji data ostatniej aktywności zostanie przyciemniona."
    cold_age_days_high: "Po tylu dniach trwania dyskusji data ostatniej aktywności zostanie mocno przyciemniona."
    history_hours_low: "Po upływie tylu godzin od edycji wpisu wskaźnik edycji zostanie lekko wyróżniony."
    history_hours_medium: "Po upływie tylu godzin od edycji wpisu wskaźnik edycji zostanie wyróżniony."
    history_hours_high: "Po upływie tylu godzin od edycji wpisu wskaźnik edycji zostanie mocno wyróżniony."
    topic_post_like_heat_low: "Gdy stosunek liczby polubień do liczby wpisów przekroczy tę wartość, liczba wpisów zostanie lekko wyróżniona."
    topic_post_like_heat_medium: "Gdy stosunek liczby polubień do liczby wpisów przekroczy tę wartość, liczba wpisów zostanie wyróżniona."
    topic_post_like_heat_high: "Gdy stosunek liczby polubień do liczby wpisów przekroczy tę wartość, liczba wpisów zostanie mocno wyróżniona."
    faq_url: "If you have a FAQ hosted elsewhere that you want to use, provide the full URL here."
    tos_url: "If you have a Terms of Service document hosted elsewhere that you want to use, provide the full URL here."
    privacy_policy_url: "If you have a Privacy Policy document hosted elsewhere that you want to use, provide the full URL here."
    log_anonymizer_details: "Czy zachować dane użytkownika w dzienniku po anonimizacji."
    display_eu_visitor_stats: "Pokaż liczbę odwiedzających z całego świata i UE na stronie /about. Po włączeniu tego ustawienia wyświetlenie statystyk może potrwać kilka minut."
    newuser_spam_host_threshold: "Jak wiele razy użytkownik może zamieścić link do tego samego hosta wewnątrz wpisów `newuser_spam_host_threshold` przed rozważeniem spamu."
    allowed_spam_host_domains: "Lista domen wykluczonych z testowania pod kątem spamu. Nowi użytkownicy nigdy nie będą ograniczani w dodawaniu wpisów z linkami do tych domen."
    staff_like_weight: "Jaką wagę polubienia przypisuje się personelowi (użytkownicy mają wagę 1)"
    topic_view_duration_hours: "Licz wyświetlanie nowego tematu na IP/Użytkownika co N godzin"
    user_profile_view_duration_hours: "Licz nowe wyświetlenia profilu użytkownika na IP/Użytkownika co N godzin"
    levenshtein_distance_spammer_emails: "Przy dopasowywaniu emaili spamowych, różnica liczby znaków, która w dalszym ciągu pozwoli na przybliżone dopasowanie."
    max_new_accounts_per_registration_ip: "Jeśli istnieje już (x) kont o poziomie zaufania 0 z tego adresu IP (i żadne z nich nie jest członkiem personelu ani na poziomie TL2 lub wyższym), przestań akceptować nowe rejestracje z tego adresu IP. Ustaw na 0, aby wyłączyć limit."
    min_ban_entries_for_roll_up: "Podczas naciskania na przycisk Przewiń do góry, utwórz nowy wpis blokady podsieci jeśli jest co najmniej (N) wpisów."
    max_age_unmatched_emails: "Usuń niedopasowane wiadomości e-mail po (N) dniach."
    max_age_unmatched_ips: "Usuń niedopasowane adresy IP po (N) dniach."
    num_flaggers_to_close_topic: "Minimalna liczba unikalnych oflagowań, które są potrzebne aby automatycznie zatrzymać temat do czasu interwencji."
    num_hours_to_close_topic: "Liczba godzin zatrzymanie tematu dla interwencji."
    auto_respond_to_flag_actions: "Włącz automatyczną odpowiedź, w czasie pozbywania się flagi."
    min_first_post_typing_time: "Minimalny czas w milisekundach, w którym użytkownik musi napisać wpis, jeśli próg nie zostanie osiągnięty wpis zostanie automatycznie dostosowany w zależności od kolejki zatwierdzania potrzeb. Ustaw 0, aby wyłączyć (nie polecane)"
    fast_typing_threshold: "Minimalny czas w milisekundach, jaki użytkownik musi poświęcić na pisanie swojego pierwszego posta. Jeśli próg nie zostanie osiągnięty, post automatycznie trafi do kolejki recenzji. Niski to 1 sekunda, standardowy to 3 sekundy, wysoki to 5 sekund."
    auto_silence_fast_typers_on_first_post: "Automatycznie wyciszaj użytkowników, którzy nie spełniają `fast typing threshold`."
    auto_silence_fast_typers_max_trust_level: "Maksymalny poziom zaufania do automatycznego wyciszania szybkich maszyn do pisania"
    auto_silence_first_post_regex: "Wyrażenie regularne bez uwzględniania wielkości liter, które jeśli zostanie przekazane, spowoduje wyciszenie pierwszego posta użytkownika i wysłanie go do kolejki zatwierdzenia. Przykład: raging|a[bc]a , spowoduje, że wszystkie posty zawierające raging lub aba lub aca zostaną najpierw wyciszone. Dotyczy tylko pierwszego postu. PRZESTARZAŁE: Zamiast tego używaj Silence Watched Words."
    reviewable_claiming: "Czy należy przejrzeć treść, którą można przeglądać, zanim będzie można z niej skorzystać?"
    reviewable_default_topics: "Domyślnie wyświetlaj zawartość do przeglądania pogrupowaną według tematów"
    reviewable_default_visibility: "Nie pokazuj elementów, które można przeglądać, chyba że spełniają ten priorytet"
    reviewable_low_priority_threshold: "Filtr priorytetu ukrywa sprawdzalne elementy, które nie spełniają tego wyniku, chyba że zostanie użyty filtr „(dowolny)”."
    high_trust_flaggers_auto_hide_posts: "Nowe wpisy użytkowników są automatycznie ukryte po oznaczeniu ich jako spam przez użytkownika TL3 +"
<<<<<<< HEAD
    allow_tl0_and_anonymous_users_to_flag_illegal_content: "Anonimowi użytkownicy zobaczą informację, że muszą wysłać e-mail do administratorów, aby zgłosić nielegalną zawartość."
=======
    allow_all_users_to_flag_illegal_content: "Anonimowi użytkownicy zobaczą informację, że muszą wysłać e-mail do administratorów, aby zgłosić nielegalną zawartość. To ustawienie ma pierwszeństwo przed ustawieniem 'flag post allowed groups'."
>>>>>>> 3cac9432
    email_address_to_report_illegal_content: "Jeżeli pozostawisz to pole puste, zostanie użyty domyślny adres e-mail administratora witryny."
    cooldown_hours_until_reflag: "Ile czasu użytkownicy będą musieli poczekać, aż będą mogli zmienić etykietę wpisu"
    slow_mode_prevents_editing: "Czy 'Tryb zwolniony' uniemożliwia edycję, po editing_grace_period?"
    reply_by_email_enabled: "Aktywuj funkcję, która pozwala użytkownikom odpowiadać na tematy bezpośrednio za pośrednictwem poczty elektronicznej, zamiast wymagać od nich logowania się na stronie internetowej. Więcej informacji znajdziesz w <a href='https://meta.discourse.org/t/set-up-reply-by-email-with-pop3-polling/14003' target='_blank'>przewodniku po Meta</a> ."
    reply_by_email_address: "Template for reply by email incoming email address, for example: %%{reply_key}@reply.example.com or replies+%%{reply_key}@example.com"
    alternative_reply_by_email_addresses: "Lista alternatywnych szablonów do odpowiedzi przez adres email. Przykład: %%{reply_key}@reply.example.com|replies+%%{reply_key}@example.com"
    incoming_email_prefer_html: "Do przychodzących wiadomości e-mail używaj HTML zamiast tekstu."
    strip_incoming_email_lines: "Usuń wiodące i końcowe białe spacje z każdej linii przychodzących wiadomości e-mail."
    disable_emails: "Zapobiegaj wysyłaniu przez Discourse jakichkolwiek wiadomości e-mail. Wybierz 'yes', aby wyłączyć e-maile dla wszystkich użytkowników. Wybierz opcję 'non-staff', aby wyłączyć wiadomości e-mail tylko dla użytkowników niebędących członkami personelu."
    strip_images_from_short_emails: "Pasek zdjęć z emaila o rozmiarze mniejszym niż 2800 bajtów"
    short_email_length: "Ustal maksymalną długość wiadomości e-mail w bajtach, aby uznać ją za 'krótką' w celu ukrycia obrazów. Jeżeli rozmiar wiadomości nie przekroczy tego ustawienia, wszelkie obrazy (takie jak awatary i emotikony) w wiadomości zostaną usunięte."
    display_name_on_email_from: "Wyświetl pełne nazwy na emailach z pól"
    unsubscribe_via_email: "Pozwalaj użytkownikom na anulacja subskrypcji poprzez email, wysłanie wiadomośi o temacie lub treści \"Anuluj subskrypcje\""
    unsubscribe_via_email_footer: "Dołącz link mailto: do anulacji subskrypcji przez e-mail do stopki wysłanych e-maili"
    delete_email_logs_after_days: "Usuń logi email po (N) dniach. 0 by trzymać w nieskończoność"
    disallow_reply_by_email_after_days: "Nie zezwalaj na wiadomości e-mail po (N) dniach. 0, aby zachować na czas nieokreślony"
    max_emails_per_day_per_user: "Maksymalna liczba e-maili, jakie użytkownik może wysłać w ciągu dnia. 0 wyłącza ograniczenie."
    enable_staged_users: "Automatycznie twórz użytkowników etapowych podczas przetwarzania przychodzących wiadomości e-mail."
    maximum_staged_users_per_email: "Maksymalna liczba użytkowników etapowych utworzonych podczas przetwarzania przychodzącej wiadomości e-mail."
    maximum_recipients_per_new_group_email: "Blokuj przychodzące e-maile ze zbyt dużą liczbą odbiorców."
    auto_generated_allowlist: "Lista adresów e-mail, które nie będą sprawdzane pod kątem zawartości generowanej automatycznie. Przykład: foo@bar.com|discourse@bar.com"
    block_auto_generated_emails: "Odrzucaj przychodzące e-maile zidentyfikowane jako generowane automatycznie."
    ignore_by_title: "Ignoruj przychodzące wiadomości e-mail w oparciu o ich tytuł."
    mailgun_api_key: "Klucz Mailgun Secret API używany do weryfikacji wiadomości webhook."
    sendgrid_verification_key: "Klucz weryfikacyjny Sendgrid używany do weryfikacji wiadomości webhook."
    mailjet_webhook_token: "Token używany do weryfikacji zawartości webhooka. Musi być przekazany jako parametr zapytania 't' w webhooku, na przykład: https://example.com/webhook/mailjet?t=supersecret"
    mandrill_authentication_key: "Klucz uwierzytelniania Mandrill używany do weryfikowania wiadomości webhook."
    postmark_webhook_token: "Token używany do weryfikacji zawartości webhooka. Musi być przekazany jako parametr zapytania 't' w webhooku, na przykład: https://example.com/webhook/postmark?t=supersecret"
    sparkpost_webhook_token: "Token używany do weryfikacji zawartości webhooka. Musi być przekazany jako parametr zapytania 't' w webhooku, na przykład: https://example.com/webhook/sparkpost?t=supersecret"
    soft_bounce_score: "Wynik odrzucania dodany do użytkownika, gdy ma miejsce tymczasowe odrzucanie."
    hard_bounce_score: "Wynik odrzucania dodany do użytkownika, gdy ma miejsce stałe odrzucanie."
    bounce_score_threshold: "Maksymalna liczba odrzuceń, zanim przestaniemy wysyłać wiadomość e-mail do użytkownika."
    reset_bounce_score_after_days: "Automatycznie resetuj wskaźnik odrzuceń po X dniach."
    blocked_attachment_content_types: "Lista słów kluczowych używanych do blokowania załączników na podstawie typu zawartości."
    blocked_attachment_filenames: "Lista słów kluczowych używanych do blokowania załączników na podstawie nazwy pliku."
    forwarded_emails_behaviour: "Jak traktować wiadomość e-mail przekazaną do Discourse? <a href='https://meta.discourse.org/t/-/62977' target='_blank'>Dowiedz się więcej</a>"
    always_show_trimmed_content: "Zawsze pokazuj przyciętą część przychodzących e-maili. UWAGA: może ujawniać adresy e-mail."
    trim_incoming_emails: "Przytnij część przychodzących e-maili, które nie są istotne."
    private_email: "Nie umieszczaj treści z wpisów lub tematów w tytule lub treści e-maila. UWAGA: wyłącza także przetrawianie wiadomości e-mail."
    email_total_attachment_size_limit_kb: "Maksymalny całkowity rozmiar plików dołączonych do wychodzących wiadomości e-mail. Ustaw na 0, aby wyłączyć wysyłanie załączników."
    post_excerpts_in_emails: "W wiadomościach e-mail zawsze wysyłaj fragmenty zamiast pełnych wpisów"
    raw_email_max_length: "Ile znaków należy przechowywać dla przychodzących wiadomości e-mail."
    raw_rejected_email_max_length: "Ile znaków należy przechowywać dla odrzuconego przychodzącego e-maila."
    delete_rejected_email_after_days: "Usuń odrzucone wiadomości e-mail starsze niż (n) dni."
    require_change_email_confirmation: "Wymagaj od użytkowników spoza personelu potwierdzenia starego adresu e-mail przed jego zmianą. Nie dotyczy to użytkowników z personelu, zawsze muszą oni potwierdzić swój stary adres e-mail."
    manual_polling_enabled: "Wykorzystuj funkcję push emails za pomocą API dla odpowiedzi na email."
    pop3_polling_enabled: "Włącz sprawdzanie POP3, aby odbierać odpowiedzi e-mail. Po aktywacji system będzie sprawdzał określoną skrzynkę POP3 w poszukiwaniu wiadomości e-mail i będzie je obsługiwał jako odpowiedzi do wątków. Więcej informacji znajdziesz w <a href='https://meta.discourse.org/t/set-up-reply-by-email-with-pop3-polling/14003' target='_blank'>przewodniku po Meta</a>."
    pop3_polling_ssl: "Używaj SSL podczas łączenia z serwerem POP3. (Rekomendowane)"
    pop3_polling_openssl_verify: "Sprawdź certyfikat TLS serwera (domyślnie: włączone)"
    pop3_polling_period_mins: "Odstęp czasu w minutach między sprawdzaniem konta POP3 w poszukiwaniu wiadomości e-mail. UWAGA: Wymaga ponownego uruchomienia."
    pop3_polling_port: "Port serwera POP3 do sprawdzania wiadomości e-mail."
    pop3_polling_host: "Host serwera POP3 do sprawdzania wiadomości e-mail."
    pop3_polling_username: "Nazwa użytkownika dla konta POP3 do przeglądania cyklicznego emaila."
    pop3_polling_password: "Hasło dla konta POP3 do cyklicznego pobierania e-maili."
    pop3_polling_delete_from_server: "Usuń wiadomości e-mail z serwera. UWAGA: Jeśli to wyłączysz, powinieneś ręcznie wyczyścić swoją skrzynkę pocztową"
    log_mail_processing_failures: "Zapisz wszystkie błędy przetwarzania wiadomości e-mail w <a href='%{base_path}/logs' target='_blank'>/ logs</a>"
    email_in: "Zezwalaj użytkownikom na publikowanie nowych tematów za pośrednictwem poczty e-mail. Po włączeniu tego ustawienia będziesz mógł skonfigurować przychodzące adresy e-mail dla grup i kategorii."
    email_in_min_trust: "Minimalny poziom zaufania, który musi posiadać użytkownik, aby móc dodawać nowe wpisy w tematach poprzez email."
    email_in_allowed_groups: "Grupy, które mogą publikować nowe tematy za pośrednictwem poczty e-mail. Administratorzy i moderatorzy zawsze mogą publikować nowe tematy za pośrednictwem poczty e-mail."
    email_in_authserv_id: "Identyfikator usługi sprawdzającej autentyczność przychodzących wiadomości e-mail. Instrukcje dotyczące konfigurowania znajdują się na <a href='https://meta.discourse.org/t/134358'>https://meta.discourse.org/t/134358</a> ."
    email_in_spam_header: "Wybiera konkretny nagłówek wiadomości e-mail, który będzie używany do identyfikowania spamu. Ta opcja może mieć wartość X-Spam-Flag, X-Spam-Status lub X-SES-Spam-Verdict, a wiadomość e-mail jest oznaczana jako spam na podstawie wartości nagłówka. Na przykład, jeśli wybrane ustawienie to X-Spam-Flag, wiadomość e-mail z wartością nagłówka ustawioną na TAK zostanie sklasyfikowana jako spam."
    enable_imap: "Włącz protokół IMAP do synchronizowania wiadomości grupowych."
    enable_imap_write: "Włącz dwukierunkową synchronizację IMAP. Jeśli opcja jest wyłączona, wszystkie operacje zapisu na kontach IMAP są wyłączone."
    enable_imap_idle: "Użyj mechanizmu IMAP IDLE, aby czekać na nowe wiadomości e-mail."
    enable_smtp: "Włącz SMTP do wysyłania powiadomień o wiadomościach grupowych."
    imap_polling_period_mins: "Okres w minutach między sprawdzaniem kont IMAP pod kątem wiadomości e-mail."
    imap_polling_old_emails: "Maksymalna liczba starych e-maili (przetworzonych) do zaktualizowania za każdym razem, gdy jest odpytywana skrzynka IMAP (0 dla wszystkich)."
    imap_polling_new_emails: "Maksymalna liczba nowych wiadomości e-mail (nieprzetworzonych) do zaktualizowania za każdym razem, gdy odpytywane jest skrzynka IMAP."
    imap_batch_import_email: "Minimalna liczba nowych e-maili uruchamiających tryb importu (wyłącza alerty o postach)."
    email_prefix: "Etykieta używana w temacie emaili. Domyślnie będzie ustawiana jako \"tytuł\", w przypadku braku ustawienia."
    email_site_title: "Tytuł strony używany jako nadawca emaili ze strony. Domyślnie ustawiony jako \"tytuł\", w przypadku braku ustawienia. Jeśli twój \"tytuł\" zawiera znaki, które nie są dozwolone przez ciągi znaków nadawcy emaila, użyj tego ustawienia."
    find_related_post_with_key: "Używaj \"klucza odpowiedzi\" tylko po to, aby znaleźć wpis, na który odpowiadasz. Ostrzeżenie: Wyłączenie tej funkcji, pozwoli na personifikację użytkownika na podstawie adresu email."
    minimum_topics_similar: "Jak wiele tematów musi istnieć przed proponowaniem podobnych tematów podczas tworzenia nowych tematów."
    relative_date_duration: "Liczba dni od wysłania wpisu gdy wyświetlana jest data relatywna (7d) zamiast absolutnej (20 Lut)."
    delete_user_max_post_age: "Nie pozwalaj na usuwanie użytkowników których pierwszy wpis jest starszy niż (x) dni."
    delete_all_posts_max: "Maksymalna liczba wpisów jaka może zostać usunięta jednorazowo przyciskiem \"Usuń Wszystkie Wpisy\". Jeśli użytkownik ma więcej wpisów, ani one ani użytkownik nie mogą one być usunięte."
    delete_user_self_max_post_count: "Maksymalna liczba wpisów, jaką może posiadać użytkownik, umożliwiając usunięcie konta samoobsługowego. Ustaw na -1, aby wyłączyć usuwanie konta samoobsługowego."
    username_change_period: "Maksymalna liczba dni po rejestracji, w których konta mogą zmienić swoją nazwę użytkownika (0, aby uniemożliwić zmianę nazwy użytkownika)."
    email_editable: "Zezwól użytkownikom na zmianę adresu e-mail po rejestracji."
    logout_redirect: "Lokalizacja do przekierowania przeglądarki po wylogowaniu (np .: https://example.com/logout)"
    allow_uploaded_avatars: "Zezwól użytkownikom na przesyłanie niestandardowych zdjęć profilowych."
    uploaded_avatars_allowed_groups: "Określ grupy, które mogą przesyłać niestandardowe zdjęcia profilowe."
    default_avatars: "Adresy URL awatarów wykorzystywanych jako domyślne w przypadku nowych użytkowników do momentu, gdy je zmienią."
    automatically_download_gravatars: "Pobierz Gravatary dla użytkowników podczas tworzenia konta lub zmiany hasła."
    digest_topics: "Maksymalna liczba popularnych tematów wyświetlanych w podsumowaniu e-mailowym."
    digest_posts: "Maksymalna liczba popularnych postów wyświetlanych w podsumowaniu e-mailowym."
    digest_other_topics: "Maksymalna liczba tematów wyświetlanych w sekcji \"Śledzone tematy i kategorie\" podsumowania e-mailowego."
    digest_min_excerpt_length: "Minimalny wycinek wpisu (liczba znaków) w podsumowaniu e-mail."
    suppress_digest_email_after_days: "Znieś emaile podsumowujące dla użytkowników niewidocznych na stronie przez więcej niż (n) dni."
    digest_suppress_categories: "Znieś te kategorie z emaili podsumowujących."
    digest_suppress_tags: "Pomiń te tagi w e-mailach z podsumowaniem."
    disable_digest_emails: "Wyłącza wiadomości e-mail z podsumowaniem dla wszystkich użytkowników w witrynie. Wszyscy użytkownicy przestaną otrzymywać wiadomości e-mail zawierające podsumowania popularnych tematów i innych treści z Twojej strony."
    apply_custom_styles_to_digest: "Niestandardowe szablony wiadomości e-mail i css są stosowane do wiadomości e-mail z podsumowaniem."
    email_accent_bg_color: "Kolor akcentu używany jako tło niektórych elementów w wiadomościach HTML. Wprowadź angielską nazwę koloru ('red') lub wartość szesnastkową ('#FF0000')."
    email_accent_fg_color: "Kolor tekstu wyświetlanego na kolorowym tle w e-mailach wysyłanych w trybie HTML. Wprowadź angielską nazwę koloru HTML (\"white\") lub wartość szesnastkową (\"#ffffff\")."
    email_link_color: "Kolor linków w e-mailach wysyłanych w trybie HTML. Wprowadź angielską nazwę koloru HTML (\"blue\") lub wartość szesnastkową (\"#0000ff\")."
    detect_custom_avatars: "Czy sprawdzać, czy użytkownik wgrał własne zdjęcie profilowe?"
    max_daily_gravatar_crawls: "Maksymalna liczba razy Discourse sprawdzi Gravatar w poszukiwaniu nowych niestandardowych avatorów w czasie jednego dnia"
    public_user_custom_fields: "Lista niestandardowych pól użytkownika, które można uzyskać korzystających z interfejsu API."
    staff_user_custom_fields: "Lista pól niestandardowych użytkownika, które można uzyskać przez członków personelu korzystających z interfejsu API."
    enable_user_directory: "Dostarcz katalog użytkowników do wyszukiwania"
    enable_group_directory: "Udostępnij katalog grup do przeglądania"
    enable_category_group_moderation: "Zezwalaj grupom na moderowanie treści w określonych kategoriach"
    group_in_subject: "Ustaw %%{optional_pm} w temacie wiadomości e-mail z nazwą pierwszej grupy w prywatnej wiadomości, zobacz: <a href='https://meta.discourse.org/t/customize-specific-email-templates/88323' target='_blank'>Dostosuj format tematu dla standardowych wiadomości e-mail</a>"
<<<<<<< HEAD
    allow_anonymous_posting: "Włącz opcję przełączania użytkowników na tryb anonimowy podczas publikowania. Po włączeniu tej opcji użytkownicy mogą zdecydować się na ukrycie swojej tożsamości podczas tworzenia postów lub tematów w całej witrynie. Zobacz także `allow anonymous likes`."
    allow_anonymous_likes: "Włącz to ustawienie, aby umożliwić użytkownikom, którzy przeglądają Twoją witrynę anonimowo, polubienie postów. Po włączeniu tej opcji użytkownicy mogą zdecydować się na ukrycie swojej tożsamości podczas polubienia postów lub tematów w całej witrynie. Zobacz także `allow_anonymous_posting`."
=======
    allow_anonymous_mode: "Włącz opcję przełączania użytkowników na tryb anonimowy podczas publikowania. Po włączeniu tej opcji użytkownicy mogą zdecydować się na ukrycie swojej tożsamości podczas tworzenia postów lub tematów w całej witrynie. Zobacz także `allow anonymous likes`."
    allow_likes_in_anonymous_mode: "Włącz to ustawienie, aby umożliwić użytkownikom, którzy przeglądają Twoją witrynę anonimowo, polubienie postów. Po aktywacji użytkownicy mogą zdecydować się na ukrycie swojej tożsamości podczas polubienia postów lub tematów w całej witrynie. Zobacz także `allow_anonymous_mode`."
>>>>>>> 3cac9432
    anonymous_posting_min_trust_level: "Minimalny poziom zaufania potrzebny by aktywować anonimowe wpisy"
    anonymous_posting_allowed_groups: "Grupy, które mogą włączyć anonimowe publikowanie"
    anonymous_account_duration_minutes: "Aby chronić anonimowość twórz nowe anonimowe konto co N minut dla każdego użytkownika. Przykład: jeśli ustawione na 600, dopóki nie minie 600 minut od ostatniego wpisu i użytkownik przełącza się na anon, zostanie utworzone nowe anonimowe konto."
    hide_user_profiles_from_public: "Wyłącz karty użytkownika, profile użytkowników i katalog użytkowników dla użytkowników anonimowych."
    hide_new_user_profiles: "Ukryj profile użytkowników poziomu zaufania 1 lub niższego przed innymi i użytkownikami poziomu zaufania 1, dopóki nie opublikują po raz pierwszy. Ta funkcja jest bezwarunkowo wyłączona w witrynach must_approve_users i invite_only."
    allow_users_to_hide_profile: "Zezwalaj użytkownikom na ukrywanie swojego profilu i statusu dostępności."
    hide_user_activity_tab: "Ukryj kartę aktywności na profilach użytkowników z wyjątkiem administratora i siebie."
    delete_associated_accounts_on_password_reset: "Usuń konto powiązane z użytkownikiem, gdy użytkownik zmieni hasło."
    allow_featured_topic_on_user_profiles: "Zezwalaj użytkownikom na umieszczanie linków do tematu na ich karcie i profilu użytkownika."
    show_inactive_accounts: "Pozwól zalogowanym użytkownikom przeglądać profile nieaktywnych kont."
    hide_silencing_reasons: "Nie wyświetlaj publicznie powodów wyciszenia na profilach użytkowników."
    hide_suspension_reasons: "Nie wyświetlaj publicznie powodów zawieszenia w profilach użytkowników."
    log_personal_messages_views: "Rejestruj wyświetlenia wiadomości osobistych przez administratora dla innych użytkowników/grup."
    ignored_users_count_message_threshold: "Powiadom moderatorów, jeśli dany użytkownik jest ignorowany przez wielu innych użytkowników."
    ignored_users_message_gap_days: "Ile trzeba czekać, zanim ponownie powiadomimy moderatorów o użytkowniku, który został zignorowany przez wielu członków społeczność."
    clean_up_inactive_users_after_days: "Liczba dni do usunięcia nieaktywnego użytkownika (poziom zaufania 0 bez żadnych postów). Aby wyłączyć czyszczenie, ustaw na 0."
    clean_up_unused_staged_users_after_days: "Liczba dni do usunięcia nieużywanego konta użytkownika etapowego (bez żadnych postów). Aby wyłączyć czyszczenie, ustaw na 0."
    user_selected_primary_groups: "Zezwalaj użytkownikom na ustawianie własnej grupy podstawowej"
    max_notifications_per_user: "Maksymalna liczba powiadomień na użytkownika, jeśli ta liczba zostanie przekroczona, stare powiadomienia zostaną usunięte. Egzekwowane co tydzień. Ustaw na 0, aby wyłączyć"
    allowed_user_website_domains: "Witryna użytkownika zostanie zweryfikowana pod kątem tych domen. Lista rozdzielana znakiem pionowej kreski (|)."
    allow_profile_backgrounds: "Zezwól użytkownikom na przesyłanie obrazu tła dla profilu."
    get_a_room_threshold: "Liczba wpisów dodanych przez użytkownika w odpowiedzi na wpisy tej samej osoby w jednym temacie, po której zostanie on ostrzeżony."
    dont_feed_the_trolls_threshold: "Liczba flag od innych użytkowników przed otrzymaniem ostrzeżenia."
    enable_mobile_theme: "Urządzenia mobilne używają dedykowanego mobilnego szablonu. Wyłącz to, jeśli chcesz użyć własnego, pojedynczego i responsywnego szablonu stylów. "
    dominating_topic_minimum_percent: "Odsetek (%) wpisów dodanych przez użytkownika w jednym temacie, po którym otrzyma on upomnienie, że nadmiernie go dominuje."
    pm_warn_user_last_seen_months_ago: "Podczas tworzenia nowej PW ostrzegaj użytkowników, jeśli odbiorca docelowy nie był widziany dłużej niż n miesięcy temu."
    suppress_uncategorized_badge: "Nie pokazuj etykiety z nazwą kategorii Inne na listach tematów."
    header_dropdown_category_count: "Ile kategorii można wyświetlić w rozwijanym menu nagłówka."
    permalink_normalizations: "Zastosuj następujący regex przed dopasowaniem permalinków, na przykład /(topic.*)\\?.*/\\1  spowoduje ściągnięcie ciągu zapytań z dróg tematu. Format to regex+strin używaj \\1 itd aby przechwycić dostęp"
    global_notice: "Wyświetlaj PILNE, AWARYJNE lub zawsze widoczny banner informacyjny, który będzie widoczny dla wszystkich odwiedzających. Ustaw to pole jako puste, aby go ukryć. (HTML dozwolony)"
    disable_system_edit_notifications: "Wyłącz edytowanie powiadomień przez system użytkownika gdy 'download_remote_images_to_local' jest aktywne."
    disable_category_edit_notifications: "Wyłącz powiadomienia dla edycji tematów kategorii. Obejmuje to tematy, które zostały \"opublikowane\" (np. udostępnione szkice)."
    disable_tags_edit_notifications: "Wyłącz powiadomienia o zmianach tagów tematu. Obejmuje to tematy, które zostały \"opublikowane\" (np. udostępnione szkice)."
    notification_consolidation_threshold: "Liczba polubień lub powiadomień o członkostwie otrzymanych przed połączeniem powiadomień w jedno. Ustaw 0 aby wyłączyć."
    likes_notification_consolidation_window_mins: "Czas w minutach, po którym powiadomienia o polubieniach są łączone w jedno powiadomienie. Próg można skonfigurować za pomocą `SiteSetting.notification_consolidation_threshold`."
    linked_notification_consolidation_window_mins: "Czas w minutach, w którym powiązane powiadomienia są konsolidowane w jedno powiadomienie po osiągnięciu progu. Próg można skonfigurować za pomocą `SiteSetting.notification_consolidation_threshold`."
    automatically_unpin_topics: "Automatycznie odpinaj tematy, gdy użytkownik dotknie dna."
    read_time_word_count: "Licznik słów na minutę dla kalkulacji szacowanego czasu czytania."
    topic_page_title_includes_category: "<a href='https://developer.mozilla.org/en-US/docs/Web/HTML/Element/title' target='_blank'>Tytuł strony</a> zawiera nazwę kategorii."
    native_app_install_banner_ios: "Wyświetla baner aplikacji DiscourseHub na urządzeniach z systemem iOS dla zwykłych użytkowników (poziom zaufania 1) i wyższych."
    native_app_install_banner_android: "Wyświetla baner aplikacji DiscourseHub na urządzeniach z Androidem dla zwykłych użytkowników (poziom zaufania 1) i wyższych."
    app_association_android: "Zawartość punktu końcowego <a href='%{base_path}/.well-known/assetlinks.json'>.well-known/assetlinks.json</a>, używanego przez interfejs Google Digital Asset Links API."
    app_association_ios: "Zawartość punktu końcowego <a href='%{base_path}/apple-app-site-association'>apple-app-site-association</a> używana do tworzenia uniwersalnych linków między tą stroną a aplikacjami iOS."
    share_anonymized_statistics: "Włącz udostępnianie zanonimizowanych statystyk użytkowania CDCK, Inc. (\"Discourse\"). Gdy to ustawienie jest włączone, dane dotyczące korzystania z witryny są gromadzone i udostępniane w formie zanonimizowanej, dzięki czemu nie są ujawniane żadne dane osobowe."
    enable_powered_by_discourse: "Pokaż link \"Obsługiwane przez Discourse\" do discourse.org na dole większości stron."
    auto_handle_queued_age: "Automatycznie obsługuj rekordy, które czekają na przejrzenie po tylu dniach. Flagi zostaną zignorowane, a posty oczekujące w kolejce i użytkownicy zostaną odrzuceni. Ustaw na 0, aby wyłączyć tę funkcję."
    penalty_step_hours: "Domyślne kary za wyciszanie lub zawieszanie użytkowników w godzinach. Pierwsze wykroczenie domyślnie jest pierwszą wartością, drugie wykroczenie jest domyślne do drugiej wartości, itd."
    penalty_include_post_message: "Automatycznie dołączaj obraźliwą wiadomość do szablonu wiadomości e-mail podczas wyciszania lub zawieszania użytkownika."
    svg_icon_subset: "Dodaj dodatkowe ikony FontAwesome, które chcesz uwzględnić w swoich zasobach. Nie używaj prefiksu dla jednolitych ikon, \"far-\" dla zwykłych ikon i \"fab-\" dla ikon marki."
    max_prints_per_hour_per_user: "Maksymalna liczba wyświetleń strony /print (ustaw na 0, aby wyłączyć drukowanie)"
    full_name_requirement: "Ustaw pole pełnej nazwy jako wymagane, opcjonalne lub opcjonalne, ale ukryte w formularzu rejestracji."
    interface_color_selector: "Skonfiguruj, gdzie dostępny jest przełącznik trybu jasnego/ciemnego dla koloru interfejsu."
    enable_names: "Pokaż pełną nazwę użytkownika w jego profilu, karcie użytkownika i w e-mailach. Wyłącz, aby ukryć pełną nazwę użytkownika wszędzie."
    display_name_on_posts: "Pokazuj imię i nazwisko użytkownika przy jego wpisach, a także jego @nazwę użytkownika."
    show_time_gap_days: "Jeśli dwa wpisy zostały dodane w dużej przerwie, wyświetl okres w temacie."
    short_progress_text_threshold: "Po tym jak liczba wpisów w tym temacie przekroczy ten numer, ten pasek postępu pokaże tylko bieżącą liczbę wpisów. Jeśli zmienisz szerokość paska postępu, możliwe, że będziesz musiał zmienić tą wartość."
    default_code_lang: "Domyślne podświetlanie składni języka programowania zastosowane do bloków kodu markdown (auto, text, ruby, python itp.). Ta wartość musi być również obecna w ustawieniach strony `highlighted languages`."
    autohighlight_all_code: "Zastosuj podświetlanie składni do bloków &lt;code&gt; utworzonych w HTML, nawet jeśli nie określono w nich języka. Aby skonfigurować bloki kodu markdown, użyj ustawienia 'default code lang'."
    highlighted_languages: "Zawiera reguły podświetlania składni. (Ostrzeżenie: uwzględnienie zbyt wielu języków może wpłynąć na wydajność) zobacz: <a href='https://highlightjs.org/demo/' target='_blank'>https://highlightjs.org/demo</a> dla demonstracji"
    show_copy_button_on_codeblocks: "Dodaj przycisk do bloków kodu, aby skopiować zawartość bloku do schowka użytkownika."
    embed_any_origin: "Zezwalaj na osadzanie zawartości niezależnie od jej pochodzenia. Jest to wymagane w przypadku aplikacji mobilnych ze statycznym kodem HTML."
    embed_topics_list: "Włącz osadzanie list tematów w formacie HTML. To ustawienie umożliwia osadzanie list tematów z Twojego forum na innych stronach internetowych w sposób kompatybilny i łatwy w użyciu."
    embed_set_canonical_url: "Ustaw kanoniczny adres URL dla osadzonych tematów w adresie osadzonej zawartości."
    embed_truncate: "Skróć treść postów osadzonych ze źródeł zewnętrznych. To ustawienie gwarantuje, że po osadzeniu w Twojej witrynie wpisu z zewnętrznego adresu URL będzie wyświetlana tylko początkowa część treści. Jeśli wolisz wyświetlać pełną treść postów zewnętrznych, możesz wyłączyć to ustawienie."
    embed_unlisted: "Osadzone tematy będą zastrzeżone, dopóki użytkownik nie odpowie."
    import_embed_unlisted: "Zaimportowane osadzone tematy będą zastrzeżone, dopóki użytkownik nie odpowie (nawet jeśli ustawienie `embed unlisted` jest odznaczone)."
    embed_support_markdown: "Obsługa formatowania Markdown dla osadzonych postów."
    allowed_embed_selectors: "Rozdzielana przecinkami lista elementów CSS, które są dozwolone w osadzaniu."
    allowed_href_schemes: "Projekty dozwolone w linkach jako dodatek do http i https."
    embed_post_limit: "Maksymalna liczba wpisów do osadzenia."
    embed_username_required: "W celu stworzenia tematu potrzebna jest nazwa użytkownika."
    notify_about_reviewable_item_after: "Jeśli po tylu godzinach są elementy do przejrzenia, które jeszcze nie zostały sprawdzone, wyślij wiadomość do moderatorów. Ustaw na 0, aby wyłączyć."
    delete_drafts_older_than_n_days: "Usuń szkice, które nie zostały zmienione w ciągu więcej niż (n) dni."
    delete_merged_stub_topics_after_days: "Liczba dni oczekiwania przed automatycznym usunięciem w pełni scalonych tematów-szkiców. Ustaw -1, aby nigdy nie usuwać. Ustaw 0, aby usunąć natychmiast."
    bootstrap_mode_min_users: 'Minimalna liczba użytkowników wymagana do wyłączenia trybu bootstrap i usunięcia przycisku pierwsze kroki (ustaw na 0, aby wyłączyć, może to potrwać do 24 godzin). Zobacz <a target="_blank" href="https://meta.discourse.org/t/-/322876">temat trybu bootstrap na Meta</a>, aby uzyskać szczegółowe informacje.'
    prevent_anons_from_downloading_files: "Zablokuj możliwość pobierania załączników przez anonimowych użytkowników."
    secure_uploads: 'Ogranicza dostęp do WSZYSTKICH przesłanych plików (obrazów, wideo, audio, tekstu, plików PDF, ZIP i innych). Jeśli włączona jest opcja "login required”, tylko zalogowani użytkownicy będą mieli dostęp do przesłanych plików. W przeciwnym razie dostęp będzie ograniczony tylko do przesyłanych multimediów w wiadomościach osobistych i kategoriach prywatnych. OSTRZEŻENIE: To ustawienie jest złożone i wymaga dogłębnego zrozumienia administracyjnego. Zobacz temat <a target="_blank" href="https://meta.discourse.org/t/-/140017">bezpieczeństwo przesyłanych plików na Discourse Meta</a>, aby uzyskać szczegółowe informacje.'
    secure_uploads_allow_embed_images_in_emails: "Umożliwia osadzanie w wiadomościach e-mail bezpiecznych obrazów, które normalnie byłyby pominięte, jeśli ich rozmiar jest mniejszy niż ustawienie 'secure uploads max email embed image size kb'."
    secure_uploads_max_email_embed_image_size_kb: "Ograniczenie rozmiaru bezpiecznych obrazów, które będą osadzane w wiadomościach e-mail, jeśli włączone jest ustawienie 'secure uploads allow embed in emails'. Bez włączenia tego ustawienia, to ustawienie nie ma żadnego efektu."
    slug_generation_method: "Wybierz metodę tworzenia ślimaka. 'Zakodowane\" stworzy procentowy ciąg kodujący, \"żadne\" wyłączy tą metodę."
    enable_emoji: "Włącz wyświetlanie i używanie emoji w instancji Discourse. Jeśli ta opcja jest wyłączona, emoji nie będą renderowane, a użytkownicy nie będą mogli uzyskać do nich dostępu ani używać ich w polach tekstowych."
    enable_emoji_shortcuts: "Typowe tekstowe buźki, takie jak :) :p :( zostaną przekonwertowane na emoji"
    emoji_set: "Wybierz preferowany styl emoji. Różne zestawy emoji mogą zapewnić niepowtarzalny wygląd emoji wyświetlanym w witrynie."
    emoji_autocomplete_min_chars: "Minimalna liczba znaków wymagana do wywołania wyskakującego okienka z autouzupełnianiem"
    enable_inline_emoji_translation: "Włącza tłumaczenie wbudowanych emoji (bez spacji i znaków interpunkcyjnych przed)"
    emoji_deny_list: "Tych emoji nie będzie można używać w menu ani w shortcodes."
    approve_post_count: "Liczba wpisów od nowego lub podstawowego użytkownika, które muszą zostać zatwierdzone"
    approve_unless_trust_level: "Posty tworzone przez użytkowników poniżej tego poziomu zaufania muszą zostać zatwierdzone"
    approve_unless_allowed_groups: "Posty tworzone przez użytkowników spoza tych grup muszą zostać zatwierdzone. Posty tworzone przez administratorów i moderatorów są zawsze zatwierdzane."
    approve_new_topics_unless_trust_level: "Nowe tematy utworzone przez użytkowników poniżej tego poziomu zaufania muszą zostać zatwierdzone"
    approve_new_topics_unless_allowed_groups: "Nowe tematy tworzone przez użytkowników spoza tych grup muszą zostać zatwierdzone. Tematy tworzone przez administratorów i moderatorów są zawsze zatwierdzane."
    approve_unless_staged: "Nowe tematy i posty tworzone przez użytkowników etapowych muszą zostać zatwierdzone."
    notify_about_queued_posts_after: "Jeśli są posty, które czekały na sprawdzenie dłużej niż tyle godzin, wyślij powiadomienie do wszystkich moderatorów. Ustaw na 0, aby wyłączyć te powiadomienia."
    reviewable_revision_reasons: "Lista powodów, które można wybrać w przypadku odrzucenia wpisu oczekującego w kolejce do sprawdzenia z poprawką. Zawsze dostępne są również inne, co pozwala na wprowadzenie niestandardowego powodu."
    auto_close_messages_post_count: "Maksymalna liczba wpisów dozwolonych w wiadomości przed automatycznym zamknięciem (0 aby wyłączyć)"
    auto_close_topics_post_count: "Maksymalna liczba wpisów dozwolona w temacie przed automatycznym zamknięciem (0 aby wyłączyć)"
    auto_close_topics_create_linked_topic: "Utwórz nowy połączony wątek gdy temat jest automatycznie zamknięty w oparciu o ustawienie 'auto close topics post count'"
    code_formatting_style: "Przycisk kodu w kompozytorze narzuci domyśl styl formatowania dla tego kodu"
    max_allowed_message_recipients: "Maksymalna dozwolona liczba odbiorców dla wiadomości."
    disable_watched_word_checking_in_user_fields: "wyłącz sprawdzanie obserwowanych słów w polach użytkownika"
    watched_words_regular_expressions: "Włącza możliwość filtrowania słów za pomocą wyrażeń regularnych. Po włączeniu ta funkcja grupuje wrażliwe słowa według ich wielkości liter. Następnie kompiluje wszystkie wybrane słowa w jedno wyrażenie regularne, dodając granice słów dla regularnie obserwowanych słów. W rezultacie, ta metoda filtrowania oparta na wyrażeniach regularnych dodaje dodatkową warstwę kontroli nad moderowaniem treści, umożliwiając obsługę bardziej złożonych wzorców słów. Ustawienie pozwala również na łatwą zamianę oryginalnego tekstu na wybrany zamiennik."
    enable_fast_edit: "Dodaje przycisk do menu wyboru wpisu, umożliwiający bezpośrednią edycję zaznaczonego tekstu."
    old_post_notice_days: "Liczba dni, po której ogłoszenie jest uważane za stare. Pozwala to na wizualne odróżnienie go od nowszych ogłoszeń na stronie."
    new_user_notice_tl: "Minimalny poziom zaufania wymagany do wyświetlania powiadomień o wpisach nowych użytkowników."
    returning_user_notice_tl: "Minimalny poziom zaufania wymagany do wyświetlania powiadomień o postach powracających użytkowników."
    returning_users_days: "Ile dni powinno minąć, zanim użytkownik zostanie uznany za powracającego."
    review_media_unless_trust_level: "Pracownicy będą przeglądać posty użytkowników o niższych poziomach zaufania, jeśli zawierają załączniki."
    skip_review_media_groups: "Posty użytkowników, którzy nie należą do żadnej z tych grup, zostaną przesłane do sprawdzenia przez personel, jeśli zawierają osadzone multimedia. Posty tworzone przez administratorów i moderatorów są zawsze dozwolone."
    blur_tl0_flagged_posts_media: "Rozmyj oflagowane obrazy z postów, aby ukryć potencjalną zawartość dla dorosłych (NSFW)."
    enable_page_publishing: "Zezwól personelowi na publikowanie tematów pod nowymi adresami URL z własnym stylem."
    show_published_pages_login_required: "Anonimowi użytkownicy mogą przeglądać opublikowane strony, nawet gdy wymagane jest zalogowanie."
    skip_auto_delete_reply_likes: "Podczas automatycznego usuwania starych odpowiedzi pomiń usuwanie postów z taką lub większą liczbą polubień."
    default_email_digest_frequency: "Domyślnie, jak często użytkownicy otrzymują emaile podsumowujące."
    default_include_tl0_in_digests: "Domyślnie uwzględniaj posty od nowych użytkowników w podsumowaniach e-mailowych. Użytkownicy mogą zmienić to w swoich ustawieniach."
    default_email_level: "Ustaw domyślny poziom powiadomień e-mail dla zwykłych tematów."
    default_email_messages_level: "Ustaw domyślny poziom powiadomień e-mail, gdy ktoś napisze odpowiedź dla użytkownika."
    default_email_mailing_list_mode: "Domyślnie wyślij email dla każdego nowego wpisu."
    default_email_mailing_list_mode_frequency: "Domyślnie użytkownicy, którzy włączą tryb listy mailingowej będą otrzymywać e-maile tak często."
    disable_mailing_list_mode: "Nie zezwalaj użytkownikom na włączanie trybu listy mailingowej (zapobiega wysyłaniu wiadomości e-mail z list mailingowych)."
    default_email_previous_replies: "Domyślnie uwzględniaj poprzednie odpowiedzi w emailach."
    default_emoji_reactions: "Domyślne ulubione reakcje emoji. Dodaj do 5 emotikonów, aby szybko reagować."
    default_email_in_reply_to: "Domyślnie uwzględniaj fragment odpowiedzi do wpisu w emailu."
    default_hide_profile: "Domyślnie ukryj publiczny profil użytkownika."
    default_hide_presence: "Domyślnie wyłącz funkcje obecności."
    default_other_new_topic_duration_minutes: "Domyślny globalny warunek dla którego temat uznawany jest za nowy."
    default_other_auto_track_topics_after_msecs: "Domyślny globalny czas przed, którym temat jest śledzony automatycznie."
    default_other_notification_level_when_replying: "Globalny domyślny poziom powiadomienia, gdy użytkownik odpowie w temacie."
    default_other_external_links_in_new_tab: "Otwórz linki zewnętrzne w nowej karcie domyślnie."
    default_other_enable_quoting: "Domyślnie zezwól na podświetlone cytowane odpowiedzi."
    default_other_enable_smart_lists: "Domyślnie włącz inteligentne listy podczas pisania w kompozytorze."
    default_other_enable_defer: "Domyślnie włącz funkcję odroczenia tematu."
    default_other_dynamic_favicon: "Domyślnie pokazuj liczbę nowych/zaktualizowanych tematów w ikonie przeglądarki."
    default_other_skip_new_user_tips: "Pomiń wskazówki i odznaki dotyczące wprowadzania nowych użytkowników."
    default_other_like_notification_frequency: "Ustala domyślną częstotliwość otrzymywania powiadomień o polubieniach. Użytkownicy, którzy nie zmienili swoich ustawień powiadomień, będą otrzymywać je zgodnie z tą domyślną częstotliwością."
    default_topics_automatic_unpin: "Domyślnie automatycznie odpinaj tematy, gdy użytkownik znajdzie na dole."
    default_categories_watching: "Lista kategorii obserwowanych domyślnie."
    default_categories_tracking: "Lista kategorii śledzonych domyślnie."
    default_categories_muted: "Lista domyślnie wyciszonych kategorii."
    default_categories_watching_first_post: "Lista kategorii, w której domyślnie każdy pierwszy wpis w temacie będzie obserwowany."
    default_categories_normal: "Lista kategorii, które nie są domyślnie wyciszone. Przydatne, gdy włączone jest ustawienie witryny `mute_all_categories_by_default`."
    mute_all_categories_by_default: "Ustaw domyślny poziom powiadomień wszystkich kategorii na wyciszony. Wymagaj od użytkowników wyrażenia zgody na kategorie, aby pojawiały się na stronach 'latest' i 'categories'. Jeśli chcesz zmienić ustawienia domyślne dla anonimowych użytkowników, ustaw ustawienia 'default_categories_'."
    default_tags_watching: "Lista tagów, które są domyślnie obserwowane."
    default_tags_tracking: "Lista tagów, które są śledzone domyślnie."
    default_tags_muted: "Lista tagów, które są domyślnie wyciszone."
    default_tags_watching_first_post: "Lista tagów, w których domyślnie będzie obserwowany pierwszy post w każdym nowym temacie."
    default_text_size: "Określa domyślny rozmiar czcionki dla wszystkich elementów tekstowych w witrynie. Rozmiar ten może być później dostosowywany przez każdego użytkownika według jego preferencji."
    default_title_count_mode: "Wybierz domyślny tryb dla liczby tytułów stron wyświetlanych w witrynie. Będzie to dotyczyć wszystkich stron, chyba że zostaną one indywidualnie zastąpione."
    enable_offline_indicator: "Wyświetlaj komunikat użytkownikom, gdy zostanie wykryte, że nie mają oni połączenia z siecią"
    default_sidebar_link_to_filtered_list: "Spraw, aby linki menu nawigacyjnego domyślnie prowadziły do przefiltrowanej listy."
    default_sidebar_show_count_of_new_items: "Spraw, aby łącza menu nawigacyjnego domyślnie pokazywały liczbę nowych elementów zamiast odznak."
    default_sidebar_switch_panel_position: "Pozycja przycisku na pasku bocznym do przełączania na czat"
    retain_web_hook_events_period_days: "Liczba dni przechowywania rekordów zdarzeń webhooków."
    retain_web_hook_events_aggregate_days: "Liczba dni przechowywania zbiorczych rekordów zdarzeń webhooka."
    retry_web_hook_events: "Automatycznie ponów 4 razy nieudane zdarzenia webhooków. Luki czasowe między ponownymi próbami wynoszą 1, 5, 25 i 125 minut."
    revoke_api_keys_unused_days: "Liczba dni od ostatniego użycia klucza API przed jego automatycznym unieważnieniem (0 oznacza nigdy)"
    revoke_api_keys_maxlife_days: "Liczba dni przed automatycznym unieważnieniem klucza API (0 oznacza nigdy)"
    allow_user_api_key_scopes: "Lista zakresów dozwolona dla kluczy API użytkownika."
    min_trust_level_for_user_api_key: |
      Poziom zaufania wymagany do generowania kluczy API użytkownika.<br>
      <b>OSTRZEŻENIE</b>: Zmiana poziomu zaufania uniemożliwi użytkownikom o niższym poziomie zaufania logowanie się przez Discourse Hub
    user_api_key_allowed_groups: |
      Członkostwo w grupie wymagane do wygenerowania kluczy API użytkownika.<br>
      <b>OSTRZEŻENIE</b>: Zmiana poziomu zaufania uniemożliwi użytkownikom o niższym poziomie zaufania zalogowanie się za pośrednictwem Discourse Hub.<br>
       Administratorzy i moderatorzy zawsze mogą tworzyć klucze API użytkowników.
    allowed_user_api_auth_redirects: "Dozwolony adres URL do przekierowania uwierzytelniania dla kluczy interfejsu API użytkownika. Symbol wieloznaczny * może być użyty do dopasowania dowolnej jego części (np. www.example.com/*)."
    allowed_user_api_push_urls: "Dozwolone URLs dla serwera push do API użytkownika"
    revoke_user_api_keys_unused_days: "Liczba dni od ostatniego użycia klucza API użytkownika przed jego automatycznym unieważnieniem (0 oznacza nigdy)"
    revoke_user_api_keys_maxlife_days: "Liczba dni, po upływie których klucz API użytkownika zostanie automatycznie unieważniony (0 oznacza nigdy)"
    tagging_enabled: "Włączyć tagi w tematach? Więcej informacji można znaleźć w <a href=\"https://meta.discourse.org/t/admin-guide-to-tags-in-discourse/121041\">przewodniku administratora po tagach w Meta</a>."
    min_trust_to_create_tag: "Minimalny poziom zaufania potrzebny do stworzenia tagu."
    create_tag_allowed_groups: "Grupy, które mogą tworzyć tagi. Administratorzy i moderatorzy zawsze mogą tworzyć tagi."
    edit_tags_allowed_groups: "Grupy, które mają uprawnienia do edycji tagów, opisów tagów i synonimów tagów."
    max_tags_per_topic: "Maksymalna liczba tagów, które mogą zostać połączone z tematem."
    enable_max_tags_per_email_subject: "Użyj max_tags_per_email_subject podczas generowania tematu wiadomości e-mail"
    max_tags_per_email_subject: "Maksymalna liczba tagów, które mogą znajdować się w temacie wiadomości e-mail"
    max_tag_length: "Maksymalna liczba znaków, które mogą być użyte w tagu."
    max_tag_search_results: "Podczas wyszukiwania tagów, maksymalna liczba rezultatów do wyświetlenia."
    max_tags_in_filter_list: "Maksymalna liczba tagów do pokazania w rozwijanym filtrze. Pokazane będą najczęściej używane tagi."
    tags_sort_alphabetically: "Pokaż tagi w alfabetycznym porządku. Domyślne pokazywane są według popularności."
    tags_listed_by_group: "Wyświetl listę tagów według grup tagów na <a href='%{base_path}/tags' target='_blank'>liście tagów</a>."
    tag_style: "Zdefiniuj wygląd znaczników tagów w witrynie. To ustawienie pozwala dostosować sposób wizualnej reprezentacji tagów we wszystkich obszarach witryny, zwiększając spójność układu i dostępność dla użytkownika."
    pm_tags_allowed_for_groups: "Zezwalaj członkom dołączonych grup na tagowanie dowolnych wiadomości osobistych."
    min_trust_level_to_tag_topics: "Minimalny poziom zaufania wymagany do tagowania tematów"
    tag_topic_allowed_groups: "Grupy, które mogą tagować tematy. Administratorzy i moderatorzy zawsze mogą tagować tematy."
    suppress_overlapping_tags_in_list: "Jeśli tagi dopasowane są dokładnie do słów w tytule tematu, nie pokazuj tagu"
    remove_muted_tags_from_latest: "Nie pokazuj tematów oznaczonych tylko wyciszonymi tagami na najnowszej liście tematów."
    force_lowercase_tags: "Wymuś, aby wszystkie nowe tagi były małymi literami."
    create_post_for_category_and_tag_changes: "Utwórz post szeptany, gdy zmieni się kategoria lub tagi tematu, wymaga włączenia postów szeptanych."
    automatically_clean_unused_tags: "Automatycznie usuwaj tagi, które nie są używane w żadnych tematach ani wiadomościach prywatnych."
    watched_precedence_over_muted: "Powiadamiaj mnie o tematach w obserwowanych przeze mnie kategoriach lub tagach, które również należą do tych, które wyciszyłem."
    company_name: "Nazwa Twojej firmy lub organizacji. Jeśli pozostawisz to pole puste, nie otrzymasz szablonu warunków świadczenia usług ani informacji o ochronie prywatności."
    governing_law: "Określ jurysdykcję, która reguluje aspekty prawne witryny, w tym Warunki korzystania z usługi i politykę prywatności. Zwykle jest to kraj lub stan, w którym zarejestrowana jest lub prowadzi działalność firma obsługująca witrynę"
    city_for_disputes: "Określ miasto, które będzie używane jako jurysdykcja do rozstrzygania wszelkich sporów związanych z korzystaniem z tego forum. Informacje te są zazwyczaj zawarte w dokumentach prawnych, takich jak warunki korzystania z forum."
    shared_drafts_category: "Włącz funkcję współdzielonych szkiców przez wyznaczenie kategorii dla szkiców tematów. Tematy w tej kategorii zostaną ukryte z list tematów dla personelu."
    shared_drafts_min_trust_level: "Zezwalaj użytkownikom na wyświetlanie i edycję wspólnych szkiców."
    shared_drafts_allowed_groups: "Zezwalaj użytkownikom w tych grupach na przeglądanie i edytowanie udostępnionych szkiców."
    push_notifications_prompt: "Pokaż baner zgody użytkownika dla powiadomień push. To ustawienie powoduje wyświetlenie monitu z prośbą o zgodę na wysyłanie powiadomień push. Pojawia się tylko wtedy, gdy powiadomienia push nie są jeszcze włączone, są obsługiwane przez urządzenie użytkownika, a użytkownik utworzył post lub korzysta z progresywnej aplikacji internetowej (PWA). Monit nie zostanie wyświetlony ponownie, jeśli użytkownik już go odrzucił lub udzielił/odmówił zgody."
    push_notifications_icon: "Ikona odznaki pojawiająca się w rogu powiadomień. Zalecany jest monochromyczny PNG 96×96 z przezroczystym tłem."
    enable_desktop_push_notifications: "Aktywuj powiadomienia push dla interfejsu pulpitu. Ta funkcja umożliwia wysyłanie alertów w czasie rzeczywistym z witryny bezpośrednio na pulpit, zwiększając zaangażowanie i zapewniając użytkownikom zawsze aktualne informacje. Jednak skuteczność tej funkcji zależy od obsługi powiadomień push przez przeglądarkę."
    push_notification_time_window_mins: "Poczekaj (n) minut przed wysłaniem powiadomienia push. Pomaga zapobiegać wysyłaniu powiadomień push do aktywnego użytkownika online."
    base_font: "Podstawowa czcionka używana dla większości tekstu w witrynie. Motywy można nadpisywać za pomocą niestandardowej właściwości CSS `--font-family`."
    heading_font: "Czcionka używana w nagłówkach witryny. Motywy można nadpisywać za pomocą niestandardowej właściwości CSS `--heading-font-family`."
    enable_sitemap: "Wygeneruj mapę witryny dla swojej strony i umieść ją w pliku robots.txt."
    sitemap_page_size: "Liczba adresów URL do uwzględnienia na każdej stronie mapy witryny. Maksymalnie 50.000"
    enable_user_status: "Zezwól użytkownikom na ustawienie niestandardowego statusu (emoji + opis)."
    enable_user_tips: "Włącz nowe wskazówki dla użytkowników, które opisują najważniejsze funkcje witryny"
    short_title: "Krótki tytuł będzie używany na ekranie głównym użytkownika, launcherze lub w innych miejscach, gdzie przestrzeń może być ograniczona. Powinien składać się maksymalnie z 12 znaków."
    dashboard_hidden_reports: "Zezwalaj na ukrycie określonych raportów z panelu administracyjnego."
    dashboard_visible_tabs: "Wybierz, które karty panelu administracyjnego są widoczne."
    dashboard_general_tab_activity_metrics: "Wybierz raporty, które mają być wyświetlane jako metryki aktywności na karcie ogólne."
    gravatar_enabled: "Użyj usługi <a href='https://gravatar.com/'>Gravatar</a> dla awatarów użytkowników. Uniemożliwi to użytkownikom przełączanie się na usługę Gravatar dla swoich awatarów, ale nie wpłynie to na użytkowników, którzy już z niej korzystają."
    gravatar_name: "Podaj nazwę dostawcy usługi Gravatar. Ta nazwa jest zwykle używana do identyfikacji źródła dostarczającego awatary Gravatar do witryny."
    gravatar_base_url: "Podaj adres URL umożliwiający dostęp do API serwisu Gravatar. To ustawienie jest niezbędne do konwersji adresów e-mail na adresy URL Gravatar, gdzie przechowywane są obrazy awatarów."
    gravatar_login_url: "Odnoszący się do `gravatar_base_url` adres URL, który umożliwia użytkownikowi zalogowanie się do usługi Gravatar."
    share_quote_buttons: "Określ, które elementy pojawiają się w widżecie udostępniania cytatów i w jakiej kolejności."
    share_quote_visibility: "Określ, kiedy wyświetlać przyciski udostępniania cytatów: nigdy, tylko anonimowym użytkownikom lub wszystkim użytkownikom. "
    create_revision_on_bulk_topic_moves: "Utwórz rewizję dla pierwszych postów, gdy tematy zostaną przeniesione do nowej kategorii zbiorczo."
    allow_changing_staged_user_tracking: "Zezwalaj na zmianę preferencji powiadomień o kategoriach i tagach użytkownika etapowego przez administratora."
    use_email_for_username_and_name_suggestions: "Użyj pierwszej części adresów e-mail do sugestii nazw użytkowników i nazw. Ostrzeżenie: Może to ułatwić złośliwym użytkownikom odkrycie adresów e-mail twoich członków (ponieważ wiele osób korzysta z popularnych dostawców poczty, takich jak `gmail.com`)."
    use_name_for_username_suggestions: "Proponując nazwy użytkownika, używaj imienia i nazwiska użytkownika."
    suggest_weekends_in_date_pickers: "Uwzględnij weekendy (sobota i niedziela) w sugestiach selektora dat (wyłącz tę opcję, jeśli używasz Discourse tylko w dni powszednie, od poniedziałku do piątku)."
    show_bottom_topic_map: "Wyświetla mapę tematu u dołu tematu, gdy ma on 10 lub więcej odpowiedzi."
    show_topic_map_in_topics_without_replies: "Wyświetla mapę tematu, nawet jeśli temat nie ma odpowiedzi."
    enable_welcome_banner: "Wyświetlaj baner na głównych stronach z listą tematów, aby powitać członków i umożliwić im przeszukiwanie zawartości witryny."
    welcome_banner_location: "Określa, w którym miejscu strony pojawi się baner powitalny."
    splash_screen: "Wyświetla tymczasowy ekran ładowania podczas ładowania zasobów witryny"
    navigation_menu: "Określ pasek boczny lub menu rozwijane nagłówka jako główne menu nawigacyjne witryny. Zalecany jest pasek boczny."
    default_navigation_menu_categories: "Wybrane kategorie będą domyślnie wyświetlane w sekcji kategorie menu nawigacji."
    default_navigation_menu_tags: "Wybrane tagi będą domyślnie wyświetlane w sekcji Tagi menu nawigacji."
    experimental_new_new_view_groups: 'Włącz nową listę tematów, która łączy nieprzeczytane i nowe tematy i spraw, by łącze "Wszystko" na pasku bocznym prowadziło do niej.'
<<<<<<< HEAD
    glimmer_topic_list_mode: "Kontroluj, czy używana jest nowa implementacja listy tematów \"glimmer\". \"auto\" włączy się automatycznie, gdy wszystkie twoje motywy i wtyczki będą gotowe. Zobacz <a href='https://meta.discourse.org/t/343404'>temat Meta</a>, aby uzyskać więcej informacji."
    glimmer_post_menu_mode: "Kontroluj, czy używana jest nowa implementacja menu postów \"glimmer\". \"auto\" włączy się automatycznie, gdy wszystkie twoje motywy i wtyczki będą gotowe. Ta implementacja jest w fazie aktywnego rozwoju i nie jest przeznaczona do użytku produkcyjnego. Nie rozwijaj motywów/wtyczek w oparciu o nią, dopóki implementacja nie zostanie sfinalizowana i ogłoszona."
    glimmer_post_menu_groups: "Włącz nową implementację menu postów „glimmer” w trybie „auto” dla określonych grup użytkowników. Ta implementacja jest w trakcie aktywnego rozwoju i nie jest przeznaczona do użytku produkcyjnego. Nie rozwijaj motywów/wtyczek do niej, dopóki implementacja nie zostanie sfinalizowana i ogłoszona."
    experimental_form_templates: "Włącz funkcję szablonów formularzy. Zarządzaj szablonami w sekcji <a href='%{base_path}/admin/customize/form-templates'>Dostosuj / Szablony</a>."
    admin_sidebar_enabled_groups: "Włącz nawigację boczną w interfejsie administracyjnym dla określonych grup, co zastępuje przyciski nawigacyjne na górnej belce."
=======
    glimmer_post_stream_mode: "Kontroluj, czy nowa implementacja strumienia postów „glimmer” jest używana. „auto” zostanie włączone automatycznie, gdy wszystkie motywy i wtyczki będą gotowe. Ta implementacja jest w trakcie aktywnego rozwoju i nie jest przeznaczona do użytku produkcyjnego. Nie rozwijaj motywów/wtyczek dla niej, dopóki implementacja nie zostanie sfinalizowana i ogłoszona."
    glimmer_post_stream_mode_auto_groups: "Włącz nową implementację strumienia postów 'glimmer' w trybie 'auto' dla określonych grup użytkowników. Ta implementacja jest w trakcie aktywnego rozwoju i nie jest przeznaczona do użytku produkcyjnego. Nie rozwijaj motywów/wtyczek dla niej, dopóki implementacja nie zostanie sfinalizowana i ogłoszona."
    deactivate_widgets_rendering: "Wyłącz starszy silnik renderujący widżety. Spowoduje to wyłączenie wszystkich widżetów, które nie zostały zaktualizowane do komponentów Glimmer, a także wymusi bezwarunkowe włączenie strumienia postów Glimmer, niezależnie od wartości ustawienia `glimmer_post_stream_mode`. To ustawienie nie jest zalecane w przypadku witryn produkcyjnych, ponieważ może popsuć istniejące motywy i wtyczki."
    floatkit_autocomplete_composer: "Włącz menu autouzupełniania oparte na Floatkit w kompozytorze. Jest to ulepszenie interfejsu użytkownika, które zastąpi obecne menu autouzupełniania oparte na JQuery."
    experimental_form_templates: "Włącz funkcję szablonów formularzy. Zarządzaj szablonami w sekcji <a href='%{base_path}/admin/customize/form-templates'>Dostosuj / Szablony</a>."
    show_preview_for_form_templates: "Włącz podgląd funkcji szablonów formularzy"
>>>>>>> 3cac9432
    lazy_load_categories_groups: "Leniwie ładuj informacje o kategoriach tylko dla użytkowników z tych grup. Poprawia to wydajność w witrynach z wieloma kategoriami."
    experimental_auto_grid_images: "Automatycznie zawija obrazy w tagi [grid], gdy w kompozytorze zostanie przesłane 3 lub więcej obrazów."
    experimental_sidebar_messages_count_enabled_groups: "Wyświetlaj wskaźnik nieprzeczytanych wiadomości lub licznik obok łącza „Moje wiadomości” na pasku bocznym, w zależności od preferencji nawigacyjnych użytkownika"
    page_loading_indicator: "Skonfiguruj wskaźnik ładowania, który pojawia się podczas nawigacji po stronie w Discourse. \"Spinner\" to wskaźnik na pełnym ekranie. \"Slider\" wyświetla wąski pasek u góry ekranu."
    show_user_menu_avatars: "Pokaż awatary użytkowników w menu użytkownika"
    about_page_hidden_groups: "Nie pokazuj członków określonych grup na stronie /about."
    about_page_extra_groups: "Grupy, które mają być wyświetlane na stronie „O nas”, poniżej moderatorów."
    about_page_extra_groups_initial_members: "Liczba członków do rozwinięcia w każdej grupie na stronie „O nas”."
    about_page_extra_groups_show_description: "Czy uwzględnić opisy grup na stronie „O nas”."
    about_page_extra_groups_order: "Kolejność dodatkowych grup na stronie „O nas”."
    adobe_analytics_tags_url: "Adres URL znaczników Adobe Analytics (`https://assets.adobedtm.com/...`)"
    view_raw_email_allowed_groups: "Grupy, które mogą wyświetlać nieprzetworzoną treść wiadomości e-mail, jeśli została ona utworzona przez przychodzącą wiadomość e-mail. Obejmuje to nagłówki wiadomości e-mail i inne informacje techniczne."
    rich_editor: "Włącz wzbogacony edytor dla kompozytora, aby wszyscy użytkownicy mogli przełączać się między obecnym trybem Markdown a nowym edytorem tekstu wzbogaconego, co zapewni bardziej intuicyjne i łatwiejsze w obsłudze tworzenie treści."
    default_composition_mode: "Ustaw domyślny tryb dla kompozytora w swojej społeczności. Tryb RTF zapewnia bardziej nowoczesne i znajome środowisko pisania dla większości użytkowników, natomiast tryb Markdown może być odpowiedni dla odbiorców o bardziej technicznym zacięciu. Członkowie mogą przełączać się między trybami za pomocą przełącznika na pasku narzędzi kompozytora."
    viewport_based_mobile_mode: "EKSPERYMENTALNE: wyłącz tryby mobilne/komputerowe oparte na agencie użytkownika i zamiast tego użyj szerokości obszaru widoku."
    reviewable_ui_refresh: "Grupy, które mogą korzystać z nowego eksperymentalnego interfejsu użytkownika w kolejce recenzji."
    content_localization_enabled: "Wyświetla zlokalizowaną zawartość dla użytkowników na podstawie ich przeglądarki lub preferencji językowych użytkownika. Taka zawartość może obejmować kategorie, tagi, posty i tematy. Obsługiwane ustawienia regionalne są ustawione w 'content localization supported locales'."
    content_localization_supported_locales: "Lista obsługiwanych ustawień regionalnych, do których można przetłumaczyć zawartość użytkownika. Wymaga 'włączonej lokalizacji zawartości'."
    content_localization_allowed_groups: "Grupy mogą aktualizować zlokalizowaną zawartość. Wymaga „włączonej lokalizacji zawartości”."
    content_localization_anon_language_switcher: "Włącz przełącznik języka, który umożliwia odwiedzającym witrynę, którzy nie są zalogowani, przełączanie się między przetłumaczonymi wersjami Discourse i treściami dodanymi przez użytkowników. Zależy od listy języków zdefiniowanych w 'content locationization supported locales'"
    errors:
      invalid_css_color: "Nieprawidłowy kolor. Wpisz nazwę koloru lub wartość szesnastkową."
      invalid_email: "Nieprawidłowy adres e-mail."
      invalid_username: "Użytkownik o takiej nazwie nie istnieje."
      valid_username: "Istnieje użytkownik o tej nazwie."
      invalid_group: "Nie ma grupy o takiej nazwie."
      invalid_integer_min_max: "Wartość musi być między %{min} i %{max}."
      invalid_integer_min: "Wartość musi wynosić %{min} albo więcej."
      invalid_integer_max: "Wartość nie może być wyższa niż %{max}."
      invalid_integer: "Wartość musi być liczbą całkowitą."
      regex_mismatch: "Wartość nie jest zgodna z wymaganym formatem."
      must_include_latest: "Górne menu musi zawierać zakładkę 'aktualne'."
      invalid_string: "Nieprawidłowa wartość."
      invalid_string_min_max: "Musi być między %{min} i %{max} znaków."
      invalid_string_min:
        one: "Musi zawierać co najmniej %{count} znak."
        few: "Musi zawierać co najmniej %{count} znaki."
        many: "Musi zawierać co najmniej %{count} znaków."
        other: "Musi zawierać co najmniej %{count} znaków."
      invalid_string_max:
        one: "Nie może zawierać więcej niż %{count} znak."
        few: "Nie może zawierać więcej niż %{count} znaki."
        many: "Nie może zawierać więcej niż %{count} znaków."
        other: "Nie może zawierać więcej niż %{count} znaków."
      invalid_json: "Nieprawidłowy JSON."
      invalid_object: "Nieprawidłowy obiekt."
      invalid_reply_by_email_address: "Wartość musi zawierać '%{reply_key}' i musi być inna niż e-mail z powiadomieniem."
      invalid_alternative_reply_by_email_addresses: "Wszystkie wartości muszą zawierać '%{reply_key}' i być inne niż w emailu powiadamiającym."
      invalid_domain_hostname: "Nie może zawierać znaków * lub ?"
      invalid_allowed_iframes_url: "Adresy URL iframe muszą zaczynać się od http:// lub https:// i mieć co najmniej jeden dodatkowy znak '/'."
      invalid_csp_script_src: "Wartość musi być równa 'unsafe-eval' lub 'wasm-unsafe-eval', albo mieć formę '<hash algorithm>-<base64 value>', gdzie obsługiwane algorytmy haszujące to sha256, sha384 lub sha512. Upewnij się, że Twój wpis jest ujęty w pojedyncze cudzysłowy."
      pop3_polling_host_is_empty: "Musisz ustawić 'pop3 polling host' przed włączeniem przeglądania cyklicznego POP3."
      pop3_polling_username_is_empty: "Musisz ustawić 'pop3 polling username' przed włączeniem przeglądania cyklicznego POP3."
      pop3_polling_password_is_empty: "Musisz ustawić 'pop3 polling password' przed włączeniem przeglądania cyklicznego POP3."
      pop3_polling_authentication_failed: "Błąd autoryzacji POP3. Proszę zweryfikować swoje dane uwierzytelniające POP3."
      reply_by_email_address_is_empty: "Musisz ustawić \"odpowiedz poprzez adres email' przed włączeniem odpowiedzi przez email."
      email_polling_disabled: "Przed włączeniem odpowiedzi przez e-mail należy włączyć sprawdzanie poczty ręcznie lub za pośrednictwem protokołu POP3 albo skonfigurować własne sprawdzanie poczty."
      user_locale_not_enabled: "Musisz najpierw włączyć ''pozwól na ustawienia regionalne\" przed włączeniem tych ustawień."
      at_least_one_group_required: "Dla tego ustawienia musisz określić co najmniej jedną grupę."
      invalid_regex: "Wyrażenie regularne jest niepoprawne lub niedozwolone."
      invalid_regex_with_message: "Wyrażenie regularne '%{regex}' zawiera błąd: %{message}"
      email_editable_enabled: "Musisz wyłączyć 'możliwość edycji emaili' przed włączeniem tych ustawień."
      staged_users_disabled: "Przed włączeniem tego ustawienia musisz najpierw włączyć 'staged users'."
      reply_by_email_disabled: "Przed włączeniem tego ustawienia musisz najpierw włączyć opcję 'reply by email'."
      discourse_connect_url_is_empty: "Musisz ustawić 'discourse connect url' przed włączeniem tego ustawienia."
      enable_local_logins_disabled: "Przed włączeniem tego ustawienia musisz najpierw włączyć opcję 'enable local logins'."
      min_username_length_exists: "Nie możesz ustawić minimalnej długości nazwy użytkownika powyżej najkrótszej nazwy użytkownika (%{username})."
      min_group_name_length_exists: "Nie możesz ustawić minimalnej długości nazwy użytkownika powyżej najkrótszej nazwy grupy (%{group_name})."
      min_username_length_range: "Nie możesz ustawić minimum powyżej maksimum."
      max_username_length_exists: "Nie możesz ustawić maksymalnej długości nazwy użytkownika poniżej najdłuższej nazwy użytkownika (%{username})."
      max_group_name_length_exists: "Nie możesz ustawić maksymalnej długości nazwy użytkownika poniżej najdłuższej nazwy grupy (%{group_name})."
      max_username_length_range: "Nie możesz ustawić maksimum poniżej minimum."
      invalid_hex_value: "Wartości kolorów muszą być sześciocyfrowymi kodami szesnastkowymi."
      empty_selectable_avatars: "Przed włączeniem tego ustawienia należy najpierw przesłać co najmniej dwa wybrane awatary."
      category_search_priority:
        low_weight_invalid: "Nie możesz ustawić wagi na większą lub równą 1."
        high_weight_invalid: "Nie możesz ustawić wagi na mniejszą lub równą 1."
      allowed_unicode_usernames:
        regex_invalid: "Wyrażenie regularne jest nieprawidłowe: %{error}"
        leading_trailing_slash: "Wyrażenie regularne nie może zaczynać się ani kończyć ukośnikiem."
      unicode_usernames_avatars: "Wewnętrzne awatary systemowe nie obsługują nazw użytkowników zawierających unicode."
      list_value_count:
        one: "Lista musi zawierać dokładnie %{count} wartość."
        few: "Lista musi zawierać dokładnie %{count} wartości."
        many: "Lista musi zawierać dokładnie %{count} wartości."
        other: "Lista musi zawierać dokładnie %{count} wartości."
      markdown_linkify_tlds: "Nie możesz uwzględnić wartości '*'."
      google_oauth2_hd_groups: "Przed włączeniem tego ustawienia musisz skonfigurować wszystkie ustawienia 'google oauth2 hd'."
      discourse_id_credentials: "Przed włączeniem tego ustawienia musisz skonfigurować dane uwierzytelniające ID Discourse („discourse_id_client_id” i „discourse_id_client_secret”)."
      linkedin_oidc_credentials: "Musisz skonfigurować poświadczenia LinkedIn OIDC (\"linkedin_oidc_client_id\" i \"linkedin_oidc_client_secret\") przed włączeniem tego ustawienia."
      search_tokenize_chinese_enabled: "Musisz wyłączyć 'search_tokenize_chinese' przed włączeniem tego ustawienia."
      search_tokenize_japanese_enabled: "Musisz wyłączyć 'search_tokenize_japanese' przed włączeniem tego ustawienia."
      discourse_connect_cannot_be_enabled_if_second_factor_enforced: "Nie można włączyć DiscourseConnect, jeśli wymuszono 2FA."
      delete_rejected_email_after_days: "To ustawienie nie może być niższe niż ustawienie delete_email_logs_after_days ani większe niż %{max}"
      invalid_uncategorized_category_setting: 'Kategorii „Bez kategorii” nie można wybrać, jeśli opcja ''allow uncategorized topics'' nie jest włączona.'
      invalid_search_ranking_weights: "Wartość jest nieprawidłowa dla ustawienia witryny search_ranking_weights. Przykład: '{0.1,0.2,0.3,1.0}'. Należy pamiętać, że maksymalna wartość dla każdej wagi wynosi 1.0."
<<<<<<< HEAD
=======
      content_localization_locale_limit: "Liczba obsługiwanych ustawień regionalnych nie może przekroczyć %{max}."
      content_localization_anon_language_switcher_requirements: "Przełącznik języka wymaga, aby ustawienie witryny `ustaw ustawienia regionalne na podstawie pliku cookie` było włączone, a w ustawieniach `obsługiwanych lokalizacji treści` był ustawiony co najmniej jeden język."
      mediaconvert_role_arn_required: "Rola AWS IAM ARN jest wymagana w przypadku korzystania z AWS MediaConvert do konwersji wideo."
      s3_credentials_required_for_video_conversion: "Do konwersji wideo wymagane są dane uwierzytelniające S3. Skonfiguruj klucze dostępu S3 lub włącz profil IAM."
>>>>>>> 3cac9432
    keywords:
      clean_up_inactive_users_after_days: "dezaktywowany|nieaktywny|nieaktywowany"
      navigation_menu: "menu rozwijane paska bocznego|nagłówka"
      purge_unactivated_users_grace_period_days: "dezaktywowany|nieaktywny|nieaktywowany"
<<<<<<< HEAD
=======
      default_composition_mode: "rte|tekst sformatowany|kompozytor|markdown|edytor tekstu sformatowanego"
>>>>>>> 3cac9432
    placeholder:
      discourse_connect_provider_secrets:
        key: "www.example.com"
        value: "Sekret DiscourseConnect"
  search:
    extreme_load_error: "Strona jest pod ekstremalnym obciążeniem, wyszukiwanie jest wyłączone, spróbuj ponownie później"
    within_post: "#%{post_number} przez %{username}"
    types:
      category: "Kategorie"
      topic: "Wyniki"
      user: "Użytkownicy"
    results_page: "Wyniki wyszukiwania dla '%{term}'"
    audio: "[dźwięk]"
    video: "[wideo]"
  filter:
    description:
      status: "Filtruj tematy według ich statusu"
      in: "Filtruj tematy według list osobistych"
      order: "Sortuj tematy według określonego pola"
      category: "Pokaż tematy w określonej kategorii"
      category_any: "Pokaż tematy w dowolnej z określonych kategorii (rozdzielone przecinkami)"
      exclude_category: "Wyklucz tematy z określonej kategorii"
      category_without_subcategories: "Pokaż tematy tylko w kategorii nadrzędnej, z wyłączeniem podkategorii"
      exclude_category_without_subcategories: "Wykluczaj tematy tylko z kategorii nadrzędnej, a nie z podkategorii"
      tag: "Pokaż tematy z określonym tagiem"
      tags_any: "Pokaż tematy zawierające dowolne ze wskazanych tagów (rozdzielone przecinkami)"
      tags_all: "Pokaż tematy ze wszystkimi określonymi tagami (rozdzielonymi znakiem plus)"
      exclude_tag: "Wyklucz tematy z określonym tagiem"
      exclude_tags_any: "Wyklucz tematy zawierające dowolne ze wskazanych tagów (rozdzielone przecinkami)"
      exclude_tags_all: "Wyklucz tematy zawierające wszystkie określone tagi (rozdzielone znakiem plus)"
      tags_alias: "Alias dla filtra „tag:”"
      tag_group: "Pokaż tematy z tagami z określonej grupy tagów"
      exclude_tag_group: "Wyklucz tematy z tagami z określonej grupy tagów"
      activity_before: "Pokaż tematy z ostatnią aktywnością przed datą (RRRR-MM-DD lub dni temu)"
      activity_after: "Pokaż tematy z ostatnią aktywnością po dacie (RRRR-MM-DD lub dni temu)"
      created_before: "Pokaż tematy utworzone przed datą (RRRR-MM-DD lub dni temu)"
      created_after: "Pokaż tematy utworzone po określonej dacie (RRRR-MM-DD lub dni temu)"
      created_by: "Pokaż tematy utworzone przez określonego użytkownika"
      created_by_user: "Pokaż tematy utworzone przez użytkownika (bez @)"
      created_by_multiple: "Pokaż tematy utworzone przez dowolnego z określonych użytkowników (rozdzielone przecinkami)"
      latest_post_before: "Pokaż tematy z ostatnim postem przed datą (RRRR-MM-DD lub dni temu)"
      latest_post_after: "Pokaż tematy z ostatnim postem po dacie (RRRR-MM-DD lub dni temu)"
      likes_min: "Pokaż tematy z co najmniej taką liczbą polubień"
      likes_max: "Pokaż tematy z maksymalnie taką liczbą polubień"
      likes_op_min: "Pokaż tematy, w których pierwszy post ma co najmniej tyle polubień"
      likes_op_max: "Pokaż tematy, w których pierwszy post ma co najwyżej taką liczbę polubień"
      posts_min: "Pokaż tematy zawierające co najmniej taką liczbę postów"
      posts_max: "Pokaż tematy zawierające maksymalnie taką liczbę postów"
      posters_min: "Pokaż tematy z co najmniej taką liczbą uczestników"
      posters_max: "Pokaż tematy z maksymalnie taką liczbą uczestników"
      views_min: "Pokaż tematy z co najmniej taką liczbą wyświetleń"
      views_max: "Pokaż tematy z maksymalnie taką liczbą wyświetleń"
      status_open: "Pokaż otwarte tematy (niezamknięte ani niezarchiwizowane)"
      status_closed: "Pokaż zamknięte tematy"
      status_archived: "Pokaż zarchiwizowane tematy"
      status_listed: "Pokaż wymienione (widoczne) tematy"
      status_unlisted: "Pokaż niewymienione (ukryte) tematy"
      status_deleted: "Pokaż usunięte tematy (jeśli masz uprawnienia)"
      status_public: "Pokaż tematy w kategoriach publicznych"
      in_pinned: "Pokaż przypięte tematy"
      in_bookmarked: "Pokaż tematy, które dodałeś do zakładek"
      in_watching: "Pokaż tematy, które oglądasz"
      in_tracking: "Pokaż tematy, które śledzisz"
      in_muted: "Pokaż wyciszone tematy"
      in_normal: "Pokaż tematy z normalnym poziomem powiadomień"
      in_watching_first_post: "Pokaż tematy, które obserwujesz jako pierwszy post"
      order_activity: "Sortuj według ostatniej aktywności (od najnowszych)"
      order_activity_asc: "Sortuj według ostatniej aktywności (najstarsze na początku)"
      order_category: "Sortuj według nazwy kategorii (Z-A)"
      order_category_asc: "Sortuj według nazwy kategorii (A-Z)"
      order_created: "Sortuj według daty utworzenia (najnowsze na początku)"
      order_created_asc: "Sortuj według daty utworzenia (najstarsze na początku)"
      order_latest_post: "Sortuj według daty ostatniego wpisu (najnowsze na początku)"
      order_latest_post_asc: "Sortuj według daty ostatniego wpisu (najstarsze na początku)"
      order_likes: "Sortuj według liczby polubień (najwięcej na początku)"
      order_likes_asc: "Sortuj według liczby polubień (najmniej na począku)"
      order_likes_op: "Sortuj według polubień pierwszego posta (najwięcej na początku)"
      order_likes_op_asc: "Sortuj według polubień pierwszego posta (najmniej na początku)"
      order_posters: "Sortuj według liczby uczestników (najwięcej na początku)"
      order_posters_asc: "Sortuj według liczby uczestników (najmniej na początku)"
      order_title: "Sortuj według tytułu (Z-A)"
      order_title_asc: "Sortuj według tytułu (A-Z)"
      order_views: "Sortuj według liczby wyświetleń (najczęściej na początku)"
      order_views_asc: "Sortuj według liczby wyświetleń (najmniej na początku)"
      order_read: "Sortuj według daty ostatniego czytania (najnowsze na początku)"
      order_read_asc: "Sortuj według daty ostatniego czytania (najstarsze na początku)"
  discourse_connect:
    login_error: "Błąd logowania"
    not_found: "Nie można znaleźć Twojego konta. Skontaktuj się z administratorem serwisu."
    account_not_approved: "Twoje konto oczekuje na zatwierdzenie. Otrzymasz powiadomienie e-mail, gdy zostanie zatwierdzone."
    unknown_error: "Wystąpił problem z Twoim kontem. Skontaktuj się z administratorem witryny."
    timeout_expired: "Upłynął limit czasu logowania, spróbuj zalogować się ponownie."
    no_email: "Nie podano adresu e-mail. Skontaktuj się z administratorem witryny."
    blank_id_error: "`external_id` jest wymagane, ale jest puste"
    email_error: "Konto nie może być zarejestrowane pod adresem e-mail <b>%{email}</b>. Skontaktuj się z administratorem witryny."
    missing_secret: "Uwierzytelnianie nie powiodło się z powodu braku sekretnego klucza. Skontaktuj się z administratorami, aby rozwiązać ten problem."
    invite_redeem_failed: "Zaproszenie nie powiodło się. Skontaktuj się z administratorem serwisu."
    invalid_parameter_value: "Uwierzytelnianie nie powiodło się z powodu nieprawidłowej wartości parametru `%{param}`. Skontaktuj się z administratorami witryny, aby rozwiązać ten problem."
    payload_parse_error: "Autoryzacja nie powiodła się (dane przesyłane (payload) są niepoprawnym ciągiem Base64). Skontaktuj się z administratorem strony."
    signature_error: "Autoryzacja nie powiodła się (nieprawidłowa sygnatura). Skontaktuj się z administratorem strony."
  original_poster: "Autor pierwszego wpisu"
  most_recent_poster: "Autor najnowszego wpisu"
  frequent_poster: "Aktywny uczestnik"
  poster_description_joiner: ", "
  redirected_to_top_reasons:
    new_user: "Witamy w naszej społeczności! Oto najpopularniejsze najnowsze tematy."
    not_seen_in_a_month: "Witamy ponownie! Długo tu nie zaglądałeś. Oto najpopularniejsze tematy z czasów, kiedy cię tu nie było."
  merge_posts:
    edit_reason:
      one: "Wpis połączony przez %{username}"
      few: "%{count} wpisy połączone przez %{username}"
      many: "%{count} wpisów połączonych przez %{username}"
      other: "%{count} wpisów połączonych przez %{username}"
    errors:
      different_topics: "Nie można połączyć wpisów z różnych tematów."
      different_users: "Nie można połączyć wpisów różnych użytkowników."
      max_post_length: "Nie można scalić postów, ponieważ łączna długość postów jest większa niż dozwolona."
  move_posts:
    new_topic_moderator_post:
      one: "Post został podzielony na nowy temat: %{topic_link}"
      few: "%{count} posty zostały podzielonye na nowy temat: %{topic_link}"
      many: "%{count} postów zostało podzielonych na nowy temat: %{topic_link}"
      other: "%{count} postów zostało podzielonych na nowy temat: %{topic_link}"
    new_message_moderator_post:
      one: "Post został podzielony na nową wiadomość: %{topic_link}"
      few: "%{count} posty zostały podzielone na nową wiadomość: %{topic_link}"
      many: "%{count} postów zostało podzielonych na nową wiadomość: %{topic_link}"
      other: "%{count} postów zostało podzielonych na nową wiadomość: %{topic_link}"
    existing_topic_moderator_post:
      one: "Post został scalony z istniejącym tematem: %{topic_link}"
      few: "%{count} posty zostały scalone z istniejącym tematem: %{topic_link}"
      many: "%{count} postów zostało scalonych z istniejącym tematem: %{topic_link}"
      other: "%{count} postów zostało scalonych z istniejącym tematem: %{topic_link}"
    existing_message_moderator_post:
      one: "Post został scalony z istniejącą wiadomością: %{topic_link}"
      few: "%{count} posty zostały scalone z istniejącą wiadomością: %{topic_link}"
      many: "%{count} postów zostało scalonych z istniejącą wiadomością: %{topic_link}"
      other: "%{count} postów zostało scalonych z istniejącą wiadomością: %{topic_link}"
  change_owner:
    post_revision_text: "Przeniesiono własność"
  publish_page:
    slug_errors:
      blank: "nie może być puste"
      unavailable: "jest niedostępny"
      invalid: "zawiera niepoprawne znaki"
  topic_statuses:
    autoclosed_message_max_posts:
      one: "Wiadomość została automatycznie zamknięta po osiągnięciu maksymalnej liczby %{count} odpowiedzi."
      few: "Wiadomość została automatycznie zamknięta po osiągnięciu maksymalnej liczby %{count} odpowiedzi."
      many: "Wiadomość została automatycznie zamknięta po osiągnięciu maksymalnej liczby %{count} odpowiedzi."
      other: "Wiadomość została automatycznie zamknięta po osiągnięciu maksymalnej liczby %{count} odpowiedzi."
    autoclosed_topic_max_posts:
      one: "Temat został automatycznie zamknięty po osiągnięciu maksymalnej liczby %{count} odpowiedzi."
      few: "Temat został automatycznie zamknięty po osiągnięciu maksymalnej liczby %{count} odpowiedzi."
      many: "Temat został automatycznie zamknięty po osiągnięciu maksymalnej liczby %{count} odpowiedzi."
      other: "Temat został automatycznie zamknięty po osiągnięciu maksymalnej liczby %{count} odpowiedzi."
    autoclosed_enabled_days:
      one: "Ten temat został automatycznie zamknięty po %{count} dniu. Tworzenie nowych odpowiedzi nie jest możliwe."
      few: "Ten temat został automatycznie zamknięty po %{count} dniach. Tworzenie nowych odpowiedzi nie jest możliwe."
      many: "Ten temat został automatycznie zamknięty po %{count} dniach. Tworzenie nowych odpowiedzi nie jest już możliwe."
      other: "Ten temat został automatycznie zamknięty po %{count} dniach. Tworzenie nowych odpowiedzi nie jest już możliwe."
    autoclosed_enabled_hours:
      one: "Ten temat został automatycznie zamknięty po %{count} godzinie. Tworzenie nowych odpowiedzi nie jest już możliwe."
      few: "Ten temat został automatycznie zamknięty po %{count} godzinach. Tworzenie nowych odpowiedzi nie jest już możliwe."
      many: "Ten temat został automatycznie zamknięty po %{count} godzinach. Tworzenie nowych odpowiedzi nie jest już możliwe."
      other: "Ten temat został automatycznie zamknięty po %{count} godzinach. Tworzenie nowych odpowiedzi nie jest już możliwe."
    autoclosed_enabled_minutes:
      one: "Ten temat został automatycznie zamknięty po %{count} minucie. Tworzenie nowych odpowiedzi nie jest już możliwe."
      few: "Ten temat został automatycznie zamknięty po %{count} minutach. Tworzenie nowych odpowiedzi nie jest już możliwe."
      many: "Ten temat został automatycznie zamknięty po %{count} minutach. Tworzenie nowych odpowiedzi nie jest już możliwe."
      other: "Ten temat został automatycznie zamknięty po %{count} minutach. Tworzenie nowych odpowiedzi nie jest już możliwe."
    autoclosed_enabled_lastpost_days:
      one: "Ten temat został automatycznie zamknięty %{count} dzień po ostatnim wpisie. Tworzenie nowych odpowiedzi nie jest już możliwe."
      few: "Ten temat został automatycznie zamknięty %{count} dni po ostatnim wpisie. Tworzenie nowych odpowiedzi nie jest już możliwe."
      many: "Ten temat został automatycznie zamknięty %{count} dni po ostatnim wpisie. Tworzenie nowych odpowiedzi nie jest już możliwe."
      other: "Ten temat został automatycznie zamknięty %{count} dni po ostatnim wpisie. Tworzenie nowych odpowiedzi nie jest już możliwe."
    autoclosed_enabled_lastpost_hours:
      one: "Ten temat został automatycznie zamknięty %{count} godzinę po ostatnim wpisie. Tworzenie nowych odpowiedzi nie jest już możliwe."
      few: "Ten temat został automatycznie zamknięty %{count} godziny po ostatnim wpisie. Tworzenie nowych odpowiedzi nie jest już możliwe."
      many: "Ten temat został automatycznie zamknięty %{count} godzin po ostatnim wpisie. Tworzenie nowych odpowiedzi nie jest już możliwe."
      other: "Ten temat został automatycznie zamknięty %{count} godzin po ostatnim wpisie. Tworzenie nowych odpowiedzi nie jest już możliwe."
    autoclosed_enabled_lastpost_minutes:
      one: "Ten temat został automatycznie zamknięty %{count} minutę po ostatnim wpisie. Tworzenie nowych odpowiedzi nie jest już możliwe."
      few: "Ten temat został automatycznie zamknięty %{count} minuty po ostatnim wpisie. Tworzenie nowych odpowiedzi nie jest już możliwe."
      many: "Ten temat został automatycznie zamknięty %{count} minut po ostatnim wpisie. Tworzenie nowych odpowiedzi nie jest już możliwe."
      other: "Ten temat został automatycznie zamknięty %{count} minut po ostatnim wpisie. Tworzenie nowych odpowiedzi nie jest już możliwe."
    autoclosed_disabled_days:
      one: "Ten temat został automatycznie otwarty po %{count} dniu."
      few: "Ten temat został automatycznie otwarty po %{count} dniach."
      many: "Ten temat został automatycznie otwarty po %{count} dniach."
      other: "Ten temat został automatycznie otwarty po %{count} dniach."
    autoclosed_disabled_hours:
      one: "Ten temat został automatycznie otwarty po %{count} godzinie."
      few: "Ten temat został automatycznie otwarty po %{count} godzinach."
      many: "Ten temat został automatycznie otwarty po %{count} godzinach."
      other: "Ten temat został automatycznie otwarty po %{count} godzinach."
    autoclosed_disabled_minutes:
      one: "Ten temat został automatycznie otwarty po %{count} minucie."
      few: "Ten temat został automatycznie otwarty po %{count} minutach."
      many: "Ten temat został automatycznie otwarty po %{count} minutach."
      other: "Ten temat został automatycznie otwarty po %{count} minutach."
    autoclosed_disabled_lastpost_days:
      one: "Ten temat został automatycznie otwarty po %{count} dniu od ostatniej odpowiedzi."
      few: "Ten temat został automatycznie otwarty po %{count} dniach od ostatniej odpowiedzi."
      many: "Ten temat został automatycznie otwarty po %{count} dniach od ostatniej odpowiedzi."
      other: "Ten temat został automatycznie otwarty po %{count} dniach od ostatniej odpowiedzi."
    autoclosed_disabled_lastpost_hours:
      one: "Ten temat został automatycznie otwarty po %{count} godzinie od ostatniej odpowiedzi."
      few: "Ten temat został automatycznie otwarty po %{count} godzinach od ostatniej odpowiedzi."
      many: "Ten temat został automatycznie otwarty po %{count} godzinach od ostatniej odpowiedzi."
      other: "Ten temat został automatycznie otwarty po %{count} godzinach od ostatniej odpowiedzi."
    autoclosed_disabled_lastpost_minutes:
      one: "Ten temat został automatycznie otwarty po %{count} minucie od ostatniej odpowiedzi."
      few: "Ten temat został automatycznie otwarty po %{count} minutach od ostatniej odpowiedzi."
      many: "Ten temat został automatycznie otwarty po %{count} minutach od ostatniej odpowiedzi."
      other: "Ten temat został automatycznie otwarty po %{count} minutach od ostatniej odpowiedzi."
    autoclosed_disabled: "Temat został otwarty. Dodawanie odpowiedzi jest ponownie możliwe."
    autoclosed_disabled_lastpost: "Temat został otwarty. Pisanie odpowiedzi jest możliwe."
    auto_deleted_by_timer: "Automatycznie usunięte przez regulator czasowy."
    auto_deleted_by_merge: "Automatycznie usunięte poprzez scalenie."
  login:
    invalid_second_factor_method: "Wybrana metoda uwierzytelniania dwuskładnikowego jest nieprawidłowa."
    not_enabled_second_factor_method: "Wybrana metoda uwierzytelniania dwuskładnikowego nie jest włączona na Twoim koncie."
    security_key_description: "Po przygotowaniu fizycznego klucza bezpieczeństwa naciśnij przycisk Uwierzytelnij za pomocą klucza bezpieczeństwa poniżej."
    security_key_alternative: "Spróbuj w inny sposób"
    security_key_authenticate: "Uwierzytelnij się za pomocą klucza bezpieczeństwa"
    security_key_not_allowed_error: "Upłynął limit czasu procesu uwierzytelniania klucza bezpieczeństwa lub został on anulowany."
    security_key_no_matching_credential_error: "W podanym kluczu zabezpieczeń nie znaleziono zgodnych poświadczeń."
    security_key_support_missing_error: "Twoje obecne urządzenie lub przeglądarka nie obsługuje używania kluczy bezpieczeństwa. Proszę użyć innej metody."
    security_key_invalid: "Wystąpił błąd podczas weryfikacji klucza bezpieczeństwa."
    not_approved: "Twoje konto nie zostało jeszcze aktywowane. Zostaniesz powiadomiony emailem gdy będziesz mógł/mogła się zalogować."
    incorrect_username_email_or_password: "Niepoprawna nazwa użytkownika, email lub hasło"
    incorrect_password: "Nieprawidłowe hasło"
    incorrect_password_or_passkey: "Nieprawidłowe hasło lub klucz dostępu"
    wait_approval: "Dziękujemy za rejestrację. Powiadomimy Cię gdy Twoje konto zostanie aktywowane."
    active: "Twoje konto zostało aktywowane i jest gotowe do użycia."
    activate_email: "<p>Już prawie koniec! Wysłaliśmy email aktywacyjny na <b>%{email}</b>. Postępuj zgodnie z instrukcjami w mailu, aby aktywować konto. </p><p>Jeśli email nie przyszedł, sprawdź folder spam.</p>"
    not_activated: "Nie możesz się jeszcze zalogować. Wysłaliśmy do Ciebie email aktywacyjny. Wykonaj instrukcje w nim zawarte by aktywować Twoje konto."
    not_allowed_from_ip_address: "Nie możesz się zalogować jako %{username} z tego adresu IP."
    admin_not_allowed_from_ip_address: "Nie możesz zalogować się jako administrator z tego adresu IP."
    reset_not_allowed_from_ip_address: "Nie możesz zażądać resetowania hasła z tego adresu IP."
    suspended: "Nie możesz się zalogować aż do %{date}."
    suspended_with_reason: "Konto zawieszone do %{date}: %{reason}"
    suspended_with_reason_forever: "Konto zawieszone: %{reason}"
    errors: "%{errors}"
    not_available: "Niedostępny. Może spróbuj %{suggestion}?"
    something_already_taken: "Coś poszło źle. Możliwe, że ta nazwa użytkownika lub email są już zarejestrowane. Spróbuj użyć procedury przypominania hasła."
    omniauth_error:
      generic_without_provider: "Przepraszamy, wystąpił błąd podczas próby autoryzacji konta za pomocą usługi logowania. Spróbuj ponownie."
      generic_with_provider: "Przepraszamy, wystąpił błąd podczas próby autoryzacji Twojego konta za pomocą %{provider}. Spróbuj ponownie."
      csrf_detected: "Przepraszamy, autoryzacja wygasła lub zmieniłeś przeglądarkę. Spróbuj ponownie."
      request_error: "Przepraszamy, wystąpił błąd podczas uruchamiania autoryzacji. Spróbuj ponownie."
      invalid_iat: "Niestety, nie możemy zweryfikować tokenu autoryzacyjnego z powodu różnic zegara serwera. Spróbuj ponownie."
    omniauth_error_unknown: "Coś poszło nie tak podczas przetwarzania logowania, spróbuj ponownie."
    omniauth_confirm_title: "Zaloguj się za pomocą %{provider}"
    omniauth_confirm_button: "Kontynuuj"
    authenticator_error_no_valid_email: "Adresy e-mail powiązane z %{account} są niedozwolone. Musisz użyć innego adresu."
    new_registrations_disabled: "Aktualnie nie jest możliwe zarejestrowanie nowego konta."
    new_registrations_disabled_discourse_connect: "Rejestracje nowych kont są dozwolone tylko za pośrednictwem Discourse Connect."
    password_too_long: "Hasła są ograniczone do 200 znaków."
    email_too_long: "Podałeś/łaś zbyt długi adres email. Nazwa skrzynki pocztowej nie może być dłuższa niż 254 znaki, a nazwa domeny nie może zawierać więcej niż 253 znaki."
    wrong_invite_code: "Wprowadzony kod zaproszenia był nieprawidłowy."
    reserved_username: "Niedozwolona nazwa użytkownika."
    missing_user_field: "Nie wypełniłeś wszystkich wymaganych pól użytkownika"
    auth_complete: "Uwierzytelnianie zostało zakończone."
    click_to_continue: "Kliknij tutaj aby kontynuować."
    already_logged_in: "Przepraszamy! To zaproszenie jest przeznaczone dla nowych użytkowników, którzy nie mają jeszcze istniejącego konta."
    second_factor_title: "Uwierzytelnianie dwuskładnikowe"
    second_factor_description: "Podaj wymagany kod uwierzytelniający ze swojej aplikacji:"
    second_factor_backup_description: "Proszę wprowadź jeden ze swoich zapasowych kodów:"
    second_factor_backup_title: "Kod zapasowy weryfikacji dwuskładnikowej"
    invalid_second_factor_code: "Nieprawidłowy kod uwierzytelniający. Każdego kodu można użyć tylko raz."
    invalid_security_key: "Nieprawidłowy klucz bezpieczeństwa."
    missing_second_factor_name: "Proszę podać nazwę."
    missing_second_factor_code: "Proszę podać kod."
    too_many_authenticators: "Niestety, nie możesz mieć więcej niż 50 uwierzytelniaczy. Usuń istniejący i spróbuj ponownie."
    too_many_security_keys: "Niestety, nie możesz mieć więcej niż 50 kluczy bezpieczeństwa. Usuń istniejący i spróbuj ponownie."
    second_factor_toggle:
      totp: "Zamiast tego użyj aplikacji uwierzytelniającej lub klucza bezpieczeństwa"
      backup_code: "Zamiast tego użyj kodu zapasowego"
  second_factor_auth:
    challenge_not_found: "Nie udało się znaleźć wyzwania 2FA w bieżącej sesji."
    challenge_expired: "Upłynęło zbyt wiele czasu od wykonania wyzwania 2FA i nie jest ono już ważne. Spróbuj ponownie."
    challenge_not_completed: "Nie ukończyłeś wyzwania 2FA, aby wykonać tę czynność. Ukończ wyzwanie 2FA i spróbuj ponownie."
    actions:
      grant_admin:
        description: "Aby zapewnić dodatkowe środki bezpieczeństwa, musisz potwierdzić swój kod 2FA, zanim %{username} uzyska dostęp administratora."
      discourse_connect_provider:
        description: "%{hostname} poprosił Cię o potwierdzenie Twojego 2FA. Zostaniesz przekierowany z powrotem na stronę, gdy potwierdzisz swoją weryfikację dwuetapową."
  admin:
    email:
      sent_test: "wysłany!"
    user:
      merge_user:
        updating_username: "Aktualizowanie nazwy użytkownika…"
        changing_post_ownership: "Zmiana właściciela postu…"
        merging_given_daily_likes: "Łączenie danych dziennych polubień…"
        merging_post_timings: "Łączenie czasów postów…"
        merging_user_visits: "Łączenie wizyt użytkowników…"
        updating_site_settings: "Aktualizowanie ustawień witryny…"
        updating_user_stats: "Aktualizacja statystyk użytkowników…"
        merging_user_attributes: "Łączenie atrybutów użytkownika…"
        merging_user_associated_accounts: "Scalanie kont powiązanych z użytkownikami…"
        updating_user_ids: "Aktualizowanie identyfikatorów użytkownika…"
        deleting_source_user: "Usuwanie użytkownika źródłowego…"
  user:
    deactivated: "Został dezaktywowany w związku ze zbyt dużą liczbą odrzuconych emaili na '%{email}'."
    deactivated_by_staff: "Wyłączone przez personel"
    deactivated_by_inactivity:
      one: "Automatycznie dezaktywowano po %{count} dniu braku aktywności"
      few: "Automatycznie dezaktywowano po %{count} dniach braku aktywności"
      many: "Automatycznie dezaktywowano po %{count} dniach braku aktywności"
      other: "Automatycznie dezaktywowano po %{count} dniach braku aktywności"
    activated_by_staff: "Aktywowane przez personel"
    new_user_typed_too_fast: "Nowy użytkownik wpisany zbyt szybko"
    content_matches_auto_silence_regex: "Treść pasuje do wyrażenia regularnego automatycznego wyciszenia"
    username:
      short:
        one: "musi zawierać co najmniej %{count} znak"
        few: "musi zawierać co najmniej %{count} znaki"
        many: "musi zawierać co najmniej %{count} znaków"
        other: "musi zawierać co najmniej %{count} znaków"
      long:
        one: "nie może zawierać więcej niż %{count} znak"
        few: "nie może zawierać więcej niż %{count} znaki"
        many: "nie może zawierać więcej niż %{count} znaków"
        other: "nie może zawierać więcej niż %{count} znaków"
      too_long: "jest za długa"
      characters: "musi zawierać tylko cyfry, litery, myślniki, kropki i podkreślenia"
      unique: "musi być unikalna"
      blank: "musi zostać podana"
      must_begin_with_alphanumeric_or_underscore: "musi zaczynać się literą, cyfrą lub znakiem podkreślenia"
      must_end_with_alphanumeric: "musi kończyć się literą lub cyfrą"
      must_not_contain_two_special_chars_in_seq: "nie może zawierać sekwencji 2 lub więcej znaków specjalnych (.-_)"
      must_not_end_with_confusing_suffix: "nie może kończyć się w sposób wprowadzający w błąd, np. .json, .png itp."
    email:
      blank: "nie może być puste."
      invalid: "jest nieprawidłowy."
      not_allowed: "nie jest dopuszczany od tego dostawcy poczty. Użyj innego adresu email."
      blocked: "nie jest dozwolony."
      revoked: "Maile do \"%{email}\" do %{date} nie będą wysyłane."
      does_not_exist: "N/A"
    website:
      domain_not_allowed: "Błędny adres strony internetowej. Dozwolone domeny: %{domains}"
    auto_rejected: "Odrzucono automatycznie ze względu na wiek. Zobacz ustawienia auto_handle_queued_age witryny."
    destroy_reasons:
      unused_staged_user: "Nieużywany użytkownik etapowy"
      fixed_primary_email: "Ustalony główny adres e-mail wystawionego użytkownika"
      same_ip_address: "Taki sam adres IP (%{ip_address}) jak inni użytkownicy"
      inactive_user: "Nieaktywny użytkownik"
      reviewable_reject_auto: "Automatyczna obsługa użytkowników oczekujących sprawdzania"
      reviewable_reject: "Użytkownik odrzucony po weryfikacji"
      reviewable_details_scrubbed: "Szczegóły użytkownika wyczyszczone przez %{staff}\n\nPowód: %{reason}\n\nZnacznik czasu: %{timestamp}"
    email_in_spam_header: "Pierwszy e-mail użytkownika został oznaczony jako spam"
    already_silenced: "Użytkownik został już wyciszony przez %{staff} %{time_ago}."
    already_suspended: "Użytkownik został już zawieszony przez %{staff} %{time_ago}."
    cannot_delete_has_posts:
      one: "Użytkownik %{username} ma %{count} post w publicznym wątku lub prywatnej wiadomości, więc nie można ich usunąć."
      few: "Użytkownik %{username} ma %{count} posty w publicznym wątku lub prywatnej wiadomości, więc nie można ich usunąć."
      many: "Użytkownik %{username} ma %{count} posty w publicznym wątku lub prywatnej wiadomości, więc nie można ich usunąć."
      other: "Użytkownik %{username} ma %{count} postów w publicznych wątkach lub prywatnych wiadomościach, więc nie można ich usunąć."
    cannot_bulk_delete: "Jeden lub więcej użytkowników nie może zostać usuniętych, ponieważ są administratorami, mają zbyt wiele postów lub mają bardzo stare posty."
<<<<<<< HEAD
=======
    cannot_remove_all_auth: "Musisz mieć co najmniej jedno powiązane konto, klucz dostępu lub ustawione hasło."
>>>>>>> 3cac9432
  unsubscribe_mailer:
    title: "Przestań obserwować mailera"
    subject_template: "Potwierdź, że nie chcesz już otrzymywać powiadomień e-mailowych z %{site_title}"
    text_body_template: |
      Ktoś (może ty?) zażądał, by strona %{site_domain_name} nie wysyłała już powiadomień e-mailowych na ten adres.
      Jeśli potwierdzasz, kliknij w ten link:

      %{confirm_unsubscribe_link}

      Jeśli nadal chcesz otrzymywać powiadomienia e-mailowe, po prostu zignoruj ten e-mail.
  invite_mailer:
    title: "Zaproś mailera"
    subject_template: "%{inviter_name} zaprosił Cię do '%{topic_title}' na %{site_domain_name}"
    text_body_template: |
      %{inviter_name} zaprosił Cię do dyskusji

      > **%{topic_title}**
      >
      > %{topic_excerpt}

      w

      > %{site_title} - %{site_description}

      Jeśli jesteś zainteresowany, kliknij poniższy link:

      %{invite_link}
  custom_invite_mailer:
    title: "Niestandardowe zaproszenie mailera"
    subject_template: "%{inviter_name} zaprosił Cię do '%{topic_title}' na %{site_domain_name}"
    text_body_template: |
      %{inviter_name} zaprosił Cię do dyskusji

      > **%{topic_title}**
      >
      > %{topic_excerpt}

      w

      > %{site_title} - %{site_description}

      Wraz z notatką

      > %{user_custom_message}

      Jeśli jesteś zainteresowany, kliknij link poniżej:

      %{invite_link}
  invite_forum_mailer:
    title: "Zaproś forum mailera"
    subject_template: "%{inviter_name}zaprosił cię do dołączenia do%{site_domain_name}"
    text_body_template: |
      %{inviter_name} zaprosił Cię do dołączenia na

      > **%{site_title}**
      >
      > %{site_description}

      Jeśli jesteś zainteresowany, kliknij link poniżej:

      %{invite_link}
  custom_invite_forum_mailer:
    title: "Niestandardowe zaproszenie forum mailera"
    subject_template: "%{inviter_name}zaprosił cię do dołączenia do%{site_domain_name}"
    text_body_template: |
      %{inviter_name} zaprosił Cię do dołączenia

      > **%{site_title}**
      >
      > %{site_description}

      Z notatką

      > %{user_custom_message}

      Jeśli jesteś zainteresowany, kliknij link poniżej:

      %{invite_link}
  invite_password_instructions:
    title: "Zaproś hasło instrukcje"
    subject_template: "Ustaw hasło dla swojego konta na %{site_name}"
    text_body_template: |
      Dziękujemy za zaakceptowanie zaproszenia do %{site_name} -- witamy!

      Kliknij ten link, by wybrać hasło:

      %{base_url}/u/password-reset/%{email_token}

      (Jeśli powyższy link wygasł, wybierz "Zapomniałem hasła", logując się za pomocą adresu email.)
  download_backup_mailer:
    title: "Ściągnij backup mailer"
    subject_template: "[%{email_prefix}] Ściągnij backup strony"
    text_body_template: |
      Tutaj jest [strona ściągania backupu](%{backup_file_path}), o którą prosiłeś.

      Ze względów bezpieczeństwa wysłaliśmy link do ściągnięcia na twój potwierdzony adres email .

      (Jeśli nie prosiłeś/łaś o ten link, powinieneś być poważnie zaniepokojony - ktoś ma dostęp admina do twojej strony).
    no_token: |
      Przepraszamy, ten link do pobrania backupu został wcześniej użyty lub wygasł.
  admin_confirmation_mailer:
    title: "Potwierdzenie admina"
    subject_template: "[%{email_prefix}] Potwierdź nowe konto admina"
    text_body_template: |
      Potwierdź, że chcesz dodać **%{target_username} (%{target_email})** jako administratora Twojego forum.

      [Potwierdź konto administratora] (%{admin_confirm_url})
  test_mailer:
    title: "Test Powiadomień"
    subject_template: "[%{email_prefix}] Test dostarczania poczty"
    text_body_template: |
      To jest testowa wiadomość e-mail od

      [**%{base_url}**][0]

      Mamy nadzieję, że otrzymałeś ten test dostarczalności wiadomości e-mail!

      Oto [przydatna lista kontrolna do weryfikacji konfiguracji dostarczania poczty e-mail][1].

      Powodzenia,

      Twoi przyjaciele z [Discourse](https://www.discourse.org)

      [0]: %{base_url}
      [1]: https://meta.discourse.org/t/email-delivery-configuration-checklist/209839
  new_version_mailer:
    title: "Nowa wersja powiadomień"
    subject_template: "[%{email_prefix}] Nowa wersja Discourse jest dostępna"
    text_body_template: |
      Hurra, dostępna jest nowa wersja [Discourse](https://www.discourse.org)!

      Twoja wersja: %{installed_version}
      Nowa wersja: **%{new_version}**

      * Aktualizacja za pomocą naszego **[aktualizatora w przeglądarce](%{base_url}/admin/update)**

      * Dowiedz się, co nowego w [informacjach o wydaniu](https://meta.discourse.org/tag/release-notes) lub przejrzyj [nieprzetworzony dziennik zmian GitHub](https://github.com/discourse/discourse/commits/main)

      * Odwiedź stronę [meta.discourse.org](https://meta.discourse.org), aby uzyskać informacje, omówienia i wsparcie dla Discourse
  new_version_mailer_with_notes:
    title: "Nowa wersja powiadomień z uwagami"
    subject_template: "[%{email_prefix}] dostępna aktualizacja"
    text_body_template: |
      Hurra, dostępna jest nowa wersja [Discourse](https://www.discourse.org)!

      Twoja wersja: %{installed_version}
      Nowa wersja: **%{new_version}**

      * Aktualizacja za pomocą naszego **[aktualizatora w przeglądarce](%{base_url}/admin/update)**

      * Dowiedz się, co nowego w [informacjach o wydaniu](https://meta.discourse.org/tag/release-notes) lub przejrzyj [nieprzetworzony dziennik zmian GitHub](https://github.com/discourse/discourse/commits/main)

      * Odwiedź stronę [meta.discourse.org](https://meta.discourse.org), aby uzyskać informacje, omówienia i wsparcie dla Discourse

      ### Dziennik zmian
      %{notes}
  flag_reasons:
    off_topic: "Twój wpis został oznaczony jako **nie na temat**: społeczność uważa, że nie pasuje do tematu, w którym został dodany, biorąc pod uwagę jego tytuł i treść pierwszego wpisu."
    inappropriate: "Twój post został oznaczony jako **nieodpowiedni**: społeczność uważa, że jest on obraźliwy, stanowi przejaw nienawiści lub narusza [nasze wytyczne dla społeczności](%{base_path}/guidelines)."
    illegal: "Twój post został oznaczony jako **nielegalny**: społeczność uważa, że może on łamać prawo."
    spam: "Twój wpis został oznaczony jako **spam**: społeczność czuje, że jest to reklama, czyli coś nadmiernie promującego, a nie użytecznego czy odnoszącego się do tematu."
    notify_moderators: "Twój wpis został oznaczony jako **do uwagi moderatora**: społeczność czuje, że wpis wymaga ręcznej interwencji członka personelu."
    responder:
      off_topic: "Post został oznaczony jako **nie na temat**: społeczność uważa, że nie pasuje on do tematu, który obecnie określa tytuł i pierwszy post."
      inappropriate: "Post został oznaczony jako **nieodpowiedni**: społeczność uważa, że jest on obraźliwy, stanowi przejaw nienawiści lub narusza [nasze wytyczne dla społeczności](%{base_path}/guidelines)."
      spam: "Post został oznaczony jako **spam**: społeczność uważa, że jest to reklama, lub coś, co ma charakter nadmiernie promocyjny, a nie jest przydatne lub związane z tematem zgodnie z oczekiwaniami."
      notify_moderators: "Post został oznaczony **w celu zwrócenia uwagi moderatora**: społeczność uważa, że coś w tym poście wymaga ręcznej interwencji członka personelu."
  flags_dispositions:
    agreed: "Dziękujemy za zwrócenie uwagi. Zgadzamy się, że jest to problem i przyjrzymy się temu. "
    agreed_and_deleted: "Dziękujemy za zwrócenie uwagi. Zgadzamy się, że jest to problem i wpis został usunięty. "
    disagreed: "Dziękujemy za zwrócenie uwagi. Zajmiemy się tym wkrótce."
    ignored: "Dziękujemy za zwrócenie uwagi. Zajmiemy się tym wkrótce."
    ignored_and_deleted: "Dziękujemy za zwrócenie uwagi. Wpis został usunięty."
  temporarily_closed_due_to_flags:
    one: "Ten temat jest tymczasowo zamknięty na co najmniej %{count} godzinę z powodu dużej liczby flag społeczności."
    few: "Ten temat jest tymczasowo zamknięty na co najmniej %{count} godzin z powodu dużej liczby flag społeczności."
    many: "Ten temat jest tymczasowo zamknięty na co najmniej %{count} godzin z powodu dużej liczby flag społeczności."
    other: "Ten temat jest tymczasowo zamknięty na co najmniej %{count} godzin z powodu dużej liczby flag społeczności."
  system_messages:
    reviewables_reminder:
      subject_template: "W kolejce do sprawdzenia znajdują się elementy, które wymagają uwagi"
      text_body_template:
        one: "%{mentions} Wiadomości zostały wysłane ponad %{count} godzinę temu. [Sprawdź je](%{base_url}/review)."
        few: "%{mentions} Wiadomości zostały wysłane ponad %{count} godziny temu. [Sprawdź je](%{base_url}/review)."
        many: "%{mentions} Wiadomości zostały wysłane ponad %{count} godzin temu. [Sprawdź je](%{base_url}/review)."
        other: "%{mentions} Wiadomości zostały wysłane ponad %{count} godzin temu. [Sprawdź je](%{base_url}/review)."
    private_topic_title: "Temat#%{id}"
    contents_hidden: "Proszę przejść do wpisu, aby wyświetlić jego zawartość."
    post_hidden:
      title: "Ukryty wpis"
      subject_template: "Wpis został ukryty z powodu oflagowania przez społeczność"
      text_body_template: |
        Witaj,

        To jest automatyczna wiadomość od %{site_name} aby poinformować Cię, że Twój post został ukryty.

        <%{base_url}%{url}>

        %{flag_reason}

        Ten post został ukryty z powodu flag społeczności, więc zastanów się, jak możesz poprawić swój wpis, aby odzwierciedlić ich opinie. **Możesz edytować swój post po %{edit_delay} minutach, a zostanie on automatycznie przywrócony.**

        Jeśli jednak post zostanie ukryty przez społeczność po raz drugi, pozostanie ukryty, dopóki nie zostanie zaakceptowany przez personel.

        Aby uzyskać dodatkowe wskazówki, zapoznaj się z naszymi [wytycznymi dla społeczności](%{base_url}/guidelines).
    reviewable_queued_post_revise_and_reject:
      title: "Informacje zwrotne na temat Twojego postu"
      subject_template: "Informacje zwrotne na temat Twojego postu w %{topic_title}"
      text_body_template: |
        Cześć %{username},

        Przejrzeliśmy Twój post w [%{topic_title}](%{topic_url}) i mamy dla Ciebie pewne uwagi.

        Powód: %{reason}

        Informacja zwrotna: %{feedback}

        Możesz edytować swój oryginalny post poniżej i przesłać go ponownie, aby wprowadzić sugerowane zmiany, lub odpowiedzieć na tę wiadomość, jeśli masz jakiekolwiek pytania.

        --------

        %{original_post}

        --------

        Dziękujemy,
        moderatorzy %{site_name}
    reviewable_queued_post_revise_and_reject_new_topic:
      title: "Informacje zwrotne do Twojego tematu"
      subject_template: 'Opinia na temat nowego tematu zatytułowanego "%{topic_title}"'
      text_body_template: |
        Cześć %{username},

        Przejrzeliśmy Twój nowy temat zatytułowany "%{topic_title}" i mamy dla Ciebie pewne uwagi.

        Powód: %{reason}

        Opinia: %{feedback}

        Możesz edytować oryginalny post dotyczący swojego tematu poniżej i przesłać go ponownie, aby wprowadzić sugerowane zmiany, lub odpowiedzieć na tę wiadomość, jeśli masz jakiekolwiek pytania.

        --------

        %{original_post}

        --------

        Dziękujemy,
        Moderatorzy %{site_name}
    post_hidden_again:
      title: "Post ukryty ponownie"
      subject_template: "Wpis ukryty przez społeczność, powiadomiono personel"
      text_body_template: |
        Witaj,

        To jest automatyczna wiadomość od %{site_name} informująca, że Twój post został ponownie ukryty.

        <%{base_url}%{url}>

        %{flag_reason}

        Społeczność oznaczyła ten post i teraz jest ukryty. **Ponieważ ten post był ukrywany więcej niż raz, Twój post pozostanie ukryty, dopóki nie zostanie zaakceptowany przez personel.**

        Aby uzyskać dodatkowe wskazówki, zapoznaj się z naszymi [wytycznymi dla społeczności](%{base_url}/guidelines).
    queued_by_staff:
      title: "Post wymaga zatwierdzenia"
      subject_template: "Post ukryty przez personel, oczekujący na zatwierdzenie"
      text_body_template: |
        Witaj,

        To jest automatyczna wiadomość od %{site_name} aby poinformować Cię, że Twój post został ukryty.

        <%{base_url}%{url}>

        Twój post pozostanie ukryty, dopóki pracownik go nie przejrzy.

        Aby uzyskać dodatkowe wskazówki, zapoznaj się z naszymi [wytycznymi dla społeczności](%{base_url}/guidelines).
    flags_disagreed:
      title: "Oznaczony post został przywrócony przez personel"
      subject_template: "Oznaczony post został przywrócony przez personel"
      text_body_template: |
        Witaj,

        To jest automatyczna wiadomość od %{site_name} z informacją, że [Twój post](%{base_url}%{url}) został przywrócony.

        Ten post został oflagowany przez społeczność, a członek personelu zdecydował się go przywrócić.

        [details="Kliknij, aby rozwinąć przywrócony post"]
        ``` markdown
        %{flagged_post_raw_content}
        ```
        [/details]
    flags_agreed_and_post_deleted:
      title: "Oznaczony post został usunięty przez personel"
      subject_template: "Oznaczony post został usunięty przez personel"
      text_body_template: |
        Witaj,

        Jest to automatyczna wiadomość od %{site_name} , aby poinformować Cię, że [twój wpis](%{base_url}%{url}) został usunięty.

        %{flag_reason}

        Ten post został oznaczony przez społeczność, a personel zdecydował się go usunąć.

        ``` markdown
        %{flagged_post_raw_content}
        ```

        Zapoznaj się z naszymi [wytycznymi społeczności](%{base_url}/guidelines) po więcej szczegółów.
    flags_agreed_and_post_deleted_for_responders:
      title: "Odpowiedź usunięta z oflagowanego postu przez personel"
      subject_template: "Odpowiedź usunięta z oflagowanego postu przez personel"
      text_body_template: |
        Witaj,

        To jest automatyczna wiadomość od %{site_name} informująca, że [post](%{base_url}%{url}), na który odpowiedziałeś, został usunięty.

        %{flag_reason}

        Ten post został oznaczony przez społeczność, a członek personelu zdecydował się go usunąć.

        ``` markdown
        %{flagged_post_raw_content}
        ```

        Na który odpowiedziałeś

        ``` markdown
        %{flagged_post_response_raw_content}
        ```

        Aby uzyskać więcej informacji na temat powodu usunięcia, zapoznaj się z naszymi [wytycznymi dla społeczności](%{base_url}/guidelines).
    usage_tips:
      text_body_template: |
        Aby uzyskać kilka szybkich wskazówek, jak zacząć jako nowy użytkownik, [przeczytaj ten post na blogu](https://blog.discourse.org/2016/12/discourse-new-user-tips-and-tricks/).

        Gdy będziesz uczestniczyć w dyskusji, poznamy Cię i tymczasowe ograniczenia dla nowych użytkowników zostaną zniesione. Z biegiem czasu zyskasz [poziomy zaufania](https://blog.discourse.org/2018/06/understanding-discourse-trust-levels/), które obejmują specjalne umiejętności pomagające nam wspólnie zarządzać naszą społecznością.
    welcome_user:
      title: "Witaj Użytkowniku"
      subject_template: "Witaj na %{site_name}!"
      text_body_template: |
        Dziękujemy za rejestrację na %{site_name} i witamy!

        %{new_user_tips}

        Staramy się budować społeczność opartą o [cywilizowaną dyskusję](%{base_url}/guidelines).

        Miłego użytkowania!
    welcome_tl1_user:
      title: "Witaj Użytkowniku TL1"
      subject_template: "Dzięki, że jesteś z nami"
      text_body_template: |
        No hej. Widzimy, że byłeś/łaś zajęty czytaniem, co jest fantastyczne, więc awansowaliśmy Cię na następny [poziom zaufania!](https://blog.discourse.org/2018/06/understanding-discourse-trust-levels/)

        Cieszymy się, że spędzasz z nami czas i chcielibyśmy dowiedzieć się o Tobie więcej. Poświęć chwilę, aby [wypełnić swój profil](%{base_url}/my/preferences/profile), lub śmiało [rozpocznij nowy temat](%{base_url}/categories).
    welcome_staff:
      title: "Witamy nowego członka personelu"
      subject_template: "Gratulacje, przyznano Ci status %{role}!"
      text_body_template: |
        Personel przyznał Ci status %{role} .

        Jako %{role} masz teraz dostęp do <a href='%{base_url}/admin' target='_blank'>interfejsu administratora</a>.

        Z wielką mocą wiąże się wielka odpowiedzialność. Jeśli nie masz doświadczenia w moderowaniu, zapoznaj się z [przewodnikiem moderacji](https://meta.discourse.org/t/discourse-moderation-guide/63116).
    welcome_invite:
      title: "Zaproszenie powitalne"
      subject_template: "Witaj na %{site_name}!"
      text_body_template: |
        Dziękujemy za przyjęcie zaproszenia do %{site_name} – witamy!

        Twoja automatycznie wygenerowana nazwa użytkownika: **%{username}**. Możesz ją zmienić w każdej chwili w [swoich ustawieniach][prefs].

        Aby zalogować się:

        A) Zaloguj się przyciskiem logowania przez zewnętrzny serwis. Pamiętaj, aby podpięty pod wybrany serwis adres e-mail **był taki sam** jak ten na który dostałeś/łaś swoje zaproszenie. W przeciwnym wypadku nie będziemy mogli stwierdzić, że ty to Ty!

        B) Stwórz unikalne hasło w [swoich ustawieniach][prefs] i zaloguj się przy jego pomocy.

        %{new_user_tips}

        Wierzymy w [cywilizowane zachowanie](%{base_url}/guidelines) jako podstawę naszej społeczności.

        Miłego uczestnictwa!

        [prefs]: %{user_preferences_url}
    tl2_promotion_message:
      subject_template: "Gratulujemy awansu na następny poziom zaufania!"
      text_body_template: |
        Awansowaliśmy Cię o kolejny [poziom zaufania](https://blog.discourse.org/2018/06/understanding-discourse-trust-levels/)!

        Osiągnięcie 2. poziomu zaufania oznacza, że przeczytałeś(-aś) i aktywnie uczestniczyłeś(-aś) w życiu społeczności na tyle, by być uznanym za jej członka.

        Jako doświadczony użytkownik możesz docenić [tę listę przydatnych wskazówek i trików](https://blog.discourse.org/2016/12/discourse-new-user-tips-and-tricks/).

        Zapraszamy Cię do dalszego zaangażowania - cieszymy się, że jesteś z nami.
    backup_succeeded:
      title: "Kopia zapasowa została utworzona "
      subject_template: "Kopia zapasowa jest gotowa"
      text_body_template: |
        Kopia zapasowa powiodła się.

        Odwiedź sekcję [Administracja > Kopie zapasowe](%{base_url}/admin/backups), aby pobrać nową kopię zapasową.

        Oto dziennik:

        %{logs}
    backup_failed:
      title: "Kopia zapasowa nie została utworzona "
      subject_template: "Kopia zapasowa nieudana"
      text_body_template: |
        Kopia zapasowa nie powiodła się.

        Oto dziennik:

        %{logs}
    restore_succeeded:
      title: "Przywracanie udane"
      subject_template: "Przywrócenie udane"
      text_body_template: |
        Przywrócenie powiodło się.

        Oto dziennik:

        %{logs}
    restore_failed:
      title: "Przywracanie nieudane"
      subject_template: "Przywracanie nieudane"
      text_body_template: |
        Przywracanie nie powiodło się

        Oto dziennik:

        %{logs}
    bulk_invite_succeeded:
      title: "Zaproszenia hurtowe udane"
      subject_template: "Przetwarzanie masowej ilości zaproszeń zakończyło się sukcesem."
      text_body_template: |
        Twój plik zaproszeń zbiorczych został przetworzony, wysłano %{sent} zaproszeń, %{skipped} pominięto i wygenerowano %{warnings} ostrzeżeń.

        Pominięte zaproszenia dla wiadomości e-mail:

        ``` text
        %{skipped_emails}
        ```

        ``` text
        %{logs}
        ```
    bulk_invite_failed:
      title: "Zaproszenia hurtowe Nieudane"
      subject_template: "Plik z zaproszeniami został przetworzony z błędami."
      text_body_template: |
        Twój plik zaproszeń zbiorczych został przetworzony, wysłano %{sent} zaproszeń, %{skipped} pominięto, wygenerowano %{warnings} ostrzeżeń i %{failed} błędy.

        Pominięte zaproszenia do wiadomości e-mail:

        ``` text
        %{skipped_emails}
        ```

        Nieudane zaproszenia do wiadomości e-mail:

        ``` text
        %{failed_emails}
        ```

        Oto dziennik:

        ``` text
        %{logs}
        ```
    user_added_to_group_as_owner:
      title: "Dodano do grupy jako właściciel"
      subject_template: "Zostałeś/łaś dodany jako właściciel grupy %{group_name}"
      text_body_template: |
        Dodano Cię jako właściciela grupy [%{group_name}](%{base_url}%{group_path}).
    user_added_to_group_as_member:
      title: "Dodano do grupy jako członek"
      subject_template: "Zostałeś/łaś dodany jako członek grupy %{group_name}"
      text_body_template: |
        Zostałeś/łaś dodany jako członek grupy [%{group_name}] (%{base_url}%{group_path}).
    csv_export_succeeded:
      title: "Eksport CSV udany "
      subject_template: "[%{export_title}] Eksport danych zakończony"
      text_body_template: |
        Twój eksport danych powiódł się! :dvd:

        %{download_link}

        Powyższy link do pobrania będzie ważny przez 48 godzin.

        Dane są kompresowane jako archiwum zip. Jeśli archiwum nie rozpakuje się po otwarciu, użyj narzędzia zalecanego tutaj: https://www.7-zip.org/
    csv_export_failed:
      title: "Eksport CSV nieudany "
      subject_template: "Nieudany eksport danych"
      text_body_template: "Przepraszamy, ale eksport danych zakończył się niepowodzeniem. Sprawdź logi lub [skontaktuj się z operatorami serwisu](%{base_url}/about)."
    email_reject_insufficient_trust_level:
      title: "Odrzucenie emaila niedostateczny poziom zaufania"
      subject_template: "[%{email_prefix}] Problem z pocztą elektroniczną - niewystarczający poziom zaufania"
      text_body_template: |
        Przepraszamy, ale twoja wiadomość email do %{destination} (zatytułowana %{former_title}) nie została wysłana.
        Twoja konto nie posiada wystarczających uprawnień do zamieszczania wpisów w nowych tematach poprzez ten adres. Jeśli wydaję ci się, że jest to błąd, [skontaktuj się z obsługą](%{base_url}/o nas).
    email_reject_user_not_found:
      title: "Email odrzucony Użytkownik nie odnaleziony"
      subject_template: "[%{email_prefix}] Problem z pocztą elektroniczną - Użytkownik nie znaleziony"
      text_body_template: |
        Przepraszamy, ale twoja wiadomość email do %{destination} (zatytułowana %{former_title}) nie została wysłana.

        Twoja odpowiedź została wysłana z nieznanego adresu email. Spróbuj wysłać wiadomość z innego adresu email lub [skontaktuj się z obsługą](%{base_url}/about).
    email_reject_screened_email:
      title: "Odrzuć sprawdzoną wiadomość e-mail"
      subject_template: "[%{email_prefix}] Problem z pocztą elektroniczną - zablokowany email"
      text_body_template: |
        Przepraszamy, ale twoja wiadomość email do %{destination}(zatytułowana %{former_title}) nie została wysłana.

        Twoja odpowiedź została wysłana z zablokowanego adresu email. Spróbuj ją wysłać z innego adresu email, lub [skontaktuj się z obsługą](%{base_url}/about).
    email_reject_not_allowed_email:
      title: "E-mail odrzucony: niedozwolony e-mail"
      subject_template: "[%{email_prefix}] Problem z pocztą elektroniczną - zablokowany email"
      text_body_template: |
        Przepraszamy, ale twoja wiadomość email do %{destination}(zatytułowana %{former_title}) nie została wysłana.

        Twoja odpowiedź została wysłana z zablokowanego adresu email. Spróbuj ją wysłać z innego adresu email, lub [skontaktuj się z obsługą] %{base_url}/o nas).
    email_reject_inactive_user:
      title: "Email odrzucony Użytkownik nieaktywny"
      subject_template: "[%{email_prefix}] Problem z pocztą elektroniczną - nieaktywny użytkownik"
      text_body_template: |
        Przepraszamy, ale twoja wiadomość email do %{destination}(zatytułowana %{former_title}) nie została wysłana.

        Twoja konto powiązane z tym adresem email nie jest aktywne. Proszę aktywować konto przed wysyłaniem emaili.
    email_reject_silenced_user:
      title: "E-mail odrzucony: wyciszony użytkownik"
      subject_template: "[%{email_prefix}] Problem z pocztą elektroniczną - wyciszony użytkownik"
      text_body_template: |
        Przepraszamy, ale Twoja wiadomość e-mail do %{destination} (zatytułowana %{former_title}) nie działa.

        Twoje konto powiązane z tym adresem e-mail zostało wyciszone.
    email_reject_reply_user_not_matching:
      title: "Email odrzucony Użytkownik nie pasuje"
      subject_template: "[%{email_prefix}] Problem z pocztą - Nieoczekiwany adres odpowiedzi"
      text_body_template: |
        Przepraszamy, ale twoja wiadomość email do %{destination}(zatytułowana %{former_title}) nie została wysłana.

        Twoja odpowiedź została wysłana z innego adresu email niż się spodziewaliśmy. Nie jesteśmy pewni czy jest to ta sama osoba, spróbuj wysłać wiadomość z innego adresu email lub [skontaktuj się z obsługą] %{base_url}/about).
    email_reject_empty:
      title: "Email odrzucony Pusty"
      subject_template: "[%{email_prefix}] Problem z pocztą elektroniczną - brak zawartości"
      text_body_template: |
        Przepraszamy, ale twoja wiadomość email do %{destination}(zatytułowana %{former_title}) nie została wysłana.

        Nie znaleźliśmy żadnej zawartości w twoim emailu.

        Jeśli otrzymałeś/łaś tą wiadomość, a dodałeś/łaś zawartość do odpowiedzi, spróbuj ponownie z prostszym formatowaniem.
    email_reject_parsing:
      title: "Odrzucenie emaila Rozbiór gramatyczny zdania"
      subject_template: "[%{email_prefix}] Problem z pocztą elektroniczną - Nierozpoznana zawartość"
      text_body_template: |
        Przepraszamy, ale twoja wiadomość email do %{destination}(zatytułowana %{former_title}) nie została wysłana.

        Nie mogliśmy znaleźć twojej odpowiedzi w emailu. ** Upewnij się, że twoja odpowiedzieć jest na wierzchu emaila** - nie możemy przetworzyć wewnętrznych odpowiedzi
    email_reject_invalid_access:
      title: "Email odrzucony Nieprawidłowy dostęp"
      subject_template: "[%{email_prefix}] Problem z pocztą elektroniczną - nieprawidłowy dostęp"
      text_body_template: |
        Przepraszamy, ale twoja wiadomość email do %{destination}(zatytułowana %{former_title}) nie została wysłana.

        Twoje konto nie ma przywilejów , aby dodać nowe tematy w tej kategorii. Jeśli wydaje ci się, że jest to błąd, [skontaktuj się z obsługą](%{base_url}/about).
    email_reject_strangers_not_allowed:
      title: "Odrzucenie emaila Nieznajomi niedozwoleni"
      subject_template: "[%{email_prefix}] Problem z pocztą elektroniczną - nieprawidłowy dostęp"
      text_body_template: |
        Przepraszamy, ale twoja wiadomość email do %{destination}(zatytułowana %{former_title}) nie została wysłana.

        Kategoria, do której został wysłany ten email pozwala jedynie na odpowiedzi od użytkowników z ważnymi kontami i znanymi adresami email. Jeśli wydaje ci się, że jest to błąd [skontaktuj się z obsługą](%{base_url}/about).
    email_reject_invalid_post:
      title: "Odrzucenia emaila niewłaściwy wpis"
      subject_template: "[%{email_prefix}] Problem z pocztą elektroniczną - błąd dodawania"
      text_body_template: |
        Przepraszamy, ale twoja wiadomość email do %{destination}(zatytułowana %{former_title}) nie została wysłana.

        Niektóre możliwe przyczyny: złożone formowanie, zbyt długa wiadomość, zbyt krótka wiadomość. Prosimy spróbuj ponownie lub dodaj wpis przez przeglądarkę, jeśli problem będzie się powtarzał.
    email_reject_invalid_post_specified:
      title: "Odrzucenie emaila nieprawidłowy wpis"
      subject_template: "[%{email_prefix}] Problem z pocztą elektroniczną - błąd dodawania"
      text_body_template: |
        Przepraszamy, ale twoja wiadomość email do %{destination}(zatytułowana %{former_title}) nie została wysłana.

        Przyczyna:

        %{post_error}

        Jeśli możesz poprawić ten błąd, spróbuj ponownie.
      date_invalid: "Nie znaleziono daty utworzenia wpisu. Czy w wiadomości e-mail brakuje nagłówka Date:?"
    email_reject_post_too_short:
      title: "E-mail odrzucony: post zbyt krótki"
      subject_template: "[%{email_prefix}] Problem z e-mailem - zbyt krótki post"
      text_body_template: |
        Przepraszamy, ale Twoja wiadomość e-mail do %{destination} (zatytułowana %{former_title}) nie działa.

        Aby promować bardziej szczegółowe rozmowy, bardzo krótkie odpowiedzi są niedozwolone. Czy możesz odpowiedzieć, używając co najmniej %{count} znaków? Możesz też polubić post przez e-mail, odpowiadając za pomocą "+1".
    email_reject_invalid_post_action:
      title: "Email odrzucony nieprawidłowa akcja wpisu"
      subject_template: "[%{email_prefix}] Problem z pocztą elektroniczną - nieprawidłowa akcja wpisu"
      text_body_template: |
        Przepraszamy, ale twoja wiadomość email do %{destination}(zatytułowana %{former_title}) nie została wysłana.

        Akcja dotycząca wpisu nie została rozpoznana. Prosimy spróbować ponownie lub dodać wiadomość poprzez stronę internetową, jeśli problem będzie się powtarzał.
    email_reject_reply_key:
      title: "Odrzucony email klawisz odpowiedzi"
      subject_template: "[%{email_prefix}] Problem z pocztą elektroniczną - Nieznany klucz odpowiedzi"
      text_body_template: |
        Przepraszamy, ale twoja wiadomość email do %{destination}(zatytułowana %{former_title}) nie została wysłana.

        Klucz odpowiedzi w tym emailu jest nieprawidłowy lub nieznany, nie możemy dowiedzieć się odpowiedzią na co jest ten email. [skontaktuj się z obsługą] (%{base_url}/o nas).
    email_reject_bad_destination_address:
      title: "Odrzucony email zły adres docelowy"
      subject_template: "[%{email_prefix}] Problem z pocztą elektroniczną -- Nieznany: adres"
      text_body_template: |
        Przepraszamy, ale Twoja wiadomość e-mail do %{destination} (zatytułowana %{former_title}) nie została dostarczona.

        Oto kilka rzeczy do sprawdzenia:

          - Czy używasz więcej niż jednego adresu e-mail? Czy odpowiedziałeś/łaś z innego adresu e-mail niż ten, którego użyłeś/łaś pierwotnie? Odpowiedzi e-mailowe wymagają podania tego samego adresu e-mail podczas odpowiadania.

          - Czy Twój program pocztowy prawidłowo używał adresu zwrotnego: podczas odpowiadania? Niestety, niektóre programy pocztowe niepoprawnie wysyłają odpowiedzi na adres From:, który nie działa.

          - Czy nagłówek Message-ID w e-mailu został zmodyfikowany? Identyfikator wiadomości musi być spójny i niezmieniony.

        Potrzebujesz więcej pomocy? Skontaktuj się z nami, korzystając z danych kontaktowych pod adresem %{base_url}/about
    email_reject_old_destination:
      title: "E-mail odrzucony: stare miejsce docelowe"
      subject_template: "[%{email_prefix}] Problem z e-mailem - próbujesz odpowiedzieć na stare powiadomienie"
      text_body_template: |
        Przepraszamy, ale Twoja wiadomość e-mail do %{destination} (zatytułowana %{former_title}) nie działa.

        Odpowiedzi na oryginalne powiadomienia przyjmujemy tylko przez %{number_of_days} dni. Proszę [odwiedź temat](%{short_url}), aby kontynuować rozmowę.
    email_reject_topic_not_found:
      title: "Odrzucenie emaila nie znaleziono tematu"
      subject_template: "[%{email_prefix}] Problem z e-mailem -- Nie znaleziono tematu"
      text_body_template: |
        Przepraszamy, twoja wiadomość email do%{destination}( zatytułowana %{former_title}) nie została wysłana.

        Dany temat przestał istnieć - możliwe, że został usunięty? Jeśli wydaje ci się, że jest to błąd, [skontaktuj się obsługą] (%{base_url})/o nas).
    email_reject_topic_closed:
      title: "Email odrzucony Temat zamknięty"
      subject_template: "[%{email_prefix}] Problem z e-mailem -- Temat zamknięty"
      text_body_template: |
        Przepraszamy, twoja wiadomość email do%{destination}( zatytułowana %{former_title}) nie została wysłana.

        Temat, w którym dokonujesz odpowiedzi jest obecnie zamknięty i nie można dodawać nowych komentarzy. Jeśli wydaję ci się, że jest to błąd, [skontaktuj się z obsługą](%{base_url}/o nas).
    email_reject_auto_generated:
      title: "Odrzucenie email wygenerowane automatycznie"
      subject_template: "[%{email_prefix}] Problem z e-mailem -- Odpowiedź wygenerowana automatycznie"
      text_body_template: |
        Przepraszamy, twoja wiadomość email do%{destination}( zatytułowana %{former_title}) nie została wysłana.

        Twój email został oznaczony jako "wygenerowany automatycznie", co oznacza, że został automatycznie stworzony przez komputer, zamiast wpisany przez człowieka; nie akceptujemy tego typu emaili. Jeśli wydaję ci się, że jest to błąd, [skontaktuj się z obsługą](%{base_url})/o nas).
    email_reject_unrecognized_error:
      title: "Odrzucony email nierozpoznany błąd"
      subject_template: "[%{email_prefix}] Problem z pocztą elektroniczną - Nierozpoznany błąd."
      text_body_template: |
        Przepraszamy, ale twoja wiadomość email do %{destination}(zatytułowana %{former_title}) nie została wysłana.

        Wykryto nierozpoznany błąd podczas przetwarzania twojego emaila i nie został opublikowany. Powinieneś spróbować ponownie lub [skontaktować się z obsługą](%{base_url}/o nas).
    email_reject_attachment:
      title: "Załącznik e-mail odrzucony"
      subject_template: "[%{email_prefix}] Problem z e-mailem - załącznik odrzucony"
      text_body_template: |
        Niestety, niektóre załączniki w Twojej wiadomości e-mail do %{destination} (zatytułowane %{former_title}) zostały odrzucone.

        Szczegóły:
        %{rejected_errors}

        Jeśli uważasz, że to pomyłka, [skontaktuj się z personelem](%{base_url}/about).
    email_reject_reply_not_allowed:
      title: "E-mail odrzucony: odpowiedź niedozwolona"
      subject_template: "[%{email_prefix}] Problem z e-mailem - odpowiedź nie jest niedozwolona"
      text_body_template: |
        Przepraszamy, ale Twoja wiadomość e-mail do %{destination} (zatytułowana %{former_title}) nie działa.

        Nie masz uprawnień, aby odpowiedzieć w temacie. Jeśli uważasz, że to błąd, [skontaktuj się z członkiem personelu](%{base_url}/about).
    email_reject_reply_to_digest:
      title: "E-mail odrzucony: odpowiedź na podsumowanie"
      subject_template: "[%{email_prefix}] Problem z e-mailem - odpowiedź na podsumowanie"
      text_body_template: |
        Przepraszamy, ale Twoja wiadomość e-mail do %{destination} (zatytułowana %{former_title}) nie działa.

        Odpowiedziałeś/łaś na wiadomość e-mail z podsumowaniem, która nie została zaakceptowana.

        Jeśli uważasz, że to błąd, [skontaktuj się z nami](%{base_url}/about).
    email_reject_too_many_recipients:
      title: "E-mail odrzucony -- Zbyt wielu odbiorców"
      subject_template: "[%{email_prefix}] Problem z e-mailem -- Zbyt wielu odbiorców"
      text_body_template: |
        Przepraszamy, ale Twoja wiadomość e-mail do %{destination} (tytuł %{former_title}) nie została wysłana.

        Próbowałeś wysłać wiadomość e-mail do więcej niż %{max_recipients_count} osób, a nasz system automatycznie otagował Twój e-mail jako spam.

        Jeśli uważasz, że jest to błąd, [skontaktuj się z członkiem personelu](%{base_url}/about).
    email_error_notification:
      title: "Błąd emaila powiadomienie"
      subject_template: "[%{email_prefix}] Problem z pocztą elektroniczną - błąd autoryzacji POP"
      text_body_template: |
        Niestety, wystąpił błąd autoryzacji podczas odbierania e-maili z serwera POP.

        Proszę upewnij się, że prawidłowo skonfigurowałeś/łaś referencje POP w [ustawieniach strony](%{base_url}/admin/site_settings/category/email).

        Jeśli to konto e-mail ma UI, możesz należy zalogować się na stronie i sprawdzić tam ustawienia.
    email_revoked:
      title: "E-mail odwołany"
      subject_template: "Czy adres email jest poprawny?"
      text_body_template: |
        Przepraszamy, ale mamy problem z skontaktowaniem się z Tobą przez e-mail. Kilka ostatnich e-maili do Ciebie wróciło jako niemożliwe do dostarczenia.

        Czy możesz upewnić się, że [Twój adres e-mail](%{base_url}/my/preferences/email) jest prawidłowy i działa? Możesz również dodać nasz adres e-mail do swojej książki adresowej lub listy kontaktów, aby poprawić dostarczalność.
    email_bounced: |
      Wiadomość do %{email} została odrzucona.

      ### Szczegóły

      ``` text
      %{raw}
      ```
    ignored_users_summary:
      title: "Ignorowanie użytkownika"
      subject_template: "Użytkownik jest ignorowany przez wielu innych użytkowników"
      text_body_template: |
        Witaj,

        To jest automatyczna wiadomość od %{site_name} informująca, że @%{username} został zignorowany przez %{ignores_threshold} użytkowników. Może to oznaczać, że w Twojej społeczności rozwija się problem.

        Możesz chcieć [przejrzeć ostatnie posty](%{base_url}/u/%{username}/summary) od tego użytkownika i potencjalnie innych użytkowników w [raporcie ignorowanych i wyciszonych użytkowników](%{base_url}/admin/reports/top_ignored_users).

        Aby uzyskać dodatkowe wskazówki, zapoznaj się z naszymi [wytycznymi dla społeczności](%{base_url}/guidelines).
    too_many_spam_flags:
      title: "Zbyt wiele spamowych flag."
      subject_template: "Nowe konto zawieszone"
      text_body_template: |
        Dzień dobry,

        To jest automatyczna wiadomość od %{site_name} aby poinformować Cię, że Twoje posty zostały tymczasowo ukryte, ponieważ zostały oflagowane przez społeczność.

        Jako środek zapobiegawczy, Twoje nowe konto zostało wyciszone i nie będzie mogło tworzyć odpowiedzi ani tematów, dopóki personel przejrzy Twoje konto. Przepraszamy za niedogodności.

        Aby uzyskać dodatkowe wskazówki, zapoznaj się z naszymi [wytycznymi dla społeczności](%{base_url}/guidelines).
    too_many_tl3_flags:
      title: "Zbyt wiele flag TL3"
      subject_template: "Nowe konto zawieszone"
      text_body_template: |
        Dzień dobry,

        Jest to wiadomość zautomatyzowana od %{site_name} , aby poinformować Cię, że Twoje konto zostało zawieszone z powodu dużej liczby flag społeczności.

        Jako środek zapobiegawczy, Twoje nowe konto zostało pozbawione możliwości tworzenia nowych odpowiedzi lub tematów do czasu sprawdzenia Twojego konta. Przepraszamy za niedogodności.

        Aby uzyskać dodatkowe wskazówki, zapoznaj się z naszymi [wytycznymi społeczności](%{base_url}/guidelines).
    silenced_by_staff:
      title: "Wyciszony przez personel"
      subject_template: "Konto tymczasowo zawieszone"
      text_body_template: "Dzień dobry, \n\nTo jest automatyczna wiadomość od %{site_name}, aby poinformować cię, że twoje konto zostało tymczasowo zablokowane jako środek zapobiegawczy.\n\nMożesz kontynuować przeglądanie, ale nie będzie mógł/mogła dodawać odpowiedzi lub tworzyć tematów dopóki [członek obsługi](%{base_url}/o nas) przejrzy twoje ostatnie wpisy. Przepraszamy za niedogodności.\n\nW celu uzyskania dodatkowych wskazówek, proszę przejść do naszych [wskazówek społeczności](%{base_url}/about).\n"
    user_automatically_silenced:
      title: "Użytkownik automatycznie wyciszony"
      subject_template: "Nowy użytkownik %{username} wyciszony przez flagi społeczności"
      text_body_template: |
        To jest automatyczna wiadomość.

        Nowy użytkownik [%{username}](%{user_url}) został automatycznie wyciszony, ponieważ wielu użytkowników oflagowało post(y) %{username}.

        Proszę [przejrzyj zgłoszenia](%{base_url}/review). Jeśli %{username} został nieprawidłowo wyciszony, kliknij przycisk odciszenia na stronie [administratora tego użytkownika](%{user_url}).

        Ten próg można zmienić w ustawieniach witryny `silence_new_user`.
    spam_post_blocked:
      title: "Spam Zablokowany"
      subject_template: "Wpisy nowego użytkownika %{username} zablokowane za powtarzanie linków"
      text_body_template: |
        To jest automatyczna wiadomość.

        Nowy użytkownik [%{username}] (%{user_url}) próbował utworzyć wiele postów z linkami do %{domains}, ale te posty zostały zablokowane, aby uniknąć spamu. Użytkownik nadal może tworzyć nowe posty, które nie prowadzą do %{domains}.

        Proszę [sprawdzić użytkownika](%{user_url}).

        To może być modyfikowana poprzez zmodyfikowanie `newuser_spam_host_threshold` oraz `allowed_spam_host_domains` w ustawieniach serwisu. Rozważ dodanie %{domains} do dozwolonej listy, jeśli powinny być zwolnione z ręcznej weryfikacji.
    unsilenced:
      title: "Niewyciszony"
      subject_template: "Konto odblokowane"
      text_body_template: |
        Witaj,

        Wysyłamy tę automatyczną wiadomość z %{site_name} aby poinformować Cię, że Twoje konto zostało odblokowane po interwencji zespołu.

        Możesz znowu tworzyć wpisy i tematy. Dziękujemy za cierpliwość.
    pending_users_reminder:
      title: "Oczekujący użytkownicy przypomnienie"
      subject_template:
        one: "%{count} użytkownik czeka na zatwierdzenie"
        few: "%{count} użytkowników czeka na zatwierdzenie"
        many: "%{count} użytkowników czeka na zatwierdzenie"
        other: "%{count} użytkowników czeka na zatwierdzenie"
      text_body_template: |
        Pojawiają się nowi użytkownicy oczekujących na zatwierdzenie (lub odrzucenie), zanim będą mogli uzyskać dostęp do tego forum.

        [Przejrzyj ich](%{base_url}/review).
    download_remote_images_disabled:
      title: "Pobieranie Zdalne Obrazów Wyłączone"
      subject_template: "Pobieranie zdalne obrazów wyłączone"
      text_body_template: "Ustawienie `download_remote_images_to_local` zostało dezaktywowane ponieważ został osiągnięty limit miejsca na dysku `download_remote_images_threshold`."
    new_user_of_the_month:
      title: "Jesteś nowym użytkownikiem miesiąca!"
      subject_template: "Jesteś nowym użytkownikiem miesiąca!"
      text_body_template: |
        Gratulacje, zdobyłeś/łaś nagrodę **Nowy użytkownik miesiąca za %{month_year}**. :trophy:

        Ta nagroda jest przyznawana tylko dwóm nowym użytkownikom miesięcznie i będzie widoczna na [stronie odznak](%{url}).

        Szybko stałeś/łaś się cennym członkiem naszej społeczności. Dziękujemy za dołączenie i robienie wspaniałej pracy!
    queued_posts_reminder:
      title: "Przypomnienie o wpisach w kolejce"
      subject_template:
        one: "%{count} wpis czeka na przejrzenie"
        few: "%{count} wpisy czekają na przejrzenie"
        many: "%{count} wpisów czeka na przejrzenie;"
        other: "%{count} wpisów czeka na przejrzenie"
      text_body_template: |
        Witam,

        Posty od nowych użytkowników zostały przekazane do moderacji i obecnie czekają na przejrzanie. [Zatwierdzić lub odrzucić je tutaj](%{base_url}/review?type=ReviewableQueuedPost).
  unsubscribe_link: |
    Aby zrezygnować z otrzymywania tych e-maili, [kliknij tutaj](%{unsubscribe_url}).
  unsubscribe_link_and_mail: |
    Aby zrezygnować z otrzymywania tych e-maili, [kliknij tutaj](%{unsubscribe_url}).
  unsubscribe_mailing_list: |
    Otrzymujesz tą wiadomość, ponieważ włączyłeś/łaś tryb listy mailingowej.

    Aby zrezygnować z tych e-maili, [kliknij tutaj](%{unsubscribe_url}).
  subject_re: "Re: "
  subject_pm: "[PW] "
  email_from: "%{user_name} z %{site_name}"
  email_from_without_site: "%{group_name}"
  user_notifications:
    previous_discussion: "Poprzednie odpowiedzi"
    reached_limit:
      one: "Uwaga: Wysyłamy maksymalnie %{count} dzienną wiadomość e-mail. Sprawdź witrynę, aby zobaczyć te, które mogą być aktualnie wstrzymane."
      few: "Uwaga: Wysyłamy maksymalnie %{count} dzienne wiadomości e-mail. Sprawdź witrynę, aby zobaczyć te, które mogą być aktualnie wstrzymane."
      many: "Uwaga: Wysyłamy maksymalnie %{count} dziennych wiadomości e-mail. Sprawdź witrynę, aby zobaczyć te, które mogą być aktualnie wstrzymane."
      other: "Uwaga: Wysyłamy maksymalnie %{count} dziennych wiadomości e-mail. Sprawdź witrynę, aby zobaczyć te, które mogą być aktualnie wstrzymane."
    in_reply_to: "W odpowiedzi do"
    reply_by_email: "[Zobacz Temat](%{base_url}%{url}) lub odpowiedz na ten email aby odpowiedzieć"
    reply_by_email_pm: "[Wyświetl wiadomość](%{base_url}%{url}) lub odpowiedz na tego e-maila, aby odpowiedzieć na %{participants}."
    reply_by_email_button_only: "[Odwiedź temat](%{base_url}%{url})"
    reply_by_email_pm_button_only: "[Odwiedź wiadomość](%{base_url}%{url})"
    only_reply_by_email: "Powtórz ten email dla odpowiedzi."
    only_reply_by_email_pm: "Odpowiedz na tego e‐maila, by odpowiedzieć %{participants}."
    only_reply_by_email_pm_button_only: "[Odwiedź wiadomość](%{base_url}%{url})"
    visit_link_to_respond: "[Zobacz Temat](%{base_url}%{url}) aby odpowiedzieć."
    visit_link_to_respond_pm: "[Wyświetl wiadomość] (%{base_url}%{url}), aby odpowiedzieć na %{participants}."
    visit_link_to_respond_button_only: "[Odwiedź temat](%{base_url}%{url})"
    visit_link_to_respond_pm_button_only: "[Odwiedź wiadomość](%{base_url}%{url})"
    reply_above_line: "## Wpisz swoją odpowiedź powyżej tej linii. ##"
    posted_by: "Dodany przez %{username} w dniu %{post_date}"
    pm_participants: "Uczestnicy: %{participants}"
    more_pm_participants:
      one: "%{participants} i %{count} inny"
      few: "%{participants} i %{count} inni"
      many: "%{participants} i %{count} innych"
      other: "%{participants} i %{count} innych"
    invited_group_to_private_message_body: |
      %{username} zaprosił @%{group_name} do wiadomości

      > ** [%{topic_title}] (%{topic_url}) **
      >
      > %{topic_excerpt}

      w

      > %{site_title} - %{site_description}

      Aby dołączyć do wiadomości, kliknij poniższe łącze:

      %{topic_url}
    invited_to_private_message_body: |
      %{username} zaprosił Cię do wiadomości

      > ** [%{topic_title}] (%{topic_url}) **
      >
      > %{topic_excerpt}

      w

      > %{site_title} - %{site_description}

      Aby dołączyć do wiadomości, kliknij poniższy link:

      %{topic_url}
    invited_to_topic_body: |
      %{username} zaprosiło Cię do dyskusji

      > ** [%{topic_title}] (%{topic_url}) **
      >
      > %{topic_excerpt}

      w

      > %{site_title} - %{site_description}

      Aby dołączyć do dyskusji, kliknij poniższe łącze:

      %{topic_url}
    user_invited_to_private_message_pm_group:
      title: "Użytkownik zaproszony grupy do PM"
      subject_template: "[%{email_prefix}]%{username} zaprosił @%{group_name} do wiadomości '%{topic_title}'"
      text_body_template: |
        %{header_instructions}

        %{message}

        %{respond_instructions}
    user_invited_to_private_message_pm:
      title: "Użytkownik zaprosił do PW"
      subject_template: "[%{email_prefix}]%{username} zaprosił cię do wiadomości '%{topic_title}'"
      text_body_template: |
        %{header_instructions}

        %{message}

        %{respond_instructions}
    user_invited_to_private_message_pm_staged:
      title: "Użytkownik zaproszony do stopniowego PM"
      subject_template: "[%{email_prefix}] %{username} zaprasza cię do wiadomości '%{topic_title}'"
      text_body_template: |
        %{header_instructions}

        %{message}

        %{respond_instructions}
    user_invited_to_topic:
      title: "Użytkownik zaprosił do Tematu"
      subject_template: "[%{email_prefix}] %{username} zaprasza cię do '%{topic_title}'"
      text_body_template: |
        %{header_instructions}

        %{message}

        %{respond_instructions}
    user_replied:
      title: "Użytkownik odpowiedział"
      subject_template: "[%{email_prefix}] %{topic_title}"
      text_body_template: |
        %{header_instructions}

        %{message}

        %{context}

        %{respond_instructions}
    user_replied_pm:
      title: "Użytkownik odpowiedział przez PW"
      subject_template: "[%{email_prefix}] [PW] %{topic_title}"
      text_body_template: |
        %{header_instructions}

        %{message}

        %{context}

        %{respond_instructions}
    user_quoted:
      title: "Użytkownik Zacytował"
      subject_template: "[%{email_prefix}] %{topic_title}"
      text_body_template: |
        %{header_instructions}

        %{message}

        %{context}

        %{respond_instructions}
    user_linked:
      title: "Użytkownik podał link"
      subject_template: "[%{email_prefix}] %{topic_title}"
      text_body_template: |
        %{header_instructions}

        %{message}

        %{context}

        %{respond_instructions}
    user_mentioned:
      title: "Użytkownik Wspomniany"
      subject_template: "[%{email_prefix}] %{topic_title}"
      text_body_template: |
        %{header_instructions}

        %{message}

        %{context}

        %{respond_instructions}
    user_mentioned_pm:
      title: "Użytkownik wspomniał(a) PW"
      subject_template: "[%{email_prefix}] [PW] %{topic_title}"
      text_body_template: |
        %{header_instructions}

        %{message}

        %{context}

        %{respond_instructions}
    user_group_mentioned:
      title: "Grupa Użytkowników Wspomniana"
      subject_template: "[%{email_prefix}] %{topic_title}"
      text_body_template: |
        %{header_instructions}

        %{message}

        %{context}

        %{respond_instructions}
    user_group_mentioned_pm:
      title: "Wspomniana grupa użytkowników PW"
      subject_template: "[%{email_prefix}] [PW] %{topic_title}"
      text_body_template: |
        %{header_instructions}

        %{message}

        %{context}

        %{respond_instructions}
    user_group_mentioned_pm_group:
      title: "Wspomniana grupa użytkowników PW"
      subject_template: "[%{email_prefix}] [PW] %{topic_title}"
      text_body_template: |
        %{header_instructions}

        %{message}

        %{context}

        %{respond_instructions}
    user_posted:
      title: "Użytkownik Opublikował"
      subject_template: "[%{email_prefix}] %{topic_title}"
      text_body_template: |
        %{header_instructions}

        %{message}

        %{context}

        %{respond_instructions}
    user_watching_category_or_tag:
      title: "Użytkownik obserwuje kategorię lub tag"
      subject_template: "[%{email_prefix}] %{topic_title}"
      text_body_template: |
        %{header_instructions}

        %{message}

        %{context}

        %{respond_instructions}
    user_watching_first_post:
      title: "Użytkownik Przegląda pierwszy wpis"
      subject_template: "[%{email_prefix}] %{topic_title}"
      text_body_template: |
        %{header_instructions}

        %{message}

        %{context}

        %{respond_instructions}
    user_posted_pm:
      title: "Użytkownik Napisał PM"
      subject_template: "[%{email_prefix}] [PW] %{topic_title}"
      text_body_template: |
        %{header_instructions}

        %{message}

        %{context}

        %{respond_instructions}
    user_posted_pm_staged:
      title: "Użytkownik dodał stopniowe PM"
      subject_template: "%{optional_re}%{topic_title}"
      text_body_template: |2

        %{message}
    account_suspended:
      title: "Konto zawieszone"
      subject_template: "[%{email_prefix}] Twoje konto zostało zawieszone"
      text_body_template: |
        Zostałeś zawieszony na forum do %{suspended_till}.

        Powód - %{reason}
    account_suspended_forever:
      title: "Konto zawieszone"
      subject_template: "[%{email_prefix}] Twoje konto zostało zawieszone"
      text_body_template: |
        Zostałeś zawieszony na forum.

        Powód - %{reason}
    account_silenced:
      title: "Konto uciszone"
      subject_template: "[%{email_prefix}] Twoje konto zostało wyciszone"
      text_body_template: |
        Zostałeś wyciszony na forum do %{silenced_till}.

        Powód - %{reason}
    account_silenced_forever:
      title: "Konto uciszone"
      subject_template: "[%{email_prefix}] Twoje konto zostało wyciszone"
      text_body_template: |
        Zostałeś uciszony na forum.

        Powód - %{reason}
    account_deleted:
      title: "Konto usunięte"
      subject_template: "[%{email_prefix}] Twoje konto zostało usunięte"
      text_body_template: |
        Witaj,

        To jest automatyczna wiadomość z [%{site_name}](%{base_url}), aby poinformować Cię, że konto użytkownika powiązane z tym adresem e-mail zostało usunięte przez członka personelu.

        %{flag_reason}

        Zapoznaj się z naszymi [wytycznymi społeczności](%{base_url}/guidelines), aby uzyskać szczegółowe informacje.
    account_exists:
      title: "Konto już istnieje"
      subject_template: "[%{email_prefix}] Konto już istnieje"
      text_body_template: |
        Właśnie próbowałeś/łaś założyć konto na %{site_name} lub próbowałeś/łaś zmienić adres e-mail aktualnego konta na %{email}. Jednak konto z adresem %{email} już istnieje.

        Jeśli zapomniałeś/łaś hasła, [zresetuj je teraz](%{base_url}/password-reset).

        Jeśli nie próbowałeś/łaś utworzyć konta dla %{email} lub zmienić adresu e-mail, nie martw się - możesz bezpiecznie zignorować tę wiadomość.

        Jeśli masz jakieś pytania, [skontaktuj się z naszym przyjaznym personelem](%{base_url}/about).
    account_second_factor_disabled:
      title: "Uwierzytelnianie dwuskładnikowe wyłączone"
      subject_template: "[%{email_prefix}] Uwierzytelnianie dwuskładnikowe wyłączone"
      text_body_template: |
        Uwierzytelnianie dwuskładnikowe zostało wyłączone na Twoim koncie na %{site_name}. Teraz możesz zalogować się tylko przy użyciu hasła; dodatkowy kod uwierzytelniania nie jest już wymagany.

        Jeśli nie zdecydowałeś/łaś się wyłączyć uwierzytelniania dwuskładnikowego, ktoś uzyskać niepowołany dostęp do Twojego konta.

        Jeśli masz jakieś pytania, [skontaktuj się z naszym przyjaznym personelem](%{base_url}/about).
    digest:
      why: "Krótkie podsumowanie %{site_link} od %{since}"
      since_last_visit: "Od twojej ostatniej wizyty"
      new_topics: "Nowe tematy"
      unread_notifications: "Nieprzeczytane Powiadomienia"
      unread_high_priority: "Nieprzeczytane powiadomienia o wysokim priorytecie"
      liked_received: "Otrzymane Polubienia"
      new_users: "Nowi użytkownicy"
      popular_topics: "Popularne tematy"
      join_the_discussion: "Czytaj więcej"
      popular_posts: "Popularne wpisy"
      more_new: "Nowe dla ciebie"
      subject_template: "[%{email_prefix}] Podsumowanie"
      unsubscribe: "To podsumowanie jest wysyłane z %{site_link} gdy nie widzieliśmy Cię od jakiegoś czasu. Zmień %{email_preferences_link} lub %{unsubscribe_link}, aby anulować subskrypcję."
      your_email_settings: "twoje ustawienia e‐mail"
      click_here: "kliknij tutaj"
      from: "%{site_name}"
      preheader: "Krótkie podsumowanie od %{since}"
    forgot_password:
      title: "Zapomniane hasło"
      subject_template: "[%{email_prefix}] Reset hasła"
      text_body_template: |
        Ktoś poprosił o zresetowanie Twojego hasła na [%{site_name}](%{base_url}).

        Jeśli to nie Ty, możesz bezpiecznie zignorować tę wiadomość.

        Kliknij na poniższy link by wybrać nowe hasło:
        %{base_url}/u/password-reset/%{email_token}
    email_login:
      title: "Zaloguj za pomocą linku"
      subject_template: "[%{email_prefix}] Zaloguj się przez link"
      text_body_template: |
        Oto Twój link do logowania się na [%{site_name}](%{base_url}).

        Jeśli nie prosiłeś/łaś o ten link, możesz bezpiecznie zignorować tę wiadomość e-mail.

        Kliknij poniższy link, aby się zalogować:
        %{base_url}/session/email-login/%{email_token}
    set_password:
      title: "Ustaw hasło"
      subject_template: "[%{email_prefix}] Ustaw hasło"
      text_body_template: |
        Ktoś poprosił o dodanie hasła do twojego konta [%{site_name}](%{base_url}). Możesz się zalogować przy pomocy konta w i innym serwisie (Google, Facebook, itd.) które zostało powiązane z twoim potwierdzonym adresem email.

        Jeśli to nie była twoja prośba, możesz zignorować tą wiadomość.

        Kliknij odnośnik poniżej by ustawić hasło:
        %{base_url}/u/password-reset/%{email_token}
    admin_login:
      title: "Logowanie administratora. "
      subject_template: "[%{email_prefix}] Login"
      text_body_template: |
        Ktoś poprosił o zalogowanie się na Twoje konto na [%{site_name}] (%{base_url}).

        Jeśli nie wysłałeś/łaś tej prośby, możesz bezpiecznie zignorować tę wiadomość e-mail.

        Kliknij poniższy link, aby się zalogować:
        %{base_url}/session/email-login/%{email_token}
    account_created:
      title: "Utworzono Konto"
      subject_template: "[%{email_prefix}] Twoje Nowe Konto"
      text_body_template: |
        Utworzyliśmy Twoje konto na %{site_name}

        Kliknij na link poniżej, aby ustawić swoje hasło:
        %{base_url}/u/password-reset/%{email_token}
    confirm_new_email:
      title: "Potwierdź Nowy Email"
      subject_template: "[%{email_prefix}] Potwierdź swój nowy adres email"
      text_body_template: |
        Potwierdź swój nowy adres e-mail na %{site_name} klikając na poniższy link:

        %{base_url}/u/confirm-new-email/%{email_token}

        Ta zmiana e-mail została zgłoszona przez administratora witryny. Jeśli nie prosiłeś/łaś o tę zmianę, skontaktuj się z [administratorem witryny](%{base_url}/about).
    confirm_new_email_via_admin:
      title: "Potwierdź nowy e-mail"
      subject_template: "[%{email_prefix}] Potwierdź swój nowy adres email"
      text_body_template: |
        Potwierdź swój nowy adres e-mail dla %{site_name} klikając na poniższy link:

        %{base_url}/u/confirm-new-email/%{email_token}

        Ta zmiana e-mail została zgłoszona przez administratora witryny. Jeśli nie prosiłeś/łaś o tę zmianę, skontaktuj się z [administratorem witryny](%{base_url}/about).
    confirm_old_email:
      title: "Potwierdź stary email"
      subject_template: "[%{email_prefix}] Potwierdź aktualny adres email"
      text_body_template: |
        Zanim będziemy mogli zmienić Twój adres e-mail, musisz potwierdzić, że kontrolujesz
        bieżące konto e-mail. Po wykonaniu tego kroku poprosimy Cię o
        potwierdzenie nowego adresu e-mail.

        Potwierdź swój aktualny adres e-mail na %{site_name}, klikając poniższy link:
        %{base_url}/u/confirm-old-email/%{email_token}
    confirm_old_email_add:
      title: "Potwierdź stary adres e-mail (Dodaj)"
      subject_template: "[%{email_prefix}] Potwierdź aktualny adres email"
      text_body_template: |
        Zanim będziemy mogli dodać nowy adres e-mail, musisz potwierdzić, że kontrolujesz
        bieżące konto e-mail. Po wykonaniu tego kroku poprosimy Cię o
        potwierdzenie nowego adresu e-mail.

        Potwierdź swój aktualny adres e-mail na %{site_name}, klikając poniższy link:

        %{base_url}/u/confirm-old-email/%{email_token}
    notify_old_email:
      title: "Powiadom Stary Email"
      subject_template: "[%{email_prefix}] Twój adres email został zmieniony"
      text_body_template: |
        To jest wiadomość automatyczna, aby cię poinformować, że twój adres email na stronie %{site_name}został zmieniony. Jeśli działania te zostały dokonane przez przypadek, proszę skontaktować się z administratorem strony.

        Twój adres email został zmieniony na:

        %{new_email}
    notify_old_email_add:
      title: "Informacja o starym adresie e-mail (Dodaj)"
      subject_template: "[%{email_prefix}] Dodano nowy adres e-mail"
      text_body_template: |
        To jest wiadomość automatyczna, aby cię poinformować, że twój adres email na stronie %{site_name} został dodany. Jeśli działania te zostały dokonane przez przypadek, proszę skontaktować się z administratorem strony.

        Twój dodany adres e-mail to:

        %{new_email}
    signup_after_approval:
      title: "Zarejestruj się po zatwierdzeniu"
      subject_template: "Zostałeś/łaś zaakceptowany na forum %{site_name}!"
      text_body_template: |
        Witamy na %{site_name}!

        Personel zatwierdził Twoje konto na %{site_name}.

        Możesz teraz uzyskać dostęp do swojego nowego konta, logując się pod adresem:
        %{base_url}

        Jeśli powyższego łącza nie można kliknąć, spróbuj je skopiować i wkleić w pasku adresu swojej przeglądarki internetowej.

        %{new_user_tips}

        Zawsze wierzymy w [zachowanie cywilizowanej społeczności](%{base_url}/guidelines).

        Życzymy udanego pobytu!
    signup_after_reject:
      title: "Zarejestruj się po odrzuceniu"
      subject_template: "Odrzucono Cię na %{site_name}"
      text_body_template: |
        Członek obsługi odrzucił Twoje konto na %{site_name}.

        %{reject_reason}
    signup:
      title: "Podpis"
      subject_template: "[%{email_prefix}] Potwierdź swoje nowe konto"
      text_body_template: |
        Witaj na %{site_name}!

        Kliknij na poniższy link by potwierdzić i aktywować Twoje nowe konto:
        %{base_url}/u/activate-account/%{email_token}

        Jeśli powyższy link nie działa, spróbuj skopiować i wkleić go do pasku adresu Twojej przeglądarki.
    activation_reminder:
      title: "Przypomnienie o aktywacji"
      subject_template: "[%{email_prefix}] Przypomnienie o potwierdzeniu konta"
      text_body_template: |
        Witaj na %{site_name}!

        Kliknij na poniższy link by potwierdzić i aktywować Twoje nowe konto:
        %{base_url}/u/activate-account/%{email_token}

        Jeśli powyższego łącza nie można kliknąć, spróbuj je skopiować i wkleić w pasku adresu swojej przeglądarki internetowej.
    suspicious_login:
      title: "Alert nowego logowania"
      subject_template: "[%{site_name}] Nowe logowanie z %{location}"
      text_body_template: |
        Witaj,

        Zauważyliśmy logowanie z urządzenia lub miejsca, którego zwykle nie używasz. Czy to byłeś Ty?

         - Lokalizacja: %{location} (%{client_ip})
         - Przeglądarka: %{browser}
         - Urządzenie: %{device} - %{os}

        Jeśli to byłeś Ty, to świetnie! Nie musisz robić nic więcej.

        Jeśli to nie byłeś Ty, proszę [przejrzyj swoje dotychczasowe sesje] (%{base_url}/my/preferences/security) i rozważ zmianę hasła.
    post_approved:
      title: "Twój post został zatwierdzony"
      subject_template: "[%{site_name}] Twój post został zatwierdzony"
      text_body_template: |
        Witaj,

        To jest automatyczna wiadomość od %{site_name} aby poinformować Cię, że [Twój post](%{base_url}%{post_url}) został zatwierdzony.
  page_forbidden:
    title: "Ups! Ta strona jest prywatna."
  site_setting_missing: "Ustawienie `%{name}` musi być ustawione."
  page_not_found:
    page_title: "Nie znaleziono strony"
    title: "Ups! Ta strona nie istnieje lub jest prywatna."
    popular_topics: "Popularne"
    recent_topics: "Ostatnie"
    see_more: "Więcej"
    search_title: "Szukaj w serwisie"
    search_button: "Wyszukaj"
  offline:
    title: "Nie można załadować aplikacji"
    offline_page_message: "Wygląda na to, że jesteś offline! Sprawdź połączenie sieciowe i spróbuj ponownie."
  login_required:
    welcome_message: "# Witamy na %{title}"
  upload:
    edit_reason: "lokalne kopie pobranych obrazów"
    unauthorized: "Sorry, the file you are trying to upload is not authorized (authorized extensions: %{authorized_extensions})."
    pasted_image_filename: "Wklejone zdjęcie"
    store_failure: "Błąd zapisu załączników #%{upload_id} dla użytkownika #%{user_id}."
    file_missing: "Przepraszamy, należy podać plik do przesłania."
    empty: "Przepraszamy, plik który wysłałeś/łaś jest pusty."
    failed: "Przepraszamy, ale przesyłanie nie powiodło się. Proszę spróbuj ponownie."
    png_to_jpg_conversion_failure_message: "Wystąpił błąd podczas konwersji z PNG na JPG."
    optimize_failure_message: "Wystąpił błąd podczas optymalizacji przesłanego obrazu."
    download_failure: "Pobieranie pliku od zewnętrznego dostawcy nie powiodło się."
    size_mismatch_failure: "Rozmiar pliku przesłanego do S3 nie odpowiadał zamierzonemu rozmiarowi zewnętrznego przesyłania. %{additional_detail}"
    create_multipart_failure: "Nie udało się utworzyć wieloczęściowego przesyłania w zewnętrznym sklepie."
    abort_multipart_failure: "Nie udało się przerwać przesyłania wieloczęściowego do magazynu zewnętrznego."
    complete_multipart_failure: "Nie udało się ukończyć przesyłania wieloczęściowego w magazynie zewnętrznym."
    external_upload_not_found: "Przesłany plik nie został znaleziony w magazynie zewnętrznym. %{additional_detail}"
    checksum_mismatch_failure: "Suma kontrolna przesłanego pliku nie zgadza się. Zawartość pliku mogła ulec zmianie podczas przesyłania. Proszę spróbuj ponownie."
    cannot_promote_failure: "Przesyłanie nie może zostać zakończone, być może zostało już zakończone lub wcześniej zakończone niepowodzeniem."
    size_zero_failure: "Przepraszamy, wygląda na to, że coś poszło nie tak, plik, który próbujesz przesłać ma 0 bajtów. Spróbuj ponownie."
    attachments:
      too_large: "Przepraszamy, plik który chcesz wczytać jest zbyt duży (maximum to is %{max_size_kb}KB)."
      too_large_humanized: "Przepraszamy, plik, który próbujesz przesłać, jest za duży (maksymalny rozmiar to %{max_size})."
    images:
      too_large: "Przepraszamy, obraz, który próbujesz przesłać jest zbyt duży (maksymalny rozmiar to %{max_size_kb}KB), proszę zmienić rozmiar i spróbować ponownie."
      too_large_humanized: "Przepraszamy, obraz, który próbujesz przesłać jest za duży (maksymalny rozmiar to %{max_size}), zmień jego rozmiar i spróbuj ponownie."
      larger_than_x_megapixels: "Niestety, obraz o nazwie pliku %{original_filename} jest za duży (maksymalny rozmiar to %{max_image_megapixels} megapikseli). Zmień jego rozmiar i spróbuj ponownie."
      size_not_found: "Przepraszamy, ale nie udało się ustalić rozmiaru obrazu. Może twój obraz jest uszkodzony?"
    placeholders:
      too_large: "(obraz większy niż %{max_size_kb}KB)"
      too_large_humanized: "(obraz większy niż %{max_size})"
  avatar:
    missing: "Przepraszamy, nie możemy odnaleźć żadnego avatara przypisanego do tego konta email. Spróbuj załadować go ponownie"
  flag_reason:
    sockpuppet: "Nowy użytkownik stworzył temat, a inny nowy użytkownik z tym samym adresem IP (%{ip_address}) odpowiedział. <a href='%{base_path}/admin/site_settings/category/spam'>'flag_sockpuppets'</a> ustawienia strony."
    spam_hosts: "Ten nowy użytkownik próbował utworzyć wiele postów z linkami do tej samej domeny. Wszystkie posty tego użytkownika zawierające linki powinny zostać przejrzane. Zobacz ustawienie witryny <a href='%{base_path}/admin/site_settings/category/spam'>`newuser_spam_host_threshold`</a>."
  skipped_email_log:
    exceeded_emails_limit: "Przekroczono maksymalną, dzienną liczbę emaili dla użytkownika"
    exceeded_bounces_limit: "Przekroczono bounce_score_threshold "
    mailing_list_no_echo_mode: "Powiadomienia listy mailingowej wyłączone dla własnych postów użytkownika."
    user_email_no_user: "Nie można znaleźć użytkownika z ID %{user_id}"
    user_email_post_not_found: "Nie można odnaleźć wpisu z numerem %{post_id}"
    user_email_anonymous_user: "Użytkownik anonimowy"
    user_email_user_suspended_not_pm: "Użytkownik jest zawieszony, nie wiadomość"
    user_email_seen_recently: "Użytkownik był widziany niedawno"
    user_email_notification_already_read: "Powiadomienie o czym jest ten e-mailu już zostało przeczytane"
    user_email_notification_topic_nil: "wpis.temat jest zerowy"
    user_email_post_user_deleted: "Użytkownik tego wpisu został usunięty."
    user_email_post_deleted: "Wpis został usunięty przez autora"
    user_email_user_suspended: "użytkownik został zawieszony"
    user_email_already_read: "użytkownik przeczytał ten wpis"
    user_email_access_denied: "użytkownik nie może zobaczyć tego postu"
    user_email_no_email: "Żaden adres e-mail nie jest powiązany z identyfikatorem użytkownika %{user_id}"
    sender_message_blank: "wiadomość jest pusta"
    sender_message_to_blank: "wiadomość.do jest pusta"
    sender_text_part_body_blank: "text_part.body jest pusta"
    sender_body_blank: "Wiadomość jest pusta"
    sender_post_deleted: "wpis został usunięty"
    sender_message_to_invalid: "odbiorca ma nieprawidłowy adres e‐mail"
    sender_topic_deleted: "temat został usunięty"
    group_smtp_post_deleted: "wpis został usunięty"
    group_smtp_topic_deleted: "temat został usunięty"
    group_smtp_disabled_for_group: "smtp został wyłączony dla grupy"
  color_schemes:
    base_theme_name: "Podstawa"
    light: "Jasny"
    dark: "Ciemny"
    neutral: "Neutralne"
    grey_amber: "Szary bursztyn"
    shades_of_blue: "Odcienie niebieskiego"
    latte: "Latte"
    summer: "Lato"
    dark_rose: "Ciemna róża"
    wcag: "Jasny WCAG"
    wcag_theme_name: "Jasny WCAG"
    dracula: "Dracula"
    dracula_theme_name: "Dracula"
    solarized_light: "Jasny Solarized"
    solarized_light_theme_name: "Jasny Solarized"
    solarized_dark: "Ciemny Solarized"
    solarized_dark_theme_name: "Ciemny Solarized"
    wcag_dark: "Ciemny WCAG"
    wcag_dark_theme_name: "Ciemny WCAG"
    light_theme_name: "Jasny"
    dark_theme_name: "Ciemny"
    neutral_theme_name: "Neutralne"
    grey_amber_theme_name: "Szary bursztyn"
    shades_of_blue_theme_name: "Odcienie niebieskiego"
    latte_theme_name: "Latte"
    summer_theme_name: "Lato"
    dark_rose_theme_name: "Ciemna róża"
  edit_this_page: "Edytuj tę stronę"
  csv_export:
    boolean_yes: "Tak"
    boolean_no: "Nie"
    rate_limit_error: "Wpisy mogą być pobierane raz dziennie, spróbuj ponownie jutro."
  static_topic_first_reply: |
    Edytuj pierwszy wpis w tym temacie by zmienić zawartość strony %{page_name}.
  guidelines_topic:
    title: "FAQ/Przewodnik"
    guidelines_title: "Wytyczne"
    body: |
      <a name="civilized"></a>

      ## [To cywilizowane miejsce do publicznej dyskusji](#civilized)

      Proszę traktować to forum dyskusyjne z takim samym szacunkiem, jak publiczny park. My również jesteśmy wspólnym zasobem społeczności &mdash; miejscem do dzielenia się umiejętnościami, wiedzą i zainteresowaniami poprzez ciągłą rozmowę.

      To nie są sztywne i szybkie zasady. To wytyczne, które mają wspomóc ludzki osąd naszej społeczności i utrzymać to miejsce jako miłe, przyjazne miejsce do cywilizowanej publicznej dyskusji.

      <a name="improve"></a>

      ## [Ulepsz dyskusję](#improve)

      Pomóż nam uczynić to wspaniałym miejscem do dyskusji, zawsze dodając coś pozytywnego do rozmowy, nawet jeśli jest to drobiazg. Jeśli nie jesteś pewien, czy Twój post wnosi coś do konwersacji, zastanów się nad tym, co chcesz powiedzieć i spróbuj ponownie później.

      Jednym ze sposobów na ulepszenie dyskusji jest odkrywanie tych, które już trwają. Poświęć trochę czasu na przeglądanie tematów, zanim odpowiesz lub rozpoczniesz własny, a będziesz miał większą szansę na spotkanie innych, którzy podzielają Twoje zainteresowania.

      Tematy, które tu omawiamy, są dla nas ważne i chcemy, abyś zachowywał się tak, jakby były ważne również dla Ciebie. Szanuj tematy i osoby, które je omawiają, nawet jeśli nie zgadzasz się z niektórymi wypowiedziami.

      <a name="agreeable"></a>

      ## [Bądź uprzejmy, nawet gdy się nie zgadzasz](#agreeable)

      Możesz chcieć odpowiedzieć, wyrażając swój brak zgody. To w porządku. Ale pamiętaj, aby _krytykować idee, a nie ludzi_. Proszę unikać:

      * Wyzywania
      * Ataków ad personam
      * Odpowiadania na ton postu zamiast na jego rzeczywistą treść
      * Odruchowego zaprzeczania

      Zamiast tego dostarczaj przemyślane spostrzeżenia, które ulepszają konwersację.

      <a name="participate"></a>

      ## [Twój udział się liczy](#participate)

      Rozmowy, które tu prowadzimy, nadają ton każdemu nowemu przybyłemu. Pomóż nam wpłynąć na przyszłość tej społeczności, angażując się w dyskusje, które czynią to forum interesującym miejscem do bycia &mdash; i unikając tych, które tego nie robią. Discourse udostępnia narzędzia, które umożliwiają społeczności zbiorowe identyfikowanie najlepszych (i najgorszych) wkładów: zakładki, polubienia, flagi, odpowiedzi, edycje, obserwowanie, wyciszanie i tak dalej. Używaj tych narzędzi, aby poprawić swoje własne doświadczenia, a także doświadczenia wszystkich innych.

      Zostawmy naszą społeczność w lepszym stanie, niż ją zastaliśmy.

      <a name="flag-problems"></a>

      ## [Jeśli widzisz problem, oznacz go](#flag-problems)

      Moderatorzy mają specjalne uprawnienia; są odpowiedzialni za to forum. Ale Ty też. Z Twoją pomocą moderatorzy mogą być animatorami społeczności, a nie tylko sprzątaczami czy policjantami.

      Kiedy widzisz złe zachowanie, nie odpowiadaj. Odpowiadanie zachęca do złego zachowania, potwierdzając je, pochłania Twoją energię i marnuje czas wszystkich. _Po prostu oznacz to_. Jeśli zgromadzi się wystarczająco dużo oznaczeń, zostaną podjęte działania, automatycznie lub przez interwencję moderatora.

      Aby utrzymać naszą społeczność, moderatorzy zastrzegają sobie prawo do usunięcia dowolnej treści i dowolnego konta użytkownika z dowolnego powodu w dowolnym momencie. Moderatorzy nie przeglądają nowych postów; moderatorzy i operatorzy witryny nie ponoszą odpowiedzialności za żadne treści publikowane przez społeczność.

      <a name="be-civil"></a>

      ## [Zawsze bądź uprzejmy](#be-civil)

      Nic nie sabotuje zdrowej rozmowy tak jak niegrzeczność:

      * Bądź uprzejmy. Nie publikuj niczego, co rozsądna osoba uznałaby za obraźliwe, obelżywe lub nienawistne.
      * Dbaj o czystość. Nie publikuj niczego obscenicznego lub o charakterze seksualnym.
      * Szanujcie się nawzajem. Nie nękaj ani nie smuć nikogo, nie podszywaj się pod ludzi ani nie ujawniaj ich prywatnych informacji.
      * Szanuj nasze forum. Nie publikuj spamu ani nie wandalizuj forum w inny sposób.

      To nie są konkretne terminy z precyzyjnymi definicjami &mdash; unikaj nawet _pozorów_ któregokolwiek z tych rzeczy. Jeśli nie jesteś pewien, zapytaj siebie, jak byś się czuł, gdyby Twój post pojawił się na pierwszej stronie głównego serwisu informacyjnego.

      To jest publiczne forum, a wyszukiwarki indeksują te dyskusje. Utrzymuj język, linki i obrazy bezpieczne dla rodziny i przyjaciół.

      <a name="keep-tidy"></a>

      ## [Utrzymuj porządek](#keep-tidy)

      Postaraj się umieścić rzeczy we właściwym miejscu, abyśmy mogli spędzić więcej czasu na dyskusji, a mniej na sprzątaniu. Więc:

      * Nie rozpoczynaj tematu w niewłaściwej kategorii; przeczytaj definicje kategorii.
      * Nie publikuj tego samego w wielu tematach.
      * Nie publikuj odpowiedzi bez treści.
      * Nie zmieniaj tematu, zmieniając go w trakcie.
      * Nie podpisuj swoich postów &mdash; każdy post ma dołączone informacje o Twoim profilu.

      Zamiast publikować „+1” lub „Zgadzam się”, użyj przycisku „Lubię to”. Zamiast kierować istniejący temat w radykalnie innym kierunku, użyj „Odpowiedz jako powiązany temat”.

      <a name="stealing"></a>

      ## [Publikuj tylko swoje własne rzeczy](#stealing)

      Nie możesz publikować niczego cyfrowego, co należy do kogoś innego bez pozwolenia. Nie możesz publikować opisów, linków ani metod kradzieży czyjejś własności intelektualnej (oprogramowanie, wideo, audio, obrazy) ani łamania jakichkolwiek innych przepisów prawa.

      <a name="power"></a>

      ## [Napędzane przez Ciebie](#power)

      Ta strona jest obsługiwana przez Twój [przyjazny zespół moderatorów](%{base_path}/about) i *Ciebie*, społeczność. Jeśli masz dalsze pytania dotyczące tego, jak powinny tu działać rzeczy, otwórz nowy temat w %{feedback_category} i porozmawiajmy! Jeśli wystąpi krytyczny lub pilny problem, którego nie można rozwiązać za pomocą tematu meta lub flagi, [skontaktuj się z moderatorami](%{base_path}/about).
  tos_topic:
    title: "Warunki użytkowania"
    body: |
      <h2 id="heading--change-me"><a href="#heading--change-me">Zmień mnie</a></h2>

      Administratorze forum, poniżej znajdziesz przykładowy szablon polityki prywatności, który powinieneś dostosować do potrzeb swojej strony.

      Te warunki nie dotyczą, ale mogą kiedyś dotyczyć korzystania z forum internetowego pod adresem <%{base_url}>. W takim przypadku, aby korzystać z forum, musisz uzgodnić te warunki z firmą %{company_name}, która prowadzi forum.

      Firma ta może oferować inne produkty i usługi, na innych warunkach. Te warunki dotyczą tylko korzystania z forum.

      Przejdź do:

      - Ważne warunki](#heading--important-terms)
      - [Twoje pozwolenie na korzystanie z forum](#heading--permission)
      - [Warunki korzystania z forum](#heading--conditions)
      - [Dopuszczalne użytkowanie](#heading--acceptable-use)
      - [Standardy treści](#heading--content-standards)
      - [Egzekwowanie](#heading--enforcement)
      - [Twoje konto](#heading--your-account)
      - [Twoja treść](#heading--your-content)
      - [Twoja odpowiedzialność](#heading--responsibility)
      - [Zastrzeżenia](#heading--disclaimers)
      - [Ograniczenia odpowiedzialności](#heading--liability)
      - [Informacje zwrotne](#heading--feedback)
      - [Wypowiedzenie](#heading--termination)
      - [Spory](#heading--disputes)
      - [Warunki ogólne](#heading--general)
      - [Kontakt](#heading--contact)
      - [Zmiany](#heading--changes)

      <h2 id="heading--important-terms"><a href="#heading--important-terms">Ważne warunki</a></h2>

      ***Te warunki zawierają wiele ważnych postanowień, które wpływają na Twoje prawa i obowiązki, takich jak zastrzeżenia w [Zastrzeżenia](#heading--disclaimers), ograniczenia odpowiedzialności firmy wobec Ciebie w [Ograniczenia odpowiedzialności](#heading--liability), Twoja zgoda na pokrycie strat spowodowanych przez niewłaściwe korzystanie z forum w [Ograniczenia odpowiedzialności](#heading--responsibility) oraz umowa o arbitrażu sporów w [Spory](#heading--disputes).***

      <h2 id="heading--permission"><a href="#heading--permission">Twoje pozwolenie na korzystanie z forum</a></h2>

      Zgodnie z tymi warunkami firma udziela ci pozwolenia na korzystanie z forum. Każdy musi wyrazić zgodę na te warunki, aby móc korzystać z forum.

      <h2 id="heading--conditions"><a href="#heading--conditions">Warunki korzystania z forum</a></h2>

      Twoje pozwolenie na korzystanie z forum podlega następującym warunkom:

      1. Musisz mieć co najmniej trzynaście lat.

      2. Nie możesz dłużej korzystać z forum, jeśli firma skontaktuje się z Tobą bezpośrednio i powie, że nie możesz.

      3. Musisz korzystać z forum zgodnie z zasadami [Dopuszczalne użytkowanie](#heading--acceptable-use) i [Standardy zawartości](#heading--content-standards).

      <h2 id="heading--acceptable-use"><a href="#heading--acceptable-use">Dopuszczalne użytkowanie</a></h2>

      1. Nie możesz łamać prawa używając forum.

      2. Nie możesz używać lub próbować używać konta innej osoby na forum bez jej zgody.

      3. Nie możesz kupować, sprzedawać lub w inny sposób handlować nazwami użytkowników lub innymi unikalnymi identyfikatorami na forum.

      4. Nie wolno Ci wysyłać reklam, łańcuszków lub innych ogłoszeń za pośrednictwem forum, ani wykorzystywać forum do zbierania adresów lub innych danych osobowych do komercyjnych list mailingowych lub baz danych.

      5. Nie możesz zautomatyzować dostępu do forum ani monitorować go, np. za pomocą przeglądarki internetowej, wtyczki lub dodatku do przeglądarki lub innego programu komputerowego, który nie jest przeglądarką internetową. Możesz przeszukiwać forum w celu indeksowania go w publicznie dostępnych wyszukiwarkach, jeśli taką prowadzisz.

      6. Nie możesz używać forum do wysyłania wiadomości na listy dystrybucyjne, grupy dyskusyjne lub aliasy grupowe.

      7. Nie możesz fałszywie sugerować, że jesteś związany z firmą lub przez nią wspierany.

      8. Nie możesz umieszczać na innych stronach internetowych hiperłączy do obrazów lub innych niehipertekstowych treści na forum.

      9. Nie możesz usuwać żadnych znaków wskazujących na własność z materiałów pobranych z forum.

      10. Nie możesz pokazywać żadnej części forum na innych stronach internetowych przez tag `<iframe>`.

      11. Nie wolno Ci wyłączać, unikać lub obchodzić jakichkolwiek zabezpieczeń lub ograniczeń dostępu do forum.

      12. Nie możesz obciążać infrastruktury forum nadmierną ilością żądań lub żądań mających na celu nadmierne obciążenie systemów informatycznych, na których opiera się forum.

      13. Nie możesz podszywać się pod inne osoby za pośrednictwem forum.

      14. Nie możesz zachęcać ani pomagać nikomu w naruszeniu tych zasad.

      <h2 id="heading--content-standards"><a href="#heading--content-standards">Standardy dotyczące treści</a></h2>

      1. Nie możesz umieszczać na forum treści nielegalnych, obraźliwych lub w inny sposób szkodliwych dla innych. Dotyczy to również treści nękających, nieodpowiednich, obraźliwych i nienawistnych.

      2. Nie możesz umieszczać na forum treści, które naruszają prawo, naruszają czyjeś prawa własności intelektualnej, naruszają czyjąś prywatność lub łamią umowy zawarte z innymi osobami.

      3. Nie możesz umieszczać na forum treści zawierających złośliwy kod komputerowy, taki jak wirusy komputerowe lub oprogramowanie szpiegujące.

      4. Nie wolno Ci umieszczać na forum treści, które są jedynie miejscem przechowywania określonego adresu, nazwy użytkownika lub innego unikalnego identyfikatora.

      5. Nie możesz używać forum do ujawniania informacji, których nie masz prawa ujawniać, takich jak poufne lub osobiste informacje innych osób.

      <h2 id="heading--enforcement"><a href="#heading--enforcement">Egzekwowanie prawa</a></h2>

      Firma może badać i ścigać naruszenia tych warunków w pełnym zakresie prawnym. Spółka może powiadomić organy ścigania i współpracować z nimi w ściganiu naruszeń prawa i niniejszych warunków.

      Firma zastrzega sobie prawo do zmiany, przeredagowania i usunięcia treści na forum z dowolnego powodu. Jeśli uważasz, że ktoś umieścił na forum treści naruszające te warunki, [skontaktuj się z nami natychmiast](#heading--contact).

      <h2 id="heading--your-account"><a href="#heading--your-account">Twoje konto</a></h2>

      Aby korzystać z niektórych funkcji forum, musisz utworzyć i zalogować się na konto.

      Aby utworzyć konto, musisz podać kilka informacji o sobie. Zakładając konto, zobowiązujesz się do podania co najmniej poprawnego adresu e-mail oraz do aktualizowania tego adresu. Możesz zamknąć swoje konto w dowolnym momencie, wysyłając e-mail na adres <%{contact_email}>.

      Zgadzasz się ponosić odpowiedzialność za wszystkie działania podejmowane przy użyciu twojego konta, niezależnie od tego, czy zostały one przez ciebie autoryzowane, czy też nie, do momentu zamknięcia konta lub powiadomienia firmy o naruszeniu dostępu do konta. Zobowiązujesz się do natychmiastowego powiadomienia firmy, jeśli podejrzewasz, że dostęp do twojego konta został naruszony. Zgadzasz się wybrać bezpieczne hasło do swojego konta i zachować je w tajemnicy.

      Firma może ograniczyć, zawiesić lub zamknąć Twoje konto na forum zgodnie z jej zasadami postępowania z prośbami o usunięcie treści związanych z prawami autorskimi lub jeśli firma ma podstawy sądzić, że złamano którąś z zasad zawartych w tym regulaminie.

      <h2 id="heading--your-content"><a href="#heading--your-content">Twoje treści</a></h2>

      Żaden z zapisów tego regulaminu nie daje firmie prawa własności do własności intelektualnej, którą dzielisz z forum, takiej jak informacje o Twoim koncie, posty lub inne treści, które przesyłasz na forum. Żaden z zapisów tego regulaminu nie daje Ci również żadnych praw własności do własności intelektualnej firmy.

      Ty i firma ponosicie wyłączną odpowiedzialność za treści umieszczane przez Ciebie na forum. Zgadzasz się nie sugerować, że treści zamieszczane na forum są sponsorowane lub zatwierdzone przez firmę. Niniejsze warunki nie zobowiązują firmy do przechowywania, utrzymywania lub dostarczania kopii treści przesłanych przez Ciebie oraz do ich zmiany zgodnie z tymi warunkami.

      Treść, którą przesyłasz na forum, należy do Ciebie i to Ty decydujesz, jakie pozwolenie udzielisz innym na jej wykorzystanie. Jednak w minimalnym zakresie udzielasz firmie licencji na udostępnianie treści przesłanych przez Ciebie na forum innym użytkownikom forum. Ta specjalna licencja pozwala firmie na kopiowanie, publikowanie i analizowanie treści, które zamieszczasz na forum.

      W momencie usunięcia treści z forum, czy to przez Ciebie, czy przez firmę, licencja specjalna firmy wygasa w momencie, gdy ostatnia kopia zniknie z kopii zapasowych, pamięci podręcznej i innych systemów firmy. Inne licencje, które stosujesz do przesyłanych przez siebie treści, takie jak licencje [Creative Commons](https://creativecommons.org), mogą obowiązywać również po ich usunięciu. Licencje te mogą dawać innym osobom lub samej firmie prawo do ponownego udostępniania Twoich treści na forum.

      Inne osoby, które otrzymają treści przesłane przez Ciebie na forum, mogą naruszyć warunki, na jakich udzielasz licencji na swoje treści. Zgadzasz się, że firma nie będzie ponosić odpowiedzialności za takie naruszenia lub ich konsekwencje.

      <h2 id="heading--responsibility"><a href="#heading--responsibility">Twoja odpowiedzialność</a></h2>

      Zgadzasz się zabezpieczyć firmę przed roszczeniami prawnymi innych osób związanymi z naruszeniem przez Ciebie niniejszych warunków lub naruszeniem tych warunków przez inne osoby korzystające z Twojego konta na forum. Zarówno Ty, jak i firma zgadzacie się na jak najszybsze powiadomienie drugiej strony o wszelkich roszczeniach prawnych, w związku z którymi firma może być zmuszona do wypłaty odszkodowania. Jeśli firma nie powiadomi Cię o roszczeniach prawnych bezzwłocznie, nie będziesz musiał wypłacać firmie odszkodowania za szkody, przed którymi mógłbyś się bronić lub które mógłbyś ograniczyć, gdybyś został niezwłocznie powiadomiony. Zgadzasz się zezwolić firmie na kontrolowanie dochodzenia, obrony i rozstrzygania roszczeń prawnych, za które musiałbyś wypłacić odszkodowanie, oraz na współpracę przy tych działaniach. Firma zobowiązuje się nie zgadzać na żadne ugody, które przyznają się do winy lub nakładają na Ciebie zobowiązania bez Twojej wcześniejszej zgody.

      <h2 id="heading--disclaimers"><a href="#heading--disclaimers">Zastrzeżenia</a></h2>

      ***Akceptujesz całe ryzyko związane z korzystaniem z forum i treści na nim zawartych. O ile pozwala na to prawo, firma i jej dostawcy dostarczają forum w takim stanie, w jakim jest, bez jakiejkolwiek gwarancji.***

      Forum może zawierać hiperłącza i integrować fora i usługi prowadzone przez inne podmioty. Firma nie udziela żadnej gwarancji na usługi prowadzone przez inne podmioty ani na treści przez nie dostarczane. Korzystanie z serwisów prowadzonych przez inne podmioty może być regulowane przez inne warunki zawarte pomiędzy Tobą a podmiotem prowadzącym serwis.

      <h2 id="heading--liability"><a href="#heading--liability">Ograniczenia odpowiedzialności</a></h2>

      ***Ani firma, ani jej dostawcy nie będą odpowiedzialni wobec Ciebie za szkody wynikające z naruszenia umowy, których ich personel nie mógł przewidzieć, gdy zgodziłeś się na te warunki.***

      ***W zakresie, w jakim pozwala na to prawo, całkowita odpowiedzialność wobec Ciebie za wszelkiego rodzaju roszczenia związane z forum lub treściami na nim zamieszczonymi będzie ograniczona do 50 dolarów.***

      <h2 id="heading--feedback"><a href="#heading--feedback">Informacje zwrotne</a></h2>

      Firma z radością przyjmuje Twoje opinie i sugestie dotyczące forum. Zobacz sekcję [Kontakt](#heading--contact) poniżej, aby dowiedzieć się, jak się z nami skontaktować.

      Zgadzasz się, że firma będzie miała swobodę działania w oparciu o dostarczone przez Ciebie opinie i sugestie oraz że firma nie będzie musiała Cię informować o tym, że Twoje opinie zostały wykorzystane, uzyskiwać Twojej zgody na ich wykorzystanie ani płacić Ci za to. Zgadzasz się nie przesyłać opinii lub sugestii, które Twoim zdaniem mogą być poufne lub zastrzeżone dla Ciebie lub innych osób.

      <h2 id="heading--termination"><a href="#heading--termination">Wypowiedzenie</a></h2>

      Zarówno Ty, jak i spółka możecie w każdej chwili zakończyć umowę zawartą w niniejszym regulaminie. Kiedy nasza umowa wygasa, wygasa również Twoje pozwolenie na korzystanie z forum.

      Następujące postanowienia pozostają w mocy po zakończeniu naszej umowy: [Twoja treść](#heading--your-content), [Feedback](#heading--feedback), [Twoja odpowiedzialność](#heading--responsibility), [Zastrzeżenia](#heading--disclaimers), [Ograniczenia odpowiedzialności](#heading--liability) oraz [Warunki ogólne](#heading--general).

      <h2 id="heading--disputes"><a href="#heading--disputes">Spory</a></h2>

      %{governing_law} reguluje wszelkie spory związane z tymi warunkami lub korzystaniem z forum przez użytkownika.

      Ty i firma zgadzacie się na dochodzenie nakazów sądowych związanych z tymi warunkami tylko w sądzie okręgowym lub rejonowym w %{city_for_disputes}. Ani Ty, ani firma nie będziecie sprzeciwiać się jurysdykcji, forum lub miejscu w tych sądach.

      ***Z wyjątkiem dochodzenia nakazu sądowego lub roszczeń wynikających z ustawy o oszustwach i nadużyciach komputerowych, użytkownik i spółka będą rozstrzygać wszelkie spory w drodze wiążącego arbitrażu. Arbitraż będzie przebiegał według zasad arbitrażu handlowego AAA oraz procedur uzupełniających dla sporów konsumenckich. Arbitraż odbędzie się w %{city_for_disputes}. Wszelkie spory będziesz rozstrzygać indywidualnie, a nie w ramach pozwu zbiorowego lub innego postępowania reprezentacyjnego, czy to jako powód, czy członek klasy. Żaden arbiter nie będzie łączył sporu z innym arbitrażem bez zgody firmy.***

      Każde orzeczenie arbitrażowe będzie zawierało koszty arbitrażu, uzasadnione honoraria adwokackie oraz uzasadnione koszty świadków. Zarówno Ty, jak i spółka możecie wnieść orzeczenie arbitrażowe do dowolnego właściwego sądu.

      <h2 id="heading--general"><a href="#heading--general">Warunki ogólne</a></h2>

      Jeśli jakieś postanowienie niniejszych warunków jest niewykonalne w formie pisemnej, ale można je zmienić tak, aby było wykonalne, należy je zmodyfikować w minimalnym stopniu, aby było wykonalne. W przeciwnym razie postanowienie to powinno zostać usunięte.

      Nie możesz przenieść swojej umowy z firmą. Firma może przenieść Twoją umowę na dowolny oddział firmy, dowolną inną firmę, która uzyska kontrolę nad firmą lub dowolną inną firmę, która kupi aktywa firmy związane z forum. Wszelkie próby cesji wbrew tym warunkom nie mają mocy prawnej.

      Ani wykonanie jakiegokolwiek prawa wynikającego z niniejszej Umowy, ani zrzeczenie się jakiegokolwiek naruszenia niniejszej Umowy nie uchyla jakiegokolwiek innego naruszenia niniejszej Umowy.

      Niniejszy regulamin zawiera wszystkie warunki umowy pomiędzy Tobą a firmą dotyczące korzystania z forum. Niniejsze warunki całkowicie zastępują wszelkie inne umowy dotyczące korzystania z forum, pisemne lub nie.

      <h2 id="heading--contact"><a href="#heading--contact">Kontakt</a></h2>

      Możesz powiadomić firmę na mocy tych warunków i wysłać pytania do firmy na adres <%{contact_email}>.

      Firma może powiadomić Cię zgodnie z tymi warunkami używając adresu e-mail, który podałeś dla swojego konta na forum, lub umieszczając wiadomość na stronie głównej forum lub stronie Twojego konta.

      <h2 id="heading--changes"><a href="#heading--changes">Zmiany</a></h2>

      Firma ostatnio zaktualizowała te warunki w dniu [WSTAW TUTAJ DATĘ OSTATNIEJ AKTUALIZACJI] i może je ponownie zaktualizować. Firma będzie umieszczać wszystkie aktualizacje na forum. W przypadku aktualizacji zawierających istotne zmiany, firma zgodzi się wysłać do ciebie e-mail, jeśli założysz konto i podasz prawidłowy adres e-mail. Firma może również informować o aktualizacjach za pomocą specjalnych wiadomości lub alertów na forum.

      Po otrzymaniu powiadomienia o aktualizacji warunków, musisz zgodzić się na nowe warunki, aby nadal korzystać z forum.
  privacy_topic:
    title: "Polityka prywatności"
    body: |
      ## [Administratorze forum, poniżej znajdziesz przykładowy wzór polityki prywatności, który powinieneś dostosować do swojej strony].

      <a name="collect"></a>

      ## [Jakie informacje zbieramy?](#collect)

      Zbieramy informacje od Ciebie, gdy rejestrujesz się na naszej stronie i zbieramy dane, gdy uczestniczysz w forum, czytając, pisząc i oceniając udostępniane tutaj treści.

      Podczas rejestracji na naszej stronie możesz zostać poproszony o podanie swojego pseudonimu i adresu e-mail. Możesz jednak odwiedzać naszą stronę bez rejestracji. Twój adres e-mail zostanie zweryfikowany za pomocą wiadomości e-mail zawierającej unikalny link. Jeśli ten link zostanie odwiedzony, wiemy, że kontrolujesz adres e-mail.

      Gdy jesteś zarejestrowany i publikujesz posty, rejestrujemy adres IP, z którego pochodzi post. Możemy również przechowywać dzienniki serwera, które zawierają adres IP każdego żądania skierowanego do naszego serwera.

      <a name="use"></a>

      ## [Do czego wykorzystujemy Twoje dane?](#use)

      Wszelkie informacje, które od Ciebie zbieramy, mogą być wykorzystywane na jeden z następujących sposobów:

      * Aby spersonalizować Twoje doświadczenia &mdash; Twoje informacje pomagają nam lepiej reagować na Twoje indywidualne potrzeby.
      * Aby ulepszyć naszą witrynę &mdash; nieustannie staramy się ulepszać naszą ofertę w oparciu o informacje i opinie, które otrzymujemy od Ciebie.
      * Aby poprawić obsługę klienta &mdash; Twoje informacje pomagają nam skuteczniej reagować na Twoje prośby o obsługę klienta i potrzeby wsparcia.
      * W celu wysyłania okresowych wiadomości e-mail &mdash; Podany przez Ciebie adres e-mail może być wykorzystywany do wysyłania informacji, powiadomień, o które prosisz, o zmianach w tematach lub w odpowiedzi na Twoją nazwę użytkownika, odpowiadania na zapytania i / lub inne prośby lub pytania.

      <a name="protect"></a>

      ## [Jak chronimy Twoje dane?](#protect)

      Wdrażamy różne środki bezpieczeństwa w celu zachowania bezpieczeństwa Twoich danych osobowych podczas ich wprowadzania, przesyłania lub uzyskiwania do nich dostępu.

      <a name="data-retention"></a>

      ## [Jakie są wasze zasady przechowywania danych?](#data-retention)

      W dobrej wierze dołożymy wszelkich starań, aby:

      * Zachowaj dzienniki serwera zawierające adres IP wszystkich żądań do tego serwera nie dłużej niż [LICZBA DNI] dni.

      <a name="cookies"></a>

      ## [Czy używamy plików cookie?](#cookies)

      Tak. Pliki cookie to małe pliki, które witryna lub jej usługodawca przesyła na dysk twardy komputera za pośrednictwem przeglądarki internetowej (jeśli na to zezwalasz). Te pliki cookie umożliwiają witrynie rozpoznanie Twojej przeglądarki i, jeśli masz zarejestrowane konto, powiązanie jej z zarejestrowanym kontem.

      Używamy plików cookie, aby zrozumieć i zapisać Twoje preferencje dotyczące przyszłych wizyt oraz zebrać zbiorcze dane dotyczące ruchu w witrynie i interakcji z nią, abyśmy mogli oferować lepsze doświadczenia i narzędzia w przyszłości. Możemy zawierać umowy z zewnętrznymi dostawcami usług, aby pomóc nam w lepszym zrozumieniu odwiedzających naszą witrynę. Usługodawcy ci nie mogą wykorzystywać informacji zebranych w naszym imieniu, z wyjątkiem pomocy w prowadzeniu i ulepszaniu naszej działalności.

      <a name="disclose"></a>

      ## [Czy ujawniamy jakiekolwiek informacje podmiotom zewnętrznym?](#disclose)

      Nie sprzedajemy, nie handlujemy ani w żaden inny sposób nie przekazujemy podmiotom zewnętrznym Twoich danych osobowych. Nie obejmuje to zaufanych stron trzecich, które pomagają nam w obsłudze naszej witryny, prowadzeniu naszej działalności lub obsłudze użytkownika, o ile strony te zgadzają się zachować poufność tych informacji. Możemy również ujawnić twoje informacje, gdy uważamy, że jest to właściwe w celu przestrzegania prawa, egzekwowania zasad naszej witryny lub ochrony naszych lub innych praw, własności lub bezpieczeństwa. Informacje o odwiedzających, które nie umożliwiają ich identyfikacji, mogą być jednak przekazywane innym stronom w celach marketingowych, reklamowych lub innych.

      <a name="third-party"></a>

      ## [Linki stron trzecich](#third-party)

      Od czasu do czasu, według naszego uznania, możemy umieszczać lub oferować produkty lub usługi stron trzecich w naszej witrynie. Te witryny stron trzecich mają oddzielne i niezależne polityki prywatności. W związku z tym nie ponosimy żadnej odpowiedzialności za treści i działania tych stron. Niemniej jednak staramy się chronić integralność naszej witryny i z zadowoleniem przyjmujemy wszelkie opinie na temat tych witryn.

      <a name="coppa"></a>

      ## [Zgodność z ustawą o ochronie prywatności dzieci w Internecie](#coppa)

      Nasza witryna, produkty i usługi są skierowane do osób, które ukończyły 13 lat. Jeśli ten serwer znajduje się w USA, a masz mniej niż 13 lat, zgodnie z wymogami COPPA ([Children's Online Privacy Protection Act](https://pl.wikipedia.org/wiki/Children%E2%80%99s_Online_Privacy_Protection_Act)), nie korzystaj z tej witryny.

      <a name="online"></a>

      ## [Tylko polityka prywatności online](#online)

      Niniejsza polityka prywatności online ma zastosowanie wyłącznie do informacji gromadzonych za pośrednictwem naszej witryny, a nie do informacji gromadzonych offline.

      <a name="consent"></a>

      ## [Twoja zgoda](#consent)

      Korzystając z naszej witryny, wyrażasz zgodę na naszą politykę prywatności.

      <a name="changes"></a>

      ## [Zmiany naszej polityki prywatności](#changes)

      Jeśli zdecydujemy się zmienić naszą politykę prywatności, opublikujemy te zmiany na tej stronie.

      Ten dokument jest objęty licencją CC-BY-SA. Został ostatnio zaktualizowany [WSTAW TUTAJ DATĘ OSTATNIEJ AKTUALIZACJI].
  badges:
    mass_award:
      errors:
        invalid_csv: Natrafiliśmy na błąd w linii %{line_number}. Upewnij się, że plik CSV zawiera jeden adres w każdej linii.
        too_many_csv_entries:
          one: Za dużo wpisów w pliku CSV. Podaj plik CSV zawierający nie więcej niż %{count} wpis.
          few: Za dużo wpisów w pliku CSV. Podaj plik CSV zawierający nie więcej niż %{count} wpisów.
          many: Za dużo wpisów w pliku CSV. Podaj plik CSV zawierający nie więcej niż %{count} wpisów.
          other: Za dużo wpisów w pliku CSV. Podaj plik CSV zawierający nie więcej niż %{count} wpisów.
        badge_disabled: Najpierw włącz odznakę %{badge_name}.
        cant_grant_multiple_times: Nie można wielokrotnie przyznać odznaki %{badge_name} pojedynczemu użytkownikowi.
    editor:
      name: Edytor
      description: Pierwsza edycja
      long_description: |
        Ta odznaka jest przyznawana, gdy po raz pierwszy edytujesz jeden ze swoich postów. Chociaż nie będziesz mógł/mogła edytować swoich postów na zawsze, zachęcamy do edycji - możesz poprawić formatowanie, naprawić drobne błędy lub dodać wszystko, co przegapiłeś, gdy pisałeś/łaś swój post po raz pierwszy. Edytuj, aby Twoje posty były jeszcze lepsze!
    wiki_editor:
      name: Redaktor Wiki
      description: Pierwsza edycja Wiki
      long_description: |
        Ta odznaka jest przyznawana za pierwszą edycję wpisu na wiki.
    basic_user:
      name: Podstawowy
      description: <a href="https://blog.discourse.org/2018/06/understanding-discourse-trust-levels/">Otrzymano</a> wszystkie niezbędne funkcje społeczności.
      long_description: |
        Ta odznaka jest przyznawana za zdobycie 1. poziomu zaufania. Dziękujemy, że jesteś z nami i czytasz różne tematy, aby poznać naszą społeczność. Ograniczenia nałożone na Ciebie jako na nowego użytkownika / nową użytkowniczkę zostały zniesione i otrzymujesz dostęp do wszystkich niezbędnych funkcji społecznościowych, takich jak wysyłanie wiadomości prywatnych, flagowanie wpisów, edytowanie wiki czy możliwość dodawania wielu obrazków i linków we wpisach.
    member:
      name: Uczestnik
      description: <a href="https://blog.discourse.org/2018/06/understanding-discourse-trust-levels/">Przyznano</a>możliwość zapraszania, wysyłania wiadomości grupowych, więcej polubień
      long_description: |
        Ta odznaka jest przyznawana za zdobycie 2. poziomu zaufania. Dziękujemy za prawdziwe włączenie się w naszą społeczeność poprzez udzielanie się przez ostatnich kilka tygodni. Możesz teraz wysyłać zaproszenia ze swojej strony użytkownika lub z tematów, tworzyć konwersacje grupowe i otrzymywać dziennie więcej polubień.
    regular:
      name: Stały bywalec
      description: <a href="https://blog.discourse.org/2018/06/understanding-discourse-trust-levels/">Przyznano</a>możliwość zmiany kategorii i nazwy, tworzenie linków dofollow, wiki, więcej polubień
      long_description: |
        Ta odznaka jest przyznawana, gdy osiągniesz poziom zaufania 3. Dziękujemy za regularny udział w naszej społeczności przez okres kilku miesięcy. Jesteś teraz jednym z najbardziej aktywnych czytelników i wiarygodnym współtwórcą, który sprawia, że nasza społeczność jest wspaniała. Możesz teraz zmieniać kategorie i nazwy tematów, korzystać z potężniejszych flag spamu, a także otrzymasz znacznie więcej polubień dziennie.
    leader:
      name: Weteran
      description: <a href="https://blog.discourse.org/2018/06/understanding-discourse-trust-levels/">Przyznano</a> możliwość globalnej edycji, przypinania, zamykania, archiwizacji, dzielenia i scalania tematów oraz więcej polubień
      long_description: |
        Ta odznaka jest przyznawana za zdobycie 4. poziomu zaufania. Jesteś wybranym przez zespół administracyjny weteranem i stawiasz dobry przykład reszcie społeczności poprzez swoje akcje i wypowiedzi. Możesz edytować wszystkie wpisy i dokonywać akcji typowych dla moderatorów: przypinania, zamykania, zastrzeżenia, archiwizowania, dzielenia i scalania tematów.
    welcome:
      name: Powitanie
      description: Otrzymano polubienie
      long_description: |
        Ta odznaka jest przyznawana za otrzymanie pierwszego polubienia przy wpisie. Gratulacje, napisałeś/napisałaś coś, co inni użytkownicy uznali za interesujące, fajne lub użyteczne!
    autobiographer:
      name: Autobiograf
      description: Wypełniono<a href="%{base_uri}/my/preferences/profile">profil</a>użytkownika
      long_description: |
        Ta odznaka jest przyznawana za wypełnienie <a href="%{base_uri}/my/preferences/profile">profilu użytkownika</a>i wybranie zdjęcia profilowego. Dając się lepiej poznać i pokazując swoje zainteresowania czynisz społeczność lepszą i silniej związaną. Dołącz do nas!
    anniversary:
      name: Rocznica
      description: Aktywność przez rok, co najmniej jeden wpis
      long_description: |
        Ta odznaka jest przyznawana, gdy jesteś członkiem od roku i masz co najmniej jeden post w tym roku. Dziękujemy za pozostawanie w pobliżu i wkład w naszą społeczność. Nie moglibyśmy tego zrobić bez Ciebie.
    nice_post:
      name: Niezła odpowiedź
      description: Otrzymano 10 polubień w odpowiedzi
      long_description: |
        Ta odznaka jest przyznawana, gdy Twoja odpowiedź otrzyma 10 polubień. Twoja odpowiedź wywarła wrażenie na społeczności i pomogła posunąć rozmowę do przodu.
    good_post:
      name: Dobra odpowiedź
      description: Otrzymano 25 polubień w odpowiedzi
      long_description: |
        Ta odznaka jest przyznawana, gdy Twoja odpowiedź otrzyma 25 polubień. Twoja odpowiedź była wyjątkowa i uczyniła rozmowę o wiele bardziej interesującą.
    great_post:
      name: Świetna odpowiedź
      description: Otrzymano 50 polubień w odpowiedzi
      long_description: |
        Ta odznaka jest przyznawana, gdy Twoja odpowiedź otrzyma 50 polubień. Wow! Twoja odpowiedź była inspirująca, fascynująca, zabawna lub wnikliwa, a społeczność ją pokochała!
    nice_topic:
      name: Niezły Temat
      description: Otrzymano 10 polubień w temacie.
      long_description: |
        Ta odznaka jest przyznawana, gdy Twój temat uzyska 10 polubień. Rozpocząłeś/łaś interesującą rozmowę, która spodobała się społeczności.
    good_topic:
      name: Dobry Temat
      description: Otrzymano 25 polubień w temacie.
      long_description: |
        Ta odznaka jest przyznawana, gdy Twój temat uzyska 25 polubień. Rozpocząłeś/łaś ożywioną rozmowę, wokół której zebrała się społeczność.
    great_topic:
      name: Świetny Temat
      description: Otrzymano 50 polubień w temacie.
      long_description: |
        Ta odznaka jest przyznawana, gdy Twój temat uzyska 50 polubień. Rozpocząłeś/łaś fascynującą rozmowę, a społeczność pokochała ożywioną dyskusję, która zaowocowała w dobry temat!
    nice_share:
      name: Niezłe udostępnienie
      description: Udostępniono wpis z 25 unikalnymi odwiedzającymi.
      long_description: |
        Ta odznaka przyznawana jest za udostępnienie linku, który został naciśnięty przez co najmniej 25 osób. Dziękujemy za rozpowszechnianie naszych konwersacji i tej społeczności.
    good_share:
      name: Dobre udostępnienie
      description: Udostępniono wpis z 300 unikalnymi odwiedzającymi.
      long_description: |
        Ta odznaka jest przyznawana za udostępnienie linku, który został kliknięty przez 300 zewnętrznych gości. Dobra robota! Pokazałeś/łaś świetną dyskusję kilku nowym osobom i pomogłeś/łaś tej społeczności się rozwijać.
    great_share:
      name: Świetne udostępnienie
      description: Udostępniono wpis z 1000 unikalnych odwiedzających.
      long_description: |
        Ta odznaka jest przyznawana za udostępnienie linku, który został kliknięty przez 1000 zewnętrznych gości. Wow! Wypromowałeś/łaś interesującą dyskusję wśród ogromnej liczby nowych odbiorców i pomogłeś/łaś nam w dużym stopniu rozwinąć naszą społeczność!
    first_like:
      name: Pierwsze polubienie
      description: Polubiono wpis
      long_description: |
        Ta odznaka jest przyznawana, gdy po raz pierwszy polubisz wpis poprzez przycisk :heart:. Dokonywanie polubień jest świetnym sposobem aby poinformować członków społeczności, że ich wpis jest naprawdę interesujący, przydatny, fajny, zabawny. Dziel się miłością!
    first_flag:
      name: Pierwsza flaga
      description: Zgłoszenie wpisu
      long_description: |
        Ta odznaka jest przyznawana za pierwszym oflagowaniem posta. Dzięki flagowaniu wszyscy pomagamy utrzymać to miejsce przyjaznym dla wszystkich. Jeśli zauważysz jakiekolwiek posty, które z jakiegokolwiek powodu wymagają uwagi moderatora, nie wahaj się ich oflagować. Jeśli widzisz problem, :flag_black: oflaguj go!
    promoter:
      name: Promotor
      description: Zaproszenie użytkownika
      long_description: |
        Ta odznaka jest przyznawana, gdy zaprosisz kogoś do społeczności za pomocą przycisku zapraszania na stronie użytkownika lub w dolnej części tematu. Zapraszanie znajomych, którzy mogą być zainteresowani konkretnymi dyskusjami, to świetny sposób na wprowadzenie nowych osób do naszej społeczności, więc dzięki!
    campaigner:
      name: Działacz
      description: Zaproszenie 3 użytkowników
      long_description: |
        Ta odznaka jest przyznawana, gdy zaprosiłeś/łaś 3 osoby, które następnie spędziły wystarczająco dużo czasu na stronie, aby stać się regularnymi użytkownikami. Żywa społeczność potrzebuje regularnego napływu nowych osób, które regularnie uczestniczą i dodają swoje opinie do dyskusji.
    champion:
      name: Mistrz
      description: Zaproszono 5 użytkowników
      long_description: |
        Ta odznaka jest przyznawana, gdy zaprosisz 5 osób, które następnie spędziły w witrynie wystarczająco dużo czasu, aby zostać pełnoprawnymi użytkownikami. Wow! Dziękujemy za rozszerzenie różnorodności naszej społeczności o nowe osoby!
    first_share:
      name: Pierwsze udostępnienie
      description: Udostępniono wpis
      long_description: |
        Ta odznaka jest przyznawana, kiedy po raz pierwszy dzielisz się linkiem odpowiedzi albo tematu, posługując się przyciskiem "Prześlij". Dzielenie się linkami to znakomity sposób na pokazanie ciekawej dyskusji innym i na powiększenie grona znajomych.
    first_link:
      name: Pierwszy link
      description: Dodano wewnętrzny link do innego tematu
      long_description: |
        Ta odznaka jest przyznawana, kiedy po raz pierwszy podajesz link do innego tematu w odpowiedzi. Udostępnianie tematów pomaga innym czytającym w odnalezieniu powiązanych interesujących dyskusji, pokazując związki między tematami w obydwu kierunkach.
    first_quote:
      name: Pierwszy cytat
      description: Zacytowano wpis
      long_description: |
        Ta odznaka jest przyznawana, gdy po raz pierwszy zacytujesz post w swojej odpowiedzi. Cytowanie w odpowiedzi odpowiednich fragmentów wcześniejszych postów pomaga utrzymać dyskusję na temat. Najłatwiejszym sposobem cytowania jest zaznaczenie fragmentu wpisu, a następnie naciśnięcie dowolnego przycisku odpowiedzi. Cytuj hojnie!
    read_guidelines:
      name: Przeczytany przewodnik
      description: Przeczytaj <a href="%{base_uri}/guidelines">wytyczne dla społeczności</a>
      long_description: |
        Ta odznaka jest przyznana za przeczytanie <a href="%{base_uri}/guidelines">wytycznych społeczności</a>. Przestrzeganie tych prostych zasad i dzielenie się nimi pomaga zbudować bezpieczną, zabawną i zrównoważoną społeczność dla wszystkich użytkowników. Zawsze pamiętaj, że po drugiej stronie ekranu jest inny człowiek, bardzo podobny do Ciebie. Bądź miły!
    reader:
      name: Czytelnik
      description: Przeczytanie każdego odpowiedzi w temacie z ponad 100 wpisami
      long_description: |
        Ta odznaka jest przyznawana, gdy po raz pierwszy przeczytasz dłuższy temat z więcej niż 100 wpisami. Dokładne czytanie konwersacji pozwala na śledzenie dyskusji, zrozumienie różnych punktów widzenia i prowadzi do bardziej interesującej konwersacji. Im więcej czytasz, tym lepsza staję się konwersacja. Lubimy powtarzać, że czytanie to właśnie fundament! :slight_smile:
    popular_link:
      name: Popularny link
      description: Opublikowanie zewnętrznego linku, który otrzymał co najmniej 50 kliknięć
      long_description: |
        Ta odznaka jest przyznawana, gdy link, który udostępniłeś/łaś zostanie otwarty przynajmniej 50 razy. Dziękujemy za dodawanie przydatnych linków, które mają wyraźny wkład w zawartość konwersacji!
    hot_link:
      name: Gorący link
      description: Opublikowanie zewnętrznego linku, który otrzymał co najmniej 300 kliknięć
      long_description: |
        Ta odznaka jest przyznawana, gdy link, który udostępniłeś/łaś zostanie otwarty przynajmniej 300 razy. Dziękujemy za udostępnienie ciekawe linku, który pozwolił rozwinąć konwersację i dodać nowy punkt widzenia dyskusji!
    famous_link:
      name: Popularny link
      description: Opublikowanie zewnętrznego linku, który otrzymał co najmniej 1000 kliknięć
      long_description: |
        Ta odznaka jest przyznawana, gdy link, który udostępniłeś/łaś zostanie otwarty przynajmniej 1000 razy. Wow! Udostępniłeś/łaś link, który wyraźnie przyczynił się do ulepszenia konwersacji poprzez dodanie niezbędnych szczegółów, zawartości i informacji. Dobra robota!
    appreciated:
      name: Doceniony
      description: Otrzymano 1 polubienie w 20 wpisach
      long_description: |
        Ta odznaka jest przyznawana, gdy otrzymasz przynajmniej 20 polubień różnych wpisów. Społeczność lubi twój wkład do konwersacji!
    respected:
      name: Szanowany
      description: Otrzymano 2 polubienia w 100 wpisach
      long_description: |
        Ta odznaka jest przyznawana, gdy otrzymasz przynajmniej 2 polubienia na 100 różnych wpisach. Społeczność zaczyna szanować twój wkład do konwersacji.
    admired:
      name: Podziwiany
      description: Otrzymano 5 polubień w 300 wpisach
      long_description: |
        Ta odznaka jest przyznawana, gdy otrzymasz przynajmniej 5 polubień na 300 różnych wpisach. Wow! Społeczność docenia twój częsty i wysokiej jakości wkład w konwersacje.
    out_of_love:
      name: Z miłości
      description: Wykorzystano %{max_likes_per_day} polubień w ciągu dnia
      long_description: |
        Ta odznaka jest przyznawana, gdy wykorzystasz wszystkie %{max_likes_per_day} swoich codziennych polubień. Pamiętając o tym, aby poświęcić chwilę i polubić posty, które lubisz i cenisz, zachęcasz innych członków społeczności do tworzenia jeszcze lepszych dyskusji w przyszłości.
    higher_love:
      name: Wyższa miłość
      description: Użyto %{max_likes_per_day} polubień w ciągu dnia 5 razy
      long_description: |
        Ta odznaka jest przyznawana, gdy wykorzystasz wszystkie %{max_likes_per_day} swoich codziennych polubień przez 5 dni. Dziękujemy za poświęcenie czasu na aktywne zachęcanie użytkowników do nowych rozmów każdego dnia!
    crazy_in_love:
      name: Szaleńczo zakochany
      description: Użyto %{max_likes_per_day} polubień w ciągu dnia 20 razy
      long_description: |
        Ta odznaka jest przyznawana, gdy wykorzystasz wszystkie %{max_likes_per_day} swoich codziennych polubień przez 20 dni. Wow! Jesteś wzorem do naśladowania, jeśli chodzi o zachęcanie do dyskusji innych członków naszej społeczności!
    thank_you:
      name: Dziękuje
      description: Ma 20 polubionych wpisów i dał 10 polubień
      long_description: |
        Ta odznaka jest przyznawana, gdy masz co najmniej 20 polubionych wpisów i dałeś/łaś w zamian 10 lub więcej polubień. Gdy ktoś polubi twój wpis, znajdź czas, by polubić również wpisy innych użytkowników.
    gives_back:
      name: Daje coś od siebie
      description: Ma 100 polubionych wpisów i dał 100 polubień
      long_description: |
        Ta odznaka jest przyznawana, gdy masz co najmniej 100 polubionych wpisów i dałeś/łaś w zamian 100 lub więcej polubień. Dziękujemy za twoją aktywność!
    empathetic:
      name: Empatyczny
      description: Ma 500 polubionych wpisów i dał 1000 polubień
      long_description: |
        Ta odznaka jest przyznawana, gdy posiadasz 500 polubionych postów i oddałeś/łaś 1000 lub więcej polubień w zamian. Wow! Jesteś wzorem hojności i wzajemnego uznania :two_hearts:.
    first_emoji:
      name: Pierwsze Emoji
      description: Użyto Emoji we Wpisie
      long_description: |
        Ta odznaka jest przyznawana za pierwszym razem, gdy dodasz Emoji do swojego posta :thumbsup:. Emoji pozwalają wyrazić emocje w swoich wypowiedziach, od szczęścia :smiley: przez smutek :anguished: po złość :angry: i wszystko pomiędzy :sunglasses:. Po prostu wpisz : (dwukropek) lub naciśnij przycisk Emoji na pasku narzędzi w edytorze, aby wybrać spośród setek opcji do wyboru :ok_hand:
    first_mention:
      name: Pierwsze Wspomnienie
      description: Wspomniano o użytkowniku we wpisie
      long_description: |
        Ta plakietka jest przyznawana, gdy po raz pierwszy wspomnisz czyjąś @nazwę użytkownika w swoim poście. Każda wzmianka generuje powiadomienie do tej osoby, aby ta wiedziała o Twoim poście. Po prostu zacznij wpisywać @ (w symbolu), aby wspomnieć o dowolnym użytkowniku lub, jeśli jest to dozwolone, grupie - jest to wygodny sposób zwrócenia uwagi.
    first_onebox:
      name: Pierwszy Onebox
      description: Dodany link został poddany funkcji oneboxe
      long_description: |
        Ta odznaka jest przyznawana za pierwszym razem, gdy publikujesz link w osobnym wierszu, który automatycznie rozwija się w ramkę z podsumowaniem, tytułem i (jeśli jest dostępne) zdjęciem.
    first_reply_by_email:
      name: Pierwsza Odpowiedz przez Email
      description: Odpowiedział na wpis poprzez email
      long_description: |
        Ta odznaka jest przyznawana kiedy pierwszy raz odpowiesz na post przez e-mail. :e-mail:
    new_user_of_the_month:
      name: "Nowy Użytkownik Miesiąca"
      description: Wybitny wkład w pierwszym miesiącu
      long_description: |
        Ta odznaka jest przyznawana, aby pogratulować dwóm użytkownikom każdego miesiąca za ich wkład w rozwój; mierzone na podstawie tego jak często ich wpisy dostawały polubienia i przez kogo.
    enthusiast:
      name: Entuzjasta
      description: Odwiedziono 10 kolejnych dni
      long_description: |
        Ta odznaka jest przydzielana za odwiedzanie 10 dni pod rząd.
        Dziękujemy za bycie z nami przez ponad tydzień!
    aficionado:
      name: Miłośnik
      description: Odwiedziono 100 kolejnych dni
      long_description: |
        Ta odznaka jest przyznawana za odwiedzanie forum przez 100 kolejnych dni. To więcej niż trzy miesiące!
    devotee:
      name: Wielbiciel
      description: Odwiedziono 365 kolejnych dni
      long_description: |
        Ta odznaka jest przyznawana za odwiedzanie forum przez 365 kolejnych dni. Wow, to cały rok!
    badge_title_metadata: "%{display_name} odznaka na %{site_title}"
  admin_login:
    acknowledgement: "Jeśli istnieje konto administratora z adresem e-mail %{email}, otrzymasz wiadomość e-mail z linkiem do zalogowania się."
    email_input: "Email administratora. "
    submit_button: "Wyślij Email"
    safe_mode: "Tryb awaryjny: wyłącz wszystkie motywy/wtyczki podczas logowania"
  performance_report:
    initial_post_raw: Ten temat zawiera codzienne raporty wydajności dla twojej strony.
    initial_topic_title: Raporty wydajności strony
  tags:
    title: "Etykiety"
    restricted_tag_disallowed: 'Nie można zastosować tagu "%{tag}”.'
    restricted_tag_remove_disallowed: 'Nie możesz usunąć tagu „%{tag}”.'
    minimum_required_tags:
      one: "Musisz wybrać co najmniej %{count} tag."
      few: "Musisz wybrać co najmniej %{count} tagi."
      many: "Musisz wybrać co najmniej %{count} tagów."
      other: "Musisz wybrać co najmniej %{count} tagów."
    upload_row_too_long: "Plik CSV powinien zawierać jeden tag w każdym wierszu. Opcjonalnie po tagu można umieścić przecinek, a następnie nazwę grupy tagów."
    forbidden:
      invalid:
        one: "Nie można użyć wybranego tagu"
        few: "Nie można użyć wybranych tagów"
        many: "Nie można użyć wybranych tagów"
        other: "Nie można użyć wybranych tagów"
      in_this_category: '"%{tag_name}" nie może być użyty w tej kategorii'
      restricted_to:
        one: '"%{tag_name}" jest ograniczony do kategorii "%{category_names}"'
        few: '"%{tag_name}" jest ograniczony do kategorii "%{category_names}"'
        many: '"%{tag_name}" jest ograniczony do kategorii "%{category_names}"'
        other: '"%{tag_name}" jest ograniczony do kategorii "%{category_names}"'
      synonym: 'Synonimy nie są dozwolone. Zamiast tego użyj "%{tag_name}".'
      has_synonyms: 'Nie można użyć "%{tag_name}", ponieważ zawiera synonimy.'
      restricted_tags_cannot_be_used_in_category:
        one: 'Tag "%{tags}" nie może być użyty w kategorii "%{category}". Usuń go.'
        few: 'Następujące tagi nie mogą być używane w kategorii "%{category}": %{tags}. Usuń je.'
        many: 'Następujące tagi nie mogą być używane w kategorii "%{category}": %{tags}. Usuń je.'
        other: 'Następujące tagi nie mogą być używane w kategorii "%{category}": %{tags}. Usuń je.'
      category_does_not_allow_tags:
        one: 'Kategoria "%{category}" nie pozwala na użycie tagu: "%{tags}". Proszę go usunąć.'
        few: 'Kategoria "%{category}" nie pozwala na użycie tagów: "%{tags}". Proszę je usunąć.'
        many: 'Kategoria "%{category}" nie pozwala na użycie tagów: "%{tags}". Proszę je usunąć.'
        other: 'Kategoria "%{category}" nie pozwala na użycie tagów: "%{tags}". Proszę je usunąć.'
    required_tags_from_group:
      one: "Musisz dołączyć co najmniej %{count} %{tag_group_name} tag. Tagi w tej grupie to: %{tags}."
      few: "Musisz dołączyć co najmniej %{count} %{tag_group_name} tagi. Tagi w tej grupie to: %{tags}."
      many: "Musisz dołączyć co najmniej %{count} %{tag_group_name} tagów. Tagi w tej grupie to: %{tags}."
      other: "Musisz dołączyć co najmniej %{count} %{tag_group_name} tagów. Tagi w tej grupie to: %{tags}."
    limited_to_one_tag_from_group: "Tagi %{tags} nie mogą być używane jednocześnie. Prosimy o uwzględnienie tylko jednego z nich."
    invalid_target_tag: "nie może być synonimem synonimu"
    synonyms_exist: "nie jest dozwolone, gdy istnieją synonimy"
    user_not_permitted: "Nie masz uprawnień do tagowania tematów"
  rss_by_tag: "Tematy otagowane %{tag}"
  finish_installation:
    congratulations: "Gratulacje, zainstalowałeś/łaś Discourse!"
    register:
      button: "Zarejestruj"
      title: "Zarejestrowano konto administratora"
      help: "Zarejestruj nowe konto, aby rozpocząć."
      no_emails: "Niestety, podczas instalacji nie zdefiniowano żadnych e-maili administratora, więc finalizacja konfiguracji może być trudna. Dodaj adres e-mail programisty w pliku konfiguracyjnym lub <a href='https://meta.discourse.org/t/create-admin-account-from-console/17274'>utwórz konto administratora z konsoli</a>."
    confirm_email:
      title: "Potwierdzenie przez email"
      message: "<p>Wysłaliśmy wiadomość aktywacyjną na adres <b>%{email}</b>. Postępuj zgodnie z instrukcjami zawartymi w wiadomości e-mail, aby aktywować swoje konto.</p><p>Jeśli nie dotrze, sprawdź folder spamu i <a href='https://meta.discourse.org/t/troubleshooting-email-on-a-new-discourse-install/16326'>upewnij się, że poprawnie skonfigurowałeś/łaś e-maile</a>.</p>"
    resend_email:
      title: "Ponowne przesyłanie emaila aktywacyjnego"
      message: "<p>Powtórnie przesłaliśmy e-maila aktywacyjnego do <b>%{email}</b>"
  safe_mode:
    title: "Wejście w tryb bezpieczny"
    description: "Tryb bezpieczny umożliwia testowanie witryny bez ładowania motywów i wtyczek po stronie klienta. Wtyczki po stronie serwera pozostają włączone."
    no_themes: "Wyłącz motywy i komponenty motywu"
    no_unofficial_plugins: "Wyłącz nieoficjalne dostosowania wtyczek po stronie klienta"
    no_plugins: "Wyłącz wszystkie dostosowania wtyczek po stronie klienta"
    deprecation_error_description: "Aby sprawdzić kompatybilność z nadchodzącymi aktualizacjami Discourse, możesz sprawić, by przestarzały Javascript zgłaszał błąd:"
    deprecation_error_label: Spraw, aby przestarzały Javascript zgłaszał błąd
    enter: "Włącz Tryb Bezpieczny"
    must_select: "Musisz wybrać przynajmniej jedną opcję, by wejść do trybu bezpiecznego."
  wizard:
    title: "Instalacja Discourse"
    step:
      introduction:
        title: "O Twojej witrynie"
        description: "Będą one wyświetlane podczas logowania i na wszystkich stronach publicznych. Zawsze możesz je później zmienić."
        fields:
          title:
            label: "Nazwa społeczności"
            placeholder: "Hangout Jane"
          site_description:
            label: "Opisz swoja społeczność w jednym zdaniu."
            placeholder: "Miejsce dla Jane i jej przyjaciół na dyskusje o fajnych sprawach."
          default_locale:
            label: "Język"
      privacy:
        title: "Dostęp członków"
        fields:
          login_required:
            label: "Widoczność"
            description: "Czy Twoja społeczność jest publiczna czy prywatna?"
            choices:
              public:
                label: "Publiczne"
              private:
                label: "Prywatne"
          invite_only:
            label: "Rejestracja"
            description: "Jak członkowie mogą dołączyć do tej społeczności?"
            choices:
              sign_up:
                label: "Przez rejestracje"
              invite_only:
                label: "Tylko zaproszenie"
          must_approve_users:
            description: "Czy chcesz zatwierdzać konta użytkowników?"
            choices:
              "no":
                label: "Nie, nowi członkowie mogą dołączyć natychmiast"
              "yes":
                label: "Tak, nowi członkowie muszą zostać zatwierdzeni przez moderatorów"
          chat_enabled:
            placeholder: "Włącz czat"
            extra_description: "Współpracuj ze swoimi członkami w czasie rzeczywistym"
      ready:
        title: "Twoja strona jest gotowa!"
        description: "Otóż to! Wykonałeś podstawowe czynności związane z utworzeniem swojej społeczności. Teraz możesz wejść i rozejrzeć się, napisać temat powitalny i wysłać zaproszenia!<br><br>Baw się dobrze!"
      styling:
        title: "Wygląd i odczucia"
        fields:
          color_scheme:
            label: "Paleta kolorów"
          body_font:
            label: "Czcionka"
          site_font:
            label: "Czcionka"
          heading_font:
            label: "Czcionka nagłówków"
          styling_preview:
            label: "Podgląd"
          homepage_style:
            label: "Styl strony głównej"
            choices:
              latest:
                label: "Najnowsza"
                description: "Wyświetla ostatnio aktywne tematy we wszystkich kategoriach, pomagając członkom być na bieżąco z dyskusjami, na których im zależy."
              hot:
                label: "Gorące"
                description: "Wyświetla popularne tematy, łącząc najnowszą i ogólną popularność, pokazując, o czym użytkownicy rozmawiają teraz w Twojej społeczności."
              categories_and_latest_topics:
                label: "Kategorie z najnowszymi tematami"
                description: "Łączy ostatnio aktywne tematy we wszystkich kategoriach z listą kategorii, ich opisem i łączną liczbą tematów."
              categories_boxes:
                label: "Bloki kategorii"
                description: "Wyświetla kategorie i ich opis w siatce, idealna dla członków, aby mogli zobaczyć przegląd podspołeczności Twojej witryny"
      branding:
        title: "Logo witryny"
        fields:
          logo:
            label: "Podstawowe logo"
            description: "Zalecany rozmiar: 600 x 200"
          logo_small:
            label: "Kwadratowe logo"
            description: "Zalecany rozmiar: 512 x 512. Używany również jako favicon i ikona aplikacji mobilnej na ekranie głównym."
      corporate:
        title: "Twoja organizacja"
        description: "Następujące informacje zostaną użyte na stronach warunki użytkowania serwisu i o witrynie. Możesz pominąć, jeśli żadna firma nie istnieje."
        fields:
          company_name:
            label: "Nazwa firmy"
            placeholder: "Organizacja Acme"
          governing_law:
            label: "Obowiązujące prawo"
            placeholder: "Prawo kalifornijskie"
          contact_url:
            label: "Strona internetowa"
            placeholder: "https://www.example.com/contact-us"
          city_for_disputes:
            label: "Miasto do sporów"
            placeholder: "Kalifornia, San Francisco"
          site_contact:
            label: "Automatyczne wiadomości"
            description: "Wszystkie automatyczne wiadomości prywatne Discourse będą wysyłane z tego użytkownika, jak na przykład ostrzeżenia o flagach i powiadomienia ukończenia backupu."
          contact_email:
            label: "Punkt kontaktu"
            placeholder: "example@user.com"
            description: "Adres e-mail do kluczowej osoby kontaktowej odpowiedzialnej za tę witrynę. Używany do krytycznych powiadomień i wymieniony na Twojej stronie <a href='%{base_path}/about' target='_blank'>o witrynie</a> w pilnych sprawach."
      invites:
        title: "Zaproś administrację"
        description: "Już prawie koniec! Teraz zaprośmy trochę ludzi, aby rozwinąć twoją społeczność i pomóc <a href='https://blog.discourse.org/2014/08/building-a-discourse-community/' target='blank'>zasiać nowe dyskusje</a> poprzez interesujące tematy i odpowiedzi."
        disabled: "Ponieważ lokalne loginy są wyłączone, nie można wysyłać zaproszeń do nikogo. Przejdź do następnego kroku."
      finished:
        title: "Twój Discourse jest Gotowy!"
        description: |
          <p>Jeśli kiedykolwiek zechcesz zmienić te ustawienia, <b>uruchom ponownie tego kreatora w dowolnym momencie</b>lub odwiedź <a href='%{base_path}/admin' target='_blank'>panel administratora</a>; znajdź go obok ikony klucza w menu witryny.</p>
          <p>Dzięki naszemu potężnemu systemowi tematów możesz łatwo jeszcze bardziej dostosować swój Discourse. Aby zapoznać się z przykładami, zapoznaj się z <a href="https://meta.discourse.org/c/theme/61/l/top" target="_blank">najpopularniejszymi motywami i komponentami</a> na <a href="https://meta.discourse.org/" target="_blank">meta.discourse.org</a>.</p>
          <p>Miłej zabawy i powodzenia w <a href='https://blog.discourse.org/2014/08/building-a-discourse-community/' target='_blank'>budowaniu nowej społeczności!</a></p>
  search_logs:
    graph_title: "Liczba wyszukiwań"
  onebox:
    discourse:
      user_joined_community: "Dołączył %{date}"
    gitlab:
      truncated_file: "Ten plik został obcięty."
      show_original: "pokaż oryginał"
    github:
      binary_file: "Ten plik jest binarny."
      truncated_file: "Ten plik został obcięty."
      show_original: "pokaż oryginał"
      requires_iframe: "Przeglądarka wymaga iframe."
      committed: "zatwierdzony"
      more_than_three_files: "Istnieją więcej niż trzy pliki."
      opened: "otwarty"
      closed: "zamknięte"
      commit_by: "Commit autorstwa"
      comment_by: "Komentarz autorstwa"
      review_by: "Recenzja przez"
      pr_summary: "%{commits} commity zmodyfikowały %{changed_files} pliki z %{additions} dodaniami i %{deletions} usunięciami"
      no_description: "Przyczyń się do rozwoju %{repo}, tworząc konto na GitHub."
  discourse_push_notifications:
    popup:
      mentioned: '%{username} wspomina o tobie w "%{topic}" - %{site_title}'
      group_mentioned: '%{username} wspomina o tobie w "%{topic}" - %{site_title}'
      quoted: '%{username} cytuje cie w "%{topic}" - %{site_title}'
      replied: '%{username} odpowiada na twój wpis w "%{topic}" - %{site_title}'
      posted: '%{username} pisze w "%{topic}" - %{site_title}'
      private_message: '%{username} wysłał Ci osobistą wiadomość w „%{topic}” - %{site_title}'
      linked: '%{username} linkuje do twojego wpisu z "%{topic}" - %{site_title}'
      watching_first_post: '%{username} utworzył(a) nowy temat „%{topic}” - %{site_title}'
      confirm_title: "Powiadomienia włączone - %{site_title}"
      confirm_body: "Powodzenie! Powiadomienia zostały włączone."
      custom: "Powiadomienie od %{username} na %{site_title}"
  staff_action_logs:
    json_too_long: "Wartości nie są rejestrowane, ponieważ przekraczają limity długości kolumn"
    not_found: "nie znaleziono"
    unknown: "nieznane"
    user_merged: "%{username} został scalony z tym kontem"
    user_delete_self: "Usunięte samodzielnie z %{url}"
    webhook_deactivation_reason: "Twój webhook został automatycznie zdezaktywowany. Otrzymaliśmy wiele błędnych odpowiedzi HTTP z statusem '%{status}'."
    api_key:
      automatic_revoked:
        one: "Automatycznie odwołana, ostatnia aktywność więcej niż %{count} dzień temu"
        few: "Automatycznie odwołana, ostatnia aktywność więcej niż %{count} dni temu"
        many: "Automatycznie odwołana, ostatnia aktywność więcej niż %{count} dni temu"
        other: "Automatycznie odwołana, ostatnia aktywność więcej niż %{count} dni temu"
      automatic_revoked_max_life:
        one: "Automatycznie unieważnione, utworzone ponad %{count} dzień temu"
        few: "Automatycznie unieważnione, utworzone ponad %{count} dni temu"
        many: "Automatycznie unieważnione, utworzone ponad %{count} dni temu"
        other: "Automatycznie unieważnione, utworzone ponad %{count} dni temu"
      revoked: Unieważniono
      restored: Przywrócony
    bulk_user_delete: "usunięte w operacji usuwania zbiorczego"
<<<<<<< HEAD
=======
    cli_bulk_post_delete: "Zbiorczo usunięte z zadania rake"
    api_post_delete: "Usunięto przez API"
    reminder_deleted: "Zastąpiono nowym przypomnieniem"
    user_associated_posts_deleted: "Użytkownik został zniszczony"
    imap_email_deleted: "Wiadomość e-mail została usunięta z serwera IMAP"
    imap_email_marked_as_spam: "Wiadomość e-mail została przeniesiona do folderu spam na serwerze IMAP"
    auto_deleted_hidden_posts: "Automatycznie niszczone ukryte posty"
    seed_data_topic_updated: "Zaktualizowano temat danych seedów"
    seed_data_topic_deleted: "Usunięto temat danych seedów"
>>>>>>> 3cac9432
  reviewables:
    already_handled: "Dziękujemy, ale już przejrzeliśmy ten post i ustaliliśmy, że nie trzeba go ponownie oznaczać."
    already_handled_and_user_not_exist: "Dzięki, ale ktoś już to przejrzał i ten użytkownik już nie istnieje."
    priorities:
      low: "Niski"
      medium: "Średni"
      high: "Wysoki"
    sensitivity:
      disabled: "Wyłączony"
      low: "Niski"
      medium: "Średni"
      high: "Wysoki"
    must_claim: "Musisz przejąć tę pozycję, zanim zaczniesz na niej działać."
    user_claimed: "Inny użytkownik już przejął tę pozycję."
    missing_version: "Musisz wprowadzić parametr wersji"
    conflict: "Wystąpił konflikt aktualizacji, który uniemożliwia Ci to działanie."
    reasons:
      post_count: "Kilka pierwszych postów każdego użytkownika musi zostać zatwierdzonych przez personel. Zobacz %{link}."
      trust_level: "Użytkownicy o niskim poziomie zaufania muszą mieć odpowiedzi zatwierdzone przez personel. Zobacz %{link}."
      group: "Użytkownicy spoza określonych grup muszą mieć odpowiedzi zatwierdzone przez personel. Zobacz %{link}."
      new_topics_unless_trust_level: "Użytkownicy o niskim poziomie zaufania muszą mieć tematy zatwierdzone przez personel. Zobacz %{link}."
      fast_typer: "Nowy użytkownik napisał swój pierwszy post podejrzanie szybko, a to zachowanie jest podobne do bota lub spamera. Zobacz %{link}."
      auto_silence_regex: "Nowy użytkownik, którego pierwszy post odpowiada ustawieniu %{link}"
      watched_word:
        one: "Ten post zawiera obserwowane słowo, oflagowane słowo to: %{words}. Sprawdź %{link} po więcej."
        few: "Ten post zawiera obserwowane słowo, oflagowane słowa to: %{words}. Sprawdź %{link} po więcej."
        many: "Ten post zawiera obserwowane słowo, oflagowane słowa to: %{words}. Sprawdź %{link} po więcej."
        other: "Ten post zawiera obserwowane słowo, oflagowane słowa to: %{words}. Sprawdź %{link} po więcej."
      staged: "Nowe tematy i posty dla użytkowników etapowych muszą zostać zatwierdzone przez personel. Zobacz %{link}."
      category: "Posty w tej kategorii wymagają ręcznego zatwierdzenia przez personel. Zobacz %{link}."
      must_approve_users: "Wszyscy nowi użytkownicy muszą zostać zatwierdzeni przez personel. Zobacz %{link}."
      invite_only: "Wszyscy nowi użytkownicy powinni zostać zaproszeni. Zobacz %{link}."
      email_auth_res_enqueue: "Ten e-mail nie powiódł się sprawdzenie DMARC, najprawdopodobniej nie pochodzi od nadawcy, za którego się podaje. Sprawdź surowe nagłówki wiadomości e-mail, aby uzyskać więcej informacji."
      email_spam: "Ten e-mail został oznaczony jako spam przez nagłówek zdefiniowany w %{link}."
      suspect_user: "Ten nowy użytkownik wprowadził informacje o profilu, nie czytając żadnych tematów ani postów, co zdecydowanie sugeruje, że może być spamerem. Zobacz %{link}."
      contains_media: "Ten post zawiera osadzone media. Zobacz %{link}."
      queued_by_staff: "Pracownik uważa, że ten wpis wymaga przeglądu. Do tego czasu pozostanie ukryty."
      links:
        watched_word: ustawienia obserwowanych słów
        category: ustawienia kategorii
      no_context:
        watched_word: "Ten post zawiera obserwowane słowo. Więcej informacji znajdziesz na stronie %{link} ."
    actions:
      agree:
        title: "Tak"
      agree_and_keep:
        title: "Zachowaj post"
        description: "Zgódź się z flagą, ale pozostaw ten post bez zmian."
        complete: "Post pozostał niezmieniony."
      agree_and_keep_hidden:
        title: "Zachowaj post ukryty"
        description: "Zgódź się z flagą i zachowaj post ukryty."
        complete: "Post pozostał ukryty."
      agree_and_suspend:
        title: "Zawieś użytkownika"
        description: "Zgódź się z flagą i zawieś konto użytkownika."
        complete: "Użytkownik zawieszony."
      agree_and_silence:
        title: "Wycisz użytkownika"
        description: "Zgódź się z flagą i wycisz użytkownika."
        complete: "Użytkownik wyciszony."
      agree_and_restore:
        title: "Przywróć post"
        description: "Przywróć post, aby wszyscy użytkownicy mogli go zobaczyć."
        complete: "Post przywrócony."
      agree_and_hide:
        title: "Ukryj post"
        description: "Zgódź się z flagą i ukryj ten post + automatycznie wyślij użytkownikowi wiadomość z prośbą o jego edycję."
        complete: "Post ukryty, użytkownik został powiadomiony."
      agree_and_edit:
        title: "Zgadzam się i edytuj post"
        description: "Zgódź się z flagą i otwórz okno kompozytora, aby edytować post."
        complete: "Flaga potwierdzona, możesz teraz edytować post."
      delete_single:
        title: "Usuń"
        complete: "Wpis usunięty."
      delete:
        title: "Usuń…"
      delete_and_ignore:
        title: "Zignoruj flagę i usuń post"
        description: "Zignoruj flagę, usuwając ją z kolejki i usuń post; jeśli jest to pierwszy post, usuń również temat. "
        complete: "Wpis usunięty."
      delete_and_ignore_replies:
        title: "Zignoruj flagę, usuń post i odpowiedzi"
        description: "Zignoruj flagę, usuwając ją z kolejki, usuń post i wszystkie jego odpowiedzi; jeśli jest to pierwszy post, usuń także temat."
        confirm: "Czy na pewno chcesz usunąć również odpowiedzi na ten post?"
        complete: "Post i odpowiedzi usunięte."
      delete_and_agree:
        title: "Usuń post"
        description: "Zgódź się z flagą i usuń ten post; jeśli to pierwszy post, usuń również temat."
        complete: "Wpis usunięty."
      delete_and_agree_replies:
        title: "Usuń post i odpowiedzi"
        description: "Zgódź się z flagą i usuń ten post oraz wszystkie jego odpowiedzi; jeśli to pierwszy post, usuń również temat."
        confirm: "Czy na pewno chcesz usunąć również odpowiedzi na ten post?"
        complete: "Post i odpowiedzi usunięte."
      disagree_and_restore:
        title: "Nie, przywróć post"
        description: "Przywróć post, aby wszyscy użytkownicy mogli go zobaczyć."
        complete: "Post przywrócony."
      disagree:
        title: "Nie"
        complete: "Flaga zignorowana."
      discard_post:
        title: "Odrzuć post"
        complete: "Post odrzucony."
      revise_and_reject_post:
        title: "Popraw post..."
        complete: "Post odrzucony w oczekiwaniu na zmianę."
      ignore:
        title: "Ignoruj"
        complete: "Flaga zignorowana."
      ignore_and_do_nothing:
        title: "Nic nie rób"
        description: "Zignoruj flagę, usuwając ją z kolejki bez podejmowania żadnych działań. Ukryte posty pozostaną ukryte i będą obsługiwane przez automatyczne narzędzia."
        complete: "Flaga zignorowana."
      approve:
        title: "Zatwierdź"
        complete: "Post zatwierdzony."
      approve_post:
        title: "Zatwierdź post"
        confirm_closed: "Ten temat jest zamknięty. Czy mimo to chcesz utworzyć wpis?"
        complete: "Post zatwierdzony."
      reject_post:
        title: "Odrzuć post"
        complete: "Post odrzucony."
      approve_user:
        title: "Zatwierdź użytkownika"
        complete: "Użytkownik zatwierdzony."
      reject_user:
        title: "Usuń użytkownika…"
        delete:
          title: "Usuń użytkownika"
          description: "Użytkownik zostanie usunięty z forum."
          complete: "Użytkownik usunięty."
        block:
          title: "Usuń i zablokuj użytkownika"
          description: "Użytkownik zostanie usunięty, a my zablokujemy jego adres IP i e-mail."
          complete: "Użytkownik usunięty i zablokowany."
      reject:
        title: "Odrzuć"
        bundle_title: "Odrzuć…"
      reject_and_suspend:
        title: "Odrzuć i zawieś użytkownika"
        complete: "Post odrzucony, a użytkownik zawieszony."
      reject_and_silence:
        title: "Odrzuć i wycisz użytkownika"
        complete: "Post odrzucony, a użytkownik wyciszony."
      reject_and_delete:
        title: "Odrzuć i usuń post"
        complete: "Post odrzucony i usunięty."
      reject_and_keep_deleted:
        title: "Zachowaj usunięcie postu"
        complete: "Post odrzucony i usunięcie zachowane w mocy."
      approve_and_restore:
        title: "Zatwierdź i przywróć post"
        complete: "Post zatwierdzony i przywrócony."
      approve_and_unhide:
        title: "Zatwierdź i pokaż post"
        complete: "Post zatwierdzony i nieukryty"
      delete_user:
        reason: "Skasowano z poziomu kolejki moderacji"
        complete: "Użytkownik usunięty."
  email_style:
    html_missing_placeholder: "Szablon HTML musi zawierać %{placeholder}"
  notification_level:
    ignore_error: "Przepraszamy, nie możesz zignorować tego użytkownika."
    mute_error: "Przepraszamy, nie możesz wyciszyć tego użytkownika."
    error: "Przepraszamy, nie możesz zmienić poziomu powiadomień dla tego użytkownika."
    invalid_value: '„%{value}” nie jest prawidłowym poziomem powiadamiania.'
  discord:
    not_in_allowed_guild: "Uwierzytelnianie nie powiodło się. Nie jesteś członkiem dozwolonej gildii Discord."
  old_keys_reminder:
    title: "Przypomnienie o starych poświadczeniach"
    body: |
      Witaj! To jest rutynowe coroczne przypomnienie o bezpieczeństwie z twojej instancji.

      Uprzejmie informujemy Cię, że następujące dane uwierzytelniające używane na twojej instancji Discourse nie zostały zaktualizowane w ciągu ponad dwóch lat:

      %{keys}

      W tej chwili nie jest wymagane żadne działanie, uważa się jednak za dobrą praktykę w zakresie bezpieczeństwa, aby co kilka lat zmieniać wszystkie ważne dane uwierzytelniające.
  create_linked_topic:
    topic_title_with_sequence:
      one: "%{topic_title} (Część %{count})"
      few: "%{topic_title} (Część %{count})"
      many: "%{topic_title} (Część %{count})"
      other: "%{topic_title} (Część %{count})"
    post_raw: "Kontynuacja dyskusji z %{parent_url}.\n\nPoprzednie dyskusje:\n\n%{previous_topics}"
    small_action_post_raw: "Kontynuuj dyskusję na %{new_title}."
  fallback_username: "użytkownik"
  user_status:
    errors:
      ends_at_should_be_greater_than_set_at: "ends_at powinno być większe niż set_at"
  webhooks:
    payload_url:
      blocked_or_internal: "Nie można użyć adresu URL ładunku, ponieważ jest on adresowany do zablokowanego lub wewnętrznego adresu IP"
      unsafe: "Nie można użyć adresu URL ładunku, ponieważ jest niebezpieczny"
  form_templates:
    errors:
      invalid_yaml: "nie jest prawidłowym ciągiem YAML"
      invalid_type: "zawiera nieprawidłowy typ szablonu: %{type} (prawidłowe typy to: %{valid_types})"
      missing_type: "brakuje typu pola"
      missing_id: "brakuje identyfikatora pola"
      duplicate_ids: "ma zduplikowane identyfikatory"
      reserved_id: "ma zastrzeżone słowo kluczowe jako id: %{id}"
      unsafe_description: "zawiera niebezpieczny opis HTML"
      invalid_tag_group: "ma nieprawidłową grupę tagów: %{tag_group_name}"
  activemodel:
    errors:
      <<: *errors<|MERGE_RESOLUTION|>--- conflicted
+++ resolved
@@ -299,10 +299,7 @@
     format: ! "%{attribute} %{message}"
     format_with_full_message: "<b>%{attribute}</b>:%{message}"
     messages:
-<<<<<<< HEAD
-=======
       invalid_locale: "%{invalid_locale} to nieprawidłowe ustawienia regionalne"
->>>>>>> 3cac9432
       too_long_validation:
         one: "ograniczono do %{count} znaku, podano %{length}."
         few: "ograniczono do %{count} znaków, podano %{length}."
@@ -401,14 +398,9 @@
       slow_down_crawler_user_agent_must_be_at_least_3_characters: "User-Agent musi mieć co najmniej 3 znaki, aby uniknąć przypadkowego ograniczania prawdziwych użytkowników."
       slow_down_crawler_user_agent_cannot_be_popular_browsers: "Do ustawienia nie można dodać żadnej z następujących wartości: %{values}."
       strip_image_metadata_cannot_be_disabled_if_composer_media_optimization_image_enabled: "Nie można wyłączyć usuwania metadanych obrazu, jeśli 'composer media optimization image enabled'. Wyłącz 'composer media optimization image enabled' przed wyłączeniem usuwania metadanych obrazu."
-<<<<<<< HEAD
-      twitter_summary_large_image_no_svg: "Obrazy podsumowania Twittera używane w metadanych twitter:image nie mogą być obrazami .svg."
-      tl0_and_anonymous_flag: "W przypadku anonimowych użytkowników należy podać 'site contact email' lub 'email address to report illegal content'."
-=======
       x_summary_large_image_no_svg: "Obrazy podsumowania Twittera używane w metadanych twitter:image nie mogą być obrazami .svg."
       tl0_and_anonymous_flag: "W przypadku anonimowych użytkowników należy podać 'site contact email' lub 'email address to report illegal content'."
       allow_likes_in_anonymous_mode_without_anonymous_mode_enabled: "To ustawienie wymaga, aby najpierw włączyć ustawienie 'allow anonymous mode'."
->>>>>>> 3cac9432
     conflicting_google_user_id: 'Identyfikator konta Google dla tego konta został zmieniony; interwencja personelu jest wymagana ze względów bezpieczeństwa. Skontaktuj się z personelem i wskaż go <br> <a href="https://meta.discourse.org/t/76575">https://meta.discourse.org/t/76575</a>'
     onebox:
       invalid_address: "Przepraszamy, nie mogliśmy wygenerować podglądu tej strony internetowej, ponieważ nie można znaleźć serwera „%{hostname}”. Zamiast podglądu w poście pojawi się tylko link. :cry:"
@@ -734,52 +726,18 @@
 
       Aby uzyskać więcej wskazówek i porad dotyczących uczestnictwa w naszej społeczności, [sprawdź nasze zasady społeczności](%{base_path}/guidelines).
     "new-reply": |
-<<<<<<< HEAD
-      Witaj na %{site_name} &mdash; **dziękujemy za zaangażowanie!**
-
-      - Czy twoja odpowiedź wnosi coś pozytywnego do dyskusji?
-
-      - Zachowuj się przyjaźnie w stosunku do innych.
-
-      - Konstruktywna krytyka jest mile widziana, ale krytykujemy *pomysły*, a nie ludzi.
-
-      Więcej informacji znajdziesz [w przewodniku społeczności](%{base_path}/guidelines).
-      Ten panel pojawi się tylko przy pisaniu pierwszych %{education_posts_text}.
-    avatar: |
-      ### Co powiesz na dodanie awatara?
-
-      Opublikowałeś/łaś parę tematów i odpowiedzi, lecz Twoje zdjęcie profilowe nie jest tak unikalne jak Ty – To tylko litera.
-
-      Czy rozważyłeś/łaś **[odwiedzenie swojego profilu](%{profile_path})** i dodanie zdjęcia które Cię reprezentuje?
-
-      Łatwiej jest prowadzić dyskusję i znaleźć interesujące osoby podczas rozmowy kiedy każdy ma wyjątkowe zdjęcie profilowe!
-    sequential_replies: |
-      ### Pomyśl o odpowiadaniu na kilka wpisów jednocześnie
-
-      Zamiast kilku kolejnych odpowiedzi do tematu, pomyśl o pojedynczej odpowiedzi, która zawierałaby cytaty z wcześniejszych wpisów lub wzmianki przez @nazwa.
-
-      Możesz edytować swoje wcześniejsze odpowiedzi, aby dodać cytat, poprzez podświetlenie tekstu i wybranie przycisku <b>cytuj odpowiedź</b> który się pojawi.
-
-      Każdemu łatwiej będzie przeczytać temat, który ma kilka pogłębionych odpowiedzi, zamiast wielu niewielkich, indywidualnych.
-    dominating_topic: Dużo pisałeś w tym temacie! Zastanów się, czy nie dać innym możliwości odpowiadania tutaj i dyskutowania ze sobą.
-=======
       Dziękujemy za wkład w %{site_name}!
 
       Pamiętaj, że wszyscy jesteśmy prawdziwymi ludźmi. Bądź miły dla innych członków społeczności.
 
       Aby uzyskać więcej wskazówek i porad dotyczących uczestnictwa w naszej społeczności, [sprawdź nasze wytyczne społeczności](%{base_path}/guidelines).
     dominating_topic: Dużo napisałeś w tym temacie! Rozważ danie innym również możliwości wzięcia udziału.
->>>>>>> 3cac9432
     get_a_room:
       one: Odpowiedziałeś na @%{reply_username} raz. Czy wiesz, że możesz zamiast tego wysłać wiadomość osobistą?
       few: Odpowiedziałeś na @%{reply_username} %{count} razy. Czy wiesz, że możesz zamiast tego wysłać wiadomość osobistą?
       many: Odpowiedziałeś na @%{reply_username} %{count} razy. Czy wiesz, że możesz zamiast tego wysłać wiadomość osobistą?
       other: Odpowiedziałeś na @%{reply_username} %{count} razy. Czy wiesz, że możesz zamiast tego wysłać wiadomość osobistą?
-<<<<<<< HEAD
-    dont_feed_the_trolls: Ten post został już oznaczony jako wymagający uwagi moderatora. Czy na pewno chcesz na niego odpowiedzieć? Odpowiedzi na negatywne treści zachęcają do jeszcze bardziej negatywnych zachowań.
-=======
     dont_feed_the_trolls: Ten post został oznaczony do uwagi moderatora. Odpowiadanie na negatywną treść może zachęcać do bardziej negatywnego zachowania - czy na pewno chcesz kontynuować?
->>>>>>> 3cac9432
     too_many_replies: |
       Nowi użytkownicy są tymczasowo ograniczeni do %{newuser_max_replies_per_topic} odpowiedzi w tym samym temacie. Prosimy o odwiedzenie innych tematów, aby nadal poznawać społeczność.
   activerecord:
@@ -2305,11 +2263,7 @@
     reviewable_default_visibility: "Nie pokazuj elementów, które można przeglądać, chyba że spełniają ten priorytet"
     reviewable_low_priority_threshold: "Filtr priorytetu ukrywa sprawdzalne elementy, które nie spełniają tego wyniku, chyba że zostanie użyty filtr „(dowolny)”."
     high_trust_flaggers_auto_hide_posts: "Nowe wpisy użytkowników są automatycznie ukryte po oznaczeniu ich jako spam przez użytkownika TL3 +"
-<<<<<<< HEAD
-    allow_tl0_and_anonymous_users_to_flag_illegal_content: "Anonimowi użytkownicy zobaczą informację, że muszą wysłać e-mail do administratorów, aby zgłosić nielegalną zawartość."
-=======
     allow_all_users_to_flag_illegal_content: "Anonimowi użytkownicy zobaczą informację, że muszą wysłać e-mail do administratorów, aby zgłosić nielegalną zawartość. To ustawienie ma pierwszeństwo przed ustawieniem 'flag post allowed groups'."
->>>>>>> 3cac9432
     email_address_to_report_illegal_content: "Jeżeli pozostawisz to pole puste, zostanie użyty domyślny adres e-mail administratora witryny."
     cooldown_hours_until_reflag: "Ile czasu użytkownicy będą musieli poczekać, aż będą mogli zmienić etykietę wpisu"
     slow_mode_prevents_editing: "Czy 'Tryb zwolniony' uniemożliwia edycję, po editing_grace_period?"
@@ -2414,13 +2368,8 @@
     enable_group_directory: "Udostępnij katalog grup do przeglądania"
     enable_category_group_moderation: "Zezwalaj grupom na moderowanie treści w określonych kategoriach"
     group_in_subject: "Ustaw %%{optional_pm} w temacie wiadomości e-mail z nazwą pierwszej grupy w prywatnej wiadomości, zobacz: <a href='https://meta.discourse.org/t/customize-specific-email-templates/88323' target='_blank'>Dostosuj format tematu dla standardowych wiadomości e-mail</a>"
-<<<<<<< HEAD
-    allow_anonymous_posting: "Włącz opcję przełączania użytkowników na tryb anonimowy podczas publikowania. Po włączeniu tej opcji użytkownicy mogą zdecydować się na ukrycie swojej tożsamości podczas tworzenia postów lub tematów w całej witrynie. Zobacz także `allow anonymous likes`."
-    allow_anonymous_likes: "Włącz to ustawienie, aby umożliwić użytkownikom, którzy przeglądają Twoją witrynę anonimowo, polubienie postów. Po włączeniu tej opcji użytkownicy mogą zdecydować się na ukrycie swojej tożsamości podczas polubienia postów lub tematów w całej witrynie. Zobacz także `allow_anonymous_posting`."
-=======
     allow_anonymous_mode: "Włącz opcję przełączania użytkowników na tryb anonimowy podczas publikowania. Po włączeniu tej opcji użytkownicy mogą zdecydować się na ukrycie swojej tożsamości podczas tworzenia postów lub tematów w całej witrynie. Zobacz także `allow anonymous likes`."
     allow_likes_in_anonymous_mode: "Włącz to ustawienie, aby umożliwić użytkownikom, którzy przeglądają Twoją witrynę anonimowo, polubienie postów. Po aktywacji użytkownicy mogą zdecydować się na ukrycie swojej tożsamości podczas polubienia postów lub tematów w całej witrynie. Zobacz także `allow_anonymous_mode`."
->>>>>>> 3cac9432
     anonymous_posting_min_trust_level: "Minimalny poziom zaufania potrzebny by aktywować anonimowe wpisy"
     anonymous_posting_allowed_groups: "Grupy, które mogą włączyć anonimowe publikowanie"
     anonymous_account_duration_minutes: "Aby chronić anonimowość twórz nowe anonimowe konto co N minut dla każdego użytkownika. Przykład: jeśli ustawione na 600, dopóki nie minie 600 minut od ostatniego wpisu i użytkownik przełącza się na anon, zostanie utworzone nowe anonimowe konto."
@@ -2651,20 +2600,12 @@
     default_navigation_menu_categories: "Wybrane kategorie będą domyślnie wyświetlane w sekcji kategorie menu nawigacji."
     default_navigation_menu_tags: "Wybrane tagi będą domyślnie wyświetlane w sekcji Tagi menu nawigacji."
     experimental_new_new_view_groups: 'Włącz nową listę tematów, która łączy nieprzeczytane i nowe tematy i spraw, by łącze "Wszystko" na pasku bocznym prowadziło do niej.'
-<<<<<<< HEAD
-    glimmer_topic_list_mode: "Kontroluj, czy używana jest nowa implementacja listy tematów \"glimmer\". \"auto\" włączy się automatycznie, gdy wszystkie twoje motywy i wtyczki będą gotowe. Zobacz <a href='https://meta.discourse.org/t/343404'>temat Meta</a>, aby uzyskać więcej informacji."
-    glimmer_post_menu_mode: "Kontroluj, czy używana jest nowa implementacja menu postów \"glimmer\". \"auto\" włączy się automatycznie, gdy wszystkie twoje motywy i wtyczki będą gotowe. Ta implementacja jest w fazie aktywnego rozwoju i nie jest przeznaczona do użytku produkcyjnego. Nie rozwijaj motywów/wtyczek w oparciu o nią, dopóki implementacja nie zostanie sfinalizowana i ogłoszona."
-    glimmer_post_menu_groups: "Włącz nową implementację menu postów „glimmer” w trybie „auto” dla określonych grup użytkowników. Ta implementacja jest w trakcie aktywnego rozwoju i nie jest przeznaczona do użytku produkcyjnego. Nie rozwijaj motywów/wtyczek do niej, dopóki implementacja nie zostanie sfinalizowana i ogłoszona."
-    experimental_form_templates: "Włącz funkcję szablonów formularzy. Zarządzaj szablonami w sekcji <a href='%{base_path}/admin/customize/form-templates'>Dostosuj / Szablony</a>."
-    admin_sidebar_enabled_groups: "Włącz nawigację boczną w interfejsie administracyjnym dla określonych grup, co zastępuje przyciski nawigacyjne na górnej belce."
-=======
     glimmer_post_stream_mode: "Kontroluj, czy nowa implementacja strumienia postów „glimmer” jest używana. „auto” zostanie włączone automatycznie, gdy wszystkie motywy i wtyczki będą gotowe. Ta implementacja jest w trakcie aktywnego rozwoju i nie jest przeznaczona do użytku produkcyjnego. Nie rozwijaj motywów/wtyczek dla niej, dopóki implementacja nie zostanie sfinalizowana i ogłoszona."
     glimmer_post_stream_mode_auto_groups: "Włącz nową implementację strumienia postów 'glimmer' w trybie 'auto' dla określonych grup użytkowników. Ta implementacja jest w trakcie aktywnego rozwoju i nie jest przeznaczona do użytku produkcyjnego. Nie rozwijaj motywów/wtyczek dla niej, dopóki implementacja nie zostanie sfinalizowana i ogłoszona."
     deactivate_widgets_rendering: "Wyłącz starszy silnik renderujący widżety. Spowoduje to wyłączenie wszystkich widżetów, które nie zostały zaktualizowane do komponentów Glimmer, a także wymusi bezwarunkowe włączenie strumienia postów Glimmer, niezależnie od wartości ustawienia `glimmer_post_stream_mode`. To ustawienie nie jest zalecane w przypadku witryn produkcyjnych, ponieważ może popsuć istniejące motywy i wtyczki."
     floatkit_autocomplete_composer: "Włącz menu autouzupełniania oparte na Floatkit w kompozytorze. Jest to ulepszenie interfejsu użytkownika, które zastąpi obecne menu autouzupełniania oparte na JQuery."
     experimental_form_templates: "Włącz funkcję szablonów formularzy. Zarządzaj szablonami w sekcji <a href='%{base_path}/admin/customize/form-templates'>Dostosuj / Szablony</a>."
     show_preview_for_form_templates: "Włącz podgląd funkcji szablonów formularzy"
->>>>>>> 3cac9432
     lazy_load_categories_groups: "Leniwie ładuj informacje o kategoriach tylko dla użytkowników z tych grup. Poprawia to wydajność w witrynach z wieloma kategoriami."
     experimental_auto_grid_images: "Automatycznie zawija obrazy w tagi [grid], gdy w kompozytorze zostanie przesłane 3 lub więcej obrazów."
     experimental_sidebar_messages_count_enabled_groups: "Wyświetlaj wskaźnik nieprzeczytanych wiadomości lub licznik obok łącza „Moje wiadomości” na pasku bocznym, w zależności od preferencji nawigacyjnych użytkownika"
@@ -2761,21 +2702,15 @@
       delete_rejected_email_after_days: "To ustawienie nie może być niższe niż ustawienie delete_email_logs_after_days ani większe niż %{max}"
       invalid_uncategorized_category_setting: 'Kategorii „Bez kategorii” nie można wybrać, jeśli opcja ''allow uncategorized topics'' nie jest włączona.'
       invalid_search_ranking_weights: "Wartość jest nieprawidłowa dla ustawienia witryny search_ranking_weights. Przykład: '{0.1,0.2,0.3,1.0}'. Należy pamiętać, że maksymalna wartość dla każdej wagi wynosi 1.0."
-<<<<<<< HEAD
-=======
       content_localization_locale_limit: "Liczba obsługiwanych ustawień regionalnych nie może przekroczyć %{max}."
       content_localization_anon_language_switcher_requirements: "Przełącznik języka wymaga, aby ustawienie witryny `ustaw ustawienia regionalne na podstawie pliku cookie` było włączone, a w ustawieniach `obsługiwanych lokalizacji treści` był ustawiony co najmniej jeden język."
       mediaconvert_role_arn_required: "Rola AWS IAM ARN jest wymagana w przypadku korzystania z AWS MediaConvert do konwersji wideo."
       s3_credentials_required_for_video_conversion: "Do konwersji wideo wymagane są dane uwierzytelniające S3. Skonfiguruj klucze dostępu S3 lub włącz profil IAM."
->>>>>>> 3cac9432
     keywords:
       clean_up_inactive_users_after_days: "dezaktywowany|nieaktywny|nieaktywowany"
       navigation_menu: "menu rozwijane paska bocznego|nagłówka"
       purge_unactivated_users_grace_period_days: "dezaktywowany|nieaktywny|nieaktywowany"
-<<<<<<< HEAD
-=======
       default_composition_mode: "rte|tekst sformatowany|kompozytor|markdown|edytor tekstu sformatowanego"
->>>>>>> 3cac9432
     placeholder:
       discourse_connect_provider_secrets:
         key: "www.example.com"
@@ -3138,10 +3073,7 @@
       many: "Użytkownik %{username} ma %{count} posty w publicznym wątku lub prywatnej wiadomości, więc nie można ich usunąć."
       other: "Użytkownik %{username} ma %{count} postów w publicznych wątkach lub prywatnych wiadomościach, więc nie można ich usunąć."
     cannot_bulk_delete: "Jeden lub więcej użytkowników nie może zostać usuniętych, ponieważ są administratorami, mają zbyt wiele postów lub mają bardzo stare posty."
-<<<<<<< HEAD
-=======
     cannot_remove_all_auth: "Musisz mieć co najmniej jedno powiązane konto, klucz dostępu lub ustawione hasło."
->>>>>>> 3cac9432
   unsubscribe_mailer:
     title: "Przestań obserwować mailera"
     subject_template: "Potwierdź, że nie chcesz już otrzymywać powiadomień e-mailowych z %{site_title}"
@@ -5453,8 +5385,6 @@
       revoked: Unieważniono
       restored: Przywrócony
     bulk_user_delete: "usunięte w operacji usuwania zbiorczego"
-<<<<<<< HEAD
-=======
     cli_bulk_post_delete: "Zbiorczo usunięte z zadania rake"
     api_post_delete: "Usunięto przez API"
     reminder_deleted: "Zastąpiono nowym przypomnieniem"
@@ -5464,7 +5394,6 @@
     auto_deleted_hidden_posts: "Automatycznie niszczone ukryte posty"
     seed_data_topic_updated: "Zaktualizowano temat danych seedów"
     seed_data_topic_deleted: "Usunięto temat danych seedów"
->>>>>>> 3cac9432
   reviewables:
     already_handled: "Dziękujemy, ale już przejrzeliśmy ten post i ustaliliśmy, że nie trzeba go ponownie oznaczać."
     already_handled_and_user_not_exist: "Dzięki, ale ktoś już to przejrzał i ten użytkownik już nie istnieje."
