# WARNING: Never edit this file.
# It will be overwritten when translations are pulled from Crowdin.
#
# To work with us on translations, join this project:
# https://translate.discourse.org/

ur:
  js:
    number:
      format:
        separator: "."
        delimiter: "،"
      human:
        storage_units:
          format: "%n %u"
          units:
            byte:
              one: بائٹ
              other: بائٹس
            gb: جی بی
            kb: کے بی
            mb: ایم بی
            tb: ٹی بی
      short:
        thousands: "%{number}k"
        millions: "%{number}M"
    dates:
      time: "h:mm a"
      time_with_zone: "hh:mm a (z)"
      time_short_day: "ddd، h:mm a"
      timeline_date: "MMM YYYY"
      long_no_year: "MMM D، h:mm a"
      long_no_year_no_time: "MMM D"
      full_no_year_no_time: "MMMM Do"
      long_with_year: "MMM D, YYYY h:mm a"
      long_with_year_no_time: "MMM D, YYYY"
      full_with_year_no_time: "MMMM Do, YYYY"
      long_date_with_year: "MMM D, 'YY LT"
      long_date_without_year: "MMM D, LT"
      long_date_with_year_without_time: "MMM D, 'YY"
      long_date_without_year_with_linebreak: "MMM D <br/>LT"
      long_date_with_year_with_linebreak: "MMM D, 'YY <br/>LT"
      wrap_ago: "%{date} قبل"
      wrap_on: "%{date}پر"
      tiny:
        half_a_minute: "ایک لحظہ قبل"
        less_than_x_seconds:
          one: "< %{count} سیکنڈ"
          other: "< %{count} سیکنڈ"
        x_seconds:
          one: "%{count} سیکنڈ"
          other: "%{count} سیکنڈ"
        less_than_x_minutes:
          one: "< %{count}m"
          other: "< %{count}m"
        x_minutes:
          one: "%{count} منٹ"
          other: "%{count} منٹس"
        about_x_hours:
          one: "%{count} گھنٹا"
          other: "%{count} گھنٹے"
        x_days:
          one: "%{count} دن"
          other: "%{count} دن"
        x_months:
          one: "%{count}ماہ"
          other: "%{count}مہینے"
        about_x_years:
          one: "%{count} سال"
          other: "%{count} سال"
        over_x_years:
          one: "> %{count} سال"
          other: "> %{count} سال"
        almost_x_years:
          one: "%{count} سال"
          other: "%{count} سال"
        date_month: "MMM D"
        date_year: "MMM 'YY"
      medium:
        x_minutes:
          one: "%{count} منٹ"
          other: "%{count} منٹس"
        x_hours:
          one: "%{count} گھنٹا"
          other: "%{count} گھنٹے"
        x_days:
          one: "%{count} دن"
          other: "%{count} دن"
        date_year: "MMM D, 'YY"
      medium_with_ago:
        x_minutes:
          one: "%{count} منٹ قبل"
          other: "%{count} منٹ قبل"
        x_hours:
          one: "%{count} گھنٹہ قبل"
          other: "%{count} گھنٹے قبل"
        x_days:
          one: "%{count} دن قبل"
          other: "%{count} دن قبل"
        x_months:
          one: "%{count} ماہ قبل"
          other: "%{count} مہینے قبل"
        x_years:
          one: "%{count} سال قبل"
          other: "%{count} سال قبل"
      later:
        x_days:
          one: "%{count} دن بعد"
          other: "%{count} دن بعد"
        x_months:
          one: "%{count} مہینے بعد"
          other: "%{count} مہینے بعد"
        x_years:
          one: "%{count} سال بعد"
          other: "%{count} سال بعد"
      previous_month: "پچھلے ماہ"
      next_month: "اگلے ماہ"
      placeholder: تاریخ
      from_placeholder: "تاریخ سے"
      to_placeholder: "اِس تاریخ تک"
    share:
      topic_html: 'ٹاپک: <span class="topic-title">%{topicTitle}</span>'
      close: "بند کریں"
      twitter: "ٹویٹر پر شیئر کریں"
      facebook: "فیس بک پر شیئر کریں"
      email: "ای میل کے ذریعے بھیجیں"
      url: "یو آر ایل کو کاپی اور شیئر کریں"
    word_connector:
      comma: "، "
    action_codes:
      public_topic: "اس ٹاپک کو پبلک بنایا گیا %{when}"
      open_topic: "اسے %{when}پر عنوان میں تبدیل کر دیا"
      private_topic: "اس ٹاپک کو ذاتی پیغام بنایا گیا %{when}"
      split_topic: "اس ٹاپک کو تقسیم کیا گیا %{when}"
      invited_user: "دعوت دی %{who} %{when}"
      invited_group: "دعوت دی %{who} %{when}"
      user_left: "%{who}نے خود کواِس پیغام سے ہٹا دیا %{when}"
      removed_user: "ہٹایا %{who} %{when}"
      removed_group: "ہٹایا %{who} %{when}"
      autobumped: "خود کار طریقے سے بَمپ کریں %{when}"
      autoclosed:
        enabled: "بند کیا %{when}"
        disabled: "کھولا %{when}"
      closed:
        enabled: "بند کیا %{when}"
        disabled: "کھولا %{when}"
      archived:
        enabled: "آرکائیو کیا %{when}"
        disabled: "آرکائیو سے ہٹا دیا %{when}"
      pinned:
        enabled: "پن کر دیا %{when}"
        disabled: "پن ہٹا دیا %{when}"
      pinned_globally:
        enabled: "عالمی سطح پر پن کر دیا %{when}"
        disabled: "پن ہٹا دیا %{when}"
      visible:
        enabled: "مندرج %{when}"
        disabled: "غیر مندرج %{when}"
      banner:
        enabled: "اِس کو بینر بنا لیا %{when}۔ یہ ہر صفحے کے سب سے اوپر دکھایا جائے گا جب تک صارف اِسے برخاست نہیں کر دیتا۔"
        disabled: "اِس بینر کو ہٹا دیا %{when}۔ یہ اب ہر صفحے کے سب سے اوپر دکھایا نہیں جائے گا۔"
    topic_admin_menu: "موضوع کے ایکشنز"
    skip_to_main_content: "مرکزی مواد پر جائیں"
    emails_are_disabled: "ای میل کو منتظم کی طرف سے غیر فعال کر دیا گیا ہے. کسی بھی قسم کی ای میل نہیں بھیجی جائیں گی۔"
    emails_are_disabled_non_staff: "باہر جانے والی ای میل غیر عملہ صارفین کے لیے غیر فعال کر دی گئی ہیں"
    software_update_prompt:
      message: "ہم نے اس سائٹ کواپڈیٹ کردیا <span>براہ مہربانی ریفریش کریں</span> ، یا آپ کا تجربہ غیر متوقع ہو سکتا ہے۔"
      dismiss: "بر خاست کریں"
    themes:
      default_description: "ڈِیفالٹ"
      broken_theme_alert: "ہو سکتا ہے آپ کی سائٹ کام نہ کرے کیونکہ تھیم/جزو میں خامیاں ہیں۔"
      error_caused_by: "'%{name}' کی وجہ سے۔اپ ڈیٹ کرنے، دوبارہ ترتیب دینے یا غیر فعال کرنے کے لیے <a target='blank' href='%{path}'>یہاں کلک کریں</a>۔"
      only_admins: "(یہ پیغام صرف سائٹ کے منتظمین کو دکھایا گیا ہے)"
    broken_decorator_alert: "ہو سکتا ہے کہ پوسٹس درست طریقے سے ظاہر نہ ہوں کیونکہ آپ کی سائٹ پر پوسٹ کے مواد کو جاچنے والوں میں سے ایک نے ایک غلطی کی طرف اشارہ کیا ہے۔"
    s3:
      regions:
        ap_northeast_1: "ایشیا پیسفک (ٹوکیو)"
        ap_northeast_2: "ایشیا پیسفک (سیول)"
        ap_east_1: "ایشیا پیسیفک (ہانگ کانگ)"
        ap_south_1: "ایشیا پیسفک (ممبئی)"
        ap_southeast_1: "ایشیا پیسفک (سنگاپور)"
        ap_southeast_2: "ایشیا پیسفک (سڈنی)"
        ca_central_1: "کینیڈا (مرکزی)"
        cn_north_1: "چین (بیجنگ)"
        cn_northwest_1: "چین (ننگزیا)"
        eu_central_1: "یورپی یونین (فرینکفرٹ)"
        eu_north_1: "یورپی یونین (اسٹاک ہوم)"
        eu_south_1: "ای یو (میلان)"
        eu_west_1: "یورپی یونین (آئر لینڈ)"
        eu_west_2: "یورپی یونین (لندن)"
        eu_west_3: "یورپی یونین (پیرس)"
        sa_east_1: "جنوبی امریکہ (ساؤ پالو)"
        us_east_1: "امریکی مشرق (شمالی ورجینیا)"
        us_east_2: "امریکی مشرق (اَوہائیو)"
        us_gov_east_1: "اے ڈبلیو ایس گَو کلاوڈ (امریکہ-مشرق)"
        us_gov_west_1: "اے ڈبلیو ایس گَو کلاوڈ (امریکہ-مغرب)"
        us_west_1: "امریکی مغرب (شمالی کیلی فورنیا)"
        us_west_2: "امریکی مغرب (اوریگن)"
    clear_input: "ان پٹ کلیر کریں"
    edit: "اس ٹاپک کے عنوان اور زمرے میں ترمیم کریں"
    expand: "مزید کھولیں"
    not_implemented: "یہ خصوصیت ابھی تک لاگو نہیں کی گئی، معضرت!"
    no_value: "نہیں"
    yes_value: "جی ہاں"
    ok_value: "ٹھیک ہے"
    cancel_value: "منسوخ"
    submit: "شائع"
    delete: "مٹائیں"
    generic_error: "معذرت، ایک تکنیکی خرابی کا سامنا کرنا پڑا ہے۔"
    generic_error_with_reason: "ایک تکنیکی خرابی پیش آئی: %{error}"
    sign_up: "سائن اپ"
    log_in: "لاگ ان"
    age: "عمر"
    joined: "شمولیت اختیار کر لی"
    admin_title: "منتظم"
    show_more: "مزید دکھائیں"
    show_help: "اختیارات"
    links: "لنکس"
    links_lowercase:
      one: "لنک"
      other: "لنکس"
    faq: "عمومی سوالات"
    guidelines: "ہدایات"
    privacy_policy: "نجی معلومات کی حفاظت پالیسی"
    privacy: "جی معلومات کی حفاظت"
    tos: "سروس کی شرائط"
    rules: "قوانین"
    conduct: "ضابطہ اخلاق"
    mobile_view: "موبائل وِیو"
    desktop_view: "ڈیسک ٹاپ وِیو"
    now: "ابھی ابھی"
    read_more: "مزید پڑھیں"
    more: "مزید"
    x_more:
      one: "%{count} مزید"
      other: "%{count} مزید"
    never: "کبھی نہیں"
    every_30_minutes: "ہر 30 منٹ"
    every_hour: "ہر گھنٹے"
    daily: "روزانہ"
    weekly: "ہفتہ وار"
    every_month: "ہر مہینے"
    every_six_months: "ہر چھ ماہ"
    max_of_count: "زیادہ سے زیادہ %{count}"
    character_count:
      one: "%{count} حرف"
      other: "%{count} حروف"
    period_chooser:
      aria_label: "مدت کے لحاظ سے فلٹر کریں"
    related_messages:
      title: "متعلقہ پیغامات"
      pill: "متعلقہ پیغامات"
    suggested_topics:
<<<<<<< HEAD
      title: "تجویز کردہ موضوعات"
=======
>>>>>>> b2b1e721
      pm_title: "تجویز کیے گئے پیغامات"
    about:
      simple_title: "بارے میں"
      title: "%{title} کے بارے میں"
      stats: "سائٹ کے اعدادوشمار"
      our_admins: "ہمارے ایڈمن"
      our_moderators: "ہمارے ماڈریٹرز"
      moderators: "ماڈریٹرز"
      stat:
        last_day: "24 گھنٹے"
      like_count: "لائیکس"
      topic_count: "ٹاپک"
      post_count: "پوسٹ"
      contact_info: "اس سائٹ کے بارے میں کسی اہم مسئلہ یا فوری معاملہ کی صورت میں، براہ مہربانی %{contact_info} پر رابطہ کریں۔"
    bookmarked:
      title: "بُک مارک"
      edit_bookmark: "بک مارک میں ترمیم کریں"
      clear_bookmarks: "بک مارکس ختم کریں"
      help:
        edit_bookmark_for_topic: "اس موضوع پر بک مارک میں ترمیم کرنے کے لیے کلک کریں"
        unbookmark: "اِس ٹاپک کے تمام بُک مارک ہٹانے کے لئے کلک کریں"
    bookmarks:
      created: "آپ نے اس %{name} پوسٹ کو بک مارک کیا ہے۔"
      create: "بک مارک بنائیں"
      edit: "بک مارک میں ترمیم"
      not_bookmarked: "اِس پوسٹ کو بُک مارک کریں"
      remove_reminder_keep_bookmark: "یاد دہانی کو ہٹا دیں اور بک مارک کو بچا کر رکھیں"
      created_with_reminder: "آپ نے اس پوسٹ کو ایک یاد دہانی %{date}, %{name} کے ساتھ بک مارک کیا ہے۔"
      delete: "بک مارک مٹائیں"
      confirm_delete: "کیا آپ واقعی اس بُک مارک کو مٹانا چاہتے ہیں؟ یاد دہانی بھی مٹادی جائے گی۔"
      confirm_clear: "کیا آپ کو یقین ہے کہ آپ اِس ٹاپک سے اپنے تمام بُک مارکس ہٹانا چاہتے ہیں؟"
      save: "محفوظ کریں"
      no_timezone: 'آپ نے ابھی تک ٹائم زون متعین نہیں کیا ہے۔ آپ یاد دہانیوں کا تعین نہیں کرسکیں گے۔ اپنے پروفائل میں دیے گئے لنک میں ایک مرتب کریں۔<a href="%{basePath}/my/preferences/profile"></a>.'
      invalid_custom_datetime: "آپ کی فراہم کردہ تاریخ اور وقت غلط ہے ، براہ کرم دوبارہ کوشش کریں۔"
      list_permission_denied: "آپ کو اس صارف کے بُک مارکس کو دیکھنے کی اجازت نہیں ہے۔"
      no_user_bookmarks: "آپ کے پاس کوئی بُک مارک کی ہوئی پوسٹس نہیں ہیں؛ بُک مارکس آپ کو مخصوص پوسٹس کے فوری حوالہ فراہم کرتے ہیں۔"
      auto_delete_preference:
        label: "آپ کو اطلاع دینے کے بعد"
        never: "بک مارک کو بچا کر رکھیں"
        when_reminder_sent: "بک مارک مٹائیں"
        on_owner_reply: "ایک بارمیں جواب دوں،بک مارک مٹائیں"
        clear_reminder: "بک مارک بچا کر اور یاد دہانی مٹائیں"
      search_placeholder: "نام ، عنوان عنوان ، یا پوسٹ پوسٹ کے ذریعہ بُک مارکس تلاش کریں"
      search: "تلاش کریں"
      reminders:
        today_with_time: "آج کا %{time}"
        tomorrow_with_time: "کل کا %{time}"
        at_time: "پر %{date_time}"
        existing_reminder: "آپ نے اس بُک مارک کے لئے ایک یاد دہانی ترتیب ہے جو %{at_date_time} بھیجی جائے گی ـ"
    copy_codeblock:
      copied: "کاپی کر لیا!"
      copy: "کوڈ کو کلپ بورڈ میں کاپی کریں"
      fullscreen: "پوری سکرین میں کوڈ دکھائیں"
    drafts:
      label: "ڈرافٹس"
      label_with_count: "ڈرافٹ (%{count})"
      resume: "جاری رکھیں"
      remove: "خارج کریں"
      remove_confirmation: "کیا آپ واقعی یہ مسودہ حذف کرنا چاہتے ہیں؟"
      new_topic: "نئے ٹاپک کا ڈرافٹ"
      new_private_message: "نیے ذاتی پیغام کا مسودہ"
      abandon:
        yes_value: "منسوخ"
        no_value: "ترمیم دوبارہ شروع کریں"
    topic_count_all:
      one: "%{count} نیا ٹاپک دیکھیں۔"
      other: "%{count} نئے ٹاپک دیکھیں۔"
    topic_count_categories:
      one: "%{count} نیا یا اَپ ڈیٹ کردہ ٹاپک دیکھیں۔"
      other: "%{count} نئے یا اَپ ڈیٹ کردہ ٹاپک دیکھیں۔"
    topic_count_latest:
      one: "%{count} نیا یا اَپ ڈیٹ کردہ ٹاپک دیکھیں۔"
      other: "%{count} نئے یا اَپ ڈیٹ کردہ ٹاپک دیکھیں۔"
    topic_count_unseen:
      one: "%{count} نیا یا اَپ ڈیٹ کردہ ٹاپک دیکھیں۔"
      other: "%{count} نئے یا اَپ ڈیٹ کردہ ٹاپک دیکھیں۔"
    topic_count_unread:
      one: "%{count} غیر پڑھا ٹاپک دیکھیں۔"
      other: "%{count} غیر پڑھے ٹاپک دیکھیں۔"
    topic_count_new:
      one: "%{count} نیا ٹاپک دیکھیں۔"
      other: "%{count} نئے ٹاپک دیکھیں۔"
    preview: "پیشگی دیکھنا"
    cancel: "منسوخ"
    save: "تبدیلیاں محفوظ کریں"
    saved: "محفوظ کر لیا گیا ہے!"
    upload: "اَپ لوڈ"
    clipboard: "کلِپ بورڈ"
    uploaded: "اَپ لوڈ کیا جا چکا ہے!"
    enable: "فعال کریں"
    disable: "غیر فعال کریں"
    continue: "جاری رکھی"
    switch_to_anon: "گمنام موڈ میں داخل ہوں"
    switch_from_anon: "گمنام موڈ سے باہر نکلیں"
    banner:
      close: "اس بینر کو مسترد کریں"
      edit: "ترمیم"
    pwa:
      install_banner: "کیا آپ <a href>اِس ڈیوائس پر %{title} انسٹال کرنا چاہتے ہیں؟</a>"
    choose_topic:
      none_found: "کوئی ٹاپک نہیں ملے۔"
      title:
        search: "عنوان کی تلاش کریں"
        placeholder: "موضوع کا عنوان، یو آر ایل یا آئی ڈی یہاں ٹائپ کریں"
    choose_message:
      none_found: "کوئی پیغامات نہیں ملے۔"
      title:
        search: "پیغام کے لئے تلاش کریں"
        placeholder: "پیغام کا عنوان، یو آر ایل یا آئی ڈی یہاں ٹائپ کریں"
    review:
      order_by: "کے حساب سے آرڈر"
      date_filter: "کے درمیان پوسٹ کیا گیا"
      in_reply_to: "کے جواب میں"
      explain:
        why: "وضاحت کریں کہ یہ شے آخر میں قطار میں کیوں داخل ہو گئی"
        title: "قابل تجدید اسکورنگ"
        formula: "فارمولا"
        subtotal: "ذیلی کل"
        total: "کُل"
        min_score_visibility: "نموداری کیلئے کم از کم اسکور"
        score_to_hide: "پوسٹ چھپانے کیلئے اسکور"
        take_action_bonus:
          name: "کارروائی کی"
          title: "جب سٹاف کا ایک ممبر کارروائی کرنے کا انتخاب کرتا ہے تو فلَیگ کو بَونَس دیا جاتا ہے۔"
        user_accuracy_bonus:
          name: "صارف کی درستگی"
          title: "جن صارفین کے فلَیگز کے ساتھ تاریخی طور پر اتفاق کیا گیا ہو انہیں بَونَس دیا جاتا ہے۔"
        trust_level_bonus:
          name: "ٹرسٹ لَیول"
          title: "اعلی ٹرسٹ لَیول صارفین کی طرف سے تخلیق کردہ قابل تجدید اشیاء کا اسکور زیادہ ہوتا ہے۔"
        type_bonus:
          name: "قِسم بَونَس"
          title: "سٹاف کی طرف سے کچھ قابل تجدید اقسام کو بَونَس تفویض کیا جاسکتا ہے تاکہ ان کو اعلیٰ ترجیح بنایا جاسکے۔"
      revise_and_reject_post:
        reason: "وجہ"
        optional: "اختیاری"
      stale_help: "اس نظر ثانی کا حل <b>%{username}</b>نے کیا ہے۔"
      claim_help:
        optional: "آپ اس چیز کو کََلیم کرسکتے ہیں کہ دوسروں کو اِسکا جائزہ لینے سے روکا جا سکے۔"
        required: "اشیاء کا جائزہ لینے سے پہلے آپ کا اُن کو کََلیم کرنا ضروری ہے۔"
        claimed_by_you: "آپ نے اِس چیز کو کََلیم کر لیا ہے اور اِس کا جائزہ لے سکتے ہیں۔"
        claimed_by_other: "اِس چیز کا صرف <b>%{username}</b> جائزہ لے سکتا ہے۔"
      claim:
        title: "اِس ٹاپک کو کََلیم کریں"
      unclaim:
        help: "اس کََلیم کو ہٹائیں"
      awaiting_approval: "منظوری کا منتظر"
      delete: "مٹائیں"
      settings:
        saved: "محفوظ کر لیا گیا"
        save_changes: "تبدیلیاں محفوظ کریں"
        title: "سیٹِنگ"
        priorities:
          title: "قابل تجدید ترجیحات"
      moderation_history: "ماڈرَیشن ہِسٹری"
      view_all: "سب دیکھیں"
      grouped_by_topic: "ٹاپک کے لحاظ سے گروپ کردہ"
      none: "جائزہ لینے کے لئے کوئی اشیاء نہیں ہیں۔"
      view_pending: "زیرِاِلتوَاء دیکھیں"
      topic_has_pending:
        one: "اِس ٹاپک کی <b>%{count}</b> پوسٹ کی منظوری زیر التواء ہے"
        other: "اِس ٹاپک کی <b>%{count}</b> پوسٹس کی منظوری زیر التواء ہے"
      title: "جائزہ لیں"
      topic: "ٹاپک:"
      filtered_topic: "آپ نے ایک ٹاپک میں قابل تجدید مواد کو فِلٹر کر دیا ہے۔"
      filtered_user: "صارف"
      filtered_reviewed_by: "کی طرف سے جائزہ کردہ"
      show_all_topics: "تمام ٹاپکس دکھائیں"
      deleted_post: "(پوسٹ مٹادی گئی)"
      deleted_user: "(صارف مٹادیا گیا)"
      user:
        bio: "بائیو"
        website: "ویب سائٹ"
        username: "صارف کا نام"
        email: "اِی میل"
        name: "نام"
        fields: "فیلڈز"
        reject_reason: "وجہ"
      user_percentage:
        summary:
          one: "%{agreed}, %{disagreed}, %{ignored} (آخری فلیگ)"
          other: "%{agreed}, %{disagreed}, %{ignored} (آخری %{count} فلیگ)"
        agreed:
          one: "%{count}٪ متفق"
          other: "%{count}٪ متفق"
        disagreed:
          one: "%{count}٪ عدم اتفاق"
          other: "%{count}٪ عدم اتفاق"
        ignored:
          one: "%{count}٪ نظر انداز"
          other: "%{count}٪ نظر انداز"
      topics:
        topic: "ٹاپک"
        reviewable_count: "شمار"
        reported_by: "کی طرف سے رپورٹ کردہ"
        deleted: "[ٹاپک مٹادیا گیا]"
        original: "(حقیقی ٹاپک)"
        details: "تفصیلات"
        unique_users:
          one: "%{count} صارف"
          other: "%{count} صارفین"
      replies:
        one: "%{count} جواب"
        other: "%{count} جوابات"
      edit: "ترمیم"
      save: "محفوظ کریں"
      cancel: "منسوخ"
      new_topic: "اِس شے کی منظوری سے ایک نیا ٹاپک بن جائے گا"
      filters:
        all_categories: "(تمام زُمرَہ جات)"
        type:
          title: "قِسم"
          all: "(تمام اقسام)"
        minimum_score: "کم از کم اسکور:"
        refresh: "رِیفریش"
        status: "سٹیٹس"
        category: "زمرہ"
        orders:
          score: "اسکور"
          score_asc: "اسکور (ریورس)"
          created_at: "کو بنایا گیا"
          created_at_asc: "کو بنایا گیا (ریوَرس)"
        priority:
          title: "کم از کم ترجیح"
          any: "(کوئی بھی)"
          low: "کم"
          medium: "درمیانی"
          high: "زیادہ"
      conversation:
        view_full: "مکمل گفتگو دیکھیں"
      scores:
        about: "یہ اسکور رپورٹ کرنے والے کے ٹرسٹ لَیول پر مبنی ہے، اُن کے سابق فلَیگز کی درستگی، اور رپورٹ کردہ چیز کی ترجیح پر۔"
        score: "اسکور"
        type: "وجہ"
        status: "سٹیٹس"
        submitted_by: "کی طرف سے رپورٹ کردہ"
      statuses:
        pending:
          title: "زیرِاِلتوَاء"
        approved:
          title: "منظورشدہ"
        rejected:
          title: "مسترد کر دی گئی"
        reviewed:
          title: "تمام جائزہ کردہ"
        all:
          title: "تمام"
      context_question:
        delimiter: "یا"
      types:
        reviewable_flagged_post:
          title: "فلَیگ کردہ پوسٹ"
          flagged_by: "کی طرف سے فلَیگ کردہ"
          noun: "پوسٹ"
        reviewable_queued_topic:
          title: "قطار شدہ ٹاپک"
          noun: "ٹاپک"
        reviewable_queued_post:
          title: "قطار شدہ پوسٹ"
          noun: "پوسٹ"
        reviewable_user:
          title: "صارف"
          noun: "صارف"
        reviewable_post:
          title: "پوسٹ"
          noun: "پوسٹ"
      approval:
        title: "پوسٹ کو منظوری کی ضرورت ہے"
        description: "ہمیں آپ کی نئی پوسٹ موصول ہو چکی ہے لیکن یہ ظاہر ہونے سے پہلے ایک منتظم سے منظور ہونا ضروری ہے۔ براہ مہربانی صبر کریں۔"
        pending_posts:
          one: "آپ کی <strong>%{count}</strong> پوسٹ زیرِاِلتوَاء ہے۔"
          other: "آپ کی <strong>%{count}</strong> پوسٹس زیرِاِلتوَاء ہیں۔"
        ok: "ٹھیک"
      example_username: "صارف نام"
      reject_reason:
        title: "آپ اس صارف کو کیوں مسترد کر رہے ہیں؟"
        send_email: "مسترد ای میل بھیجیں"
    relative_time_picker:
      minutes:
        one: "منٹ"
        other: "منٹ"
      hours:
        one: "گھنٹہ"
        other: "گھنٹے"
      days:
        one: "دن"
        other: "دن"
      months:
        one: "مہینہ"
        other: "مہینے"
      years:
        one: "سال"
        other: "سال"
      relative: "تعلق"
    time_shortcut:
      now: "ابھی"
      later_today: "آج بعد میں"
      next_business_day: "اگلے کاروباری دن"
      tomorrow: "کَل"
      post_local_date: "پوسٹ میں تاریخ"
      later_this_week: "اِس ہفتے بعد میں"
      this_weekend: "اس ہفتے کے آخر میں"
      start_of_next_business_week: "پیر"
      start_of_next_business_week_alt: "اگلے پیر"
      next_week: "اگلے ہفتے"
      two_weeks: "دو ہفتے"
      next_month: "اگلے ماہ"
      two_months: "دو مہینے"
      three_months: "تین مہینے"
      four_months: "چار مہینے"
      six_months: "چھ مہینے"
      one_year: "ایک سال"
      forever: "ہمیشہ کیلئے"
      relative: "وابستہ وقت"
      none: "کسی کی ضرورت نہیں"
      never: "کبھی نہیں"
      last_custom: "آخری نظامی تاریخ وقت"
      custom: "حسب ضرورت تاریخ اور وقت"
      select_timeframe: "ایک ٹائم فریم منتخب کریں"
    user_action:
      user_posted_topic: "<a href='%{userUrl}'>%{user}</a> نے <a href='%{topicUrl}'>ٹاپک</a> پوسٹ کیا"
      you_posted_topic: "<a href='%{userUrl}'>آپ</a> نے <a href='%{topicUrl}'>ٹاپک</a> پوسٹ کیا"
      user_replied_to_post: "<a href='%{userUrl}'>%{user}</a> نے <a href='%{postUrl}'>%{post_number}</a> کا جواب دیا"
      you_replied_to_post: "<a href='%{userUrl}'>آپ</a> نے <a href='%{postUrl}'>%{post_number}</a> کا جواب دیا"
      user_replied_to_topic: "<a href='%{userUrl}'>%{user}</a> نے <a href='%{topicUrl}'>ٹاپک</a> کا جواب دیا"
      you_replied_to_topic: "<a href='%{userUrl}'>آپ</a> نے <a href='%{topicUrl}'>ٹاپک</a> کا جواب دیا"
      user_mentioned_user: "<a href='%{user1Url}'>%{user}</a> نے <a href='%{user2Url}'>%{another_user}</a> کا ذکر کیا"
      user_mentioned_you: "<a href='%{user1Url}'>%{user}</a> نے <a href='%{user2Url}'>آپ</a> کا ذکر کیا"
      you_mentioned_user: "<a href='%{user1Url}'>آپ</a> نے <a href='%{user2Url}'>%{another_user}</a> کا ذکر کیا"
      posted_by_user: "<a href='%{userUrl}'>%{user}</a> نے پوسٹ کیا"
      posted_by_you: "<a href='%{userUrl}'>آپ</a> نے پوسٹ کیا"
      sent_by_user: "<a href='%{userUrl}'>%{user}</a> نے بھیجا"
      sent_by_you: "<a href='%{userUrl}'>آپ</a> نے بھیجا"
    directory:
      username: "صارف کا نام"
      filter_name: "صارفین کے ناموں کے حساب سے فلٹر کریں"
      title: "صارفین"
      likes_given: "دیا گیا"
      likes_received: "موصول ہوا"
      topics_entered: "دیکھ لیا گیا"
      topics_entered_long: "دیکھ لیے گئے ٹاپک"
      time_read: "وقت جو پڑھنے میں لگا"
      topic_count: "ٹاپک"
      topic_count_long: "بنائے گئے ٹاپک"
      post_count: "جوابات"
      post_count_long: "پوسٹ کیے گئے جوابات"
      no_results: "کوئی نتائج نہیں پائے گئے۔"
      days_visited: "زائرین کی تعداد"
      days_visited_long: "زیارت کے دن"
      posts_read: "پڑھ لیا گیا"
      posts_read_long: "پڑھی گئیں پوسٹس"
      last_updated: "آخری دفہ اپ ڈیٹ:"
      total_rows:
        one: "%{count} صارف"
        other: "%{count} صارفین"
      edit_columns:
        title: "ڈائرکٹری کالموں میں ترمیم کریں"
        save: "محفوظ کریں"
        reset_to_default: "دوبارہ پہلے جیسا کر دیں"
      group:
        all: "تمام گروپس"
    group_histories:
      actions:
        change_group_setting: "گروپ کی سیٹِنگ تبدیل کریں"
        add_user_to_group: "صارف شامل کریں"
        remove_user_from_group: "صارف خارج کریں"
        make_user_group_owner: "مالک بنائیں"
        remove_user_as_group_owner: "مالک منسوخ کریں"
    groups:
      member_added: "شامل کر دیا گیا"
      member_requested: "درخواست کیا گیا"
      add_members:
        title: "صارفین کو %{group_name}میں شامل کریں"
        description: "ان صارفین کی فہرست درج کریں جنہیں آپ گروپ میں مدعو کرنا چاہتے ہیں،کوما سے الگ الگ کردہ فہرست میں:"
        usernames_placeholder: "صارف نام"
        usernames_or_emails_placeholder: "صارفین کے نام یا ای میلز"
        notify_users: "صارفین کو مطلع کریں"
        set_owner: "صارفین کو اس گروپ کے مالکان کے طور پر مرتب کریں"
      requests:
        title: "درخواستیں"
        reason: "وجہ"
        accept: "منظور"
        accepted: "منظور"
        deny: "انکار"
        denied: "انکار کر دیا"
        undone: "درخواست کالعدم"
        handle: "رکنیت کی درخواست سے نمٹیں"
        undo: "کالعدم کریں"
      manage:
        title: "مَینَیج"
        name: "نام"
        full_name: "پورا نام"
        add_members: "صارفین کو شامل کریں"
        invite_members: "دعوت دیں"
        delete_member_confirm: "'%{username}' کو '%{group}' گروپ سے ہٹائیں؟"
        profile:
          title: پروفائل
        interaction:
          title: تعامل
          posting: پوسٹ کرنا
          notification: اطلاع
        email:
          title: "اِی میل"
          status: "IMAP کے ذریعے ای میلز کو ہم آہنگ کیا %{old_emails} / %{total_emails}"
          enable_smtp: "SMTP فعال کریں"
          enable_imap: "IMAP فعال کریں"
          test_settings: "ترتیبات کو ٹیسٹ کریں"
          save_settings: "ترتیبات کو محفوظ کریں"
          last_updated: "آخری دفہ اپ ڈیٹ:"
          last_updated_by: "تک"
          settings_required: "تمام ترتیبات درکار ہیں، براہ کرم توثیق سے پہلے تمام فیلڈز کو پُر کریں۔"
          smtp_settings_valid: "SMTP ترتیبات درست ہیں۔"
          smtp_title: "SMTP"
          smtp_instructions: "جب آپ گروپ کے لیے SMTP کو فعال کرتے ہیں، تو گروپ کے ان باکس سے بھیجے گئے تمام آؤٹ باؤنڈ ای میلز آپ کے فورم کے ذریعے بھیجے گئے دیگر ای میلز کے لیے ترتیب کردہ میل سرور کے بجائے یہاں بیان کردہ SMTP سیٹنگز کے ذریعے بھیجے جائیں گے۔"
          imap_title: "IMAP"
          imap_additional_settings: "اضافی ترتیبات"
          imap_instructions: 'جب آپ گروپ کے لیے IMAP کو فعال کرتے ہیں، تو ای میلز گروپ ان باکس اور فراہم کردہ IMAP سرور اور میل باکس کے درمیان مطابقت پذیر ہو جاتی ہیں۔ IMAP کو فعال کرنے سے پہلے SMTP کو درست اور جانچ شدہ اسناد کے ساتھ فعال کیا جانا چاہیے۔ SMTP کے لیے استعمال ہونے والا ای میل صارف نام اور پاس ورڈ IMAP کے لیے استعمال کیا جائے گا۔ مزید معلومات کے لیے ڈسکورس میٹا<a target="_blank" href="https://meta.discourse.org/t/imap-support-for-group-inboxes/160588">فیچر کےاعلان پر دیکھیں </a>۔'
          imap_alpha_warning: "انتباہ: یہ الفا اسٹیج کی خصوصیت ہے۔ صرف Gmail باضابطہ طور پر تعاون یافتہ ہے۔ اپنے خطرے پر استعمال کریں!"
          imap_settings_valid: "SMTP ترتیبات درست ہیں۔"
          smtp_disable_confirm: "اگر آپ SMTP کو غیر فعال کرتے ہیں، تو تمام SMTP اور IMAP ترتیبات دوبارہ ترتیب دی جائیں گی اور متعلقہ فعالیت کو غیر فعال کر دیا جائے گا۔ کیا آپ واقعی جاری رکھنا چاہتے ہیں؟"
          imap_disable_confirm: "اگر آپ IMAP کو غیر فعال کرتے ہیں تو تمام IMAP ترتیبات دوبارہ ترتیب دی جائیں گی اور متعلقہ فعالیت کو غیر فعال کر دیا جائے گا۔ کیا آپ واقعی جاری رکھنا چاہتے ہیں؟"
          imap_mailbox_not_selected: "آپ کو اس IMAP کنفیگریشن کے لیے ایک میل باکس کا انتخاب کرنا چاہیے ورنہ کوئی میل باکس مطابقت پذیر نہیں ہوگا!"
          prefill:
            title: "ترتیبات کے ساتھ پہلے سے بھریں:"
          credentials:
            title: "شہادت"
            smtp_server: "SMTP سرور"
            smtp_port: "SMTP پورٹ"
            smtp_ssl: "SMTP کے لیے SSL استعمال کریں"
            imap_server: "IMAP سرور"
            imap_port: "IMAP پورٹ"
            imap_ssl: "IMAP کے لیے SSL استعمال کریں"
            username: "صارف کا نام"
            password: "پاسورڈ"
          settings:
            title: "سیٹِنگ"
            allow_unknown_sender_topic_replies: "نامعلوم ارسال کنندہ کے عنوان کے جوابات کی اجازت دیں۔"
            allow_unknown_sender_topic_replies_hint: "نامعلوم بھیجنے والوں کو گروپ کے عنوانات کا جواب دینے کی اجازت دیتا ہے۔ اگر یہ فعال نہیں ہے تو، ای میل پتوں کے جوابات جو پہلے ہی موضوع پر مدعو نہیں کیے گئے ہیں ایک نیا موضوع بنائیں گے۔"
            from_alias: "عرف سے"
            from_alias_hint: "گروپ SMTP ای میلز بھیجتے وقت فرم ایڈریس کے طور پر استعمال کرنے کے لیے عرف نوٹ کریں کہ یہ تمام میل فراہم کنندگان کے ذریعہ تعاون یافتہ نہیں ہوسکتا ہے، براہ کرم اپنے میل فراہم کنندہ کی دستاویزات سے مشورہ کریں۔"
          mailboxes:
            synchronized: "مطابقت پذیر میل باکس"
            none_found: "اس ای میل اکاؤنٹ میں کوئی میل باکس نہیں ملا۔"
            disabled: "غیر فعال"
        membership:
          title: رکنیت
          access: رسائی
        categories:
          title: زُمرَہ جات
          long_title: "زمرہ کی ڈیفالٹ اطلاعات"
          description: "جب صارفین کو اس گروپ میں شامل کیا جائے گا، تو ان کی کیٹیگری کی اطلاع کی ترتیبات ان ڈیفالٹس پر سیٹ کردی جائیں گی۔ اس کے بعد وہ انہیں تبدیل کرسکتے ہیں۔"
          watched_categories_instructions: "ان موضوعات میں خود بخود تمام عنوانات دیکھیں۔ گروپ ممبران کو تمام نئی پوسٹس اور عنوانات سے آگاہ کیا جائے گا ، اور نئی پوسٹوں کی گنتی بھی عنوان کے ساتھ سامنے آئے گی۔"
          tracked_categories_instructions: "ان موضوعات میں تمام عنوانات کو خود بخود ٹریک کریں۔ عنوان کے ساتھ ہی نئی پوسٹوں کی گنتی ظاہر ہوگی۔"
          watching_first_post_categories_instructions: "صارفین کو ان موضوعات میں ہر نئے موضوع میں پہلی پوسٹ کے بارے میں مطلع کیا جائے گا۔"
          regular_categories_instructions: "اگر ان کیٹگریز کو خاموش کردیا گیا ہے , تو وہ گروپ ممبروں کے لئے غیر خاموش ہوجائیں گے۔ صارفین کو مطلع کیا جائے گا اگر ان کا تذکرہ کیا گیا ہے یا کوئی ان کے جوابات دے گا۔"
          muted_categories_instructions: "صارفین کو ان موضوعات میں نئے عنوانات کے بارے میں کسی بھی چیز کے بارے میں مطلع نہیں کیا جائے گا ، اور وہ موضوع یا جدید عنوانات کے صفحات پر ظاہر نہیں ہوں گے۔"
        tags:
          title: ٹیگز
          long_title: "ٹیگز ڈیفالٹ اطلاعات"
          description: "جب صارفین کو اس گروپ میں شامل کیا جائے گا، تو ان کے ٹیگز کی اطلاع کی ترتیبات ان ڈیفالٹس پر سیٹ کردی جائیں گی۔ اس کے بعد وہ انہیں تبدیل کرسکتے ہیں۔"
          watched_tags_instructions: "خود بخود تمام عنوانات ان ٹیگز کے ساتھ دیکھیں۔ گروپ ممبران کو تمام نئی پوسٹس اور عنوانات سے آگاہ کیا جائے گا ، اور نئی پوسٹوں کی گنتی بھی عنوان کے ساتھ اگلے سامنے آئے گی۔"
          tracked_tags_instructions: "خود بخود تمام ٹیگز کو ان ٹیگز سے ٹریک کریں۔ عنوان کے ساتھ ہی نئی پوسٹوں کی گنتی ظاہر ہوگی۔"
          watching_first_post_tags_instructions: "صارفین کو ان نئے ٹیگز کے ساتھ ہر نئے عنوان میں پہلی پوسٹ کے بارے میں مطلع کیا جائے گا۔"
          regular_tags_instructions: "اگر یہ ٹیگ خاموش کردیئے گئے ہیں تو ، گروپ کے ممبروں کے لئے ان کو خاموش کردیا جائے گا۔ صارفین کو مطلع کیا جائے گا اگر ان کا تذکرہ کیا گیا ہے یا کوئی ان کے جوابات دے گا۔"
          muted_tags_instructions: "صارفین کو ان ٹیگز کے ساتھ نئے عنوانات کے بارے میں کچھ نہیں بتایا جائے گا ، اور وہ تازہ ترین منظر میں نہیں آئیں گے۔"
        logs:
          title: "لاگز"
          when: "کب"
          action: "عمل"
          acting_user: "عمل کرنے والا صارف"
          target_user: "ہدف صارف"
          subject: "موضوع"
          details: "تفصیلات"
          from: "سے"
          to: "کیلئے"
      permissions:
        title: "اجازتیں"
        none: "اس گروپ سے وابستہ کوئی کیٹگریز نہیں ہیں۔"
        description: "اس گروپ کے ممبران ان کیٹگریز تک رسائی حاصل کرسکتے ہیں"
      public_admission: "صارفین کو آزادی سے گروپ میں شمولیت اختیار کرنے کی اجازت دیں (گروپ کا عوامی طور پر ظاہر ہونا لاذمی ہو)"
      public_exit: "صارفین کو آزادانہ طور پر گروپ چھوڑنے کی اجازت دیں"
      empty:
        posts: "اس گروپ کے ارکان کی طرف سے کوئی پوسٹس نہیں ہیں۔"
        members: "اس گروپ میں کوئی ارکان ہیں۔"
        requests: "اس گروپ کے لئے فی الحال کوئی رکنیت کی درخواستیں نہیں ہیں۔"
        mentions: "اس گروپ کے کوئی تذکرے موجود نہیں ہیں۔"
        messages: "اس گروپ کے لئے فی الحال کوئی پیغامات نہیں ہیں۔"
        topics: "اِس گروپ کے ارکان کی طرف سے کوئی ٹاپک نہیں ہیں۔"
        logs: "اس گروپ کے لئے کوئی لاگز موجود نہیں ہیں۔"
      add: "شامل کریں"
      join: "شمولیت اختیار کریں"
      leave: "چھوڑ دیں"
      request: "درخواست"
      message: "پیغام"
      confirm_leave: "کیا آپ واقعی اس گروپ کو چھوڑنا چاہتے ہیں؟"
      allow_membership_requests: "صارفین کو گروپ مالکان کو ممبرشپ کی درخواستیں بھیجنے کی اجازت دیں (صرف پبلیکلی دکھائے جانے والے گروپ)"
      membership_request_template: "رکنیت کی درخواست بھیجنے کے دوران صارفین کیلئے ظاہر کیے جانے والی پہلے سے تیار کردہ مثال"
      membership_request:
        submit: "درخواست بھیجیں"
        title: "@%{group_name} میں شمولیت کی درخواست"
        reason: "گروپ مالکان کو بتائیے کہ آپ اس گروپ میں شامل ہونے کے کیوں مستحق ہیں"
      membership: "رکنیت"
      name: "نام"
      group_name: "گروپ نام"
      user_count: "صارفین"
      bio: "گروپ کے بارے میں"
      selector_placeholder: "صارف نام درج کریں"
      owner: "مالِک"
      index:
        title: "گروپس"
        all: "تمام گروپس"
        empty: "کوئی نظر آنے والے گروپ موجود نہیں ہیں۔"
        filter: "گروپ قِسم کے حساب سے فِلٹر کریں"
        owner_groups: "میری ملکیت والے گروپس"
        close_groups: "بند گروپس"
        automatic_groups: "خودکار گروپس"
        automatic: "خود کار طریقے سے"
        closed: "بند"
        public: "عوامی"
        private: "ذاتی"
        public_groups: "عوامی گروپس"
        my_groups: "میرے گروپس"
        group_type: "گروپ قِسم"
        is_group_user: "ممبر"
        is_group_owner: "مالِک"
      title:
        one: "گروپ"
        other: "گروپس"
      activity: "سرگرمی"
      members:
        title: "ممبران"
        filter_placeholder_admin: "صارف نام یا ای میل"
        filter_placeholder: "صارف نام"
        remove_member: "ممبر ہٹائیں"
        remove_member_description: "اِس گروپ سے <b>%{username}</b> کو ہٹایں"
        make_owner: "مالک بنائیں"
        make_owner_description: "اِس گروپ پر <b>%{username}</b> کو مالک بنائیں"
        remove_owner: "مالک کے طور پر ہٹائیں"
        remove_owner_description: "اِس گروپ پر سے <b>%{username}</b> کو مالک کے طور پر ہٹائیں"
        make_primary: "پرائمری بنائیں"
        make_primary_description: "<b>%{username}</b> کا بنیادی گروپ بنائیں"
        remove_primary: "پرائمری حذف کریں"
        remove_primary_description: "<b>%{username}</b> کو بنیادی گروپ کی حیثیت سے ہٹا دیں"
        remove_members: "ممبروں کو ہٹا دیں"
        remove_members_description: "منتخب کردہ صارفین کو اس گروپ سے نکالیں"
        make_owners: "مالکان بنائیں"
        make_owners_description: "اس گروپ کے منتخب صارفین کو مالکان بنائیں"
        remove_owners: "مالکان کو ہٹا دیں"
        remove_owners_description: "منتخب صارفین کو اس گروپ کے مالکان کے طور پر ہٹائیں"
        make_all_primary: "تمام بنیادی بنائیں"
        make_all_primary_description: "اس کو تمام منتخب کردہ صارفین کے لئے بنیادی گروپ بنائیں"
        remove_all_primary: "بطور بنیادی ہٹائیں"
        remove_all_primary_description: "اس گروپ کو بنیادی طور پر ہٹا دیں"
        status: "سٹیٹس"
        owner: "مالِک"
        primary: "بنیادی"
        forbidden: "آپ کو ممبران دیکھنے کی اجازت نہیں ہے۔"
        no_filter_matches: "کوئی ممبر اس تلاش سے مماثل نہیں ہے۔"
      topics: "ٹاپک"
      posts: "پوسٹ"
      mentions: "ذکر"
      messages: "پیغامات"
      notification_level: "گروپ پیغامات کیلئے اطلاعات کا پہلے سے طے شدہ لَیوَل"
      alias_levels:
        mentionable: "کون اِس گروپ کو @زکر کرسکتا ہے؟"
        messageable: "کون اِس گروپ کو پیغام بھیج سکتا ہے؟"
        nobody: "کوئی بھی نہیں"
        only_admins: "صرف منتظمین"
        mods_and_admins: "صرف ثالث اور منتظمین"
        members_mods_and_admins: "صرف گروپ کے اراکین، ثالث اور منتظمین"
        owners_mods_and_admins: "صرف گروپ مالکان، ثالث اور منتظمین"
        everyone: "ہر کوئی"
      notifications:
        watching:
          title: "نظر رکھی ہوئی ہے"
          description: "آپ کو ہر پیغام میں ہونے والی ہر نئی پوسٹ کے بارے میں مطلع کیا جائے گا، اور نئے جوابات کی گنتی دیکھائی جائے گی۔"
        watching_first_post:
          title: "پہلی پوسٹ پر نظر رکھی ہوئی ہے"
          description: "آپ کو اِس گروپ میں نئے پیغامات کے بارے میں مطلع کیا جائے گا لیکن پیغامات کے جوابات پر نہیں۔"
        tracking:
          title: "ٹریک کیا جا رہا"
          description: "اگر کوئی آپ کا @نام زکر کرتا ہے یا کوئی جواب دیتا ہے تو آپ کو مطلع کر دیا جائے گا، اور نئے جوابات کی گنتی دیکھائی جائے گی۔"
        regular:
          title: "عمومی"
          description: "اگر کوئی آپ کا @نام زکر کرتا ہے یا کوئی جواب دیتا ہے تو آپ کو مطلع کر دیا جائے گا۔"
        muted:
          title: "خاموش کِیا ہوا"
          description: "آپ کو اِس گروپ کے پیغامات کے بارے میں کسی بھی چیز پر مطلع نہیں کیا جائے گا۔"
      flair_url: "اوتار فلیر کی تصویر"
      flair_upload_description: "تصاویر جو 20px . 20px سے چھوٹی نا ہوں کو استعمال کریں۔"
      flair_bg_color: "اوتار فلیر کے پَسِّ منظر کا رنگ"
      flair_bg_color_placeholder: "(اختیاری) ہیکس رنگ نمبر"
      flair_color: "اوتار فلیر کا رنگ"
      flair_color_placeholder: "(اختیاری) ہیکس رنگ نمبر"
      flair_preview_icon: "آئکن کا مشاہدہ کریں"
      flair_preview_image: "تصویر کا مشاہدہ کریں"
      flair_type:
        icon: "ایک آئکن منتخب کریں"
        image: "تصویر اپ لوڈ کریں"
      default_notifications:
        modal_title: "صارف کی ڈیفالٹ اطلاعات"
        modal_description: "کیا آپ اس تبدیلی کو تاریخی طور پر لاگو کرنا چاہیں گے؟ اس سے %{count} موجودہ صارفین کی ترجیحات بدل جائیں گی۔"
        modal_yes: "جی ہاں"
        modal_no: "نہیں، صرف آگے بڑھ کر تبدیلی کا اطلاق کریں"
    user_action_groups:
      "1": "لائیکس دیے گئے"
      "2": "لائیکس موصول ہوے"
      "3": "بُکمارکس"
      "4": "ٹاپکس"
      "5": "جوابات"
      "6": "جوابات"
      "7": "تذکرے"
      "9": "اقتباسات"
      "11": "ترامیم"
      "12": "بھیجی گئی اشیاء"
      "13": "اِن باکس"
      "14": "زیرِاِلتوَاء"
      "15": "ڈرافٹس"
    categories:
      all: "تمام زُمرَہ جات"
      all_subcategories: "تمام"
      no_subcategory: "کوئی نہیں"
      category: "زمرہ"
      category_list: "زمرہ جات کی فہرست ظاہر کریں"
      reorder:
        title: "زمرہ جات کو دوبارہ ترتیب دیں"
        title_long: "زمرہ جات کی فہرست کو تنظیم نو کریں"
        save: "محفوظ کردینے کا حکم"
        apply_all: "لاگو کریں"
        position: "پوزیشن"
      posts: "پوسٹ"
      topics: "ٹاپک"
      latest: "تازہ ترین"
      subcategories: "ذیلی زمرے"
      muted: "خاموش کیٹگریز"
      topic_sentence:
        one: "%{count} ٹاپک"
        other: "%{count} ٹاپک"
      topic_stat:
        one: "%{number} / %{unit}"
        other: "%{number} / %{unit}"
      topic_stat_unit:
        week: "ہفتہ"
        month: "مہینہ"
      topic_stat_all_time:
        one: "%{number} کا مجموعہ"
        other: "%{number} کا مجموعہ"
      topic_stat_sentence_week:
        one: "%{count} نیا ٹاپک گزشتہ ہفتے میں۔"
        other: "%{count} نئے ٹاپک گزشتہ ہفتے میں۔"
      topic_stat_sentence_month:
        one: "%{count} نیا ٹاپک گزشتہ ماہ میں۔"
        other: "%{count} نئے ٹاپک گزشتہ ماہ میں۔"
    ip_lookup:
      title: IP ایڈریس کا سراغ
      hostname: ہوسٹ کا نام
      location: محل وقوع
      location_not_found: (نامعلوم)
      organisation: ادارہ
      phone: فون
      other_accounts: "اسی IP ایڈریس والے دوسرے اکاؤنٹس:"
      delete_other_accounts: "%{count} حذف کریں"
      username: "صارف کا نام"
      trust_level: "TL"
      read_time: "پڑھنے کیلئے اِستعمال ہونے والا وقت"
      topics_entered: "درج کردہ موضوعات"
      post_count: "# پوسٹ"
      confirm_delete_other_accounts: "کیا آپ واقعی یہ اکاؤنٹس مٹانا چاہتے ہیں؟"
      powered_by: "<a href='https://maxmind.com'>MaxMindDB</a>کا استعمال کرتے ہوئے"
      copied: "کاپی کر لیا"
    user_fields:
      none: "(ایک آپشن منتخب کریں)"
      required: 'برائے مہربانی "%{name}” کے لیے ایک قدر درج کریں'
    user:
      said: "%{username}:"
      profile: "پروفائل"
      mute: "خاموش کردیں"
      edit: "ترجیحات میں ترمیم کردیں"
      new_private_message: "نیا پیغام"
      private_message: "پیغام"
      private_messages: "پیغامات"
      user_notifications:
        filters:
          filter_by: "فلٹر بذریعہ"
          all: "تمام"
          read: "پڑھ لیا گیا"
          unread: "بغیر پڑھے"
          unseen: "ان دیکھا"
        ignore_duration_title: "صارف کو نظر انداز کریں"
        ignore_duration_username: "صارف کا نام"
        ignore_duration_when: "دورانیہ:"
        ignore_duration_save: "نظر انداز کریں"
        ignore_duration_note: "براہ کرم نوٹ کریں کہ نظر انداز کا دورانیہ ختم ہونے کے بعد تمام نظرانداز خود کار طریقے سے ہٹا دیے جاتے ہیں۔"
        ignore_duration_time_frame_required: "براہ کرم ایک ٹائم فریم منتخب کریں"
        ignore_no_users: "آپ کے پاس کوئی نظر انداز صارفین موجود نہیں۔"
        ignore_option: "نظر انداز کردہ"
        ignore_option_title: "آپ کو اِس صارف سے متعلق اطلاعات نہیں ملیں گی اور اِن کے تمام ٹاپک اور جوابات چھپا دیے جائیں گے۔"
        mute_option: "خاموش کِیا ہوا"
        mute_option_title: "آپ کو اِس صارف سے متعلق اطلاعات نہیں ملیں گی۔"
        normal_option: "عمومی"
        normal_option_title: " آپ کو مطلع کر دیا جائے گا اگر یہ صارف آپ کو جواب دیتا ہے، آپ کا اقتباس کرتا ہے، یا آپ کا ذکر کرتا ہے۔"
      notification_schedule:
        title: "اطلاع کا نظام الاوقات"
        label: "حسب ضرورت نوٹیفکیشن نظام الاوقات کو فعال کریں"
        midnight: "آدھی رات"
        none: "کوئی نہیں"
        monday: "پیر"
        tuesday: "منگل"
        wednesday: "بدھ"
        thursday: "جمعرات"
        friday: "جمعہ"
        saturday: "ہفتہ"
        sunday: "اتوار"
        to: "کیلئے"
      activity_stream: "سرگرمی"
      read: "پڑھ لیا گیا"
      read_help: "حال ہی میں پڑھے گئے موضوعات"
      preferences: "ترجیحات"
      feature_topic_on_profile:
        open_search: "ایک نیا موضوع منتخب کریں"
        title: "ایک موضوع منتخب کریں"
        search_label: "عنوان کے لحاظ سے موضوع تلاش کریں"
        save: "محفوظ کریں"
        clear:
          title: "صاف کریں"
          warning: "کیا آپ واقعی اپنا نمایاں موضوع صاف کرنا چاہتے ہیں؟"
      use_current_timezone: "موجودہ ٹائم زون کا استعمال کریں"
      profile_hidden: "اِس صارف کی پبلک پروفائل پوشیدہ ہے۔"
      expand_profile: "مزید کھولیں"
      sr_expand_profile: "پروفائل کی تفصیلات کو پھیلائیں"
      collapse_profile: "بند کریں"
      sr_collapse_profile: "پروفائل کی تفصیلات کو سکیڑیں"
      bookmarks: "بُکمارکس"
      bio: "سائٹ کے بارے میں"
      timezone: "ٹائم زون"
      invited_by: "کی طرف سے مدعو کیا گیا:"
      trust_level: "ٹرسٹ لَیول"
      notifications: "اطلاعات"
      statistics: "اعدادوشمار"
      desktop_notifications:
        label: "لائیو اطلاعات"
        not_supported: "نوٹیفیکیشن اس براؤزر کے لیئے غیر معاون ہیں۔ معذرت۔"
        perm_default: "اطلاعات چالو کریں"
        perm_denied_btn: "اِجازت نہیں دی گئی"
        perm_denied_expl: "آپ نے اطلاعات کے لئے اجازت دینے سے انکار کر دیا۔ اپنے براؤزر کی سیٹِنگ سے اطلاعات کی اجازت دیں۔"
        disable: "اطلاعات غیر فعال کریں"
        enable: "اطلاعات فعال کریں"
        consent_prompt: "جب لوگ آپ کی پوسٹس کا جواب دیں تو کیا آپ لائیو اطلاعات چاہتے ہیں؟"
      dismiss: "بر خاست کریں"
      dismiss_notifications: "سب بر خاست کریں"
      dismiss_notifications_tooltip: "تمام بغیر پڑھی اطلاعات کو پڑھی جا چکی اطلاعات کے طور پر مارک کریں"
      no_messages_title: "آپ کےل یے کوئی پیغامات نہیں ہیں۔"
      no_messages_body: >
        عام بات چیت کے بہاؤ سے باہر کسی کے ساتھ براہ راست ذاتی بات چیت کرنے کی ضرورت ہے؟ ان کا اوتار منتخب کرکے اور %{icon} میسج بٹن کا استعمال کرکے انہیں میسج کریں۔<br><br> اگر آپ کو مدد کی ضرورت ہو تو آپ <a href='%{aboutUrl}'>عملے کے ممبر کو میسج کر سکتے ہیں</a>۔
      no_bookmarks_title: "آپ نے ابھی تک کچھ بھی بک مارک نہیں کیا"
      no_bookmarks_body: >
        %{icon} بٹن کے ساتھ پوسٹس کو بُک مارک کرنا شروع کریں اور انہیں آسان حوالہ کے لیے یہاں درج کیا جائے گا۔ آپ ایک یاد دہانی بھی شیڈول کر سکتے ہیں!
      no_bookmarks_search: "فراہم کردہ تلاش کے استفسار کے ساتھ کوئی بک مارکس نہیں ملے۔"
      no_notifications_title: "آپ کے لئے ابھی تک کوئی اطلاع نہیں"
      no_notifications_body: >
        آپ کو اس پینل میں آپ سے براہ راست متعلقہ سرگرمی کے بارے میں مطلع کیا جائے گا، بشمول آپ کے عنوانات اور پوسٹس کے جوابات، جب کوئی <b>آپ کا</b> تذکرہ کرتا ہے یا آپ کا حوالہ دیتا ہے، اور آپ جو موضوعات دیکھ رہے ہیں ان کا جواب دیتا ہے۔ جب آپ نے تھوڑی دیر سے لاگ ان نہیں کیا ہو گا تو آپ کے ای میل پر بھی اطلاعات بھیجی جائیں گی۔ <br><br> یہ فیصلہ کرنے کے لیے %{icon} کو تلاش کریں کہ آپ کن مخصوص عنوانات، زمروں اور ٹیگز کے بارے میں مطلع کرنا چاہتے ہیں۔ مزید کے لیے، اپنی <a href='%{preferencesUrl}'>اطلاع کی ترجیحات دیکھیں</a>۔
      no_notifications_page_title: "آپ کے لئے ابھی تک کوئی اطلاع نہیں"
      no_notifications_page_body: >
        آپ کو براہ راست آپ سے متعلقہ سرگرمی کے بارے میں مطلع کیا جائے گا، بشمول آپ کے عنوانات اور پوسٹس کے جوابات، جب کوئی <b>آپ کا</b> تذکرہ کرتا ہے یا آپ کا حوالہ دیتا ہے، اور آپ جو عنوانات دیکھ رہے ہیں ان کا جواب دیتا ہے۔ جب آپ نے تھوڑی دیر سے لاگ ان نہیں کیا ہو گا تو آپ کے ای میل پر بھی اطلاعات بھیجی جائیں گی۔ <br><br> یہ فیصلہ کرنے کے لیے %{icon} کو تلاش کریں کہ آپ کن مخصوص عنوانات، زمروں اور ٹیگز کے بارے میں مطلع کرنا چاہتے ہیں۔ مزید کے لیے، اپنی <a href='%{preferencesUrl}'>اطلاع کی ترجیحات دیکھیں</a>۔
      dynamic_favicon: "براؤزر آئکن پر پر شمار دکھائیں"
      skip_new_user_tips:
        description: "نئے صارف آن بورڈنگ تجاویز اور بیجز کو چھوڑ دیں"
      theme_default_on_all_devices: "میری تمام ڈیوائسز پر اِس کو ڈیفالٹ تھیم بنائیں"
      color_scheme_default_on_all_devices: "میرے تمام آلات پر ڈیفالٹ رنگ کی سکیم (سکیمیں)سیٹ کریں۔"
      color_scheme: "رنگ کی سکیم"
      color_schemes:
        default_description: "تھیم ڈیفالٹ"
        disable_dark_scheme: "باقاعدہ طور پر"
        dark_instructions: "آپ اپنے آلے کے ڈارک موڈ کو ٹوگل کرکے ڈارک موڈ کلر سکیم کا جائزہ لے سکتے ہیں۔"
        undo: "رِی سَیٹ"
        regular: "معمولی"
        dark: "ڈارک موڈ"
        default_dark_scheme: "(سائٹ ڈیفالٹ)"
      dark_mode: "سیاہ موڈ"
      dark_mode_enable: "خودکار ڈارک موڈ کلر سکیم کو فعال کریں۔"
      text_size_default_on_all_devices: "میری تمام ڈیوائسز پر اِس کو ڈیفالٹ ٹیکسٹ سائز بنائیں"
      allow_private_messages: "دوسرے صارفین کو مجھے ذاتی پیغامات بھیجنے کی اجازت دیں"
      external_links_in_new_tab: "تمام بیرونی ویب سائٹ کے لنکس ایک نئے ٹیب میں کھولیں"
      enable_quoting: "روشنی ڈالے گئے ٹَیکسٹ کے لئے اقتباسی جواب فعال کریں"
      enable_defer: "ٹاپکس کو بغیر پڑھا نشان زد کرنے کیلئے ملتوی فعال کریں"
      experimental_sidebar:
        options: "اختیارات"
        navigation_section: "نیویگیشن"
      change: "بدلیں"
      featured_topic: "نمایاں موضوع"
      moderator: "%{user} ایک ماڈریٹر ہے"
      admin: "%{user} ایک ایڈمِن ہے"
      moderator_tooltip: "یہ صارف ایک ماڈریٹر ہے"
      admin_tooltip: "یہ صارف ایک ایڈمِن ہے"
      silenced_tooltip: "یہ صارف خاموش کیا ہوا ہے"
      suspended_notice: "یہ صارف %{date} تک معطل ہے۔"
      suspended_permanently: "یہ صارف معطل ہے۔"
      suspended_reason: "وجہ: "
      github_profile: "گِٹ ہَب"
      email_activity_summary: "سرگرمی کا خلاصہ"
      mailing_list_mode:
        label: "میلنگ لسٹ کے موڈ"
        enabled: "میلنگ لسٹ کے موڈ فعال کریں"
        instructions: |
          یہ سیٹِنگ سرگرمی کے خلاصے کی جگہ لے لیتی ہے۔<br />
          خاموش کردہ ٹاپک اور زمرہ جات اِن اِیمیلز میں شامل نہیں ہیں۔
        individual: "ہر نئی پوسٹ پر ایک ای میل بھیجیں"
        individual_no_echo: "میری اپنی کے سوا، ہر نئی پوسٹ پر ایک ای میل بھیجیں"
        many_per_day: "ہر نئی پوسٹ پر ایک ای میل بھیجیں (تقریباً %{dailyEmailEstimate} فی دن)"
        few_per_day: "ہر نئی پوسٹ پر ایک ای میل بھیجیں (تقریبا 2 فی دن)"
        warning: "میلنگ لسٹ موڈ فعال ہے۔ ایمَیل نوٹیفیکیشن کی ترتیبات منسوخ ہوگئی ہیں۔"
      tag_settings: "ٹیگز"
      watched_tags: "دیکھا گیا"
      watched_tags_instructions: "آپ خود کار طریقے سے اِن ٹیگ والے ٹاپکس کو دیکھیں گے۔ تمام نئی پوسٹ اور ٹاپکس کے بارے میں مطلع کیا جائے گا، اور نئی پوسٹس کی گنتی بھی ٹاپک کے ساتھ دکھائی جائے گی۔"
      tracked_tags: "ٹریک کیا ہوا"
      tracked_tags_instructions: "آپ خود کار طریقے سے اِن ٹیگ والے ٹاپکس کو ٹریک کریں گے۔ نئی پوسٹس کی گنتی ٹاپک کے ساتھ دکھائی جائے گی۔"
      muted_tags: "خاموش کِیا ہوا"
      muted_tags_instructions: "آپ کو اِن ٹیگ والے نئے ٹاپکس کی کسی بھی چیز کے بارے میں مطلع نہیں کیا جائے گا، اور یہ تازہ ترین میں بھی نظر نہیں آئیں گے۔"
      watched_categories: "دیکھا گیا"
      watched_categories_instructions: "آپ خود کار طریقے سے اِن زمرہ جات میں موجود تمام ٹاپکس کو دیکھیں گے۔ تمام نئی پوسٹ اور ٹاپکس کے بارے میں مطلع کیا جائے گا، اور نئی پوسٹس کی گنتی بھی ٹاپک کے ساتھ دکھائی جائے گی۔"
      tracked_categories: "ٹریک کیا ہوا"
      tracked_categories_instructions: "آپ خود کار طریقے سے اِن زمرہ جات میں موجود تمام ٹاپکس کو ٹریک کریں گے۔ نئی پوسٹس کی گنتی ٹاپک کے ساتھ دکھائی جائے گی۔"
      watched_first_post_categories: "پہلی پوسٹ پر نظر رکھی ہوئی ہے"
      watched_first_post_categories_instructions: "آپ کو اِن زمرہ جات میں ہر نئے ٹاپک کی پہلی پوسٹ کے بارے میں مطلع کیا جائے گا۔"
      watched_first_post_tags: "پہلی پوسٹ پر نظر رکھی ہوئی ہے"
      watched_first_post_tags_instructions: "آپ کو اِن ٹیگ والے ہر نئے ٹاپک کی پہلی پوسٹ کے بارے میں مطلع کیا جائے گا۔"
      muted_categories: "خاموش کِیا ہوا"
      muted_categories_instructions: "آپ کو اِن زمرہ جات میں موجود نئے ٹاپکس کی کسی بھی چیز کے بارے میں مطلع نہیں کیا جائے گا، اور یہ زمرہ جات یا تازہ ترین صفحات پر نظر نہیں آئیں گے۔"
      muted_categories_instructions_dont_hide: "آپ کو اِن زمرہ جات میں نئے ٹاپک کی کسی بھی چیز کے بارے میں مطلع نہیں کیا جائے گا۔"
      regular_categories: "عمومی"
      regular_categories_instructions: "آپ ان اقسام کو “تازہ ترین” اور “سرفہرست” موضوع کی فہرست میں دیکھیں گے."
      no_category_access: "ایک ماڈریٹر کے طور پر آپ کو زمرہ پر محدود رسائی حاصل ہے، محفوظ کرنا غیر فعال ہے۔"
      delete_account: "میرا اکاؤنٹ مٹائیں"
      delete_account_confirm: "کیا آپ واقعی مستقل طور پر اپنا اکاؤنٹ مٹانا چاہتے ہیں؟ اس عمل کو کالعدم نہیں کیا جا سکتا!"
      deleted_yourself: "آپ کے اکاؤنٹ کو کامیابی سے مٹادیا گیا ہے۔"
      delete_yourself_not_allowed: "اگر آپ چاہتے ہیں کہ آپ کا اکاؤنٹ مٹادیا جائے تو براہ کرم سٹاف کے کسی رکن سے رابطہ کریں۔"
      unread_message_count: "پیغامات"
      admin_delete: "مٹائیں"
      users: "صارفین"
      muted_users: "خاموش کِیا ہوا"
      muted_users_instructions: "ان صارفین کی تمام اطلاعات اور پی ایم کو دبا دیں۔"
      allowed_pm_users: "اجازت یافتہ"
      allowed_pm_users_instructions: "صرف ان صارفین سے PM کی اجازت دیں۔"
      allow_private_messages_from_specific_users: "صرف مخصوص صارفین کو مجھے ذاتی پیغامات بھیجنے کی اجازت دیں۔"
      ignored_users: "نظر انداز کردہ"
      ignored_users_instructions: "ان صارفین کی تمام پوسٹس، نوٹیفیکیشنز اور PM کو دبا دیں۔"
      tracked_topics_link: "دکھائیں"
      automatically_unpin_topics: "جب میں سب سے نیچے تک پہنچوں تو خود کار طریقے سے ٹاپک سے پن ہٹایں۔"
      apps: "ایپس"
      revoke_access: "رسائی کالعدم کریں"
      undo_revoke_access: "رسائی کالعدم کو منسوخ کریں"
      api_approved: "منظورشدہ"
      api_last_used_at: "آخری بار استعمال کیا:"
      theme: "تھیم"
      save_to_change_theme: 'آپ کے "%{save_text}" پر کلک کرنے کے بعد تھیم کو اپ ڈیٹ کر دیا جائے گا۔'
      home: "ڈیفالٹ ہوم پیج"
      staged: "سٹَیجڈ"
      messages:
        all: "تمام ان باکسز"
        inbox: "اِن باکس"
        personal: "ذاتی"
        latest: "تازہ ترین"
        sent: "بھیجا جا چکا"
        unread: "بغیر پڑھے"
        unread_with_count:
          one: "بغیر پڑھا (%{count})"
          other: "بغیر پڑھا (%{count})"
        new: "نیا"
        new_with_count:
          one: "نیا (%{count})"
          other: "نیا (%{count})"
        archive: "آر کائیو"
        groups: "میرے گروپ"
        move_to_inbox: "اِنباکس میں منتقل کریں"
        move_to_archive: "آر کائیو"
        failed_to_move: "منتخب شدہ پیغامات کو منتقل کرنے میں ناکامی (شاید آپ کے نیٹ ورک بند ہے)"
        tags: "ٹیگز"
        all_tags: "تمام ٹیگز"
        warnings: "آفیشل انتباہات"
        read_more_in_group: "مزید پڑھنا چاہتے ہیں؟ دوسرے پیغامات کو %{groupLink}میں براؤز کریں۔"
        read_more: "مزید پڑھنا چاہتے ہیں؟ دوسرے پیغامات کو <a href='%{basePath}/u/%{username}/messages'>ذاتی پیغامات</a>میں براؤز کریں۔"
      preferences_nav:
        account: "اکاؤنٹ"
        security: "سیکورٹی"
        profile: "پروفائل"
        emails: "اِی مَیل"
        notifications: "اطلاعات"
        tracking: "ٹریک کیا جا رہا"
        categories: "زُمرَہ جات"
        users: "صارفین"
        tags: "ٹیگز"
        interface: "انٹرفیس"
        apps: "اَیپس"
      change_password:
        success: "(اِی میل بھیج دی گئ)"
        in_progress: "(اِی میل بھیجی جا رہی ہے)"
        error: "(خرابی)"
        action: "پاس ورڈ دوبارہ سیٹ کرنے کی اِی میل بھیجیں"
        set_password: "پاس ورڈ رکھیں"
        choose_new: "نیا پاس ورڈ منتخب کریں"
        choose: "پاس ورڈ منتخب کریں"
      second_factor_backup:
        title: "دو فیکٹر بیک اپ کوڈز"
        regenerate: "دوبارہ تخلیق کریں"
        disable: "غیر فعال کریں"
        manage:
          one: "آپ کے <strong>%{count}</strong> بیک اپ کوڈ باقی ہے۔"
          other: "آپ کے <strong>%{count}</strong> بیک اپ کوڈز باقی ہیں۔"
        copy_to_clipboard: "کلِپ بورڈ میں کاپی کریں"
        copy_to_clipboard_error: "کلِپ بورڈ میں ڈیٹا کاپی کرنے پر خرابی کا سامنا کر نا پرا"
        copied_to_clipboard: "کلِپ بورڈ میں کاپی کر لیا گیا"
        download_backup_codes: "بیک اپ کوڈ ڈاؤن لوڈ کریں"
        remaining_codes:
          one: "آپ کے <strong>%{count}</strong> بیک اپ کوڈ باقی ہے۔"
          other: "آپ کے <strong>%{count}</strong> بیک اپ کوڈز باقی ہیں۔"
        use: "بیک اپ کوڈ استعمال کریں"
        enable_prerequisites: "بیک اپ کوڈز بنانے سے پہلے آپ کو ایک بنیادی دو فیکٹر طریقہ کو فعال کرنا ہوگا۔"
        codes:
          title: "بیک اپ کوڈز تیار"
          description: "اِن بیک اپ کوڈز میں سے ہر ایک کو صرف ایک بار استعمال کیا جاسکتا ہے۔ انہیں کہیں محفوظ لیکن قابل رسائی رکھیں۔"
      second_factor:
        title: "دو عنصری کی تصدیق"
        enable: "دو فیکٹر توثیق انتظام"
        disable_all: "سبھی کو غیر فعال کریں۔"
        name: "نام"
        label: "کَوڈ"
        rate_limit: "دوبارہ توثیقی کوڈ کی کوشش کرنے سے پہلے براہ کرم تھوڑا انتظار کریں۔"
        enable_description: |
          اِس QR کَوڈ کو کسی قابل اَیپ (<a href="https://www.google.com/search?q=authenticator+apps+for+android" target="_blank">اینڈرائڈ</a> – <a href="https://www.google.com/search?q=authenticator+apps+for+ios" target="_blank">iOS</a>) میں اسکَین کریں اور اپنا توثیقی کَوڈ جمع کریں۔
        disable_description: "براہ مہربانی اپنی اَیپ میں سے توثیقی کَوڈ درج کریں"
        show_key_description: "دستی طور پر درج کریں"
        extended_description: |
          دو عنصر کی توثیق آپ کے اکاؤنٹ میں آپ کے پاس ورڈ کے علاوہ ون ٹائم ٹوکن کی ضرورت کے ذریعے اضافی سیکیورٹی کا اضافہ کرتی ہے۔ ٹوکنز <a href="https://www.google.com/search?q=authenticator+apps+for+android" target='_blank'>Android</a> اور <a href="https://www.google.com/search?q=authenticator+apps+for+ios">iOS</a> آلات پر بنائے جا سکتے ہیں۔
        oauth_enabled_warning: "براہ کرم نوٹ کریں کہ آپ کے اکاؤنٹ پر دو فیکٹر تصدیق کے فعال ہونے کے بعد سوشل لاگ ان کو غیر فعال کر دیا جائے گا۔"
        use: "تصدیق کنندہ ایپ استعمال کریں"
        enforced_notice: "اس سائٹ تک رسائی سے پہلے آپ کو دو عنصر کی تصدیق کو فعال کرنے کی ضرورت ہے۔"
        disable: "غیر فعال کریں"
        delete: "مٹائیں"
        save: "محفوظ کریں"
        edit: "ترمیم"
        edit_title: "تصدیق کنندہ میں ترمیم کریں"
        edit_description: "تصدیق کنندہ کا نام"
        totp:
          title: "ٹوکن کی بنیاد پر تصديق کنندہ"
          add: "تصدیق کنندہ شامل کریں"
          default_name: "میرا تصديق کنندہ"
          name_and_code_required_error: "آپ کو اپنی تصدیق کنندہ ایپ سے ایک نام اور کوڈ فراہم کرنا ہوگا۔"
        security_key:
          register: "رجسٹر"
          default_name: "بنیادی سیکیورٹی کیز"
          iphone_default_name: "آئی فون"
          android_default_name: "اینڈرائیڈ"
          not_allowed_error: "سیکیورٹی کیز رجسٹریشن کا عمل یا تو ختم ہو گیا تھا یا منسوخ کردیا گیا تھا۔"
          already_added_error: "آپ نے پہلے ہی یہ سسیکیورٹی کیز رجسٹر کرلی ہے۔ آپ کو اسے دوبارہ رجسٹر کرنے کی ضرورت نہیں ہے۔"
          save: "محفوظ کریں"
          name_required_error: "آپ کو اپنی سیکیورٹی کی کا نام دینا ضروری ہے۔"
      passkeys:
        save: "محفوظ کریں"
        added_prefix: "شامل کر دیا گیا"
        last_used_prefix: "آخری بار استعمال"
      change_about:
        title: "\"میرے بارے میں\" تبدیل کریں"
        error: "اِس چیز کو تبدیل کرنے میں ایک خرابی کا سامنا کرنا پڑا۔"
      change_username:
        title: "صارف کا نام تبدیل کریں"
        confirm: "کیا آپ کو بالکل یقین ہے کہ آپ اپنا صارف نام تبدیل کرنا چاہتے ہیں؟"
        taken: "معذرت، یِہ صارف نام پہلے سے لیا جاچکا ہے۔"
        invalid: "یہ صارف نام غلط ہے۔ اِس میں صرف ہندسوں اور حروف کو شامل کیا جا سکتا ہے"
      add_email:
        title: "ای میل شامل کریں"
        add: "شامل کریں"
      change_email:
        title: "اِی میل تبدیل کریں"
        taken: "معذرت، یہ اِی میل دستیاب نہیں ہے۔"
        error: "آپ کا اِی میل تبدیل کرنے میں ایک خرابی کا سامنا کرنا پڑا۔ شاید یہ ایڈریس پہلے سے استعمال میں ہے؟"
        success: "ہم نے اِس ایڈریس پر ایک اِی میل بھیج دی ہے۔ براہ کرم، تصدیق کی ہدایات پر عمل کریں۔"
        success_via_admin: "ہم نے اس پتے پر ایک ای میل بھیجا ہے۔ صارف کو ای میل میں تصدیق کے ہدایات پر عمل کرنے کی ضرورت ہوگی۔"
        success_staff: "ہم نے آپ کے موجودہ ایڈریس پر ایک اِی میل بھیج دی ہے۔ براہ کرم، تصدیق کی ہدایات پر عمل کریں۔"
        confirm_success: "آپ کا اِی میل اپڈیٹ کر دیا کیا ہے۔"
        confirm: "تصدیق کریں"
        authorizing_new:
          description: "براہ کرم تصدیق کریں کہ آپ اپنا ای میل پتہ اس میں تبدیل کرنا چاہتے ہیں:"
          description_add: "براہ کرم تصدیق کریں کہ آپ ایک متبادل ای میل پتہ شامل کرنا چاہتے ہیں:"
        authorizing_old:
          old_email: "پرانا ای میل: %{email}"
          new_email: "نیا ای میل: %{email}"
          confirm_success: "تبدیلی کی تصدیق کے لیے ہم نے آپ کے نئے ای میل پتے پر ایک ای میل بھیجی ہے!"
      change_avatar:
        title: "اپنے پروفائل کی تصویر تبدیل کریں"
        gravatar: "<a href='//%{gravatarBaseUrl}%{gravatarLoginUrl}' target='_blank'>%{gravatarName}</a>، پر مبنی"
        gravatar_title: "%{gravatarName} کی ویب سائٹ پر اپنے اوتار کو تبدیل کریں"
        gravatar_failed: "ہمیں اس ای میل پتے کے ساتھ %{gravatarName} نہیں مل سکا۔"
        refresh_gravatar_title: "اپنے %{gravatarName} کو تازہ کریں"
        letter_based: "سسٹم تفویض کردہ پروفائل تصویر"
        uploaded_avatar: "اپنی مرضی کی تصویر"
        uploaded_avatar_empty: "اپنی مرضی کی تصویر شامل کریں"
        upload_title: "آپنی تصویر اَپ لوڈ کریں"
        image_is_not_a_square: "انتباہ: ہم نے آپ کی تصویر کو کراپ کیا ہے؛ چوڑائی اور اونچائی برابر نہیں تھے۔"
        logo_small: "سائٹ کے چھوٹے لوگو کو طے شدہ طور پر استعمال کیا جاتا ہے۔"
        use_custom: "یا حسب ضرورت اوتار اپ لوڈ کریں:"
      change_profile_background:
        title: "پروفائل ہیڈر"
        instructions: "پروفائل ہیڈرز درمیان میں ہوں گے اور ان کی طے شدہ چوڑائی 1110px ہوگی۔"
      change_card_background:
        title: "صارف کارڈ کا پسِ منظر"
        instructions: "پسِ منظر کی تصاویر مرکوز ہوں گی اور اُن کی 590 پِکسل کی پہلے سے طے شدہ چوڑائی ہو گی۔"
      change_featured_topic:
        title: "نمایاں موضوع"
        instructions: "اس عنوان کا ایک لنک آپ کے صارف کارڈ اور پروفائل پر ہوگا۔"
      email:
        title: "اِی میل"
        primary: "بنیادی ایمیل"
        secondary: "ثانوی ایمیلز"
        primary_label: "بنیادی"
        unconfirmed_label: "غیر مصدقہ"
        resend_label: "دوبارہ تصدیقی میل بھیجیں"
        resent_label: "ای میل بھیج دی گئ"
        update_email: "اِی میل تبدیل کریں"
        set_primary: "پرائمری ای میل مرتب کریں"
        destroy: "ای میل کو ہٹا دیں"
        add_email: "متبادل ای میل شامل کریں"
        auth_override_instructions: "توثیق فراہم کرنے والے سے ای میل کو اپ ڈیٹ کیا جاسکتا ہے۔"
        no_secondary: "کوئی ثانوی ایمیلز نہیں"
        instructions: "کبھی بھی عوام کو دکھایا نہیں گیا۔"
        admin_note: "نوٹ: ایک منتظم صارف جس نے کسی دوسرے غیر منتظم صارف کا ای میل تبدیل کیا ہے اس سے اشارہ ہوتا ہے کہ صارف نے اپنے اصل ای میل اکاؤنٹ تک رسائی کھو دی ہے ، لہذا دوبارہ پاس ورڈ کا ای میل ان کے نئے پتے پر بھیج دیا جائے گا۔ صارف کی ای میل اس وقت تک تبدیل نہیں ہوگی جب تک کہ وہ پاس ورڈ کا دوبارہ ترتیب دینے کا عمل مکمل نہ کریں۔"
        ok: "ہم تصدیق کے لئے آپ کو اِی میل کریں گے"
        required: "براہ مہربانی ای میل ایڈریس درج کریں"
        invalid: "براہ کرم، ایک قابلِ قبول ایِ میل ایڈریس درج کریں"
        authenticated: "آپ کے اِی میل کی توثیق کر دی گئی ہے %{provider}"
        invite_auth_email_invalid: "%{provider} ذریعہ تصدیق شدہ ای میل سے مماثلت نہیں ہے"
        authenticated_by_invite: "آپ کے ای میل کی دعوت کے ذریعہ توثیق کردی گئی ہے"
        frequency:
          one: "ہم آپ کو اِی میل کریں گے صرف اُس صور میں کہ ہم نے آپ کو گزشتہ ایک منٹ میں نہ دیکھا ہو۔"
          other: "ہم آپ کو اِی میل کریں گے صرف اُس صور میں کہ ہم نے آپ کو گزشتہ %{count} منٹ میں نہ دیکھا ہو۔"
      associated_accounts:
        title: "ایسوسی ایٹ اکاؤنٹس"
        connect: "کنَیکٹ"
        revoke: "منسوخ کریں"
        cancel: "منسوخ"
        not_connected: "(غیر کنَیکٹ شدہ)"
        confirm_modal_title: "%{provider} اکاؤنٹ کنیکٹ کریں"
        confirm_description:
          disconnect: "آپ کا موجودہ %{provider} اکاؤنٹ '%{account_description}' منقطع ہو جائے گا۔"
          account_specific: "آپ کا %{provider} اکاؤنٹ '%{account_description}' تصدیق کیلئے استعمال کیا جائے گا۔"
          generic: "آپ کا %{provider} اکاؤنٹ تصدیق کیلئے استعمال کیا جائے گا۔"
      name:
        title: "نام"
        instructions: "آپ کا پورا نام (اختیاری)."
        instructions_required: "آپ کا پورا نام."
        required: "براہ کرم ایک نام درج کریں"
        too_short: "آپ کا نام بہت چھوٹا ہے"
        ok: "آپ کا نام صحیح لگ رہا ہے"
      username:
        title: "صارف کا نام"
        short_instructions: "لوگ آپ کا زکر @%{username} کے طور پر کر سکتے ہیں"
        available: "آپ کا صارف نام دستیاب ہے"
        not_available: "دستیاب نہیں۔ اِستعمال کریں %{suggestion}؟"
        not_available_no_suggestion: "دستیاب نہیں"
        too_short: "آپ کا صارف نام بہت چھوٹا ہے"
        too_long: "آپ کا صارف نام بہت طویل ہے"
        prefilled: "اِی میل اِس رجسٹرڈ صارف نام کے ساتھ میچ کرتا ہے"
        required: "براہ کرم صارف نام درج کریں"
        edit: "صارف نام میں ترمیم کریں"
      locale:
        title: "انٹرفیس کی زبان"
        instructions: "صارف کیلئے انٹرفیس کی زبان۔ یہ اُس وقت تبدیل ہو گی جب آپ وِیب سائٹ رِیفریش کریں ۔"
        default: "(ڈِیفالٹ)"
        any: "کوئی بھی"
      password_confirmation:
        title: "پاس ورڈ دوبارہ"
      invite_code:
        title: "مدعو کوڈ کریں"
        instructions: "اکاؤنٹ کی رجسٹریشن کے لئے ایک دعوت نامہ کوڈ درکار ہوتا ہے"
      auth_tokens:
        title: "حال ہی میں استعمال شدہ ڈِیوائیسِز"
        details: "تفصیلات"
        log_out_all: "تمام کو لاگ آُوٹ کریں"
        not_you: "آپ نہیں؟"
        show_all: "تمام دکھائیں (%{count})"
        show_few: "کم دکھائیں"
        was_this_you: "کیا یہ آپ تھے؟"
        was_this_you_description: "اگر یہ آپ نہیں تھے، تو ہم آپ کو اپنا پاسورڈ تبدیل کرنے اور ہر جگہ سے لاگ آُوٹ کرنے کی تجویز کرتے ہیں۔"
        browser_and_device: "%{device} پر %{browser}"
        secure_account: "میرا اکاؤنٹ محفوظ کریں"
        latest_post: "آپ نے آخری دفعہ پوسٹ کیا..."
        device_location: '<span class="auth-token-device">%{device}</span> &ndash; <span title="IP: %{ip}">%{location}</span>'
        browser_active: '%{browser} | <span class="active">اب فعال ہے</span>'
        browser_last_seen: "%{browser} | %{date}"
      last_posted: "آخری پوسٹ"
      last_seen: "دیکھا ہوا"
      created: "شمولیت اختیار کی"
      log_out: "لاگ آُوٹ"
      location: "محل وقوع"
      website: "وِیب سائٹ"
      email_settings: "اِی میل"
      hide_profile_and_presence: "میری عوامی پروفائل اور موجودگی کی خصوصیات چھپائیں"
      enable_physical_keyboard: "آئی پَیڈ پر اصل کیبورڈ کی اجازت کو فعال کریں"
      text_size:
        title: "ٹیکسٹ سائز"
        smallest: "سب سے چھوٹا"
        smaller: "چهوٹا"
        normal: "عمومی"
        larger: "بڑا"
        largest: "سب سے بڑا"
      title_count_mode:
        title: "پسِ منظر صفحہ کا عنوان، جس کا شمار دکھاتا ہے:"
        notifications: "نئی اطلاعات"
        contextual: "نیا صفحہ کا مواد"
      like_notification_frequency:
        title: "جب لائک کیا جائے تو مطلع کریں"
        always: "ہمیشہ"
        first_time_and_daily: "پہلی بار پوسٹ کو لائک کیا جائے اور روزانہ"
        first_time: "پہلی بار پوسٹ کو لائک کیا جائے"
        never: "کبھی نہیں"
      email_previous_replies:
        title: "اِی میل کے نچلے حصے میں پچھلے جوابات شامل کریں"
        unless_emailed: "اگر ماضی میں بھیجا گیا ہو، تو نہیں"
        always: "ہمیشہ"
        never: "کبھی نہیں"
      email_digests:
        title: "جب میں یہاں کا دورا نہ کروں، مجھے مقبول ٹاپک اور جوابات کا ایک اِی میل خلاصہ بھیجیں"
        every_30_minutes: "ہر 30 منٹ"
        every_hour: "گھنٹہ وار"
        daily: "روزانہ"
        weekly: "ہفتہ وار"
        every_month: "ہر مہینے"
        every_six_months: "ہر چھ ماہ"
      email_level:
        title: "جب میرا حوالہ دیا جائے، جواب دیا جائے، میرے @username کا ذکر کیا جائے، یا جب میرے دیکھے گئے زمروں، ٹیگز یا عنوانات میں کوئی نئی سرگرمی ہو تو مجھے ای میل کریں۔"
        always: "ہمیشہ"
        only_when_away: "صرف جب غیر حاضر"
        never: "کبھی نہیں"
      email_messages_level: "جب مجھے ذاتی پیغام بھیجا جائے تو مجھے ای میل کریں"
      include_tl0_in_digests: "اِی میل خلاصہ میں نئے صارفین سے مواد شامل کریں"
      email_in_reply_to: "ای میل میں پوسٹ کے جواب کا اقتباس شامل کریں"
      other_settings: "دیگر"
      categories_settings: "زُمرَہ جات"
      topics_settings: "ٹاپکس"
      new_topic_duration:
        label: "ٹاپک کو نیا سمجھا جائے، جب"
        not_viewed: "میں نے اُنہیں ابھی تک نہیں دیکھا"
        last_here: "میرے آخری دفع یہاں آنے کے بعد بنائے گئے"
        after_1_day: "پچھلے ایک دن میں بنائے گئے"
        after_2_days: "پچھلے 2 دنوں میں بنائے گئے"
        after_1_week: "پچھلے ایک ہفتے میں بنائے گئے"
        after_2_weeks: "پچھلے 2 ہفتوں میں بنائے گئے"
      auto_track_topics: "جس ٹاپک میں مَیں داخل ہوں اُسے خود کار طریقے سے ٹریک کریں"
      auto_track_options:
        never: "کبھی نہیں"
        immediately: "ابھی اِسی وقت"
        after_30_seconds: "30 سیکنڈ کے بعد"
        after_1_minute: "1 منٹ کے بعد"
        after_2_minutes: "2 منٹ کے بعد"
        after_3_minutes: "3 منٹ کے بعد"
        after_4_minutes: "4 منٹ کے بعد"
        after_5_minutes: "5 منٹ کے بعد"
        after_10_minutes: "10 منٹ کے بعد"
      notification_level_when_replying: "جب میں ایک ٹاپک میں پوسٹ کروں، اُس ٹاپک کو مقرر کریں"
      invited:
        title: "دعوتیں"
        pending_tab: "زیرِاِلتوَاء"
        pending_tab_with_count: "زیرِاِلتوَاء (%{count})"
        expired_tab: "میعاد ختم ہوگئی"
        expired_tab_with_count: "میعاد ختم (%{count})"
        redeemed_tab: "فائدہ اٹھا لیا گیا"
        redeemed_tab_with_count: "فائدہ اٹھا لیا گیا (%{count})"
        invited_via: "دعوت نامہ"
        invited_via_link: "لنک %{key} (%{count} / %{max} مخلصی)"
        groups: "گروپس"
        topic: "ٹاپک"
        sent: "تخلیق کی گذار/آخری ارسال"
        expires_at: "میعاد ختم"
        edit: "ترمیم"
        remove: "خارج کریں"
        copy_link: "لنک حاصل کریں"
        reinvite: "ای میل دوبارہ بھیجیں"
        reinvited: "دعوت دوبارہ بھیج دی گئی"
        removed: "ہٹا دیا"
        user: "مدعو کیا گیا صارف"
        none: "ظاہر کرنے کے لئے کوئی دعوتیں نہیں ہیں۔"
        truncated:
          one: "پہلی دعوت دکھائی جا رہی ہیں۔"
          other: "پہلی %{count} دعوتیں دکھائی جا رہی ہیں۔"
        redeemed: "دعوتیں جِن سے فائدہ اٹھا لیا گیا ہے"
        redeemed_at: "فائدہ اٹھا لیا گیا"
        pending: "زیرِاِلتوَاء دعوتیں"
        topics_entered: "دیکھے گئے موضوعات"
        posts_read_count: "پڑھی گئیں پوسٹس"
        expired: "اِس دعوت کی میعاد ختم ہو چکی ہے۔"
        remove_all: "میعاد ختم ہونے والے دعوت نامے کو ہٹا دیں"
        removed_all: "تمام میعاد ختم ہوئی دعوتیں منسوخ کر دی گئیں!"
        remove_all_confirm: "کیا آپ واقعی تمام میعاد ختم ہوئی دعوتیں منسوخ کر دینا چاہتے ہیں؟"
        reinvite_all: "تمام دعوتیں دوبارہ بھیجیں"
        reinvite_all_confirm: "کیا آپ واقعی تمام دعوتیں دوبارہ بھیجنا چاہتے ہیں؟"
        reinvited_all: "تمام دعوت نامے بھیجے گئے!"
        time_read: "پڑھنے کیلئے اِستعمال ہونے والا وقت"
        days_visited: "دورہ کیے گئے دن"
        account_age_days: "دنوں میں اکاؤنٹ کی عمر"
        create: "دعوت دیں"
        generate_link: "انوائٹ لنک بنائیں"
        link_generated: "یہاں آپ کی دعوت کا لنک ہے!"
        valid_for: "دعوت لنک صرف اِس اِی میل اِیڈریس کے لئے درست ہے:%{email}"
        single_user: "ای میل کے ذریعے مدعو کریں"
        multiple_user: "لنک کے ذریعے مدعو کریں"
        invite_link:
          title: "مدعوکرنےکا لنک"
          success: "دعوت لنک کامیابی سے بن گیا!"
          error: "مدعو کرنے کا لنک بنانے میں ایک خرابی تھی"
        invite:
          new_title: "دعوت نامہ بنائیں"
          edit_title: "دعوت میں ترمیم کریں"
          instructions: "اس سائٹ تک فوری رسائی دینے کے لیے اس لنک کا اشتراک کریں:"
          copy_link: "لنک کاپی کریں"
          expires_in_time: "%{time}میں ختم ہو گا"
          expired_at_time: "%{time}پر ختم ہو گا"
          show_advanced: "ایڈوانس آپشنز دکھائیں"
          hide_advanced: "ایڈوانس آپشنز چھپائیں"
          restrict: "تک محدود"
          restrict_email: "ای میل تک محدود"
          restrict_domain: "ڈومین تک محدود"
          email_or_domain_placeholder: "name@example.com یا example.com"
          max_redemptions_allowed: "زیادہ سے زیادہ استعمال"
          add_to_groups: "گروپوں میں شامل"
          invite_to_topic: "موضوع پر پہنچیں"
          expires_at: "کے بعدختم"
          custom_message: "اختیاری ذاتی پیغام"
          send_invite_email: "محفوظ کریں اور ای میل بھیجیں"
          send_invite_email_instructions: "ای میل پر مدعوکے لئے دعوت نامہ کی ای میل کو محدود کریں"
          save_invite: "دعوت نامہ محفوظ کریں"
          invite_saved: "دعوت نامہ محفوظ ہے"
        bulk_invite:
          none: "اس صفحہ پر دکھانے کے لیے کوئی دعوت نہیں ہے۔"
          text: "مجموئی دعوت نامہ"
          instructions: |
            <p>اپنی کمیونٹی کو تیزی سے آگے بڑھانے کے لیے صارفین کی فہرست کو مدعو کریں۔ <a href="https://en.wikipedia.org/wiki/Comma-separated_values" target="_blank">CSV فائل</a> تیار کریں جس میں کم از کم ایک قطار فی ای میل ایڈریس پر مشتمل ہو جس کو آپ مدعو کرنا چاہتے ہیں۔ اگر آپ لوگوں کو گروپوں میں
            کرنا چاہتے ہیں یا پہلی بار سائن ان کرتے ہیں تو انہیں کسی مخصوص موضوع</p>بھیجنا چاہتے ہیں تو درج<p></pre>سے الگ<pre>معلومات فراہم کی جاسکتی ہیں
            آپ کی اپ لوڈ کردہ CSV فائل میں ایک دعوت نامہ بھیجا جائے گا، اور آپ بعد میں اس کا انتظام کر سکیں گے۔</p>
          success: "فائل کامیابی سے اپ لوڈ ہو گئی۔ عمل مکمل ہونے پر آپ کو پیغام کے ذریعے مطلع کیا جائے گا۔"
          error: "معذرت، فائل CSV فارمیٹ میں ہونا ضروری ہے۔"
      password:
        title: "پاسورڈ"
        too_short: "آپ کا پاسورڈ بہت چھوٹا ہے"
        common: "وہ پاسورڈ کافی عام ہے"
        same_as_username: "آپ کا پاسورڈ وہی ہے جو آپ کا صارف نام ہے۔"
        same_as_email: "آپ کا پاسورڈ وہی ہے جو آپ کا اِی میل ہے۔"
        ok: "آپ کا پاسورڈ صحیح لگ رہا ہے"
        instructions: "کم از کم %{count} حروف."
        required: "براہ کرم پاس ورڈ درج کریں"
        confirm: "تصدیق کریں"
      summary:
        title: "خلاصہ"
        stats: "اعدادوشمار"
        time_read: "پڑھنے کیلئے اِستعمال ہونے والا وقت"
        recent_time_read: "پڑھنے کیلئے اِستعمال ہونے والا حالیہ وقت"
        topic_count:
          one: "بنایا گیا ٹاپک"
          other: "بنائے گئے ٹاپک"
        post_count:
          one: "بنائی گئی پوسٹ"
          other: "بنائی گئیں پوسٹ"
        likes_given:
          one: "دیا گیا"
          other: "دیا گیا"
        likes_received:
          one: "موصول ہوا"
          other: "موصول ہوا"
        days_visited:
          one: "دن جس میں دورہ کیا گیا"
          other: "دن جن میں دورہ کیا گیا"
        topics_entered:
          one: "دیکھ لیا گیا ٹاپک"
          other: "دیکھ لیے گئے ٹاپک"
        posts_read:
          one: "پڑھی گئی پوسٹ"
          other: "پڑھی گئیں پوسٹس"
        bookmark_count:
          one: "بُک مارک"
          other: "بُکمارکس"
        top_replies: "ٹاپ جوابات"
        no_replies: "ابھی تک کوئی جوابات نہیں۔"
        more_replies: "مزید جوابات"
        top_topics: "ٹاپ ٹاپک"
        no_topics: "ابھی تک کوئی ٹاپک نہیں۔"
        more_topics: "مزید ٹاپک"
        top_badges: "ٹاپ بَیج"
        no_badges: "ابھی تک کوئی بَیج نہیں۔"
        more_badges: "مزید بَیج"
        top_links: "ٹاپ لنکس"
        no_links: "ابھی تک کوئی لنکس نہیں۔"
        most_liked_by: "جس کی طرف سے سب سے زیادہ لائک کیا گیا"
        most_liked_users: "سب سے زیادہ لائک کیا گیا"
        most_replied_to_users: "جس کو سب سے زیادہ جواب دیا گیا"
        no_likes: "ابھی تک کوئی لائکس نہیں۔"
        top_categories: "ٹاپ زُمرَہ جات"
        topics: "ٹاپک"
        replies: "جوابات"
      ip_address:
        title: "آخری IP ایڈریس"
      registration_ip_address:
        title: "رجسٹریشن IP ایڈریس"
      avatar:
        title: "پروفائل تصویر"
        header_title: "پروفائل، پیغامات، بک مارکس اور ترجیحات"
        name_and_description: "%{name} - %{description}"
        edit: "پروفائل تصویر میں ترمیم کریں"
      title:
        title: "عنوان"
        none: "(کوئی نہیں)"
        instructions: "آپ کے صارف نام کے بعد ظاہر ہوتا ہے"
      flair:
        title: "فلئیر"
        none: "(کوئی نہیں)"
        instructions: "آپ کی پروفائل تصویر کے ساتھ ظاہر ہونے والا آئیکن"
      primary_group:
        title: "پرائمری گروپ"
        none: "(کوئی نہیں)"
      filters:
        all: "تمام"
      stream:
        posted_by: "کی طرف سے پوسٹ کیا گیا"
        sent_by: "کی طرف سے بھیجا گیا"
        private_message: "پیغام"
        the_topic: "ٹاپک"
    user_status:
      save: "محفوظ کریں"
    errors:
      prev_page: "لوڈ کرتے ہوئے"
      reasons:
        network: "نیٹ ورک کی خرابی"
        server: "سرور کی خرابی"
        forbidden: "رسائی سے اِنکار کر دیا گیا"
        unknown: "خرابی"
        not_found: "صفحہ نہیں ملا"
      desc:
        network: "براہ کرم اپنا کنکشن چیک کریں۔"
        network_fixed: "لگتا ہے یہ وآپس آ گیا"
        server: "خرابی کوڈ: %{status}"
        forbidden: "آپ کو یہ دیکھنے کی اجازت نہیں ہے۔"
        not_found: "افوہ، ایپلیکیشن نے ایک ایسے URL کو لوڈ کرنے کی کوشش جو غیر موجود ہے۔"
        unknown: "کچھ غلط ہو گیا۔"
      buttons:
        back: "واپس جائیں"
        again: "دوبارہ کوشش کریں"
        fixed: "پیج لوڈ کریں"
    modal:
      close: "بند کریں"
      dismiss_error: "غلطی کو مسترد کریں"
    close: "بند کریں"
    assets_changed_confirm: "اس سائٹ کو ابھی ایک سافٹ ویئر اپ گریڈ ملا ہے۔ ابھی تازہ ترین ورژن حاصل کریں؟"
    logout: "آپ لاگ آؤٹ ہو گئے تھے۔"
    refresh: "رِیفریش"
    home: "ہَوم"
    read_only_mode:
      enabled: "یہ سائٹ صرف پڑھنے کے مَوڈ میں ہے۔ براہِ مہربانی براؤز کرتے رہئیے، لیکن جواب دینا، لائکس دینا، اور دیگر اعمال ابھی کے لئے غیر فعال ہیں۔"
      login_disabled: "جب تک سائٹ صرف پڑھنے کے مَوڈ میں ہے لاگ اِن غیر فعال رہے گا۔"
      logout_disabled: "جب تک سائٹ صرف پڑھنے کے مَوڈ میں ہے لاگ آؤٹ غیر فعال رہے گا۔"
    mute: خاموش کریں
    unmute: آواز چالو کریں
    last_post: پوسٹ کیا
    local_time: "مقامی وقت"
    time_read: پڑھا
    time_read_recently: "حال ہی میں %{time_read}"
    time_read_tooltip: "کُل وقت پڑھا %{time_read}"
    time_read_recently_tooltip: "%{time_read} کل پڑھنے کا وقت (گزشتہ 60 دنوں میں%{recent_time_read})"
    last_reply_lowercase: آخری جواب
    replies_lowercase:
      one: جواب
      other: جوابات
    signup_cta:
      sign_up: "سائن اپ"
      hide_forever: "نہیں شکریہ"
      hidden_for_session: "ٹھیک ہے ، ہم کل آپ سے پوچھیں گے۔ آپ ہمیشہ بھی ایک اکاؤنٹ بنانے کے لئے 'لاگ ان' کا استعمال کرسکتے ہیں۔"
      intro: "ہیلو! ایسا لگتا ہے کہ آپ بحث سے لطف اندوز ہو رہے ہیں، لیکن آپ نے اکاؤنٹ کے لئے سائن اَپ نہیں کیا۔"
    summary:
      description:
        one: "یہاں<b>%{count}</b> جواب ہے۔"
        other: "یہاں<b>%{count}</b> جوابات ہیں۔"
      description_time_MF: |
        وہاں {replyCount, plural, one { <b>#</b> جواب ہے} other { <b>#</b> جوابات ہیں}} ایک متوقع مطالعہ <b>{readingTime, plural, one {# منٹ} other {# منٹ}}</b>۔
      disable: "تمام پوسٹیں دکھائیں"
    deleted_filter:
      enabled_description: "اِس ٹاپک میں حذف شدہ پوسٹ شامل ہیں، جو چھپا دی گئی ہیں۔"
      disabled_description: "ٹاپک کی حذف شدہ پوسٹ دکھائی گئی ہیں۔"
      enable: "حذف شدہ پوسٹس کو چھپائیں"
      disable: "حذف شدہ پوسٹس دکھائیں"
    private_message_info:
      title: "پیغام"
      leave_message: "کیا آپ واقعی یہ پیغام بھیجنا چاہتے ہیں؟"
      remove_allowed_user: "کیا آپ واقعی اِس پیغام سے %{name} ہٹانا چاہتے ہیں؟"
      remove_allowed_group: "کیا آپ واقعی اِس پیغام سے %{name} ہٹانا چاہتے ہیں؟"
      leave: "چھوڑ دیں"
      remove_user: "صارف خارج کریں"
    email: "اِی میل"
    username: "صارف نام"
    last_seen: "دیکھا گیا"
    created: "بنایا گیا"
    created_lowercase: "بنایا گیا"
    trust_level: "ٹرسٹ لَیول"
    search_hint: "صارف نام، ای میل یا IP ایڈریس"
    create_account:
      header_title: "خوش آمدید!"
      subheader_title: "آئیے اپنا اکاؤنٹ بنائیں"
      disclaimer: "رجسٹر کرنے پر آپ <a href='%{privacy_link}' target='blank'>پرائیوِیسی پالیسی</a> اور <a href='%{tos_link}' target='blank'>سروس کی شرائط</a> سے اتفاق کرتے ہیں۔"
      title: "اپنا اکاؤنٹ بنائیں"
      failed: "کچھ غلط ہو گیا، شاید یہ ای میل پہلے ہی سے رجسٹرڈ ہے، پاسورڈ بھول جانے والا لنک اِستعمال کر کے دیکھیں"
      associate: "پہلے سے ہی اکاؤنٹ ہے؟ <a href='%{associate_link}'>اپنے %{provider} اکاؤنٹ کو لنک کرنے کے لیے</a> لاگ ان کریں۔"
    forgot_password:
      title: "پاسورڈ رِی سَیٹ"
      action: "میں اپنا پاسورڈ بھول گیا"
      invite: "اپنا صارف نام یا اِی میل ایڈریس درج کریں، اور ہم آپ کو ایک پاسورڈ رِی سَیٹ ایمیل بھیج دیں گے۔"
      invite_no_username: "اپنا ای میل ایڈریس درج کریں، اور ہم آپ کو پاس ورڈ دوبارہ ترتیب دینے کا ای میل بھیجیں گے۔"
      reset: "پاسورڈ رِی سَیٹ کریں"
      complete_username: "اگر کوئی اکاؤنٹ <b>%{username}</b> سے میچ کرتا ہو گا، تو آپ کو پاسورڈ رِی سَیٹ کرنے کے لئے ہدایات کی ایک اِی میل جلد ہی موصول ہو جائے گی۔"
      complete_email: "اگر کوئی اکاؤنٹ <b>%{email}</b> سے ملتا ہو گا، تو آپ کو پاسورڈ رِی سَیٹ کرنے کے لئے ہدایات کی ایک اِی میل جلد ہی موصول ہو جائے گی۔"
      complete_username_found: "ہمیں ایک اکاؤنٹ ملا ہے جو صارف کے نام <b>%{username}</b>مماثلت ہے۔ آپ کو جلد ہی اپنا پاس ورڈ دوبارہ ترتیب دینے کے بارے میں ہدایات کے ساتھ ایک ای میل موصول ہونا چاہئے۔"
      complete_email_found: "ہمیں ایک اکاؤنٹ ملا ہے جو <b>%{email}</b>مماثلت ہے۔ آپ کو جلد ہی اپنا پاس ورڈ دوبارہ ترتیب دینے کے بارے میں ہدایات کے ساتھ ایک ای میل موصول ہونا چاہئے۔"
      complete_username_not_found: "کوئی اکاؤنٹ <b>%{username}</b> سے میچ نہیں کرتا"
      complete_email_not_found: "کوئی اکاؤنٹ <b>%{email}</b> سے میچ نہیں کرتا"
      help: "ای میل نہیں موصول ہر رہی؟ اپنے سپَیم فولڈر کو پہلے چیک کرلیجیے گا۔<p>آپ کو شک ہے کہ کونیسا ای میل ایڈریس آپ نے استعمال کیا ہے؟ ایک ای میل ایڈریس درج کریں اور ہم آپ کو بتائیں گے اگر یہ ہمارے پاس موجود ہے۔</p> <p>اگر آپ کو اپنے اکاؤنٹ پر ای میل ایڈریس تک اب رسائی حاصل نہیں ہے، تو براہ کرم <a href='%{basePath}/about'>ہمارے مددگار اسٹاف</a> سے رابطہ کریں۔</p>"
      button_ok: "ٹھیک ہے"
      button_help: "مدد"
    email_login:
      link_label: "مجھے ایک لاگ اِن لِنک ای میل کریں"
      button_label: "ای میل کے ساتھ"
      login_link: "پاس ورڈ کو چھوڑ دیں؛ مجھے ایک لاگ ان لنک ای میل کریں"
      complete_username: "اگر ایک اکاؤنٹ صارف نام <b>%{username}</b> سے میچ کرتا ہے، تو آپ کو جلد ہی لاگ اِن لِنک کے ساتھ ایک ای میل موصول ہو جانی چاہئے۔"
      complete_email: "اگر ایک اکاؤنٹ <b>%{email}</b> سے میچ کرتا ہے، تو آپ کو جلد ہی لاگ اِن لِنک کے ساتھ ایک ای میل موصول ہو جانی چاہئے۔"
      complete_username_found: "ہمیں ایک ایسا اکاؤنٹ مل گیا جو صارف نام <b>%{username}</b> سے میچ کرتا ہے، آپ کو جلد ہی لاگ اِن لِنک کے ساتھ ایک ای میل موصول ہو جانی چاہئے۔"
      complete_email_found: "ہمیں ایک ایسا اکاؤنٹ مل گیا جو <b>%{email}</b> سے میچ کرتا ہے، آپ کو جلد ہی لاگ اِن لِنک کے ساتھ ایک ای میل موصول ہو جانی چاہئے۔"
      complete_username_not_found: "کوئی اکاؤنٹ صارف نام <b>%{username}</b> سے میچ نہیں کرتا"
      complete_email_not_found: "کوئی اکاؤنٹ <b>%{email}</b> سے میچ نہیں کرتا"
      confirm_title: '%{site_name} پر جاری رکھیں'
      logging_in_as: '%{email} کے طور پر لاگ اِن'
      confirm_button: لاگ اِن مکمل
    login:
      header_title: "خوش آمدید"
      subheader_title: "اپنے اکاؤنٹ میں لاگ ان کریں"
      title: "لاگ ان"
      username: "صارف"
      password: "پاسورڈ"
      show_password: "دکھائیں"
      second_factor_title: "دو عنصری کی تصدیق"
      second_factor_description: "براہ مہربانی اپنی اَیپ میں سے توثیقی کَوڈ درج کریں:"
      second_factor_backup: "بیک اپ کوڈ کا استعمال کرتے ہوئے لاگ ان کریں"
      second_factor_backup_title: "دو عنصری بیک اپ"
      second_factor_backup_description: "براہ مہربانی اپنے بیک اپ کوڈز میں سے ایک درج کریں:"
      second_factor: "تصدیق کنندہ ایپ کا استعمال کرکے لاگ ان کریں"
      security_key_alternative: "دوسرا راستہ آزمائیں"
      security_key_authenticate: "سیکیورٹی کی کے ساتھ تصدیق کریں"
      security_key_not_allowed_error: "سیکیورٹی کی, کی تصدیق کا عمل یا تو ختم ہو گیا تھا یا منسوخ کردیا گیا تھا۔"
      security_key_no_matching_credential_error: "فراہم کردہ سیکیورٹی کی میں کوئی مماثلت نہیں مل سکی۔"
      security_key_support_missing_error: "آپ کا موجودہ آلہ یا براؤزر سیکیورٹی کیز کے استعمال کی حمایت نہیں کرتا ہے۔ براہ کرم کوئی مختلف طریقہ استعمال کریں۔"
      email_placeholder: "ای میل / صارف نام"
      caps_lock_warning: "کیپس لاک آن ہے"
      error: "نامعلوم خرابی"
      cookies_error: "آپ کے براؤزر پر کُوکِیز غیر فعال لگ رہے ہیں۔ اُن کو فعال کیے بغیر آپ لاگ اِن شائد نہ کر سکیں۔"
      rate_limit: "دوبارہ لاگ اِن کرنے کی کوشش کرنے سے پہلے براہ کرم تھوڑا انتظار کریں۔"
      blank_username: "براہ مہربانی اپنا اِیمیل یا صارف نام درج کریں۔"
      blank_username_or_password: "براہ مہربانی اپنا اِیمیل یا صارف نام، اور پاسورڈ درج کریں۔"
      reset_password: "پاسورڈ رِی سَیٹ کریں"
      or: "یا"
      awaiting_activation: "آپ کا اکاؤنٹ ایکٹیویشن کا انتظار کر رہا ہے، \"پاسورڈ بھول جانے\" والا لنک استعمال کر کہ ایک اور ایکٹیویشن اِی میل جاری کریں۔"
      awaiting_approval: "آپ کا اکاؤنٹ ابھی تک عملے کے کسی رکن کی طرف سے منظور نہیں کیا گیا۔ جب یہ منظوری مل جائے گی تو آپ کو ایک ای میل بھیج دی جائے گی۔"
      requires_invite: "معذرت، اس فورم تک رسائی صرف دعوت کے زریعے ممکن ہے۔"
      not_activated: "ابھی آپ لاگ ان نہیں کر سکتے۔ ہم پہلے آپ کو ایک ایکٹیویشن اِی میل <b>%{sentTo}</b> پر بھیج چکے ہیں۔ براہ مہربانی، اپنے اکاؤنٹ کو چالو کرنے کے لئے اُس اِی میل میں دی گئی ہدایات پر عمل کریں۔"
      not_allowed_from_ip_address: "آپ اس IP سے لاگ ان نہیں ہوسکتے ہیں۔"
      admin_not_allowed_from_ip_address: "آپ ایڈمن کے طور پر اِس آئی پی ایڈریس سے لاگ اِن نہیں ہو سکتے۔"
      resend_activation_email: "دوبارہ ایکٹیویشن ای میل بھیجنے کے لئے یہاں کلک کریں۔"
      omniauth_disallow_totp: "آپ کے اکاؤنٹ میں دو عنصر کی توثیق کاری فعال ہے۔ براہ کرم اپنے پاس ورڈ کے ساتھ لاگ ان کریں۔"
      resend_title: "ایکٹیویشن اِیمیل دوبارہ بھیجییں"
      change_email: "اِیمیل ایڈریس تبدیل کریں"
      provide_new_email: "ایک نیا ایڈریس فراہم کریں اور ہم آپ کی تصدیقی ای میل دوبارہ بھیجیں گے۔"
      submit_new_email: "اِیمیل ایڈریس اَپ ڈَیٹ کریں"
      sent_activation_email_again: "ہم نے آپ کو <b>%{currentEmail}</b> پر ایک اور ایکٹیویشن اِی میل بھیجی ہے۔ اسے پہنچنے میں چند منٹ لگ سکتے ہیں؛ اپنے سپیم فولڈر کو چیک کرنا نہ بھولیے گا۔"
      sent_activation_email_again_generic: "ہم نے ایک اور ایکٹیویشن اِی میل بھیجی ہے۔ اسے پہنچنے میں چند منٹ لگ سکتے ہیں؛ اپنے سپیم فولڈر کو چیک کرنا نہ بھولیے گا۔"
      to_continue: "برائے مہربانی لاگ اِن کریں"
      preferences: "آپ کا اپنی صارف ترجیحات کو تبدیل کرنے کے لیے لاگ اِن ہونا ضروری ہے۔"
      not_approved: "آپ کا اکاؤنٹ ابھی تک منظور نہیں کیا گیا ہے۔ جب آپ لاگ اِن کر سکیں گو اِی میل کے ذریعے آپ کو مطلع کر دیا جائے گا۔"
      google_oauth2:
        name: "گُوگَل"
      twitter:
        name: "Twitter"
      instagram:
        name: "اِنسٹاگرام"
      facebook:
        name: "فَیسبُک"
      github:
        name: "گِٹ ہَب"
      discord:
        name: "ڈِسکَورڈ"
      second_factor_toggle:
        totp: "بجائے ایک اَوتھینٹیکَیٹر اَیپ کا استعمال کریں"
        backup_code: "بجائے ایک بیک اپ کوڈ استعمال کریں"
        security_key: "اس کے بجائے سیکیورٹی کی استعمال کریں۔"
    invites:
      accept_title: "دعوت نامہ"
      welcome_to: "%{site_name} پر خوش آمدید!"
      invited_by: "آپ کو جن کی طرف سے مدعو کیا گیا تھا:"
      social_login_available: "آپ اِس اِیمیل کا استعمال کرتے ہوئے کسی بھی سوشل لاگ اِن کے ساتھ سائن اِن بھی کرسکیں گے۔"
      your_email: "آپ کے اکاؤنٹ کا اِیمیل ایڈریس <b>%{email}</b> ہے۔"
      accept_invite: "دعوت قبول کریں"
      success: "آپ کا اکاؤنٹ بنا دیا گیا ہے اور اب آپ لاگ اِن کر سکتے ہیں۔"
      name_label: "نام"
      password_label: "پاسورڈ"
    password_reset:
      continue: "%{site_name} پر جاری رکھیں"
    emoji_set:
      apple_international: "Apple/International"
      google: "Google"
      twitter: "Twitter"
      win10: "Win10"
      google_classic: "گُوگَل کلاسِک"
      facebook_messenger: "فَیس بُک مَیسنجر"
    category_page_style:
      categories_only: "صرف زمرہ جات"
      categories_with_featured_topics: "نمایاں ٹاپکس کے ساتھ زمرہ جات"
      categories_and_latest_topics: "زُمرہ جات اور تازہ ترین ٹاپکس"
      categories_and_top_topics: "زمرہ جات اور ٹاپ ٹاپکس"
      categories_boxes: "ذیلی زمرے والے خانے"
      categories_boxes_with_topics: "نمایاں ٹاپک والے خانے"
      subcategories_with_featured_topics: "نمایاں عنوانات کے ساتھ ذیلی زمرہ جات"
    shortcut_modifier_key:
      shift: "شفٹ"
      ctrl: "Ctrl"
      alt: "Alt"
      enter: "اَینٹر"
    category_row:
      topic_count:
        one: "اس زمرے میں %{count} موضوع"
        other: "اس زمرے میں %{count} موضوعات"
    select_kit:
      delete_item: "%{name} مٹائیں"
      filter_by: "فلٹر بذریعہ: %{name}"
      select_to_filter: "فلٹر کرنے کے لئے ایک قدر منتخب کریں"
      no_content: کوئی میل نہیں ملے
      results_count:
        one: "%{count} نتیجہ"
        other: "%{count} نتائیج"
      create: "'%{content}' بنائیں"
      max_content_reached:
        one: "آپ صرف %{count} چیز منتخب کرسکتے ہیں۔"
        other: "آپ صرف %{count} اشیاء منتخب کرسکتے ہیں۔"
      min_content_not_reached:
        one: "کم از کم %{count} چیز منتخب کریں۔"
        other: "کم از کم %{count} اشیاء منتخب کریں۔"
      components:
        categories_admin_dropdown:
          title: "زمرے کا انتظام کریں"
        bulk_select_topics_dropdown:
          title: "بَلک عمل"
    date_time_picker:
      from: سے
      to: کیلئے
    emoji_picker:
      filter_placeholder: اِیمَوجی تلاش کریں
      smileys_&_emotion: سمائیلیاں اور جذبات
      people_&_body: لوگ اور جسم
      animals_&_nature: جانور اور قدرت
      food_&_drink: کھانے پینے
      travel_&_places: سفر اور مقامات
      activities: سرگرمیاں
      objects: اشیاء
      symbols: علامات
      flags: فلَیگز
      recent: حال ہی میں استعمال کیے گئے
      default_tone: کوئی جِلد رنگ نہیں
      light_tone: ہلکا جِلد رنگ
      medium_light_tone: درمیانا ہلکا جِلد رنگ
      medium_tone: درمیانا جِلد رنگ
      medium_dark_tone: درمیانا سیاہ جِلد رنگ
      dark_tone: سیاہ جِلد رنگ
      default: اپنی مرضی کے اِیمَوجی
    shared_drafts:
      title: "مشترکہ ڈرافٹس"
      notice: "یہ عنوان صرف ان لوگوں کے لئے مرئی ہے جو مشترکہ مسودے شائع کرسکتے ہیں۔"
      destination_category: "مطلوبہ زُمرَہ"
      publish: "مشترکہ ڈرافٹس شائع کریں"
      confirm_publish: "کیا آپ واقعی اِس ڈرافٹ کو شائع کرنا چاہتے ہیں؟"
    composer:
      emoji: "اِیمَوجی :)"
      options: "اختیارات"
      whisper: "سرگوشی"
      unlist: "غیر مندرج"
      add_warning: "یہ ایک آفیشل انتباہ ہے۔"
      toggle_whisper: "سرگوشی ٹَوگل کریں"
      toggle_unlisted: "غیر مندرج ٹَوگل کریں"
      posting_not_on_topic: "کون سے ٹاپک کا آپ جواب دینا چاہتے ہیں؟"
      saved_local_draft_tip: "مقامی طور پر محفوظ کر لیا گیا"
      drafts_offline: "ڈرافٹس آف لائن"
      edit_conflict: "ترامیم میں تصادم"
      group_mentioned_limit:
        one: "<b>انتباہ!</b> آپ نے <a href='%{group_link}'>%{group}</a>کا تذکرہ کیا، تاہم اس گروپ میں ایڈمنسٹریٹر کی تشکیل کردہ ذکر کی حد %{count} صارف سے زیادہ ہے۔ کسی کو اطلاع نہیں دی جائے گی۔"
        other: "<b>انتباہ!</b> آپ نے <a href='%{group_link}'>%{group}</a>کا تذکرہ کیا، تاہم اس گروپ میں ایڈمنسٹریٹر کی تشکیل کردہ ذکر کی حد %{count} صارفین سے زیادہ ہے۔ کسی کو اطلاع نہیں دی جائے گی۔"
      cannot_see_mention:
        category: "آپ نے @%{username} کا ذکر کیا ہے لیکن انہیں مطلع نہیں کیا جائے گا کیونکہ انہیں اس زمرے تک رسائی نہیں ہے۔ آپ کو انہیں ایسے گروپ میں شامل کرنے کی ضرورت ہوگی جسے اس زمرے تک رسائی حاصل ہو۔"
        private: "آپ نے @%{username} کا ذکر کیا ہے لیکن انہیں مطلع نہیں کیا جائے گا کیونکہ وہ اس ذاتی پیغام کو دیکھنے سے قاصر ہیں۔ آپ کو انہیں اس ذاتی پیغام میں مدعو کرنے کی ضرورت ہوگی۔"
        muted_topic: "آپ نے @%{username} کا ذکر کیا لیکن انہیں مطلع نہیں کیا جائے گا کیونکہ انہوں نے اس موضوع کو خاموش کر دیا ہے۔"
        not_allowed: "آپ نے @%{username} کا ذکر کیا لیکن انہیں مطلع نہیں کیا جائے گا کیونکہ انہیں اس موضوع پر مدعو نہیں کیا گیا تھا۔"
      here_mention:
        one: "<b>@%{here}</b>کا ذکر کرکے، آپ %{count} صارف کو مطلع کرنے والے ہیں - کیا آپ کو یقین ہے؟"
        other: "<b>@%{here}</b>کا ذکر کرکے، آپ %{count} صارفین کو مطلع کرنے والے ہیں - کیا آپ کو یقین ہے؟"
      duplicate_link: "لگتا ہے کہ آپ کا <b>%{domain}</b> لنک <b>@%{username}</b> نے <a href='%{post_url}'>%{ago} کو ٹاپک میں پہلے سے ہی ایک جواب</a> میں پوسٹ کر دیا تھا - کیا آپ واقعی یہ دوبارہ پوسٹ کرنا چاہتے ہیں؟"
      reference_topic_title: "RE: %{title}"
      error:
        title_missing: "عنوان درکار ہے"
        title_too_short:
          one: "عنوان کم از کم %{count} حرف کا ہونا چاہیے۔"
          other: "عنوان کم از کم %{count} حروف کا ہونا چاہیے۔"
        title_too_long:
          one: "عنوان %{count} حروف سے زیادہ نہیں ہو سکتا"
          other: "عنوان %{count} حروف سے زیادہ نہیں ہو سکتا"
        post_missing: "پوسٹ خالی نہیں ہو سکتی"
        post_length:
          one: "پوسٹ کم از کم %{count} حرف کی ہونی چاہیے"
          other: "پوسٹ کم از کم %{count} حروف کی ہونی چاہیے۔"
        try_like: "کیا آپ نے %{heart} بٹن اِستعمال کیا ہے؟"
        category_missing: "ایک زمرہ کا انتخاب کرنا ضروری ہے"
        tags_missing:
          one: "آپ کو کم از کم %{count} ٹیگ کا انتخاب کرنا چاہیے"
          other: "آپ کو کم از کم %{count} ٹیگز کا انتخاب کرنا چاہیے"
        topic_template_not_modified: "براہ مہربانی ٹاپک ٹَیمپلیٹ میں ترمیم کرکے اپنے ٹاپک میں تفصیلات اور مخصوصیات شامل کریں۔"
      save_edit: "ترمیم محفوظ کریں"
      overwrite_edit: "دوسری ترمیم کے اوپر لکھ ڈالیں"
      reply: "جواب"
      cancel: "منسوخ"
      create_topic: "ٹاپک بنائیں"
      create_pm: "پیغام"
      create_whisper: "سرگوشی"
      create_shared_draft: "مشترکہ ڈرافٹ بنائیں"
      edit_shared_draft: "مشترکہ ڈرافٹ ترمیم کریں"
      title: "یا %{modifier} دبائیں۔"
      title_placeholder: "ایک مختصر جملہ میں بتائیے کہ یہ بحث کس چیز کے بارے میں ہے؟"
      title_or_link_placeholder: "عنوان ٹائپ کریں، یا ایک لنک یہاں پیسٹ کریں"
      edit_reason_placeholder: "آپ ترمیم کیوں کر رہے ہیں؟"
      topic_featured_link_placeholder: "عنوان کے ساتھ دکھایا گیا لنک درج کریں۔"
      remove_featured_link: "ٹاپک سے لنک ہٹا ئیں۔"
      reply_placeholder: "یہاں ٹائپ کریں۔ فارمیٹ کیلئے مارکڈائون، BBCode، یا HTML اِستعمال کریں۔ تصاویر ڈریگ یا پیسٹ کریں۔"
      reply_placeholder_no_images: "یہاں ٹائپ کریں۔ فارمیٹ کیلئے مارکڈائون، BBCode، یا HTML اِستعمال کریں۔"
      reply_placeholder_choose_category: "یہاں ٹائپ کرنے سے پہلے ایک زمرہ منتخب کریں۔"
      view_new_post: "اپنے نئی پوسٹ دیکھئیے۔"
      saving: "محفوظ کیا جا رہا ہے"
      saved: "محفوظ کر لیا گیا!"
      saved_draft: "پوسٹ مسودہ پیش رفت میں. دوبارہ شروع کرنے کے لیے ٹیپ کریں۔"
      show_preview: "پیش نظارہ دکھائیں"
      hide_preview: "پیش نظارہ چھپانے"
      quote_post_title: "پوری پوسٹ کا اقتباس کریں"
      bold_label: "B"
      bold_title: "گہرا"
      bold_text: "گہرا ٹَیکسٹ"
      italic_label: "I"
      italic_title: "آئیٹیلک"
      italic_text: "زور دیا گیا ٹَیکسٹ"
      link_title: "ہائپرلِنک"
      link_description: "یہاں لِنک کی تفصیل درج کریں"
      link_dialog_title: "ہائپرلِنک ڈالیں"
      link_optional_text: "اختیاری عنوان"
      link_url_placeholder: "موضوعات تلاش کرنے کے لئے URL پیسٹ کریں یا ٹائپ کریں"
      blockquote_title: "بلاک متن"
      blockquote_text: "بلاک متن"
      code_title: "پہلے سے فارمیٹ کیا گیا ٹَیکسٹ"
      code_text: "حاشیہ نے ٹَیکسٹ کو پہلے سے 4 خالی جگہوں سے فارمیٹ کر دیا"
      paste_code_text: "کوڈ یہاں ٹائپ یا پیسٹ کریں"
      upload_title: "اَپ لوڈ"
      upload_description: "یہاں اَپ لوڈ کی تفصیل درج کریں"
      olist_title: "نمبروار فہرست"
      ulist_title: "بلٹ والی لسٹ"
      list_item: "فہرست آئٹم"
      toggle_direction: "سمت ٹَوگل کریں"
      help: "مارکڈائون ترمیم میں مدد"
      collapse: "کمپوزر پینل کو مینِمائز کریں"
      open: "کمپوزر پینل کھولیں"
      abandon: "کمپوزر بند اور ڈرافٹ ختم کردیں"
      enter_fullscreen: "پوری اسکرین کمپوزر کھولیں"
      exit_fullscreen: "پوری اسکرین کمپوزر کھولیں سے باہر آئیں"
      show_toolbar: "کمپوزر ٹول بار دکھائیں"
      hide_toolbar: "کمپوزر ٹول بار کو چھپائیں"
      modal_ok: "ٹھیک"
      modal_cancel: "منسوخ"
      cant_send_pm: "معذرت، آپ %{username} کو پیغام نہیں بھیج سکتے۔"
      yourself_confirm:
        title: "کیا آپ وصول کنندگان کو شامل کرنا بھول گئے؟"
        body: "اِس وقت یہ پیغام صرف اپنے آپ کو بھیجا جا رہا ہے!"
      slow_mode:
        error: "یہ عنوان سست موڈ میں ہے۔ آپ نے حال ہی میں پوسٹ کیا ہے؛ %{timeLeft}میں دوبارہ پوسٹ کرسکتے ہیں۔"
      admin_options_title: "اس ٹاپک کیلئے عملے کی اختیاری سیٹِنگ"
      composer_actions:
        reply: جواب
        draft: ڈرافٹ
        edit: ترمیم
        reply_to_post:
          label: '%{postUsername}ذریعے کسی پوسٹ کا جواب دیں'
          desc: ایک مخصوص پوسٹ پر جواب دیں
        reply_as_new_topic:
          label: مُنسلِک ٹاپک کے طور پر جواب دیں
          desc: اِس ٹاپک سے منسلک ایک نیا ٹاپک بنائیں
          confirm: آپ کے پاس ایک نیا عنوان ڈرافٹ محفوظ ہوا ہے ، اگر آپ کوئی لنکڈ ٹاپک تیار کرتے ہیں تو اسے اوور رائٹ کردیا جائے گا۔
        reply_as_new_group_message:
          label: نئے گروپ پیغام کے بطور جواب دیں
          desc: ایک ہی وصول کنندگان سے شروع ہونے والا نیا پیغام بنائیں
        reply_to_topic:
          label: ٹاپک پر جواب دیں
          desc: ٹاپک کا جواب دیں، نہ کہ کسی مخصوص پوسٹ کا
        toggle_whisper:
          label: سرگوشی ٹَوگل کریں
          desc: سرگوشیاں صرف سٹاف اراکین کو نظر آتی ہیں
        create_topic:
          label: "نیا ٹاپک"
        shared_draft:
          label: "مشترکہ ڈرافٹ"
          desc: "ایسے عنوان کا مسودہ تیار کریں جو صرف اجازت شدہ صارفین کے لئے مرئی ہوں"
        toggle_topic_bump:
          label: "ٹاپک بَمپ ٹَوگل کریں"
          desc: "تازہ ترین جواب کی تاریخ تبدیل کیے بغیر جواب دیں"
      reload: "دوبارہ لوڈ"
      ignore: "نظر انداز کریں"
      image_alt_text:
        aria_label: تصویر کے لیے متبادل متن
    notifications:
      tooltip:
        regular:
          one: "%{count} اندیکھی اطلاع"
          other: "%{count} اندیکھی اطلاعات"
        message:
          one: "%{count} غیر پڑھا پیغام"
          other: "%{count} غیر پڑھے پیغامات"
        high_priority:
          one: "%{count} بغیر پڑھے ہوئے اعلی ترجیح کی اطلاع"
          other: "%{count} بغیر پڑھے ہوئے اعلی ترجیحی اطلاعات"
      title: "@نام کے ذکر، آپ کی پوسٹ اور ٹاپک پر جوابات، پیغامات، وغیرہ کی اطلاعات"
      none: "اِس وقت ویب سائٹ اطلاعات لوڈ کرنے سے قاصر ہے۔"
      empty: "کوئی اطلاعات نہیں ملیں۔"
      post_approved: "آپ کی پوسٹ منظور ہو گئی تھی"
      reviewable_items: "اشیاء جن کا جائزہ لینے کی ضرورت ہے"
      watching_first_post_label: "نیا ٹاپک"
      mentioned: "<span>%{username}</span> %{description}"
      group_mentioned: "<span>%{username}</span> %{description}"
      quoted: "<span>%{username}</span> %{description}"
      bookmark_reminder: "<span>%{username}</span> %{description}"
      replied: "<span>%{username}</span> %{description}"
      posted: "<span>%{username}</span> %{description}"
      watching_category_or_tag: "<span>%{username}</span> %{description}"
      edited: "<span>%{username}</span> %{description}"
      liked: "<span>%{username}</span> %{description}"
      liked_2: "<span class='double-user'>%{username}, %{username2}</span> %{description}"
      liked_by_2_users: "%{username}, %{username2}"
      liked_consolidated_description:
        one: "آپ کی %{count} پوسٹس کو لائیک کیا"
        other: "آپ کی %{count} پوسٹس کو لائیک کیا"
      liked_consolidated: "<span>%{username}</span> %{description}"
      private_message: "<span>%{username}</span> %{description}"
      invited_to_private_message: "<p><span>%{username}</span> %{description}"
      invited_to_topic: "<span>%{username}</span> %{description}"
      invitee_accepted: "<span>%{username}</span>نے آپ کی دعوت قبول کرلی"
      moved_post: "<span>%{username}</span>نے %{description} منتقل کر دیا"
      linked: "<span>%{username}</span> %{description}"
      granted_badge: "'%{description}' حاصل کیا"
      topic_reminder: "<span>%{username}</span> %{description}"
      watching_first_post: "<span>نیا ٹاپک</span> %{description}"
      membership_request_accepted: "'%{group_name}' میں رکنیت قبول کر لی گئی"
      membership_request_consolidated:
        one: "%{group_name}' کے %{count} رکنیت کی کھلی درخواست"
        other: "%{group_name}' کے %{count} کھلی رکنیت کی درخواستیں"
      reaction: "<span>%{username}</span> %{description}"
      reaction_2: "<span>%{username}, %{username2}</span> %{description}"
      votes_released: "%{description} - مکمل"
      admin_problems: "آپ کی سائٹ ڈَیش بورڈ پر نیا مشورہ"
      dismiss_confirmation:
        body:
          default:
            one: "کیا تمہیں یقین ہے؟ آپ کیلیے %{count} اہم اطلاع ہے۔"
            other: "کیا تمہیں یقین ہے؟ آپ کیلیے %{count} اہم اطلاعات ہیں۔"
        dismiss: "بر خاست کریں"
        cancel: "منسوخ"
      group_message_summary:
        one: "آپ کے %{group_name} اِن باکس میں %{count} پیغام"
        other: "آپ کے %{group_name} اِن باکس میں %{count} پیغامات"
      popup:
        mentioned: '%{username} نے آپ کا تذکرہ "%{topic}" میں کیا - %{site_title}'
        group_mentioned: '%{username} نے آپ کا تذکرہ "%{topic}" میں کیا - %{site_title}'
        quoted: '%{username} نے "%{topic}" میں آپ کا حوالا دیا - %{site_title}'
        replied: '%{username} نے "%{topic}" میں آپ کو جواب دیا - %{site_title}'
        posted: '%{username} نے "%{topic}" میں پوسٹ کیا - %{site_title}'
        private_message: '%{username} نے "%{topic}" میں آپ کو زاتی پیغام بھیجا - %{site_title}'
        linked: '%{username} نے "%{topic}" سے آپ کی پوسٹ کو لنک کیا - %{site_title}'
        watching_first_post: '%{username} نے ایک نیا ٹاپک "%{topic}" بنایا - %{site_title}'
        watching_category_or_tag: '%{username} نے "%{topic}" میں پوسٹ کیا - %{site_title}'
        confirm_title: "نوٹیفکیشن فعال - %{site_title}"
        confirm_body: "کامیابی! اطلاعات فعال ہوگئی ہیں۔"
        custom: "%{username} کی طرف سے %{site_title} پر اطلاعات"
      titles:
        mentioned: "ذکر کیا گیا"
        replied: "نیا جواب"
        quoted: "اقتباس کردہ"
        edited: "ترمیم کردہ"
        liked: "نیا لائیک"
        private_message: "نیا ذاتی پیغام"
        invited_to_private_message: "ذاتی پیغام کیلئے دعوت دی گئی"
        invitee_accepted: "دعوت قبول کر لی گئی"
        posted: "نئی پوسٹ"
        watching_category_or_tag: "نئی پوسٹ"
        moved_post: "پوسٹ منتقل کر دی گئی"
        linked: "لنک کردہ"
        bookmark_reminder: "بک مارک یاد دہانی"
        bookmark_reminder_with_name: "بک مارک یاد دہانی - %{name}"
        granted_badge: "بَیج عطا کیا گیا"
        invited_to_topic: "ٹاپک کیلئے دعوت دی گئی"
        group_mentioned: "گروپ کا ذکر کیا گیا"
        group_message_summary: "نئے گروپ پیغامات"
        watching_first_post: "نیا ٹاپک"
        topic_reminder: "ٹاپک یاد دہانی"
        liked_consolidated: "نئے لائیکس"
        post_approved: "منظورشدہ پوسٹ"
        membership_request_consolidated: "نئی رکنیت کی درخواستیں"
        reaction: "نیا ردعمل"
        votes_released: "ووٹ جاری کر دیا گیا"
        admin_problems: "آپ کی سائٹ ڈَیش بورڈ پر نیا مشورہ"
    upload_selector:
      uploading: "اَپ لوڈ کیا جا رہا ہے"
      processing: "پروسیسنگ اپ لوڈ"
      select_file: "فائل منتخب کریں"
      default_image_alt_text: تصویر
    search:
      sort_by: "ترتیب بہ"
      relevance: "مطابقت"
      latest_post: "تازہ ترین پوسٹ"
      latest_topic: "تازہ ترین ٹاپک"
      most_viewed: "سب سے زیادہ دیکھا گیا"
      most_liked: "سب سے زیادہ لائک کیا گیا"
      select_all: "تمام منتخب کریں"
      clear_all: "تمام کو صاف کریں"
      too_short: "آپ کا سَرچ ٹَرم بہت مختصر ہے۔"
      open_advanced: "ایڈوانس تلاش کھولیں۔"
      clear_search: "تلاش صاف کریں"
      sort_or_bulk_actions: "ترتیب دیں یا بڑی تعداد میں نتائج منتخب کریں"
      result_count:
        one: "<span class='term'>%{term}</span><span>کیلئے %{count} نتیجہ</span>"
        other: "<span class='term'>%{term}</span><span>کیلئے %{count}%{plus} نتائج</span>"
      title: "تلاش کریں"
      full_page_title: "تلاش کریں"
      results: "نتائج"
      no_results: "کوئی نتائج نہیں پائے گئے۔"
      no_more_results: "کوئی اور نتائج نہیں پائے گئے۔"
      post_format: "%{username} کی طرف سے #%{post_number}"
      results_page: "'%{term}' کیلئے سرچ کے نتائج"
      more_results: "مزید نتائج موجود ہیں۔ برائے مہربانی اپنے سرچ کے معیار کو محدود کریں۔"
      cant_find: "آپ جو ڈھونڈ رہے تھے وہ نہیں مل سکا؟"
      start_new_topic: "شاید ایک نیا ٹاپک شروع کریں؟"
      or_search_google: "یا اس کے بجائے گُوگَل کے ساتھ تلاش کرنے کی کوشش کریں:"
      search_google: "اس کے بجائے گُوگَل کے ساتھ تلاش کرنے کی کوشش کریں:"
      search_google_button: "گُوگَل"
      search_button: "تلاش کریں"
      search_term_label: "تلاش کا مطلوبہ لفظ درج کریں"
      categories: "زُمرَہ جات"
      tags: "ٹیگز"
      in: "میں"
      in_this_topic: "اس موضوع میں"
      in_this_topic_tooltip: "تمام عنوانات کی تلاش پر جائیں"
      in_topics_posts: "تمام موضوعات اور پوسٹس میں"
      enter_hint: "یا انٹر دبائیں"
      in_posts_by: "%{username}کی طرف سے پوسٹس میں"
      browser_tip: "%{modifier} + f"
      browser_tip_description: "مقامی براؤزر کی تلاش کو دوبارہ استعمال کرنے کے لیے"
      recent: "حالیہ تلاشیں"
      clear_recent: "حالیہ تلاشیں صاف کریں"
      type:
        default: "عنوانات/ پوسٹس"
        users: "صارفین"
        categories: "زُمرَہ جات"
        categories_and_tags: "زمرہ جات/ٹیگز"
      context:
        user: "@%{username} کے حساب سے پوسٹس تلاش کریں"
        category: "#%{category} زُمرَہ میں تلاش کریں"
        tag: "#%{tag} ٹیگ تلاش کریں"
        topic: "اِس ٹاپک میں تلاش کریں"
        private_messages: "پیغامات میں تلاش کریں"
      tips:
        category_tag: "زمرہ یا ٹیگ کے لحاظ سے فلٹرز"
        author: "پوسٹ مصنف کے ذریعہ فلٹرز"
        status: "موضوع کی حیثیت کے لحاظ سے فلٹرز"
        full_search: "مکمل صفحہ کی تلاش کا آغاز"
        full_search_key: "%{modifier} + درج کریں"
      advanced:
        title: ایڈوانس فلٹرز
        posted_by:
          label: کی طرف سے پوسٹ کیا گیا
          aria_label: پوسٹ مصنف کے لحاظ سے فلٹر
        in_category:
          label: زمرہ میں ڈالا گیا
        in_group:
          label: گروپ میں
        with_badge:
          label: بَیج کے ساتھ
        with_tags:
          label: ٹیگ ہواوا
          aria_label: ٹیگز کا استعمال کرتے ہوئے فلٹر
        filters:
          title: صرف عنوان سے ملتے ہوئے
          likes: جو میں نے لائیک کیے
          posted: جن میں میں نے پوسٹ کیا
          created: میں نے بنایا
          watching: جو میں دیکھ رہا ہوں
          tracking: جو میں ٹریک کر رہا ہوں
          private: میرے پیغامات میں ہوں
          bookmarks: میں نے بُک مارک کیے ہوے ہوں
          first: جو سب سے پہلی پوسٹ ہو
          pinned: جو پِن ہوا ہو
          seen: جو میں نے پڑھ لیے ہوں
          unseen: جو میں نے نہ پڑھا ہو
          wiki: جو وِیکی ہو
          images: تصویر(یں) شامل کریں
          all_tags: تمام درجِ بالا ٹیگز
        statuses:
          label: جہاں ٹاپک
          open: کھلے ہوں
          closed: بند ہوں
          public: عوامی ہیں
          archived: آر کائیو کیے ہوں
          noreplies: کے صفر جوابات ہوں
          single_user: صرف ایک صارف پر مشتمل ہوں
        post:
          count:
            label: پوسٹ
          min:
            placeholder: کم از کم
            aria_label: پوسٹس کی کم از کم تعداد کے حساب سے فلٹر
          max:
            placeholder: زیادہ سے زیادہ
            aria_label: پوسٹس کی زیادہ سے زیادہ تعداد کے حساب سے فلٹر
          time:
            label: پوسٹ کیا
            aria_label: پوسٹ کی گئی تاریخ کے حساب سے فلٹر
            before: سے پہلے
            after: کے بعد
        views:
          label: وِیوز
        min_views:
          placeholder: کم از کم
          aria_label: کم از کم آراء سے فلٹر
        max_views:
          placeholder: زیادہ سے زیادہ
          aria_label: زیادہ سے زیادہ آراء سے فلٹر
        additional_options:
          label: "پوسٹ کی گنتی اور موضوع کے ملاحظات کے لحاظ سے فلٹر"
    hamburger_menu: "مینیو"
    new_item: "نیا"
    go_back: "واپس جائیں"
    not_logged_in_user: "موجودہ سرگرمی کے خلاصہ اور ترجیحات کے ساتھ صفحہِ صارف"
    current_user: "اپنے صفحہِ صارف پر جائیں"
    view_all: "تمام %{tab}دیکھیں"
    user_menu:
      tabs:
        replies: "جوابات"
        mentions: "تذکرے"
        likes: "لائیکس دیے گئے"
        bookmarks: "بُک مارکس"
        profile: "پروفائل"
    topics:
      new_messages_marker: "آخری وزٹ"
      bulk:
        confirm: "تصدیق کریں"
        select_all: "تمام منتخب کریں"
        clear_all: "تمام کو صاف کریں"
        unlist_topics: "ٹاپکس کو فہرست سے ہٹائیں"
        relist_topics: "ٹاپک دوبارہ فہرست کریں"
        defer: "ملتوی کریں"
        delete: "ٹاپکس مٹائیں"
        dismiss: "بر خاست کریں"
        dismiss_read: "تمام نہ پڑھے گئے کو بر خاست کریں"
        dismiss_read_with_selected:
          one: "%{count} بغیر پڑھے ہوئے کو مسترد کریں"
          other: "%{count} بغیر پڑھے ہوئے کو مسترد کریں"
        dismiss_button: "بر خاست کریں..."
        dismiss_button_with_selected:
          one: "مستردکریں (%{count})…"
          other: "مستردکریں (%{count})…"
        dismiss_tooltip: "صرف نئی پوسٹس برخاست کریں یا ٹاپکس کو ٹریک کرنے سے رک جائیں"
        also_dismiss_topics: "ان ٹاپکس کو ٹریک کرنے سے رک جائیں تاکہ وہ کبھی دوبارہ میرے لیے \"نہ پڑھے گئے\"میں نظر نہ آئیں"
        dismiss_new: "نیا برخاست کریں"
        dismiss_new_with_selected:
          one: "نیا (%{count}) مسترد کریں"
          other: "نیا (%{count}) مسترد کریں"
        toggle: "ٹاپکس کے بَلک انتخاب کو ٹَوگل کریں"
        actions: "بَلک عمل"
        close_topics: "ٹاپکس بند کریں"
        archive_topics: "ٹاپکس آر کائیو کریں"
        move_messages_to_inbox: "اِنباکس میں منتقل کریں"
        change_notification_level: "نوٹیفیکیشن لیول تبدیل کریں"
        choose_new_category: "ٹاپکس کیلئے نئے زمرہ کا انتخاب کریں:"
        selected:
          one: "آپ نے <b>%{count}</b> ٹاپک منتخب کیا ہے۔"
          other: "آپ نے <b>%{count}</b> ٹاپک منتخب کیے ہیں۔"
        change_tags: "ٹیگز بدلیں"
        append_tags: "ٹیگز میں اضافہ کریں"
        choose_new_tags: "ان ٹاپکس کیلئے نئے ٹیگز کا انتخاب کریں:"
        choose_append_tags: "ان ٹاپکس پر اضافہ کرنے کیلئے نئے ٹیگز کا انتخاب کریں:"
        changed_tags: "ان ٹاپکس کے ٹیگز تبدیل کر دیے گئے تھے۔"
        remove_tags: "تمام ٹیگز ہٹا دیں"
        confirm_remove_tags:
          one: "اس موضوع سے تمام ٹیگز ہٹا دیے جائیں گے۔ کیا آپ کو یقین ہے؟"
          other: "تمام ٹیگز کو <b>%{count}</b> عنوانات سے ہٹا دیا جائے گا۔ کیا آپ کو یقین ہے؟"
        progress:
          one: "پیش رفت: <strong>%{count}</strong> موضوع"
          other: "پیش رفت: <strong>%{count}</strong> موضوعات"
      none:
        unread: "آپ کے پاس کوئی بغیر پڑھے ٹاپک موجود نہیں۔"
        unseen: "آپ کے لیے کوئی ان دیکھے موضوعات نہیں ہیں۔"
        new: "آپ کے پاس کوئی نئے ٹاپک موجود نہیں۔"
        read: "ابھی تک آپ نے کوئی ٹاپکس نہیں پڑھے۔"
        posted: "ابھی تک آپ نے کسی ٹاپک میں پوسٹ نہیں کیا۔"
        latest: "آپ مکمل طور پر آگاہ ہیں"
        bookmarks: "ابھی تک آپ کے بُک مارک کیے ہوے کوئی ٹاپک نہیں ہیں۔"
        category: "کوئی %{category} کے ٹاپک موجود نہیں ہیں۔"
        top: "کوئی ٹاپ ٹاپک موجود نہیں ہیں۔"
        educate:
          new: '<p>آپ کے نئے عنوانات یہاں ظاہر ہوں گے۔ پہلے سے طے شدہ طور پر، عنوانات کو نئے تصور کیا جاتا ہے اور اگر وہ پچھلے 2 دنوں میں بنائے گئے تھے تو وہ <span class="badge new-topic badge-notification" style="vertical-align:middle;line-height:inherit;"></span> دکھائے گا۔</p><p>اسے تبدیل کرنے کے لیے اپنی <a href="%{userPrefsUrl}">ترجیحات</a> دیکھیں۔</p>'
      bottom:
        latest: "کوئی مزید تازہ ترین ٹاپک موجود نہیں ہیں۔"
        posted: "کوئی مزید پوسٹ کیے گئے ٹاپک موجود نہیں ہیں۔"
        read: "کوئی مزید پڑھ لیے گئے ٹاپک موجود نہیں ہیں۔"
        new: "کوئی مزید نئے ٹاپک موجود نہیں ہیں۔"
        unread: "کوئی مزید بغیر پڑھے ٹاپک موجود نہیں ہیں۔"
        unseen: "مزید ان دیکھے موضوعات نہیں ہیں۔"
        category: "مزید کوئی %{category} کے ٹاپک موجود نہیں۔"
        tag: "مزید کوئی %{tag} کے ٹاپک موجود نہیں۔"
        top: "مزید کوئی ٹاپ ٹاپک موجود نہیں۔"
        bookmarks: "مزید کوئی بک مارک کیے ہوئے ٹاپک موجود نہیں۔"
    topic_bulk_actions:
      close_topics:
        name: "ٹاپکس بند کریں"
    topic:
      filter_to:
        one: "ٹاپک میں %{count} پوسٹ"
        other: "ٹاپک میں %{count} پوسٹس"
      create: "نیا ٹاپک"
      create_long: "نیا ٹاپک بنائیں"
      open_draft: "ڈرافٹ کھولیے"
      private_message: "ایک پیغام شروع کریں"
      archive_message:
        help: "اپنے آرکائیو میں پیغام منتقل کریں"
        title: "آرکائیو"
      move_to_inbox:
        title: "اِنباکس میں منتقل کریں"
        help: "پیغام واپس اِنباکس میں منتقل کریں"
      defer:
        help: "بغیر پڑھا نشان زد کریں"
        title: "ملتوی کریں"
      list: "ٹاپک"
      new: "نیا ٹاپک"
      unread: "بغیر پڑھے"
      new_topics:
        one: "%{count} نیا ٹاپک"
        other: "%{count} نئے ٹاپک"
      unread_topics:
        one: "%{count} بغیر پڑھا گیا ٹاپک"
        other: "%{count} بغیر پڑھے گئے ٹاپک"
      title: "ٹاپک"
      invalid_access:
        title: "ٹاپک نجی ہے"
        description: "معذرت، آپ کو اس ڑاپک تک رسائی حاصل نہیں!"
        login_required: "آپ کو یہ ٹاپک دیکھنے کے لیے لاگ اِن ہونا ضروری ہے۔"
      server_error:
        title: "ٹاپک لوڈ ہونے میں ناکام رہا"
        description: "معذرت، ممکنہ طور پر کنکشن کے مسئلہ کی وجہ سے، ہم ٹاپک لوڈ نہیں کر سکے۔ براہ مہربانی دوبارہ کوشش کیجیے۔ مسئلہ برقرار رہے تو، ہمیں بتائیں۔"
      not_found:
        title: "ٹاپک نہیں ملا"
        description: "معزرت، ہم یہ ٹاپک نہیں ڈھونڈ سکے۔ شاید یہ کسی ماڈریٹر نے ہٹا دیا ہو؟"
      unread_posts:
        one: "آپ کے پاس اِس ٹاپک میں %{count} بغیر پڑھی پوسٹ موجود ہے"
        other: "آپ کے پاس اِس ٹاپک میں %{count} بغیر پڑھی پوسٹ موجود ہیں"
      likes:
        one: "اِس ٹاپک میں %{count} لائیک ہے"
        other: "اِس ٹاپک میں %{count} لائیکس ہیں"
      back_to_list: "واپس ٹاپک فہرست پر"
      options: "ٹاپک اختیارات"
      show_links: "اِس ٹاپک کے اندر موجود لنکس دکھایں"
      collapse_details: "موضوع کی تفصیلات کوسکیڑیں"
      expand_details: "موضوع کی تفصیلات کو پھیلائیں"
      unread_indicator: "کسی ممبر نے ابھی تک اِس ٹاپک کی آخری پوسٹ نہیں پڑھی ہے۔"
      bumped_at: "تازہ ترین: %{date}"
      suggest_create_topic: <a href>نئی گفتگو شروع</a> کرنے کے لیے تیار ہیں؟
      deleted: "ٹاپک مٹادیا گیا ہے"
      slow_mode_update:
        title: "سست موڈ"
        select: "صارفین اس موضوع میں پوسٹ کر سکتے ہیں اس عرصہ میں صرف ایک بار :"
        description: "تیزی سے چلنے والی یا متنازعہ بحثوں میں سوچ بچار کو فروغ دینے کے لیے، صارفین کو اس موضوع پر دوبارہ پوسٹ کرنے سے پہلے انتظار کرنا چاہیے۔"
        enable: "فعال کریں"
        update: "اپ ڈیٹ"
        enabled_until: "اس وقت تک فعال:"
        remove: "غیر فعال کریں"
        hours: "گھنٹے:"
        minutes: "منٹ:"
        seconds: "سیکنڈ:"
        durations:
          10_minutes: "10 منٹ"
          15_minutes: "15 منٹ"
          30_minutes: "30 منٹ"
          45_minutes: "45 منٹ"
          1_hour: "1 گھنٹہ"
          2_hours: "2 گھنٹے"
          4_hours: "4 گھنٹے"
          8_hours: "8 گھنٹے"
          12_hours: "12 گھنٹے"
          24_hours: "24 گھنٹے"
          custom: "اپنی مرضی کے مطابق مدت"
      slow_mode_notice:
        duration: "براہ کرم اس عنوان میں پوسٹ کے درمیان %{duration}"
      topic_status_update:
        title: "ٹاپک ٹائمر"
        save: "ٹائمر مقرر کریں"
        num_of_hours: "گھنٹوں کی تعداد:"
        num_of_days: "دنوں کی تعداد:"
        remove: "ٹائمر ہٹائیں"
        publish_to: "شائع کریں:"
        when: "کب:"
        time_frame_required: "براہ کرم ایک ٹائم فریم منتخب کریں"
        min_duration: "دورانیہ 0 سے زیادہ ہونا ضروری ہے"
        max_duration: "دورانیہ 20 سال سے کم ہونا ضروری ہے"
        duration: "دورانیہ"
      publish_to_category:
        title: "اشاعت شیڈول کریں"
      temp_open:
        title: "عارضی طور پر کھولیں"
      auto_reopen:
        title: "خودکار کھلا موضوع"
      temp_close:
        title: "عارضی طور پر بند کریں"
      auto_close:
        title: "خود کار طریقے سے ٹاپک بند کریں"
        label: "موضوع از خود بند ہونے ہے:"
        error: "براہ کرم، ایک قابلِ قبول قدر درج کریں۔"
        based_on_last_post: "بند نہ کریں جب تک ٹاپک کی آخری پوسٹ کم از کم اتنی پرانی نہ ہو۔"
      auto_close_after_last_post:
        title: "آخری پوسٹ کے بعد موضوع از خود بند ہونے والا ہے"
      auto_delete:
        title: "ٹاپک خودبخود مٹائیں"
      auto_bump:
        title: "خود کار طریقے سے ٹاپک بَمپ کریں"
      reminder:
        title: "مجھے یاد دہانی کرائیں"
      auto_delete_replies:
        title: "جوابات خودبخود مٹائیں"
      status_update_notice:
        auto_open: "یہ ٹاپک خود کار طریقے سے کھول دیا جائے گا %{timeLeft}۔"
        auto_close: "یہ ٹاپک خود کار طریقے سے بند کر دیا جائے گا %{timeLeft}۔"
        auto_publish_to_category: "یہ ٹاپک <a href=%{categoryUrl}>#%{categoryName}</a> میں شائع کر دیا جائے گا %{timeLeft}۔"
        auto_close_after_last_post: "یہ ٹاپک آخری جواب کے %{duration} بعد بند ہو جائے گا۔"
        auto_delete: "یہ ٹاپک خودبخود مٹادیا جائے گا %{timeLeft}۔"
        auto_bump: "یہ ٹاپک خود کار طریقے سے بَمپ کر دیا جائے گا %{timeLeft}۔"
        auto_reminder: "آپ کو اس ٹاپک کے بارے میں یاد دہانی کرائی جائے گا %{timeLeft}۔"
        auto_delete_replies: "اس موضوع پر جوابات %{duration}کے بعد خود بخودمٹادیےجاتے ہیں۔"
      auto_close_title: "خود کار طریقے سے بند کر نے کی سیٹِنگ"
      auto_close_immediate:
        one: "ٹاپک کی آخری پوسٹ ابھی سے %{count} گھنٹا پرانی ہے، اِسلیئے ٹاپک فوری طور پر بند کر دیا جائے گا۔"
        other: "ٹاپک کی آخری پوسٹ ابھی سے %{count} گھنٹے پرانی ہے، اِسلیئے ٹاپک فوری طور پر بند کر دیا جائے گا۔"
      auto_close_momentarily:
        one: "عنوان میں آخری پوسٹ پہلے ہی %{count} گھنٹہ پرانی ہے ، لہذا عنوان لمحہ بہ لمحہ بند ہوجائے گا۔"
        other: "عنوان میں آخری پوسٹ پہلے ہی %{count} گھنٹے پرانی ہے ، لہذا عنوان لمحہ بہ لمحہ بند ہوجائے گا۔"
      timeline:
        back: "واپس"
        back_description: "آپنی آخری بغیر پڑھی پوسٹ پر واپس جائیں"
        replies_short: "%{current}/ %{total}"
      progress:
        title: ٹاپک پیش رَفت
        jump_prompt_of:
          one: "کا %{count} پوسٹ"
          other: "کا %{count} پوسٹس"
        jump_prompt_to_date: "اِس تاریخ تک"
        jump_prompt_or: "یا"
      notifications:
        title: آپ کو اس ٹاپک کے بارے میں کتنی بار مطلع کیا جاتا ہے، تبدیل کریں
        reasons:
          mailing_list_mode: "آپ نے میلنگ لسٹ مَوڈ فعال کیا ہوا ہے، لہذا آپ کو اِی میل کے ذریعے اِس ٹاپک پر جوابات سے مطلع کردیا جائے گا۔"
          "3_10": "آپ کو اطلاعات موصول ہوں گی کیونکہ آپ اِس ٹاپک پر موجود ایک ٹیگ دیکھ رہے ہیں۔"
          "3_10_stale": "آپ کو اطلاعات موصول ہوں گی کیونکہ آپ ماضی میں اس موضوع پر ٹیگ دیکھ رہے تھے۔"
          "3_6": "آپ کو اطلاعات موصول ہوں گی کیونکہ آپ یہ زمرہ دیکھ رہے ہیں۔"
          "3_6_stale": "آپ کو اطلاعات موصول ہوں گی کیونکہ آپ ماضی میں اس زمرے کو دیکھ رہے تھے۔"
          "3_5": "آپ کو اطلاعات موصول ہوں گی کیونکہ آپ نے خودکار طریقے سے اِس ٹاپک کو دیکھنا شروع کر دیا۔"
          "3_2": "آپ کو اطلاعات موصول ہوں گی کیونکہ آپ اِس ٹاپک کو دیکھ رہے ہیں۔"
          "3_1": "آپ کو اطلاعات موصول ہوں گی کیونکہ آپ نے یہ ٹاپک بنایا ہے۔"
          "3": "آپ کو اطلاعات موصول ہوں گی کیونکہ آپ اِس ٹاپک کو دیکھ رہے ہیں۔"
          "2_8": "آپ نئے جوابات کا شمار دیکھ سکیں گے کیونکہ آپ اِس زمرہ کو ٹرَیک کر رہے ہیں۔"
          "2_8_stale": "آپ کو نئے جوابات کی گنتی نظر آئے گی کیونکہ آپ ماضی میں اس زمرے سے باخبر رہتے تھے۔"
          "2_4": "آپ نئے جوابات کا شمار دیکھ سکیں گے کیونکہ آپ نے اِس ٹاپک پر ایک جواب پوسٹ کیا۔"
          "2_2": "آپ نئے جوابات کا شمار دیکھ سکیں گے کیونکہ آپ اِس ٹاپک کو ٹرَیک کر رہے ہیں۔"
          "2": 'آپ کو نئے جوابات کی گنتی نظر آئے گی کیونکہ آپ <a href="%{basePath}/u/%{username}/preferences/notifications">کو یہ عنوان</a>پڑھتے ہیں۔'
          "1_2": "اگر کوئی آپ کا @نام زکر کرتا ہے یا کوئی جواب دیتا ہے تو آپ کو مطلع کر دیا جائے گا۔"
          "1": "اگر کوئی آپ کا @نام زکر کرتا ہے یا کوئی جواب دیتا ہے تو آپ کو مطلع کر دیا جائے گا۔"
          "0_7": "آپ اِس زمرہ میں تمام اطلاعات کو نظر انداز کر رہے ہیں۔"
          "0_2": "آپ اِس ٹاپک کی تمام اطلاعات کو نظر انداز کر رہے ہیں۔"
          "0": "آپ اِس ٹاپک کی تمام اطلاعات کو نظر انداز کر رہے ہیں۔"
        watching_pm:
          title: "نظر رکھی ہوئی ہے"
          description: "آپ کو اِس پیغام میں ہر نئے جواب کے بارے میں مطلع کیا جائے گا، اور نئے جوابات کی گنتی دیکھائی جائے گی۔"
        watching:
          title: "نظر رکھی ہوئی ہے"
          description: "آپ کو اِس ٹاپک میں ہر نئے جواب کے بارے میں مطلع کیا جائے گا، اور نئے جوابات کی گنتی دیکھائی جائے گی۔"
        tracking_pm:
          title: "ٹریک کیا جا رہا"
          description: "اِس پیغام پر نئے جوابات کی گنتی دیکھائی جائے گی۔ اگر کوئی آپ کا @نام زکر کرتا ہے یا کوئی جواب دیتا ہے تو آپ کو مطلع کر دیا جائے گا۔"
        tracking:
          title: "ٹریک کیا جا رہا"
          description: "اِس ٹاپک پر نئے جوابات کی گنتی دیکھائی جائے گی۔ اگر کوئی آپ کا @نام زکر کرتا ہے یا کوئی جواب دیتا ہے تو آپ کو مطلع کر دیا جائے گا۔"
        regular:
          title: "عمومی"
          description: "اگر کوئی آپ کا @نام زکر کرتا ہے یا کوئی جواب دیتا ہے تو آپ کو مطلع کر دیا جائے گا۔"
        regular_pm:
          title: "عمومی"
          description: "اگر کوئی آپ کا @نام زکر کرتا ہے یا کوئی جواب دیتا ہے تو آپ کو مطلع کر دیا جائے گا۔"
        muted_pm:
          title: "خاموش کِیا ہوا"
          description: "آپ کو اِس پیغام کی کسی بھی چیز کے بارے میں کبھی بھی مطلع نہیں کیا جائے گا۔"
        muted:
          title: "خاموش کِیا ہوا"
          description: "آپ کو اِس ٹاپک کی کسی بھی چیز کے بارے میں کبھی بھی مطلع نہیں کیا جائے گا، اور یہ تازہ ترین میں بھی نظر نہیں آئے گا۔"
      actions:
        title: "عوامل"
        recover: "ٹاپک غیر حذف کریں"
        delete: "ٹاپک مٹائیں"
        open: "ٹاپک کھولیں"
        close: "ٹاپک بند کریں"
        multi_select: "پوسٹس منتخب کریں..."
        pin: "ٹاپک پِن کریں..."
        unpin: "ٹاپک سے پِن ہٹائیں..."
        unarchive: "ٹاپک آرکائیو سے ختم کریں"
        archive: "ٹاپک آرکائیو کریں"
        reset_read: "\"پڑھ لیا گیا\" کا ڈیٹا رِی سَیٹ کریں"
        make_private: "ذاتی پیغام بنائیں"
        reset_bump_date: "بَمپ تاریخ رِی سَیٹ کریں"
      feature:
        pin: "ٹاپک پِن کریں"
        unpin: "ٹاپک سے پِن ہٹائیں"
        pin_globally: "عالمی سطح پر ٹاپک پِن کریں"
        make_banner: "بینر کا موضوع بنائیں"
        remove_banner: "بینر ٹاپک ہٹائیں"
      reply:
        title: "جواب"
        help: "اس ٹاپک کا جواب لکھنا شروع کریں"
      share:
        title: "موضوع کا اشتراک کریں"
        extended_title: "لِنک شیئر کریں"
        help: "اِس ٹاپک کا لنک شئیر کریں"
        instructions: "اس عنوان سے ایک لنک شیئر کریں:"
        copied: "عنوان کا لنک کاپی کیا گیا۔"
        restricted_groups:
          one: "صرف گروپ کے ممبران کونظر آتا ہے: %{groupNames}"
          other: "صرف گروپس کے ممبران کو نظر آتا ہے: %{groupNames}"
        invite_users: "دعوت دیں"
      print:
        title: "پرنٹ"
        help: "اس ٹاپک کا \"پرنٹر فرینڈلی\" ورژن کھولیں"
      flag_topic:
        title: "فلَیگ"
        help: "اس ٹاپک پر توجہ کے لئے نجی طور پر اِسے فلَیگ کریں یا اس کے بارے میں ایک نجی نوٹیفکیشن بھیجیں"
        success_message: "آپ نے کامیابی سے اِس ٹاپک کو فلَیگ کیا"
      make_public:
        title: "پبلک ٹاپک میں تبدیل کریں"
        choose_category: "براہ کرم پبلک ٹاپک کیلئے ایک زمرہ منتخب کریں:"
      feature_topic:
        title: "اس ٹاپک کو نمایاں کریں"
        pin: "اِس ٹاپک کو %{categoryLink} زمرہ کے سب سے اُپر ظاہر کریں جب تک کہ"
        unpin: "اِس ٹاپک کو %{categoryLink} زمرہ کے سب سے اُپر ظاہر کرنے سے ہٹائیں"
        unpin_until: "اِس ٹاپک کو %{categoryLink} زمرہ کے سب سے اُپر ظاہر کرنے سے ہٹائیں یا <strong>%{until}</strong> تک اِنتظار کریں۔"
        pin_note: "صارفین خود سے انفرادی طور پر ٹاپک سے پن ہٹا سکتے ہیں۔"
        pin_validation: "اس ٹاپک کو پِن کرنے کیلئے ایک تاریخ کی ضرورت ہے۔"
        not_pinned: "%{categoryLink} میں کوئی ٹاپک پِن نہیں ہیں۔"
        already_pinned:
          one: "فی الحال %{categoryLink} میں پِن ہوے ٹاپک: <strong class='badge badge-notification unread'>%{count}</strong>"
          other: "فی الحال %{categoryLink} میں پِن ہوے ٹاپک: <strong class='badge badge-notification unread'>%{count}</strong>"
        pin_globally: "اِس ٹاپک کو تمام ٹاپکس کی فہرست کے سب سے اُپر ظاہر کریں جب تک کہ"
        confirm_pin_globally:
          one: "آپ کے پاس پہلے سے ہی عالمی سطح پر %{count} پن کیا ہوا موضوع ہے۔ نئے اور گمنام صارفین کے لیے بہت زیادہ پن کیے ہوئے عنوانات ایک بوجھ ثابت ہو سکتے ہیں۔ کیا آپ واقعی عالمی سطح پر کسی اور موضوع کو پن کرنا چاہتے ہیں؟"
          other: "آپ کے پاس پہلے سے ہی عالمی سطح پر پن کیے ہوئے %{count} عنوانات ہیں۔ نئے اور گمنام صارفین کے لیے بہت زیادہ پن کیے ہوئے عنوانات ایک بوجھ ثابت ہو سکتے ہیں۔ کیا آپ واقعی عالمی سطح پر کسی اور موضوع کو پن کرنا چاہتے ہیں؟"
        unpin_globally: "اِس ٹاپک کو تمام ٹاپکس کی فہرست کے سب سے اُپر ظاہر کرنے سے ہٹائیں"
        unpin_globally_until: "اِس ٹاپک کو تمام ٹاپکس کی فہرست کے سب سے اُپر ظاہر کرنے سے ہٹائیں یا <strong>%{until}</strong> تک اِنتظار کریں۔"
        global_pin_note: "صارفین خود سے انفرادی طور پر ٹاپک سے پن ہٹا سکتے ہیں۔"
        not_pinned_globally: "کوئی ٹاپک عالمی سطح پر پِن نہیں ہوئے ہیں۔"
        already_pinned_globally:
          one: "فی الحال عالمی سطح پر پِن ہوئے ٹاپک: <strong class='badge badge-notification unread'>%{count}</strong>"
          other: "فی الحال عالمی سطح پر پِن ہوئے ٹاپک: <strong class='badge badge-notification unread'>%{count}</strong>"
        make_banner: "اِس ٹاپک کو ایک بَینر بنا دیں جو تمام صفحات کے سب سے اوپر ظاہر ہو۔"
        remove_banner: "بَینر ہٹا دیں جو تمام صفحات کے سب سے اوپر ظاہر ہوتا ہے۔"
        banner_note: "صارفین بینر کو بند کرکے اِسے برطرف کر سکتے ہیں۔ آیک وقت میں صرف ایک ٹاپک کو بینر بنایا جا سکتا ہے۔"
        no_banner_exists: "کوئی بینر ٹاپک موجود نہیں ہیں۔"
        banner_exists: "فی الحال ایک بینر ٹاپک <strong class='badge badge-notification unread'>موجود</strong> ہے۔"
      automatically_add_to_groups: "اِس دعوت نامہ میں اِن گروپوں تک رسائی بھی شامل ہے:"
      invite_private:
        title: "پیغام میں مدعو کریں"
        email_or_username: "مدعو کی اِی میل یا صارف نام"
        email_or_username_placeholder: "اِی میل ایڈریس یا صارف نام"
        action: "دعوت دیں"
        success: "ہم نے اِس پیغام میں حصہ لینے کے لئے اُس صارف کو مدعو کیا ہے۔"
        success_group: "ہم نے اِس پیغام میں حصہ لینے کے لئے اُس گروپ کو مدعو کیا ہے۔"
        error: "معذرت، اُس صارف کو مدعو کرتے وقت ایک تکنیکی خرابی کا سامنا کرنا پڑا"
        not_allowed: "معذرت ، اس صارف کو مدعو نہیں کیا جاسکتا۔"
        group_name: "گروپ نام"
      controls: "ٹاپک کنٹرولز"
      invite_reply:
        title: "دعوت"
        username_placeholder: "صارف نام"
        action: "دعوت بھیجیں"
        help: "اِی میل یا اطلاعات کے ذریعے اس ٹاپک کے لیے دوسروں کو مدعو کریں"
        to_forum: "ہم ایک مختصر ای میل بھیجیں گے جس میں ایک لنک پر کلک کرکے آپ کے دوست کو فورا. شامل ہونے کی اجازت دی جائے گی۔"
        discourse_connect_enabled: "اُس شخص کا صارف نام درج کریں جسے آپ اِس ٹاپک میں مدعو کرنا چاہتے ہیں۔"
        to_topic_blank: "اُس شخص کا صارف نام یا اِیمیل ایڈریس درج کریں جسے آپ اِس ٹاپک میں مدعو کرنا چاہتے ہیں۔"
        to_topic_email: "آپ نے ایک اِیمیل ایڈریس درج کیا ہے۔ ہم ایک دعوت نامہ اِیمیل کریں گے جس سے آپ کے دوست کو فوری طور پر اِس ٹاپک پر جواب دینے کی اجازت مل جائے گی۔"
        to_topic_username: "آپ نے ایک صارف نام درج کیا ہے۔ ہم اِطلاع کے طور پر اُنہیں ایک لنک بھیجیں گے جس میں اِس ٹاپک کیلئے اُنہیں مدعو کیا جائے گا۔"
        to_username: "اُس شخص کا صارف نام درج کریں جسے آپ اِس ٹاپک میں مدعو کرنا چاہتے ہیں۔ ہم اِطلاع کے طور پر اُنہیں ایک لِنک بھیجیں گے جس میں اِس ٹاپک کیلئے اُنہیں مدعو کیا جائے گا۔"
        email_placeholder: "name@example.com"
        success_email: "ہم نے <b>%{invitee}</b> کو ایک دعوت نامہ اِیمیل کیا ہے۔ جب دعوت نامہ اِستعمال ہو گا تو ہم آپ کو مطلع کریں گے۔ اپنی دعوتوں کا ٹریک رکھنے کیلئے اپنے صارف صفحہ پر دعوت ناموں والی ٹیب چیک کریں۔"
        success_username: "ہم نے اِس ٹاپک میں حصہ لینے کے لئے اُس صارف کو مدعو کیا ہے۔"
        error: "معزرت، ہم اس شخص کو دعوت نہ دے سکے۔ شاید وہ پہلے ہی مدعو کیے جا چکے ہیں؟ (دعوتیں شرح محدود ہیں)"
        success_existing_email: "آیک صارف <b>%{emailOrUsername}</b> والے ای میل کے ساتھ پہلے ہی موجود ہے۔ ہم نے اِس ٹاپک میں حصہ لینے کے لئے اُس صارف کو مدعو کر دیا ہے۔"
      login_reply: "جواب دینے کیلئے لاگ اِن کریں"
      filters:
        n_posts:
          one: "%{count} پوسٹ"
          other: "%{count} پوسٹس"
        cancel: "فِلٹر ہٹائیں"
      move_to:
        title: "میں منتقل کریں"
        action: "میں منتقل کریں"
        error: "پوسٹس منتقل کرنے میں ایک خرابی کا سامنا کرنا پڑا۔"
      split_topic:
        title: "نئے ٹاپک پر منتقل کریں"
        action: "نئے ٹاپک پر منتقل کریں"
        topic_name: "نیا ٹاپک عنوان"
        radio_label: "نیا ٹاپک"
        error: "نئے ٹاپک پر پوسٹس منتقل کرنے میں ایک خرابی کا سامنا کرنا پڑا۔"
        instructions:
          one: "آپ ایک نیا ٹاپک بنانے اور اپنی منتخب کردہ پوسٹ سے اِسے آباد کرنے والے ہیں۔"
          other: "آپ ایک نیا ٹاپک بنانے اور اپنی منتخب کردہ <b>%{count}</b> پوسٹس سے اِسے آباد کرنے والے ہیں۔"
      merge_topic:
        title: "موجودہ ٹاپک میں منتقل کریں"
        action: "موجودہ ٹاپک میں منتقل کریں"
        error: "اس ٹاپک میں پوسٹس منتقل کرنے میں ایک خرابی کا سامنا کرنا پڑا۔"
        radio_label: "موجودہ ٹاپک"
        instructions:
          one: "براہ مہربانی، وہ ٹاپک منتخب کریں جس میں آپ وہ پوسٹ منتقل کرنا چاہتے ہیں۔"
          other: "براہ مہربانی، وہ ٹاپک منتخب کریں جس میں آپ <b>%{count}</b> پوسٹس منتقل کرنا چاہتے ہیں۔"
      move_to_new_message:
        title: "نئے پیغام پر منتقل کریں"
        action: "نئے پیغام پر منتقل کریں"
        message_title: "نیا پیغام عنوان"
        radio_label: "نیا پیغام"
        participants: "شرکاء"
        instructions:
          one: "آپ ایک نیا پیغام بنانے اور اپنی منتخب کردہ پوسٹ سے اِسے آباد کرنے والے ہیں۔"
          other: "آپ ایک نیا پیغام بنانے اور اپنی منتخب کردہ <b>%{count}</b> پوسٹس سے اِسے آباد کرنے والے ہیں۔"
      move_to_existing_message:
        title: "موجودہ پیغام میں منتقل کریں"
        action: "موجودہ پیغام میں منتقل کریں"
        radio_label: "موجودہ پیغام"
        participants: "شرکاء"
        instructions:
          one: "براہ مہربانی، وہ پیغام منتخب کریں جس میں آپ وہ پوسٹ منتقل کرنا چاہتے ہیں۔"
          other: "براہ مہربانی، وہ پیغام منتخب کریں جس میں آپ <b>%{count}</b> پوسٹس منتقل کرنا چاہتے ہیں۔"
      merge_posts:
        title: "منتخب کردہ پوسٹس کو ضم کریں"
        action: "منتخب کردہ پوسٹس کو ضم کریں"
        error: "منتخب کردہ پوسٹس کو ضم کرنے میں ایک خرابی کا سامنا کرنا پڑا۔"
      publish_page:
        title: "صفحہ اشاعت"
        publish: "شائع کریں"
        description: "جب کسی عنوان کو کسی صفحے کے بطور شائع کیا جاتا ہے تو ، اس کا URL شیئر کیا جاسکتا ہے اور یہ کسٹم اسٹائل کے ساتھ ظاہر ہوگا۔"
        slug: "سلگ"
        public: "عوامی"
        public_description: "لوگ صفحے کو دیکھ سکتے ہیں یہاں تک کہ اگر متعلقہ موضوع نجی ہے."
        publish_url: "آپ کا صفحہ یہاں شائع کیا گیا ہے:"
        topic_published: "آپ کا موضوع یہاں شائع کیا گیا ہے:"
        preview_url: "آپ کا صفحہ اس پر شائع کیا جائے گا:"
        invalid_slug: "معذرت، آپ اس صفحے کو شائع نہیں کر سکتے ہیں."
        unpublish: "اشاعت نہ کریں"
        unpublished: "آپ کا صفحہ غیر شائع ہوا ہے اور اب تک قابل رسائی نہیں ہے۔"
        publishing_settings: "اشاعت کی ترتیبات"
      change_owner:
        title: "مالک تبدیل کریں"
        action: "پوسٹس کے مالک کو تبدیل کریں"
        error: "پوسٹس کے مالک کو تبدیل کرنے میں ایک خرابی کا سامنا کرنا پڑا۔"
        placeholder: "نئے مالک کا صارف نام"
        instructions:
          one: "براہ مہربانی، <b>%{old_user}</b> کی پوسٹ کے نئے مالک کو منتخب کریں۔"
          other: "براہ مہربانی، <b>%{old_user}</b> کی %{count} پوسٹس کے نئے مالک کو منتخب کریں۔"
        instructions_without_old_user:
          one: "براہ کرم پوسٹ کے لئے ایک نیا مالک منتخب کریں"
          other: "%{count} پوسٹوں کے لئے ایک نیا مالک منتخب کریں"
      change_timestamp:
        action: "ٹائمسٹیمپ تبدیل کریں"
        invalid_timestamp: "ٹائمسٹیمپ مستقبل میں نہیں ہو سکتا۔"
        error: "ٹاپک کا ٹائمسٹیمپ تبدیل کرنے میں ایک خرابی کا سامنا کرنا پڑا۔"
        instructions: "براہ مہربانی ٹاپک کیلیئے نیا ٹائمسٹیمپ منتخب کریں۔ وقت کا فرق برابر رکھنے کیلیے ٹاپک میں پوسٹس کو اَپ ڈیٹ کر دیا جائے گا۔"
      multi_select:
        select: "منتخب"
        selected: "منتخب کردہ (%{count})"
        select_post:
          label: "منتخب"
          title: "انتخاب کیے ہوے میں پوسٹ شامل کریں"
        selected_post:
          label: "منتخب کیا ہوا"
          title: "منتخب کیے ہوے سے پوسٹ کو ہٹانے کیلئے کلک کریں"
        select_replies:
          label: "منتخب +جوابات"
          title: "منتخب کیے ہوے میں پوسٹ اور اِس کے تمام جوابات شامل کریں"
        select_below:
          label: "منتخب+ذیل میں"
          title: "منتخب کیے ہوے میں پوسٹ اور اِس کے بعد تمام شامل کریں"
        delete: منتخب کیے ہوے کو مٹائیں
        cancel: انتخاب کرنا منسوخ کریں
        select_all: تمام منتخب کریں
        deselect_all: تمام غیر منتخب کریں
        description:
          one: آپ نے <b>%{count}</b> پوسٹ منتخب کی ہے۔
          other: "آپ نے <b>%{count}</b> پوسٹس منتخب کی ہیں۔"
      deleted_by_author_simple: "(مضمون مصنف نے مٹایا ہے)"
    post:
      quote_reply: "اقتباس کریں"
      quote_edit: "ترمیم"
      quote_share: "شیئر"
      edit_reason: "وجہ: "
      post_number: "پوسٹ %{number}"
      ignored: "نظر انداز کردہ مواد"
      wiki_last_edited_on: "%{dateTime}پر ویکی میں آخری ترمیم"
      last_edited_on: "پوسٹ آخری بار %{dateTime}کو ترمیم کی گئی"
      reply_as_new_topic: "منسلک ٹاپک کے طور پر جواب دیں"
      reply_as_new_private_message: "اُنہی وصول کنندگان کو نئے پیغام کے طور پر جواب دیں"
      continue_discussion: "%{postLink} سے بحث جاری:"
      follow_quote: "اقتباس کی گئی پوسٹ پر جائیں"
      show_full: "مکمل پوسٹ دکھائیں"
      show_hidden: "نظر انداز کردہ مواد دکھایں۔"
      deleted_by_author_simple: "(پوسٹ مصنف نے مٹایا ہے)"
      collapse: "بند کریں"
      expand_collapse: "کھولیں/بند کریں"
      locked: "ایک اسٹاف کے رکن نے اِس پوسٹ کو ترمیم ہونے سے روک دیا ہے"
      gap:
        one: "%{count} چھپایا ہوا جواب دیکھیں"
        other: "%{count} چھپائے ہوے جوابات دیکھیں"
      notice:
        new_user: "یہ پہلی مرتبہ ہے کہ %{user} نے پوسٹ کیا ہے — ہمیں اِن کو کمیونٹی میں خوش آمدید کہنا چاہئے!"
        returning_user: "کافی دیر ہو گئی ہے جب ہم نے %{user} کو دیکھا تھا — اُن کی آخری پوسٹ %{time} کو تھی۔"
      unread: "پوسٹ بغیر پڑھی ہے"
      has_replies:
        one: "%{count} جواب"
        other: "%{count} جوابات"
      has_replies_count: "%{count}"
      unknown_user: "(نامعلوم / حذف شدہ صارف)"
      has_likes_title:
        one: "%{count} شخص نے اِس پوسٹ کو لائیک کیا"
        other: "%{count} لوگوں نے اِس پوسٹ کو لائیک کیا"
      has_likes_title_only_you: "آپ کو یہ پوسٹ پسند آئی"
      has_likes_title_you:
        one: "آپ اور %{count} دوسرے شخص نے اِس پوسٹ کو لائیک کیا"
        other: "آپ اور %{count} دوسرے لوگوں نے اِس پوسٹ کو لائیک کیا"
      filtered_replies_hint:
        one: "یہ پوسٹ اور اس کا جواب دیکھیں"
        other: "یہ پوسٹ اور اس کے %{count} جوابات دیکھیں"
      filtered_replies_viewing:
        one: "%{count} جواب دیکھیں"
        other: "%{count} جوابات دیکھیں"
      in_reply_to: "پیرنٹ پوسٹ لوڈ کریں۔"
      view_all_posts: "تمام پوسٹس دیکھیں"
      errors:
        create: "معذرت، آپ کی پوسٹ بنانے میں ایک خرابی کا سامنا کرنا پڑا۔ براہ مہربانی دوبارہ کوشش کریں۔"
        edit: "معذرت، آپ کی پوسٹ ترمیم کرنے میں ایک خرابی کا سامنا کرنا پڑا۔ براہ مہربانی دوبارہ کوشش کریں۔"
        file_too_large: "معذرت، یہ فائل بہت بڑی ہے (زیادہ سے زیادہ سائز %{max_size_kb}kb) ہے۔ کیوں نہ آپ اپنی بڑی فائل ایک کلاؤڈ شیئرنگ سروس پر اَپ لوڈ کریں اور اس کا لنک پَیسٹ کریں؟"
        file_size_zero: "معذرت، ایسا لگتا ہے کہ کچھ غلط ہو گیا ہے، آپ جس فائل کو اپ لوڈ کرنے کی کوشش کر رہے ہیں وہ 0 بائٹس ہے۔ دوبارہ کوشش کریں."
        file_too_large_humanized: "معذرت، وہ فائل بہت بڑی ہے (زیادہ سے زیادہ سائز ہے %{max_size})۔ کیوں نہ اپنی بڑی فائل کو کلاؤڈ شیئرنگ سروس پر اپ لوڈ کریں، پھر لنک پیسٹ کریں؟"
        too_many_uploads: "معذرت، آپ ایک وقت میں صرف ایک ہی فائل اَپ لوڈ کر سکتے ہیں۔"
        too_many_dragged_and_dropped_files:
          one: "معذرت، آپ ایک وقت میں صرف %{count} فائل اپ لوڈ کر سکتے ہیں۔"
          other: "معذرت، آپ ایک وقت میں صرف %{count} فائلیں اپ لوڈ کر سکتے ہیں۔"
        upload_not_authorized: "معذرت، جو فائل آپ اَپ لوڈ کرنے کے کوشش کر رہے ہیں اُس کی اجازت نہیں ہے (اجازت یافتہ ایکسٹینشنز: %{authorized_extensions})۔"
        image_upload_not_allowed_for_new_user: "معذرت، نئے صارفین تصاویر اَپ لوڈ نہیں کر سکتے۔"
        attachment_upload_not_allowed_for_new_user: "معذرت، نئے صارفین اٹیچمنٹس اَپ لوڈ نہیں کر سکتے۔"
        attachment_download_requires_login: "معذرت، اٹیچمنٹس ڈائونلوڈ کرنے کیلیے آپ کا لاگ اِن ہونا ضروری ہے۔"
      cancel_composer:
        confirm: "آپ اپنی پوسٹ کے ساتھ کیا کرنا چاہیں گے؟"
        discard: "منسوخ"
        save_draft: "بعد کے لیے ڈرافٹ محفوظ کریں"
        keep_editing: "ترمیم کرتے رہیں"
      via_email: "یہ پوسٹ بذریعہ اِی میل پہنچی"
      via_auto_generated_email: "یہ پوسٹ ایک خود کار طریقے سے تخلیق کردہ اِی میل کے ذریعے پہنچی"
      whisper: "یہ پوسٹ ماڈریٹرز کے لئے ایک نجی وِھسپر ہے"
      wiki:
        about: "یہ پوسٹ ایک وِیکی ہے"
      few_likes_left: "محبت شیئر کرنے کے لئے شکریہ! آپ کے پاس آج کے لئے صرف چند لائیکس بچے ہیں۔"
      controls:
        reply: "اس پوسٹ کا جواب لکھنا شروع کریں"
        like: "اس پوسٹ کو پسند کریں"
        has_liked: "آپ کو یہ پوسٹ پسند آئی ہے"
        read_indicator: "ممبران جنہوں نے اِس پوسٹ کو پڑھ لیا"
        undo_like: "لائیک کالعدم کریں"
        edit: "اس پوسٹ میں ترمیم کریں"
        edit_action: "ترمیم"
        edit_anonymous: "معذرت، اِس پوسٹ کو ترمیم کرنے کیلیے آپ کا لاگ اِن ہونا ضروری ہے۔"
        flag: "اس پوسٹ پر توجہ کے لئے اِسے نجی طور پر فلَیگ کریں یا اس کے بارے میں ایک نجی نوٹیفکیشن بھیجیں"
        delete: "اِس پوسٹ کومٹائیں"
        undelete: "اس پوسٹ کو غیر حذف کریں"
        share: "اس پوسٹ کا لنک شیئرکریں"
        more: "مزید"
        delete_replies:
          confirm: "کیا آپ اِس پوسٹ پر جوابات بھی مٹانا چاہتے ہیں؟"
          direct_replies:
            one: "جی ہاں، اور براہ راست %{count} جواب"
            other: "جی ہاں، اور براہ راست %{count} جوابات"
          all_replies:
            one: "جی ہاں، اور %{count} جواب"
            other: "جی ہاں، اور تمام %{count} جوابات"
          just_the_post: "نہیں، صرف یہ پوسٹ"
        admin: "پوسٹ ایڈمن کے ایکشن"
        permanently_delete: "مستقل طور پر مٹائیں"
        permanently_delete_confirmation: "کیا آپ واقعی اس پوسٹ کو مستقل طور پر مٹانا چاہتے ہیں؟ آپ اسے بازیافت نہیں کر پائیں گے۔"
        wiki: "وِیکی بنائیں"
        unwiki: "وِیکی ختم کریں"
        convert_to_moderator: "اسٹاف رنگ شامل کریں"
        revert_to_regular: "اسٹاف رنگ ختم کریں"
        rebake: "HTML دوبارہ بِلڈ کریں"
        publish_page: "صفحہ اشاعت"
        unhide: "چھپانا ختم کریں"
        lock_post: "پوسٹ لاک کریں"
        lock_post_description: "شائع کرنے والے کو اِس پوسٹ میں ترمیم کرنے سے روک دیں"
        unlock_post: "پوسٹ کھول دیں"
        unlock_post_description: "شائع کرنے والے کو اِس پوسٹ میں ترمیم کرنے کی اجازت دیں"
        delete_topic_disallowed_modal: "آپ کے پاس اِس ٹاپک کو مٹانے کی اجازت نہیں ہے۔ اگر آپ واقعی اِسے مٹانا چاہتے ہیں تو، استدلال کے ساتھ ماڈریٹر کی توجہ کیلئے نشان لگائیں۔"
        delete_topic_disallowed: "آپ کے پاس اِس ٹاپک کو مٹانے کی اجازت نہیں ہے"
        delete_topic_confirm_modal:
          one: "اس موضوع کو فی الحال %{count} سے زیادہ دیکھا گیا ہے اور یہ ایک مقبول موضوع ہو سکتا ہے۔ کیا آپ واقعی اس موضوع کو بہتر بنانے کے لیے اس میں ترمیم کرنے کے بجائے اسے مکمل طور پر مٹانا چاہتے ہیں؟"
          other: "اس موضوع پر فی الحال %{count} سے زیادہ آراء ہیں اور یہ ایک مقبول موضوع ہو سکتا ہے۔ کیا آپ واقعی اس موضوع کو بہتر بنانے کے لیے اس میں ترمیم کرنے کے بجائے اسے مکمل طور پر مٹانا چاہتے ہیں؟"
        delete_topic_confirm_modal_yes: "ہاں، اس موضوع کو مٹائیں"
        delete_topic_confirm_modal_no: "نہیں، اس موضوع کو رکھیں"
        delete_topic_error: "اس موضوع کو مٹاتے وقت ایک خرابی پیش آگئی"
        delete_topic: "ٹاپک مٹائیں"
        delete_post_notice: "عملے کی آگاہی کو مٹائیں"
        remove_timer: "ٹائمر ہٹائیں"
        edit_timer: "ٹائمر میں ترمیم کریں"
      actions:
        people:
          like:
            one: "اِس کو لائیک کیا"
            other: "اِس کو لائیک کیا"
          read:
            one: "یہ پڑھیں"
            other: "یہ پڑھیں"
          like_capped:
            one: "اور %{count} دوسرے شخص نے اِس کو لائیک کیا"
            other: "اور %{count} دوسرے لوگوں نے اِس کو لائیک کیا"
          read_capped:
            one: "اور %{count} دیگر نے اسے پڑھا"
            other: "اور %{count} دیگر نے اسے پڑھا"
        by_you:
          off_topic: "آپ نے اِس کو موضوع سے ہٹ کر ہونے کے طور پر فلَیگ کیا"
          spam: "آپ نے اِس کو سپَیم ہونے کے طور پر فلَیگ کیا"
          inappropriate: "آپ نے اِس کو نامناسب ہونے کے طور پر فلَیگ کیا"
          notify_moderators: "آپ نے اِس کو اعتدال کیلئے فلَیگ کیا"
          notify_user: "آپ نے اِس صارف کو پیغام بھیجا"
      delete:
        confirm:
          one: "کیا آپ واقعی اُس پوسٹ کو مٹانا چاہتے ہیں؟"
          other: "کیا آپ واقعی ان %{count} پوسٹس کو مٹانا چاہتے ہیں؟"
      revisions:
        controls:
          first: "پہلی رَوِیژن"
          previous: "پچھلی رَوِیژن"
          next: "اگلی رَوِیژن"
          last: "آخری رَوِیژن"
          hide: "رَوِیژن چھپائیں"
          show: "رَوِیژن دکھائیں"
          revert: "نظر ثانی %{revision}پر واپس جائیں"
          edit_wiki: "وِیکی میں ترمیم کریں"
          edit_post: "پوسٹ میں ترمیم کریں"
          comparing_previous_to_current_out_of_total: "<strong>%{previous}</strong> %{icon} <strong>%{current}</strong> / %{total}"
        displays:
          inline:
            title: "پیش کیا گیا نتیجہ اضافوں اور کمیوں کو ساتھ اِن لائن دکھائیں"
            button: "HTML"
          side_by_side:
            title: "پیش کیے گیے نتیجہ کے اختلافات ساتھ ساتھ دکھائیں"
            button: "HTML"
          side_by_side_markdown:
            title: "رَا سورس کے اختلافات ساتھ ساتھ دکھائیں"
            button: "رَا"
      raw_email:
        displays:
          raw:
            title: "رَا اِی میل دکھائیں"
            button: "رَا"
          text_part:
            title: "ای میل کا ٹیکسٹ متن دکھائیں"
            button: "ٹیکسٹ"
          html_part:
            title: "ای میل کے متن کا html حصہ دکھائیں"
            button: "HTML"
      bookmarks:
        create: "بک مارک بنائیں"
        create_for_topic: "موضوع کے لیے بُک مارک بنائیں"
        edit: "بک مارک میں ترمیم"
        edit_for_topic: "موضوع کے لیے بک مارک میں ترمیم"
        updated: "اپ ڈیٹ کیا"
        name: "نام"
        name_placeholder: "یہ بک مارک کس لیے ہے؟"
        set_reminder: "مجھے یاد دلانا"
        options: "اختیارات"
        actions:
          delete_bookmark:
            name: "بک مارک مٹائیں"
            description: "آپ کی پروفائل سے بک مارک ہٹاتا ہے اور بک مارک کے لئے تمام یاددہانی کو روک دیتا ہے"
          edit_bookmark:
            name: "بک مارک میں ترمیم"
            description: "بک مارک کے نام میں ترمیم کریں یا یاد دہانی کی تاریخ اور وقت تبدیل کریں"
          clear_bookmark_reminder:
            name: "یاد دہانی مٹائیں"
            description: "یاد دہانی کی تاریخ اور وقت مٹائیں"
          pin_bookmark:
            name: "بک مارک پن کریں"
            description: "بک مارک پن کریں۔ یہ اسے آپ کے بُک مارکس کی فہرست میں سب سے اوپر ظاہر کرے گا۔"
          unpin_bookmark:
            name: "بُک مارک اَن پن کریں"
            description: "بُک مارک کو اَن پن کریں۔ یہ اب آپ کے بُک مارکس کی فہرست کے اوپری حصے میں ظاہر نہیں ہوگا۔"
      filtered_replies:
        viewing_posts_by: "%{post_count} پوسٹس دیکھ رہے ہیں بذریعہ"
        viewing_subset: "کچھ جوابات سمٹ گئے"
        post_number: "%{username}، پوسٹ نمبر%{post_number}"
        show_all: "تمام دکھائیں"
      share:
        title: "پوسٹ نمبر%{post_number}شیئر کریں۔"
        instructions: "اس پوسٹ کا لنک شیئر کریں:"
    category:
      none: "(کوئی زمرہ نہیں)"
      all: "تمام زُمرَہ جات"
      choose: "زمرہ&hellip;"
      edit: "ترمیم"
      edit_dialog_title: "ترمیم: %{categoryName}"
      view: "زمرہ میں ٹاپکس دیکھیے"
      back: "واپس زمرے میں"
      general: "عام"
      settings: "سیٹِنگ"
      tags: "ٹیگز"
      tags_allowed_tags: "اس زُمرہ میں اِن ٹیگز کو محدود کریں:"
      tags_allowed_tag_groups: "اس زُمرہ میں اِن ٹیگ گروپس کو محدود کریں:"
      tags_placeholder: "(اختیاری) اجازت والے ٹیگز کی فہرست"
      tags_tab_description: "اوپر بیان کردہ ٹیگز اور ٹیگ گروپس صرف اس زمرے اور دیگر زمروں میں دستیاب ہوں گے جو ان کی وضاحت کرتے ہیں۔ وہ دیگر زمروں میں استعمال کے لیے دستیاب نہیں ہوں گے۔"
      tag_groups_placeholder: "(اختیاری) اجازت والے ٹیگ گروپس کی فہرست"
      manage_tag_groups_link: "ٹیگ گروپوں کا انتظام"
      allow_global_tags_label: "دوسرے ٹیگز کی بھی اجازت دیں"
      required_tag_group:
        delete: "مٹائیں"
      topic_featured_link_allowed: "اس زمرہ میں نمایاں لنکس کو اجازت دیں"
      delete: "زمرہ مٹائیں"
      create: "نیا زمرہ"
      create_long: "نیا زمرہ بنائیں"
      save: "زمرہ محفوظ کریں"
      slug: "زمرہ سلَگ"
      slug_placeholder: "(اختیاری) URL کے لئے ڈیش دار الفاظ"
      creation_error: زمرہ بنانے کے دوران ایک خرابی کا سامنا کرنا پڑا۔
      save_error: زمرہ محفوظ کرنے میں ایک خرابی کا سامنا کرنا پڑا۔
      name: "زمرہ کا نام"
      description: "تفصیل"
      logo: "زمرہ کے لوگو تصویر"
      background_image: "زمرہ کے پسِ منظر کی تصویر"
      badge_colors: "بَیج رنگ"
      background_color: "پس منظر رنگ"
      foreground_color: "پیش منظر رنگ"
      name_placeholder: "زیادہ سے زیادہ ایک یا دو الفاظ"
      color_placeholder: "کوئی بھی ویب رنگ"
      delete_confirm: "کیا آپ واقعی اِس زمرہ کو مٹانا چاہتے ہیں؟"
      delete_error: "اِس زمرہ کو مٹانے میں ایک خرابی کا سامنا کرنا پڑا۔"
      list: "زمرہ جات کی فہرست دکھائیں"
      no_description: "براہ مہربانی اس زمرہ کی تفصیل شامل کریں۔"
      change_in_category_topic: "تفصیل ترمیم کریں"
      already_used: "یہ رنگ دوسرے زمرہ کیلیے استعمال ہو چکا ہے۔"
      security: "سیکورٹی"
      security_add_group: "ایک گروپ شامل کریں"
      permissions:
        group: "گروپ"
        see: "ملاحظہ کریں"
        reply: "جواب"
        create: "بنائیں"
        no_groups_selected: "کسی گروپ کو رسائی نہیں دی گئی ہے؛ یہ زمرہ صرف عملے کو نظر آئے گا."
        everyone_has_access: 'یہ زمرہ عوامی ہے، ہر کوئی دیکھ سکتا ہے، جواب دے سکتا ہے اور پوسٹس بنا سکتا ہے۔ اجازتوں کو محدود کرنے کے لیے، "ہر ایک" گروپ کو دی گئی اجازتوں میں سے ایک یا زیادہ کو ہٹا دیں۔'
        toggle_reply: "جواب کی اجازت ٹوگل کریں"
        toggle_full: "تخلیق کی اجازت کو ٹوگل کریں"
        inherited: 'یہ اجازت "ہر ایک" سے وراثت میں ملی ہے'
      special_warning: "انتباہ: یہ زمرہ ایک پہلے سے بنایا ہوا زمرہ ہے اور اِس کی سیکورٹی سیٹِنگ میں ترمیم نہیں کی جا سکتی۔ اگر آپ اِس زمرہ کو استعمال کرنے کی خواہش نہیں رکھتے، تو اِسے کسی اور حوالے سے استعمال کرنے کی بجائے، حذف کردیں۔"
      uncategorized_security_warning: "یہ زمرہ خاص ہے۔ اِس کا مقصد بغیر زمرہ والے ٹاپکس کیلئے جگہ فراہم کرنا ہے؛ اِس میں سیکورٹی کی ترتیبات نہیں ہو سکتیں۔"
      uncategorized_general_warning: 'یہ زمرہ خاص ہے۔ یہ نئے ٹاپکس جن کیلئے کسی زمرہ کا انتخاب نہ ہوا ہو، اُن کیلئے پہلے سے طے شدہ زمرہ کے طور پر استعمال ہوتا ہے۔ اگر آپ اِس رویے کو روکنے اور کسی زمرہ کے انتخاب کو لازمی کرنا چاہتے ہیں، تو <a href="%{settingLink}">برائے مہربانی یہاں ترتیب کو غیر فعال کریں</a>۔ اگر آپ نام یا تفصیل تبدیل کرنا چاہتے ہیں، تو <a href="%{customizeLink}">مرضی کے مطابق / ٹَیکسٹ متن</a> پر جائیں۔'
      pending_permission_change_alert: "آپ نے اِس زمرہ میں %{group} کو شامل نہیں کیا ہے؛ اِن کو شامل کرنے کیلئے اِس بٹن پر کلک کریں۔"
      images: "تصاویر"
      email_in: "اپنی مرضی کا اِنکَمِنگ اِیمیل ایڈریس:"
      email_in_allow_strangers: "اکاؤنٹس نہ رکھنے والے گمنام صارفین کی طرف سے اِیمیلز کو قبول کریں"
      mailinglist_mirror: "زُمرہ میلنگ فہرست کا عکس ہے"
      show_subcategory_list: "اس زمرہ میں ذیلی زمرہ جات کی فہرست ٹاپکس سے مندرجہ بالا دکھائیں۔"
      read_only_banner: "بینر ٹیکسٹ جب کوئی صارف اس زمرے میں موضوع نہیں بنا سکتا:"
      num_featured_topics: "زمرہ کے صفحے پر دکھائے گئے ٹاپکس کی تعداد:"
      subcategory_num_featured_topics: "بالائی زمرہ کے صفحے پر دکھائے گئے نمایاں ٹاپکس کی تعداد:"
      all_topics_wiki: "نئے ٹاپکس کو پہلے ہی سے وِیکی بنائیں"
      allow_unlimited_owner_edits_on_first_post: "پہلی پوسٹ پر مالک کی لامحدود ترامیم کی اجازت دیں"
      subcategory_list_style: "ذیلی زمرہ جات فہرست کا سٹائل:"
      sort_order: "پہلے سے طے شدہ ترتیب:"
      default_view: "پہلے سے طے شدہ ویو:"
      default_top_period: "پہلے سے طے شدہ ٹاپ کی مدت:"
      default_list_filter: "ڈیفالٹ فہرست فلٹر:"
      allow_badges_label: "اس زُمرہ میں بیجز دینے کی اجازت دیں"
      edit_permissions: "ترمیم کرنے کی اجازتیں"
      reviewable_by_group: "عملے کے علاوہ، اس زمرے کے مواد کا جائزہ بھی لیا جا سکتا ہے:"
      review_group_name: "گروپ نام"
      require_topic_approval: "تمام نئے ٹاپکس کیلئے ماڈریٹر کی منظوری لازمی کریں"
      require_reply_approval: "تمام نئے جوابات کیلئے ماڈریٹر کی منظوری لازمی کریں"
      this_year: "اِس سال"
      position: "زمرہ جات کے صفحے پر پوزیشن:"
      default_position: "پہلے سے طے شدہ پوزیشن"
      minimum_required_tags: "ایک ٹاپک میں ضروری ٹیگز کی کم از کم تعداد:"
      default_slow_mode: 'اس زمرے میں نئے عنوانات کے لیے "سلو موڈ" کو فعال کریں۔'
      parent: "بالائی زمرہ"
      num_auto_bump_daily: "روزانہ خود کار طریقے سے بَمپ کرنے کیلئے کھلے ٹاپکس کی تعداد:"
      navigate_to_first_post_after_read: "ٹاپک پڑھنے کے بعد پہلی پوسٹ پر جائیں"
      notifications:
        title: "اس زمرے کے لیے اطلاع کی سطح کو تبدیل کریں"
        watching:
          title: "نظر رکھی ہوئی ہے"
          description: "آپ خود بخود اس زمرے کے تمام عنوانات دیکھیں گے۔ آپ کو ہر موضوع میں ہر نئی پوسٹ کے بارے میں مطلع کیا جائے گا، اور نئے جوابات کی گنتی دکھائی جائے گی۔"
        watching_first_post:
          title: "پہلی پوسٹ پر نظر رکھی ہوئی ہے"
          description: "آپ کو اِس زمرہ میں نئے ٹاپکس کے بارے میں مطلع کیا جائے گا لیکن ٹاپکس کے جوابات پر نہیں۔"
        tracking:
          title: "ٹریک کیا جا رہا"
          description: "آپ خود بخود اس زمرے کے تمام عنوانات کو ٹریک کریں گے۔ اگر کوئی آپ کے @نام کا ذکر کرتا ہے یا آپ کو جواب دیتا ہے تو آپ کو مطلع کیا جائے گا، اور نئے جوابات کی تعداد دکھائی جائے گی۔"
        regular:
          title: "عمومی"
          description: "اگر کوئی آپ کا @نام زکر کرتا ہے یا کوئی جواب دیتا ہے تو آپ کو مطلع کر دیا جائے گا۔"
        muted:
          title: "خاموش کِیا ہوا"
          description: "آپ کو اس زمرے میں نئے عنوانات کے بارے میں کبھی بھی مطلع نہیں کیا جائے گا، اور وہ تازہ ترین میں ظاہر نہیں ہوں گے۔"
      search_priority:
        label: "سرچ ترجیحات"
        options:
          normal: "عمومی"
          ignore: "نظر انداز کریں"
          very_low: "بہت کم"
          low: "کم"
          high: "زیادہ"
          very_high: "بہت زیادہ"
      sort_options:
        default: "پہلے سے طے شدہ"
        likes: "لائیکس"
        op_likes: "اصل پوسٹ کے لائیکس"
        views: "وِیوز"
        posts: "پوسٹس"
        activity: "سرگرمی"
        posters: "پوسٹ کرنے والے"
        category: "زمرہ"
        created: "بنایا گیا"
      sort_ascending: "ترتیب صعودی"
      sort_descending: "ترتیب نزولی"
      subcategory_list_styles:
        rows: "سطریں"
        rows_with_featured_topics: "نمایاں ٹاپک والی سطریں"
        boxes: "خانے"
        boxes_with_featured_topics: "نمایاں ٹاپک والے خانے"
      settings_sections:
        general: "عام"
        moderation: "ماڈریٹر کا کام"
        appearance: "ظاہری شکل"
        email: "اِی میل"
      list_filters:
        all: "تمام موضوعات"
        none: "کوئی ذیلی زمرہ جات نہیں"
      colors_disabled: "آپ رنگوں کا انتخاب نہیں کر سکتے کیونکہ آپ کے پاس کوئی بھی انداز نہیں ہے۔"
    flagging:
      title: "ہماری کمیونٹی کو مہذب رکھنے کے لئے مدد کا شکریہ!"
      action: "پوسٹ فلَیگ کریں"
      take_action_options:
        default:
          title: "پوسٹ چھپائیں"
        suspend:
          title: "صارف معطل کریں"
          details: "نشان کی حد تک پہنچیں، اور صارف کو معطل کریں"
        silence:
          title: "صارف خاموش کریں"
          details: "نشان کی حد تک پہنچیں، اور صارف کو خاموش کر دیں"
      notify_action: "پیغام"
      official_warning: "آفیشل انتباہ"
      delete_spammer: "اسپامر کو مٹائیں"
      flag_for_review: "جائزہ کے لیے قطار"
      delete_confirm_MF: |
        آپ مٹانے والے ہیں {POSTS, plural, one {<b>#</b> پوسٹ} other {<b>#</b> پوسٹس}} اور {TOPICS, plural, one {<b>#</b> موضوع} other {<b>#</b> موضوعات}} اس صارف سے، ان کا اکاؤنٹ مٹائیں، ان کے IP ایڈریس <b>{ip_address}</b>سے سائن اپ بلاک کریں، اور ان کا ای میل ایڈریس <b>{email}</b> مستقل بلاک لسٹ میں شامل کریں۔ کیا آپ کو یقین ہے کہ یہ صارف واقعی اسپامر ہے؟
      yes_delete_spammer: "ہاں، اسپامر کو مٹائیں"
      ip_address_missing: "(N/A)"
      hidden_email_address: "(مخفی)"
      submit_tooltip: "نجی فلَیگ جمع کریں"
      cant: "معذرت، آپ اِس وقت اِس پوسٹکو فلَیگ نہیں کر سکتے۔"
      notify_staff: "عملے کو نجی طور پر مطلع کریں"
      formatted_name:
        off_topic: "یہ موضوع سے ہٹ کر ہے"
        inappropriate: "یہ نامناسب ہے"
        spam: "یہ سپَیم ہے"
      custom_placeholder_notify_user: "مخصوص ہوں، تعمیری ہوں، اور ہمیشہ مہربانی والا رویہ رکھیں۔"
      custom_placeholder_notify_moderators: "ہمیں خاص طور پر اُس چیز کے بارے میں مطلع کریں جس سے آپ فکر مند ہیں، اور جہاں ممکن ہو سکے متعلقہ لنکس اور مثالیں فراہم کریں۔"
      custom_message:
        at_least:
          one: "کم از کم %{count} حرف درج کریں"
          other: "کم از کم %{count} حروف درج کریں"
        left:
          one: "%{count} باقی رہتا ہے..."
          other: "%{count} باقی رہتے ہیں..."
    flagging_topic:
      title: "ہماری کمیونٹی کو مہذب رکھنے کے لئے مدد کا شکریہ!"
      action: "ٹاپک فلَیگ کریں"
      notify_action: "پیغام"
    topic_map:
      title: "ٹاپک خلاصہ"
      participants_title: "اکثر پوسٹ کرنے والے"
      links_title: "مقبول لنکس"
      clicks:
        one: "%{count} کلک"
        other: "%{count} کلکس"
    post_links:
      about: "اِس پوسٹ کے لئے مزید لنکس دکھائیں"
      title:
        one: "%{count} مزید"
        other: "%{count} مزید"
    topic_statuses:
      warning:
        help: "یہ ایک آفیشل انتباہ ہے۔"
      bookmarked:
        help: "آپ نے اِس ٹاپک کو بُک مارک کیا"
      locked:
        help: "یہ ٹاکپ بند کر دیا گیا ہے؛ یہ مزید کوئی نئے جوابات قبول نہیں کرتا"
      archived:
        help: "یہ ٹاکپ آرکائیو کیا ہوا ہے؛ یہ منجمد ہے اور تبدیل نہیں کیا جاسکتا"
      locked_and_archived:
        help: "یہ ٹاکپ آرکائیو اور بند کیا ہوا ہے؛ یہ مزید کوئی نئے جوابات قبول نہیں کرتا اور تبدیل نہیں کیا جاسکتا"
      unpinned:
        title: "پن ہٹایا ہوا"
        help: "یہ ٹاپک آپ کے لئے پِن سے ہٹایا ہوا ہے؛ یہ معمول کے طور پر فہرست میں ظاہر ہو گا"
      pinned_globally:
        title: "عالمی سطح پر پِن کیا ہوا"
        help: "یہ ٹاپک عالمی سطح پر پِن کیا ہوا ہے؛ یہ تازہ ترین اور اپنے زمرہ کے سب سے اوپر دکھائی دے گا"
      pinned:
        title: "پِن ہوا"
        help: "یہ ٹاپک عالمی سطح پر پِن کیا ہوا ہے؛ یہ اپنے زمرہ کے سب سے اوپر دکھائی دے گا"
      unlisted:
        help: "یہ ٹاپک غیر کسی فہرست میں نہیں ہے؛ یہ ٹاپکس کی فہرست میں ظاہر نہیں ہو گا، اور صرف ایک براہ راست لنک کے ذریعے اِس تک رسائی ہو سکے گی"
      personal_message:
        title: "یہ ٹاپک ایک ذاتی پیغام ہے"
        help: "یہ ٹاپک ایک ذاتی پیغام ہے"
    posts: "پوسٹس"
    pending_posts:
      label: "زیرِاِلتوَاء"
      label_with_count: "زیرِاِلتوَاء (%{count})"
    posts_likes_MF: |
      یہ موضوع ہے {count, plural, one {#جواب} other {# جوابات}} {ratio, select,
        low {ایک اعلی پوسٹ کرنے کے تناسب کے ساتھ}
        med {پوسٹ کرنے کا تناسب بہت زیادہ ہے}
        high {پوسٹ کرنے کا تناسب انتہائی اعلی کے ساتھ}
        other {}}
    original_post: "اصل پوسٹ"
    views: "وِیوز"
    sr_views: "خیالات کے لحاظ سے ترتیب دیں"
    views_lowercase:
      one: "وِیو"
      other: "وِیوز"
    replies: "جوابات"
    sr_replies: "جوابات کے لحاظ سے ترتیب دیں"
    views_long:
      one: "اِس ٹاپک کو %{count} دفعہ دیکھا جا چکا ہے"
      other: "اِس ٹاپک کو %{number} دفعہ دیکھا جا چکا ہے"
    activity: "سرگرمی"
    sr_activity: "سرگرمی کے لحاظ سے ترتیب دیں"
    likes: "لائیکس"
    sr_likes: "پسند کی طرف سے ترتیب دیں"
    sr_op_likes: "اصل پوسٹ کی پسند کی طرف سے ترتیب دیں"
    likes_lowercase:
      one: "لائیک"
      other: "لائیکس"
    users: "صارفین"
    users_lowercase:
      one: "صارف"
      other: "صارفین"
    category_title: "زمرہ"
    history_capped_revisions: "تاریخی، آخری 100 ترمیم"
    history: "تاریخی"
    raw_email:
      title: "آنے والی اِیمیل"
      not_available: "دستیاب نہیں ہے!"
    categories_list: "زمرہ جات فہرست"
    filters:
      with_topics: "%{filter} ٹاپک"
      with_category: "%{filter} %{category} ٹاپک"
      filter:
        title: "فِلٹر"
        button:
          label: "فِلٹر"
      latest:
        title: "تازہ ترین"
        title_with_count:
          one: "تازہ ترین (%{count})"
          other: "تازہ ترین (%{count})"
        help: "حالیہ پوسٹ والے ٹاپک"
      read:
        title: "پڑھیں"
        help: "ٹاپک جو آپ نے پڑھے ہوے ہیں، اُس ترتیب میں جس میں آپ نے انہیں آخری دفعہ پڑھا تھا"
      categories:
        title: "زُمرَہ جات"
        title_in: "زمرہ - %{categoryName}"
        help: "تمام ٹاپک زمرہ کے لحاظ سے گروپ کیے گئے"
      unread:
        title: "بغیر پڑھے"
        title_with_count:
          one: "بغیر پڑھا (%{count})"
          other: "بغیر پڑھے (%{count})"
        help: "وہ موضوعات جنہیں آپ فی الحال بغیر پڑھی ہوئی پوسٹس کے ساتھ دیکھ رہے ہیں یا ٹریک کر رہے ہیں"
        lower_title_with_count:
          one: "%{count} بغیر پڑھا ہوا"
          other: "%{count} بغیر پڑھے ہوئے"
      unseen:
        title: "ان دیکھا"
        lower_title: "ان دیکھا"
        help: "نئے عنوانات اور عنوانات جنہیں آپ فی الحال دیکھ رہے ہیں یا بغیر پڑھی ہوئی پوسٹس کے ساتھ ٹریک کر رہے ہیں۔"
      new:
        lower_title_with_count:
          one: "%{count} نیا"
          other: "%{count} نئے"
        lower_title: "نئے"
        title: "نیا"
        title_with_count:
          one: "نیا (%{count})"
          other: "نئے (%{count})"
        help: "پچھلے چند دنوں میں بنائے گئے ٹاپک"
        all: "تمام"
        topics: "ٹاپک"
        replies: "جوابات"
      posted:
        title: "میری پوسٹ"
        help: "ٹاپک جن میں آپ نے پوسٹ کیا ہے"
      bookmarks:
        title: "بُکمارکس"
        help: "ٹاپک جن کو آپ نے بُک مارک کیا ہے"
      category:
        title: "%{categoryName}"
        title_with_count:
          one: "%{categoryName} (%{count})"
          other: "%{categoryName} (%{count})"
        help: "%{categoryName} زمرہ میں تازہ تریں ٹاپک"
      top:
        title: "سب سے اوپر"
        help: "گزشتہ سال، مہینے، ہفتے یا دن میں سب سے سرگرم ترین ٹاپک"
        all:
          title: "تمام اوقات"
        yearly:
          title: "سالانہ"
        quarterly:
          title: "سہ ماہی"
        monthly:
          title: "ماہانہ"
        weekly:
          title: "ہفتہ وار"
        daily:
          title: "روزانہ"
        all_time: "تمام اوقات"
        this_year: "سال"
        this_quarter: "سہ ماہ"
        this_month: "مہینہ"
        this_week: "ہفتہ"
        today: "آج"
    permission_types:
      full: "بنائیں / جواب دیں / ملاحظہ کریں"
      create_post: "جواب دیں / ملاحظہ کریں"
      readonly: "ملاحظہ کریں"
    preloader_text: "لوڈ ہو رہا ہے"
    lightbox:
      download: "ڈاؤن لوڈ"
      open: "اصل تصویر"
      previous: "پچھلا (بائیں تیر کلید)"
      next: "اگلا (بائیں تیر کلید)"
      counter: "%curr% of %total%"
      close: "بند (Esc)"
      content_load_error: '<a href="%url%">مواد</a> لوڈ نہیں کیا جا سکا۔'
      image_load_error: '<a href="%url%">تصویر</a> لوڈ نہیں کی جا سکی۔'
    experimental_lightbox:
      buttons:
        close: "بند (Esc)"
    cannot_render_video: اس ویڈیو کو رینڈر نہیں کیا جا سکتا کیونکہ آپ کا براؤزر کوڈیک کو سپورٹ نہیں کرتا ہے۔
    keyboard_shortcuts_help:
      shortcut_key_delimiter_comma: "، "
      shortcut_key_delimiter_plus: "+"
      shortcut_delimiter_or: "%{shortcut1} یا %{shortcut2}"
      shortcut_delimiter_slash: "%{shortcut1}/%{shortcut2}"
      shortcut_delimiter_space: "%{shortcut1} %{shortcut2}"
      title: "کی بورڈ شارٹ کٹس"
      jump_to:
        title: "پر جائیں"
        home: "%{shortcut} ہَوم"
        latest: "%{shortcut} تازہ ترین"
        new: "%{shortcut} نیا"
        unread: "%{shortcut} بغیر پڑھے ہوئے"
        categories: "%{shortcut} زمرہ جات"
        top: "%{shortcut} ٹاپ"
        bookmarks: "%{shortcut} بک مارکس"
        profile: "%{shortcut} پروفائل"
        messages: "%{shortcut} پیغامات"
        drafts: "%{shortcut} ڈرافٹس"
        next: "%{shortcut} اگلا موضوع"
        previous: "%{shortcut} پچھلا موضوع"
      navigation:
        title: "نیویگیشن"
        jump: "%{shortcut} پوسٹ # پر جائیں"
        back: "%{shortcut} واپس"
        up_down: "%{shortcut} انتخاب منتقل کریں &uarr; &darr;"
        open: "%{shortcut} منتخب کردہ ٹاپک کھولیں"
        next_prev: "%{shortcut} اگلا/پچھلا سیکشن"
        go_to_unread_post: "%{shortcut} پہلی غیر پڑھی پوسٹ پر جائیں"
      application:
        title: "ایپلیکیشن"
        create: "%{shortcut} نیا ٹاپک بنائیں"
        notifications: "%{shortcut} اطلاعات کھولیں"
        hamburger_menu: "%{shortcut} ہیمبرگر مینو کھولیں"
        user_profile_menu: "%{shortcut} صارف مینو کھولیں"
        show_incoming_updated_topics: "%{shortcut} اپ ڈیٹ کردہ عنوانات دکھائیں"
        search: "%{shortcut} سرچ"
        help: "%{shortcut} کیبورڈ مدد کھولیں"
        dismiss_new: "%{shortcut} نئے کو برخاست"
        dismiss_topics: "%{shortcut} ٹاپک برخاست کریں"
        log_out: "%{shortcut} لاگ آوٹ"
      composing:
        title: "کمپوز کرنا"
        return: "%{shortcut} کمپوزر پر واپس جائیں"
        fullscreen: "%{shortcut} پوری اسکرین کمپوزر"
      bookmarks:
        title: "بک مارکنگ"
        enter: "%{shortcut} محفوظ اور بند کریں۔"
        later_today: "%{shortcut} آج بعد میں"
        later_this_week: "%{shortcut} اس ہفتے کے آخر میں"
        tomorrow: "%{shortcut} کل"
        next_week: "%{shortcut} اگلے ہفتے"
        next_month: "%{shortcut} اگلے مہینے"
        next_business_week: "%{shortcut} اگلے ہفتے کا آغاز"
        next_business_day: "%{shortcut} اگلے کاروباری دن"
        custom: "%{shortcut} مرضی کے مطابق تاریخ اور وقت"
        none: "%{shortcut} کوئی یاد دہانی نہیں"
        delete: "%{shortcut} بک مارک مٹائیں"
      actions:
        title: "عمل"
        bookmark_topic: "%{shortcut} بُک مارک ٹاپک ٹوگل کریں"
        pin_unpin_topic: "%{shortcut} ٹاپک کو پِن کریں / سے پِن ہٹائیں"
        share_topic: "%{shortcut} ٹاپک شیئر کریں"
        share_post: "%{shortcut} پوسٹ شیئر کریں"
        reply_as_new_topic: "%{shortcut} منسلک ٹاپک کے طور پر جواب دیں"
        reply_topic: "%{shortcut} ٹاپک پر جواب دیں"
        reply_post: "%{shortcut} پوسٹ کا جواب دیں"
        quote_post: "%{shortcut} پوسٹ اقتباس کریں"
        like: "%{shortcut} پوسٹ لائیک کریں"
        flag: "%{shortcut} پوسٹ فلَیگ کریں"
        bookmark: "%{shortcut} پوسٹ بُک مارک کریں"
        edit: "%{shortcut} پوسٹ ترمیم کریں"
        delete: "%{shortcut} پوسٹ مٹائیں"
        mark_muted: "%{shortcut} ٹاپک خاموش کریں"
        mark_tracking: "%{shortcut} ٹاپک ٹریک کریں"
        mark_watching: "%{shortcut} ٹاپک پر نظر رکھیں"
        print: "%{shortcut} ٹاپک پرِنٹ کریں"
        defer: "%{shortcut} ٹاپک ملتوی کریں"
        topic_admin_actions: "%{shortcut} عنوان ایڈمن ایکشنز کھولیں"
      search_menu:
        title: "تلاش کا مینیو"
        prev_next: "%{shortcut} انتخاب کو اوپر اور نیچے منتقل کریں"
        insert_url: "%{shortcut} کھلے کمپوزر میں انتخاب داخل کریں"
        full_page_search: "%{shortcut} پورے صفحہ کی تلاش"
    badges:
      earned_n_times:
        one: "یہ بَیج %{count} دفعہ حاصل کیا"
        other: "یہ بَیج %{count} مرتبہ حاصل کیا"
      granted_on: "عطا کیا گیا %{date}"
      title: بَیج
      allow_title: "آپ اِس بَیج کو عنوان کے طور پر استعمال کر سکتے ہیں"
      multiple_grant: "آپ اِس کو ایک سے زیادہ مرتبہ حاصل کر سکتے ہیں"
      badge_count:
        one: "%{count} بَیج"
        other: "%{count} بَیج"
      more_badges:
        one: "+%{count} مزید"
        other: "+%{count} مزید"
      select_badge_for_title: اپنے عنوان کے طور پر استعمال کرنے کے لئے ایک بیج منتخب کریں
      none: "(کوئی نہیں)"
      successfully_granted: "%{username}کو کامیابی سے %{badge} عطا کیا"
      badge_grouping:
        getting_started:
          name: شروعات
        community:
          name: کمیونٹی
        trust_level:
          name: ٹرسٹ لَیول
        other:
          name: دیگر
        posting:
          name: پوسٹ کرنا
      favorite_max_reached: "آپ مزید بیجز کو پسند نہیں کر سکتے۔"
      favorite_max_not_reached: "اس بیج کو پسندیدہ کے بطور نشان زد کریں"
      favorite_count: "%{max} بیجز کو پسندیدہ کے طور پر %{count}نشان زد کیا گیا"
    download_calendar:
      title: "کیلنڈر ڈاؤن لوڈ کریں"
      save_ics: ".ics فائل ڈاؤن لوڈ کریں"
      save_google: "گوگل کیلنڈر میں شامل کریں"
      remember: "مجھے دوبارہ مت پوچھیں"
      remember_explanation: "(آپ اس ترجیح کو اپنے صارف کی ترجیحات میں تبدیل کر سکتے ہیں)"
      download: "ڈاؤن لوڈ"
      default_calendar: "ڈیفالٹ کیلنڈر"
      default_calendar_instruction: "تعین کریں کہ تاریخیں محفوظ ہونے پر کون سا کیلنڈر استعمال کیا جائے"
      add_to_calendar: "کیلنڈر میں شامل کریں"
      google: "گوگل کیلنڈر"
      ics: "ICS"
    tagging:
      other_tags: "دیگر ٹیگز"
      selector_all_tags: "تمام ٹیگز"
      selector_no_tags: "کوئی ٹیگ نہیں"
      tags: "ٹیگز"
      choose_for_topic: "اختیاری ٹیگز"
      info: "معلومات"
      default_info: "یہ ٹیگ کسی بھی زمرے تک محدود نہیں ہے، اور اس کا کوئی مترادف نہیں ہے۔"
      staff_info: "پابندیاں شامل کرنے کے لیے، اس ٹیگ کو <a href=%{basePath}/tag_groups>ٹیگ گروپ</a>میں ڈالیں۔"
      category_restricted: "یہ ٹیگ ان زمروں تک محدود ہے جن تک آپ کو رسائی کی اجازت نہیں ہے۔"
      synonyms: "مترادفات"
      synonyms_description: "جب مندرجہ ذیل ٹیگز استعمال کیے جائیں گے، تو وہ <b>%{base_tag_name}</b>سے بدل جائیں گے۔"
      save: "ٹیگ کا نام اور تفصیل محفوظ کریں۔"
      tag_groups_info:
        one: 'یہ ٹیگ گروپ "%{tag_groups}" سے تعلق رکھتا ہے۔'
        other: "یہ ٹیگ ان گروپوں سے تعلق رکھتا ہے: %{tag_groups}۔"
      category_restrictions:
        one: "یہ صرف اس زمرے میں استعمال کیا جا سکتا ہے:"
        other: "یہ صرف ان زمروں میں استعمال کیا جا سکتا ہے:"
      edit_synonyms: "مترادفات میں ترمیم"
      add_synonyms_label: "مترادفات شامل کریں:"
      add_synonyms: "شامل کریں"
      add_synonyms_explanation:
        one: "کوئی بھی جگہ جو فی الحال اس ٹیگ کو استعمال کرتی ہے اس کی بجائے <b>%{tag_name}</b> استعمال کرنے کے لیے تبدیل کر دی جائے گی۔ کیا آپ واقعی یہ تبدیلی کرنا چاہتے ہیں؟"
        other: "کوئی بھی جگہ جو فی الحال ان ٹیگز کو استعمال کرتی ہے اس کی بجائے <b>%{tag_name}</b> استعمال کرنے کے لیے تبدیل کر دی جائے گی۔ کیا آپ واقعی یہ تبدیلی کرنا چاہتے ہیں؟"
      add_synonyms_failed: "درج ذیل ٹیگز کو مترادفات کے طور پر شامل نہیں کیا جا سکا: <b>%{tag_names}</b>۔ یقینی بنائیں کہ ان کے مترادفات نہیں ہیں اور یہ کسی دوسرے ٹیگ کے مترادف نہیں ہیں۔"
      remove_synonym: "مترادف ہٹا دیں"
      delete_synonym_confirm: 'کیا آپ واقعی مترادف "%{tag_name}" کومٹانا چاہتے ہیں؟'
      delete_tag: "ٹیگ مٹائیں"
      delete_confirm:
        one: "کیا آپ واقعی اس ٹیگ کو حذف اور %{count} ٹاپک، جس کو یہ آسائین ہواوا ہے، سے ہٹا دینا چاہتے ہیں؟"
        other: "کیا آپ واقعی اس ٹیگ کو حذف اور %{count} ٹاپکس، جن کو یہ آسائین ہواوا ہے، سے ہٹا دینا چاہتے ہیں؟"
      delete_confirm_no_topics: "کیا آپ واقعی اِس ٹَیگ کو مٹانا چاہتے ہیں؟"
      delete_confirm_synonyms:
        one: "اس کا مترادف بھی مٹادیا جائے گا۔"
        other: "اس کے %{count} مترادفات بھی مٹا دیے جائیں گے۔"
      edit_tag: "ٹیگ نام اور تفصیل میں ترمیم کریں"
      sort_by: "ترتیب بہ:"
      sort_by_count: "شمار"
      sort_by_name: "نام"
      manage_groups: "ٹیگ گروپس کا انتظام کریں"
      manage_groups_description: "ٹیگز منظم کرنے کے گروپوں کی وضاحت کریں"
      upload: "اَپ لوڈ ٹیگز"
      upload_description: "بَلک میں ٹیگز بنانے کیلئے ایک csv فائل اَپ لوڈ کریں"
      upload_instructions: "فی سطر ایک، اختیاری طور پر ایک ٹیگ گروپ کے ساتھ 'tag_name,tag_group' کے فارمیٹ میں۔"
      upload_successful: "ٹیگز کامیابی سے اپ لوڈ ہو گئے"
      delete_unused_confirmation:
        one: "%{count} ٹیگ کومٹادیا جائے گا: %{tags}"
        other: "%{count} ٹیگز کومٹادیا جائے گا: %{tags}"
      delete_unused_confirmation_more_tags:
        one: "%{tags} اور %{count} مزید"
        other: "%{tags} اور %{count} مزید"
      delete_no_unused_tags: "کوئی غیر استعمال شدہ ٹیگ نہیں ہیں۔"
      tag_list_joiner: "، "
      delete_unused: "غیر استعمال شدہ ٹیگز مٹائیں"
      delete_unused_description: "تمام اُن ٹیگز کو مٹائیں جو کسی بھی ٹاپک یا ذاتی پیغام سے منسلک نہیں ہیں"
      filters:
        without_category: "%{filter} %{tag} ٹاپکس"
        with_category: "%{filter} %{tag} ٹاپکس %{category} میں"
        untagged_without_category: "%{filter} غیر ٹیگ شدہ ٹاپک"
        untagged_with_category: "%{filter} غیر ٹیگ شدہ ٹاپک %{category} میں"
      notifications:
        watching:
          title: "نظر رکھی ہوئی ہے"
          description: "آپ خود کار طریقے سے اِس ٹیگ والے تمام ٹاپکس پر نظر رکھیں گے۔ تمام نئی پوسٹ اور ٹاپکس کے بارے میں مطلع کیا جائے گا، اور نئی پوسٹس کی گنتی بھی ٹاپک کے ساتھ دکھائی جائے گی۔"
        watching_first_post:
          title: "پہلی پوسٹ پر نظر رکھی ہوئی ہے"
          description: "آپ کو اِس ٹیگ میں نئے ٹاپکس کے بارے میں مطلع کیا جائے گا لیکن ٹاپکس کے جوابات پر نہیں۔"
        tracking:
          title: "ٹریک کیا جا رہا"
          description: "آپ خود کار طریقے سے اِس ٹیگ کے ساتھ موجود تمام ٹاپکس کو ٹریک کریں گے۔ بغیر پڑھی اور نئی پوسٹس کی گنتی ٹاپک کے ساتھ دکھائی جائے گی۔"
        regular:
          title: "عمومی"
          description: "اگر کوئی آپ کا @نام زکر کرتا ہے یا آپ کی پوسٹ پر جواب دیتا ہے تو آپ کو مطلع کر دیا جائے گا۔"
        muted:
          title: "خاموش کِیا ہوا"
          description: "آپ کو اِس ٹیگ کے ساتھ موجود نئے ٹاپکس کی کسی بھی چیز کے بارے میں مطلع نہیں کیا جائے گا، اور یہ تازہ ترین میں بھی نظر نہیں آئیں گے۔"
      groups:
        title: "ٹیگ گروپس"
        about_heading: "ایک ٹیگ گروپ منتخب کریں یا ایک نیا بنائیں"
        about_heading_empty: "شروع کرنے کے لیے ایک نیا ٹیگ گروپ بنائیں"
        about_description: "ٹیگ گروپس آپ کو ایک جگہ پر بہت سے ٹیگز کی اجازتوں کا انتظام کرنے میں مدد کرتے ہیں۔"
        new: "نیا گروپ"
        new_title: "نیا گروپ بنائیں"
        edit_title: "ٹیگ گروپ میں ترمیم کریں"
        tags_label: "اِس گروپ میں ٹیگز"
        parent_tag_label: "بالائی ٹیگ"
        parent_tag_description: "اس گروپ کے ٹیگز صرف اس صورت میں استعمال کیے جاسکتے ہیں جب پیرنٹ ٹیگ موجود ہو۔"
        one_per_topic_label: "اِس گروپ سے ایک ٹیگ فی ٹاپک محدود کریں"
        new_name: "نیا ٹیگ گروپ"
        name_placeholder: "نام"
        save: "محفوظ کریں"
        delete: "مٹائیں"
        confirm_delete: "کیا آپ واقعی اِس ٹیگ گروپ کو مٹانا چاہتے ہیں؟"
        everyone_can_use: "ٹیگز ہر کوئی استعمال کر سکتا ہے"
        usable_only_by_groups: "ٹیگز ہر کسی کو نظر آتے ہیں، لیکن صرف درج ذیل گروپ ہی انہیں استعمال کر سکتے ہیں۔"
        visible_only_to_groups: "ٹیگز صرف مندرجہ ذیل گروپوں کو نظر آتے ہیں"
        cannot_save: "ٹیگ گروپ کو محفوظ نہیں کیا جا سکتا۔ یقینی بنائیں کہ کم از کم ایک ٹیگ موجود ہے، ٹیگ گروپ کا نام خالی نہیں ہے، اور ٹیگز کی اجازت کے لیے ایک گروپ کا انتخاب کیا گیا ہے۔"
        tags_placeholder: "ٹیگز تلاش کریں یا بنائیں"
        parent_tag_placeholder: "اختیاری"
        disabled: "ٹیگنگ غیر فعال ہے۔ "
      topics:
        none:
          unread: "آپ کے پاس کوئی بغیر پڑھے ٹاپک موجود نہیں۔"
          unseen: "آپ کے لیے کوئی ان دیکھے موضوعات نہیں ہیں۔"
          new: "آپ کے پاس کوئی نئے ٹاپک موجود نہیں۔"
          read: "ابھی تک آپ نے کوئی ٹاپکس نہیں پڑھے۔"
          posted: "ابھی تک آپ نے کسی ٹاپک میں پوسٹ نہیں کیا۔"
          latest: "کوئی تازہ ترین ٹاپک موجود نہیں ہیں۔"
          bookmarks: "ابھی تک آپ کے بُک مارک کیے ہوے کوئی ٹاپک نہیں ہیں۔"
          top: "کوئی ٹاپ ٹاپک موجود نہیں ہیں۔"
    invite:
      custom_message: "<a href>اپنی مرضی کا پیغام</a> لکھ کر، اپنے دعوت نامہ کو ذرا سا مذید ذاتی بنائیں۔"
      custom_message_placeholder: "اپنی مرضی کے پیغام درج کریں"
      approval_not_required: "جیسے ہی صارف اس دعوت کو قبول کرے گا اسے خودکار طور پر منظور کر لیا جائے گا۔"
      custom_message_template_forum: "ارے، آپ کو اس فورم میں شامل ہونا چاہیے!"
      custom_message_template_topic: "ارے، میں نے سوچا کہ آپ اِس ٹاپک سے لطف اندوز ہوں گے!"
    forced_anonymous: "انتہائی بوجھ کی وجہ سے، یہ عارضی طور پر سب کو ایسے دکھایا جا رہا ہے جیسے لاگ آؤٹ صارف اِسے دیکھتے ہیں۔"
    forced_anonymous_login_required: "سائٹ بہت زیادہ بوجھ میں ہے اور اس وقت لوڈ نہیں کی جا سکتی، چند منٹوں میں دوبارہ کوشش کریں۔"
    footer_nav:
      back: "واپس"
      forward: "آگے"
      share: "شیئر"
      dismiss: "بر خاست کریں"
    safe_mode:
      enabled: "سیف موڈ فعال ہے، سیف موڈ سے باہر نکلنے کے لئے اِس براؤزر وِنڈو کو بند کریں"
    image_removed: "(تصویر ہٹا دی گئی)"
    pause_notifications:
      options:
        half_hour: "30 منٹ"
        one_hour: "1 گھنٹہ"
        two_hours: "2 گھنٹے"
        tomorrow: "کل تک"
      set_schedule: "اطلاع کا شیڈول مرتب کریں"
    trust_levels:
      names:
        newuser: "نیا صارف"
        basic: "بَیسِک صارف"
        member: "ممبر"
        regular: "رَیگولر"
        leader: "لِیڈر"
      detailed_name: "%{level}: %{name}"
    pick_files_button:
      unsupported_file_picked: "آپ نے غیر معاونت شدہ فائل منتخب کی ہے۔ معاون فائل کی اقسام — %{types}."
    user_activity:
      no_activity_title: "ابھی تک کوئی سرگرمی نہیں"
      no_replies_title: "آپ نے ابھی تک کسی بھی عنوان کا جواب نہیں دیا ہے"
      no_drafts_title: "آپ نے کوئی ڈرافٹ شروع نہیں کیا ہے"
      no_drafts_body: "پوسٹ کرنے کے لیے بالکل تیار نہیں؟ جب بھی آپ کوئی موضوع، جواب، یا ذاتی پیغام لکھنا شروع کریں گے تو ہم خود بخود ایک نیا مسودہ محفوظ کریں گے اور اسے یہاں درج کریں گے۔ رد کرنے کے لیے کینسل بٹن کو منتخب کریں یا بعد میں جاری رکھنے کے لیے اپنے ڈرافٹ کو محفوظ کریں۔"
      no_likes_title: "آپ نے ابھی تک کوئی عنوان پسند نہیں کیا ہے"
      no_likes_body: "کودنے اور تعاون شروع کرنے کا ایک بہترین طریقہ یہ ہے کہ پہلے سے ہو چکی گفتگو کو پڑھنا شروع کریں، اور اپنی پسند کی پوسٹس پر %{heartIcon} کو منتخب کریں!"
      no_topics_title: "آپ نے ابھی تک کوئی عنوان شروع نہیں کیا ہے"
      no_topics_title_others: "%{username} نے ابھی تک کوئی عنوان شروع نہیں کیا ہے"
      no_read_topics_title: "آپ نے ابھی تک کوئی عنوان نہیں پڑھا ہے"
      no_read_topics_body: "ایک بار جب آپ بحثیں پڑھنا شروع کر دیں، تو آپ کو یہاں ایک فہرست نظر آئے گی۔ پڑھنا شروع کرنے کے لیے، ایسے عنوانات تلاش کریں جو آپ کی دلچسپی <a href='%{topUrl}'>ٹاپ</a> یا <a href='%{categoriesUrl}'>زمرہ جات</a> یا کلیدی لفظ %{searchIcon}کے ذریعے تلاش کریں۔"
    no_group_messages_title: "کوئی گروپ پیغامات نہیں ملے"
    topic_entrance:
      sr_jump_top_button: "پہلی پوسٹ پر جائیں"
      sr_jump_bottom_button: "آخری پوسٹ پر جائیں"
    fullscreen_table:
      expand_btn: "ٹیبل کو پھیلائیں"
    second_factor_auth:
      redirect_after_success: "دو فیکٹر کی توثیق کامیاب ہے۔ پچھلے صفحہ…پر ری ڈائریکٹ کیا جا رہا ہے۔"
    sidebar:
      unread_count:
        one: "%{count} بغیر پڑھا ہوا"
        other: "%{count} بغیر پڑھے ہوئے"
      new_count:
        one: "%{count} نیا"
        other: "%{count} نئے"
      more: "مزید"
      all_categories: "تمام زُمرَہ جات"
      edit_navigation_modal_form:
        filter_dropdown:
          all: "تمام"
      sections:
        custom:
          save: "محفوظ کریں"
          delete: "مٹائیں"
          links:
            reset: "دوبارہ پہلے جیسا کر دیں"
            icon:
              label: "آئیکن"
            name:
              label: "نام"
            value:
              label: "لنک"
        about:
          header_link_text: "بارے میں"
        messages:
          header_link_text: "پیغامات"
          links:
            inbox: "اِن باکس"
            sent: "بھیجا جا چکا"
            new: "نیا"
            new_with_count: "نیا (%{count})"
            unread: "بغیر پڑھے"
            unread_with_count: "بغیر پڑھا (%{count})"
            archive: "آر کائیو"
        tags:
          header_link_text: "ٹیگز"
        categories:
          header_link_text: "زُمرَہ جات"
        community:
          edit_section:
            header_dropdown: "مرضی کے مطابق بنائیں"
          links:
            about:
              content: "بارے میں"
            admin:
              content: "ایڈمن"
            badges:
              content: "بَیج"
            topics:
              content: "ٹاپکس"
            faq:
              content: "عمومی سوالات"
            groups:
              content: "گروپس"
            users:
              content: "صارفین"
            my_posts:
              content: "میری پوسٹ"
            review:
              content: "جائزہ لیں"
    until: "جب تک:"
    form_templates:
      upload_field:
        upload: "اَپ لوڈ"
        uploading: "اَپ لوڈ کیا جا رہا ہے"
      errors:
        typeMismatch:
          default: "براہ کرم، ایک قابلِ قبول قدر درج کریں۔"
          email: "براہ کرم، ایک قابلِ قبول ایِ میل ایڈریس درج کریں."
    table_builder:
      modal:
        help:
          enter_key: "اَینٹر"
      edit:
        modal:
          cancel: "منسوخ"
          create: "محفوظ کریں"
          reason: "آپ ترمیم کیوں کر رہے ہیں؟"
      spreadsheet:
        show: "دکھائیں"
        about: "بارے میں"
  admin_js:
    type_to_filter: "کو فلٹر کرنے کے لیے ٹائپ کریں…"
    admin:
      title: "ڈِسکورس ایڈمن"
      moderator: "ماڈریٹر"
      tags:
        remove_muted_tags_from_latest:
          always: "ہمیشہ"
          only_muted: "جب اکیلے یا دوسرے خاموش کردہ ٹیگز کے ساتھ استعمال ہو"
          never: "کبھی نہیں"
      reports:
        title: "دستیاب رپورٹوں کی فہرست"
      dashboard:
        title: "ڈَیش بورڈ"
        last_updated: "ڈَیش بورڈ اَپ ڈیٹ کیا گیا:"
        discourse_last_updated: "ڈسکورس اَپ ڈیٹ کیا گیا:"
        version: "ورژن"
        up_to_date: "آپ اَپ ٹو ڈیٹ ہیں!"
        critical_available: "ایک انتہائی اہم اَپ ڈیٹ دستیاب ہے۔"
        updates_available: "اَپ ڈیٹس دستیاب ہیں۔"
        please_upgrade: "براہ مہربانی اَپ گریڈ کرلیں!"
        no_check_performed: "اَپ ڈیٹس کے لئے چیک نہیں کیا گیا۔ اِس بات کو یقینی بنائیں کہ sidekiq چل رہا ہے۔"
        stale_data: "اَپ ڈیٹس کے لئے حال ہی میں چیک نہیں کیا گیا۔ اِس بات کو یقینی بنائیں کہ sidekiq چل رہا ہے۔"
        version_check_pending: "لگتا ہے آپ نے حال ہی میں اَپ گریڈ کیا ہے۔ بہت خوب!"
        installed_version: "انسٹال کیا ہوا"
        latest_version: "تازہ ترین"
        problems_found: "آپ کی موجودہ سائٹ ترتیبات کے مطابق کچھ مشورے"
        new_features:
          learn_more: "مزید جانیں..."
        last_checked: "آخری دفعہ چیک کیا گیا"
        refresh_problems: "رِیفریش"
        no_problems: "کوئی مسائل نہیں پائے گئے۔"
        moderators: "ماڈریٹرز:"
        admins: "ایڈمن:"
        silenced: "خاموش:"
        suspended: "معطل کردہ:"
        private_messages_short: "پغم"
        private_messages_title: "پیغامات"
        mobile_title: "موبائل"
        space_used: "%{usedSize} استعمال کیا گیا"
        space_used_and_free: "%{usedSize} (%{freeSize} فارغ)"
        uploads: "اَپ لوڈز"
        backups: "بیک اَپس"
        backup_count:
          one: "%{location}پر %{count} بیک اپ"
          other: "%{location} پر %{count} بیک اپ"
        lastest_backup: "تازہ ترین: %{date}"
        traffic_short: "ٹریفک"
        traffic: "ایپلیکیشن ویب رِیکَویسٹس"
        page_views: "صفحہ کے ملاحظات"
        page_views_short: "صفحہ ملاحظات"
        show_traffic_report: "تفصیلی ٹریفک رپورٹ دکھائیں"
        community_health: کمیونٹی صحت
        moderators_activity: ماڈریٹرز سرگرمی
        whats_new_in_discourse: ڈسکورس میں کیا نیا ہے؟
        activity_metrics: سرگرمی مَیٹرِکس
        all_reports: "تمام رپورٹیں"
        general_tab: "عام"
        moderation_tab: "ماڈریٹر کا کام"
        security_tab: "سیکورٹی"
        reports_tab: "رپورٹیں"
        report_filter_any: "کوئی بھی"
        disabled: غیر فعال
        timeout_error: معذرت، ڈیٹا کمانڈ میں کافی وقت لگ رہا ہے، براہ مہربانی ایک چھوٹا وقفہ منتخب کریں
        exception_error: معذرت، ڈیٹا کمانڈ چلاتے ہوئے ایک خرابی کا سامنا کرنا پڑا۔
        too_many_requests: آپ نے یہ کارروائی بہت زیادہ دفعہ کی ہے۔ براہ کرم دوبارہ کوشش کرنے سے قبل انتظار کریں۔
        not_found_error: معذرت، یہ رپورٹ موجود نہیں
        filter_reports: رپورٹیں فِلٹر کریں
        reports:
          trend_title: "%{percent} تبدیلی۔ فی الحال %{current}، پچھلے عرصے میں %{prev} تھا۔"
          today: "آج"
          yesterday: "کَل"
          last_7_days: "آخری 7"
          last_30_days: "آخری 30"
          all_time: "تمام اوقات"
          7_days_ago: "7 دن پہلے"
          30_days_ago: "30 دن پہلے"
          all: "تمام"
          view_table: "ٹیبل"
          view_graph: "گراف"
          refresh_report: "رپورٹ رِیفریش کریں"
          daily: روزانہ
          monthly: ماہانہ
          weekly: ہفتہ وار
          dates: "تاریخیں (UTC)"
          groups: "تمام گروپس"
          disabled: "یہ رپورٹ غیر فعال ہے"
          totals_for_sample: "نمونہ کیلئے کل"
          average_for_sample: "نمونہ کیلئے اوسط"
          total: "تمام وقت کے کل"
          no_data: "ظاہر کرنے کیلئے کوئی ڈیٹا نہیں۔"
          trending_search:
            more: '<a href="%{basePath}/admin/logs/search_logs">تلاشی کے لاگز</a>'
            disabled: 'سرچ رجحان کی رپورٹ غیر فعال ہے۔ اعداد و شمار جمع کرنے کیلئے <a href="%{basePath}/admin/site_settings/category/all_results?filter=log%20search%20queries">لاگ سرچ قُوَیریز</a> کو فعال کریں۔'
          average_chart_label: اوسط
          filters:
            file_extension:
              label: فائل ایکسٹینشن
            group:
              label: گروپ
            category:
              label: زمرہ
            include_subcategories:
              label: "ذیلی زمرہ جات شامل کریں۔"
      groups:
        new:
          title: "نیا گروپ"
          create: "بنائیں"
          name:
            too_short: "گروپ کا نام بہت چھوٹا ہے"
            too_long: "گروپ کا نام بہت طویل ہے"
            available: "گروپ کا نام دستیاب ہے"
            not_available: "گروپ کا نام دستیاب نہیں ہے"
            blank: "گروپ کا نام خالی نہیں ہو سکتا"
        manage:
          interaction:
            email: اِی میل
            incoming_email: "اپنی مرضی کا اِنکَمِنگ اِیمیل ایڈریس"
            incoming_email_placeholder: "اِیمیل ایڈریس درج کریں"
            visibility: نموداری
            visibility_levels:
              title: "کون اِس گروپ کو دیکھ سکتا ہے؟"
              public: "ہر کوئی"
              logged_on_users: "لاگ شدہ صارفین"
              members: "گروپ کے مالکان، ممبران اور ماڈریٹرز"
              staff: "گروپ کے مالکان اور ناظمین"
              owners: "گروپ مالکان"
              description: "ایڈمن تمام گروپس دیکھ سکتے ہیں۔"
            members_visibility_levels:
              title: "اس گروپ کے اراکین کو کون دیکھ سکتا ہے؟"
              description: "ایڈمنز تمام گروپس کے ممبران کو دیکھ سکتے ہیں۔ Flair تمام صارفین کو نظر آتا ہے۔"
            publish_read_state: "گروپ پیغامات پر گروپ رِیڈ اسٹیٹ شائع کریں۔"
          membership:
            automatic: خود کار طریقے سے
            trust_levels_title: "ممبران کو شامل کرتے وقت خود کار طریقے سے دیا جانے والا ٹرسٹ لَیول:"
            effects: اثرات
            trust_levels_none: "کوئی نہیں"
            automatic_membership_email_domains: "جو صارفین ایک ایسے اِیمیل ڈومین کے ساتھ رجسٹر کرتے ہیں جو اِس فہرست میں سے کسی ایک سے پورا ملتا ہے، تو اُن کو خود کار طریقے سے اِس گروپ میں شامل کر دیا جائے گا:"
            automatic_membership_user_count:
              one: "%{count} صارف کے پاس نئے ای میل ڈومینز ہیں اور اسے گروپ میں شامل کیا جائے گا۔"
              other: "%{count} صارفین کے پاس نئے ای میل ڈومینز ہیں اور انہیں گروپ میں شامل کیا جائے گا۔"
            automatic_membership_associated_groups: "جو صارفین یہاں درج سروس پر گروپ کے ممبر ہیں وہ سروس کے ساتھ لاگ ان ہونے پر خود بخود اس گروپ میں شامل ہو جائیں گے۔"
            primary_group: "خود کار طریقے سے پرائمری گروپ کے طور پر مقرر کریں"
        name_placeholder: "گروپ کا نام، کوئی خالی جگہ نہیں، نامِ صارفین کے اصولوں کے مطابق"
        primary: "پرائمری گروپ"
        no_primary: "(کوئی پرائمری گروپ نہیں)"
        title: "گروپس"
        edit: "گروپس میں ترمیم کریں"
        refresh: "رِیفریش"
        about: "یہاں اپنے گروپ کی رکنیت کو اور ناموں میں ترمیم کریں"
        group_members: "گروپ کے اراکین"
        delete: "مٹائیں"
        delete_failed: "گروپ کو مٹانے میں ناکامی۔ اگر یہ ایک خودکار گروپ ہے تو اسے ختم نہیں کیا جا سکتا۔"
        delete_automatic_group: یہ ایک خودکار گروپ ہے اور اسے حذف نہیں کیا جا سکتا۔
        delete_owner_confirm: "'%{username}' کے لیے مالک کے استحقاق کو ہٹائیں؟"
        add: "شامل کریں"
        custom: "اپنی مرضی کا"
        automatic: "خود کار طریقے سے"
        default_title: "ڈِیفالٹ عنوان"
        default_title_description: "گروپ کے تمام صارفین پر لاگو کیا جائے گا"
        group_owners: مالکان
        add_owners: مالکان شامل کریں
        none_selected: "شروع کرنے کے لئے ایک گروپ منتخب کریں"
        no_custom_groups: "ایک نیا \"اپنی مرضی کا\" گروپ بنائیں"
      api:
        generate_master: "ماسٹر API کِی تخلیق کریں"
        none: "کوئی فعال API کیز اِس وقت موجود نہیں ہیں۔"
        user: "صارف"
        title: "API"
        key: "کی"
        created: بنایا گیا
        updated: اپ ڈیٹ
        last_used: آخری بار استعمال
        never_used: (کبھی نہیں)
        generate: "تخلیق کریں"
        undo_revoke: "کالعدم کریں۔"
        revoke: "منسوخ کریں"
        all_users: "تمام صارفین"
        active_keys: "ایکٹو API کیز"
        manage_keys: چابیاں منظم کریں
        show_details: تفصیلات
        description: تفصیل
        no_description: (کوئی وضاحت نہیں)
        all_api_keys: تمام API کی چابیاں
        user_mode: صارف کی سطح
        scope_mode: دائرہ کار
        impersonate_all_users: کسی بھی صارف کی نقالی
        single_user: "واحد صارف"
        user_placeholder: صارف نام درج کریں۔
        description_placeholder: اس چابی کو کس کام کے لیے استعمال کیا جائے گا؟
        save: محفوظ کریں
        new_key: نئی API چابی
        revoked: منسوخ
        delete: مستقل طور پر مٹائیں
        not_shown_again: یہ چابی دوبارہ نہیں دکھائی جائے گی۔ یقینی بنائیں کہ آپ جاری رکھنے سے پہلے ایک کاپی کرلیں۔
        continue: جاری رکھی
        scopes:
          description: |
            اسکوپس استعمال کرتے وقت، آپ API چابی کو اختتامی پوائنٹس کے مخصوص سیٹ تک محدود کر سکتے ہیں۔
            آپ یہ بھی وضاحت کر سکتے ہیں کہ کن پیرامیٹرز کی اجازت ہوگی۔ متعدد اقدار کو الگ کرنے کے لیے کوما استعمال کریں۔
          title: اسکوپس
          granular: دانے دار
          read_only: صرف پڑھنے کیلے
          global: عالمی
          global_description: API چابی پر کوئی پابندی نہیں ہے اور تمام اینڈ پوائنٹس قابل رسائی ہیں۔
          resource: وسائل
          action: عمل
          allowed_parameters: اجازت یافتہ پیرامیٹر
          optional_allowed_parameters: اجازت شدہ پیرامیٹرز (اختیاری)
          any_parameter: (کوئی بھی پیرامیٹر)
          allowed_urls: اجازت یافتہ URLs
          descriptions:
            global:
              read: API کی کو صرف پڑھنے تک محدود کریں۔
            topics:
              read: اس میں کوئی موضوع یا کوئی مخصوص پوسٹ پڑھیں۔ آر ایس ایس کی بھی حمایت حاصل ہے۔
              write: ایک نیا موضوع بنائیں یا موجودہ موضوع پر پوسٹ کریں۔
              read_lists: ٹاپک، نیا، تازہ ترین، وغیرہ جیسے عنوانات کی فہرستیں پڑھیں۔ RSS بھی تعاون یافتہ ہے۔
            posts:
              edit: کسی بھی پوسٹ یا مخصوص میں ترمیم کریں۔
            categories:
              list: زمروں کی فہرست حاصل کریں۔
              show: ID کے لحاظ سے ایک زمرہ حاصل کریں۔
            uploads:
              create: ایک نئی فائل اپ لوڈ کریں یا بیرونی اسٹوریج پر سنگل یا ملٹی پارٹ ڈائریکٹ اپ لوڈز شروع کریں۔
            users:
              bookmarks: صارف کے بُک مارکس کی فہرست بنائیں۔ یہ ICS فارمیٹ استعمال کرتے وقت بُک مارک ریمائنڈرز لوٹاتا ہے۔
              sync_sso: DiscourseConnect کا استعمال کرتے ہوئے صارف کو سنکرونائز کریں۔
              show: صارف کے بارے میں معلومات حاصل کریں۔
              check_emails: صارف ای میلز کی فہرست.
              update: صارف کی پروفائل کی معلومات کو اپ ڈیٹ کریں۔
              log_out: صارف کے لیے تمام سیشن لاگ آؤٹ کریں۔
              anonymize: صارف اکاؤنٹس کو گمنام بنائیں۔
              delete: صارف کے اکاؤنٹس کومٹائیں۔
              list: صارفین کی فہرست حاصل کریں۔
            email:
              receive_emails: آنے والی ای میلز پر کارروائی کرنے کے لیے اس دائرہ کار کو میل وصول کنندہ کے ساتھ جوڑیں۔
            badges:
              create: ایک نیا بیج بنائیں۔
              show: بیج کے بارے میں معلومات حاصل کریں۔
              update: ایک بیج کو اپ ڈیٹ کریں۔
              delete: ایک بیج مٹائیں۔
              list_user_badges: صارف کے بیجز کی فہرست
              assign_badge_to_user: کسی صارف کو بیج تفویض کریں۔
              revoke_badge_from_user: کسی صارف سے بیج منسوخ کریں۔
      web_hooks:
        title: "وَیب ھُوک٘س٘"
        none: "اِس وقت کوئی وَیب ھُوک٘س٘ نہیں ہیں۔"
        instruction: "جب آپ کی ویب سائٹ میں مخصوص واقعات پیش آتے ہیں تو وَیب ھُوک٘س٘ ڈِسکورس کو بیرونی سروسوں کو مطلع کرنے کے قابل بناتے ہیں۔ جب وَیب ھُوک٘ کو متحرک کیا جائے گا، فراہم کیے گئے یو.آر.ایلز. کو ایک POST ریکویسٹ بھیج دی جائے گی۔"
        detailed_instruction: "جب منتخب کیا گیا واقعہ پیش آئے گا تو فراہم کیے گئے یو.آر.ایل. کو ایک POST ریکویسٹ بھیج دی جائے گی۔"
        new: "نیا وَیب ھُوک٘"
        create: "بنائیں"
        edit: "ترمیم کریں"
        save: "محفوظ کریں"
        controls: "کنٹرولز"
        go_back: "واپس فہرست پر"
        payload_url: "پَیلوڈ یو.آر.ایل."
        payload_url_placeholder: "https://example.com/postreceive"
        secret_invalid: "سیکرٹ میں کوئی بھی خالی حروف نہ ہونا ضروری ہے۔"
        secret_too_short: "سیکرٹس کا کم از کم 12 حروف پر مشتمل ہونا ضروری ہے۔"
        secret_placeholder: "ایک اختیاری سٹرنگ، سِگنَیچر تخلیق کرنے کیلئے استعمال کیا جاتا ہے"
        event_type_missing: "آپ کو کم از کم ایک واقعہ کی قسم قائم کرنا ضروری ہے۔"
        content_type: "کونٹنٹ کی قسم"
        secret: "سیکرٹ"
        event_chooser: "کونسے واقعات اِس وَیب ھُوک٘ کو متحرک کریں؟"
        wildcard_event: "مجھے سب کچھ بھیجیں۔"
        individual_event: "انفرادی واقعات کو منتخب کریں۔"
        verify_certificate: "پَیلوڈ یو.آر.ایل. کا TLS سرٹیفکیٹ چیک کریں"
        active: "فعال"
        active_notice: "جب واقعہ پیش آئے گا تو ہم اُس کی تفصیلات پہنچا دیں گے۔"
        categories_filter_instructions: "متعلقہ وَیب ھُوک٘س٘ صرف اُس صورت میں متحرک کیے جائیں گے اگر واقعہ مخصوص زمروں کے ساتھ تعلق رکھتا ہے۔ تمام زمرہ جات کے لئے وَیب ھُوک٘س٘ متحرک کرنے کیلئے خالی چھوڑ دیں۔"
        categories_filter: "متحرک کیے گئے زمرہ جات"
        tags_filter_instructions: "متعلقہ وَیب ھُوک٘س٘ صرف اُس صورت میں متحرک کیے جائیں گے اگر واقعہ مخصوص ٹیگز کے ساتھ تعلق رکھتا ہے۔ تمام ٹیگز کے لئے وَیب ھُوک٘س٘ متحرک کرنے کیلئے خالی چھوڑ دیں۔"
        tags_filter: "متحرک ٹیگز"
        groups_filter_instructions: "متعلقہ وَیب ھُوک٘س٘ صرف اُس صورت میں متحرک کیے جائیں گے اگر واقعہ مخصوص گروپوں کے ساتھ تعلق رکھتا ہے۔ تمام گروپوں کے لئے وَیب ھُوک٘س٘ متحرک کرنے کیلئے خالی چھوڑ دیں۔"
        groups_filter: "متحرک کیے گئے گروپ"
        delete_confirm: "اِس وَیب ھُوک کومٹائیں؟"
        like_event:
          post_liked: "جب کوئی صارف کسی پوسٹ کو پسند کرتا ہے۔"
        delivery_status:
          title: "موصول ہونے کی آگاہی"
          inactive: "غیر فعال"
          failed: "ناکامی"
          successful: "کامیابی"
          disabled: "غیر فعال"
        events:
          none: "کوئی متعلقہ واقعات موجود نہیں۔"
          redeliver: "دوبارہ ڈیلیور کریں"
          incoming:
            one: "ایک نیا واقعہ موجود ہے۔"
            other: "%{count} نئے واقعات موجود ہیں۔"
          completed_in:
            one: "%{count} سیکنڈ میں مکمل ہوا۔"
            other: "%{count} سیکنڈ میں مکمل ہوا۔"
          request: "ریکویسٹ"
          response: "جواب"
          redeliver_confirm: "کیا آپ واقعی وہی پَیلوڈ دوبارہ ڈیلیور کرنا چاہتے ہیں؟"
          headers: "ہیڈرز"
          payload: "پَیلوڈ"
          body: "متن"
          ping: "پِنگ"
          status: "سٹیٹس کوڈ"
          event_id: "ID"
          timestamp: "بنایا گیا"
          completion: "مدتِ تکمیل"
          actions: "عوامل"
      plugins:
        title: "پلَگ اِنز"
        installed: "انسٹال کیے ہوے پلَگ اِنز"
        name: "نام"
        none_installed: "آپ کے پاس کوئی پلَگ اِنز اِنسٹال نہیں ہوئے ہیں۔"
        version: "ورژن"
        enabled: "فعال؟"
        is_enabled: "Y"
        not_enabled: "N"
        change_settings_short: "سیٹِنگ"
        howto: "میں پلَگ اِنز کیسے انسٹال کروں؟"
        author: "%{author} کی طرف سے"
        learn_more: "مزید جانیں"
      backups:
        title: "بیک اَپس"
        menu:
          backups: "بیک اَپس"
          logs: "لاگز"
        none: "کوئی بیک اَپ دستیاب نہیں۔"
        read_only:
          enable:
            title: "صرف پڑھنے کا مَوڈ فعال کریں"
            label: "\"صرف پڑھنا\" فعال کریں"
            confirm: "کیا آپ واقعی صرف پڑھنے کا مَوڈ فعال کرنا چاہتے ہیں؟"
          disable:
            title: "صرف پڑھنے کا مَوڈ غیر فعال کریں"
            label: "\"صرف پڑھنا\" غیر فعال کریں"
        columns:
          filename: "فائل کا نام"
          size: "سائز"
        upload:
          label: "اَپ لوڈ"
          title: "اِس صورتحال کیلئے ایک بیک اَپ اَپ لوڈ کریں"
          success: "'%{filename}' کامیابی سے اَپ لوڈ کردی گئی ہے۔ فائل پر اب کام جا ری ہے اور فہرست میں ظاہر ہونے کیلئے ایک منٹ تک لگ سکتا ہے۔"
          error: "اَپ لوڈ کرتے وقت ایک خرابی کا سامنا کرنا پڑا '%{filename}': %{message}"
        operations:
          failed: "%{operation} ناکام رہا۔ براہ مہربانی لاگز چیک کریں۔"
          cancel:
            label: "منسوخ"
            title: "موجودہ کارروائی منسوخ کریں"
            confirm: "کیا آپ واقعی موجودہ کارروائی منسوخ کرنا چاہتے ہیں؟"
          backup:
            label: "بیک اَپ"
            title: "بیک اَپ بنائیں"
            confirm: "کیا آپ نیا بیک اَپ شروع کرنا چاہتے ہیں؟"
          download:
            label: "ڈاؤن لوڈ"
            title: "ڈاؤن لوڈ لنک کے ساتھ اِیمیل بھیجیں"
            alert: "اِس بیک اَپ کو ڈاؤن لوڈ کرنے کا لِنک آپ کو اِیمیل کر دیا گیا ہے۔"
          destroy:
            title: "بیک اَپ کو ہٹائیں"
            confirm: "کیا آپ واقعی اِس بیک اَپ کو ختم کرنا چاہتے ہیں؟"
          restore:
            is_disabled: "رِیسٹور سائٹ سیٹِنگ میں غیر فعال ہے۔"
            label: "رِیسٹور"
            title: "بیک اَپ بحال کریں"
            confirm: "کیا آپ واقعی اِس بیک اَپ کو بحال کرنا چاہتے ہیں؟"
          rollback:
            label: "رول بیک کریں"
            title: "ڈیٹا بیس کو پِچھلی چالو حالت تک رول بیک کریں"
            confirm: "کیا آپ واقعی پِچھلی چالو حالت تک ڈیٹا بیس کو رول بیک کرنا چاہتے ہیں؟"
        location:
          local: "مقامی سٹوریج"
          s3: "S3"
        backup_storage_error: "بیک اپ سٹوریج تک رسائی حاصل کرنے میں ناکامی: %{error_message}"
      export_csv:
        success: "ایکسپورٹ شروع کر دیا گیا، عمل مکمل ہونے پر آپ کو پیغام کے ذریعے مطلع کر دیا جائے گا۔"
        failed: "ایکسپورٹ ناکام رہا۔ براہ مہربانی لاگز چیک کریں۔"
        button_text: "ایکسپورٹ"
        button_title:
          user: "مکمل صارف فہرست CSV فارمیٹ میں ایکسپورٹ کریں۔"
          staff_action: "مکمل سٹاف کی کارروایوں کا لاگ CSV فارمیٹ میں ایکسپورٹ کریں۔"
          screened_email: "مکمل اسکریننگ کیے گئے اِیمیلز کی فہرست CSV فارمیٹ میں ایکسپورٹ کریں۔"
          screened_ip: "مکمل اسکریننگ کیے گئے IP ایڈریسوں کی فہرست CSV فارمیٹ میں ایکسپورٹ کریں۔"
          screened_url: "مکمل اسکریننگ کیے گئے URL کی فہرست CSV فارمیٹ میں ایکسپورٹ کریں۔"
      export_json:
        button_text: "ایکسپورٹ"
      invite:
        button_text: "دعوت بھیجیں"
        button_title: "دعوت بھیجیں"
      customize:
        title: "مرضی کے مطابق بنائیں"
        preview: "پیشگی دیکھیں"
        explain_preview: "اِس تِھیم کے ساتھ سائٹ ملاحظہ کریں"
        save: "محفوظ کریں"
        new: "نیا"
        new_style: "نیا سٹائل"
        install: "انسٹال"
        delete: "مٹائیں"
        delete_confirm: 'کیا آپ واقعی "%{theme_name}" مٹانا چاہتے ہیں؟'
        color: "رنگ"
        opacity: "دھندلاپن"
        copy: "نقل"
        copy_to_clipboard: "کلِپ بورڈ میں کاپی کریں"
        copied_to_clipboard: "کلِپ بورڈ میں کاپی کر لیا گیا"
        copy_to_clipboard_error: "کلِپ بورڈ میں ڈیٹا کاپی کرنے پر خرابی کا سامنا کر نا پرا"
        theme_owner: "ناقابلِ ترمیم، ملکیت:"
        email_templates:
          title: "اِی میل"
          subject: "موضوع"
          multiple_subjects: "اِس اِیمیل ٹَیمپلیٹ کے ایک سے زیادہ مضامین ہیں۔"
          body: "متن"
          revert: "تبدیلیاں لوٹائیں"
          revert_confirm: "کیا آپ واقعی تبدیلیاں لوٹانا چاہتے ہیں؟"
        component:
          all_filter: "تمام"
          disabled_filter: "غیر فعال"
        theme:
          theme: "تھیم"
          component: "جزو"
          components: "اجزاء"
          theme_name: "تھیم نام"
          component_name: "جزو نام"
          themes_intro: " شروعات کیلئے، ایک موجودہ تھیم منتخب کریں یا ایک نئی انسٹال کریں"
          beginners_guide_title: "ڈسکورس تِھیمز کا استعمال کرنے کیلئے ابتدائی رہنمائی"
          developers_guide_title: "ڈسکورس تِھیمز کیلئے ڈویلپر رہنمائی"
          browse_themes: "کمیونٹی تِھیمز دیکھیں"
          customize_desc: "مرضی کے مطابق بنائیں:"
          title: "تِھیمز"
          create: "بنائیں"
          create_type: "قِسم"
          create_name: "نام"
          save: "محفوظ کریں"
          long_title: "اپنی سائٹ کے رنگ، سی ایس ایس اور ایچ ٹی ایم ایل میں ترمیم کریں"
          edit: "ترمیم"
          edit_confirm: "یہ ایک ریمَوٹ تِھیم ہے، اگر آپ سی ایس ایس / ایچ ٹی ایم ایل میں ترمیم کرتے ہیں تو اگلی دفعہ تِھیم اَپ ڈیٹ ہونے پر یہ تبدیلیاں مٹا دی جائیں گی۔"
          update_confirm: "اپ ڈیٹ کی وجہ سے یہ مقامی تبدیلیاں مٹ جائیں گی۔ کیا آپ واقعی آگے جانا چاہتے ہیں؟"
          update_confirm_yes: "جی ہاں، اپ ڈیٹ جاری رکھیں"
          common: "عام"
          desktop: "ڈیسک ٹاپ"
          mobile: "موبائل"
          settings: "ترتیبات"
          translations: "ترجمہ"
          extra_scss: "اضافی SCSS"
          extra_files: "اضافی فائلیں"
          extra_files_upload: "ان فائلوں کو دیکھنے کے لیے تھیم برآمد کریں۔"
          extra_files_remote: "ان فائلوں کو دیکھنے کے لیے تھیم ایکسپورٹ کریں یا گٹ ریپوزٹری کو چیک کریں۔"
          preview: "پیشگی دیکھیں"
          show_advanced: "اَیڈوانسڈ شعبہ دکھائیں"
          hide_advanced: "اَیڈوانسڈ شعبہ چھپائیں"
          hide_unused_fields: "اَیڈوانسڈ غیر استعمال شدہ چھپائیں"
          is_default: "تِھیم ڈیفالٹ کے طور پر فعال ہے"
          user_selectable: "صارفین تِھیم کو منتخب کرسکتے ہیں"
          color_scheme_user_selectable: "رنگ کی سکیم کو صارفین کی طرف سے منتخب کیا جا سکتا ہے"
          auto_update: "ڈسکورس اپ ڈیٹ ہونے پر آٹو اپ ڈیٹ"
          color_scheme: "رنگ پیلیٹ"
          default_light_scheme: "ہلکا (ڈیفالٹ)"
          color_scheme_select: "تِھیم میں استعمال ہونے والے رنگ منتخب کریں"
          custom_sections: "اپنی مرضی کے حصے:"
          theme_components: "تِھیم کے اجزاء"
          add_all_themes: "تمام تھیمز شامل کریں"
          convert: "تبدیل کریں"
          convert_component_alert: "کیا آپ واقعی اِس کمپنَینٹ کو تِھیم میں تبدیل کر دینا چاہتے ہیں؟ یہ %{relatives} سے کمپنَینٹ کے طور پر ہٹا دیا جائے گا۔"
          convert_component_tooltip: "اِس کمپنَینٹ کو تِھیم میں تبدیل کریں"
          convert_component_alert_generic: "کیا آپ واقعی اس جزو کو تھیم میں تبدیل کرنا چاہتے ہیں؟"
          convert_theme_alert: "کیا آپ واقعی اِس تِھیم کو کمپنَینٹ میں تبدیل کر دینا چاہتے ہیں؟ یہ %{relatives} سے بالائی چیز کے طور پر ہٹا دیا جائے گا۔"
          convert_theme_alert_generic: "کیا آپ واقعی اس تھیم کو جزو میں تبدیل کرنا چاہتے ہیں؟"
          convert_theme_tooltip: "اِس تِھیم کو کمپنَینٹ میں تبدیل کریں"
          inactive_themes: "غیر فعال تِھیمز:"
          inactive_components: "غیر استعمال شدہ کمپنَینٹ:"
          cancel: "منسوخ"
          broken_theme_tooltip: "اِس تِھیم کے CSS، HTML یا YAML میں غلطیاں موجود ہیں"
          disabled_component_tooltip: "یہ کمپنَینٹ غیر فعال کردیا گیا ہے"
          default_theme_tooltip: "یہ تِھیم سائٹ کی ڈیفالٹ تِھیم ہے"
          updates_available_tooltip: "اِس تِھیم کیلئے اَپ ڈیٹس دستیاب ہیں۔"
          and_x_more: "اور %{count} مزید۔"
          collapse: بند کریں
          uploads: "اَپ لوڈز"
          no_uploads: "آپ اپنی تِھیم کے ساتھ منسلک اثاثے، جیسے کہ فونٹ اور تصاویر، اَپ لوڈ کر سکتے ہیں"
          add_upload: "اَپ لوڈ شامل کریں"
          variable_name: "SCSS وار نام:"
          variable_name_invalid: "غلط وَیری اَیبل نام۔ صرف حرف و نمبر کی اجازت ہے۔ ایک حرف کے ساتھ شروع ہونا لاذمی ہے۔ منفرد ہونا لاذمی ہے۔"
          variable_name_error:
            invalid_syntax: "غلط وَیری اَیبل نام۔ صرف حرف و نمبر کی اجازت ہے۔ ایک حرف کے ساتھ شروع ہونا لاذمی ہے۔"
            no_overwrite: "غلط وَیری اَیبل نام۔ موجودہ وَیری اَیبل کے اوپر نہیں لکھا جا سکتا۔"
            must_be_unique: "غلط وَیری اَیبل نام۔ منفرد ہونا ضروری ہے۔"
          upload: "اَپ لوڈ"
          unsaved_changes_alert: "آپ نے ابھی تک اپنی تبدیلیوں کو محفوظ نہیں کیا ہے، کیا آپ ان کو رد کر کہ آگے جانا چاہتے ہیں؟"
          unsaved_parent_themes: "آپ نے تھیمز کے لیے جزو تفویض نہیں کیا ہے، کیا آپ آگے بڑھنا چاہتے ہیں؟"
          discard: "منسوخ"
          stay: "ادھر رہیں"
          css_html: "اپنی مرضی کے مطابق CSS/HTML"
          edit_css_html: "CSS/HTML ترمیم کریں"
          edit_css_html_help: "آپ نے کوئی بھی CSS یا HTML ترمیم نہیں کیا ہے"
          delete_upload_confirm: "اِس اَپ لوڈ کومٹائیں؟ (تِھیم CSS کام کرنا بند کر سکتی ہے!)"
          component_on_themes: "ان تھیمز پر جزو شامل کریں"
          included_components: "شامل اجزاء"
          add_all: "سب شامل کریں"
          import_web_tip: "رِیپَوزِٹَری میں موجود تِھیم"
          direct_install_tip: "کیا آپ واقعی ذیل میں درج ریپوزٹری سے <strong>%{name}</strong> انسٹال کرنا چاہتے ہیں؟"
          import_file_tip: ".tar.gz، .zip، یا .dcstyle.json فائل میں موجود تِھیم"
          is_private: "تھِیم ایک ذاتی گِٹ رِیپَوزِٹَری میں ہے"
          remote_branch: "برانچ کا نام (اختیاری)"
          public_key: "رِیپَوزِٹَری کو درج ذیل پبلک کلید ایکسَیس فراہم کریں:"
          install: "انسٹال"
          installed: "انسٹال کیا ہوا"
          install_popular: "مقبول"
          install_upload: "آپ کی ڈیوائس سے"
          install_git_repo: "گِٹ رِیپَوزِٹَری میں سے"
          install_create: "نیا بنائیں"
          duplicate_remote_theme: "تھیم کا جزو \"%{name}\" پہلے ہی انسٹال ہے، کیا آپ واقعی ایک اور کاپی انسٹال کرنا چاہتے ہیں؟"
          about_theme: "بارے میں"
          license: "لائسنس"
          version: "ورژن:"
          authors: "مصنف:"
          creator: "بنائی گئی:"
          source_url: "ذریعہ"
          enable: "فعال کریں"
          disable: "غیر فعال کریں"
          disabled: "یہ کمپنَینٹ غیر فعال کردیا گیا ہے۔"
          disabled_by: "یہ کمپنَینٹ غیر فعال کردینے والا"
          required_version:
            error: "یہ تِھیم خود کار طریقے سے غیر فعال کر دی گئی ہے کیونکہ یہ ڈِسکورس کے اِس ورژن کیلئے ناموافق ہے۔"
            minimum: "ڈِسکورس ورژن %{version} یا اُس سے اوپر ضروری ہے۔"
            maximum: "ڈِسکورس ورژن %{version} یا اُس سے نیچے ضروری ہے۔"
          update_to_latest: "تازہ ترین ورژن تک اِپ ڈَیٹ کریں"
          check_for_updates: "اپ ڈیٹ کے لیے چیک کریں"
          up_to_date: "تِھیم اَپ ڈَیٹ ہے، آخری دفعہ چَیک کیا:"
          has_overwritten_history: "موجودہ تھیم ورژن اب موجود نہیں ہے کیونکہ گٹ ہسٹری کو زبردستی دھکا لگا کر اوور رائٹ کر دیا گیا ہے۔"
          add: "شامل کریں"
          theme_settings: "تھیم کی ترتیبات"
          no_settings: "اِس تھیم کی کوئی ترتیبات نہیں ہیں۔"
          theme_translations: "تھیم ترجمے"
          empty: "کوئی اشیاء نہیں"
          commits_behind:
            one: "تِھیم %{count} کَمِٹ پیچھے ہے!"
            other: "تِھیم %{count} کَمِٹس پیچھے ہے!"
          compare_commits: "(نئے کَمِٹس دیکھیں)"
          remote_theme_edits: "اگر آپ اس تھیم میں ترمیم کرنا چاہتے ہیں، تو آپ کو <a href='%{repoURL}' target='_blank'>اس کے ریپوزٹری پرتبدیلی درج کروانا ہوگی</a>"
          repo_unreachable: "اِس تِھیم کی گِٹ رِیپَوزِٹَری سے رابطہ نہیں کیا جا سکا۔ تکنیکی خرابی کا پیغام:"
          imported_from_archive: "یہ تھیم زپ فائل سے درآمد کی گئی تھی۔"
          scss:
            text: "CSS"
            title: "اپنی مرضی کے مطابق CSS درج کریں، ہم تمام درست CSS اور SCSS سٹائلز قبول کرتے ہیں"
          header:
            text: "ہَیڈر"
            title: "سائٹ ہَیڈر کے اوپر ظاہر کرنے کے لئے HTML درج کریں"
          after_header:
            text: "ہَیڈر کے بعد"
            title: "تمام صفحات پر ہَیڈر کے بعد ظاہر کرنے کے لئے HTML درج کریں"
          footer:
            text: "فوٹر"
            title: "صفحہ کے فوٹر پر ظاہر کرنے کے لئے HTML درج کریں"
          embedded_scss:
            text: "اَیمبَیڈ کیا ہوا CSS"
            title: "تبصرے کے اَیمبَیڈ شدہ ورژن کے ساتھ فراہم کیے جانے والا اپنی مرضی کا CSS درج کریں"
          color_definitions:
            text: "رنگین تعریفیں"
            title: "اپنی مرضی کے مطابق رنگ تعریف درج کریں (صرف اعلی درجے کی صارفین)"
            placeholder: |2-

              اس اسٹائل شیٹ کو سی ایس ایس کسٹم پراپرٹیز کی فہرست میں حسب ضرورت رنگ شامل کرنے کے لیے استعمال کریں۔

              مثال:

              %{example}

              پلگ انز اور/یا کور کے ساتھ تنازعات سے بچنے کے لیے پراپرٹی کے ناموں کا سابقہ لگانے کی انتہائی سفارش کی جاتی ہے۔
          head_tag:
            text: "ہیڈ"
            title: "HTML جو ہیڈ ٹیگ سے پہلے داخل کیا جائے گا۔"
          body_tag:
            text: "متن"
            title: "HTML جو باڈی ٹیگ سے پہلے داخل کیا جائے گا۔"
          yaml:
            text: "YAML"
            title: "تھیم ترتیبات کی وضاحت YAML فارمَیٹ میں کریں"
          scss_color_variables_warning: 'تھیمز میں بنیادی SCSS کلر متغیرات کا استعمال فرسودہ ہے۔ براہ کرم اس کے بجائے CSS حسب ضرورت خصوصیات استعمال کریں۔ مزید تفصیلات کے لیے <a href="https://meta.discourse.org/t/-/77551#color-variables-2" target="_blank">یہ گائیڈ</a> دیکھیں۔'
          scss_warning_inline: "تھیمز میں بنیادی SCSS کلر متغیرات کا استعمال فرسودہ ہے۔"
          all_filter: "تمام"
          active_filter: "فعال"
          inactive_filter: "غیر فعال"
        colors:
          select_base:
            title: "بَیس رنگ پیلیٹ منتخب کریں"
            description: "بَیس پیلیٹ:"
          title: "رنگ"
          edit: "رنگ پیلیٹ ترمیم کریں"
          long_title: "رنگ پیلیٹ"
          about: "اپنی تِھیمز کے استعمال کردہ رنگوں میں ترمیم کریں۔ شروع کرنے کے لئے ایک نئی پیلیٹ بنائیں۔"
          new_name: "نئی رنگ پیلیٹ"
          copy_name_prefix: "نقل از"
          delete_confirm: "اِس رنگ کی تختی کومٹائیں؟"
          undo: "کالعدم کریں"
          undo_title: "اِس رنگ کو آخری دفعہ محفوظ کیے جانے کے وقت سے لے کر اَب تک کی اپنی تمام تبدیلیوں کو کالعدم کریں۔"
          revert: "رِیوَرٹ"
          revert_title: "اِس رنگ کو ڈِسکَورس کی پہلے سے طے شدہ رنگ پیلیٹ کے مطابق رِی سَیٹ کریں۔"
          primary:
            name: "بنیادی"
            description: "زیادہ تر ٹَیکسٹ، آئیکنز اور بارڈرز"
          primary-medium:
            name: "پرائمری میڈیم"
          primary-low-mid:
            name: "بنیادی-کم-وسط"
          secondary:
            name: "ثانوی"
            description: "مَین پسِ منظر کا رنگ، اور کچھ بٹنوں کے ٹَیکسٹ کا رنگ۔"
          tertiary:
            name: "ترتییک"
            description: "لنکس، چند بٹن، اطلاعات، اور اَیکسنٹ رنگ۔"
          quaternary:
            name: "چوتھے درجہ کے"
            description: "نیویگیشن لنکس۔"
          header_background:
            name: "ہیڈر کا پسِ منظر"
            description: "سائٹ کے ہیڈر کے پسِ منظر کا رنگ۔"
          header_primary:
            name: "ہیڈر بنیادی"
            description: "سائٹ کے ہیڈر میں ٹَیکسٹ اور آئیکنز۔"
          highlight:
            name: "اجاگر کریں"
            description: "اُجاگر کیے گئے عناصر، جیسے کہ پوسٹس اور ٹاپک، کے پسِ منظر کا رنگ."
          highlight-high:
            name: "ہائی لائٹ-اعلیٰ"
          highlight-medium:
            name: "ہائی لائٹ -میڈیم"
          highlight-low:
            name: "ہائی لائٹ-کم"
          danger:
            name: "خطرہ"
            description: "اِعمال، جیسے کہ پوسٹس اور ٹاپکس کو حذف کرنا، کو نمایاں کرنے کا رنگ۔"
          success:
            name: "کامیابی"
            description: "ایک کارروائی کے کامیاب ہونے کی نشاندہی کیلئے استعمال کیا جاتا ہے۔"
          love:
            name: "محبت"
            description: "لائیک بٹن کا رنگ۔"
          selected:
            name: "منتخب کیا ہوا"
        robots:
          title: "آپ کی سائٹ کی robots.txt فائل کی جگہ لے لیتی ہے:"
          warning: "یہ مستقل طور پر کسی بھی متعلقہ سائٹ ترتیبات کی جگہ لے لیگی۔"
          overridden: آپ کی سائٹ کی ڈیفالٹ robots.txt فائل کی جگہ لی جا چکی ہے۔
        email_style:
          title: "اِیمیل کا انداز"
          heading: "اِیمیل کے انداز کو اپنی مرضی کے مطابق بنائیں"
          html: "HTML ٹَیمپلَیٹ"
          css: "CSS"
          reset: "دوبارہ پہلے جیسا کر دیں"
          reset_confirm: "کیا آپ واقعی میں ڈیفالٹ %{fieldName} پر دوبارہ ترتیب اور اپنی ساری تبدیلیاں ضائع کرنا چاہتے ہیں؟"
          save_error_with_reason: "آپ کی تبدیلیاں محفوظ نہیں ہوئیں۔ %{error}"
          instructions: "اس ٹَیمپلَیٹ کو حسب ضرورت بنائیں جس میں تمام HTML ایمیلز پیش کی جاتی ہیں، اور CSS کا استعمال کرتے ہوئے سٹائیل کریں۔"
      email:
        title: "اِیمیل"
        settings: "سیٹِنگ"
        templates: "ٹَیمپلیٹ"
        preview_digest: "ڈائجسٹ کا مشاہدہ کریں"
        advanced_test:
          title: "اَیڈوانسڈ ٹیسٹ"
          desc: "ملاحظہ کریں کہ کس طرح ڈِسکورس موصول ای میلز کو پراسس کرتا ہے۔ ایمیل کو صحیح پراسس کرنے کے قابل ہونے کیلئے، براہ مہربانی پورے اصل ایمیل پیغام کو نیچے پیسٹ کریں۔"
          email: "اصل پیغام"
          run: "ٹیسٹ چلائیں"
          text: "منتخب متن کا جسم"
          elided: "کاٹا گیا متن"
        error: "<b>خرابی</b> - %{server_error}"
        test_error: "ٹیسٹ اِیمیل بھیجنے میں ایک مسئلہ پیش آیا۔ اپنی میل سیٹِنگ دوبارہ چیک کریں، تصدیق کر لیں کہ آپ کا ہَوسٹ میل کنکشنوں کو بلاک تو نہیں کر رہا، اور دوبارہ کوشش کریں۔"
        sent: "بھیج دی گئی"
        skipped: "چھوڑا گیا"
        bounced: "لوٹا دی گئی"
        received: "موصول ہو گئی"
        rejected: "مسترد کر دی گئی"
        sent_at: "بھیجی گئی"
        time: "وقت"
        user: "صارف"
        email_type: "اِیمیل کی قسم"
        to_address: "ایڈریس پر"
        test_email_address: "ٹیسٹ کرنے کے لیے اِیمیل ایڈریس"
        send_test: "ٹیسٹ اِیمیل بھیجییں"
        sent_test: "بھیج دی گئی!"
        delivery_method: "ترسیل کا طریقہ"
        preview_digest_desc: "غیر فعال صارفین کو بھیجے گئے ڈائجسٹ اِیمیلز کے متن کا مشاہدہ کریں۔"
        refresh: "رِیفریش"
        send_digest_label: "اس رِزَلٹ کو بھیجیں:"
        send_digest: "بھیجیں"
        format: "فارمیٹ"
        html: "html"
        text: "ٹَیکسٹ"
        html_preview: "ای میل مواد کا پیش نظارہ"
        last_seen_user: "صارف کو آخری دفعہ دیکھا:"
        no_result: "ڈائجسٹ کیلئے کوئی نتائج نہیں پائے گئے۔"
        reply_key: "جواب کِی"
        skipped_reason: "وجہ چھوڑیں"
        incoming_emails:
          from_address: "سے"
          to_addresses: "کے لئے"
          cc_addresses: "Cc"
          subject: "موضوع"
          error: "خرابی"
          none: "کوئی آنے والی اِیمیلز نہیں ملیں۔"
          modal:
            title: "آنے والی اِیمیلز کی تفصیلات"
            error: "خرابی"
            headers: "ہیڈرز"
            subject: "موضوع"
            body: "متن"
            rejection_message: "نامنظوری کی میل"
          filters:
            from_placeholder: "from@example.com"
            to_placeholder: "to@example.com"
            cc_placeholder: "cc@example.com"
            error_placeholder: "خرابی"
        logs:
          none: "کوئی لاگز نہیں ملے۔"
          filters:
            title: "فِلٹر"
            user_placeholder: "صارف نام"
            address_placeholder: "name@example.com"
            reply_key_placeholder: "جواب کِی"
      moderation_history:
        performed_by: "کی طرف سے عمل کیا کیا"
        no_results: "کوئی ماڈرَیشَن ہسٹری موجود نہیں ہے۔"
        actions:
          delete_user: "صارف مٹادیا گیا"
          suspend_user: "صارف معطل کر دیا گیا"
          silence_user: "صارف خاموش کر دیا گیا"
          delete_post: "پوسٹ مٹادی گئی"
          delete_topic: "موضوع مٹادیا گیا۔"
          post_approved: "منظورشدہ پوسٹ"
      logs:
        title: "لاگز"
        action: "عمل"
        created_at: "بنائے گئی"
        last_match_at: "آخری دَفعہ میچ کیا گیا"
        match_count: "میچ کیے گئے"
        ip_address: "IP"
        topic_id: "ٹاپک ID"
        post_id: "پوسٹ ID"
        category_id: "زمرہ ID"
        delete: "مٹائیں"
        edit: "ترمیم کریں"
        save: "محفوظ کریں"
        screened_actions:
          block: "بلاک کریں"
          do_nothing: "کچھ نہ کریں"
        staff_actions:
          all: "تمام"
          filter: "فِلٹر:"
          title: "سٹاف عوامل"
          clear_filters: "سب کچھ دکھائیں"
          staff_user: "صارف"
          target_user: "ہدف صارف"
          subject: "موضوع"
          when: "کب"
          context: "سیاق و سباق"
          details: "تفصیلات"
          previous_value: "پچھلی"
          new_value: "نئی"
          show: "دکھائیں"
          modal_title: "تفصیلات"
          no_previous: "کوئی پچھلی وَیلیو نہیں ہے۔"
          deleted: "کوئی نئی قدر نہیں۔ اِنْدِراج مٹادیا گیا۔"
          actions:
            delete_user: "صارف کو مٹائیں"
            change_trust_level: "ٹرسٹ لَیول تبدیل کریں"
            change_username: "صارف نام تبدیل کریں"
            change_site_setting: "ویب سائٹ کی سیٹِنگ تبدیل کریں"
            change_theme: "تِھیم تبدیل کریں"
            delete_theme: "تِھیم مٹائیں"
            change_site_text: "سائٹ ٹَیکسٹ تبدیل کریں"
            suspend_user: "صارف معطل کریں"
            unsuspend_user: "صارف کی معطلی ختم کریں"
            removed_suspend_user: "صارف معطل (ہٹا دیا)"
            removed_unsuspend_user: "صارف غیر معطل (ہٹا دیا)"
            grant_badge: "بَیج دیں"
            revoke_badge: "بَیج منسوخ کریں"
            check_email: "اِیمیل چیک کریں"
            delete_topic: "ٹاپک مٹائیں"
            recover_topic: "ٹاپک غیر حذف کریں"
            delete_post: "پوسٹ مٹائیں"
            impersonate: "نقالی"
            anonymize_user: "صارف گمنام بنائیں"
            roll_up: "IP بلاکس رول اَپ کریں"
            change_category_settings: "زمرہ جات کی سیٹِنگ تبدیل کریں"
            delete_category: "زمرہ مٹائیں"
            create_category: "زمرہ بنائیں"
            silence_user: "صارف خاموش کریں"
            unsilence_user: "صارف کی خاموشی ختم کریں"
            removed_silence_user: "صارف خاموش (ہٹا دیا)"
            removed_unsilence_user: "صارف غیر خاموشی (ہٹا دیا)"
            grant_admin: "اَیڈمِن عطا کریں"
            revoke_admin: "اَیڈمِن منسوخ کریں"
            grant_moderation: "ماڈرَیشَن عطا کریں"
            revoke_moderation: "ماڈرَیشَن منسوخ کریں"
            backup_create: "بیک اَپ بنائیں"
            deleted_tag: "مٹایا گیا ٹیگ"
            deleted_unused_tags: "حذف کردہ غیر استعمال شدہ ٹیگز"
            renamed_tag: "نام تبدیل کیا گیا ٹیگ"
            revoke_email: "اِیمیل منسوخ کریں"
            lock_trust_level: "ٹرسٹ لَیول کو لاک کریں"
            unlock_trust_level: "ٹرسٹ لَیول کا لاک ختم کریں"
            activate_user: "صارف فعال کریں"
            deactivate_user: "صارف غیر فعال کریں"
            change_readonly_mode: "صرف پڑھنے کا مَوڈ تبدیل کریں"
            backup_download: "بیک اَپ ڈاؤن لوڈ کریں"
            backup_destroy: "بیک اَپ تباہ کریں"
            reviewed_post: "پوسٹ کا جائزہ لیا"
            custom_staff: "پلَگ اِن کیلئے اپنی مرضی کا عمل"
            post_locked: "پوسٹ لاک کر دی گئی"
            post_edit: "پوسٹ ترمیم"
            post_unlocked: "پوسٹ کھول دی گئی"
            check_personal_message: "ذاتی پیغام چیک کریں"
            disabled_second_factor: "دو فیکٹر توثیق غیر فعال کریں"
            topic_published: "ٹاپک شائع کر دیا گیا"
            post_approved: "منظورشدہ پوسٹ"
            post_rejected: "مسترد کردہ پوسٹ"
            create_badge: "تخلیق کردہ بَیج"
            change_badge: "تبدیل کردہ بَیج"
            delete_badge: "حذف کردہ بَیج"
            merge_user: "ضم صارف"
            entity_export: "چیز برآمد"
            change_name: "نام تبدیل"
            topic_timestamps_changed: "تبدیل ٹاپک ٹائمسٹیمپ"
            approve_user: "منظورشدہ صارف"
            web_hook_create: "تخلیق کردہ وَیب ھُوک٘"
            web_hook_update: "وَیب ھُوک اپ ڈیٹ"
            web_hook_destroy: "وَیب ھُوک٘ تباہ"
            web_hook_deactivate: "وَیب ھُوک٘ غیر فعال"
            embeddable_host_create: "قابلِ اَیمبَیڈ ہَوسٹ تخلیق"
            embeddable_host_update: "قابلِ اَیمبَیڈ ہَوسٹ اپ ڈیٹ"
            embeddable_host_destroy: "قابلِ اَیمبَیڈ ہَوسٹ تباہ"
            change_theme_setting: "تِھیم کی سیٹِنگ تبدیل کریں"
            disable_theme_component: "تِھیم کمپنَینٹ غیر فعال کریں"
            enable_theme_component: "تِھیم کمپنَینٹ فعال کریں"
            revoke_title: "عنوان کو منسوخ کریں"
            change_title: "عنوان تبدیل کریں"
            api_key_create: "api کی بنائیں"
            api_key_update: "api کی اپ ڈیٹ"
            api_key_destroy: "api کی مٹائیں"
            override_upload_secure_status: "اپ لوڈ کی محفوظ حیثیت کو اوور رائیڈ کریں"
            page_published: "صفحہ کی اشاعت"
            page_unpublished: "صفحہ غیر مطبوعہ"
            add_email: "ای میل شامل کریں"
            update_email: "ای میل کو اپ ڈیٹ کریں۔"
            destroy_email: "ای میل کو مٹائیں"
            topic_closed: "موضوع بند"
            topic_opened: "موضوع کھول دیا"
            topic_archived: "موضوع محفوظ شدہ"
            topic_unarchived: "موضوع کو غیر محفوظ کر دیا"
            post_staff_note_create: "عملے کا نوٹ شامل کریں"
            post_staff_note_destroy: "عملے کے نوٹ کو مٹائیں"
            delete_group: "گروپ مٹائیں"
            watched_word_create: "دیکھا ہوا لفظ شامل کریں"
            watched_word_destroy: "دیکھا ہوا لفظ مٹائیں"
        screened_emails:
          title: "سکرین کی گئی اِیمیلز"
          description: "جب کوئی نیا اکاؤنٹ بنانے کی کوشش کرے گا، تو مندرجہ ذیل اِیمیل ایڈریسوں کو چیک کیا جائے گا اور رجسٹریشن بلاک، یا کوئی اور کارروائی کی جائے گی۔"
          email: "اِیمیل ایڈریس"
          actions:
            allow: "اجازت دیں"
        screened_urls:
          title: "سکرین کیے گئے یو.آر.ایل."
          description: "یہاں درج کردہ URLs، صارفین جو سپیمرز کے طور پر شناخت کیے گئے ہیں کی طرف سے، پوسٹس میں استعمال کیے گئے تھے."
          url: "URL"
          domain: "ڈومین"
        screened_ips:
          title: "سکرین کیے گئے IP"
          description: 'IP پتے جو دیکھے جا رہے ہیں۔ اجازت دینے والے IP پتوں کی فہرست میں "اجازت دیں" کا استعمال کریں۔'
          delete_confirm: "کیا آپ واقعی %{ip_address} کیلئے اصول کو ہٹانا چاہتے ہیں؟"
          actions:
            block: "بلاک کریں"
            do_nothing: "اجازت دیں"
            allow_admin: "اجازت دینے والا ایڈمِن"
          form:
            label: "نیا:"
            ip_address: "IP ایڈریس"
            add: "اضافہ کریں"
            filter: "تلاش کریں"
          roll_up:
            text: "رول اَپ"
            title: "نئے subnet بین اندراجات بناتا ہے اگر کم از کم 'min_ban_entries_for_roll_up' اندراجات موجود ہوں۔"
        search_logs:
          title: "لاگز سرچ کریں"
          term: "اصطلاح"
          searches: "سرچز"
          click_through_rate: "CTR"
          types:
            all_search_types: "تمام سرچ ٹاپکس"
            header: "ہَیڈر"
            full_page: "مکمل پیج"
            click_through_only: "تمام (صرف کلِک تھرُو)"
          header_search_results: "ہیڈر کے سرچ نتائج"
        logster:
          title: "خرابیوں کے لاگز"
      watched_words:
        title: "نظر رکھے ہوئے الفاظ"
        search: "سرچ"
        clear_filter: "صاف کریں"
        show_words:
          one: "%{count} لفظ دکھائیں۔"
          other: "%{count} الفاظ دکھائیں"
        download: ڈاؤن لوڈ
        clear_all: تمام کو صاف کریں
        clear_all_confirm: "کیا آپ واقعی %{action} ایکشن کے لیے دیکھے گئے تمام الفاظ کو صاف کرنا چاہتے ہیں؟"
        invalid_regex: 'دیکھا ہوا لفظ "%{word}" ایک غلط ریگولر ایکسپریشن ہے۔'
        regex_warning: '<a href="%{basePath}/admin/site_settings/category/all_results?filter=watched%20words%20regular%20expressions%20">دیکھے گئے الفاظ ریگولر ایکسپریشنز ہیں</a> اور وہ خود بخود الفاظ کی حدود کو شامل نہیں کرتے ہیں۔ اگر آپ چاہتے ہیں کہ ریگولر ایکسپریشن پورے الفاظ سے مماثل ہو، تو اپنے ریگولر ایکسپریشن کے شروع اور آخر میں <code>\b</code> شامل کریں۔'
        actions:
          block: "بلاک کریں"
          censor: "سَینسَر"
          require_approval: "منظوری کی ضرورت ہے"
          flag: "فلَیگ"
          replace: "بدلیں"
          tag: "ٹیگ"
          silence: "خاموش کریں"
          link: "لنک"
        action_descriptions:
          replace: "پوسٹس میں الفاظ کو دوسرے الفاظ سے بدلیں."
          link: "پوسٹس میں الفاظ کو لنکس سے بدلیں."
        form:
          label: "لفظ یا جملہ ہے۔"
          placeholder: "لفظ یا جملہ درج کریں (* سب کیلیے )"
          placeholder_regexp: "رَیگولر اَیکسپرَیشَن"
          replace_label: "متبادل"
          replace_placeholder: "مثال"
          tag_label: "ٹیگ"
          link_label: "لنک"
          link_placeholder: "https://example.com"
          add: "شامل کریں"
          success: "کامیابی"
          exists: "پہلے سے موجود"
          upload: "فائل میں سے شامل کریں"
          upload_successful: "اَپ لوڈ کامیاب ہوا۔ الفاظ شامل کردیے گئے ہیں۔"
        test:
          button_label: "ٹیسٹ"
          modal_title: "%{action}: دیکھے گئے الفاظ کو جانچیں"
          description: "نظر رکھے ہوئے الفاظ کے ساتھ مَیچ چَیک کرنے کیلئے نیچے ٹَیکسٹ درج کریں۔"
          found_matches: "ملے مَیچ:"
          no_matches: "کوئی میل نہیں ملے"
      form_templates:
        nav_title: "ٹَیمپلیٹ"
        list_table:
          headings:
            name: "نام"
            actions: "عمل"
        view_template:
          close: "بند کریں"
          edit: "ترمیم کریں"
          delete: "مٹائیں"
        new_template_form:
          submit: "محفوظ کریں"
          cancel: "منسوخ"
          preview: "پیشگی دیکھیں"
        quick_insert_fields:
          add_new_field: "اضافہ کریں"
          dropdown: "ڈراپ ڈاؤن"
        validations_modal:
          table_headers:
            key: "کی"
            type: "قِسم"
            description: "تفصیل"
          validations:
            required:
              key: "درکار ہے"
            minimum:
              key: "کم از کم"
            maximum:
              key: "زیادہ سے زیادہ"
            type:
              key: "قِسم"
      impersonate:
        title: "نقالی"
        help: "ڈِیبَگ مقاصد کیلئے اِس آلے کو استعمال کر کہ ایک صارف کے اکاؤنٹ کی نقالی کریں۔ کام ختم ہونے کے بعد آپ کے ایک دفعہ لاگ آؤٹ کرنا ہو گا۔"
        not_found: "یہ صارف نہیں تلاش کیا جا سکا۔"
        invalid: "معذرت، آپ اِس صارف کی نقالی نہیں کرسکتے۔"
      users:
        title: "صارفین"
        create: "ایڈمِن صارف شامل کریں"
        last_emailed: "جِسے آخری دفع اِی میل کی گئی"
        not_found: "معذرت، وہ صارف نام ہمارے سِسٹم میں موجود نہیں ہے۔"
        id_not_found: "معذرت، وہ صارف ID ہمارے سِسٹم میں موجود نہیں ہے۔"
        active: "فعال کردہ"
        status: "سٹیٹس"
        show_emails: "اِیمیل دکھائیں"
        hide_emails: "ای میلز چھپائیں"
        nav:
          new: "نیا"
          active: "فعال"
          staff: "سٹاف"
          suspended: "معطل کردہ"
          silenced: "خاموش کیو ہوئے"
          staged: "سٹَیجڈ"
        approved: "منظورشدہ؟"
        titles:
          active: "متحرک صارفین"
          new: "نئے صارفین"
          pending: "صارفین زیرِ ریویو"
          newuser: "ٹرسٹ لَیول 0 پہ صارفین (نیو یوزر)"
          basic: "ٹرسٹ لَیول 1 پہ صارفین (بَیسِک یوزر)"
          member: "ٹرسٹ لَیول 2 پہ صارفین (ممبر)"
          regular: "ٹرسٹ لَیول 3 پہ صارفین (رَیگولَر)"
          leader: "ٹرسٹ لَیول 4 پہ صارفین (لیڈر)"
          staff: "سٹاف"
          admins: "ایڈمِن صارفین"
          moderators: "ماڈریٹرز"
          silenced: "خاموش کردہ صارفین"
          suspended: "معطل کردہ صارفین"
          staged: "سٹَیجڈ صارفین"
        not_verified: "غیر تصدیق شدہ"
        check_email:
          title: "اِس صارف کا اِیمیل ایڈریس ظاہر کریں"
          text: "دکھائیں"
        check_sso:
          title: "SSO پے لوڈ کو ظاہر کریں"
          text: "دکھائیں"
      user:
        suspend_failed: "اِس صارف کو معطل کرتے ہوے کچھ غلط ہو گیا %{error}"
        unsuspend_failed: "اِس صارف کی معطلی ختم کرتے ہوے کچھ غلط ہو گیا %{error}"
        suspend_reason_label: "آپ معطل کیوں کر رہے ہیں؟ یہ ٹَیکسٹ اِس صارف کے پروفائل پیج پر <b>ہر کسی کے لیے ظاہر ہو گا</b>، اور جب صارف لاگ اِن کرنے کی کوشش کریں گے تو اُنہیں دکھایا جائے گا۔ اِسے مختصر رکھیں۔"
        suspend_reason_hidden_label: "آپ کیوں معطل کر رہے ہیں؟ صارف جب لاگ اِن کرنے کی کوشش کرے گا تو اُسے یہ ٹیکسٹ دکھایا جائے گا۔ اِسے مختصر رکھیں۔"
        suspend_reason: "وجہ"
        suspend_reason_title: "وجہ معطلی"
        suspend_reasons:
          not_listening_to_staff: "عملے کی رائے نہیں سنیں گے"
          consuming_staff_time: "عملے کے وقت کی غیر متناسب مقدار استعمال کی"
          combative: "بہت جنگجو"
          in_wrong_place: "غلط جگہ پر"
          no_constructive_purpose: "کمیونٹی میں اختلاف پیدا کرنے کے علاوہ ان کے اعمال کا کوئی تعمیری مقصد نہیں"
        suspend_message: "اِی مَیل پیغام"
        suspend_message_placeholder: "اختیاریطور پر معطلی کے بارے میں مزید معلومات فراہم کریں اور یہ صارف کو ای میل کر دی جائیں گی۔"
        suspended_by: "کی طرف سے معطل کیا گیا"
        silence_reason: "وجہ"
        silenced_by: "جس نے خاموش کیا"
        silence_modal_title: "صارف خاموش کریں"
        silence_duration: "صارف کب تک خاموش رہے گا؟"
        silence_reason_label: "آپ اِس صارف کو کیوں خاموش کر رہے ہیں؟"
        silence_reason_placeholder: "خاموش کردینے کی وجہ"
        silence_message: "اِی مَیل پیغام"
        silence_message_placeholder: "(ڈیفالٹ پیغام بھیجنے کیلئے خالی چھوڑ دیں)"
        suspended_until: "(%{until} تک)"
        cant_suspend: "یہ صارف معطل نہیں کیا جا سکتا۔"
        delete_posts_failed: "پوسٹس مٹانے میں ایک مسئلہ پیش آیا۔"
        post_edits: "پوسٹ ترامیم"
        view_edits: "ترامیم دیکھیں"
        penalty_post_actions: "آپ اِس مُنسلِک پوسٹ کے ساتھ کیا کرنا چاہیں گے؟"
        penalty_post_delete: "پوسٹ مٹائیں"
        penalty_post_delete_replies: "پوسٹ مٹائیں + جوابات کو بھی"
        penalty_post_edit: "پوسٹ میں ترمیم کریں"
        penalty_post_none: "کچھ نہ کریں"
        penalty_count: "سزا شمار"
        clear_penalty_history:
          title: "سزا ہِسٹری صاف کریں"
          description: "سزاوں والے صارفین TL3 تک نہیں پہنچ سکتے"
        delete_all_posts_confirm_MF: "آپ مٹانے والے ہیں {POSTS, plural, one {#پوسٹ} other {# پوسٹس}} اور {TOPICS, plural, one {# موضوع} other {# موضوعات}}. کیا آپ پر \n یقین ہیں؟\n"
        silence: "خاموش کریں"
        unsilence: "خاموشی ختم کریں"
        silenced: "خاموش کیا ہوا؟"
        moderator: "ماڈریٹر؟"
        admin: "ایڈمن؟"
        suspended: "معطل کردہ؟"
        staged: "سٹَیجڈ؟"
        show_admin_profile: "ایڈمن"
        show_public_profile: "پبلک پروفائل دکھائیں"
        action_logs: "عوامل کے لاگز"
        ip_lookup: "IP کا سراغ"
        log_out: "لاگ آُوٹ"
        logged_out: "صارف کو تمام ڈِیوائیسِز سے لاگ آؤٹ کر دیا گیا"
        revoke_admin: "اَیڈمِن منسوخ کریں"
        grant_admin: "اَیڈمِن عطا کریں"
        grant_admin_success: "نئے منتظم کی تصدیق ہوئی۔"
        grant_admin_confirm: "نئے ایڈمِنِسٹریٹر کی توثیق کیلئے ہم نے آپ کو ایک ای میل بھیجی ہے۔ براہ مہربانی اسے کھولیں اور ہدایات پر عمل کریں۔"
        revoke_moderation: "ماڈرَیشَن منسوخ کریں"
        grant_moderation: "ماڈرَیشَن عطا کریں"
        unsuspend: "معطلی ختم کریں"
        suspend: "معطل کریں"
        show_flags_received: "ملے فلَیگز دکھائیں"
        flags_received_by: "%{username} کو ملے نشانات"
        flags_received_none: "اِس صارف کو کوئی فلَیگز نہیں ملے۔"
        reputation: ساکھ
        permissions: اجازتیں
        activity: سرگرمی
        like_count: لائیکس دیے / ملے
        last_100_days: "پچھلے 100 دنوں میں"
        private_topics_count: نِجی ٹاپک
        posts_read_count: پڑھی گئیں پوسٹس
        post_count: بنائی گئیں پوسٹس
        second_factor_enabled: دو فیکٹر کی توثیق فعال ہے
        topics_entered: دیکھ لیے گئے ٹاپک
        flags_given_count: فلَیگز دیے گئے
        flags_received_count: فلَیگز ملے
        warnings_received_count: انتباہات ملیں
        warnings_list_warning: |
          ایک ناظم کے طور پر، ہو سکتا ہے آپ ان تمام موضوعات کو نہ دیکھ سکیں۔ اگر ضروری ہو تو، ایڈمن یا جاری کرنے والے ماڈریٹر سے <b>@moderators</b> کو پیغام تک رسائی دینے کو کہیں۔
        flags_given_received_count: "فلَیگز دیے / ملے"
        approve: "منظور"
        approved_by: "کی طرف سے منظور کیا گیا"
        approve_success: "صارف منظور کر لیا گیا اور ایکٹیویشن ہدایات کے ساتھ اِیمیل بھیج دی گئی۔"
        approve_bulk_success: "کامیابی! تمام منتخب صارفین کو منظوری دے دی اور مطلع کر دیا گیا ہے۔"
        time_read: "پڑھنے کیلئے اِستعمال ہونے والا وقت"
        post_edits_count: "پوسٹ ترامیم"
        anonymize: "صارف گمنام بنائیں"
        anonymize_confirm: "کیا آپ واقعی اِس اکاؤنٹ کو گمنام بنانا چاہتے ہیں؟ یہ صارف نام اور اِیمیل تبدیل، اور تمام پروفائل معلومات رِی سَیٹ کر دے گا۔"
        anonymize_yes: "جی ہاں، اِس اکاؤنٹ کو گمنام بنائیں"
        anonymize_failed: "اِس اکاؤنٹ کو گمنام بنانے میں ایک مسئلہ پیش آیا۔"
        delete: "صارف مٹائیں"
        delete_posts:
          button: "تمام پوسٹس مٹائیں"
          progress:
            title: "پوسٹس کو مٹانے کی پیشرفت"
          confirmation:
            title: "@%{username}کی تمام پوسٹس مٹائیں"
            description: |
              <p>کیا آپ واقعی @%{username}کی <b>%{post_count}</b> پوسٹس کو مٹانا چاہیں گے؟

              <p><b>اسے کالعدم نہیں کیا جا سکتا!</b></p>

              <p>جاری رکھنے کے لیے ٹائپ کریں: <code>%{text}</code></p>
            text: "@%{username}کی پوسٹس مٹائیں"
            delete: "@%{username}کی پوسٹس مٹائیں"
            cancel: "منسوخ"
        merge:
          button: "ضم"
          prompt:
            title: "منتقلی اور حذف کریں @%{username}"
            description: |
              <p>براہ کرم <b>@%{username}کے</b> مواد کے لیے ایک نیا مالک منتخب کریں۔</p>

              <p> <b>@%{username}</b> کے ذریعہ بنائے گئے تمام عنوانات، پوسٹس، پیغامات اور دیگر مواد کو منتقل کر دیا جائے گا۔</p>
            target_username_placeholder: "نئے مالک کا صارف نام"
            transfer_and_delete: "منتقلی اور مٹائیں @%{username}"
            cancel: "منسوخ"
          progress:
            title: "پیشرفت کو ضم کریں"
          confirmation:
            title: "منتقلی اور حذف کریں @%{username}"
            description: |
              <p>تمام <b>@%{username}کے</b> مواد کو منتقل کیا جائے گا اور <b>@%{targetUsername}</b>سے منسوب کیا جائے گا۔ مواد کی منتقلی کے بعد، <b>@%{username}کا</b> اکاؤنٹ حذف کر دیا جائے گا۔</p>

              <p><b>اسے کالعدم نہیں کیا جا سکتا!</b></p>

              <p>جاری رکھنے کے لیے ٹائپ کریں: <code>%{text}</code></p>
            text: "@%{username} سے @%{targetUsername}منتقل کریں"
            transfer_and_delete: "منتقلی اور مٹائیں @%{username}"
            cancel: "منسوخ"
        merge_failed: "صارفین کو ضم کرتے وقت ایک خامی تھی۔"
        delete_forbidden_because_staff: "اَیڈمن اور ماڈریٹرز حذف نہیں کیے جا سکتے۔"
        delete_posts_forbidden_because_staff: "اَیڈمن اور ماڈریٹرز کی تمام پوسٹس حذف نہیں کی جا سکتیں۔"
        delete_forbidden:
          one: "اگر صارفین کے پاس پوسٹس ہیں تو انہیں حذف نہیں کیا جا سکتا۔ کسی صارف کو مٹانے کی کوشش کرنے سے پہلے تمام پوسٹس کومٹائیں۔ ( %{count} دن سے زیادہ پرانی پوسٹس کو حذف نہیں کیا جا سکتا۔)"
          other: "اگر صارفین کے پاس پوسٹس ہیں تو انہیں حذف نہیں کیا جا سکتا۔ کسی صارف کو مٹانے کی کوشش کرنے سے پہلے تمام پوسٹس کومٹائیں۔ ( %{count} دن سے زیادہ پرانی پوسٹس کو حذف نہیں کیا جا سکتا۔)"
        cant_delete_all_posts:
          one: "تمام پوسٹس کو حذف نہیں کیا جاسکتا۔ کچھ پوسٹس %{count} دن پرانی سے زیادہ پرانی ہیں۔(delete_user_max_post_age سیٹِنگ۔)"
          other: "تمام پوسٹس کو حذف نہیں کیا جاسکتا۔ کچھ پوسٹس %{count} دن سے زیادہ پرانی ہیں۔(delete_user_max_post_age سیٹِنگ۔)"
        cant_delete_all_too_many_posts:
          one: "تمام پوسٹس کو حذف نہیں کیا جاسکتا کیونکہ صارف کی %{count} سے زیادہ پوسٹس ہیں۔ (delete_all_posts_max)"
          other: "تمام پوسٹس کو حذف نہیں کیا جاسکتا کیونکہ صارف کی %{count} سے زیادہ پوسٹس ہیں۔ (delete_all_posts_max)"
        delete_and_block: "اِس اِیمیل اور IP ایڈریس کو حذف اور <b>بلاک</b> کریں"
        delete_dont_block: "صرف مٹائیں"
        deleted: "صارف حذف کر دیا گیا تھا۔"
        delete_failed: "اُس صارف کو حذف کرنے میں ایک مسئلہ پیش آیا۔ صارف کو حذف کرنے سے پہلے اس بات کا یقین کرلیں کہ تمام پوسٹس حذف کر دی گئی ہیں۔"
        send_activation_email: "ایکٹیویشن اِیمیل بھیجییں"
        activation_email_sent: "ایک ایکٹیویشن اِیمیل بھیج دی گئی ہے۔"
        send_activation_email_failed: "ایک اور ایکٹیویشن اِیمیل بھیجنے میں ایک مسئلہ پیش آیا۔ %{error}"
        activate: "اکاؤنٹ فعال کریں"
        activate_failed: "صارف فعال کرنے میں ایک مسئلہ پیش آیا۔"
        deactivate_account: "اکاؤنٹ غیر فعال کریں"
        deactivate_failed: "صارف کو غیر فعال کرنے میں ایک مسئلہ پیش آیا۔"
        unsilence_failed: "صارف کی خاموشی ختم کرنے میں ایک مسئلہ پیش آیا۔"
        silence_failed: "صارف کو خاموش کرنے میں ایک مسئلہ پیش آیا۔"
        silence_confirm: "کیا آپ واقعی اِس صارف کو خاموش کرنا چاہتے ہیں؟ وہ کوئی بھی نئے ٹاپک یا پوسٹ نہیں بنا سکیں گے۔"
        silence_accept: "جی ہاں، اِس صارف کو خاموش کریں"
        bounce_score: "بائونس سکور"
        reset_bounce_score:
          label: "رِی سَیٹ"
          title: "بائونس سکور واپس 0 پر رِی سَیٹ کریں"
        visit_profile: "اِس صارف کے پروفائل میں ترمیم کرنے کیلئے <a href='%{url}'>اِس کے ترجیحات پَیج</a> پر جائیں"
        deactivate_explanation: "ایک غیر فعال صارف کو اپنا اِیمیل دوبارہ تصدیق کرنا ضروری ہے۔"
        suspended_explanation: "کوئی معطل صارف لاگ اِن نہیں کر سکتا۔"
        silence_explanation: "ایک خاموش کیا ہوا صارف پوسٹ شائع یا ٹاپک شروع نہیں کر سکتا۔"
        staged_explanation: "ایک سٹَیجڈ صارف صرف مخصوص ٹاپکس پر اِیمیل کے ذریعے پوسٹ کر سکتا ہے۔"
        bounce_score_explanation:
          none: "اس اِیمیل سے حال میں کوئی باؤنسِز موصول نہیں ہوئے۔"
          some: "اس اِیمیل سے حال میں چند باؤنسِز موصول ہوئے تھے۔"
          threshold_reached: "اس اِیمیل سے بہت زیادہ باؤنسِز موصول ہوئے۔"
        trust_level_change_failed: "صارف کا ٹرسٹ لَیول تبدیل کرنے میں ایک مسئلہ پیش آیا۔"
        suspend_modal_title: "صارف معطل کریں"
        confirm_cancel_penalty: "کیا آپ واقعی جرمانہ رد کرنا چاہتے ہیں؟"
        trust_level_2_users: "ٹرسٹ لَیول 2 کے صارفین"
        trust_level_3_requirements: "ٹرسٹ لَیول 3 کے تقاضے"
        trust_level_locked_tip: "ٹرسٹ لَیول لاک ہے، سِسٹم صارف کا لَیول زیادہ یا کم نہیں کرے گا"
        lock_trust_level: "ٹرسٹ لَیول لاک کریں"
        unlock_trust_level: "ٹرسٹ لَیول کا لاک ختم کریں"
        silenced_count: "خاموش کیو ہوئے"
        suspended_count: "معطل کردہ"
        last_six_months: "گزشتہ 6 ماہ"
        other_matches_list:
          username: "صارف نام"
          trust_level: "ٹرسٹ لَیول"
          read_time: "پڑھنے کیلئے اِستعمال ہونے والا وقت"
          posts: "پوسٹس"
        tl3_requirements:
          title: "ٹرسٹ لَیول 3 کے تقاضے"
          table_title:
            one: "پچھلے دن میں"
            other: "پچھلے %{count}دنوں میں"
          value_heading: "وَیلِیو"
          requirement_heading: "ضروریات"
          visits: "زائرین کی تعداد"
          days: "دن"
          topics_replied_to: "جن ٹاپکس کا جواب دیا گیا"
          topics_viewed: "دیکھے گئے موضوعات"
          topics_viewed_all_time: "دیکھ لیے گئے ٹاپک (تمام وقت)"
          posts_read: "پڑھی گئیں پوسٹس"
          posts_read_all_time: "پڑھی گئیں پوسٹس (تمام وقت)"
          flagged_posts: "نشان زدہ پوسٹ"
          flagged_by_users: "نشان زدہ کرنے والے صارفین"
          likes_given: "لائیکس دیے گئے"
          likes_received: "لائیکس موصول ہوے"
          likes_received_days: "لائیکس موصول ہوے: منفرد دنوں میں"
          likes_received_users: "لائیکس موصول ہوے: منفرد صارفین سے"
          suspended: "معطل کردہ (گزشتہ 6 ماہ)"
          silenced: "خاموش کردہ (گزشتہ 6 ماہ)"
          qualifies: "ٹرسٹ سطح 3 کے لئے اِہل ہے۔"
          does_not_qualify: "ٹرسٹ سطح 3 کے لئے اِہل نہیں ہے۔"
          will_be_promoted: "جلد ہی ترقی دے دی جائے گا۔"
          will_be_demoted: "جلد ہی تنزلی کر دی جائے گی۔"
          on_grace_period: "فی الحال ترقی کے رعایتی مدت میں، تنزلی نہیں کی جائے گی۔"
          locked_will_not_be_promoted: "ٹرسٹ کی سطح مقفل۔ کبھی بھی ترقی نہیں دی جائے گی۔"
          locked_will_not_be_demoted: "ٹرسٹ کی سطح مقفل۔ کبھی بھی تنزلی نہیں کی جائے گی۔"
        discourse_connect:
          title: "DiscourseConnect اکیلا سائن آن"
          external_id: "بیرونی آئی ڈی"
          external_username: "صارف کا نام"
          external_name: "نام"
          external_email: "اِی میل"
          external_avatar_url: "پروفائل کی تصویر کا یوآرایل"
          last_payload: "آخری پے لوڈ"
          delete_sso_record: "ایس ایس او ریکارڈ کو حذف کریں"
          confirm_delete: "کیا آپ واقعی اس DiscourseConnect ریکارڈ کو حذف کرنا چاہیں گے؟"
      user_fields:
        title: "صارف کے لیے دیئے گئے خانے"
        help: "خانے شامل کریں جو آپ کے صارفین پُر کر سکیں۔"
        create: "صارفین سے پُر ہونے والے خانے بنائیں۔"
        untitled: "بلاعنوان"
        name: "فیلڈ کا نام"
        type: "فیلڈ کی قسم"
        description: "فیلڈ کی وضاحت"
        save: "محفوظ کریں"
        edit: "ترمیم کریں"
        delete: "حذف کریں"
        cancel: "منسوخ"
        delete_confirm: "کیا آپ واقعی یہ صارف سے بھرے جانے والا خانا حذف کرنا چاہتے ہیں؟"
        options: "اختیارات"
        required:
          enabled: "درکار ہے"
          disabled: "درکار نہیں ہے"
        editable:
          enabled: "قابلِ ترمیم"
          disabled: "ناقابلِ ترمیم"
        show_on_profile:
          enabled: "پروفائل پر دکھائیں؟"
          disabled: "پروفائل پر نہیں دکھایا؟"
        show_on_user_card:
          enabled: "صارف کارڈ پر دکھایا گیا"
          disabled: "صارف کارڈ پر نہیں دکھایا گیا"
        searchable:
          enabled: "قابل تلاش؟"
          disabled: "قابل تلاش نہیں"
        field_types:
          text: "ٹَیکسٹ کی جگہ"
          confirm: "تصدیق"
          dropdown: "ڈراپ ڈاؤن"
          multiselect: "کثیر الانتخاب"
      site_text:
        description: "آپ اپنے فورم پر کسی بھی ٹَیکسٹ کو اپنی مرضی کے مطابق بدل سکتے ہیں۔ براہ مہربانی شروع کرنے کیلئے ذیل میں سرچ کریں:"
        search: "آپ جس ٹَیکسٹ میں ترمیم کرنا چاہتے اُسے سرچ کریں"
        title: "ٹیکسٹ"
        edit: "ترمیم"
        revert: "تبدیلیاں لوٹائیں"
        revert_confirm: "کیا آپ واقعی تبدیلیاں لوٹانا چاہتے ہیں؟"
        go_back: "واپس سَرچ پر"
        recommended: "اَپنی ضروریات کے مطابق کرنے کے لئے ہم مندرجہ ذیل ٹَیکسٹ کو اپنی مرضی کے حساب سے تبدیل کرنے کی تجویز دیں گے:"
        show_overriden: "صرف اووَر رائیڈ ہوئے دکھائیں"
        locale: "زبان:"
        more_than_50_results: "50 سے زائد نتائج ہیں۔ برائے مہربانی اپنی تلاش کو تنگ کریں۔"
        outdated:
          dismiss: "بر خاست کریں"
      settings:
        show_overriden: "صرف اووَر رائیڈ ہوئے دکھائیں"
        history: "تبدیلی کی تاریخ دیکھیں"
        reset: "رِی سَیٹ"
        none: "کوئی نہیں"
      site_settings:
        emoji_list:
          invalid_input: "ایموجی لسٹ میں صرف درست ایموجی نام ہونے چاہئیں، جیسے: گلے ملنا"
          add_emoji_button:
            label: "ایموجی شامل کریں"
        title: "سیٹِنگ"
        no_results: "کوئی نتائج نہیں پائے گئے۔"
        clear_filter: "صاف کریں"
        add_url: "URL شامل کریں"
        add_host: "ہَوسٹ شامل کریں"
        add_group: "گروپ شامل کریں"
        uploaded_image_list:
          label: "فہرست ترمیم کریں"
          empty: "ابھی تک کوئی تصویریں نہیں ہیں۔ براہ مہربانی ایک اَپ لوڈ کریں۔"
          upload:
            label: "اَپ لوڈ"
            title: "تصویر(یں) اَپ لوڈ کریں"
        selectable_avatars:
          title: "اوتار کی فہرست جس میں سے صارفین منتخب کر سکتے ہیں"
        categories:
          all_results: "تمام"
          required: "درکار"
          branding: "برانڈنگ"
          basic: "بنیادی سَیٹ اَپ"
          users: "صارفین"
          posting: "پوسٹ کرنا"
          email: "اِیمیل"
          files: "فائلیں"
          trust: "ٹرسٹ لَیول"
          security: "سیکورٹی"
          onebox: "وَن باکس"
          seo: "SEO"
          spam: "سپَیم"
          rate_limits: "رَیٹ لِمِٹس"
          developer: "ڈیولپر"
          embedding: "اَیمبَیڈ کرنا"
          legal: "قانونی"
          api: "API"
          user_api: "یُوزَر API"
          uncategorized: "دیگر"
          backups: "بیک اَپس"
          login: "لاگ ان"
          plugins: "پلَگ اِنز"
          user_preferences: "صارف ترجیحات"
          tags: "ٹیگز"
          search: "سرچ"
          groups: "گروپس"
          dashboard: "ڈَیش بورڈ"
          navigation: "نیویگیشن"
        secret_list:
          invalid_input: "اِن پُٹ فیلڈز خالی یا عمودی بار کے حرف پر مشتمل نہیں ہو سکتیں۔"
        default_categories:
          modal_description: "کیا آپ اس تبدیلی کو تاریخی طور پر لاگو کرنا چاہیں گے؟ اس سے %{count} موجودہ صارفین کی ترجیحات بدل جائیں گی۔"
          modal_yes: "جی ہاں"
          modal_no: "نہیں، صرف آگے بڑھتے ہوئے تبدیلی کا اطلاق کریں"
        json_schema:
          edit: ایڈیٹر لانچ کریں
          modal_title: "%{name}میں ترمیم"
        file_types_list:
          add_image_types: "تصاویر"
      badges:
        title: بَیج
        new_badge: نیا بَیج
        new: نیا
        name: نام
        badge: بَیج
        display_name: ڈِسپلے نام
        description: تفصیل
        long_description: طویل تفصیل
        badge_type: بیج قِسم
        badge_grouping: گروپ
        badge_groupings:
          modal_title: بَیجوں کے گروپ
        granted_by: کی طرف سے عطا کیا گیا
        granted_at: جس وقت پر عطا کیا گیا
        reason_help: (کسی پوسٹ یا ٹاپک کا ایک لنک)
        save: محفوظ کریں
        delete: حذف کریں
        delete_confirm: کیا آپ واقعی اِس بَیج کو حذف کرنا چاہتے ہیں؟
        revoke: منسوخ کریں
        reason: وجہ
        expand: کھولیں &hellip;
        revoke_confirm: کیا آپ واقعی اُس بَیج کو منسوخ کرنا چاہتے ہیں؟
        edit_badges: بَیجوں میں ترمیم کریں
        grant_badge: بَیج دیں
        granted_badges: دیے گئے بَیجز
        grant: عطا کریں
        no_user_badges: "%{name} کو کوئی بَیج عطا نہیں کیا گیا ہے۔"
        no_badges: عطا کیے جانے کیلئے کوئی بَیج موجود نہیں ہیں۔
        none_selected: "شروع کرنے کے لئے ایک بَیج منتخب کریں"
        allow_title: عنوان کے طور پر بَیج وں کے استعمال کی اجازت دیں
        multiple_grant: ایک سے زیادہ مرتبہ عطا کیا جا سکتا ہے
        listable: پبلک بَیجز کے صفحے پر بَیج دکھائیں
        disabled: غیر فعال
        icon: آئیکن
        image: تصویر
        graphic: گرافک
        icon_help: "ایک فونٹ اَوسم آئیکن کا نام درج کریں (عام آئیکنز کیلئے 'far-' سابقہ اور برانڈ آئیکنز کیلئے 'fab-' سابقہ استعمال کریں)"
        image_help: "تصویر اپ لوڈ کرنا آئیکن فیلڈ کو اوور رائیڈ کرتا ہےاگر دونوں سیٹ ہیں تو ۔"
        select_an_icon: "ایک آئکن منتخب کریں"
        upload_an_image: "ایک تصویر اپ لوڈ کریں"
        read_only_setting_help: "متن میں ترمیم"
        query: بَیج قُوَیری (SQL)
        target_posts: ھدف پوسٹس کو قُوَیری کریں
        auto_revoke: روزانہ رَیوَوکَیشَن قُوَیری چلائیں
        show_posts: بَیج صفحے پر بَیج دینے والی پوسٹ دکھائیں
        trigger: محرکات
        trigger_type:
          none: "روزانہ اَپ ڈَیٹ کریں"
          post_action: "جب صارف پوسٹ پر کوئی کاروائی کرے"
          post_revision: "جب صارف پوسٹ میں ترمیم یا اُسے تخلیق کرے"
          trust_level_change: "جب صارف ٹرسٹ لَیول تبدیل کرے"
          user_change: "جب ایک صارف ترمیم یا تخلیق کیا جاتا ہے۔"
        preview:
          link_text: "دیے گئے بَیجز کا مشاہدہ کریں"
          plan_text: "قُوَیری پلان کا ساتھ مشاہدہ کریں"
          modal_title: "بَیج قُوَیری کا مشاہدہ کریں"
          sql_error_header: "قُوَیری کے ساتھ ایک خرابی کا سامنا کرنا پڑا۔"
          error_help: "بَیج قُوَیریوں کے ساتھ مدد کیلئے مندرجہ ذیل لنکس ملاحظہ کریں۔"
          bad_count_warning:
            header: "انتباہ!"
            text: "کچھ گرانٹ سامپل لاپتہ ہیں۔ یہ اُس وقت ہوتا ہے جب بَیج قُوَیری وہ صارف IDs یا پوسٹ IDs واپس بھیجتا ہے جو موجود نہیں ہوتیں۔ یہ بعد میں غیر متوقع نتائج کا سبب بن سکتا ہے - آپ اپنی قُوَیری کو دوبارہ چیک کرلیں۔"
          no_grant_count: "کوئی بَیج تفویض کرنے کیلئے موجود نہیں۔"
          grant_count:
            one: "تفویض کرنے کیلئے <b>%{count}</b> بَیج موجود ہے۔"
            other: "تفویض کرنے کیلئے <b>%{count}</b> بَیج موجود ہیں۔"
          sample: "نمونہ:"
          grant:
            with: <span class="username">%{username}</span>
            with_post: <span class="username">%{username}</span> اِس %{link} میں پوسٹ کیلئے
            with_post_time: <span class="username">%{username}</span> <span class="time">%{time}</span> پر اِس %{link} میں پوسٹ کیلئے
            with_time: <span class="username">%{username}</span> <span class="time">%{time}</span> پر
        badge_intro:
          title: "شروعات کیلئے، ایک موجودہ بَیج منتخب کریں یا ایک نیا بنائیں"
          what_are_badges_title: "بَیج کیا ہیں؟"
          badge_query_examples_title: "بَیج قُوَیری کی مثالیں"
        mass_award:
          title: اجتمائی ایوارڈ
          description: ایک ہی وقت میں بہت سے صارفین کو ایک ہی بیج سے نوازیں۔
          no_badge_selected: شروع کرنے کے لیے براہ کرم ایک بیج منتخب کریں۔
          perform: "صارفین کو ایک ہی بیج سے نوازیں"
          upload_csv: صارف کے ای میلز یا صارف ناموں کے ساتھ CSV اپ لوڈ کریں
          aborted: براہ کرم ایک CSV اپ لوڈ کریں جس میں صارف کے ای میلز یا صارف نام ہوں
          success: آپ کا CSV موصول ہو گیا ہے اور %{count} صارفین کو جلد ہی ان کا بیج موصول ہو جائے گا۔
          csv_has_unmatched_users: "درج ذیل اندراجات CSV فائل میں ہیں لیکن وہ موجودہ صارفین سے مماثل نہیں ہو سکیں، اور اس وجہ سے بیج وصول نہیں کریں گے:"
          csv_has_unmatched_users_truncated_list: "CSV فائل میں %{count} اندراجات تھے جو موجودہ صارفین سے مماثل نہیں ہوسکے، اور اس وجہ سے بیج وصول نہیں کریں گے۔ بے مثال اندراجات کی بڑی تعداد کی وجہ سے، صرف پہلی 100 دکھائی گئی ہیں:"
          replace_owners: پچھلے مالکان سے بیج ہٹا دیں
          grant_existing_holders: موجودہ بیج ہولڈرز کو اضافی بیجز دیں
      emoji:
        title: "اِیمَوجی"
        help: "نئے ایموجی شامل کریں جو سب کے لیے دستیاب ہوں گے۔ متعدد فائلوں کو ان کے فائل کے ناموں کا استعمال کرتے ہوئے ایموجیز بنانے کے لیے نام درج کیے بغیر ایک ساتھ گھسیٹیں اور چھوڑیں۔ منتخب کردہ گروپ کو ان تمام فائلوں کے لیے استعمال کیا جائے گا جو ایک ہی وقت میں شامل کی گئی ہیں۔ آپ فائل چننے والے کو کھولنے کے لیے 'نیا ایموجی شامل کریں' پر بھی کلک کر سکتے ہیں۔"
        add: "نئی اِیمَوجی شامل کریں"
        choose_files: "فائلوں کا انتخاب"
        name: "نام"
        group: "گروپ"
        image: "تصویر"
        alt: "حسب ضرورت ایموجی پیش نظارہ"
        delete_confirm: "کیا آپ واقعی :%{name}: اِیمَوجی حذف کرنا چاہتے ہیں؟"
      embedding:
        get_started: "اگر آپ ڈِسکورس کو ایک اور ویب سائٹ پر اَیمبَیڈ کرنا چاہتے ہیں، تو ہوسٹ شامل کر کے شروع کریں۔"
        confirm_delete: "کیا آپ واقعی اس ہَوسٹ کو حذف کرنا چاہتے ہیں؟"
        title: "اَیمبَیڈ کرنا"
        host: "اجازت یافتہ ہَوسٹ"
        allowed_paths: "پاتھ کی اجازت کی فہرست"
        edit: "ترمیم"
        category: "زمرہ میں پوسٹ کریں"
        add_host: "ہَوسٹ شامل کریں"
        settings: "اَیمبَیڈ کرنے کی سیٹِنگ"
        crawling_settings: "کرالر کی سیٹِنگ"
        crawling_description: "جب ڈِسکورس آپ کی پوسٹس کیلئے ٹاپک بناتا ہے، اگر کوئی RSS/ATOM فِیڈ موجود نہ ہو تو وہ آپ کا مواد آپ کے HTML سے پارس کرنے کی کوشش کرے گا۔ کبھی کبھار آپ کا مواد نکالنا دشوار ہو سکتا ہے، اِس لیے ہم اِس نکالنے کو آسان بنانے کیلئے CSS اصولوں کی وضاحت کرنے کی صلاحیت فراہم کرتے ہیں۔"
        embed_by_username: "ٹاپک کی تخلیق کیلئے صارف نام"
        embed_post_limit: "پعسٹس اَیمبَیڈ کرنے کی زیادہ سے زیادہ تعداد۔"
        embed_title_scrubber: "پوسٹس کے عنوان صاف کرنے کیلئے استعمال ہونے والا رَیگولَر اَیکسپرَیشن"
        embed_truncate: "اَیمبَیڈ کی گئی پوسٹس کو تراشیں"
        embed_unlisted: "جب تک کوئی جواب نہیں آتا درآمد شدہ عنوانات کو غیر فہرست میں رکھا جائے گا۔"
        allowed_embed_selectors: "عناصر کیلئے CSS سلیکٹر جن کی اَیمبَیڈ میں اجازت ہے"
        blocked_embed_selectors: "عناصر کیلئے CSS سلیکٹر جن کو اَیمبَیڈ سے ہٹایا گیا ہے"
        allowed_embed_classnames: "اجازت یافتہ CSS کلاسوں کے نام"
        save: "اَیمبَیڈ کرنے کی سیٹِنگ محفوظ کریں"
      permalink:
        title: "دائمی لِنکس"
        description: "URLs جو فورم کو معلوم نہیں, کے لیے دوبارہ ہدایات لاگو کریں۔"
        url: "URL"
        topic_id: "ٹاپک ID"
        topic_title: "ٹاپک"
        post_id: "پوسٹ ID"
        post_title: "پوسٹ"
        category_id: "زمرہ ID"
        category_title: "زمرہ"
        tag_name: "ٹیگ کا نام"
        external_url: "بیرونی یا متعلقہ URL"
        destination: "منزل"
        copy_to_clipboard: "پرمالنک کو کلپ بورڈ میں کاپی کریں"
        delete_confirm: کیا آپ واقعی اِس دائمی لِنک کو حذف کرنا چاہتے ہیں؟
        form:
          label: "نیا:"
          add: "شامل کریں"
          filter: "سَرچ (URL یا بیرونی URL)"
      reseed:
        action:
          label: "متن بدلیں..."
          title: "ترجمہ کے ساتھ زُمرہ جات اور ٹاپکس کا متن تبدیل کریں"
        modal:
          title: "متن بدلیں"
          subtitle: "تازہ ترین ترجمہوں کے ساتھ سسٹم کی طرف سے بنائے گئے زُمرہ جات اور ٹاپکس کے متن کو تبدیل کریں"
          categories: "زُمرَہ جات"
          topics: "ٹاپک"
          replace: "بدلیں"
  wizard_js:
    wizard:
      back: "واپس"
      next: "اگلا"
      step-text: "قدم"
      step: "%{total} میں سے %{current}"
      upload_error: "معذرت، یہ فائل اَپ لوڈ کرنے میں ایک خرابی کا سامنا کرنا پڑا۔ براہ مہربانی دوبارہ کوشش کریں۔"
      staff_count:
        one: "آپ کی کمیونٹی میں %{count} اسٹاف کا رکن ہے (آپ)۔"
        other: "آپ کی کمیونٹی میں آپ سمیت، %{count} سٹاف کے ارکان ہیں۔"
      invites:
        add_user: "شامل کریں"
        none_added: "آپ نے کسی بھی سٹاف کو مدعو نہیں کیا۔ کیا آپ واقعی آگے جانا چاہتے ہیں؟"
        roles:
          admin: "ایڈمن"
          moderator: "ماڈریٹر"
          regular: "رَیگولر صارف"
      previews:
        topic_title: "ایک بحث کےموضوع کی سرخی"
        share_button: "شیئر"
        reply_button: "جواب"
        topic_preview: "موضوع دکھائیں"
        homepage_preview: "ہوم پیج دکھائیں"<|MERGE_RESOLUTION|>--- conflicted
+++ resolved
@@ -251,10 +251,6 @@
       title: "متعلقہ پیغامات"
       pill: "متعلقہ پیغامات"
     suggested_topics:
-<<<<<<< HEAD
-      title: "تجویز کردہ موضوعات"
-=======
->>>>>>> b2b1e721
       pm_title: "تجویز کیے گئے پیغامات"
     about:
       simple_title: "بارے میں"
