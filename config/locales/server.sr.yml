# WARNING: Never edit this file.
# It will be overwritten when translations are pulled from Crowdin.
#
# To work with us on translations, join this project:
# https://translate.discourse.org/

sr:
  dates:
    short_date_no_year: "D MMM"
    short_date: "D MMM, YYYY"
    long_date: "MMMM D, YYYY h:mma"
  datetime_formats: &datetime_formats
    formats:
      short: "%m-%d-%Y"
      short_no_year: "%B %-d"
      date_only: "%B %-d, %Y"
      long: "%B %-d, %Y, %l:%M%P"
      no_day: "%Y %B"
  date:
    month_names:
    -
    - januar
    - februar
    - mart
    - april
    - maj
    - jun
    - jul
    - avgust
    - septembar
    - oktobar
    - novembar
    - decembar
    <<: *datetime_formats
  title: "Discourse"
  topics: "Teme"
  posts: "poruke"
  views: "pregledi"
  loading: "Učitavanje"
  sign_up: "Registruj se"
  log_in: "Prijava"
  submit: "Potvrdi"
  purge_reason: "Automatski obrisan kao napušten, deaktiviran račun"
  disable_remote_images_download_reason: "Daljinske slike za download je onemogućeno zato što nije bilo dovoljno slobodnog prostora na disku."
  anonymous: "Anonimno"
  remove_posts_deleted_by_author: "Izbrisano od strane autora"
  inline_oneboxer:
    topic_page_title_post_number: "#%{post_number}"
    topic_page_title_post_number_by_user: "#%{post_number} od %{username}"
  components:
    enabled_filter: "Omogućeno"
    disabled_filter: "Onemogući"
    updates_available_filter: "Ažuriranje je dostupno"
  themes:
    other_error: "Nešto nije pošlo kako treba pri suspenziji ovog korisnika"
    settings_errors:
      objects:
        not_valid_integer_value: "mora biti ceo broj"
  emails:
    incoming:
      default_subject: "Ovoj temi je potreban naslov"
  errors: &errors
    messages:
      invalid_boolean: "Nepravilan boolean."
      even: mora biti parno
      exclusion: je rezervisano
      greater_than: mora biti veće od %{count}
      is_invalid: "deluje nejasno, da li je rečenica kompletna?"
      contains_censored_words: "sadrži sledeće cenzurisane reči: 1%{censored_words}"
      less_than: mora biti manje od 1%{count}
      not_a_number: nije broj
      not_an_integer: mora biti ceo broj
      record_invalid: ! "Verifikacija neuspešna: 1%{errors}"
    embed:
      load_from_remote: "Došlo je do greške prilikom učitavanja poruke."
    site_settings:
      default_categories_already_selected: "Ne možete izabrati kategoriju koja se koristi u drugoj listi."
  invite:
    confirm_email: "<p>Skoro ste gotovi! Na vašu e-adresu poslali smo aktivacioni mail. Sledite uputstva u mailu da biste aktivirali svoj nalog.</p><p>Ako ne stigne, proverite spam folder.</p>"
  bulk_invite:
    file_should_be_csv: "Izabrani fajl bi trebalo biti u csv formatu."
  topic_invite:
    user_exists: "Žao nam je, korisnik je već pozvan. Korisnik može biti pozvan na temu samo jednom."
  backup:
    operation_already_running: "Jedna operacija je trenutno pokrenuta. Ne mogu da pokrenem drugu trenutno."
    backup_file_should_be_tar_gz: "Rezervna datoteka bi trebala biti u .tar.gz arhivi."
    not_enough_space_on_disk: "Nema dovoljno prostora na disku da bi ubacili ovau rezervu."
  not_logged_in: "Niste prijavljeni da bi uradili to."
  not_found: "Zatraženi URL ili resurs nije pronađen."
  read_only_mode_enabled: "Sajt je u čitaj samo modu. Interakcije su isključene."
  reading_time: "Vreme za čitanje"
  likes: "Lajkovi"
  embed:
    start_discussion: "Započnite diskusiju"
    continue: "Nastavite diskusiju"
    in_reply_to: "▶ %{username}"
    created: "Napravljeno"
  no_links_allowed: "Žao nam je, novi korisnici ne mogu postavljati linkove u svoje postove."
  user_is_suspended: "Suspendovanim korisnicima nije dozvoljeno da objavljuju postove."
  topic_not_found: "Nešto se dogodilo. Možda je tema zatvorena ili izbrisana dok ste je gledali?"
  not_accepting_pms: "Žao nam je, %{username} trenutno ne prihvata privatne poruke."
  invalid_characters: "sadrži nevažeće karaktere."
  is_invalid: "deluje nejasno, da li je rečenica kompletna?"
  next_page: "sledeća strana →"
  prev_page: "← prethodna strana"
  page_num: "Strana %{num}"
  home_title: "Home"
  topics_in_category: "Teme u '%{category}' kategoriji"
  rss_num_posts:
    one: "%{count} poruka"
    few: "%{count} poruka"
    other: "%{count} poruka"
  read_full_topic: "Pročitajte celu temu"
  rss_description:
    latest: "Poslednje teme"
    top: "Top teme"
    user_posts: "Poslednji postovi autora @%{username}"
    user_topics: "Poslednje teme autora @%{username}"
    tag: "Označene teme"
  revert_version_same: "Trenutna verzija je ista onoj na koju pokušavate da se vratite."
  excerpt_image: "slika"
  bookmarks:
    reminders:
      later_today: "Kasnije ovog dana"
      next_business_day: "Naredni radni dan"
      tomorrow: "Sutra"
      next_week: "Sledeće sedmice"
      next_month: "Naredni mesec"
      custom: "Prilagođen datum i vreme"
  groups:
    default_names:
      everyone: "svi"
      admins: "admini"
      moderators: "moderatori"
      staff: "osoblje"
    default_descriptions:
      staff: "Automatska grupa koja uključuje administratore i moderatore"
      admins: "Odgovoran je za konfigurisanje i održavanje ovog sajta, sa pristupom svim podacima o članovima i aktivnostima"
      moderators: "Odgovoran je za odgovaranje na zastavice, moderiranje diskusija i pomaganje članovima sa njihovim nalozima"
      trust_level_0: "Novi članovi sa ograničenim sposobnostima, koji uče norme i funkcionalnost zajednice"
      trust_level_1: "Članovi sa više poverenja, koji su pokazali početni angažman čitanjem i sada mogu da pristupe većem broju funkcija. Svi članovi ove grupe su takođe članovi grupe trust_level_0."
      trust_level_2: "Aktivni članovi koji su dosledno doprinosili prekovremeno i stekli pune privilegije državljanstva. Svi članovi ove grupe su takođe članovi trust_level_1 i trust_level_0 grupa."
      trust_level_3: "Veoma angažovani, dugoročni saradnici, koji čine okosnicu zajednice i stekli su ograničene privilegije umerenosti. Svi članovi ove grupe su takođe članovi trust_level_2, trust_level_1 i trust_level_0 grupa."
      trust_level_4: "Ručno unapređeni članovi, prepoznati po svojim primernim doprinosima i poverene im dodatne privilegije moderiranja. Svi članovi ove grupe su takođe članovi trust_level_3, trust_level_2, trust_level_1 i trust_level_0 grupa."
  education:
    until_posts:
      one: "%{count} poruka"
      few: "%{count} poruka"
      other: "%{count} poruka"
  activerecord:
    attributes:
      category:
        name: "Ime kategorije"
      topic:
        title: "Naslov"
        category_id: "Kategorija"
      user_profile:
        bio_raw: "O meni"
      user:
        password: "Šifra"
      user_password:
        password: "Šifra"
    errors:
      models:
        user:
          attributes:
            password:
              common: "je jedna od 10000 najčešće korišćenih lozinki. Molimo Vas izaberite sigurniju lozinku."
              same_as_username: "je ista kao vaše korisničko ime. Molimo Vas izaberite sigurniju šifru."
        user_password:
          attributes:
            password:
              common: "je jedna od 10000 najčešće korišćenih lozinki. Molimo Vas izaberite sigurniju lozinku."
              same_as_username: "je ista kao vaše korisničko ime. Molimo Vas izaberite sigurniju šifru."
      <<: *errors
  general_category_name: "Opšti"
  staff_category_name: "Osoblje"
  admin_quick_start_title: "Administratorski vodič: Početak"
  trust_levels:
    admin: "Admin"
    staff: "Osoblje"
  rate_limiter:
    hours:
      one: "%{count} sat"
      few: "%{count} sata"
      other: "%{count} sati"
  datetime:
    distance_in_words:
      half_a_minute: "< 1m"
      less_than_x_seconds:
        one: "< %{count} s"
        few: "< %{count} s"
        other: "< %{count} s"
      x_seconds:
        one: "%{count} sek."
        few: "%{count} sek."
        other: "%{count} sek."
      less_than_x_minutes:
        one: "< %{count}m"
        few: "< %{count}m"
        other: "< %{count}m"
      x_minutes:
        one: "%{count} min"
        few: "%{count} min"
        other: "%{count} min"
      about_x_hours:
        one: "%{count} sat"
        few: "%{count} sat"
        other: "%{count} sat"
      x_days:
        one: "%{count} dan"
        few: "%{count} dan"
        other: "%{count} dan"
      about_x_months:
        one: "%{count}mes"
        few: "%{count}mes"
        other: "%{count}mes"
      x_months:
        one: "%{count}mes"
        few: "%{count}mes"
        other: "%{count}mes"
      about_x_years:
        one: "%{count} godina"
        few: "%{count} godina"
        other: "%{count} godina"
      over_x_years:
        one: "> %{count} godina"
        few: "> %{count} godina"
        other: "> %{count} godina"
      almost_x_years:
        one: "%{count} godina"
        few: "%{count} godina"
        other: "%{count} godina"
    distance_in_words_verbose:
      half_a_minute: "upravo sad"
      less_than_x_seconds: "upravo sad"
      about_x_hours:
        one: "pre %{count} sat"
        few: "pre %{count} sata"
        other: "pre %{count} sati"
      x_days:
        one: "pre %{count} dan"
        few: "pre %{count} dana"
        other: "pre %{count} dana"
      x_months:
        one: "pre %{count} mesec dana"
        few: "pre %{count} mesec dana"
        other: "pre %{count} mesec dana"
  password_reset:
    title: "Resetujte Šifru"
  change_email:
    max_secondary_emails_error: "Dosegli ste maksimalni dozvoljeni broj sekundarne e-pošte."
  activation:
<<<<<<< HEAD
    welcome_to: "Добро дошли на пројекат %{site_name}!"
=======
>>>>>>> 76e7f12a
    activated: "Žao nam je, ovaj korisnički račun je već aktiviran."
  reviewable_score_types:
    needs_approval:
      title: "Potrebno odobrenje"
  post_action_types:
    spam:
      title: "Nepoželjno"
    bookmark:
      title: "Markiraj"
  topic_flag_types:
    spam:
      title: "Nepoželjno"
  archetypes:
    banner:
      title: "Postavi temu kao banner"
  unsubscribe:
    log_out: "Odjava"
    digest_frequency:
      never: "nikada"
      every_30_minutes: "svakih 30 minuta"
      daily: "svakodnevno"
      weekly: "nedeljno"
      every_month: "svaki mesec"
      every_six_months: "svakih šest meseci"
  user_api_key:
    read: "pročitano"
  reports:
    default:
      labels:
        count: Broj
    post_edits:
      labels:
        post: Post
        editor: Urednik
        edit_reason: Razlog
    user_flagging_ratio:
      labels:
        user: Korisnik
        score: Rezultat
    moderators_activity:
      labels:
        moderator: Moderator
    flags_status:
      labels:
        flag: Tip
    consolidated_page_views:
      labels:
        post: Post
        editor: Urednik
        edit_reason: Razlog
    consolidated_api_requests:
      xaxis:
        api: "API"
    topics:
      title: "Teme"
    posts:
      title: "Poruka"
    likes:
      title: "Lajkovi"
    flags:
      title: "Zastave"
    bookmarks:
      title: "Markiraj"
    users_by_trust_level:
      xaxis: "Nivo poverenja"
    users_by_type:
      xaxis: "Tip"
      labels:
        type: Tip
      xaxis_labels:
        admin: Admin
        moderator: Moderator
        suspended: Suspendovani
    system_private_messages:
      title: "Sistem"
    top_referrers:
      xaxis: "Korisnik"
      num_topics: "Teme"
      labels:
        user: "Korisnik"
        num_topics: "Teme"
    top_traffic_sources:
      xaxis: "Domen"
      num_topics: "Teme"
      num_users: "Korisnici"
      labels:
        domain: Domen
        num_topics: Teme
    top_referred_topics:
      labels:
        topic: "Tema"
    page_view_anon_reqs:
      title: "Anonimno"
    http_total_reqs:
      title: "Ukupno"
    topics_with_no_response:
      yaxis: "Ukupno"
    suspicious_logins:
      labels:
        user: Korisnik
        location: Lokacija
    staff_logins:
      labels:
        user: Korisnik
        location: Lokacija
    top_uploads:
      labels:
        filename: Ime datoteke
    top_users_by_likes_received:
      labels:
        user: Korisnik
        qtt_like: Primljeno Lajkova
    top_users_by_likes_received_from_inferior_trust_level:
      labels:
        user: Korisnik
        qtt_like: Primljeno Lajkova
    top_users_by_likes_received_from_a_variety_of_people:
      labels:
        user: Korisnik
        qtt_like: Primljeno Lajkova
    topic_view_stats:
      labels:
        topic: Tema
        anon_views: Anonimno
        total_views: Ukupno
  site_settings:
    min_topic_title_length: "Minimalna dozvoljena dužina naslova teme u znakovima"
    max_topic_title_length: "Maksimalna dozvoljena dužina naslova teme u znakovima"
    min_personal_message_title_length: "Minimalna dozvoljena dužina naslova poruke u znakovima"
    min_search_term_length: "Minimalna dozvoljena dužina termina za pretragu u znakovima"
    max_replies_in_first_day: "Maksimalan broj odgovora koje korisnik može da kreira u prvih 24 sata nakon kreiranja svoje prve poruke."
    maximum_session_age: "Korisnik će ostati ulogovan n časova od prethodnog logovanja"
    send_welcome_message: "Pošalji svim novim korisnicima poruku dobrodošlice sa kratkim uputstvom za početnike."
    auth_skip_create_confirm: Kada se prijavljujete putem spoljne autorizacije, preskočite popup prozor za kreiranje računa. Najbolje se upotrebljava uz auth_overrides_email, auth_overrides_username i auth_overrides_name.
    purge_unactivated_users_grace_period_days: "Period odlaganja (u danima) pre brisanja korisnika koji nije aktivirao svoj nalog. Postavite na 0 da nikada ne brišete neaktivirane korisnike."
    dark_mode_none: "Ništa"
    topic_views_heat_low: "Nakon ovoliko pregleda, polje pregleda je blago označeno."
    topic_views_heat_medium: "Nakon ovoliko pregleda, polje pregleda je umereno označeno."
    topic_views_heat_high: "Nakon ovoliko pregleda, polje pregleda je jako označeno."
    num_hours_to_close_topic: "Broj sati za pauziranje teme radi intervencije."
    delete_email_logs_after_days: "Obriši email logove posle (N) dana. Uneti 0 za neograničeno čuvanje."
    block_auto_generated_emails: "Blokiraj dolazne email poruke prepoznate kao automatski generisane."
    ignore_by_title: "Ignoriši dolazne email poruke na osnovu njihovog naslova"
    pop3_polling_ssl: "Koristi SSL pri povezivanju na POP3 server. (Preporučeno)"
    pop3_polling_username: "Korisničko ime POP3 naloga za proveru postojanja novih email poruka"
    pop3_polling_password: "Lozinka PO3 naloga za proveru postojanja novih email poruka"
    minimum_topics_similar: "Koliko teme mora da postoji da bi se prikazivale slične teme prilikom kreiranja novih"
    delete_user_max_post_age: "Ne dozvoli brisanje korisnika čije prve poruke su starije od (x) dana."
    delete_all_posts_max: "Maksimalan broj poruke koje mogu biti obrisane odjednom korišćenjem dugmeta Obriši sve poruke. Ako korisnik ima više poruka, poruke ne mogu biti obrisane odjednom i korisnik ne može biti obrisan."
    email_editable: "Dozvoli korisnicima da promene svoju email adresu nakon registracije"
    allow_uploaded_avatars: "Dozvoli korisnicima da postave svoju sliku za profil"
    default_avatars: "URL avatara koji će biti korišćeni kao podrazumevani za nove korisnike dok ih ne promene. "
    digest_other_topics: "Maksimalan broj tema za prikazivanje u sekciji \"Novo u temama i kategorijama koje pratite\" rezimea email poruke."
    digest_min_excerpt_length: "Minimalna dužina isečka poruke u email rezimeu, u karakterima."
    email_link_color: "Boja linkova u HTML email porukama. Unesite ime boje ('blue') ili heksadecimalnu vrednost ('#0000FF'). "
    allow_anonymous_posting: "Omogućite opciju za korisnike da odu u anonimni mod za postavljanje. Kada je aktivirana, korisnici mogu odarati da su njihovi idenentiteti sakriveni tokom kreiranja posta ili teme kroz ceo sajt. Pogledajte takođe allow_anonymous_likes`"
    hide_user_profiles_from_public: "Onemogući korisničke kartice, profile i direktorijume za anonimne korisnike."
    sequential_replies_threshold: "Broj poruka koje korisnik može zaredom da pošalje pre upozoravanja o prevelikom broju uzastopnih odgovora."
    disable_avatar_education_message: "Onemogući edukativne poruke za izmenu avatara."
    read_time_word_count: "Broj reči po minutu za računanje procenjenog vremena čitanja"
    display_name_on_posts: "Prikaži puno ime korisnika na njihovim porukama kao dodatak na @korisnicko_ime"
    show_time_gap_days: "Ako su dve poruke poslate sa ovoliko dana razmaka, prikaži vremensku razliku u temi."
    warn_reviving_old_topic_age: "Kada neko krene da odgovara na temu u kojoj je poslednji odgovor stariji od ovoliko dana, biće prikazano upozorenje. Onemogućite postavljanjem vrednosti 0. "
    embed_username_required: "Korisničko ime je obavezno za kreiranje teme."
<<<<<<< HEAD
    bootstrap_mode_min_users: "Minimalni broj korisnika koji je potreban za onemogućavanje režima pokretanja i uklanjanje dugmeta Početak rada (podesite na 0 da biste onemogućili, može potrajati do 24 sata)"
=======
    bootstrap_mode_min_users: 'Minimalni broj korisnika potreban za onemogućavanje režima pokretanja i uklanjanje dugmeta Početak rada (podesite na 0 da biste onemogućili, može potrajati do 24 sata). Pogledajte <a target="_blank" href="https://meta.discourse.org/t/-/322876">temu o režimu pokretanja na Meta-u</a> za detalje.'
>>>>>>> 76e7f12a
    auto_close_messages_post_count: "Maksimalan broj dozvoljenih poruka pre nego se tema automatski zatvori (0 da se isključi)"
    auto_close_topics_create_linked_topic: "Kreirajte novu povezanu temu kada je tema automatski zatvorena na temelju postavke 'automatsko zatvaranje tema za postove'"
    default_email_mailing_list_mode: "Podrazumevano šalji email za svaku novu poruku"
    default_email_previous_replies: "Podrazumevano uključi prethodne odgovore u email poruku"
    default_other_external_links_in_new_tab: "Podrazumevano otvori spoljne veze u novoj kartici "
  search:
    within_post: "#%{post_number} od %{username}"
    types:
      category: "Kategorije"
      topic: "Rezultati"
      user: "Korisnici"
  publish_page:
    slug_errors:
      invalid: "sadrži nevažeće karaktere."
  login:
    wait_approval: "Hvala vam što ste se prijavili. Obavestićemo vas kada vaš nalog bude odobren."
    admin_not_allowed_from_ip_address: "Ne možete se prijaviti kao admin sa te IP adrese."
    not_available: "Nije dostupno. Pokušajte %{suggestion}?"
    omniauth_confirm_button: "Nastavi"
  admin:
    email:
      sent_test: "poslato!"
  system_messages:
    queued_by_staff:
      title: "Potrebno odobrenje"
    usage_tips:
      text_body_template: |
        Za nekoliko brzih saveta o tome kako da počnete kao novi korisnik, [pogledajte ovaj post na blogu](https://blog.discourse.org/2016/12/discourse-nev-user-tips-and-tricks/).

        Dok budete učestvovali ovde, mi ćemo vas upoznati, a privremena nova korisnička ograničenja će biti ukinuta. Vremenom ćete steći [nivoe poverenja](https://blog.discourse.org/2018/06/understanding-discourse-trust-levels/) koji uključuju posebne sposobnosti koje nam pomažu da zajedno upravljamo zajednicom.
    welcome_user:
      subject_template: "Dobrodošao na %{site_name}!"
    welcome_invite:
      subject_template: "Dobrodošao na %{site_name}!"
  user_notifications:
    user_posted_pm_staged:
      subject_template: "%{optional_re}%{topic_title}"
    digest:
      liked_received: "Primljeno Lajkova"
      new_users: "Novi Korisnici"
    forgot_password:
      title: "Zaboravio Šifru"
    set_password:
      title: "Postavi Šifru"
  page_not_found:
    see_more: "Više"
    search_button: "Pretraži"
  color_schemes:
    default_theme_name: "zadato"
  csv_export:
    boolean_yes: "Da"
    boolean_no: "Ne"
    rate_limit_error: "Poruke mogu biti preuzimate jednom na dan, molimo pokušajte sutra."
  guidelines_topic:
    guidelines_title: "Smernice"
  tos_topic:
    title: "Uslovi Korišćenja"
  privacy_topic:
    title: "Politika Privatnosti"
  badges:
    editor:
      name: Urednik
      description: Prva izmjena poruke
    basic_user:
      name: Osnovno
    member:
      name: Član
    regular:
      name: Stalni član
    leader:
      name: Vođa
    welcome:
      name: Добро дошли
      description: Primio lajk
    autobiographer:
      name: Autobiograf
    nice_topic:
      name: Lepa Tema
    good_topic:
      name: Dobra Tema
    great_topic:
      name: Odlična Tema
    nice_share:
      name: Lepo Deljenje
      description: Podijelio poruku sa 25 jedinstvenih posetioca.
    good_share:
      name: Dobro Deljenje
      description: Podelio poruku sa 300 jedinstvenih posetioca.
    great_share:
      name: Odlično Deljenje
      description: Podelio poruku s 1000 jedinstvenih posjetioca.
    first_like:
      name: Prvi Lajk
      description: Lajkovao poruku
    first_flag:
      name: Prva Zastava
      description: Označio poruku
    champion:
      description: Pozovi 5 članova
    first_share:
      name: Prva Podela
      description: Podelio poruku
    first_link:
      name: Prvi Link
    first_quote:
      name: Prvi citat
    read_guidelines:
      name: Pročitao Smernice
    reader:
      name: Čitač
  wizard:
    step:
      introduction:
        fields:
          title:
            placeholder: "Milenino mesto za bleju"
          site_description:
            placeholder: "Mesto gde Milena i njene prijateljice ćaskaju o kul stvarima"
      styling:
        fields:
          homepage_style:
            choices:
<<<<<<< HEAD
              categories_with_featured_topics:
                label: "Kategorije sa istaknutim temama"
              categories_and_latest_topics:
                label: "Kategorije i najnovije teme"
              categories_and_latest_topics_created_date:
                label: "Kategorije i najnovije teme (poredjaj po datumu kreiranja teme)"
              categories_and_top_topics:
                label: "Kategorije i glavne teme"
=======
              latest:
                label: "Poslednje"
>>>>>>> 76e7f12a
      finished:
        title: "Vaš Discource je spreman!"
  staff_action_logs:
    unknown: "nepoznato"
  reviewables:
    priorities:
      medium: "Srednje"
      high: "Visoko"
    sensitivity:
      medium: "Srednje"
      high: "Visoko"
    actions:
      agree:
        title: "Da"
      delete_single:
        title: "Obriši"
      disagree:
        title: "Ne"
      approve:
        title: "Odobri"
      reject_user:
        delete:
          title: "Obriši Korisnika"
      reject:
        title: "Odbij"
  fallback_username: "korisnik"
  time:
    <<: *datetime_formats
  activemodel:
    errors:
      <<: *errors<|MERGE_RESOLUTION|>--- conflicted
+++ resolved
@@ -251,10 +251,6 @@
   change_email:
     max_secondary_emails_error: "Dosegli ste maksimalni dozvoljeni broj sekundarne e-pošte."
   activation:
-<<<<<<< HEAD
-    welcome_to: "Добро дошли на пројекат %{site_name}!"
-=======
->>>>>>> 76e7f12a
     activated: "Žao nam je, ovaj korisnički račun je već aktiviran."
   reviewable_score_types:
     needs_approval:
@@ -410,7 +406,6 @@
     digest_other_topics: "Maksimalan broj tema za prikazivanje u sekciji \"Novo u temama i kategorijama koje pratite\" rezimea email poruke."
     digest_min_excerpt_length: "Minimalna dužina isečka poruke u email rezimeu, u karakterima."
     email_link_color: "Boja linkova u HTML email porukama. Unesite ime boje ('blue') ili heksadecimalnu vrednost ('#0000FF'). "
-    allow_anonymous_posting: "Omogućite opciju za korisnike da odu u anonimni mod za postavljanje. Kada je aktivirana, korisnici mogu odarati da su njihovi idenentiteti sakriveni tokom kreiranja posta ili teme kroz ceo sajt. Pogledajte takođe allow_anonymous_likes`"
     hide_user_profiles_from_public: "Onemogući korisničke kartice, profile i direktorijume za anonimne korisnike."
     sequential_replies_threshold: "Broj poruka koje korisnik može zaredom da pošalje pre upozoravanja o prevelikom broju uzastopnih odgovora."
     disable_avatar_education_message: "Onemogući edukativne poruke za izmenu avatara."
@@ -419,11 +414,7 @@
     show_time_gap_days: "Ako su dve poruke poslate sa ovoliko dana razmaka, prikaži vremensku razliku u temi."
     warn_reviving_old_topic_age: "Kada neko krene da odgovara na temu u kojoj je poslednji odgovor stariji od ovoliko dana, biće prikazano upozorenje. Onemogućite postavljanjem vrednosti 0. "
     embed_username_required: "Korisničko ime je obavezno za kreiranje teme."
-<<<<<<< HEAD
-    bootstrap_mode_min_users: "Minimalni broj korisnika koji je potreban za onemogućavanje režima pokretanja i uklanjanje dugmeta Početak rada (podesite na 0 da biste onemogućili, može potrajati do 24 sata)"
-=======
     bootstrap_mode_min_users: 'Minimalni broj korisnika potreban za onemogućavanje režima pokretanja i uklanjanje dugmeta Početak rada (podesite na 0 da biste onemogućili, može potrajati do 24 sata). Pogledajte <a target="_blank" href="https://meta.discourse.org/t/-/322876">temu o režimu pokretanja na Meta-u</a> za detalje.'
->>>>>>> 76e7f12a
     auto_close_messages_post_count: "Maksimalan broj dozvoljenih poruka pre nego se tema automatski zatvori (0 da se isključi)"
     auto_close_topics_create_linked_topic: "Kreirajte novu povezanu temu kada je tema automatski zatvorena na temelju postavke 'automatsko zatvaranje tema za postove'"
     default_email_mailing_list_mode: "Podrazumevano šalji email za svaku novu poruku"
@@ -546,19 +537,8 @@
         fields:
           homepage_style:
             choices:
-<<<<<<< HEAD
-              categories_with_featured_topics:
-                label: "Kategorije sa istaknutim temama"
-              categories_and_latest_topics:
-                label: "Kategorije i najnovije teme"
-              categories_and_latest_topics_created_date:
-                label: "Kategorije i najnovije teme (poredjaj po datumu kreiranja teme)"
-              categories_and_top_topics:
-                label: "Kategorije i glavne teme"
-=======
               latest:
                 label: "Poslednje"
->>>>>>> 76e7f12a
       finished:
         title: "Vaš Discource je spreman!"
   staff_action_logs:
