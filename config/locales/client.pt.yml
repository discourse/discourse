--- conflicted
+++ resolved
@@ -105,19 +105,6 @@
         x_years:
           one: "1 ano mais tarde"
           other: "%{count} anos mais tarde"
-<<<<<<< HEAD
-      previous_month: 'Mês Anterior'
-      next_month: 'Mês Seguinte'
-      placeholder: data
-    share:
-      topic: 'partilhar uma hiperligação para este tópico'
-      post: 'publicação #%{postNumber}'
-      close: 'fechar'
-      twitter: 'partilhar esta hiperligação no Twitter'
-      facebook: 'partilhar esta hiperligação no Facebook'
-      google+: 'partilhar esta hiperligação no Google+'
-      email: 'enviar esta hiperligação por e-mail'
-=======
       previous_month: "Mês Anterior"
       next_month: "Mês Seguinte"
       placeholder: data
@@ -128,7 +115,6 @@
       twitter: "partilhar esta hiperligação no Twitter"
       facebook: "partilhar esta hiperligação no Facebook"
       email: "enviar esta hiperligação por e-mail"
->>>>>>> c10941bb
     action_codes:
       public_topic: "tornei este tópico publico %{when}"
       private_topic: "tornou este tópico numa mensagem privada %{when}"
@@ -149,19 +135,6 @@
         enabled: "arquivado %{when}"
         disabled: "removido do arquivo %{when}"
       pinned:
-<<<<<<< HEAD
-        enabled: 'afixado %{when}'
-        disabled: 'desafixado %{when}'
-      pinned_globally:
-        enabled: 'afixado globalmente %{when}'
-        disabled: 'desafixado %{when}'
-      visible:
-        enabled: 'listado %{when}'
-        disabled: 'removido da lista %{when}'
-      banner:
-        enabled: 'tornou isto numa faixa %{when}. Esta irá aparecer no topo de cada página até que seja rejeitada pelo utilizador.'
-        disabled: 'removeu esta faixa %{when}. Esta não irá aparecer no topo de cada página.'
-=======
         enabled: "afixado %{when}"
         disabled: "desafixado %{when}"
       pinned_globally:
@@ -173,7 +146,6 @@
       banner:
         enabled: "tornou isto numa faixa %{when}. Esta irá aparecer no topo de cada página até que seja rejeitada pelo utilizador."
         disabled: "removeu esta faixa %{when}. Esta não irá aparecer no topo de cada página."
->>>>>>> c10941bb
     topic_admin_menu: "Ações administrativas dos Tópicos"
     wizard_required: "Bem-vindo ao seu novo Discourse! Vamos começar com <a href='%{url}' data-auto-route='true'>o assistente de configuração</a> ✨"
     emails_are_disabled: "Todos os envios de e-mail foram globalmente desativados por um administrador. Nenhum e-mail de notificação será enviado."
@@ -192,14 +164,6 @@
         eu_central_1: "U.E. (Francoforte)"
         eu_west_1: "U.E. (Irlanda)"
         eu_west_2: "UE (Londres)"
-<<<<<<< HEAD
-        sa_east_1: "América do Sul (São Paulo)"
-        us_east_1: "Este dos E.U.A. (Virgínia do Norte)"
-        us_gov_west_1: "AWS GovCloud (E.U.A.)"
-        us_west_1: "Oeste dos E.U.A. (California do Norte)"
-        us_west_2: "Oeste dos E.U.A. (Óregon)"
-    edit: 'editar o título e a categoria deste tópico'
-=======
         eu_west_3: "UE (Paris)"
         sa_east_1: "América do Sul (São Paulo)"
         us_east_1: "Este dos E.U.A. (Virgínia do Norte)"
@@ -208,7 +172,6 @@
         us_west_1: "Oeste dos E.U.A. (California do Norte)"
         us_west_2: "Oeste dos E.U.A. (Óregon)"
     edit: "editar o título e a categoria deste tópico"
->>>>>>> c10941bb
     not_implemented: "Essa funcionalidade ainda não foi implementada, pedimos desculpa!"
     no_value: "Não"
     yes_value: "Sim"
@@ -232,11 +195,8 @@
     privacy_policy: "Política de Privacidade"
     privacy: "Privacidade"
     tos: "Termos de Serviço"
-<<<<<<< HEAD
-=======
     rules: "Regras"
     conduct: "Código de Conduta"
->>>>>>> c10941bb
     mobile_view: "Visualização Mobile"
     desktop_view: "Visualização Desktop"
     you: "Você"
@@ -270,6 +230,8 @@
       our_moderators: "Os Nossos Moderadores"
       stat:
         all_time: "Sempre"
+        last_7_days: "Últimos 7 Dias"
+        last_30_days: "Últimos 30 Dias"
       like_count: "Gostos"
       topic_count: "Tópicos"
       post_count: "Publicações"
@@ -287,9 +249,6 @@
       created: "adicionou esta publicação aos marcadores"
       not_bookmarked: "adicionar esta publicação aos marcadores"
       remove: "Remover Marcador"
-<<<<<<< HEAD
-      confirm_clear: "Tem a certeza que pretende eliminar todos os marcadores deste tópico?"
-=======
       confirm_clear: "De certeza que pretende remover todos os marcadores deste tópico?"
     drafts:
       resume: "Continuar"
@@ -303,7 +262,6 @@
     topic_count_latest:
       one: "Ver {{count}} tópico novo ou atualizado"
       other: "Ver {{count}} tópicos novos ou atualizados"
->>>>>>> c10941bb
     preview: "pré-visualizar"
     cancel: "cancelar"
     save: "Guardar alterações"
@@ -497,7 +455,6 @@
       topics_entered: "tópicos inseridos"
       post_count: "# publicações"
       confirm_delete_other_accounts: "Tem a certeza que quer apagar estas contas?"
-      powered_by: "desenvolvido por <a href='https://ipinfo.io'>ipinfo.io</a>"
     user_fields:
       none: "(selecione uma opção)"
     user:
@@ -709,10 +666,6 @@
         always: "sempre"
         never: "nunca"
       email_digests:
-<<<<<<< HEAD
-        title: "Quando eu não vier aqui, enviar-me uma mensagem resumo dos tópicos e respostas populares"
-=======
->>>>>>> c10941bb
         every_30_minutes: "a cada 30 minutos"
         every_hour: "de hora em hora"
         daily: "diariamente"
@@ -883,12 +836,6 @@
       enabled: "Este site está no modo só de leitura. Por favor, continue a navegar, mas responder, gostar e outras ações estão de momento desativadas."
       login_disabled: "Enquanto o site se encontrar no modo só de leitura, a opção de iniciar a sessão está desativada."
       logout_disabled: "Enquanto o site se encontrar no modo só de leitura, a opção de terminar a sessão está desativada."
-<<<<<<< HEAD
-    too_few_topics_and_posts_notice: "Vamos <a href='http://blog.discourse.org/2014/08/building-a-discourse-community/'>começar esta discussão!</a> Atualmente existem <strong>%{currentTopics} / %{requiredTopics}</strong> tópicos e <strong>%{currentPosts} / %{requiredPosts}</strong> respostas. Os novos visitantes precisam de algumas conversações para poderem ler e responder."
-    too_few_topics_notice: "Vamos <a href='http://blog.discourse.org/2014/08/building-a-discourse-community/'>começar esta discussão!</a> Atualmente existem <strong>%{currentTopics} / %{requiredTopics}</strong> tópios. Os novos visitantes precisam de algumas conversações para poderem ler e responder."
-    too_few_posts_notice: "Vamos <a href='http://blog.discourse.org/2014/08/building-a-discourse-community/'>começar esta discussão!</a> Atualmente existem <strong>%{currentPosts} / %{requiredPosts}</strong> respostas. Os novos visitantes precisam de algumas conversações para poderem ler e responder."
-=======
->>>>>>> c10941bb
     logs_error_rate_notice:
       reached: "<b>%{relativeAge}</b> – <a href='%{url}' target='_blank'>%{rate}</a> atingiu o limite definido nas configurações do site de %{siteSettingRate}."
       exceeded: "<b>%{relativeAge}</b> – <a href='%{url}' target='_blank'>%{rate}</a> excede o limite definido nas configurações do site de %{siteSettingRate}."
@@ -910,15 +857,9 @@
     unmute: Desativar silêncio
     last_post: Publicado
     time_read: Lido
-<<<<<<< HEAD
-    time_read_recently: '%{time_read} recentemente'
-    time_read_tooltip: '%{time_read} tempo total lido'
-    time_read_recently_tooltip: '%{time_read} tempo total lido (%{recent_time_read} nos últimos 60 dias)'
-=======
     time_read_recently: "%{time_read} recentemente"
     time_read_tooltip: "%{time_read} tempo total lido"
     time_read_recently_tooltip: "%{time_read} tempo total lido (%{recent_time_read} nos últimos 60 dias)"
->>>>>>> c10941bb
     last_reply_lowercase: última resposta
     replies_lowercase:
       one: resposta
@@ -932,13 +873,8 @@
       enabled_description: "Está a ver um resumo deste tópico: as respostas mais interessantes são determinadas pela comunidade."
       description: "Existem <b>{{replyCount}}</b> respostas."
       description_time: "Existem <b>{{replyCount}}</b> respostas com um tempo de leitura estimado de <b>{{readingTime}} minutos</b>."
-<<<<<<< HEAD
-      enable: 'Resumir Este Tópico'
-      disable: 'Mostrar Todas As Publicações'
-=======
       enable: "Resumir Este Tópico"
       disable: "Mostrar Todas As Publicações"
->>>>>>> c10941bb
     deleted_filter:
       enabled_description: "Este tópico contém respostas eliminadas, que foram ocultadas."
       disabled_description: "As publicações eliminadas no tópico são exibidas."
@@ -949,15 +885,6 @@
       leave_message: "Quer mesmo deixar esta mensagem?"
       remove_allowed_user: "Deseja mesmo remover {{name}} desta mensagem?"
       remove_allowed_group: "Deseja mesmo remover {{name}} desta mensagem?"
-<<<<<<< HEAD
-    email: 'E-mail'
-    username: 'Nome de utilizador'
-    last_seen: 'Visto'
-    created: 'Criado'
-    created_lowercase: 'criado'
-    trust_level: 'Nível de Confiança'
-    search_hint: 'nome de utilizador, e-mail ou endereço de IP'
-=======
     email: "E-mail"
     username: "Nome de utilizador"
     last_seen: "Visto"
@@ -965,7 +892,6 @@
     created_lowercase: "criado"
     trust_level: "Nível de Confiança"
     search_hint: "nome de utilizador, e-mail ou endereço de IP"
->>>>>>> c10941bb
     create_account:
       disclaimer: "Ao registar-se, concorda com a <a href='{{privacy_link}}'>política de privacidade</a> e os <a href='{{tos_link}}'>termos de serviço</a>."
       title: "Criar Nova Conta"
@@ -981,11 +907,7 @@
       complete_email_found: "Nós encontrámos uma conta que corresponde com <b>%{email}</b>, deverá receber em breve uma mensagem com as instruções para repor a sua palavra-passe."
       complete_username_not_found: "Nenhuma conta correspondente com o nome de utilizador <b>%{username}</b>"
       complete_email_not_found: "Nenhuma conta correspondente com <b>%{email}</b>"
-<<<<<<< HEAD
-      help: "A mensagem não chega? Certifique-se de que verifica primeiro a sua pasta de spam.<p>Não tem a certeza de qual o endereço de e-mail que utilizou? Digite um endereço de e-mail e nós iremos dizer-lhe se ele existe aqui.</p><p>Se já não tiver acesso ao endereço de e-mail da sua conta, por favor, contacte <a href='/about'>a nossa equipa de apoio.</a></p>"
-=======
       help: "A mensagem não chega? Certifique-se de que verifica primeiro a sua pasta de spam.<p>Não tem a certeza de qual o endereço de e-mail que utilizou? Digite um endereço de e-mail e nós iremos dizer-lhe se ele existe aqui.</p><p>Se já não tiver acesso ao endereço de e-mail da sua conta, por favor, contacte <a href='%{basePath}/about'>a nossa equipa de apoio.</a></p>"
->>>>>>> c10941bb
       button_ok: "CONFIRMAR"
       button_help: "Ajuda"
     email_login:
@@ -1002,11 +924,7 @@
       rate_limit: "Por favor, aguarde antes de tentar iniciar a sessão novamente."
       blank_username: "Por favor, insira o seu e-mail ou nome de utilizador."
       blank_username_or_password: "Por favor, insira o seu e-mail ou nome de utilizador, e a palavra-passe."
-<<<<<<< HEAD
-      reset_password: 'Repor Palavra-passe'
-=======
       reset_password: "Repor Palavra-passe"
->>>>>>> c10941bb
       logging_in: "A iniciar a sessão..."
       or: "Ou"
       authenticating: "A autenticar..."
@@ -1071,15 +989,9 @@
       categories_and_latest_topics: "Categorias e Tópicos Recentes"
       categories_and_top_topics: "Categorias e Melhores Tópicos"
     shortcut_modifier_key:
-<<<<<<< HEAD
-      shift: 'Shift'
-      ctrl: 'Ctrl'
-      alt: 'Alt'
-=======
       shift: "Shift"
       ctrl: "Ctrl"
       alt: "Alt"
->>>>>>> c10941bb
     select_kit:
       default_header_text: Selecionar...
       no_content: Não foram encontradas correspondências
@@ -1125,10 +1037,6 @@
         title_too_long: "O título não pode conter mais do que {{max}} carateres."
         post_missing: "A publicação não pode estar vazia"
         post_length: "A publicação tem que ter pelo menos {{min}} carateres"
-<<<<<<< HEAD
-        try_like: 'Já tentou o botão <i class="fa fa-heart"></i>?'
-=======
->>>>>>> c10941bb
         category_missing: "Tem de escolher uma categoria"
       save_edit: "Guardar Edição"
       reply_original: "Responder no Tópico Original"
@@ -1153,13 +1061,8 @@
       saved: "Guardado!"
       saved_draft: "Rascunho da publicação em progresso. Selecione para continuar."
       uploading: "A enviar…"
-<<<<<<< HEAD
-      show_preview: 'mostrar pré-visualização &raquo;'
-      hide_preview: '&laquo; ocultar pré-visualização'
-=======
       show_preview: "mostrar pré-visualização &raquo;"
       hide_preview: "&laquo; ocultar pré-visualização"
->>>>>>> c10941bb
       quote_post_title: "Citar toda a publicação"
       bold_label: "B"
       bold_title: "Negrito"
@@ -1446,11 +1349,7 @@
         next_month: "Próximo mês"
       reminder:
         title: "Lembrar-me"
-<<<<<<< HEAD
-      auto_close_title: 'Configurações para Fechar Automaticamente'
-=======
       auto_close_title: "Configurações para Fechar Automaticamente"
->>>>>>> c10941bb
       auto_close_immediate:
         one: "A última publicação neste tópico já tem 1 hora, por isso o tópico será fechado imediatamente."
         other: "A última publicação neste tópico já tem %{count} horas, por isso o tópico será fechado imediatamente."
@@ -1474,19 +1373,6 @@
         title: mudar quão frequentemente é notificado sobre este tópico
         reasons:
           mailing_list_mode: "Tem o modo de lista de distribuição activado, por isso será notificado de respostas a este tópico por email."
-<<<<<<< HEAD
-          "3_10": 'Receberá notificações porque está a vigiar uma etiqueta neste tópico.'
-          "3_6": 'Receberá notificações porque está a vigiar esta categoria.'
-          "3_5": 'Receberá notificações porque começou a vigiar automaticamente este tópico.'
-          "3_2": 'Receberá notificações porque está a vigiar este tópico.'
-          "3_1": 'Receberá notificações porque criou este tópico.'
-          "3": 'Receberá notificações porque está a vigiar este tópico.'
-          "1_2": 'Será notificado se alguém mencionar o seu @nome ou responder-lhe.'
-          "1": 'Será notificado se alguém mencionar o seu @nome ou responder-lhe.'
-          "0_7": 'Está a ignorar todas as notificações nesta categoria.'
-          "0_2": 'Está a ignorar todas as notificações para este tópico.'
-          "0": 'Está a ignorar todas as notificações para este tópico.'
-=======
           "3_10": "Receberá notificações porque está a vigiar uma etiqueta neste tópico."
           "3_6": "Receberá notificações porque está a vigiar esta categoria."
           "3_5": "Receberá notificações porque começou a vigiar automaticamente este tópico."
@@ -1498,7 +1384,6 @@
           "0_7": "Está a ignorar todas as notificações nesta categoria."
           "0_2": "Está a ignorar todas as notificações para este tópico."
           "0": "Está a ignorar todas as notificações para este tópico."
->>>>>>> c10941bb
         watching_pm:
           title: "A vigiar"
           description: "Será notificado de cada nova resposta nesta mensagem, e uma contagem de novas respostas será exibida."
@@ -1639,25 +1524,14 @@
         action: "mudar titularidade"
         error: "Ocorreu um erro na mudança de dono das publicações."
         placeholder: "nome de utilizador do novo proprietário"
-<<<<<<< HEAD
-        instructions:
-          one: "Por favor seleccione o novo dono da publicação de <b>{{old_user}}</b>."
-          other: "Por favor selecione o novo dono das {{count}} publicações de <b>{{old_user}}</b>."
-=======
->>>>>>> c10941bb
       change_timestamp:
         action: "alterar selo temporal"
         invalid_timestamp: "O selo temporal não pode ser no futuro."
         error: "Ocorreu um erro ao alterar o selo temporal do tópico."
         instructions: "Por favor selecione o novo selo temporal do tópico. Publicações no tópico serão atualizadas para terem a mesma diferença temporal."
       multi_select:
-<<<<<<< HEAD
-        select: 'selecionar'
-        selected: '({{count}}) selecionados'
-=======
         select: "selecionar"
         selected: "({{count}}) selecionados"
->>>>>>> c10941bb
         delete: eliminar selecionados
         cancel: cancelar seleção
         select_all: "selecionar tudo "
@@ -1736,11 +1610,7 @@
         unhide: "Mostrar"
         change_owner: "Mudar Titularidade"
       actions:
-<<<<<<< HEAD
-        flag: 'Denunciar'
-=======
         flag: "Denunciar"
->>>>>>> c10941bb
         undo:
           off_topic: "Retirar denúncia"
           spam: "Retirar denúncia"
@@ -1818,10 +1688,6 @@
           revert: "Reverter para esta revisão"
           edit_wiki: "Editar Wiki"
           edit_post: "Editar Publicação"
-<<<<<<< HEAD
-          comparing_previous_to_current_out_of_total: "<strong>{{previous}}</strong> <i class='fa fa-arrows-h'></i> <strong>{{current}}</strong> / {{total}}"
-=======
->>>>>>> c10941bb
         displays:
           inline:
             title: "Mostrar o resultado renderizado com inserções e remoções em-linha."
@@ -1833,17 +1699,10 @@
             title: "Mostrar em bruto a fonte das diferenças lado-a-lado"
             button: "Em bruto"
     category:
-<<<<<<< HEAD
-      can: 'pode&hellip; '
-      none: '(sem categoria)'
-      all: 'Todas as categorias'
-      edit: 'editar'
-=======
       can: "pode&hellip; "
       none: "(sem categoria)"
       all: "Todas as categorias"
       edit: "editar"
->>>>>>> c10941bb
       edit_long: "Editar"
       view: "Visualizar Tópicos na Categoria"
       general: "Geral"
@@ -2123,18 +1982,6 @@
         open: "<b>o</b> ou <b>Enter</b> Abrir tópico selecionado"
         next_prev: "<b>shift</b>+<b>j</b>/<b>shift</b>+<b>k</b> Secção seguinte/anterior"
       application:
-<<<<<<< HEAD
-        title: 'Aplicação'
-        create: '<b>c</b> Criar um novo tópico'
-        notifications: '<b>n</b> Abrir notificações'
-        hamburger_menu: '<b>=</b> Abrir menu hamburger'
-        user_profile_menu: '<b>p</b> Abrir menu de utilizador'
-        show_incoming_updated_topics: '<b>.</b> Mostrar tópicos atualizados'
-        help: '<b>?</b> Abrir ajuda do teclado'
-        dismiss_new_posts: '<b>x</b>, <b>r</b> Marcar Visto Novos/Publicações'
-        dismiss_topics: '<b>x</b>, <b>t</b> Marcar Visto Tópicos'
-        log_out: '<b>shift</b>+<b>z</b> <b>shift</b>+<b>z</b> Sair'
-=======
         title: "Aplicação"
         create: "<b>c</b> Criar um novo tópico"
         notifications: "<b>n</b> Abrir notificações"
@@ -2145,7 +1992,6 @@
         dismiss_new_posts: "<b>x</b>, <b>r</b> Marcar Visto Novos/Publicações"
         dismiss_topics: "<b>x</b>, <b>t</b> Marcar Visto Tópicos"
         log_out: "<b>shift</b>+<b>z</b> <b>shift</b>+<b>z</b> Sair"
->>>>>>> c10941bb
       actions:
         title: "Ações"
         bookmark_topic: "<b>f</b> Alternar marcador de tópico"
@@ -2303,15 +2149,9 @@
         last_checked: "Última verificação"
         refresh_problems: "Atualizar"
         no_problems: "Nenhum problema encontrado."
-<<<<<<< HEAD
-        moderators: 'Moderadores:'
-        admins: 'Administradores:'
-        suspended: 'Suspenso: '
-=======
         moderators: "Moderadores:"
         admins: "Administradores:"
         suspended: "Suspenso: "
->>>>>>> c10941bb
         private_messages_short: "Msgs"
         private_messages_title: "Mensagens"
         mobile_title: "Móvel"
@@ -2756,11 +2596,7 @@
           title: "Registo de Erros em Logs"
       watched_words:
         actions:
-<<<<<<< HEAD
-          block: 'Bloquear'
-=======
           block: "Bloquear"
->>>>>>> c10941bb
       impersonate:
         title: "Personificar"
         help: "Utilize este ferramenta de forma a personificar uma conta de utilizador para fins de depuração. Terá de encerrar a sessão assim que terminar."
@@ -2777,15 +2613,9 @@
           new: "Novo"
           active: "Ativo"
           pending: "Pendente"
-<<<<<<< HEAD
-          staff: 'Pessoal'
-          suspended: 'Suspenso'
-          suspect: 'Suspeito'
-=======
           staff: "Pessoal"
           suspended: "Suspenso"
           suspect: "Suspeito"
->>>>>>> c10941bb
         approved: "Aprovado?"
         approved_selected:
           one: "aprovar utilizador"
@@ -2803,17 +2633,10 @@
           regular: "Utilizadores no Nível de Confiança 3 (Regular)"
           leader: "Utilizadores no Nível de Confiança 4 (Líder)"
           staff: "Pessoal"
-<<<<<<< HEAD
-          admins: 'Utilizadores da Administração'
-          moderators: 'Moderadores'
-          suspended: 'Utilizadores Suspensos'
-          suspect: 'Utilizadores Suspeitos'
-=======
           admins: "Utilizadores da Administração"
           moderators: "Moderadores"
           suspended: "Utilizadores Suspensos"
           suspect: "Utilizadores Suspeitos"
->>>>>>> c10941bb
         reject_successful:
           one: "1 utilizador foi rejeitado com sucesso."
           other: "%{count} utilizadores foram rejeitados com sucesso."
@@ -2845,21 +2668,12 @@
         ip_lookup: "Pesquisa de IP"
         log_out: "Sair"
         logged_out: "Sessão do utilizador encerrada em todos os dispositivos"
-<<<<<<< HEAD
-        revoke_admin: 'Revogar Administração'
-        grant_admin: 'Conceder Administração'
-        revoke_moderation: 'Revogar Moderação'
-        grant_moderation: 'Conceder Moderação'
-        unsuspend: 'Retirar a suspensão'
-        suspend: 'Suspender'
-=======
         revoke_admin: "Revogar Administração"
         grant_admin: "Conceder Administração"
         revoke_moderation: "Revogar Moderação"
         grant_moderation: "Conceder Moderação"
         unsuspend: "Retirar a suspensão"
         suspend: "Suspender"
->>>>>>> c10941bb
         reputation: Reputação
         permissions: Permissões
         activity: Atividade
@@ -2894,10 +2708,6 @@
         cant_delete_all_too_many_posts:
           one: "Não é possível eliminar todas as publicações porque o utilizador tem mais de 1 publicações. (delete_all_posts_max)"
           other: "Não é possível eliminar todas as publicações porque o utilizador tem mais de %{count} publicações. (delete_all_posts_max)"
-<<<<<<< HEAD
-        delete_confirm: "Tem a CERTEZA que deseja eliminar este utilizador? Esta ação é permanente!"
-=======
->>>>>>> c10941bb
         delete_and_block: "Eliminar e <b>bloquear<b> este e-mail e endereço de IP"
         delete_dont_block: "Apenas eliminar"
         deleted: "O utilizador foi eliminado."
@@ -3007,11 +2817,7 @@
         recommended: "Recomendamos personalizar o seguinte texto para que se aplique às suas necessidades."
         show_overriden: "Apenas mostrar valores alterados"
       site_settings:
-<<<<<<< HEAD
-        title: 'Configurações'
-=======
         title: "Configurações"
->>>>>>> c10941bb
         no_results: "Não foi encontrado nenhum resultado."
         clear_filter: "Remover"
         add_url: "adicionar URL"
