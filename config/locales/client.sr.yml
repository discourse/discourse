--- conflicted
+++ resolved
@@ -1792,12 +1792,6 @@
       back: "Nazad"
       share: "Podeli"
       dismiss: "Одбаци"
-<<<<<<< HEAD
-    pause_notifications:
-      options:
-        custom: "Posebna"
-=======
->>>>>>> 3d554aa1
     trust_levels:
       names:
         member: "član"
