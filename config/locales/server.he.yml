# WARNING: Never edit this file.
# It will be overwritten when translations are pulled from Crowdin.
#
# To work with us on translations, join this project:
# https://translate.discourse.org/

he:
  dates:
    short_date_no_year: "D בMMM"
    short_date: "D בMMM,‏ YYYY"
    long_date: "D בMMMM,‏ YYYY ‏h:mma"
  datetime_formats: &datetime_formats
    formats:
      short: "‎%d-%m-%Y"
      short_no_year: "%-d ב%B"
      date_only: " %-d ב%B,‏ %Y"
      long: " %-d ב%B,‏ %Y,‏ %l:%M%P"
      no_day: "%B %Y"
      calendar_ics: "%Y%m%dT%H%M%SZ"
  date:
    month_names:
    -
    - ינואר
    - פברואר
    - מרץ
    - אפריל
    - מאי
    - יוני
    - יולי
    - אוגוסט
    - ספטמבר
    - אוקטובר
    - נובמבר
    - דצמבר
    <<: *datetime_formats
  time:
    am: "am"
    pm: "pm"
    <<: *datetime_formats
  title: "Discourse"
  topics: "נושאים"
  posts: "פוסטים"
  views: "צפיות"
  loading: "בטעינה"
  powered_by_html: 'מופעל על גבי <a href="https://www.discourse.org">Discourse</a>, לצפייה מיטבית יש להפעיל JavaScript'
  sign_up: "הרשמה"
  log_in: "כניסה"
  submit: "הגשה"
  purge_reason: "נמחק אוטומטית כחשבון נטוש ולא פעיל"
  disable_remote_images_download_reason: "הורדת תמונות מרוחקות נוטרלה בשל מחסור בשטח אחסון פנוי."
  anonymous: "אלמוני"
  remove_posts_deleted_by_author: "נמחק על ידי הכותב"
  redirect_warning: "לא הצלחנו לאמת שהקישור שבחרת אכן פורסם לפורום. כדי להמשיך בכל אופן, נא לבחור בקישור שלהלן."
  on_another_topic: "בנושא אחר"
  topic_category_changed: "מ־%{from} עד %{to}"
  topic_tag_changed:
    added_and_removed: "נוספו %{added} והוסרו %{removed}"
    added: "נוספו %{added}"
    removed: "הוסרו %{removed}"
  inline_oneboxer:
    topic_page_title_post_number: "מס׳ %{post_number}"
    topic_page_title_post_number_by_user: "מס׳ %{post_number} מאת %{username}"
  components:
    enabled_filter: "פעיל"
    disabled_filter: "כבוי"
    updates_available_filter: "עדכונים זמינים"
  themes:
    bad_color_scheme: "לא ניתן לעדכן ערכת עיצוב, מבחר הצבעים שגוי"
    other_error: "משהו השתבש בעת עדכון ערכת העיצוב"
    ember_selector_error: "עמך הסליחה – השימוש בבוררי ה־CSS‏ ‎#ember או ‎.ember-view אסור, כיוון שאלו שמות שנוצרים אוטומטית בזמן ההפעלה והם יישתנו עם הזמן, מה שיוביל לפגם ב־CSS. נא לנסות בורר אחר."
    import_error:
      generic: אירעה שגיאה בעת ייבוא ערכת העיצוב הזו
      upload: "שגיאה ביצירת משאב להעלאה: %{name}. %{errors}"
      about_json: "שגיאת ייבוא: about.json לא קיים או שהוא שגוי. האם אכן מדובר בערכת עיצוב של Discourse?"
      about_json_too_big: "שגיאת ייבוא: about.json גדול ממגבלת %{limit}."
      about_json_values: "about.json מכיל ערכים שגויים: %{errors}"
      modifier_values: "המחליפים ב־about.json מכילים ערכים שגויים: %{errors}"
      asset_too_big: "הנכס %{filename} גדול ממגבלת %{limit}"
      theme_too_big: "ערכת העיצוב גדולה ממגבלת %{limit}"
      git: "שגיאה בעת שכפול מאגר git, הגישה נדחיתה או שהמאגר לא נמצא"
      git_ref_not_found: "לא ניתן למשוך (checkout) הפניית git:‏ %{ref}"
      git_unsupported_scheme: "לא ניתן לשבט מאגר git: אין תמיכה בסכמה"
      unpack_failed: "חילוץ הקובץ נכשל"
      file_too_big: "הקובץ גדול מדי ללא דחיסה."
      unknown_file_type: "הקובץ שהעלית הוא כפי הנראה אינה ערכת עיצוב תקנית של Discourse."
      not_allowed_theme: "‚%{repo}’ אינו ברשימת הנושאים המורשים (יש לבדוק את ההגדרה הגלובלית `allowed_theme_repos` - מאגרי ערכות עיצוב מורשים)."
      ssh_key_gone: "המתנת זמן רב מדי להתקנת ערכת העיצוב ותוקף מפתח ה־SSH פג. נא לנסות שוב."
      too_many_files: "מספר הקבצים (%{count}) בערכת העיצוב חרג ממספר הקבצים המרבי המותר (%{limit})"
<<<<<<< HEAD
=======
      migrations:
        invalid_filename: "שם קובץ שגוי לקובץ הסבה: %{filename}. שמות הקבצים חייבים להתחיל ב־4 ספרות שלאחריהן מינוס ואז השם שמכיל רק תווים אלפאנומריים (אותיות וספרות) עם מינוסים."
        name_too_long:
          one: "שם ההסבה ארוך מדי. הוא לא יכול לחרוג מתו אחד."
          two: "שם ההסבה ארוך מדי. הוא לא יכול לחרוג משני תווים."
          many: "שם ההסבה ארוך מדי. הוא לא יכול לחרוג מ־%{count} תווים."
          other: "שם ההסבה ארוך מדי. הוא לא יכול לחרוג מ־%{count} תווים."
        too_many_pending_migrations: "יש יותר מדי הסבות ממתינות בערכת העיצוב הזאת. אסור לערכות עיצוב לקיים יותר מ־100 הסבות בעדכון יחיד"
        out_of_sequence: "ההסבה ‚%{name}’ חרגה מהרצף. להסבה האחרונה לערכת העיצוב הזאת תועדה גרסה מספר %{current} שהיא עדכנית יותר מההסבה החדשה"
        syntax_error: "הרצת ההסבה ‚%{name}’ נכשלה עקב שגיאת תחביר: %{error}"
        exceeded_memory_limit: "ההסבה ‚%{name}’ נכשלה כי היא חרגע מכמות הזיכרון המרבית"
        timed_out: "תם זמן ההסבה ‚%{name}’"
        no_exported_function: "ההסבה ‚%{name}’ לא מייצאת פונקציה לביצוע ההסבה"
        default_export_not_a_function: "להסבה ‚%{name}’ יש ייצוא ברירת מחדל שאינו פונקציה. ייצוא ברירת המחדל חייב להיות הפונקציה שמבצעת את ההסבה"
        no_returned_value: "ההסבה ‚%{name}’ לא החזירה אף ערך (או שהחזירה ערך ריק או לא מוגדר). חייב לחזור עצם מסוג מפה (Map)"
        wrong_return_type: "ההסבה ‚%{name}’ החזירה סוג נתונים לא מוכר. היא חייבת להחזיר עצם מסוג מפה (Map)"
        runtime_error: "ההסבה ‚%{name}’ נתקלה בשגיאת זמן הריצה הבאה: %{error}"
        unknown_setting_returned_by_migration: "ההסבות ‚%{name}’ החזירה את ההגדרה ‚%{setting_name}’ שאינה מוכרזת בקובץ ה־settings.yml של ערכת העיצוב"
>>>>>>> b2b1e721
    errors:
      component_no_user_selectable: "רכיבי ערכת העיצוב לא יכולים להיות לבחירת המשתמש"
      component_no_default: "רכיבי ערכת העיצוב לא יכולים להיות בררת המחדל של ערכת העיצוב"
      component_no_color_scheme: "לרכיבי ערכת עיצוב לא יכולים להיות מבחרי צבעים"
      no_multilevels_components: "ערכות עיצוב עם ערכות עיצוב צאצאיות לא יכולות להיות צאצאיות בעצמן"
      optimized_link: קישורים משופרים לתמונות הם בני חלוף ואין לכלול אותם בקוד המקור של ערכת העיצוב.
    settings_errors:
      invalid_yaml: "ה־YAML שסופק שגוי."
      data_type_not_a_number: "סוג ההגדרה `%{name}` אינו נתמך. הסוגים הנתמכים הם: `integer`,‏ `bool`,‏ `list`,‏ `enum` ו־`upload`"
      name_too_long: "קיימת הגדרה עם שם ארוך מדי. האורך המרבי הוא 255"
      default_value_missing: "להגדרה `%{name}` אין ערך בררת מחדל"
      default_not_match_type: "סוג ערך בררת המחדל של ההגדרה `%{name}` אינו תואם לסוג ההגדרה."
      default_out_range: "ערך בררת המחדל של ההגדרה `%{name}` אינו בטווח שצוין."
      enum_value_not_valid: "הערך הנבחר אינו מבין אפשרויות המנייה."
      number_value_not_valid: "הערך החדש אינו בטווח המורשה."
      number_value_not_valid_min_max: "חייב להיות בין %{min} ל־%{max}."
      number_value_not_valid_min: "חייב להיות גדול או שווה ל־%{min}."
      number_value_not_valid_max: "חייב להיות קטן או שווה ל־%{max}."
      string_value_not_valid: "אורך הערך החדש אינו בטווח המורשה."
      string_value_not_valid_min_max: "חייב להיות באורך של בין %{min} ל־%{max} תווים."
      string_value_not_valid_min: "חייב להיות באורך של %{min} תווים לפחות."
      string_value_not_valid_max: "חייב להיות באורך של %{max} תווים לכל היותר."
    locale_errors:
      top_level_locale: "המפתח העליון בקובץ הגדרות השפה חייב להתאים לשם השפה"
      invalid_yaml: "YAML התרגום פגום"
  emails:
    incoming:
      default_subject: "נושא זה צריך כותרת"
      show_trimmed_content: "הצגת תוכן גזום"
      maximum_staged_user_per_email_reached: "הגעת למספר המרבי של משתמשים מבוימים לדוא״ל."
      no_subject: "(אין נושא)"
      no_body: "(אין גוף)"
      missing_attachment: "(הקובץ המצורף %{filename} חסר)"
      continuing_old_discussion:
        one: "בהמשך לדיון שהתנהל בכתובת [%{title}](%{url}) כיוון שהוא נוצר לפני למעלה מיום (%{count})."
        two: "בהמשך לדיון שהתנהל בכתובת [%{title}](%{url}) כיוון שהוא נוצר לפני למעלה מיומיים (%{count})."
        many: "בהמשך לדיון שהתנהל בכתובת [%{title}](%{url}) כיוון שהוא נוצר לפני למעלה מ־%{count} ימים."
        other: "בהמשך לדיון שהתנהל בכתובת [%{title}](%{url}) כיוון שהוא נוצר לפני למעלה מ־%{count} ימים."
      errors:
        empty_email_error: "מתרחש כאשר הודעת הדוא״ל הגולמית שקיבלנו הייתה ריקה."
        no_message_id_error: "מתרחש כאשר להודעת הדוא״ל אין כותרת בשם ‚Message-Id’."
        auto_generated_email_error: "מתרחש כאשר הכותרת ‚קדימות’ (precedence) מוגדרת לאחת מבין: רשימה (list), זבל (junk), כמותי (bulk) או מענה אוטומטי (auto_reply), לחלופין כאשר כותרת אחרת כוללת: הוגש אוטומטית (auto-submitted), נענה אוטומטית (auto-replied) או נוצר אוטומטית (auto-generated)."
        no_body_detected_error: "מתרחש כאשר לא הצלחנו לחלץ גוף ולא היו קבצים מצורפים."
        no_sender_detected_error: "מתרחש כשאין לנו אפשרות למצוא כתובת דוא״ל תקנית בכותרת ‚מאת’."
        from_reply_by_address_error: "מתרחש כאשר הכותרת ‚מאת’ תואמת לתגובה לפי כתובת דוא״ל."
        inactive_user_error: "מתרחש כאשר השולח אינו פעיל."
        silenced_user_error: "מתרחש כאשר השולח הושתק."
        bad_destination_address: "מתרחש כאשר אף אחת מהכתובות בשדות אל או עותק אינה תואמת לאף כתובת דוא״ל נכנסת מוגדרת."
        strangers_not_allowed_error: "מתרחש כאשר משתמשים מנסים ליצור נושא חדש בקטגוריה בה הם אינם חברים."
        insufficient_trust_level_error: "קורה כאשר משתמשים מנסים ליצור נושא חדש בקטגוריה בה אין להם את דרגת האמון/הרשאה הנדרשת."
        reply_user_not_matching_error: "מתרחש כאשר תגובה מגיעה מכתובת דוא״ל שונה מזו שאליה נשלחה ההתראה."
        topic_not_found_error: "מתרחש כאשר הגיעה תגובה אבל הנושא התואם נמחק."
        topic_closed_error: "מתרחש כאשר הגיעה תגובה אבל הנושא התואם נסגר."
        bounced_email_error: "ההודעה היא דוח הודעות דוא״ל שנדחו."
        screened_email_error: "מתרחש כאשר כתובת הדוא״ל של השולחים כבר סוננה."
        unsubscribe_not_allowed: "מתרחש כאשר למשתמש אין הרשאה לבטל מינוי דרך דוא״ל."
        email_not_allowed: "מתרחש כאשר כתובת דוא״ל אינה ברשימות ההיתר או החסימה."
      unrecognized_error: "שגיאה לא מוכרת"
    secure_uploads_placeholder: "נערך: באתר זה מופעלות העלאות מאובטחות, יש לבקר בנושא או ללחוץ על הצגת מדיה כדי לצפות בהעלאות המצורפות."
    view_redacted_media: "הצגת מדיה"
  errors: &errors
    format: ! "%{attribute} %{message}"
    format_with_full_message: "<b>%{attribute}</b>: %{message}"
    messages:
      too_long_validation: "מוגבל לאורך של %{max} תווים: הקלדת %{length}."
      invalid_boolean: "בוליאני שגוי."
      taken: "כבר תפוס"
      accepted: חייב להתקבל
      blank: לא ניתן להשאיר ריק
      present: חייב להיות ריק
      confirmation: ! "לא תואם ל־%{attribute}"
      empty: לא יכול להיות ריק
      equal_to: חייב להיות שווה ל־%{count}
      even: חייב להיות זוגי
      exclusion: שמור
      greater_than: ' חייב להיות גדול מ־%{count}'
      greater_than_or_equal_to: חייב להיות גדול או שווה ל־%{count}
      has_already_been_used: "כבר בשימוש"
      inclusion: לא נכלל ברשימה
      invalid: לא תקין
      is_invalid: "נראה לא ברור, האם זה משפט שלם?"
      is_invalid_meaningful: "לא מספיק ברור, רוב המילים מכילה את אותן האותיות שוב ושוב?"
      is_invalid_unpretentious: "לא מספיק ברור, מילה אחת או יותר היא ארוכה מאוד?"
      is_invalid_quiet: "לא מספיק ברור, התכוונת למלא הכול באותיות גדולות?"
      invalid_timezone: "‚%{tz}’ אינו אזור זמן תקף"
      contains_censored_words: "מכיל את המילים המצונזרות הבאות: %{censored_words}"
      less_than: חייב להיות קטן מ־%{count}
      less_than_or_equal_to: חייב להיות קטן או שווה ל־%{count}
      not_a_number: אינו מספר
      not_an_integer: חייב להיות מספר שלם
      odd: חייב להיות אי־זוגי
      record_invalid: ! "בדיקה נכשלה: %{errors}"
      max_emojis: "לא יכולים להיות יותר מ־%{max_emojis_count} תווי אמוג׳י."
      emojis_disabled: "אין אפשרות להוסיף אמוג׳י"
      ip_address_already_screened: "כבר כלול בכלל קיים"
      restrict_dependent_destroy:
        one: "לא ניתן להסיר כיוון שיש רשומה תלויה %{record}"
        two: "לא ניתן להסיר רשומה כיוון שיש רשומה תלויה %{record}"
        many: "לא ניתן להסיר רשומה כיוון שיש רשומה תלויה %{record}"
        other: "לא ניתן להסיר רשומה כיוון שיש רשומה תלויה %{record}"
      too_long:
        one: ארוך מדי (תו אחד לכל היותר)
        two: ארוך מדי (%{count} תווים לכל היותר)
        many: ארוך מדי (%{count} תווים לכל היותר)
        other: ארוך מדי (%{count} תווים לכל היותר)
      too_short:
        one: קצר מדי (תו אחד לפחות)
        two: קצר מדי (%{count} תווים לפחות)
        many: קצר מדי (%{count} תווים לפחות)
        other: קצר מדי (%{count} תווים לפחות)
      wrong_length:
        one: באורך שגוי (אמור להיות באורך של תו אחד)
        two: באורך שגוי (אמור להיות באורך של %{count} תווים)
        many: באורך שגוי (אמור להיות באורך של %{count} תווים)
        other: באורך שגוי (אמור להיות באורך של %{count} תווים)
      other_than: "צריך להיות שונה מ־%{count}"
      auth_overrides_username: "יש לעדכן את שם המשתמש בצד ספק האימות, מאחר שההגדרה `auth_overrides_username` (דריסת שם משתמש מצד האימות) פעילה."
    template:
      body: ! "ישנן תקלות עם השדות הבאים:"
      header:
        one: "שגיאה מנעה את השמירה של %{model}."
        two: ! "%{count} שגיאות מנעו את השמירה של %{model}"
        many: ! "%{count} שגיאות מנעו את השמירה של %{model}"
        other: ! "%{count} שגיאות מנעו את השמירה של %{model}"
    embed:
      load_from_remote: "ארעה שגיאה בטעינת הפוסט הזה."
    site_settings:
      invalid_site_setting: "לא קיימת הגדרה שנקראת ‚%{name}’"
      invalid_category_id: "ציינת קטגוריה שאינה קיימת"
      invalid_choice:
        one: "‚%{name}’ היא בחירה שגויה."
        two: "‚%{name}’ הן בחירות שגויות."
        many: "‚%{name}’ הן בחירות שגויות."
        other: "‚%{name}’ הן בחירות שגויות."
      default_categories_already_selected: "לא ניתן לבחור קטגוריה שנעשה בה שימוש ברשימה אחרת."
      default_tags_already_selected: "לא ניתן לבחור תגית שנעשה בה שימוש ברשימה אחרת"
      s3_upload_bucket_is_required: "לא ניתן להפעיל העלאות ל־S3 ללא ‚s3_upload_bucket’."
      enable_s3_uploads_is_required: "אי אפשר להפעיל את השימוש במאגר S3 אלמלא הפעלת העלאות ל־S3."
      page_publishing_requirements: "לא ניתן להפעיל פרסום עמודים אם העלאות מאובטחות פעילות."
      s3_backup_requires_s3_settings: "לא ניתן להשתמש ב־S3 כמיקום לגיבוי אלמלא סיפקת את ‚%{setting_name}’."
      s3_bucket_reused: "אין לך אפשרות להשתמש באותו הדלי עבור ‚s3_upload_bucket’ וגם ‚s3_backup_bucket’. נא לבחור בדלי שונה או להשתמש בנתיב שונה לכל דלי."
      secure_uploads_requirements: "יש להפעיל העלאה ל־S3 ובקרות גישה (ACLs) של S3 בטרם הפעלת העלאות מאובטחות."
      s3_use_acls_requirements: "עליך להפעיל את בקרת הגישה (ACLs) של S3 כדי שההעלאות המאובטחות תפעלנה."
      share_quote_facebook_requirements: "עליך להגדיר מזהה יישומון פייסבוק כדי להפעיל שיתוף ציטוטים עבור פייסבוק"
      second_factor_cannot_enforce_with_socials: "לא ניתן לאכוף אימות דו־שלבי כאשר מופעלת כניסה דרך רשתות חברתיות. תחילה עליך להשבית כניסה דרך: %{auth_provider_names}"
      second_factor_cannot_be_enforced_with_disabled_local_login: "אי אפשר לאכוף אימות דו־שלבי אם כניסה מקומית מושבתת."
      second_factor_cannot_be_enforced_with_discourse_connect_enabled: "אי אפשר לאכוף אימות דו־שלבי אם מופעל DiscourseConnect."
      local_login_cannot_be_disabled_if_second_factor_enforced: "אי אפשר להשבית כניסה מקומית אם נאכף אימות דו־שלבי. יש להשבית את אכיפת האימות הדו־שלבי בטרם השבתת כניסה מקומית."
      cannot_enable_s3_uploads_when_s3_enabled_globally: "לא ניתן להפעיל העלאות ל־S3 כיוון שהעלאות ל־S3 כבר פעילות באופן גלובלי והפעלת האפשרות הזאת ברמת האתר עשויה להוביל לתקלות חמורות בהעלאה."
      cors_origins_should_not_have_trailing_slash: "אין להוסיף לוכסן (/) לסוף מקורות ה־CORS."
      slow_down_crawler_user_agent_must_be_at_least_3_characters: "סוכני משתמש חייבים להיות באורך של 3 תווים לפחות כדי למנוע הגבלה בשוגג של כמות פניות ממשתמשים תקפים."
      slow_down_crawler_user_agent_cannot_be_popular_browsers: "אי אפשר להוסיף אף אחת מהערכים הבאים להגדרה: %{values}."
      strip_image_metadata_cannot_be_disabled_if_composer_media_optimization_image_enabled: "אי אפשר להשבית הפשטת נתוני על מתמונה אם האפשרות ‚תמונת מיטוב מדיה בכתיבת הודעה פעילה’ פעילה. יש להשבית את האפשרות בטרם השבתת הפשטת נתוני על מתמונה."
      twitter_summary_large_image_no_svg: "תמונות התקציר של טוויטר שמשמשות לנתוני העל של twitter:image לא יכולות להיות תמונת ‎.svg"
    conflicting_google_user_id: 'מזהה חשבון ה־Google לחשבון זה השתנה, התערבות של חבר סגל נדרשת מטעמי אבטחה. נא ליצור קשר עם אחד מחברי הסגל ולהפנות אותו אל <br><a href="https://meta.discourse.org/t/76575">https://meta.discourse.org/t/76575</a>'
    onebox:
      invalid_address: "מחילה אך לא הצלחנו לייצר תצוגה מקדימה לאתר הזה, כיוון שהשרת ‚%{hostname}’ לא נמצא. במקום תצוגה מקדימה יופיע קישור בלבד בפוסט שלך. :cry:"
      error_response: "מחילה אך לא הצלחנו לייצר תצוגה מקדימה לאתר הזה, כיוון שהשרת החזיר את קוד השגיאה %{status_code}. במקום תצוגה מקדימה יופיע קישור בלבד בפוסט שלך. :cry:"
      missing_data:
        one: "מחילה אך לא הצלחנו לייצר תצוגה מקדימה של האתר הזה כיוון שלא ניתן היה למצוא את התגית oEmbed / OpenGraph הבאה: %{missing_attributes}"
        two: "מחילה אך לא הצלחנו לייצר תצוגה מקדימה של האתר הזה כיוון שלא ניתן היה למצוא את תגיות ה־oEmbed / OpenGraph הבאות: %{missing_attributes}"
        many: "מחילה אך לא הצלחנו לייצר תצוגה מקדימה של האתר הזה כיוון שלא ניתן היה למצוא את תגיות ה־oEmbed / OpenGraph הבאות: %{missing_attributes}"
        other: "מחילה אך לא הצלחנו לייצר תצוגה מקדימה של האתר הזה כיוון שלא ניתן היה למצוא את תגיות ה־oEmbed / OpenGraph הבאות: %{missing_attributes}"
  word_connector:
    comma: ", "
  custom_fields:
    validations:
      max_items: "הגעת למספר המרבי של שדות מותאמים אישית עבור ישות זו (%{max_items_number})"
      max_value_length: "הגעת לאורך המרבי עבור ערך שדה מותאם אישית (%{max_value_length})"
  invite:
    expired: "תוקף אסימון ההזמנה שלך פג. נא <a href='%{base_url}/about'>ליצור קשר עם הסגל</a>."
    not_found: "אסימון ההזמנה שלך שגוי. נא <a href='%{base_url}/about'>ליצור קשר עם הסגל</a>."
    not_found_json: "אסימון ההזמנה שלך שגוי. נא ליצור קשר עם הסגל."
    not_matching_email: "כתובת הדוא״ל שלך וכתובת הדוא״ל שמשויכת לאסימון ההזמנה אינן תואמות. נא ליצור קשר עם הסגל."
    not_found_template: |
      <p>הזמנתך אל <a href="%{base_url}">%{site_name}</a> כבר נוצלה.</p>

      <p>אם ססמתך זכורה לך יש לך אפשרות <a href="%{base_url}/login">להיכנס</a>.</p>

      <p>אם לא אז נא <a href="%{base_url}/password-reset">לאפס ססמה</a>.</p>
    not_found_template_link: |
      <p>לא ניתן עוד לממש את ההזמנה הזאת שנשלחה אל <a href="%{base_url}">%{site_name}</a>. נא לבקש מיוזם או יוזמת ההזמנה לשלוח לך הזמנה חדשה.</p>
    existing_user_cannot_redeem: "לא ניתן לממש הזמנה זו. נא לבקש ממי שהזמין אותך לשלוח לך הזמנה חדשה."
    existing_user_already_redemeed: "כבר מימשת את קישור ההזמנה הזה."
    user_exists: "אין צורך להזמין את <b>%{email}</b>, יש כבר חשבון עם הכתובת הזאת!"
    invite_exists: "כבר הזמנת את <b>%{email}</b>."
    invalid_email: "%{email} אינה כתובת דוא״ל תקפה."
    generic_error_response: "אירעה בעיה עם הבקשה שלך."
    rate_limit:
      one: "כבר שלחת הזמנה %{count} ביום האחרון, נא להמתין %{time_left} בטרם ניסיון קודם."
      two: "כבר שלחת %{count} הזמנות ביום האחרון, נא להמתין %{time_left} בטרם ניסיון קודם."
      many: "כבר שלחת %{count} הזמנות ביום האחרון, נא להמתין %{time_left} בטרם ניסיון קודם."
      other: "כבר שלחת %{count} הזמנות ביום האחרון, נא להמתין %{time_left} בטרם ניסיון קודם."
    confirm_email: "<p>כמעט סיימת! שלחנו הודעת הפעלה לכתובת הדוא״ל שלך. נא לעקוב אחר ההנחיות המופיעות בהודעה כדי להפעיל את החשבון שלך.</p><p>אם ההודעה לא הגיעה אליך כדאי לבדוק בתיקיית הספאם.</p>"
    cant_invite_to_group: "אסור לך להזמין משתמשים לקבוצות מסוימות. נא לוודא שהקבוצות אליהן ייעדת להזמין הן בבעלותך."
    disabled_errors:
      discourse_connect_enabled: "הזמנות מושבתות כיוון ש־DiscourseConnect מופעל."
      invalid_access: "אין לך הרשאות לצפות במשאב המבוקש."
    requires_groups: "ההזמנה לא נשמרה מכיוון שהנושא שצוין אינו נגיש. נא להוסיף את אחת מהקבוצות הבאות: %{groups}."
    max_invite_emails_limit_exceeded: "הבקשה נכשלה כי חלק מכתובת הדוא״ל חרגו מהכמות המרבית (%{max})."
    domain_not_allowed: "אי אפשר להשתמש בכתובת הדוא״ל שלך למימוש הזמנה זו."
    max_redemptions_allowed_one: "להזמנות דוא״ל זה אמור להיות 1."
    redemption_count_less_than_max: "אמור להיות קטן מ־%{max_redemptions_allowed}."
    email_xor_domain: "שדות הדוא״ל ושם התחום אסורים לשימוש בו־זמנית"
    existing_user_success: "ההזמנה נוצלה בהצלחה"
  bulk_invite:
    file_should_be_csv: "הקובץ שנשלח אמור להיות בתסדיר csv."
    max_rows: "%{max_bulk_invites} ההזמנות הראשונות נשלחו. כדאי לנסות לפצל את הקובץ לחלקים קטנים יותר."
    error: "אירעה שגיאה בשליחת הקובץ. נא לנסות שוב מאוחר יותר."
  invite_link:
    email_taken: "כתובת דוא״ל זו כבר בשימוש. אם כבר יש לך חשבון נא להיכנס אתו או לאפס את הססמה."
    max_redemptions_limit: "אמור להיות בין 2 לבין %{max_limit}."
  topic_invite:
    failed_to_invite: "לא ניתן להזמין את המשתמש לנושא הזה בהעדר חברות באחת הקבוצות הבאות: %{group_names}"
    not_pm: "אפשר להזמין להודעות פרטיות בלבד."
    user_exists: "כבר נשלחה הזמנה למשתמש זה. ניתן להזמין משתמש לנושא פעם אחת בלבד, עמך הסליחה."
    muted_topic: "המשתמש הזה השתיק את הנושא הזה, עמך הסליחה."
    receiver_does_not_allow_pm: "משתמש זה לא מאשר לך לשלוח אליו הודעות פרטיות, עמך הסליחה."
    sender_does_not_allow_pm: "אסרת על משתמש זה לשלוח אליך הודעות פרטיות, עמך הסליחה."
    user_cannot_see_topic: "הנושא לא חשוף בפני %{username}."
  backup:
    operation_already_running: "פעולה רצה כרגע. לא ניתן להתחיל משימה חדשה כרגע."
    backup_file_should_be_tar_gz: "על קובץ הגיבוי להיות ‎.tar.gz."
    not_enough_space_on_disk: "אין מספיק מקום על הכונן כדי לשלוח את הגיבוי הזה."
    invalid_filename: "שם קובץ הגיבוי מכיל תווים שגויים. תווים תקינים הם a-z 0-9 . - _."
    file_exists: "הקובץ המיועד להעלאה כבר קיים."
  invalid_params: "סיפקת משתנים שגויים לבקשה: %{message}"
  not_logged_in: "עליך להיכנס למערכת כדי לבצע פעולה זו."
  not_found: "המשאב או הכתובת שביקשת לא נמצאים."
  invalid_access: "אין לך הרשאות לצפות במשאב המבוקש."
  authenticator_not_found: "שיטת האימות אינה קיימת או שנוטרלה."
  authenticator_no_connect: "ספק אימות זה אינו מאפשר חיבור לחשבון פורום קיים."
  invalid_api_credentials: "אין לך הרשאה לצפות במשאב המבוקש. שם המשתמש או המפתח ל־API שגויים."
  provider_not_enabled: "אין לך הרשאה לצפות במשאב המבוקש. ספק האימות אינו פעיל."
  provider_not_found: "אין לך הרשאה לצפות במשאב המבוקש. ספק האימות אינו קיים."
  read_only_mode_enabled: "האתר נמצא במצב קריאה בלבד. פעולות עם משוב לא תפעלנה."
  invalid_grant_badge_reason_link: "אסור להשתמש בקישור חיצוני או קישור שגוי ל־Discourse בסיבת העיטור."
  email_template_cant_be_modified: "לא ניתן לערוך את תבנית הדוא״ל הזו"
  invalid_whisper_access: "או שלחישות אינן פעילות או שאין לך גישה ליצור פוסטים של לחישות"
  not_in_group:
    title_topic: "עליך לבקש חברות בקבוצה ‚%{group}’ כדי לצפות בנושא הזה."
    title_category: "עליך לבקש חברות בקבוצה ‚%{group}’ כדי לצפות בקטגוריה זו."
    request_membership: "בקשת חברות"
    join_group: "הצטרפות לקבוצה"
  deleted_topic: "אופס! נושא זה נמחק ואינו זמין עוד."
  delete_topic_failed: "אירעה שגיאה במחיקת הנושא הזה. נא ליצור קשר עם הנהלת האתר."
  reading_time: "זמן קריאה"
  likes: "לייקים"
  action_already_performed: "אופס! כבר ביצעת את הפעולה הזאת. אולי כדאי לרענן את העמוד?"
  too_many_replies:
    one: "משתמשים חדשים מוגבלים זמנית לתגובה אחת לאותו הנושא, עמך הסליחה."
    two: "משתמשים חדשים מוגבלים זמנית ל־%{count} תגובות לאותו הנושא, עמך הסליחה."
    many: "משתמשים חדשים מוגבלים זמנית ל־%{count} תגובות לאותו הנושא, עמך הסליחה."
    other: "משתמשים חדשים מוגבלים זמנית ל־%{count} תגובות לאותו הנושא, עמך הסליחה."
  max_consecutive_replies:
    one: "אסור לפרסם יותר מתגובה אחת ברצף. נא לערוך את התגובה הקודמת שלך או להמתין לתגובה ממישהו אחר."
    two: "אסור לפרסם למעלה מ־%{count} תגובות רצופות. נא לערוך את התגובה הקודמת שלך או להמתין לתגובה ממישהו אחר."
    many: "אסור לפרסם למעלה מ־%{count} תגובות רצופות. נא לערוך את התגובה הקודמת שלך או להמתין לתגובה ממישהו אחר."
    other: "אסור לפרסם למעלה מ־%{count} תגובות רצופות. נא לערוך את התגובה הקודמת שלך או להמתין לתגובה ממישהו אחר."
  embed:
    start_discussion: "התחלת דיון"
    continue: "המשך דיון"
    error: "תקלה בהטמעה"
    referer: "מפנה:"
    error_topics: "הגדרת האתר `embed topics list` (הטמעת רשימת נושאים) לא הופעלה"
    mismatch: "או שהמפנה לא נשלח או שהוא לא תואם לאף אחד משמות המארחים הבאים:"
    no_hosts: "לא הוגדר אף שרת להטמעה."
    configure: "הגדרת הטמעה (Embedding)"
    more_replies:
      one: "תגובה נוספת"
      two: "%{count} תגובות נוספות"
      many: "%{count} תגובות נוספות"
      other: "%{count} תגובות נוספות"
    loading: "דיון נטען…"
    permalink: "קישור קבוע"
    imported_from: "זהו נושא דיון מלווה לערך המקורי שב־%{link}"
    in_reply_to: "◄ %{username}"
    replies:
      one: "תגובה אחת"
      two: "%{count} תגובות"
      many: "%{count} תגובות"
      other: "%{count} תגובות"
    likes:
      one: "לייק %{count}"
      two: "%{count} לייקים"
      many: "%{count} לייקים"
      other: "%{count} לייקים"
    last_reply: "תגובה אחרונה"
    created: "נוצר"
    new_topic: "יצירת נושא חדש"
  no_mentions_allowed: "אין לך אפשרות לאזכר משתמשים אחרים, עמך הסליחה."
  too_many_mentions:
    one: "מצטערים, ניתן לאזכר משתמש אחד בלבד בפוסט"
    two: "מצטערים, ניתן לאזכר %{count} משתמשים בפוסט בלבד"
    many: "מצטערים, ניתן לאזכר %{count} משתמשים בפוסט בלבד"
    other: "מצטערים, ניתן לאזכר %{count} משתמשים בפוסט בלבד"
  no_mentions_allowed_newuser: "משתמשים חדשים לא יכולים להזכיר משתמשים אחרים, עמך הסליחה."
  too_many_mentions_newuser:
    one: "משתמשים חדשים יכולים להזכיר רק משתמש אחד בפוסט, עמך הסליחה."
    two: "משתמשים חדשים יכולים להזכיר רק %{count} משתמשים אחרים בפוסט, עמך הסליחה."
    many: "משתמשים חדשים יכולים להזכיר רק %{count} משתמשים אחרים בפוסט, עמך הסליחה."
    other: "משתמשים חדשים יכולים להזכיר רק %{count} משתמשים אחרים בפוסט, עמך הסליחה."
  no_embedded_media_allowed_group: "אין לך אפשרות להטמיע פריטי מדיה בפוסט הזה, עמך הסליחה."
  no_embedded_media_allowed: "משתמשים חדשים לא יכולים להטמיע פריטי מדיה בפוסטים, עמך הסליחה."
  too_many_embedded_media:
    one: "משתמשים חדשים יכולים להוסיף רק פריט מדיה אחד מוטמע לפוסט, עמך הסליחה."
    two: "משתמשים חדשים יכולים להוסיף רק %{count} פרטי מדיה מוטמעים לפוסט, עמך הסליחה."
    many: "משתמשים חדשים יכולים להוסיף רק %{count} פרטי מדיה מוטמעים לפוסט, עמך הסליחה."
    other: "משתמשים חדשים יכולים להוסיף רק %{count} פרטי מדיה מוטמעים לפוסט, עמך הסליחה."
  no_attachments_allowed: "משתמשים חדשים לא יכולים להוסיף קבצים לפוסטים, עמך הסליחה."
  too_many_attachments:
    one: "משתמשים חדשים יכולים לצרף רק קובץ אחד לפוסט, עמך הסליחה."
    two: "משתמשים חדשים יכולים לצרף רק %{count} קבצים לפוסט, עמך הסליחה."
    many: "משתמשים חדשים יכולים לצרף רק %{count} קבצים לפוסט, עמך הסליחה."
    other: "משתמשים חדשים יכולים לצרף רק %{count} קבצים לפוסט, עמך הסליחה."
  no_links_allowed: "משתמשים חדשים לא יכולים להוסיף קישורים לפוסטים, עמך הסליחה."
  links_require_trust: "אין לך אפשרות לכלול קישורים בפוסטים שלך, עמך הסליחה."
  too_many_links:
    one: "משתמשים חדשים יכולים להוסיף רק קישור אחד בפוסט, עמך הסליחה."
    two: "משתמשים חדשים יכולים להוסיף רק %{count} קישורים בפוסט, עמך הסליחה."
    many: "משתמשים חדשים יכולים להוסיף רק %{count} קישורים בפוסט, עמך הסליחה."
    other: "משתמשים חדשים יכולים להוסיף רק %{count} קישורים בפוסט, עמך הסליחה."
  contains_blocked_word: "אסור לפרסם את המילה ‚%{word}’, עמך הסליחה."
  contains_blocked_words: "אי אפשר לפרסם את זה, עמך הסליחה. מילים אסורות: %{words}."
  spamming_host: "אין לך אפשרות לפרסם קישור לאתר זה, עמך הסליחה."
  user_is_suspended: "משתמשים מושעים אינם מורשים לפרסם."
  topic_not_found: "משהו השתבש אולי נושא זה נסגר או נמחק בזמן שקראת אותו?"
  not_accepting_pms: "מצטעים, %{username} לא מקבל הודעות כרגע."
  max_pm_recipients: "ניתן לשלוח הודעה ל־%{recipients_limit} נמענים לכל היותר, עמך הסליחה."
  pm_reached_recipients_limit: "להודעה לא יכולים להיות למעלה מ־%{recipients_limit} נמענים, עמך הסליחה."
  removed_direct_reply_full_quotes: "הוסר ציטוט של כל הפוסט הקודם אוטומטית."
  watched_words_auto_tag: "נושא שתויג אוטומטית"
  secure_upload_not_allowed_in_public_topic: "לא ניתן להשתמש בהעלאות המאובטחות הבאות בנושא ציבורי: %{upload_filenames}, עמך הסליחה."
  create_pm_on_existing_topic: "אין לך אפשרות ליצור הודעה פרטית על נושא קיים, עמך הסליחה."
  slow_mode_enabled: "נושא זה הוא במצב אטי."
  just_posted_that: "דומה מדי למה שפרסמת לאחרונה"
  invalid_characters: "מכיל תווים לא תקניים"
  is_invalid: "נראה לא ברור, האם זה משפט שלם?"
  next_page: "עמוד הבא ←"
  prev_page: "→ עמוד קודם"
  page_num: "עמוד %{num}"
  home_title: "בית"
  topics_in_category: "נושאים בקטגוריה ‚%{category}’"
  rss_posts_in_topic: "הזנת RSS של ‚%{topic}’"
  rss_topics_in_category: "הזנת RSS של נושאים בקטגוריה ‚%{category}’"
  rss_num_posts:
    one: "פוסט %{count}"
    two: "%{count} פוסטים"
    many: "%{count} פוסטים"
    other: "%{count} פוסטים"
  rss_num_participants:
    one: "משתתף %{count}"
    two: "%{count} משתתפים"
    many: "%{count} משתתפים"
    other: "%{count} משתתפים"
  read_full_topic: "קריאת הנושא במלואו"
  private_message_abbrev: "הודעה"
  rss_description:
    latest: "נושאים אחרונים"
    top: "נושאים מובילים"
    top_all: "הנושאים המובילים בכל הזמנים"
    top_yearly: "הנושאים המובילים השנתיים"
    top_quarterly: "הנושאים המובילים הרבעוניים"
    top_monthly: "הנושאים המובילים החודשיים"
    top_weekly: "הנושאים המובילים השבועיים"
    top_daily: "הנושאים המובילים היומיים"
    posts: "פוסטים אחרונים"
    private_posts: "הודעות פרטיות אחרונות"
    group_posts: "פוסטים אחרונים ב%{group_name}"
    group_mentions: "אזכורים אחרונים ב%{group_name}"
    user_posts: "פוסטים אחרונים מאת ‎@%{username}‎"
    user_topics: "נושאים אחרונים מאת ‎@%{username}‎"
    tag: "נושאים מתויגים"
    badge: "עיטור %{display_name} באתר %{site_title}"
  too_late_to_edit: "פוסט זה נוצר לפני זמן רב מידי. לא ניתן יותר לערוך או להסיר אותו."
  edit_conflict: "פוסט זה נערך על ידי משתמש אחר ואין אפשרות עוד לשמור את השינויים שלך."
  revert_version_same: "הגרסה הנוכחית זהה לגרסה שמועמדת להחזרה."
  reverted_to_version: "הוחזר למהדורה מס׳ %{version}"
  cannot_edit_on_slow_mode: "נושא זה נכנס למצב אטי. כדי לעודד דיון מתחשב ואחראי אסור כרגע לערוך פוסטים ישנים בנושא הזה במהלך המצב האטי."
  excerpt_image: "תמונה"
  bookmarks:
    errors:
      already_bookmarked_post: "אי אפשר לסמן את אותו הפוסט פעמיים"
      already_bookmarked: "אי אפשר לסמן את אותו %{type} פעמיים."
      too_many: "לא ניתן להוסיף למעלה מ־%{limit} סימניות, נא לבקר ב<a href='%{user_bookmarks_url}'>%{user_bookmarks_url}</a> כדי להסיר כמה מהנוכחיות."
      cannot_set_past_reminder: "אי אפשר להגדיר תזכורת סימנייה למועד שעבר."
      cannot_set_reminder_in_distant_future: "לא ניתן להגדיר תזכורת סימנייה למעבר ל־10 שנים בעתיד."
      time_must_be_provided: "יש לציין זמן לכל התזכורות"
      for_topic_must_use_first_post: "מותר להשתמש רק בפוסט הראשון כדי להוסיף את הנושא לסימניות."
      bookmarkable_id_type_required: "דרושים שם וסוג הרשומה לסימון."
      invalid_bookmarkable: "לא ניתן לסמן %{type}."
    reminders:
      at_desktop: "בשימוש הבא דרך שולחן העבודה"
      later_today: "בהמשך היום"
      next_business_day: "יום העסקים הבא"
      tomorrow: "מחר"
      next_week: "בשבוע הבא"
      next_month: "חודש הבא"
      custom: "תאריך ושעה מותאמים אישית"
  groups:
    success:
      bulk_add:
        one: "נוסף משתמש %{count} לקבוצה."
        two: "נוספו %{count} משתמשים לקבוצה."
        many: "נוספו %{count} משתמשים לקבוצה."
        other: "נוספו %{count} משתמשים לקבוצה."
    errors:
      grant_trust_level_not_valid: "‚%{trust_level}’ אינה דרגת אמון תקפה."
      can_not_modify_automatic: "אין לך אפשרות לערוך קבוצה אוטומטית"
      member_already_exist:
        one: "המשתמש ‚%{username}’ כבר חבר בקבוצה."
        two: "המשתמשים הבאים כבר חברים בקבוצה: %{username}"
        many: "המשתמשים הבאים כבר חברים בקבוצה: %{username}"
        other: "המשתמשים הבאים כבר חברים בקבוצה: %{username}"
      invalid_domain: "‚%{domain}’ אינו שם מתחם תקף."
      invalid_incoming_email: "‚%{email}’ אינה כתובת דוא״ל תקפה."
      email_already_used_in_group: "‚%{email}’ כבר בשימוש על ידי הקבוצה ‚%{group_name}’."
      email_already_used_in_category: "‚%{email}’ כבר בשימוש על ידי הקטגוריה ‚%{category_name}’."
      cant_allow_membership_requests: "אין לך אפשרות לאפשר בקשות חברות לקבוצה ללא בעלים."
      already_requested_membership: "כבר ביקשת חברות בקבוצה זו."
      adding_too_many_users:
        one: "ניתן להוסיף עד משתמש %{count} בבת־אחת"
        two: "ניתן להוסיף עד %{count} משתמשים בבת־אחת"
        many: "ניתן להוסיף עד %{count} משתמשים בבת־אחת"
        other: "ניתן להוסיף עד %{count} משתמשים בבת־אחת"
      usernames_or_emails_required: "שמות משתמשים או כתובות דוא״ל חייבים להיות נוכחים"
      no_invites_with_discourse_connect: "ניתן להזמין רק משתמשים רשומים כאשר DiscourseConnect מופעל"
      no_invites_without_local_logins: "ניתן להזמין רק משתמשים רשומים כאשר כניסות מקומיות מושבת"
    default_names:
      everyone: "כולם"
      admins: "מנהלים"
      moderators: "מפקחים"
      staff: "סגל"
      trust_level_0: "trust_level_0"
      trust_level_1: "trust_level_1"
      trust_level_2: "trust_level_2"
      trust_level_3: "trust_level_3"
      trust_level_4: "trust_level_4"
    request_membership_pm:
      title: "בקשת חברות עבור ‎@%{group_name}‎"
    request_accepted_pm:
      title: "התקבלת אל ‎@%{group_name}‎"
      body: |
        בקשתך להיכנס אל ‎@%{group_name}‎ אושרה והתקבלת לחברות.
  education:
    until_posts:
      one: "פוסט אחד"
      two: "%{count} פוסטים"
      many: "%{count} פוסטים"
      other: "%{count} פוסטים"
    "new-topic": |
      ברוך בואך אל %{site_name} &mdash; **תודה שפתחת דיון חדש!**

      - האם הכותרת מסקרנת אותך כשמקריאים אותה בקול רם? האם היא מסכמת את הדיון כראוי?

      - את מי היא עשויה לעניין? מה התכלית שלה? אילו תגובות רצויות בעיניך?

      - כדאי לכלול מילים שמשתמשים בהן הרבה בנושא כדי שאחרים יוכלו *למצוא* אותו. כדי לקבץ את הנושא שלך לנושאים קשורים, יש לבחור בקטגוריה (או תגית).

      למידע נוסף, [יש לעיין בהנחיות הקהילה שלנו](%{base_path}/guidelines). חלונית זו תופיע רק עבור %{education_posts_text} הראשונים שלך.
    "new-reply": |
      ברוך בואך אל %{site_name} &mdash; ** תודה על תרומתך! **

      - מוטב להציג את פניך היפות לחברים בקהילה

      - האם התגובה שלך משפרת את השיחה בדרך כלשהיא?

      - ביקורת בונה היא רצויה, אבל חשוב לזכור לבקר *רעיונות*, לא אנשים.

      למידע נוסף מופיע ב[הנחיות הקהילה](%{base_path}/guidelines) שלנו. חלונית זו תופיע רק ב־%{education_posts_text} התגובות הראשונות שלך.
    avatar: |
      ### מה דעתך על תמונה לחשבון שלך?

      פרסמת מספר נושאים ותגובות, אבל תמונת הפרופיל שלך אינה ייחודית כמוך - היא רק אות.

      האם שקלת **[לבקר בפרופיל המשתמש שלך](%{profile_path})** ולהעלות תמונה שמייצגת אותך?

      יותר קל לעקוב אחרי דיונים ולמצוא אנשים מעניינים בדיונים כשלכל אחד ואחת יש תמונת פרופיל ייחודית!
    sequential_replies: |
      ### מוטב להשיב למספר פוסטים ביחד

      במקום להגיב כמה פעמים לנושא ברצף, עדיף לכלול בתגובה אחת ציטוטים מפוסטים קודמים או @איזכורי שמות.

      ניתן לערוך תגובות קודמות שלך כדי להוסיף ציטוט על ידי סימון טקסט ובחירה בכפתור שנגלה <b>ציטוט תגובה</b>.

      יותר קל לכולם לקרוא נושאים שיש בהם פחות תגובות עמוקות מאשר הרבה תגובות קטנות.
    dominating_topic: פרסמת המון בנושא הזה! אולי כדאי לתת גם לאחרים הזדמנות להגיב ולהחליף ביניהם דברים.
    get_a_room: הגבת ל־‎@%{reply_username} ‏%{count} פעמים, ידעת שניתן לשלוח הודעה פרטית במקום?
    dont_feed_the_trolls: הפוסט הזה כבר סומן להסבת תשומת הלב של המפקחים. עדיין להגיב אליו? תגובות לתוכן שלילי מעודדות התנהגות שלילית קיצונית אף יותר.
    too_many_replies: |
      ### הגעת למספר התגובות המרבי לנושא זה

      משתמשים חדשים מוגבלים זמנית ל־%{newuser_max_replies_per_topic} תגובות באותו הנושא, עמך הסליחה.

      במקום להוסיף תגובה נוספת, מוטב לערוך תגובות קודמות שלך, או לבקר בנושאים אחרים.
    reviving_old_topic: |
      ### להחיות את הנושא הזה?

      התגובה האחרונה לנושא הזה הייתה **%{time_ago}**. התגובה שלך תקפיץ את הנושא לראש הרשימות ותודיע לכל המעורבים לדורותיהם.

      לחדש את הדיון המיושן הזה?
  activerecord:
    attributes:
      category:
        name: "שם קטגוריה"
      topic:
        title: "כותרת"
        featured_link: "קישור מומלץ"
        category_id: "קטגוריה"
      post:
        raw: "גוף"
      user_profile:
        bio_raw: "עלי"
    errors:
      models:
        topic:
          attributes:
            base:
              warning_requires_pm: "ניתן לצרף אזהרות להודעות פרטיות בלבד."
              too_many_users: "ניתן לשלוח אזהרה למשתמש אחד כל פעם."
              cant_send_pm: "אין לך אפשרות לשלוח הודעה אישית למשתמש זה, עמך הסליחה."
              no_user_selected: "יש לבחור במשתמש תקני."
              reply_by_email_disabled: "האפשרות להגיב בדוא״ל נוטרלה."
              send_to_email_disabled: "אין לך אפשרות לשלוח הודעה אישית לדוא״ל, עמך הסליחה."
              target_user_not_found: "אחד הנמענים לא נמצא."
              unable_to_update: "אירעה שגיאה בעדכון הנושא הזה."
              unable_to_tag: "אירעה שגיאה בתיוג הנושא."
              unable_to_unlist: "אין לך אפשרות ליצור נושא שלא יפורסם, עמך הסליחה."
            featured_link:
              invalid: "שגוי. כתובת אמורה לכלול http://‎ או https://‎."
        user:
          attributes:
            password:
              common: "אחת מתוך 10000 הסיסמאות הנפוצות ביותר. נא להשתמש בסיסמה בטוחה יותר."
              same_as_username: "זהה לשם המשתמש שלך. נא להשתמש בסיסמה בטוחה יותר."
              same_as_email: "זהה לכתובת הדוא״ל שלך. נא להשתמש בסיסמה בטוחה יותר."
              same_as_current: "זהה לסיסמה הנוכחית שלך."
              same_as_name: "זהה לשם שלך."
              unique_characters: "מכיל יותר מידי תווים שחוזרים על עצמם. נא להשתמש בסיסמה בטוחה יותר."
            username:
              same_as_password: "זהה לסיסמה שלך."
            name:
              same_as_password: "זהה לסיסמה שלך."
            ip_address:
              blocked: "הרשמות חדשות אסורות מכתובת ה־IP שלך."
              max_new_accounts_per_registration_ip: "הרשמות חדשות אסורות מכתובת ה־IP שלך. (עברת את הסף המותר) יש ליצור קשר עם הסגל."
        user_profile:
          attributes:
            featured_topic_id:
              invalid: "לא ניתן להציג את הנושא הזה במומלצים בפרופיל שלך."
        user_email:
          attributes:
            user_id:
              reassigning_primary_email: "הקצאת כתובת דוא״ל מחדש לטובת משתמש אחר אסורה."
        color_scheme_color:
          attributes:
            hex:
              invalid: "אינו צבע תקני"
        post_reply:
          base:
            different_topic: "פוסט ותגובה חייבים להיות שייכים לאותו הנושא."
        web_hook:
          attributes:
            payload_url:
              invalid: "הכתובת שגויה. עליה להכיל http://‎ או https://‎. כמו כן, אין להשתמש ברווחים."
        custom_emoji:
          attributes:
            name:
              taken: כבר בשימוש על ידי אמוג׳י אחר
        topic_timer:
          attributes:
            execute_at:
              in_the_past: "חייב להיות בעתיד."
            duration_minutes:
              cannot_be_zero: "חייב להיות גדול מ־0."
              exceeds_maximum: "לא יכול להיות יותר מ־20 שנה."
        translation_overrides:
          attributes:
            value:
              invalid_interpolation_keys:
                one: "מפתח השילוב הבא שגוי: %{keys}"
                two: "מפתחות השילוב הבאים שגויים: %{keys}"
                many: "מפתחות השילוב הבאים שגויים: %{keys}"
                other: "מפתחות השילוב הבאים שגויים: %{keys}"
        watched_word:
          attributes:
            word:
              too_many: "יש יותר מדי מילים בפעולה הזו"
            base:
              invalid_url: "כתובת ההחלפה שגויה"
              invalid_tag_list: "רשימת התגיות להחלפה שגויה"
        sidebar_section_link:
          attributes:
            linkable_type:
              invalid: "לא תקף"
      <<: *errors
  uncategorized_category_name: "מחוץ לקטגוריה"
  general_category_name: "כללי"
  general_category_description: "כאן מותר ליצור נושאים שלא מתאימים לכך קטגוריה קיימת אחרת."
  meta_category_name: "משוב על האתר"
  meta_category_description: "דיון על האתר הזה, הארגון שמאחוריו, איך הוא פועל ואיך נוכל לשפר אותו."
  staff_category_name: "סגל"
  staff_category_description: "קטגוריה פרטית לדיוני הסגל. הנושאים חשופים רק בפני מנהלים ומפקחים."
  discourse_welcome_topic:
    title: "ברוך בואך אל %{site_title}! :wave:"
    body: |
      אנחנו מאוד שמחים שהצטרפת אלינו.

      %{site_info_quote}

      הנה מספר דברים שניתן לעשות כדי להתחיל:

      :speaking_head: **לערוך היכרות** על ידי הוספת התמונה שלך ומידע עליך ועל תחומי העניין שלך ל[פרופיל שלך](%{base_path}/my/preferences/account). על מה הכי מעניין אותך שישאלו אותך?

      :open_book: **היכרות עם הקהילה** על ידי [עיון בדיונים](%{base_path}/top) שכבר מתרחשים להם. אם מצאת פוסט מעניין, מעשיר או מבדר אפשר ללחוץ על :heart: כדי להביע את הערכתך או תמיכתך!

      :handshake: **תרומה** על ידי תגובה, שיתוף נקודת המבט שלך, פרסום שאלות או הצעת משוב בדיון. בטרם פרסום תגובות או נושאים חדשים, נא לעיין ב[כללי הקהילה](%{base_path}/faq).

      > לקבלת עזרה או הגשת הצעה, אפשר לשאול אותנו דרך %{feedback_category} או [ליצור קשר עם המנהלים](%{base_path}/about).
  admin_quick_start_title: "מדריך למנהלים: איך מתחילים"
  category:
    topic_prefix: "על הקטגוריה %{category}"
    replace_paragraph: "(מוטב להחליף את הפסקה הראשונה הזאת בתיאור קצר של הקטגוריה החדשה שלך. הנחיה זו תופיע באזור בחירת הקטגוריה, לכן עדיף להסתפק במלל שלא יעלה על 200 תווים.)"
    post_template: "%{replace_paragraph}\n\nהשתמשו בפסקאות הבאות לתיאור ארוך יותר, או כדי לגבש הנחיות קטגוריה או חוקים:\n\n- למה להשתמש בקטגוריה זו? למה היא נועדה?\n\n- במה בדיוק היא שונה מקטגוריות אחרות שכבר יש לנו?\n\n- מה בגדול נושאים בקטגוריה זו אמורים להכיל?\n\n- האם אנחנו צריכים את הקטגוריה הזו? אולי נוכל למזג אותה עם קטגוריה אחרת, או תת-קטגוריה?\n"
    errors:
      not_found: "לא נמצאה קטגוריה!"
      uncategorized_parent: "ללא-קטגוריה לא יכול להיות עם קטגוריית אם"
      self_parent: "קטגוריית אם לא יכולה להיות הקטגוריה עצמה"
      depth: "לא ניתן לקנן תת-קטגוריה תחת תת-קטגוריה אחרת"
      invalid_email_in: "‚%{email}’ אינה כתובת דוא״ל תקפה."
      email_already_used_in_group: "'%{email}' כבר בשימוש על ידי הקבוצה '%{group_name}'."
      email_already_used_in_category: "'%{email}' כבר בשימוש על ידי הקטגוריה '%{category_name}'."
      description_incomplete: "לתיאור קטגוריה זו צריכה להיות לפחות פסקה אחת."
      permission_conflict: "כל קבוצה שמורשית לגשת לתת־קטגוריה חייבת שתהיה לה גם גישה לקטגוריית ההורה. לקבוצות הבאות יש גישה לאחת מתת־הקטגוריות אך אין להן גישה לקטגוריית ההורה: %{group_names}."
      disallowed_topic_tags: "לנושא זה יש תגיות שאסור להשתמש בהן בקטגוריה הזו: ‚%{tags}’"
      disallowed_tags_generic: "לנושא זה יש תגיות אסורות."
      slug_contains_non_ascii_chars: "מכיל תווים שאינם בתחום ASCII"
      is_already_in_use: "כבר בשימוש"
      move_topic_to_category_disallowed: "אין לך אפשרות להעביר את הנושא הזה לקטגוריה שאין לך הרשאה ליצור בה נושאים חדשים."
    cannot_delete:
      uncategorized: "קטגוריה זו נחשבת למיוחדת. היא מיועדת לשימוש כמתחם לנושאים מחוסרי קטגוריה, אין אפשרות למחוק אותה."
      has_subcategories: "לא ניתן להסיר קטגוריה זו משום שיש בה תת־קטגוריות."
      topic_exists:
        one: "אין אפשרות למחוק קטגוריה זו כיוון שהיא מכילה נושא בודד. שהוא גם הנושא הוותיק ביותר: %{topic_link}."
        two: "אין אפשרות למחוק קטגוריה זו כיוון שהיא מכילה %{count} נושאים. הנושא הוותיק ביותר הוא %{topic_link}."
        many: "אין אפשרות למחוק קטגוריה זו כיוון שהיא מכילה %{count} נושאים. הנושא הוותיק ביותר הוא %{topic_link}."
        other: "אין אפשרות למחוק קטגוריה זו כיוון שהיא מכילה %{count} נושאים. הנושא הוותיק ביותר הוא %{topic_link}."
      topic_exists_no_oldest: "לא ניתן להסיר קטגוריה זו משום שסך הנושאים הוא %{count}."
    uncategorized_description: "נושאים שלא דורשים קטגוריה מסויימת, או שאינם מתאימים לאף קטגוריה קיימת."
  trust_levels:
    admin: "ניהול"
    staff: "סגל"
    change_failed_explanation: "ניסית להוריד את דרגת האמון של %{user_name} לכדי ‚%{new_trust_level}’. למרות שדרגת האמון של המשתמש היא כבר ‚%{current_trust_level}’. דרגת האמון של %{user_name} תישאר ‚%{current_trust_level}’ - כדי להוריד משתמש בדרגה יש לנעול את דרגת האמון תחילה"
  post:
    image_placeholder:
      broken: "תמונה זו פגומה"
      blocked_hotlinked_title: "התמונה מתארחת באתר אחר. לחיצה תפתח אותה בלשונית חדשה."
      blocked_hotlinked: "תמונה חיצונית"
    media_placeholder:
      blocked_hotlinked_title: "המדיה מתארחת באתר אחר. לחיצה תפתח אותה בלשונית חדשה."
      blocked_hotlinked: "מדיה חיצונית"
    hidden_bidi_character: "תווי בקרת דו־כיווניות יכולים לשנות את סדר בו הטקסט מעובד. אפשר להשתמש בהם להסוואת קוד זדוני."
    has_likes:
      one: "לייק %{count}"
      two: "%{count} לייקים"
      many: "%{count} לייקים"
      other: "%{count} לייקים"
    cannot_permanently_delete:
      many_posts: "בנושא יש פוסטים שלא נמחקו. נא למחוק אותם לצמיתות בטרם מחיקת נושא לצמיתות."
      wait_or_different_admin: "עליך להמתין %{time_left} בטרם מחיקת הפוסט הזה לצמיתות או שעל מנהל או מנהלת אחרים לעשות זאת."
  rate_limiter:
    slow_down: "ביצעת את הפעולה הזאת יותר מדי פעמים, נא לנסות שוב מאוחר יותר."
    too_many_requests: "ביצעת את הפעולה הזאת יותר מדי פעמים. נא להמתין %{time_left} בטרם ביצוע ניסיון חוזר."
    by_type:
      first_day_replies_per_day: "אנו מעריכים את ההתלהבות שלך, להמשיך ככה! עם זאת, למען בטיחות הקהילה שלנו, הגעת למספר התגובות המרבי שמשתמש חדש יכול לכתוב ביום הראשון שלו. עליך להמתין %{time_left} כדי לכתוב תגובות חדשות נוספות."
      first_day_topics_per_day: "אנו מעריכים את ההתלהבות שלך! עם זאת, למען בטיחות הקהילה שלנו, הגעת למספר הנושאים המרבי שמשתמש חדש יכול ליצור ביום הראשון שלו. עליך להמתין %{time_left} כדי ליצור נושאים חדשים נוספים."
      create_topic: "קצב יצירת הפוסטים שלך מעט מהיר מדי. נא להמתין %{time_left} בטרם ביצוע ניסיון חוזר."
      create_post: "קצב כתיבת התגובות שלך מעט מהיר מדי. נא להמתין %{time_left} בטרם ביצוע ניסיון חוזר."
      delete_post: "קצב מחיקת הפוסטים שלך מעט מהיר מדי. נא להמתין %{time_left} בטרם ביצוע ניסיון חוזר."
      public_group_membership: "הצטרפת/עזבת קבוצות בתדירות מעט גבוהה מדי. נא להמתין %{time_left} בטרם ביצוע ניסיון חוזר."
      topics_per_day: "הגעת לכמות המרבית המותרת של נושאים חדשים ביום. ניתן ליצור נושאים חדשים בעוד %{time_left}."
      pms_per_day: "הגעת לכמות המרבית המותרת של הודעות חדשות ביום. ניתן ליצור הודעות חדשות בעוד %{time_left}."
      create_like: "וואו! כמה אהבה שיתפת! הגעת לכמות הלייקים המרבית לטווח של 24 שעות, אך עם העלייה בדרגות האמון הסף הזה יעלה. תהיה לך אפשרות לשוב ולעשות לייק לפוסטים בעוד %{time_left}."
      create_bookmark: "הגעת לכמות המרבית המותרת של סימניות ביום. ניתן ליצור סימניות חדשות בעוד %{time_left}."
      edit_post: "הגעת לכמות המרבית המותרת של עריכות ביום. ניתן להגיש עריכות נוספות בעוד %{time_left}."
      live_post_counts: "ביקשת ספירת פוסטים בזמן אמת מהר מדי. נא להמתין %{time_left} בטרם ביצוע ניסיון חוזר."
      unsubscribe_via_email: "הגעת למספר המרבי של ביטול מינוי דרך דוא״ל. נא להמתין %{time_left} בטרם ביצוע ניסיון חוזר."
      topic_invitations_per_day: "הגעת לכמות המרבית המותרת של הזמנות לנושא. ניתן לשלוח הזמנות נוספות בעוד %{time_left}."
    hours:
      one: "שעה"
      two: "שעתיים"
      many: "%{count} שעות"
      other: "%{count} שעות"
    minutes:
      one: "דקה"
      two: "%{count} דקות"
      many: "%{count} דקות"
      other: "%{count} דקות"
    seconds:
      one: "שנייה"
      two: "%{count} שניות"
      many: "%{count} שניות"
      other: "%{count} שניות"
    short_time: "שניות ספורות"
  datetime:
    distance_in_words:
      half_a_minute: "פחות מדקה"
      less_than_x_seconds:
        one: "פחות משנייה"
        two: "פחות מ־%{count} שניות"
        many: "פחות מ־%{count} שניות"
        other: "פחות מ־%{count} שניות"
      x_seconds:
        one: "שנייה"
        two: "%{count} שניות"
        many: "%{count} שניות"
        other: "%{count} שניות"
      less_than_x_minutes:
        one: "פחות מדקה"
        two: "פחות מ־%{count} דקות"
        many: "פחות מ־%{count} דקות"
        other: "פחות מ־%{count} דקות"
      x_minutes:
        one: "דקה"
        two: "%{count} דקות"
        many: "%{count} דקות"
        other: "%{count} דקות"
      about_x_hours:
        one: "שעה"
        two: "שעתיים"
        many: "%{count} שעות"
        other: "%{count} שעות"
      x_days:
        one: "יום"
        two: "יומיים"
        many: "%{count} יום"
        other: "%{count} ימים"
      about_x_months:
        one: "חודש"
        two: "חודשיים"
        many: "%{count} חודשים"
        other: "%{count} חודשים"
      x_months:
        one: "חודש"
        two: "חודשיים"
        many: "%{count} חודשים"
        other: "%{count} חודשים"
      about_x_years:
        one: "שנה"
        two: "שנתיים"
        many: "%{count} שנה"
        other: "%{count} שנים"
      over_x_years:
        one: "למעלה משנה"
        two: "למעלה משנתיים"
        many: "למעלה מ־%{count} שנה"
        other: "למעלה מ־%{count} שנים"
      almost_x_years:
        one: "שנה"
        two: "שנתיים"
        many: "%{count} שנה"
        other: "%{count} שנים"
    distance_in_words_verbose:
      half_a_minute: "ממש עכשיו"
      less_than_x_seconds: "ממש עכשיו"
      x_seconds:
        one: "לפני שנייה"
        two: "לפני %{count} שניות"
        many: "לפני %{count} שניות"
        other: "לפני %{count} שניות"
      less_than_x_minutes:
        one: "לפני פחות מדקה"
        two: "לפני פחות מ־%{count} דקות"
        many: "לפני פחות מ־%{count} דקות"
        other: "לפני פחות מ־%{count} דקות"
      x_minutes:
        one: "לפני דקה"
        two: "לפני %{count} דקות"
        many: "לפני %{count} דקות"
        other: "לפני %{count} דקות"
      about_x_hours:
        one: "לפני שעה"
        two: "לפני שעתיים"
        many: "לפני %{count} שעות"
        other: "לפני %{count} שעות"
      x_days:
        one: "אתמול"
        two: "לפני יומיים"
        many: "לפני %{count} ימים"
        other: "לפני %{count} ימים"
      about_x_months:
        one: "לפני חודש בערך"
        two: "לפני חודשיים בערך"
        many: "לפני %{count} חודשים בערך"
        other: "לפני %{count} חודשים בערך"
      x_months:
        one: "לפני חודש"
        two: "לפני חודשיים"
        many: "לפני %{count} חודשים"
        other: "לפני %{count} חודשים"
      about_x_years:
        one: "לפני שנה בערך"
        two: "לפני שנתיים בערך"
        many: "לפני %{count} שנה בערך"
        other: "לפני %{count} שנים בערך"
      over_x_years:
        one: "לפני למעלה משנה"
        two: "לפני למעלה משנתיים"
        many: "לפני למעלה מ־%{count} שנה"
        other: "לפני למעלה מ־%{count} שנים"
      almost_x_years:
        one: "לפני שנה כמעט"
        two: "לפני שנתיים כמעט"
        many: "לפני %{count} שנה כמעט"
        other: "לפני %{count} שנים כמעט"
  password_reset:
    no_token: 'אוי ויי! הקישור בו השתמשת לא פעיל עוד. אפשר <a href="%{base_url}/login">להיכנס</a> כעת. אם שכחת את הסיסמה שלך, אפשר <a href="%{base_url}/password-reset">לבקש קישור</a> כדי לאפס אותה.'
    title: "איפוס סיסמה"
    success: "החלפת את הסיסמה בהצלחה וכעת נכנסת לאתר."
    success_unapproved: "החלפת את הסיסמה בהצלחה."
  email_login:
    invalid_token: 'אוי ויי! הקישור בו השתמשת לא פעיל עוד. אפשר <a href="%{base_url}/login">להיכנס</a> כעת. אם שכחת את הסיסמה שלך, אפשר <a href="%{base_url}/password-reset">לבקש קישור</a> כדי לאפס אותה.'
    title: "כניסה עם דוא״ל"
  user_auth_tokens:
    browser:
      chrome: "Google Chrome"
      discoursehub: "היישומון DiscourseHub"
      edge: "Microsoft Edge"
      firefox: "Firefox"
      ie: "Internet Explorer"
      opera: "Opera"
      safari: "Safari"
      unknown: "דפדפן בלתי ידוע"
    device:
      android: "מכשיר Android"
      chromebook: "Chrome OS"
      ipad: "iPad"
      iphone: "iPhone"
      ipod: "iPod"
      linux: "מחשב עם גנו/לינוקס"
      mac: "Mac"
      mobile: "מכשיר נייד"
      windows: "מחשב עם Windows"
      unknown: "מכשיר לא ידוע"
    os:
      android: "Android"
      chromeos: "Chrome OS"
      ios: "iOS"
      linux: "לינוקס"
      macos: "macOS"
      windows: "Windows מבית Microsoft"
      unknown: "מערכת הפעלה בלתי מוכרת"
  change_email:
    error: "הייתה שגיאה בעדכון כתובת הדוא״ל. אולי היא כבר בשימוש?"
    doesnt_exist: "כתובת דוא״ל זו אינה משויכת לחשבונך."
    error_staged: "אירעה שגיאה בהחלפת כתובת הדוא״ל שלך. הכתובת כבר נמצאת בשימוש על ידי משתמשים מבוימים במערכת."
    already_done: "קישור אימות זה אינו תקף עוד, עמך הסליחה. אולי כתובת הדוא״ל שלך כבר הוחלפה?"
    confirm: "אישור"
    max_secondary_emails_error: "הגעת למגבלת כתובות הדוא״ל המשניות."
  associated_accounts:
    revoke_failed: "שלילת החשבון שלך מול %{provider_name} נכשלה."
    connected: "(מחובר)"
  activation:
    action: "יש ללחוץ כאן להפעלת החשבון שלך"
    already_done: "סליחה, כתובת אישור החשבון הזו אינה זמינה יותר. אולי החשבון שלך כבר פעיל?"
    please_continue: "חשבונכם החדש אושר; הנכם מועברים לעמוד הבית."
    continue_button: "להמשיך אל %{site_name}"
    welcome_to: "ברוך בואך אל %{site_name}!"
    approval_required: "על מפקח לאשר את החשבון החדש שלך ידנית בטרם תתאפשר גישתך לפורום. כאשר חשבונך יאושר תישלח אליך הודעה בדוא״ל!"
    missing_session: "לא הצלחנו לזהות אם חשבונך נוצר, נא לוודא שהעוגיות (cookies) פעילות אצלך."
    activated: "מצטערים, חשבון זה כבר הופעל."
    admin_confirm:
      title: "אישור חשבון ניהול"
      description: "להעניק למשתמש <b>%{target_username} (%{target_email})</b> הרשאות ניהול?"
      grant: "הענקת גישת ניהול"
      complete: "למשתמש <b>%{target_username}</b> יש כעת תפקיד ניהולי."
      back_to: "חזרה אל %{title}"
  reviewable_score_types:
    needs_approval:
      title: "זקוק לאישור"
  post_action_types:
    off_topic:
      title: "חריגה מהנושא"
      description: "פוסט זה אינו קשור לדיון הנוכחי כפי שהוגדר בכותרת ובמסר הראשוני ולכן כנראה שעליו לעבור למקום אחר."
      short_description: "לא קשור לדיון"
    spam:
      title: "ספאם"
      description: "פוסט זה הוא פרסומת או השחתה. הוא אינו תורם או קשור לנושא הנוכחי."
      short_description: "זוהי פרסומת או השחתה"
      email_title: '„%{title}” סומן כספאם'
      email_body: "%{link}\n\n%{message}"
    inappropriate:
      title: "לא ראוי"
      description: 'פוסט זה מכיל תוכן שלדעת אדם מן השורה נחשב לפוגעני, נצלני, שטוף שנאה או הפרה של <a href="%{base_path}/guidelines">הנחיות הקהילה שלנו</a>.'
      short_description: 'הפרה של <a href="%{base_path}/guidelines">הנחיות הקהילה שלנו</a>'
    notify_user:
      title: "שליחת הודעה ל־‎@%{username}"
      description: "ברצוני לשוחח אישית באופן ישיר עם מפרסם הפוסט הזה."
      short_description: "ברצוני לשוחח אישית באופן ישיר עם מפרסם הפוסט הזה."
      email_title: 'הפוסט שלך תחת „%{title}”'
      email_body: "%{link}\n\n%{message}"
    notify_moderators:
      title: "משהו אחר"
      description: "פוסט זה דורש את תשומת לב הסגל מסיבה שאינה מצויינת למעלה."
      short_description: "דורש תשומת לב של הסגל מסיבה אחרת"
      email_title: 'פוסט תחת „%{title}” דורש את תשומת לב הסגל'
      email_body: "%{link}\n\n%{message}"
    bookmark:
      title: "סימנייה"
      description: "סמנו פוסט זה עם סימנייה"
      short_description: "סמנו פוסט זה"
    like:
      title: "לייק"
      description: "תנו לייק לפוסט זה"
      short_description: "אהבו פוסט זה"
  draft:
    sequence_conflict_error:
      title: "שגיאת טיוטה"
      description: "הטיוטה נערכת בחלון אחר. נא לרענן את העמוד הזה."
    too_many_drafts:
      title: "יותר מדי טיוטות"
      description: "הגעת למספר הטיוטות המרבי המותר. נא למחוק חלק מה[טיוטות שלך](%{base_url}/my/activity/drafts) ולנסות שוב."
  draft_backup:
    pm_title: "טיוטות גיבוי מנושאים שמתנהלים כרגע"
    pm_body: "נושא שמכיל טיוטות גיבוי"
  user_activity:
    no_log_search_queries: "יומני שאילתות חיפוש מושבתות (הנהלת המערכת יכולה להפעיל אותן בהגדרות האתר)."
  email_settings:
    pop3_authentication_error: "אירעה תקלה עם פרטי הגישה שסופקו עבור POP3, נא לבדוק את שם המשתמש והססמה ולנסות שוב."
    imap_authentication_error: "אירעה תקלה עם פרטי הגישה שסופקו עבור IMAP, נא לבדוק את שם המשתמש והססמה ולנסות שוב."
    imap_no_response_error: "אירעה שגיאה ביצירת קשר עם שרת ה־IMAP. ‏%{message}"
    smtp_authentication_error: "אירעה תקלה עם פרטי הגישה שסופקו עבור SMTP, נא לבדוק את שם המשתמש והססמה ולנסות שוב."
    authentication_error_gmail_app_password: 'נדרשת ססמה ייעודית ליישום. ניתן למצוא מידע נוסף ב<a target="_blank" href="https://support.google.com/accounts/answer/185833?hl=iw">כתבת העזרה הבאה מבית Google</a>'
    smtp_server_busy_error: "שרת ה־SMTP עסוק, נא לנסות שוב בהמשך."
    smtp_unhandled_error: "קרתה תקלה שלא טופלה בעת יצירת הקשר עם שרת ה־SMTP. ‏%{message}"
    imap_unhandled_error: "קרתה תקלה שלא טופלה בעת יצירת הקשר עם שרת ה־IMAP. ‏%{message}"
    connection_error: "אירעה שגיאה בהתחברות לשרת, נא לבדוק את שם השרת ואת הפתחה ולנסות שוב."
    timeout_error: "הזמן שהוקצב להתחברות לשרת תם, נא לבדוק את שם השרת ואת הפתחה ולנסות שוב."
    unhandled_error: "שגיאה שלא טופלה בעת בדיקת הגדרות הדוא״ל. %{message}"
  webauthn:
    validation:
      invalid_type_error: "סוג ה־webauthn שסופק שגוי. הסוגים התקינים הם webauthn.get ו־webauthn.create."
      challenge_mismatch_error: "האתגר שסופק לא תואם לאתגר שנוצר על ידי שרת האימות."
      invalid_origin_error: "מקור בקשת האימות לא תואמת למקור השרת."
      malformed_attestation_error: "איך שגיאה בעת פענוח נתוני העדות."
      invalid_relying_party_id_error: "ה־Relying Party ID של בקשת האימות לא תואמת ל־Relying Party ID של השרת."
      user_presence_error: "נוכחות משתמש נחוצה."
      user_verification_error: "נדרש אימות משתמש."
      unsupported_public_key_algorithm_error: "אלגוריתם המפתח הציבורי שסופק לא נתמך על ידי השרת."
      unsupported_attestation_format_error: "תצורת העדות לא נתמכת על ידי השרת."
      credential_id_in_use_error: "מזהה פרטי הגישה כבר בשימוש."
      public_key_error: "אימות המפתח הציבורי עבור פרטי הגישה נכשל."
      ownership_error: "מפתח האבטחה אינו בבעלות המשתמש."
      not_found_error: "לא ניתן למצוא מפתח אבטחה עם מזהה פרטי הגישה שסופק."
      unknown_cose_algorithm_error: "האלגוריתם בו נעשה שימוש למפתח האבטחה אינו מוכר."
      malformed_public_key_credential_error: "המפתח הציבורי שסופק שגוי."
  topic_flag_types:
    spam:
      title: "ספאם"
      description: "הנושא הזה הוא פרסמות. הוא אינו שימושי או רלוונטי לאתר הזה, אלא שיווקי באופיו."
      long_form: "דיגלתם זאת כספאם"
      short_description: "זו פרסומת"
    inappropriate:
      title: "לא ראוי"
      description: 'נושא זה מכיל תוכן שלדעת אדם מן השורה נחשב לפוגעני, נצלני, שטוף שנאה או הפרה של <a href="%{base_path}/guidelines">הנחיות הקהילה שלנו</a>.'
      long_form: "דוגלל כלא ראוי"
      short_description: 'הפרה של <a href="%{base_path}/guidelines">הנחיות הקהילה שלנו</a>'
    notify_moderators:
      title: "משהו אחר"
      description: 'נושא זה דורש את תשומת לב הסגל בהתאם ל<a href="/guidelines">הנחיות הקהילה</a>, <a href="%{tos_url}">תנאי השירות</a> או מסיבה אחרת שאינה מצוינת למעלה.'
      long_form: "סומן לתשומת לב של מפקח"
      short_description: "דורש תשומת לב של הצוות מסיבה אחרת"
      email_title: 'הנושא „%{title}” דורש תשומת לב של מנחה'
      email_body: "%{link}\n\n%{message}"
  flagging:
    you_must_edit: '<p>הפוסט שלך סומן בדגל על ידי הקהילה. נא <a href="%{path}">לעיין בהודעות שלך</a>.</p>'
    user_must_edit: "<p>פוסט זה סומן על ידי הקהילה וכרגע מוסתר באופן זמני.</p>"
  ignored:
    hidden_content: "<p>תוכן שלא נכלל</p>"
  archetypes:
    regular:
      title: "נושא רגיל"
    banner:
      title: "נושא באנר"
      message:
        make: "נושא זה הוא כעת באנר. הוא יופיע בראש כל עמוד עד שיבוטל על ידי המשתמשים."
        remove: "נושא זה כבר אינו באנר. הוא לא יופיע יותר בראש כל עמוד."
  unsubscribed:
    title: "העדפות הדוא״ל עודכנו!"
    description: "העדפות הדוא״ל עבור <b>%{email}</b> עודכנו. כדי לשנות את הגדרות הדוא״ל שלך <a href='%{url}'>יש לבקר בהעדפות המשתמש שלך</a>."
    topic_description: "כדי להרשם מחדש ל %{link}, השתמשו בהגדרות ההתראות בתחתית או משמאל לנושא."
    private_topic_description: "כדי להירשם מחדש, יש להשתמש בבקרת ההתראות בתחתית הנושא או משמאל לו."
  uploads:
    marked_insecure_from_theme_component_reason: "ההעלאה בה נעשה שימוש ברכיב ערכת עיצוב"
  unsubscribe:
    title: "בטלו את המנוי"
    stop_watching_topic: "הפסיקו לצפות בנושא זה, %{link}"
    mute_topic: "השתיקו את כל ההתראות של נושא זה, %{link}"
    unwatch_category: "הפסיקו לצפות בכל הנושאים בקטגוריה %{category}"
    mailing_list_mode: "כבו את מצב ״רשימת תפוצה״"
    all: "לא לשלוח לי הודעות דוא״ל מאת %{sitename}"
    different_user_description: "נכנסת כמשתמש אחר מזה שאליו נשלחה הודעת דוא״ל. נא להתנתק או לעבור למצב אלמוני ולנסות שוב."
    not_found_description: "לא הצלחנו למצוא את המינוי הזה, עמך הסליחה. יכול להיות שהקישור בהודעה שקיבלת ישן מדי או שתוקפו פג?"
    user_not_found_description: "לא הצלחנו למצוא משתמש למינוי הזה, עמך הסליחה. כנראה שניסית לבטל את המינוי לחשבון שלא קיים עוד."
    log_out: "התנתקות"
    submit: "שמירת העדפות"
    digest_frequency:
      title: "נשלחות אליך הודעות תקציר בדוא״ל %{frequency}"
      never_title: "לא נשלחות אליך הודעות תקציר בדוא״ל"
      select_title: "הגדרת תדירות ההודעות שנשלחות בדוא״ל לכדי:"
      never: "אף פעם"
      every_30_minutes: "כל חצי שעה"
      every_hour: "שעתית"
      daily: "יומית"
      weekly: "שבועית"
      every_month: "כל חודש"
      every_six_months: "כל שישה חודשים"
  user_api_key:
    title: "אישור גישת יישומון"
    authorize: "אישור"
    read: "קריאה"
    read_write: "קריאה/כתיבה"
    description: '„%{application_name}” מבקשת את הגישה הבאה לחשבון שלך:'
    instructions: 'הרגע יצרנו מפתח משתמש API חדש עבורך לטובת שימוש עם „%{application_name}”, נא להדביק את המפתח הבא ליישום שלך:'
    otp_description: 'לאפשר ל־„%{application_name}” לגשת לאתר הזה?'
    otp_confirmation:
      confirm_title: להמשיך אל %{site_name}
      logging_in_as: כניסה למערכת בתור %{username}
      confirm_button: סיום הכניסה
    no_trust_level: "אין לך את דרגת האמון הנדרשת כדי לגשת ל־API של המשתמשים, סליחה"
    generic_error: "לא הצלחנו לייצר את מפתחות ה־API של המשתמש, ייתכן שיכולת זו הושבתה על ידי הנהלת האתר, עמך הסליחה"
    scopes:
      message_bus: "עדכונים חיים"
      notifications: "קיראו ונקו התראות"
      push: "דחיפת התראות לשירותים חיצוניים"
      session_info: "קריאת מידע לגבי סשן של משתמש"
      read: "לקרוא הכול"
      write: "לכתוב להכול"
      one_time_password: "יצירת אסימון כניסה חד־פעמי"
      bookmarks_calendar: "לקרוא תזכורות לסימניות"
      user_status: "קריאה ועדכון של מצב המשתמש"
    invalid_public_key: "המפתח הציבורי שגוי, עמך הסליחה."
    invalid_auth_redirect: "מארח auth_redirect זה אינו מורשה, עמך הסליחה."
    invalid_token: "אסימון חסר, שגוי או פג תוקף."
  flags:
    errors:
      already_handled: "הדגל כבר טופל"
  reports:
    default:
      labels:
        count: ספירה
        percent: אחוז
        day: יום
    post_edits:
      title: "עריכות של פוסטים"
      labels:
        edited_at: תאריך
        post: פוסט
        editor: עורכים
        author: יוצר
        edit_reason: סיבה
      description: "מספר עריכות של פוסטים חדשים."
    user_flagging_ratio:
      title: "יחס סימון דגלים למשתמשים"
      labels:
        user: משתמש
        agreed_flags: סימוני דגל מוסכמים
        disagreed_flags: סימוני דגל חלוקים
        ignored_flags: סימוני דגל בהתעלמות
        score: ניקוד
      description: "רשימת משתמשים מסודרת לפי יחס תגובת הסגל לסימוני הדגל שלהם (מחלוקת עד הסכמה)."
    moderators_activity:
      title: "פעילות פיקו"
      labels:
        moderator: מפקח
        flag_count: סימוני דגל שנסקרו
        time_read: זמן קריאה
        topic_count: נושאים שנוצרו
        post_count: פוסטים שנוצרו
        pm_count: הודעות פרטיות שנוצרו
        revision_count: מהדורות
      description: רשימת פעילויות מפקח לרבות סקירות דגלים, זמן קריאה, נושאים שנוצרו, פוסטים שנוצרו, הודעו פרטיות שנוצרו ומהדורות.
    flags_status:
      title: "מצבי דגלים"
      values:
        agreed: הסכמה
        disagreed: מחלוקת
        deferred: נדחה לאחר כך
        no_action: אין פעולה
      labels:
        flag: סוג
        assigned: מוקצה
        poster: מפרסם
        flagger: מסמן בדגל
        time_to_resolution: זמן לפתרון
      description: "רשימת מצבי גבלים לרבות סוג הדגל, מפרסם, מסמן בדגל וזמן הפתרון."
    visits:
      title: "ביקורי משתמש"
      xaxis: "יום"
      yaxis: "מספר ביקורים"
      description: "מספר כל המשתמשים המבקרים."
    signups:
      title: "הרשמות"
      xaxis: "יום"
      yaxis: "מספר הרשמות"
      description: "רישומים של חשבונות חדשים במהלך התקופה הזו."
    new_contributors:
      title: "תורמים חדשים"
      xaxis: "יום"
      yaxis: "מספר תורמים חדשים."
      description: "מספר המשתמשים שכתבו את הפוסט הראשון שלהם במהלך התקופה הזו."
    trust_level_growth:
      title: "עלייה בדרגת האמון"
      xaxis:
        tl1_reached: "עלייה לדרגת אמון 1"
        tl2_reached: "עלייה לדרגת אמון 2"
        tl3_reached: "עלייה לדרגת אמון 3"
        tl4_reached: "עלייה לדרגת אמון 4"
      yaxis: "יום"
      description: "מספר המשתמשים שעלו בדרגת אמון במהלך תקופה זו."
    consolidated_page_views:
      title: "תצוגות דף מאוחדות"
      xaxis:
        page_view_crawler: "סורקי אינטרנט"
        page_view_anon: "משתמשים אלמוניים"
        page_view_logged_in: "משתמשים שנכנסו ונמצאים כרגע במערכת"
      yaxis: "יום"
      description: "תצוגות דף עבור משתמשים מחוברים, משתמשים אלמוניים וסורקים אוטומטיים (crawlers)."
      labels:
        post: פוסט
        editor: עורכים
        author: יוצר
        edit_reason: סיבה
    consolidated_api_requests:
      title: "בקשות API מאוחדות"
      xaxis:
        api: "API"
        user_api: "API של משתמש"
      yaxis: "יום"
      description: "בקשות API למפתחות API רגילים ומפתחות API של משתמשים."
    dau_by_mau:
      title: "יחס פעילות יומי/חודשי"
      xaxis: "יום"
      yaxis: "יחס פעילות יומי/חודשי"
      description: "מספר החברים שנכנסו ביממה האחרונה לחלק במספר החברים שנכנסו בחודש האחרון – מחזירה אחוז שמציין את ‚דבקות’ הקהילה. עדיף לכוון לערך שעולה על 20%."
    daily_engaged_users:
      title: "משתמשים מעורבים יומית"
      xaxis: "יום"
      yaxis: "משתמשים מעורבים"
      description: "מספר המשתמשים שסימנו לייק או פרסמו ביום שחלף."
    profile_views:
      title: "צפיות בפרופילי משתמשים"
      xaxis: "יום"
      yaxis: "מספר פרופילי משתמשים שנצפו"
      description: "צפיות חדשות בפרופילי משתמשים."
    topics:
      title: "נושאים"
      xaxis: "יום"
      yaxis: "מספר נושאים חדשים"
      description: "נושאים חדשים שנוצאו במהלך התקופה הזו."
    posts:
      title: "פוסטים"
      xaxis: "יום"
      yaxis: "מספר פוסטים חדשים"
      description: "פוסטים חדשים שנוצרו במהלך התקופה הזו."
    likes:
      title: "לייקים"
      xaxis: "יום"
      yaxis: "מספר לייקים חדשים"
      description: "מספר לייקים חדשים."
    flags:
      title: "דגלים"
      xaxis: "יום"
      yaxis: "מספר דגלים חדשים"
      description: "מספר דגלים חדשים."
    bookmarks:
      title: "סימניות"
      xaxis: "יום"
      yaxis: "מספר סימניות חדשות"
      description: "מספר נושאים חדשים ופוסטים שנוספו לסימניות."
    users_by_trust_level:
      title: "משתמשים בכל דרגת אמון"
      xaxis: "דרגת אמון"
      yaxis: "מספר משתמשים"
      labels:
        level: דרגה
      description: "מספר המשתמשים בקיבוץ לפי דרגת אמון."
      description_link: "https://blog.discourse.org/2018/06/understanding-discourse-trust-levels/"
    users_by_type:
      title: "משתמשים לפי סוג"
      xaxis: "סוג"
      yaxis: "מספר משתמשים"
      labels:
        type: סוג
      xaxis_labels:
        admin: ניהול
        moderator: מפקח
        suspended: מושעים
        silenced: מושתק
      description: "מספר המשתמשים מקובצים לפי ניהול, פיקוח, בהשעיה ובהשתקה."
    trending_search:
      title: תנאי חיפוש מובילים
      labels:
        term: ביטוי
        searches: חיפושים
        click_through: שיעור לחיצה
      description: "מונחי החיפוש הפופולאריים ביותר עם שיעורי ההקלקה שלהם."
    emails:
      title: "הודעות דואר שנשלחו"
      xaxis: "יום"
      yaxis: "מספר הודעות דואר"
      description: "מספר הודעות דוא״ל חדשות שנשלחו."
    user_to_user_private_messages:
      title: "משתמש למשתמש (ללא תגובות)"
      xaxis: "יום"
      yaxis: "מספר ההודעות"
      description: "מספר של הודעות פרטיות בהתכתבות חדשה."
    user_to_user_private_messages_with_replies:
      title: "משתמש למשתמש (עם תגובות)"
      xaxis: "יום"
      yaxis: "מספר ההודעות"
      description: "מספר כל ההודעות והתגובות האישיות."
    system_private_messages:
      title: "מערכת"
      xaxis: "יום"
      yaxis: "מספר ההודעות"
      description: "מספר ההודעות האישיות שנשלחות אוטומטית על ידי המערכת."
    moderator_warning_private_messages:
      title: "אזהרות מפקחים"
      xaxis: "יום"
      yaxis: "מספר ההודעות"
      description: "מספר האזהרות שנשלחו כהודעות פרטיות על ידי מפקחים."
    notify_moderators_private_messages:
      title: "התראה למפקחים"
      xaxis: "יום"
      yaxis: "מספר ההודעות"
      description: "מספר הפעמים שנודע למפקחים באופן פרטי דרך דגל."
    notify_user_private_messages:
      title: "הודעה למשתמש"
      xaxis: "יום"
      yaxis: "מספר ההודעות"
      description: "מספר הפעמים שמשתמשים עודכנו באופן אישי על ידי דגל."
    top_referrers:
      title: "מיטב המפנים"
      xaxis: "משתמש"
      num_clicks: "לחיצות"
      num_topics: "נושאים"
      labels:
        user: "משתמש"
        num_clicks: "לחיצות"
        num_topics: "נושאים"
      description: "משתמשים מסודרים לפי מספר לחיצות על קישורים שהם שיתפו."
    top_traffic_sources:
      title: "מקורות התעבורה הטובים ביותר"
      xaxis: "שם מתחם"
      num_clicks: "לחיצות"
      num_topics: "נושאים"
      num_users: "משתמשים"
      labels:
        domain: שם מתחם
        num_clicks: לחיצות
        num_topics: נושאים
      description: "מקורות חיצוניים שקישרו לאתר הזה הכי הרבה."
    top_referred_topics:
      title: "נושאים מיוחסים"
      labels:
        num_clicks: "לחיצות"
        topic: "נושא"
      description: "הנושאים שקיבלו הכי הרבה לחיצות ממקורות חיצוניים."
    page_view_anon_reqs:
      title: "אלמוני"
      xaxis: "יום"
      yaxis: "צפיות אלמוניות בדפים"
      description: "מספר הצפיות החדשות בעמודים ממשתמשים שלא נכנסו לחשבון שלהם."
    page_view_logged_in_reqs:
      title: "מחובר/ת"
      xaxis: "יום"
      yaxis: "צפיות בדפים של מחוברים"
      description: "מספר צפיות חדשות בעמודים ממשתמשים שנכנסו למערכת."
    page_view_crawler_reqs:
      title: "צפיות בדפים של זחלני רשת"
      xaxis: "יום"
      yaxis: "צפיות בדפים של זחלני רשת"
      description: "סך כל הצפיות בעמודים מסורקי אינטרנט במהלך הזמן."
    page_view_total_reqs:
      title: "צפיות-דף"
      xaxis: "יום"
      yaxis: "צפיות כוללות"
      description: "מספר צפיות חדשות בעמודים מכל המבקרים."
    page_view_logged_in_mobile_reqs:
      title: "צפיות של מחוברים"
      xaxis: "יום"
      yaxis: "צפיות של מחוברים מניידים"
      description: "מספר צפיות העמודים החדשות ממשתמשים במכשירים ניידים שנכנסו לחשבונם."
    page_view_anon_mobile_reqs:
      title: "צפיות אלמוניות"
      xaxis: "יום"
      yaxis: "צפיות אלמוניות מניידים"
      description: "מספר צפיות העמודים החדשות ממשתמשים במכשירים ניידים שלא נכנסו לחשבונם."
    http_background_reqs:
      title: "רקע"
      xaxis: "יום"
      yaxis: "בקשות שמשמשות לעדכונים חיים ולמעקב"
    http_2xx_reqs:
      title: "מצב 2xx‏ (OK)"
      xaxis: "יום"
      yaxis: "בקשות מוצלחות (מצב 2xx)"
    http_3xx_reqs:
      title: "HTTP 3xx (הפניה)"
      xaxis: "יום"
      yaxis: "בקשות מופנות (מצב 3xx)"
    http_4xx_reqs:
      title: "HTTP 4xx (שגיאת לקוח)"
      xaxis: "יום"
      yaxis: "שגיאות לקוח (מצב 4xx)"
    http_5xx_reqs:
      title: "HTTP 5xx (שגיאת שרת)"
      xaxis: "יום"
      yaxis: "שגיאות שרת (מצב 5xx)"
    http_total_reqs:
      title: "סה״כ"
      xaxis: "יום"
      yaxis: "סך כל הבקשות"
    time_to_first_response:
      title: "זמן לתגובה הראשונה"
      xaxis: "יום"
      yaxis: "זמן ממוצע (שעות)"
      description: "זמן ממוצע (בשעות) לתגובה הראשונה על נושאים חדשים."
    topics_with_no_response:
      title: "נושאים ללא תגובות"
      xaxis: "יום"
      yaxis: "סה״כ"
      description: "מספר הנושאים החדשים שנוצרו ולא קיבלו תגובה."
    mobile_visits:
      title: "ביקורי משתמשים (נייד)"
      xaxis: "יום"
      yaxis: "מספר ביקורים"
      description: "מספר המשתמשים הייחודיים שביקרו ממכשיר נייד."
    web_crawlers:
      title: "סוכני משתמשים של סורקי אינטרנט"
      labels:
        user_agent: "סוכן משתמש"
        page_views: "צפיות בעמודים"
      description: "רשימת סוכני משתמשים של סורקי אינטרנט, בסידור לפי צפיות בעמודים."
    suspicious_logins:
      title: "ניסיונות כניסה חשודים"
      labels:
        user: משתמש
        client_ip: IP של לקוח
        location: מיקום
        browser: דפדפן
        device: מכשיר
        os: מערכת הפעלה
        login_time: מועד כניסה
      description: "פרטים על כניסות חדשות ושונות באופן מהותי מכניסות קודמות."
    staff_logins:
      title: "כניסות מנהלים"
      labels:
        user: משתמש
        location: מיקום
        login_at: כניסה במועד
      description: "רשימת כניסות מנהלים לרבות מיקום."
    top_uploads:
      title: "העלאות מובילות"
      labels:
        filename: שם קובץ
        extension: סיומת
        author: יוצר
        filesize: גודל קובץ
      description: "הצגת על ההעלאות לפי סיומת, גודל קובץ ויוצר."
    top_ignored_users:
      title: "משתמשים בהתעלמות / מושתקים מובילים"
      labels:
        ignored_user: משתמשים בהתעלמות
        ignores_count: מניין בהתעלמות
        mutes_count: מניין השתקות
      description: "משתמשים שהושתקו או הועברו להתעלמות על ידי מגוון משתמשים אחרים."
    top_users_by_likes_received:
      title: "משתמשים מובילים לפי לייקים שהתקבלו"
      labels:
        user: משתמש
        qtt_like: לייקים שהתקבלו
      description: "10 המשתמשים המובילים שקיבלו לייקים."
    top_users_by_likes_received_from_inferior_trust_level:
      title: "משתמשים מובילים לפי לייקים שהתקבלו ממשתמש בדרגת אמון נמוכה יותר"
      labels:
        user: משתמש
        trust_level: דרגת אמון
        qtt_like: לייקים שהתקבלו
      description: "10 המשתמשים המובילים בדרגת אמון גבוהה יותר שקיבלו לייקים מאנשים בדרגת אמון נמוכה יותר."
    top_users_by_likes_received_from_a_variety_of_people:
      title: "משתמשים מובילים לפי לייקים שהתקבלו ממגוון אנשים"
      labels:
        user: משתמש
        qtt_like: לייקים שהתקבלו
      description: "10 המשתמשים המובילים שקיבלו לייקים ממגוון רחב של אנשים."
  dashboard:
    group_email_credentials_warning: 'הייתה תקלה בפרטי הגישה לדוא״ל לקבוצה <a href="%{base_path}/g/%{group_name}/manage/email">%{group_full_name}</a>. לא תישלחנה הודעות מתיבת הדואר הנכנס של הקבוצה עד לטיפול בבעיה הזאת. %{error}'
    rails_env_warning: "השרת שלך רץ במצב %{env}."
    host_names_warning: "הקובץ config/database.yml אצלך משתמש בכתובת ברירת המחדל - localhost. נא לעדכן אותה להשתמש בכתובת השרת שלך."
    sidekiq_warning: 'Sidekiq לא רץ. משימות רבות, כמו שליחת דוא״ל, מבוצעות אסינכרונית באמצעות Sidekiq. אנא לוודא שלפחות תהליך אחד של Sidekiq רץ. <a href="https://github.com/mperham/sidekiq" target="_blank">כאן יש מידע נוסף על Sidekiq</a>.'
    queue_size_warning: "מספר העבודות בתור הוא %{queue_size}, שהוא גבוה. זה עלול להצביע על בעיה עם תהליך(י) Sidekiq, או שייתכן שאתם צריכים יותר Sidekiq workers."
    memory_warning: "בשרת שלך יש פחות מגיגה זיכרון בסך הכול. מומלץ לפחות גיגה של זיכרון."
    google_oauth2_config_warning: 'השרת מוגדר לאפשר הרשמה דרך OAuth2 עם Google‏ (enable_google_oauth2_logins), אך לא הוגדרו ערכים למזהה לקוח ולסוד לקוח. יש לגשת אל <a href="%{base_path}/admin/site_settings">הגדרות האתר</a> ולעדכן את ההגדרות. <a href="https://meta.discourse.org/t/configuring-google-login-for-discourse/15858" target="_blank">מדריך זה יסביר לך כיצד</a>.'
    facebook_config_warning: 'השרת מוגדר לאפשר הרשמה דרך פייסבוק (enable_facebook_logins), אך לא הוגדרו ערכים למזהה יישום ולסוד. יש לגשת אל <a href="%{base_path}/admin/site_settings">הגדרות האתר</a> ולעדכן את ההגדרות. <a href="https://meta.discourse.org/t/configuring-facebook-login-for-discourse/13394" target="_blank">מדריך זה יסביר לך כיצד</a>.'
    twitter_config_warning: 'השרת מוגדר לאפשר הרשמה דרך טוויטר (enable_twitter_logins), אך לא הוגדרו ערכים למפתח ולסוד. יש לגשת אל <a href="%{base_path}/admin/site_settings">הגדרות האתר</a> ולעדכן את ההגדרות. <a href="https://meta.discourse.org/t/configuring-twitter-login-for-discourse/13395" target="_blank">מדריך זה יסביר לך כיצד</a>.'
    github_config_warning: 'השרת מוגדר לאפשר הרשמה דרך GitHub‏ (enable_github_logins), אך לא הוגדרו ערכים למפתח ולסוד. יש לגשת אל <a href="%{base_path}/admin/site_settings">הגדרות האתר</a> ולעדכן את ההגדרות. <a href="https://meta.discourse.org/t/configuring-github-login-for-discourse/13745" target="_blank">מדריך זה יסביר לך כיצד</a>.'
    s3_config_warning: 'השרת מוגדר להעלות קבצים ל־S3, אך לפחות אחת מההגדרות הבאות חסרה: s3_access_key_id,‏ s3_secret_access_key,‏ s3_use_iam_profile, או s3_upload_bucket. עליך לגשת אל <a href="%{base_path}/admin/site_settings">הגדרות האתר</a> ולעדכן את ההגדרות. <a href="https://meta.discourse.org/t/how-to-set-up-image-uploads-to-s3/7229" target="_blank">ניתן לעיין בעמוד „איך להגדיר העלאת תמונות ל־S3?” כדי ללמוד עוד</a>.'
    s3_backup_config_warning: 'השרת מוגדר להעלות גיבויים ל־S3, אך לפחות אחת מההגדרות הבאות חסרה: s3_access_key_id,‏ s3_secret_access_key,‏ s3_use_iam_profile, או s3_backup_bucket. עליך לגשת אל <a href="%{base_path}/admin/site_settings">הגדרות האתר</a> ולעדכן את ההגדרות. <a href="https://meta.discourse.org/t/how-to-set-up-image-uploads-to-s3/7229" target="_blank">ניתן לעיין בעמוד „איך להגדיר העלאת תמונות ל־S3?” כדי ללמוד עוד</a>.'
    s3_cdn_warning: 'השרת מוגדר להעלות קבצים ל־S3, אך לא מוגדר CDN של S3. זה יכול להוביל לעלויות S3 גבוהות ולביצועים ירודים של האתר. <a href="https://meta.discourse.org/t/-/148916" target="_blank">ניתן לעיין בעמוד „שימוש באחסון אובייקטים להעלאות” למידע נוסף</a>.'
    image_magick_warning: 'השרת שלך מוגדר ליצור תמונות מוקטנות של תמונות גדולות אך אין התקנה של ImageMagick. יש להתקין את ImageMagick בעזרת מנהל החבילות החביב עליך או <a href="https://www.imagemagick.org/script/download.php" target="_blank">להוריד את הגרסה העדכנית ביותר</a>.'
    failing_emails_warning: 'ישנן %{num_failed_jobs} משימות דוא״ל שנכשלו. נא לבדוק את ה־app.yml שלך ולוודא שהגדרות כתובת שרת הדוא״ל נכונות. <a href="%{base_path}/sidekiq/retries" target="_blank">ניתן לעיין במשימות שנכשלו ב־Sidekiq</a>.'
    subfolder_ends_in_slash: "הגדרת תיקיית המשנה שלך שגויה, הנתיב DISCOURSE_RELATIVE_URL_ROOT צריך להסתיים בלוכסן."
    outdated_translations_warning: "חלק ממעקפי התרגומים שלך לא בתוקף. נא לבדוק את <a href='%{base_path}/admin/customize/site_texts?outdated=true'>התאמות הטקסט</a> שלך."
    email_polling_errored_recently:
      one: "ניסיונות שליפת הודעות דוא״ל יצרו תקלה ב־24 השעות האחרונות. ניתן לעיין ב<a href='%{base_path}/logs' target='_blank'>יומנים</a> לפרטים נוספים."
      two: "ניסיונות שליפת הודעות דוא״ל יצרו %{count} תקלות ב־24 השעות האחרונות. ניתן לעיין ב<a href='%{base_path}/logs' target='_blank'>יומנים</a> לפרטים נוספים."
      many: "ניסיונות שליפת הודעות דוא״ל יצרו %{count} תקלות ב־24 השעות האחרונות. ניתן לעיין ב<a href='%{base_path}/logs' target='_blank'>יומנים</a> לפרטים נוספים."
      other: "ניסיונות שליפת הודעות דוא״ל יצרו %{count} תקלות ב־24 השעות האחרונות. ניתן לעיין ב<a href='%{base_path}/logs' target='_blank'>יומנים</a> לפרטים נוספים."
    missing_mailgun_api_key: "השרת מוגדר לשלוח דוא״ל דרך Mailgun אך לא סיפקת מפתח API שישמש לאימות ההודעות דרך ההתליה."
    bad_favicon_url: "טעינת סמל האתר נכשלה. נא לבדוק את הגדרות סמל האתר שלך תחת <a href='%{base_path}/admin/site_settings'>הגדרות האתר</a>."
    poll_pop3_timeout: "החיבור לשרת ה־POP3 התנתק. אין אפשרות לשלוף דוא״ל נכנס. נא לבדוק את <a href='%{base_path}/admin/site_settings/category/email'> הגדרות ה־POP3</a> ואת ספק השירות שלך."
    poll_pop3_auth_error: "החיבור לשרת POP3 נכשל עקב שגיאת הזדהות. נא לבדוק את <a href='%{base_path}/admin/site_settings/category/email'>הגדרות ה־POP3</a> שלך."
    force_https_warning: "האתר שלך משתמש ב־SSL. אך `<a href='%{base_path}/admin/site_settings/category/all_results?filter=force_https'>force_https</a>` לא מופעל עדיין בהגדרות האתר שלך."
    out_of_date_themes: "יש עדכונים זמינים לערכות העיצוב הבאות:"
    unreachable_themes: "לא הצלחתי לבדוק אם יש עדכונים לערכות העיצוב הבאות:"
    watched_word_regexp_error: "הביטוי הרגולרי למילים במעקב ‚%{action}’ שגוי. נא לבדוק את <a href='%{base_path}/admin/customize/watched_words'>הגדרות המילים במעקב</a> או ךהשבית את הגדרת האתר ‚ביטוי רגולרי למילים במעקב’."
    v3_analytics_deprecated: "ה־Discourse שלך משתמש כרגע ב־Google Analytics 3, שהתמיכה בו תיפסק אחרי יולי 2023. כדאי <a href='https://meta.discourse.org/t/260498'>לשדרג ל־Google Analytics 4</a> כעת כדי להמשיך לקבל תובנות מועילות בנוגע לביצועי האתר שלך."
    category_style_deprecated: "ה־Discourse שלך משתמש כרגע בסגנון קטגוריות שהשימוש בו הופסק והוא יוסר לפני מהדורת הבטא האחרונה של Discourse 3.2. נא לפנות אל <a href='https://meta.discourse.org/t/282441'>מעבר להגדרת אתר סגנון קטגוריה אחיד</a> להנחיות על שמירת סגנון הקטגוריות שבחרת."
    ember_version_warning: "האתר פועל עם ההגדרה EMBER_VERSION=3 שאינה נתמכת. עלול להוביל לתקלות בלתי צפויות עם ערכות עיצוב/תוספים. נא להסיר את ההגדרה EMBER_VERSION מקובץ ה־app.yml ולבנות מחדש. כאן יש מידע נוסף <a href='https://meta.discourse.org/t/287211'>https://meta.discourse.org/t/287211</a>."
  site_settings:
    allow_bulk_invite: "לאפשר הזמנות במרוכז על ידי העלאת קובץ CSV"
    disabled: "מושבת"
    display_local_time_in_user_card: "להציג את הזמן המקומי בהתאם לאזור הזמן של המשתמש כאשר כרטיס המשתמש שלו נפתח."
    censored_words: "מלים שיוחלפו אוטומטית ב־&#9632;&#9632;&#9632;&#9632;"
    delete_old_hidden_posts: "מחיקה אוטומטית של פוסטים מוסתרים כלשהם שנשארו מוסתרים למעלה מ־30 ימים."
    default_locale: "שפת בררת המחדל של עותק ה־Discourse הזה. ניתן להחליף את השם של קטגוריות ונושאים שנוצרו על ידי המערכת דרך <a href='%{base_path}/admin/customize/site_texts' target='_blank'>התאמה / טקסט</a>."
    allow_user_locale: "לאפשר למשתמשים לבחור את העדפת שפת המנשק לעצמם באופן עצמאי"
    set_locale_from_accept_language_header: "הגדרת שפת המנשק למשתמשים אלמוניים לפי כותרי השפה בדפדפן שלהם"
    support_mixed_text_direction: "תמיכה בכיווני שמאל לימין וימין לשמאל בצורה מעורבת."
    min_post_length: "אורך פוסט מזערי מותר בתווים (לא כולל הודעות אישיות)"
    min_first_post_length: "אורך מזערי מותר לנושא ראשון (גוף הנושא - לא כולל הודעות אישיות)"
    min_personal_message_post_length: "אורך פוסט מזערי מותר בתווים עבור הודעות (הן פוסט ראשון והן תשובות)"
    max_post_length: "מספר התווים המקסימלי כאורך פוסט"
    topic_featured_link_enabled: "לאפשר פרסום קישור עם נושאים."
    show_topic_featured_link_in_digest: "הצגת קישור מומלץ של הנושא בהודעת התמצית בדוא״ל."
    min_topic_views_for_delete_confirm: "כמות הצפיות המזערית שחייבת להיות לנושא כדי להציג חלונית אישור בעת בקשה למחיקתו"
    min_topic_title_length: "מספר התווים המזערי הנדרש לכותרת נושא"
    max_topic_title_length: "מספר התווים המקסימלי המותר לכותרת נושא"
    min_personal_message_title_length: "אורך הכותרת המזערי המותר להודעה בתווים"
    max_emojis_in_title: "מספר האמוג׳ים המרבי בכותרת נושא"
    min_search_term_length: "מספר התווים המינמלי התקין כאורך מונח לחיפוש"
    search_tokenize_chinese: "לכפות על החיפוש לפרק טקסט בסינית אפילו באתרים שאינם סיניים"
    search_tokenize_japanese: "לכפות על החיפוש לפרק טקסט ביפנית אפילו באתרים שאינם יפניים"
    search_prefer_recent_posts: "אם חיפוש בפורום הגדול שלך אטי, אפשרות זו מנסה לסדר במפתח את הפוסטים החדשים יותר בהתחלה"
    search_recent_posts_size: "כמה פוסטים חדשים לשמור באינדקס"
    log_search_queries: "רישום שאילתות חיפוש שמתבצעות על ידי משתמשים"
    search_query_log_max_size: "מספר מקסימלי של שאילתות חיפוש לשימור"
    search_query_log_max_retention_days: "הזמן המרבי לשמירת שאילתות חיפוש, בימים."
    search_ignore_accents: "התעלמות מסימנים דיאקריטיים בחיפוש אחר טקסט."
    search_default_sort_order: "סדר מיון כברירת מחדל לחיפוש עמוד מלא"
    category_search_priority_low_weight: "משקל שהוחל על הדירוג בעדיפות חיפוש נמוכה בקטגוריות."
    category_search_priority_high_weight: "משקל שהוחל על הדירוג בעדיפות חיפוש גבוהה בקטגוריות."
    default_composer_category: "הקטגוריה המשמשת לאכלוס מראש של רשימת הקטגוריות הנפתחת בעת יצירת נושא חדש."
    allow_uncategorized_topics: "לאפשר לפתוח נושאים ללא קטגוריה. אזהרה: אם יש נושאים ללא קטגוריה, יש לסדר אותם לפני שמבטלים את ההגדרה הזאת. "
    allow_duplicate_topic_titles: "לאפשר נושאים עם כותרות זהות או כפולות."
    allow_duplicate_topic_titles_category: "לאפשר נושאים עם כותרות זהות, כפולות אם הם לא באותה הקטגוריה. ההגדרה allow_duplicate_topic_titles (לאפשר כותרות נושאים כפולות) חייבת להיות מושבתת."
    unique_posts_mins: "כמה דקות לפני שמשתמש יכול לפרסם את אותו תוכן שוב"
    educate_until_posts: "כאשר המשתמש/ת מתחילים להקיש את (n) הפוסטים הראשונים שלהם, הציגו פאנל הנחיה למשתמש באזור חיבור הפוסטים."
    title: "שם האתר הזה. גלוי לכלל המבקרים כולל משתמשים אלמוניים."
    site_description: "תיאור האתר הזה במשפט אחד. גלוי לכלל המבקרים כולל משתמשים אלמוניים."
    short_site_description: "תיאור קצר במספר מילים. גלוי לכלל המבקרים כולל משתמשים אלמוניים."
    contact_email: "כתובת דוא״ל של איש קשר מוביל שאחראי על האתר הזה. משמש להתראות קריטיות, וגם יוצג ב־<a href='%{base_path}/about' target='_blank'>‎/about</a>. חשוף בפני משתמשים אלמוניים באתרים ציבוריים."
    contact_url: "כתובת ליצירת קשר עבור אתר זה. כאשר קיימת, מופיעה במקום כתובת דוא״ל ב־<a href='%{base_path}/about' target='_blank'>/about</a> וחשופה בפני משתמשים אלמוניים באתרים ציבוריים."
    crawl_images: "לקבל תמונות מכתובות מרוחקות כדי לציין את ממדי הרוחב והגובה הנכונים."
    download_remote_images_to_local: "המרת תמונות מרוחקות (בקישור חם) למקומיות על ידי הורדתן. פעולה זו משמרת את התוכן אפילו אם התמונות נמחקות מהאתר המרוחק בעתיד."
    download_remote_images_threshold: "שטח האחסון המזערי (באחוזים) הנדרש להורדת תמונות כדי לאחסן אותן מקומית"
    disabled_image_download_domains: "תמונות מרחוק לעולם לא יורדו ממתחמים (domains) אלו. "
    block_hotlinked_media: "למנוע ממשתמשים לקשר למדיה בפוסטים שלהם. מדיה מאתר חיצוני שלא נמשכה דרך ‚download_remote_images_to_local’ (הורדת תמונות חיצוניות לאחסון מקומי) תוחלף בקישור ממלא מקום."
    block_hotlinked_media_exceptions: "רשימת כתובות בסיס שמוחרגות מהגדרת block_hotlinked_media (חסימת קישור חם למדיה). כולל הפרוטוקול (למשל: https://example.com)."
    editing_grace_period: "למשך (n) שניות לאחר הפרסום, עריכה לא תיצור גרסה חדשה בהיסטוריית הפוסט."
    editing_grace_period_max_diff: "מספר תווים מרבי שמותר לשנות בטווח עריכת חסד, אם נערכו למעלה מהכמות הזאת יש ליצור מהדורה חדשה לפוסט (דרגות אמון 0 ו־1)"
    editing_grace_period_max_diff_high_trust: "מספר תווים מרבי שמותר לשנות בטווח עריכת חסד, אם נערכו למעלה מהכמות הזאת יש ליצור מהדורה חדשה לפוסט (דרגות אמון 2 ומעלה)"
    staff_edit_locks_post: "פוסטים יינעלו מפני עריכה אם נערכו על ידי הסגל."
    post_edit_time_limit: "יוצרי פוסטים בדרגת אמון 1 או 0 יכולים לערוך את הפוסטים שלהם עד (n) דקות לאחר הפרסום. 0 כדי לאפשר לערוך לעד."
    tl2_post_edit_time_limit: "מחברים בדרגת אמון 2 ומעלה יכולים לערוך את הפוסטים שלהם (n) דקות לאחר פרסומם. 0 ישבית את ההגבלה הזאת."
    edit_history_visible_to_public: "לאפשר לכולם לראות גרסאות קודמות של פוסט ערוך. כאשר אפשרות זו מושבתת, רק חברי סגל יכולים לצפות בהן."
    delete_removed_posts_after: "פוסטים שהוסרו על ידי מחבריהם ימחקו באופן אוטומטי לאחר (n) שעות. אם הגדרה זו מכוונת ל-0, פוסטים ימחקו מיידית."
    notify_users_after_responses_deleted_on_flagged_post: "כאשר פוסט מסומן ואז מסירים אותו, כל המשתמשים שהגיבו לפוסט והתגובות שלהם הוסרו יקבלו התראה."
    max_image_width: "הרוחב המרבי לתמונות ממוזערות בפוסט. תמונות רחבות יותר תוצרנה ותיתחמנה בתיבה."
    max_image_height: "הגובה המרבי לתמונות ממוזערות בפוסט. תמונות גבוהות יותר תונמכנה ותיתחמנה בתיבה."
    responsive_post_image_sizes: "שינוי גודל תצוגה מקדימה של תמונות בתיבה קלה כדי לאפשר הצגה במסכים ברמת אבחנה גבוהה עם יחסי הפיקסלים הבאים. להסיר את כל הערכים כדי לבטל תמונות גמישות."
    fixed_category_positions: "אם אפשרות זו מסומנת, תוכלו לארגן את הקטגוריות כך שיופיעו בסדר קבוע. אם האופציות אינן מסומנות, הקטגוריות יסודרו על פי סדר הפעילות שהתבצעה בהן."
    fixed_category_positions_on_create: "אם האפשרות תסומן, סדר הקטגוריות יוגדר בתפריט יצירת נושא (דורש fixed_category_positions)."
    add_rel_nofollow_to_user_content: 'הוספת התווית rel nofollow לכל תוכן שפורסם על ידי המשתמש/ת, פרט לקישורים פנימיים (כולל מתחם הורה parent domains). אם תשנו אפשרות זו, עליכם לאפות מחדש את כל הפרסומים עם: "rake posts:rebake"'
    exclude_rel_nofollow_domains: "רשימת שמות התחום שאין להוסיף לקישורים אליהם nofollow. הוספת example.com תאפשר אוטומטית גם את sub.example.com. בתור התחלה, עליך להוסיף את שם התחום של האתר הזה כדי לסייע לסורקי רשת (crawlers) למצוא את כל התוכן. אם חלקים אחרים מהאתר שלך מתארחים בשמות תחום אחרים, אז גם אותם."
    max_form_template_title_length: "האורך המרבי המותר לכותרות תבניות טפסים."
    max_form_template_content_length: "האורך המרבי המותר לתוכן תבניות טפסים."
    post_excerpt_maxlength: "אורך מקסימלי של קטע פוסט / סיכום."
    topic_excerpt_maxlength: "האורך המרבי של מקטע מתוך / סיכום של נושא, נוצר מהפוסט הראשון בנושא."
    default_subcategory_on_read_only_category: "מפעיל את כפתור ‚נושא חדש’ ובוחר את תת־הקטגוריה כברירת מחדל לפרסום בקטגוריות בהן למשתמש אסור ליצור נושא חדש."
    show_pinned_excerpt_mobile: "הצגת קטע בנושאים נעוצים במבט ניידים."
    show_pinned_excerpt_desktop: "הצגת קטע בנושאים נעוצים בתצוגת מחשב-שולחני."
    post_onebox_maxlength: "אורך מרבי של פוסט ב־Discourse בתיבת תחימה בתווים."
    blocked_onebox_domains: "רשימה של שמות תחום שלא יתחמו בתיבה, למשל: wikipedia.org\n(אין תמיכה בתווי הכללה כגון * או ?)"
    block_onebox_on_redirect: "חסימת תיבת תחימה לכתובות עם הפניה."
    allowed_inline_onebox_domains: "רשימת שמות מתחם שיופיעו בתיבות תחימה בתצורה המזערית שלהם אם הקישור מופיע ללא כותרת"
    enable_inline_onebox_on_all_domains: "להתעלם מהגדרת האתר allowed_inline_onebox_domains (רשימת שמות תחום מאושרים לתיבת תחימה משולבת) ולאפשר תיבות תחימה לכל שמות המתחם."
    force_custom_user_agent_hosts: "מארחים שמולם משתמשים בסוכן משתמש onebox בהתאמה אישית לכל הבקשות. (חיוני במיוחד למארחים שמגבילים גישה בהתאם לסוכן משתמש)."
    max_oneboxes_per_post: "מספר מרבי של תיבות תחימה בפוסט."
    facebook_app_access_token: "אסימון שנוצר ממזהה חשבון הפייסבוק שלך יחד עם סוד. משמש ליצירת תיבות תחימה של אינסטגרם."
    logo: "תמונת הלוגו בפינה הימנית העליונה באתר שלך. מוטב להשתמש בתמונה מלבנית בגובה של 120 ויחס תצוגה שעולה על 3:1. במקרה של העדר בחירה, יופיע הטקסט של כותרת האתר."
    logo_small: "תמונת הלוגו הקטנה בפינה הימנית של האתר שלך, מופיעה בעת גלילה כלפי מטה. יש להשתמש בתמונה ריבועית בגודל של 120 × 120. במקרה של העדר בחירה, תופיע אות הבית."
    digest_logo: "תמונת הלוגו החלופית בה נעשה שימוש בתקצירי הדוא״ל שנשלחים מהאתר שלך. מוטב להשתמש בתמונה מלבנית רחבה. אין להשתמש בתמונת SVG. במקרה של העדר בחירה, ייעשה שימוש בהגדרות התמונה מה־`logo`."
    mobile_logo: "הלוגו שישמש את הגרסה לניידים של האתר שלך. יש להשתמש בתמונה מלבנית רחבה בגובה של 120 ועם יחס תצוגה שעולה על 3:1. בהעדר בחירה, ייעשה שימוש בתמונה מההגדרה `logo`."
    logo_dark: "חלופה לערכת עיצוב כהה עבור הגדרת האתר ‚logo’."
    logo_small_dark: "חלופה לערכת עיצוב כהה עבור הגדרת האתר ‚logo small’."
    mobile_logo_dark: "חלופה לערכת עיצוב כהה עבור הגדרת האתר ‚mobile logo’."
    large_icon: "תמונה שתשמש לסמלי נתוני על נוספים. אמורה להיות גדולה מאשר 512 × 512. אם השדה נשאר ריק, ייעשה שימוש ב־logo_small (לוגו קטן)."
    manifest_icon: "תמונה שתשמש בתור לוגו/תמונת פתיח ב־Android. גודלה ישתנה אוטומטית לכדי 512 × 512. במקרה של העדר בחירה, ייעשה שימוש ב־large_icon (סמל גדול)."
    manifest_screenshots: "צילומי מסך שמציגים לראווה את היכולות והתכונות של העותק שלך בעמוד תהליך ההתקנה. כל התמונות חייבות להיות העלאות מקומיות ובאותם הממדים."
    favicon: "סמל האתר שלך, לפרטים <a href='https://en.wikipedia.org/wiki/Favicon' target='_blank'>https://he.wikipedia.org/wiki/Favicon</a>. כדי שהסמל יפעל כראוי גם דרך CDN עליו להיות מסוג png. גודל הסמל ישתנה לכדי 32×32. בהעדר בחירה, ייעשה שימוש ב־large_icon."
    apple_touch_icon: "סמל שמשמש למכשירי מגע של Apple. רקע שקוף לא מומלץ. הגודל ישתנה ל־180x180. אם יישאר ריק, ייעשה שימוש ב־large_icon (סמל גדול) במקום."
    opengraph_image: "תמונת opengraph כבררת מחדל, נעשה בה שימוש כאשר לעמוד אין תמונות אחרות מתאימות. אם השדה נשאר ריק, ייעשה שימוש ב־large_icon (סמל גדול)."
    twitter_summary_large_image: "‚תמונת סיכום גדולה’ של כרטיס טוויטר (אמורה להיות ברוחב של 280 לפחות ובגובה של 150 לפחות, לא יכולה להיות ‎.svg). אם נשאר ריק, ייווצרו נתוני על של כרטיס רגיל בעזרת ה־opengraph_image (תמונת opengraph) כל עוד זאת גם לא ‎.svg"
    notification_email: "כתובת הדוא״ל מאת: לטובת שליחת כל הודעות המערכת החיוניות. כדי שהודעות הדוא״ל יגיעו, לשם התחום המצויין כאן חייבת להיות הגדרה נכונה של SPF,‏ DKIM ורשומות reverse PTR."
    email_custom_headers: "רשימה מופרדת בקווים אנכיים (הסימון |) של כותרות דוא״ל מותאמות אישית"
    email_subject: "תבנית נושא בהתאמה אישית להודעות דוא״ל תקניות. יש לעיין ב־<a href='https://meta.discourse.org/t/customize-subject-format-for-standard-emails/20801' target='_blank'>https://meta.discourse.org/t/customize-subject-format-for-standard-emails/20801</a>"
    detailed_404: "מספק פרטים נוספים למשתמשים בנוגע לסיבה שבגינה אין להם גישה לנושא מסוים. לתשומת לבך: מדובר בתצורה לא מאובטחת כיוון שמשתמשים ידעו אם כתובת מקשרת לנושא תקף."
    enforce_second_factor: "לדרוש מהמשתמשים להפעיל אימות דו־שלבי לפני שתתאפשר להם גישה למנשק המשתמש של Discourse. יש לבחור ב‚הכול’ כדי לאכוף על כל המשתמשים. לבחור ב‚סגל’ כדי לאכוף על משתמשי סגל בלבד. ההגדרה הזאת לא חלה על ה־API או על האימות ‚ספק DiscourseConnect’."
    force_https: "אילוץ האתר שלך להשתמש ב־HTTPS בלבד. אזהרה: אין להפעיל זאת עד שווידאת ש־HTTPS מוגדר ועובד לחלוטין בכל מקום! בדקת שה־CDN, הכניסה דרך רשתות חברתיות ולוגואים / תלויות חיצוניות גם כן תומכים ב־HTTPS?"
    same_site_cookies: "להשתמש בעוגיות של אותו האתר, הן מבטלות משטחי הונאת בקשות בין אתרים (Cross Site Request Forgery - CSRF) בדפדפנים נתמכים (גמיש או נוקשה). אזהרה: נוקשה יעבוד רק על אתרים שמאלצים כניסה ומשתמשים בשיטת אימות חיצונית."
    summary_score_threshold: "הניקוד המינימלי הנדרש כדי שפוסט ייכלל ב\"סיכום נושא זה\""
    summary_posts_required: "כמות פוסטים מזערית בנושא בטרם מופעל ‚תקציר לנושא זה’. שינויים בהגדרה זו יחולו רטרואקטיבית תוך שבוע."
    summary_likes_required: "כמות לייקים מזערית בנושא בטרם מופעל ‚תקציר לנושא זה’. שינויים בהגדרה זו יחולו רטרואקטיבית תוך שבוע."
    summary_percent_filter: "כאשר משתמש/ת מקליקים על \"סיכום נושא זה\", הציגו את % הפוסטים הראשונים"
    summary_max_results: "מספר הפוסטים המרבי שיוחזר על ידי ‚סיכום הנושא הזה’"
    summary_timeline_button: "הצגת כפתור ‚סיכום’ בציר הזמן"
    summarization_strategy: "דרכים נוספות לסכם תוכן שנרשם על ידי תוספים"
    custom_summarization_allowed_groups: "קבוצות שמורשות לסכם תכנים באמצעות `summarization_strategy` (אסטרטגיית תקצור)."
    enable_personal_messages: "יצא מכלל שימוש, יש להשתמש בהגדרה ‚קבוצות בהן מופעלות הודעות אישיות’. לאפשר למשתמשים בדרגת אמון 1 (ניתן להגדרה דרך אמון מזערי לשליחת הודעות) ליצור הודעות ולענות להודעות. נא לשים לב שהסגל תמיד יכול לשלוח הודעות, ללא קשר."
    personal_message_enabled_groups: "לאפשר למשתמשים בקבוצות האלו ליצור הודעות ולהגיב להודעות. קבוצות דרגות אמון כוללות את כל דרגות האמון מעל המספר הזה, למשל בחירה ב־trust_level_1 (דרגת אמון 1) מאפשרת גם למשתמשים בדרגות 2, 3 ו־4 לשלוח הודעות פרטיות. נא לשים לב שהסגל תמיד יכול לשלוח הודעות ללא תלות בהגדרות כאלו ואחרות."
    enable_system_message_replies: "מאפשר למשתמשים להגיב להודעות מערכת אפילו כשהודעות אישיות מושבתות"
    enable_chunked_encoding: "הפעלת תגובות קידוד מחולקות מצד השרת. תכונה זו עובדת ברוב התצורות אך חלק מהמתווכים עשויים לכלוא כצעד ביניים, מה שעלול לגרום להאטה"
    long_polling_base_url: "כתובת הבסיס שמשמשת לתשאול ארוך (כאשר CDN מגיש תוכן דינמי, יש להגדיר זאת למשיכה המקורית) למשל: http://origin.site.com"
    polling_interval: "כאשר לא מבצעים תשאול ארוך (long polling), כל כמה זמן לקוחות מחוברים למערכת יבצעו poll, במילי-שניות"
    anon_polling_interval: "באיזו תכיפות לקוחות אלמוניים יתשאלו, במילישניות"
    background_polling_interval: "באיזו תכיפות צריכים לקוחות לבצע תשאול (poll) במילישניות (כאשר החלון נמצא ברקע)"
    hide_post_sensitivity: "הסבירות שפוסט שסומן בדגל יוסתר"
    silence_new_user_sensitivity: "הסבירות שמשתמש חדש יושתק עקב סימוני דגל ספאם"
    auto_close_topic_sensitivity: "הסבירות שנושא שסומן בדגל ייסגר אוטומטית"
    cooldown_minutes_after_hiding_posts: "מספר הדקות שמשתמשים חייבים לחכות לפני שהם יכולים לערוך פוסט שהוסתר בגלל סימון קהילתי"
    max_topics_in_first_day: "הכמות המקסימלית של נושאים שמשתמשים מורשים ליצור ב 24 השעות הראשונות לאחר הפוסט הראשון שלהם"
    max_replies_in_first_day: "הכמות המקסימלית של תגובות שמשתמשים מורשים ליצור ב 24 השעות הראשונות אחרי יצירת הפוסט הראשון שלהם"
    tl2_additional_likes_per_day_multiplier: "להגדיל את כמות הלייקים האפשרית ביום עבור דרגת אמון 2 (חברים) באמצעות הכפלה במספר זה"
    tl3_additional_likes_per_day_multiplier: "הכפלה במספר הזה מגדילה את מגבלת הלייקים ליום עבור דרגת אמון 3 (רגיל)"
    tl4_additional_likes_per_day_multiplier: "להגדיל את כמות הלייקים האפשרית ביום עבור דרגת אמון 4 (הנהגה) באמצעות הכפלה במספר זה"
    tl2_additional_edits_per_day_multiplier: "להגדיל את כמות העריכות האפשרית ביום עבור דרגת אמון 2 (חברים) באמצעות הכפלה במספר זה"
    tl3_additional_edits_per_day_multiplier: "להגדיל את כמות העריכות האפשרית ביום עבור דרגת אמון 3 (רגיל) באמצעות הכפלה במספר זה"
    tl4_additional_edits_per_day_multiplier: "להגדיל את כמות העריכות האפשרית ביום עבור דרגת אמון 4 (הנהגה) באמצעות הכפלה במספר זה"
    tl2_additional_flags_per_day_multiplier: "להגדיל את כמות הסימונים האפשרית ביום עבור דרגת אמון 2 (חברים) באמצעות הכפלה במספר זה"
    tl3_additional_flags_per_day_multiplier: "להגדיל את כמות הסימונים האפשרית ביום עבור דרגת אמון 3 (רגיל) באמצעות הכפלה במספר זה"
    tl4_additional_flags_per_day_multiplier: "להגדיל את כמות הסימונים האפשרית ביום עבור דרגת אמון 4 (הנהגה) באמצעות הכפלה במספר זה"
    num_users_to_silence_new_user: "אם פוסטים של משתמש חדש חורגים מהגדרת hide_post_sensitivity והתקבלו עליהם סימונים ממגוון של משתמשים שונים, להסתיר את הפוסטים שלהם ולמנוע פרסום עתידי. 0 להשבתה."
    num_tl3_flags_to_silence_new_user: "אם פוסטים של משתמש חדש מקבלים כמות כזו של סימוני דגלי ספאם מ־num_tl3_users_to_silence_new_user משתמשים שונים בדרגת אמון 3, יש להסתיר את כל הפוסטים שלו ולמנוע פרסום עתידי. 0 לביטול."
    num_tl3_users_to_silence_new_user: "אם פוסטים של משתמש חדש מקבלים כמות כזו של סימוני דגלים מ־num_tl3_flags_to_silence_new_user משתמשים שונים בדרגת אמון 3, יש להסתיר את כל הפוסטים שלו ולמנוע פרסום עתידי. 0 לביטול."
    notify_mods_when_user_silenced: "אם משתמש מושתק אוטומטית, יש לשלוח הודעה לכל המפקחים."
    flag_sockpuppets: "אם משתמש חדש מגיב לנושא מאותה כתובת ה־IP של המשתמש שפתח את הנושא, לסמן את שני הפוסטים שלהם בדגל בחשד לספאם."
    traditional_markdown_linebreaks: "שימוש בשבירת שורות מסורתית בסימון, מה שדורש שני רווחים עוקבים למעבר שורה."
    enable_markdown_typographer: "להשתמש בכללי טיפוגרפיה כדי לשפר את נוחות קריאת הטקסט: להחליף מירכאות ישרות במירכאות מסוגננות ’, את (c) ואת (tm) בסימנים, את -- במקף הפרדה רחב וכן הלאה."
    enable_markdown_linkify: "להתייחס אוטומטית לטקסט שנראה כמו קישור כקישור: www.example.com ו־https://example.com יהפכו לקישורים אוטומטית"
    markdown_linkify_tlds: "רשימת סיומות שמות מתחמי אינטרנט שיהפכו אוטומטית לקישורים (למשל: co.il,‏ org וכו׳)"
    markdown_typographer_quotation_marks: "רשימה של צמדי החלפות מירכאות כפולות ובודדות"
    post_undo_action_window_mins: "מספר הדקות בהן מתאפשר למשתמשים לבטל פעולות אחרות בפוסט (לייק, סימון, וכו')."
    must_approve_users: "על הסגל לאשר את כל חשבונות המשתמשים החדשים בטרם מתאפשרת כניסתם לאתר."
    invite_code: "על המשתמש להקליד את הקוד הזה כדי שיתאפשר לו להירשם לחשבון, כשריק אין לזה משמעות (אין משמעות לאותיות גדולות/קטנות)"
    approve_suspect_users: "הוספת משתמשים חשודים לתור הסקירה. משתמשים חשודים מילאו ביוגרפיה/אתר אבל לא קראו שום דבר."
    review_every_post: "לשלוח כל פוסט חדש לתור הסקירה כדי שיבדקו אותו. פוסטים עדיין מפורסמים מיידית והם חשופים לכל המשתמשים. אזהרה! לא מומלץ לאתר עם תעבורה גבוהה עקב כמות אפשרית גבוהה של פוסטים שידרשו סקירה."
    pending_users_reminder_delay_minutes: "יש להודיע למפקחים אם משתמשים חדשים ממתינים לעדכון מעבר לכמות כזו של דקות. יש להגדיר ל־‎-1 כדי להשבית את ההתראות."
    persistent_sessions: "המשתמשים יישארו במערכת כאשר הדפדפן סגור"
    maximum_session_age: "משתמשים ישארו מחוברים ל n שעות מאז ביקורם האחרון"
    ga_version: "גרסה של Google Universal Analytics לשימוש: v3‏ (analytics.js),‏ v4‏ (gtag)"
    ga_universal_tracking_code: "מזהה קוד המעקב של Google Universal Analytics, למשל: UA-12345678-9; יש לעיין ב־<a href='https://google.com/analytics' target='_blank'>https://google.com/analytics</a>"
    ga_universal_domain_name: "שם התחום של Google Universal Analytics, למשל: mysite.com; יש לעיין ב־<a href='https://google.com/analytics' target='_blank'>https://google.com/analytics</a>"
    ga_universal_auto_link_domains: "הפעלת מעקב חוצה שמות תחום של Google Universal Analytics. לקישורים יוצאים לשמות תחום אלו יתווסף מזהה לקוח. ניתן לעיין ב<a href='https://support.google.com/analytics/answer/1034342?hl=en' target='_blank'>במדריך למעקב חוצה שמות תחום של Google.</a>"
    gtm_container_id: "מזהה מיכל מנהל התגיות של Google, למשל: GTM-ABCD12E. <br/>לתשומת ליבך: כדי להשתמש ב־GTM (מנהל התגיות של Google) כאשר מדיניות אבטחת תוכן (CSP) פעילה, יש לעיין בתיעוד בפורום ה־meta שלנו: <a href='https://meta.discourse.org/t/use-nonces-in-google-tag-manager-scripts/188296' target='_blank'>שימוש במחרוזות אקראיות חד־פעמיות בסקריפטים של מנהל התגיות של Google</a>."
    enable_escaped_fragments: "נסיגה ל־API של Google's Ajax-Crawling אם לא זוהה סורק אינטרנט. מידע נוסף בכתובת <a href='https://developers.google.com/webmasters/ajax-crawling/docs/learn-more' target='_blank'>https://developers.google.com/webmasters/ajax-crawling/docs/learn-more</a>"
    moderators_manage_categories_and_groups: "לאפשר למפקחים ליצור ולנהל קטגוריות וקבוצות"
    moderators_change_post_ownership: "לאפשר למפקחים לשנות בעלות על פוסטים"
    cors_origins: "מקורות שאפשר לבצע להם בקשות קרוס-דומיין (Cross origin requests). כל מקור צריך לכלול את התחילית http:// או https:// . משתנה הסביבה DISCOURCE_ENABLE_CORS חייב להיות true כדי לאפשר CORS."
    use_admin_ip_allowlist: "מנהלים יכולים להיכנס רק אם הכתובת שלהם מופיעה ברשימת כתובות ה־IP המפוקחות (ניהול > יומנים > כתובות IP מפוקחות)."
    blocked_ip_blocks: "רשימת מקטעי כתובות IP פרטיות ש־Discourse לא אמור לסרוק"
    allowed_internal_hosts: "רשימת מארחים פנימיים ש־Discourse יכול לסרוק לטובת תיבת תחימה ומטרות אחרות."
    allowed_onebox_iframes: "רשימה של שמות תחום ל־src של iframe שמותר להשתמש בהטמעות לתיבות תחימה. `*` יאפשר את כל מנועי תיבות התחימה כבררת מחדל."
    allowed_iframes: "רשימה של קידומות שמות מתחם בתור מקור של iframe שאפשר לאפשר בבטחה בפוסטים ב־Discourse"
    allowed_crawler_user_agents: "סוכני משתמשים של סורקי רשת שמורשים לגשת לאתר. אזהרה! שינוי הגדרה זו תחסום את כל הסורקים שאינם מופיעים כאן!"
    blocked_crawler_user_agents: "מילה ייחודית שאינה תלוית רישיות במחרוזת סוכן המשתמש (user agent) שמגדירה לאילו סורקי רשת אין הרשאת גישה לאתר. לא חל במקרה שהגדרת רשימת היתר."
    slow_down_crawler_user_agents: 'סוכני משתמשים של סורקי רשת שכמות הגישה שלהם תוגבל בהתאם להגדרה „האטת קצב סורקי רשת”. כל ערך חייב להיות באורך של 3 תווים לפחות.'
    slow_down_crawler_rate: "אם הוגדר slow_down_crawler_user_agents (האטת סורקי אינטרנט) קצב זה יחול על כל סורקי האינטרנט (כמות ההמתנה בשניות בין בקשות)"
    content_security_policy: "הפעלת Content-Security-Policy (מדיניות אבטחת תוכן - CSP)"
    content_security_policy_report_only: "הפעלת Content-Security-Policy-Report-Only (מדיניות אבטחת תוכן בדיווח בלבד - CSP)"
    content_security_policy_collect_reports: "הפעלת איסוף דוחות הפרה של CSP (מדיניות אבטחת תוכן) תחת ‎/csp_reports"
    content_security_policy_frame_ancestors: "להגביל מי יכול להטמיע את האתר הזה עם מסגרות iframes דרך CSP. ניתן לשלוח במארחים המורשים דרך <a href='%{base_path}/admin/customize/embedding'>הטמעה</a>"
    content_security_policy_script_src: "מקורות סקריפטים נוספים ברשימת ההיתר. המארח וה־CDN הנוכחיים נכללים כבררת מחדל. ניתן לעיין ב<a href='https://meta.discourse.org/t/mitigate-xss-attacks-with-content-security-policy/104243' target='_blank'>התקפות XSS בעזרת CSP - מדיניות אבטחת תוכן.</a>)"
    invalidate_inactive_admin_email_after_days: "חשבונות מנהלים שלא ביקרו באתר מעל כמות כזו של ימים יאלצו לאמת מחדש את כתובת הדוא״ל שלהם כדי לשוב ולהיכנס. להגדיר כ־0 כדי להשבית."
    include_secure_categories_in_tag_counts: "כאשר האפשרות פעילה, מניין הנושאים לתגית יכלול נושאים בקטגוריות שמוגבלות לקריאה לכל המשתמשים. כשהאפשרות מוגבלת, משתמשים רגילים חשופים רק למניין הנושאים לתגית כאשר כל הנושאים הם בקטגוריות ציבוריות."
    display_personal_messages_tag_counts: "כאשר האפשרות פעילה, מניין ההודעות האישיות שמתויגות בתגית מסוימת יוצגו."
    top_menu: "בחירה בפריטים שיופיעו בניווט בעמוד הבית ובאיזה סדר."
    post_menu: "בחירה בפריטים שיופיעו בניווט בתפריט הפוסט ובאיזה סדר."
    post_menu_hidden_items: "פריטי התפריט להסתרה כברירת מחדל בתפריט הפוסט, אלא אם כן נלחץ לחצן ההרחבה."
    share_links: "החליטו אילו פריטים יופיעו בתיבת השיתוף, ובאיזה סדר."
    allow_username_in_share_links: "לאפשר לכלול שמות משתמש בקישורי שיתוף. שימושי להענקת עיטורים לפי מבקרים מסוימים."
    site_contact_username: "שם משתמש תקין של חבר סגל ממנו יישלחו כל ההודעות האוטומטיות. במקרה של העדר בחירה, ייעשה שימוש בחשבון בררת המחדל של המערכת."
    site_contact_group_name: "שם קבוצה תקני להזמנה לכל ההודעות האוטומטיות."
    send_welcome_message: "שלחו לכל המשתמשים החדשים הודעת \"ברוכים הבאים\" עם הדרכה ראשונית כיצד להתחיל."
    send_tl1_welcome_message: "שליחת הודעת קבלת פנים למשתמשים חדשים בדרגת אמון 1."
    send_tl2_promotion_message: "לשלוח למשתמשים חדשים בדרגת אמון 2 הודעה על קידום."
    suppress_reply_directly_below: "אל תציגו את סך התגובות המצטבר בפוסט כאשר ישנה תגובה ישירה אחת לפוסט זה."
    suppress_reply_directly_above: "אל תציגו את את אפשרות ההרחבה \"בתגובה ל..\" לפוסט כאשר יש רק תגובה אחת ישירה מעל לפוסט זה."
    remove_full_quote: "להסיר ציטוט אוטומטית אם (א) הוא מופיע בתחילת הפוסט, (ב) הוא על כל הפוסט ו־(ג) הוא מהפוסט הקודם. לפרטים: <a href='https://meta.discourse.org/t/removal-of-full-quotes-from-direct-replies/106857' target='_blank'>הסרת ציטטות מלאות מתגובות ישירות</a>"
    suppress_reply_when_quoting: "לא להציג „בתגובה אל” מתרחבת על פוסט כאשר פוסט מצטט תגובה."
    max_reply_history: "מספר התגובות המקסימלי להרחבה כאשר מרחיבים \"בתגובה ל\""
    topics_per_period_in_top_summary: "מספר הנושאים המוצגים בברירת המחדל של סיכום הנושאים."
    topics_per_period_in_top_page: "מספר הנושאים הראשונים המוצגים בתצוגה המורחבת של \"הצג עוד\"."
    redirect_users_to_top_page: "כוון באופן אוטומטי משתמשים חדשים וכאלה שנעדרו במשך זמן לראש העמוד."
    top_page_default_timeframe: "משך זמן למשתמשים אלמוניים (מתכוונן אוטומטית למשתמשים שנכנסו למערכת בהתאם לביקור האחרון שלהם)."
    moderators_view_emails: "לאפשר למפקחים לצפות בכתובות הדוא״ל של המשתמשים"
    prioritize_username_in_ux: "שם המשתמש יוצג ראשון בעמוד המשתמש, כרטיס המשתמש והפוסטים (כשהאפשרות מושבתת השם מופיע ראשון)"
    enable_rich_text_paste: "הפעלת המרה אוטומטית מ־HTML ל־Markdown בעת הדבקת טקסט לתוך המחבר. (ניסיוני)"
    send_old_credential_reminder_days: "להזכיר על פרטי גישה ישנים לאחר ימים"
    email_token_valid_hours: "סיסמאות שכחת סיסמה / הפעלת חשבון תקפים במשך (n) שעות."
    enable_badges: "הפעלת מערכת העיטורים"
    max_favorite_badges: "מספר העיטורים המרבי שמשתמש יכול לבחור"
    whispers_allowed_groups: "לאפשר תקשורת פרטית בתוך נושאים לחברים מקבוצות מסוימות."
    hidden_post_visible_groups: "לאפשר לחברי קבוצות אלה להציג פוסטים מוסתרים. משתמשי סגל תמיד יכולים לצפות בהודעות נסתרות."
    allow_index_in_robots_txt: "יש לציין ב־robots.txt שמותר לאתר הזה להצטרף למאגר של מנועי החיפוש. במקרים יוצאי דופן, ניתן <a href='%{base_path}/admin/customize/robots'>לדרוס את robots.txt</a> באופן קבוע."
    blocked_email_domains: "רשימה מופרדת בקווים אנכיים של שמות תחום של כתובות דוא״ל אסורות לרישום. תת־תחומים מטופלים אוטומטית עבור שמות התחום שצוינו. אין תמיכה בתווי הכללה כגון * ו־?. למשל: mailinator.com|trashmail.net"
    allowed_email_domains: "רשימה מופרדת בקווים אנכיים של שמות תחום של כתובות דוא״ל שרק דרכן ניתן להירשם. תת־תחומים מטופלים אוטומטית עבור שמות התחום שצוינו. אין תמיכה בתווי הכללה כגון * ו־?. אזהרה: משתמשים עם דוא״ל משמות תחום שאינם ברשימה לא יורשו!"
    normalize_emails: "לבדוק אם הדוא״ל המנורמל הוא ייחודי. כתובת דוא״ל מנורמלת מסירה את כל הנקודות משם המשתמש וכל מה שבין הסימנים + ו־@."
    auto_approve_email_domains: "משתמשים עם כתובות דוא״ל מרשימת שמות התחום האלה יאושרו אוטומטית. שמות תת־תחומים יטופלו אוטומטית לשמות התחום שצוינו. אין תמיכה בתווי הכללה כגון * ו־?."
    hide_email_address_taken: "לא להודיע למשתמשים שקיים חשבון עם כתובת דוא״ל שסופקה במהלך רישום או במהלך איפוס ססמה. בנוסף, לדרוש כתובת דוא״ל מלאה לבקשות ‚שכחתי ססמה’."
    log_out_strict: "בהתנתקות, נתקו את כל ההפעלות של המשתמש/ת בכל המכשירים"
    version_checks: "לדגום את Discourse Hub כדי למצוא עדכוני גרסאות ולהציג הודעות של גרסאות חדשות בלוח הניהול <a href='%{base_path}/admin' target='_blank'>‎/admin</a>"
    new_version_emails: "לשלוח הודעת דוא״ל לכתובת contact_email כשגרסה חדשה של Discourse זמינה."
    include_in_discourse_discover: "זו הסכמתי ל־CDCK בע״מ („Discourse”) לקדם את הקהילה הזאת ב<a href='https://www.discourse.org/discover'>עמוד החשיפה</a> ובחומרי השיווק של Discourse. הסכמה זו, תוביל לשיתוף נתוני העל ונתוני שימוש בעילום שם עם Discourse. נא לשים לב שקידום הקהילות נתון לשיקול הדעת של Discourse."
    invite_expiry_days: "מה התוקף מפתחות הזמנת משתמשים, בימים"
    invite_only: "כל המשתמשים החדשים חייבים לקבל הזמנה ממשתמשים מהימנים או חברי סגל. הרשמה ציבורית סגורה."
    login_required: "לדרוש אימות כדי לקרוא תוכן באתר הזה, לאסור על גישה אלמונית."
    min_username_length: "אורך שמות משתמשים מזערי בתווים. אזהרה: אם למשתמשים קיימים או קבוצות כבר יש שם קצר יותר, האתר שלך יפגע!"
    max_username_length: "אורך שמות משתמשים מרבי בתווים. אזהרה: אם למשתמשים קיימים או קבוצות כבר יש שמות ארוכים יותר, האתר שלך יפגע!"
    unicode_usernames: "לאפשר לשמות משתמשים וקבוצות להכיל תווים ומספרים ביוניקוד."
    allowed_unicode_username_characters: "ביטויים רגולריים שנועדו לאפשר תווי יוניקוד מסוימים בשמות משתמשים. אותיות ASCII ומספרים תמיד יורשו ואין צורך לכלול אותם ברשימת ההיתר."
    reserved_usernames: "שמות משתמשים שלא מותרת הרשמה אליהם. סימון ה wildcard - * ניתן לשימוש כדי להתאים כל תו, 0 פעמים או יותר."
    min_password_length: "אורך סיסמה מינימלי."
    min_admin_password_length: "אורך ססמה מזערי לחברי הנהלה."
    password_unique_characters: "מספר מינימלי של תווים ייחודיים שחייבים להיות בסיסמאות."
    block_common_passwords: "אל תאפשרו סיסמאות מתוך 10,000 הסיסמאות הנפוצות ביותר."
    auth_skip_create_confirm: בעת הרשמה דרך אימות חיצוני, יש לדלג על החלונית ליצירת חשבון. עדיף להשתמש לצד auth_overrides_email (דריסת דוא״ל מאימות חיצוני), auth_overrides_username (דריסת שם משתמש מאימות חיצוני) ו־auth_overrides_name (דריסת שם מאימות חיצוני).
    auth_immediately: "להפנות למערכת הכניסה החיצונית ללא מעורבות המשתמש. מתרחש רק כאשר login_required (נדרשת כניסה) הוא true (אמת) ויש לפחות שיטת אימות חיצונית אחת."
    enable_discourse_connect: "הפעלת כניסה דרך DiscourseConnect (לשעבר ‚הכניסה האחודה של Discourse’) (אזהרה: *חובה* לאמת את כתובות הדוא״ל של המשתמשים על ידי האתר החיצוני!)"
    verbose_discourse_connect_logging: "תיעוד ניתוח נרחב בכל מה שקשור ב־DiscourseConnect אל <a href='%{base_path}/logs' target='_blank'>/logs</a>"
    enable_discourse_connect_provider: "הטמעת פרוטוקול ספק DiscourseConnect ‏(‚Discourse SSO’ לשעבר) בנקודת הגישה ‎/session/sso_provider, דורשת את ההגדרה discourse_connect_provider_secrets (סודות ספק השירות)"
    discourse_connect_url: "כתובת נקודת הקצה של DiscourseConnect (חייבת לכלול http://‎ או https://‎, ובלי לוכסן בסוף)"
    discourse_connect_secret: "מחרוזת סודית המשמשת לאמת מידע של DiscourseConnect באופן מוצפן, נא לוודא שאורכה 10 תווים לפחות"
    discourse_connect_provider_secrets: "רשימת צמדי סודות שמות תחום שמשתמשים ב־DiscourseConnect. עליך לוודא שאורך הסוד של DiscourseConnect הוא 10 תווים ומעלה. ניתן להשתמש בתו המכליל * כדי להרחיב את ההתאמה לכל שם תחום שהוא או לחלק מסוים משם תחום (למשל: ‎*.example.com)"
    discourse_connect_overrides_bio: "דריסת הביוגרפיה בפרופיל המשתמש ומניעת השינוי מצד המשתמש"
    discourse_connect_overrides_groups: "סנכרון כל החברויות הידניות בקבוצות מול הקבוצות שהוגדרו במאפיין הקבוצות (אזהרה: אם לא תצויינה קבוצות כל החברויות הידניות בקבוצות יוסרו עבור המשתמש)"
    auth_overrides_email: "דריסת כתובת הדוא״ל המקומית בכתובת הדוא״ל מהאתר המרוחק עם כל כניסה למערכת ומניעת שינויים מקומיים. חל על כל ספקי האימות. (אזהרה: עשויות להופיע אי התאמות עקב שינויים באורך/דרישות שם המשתמש)"
    auth_overrides_username: "דריסת שם המשתמש המקומי בשם המשתמש מהאתר המרוחק עם כל כניסה למערכת ומניעת שינויים מקומיים. חל על כל ספקי האימות. (אזהרה: עשויות להופיע אי התאמות עקב שינויים באורך/דרישות שם המשתמש)"
    auth_overrides_name: "דריסת השם המלא המקומי בשם מלא חיצוני עם כל כניסה ולמנוע שינויים מקומיים. חל על כל ספקי האימות."
    discourse_connect_overrides_avatar: "דריסת התמונה הייצוגית בערך ממטען ה־DiscourseConnect. אם אפשרות זו פעילה, למשתמשים לא תהיה אפשרות להעלות תמונות ייצוגיות ל־Discourse."
    discourse_connect_overrides_location: "דריסת מיקום המשתמש בערך ממטען ה־DiscourseConnect ולמנוע שינויים מקומיים."
    discourse_connect_overrides_website: "דריסת אתר המשתמש בערך ממטען ה־DiscourseConnect ולמנוע שינויים מקומיים."
    discourse_connect_overrides_profile_background: "דריסת רקע פרופיל המשתמש בערך ממטען ה־DiscourseConnect."
    discourse_connect_overrides_card_background: "דריסת רקע כרטיס המשתמש בערך ממטען ה־DiscourseConnect."
    discourse_connect_not_approved_url: "הפניית חשבונות DiscourseConnect ללא אישור לכתובת הזאת"
    discourse_connect_allowed_redirect_domains: "הגבלת שמות תחום אלו עבור return_paths (נתיבי חזרה) שסופקו על ידי DiscourseConnect (כברירת מחדל נתיב החזרה חייב להיות לאתר הנוכחי). אפשר להשתמש ב־* כדי שיהיה כל שם תחום בתור נתיב חזרה. אסור להשתמש בתווי־כל לתתי תחום (‎`*.foobar.com`)"
    enable_local_logins: "הפעלת חשבונות כניסה עם שם משתמש וססמה. אזהרה: השבתה עשויה למנוע את כניסתך אלמלא הגדרת לפחות שיטת כניסה חלופית אחת נוספת."
    enable_local_logins_via_email: "לאפשר למשתמשים לבקש לשלוח אליהם קישור לכניסה בלחיצה אחת בדוא״ל."
    allow_new_registrations: "לאפשר הרשמות של משתמשים חדשים. יש לבטל סימון זה כדי למנוע יצירת חשבונות חדשים."
    enable_signup_cta: "להציג מודעה למשתמשים אלמוניים חוזרים שמציעה להם להירשם כדי לקבל חשבון."
    enable_google_oauth2_logins: "להפעיל אימות עם Oauth2 מול Google. זו שיטת האימות שכרגע נתמכת מול Google. דורשת מפתח וסוד. יש לעיין ב<a href='https://meta.discourse.org/t/15858' target='_blank'>הגדרת כניסה עם Google ל־Discourse</a>."
    google_oauth2_client_id: "זהות לקוח (Client ID) של אפליקציית ה-Google שלך."
    google_oauth2_client_secret: "קוד סודי של לקוח (client secret) של אפליקציית Google."
    google_oauth2_prompt: "רשימת רשות של ערכי מחרוזות מופרדים ברווחים שמציינת האם שרת האימות מבקש מהמשתמש אימות מחודש והסכמה. יש לעיין ב־<a href='https://developers.google.com/identity/protocols/OpenIDConnect#prompt' target='_blank'>https://developers.google.com/identity/protocols/OpenIDConnect#prompt</a> לצפייה בערכים האפשריים."
    google_oauth2_hd: "שם מתחם שמתארח ב־Google Apps שאליו תוגבל הכניסה. יש לעיין ב־<a href='https://developers.google.com/identity/protocols/OpenIDConnect#hd-param' target='_blank'>https://developers.google.com/identity/protocols/OpenIDConnect#hd-param</a> לפרטים נוספים."
    google_oauth2_hd_groups: "(ניסיוני) למשוך את קבוצות ה־Google של משתמשים בשם התחום המתארח עם האימות. ניתן להשתמש בקבוצות Google שנמשכו כדי להעניק חברות אוטומטית בקבוצות של Discourse (ניתן להציץ בהגדרות הקבוצה). למידע נוסף ניתן לעיין ב־https://meta.discourse.org/t/226850"
    google_oauth2_hd_groups_service_account_admin_email: "כתובת דוא״ל ששייכת לחשבון ניהול ב־Google Workspace. יתבצע בה שימוש עם פרטי הגישה של חשבון השירות כדי למשוך פרטי קבוצות."
    google_oauth2_hd_groups_service_account_json: "פרטי מפתח בתצורת JSON עבור חשבון השירות. ישמש כדי למשוך פרטי קבוצות."
    enable_twitter_logins: "הפעלת אימות עם טוויטר, דורש twitter_consumer_key ו־twitter_consumer_secret. יש לעיין ב<a href='https://meta.discourse.org/t/13395' target='_blank'>הגדרת כניסה עם טוויטר (לרבות הטמעות עשירות) ל־Discourse</a>."
    twitter_consumer_key: "מפתח צרכן לאימות עם טוויטר, ניתן להירשם תחת <a href='https://developer.twitter.com/apps' target='_blank'>https://developer.twitter.com/apps</a>"
    twitter_consumer_secret: "סוד צרכן לאימות עם טוויטר, ניתן להירשם תחת <a href='https://developer.twitter.com/apps' target='_blank'>https://developer.twitter.com/apps</a>"
    enable_facebook_logins: "הפעלת אימות עם Facebook, דורש facebook_app_id ו־facebook_app_secret. יש לעיין ב<a href='https://meta.discourse.org/t/13394' target='_blank'>הגדרת כניסה עם Facebook ל־Discourse</a>."
    facebook_app_id: "מזהה יישום עבור אימות באמצעות Facebook ושיתוף, נרשם בכתובת <a href='https://developers.facebook.com/apps/' target='_blank'>https://developers.facebook.com/apps</a>"
    facebook_app_secret: "סוד יישום לאימות עם Facebook, ניתן להירשם תחת <a href='https://developers.facebook.com/apps/' target='_blank'>https://developers.facebook.com/apps</a>"
    enable_github_logins: "הפעלת אימות עם GitHub, דורש github_client_id ו־github_client_secret. יש לעיין ב<a href='https://meta.discourse.org/t/13745' target='_blank'>הגדרת כניסה עם GitHub ל־Discourse</a>."
    github_client_id: "מזהה לקוח לאימות מול Github, ניתן להירשם ב־<a href='https://github.com/settings/developers/' target='_blank'>https://github.com/settings/developers</a>"
    github_client_secret: "סוד לקוח לאימות מול Github, ניתן להירשם ב־<a href='https://github.com/settings/developers/' target='_blank'>https://github.com/settings/developers</a>"
    enable_discord_logins: "לאפשר למשתמשים לעבור אימות דרך Discord?"
    discord_client_id: 'מזהה לקוח Discord (אין לך כזה? יש לבקר ב<a href="https://discordapp.com/developers/applications/me">פורטל המפתחים של Discord</a>)'
    discord_secret: "מפתח סודי של Discord"
    discord_trusted_guilds: 'לאפשר רק למשתמש מגילדות ה־Discord האלה להיכנס באמצעות Discord. עליך להשתמש במזהה המספרי של הגילדה. למידע נוסף, יש לעיין בהנחיות ש<a href="https://meta.discourse.org/t/configuring-discord-login-for-discourse/127129">כאן</a>. שדה ריק משמעו כל גילדה שהיא.'
    enable_backups: "לאפשר למנהלים ליצור גיבויים של הפורום"
    allow_restore: "לאפשר שחזור, מה שיכול להחליף את כל (!) המידע באתר! יש להשבית אלא אם כן בכוונתך לשחזר גיבוי"
    maximum_backups: "המספר המרבי של גיבויים לשמירה. גיבויים ישנים יותר יימחקו אוטומטית"
    remove_older_backups: "להסיר גיבויים שהתיישנו מעבר למספר הימים שצוין. יש להשאיר ריק להשבתה."
    automatic_backups_enabled: "הרץ גיבויים אוטומטים כמו שמוגדר בתדירות הגיבויים"
    backup_frequency: "מספר הימים בין גיבויים."
    s3_backup_bucket: "הדלי המרוחק שבו לשמור גיבויים. אזהרה: שימו לב שהוא דלי פרטי."
    s3_endpoint: "ניתן לערוך את נקודת הגישה לגיבוי כדי שתפנה לשירות תואם S3 כגון DigitalOcean Spaces או Minio. אזהרה: יש להשאיר ריק בעת שימוש ב־S3 מבית AWS."
    s3_configure_tombstone_policy: "הפעלת מדיניות מחיקה אוטומטית להעלאות מצבה. חשוב: אם אפשרות זו מושבתת, לא יפונה מקום לאחר מחיקת העלאות."
    s3_disable_cleanup: "למנוע הסרה של גיבויים ישנים מ־S3 כשיש יותר גיבויים מהמותר."
    enable_s3_inventory: "יצירת דוחות ואימות העלאות באמצעות מאגר של Amazon S3. חשוב: נדרשים פרטי גישה תקפים ל־S3 (מזהה מפתח הגישה ומפתח הגישה הסודי)."
    s3_use_acls: "ההמלצה של AWS היא לא להשתמש בבקרת גישה (ACLs) על דליים (Buckets) של S3, אם בחרת להישמע לעצה הזאת, יש לבטל את האפשרות הזאת. אפשר להפעיל מחדש בעת שימוש בהעלאות מאובטחות."
    backup_time_of_day: "הגדרת זמן לגיבוי לפי UTC."
    backup_with_uploads: "כללו העלאות בגיבויים התקופתיים. ביטול של אפשרות זו תגבה רק את בסיס הנתונים."
    backup_location: "מיקום אחסון הגיבויים. חשוב: ל־S3 נדרשים פרטי גישה תקפים שיש להוסיף בהגדרות הקבצים."
    backup_gzip_compression_level_for_uploads: "רמת דחיסת Gzip המשמשת לדחיסת העלאות."
    include_thumbnails_in_backups: "לכלול בגיבוי תמונות ממוזערות שנוצרו. השבתת הגדרה זו יקטין את הגיבויים אך ידרוש להכין מחדש את כל הפוסטים לאחר שחזור."
    active_user_rate_limit_secs: "כל כמה זמן אנחנו מעדכנים את השדה 'last_seen_at', בשניות"
    verbose_localization: "הצגת עצות תרגום נרחבות במנשק המשתמש"
    previous_visit_timeout_hours: "כמה זמן ביקור נארך לפני שהוא נחשב הביקור ה״קודם״, בשעות"
    top_topics_formula_log_views_multiplier: "מכפיל של לוג כמות הצפיות (n) בנוסחת הנושאים המובילים: `log(views_count) * (n) + op_likes_count * 0.5 + LEAST(likes_count / posts_count, 3) + 10 + log(posts_count)`"
    top_topics_formula_first_post_likes_multiplier: "מכפיל של לייקים על הפוסט הראשון (n) בנוסת הנושאים המובילים: `log(views_count) * 2 + op_likes_count * (n) + LEAST(likes_count / posts_count, 3) + 10 + log(posts_count)`"
    top_topics_formula_least_likes_per_post_multiplier: "מכפיל של כמות לייקים מינימלית לפוסט (n) בנוסחת הנושאים המובילים: `log(views_count) * 2 + op_likes_count * 0.5 + LEAST(likes_count / posts_count, (n)) + 10 + log(posts_count)`"
    enable_safe_mode: "לאפשר למשתמשים להיכנס למצב בטוח כדי לנפות שגיאות בתוספים."
    rate_limit_create_topic: "לאחר יצירת נושא, על המשתמשים להמתין (n) שניות לפני יצירת נושא אחר."
    rate_limit_create_post: "לאחר הפרסום על המשתמשים להמתין (n) שניות לפני יצירת פוסט חדש."
    rate_limit_new_user_create_post: "לאחר פרסום, משתמשים חדשים יחוייבו לחכות (n) שניות לפני שיוכלו ליצור פוסט אחר."
    max_likes_per_day: "מספר מקסימלי של לייקים למשתמש/ת ביום."
    max_flags_per_day: "מספר מקסימלי של דגלים מותרים למשתמשים ביום."
    max_bookmarks_per_day: "מספר מקסימלי של סימניות למשתמשים ביום."
    max_edits_per_day: "מספר עריכות מקסימלי מותר למשתמשים ליום."
    max_topics_per_day: "מספר הנושאים המרבי שמשתמשים יכולים ליצור ביום."
    max_personal_messages_per_day: "מספר ההודעות האישיות החדשות המרבי שמשתמשים יכולים ליצור ביום."
    max_invites_per_day: "מספר מקסימלי של הזמנות שיכולים משתמשים לשלוח ביום."
    max_topic_invitations_per_day: "מספר מירבי של הזמנות לנושא שמשתמשים יכולים לשלוח ביום. "
    max_topic_invitations_per_minute: "מספר מירבי של הזמנות לנושא שמשתמשים יכולים לשלוח בדקה."
    max_logins_per_ip_per_hour: "מספר כניסות מרבי מורשה לכל כתובת IP בשעה"
    max_logins_per_ip_per_minute: "מספר כניסות מרבי מורשה לכל כתובת IP בדקה"
    max_post_deletions_per_minute: "מספר הפוסטים המרבי שמשתמש יכול למחוק בדקה אחת. 0 ישבית מחיקת פוסטים."
    max_post_deletions_per_day: "מספר הפוסטים המרבי שמשתמש יכול למחוק ביום אחד. 0 ישבית מחיקת פוסטים."
    invite_link_max_redemptions_limit: "כמות הניצולים המרבית שמורשית לקישורים הזמנה לא יכולה לעבור את הערך הזה."
    invite_link_max_redemptions_limit_users: "כמות הניצולים המרבית שמורשית לקישורי הזמנה שנוצרו על ידי משתמשים רגילים לא יכולה לעבור את הערך הזה."
    alert_admins_if_errors_per_minute: "מספר השגיאות בדקה לפני שליחת התראה למנהל. 0 משבית אפשרות זו. לתשומת לבך: דורש הפעלה מחדש."
    alert_admins_if_errors_per_hour: "מספר השגיאות בשעה לפני שליחת התראה למנהל. 0 משבית אפשרות זו. לתשומת לבך: דורש הפעלה מחדש."
    categories_topics: "מספר הנושאים להציג בעמוד ה־‎/categories (קטגוריות). אם הוגדר ל־0, יתבצע ניסיון למצוא ערך שישאיר את שתי העמודות סימטריות (קטגוריות ונושאים)."
    suggested_topics: "מספר הנושאים המוצעים שיופיעו בתחתית הנושא המוצג."
    limit_suggested_to_category: "להציג רק נושאים מהקטגוריה הנוכחית ברשימת הנושאים המומלצים."
    suggested_topics_max_days_old: "נושאים מוצעים לא אמורים להיות בני יותר מ־n ימים."
    suggested_topics_unread_max_days_old: "הנושאים המוצעים שטרם נקראו לא אמורים להיות בני יותר מ־n ימים."
    clean_up_uploads: "להסיר העלאות יתומות שאין אליהן אף הפניה כדי למנוע אחסון בלתי חוקי. אזהרה: כדאי לגבות את תיקיית ה־‎/uploads שלך לפני הפעלת ההגדרה הזאת."
    clean_orphan_uploads_grace_period_hours: "תקופת חסד (בשעות) לפני שהעלאות יתומות מוסרות."
    purge_deleted_uploads_grace_period_days: "תקופת חסד (בימים) לפני שהעלאה שהוסרה תמחק."
    purge_unactivated_users_grace_period_days: "תקופת חסד (בימים) בטרם מחיקת משתמש שלא הפעיל את חשבונו. יש להגדיר ל־0 כדי לא למחוק משתמשים בלתי מופעלים."
    enable_s3_uploads: "אחסן העלאות (uploads) על תשתית של Amazon S3. חשוב: מצריך מפתח גישה + מפתח גישה סודי שיהיו חוקיים."
    s3_use_iam_profile: 'יש להשתמש ב<a href="https://docs.aws.amazon.com/IAM/latest/UserGuide/id_roles_use_switch-role-ec2_instance-profiles.html">פרופיל מכונה שלAWS EC2</a> כדי להעניק גישה לדלי S3. לתשומת לבך: הפעלת אפשרות זו דורשת את הפעלת Discourse על מכונת EC2 שהוגדרה כראוי, ודורסת את ההגדרות „s3 access key id” ואת „s3 secret access key” (מפתחות הגישה ל־AWS).'
    s3_upload_bucket: "שם של Amazon S3 bucket אליו יועלו קבצים. אזהרה: שם זה חייב להיות באותיות קטנות, ללא נקודות וללא קווים תחתונים."
    s3_access_key_id: "מזהה מפתח הגישה ל־Amazon S3 שישמש להעלאת תמונות, קבצים מצורפים וגיבויים."
    s3_secret_access_key: "מפתח סוד הגישה ל־Amazon S3 שישמש להעלאת תמונות, קבצים מצורפים וגיבויים."
    s3_region: "שם האזור ב־Amazon S3 שישמש להעלאת תמונות וגיבויים."
    s3_cdn_url: "כתובת CDN לכל המשאבים ב־S3 (למשל: https://cdn.somewhere.com). א-ז-ה-ר-ה: לאחר שינוי של הגדרה זו יש לאפות מחדש את כל הפוסטים הישנים."
    s3_use_cdn_url_for_all_uploads: "להשתמש בכתובת CDN לכל הקבצים שהועלו ל־S3 במקום רק לתמונות."
    avatar_sizes: "רשימה של גדלי דמויות שנוצרת אוטומטית."
    external_system_avatars_enabled: "שימוש בשירות של מערכת אווטארים חיצונית."
    external_system_avatars_url: "כתובת של שירות דמויות חיצוני. החלפות מותרות הן {username} {first_letter} {color} {size}"
    external_emoji_url: "כתובת שירות תמונות האמוג׳י החיצוני. ריק משבית את ההגדרה."
    use_site_small_logo_as_system_avatar: "להשתמש בלוגו הקטן של האתר במקום התמונה הייצוגית של המשתמש מהמערכת. דורש שהלוגו יהיה קיים."
    restrict_letter_avatar_colors: "רשימה של ערכי צבעים בייצוג של 6 תווים הקסדצימליים לשימוש כרקע לאות מייצגת."
    enable_listing_suspended_users_on_search: "לאפשר למשתמשים רגילים למצוא משתמשים מושעים."
    selectable_avatars_mode: "לאפשר למשתמשים לבחור תמונה ייצוגית מרשימת selectable_avatars (תמונות ייצוגיות לבחירה) ולהגביל את העלאות התמונות הייצוגיות לדרגת האמון הנבחרת."
    selectable_avatars: "רשימת תמונות ייצוגיות מהן המשתמשים יכולים לבחור."
    allow_all_attachments_for_group_messages: "אפשרו צירוף קבצים להודעות לקבוצות."
    png_to_jpg_quality: "האיכות של קובץ JPG שמומר (1 הנמוכה ביותר, 99 הטובה ביותר, 100 לניטרול)."
    recompress_original_jpg_quality: "איכות קובצי התמונות שנשלחים (1 היא האיכות הנמוכה ביותר, 99 הטובה ביותר, 100 משבית)."
    image_preview_jpg_quality: "איכות קובצי התמונות שגודלם משתנה (1 היא האיכות הנמוכה ביותר, 99 הטובה ביותר, 100 משבית)."
    allow_staff_to_upload_any_file_in_pm: "אפשרו לחברי צוות להעלות כל קובץ בהודעה פרטית."
    strip_image_metadata: "הסרת מטה-דאטה מהתמונה"
    composer_media_optimization_image_enabled: "מאפשר מיטוב של מדיה בצד הלקוח של קובצי תמונה שהועלו."
    composer_media_optimization_image_bytes_optimization_threshold: "גודל קובץ תמונה מזערי להפעלת מיטוב בצד הלקוח"
    composer_media_optimization_image_resize_dimensions_threshold: "רוחב תמונה מזערי להפעלת שינוי גודל בצד הלקוח"
    composer_media_optimization_image_resize_width_target: "תמונות שרוחבן עולה על `composer_media_optimization_image_dimensions_resize_threshold`, גודלן ישתנה לרוחב זה. הערך חייב להיות >= לעומת `composer_media_optimization_image_dimensions_resize_threshold`."
    composer_media_optimization_image_encode_quality: "איכות קידוד JPG המשמשת בתהליך הקידוד מחדש."
    min_ratio_to_crop: "יחס לחיתוך תמונות גבוהות. יש להקליד את התוצאה ברוחב / גובה."
    simultaneous_uploads: "מספר הקבצים המרבי שניתן לגרור ולהשליך אל מחבר ההודעות"
    default_invitee_trust_level: "דרגת האמון כברירת המחדל למשתמשים שהוזמנו (0‏-4)"
    default_trust_level: "דרגת האמון כבררת המחדל (0‏-4) לכל המשתמשים החדשים. אזהרה! שינוי הערך הזה חושף אותך בפני סכנה ממשית לספאם."
    tl1_requires_topics_entered: "לכמה נושאים על משתמש חדש להיכנס בטרם קידומו לדרגת אמון 1."
    tl1_requires_read_posts: "כמה פוסטים על משתמש חדש לקרוא בטרם קידומו לדרגת אמון 1."
    tl1_requires_time_spent_mins: "כמה דקות קריאה של פוסטים על משתמש חדש לצבור בטרם קידומו לדרגת אמון 1."
    tl2_requires_topics_entered: "לכמה נושאים על משתמש להיכנס בטרם קידומו לדרגת אמון 2."
    tl2_requires_read_posts: "כמה פוסטים על משתמש לקרוא בטרם קידומו לדרגת אמון 2."
    tl2_requires_time_spent_mins: "כמה דקות קריאה של פוסטים על משתמש לצבור בטרם קידומו לדרגת אמון 2."
    tl2_requires_days_visited: "כמה ימים לא רצופים על משתמש לבקר באתר בטרם קידומות לדרגת אמון 2."
    tl2_requires_likes_received: "כמה לייקים על משתמש לקבל בטרם קידומו לדרגת אמון 2."
    tl2_requires_likes_given: "כמה לייקים על משתמש להעניק בטרם קידומו לדרגת אמון 2."
    tl2_requires_topic_reply_count: "על כמה נושאים על משתמש לענות בטרם קידומו לדרגת אמון 2."
    tl3_time_period: "דרישות ותק (בימים) לדרגת אמון 3"
    tl3_requires_days_visited: "מספר הימים המזערי שעל משתמש לבקר באתר במשך (תקופת זמן עם דרגת אמון 3) ימים כדי לעמוד בתנאי הקידום לדרגת אמון 3. אפשר להגדיר לתקופת זמן ממושכת יותר מאשר דרגת אמון 3 כדי להשבית את הקידומים לדרגת אמון 3. (0 ומעלה)"
    tl3_requires_topics_replied_to: "מספר הנושאים המזערי שעל משתמש להגיב בהם במשך (תקופת זמן עם דרגת אמון 3) ימים כדי לעמוד בתנאי הקידום לדרגת אמון 3. (0 ומעלה)"
    tl3_requires_topics_viewed: "אחוז הנושאים שנוצרו במהלך (תקופה עם דרגת אמון 3) ימים שעל משתמש לצפות בהם כדי לעמוד בתנאי הקידום לדרגת אמון 3. (0 עד 100)"
    tl3_requires_topics_viewed_cap: "המספר המרבי הדרוש של צפיות בנושאים במשך (תקופה בדרגת אמון 3) ימים."
    tl3_requires_posts_read: "אחוז הפוסטים שנוצרו במהלך (תקופה עם דרגת אמון 3) ימים שעל משתמש לצפות בהם כדי לעמוד בתנאי הקידום לדרגת אמון 3. (0 עד 100)"
    tl3_requires_posts_read_cap: "המספר המרבי הדרוש של פוסטים שנקראו במשך (תקופה בדרגת אמון 3) ימים."
    tl3_requires_topics_viewed_all_time: "מספר הנושאים הכולל המזערי שעל משתמש לצפות בהם כדי לעמוד בתנאי הקידום לדרגת אמון 3."
    tl3_requires_posts_read_all_time: "מספר הפוסטים הכולל המזערי שעל משתמש לקרוא כדי לעמוד בתנאי הקידום לדרגת אמון 3."
    tl3_requires_max_flagged: "אסור שלמשתמש יהיו יותר מ־x פוסטים שמסומנים בדגל על ידי x משתמשים שונים במשך (משך זמן דרגת אמון 3) הימים האחרונים כדי לעמוד בתנאי הקידום לדרגת אמון 3, כאשר x הוא ערך ההגדרה הזאת. (0 ומעלה)"
    tl3_promotion_min_duration: "מספר הימים המזערי שקידום לרמת אמון 3 נמשך לפני שניתן להוריד משתמשים בחזרה לדרגת אמון 2."
    tl3_requires_likes_given: "מספר הלייקים המזערי שיש להעניק במשך (פרק זמן בדרגת אמון 3) הימים האחרונים כדי לעמוד בתנאי הקידום לדרגת אמון 3."
    tl3_requires_likes_received: "מספר הלייקים המזערי שיש לקבל במשך (פרק זמן בדרגת אמון 3) הימים האחרונים כדי לעמוד בתנאי הקידום לדרגת אמון 3."
    tl3_links_no_follow: "מניעת הסרת rel=nofollow מקישורים שמפורסמים על ידי משתמשים בדרגת אמון 3."
    tl4_delete_posts_and_topics: "לאפשר למשתמשים בדרגת אמון 4 למחוק פוסטים ונושאים שנוצרו על ידי משתמשים אחרים. משתמשים בדרגת אמון 4 יוכלו גם לצפות בנושאים ובפוסטים שנמחקו."
    delete_all_posts_and_topics_allowed_groups: "קבוצות שמורשות למחוק פוסטים ונושאים שנוצרו על ידי משתמשים אחרים. הקבוצות האלו תוכלנה גם לצפות בנושאים ובפוסטים שנמחקו."
    edit_all_topic_groups: "לאפשר למשתמשים בקבוצה זו לערוך את כותרות הנושאים, התגיות והקטגוריות של משתמשים אחרים"
    edit_all_post_groups: "לאפשר למשתמשים בקבוצה זו לערוך פוסטים של משתמשים אחרים"
    min_trust_to_create_topic: "דרגת האמון המזערית הנדרשת ליצירת נושא חדש."
    create_topic_allowed_groups: "קבוצות שמורשות ליצור פוסטים חדשים."
    allow_flagging_staff: "אם אפשרות זו פעילה, משתמשים יכולים לסמן בדגל פוסטים שפורסמו על ידי חשבונות סגל."
    min_trust_to_edit_wiki_post: "דרגת האמון המזערית הנדרשת לעריכת פוסט המסומן כוויקי."
    edit_wiki_post_allowed_groups: "קבוצות שמורשות לפרסם דברים שמסומנים כוויקי."
    min_trust_to_edit_post: "דרגת האמון המזערית הנדרשת לעריכת פוסטים."
    edit_post_allowed_groups: "קבוצות שמורשות לערוך פוסטים."
    min_trust_to_allow_self_wiki: "דרגת האמון המזערית הנדרשת להפיכת פוסט עצמי של משתמש לוויקי."
    self_wiki_allowed_groups: "קבוצות שבהן משתמשים יכולים ליצור פוסט משל עצמם בוויקי."
    min_trust_to_send_messages: "יצא מכלל שימוש, יש להשתמש בהגדרה ‚קבוצות בהן מופעלות הודעות אישיות’. דרגת האמון המזערית שנדרשת ליצירת הודעות אישיות."
    min_trust_to_send_email_messages: "דרגת האמון המזערית שנדרשת לשליחת הודעות פרטיות בדוא״ל."
    send_email_messages_allowed_groups: "קבוצות המורשות לשלוח הודעות אישיות בדוא״ל."
    min_trust_to_flag_posts: "דרגת האמון המזערית הנדרשת לסימון פוסטים בדגל"
    flag_post_allowed_groups: "קבוצות שמורשות לסמן פוסטים."
    min_trust_to_post_links: "דרגת האמון המזערית להוספת קישורים לפוסטים"
    post_links_allowed_groups: "קבוצות שמורשות לכלול קישורים בפוסטים."
    min_trust_to_post_embedded_media: "דרגת האמון המזערית הנדרשת להטמעת מדיה בפוסט"
    embedded_media_post_allowed_groups: "למשתמשים בקבוצות האלה מותר להטמיע פריטי מדיה בפוסט"
    min_trust_level_to_allow_profile_background: "דרגת האמון המזערית שנדרשת להעלאת רקע לפרופיל"
    min_trust_level_to_allow_user_card_background: "דרגת האמון המזערית שנדרשת להעלאת רקע לכרטיס המשתמש"
    user_card_background_allowed_groups: "קבוצות שמורשות להעלות רקע לכרטיס המשתמש."
    min_trust_level_to_allow_invite: "דרגת האמון המזערית הנדרשת להזמנת משתמשים"
    invite_allowed_groups: "קבוצות שמורשות להזמין משתמשים."
    min_trust_level_to_allow_ignore: "דרגת האמון המזערית הנדרשת להתעלמות ממשתמשים"
    ignore_allowed_groups: "קבוצות שמורשות להתעלם ממשתמשים אחרים."
    allowed_link_domains: "שמות תחום אליהם משתמשים יכולים לקשר גם אם אינם בדרגת האמון הנדרשת לפרסום קישורים"
    newuser_max_links: "כמה קישורים יכול משתמש חדש להוסיף לפוסט."
    newuser_max_embedded_media: "כמה פריטי מדיה מוטמעים יכול משתמש חדש להוסיף לפוסט."
    newuser_max_attachments: "כמה קבצים מצורפים יכול משתמש חדש להוסיף לפוסט."
    newuser_max_mentions_per_post: "מספר התראות מרבי של @שם בפוסט שיכול להוסיף משתמש חדש."
    newuser_max_replies_per_topic: "מספר התגובות המרבי שיכול לפרסם משתמש חדש בנושא בודד בטרם קבלת תגובה ממשתמש אחר כלשהו."
    max_mentions_per_post: "מספר התראות ה@שם המרביות בהן ניתן להשתמש בפוסט יחיד."
    max_users_notified_per_group_mention: "מספר מקסימלי של משתמשים שיכולים לקבל התראה אם מוזכרת קבוצה (אם מגיעים לסף זה לא תועלה התראה)"
    enable_mentions: "לאפשר למשתמשים לאזכר משתמשים אחרים."
    here_mention: "שם שישמש ל־@איזכור כדי לאפשר למשתמשים מורשים להודיע לכמות של עד ‚max_here_mentioned’ (כמות מאוזכרים מרבית במקום) אנשים שמשתתפים בנושא. לא יכול להיות שם משתמש קיים."
    max_here_mentioned: "מספר האנשים המרבי שמוזכרים על ידי ‎@here."
    min_trust_level_for_here_mention: "דרגת האמון המזערית המורשית להזכיר את ‎@here."
    here_mention_allowed_groups: "קבוצות שמורשות לאזכר את ‎@here (@כאן)"
    create_thumbnails: "יצירת תמונות מוקטנות והארת תמונות גדולות מידי מלהיכלל בפוסט."
    email_time_window_mins: "להמתין (n) דקות בטרם כל שליחת התראה בדוא״ל, כדי לאפשר למשתמשים הזדמנות לערוך ולוודא באופן סופי את הפוסטים שלהם."
    personal_email_time_window_seconds: "להמתין (n) שניות בטרם שליחת הודעות בדוא״ל עם התראות על הודעות אישיות, כדי לתת למשתמשים הזדמנות לסיים את עריכת ההודעות שלהם."
    email_posts_context: "כמה תגובות קודמות יש לכלול כהקשר בהתראות בדוא״ל."
    flush_timings_secs: "באיזו תדירות אנחנו מזרימים מידע לשרת, בשניות."
    title_max_word_length: "האורך המקסימלי המותר למילה בכותרת נושא, בתווים. "
    title_min_entropy: "האנטרופיה (תווים ייחודים שאינם בשפת הכתיבה) המינימלית הנדרשת בכותרת נושא."
    body_min_entropy: "האנטרופיה (תוים ייחודיים, תווים שאינם באנגלית נחשבים יותר) המינימלית הנדרשת בגוף הפוסט."
    allow_uppercase_posts: "אפשרו אותיות אנגליות גדולות (Capitalized) בכותרת נושא או בגוף פוסט."
    max_consecutive_replies: "מספר הפוסטים שמשתמש יכול לפרסם ברצף בנושא מסוים לפני הגבלת הוספת תגובות נוספות. המגבלה הזאת לא חלה על בעלי הנושא, סגל האתר או מפקחי הקטגוריות."
    enable_filtered_replies_view: 'הכפתור „(n) תגובות” מצמצם את כל הפוסטים האחרים ומציג רק את הפוסט הנוכחי ואת התגובות עליו.'
    title_fancy_entities: "המרת תווי ASCII נפוצים ליישויות HTML מהודרות בכותרות הנושאים, בסגנון SmartyPants <a href='https://daringfireball.net/projects/smartypants/' target='_blank'>https://daringfireball.net/projects/smartypants/</a>"
    min_title_similar_length: "האורך המינימלי של כותרת לפני שהיא נבדקת עבור איתור נושאים דומים."
    desktop_category_page_style: "סגנון ויזואלי לדף /categories."
    category_colors: "רשימה של ערכי צבעים הקסדצימליים מותרים לסימון קטגוריות."
    default_dark_mode_color_scheme_id: "ערכת הצבעים לשימוש במצב כהה."
    dark_mode_none: "בלי"
    max_image_size_kb: "גודל ההעלאה המרבי. יש להגדיר זאת ב־nginx‏ (client_max_body_size) / apache או גם במתווך. תמונות שחורגות מהגודל הזה וקטנות מההגדרה client_max_body_size יערכו כך שגודלן יתאים להעלאה."
    max_attachment_size_kb: "הגודל המרבי של קבצים להעלאה. הגדרה זו חייבת להיות מוגדרת ב־nginx (client_max_body_size) / apache או במתווך."
    authorized_extensions: "רשימה של סיומות קבצים שמותר להעלות"
    authorized_extensions_for_staff: "רשימת סיומות קבצים שמותר לחברי סגל להעלות בנוסף לרשימה שמוגדרת תחת הגדרת האתר `authorized_extensions` (סיומות מותרות)."
    theme_authorized_extensions: "רשימה של סיומות קבצים שמותר להעלות כערכת עיצוב"
    max_similar_results: "כמה נושאים דומים להציג מעל לעורך כאשר מחברים נושא חדש. ההשוואה מבוססת על הכותרת וגוף הפוסט."
    max_image_megapixels: "מספר המגה פיקסלים המרבי שמותר בתמונה. תמונות עם מגה פיקסלים מעבר לכמות זו תידחנה."
    title_prettify: "מניעת טעויות נפוצות בכותרת, בכללן טעויות עם אותיות גדולות באנגלית, מספר ! ו ?, נקודה מיותרת בסוף, וכד׳"
    title_remove_extraneous_space: "הסרת רווחים לפני ואחרי סימני פיסוק."
    automatic_topic_heat_values: 'לעדכן אוטומטית את הגדרות „חום צפיות הנושאים” ואת „חום הלייקים של פוסט הנושא” בהתאם לפעילות האתר.'
    topic_views_heat_low: "לאחר כמות זו של צפיות, שדה הצפיות יהיה קצת יותר בהיר."
    topic_views_heat_medium: "לאחר כמות כזו של צפיות, שדה הצפיות יודגש קלות."
    topic_views_heat_high: "לאחר כמות צפיות זו, שדה הצפיות יודגש באופן בולט."
    cold_age_days_low: "לאחר מספר זה של ימי שיחה, תאריך הפעילות האחרונה מעט מוכהה."
    cold_age_days_medium: "לאחר כמות כזו של ימי דיון, תאריך הפעילות האחרונה מעומעם יותר."
    cold_age_days_high: "לאחר מספר זה של ימי שיחה, תאריך הפעילות האחרונה מוכהה מאוד."
    history_hours_low: "פוסט שנערך תוך כדי מספר שעות זה יופיע עם אינידקציית עריכה מודגשת קלות."
    history_hours_medium: "פוסט שנערך תוך כמות כזו של שעות יופיע מחוון עריכה מודגש קלות."
    history_hours_high: "פוסט שנערך תוך כדי מספר שעות זה יופיע עם אינידקציית עריכה מודגשת באופן חזק."
    topic_post_like_heat_low: "לאחר שהיחס בין לייקים למספר הפוסטים גבוה מערך זה, שדה ספירת הפוסטים מודגש קלות."
    topic_post_like_heat_medium: "לאחר שהיחס בין לייקים לפוסטים חוצה את היחס הזה, שדה ספירת הפוסטים מודגש קלות."
    topic_post_like_heat_high: "לאחר שהיחס בין לייקים למספר הפוסטים גבוה מערך זה, שדה ספירת הפוסטים מודגש באופן חזק."
    faq_url: "אם סעיף השאלות והתשובות המיועד שלך מתארח במקום אחר, כאן יש לספק את הכתובת המלאה אליו."
    tos_url: "אם מסמך תנאי השירות המיועד שלך מתארח במקום אחר, כאן יש לספק את הכתובת המלאה אליו."
    privacy_policy_url: "אם מסמך מדיניות הפרטיות המיועד שלך מתארח במקום אחר, כאן יש לספק את הכתובת המלאה אליו."
    log_anonymizer_details: "האם לשמור את פרטי המשתמש ביומן לאחר הפעלת אלמוניות."
    newuser_spam_host_threshold: "מספר הפעמים שמשתמשים חדשים יכולים לקשר לאותו מחשב במסגרת `newuser_spam_host_threshold` הפרסומים שלהם לפני שייחשבו ספאם."
    allowed_spam_host_domains: "רשימה של שמות תחום (domains) שיוחרגו מבדיקת הספאם. משתמשים חדשים לעולם לא יוגבלו ביצירת פוסטים חדשים עם קישורים לשמות תחום אלו."
    staff_like_weight: "כמה משקל לתת ללייקים מהסגל (לייקים שאינם מהסגל נשקלים כ־1.)"
    topic_view_duration_hours: "ספרו צפיות חדשות בנושא פעם אחת לכל IP/משתמש לכל N שעות"
    user_profile_view_duration_hours: "ספרו צפיות בפרופיל משתמש פעם אחת לכל IP/משתמש בכל N שעות"
    levenshtein_distance_spammer_emails: "כאשר מתאימים דוא\"ל של ספאמרים, מספר ההבדלים בתווים שעדיין מאפשרים התאמה מטושטשת."
    max_new_accounts_per_registration_ip: "אם יש כבר (n) חשבונות בדרגת אמון 0 מכתובת IP זו (ואף אחד מהם אינו חבר צוות, או בדרגת אמון 2 ומעלה), לא יתקבלו עוד הרשמות מכתובת IP זו. הגדרה ל־0 תשבית את המגבלה."
    min_ban_entries_for_roll_up: "בעת לחיצה על לחצן הגלילה למעלה, ייוצר איסור כניסת משנה (subnet ban entry) חדשה אם יש לפחות (N) ערכים."
    max_age_unmatched_emails: "למחוק רשומות דוא״ל במעקב שלא קיבלו התאמה לאחר (N) ימים."
    max_age_unmatched_ips: "מחק ערכי IP לא תואמים שמוצגים לאחר (N) ימים."
    num_flaggers_to_close_topic: "מספר מינימלי של דגלים שונים שנדרש כדי להשהות באופן אוטומטי אפשות להתערב בנושא"
    num_hours_to_close_topic: "מספר שעות לעצירת נושא לצורך התערבות."
    auto_respond_to_flag_actions: "הפעלת תגובה אוטומטית עם הסרת דגל."
    min_first_post_typing_time: "הזמן המזערי במילישניות שעל משתמש להקליד במהלך הפוסט הראשון, אם לא הגיע לסף הפוסט ייכנס אוטומטית לתור ההמתנה לאישור. 0 להשבתה (לא מומלץ)"
    auto_silence_fast_typers_on_first_post: "להשתיק אוטומטית משתמשים שאינם עונים ל־min_first_post_typing_time (זמן התגובה המזערי לפוסט ראשון)"
    auto_silence_fast_typers_max_trust_level: "דרגת האמון המרבית להשתקה אוטומטית של קלדנים נמרצים"
    auto_silence_first_post_regex: "ביטוי רגולרי שאינו מתחשב ברשיות (הבדל בין אותיות קטנות לגדולות) יגרום לכך שהפוסט הראשון שמפרסם משתמש יושתק ויועבר לתור לאישור. למשל: raging|a[bc]a, תגרום לכך שכל הפוסטים שמכילים את המילים raging או aba או aca יושתקו תחילה ובעברית: מתקפה|א[במ]א - מכילים את המילים מתקפה, אבא או אמא. תקף על הפוסט הראשון בלבד. השימוש בזה הופסק: נא להשתמש בהשתקת מילים מושגחות במקום."
    reviewable_claiming: "האם צריך לדרוש תוכן שמיועד לסקירה לפני שאפשר לפעול לגביו?"
    reviewable_default_topics: "הצגת תוכן שמיועד לסקירה בקיבוץ לפי נושא כבררת מחדל"
    reviewable_default_visibility: "לא להציג פריטים שמיועדים לסקירה אלמלא הם תואמים את העדיפות הזו"
    reviewable_low_priority_threshold: "מסנן העדיפות מסתיר פריטים לסקירה שלא תואמים לציון אלא אם כן נעשה שימוש במסנן ‚(כלשהו)’"
    high_trust_flaggers_auto_hide_posts: "פוסטים של משתמש חדש מוסתרים אוטומטים לאחר שסומנו כספאם על ידי משתמש בדרגת אמון 3 ומעלה"
    cooldown_hours_until_reflag: "כמה זמן יהיה על משתמשים לחכות לפני שיוכלו לסמן פוסט כספאם פעם נוספת"
    slow_mode_prevents_editing: "האם ‚מצב אטי’ מונע עריכה לאחר editing_grace_period (תקופת חסד לעריכה)?"
    reply_by_email_enabled: "הפעלת תגובה לנושאים דרך דוא״ל."
    reply_by_email_address: "תבנית כתובות דוא״ל למענה דרך דוא״ל, למשל: ‎%%{reply_key}@reply.example.com או ‎replies+%%{reply_key}@example.com"
    alternative_reply_by_email_addresses: "רשימה של כמה תבניות לתגובות בדוא״ל באמצעות כתובות דוא״ל נכנסות. למשל: %%{reply_key}@reply.example.com|replies+%%{reply_key}@example.com"
    incoming_email_prefer_html: "להשתמש ב־HTML במקום בטקסט בהודעות דוא״ל נכנסות."
    strip_incoming_email_lines: "להסיר רווחים מובילים וסוגרים בכל שורה בהודעות דוא״ל נכנסות."
    disable_emails: "למנוע מ־Discourse לשלוח כל סוג של הודעות דוא״ל. יש לבחור ב־‚כן’ כדי להשבית את כל הודעות הדוא״ל לכל המשתמשים. ניתן גם לבחור ב־‚ללא סגל’ כדי להשבית את ההודעות למשתמשים שאינם נמנים עם הסגל."
    strip_images_from_short_emails: "הסרת תמונות מהודעות דוא״ל שגודלן אינו עולה על 2800 בתים"
    short_email_length: "אורכו של דוא״ל קצר בבתים"
    display_name_on_email_from: "להציג שמות מלאים בשדה „מאת” בדוא״ל"
    unsubscribe_via_email: "לאפשר למשתמשים לבטל מינוי לדוא״ל באמצעות שליחת הודעה עם המילה „unsubscribe” בנושא או בגוף הודעת הדוא״ל"
    unsubscribe_via_email_footer: "לצרף קישור mailto:‎ להסרת המינוי בתחתית הודעות הדוא״ל שנשלחות"
    delete_email_logs_after_days: "מחיקת יומני דוא״ל אחרי (N) ימים. 0 ישמור אותם ללא הגבלה"
    disallow_reply_by_email_after_days: "לא לאפשר להגיב בדוא״ל לאחר (N) ימים. 0 כדי לאפשר תמיד."
    max_emails_per_day_per_user: "המספר המרבי של הודעות דוא״ל שניתן לשלוח למשתמש ביום. 0 להשבתת ההגבלה."
    enable_staged_users: "יצירת משתמשים מבוימים באופן אוטומטי בזמן עיבוד הודעות דוא״ל נכנסות."
    maximum_staged_users_per_email: "מספר מרבי של משתמשים מבוימים שנוצרים בזמן עיבוד הודעת דוא״ל נכנסת."
    maximum_recipients_per_new_group_email: "חסימת הודעות דוא״ל נכנסות עם יותר מדי נמענים."
    auto_generated_allowlist: "רשימת כתובות דואר מהן לא ייבדק אם התוכן נוצר-אוטומטית. למשל: foo@bar.com|discourse@bar.com"
    block_auto_generated_emails: "לחסום הודעות דוא״ל נכנסות שזוהו ככאלו שנוצרו אוטומטית."
    ignore_by_title: "להתעלם מהודעות דוא״ל נכנסות לפי הכותרת שלהן."
    mailgun_api_key: "מפתח API סודי של Mailgun לאימות של הודעות webhook."
    sendgrid_verification_key: "מפתח התיקוף של Sendgrid משמש לתיקוף הודעות התליה."
    mailjet_webhook_token: "אסימון המשמש לתיקוף מטען של התליה. חובה להעביר אותו בתור המשתנה ‚t’ בשאילתה של ההתליה, למשל: https://example.com/webhook/mailjet?t=supersecret"
    mandrill_authentication_key: "מפתח האימות של Mandrill משמש לאימות הודעות התליה."
    postmark_webhook_token: "אסימון המשמש לתיקוף מטען של התליה. חובה להעביר אותו בתור המשתנה ‚t’ בשאילתה של ההתליה, למשל: https://example.com/webhook/postmark?t=supersecret"
    sparkpost_webhook_token: "אסימון המשמש לתיקוף מטען של התליה. חובה להעביר אותו בתור המשתנה ‚t’ בשאילתה של ההתליה, למשל: https://example.com/webhook/sparkpost?t=supersecret"
    soft_bounce_score: "ניקוד-החזר מתווסף למשתמש כאשר מתרחשת החזרה זמנית."
    hard_bounce_score: "ניקוד-החזר מתווסף למשתמש כאשר מתרחשת החזרה קבועה."
    bounce_score_threshold: "ניקוד-החזר מקסימלי לפני שנפסיק לשלוח מיילים למשתמש."
    reset_bounce_score_after_days: "איפוס אוטומטי של ניקוד-החזר לאחר X ימים."
    blocked_attachment_content_types: "רשימת מילות מפתח שמשמשות להכנסת צירופים לרשימת חסימה על בסיס סוג התוכן."
    blocked_attachment_filenames: "רשימת מילות מפתח לרשימת חסימה של קבצים מצורפים לפי שם."
    forwarded_emails_behaviour: "איך להתייחס להודעת דוא״ל שהועברה ל־Discourse"
    always_show_trimmed_content: "תמיד להציג מקטע חלקי מתוך הודעות דוא״ל נכנסות. אזהרה: עשוי לחשוף כתובות דוא״ל."
    trim_incoming_emails: "לחתוך את החלק בהודעות הדוא״ל הנכנסות שאינו רלוונטי."
    private_email: "לא כלול תוכן מפוסטים או נושאים בכותרת או בגוף הודעת הדוא״ל. לתשומת לבך: גם הודעות התמצית תבוטלנה."
    email_total_attachment_size_limit_kb: "הגודל הכולל המרבי של קבצים שמצורפים להודעות דוא״ל יוצאות. 0 כדי לנטרל שליחת צרופות."
    post_excerpts_in_emails: "בהודעות ההתראה, תמיד לשלוח מקטעים קצרים במקום את כל הפוסט"
    raw_email_max_length: "כמה תווים יאוחסנו מדוא״ל שנכנס."
    raw_rejected_email_max_length: "כמה תווים יאוחסנו מדוא״ל שנדחה."
    delete_rejected_email_after_days: "מחיקת הודעות שנדחו לפני למעלה מ־(n) ימים"
    require_change_email_confirmation: "לדרוש ממשתמשים שאינם מהסגל לאשר את כתובת הדוא״ל הישנה שלהם בטרם החלפתה. לא חל על משתמשי סגל, הם תמיד צריכים לאשר את כתובת הדוא״ל הישנה שלהם."
    manual_polling_enabled: "דחיפת הודעות דוא״ל באמצעות ה־API לתגובות דוא״ל."
    pop3_polling_enabled: "למשוך תגובות דוא״ל דרך POP3."
    pop3_polling_ssl: "שימוש ב-SSL בעת חיבור לשרת POP3. (מומלץ)"
    pop3_polling_openssl_verify: "וידוא סרטיפיקט TLS של השרת (ברירת מחדל: מאופשר)"
    pop3_polling_period_mins: "ההפרש בדקות בין בדיקות דוא״ל בחשבון POP3. הערה: נדרשת הפעלה מחדש."
    pop3_polling_port: "החיבור (Port) ממנו יש למשוך נתונים מחשבון POP3."
    pop3_polling_host: "השרת המארח (Host) למשיכת דוא\"ל דרך POP3."
    pop3_polling_username: "שם המשתמש/ת לחשבון ה-POP3 לתשאול דוא\"ל."
    pop3_polling_password: "הסיסמה לחשבון ה-POP3 למשיכת הדוא\"ל."
    pop3_polling_delete_from_server: "למחוק הודעות דוא״ל מהשרת. לתשומת לבך: השבתת אפשרות זו מאלצת אותך לפנות את תיבת הדוא״ל באופן ידני"
    log_mail_processing_failures: "לתעד את כל שגיאות עיבוד הדוא״ל אל <a href='%{base_path}/logs' target='_blank'>‎/logs</a>"
    email_in: "לאפשר למשתמשים לפרסם נושאים חדשים דרך דוא״ל. לאחר הפעלת ההגדרה הזאת, יתאפשר לך להגדיר כתובות דוא״ל נכנסות לקבוצות ולקטגוריות."
    email_in_min_trust: "דרגת האמון המזערית הנדרשת למשתמש כדי לפרסם נושאים חדשים דרך הדוא״ל."
    email_in_allowed_groups: "קבוצות שמורשות לפרסם נושאים חדשים דרך דוא״ל."
    email_in_authserv_id: "מזהה השירות מבצע בדיקות אימות על הודעות דוא״ל נכנסות. יש לעיין ב־<a href='https://meta.discourse.org/t/134358'>https://meta.discourse.org/t/134358</a> לקבלת הנחיות כיצד להגדיר זאת."
    email_in_spam_header: "כותרת הודעת הדוא״ל לאיתור ספאם."
    enable_imap: "הפעלת IMAP לסנכרון הודעות קבוצתיות."
    enable_imap_write: "הפעלת סנכרון IMAP דו־כיווני. אם האפשרות מושבתת, כל פעולות הכתיבה בחשבונות ה־IMAP יושבתו."
    enable_imap_idle: "להשתמש במנגנון IDLE של IMAP כדי להמתין להודעות דוא״ל חדשות."
    enable_smtp: "להפעיל SMTP לשליחת התראות על הודעות קבוצתיות."
    imap_polling_period_mins: "משך הזמן בדקות בין בדיקת חשבונות IMAP להימצאות הודעות דוא״ל חדשות."
    imap_polling_old_emails: "מספר הודעות הדוא״ל הישנות המרבי (שעובדו) שיעודכנו עם כל תשאול של תיבת ה־IMAP ‏(0 לכולן)."
    imap_polling_new_emails: "מספר הודעות הדוא״ל החדשות המרבי (שלא עובדו) שיעודכנו עם כל תשאול של תיבת ה־IMAP."
    imap_batch_import_email: "המספר המזערי של הודעות דוא״ל חדשות שתפעלנה מצב ייבוא (משביתה התראות על פוסטים)."
    email_prefix: "ה[תווית] שתשמש כנושא של הודעות דוא״ל. אם לא יוגדר, ברירת המחדל תכוון ל‚כותרת’ אם לא יוגדר אחרת."
    email_site_title: "כותרת האתר שתשמש כשם המוען להודעות דוא״ל שנשלחות מהאתר. ברירת המחדל היא ‚כותרת’ אם לא הוגדר אחרת. אם ה‚כותרת’ שלך מכילה תווים שאסור להשתמש בהם במחרוזות מוען דוא״ל, יש להשתמש בהגדרה זו."
    find_related_post_with_key: "יש להשתמש ב‚מפתח תגובה’ (reply key) אך ורק כדי למצוא את הפוסטים שלהן התקבלו תגובות. אזהרה: השבתה מאפשרת למשתמש להתחזות באמצעות כתובת דוא״ל."
    minimum_topics_similar: "כמה נושאים צריכים להתקיים לפני שנושאים דומים יוצגו בעת חיפוש נושא חדש."
    relative_date_duration: "מספר הימים לאחר פרסום בהם תאריך הפוסט מופיע כתאריך יחסי (7 ימים) לעומת תאריך רגיל (20 בפברואר)."
    delete_user_max_post_age: "אל תפאשרו מחיקת משתמשים שהפוסט הראשון שלהם הוא בן יותר מ-(x) ימים."
    delete_all_posts_max: "מספר הפוסטים המרבי שניתן להסיר בבת אחת עם הכפתור להסרת כל הפוסטים. אם למשתמש יש יותר פוסטים מהכמות הזאת, לא ניתן למחוק את כל הפוסטים בבת אחת וגם לא ניתן למחוק את המשתמש."
    delete_user_self_max_post_count: "מספר הרשומות המרבי שיכול להיות למשתמש ועדיין לאפשר לו למחוק את החשבון בעצמו. בחירה ב־‎-1 משביתה את האפשרות למחיקת חשבון עצמאית."
    username_change_period: "המספר המרבי של ימים לאחר ההרשמה בהם ניתן לשנות את שם המשתמש (0 כדי למנוע שינויים לשם המשתמש)."
    email_editable: "לאפשר למשתמשים לשנות את כתובת הדוא״ל שלהם לאחר ההרשמה."
    logout_redirect: "מיקום להפניית הדפדפן לאחר היציאה מהמערכת (למשל: https://example.com/logout)"
    allow_uploaded_avatars: "אפשרו למשתמשים להעלות תמונות פרופיל משלהם."
    uploaded_avatars_allowed_groups: "נא לציין קבוצות שמורשות להעלות תמונות פרופיל אישיות."
    default_avatars: "כתובות URL לאווטרים אשר ישמשו כברירת מחדל למשתמשים חדשים עד אשר ישנו אותם."
    automatically_download_gravatars: "הורדת גראווטרים למשתמשים בעת יצירת החשבון או שינוי כתובת הדוא\"ל."
    digest_topics: "המספר המרבי של נושאים נפוצים להצגה בהודעת הסיכום בדוא״ל."
    digest_posts: "המספר המרבי של פוסטים נפוצים להצגה בהודעת סיכום בדוא״ל."
    digest_other_topics: "המספר המרבי של נושאים להצגה בסעיף ‚חדש בנושאים וקטגוריות שאתם עוקבים אחריהם’ של הודעת הסיכום בדוא״ל."
    digest_min_excerpt_length: "אורך קטע מזערי מהפוסט להודעות סיכום בדוא״ל, בתווים."
    suppress_digest_email_after_days: "השתקת מיילים של סיכום למשתמשים שלא נראו באתר למעלה מ (n) ימים."
    digest_suppress_categories: "וותרו על קטגוריות אלו במיילים מסכמים."
    digest_suppress_tags: "לוותר על התגיות האלו בהודעות תקציר."
    disable_digest_emails: "השבתת הודעות סיכום בדוא״ל לכל המשתמשים."
    apply_custom_styles_to_digest: "תבנית ו־css לדוא״ל בהתאמה אישית חלים על הודעות התקציר שנשלחות בדוא״ל."
    email_accent_bg_color: "צבע ההדגשה לשימוש כרקע של חלק מרכיבי ה־HTML בהודעות דוא״ל. ניתן לכתוב את שם הצבע באנגלית (‚red’) או ערך הקסדצימלי (‚‎#FF0000’)."
    email_accent_fg_color: "צבע הטקסט שמופיע על צבע הרקע של מיילים מסוג HTML. הכניסו שם צבע ('white') או ערך הקסדצימלי ('#FFFFFF')."
    email_link_color: "צבע הקישורים במיילים מסוג HTML. הכניסו שם צבע ('blue') או ערך הקסדצימלי ('#0000FF')."
    detect_custom_avatars: "האם לבדוק או לא לבדוק שמשתמשים העלו תמונות פרופיל אישיות."
    max_daily_gravatar_crawls: "מספר הפעמים המקסימלי ש-Discourse יבדוק אווטרים ב-Gravatar ביום"
    public_user_custom_fields: "רשימה של שדות מותאמים לבחירת המשתמש שניתן לאחזר באמצעות ה־API."
    staff_user_custom_fields: "רשימה של שדות מותאמים לבחירת המשתמש שחברי הסגל יכולים לאחזר באמצעות ה־API."
    enable_user_directory: "ספקו ספריייה של משתמשים לגלישה"
    enable_group_directory: "ספקו ספריה של קבוצות לסיור"
    enable_category_group_moderation: "לאפשר לקבוצות לסקור תוכן בקטגוריות מסוימות"
    group_in_subject: "ניתן להגדיר %%{optional_pm} בנושא הודעת הדוא״ל לשם הקבוצה הראשונה בהודעה הפרטית (PM), למידע נוסף: <a href='https://meta.discourse.org/t/customize-specific-email-templates/88323' target='_blank'>התאמת תבנית הנושא להודעות דוא״ל תקניות</a>"
    allow_anonymous_posting: "לאפשר למשתמשים לעבור למצב אלמוני"
    allow_anonymous_likes: "לאפשר למשתמשים אלמוניים לסמן פוסטים בלייק"
    anonymous_posting_min_trust_level: "דרגת האמון המזערית הנדרשת כדי לאפשר פרסום אלמוני"
    anonymous_posting_allowed_groups: "קבוצות שמורשות להפעיל פרסום אלמוני"
    anonymous_account_duration_minutes: "כדי להגן על האלמוניות יש ליצור חשבון אלמוני חדש כל N דקות עבור כל משתמש. למשל: אם ההגדרה היא 600, בחלוף 600 דקות מהפוסט האחרון וגם אם המשתמש עבר למצב אלמוני, ייווצר חשבון אלמוני חדש."
    hide_user_profiles_from_public: "להשבית כרטיסי משתמשים, פרופילי משתמשים וספריית משתמשים עבור משתמשים אלמוניים."
    allow_users_to_hide_profile: "לאפשר למשתמשים להחביא את הפרופיל והנוכחות שלהם"
    allow_featured_topic_on_user_profiles: "לאפשר למשתמשים להציג קישור לנושא בכרטיס המשתמש ובפרופיל שלהם."
    show_inactive_accounts: "לאפשר למשתמשים שנכנסו לעיין בפרופילים של חשבונות לא פעילים."
    hide_suspension_reasons: "לא להציג את סיבות ההשעיה באופן ציבורי בפרופילי המשתמשים."
    log_personal_messages_views: "תיעוד צפיות הודעות אישיות של מנהלים עבור משתמשים/קבוצות אחרות."
    ignored_users_count_message_threshold: "להודיע למפקחים במקרה שמשתמש מסוים זכה לחסימות מצד משתמשים רבים אחרים."
    ignored_users_message_gap_days: "כמה זמן להמתין בטרם שליחת הודעה נוספת למפקחים בנוגע למשתמש שזכה לחסימות מצד משתמשים רבים."
    clean_up_inactive_users_after_days: "מספר הימים בטרם הסרת משתמש בלתי פעיל (דרגת אמון 0 ללא פוסטים). כדי להשבית את הפינוי יש להגדיר ל־0."
    clean_up_unused_staged_users_after_days: "מספר הימים לפני שמשתמש מבוים שאינו בשימוש (ללא פוסטים) נמחק מהמערכת. כדי להשבית את הפינוי יש להגדיר ל־0."
    user_selected_primary_groups: "לאפשר למשתמשים להגדיר את הקבוצה העיקרית של עצמם"
    max_notifications_per_user: "כמות ההתראות המרבית למשתמש, אם המשתמש חרג מהמספר הזה, התראות ישנות תימחקנה. נאכף כל שבוע. 0 להשבתה"
    allowed_user_website_domains: "אתרי משתמשים יאומתו עם שמות תחום אלו. רשימה מופרדת על ידי קווים אנכיים."
    allow_profile_backgrounds: "אפשרו למשתמשים להעלות רקעים לפרופיל."
    sequential_replies_threshold: "מספר הפוסטים שעל משתמש לפרסם אחד-לאחר-השני בנושא לפני שמזכירים לו שהוא משאיר יותר מידי תגובות ברצף."
    get_a_room_threshold: "מספר פוסטים שמשתמשים צריכים להכין לאותו אדם באותו הנושא לפני שהם מוזהרים."
    dont_feed_the_trolls_threshold: "מספר הסימונים ממשתמשים אחרים בטרם אזהרה."
    enable_mobile_theme: "מכשירים ניידים משתמשים בערכת עיצוב מותאמת לניידים לצד האפשרות לעבור לאתר המלא. ניתן להשבית זאת כדי להשתמש בערכת סגנון מסתגלת לחלוטין."
    dominating_topic_minimum_percent: "איזה אחוז מהפוסטים משתמש צריך לייצר בנושא לפני שיקבל תזכורת לגבי שתלטנות יתר על הנושא."
    disable_avatar_education_message: "ניטרול הודעה שמלמדת על שינוי דמות."
    pm_warn_user_last_seen_months_ago: "בעת יצירת הודעה פרטית חדשה, יש להזהיר את המשתמש כאשר נמען היעד לא היה פעיל במשך n חודשים ומעלה."
    suppress_uncategorized_badge: "אל תציגו את העיטור לנושאים נטולי קטגוריה ברשימת הנושאים."
    header_dropdown_category_count: "כמה קטגוריות ניתן להציג בתפריט הנגלל בכותרת."
    permalink_normalizations: "החילו את הביטויים הרגולריים האלו לפני שמתאימים קישורים-קבועים, למשל: /(topic.*)\\?.*/\\1 יסיר מחרוזות שאילתה מנתיבי נושאים. הפורמט הוא regex+string משתמש ב \\1 וכד׳ כדי לגשת להתאמות"
    global_notice: "הצגת מודעה גלובלית דחופה בגדר חירום לכל המבקרים, יש להחליף בתוכן ריק כדי להסתיר אותה (מותר HTML)."
    disable_system_edit_notifications: "ביטול התראות עריכה על ידי משתמש המערכת כאשר 'download_remote_images_to_local' פעיל."
    disable_category_edit_notifications: "השבתת התראות על עריכות קטגוריות של נושאים. כולל נושאים ש‚פורסמו’ (למשל: טיוטות משותפות)."
    disable_tags_edit_notifications: "השבתת התראות על עריכות תגיות של נושאים. כולל נושאים ש‚פורסמו’ (למשל: טיוטות משותפות)."
    notification_consolidation_threshold: "מספר ההתראות שסומנו בלייק או בקשות שהתקבלו לפני שההתראות קובצו להתראה אחת. יש להגדיר ל־0 כדי להשבית."
    likes_notification_consolidation_window_mins: "משך הזמן בשניות בו התראות מקובצות להתראה אחת לאחר שהגיעו לסף הזה. ניתן להגדיר את הסף דרך `SiteSetting.notification_consolidation_threshold` (סף קיבוץ התראות)."
    automatically_unpin_topics: "הסרת נעיצה אוטומטית של נושאים כאשר המשתמשים מגיעים לתחתית."
    read_time_word_count: "מספר המילים לדקה כדי להעריך את זמן הקריאה."
    topic_page_title_includes_category: "<a href='https://developer.mozilla.org/en-US/docs/Web/HTML/Element/title' target='_blank'>תגית הכותרת (title)</a> בעמוד הנושא מכילה את שם הקטגוריה."
    native_app_install_banner_ios: "הצגת מודעת היישומון DiscourseHub במכשירי iOS למשתמשים בסיסיים (דרגת אמון 1) ומעלה."
    native_app_install_banner_android: "הצגת מודעת היישומון DiscourseHub במכשירי Android למשתמשים בסיסיים (דרגת אמון 1) ומעלה."
    app_association_android: "תכני נקודת הקצה <a href='%{base_path}/.well-known/assetlinks.json'>‎.well-known/assetlinks.json</a> שמשמשת לטובת ה־API של Google's Digital Asset Links."
    app_association_ios: "תכני נקודת הקצה <a href='%{base_path}/apple-app-site-association'>apple-app-site-association</a> שמשמשת ליצירת Universal Links (קישורים אוניברסליים) בין האתר הזה ויישומוני iOS."
    share_anonymized_statistics: "שיתוף סטטיסטיקת שימוש אלמונית."
    auto_handle_queued_age: "לטפל אוטומטית ברשומות שממתינות לסקירה לאחר כמות כזו של ימים. ללא התחשבות בדגלים. פוסטים ומשתמשים שממתינים בתור יידחו. יש להגדיר ל־0 כדי להשבית את התכונה הזו."
    penalty_step_hours: "עונשי ברירת מחדל להשתקה או השעייה של משתמשים בשעות. ברירת המחדל לעבירה הראשונה היא הערך הראשון, ברירת המחדל לעבירה השנייה היא הערך השני וכן הלאה וכן הלאה."
    svg_icon_subset: "הוספת סמלים נוספים מתוך FontAwesome 5 אותם ברצונך לכלול בין המשאבים שלך. יש להשתמש בקידומת ‚fa-‎’ לסמלים אחידים, ‚far-‎’ לסמלים רגילים וב־‚fab-‎’ לסמלים ממותגים."
    max_prints_per_hour_per_user: "מספר החשיפות המרבי לדף ‎/print (0 להשבתת הדפסה)"
    full_name_required: "שם מלא הוא שדה נדרש לפרופיל משתמש/ת."
    enable_names: "הצגת השם המלא של המשתמש בפרופיל, כרטיס המשתמש והודעות הדוא״ל של המשתמש. ניתן להשבית כדי להסתיר את השם המלא בכל מקום."
    display_name_on_posts: "הצגת שמם המלא של משתמשים בפוסטים שלהם, בנוסף ל@שם_המשתמש שלהם."
    show_time_gap_days: "אם שני פוסטים נוצרים בהפרש כזה של ימים זה מזה, להציג את הפרש הזמן בנושא."
    short_progress_text_threshold: "לאחר שמספר הפוסטים בנושא עוברים את המספר הזה, מד ההתקדמות יציג רק את המספר של הפוסט הנוכחי. אם תשנו את רוחב מד ההתקדמות, ייתכן שתצטרכו לשנות ערך זה."
    default_code_lang: "שפת התכנות כברירת המחדל להדגשת תחביר שחלה על מקטעי קוד מסוג Markdown (auto,‏ text,‏ ruby,‏ python וכו׳). ערך זה חייב להיות גם בהגדרת האתר `highlighted languages` (שפות מודגשות)."
    warn_reviving_old_topic_age: "כשמשתמש מתחיל להגיב לנושא בו התגובה האחרונה נכתבה לפני למעלה מכמות זו של ימים, תופיע אזהרה. 0 להשבתה."
    autohighlight_all_code: "החלת הדגשת תחביר על מקטעי &lt;code&gt; שנכתבו ב־HTML, גם אם לא צוינה בהם שפה. כדי להגדיר מקטעי קוד שנכתבו ב־Markdown, יש להשתמש בהגדרה ‚default code lang’ (שפת קוד כברירת מחדל)."
    highlighted_languages: "כללי הדגשת תחביר להכללה. (אזהרה: הכללה של שפות רבות מדי פוגעת בביצועים) להדגמה: <a href='https://highlightjs.org/static/demo/' target='_blank'>https://highlightjs.org/static/demo</a>"
    show_copy_button_on_codeblocks: "הוספת כפתור למקטעי קוד כדי להעתיק את תוכני המקטע ללוח הגזירים של המשתמש."
    embed_any_origin: "לאפשר תוכן עם יכולת הטמעה ללא תלות במקור. נחוץ ליישומונים לנייד עם HTML סטטי."
    embed_topics_list: "תמיכה בהטמעת רשימות נושאים ב־HTML"
    embed_set_canonical_url: "הגדרת הכתובת הקנונית לנושאים מוטמעים כדי להטמיע את כתובת התוכן."
    embed_truncate: "חיתוך הפוסטים המוטמעים."
    embed_unlisted: "נושאים מוטמעים לא יופיעו ברשימות עד שמשתמשים יגיבו עליהם."
    embed_support_markdown: "תמיכה בסימון Markdown בפוסטים מוטמעים."
    allowed_embed_selectors: "רשימה מופרדת בפסיקים של רכיבי CSS שמותר להשתמש בהם בהטמעות (embed)."
    allowed_href_schemes: "פרוטוקולים מותרים בלינקים בנוסף ל http ו https."
    embed_post_limit: "מספר מקסימלי של פוסטים להטמעה."
    embed_username_required: "נדרש שם משתמש ליצירת הנושא."
    notify_about_reviewable_item_after: "אם יש פריטים לסקירה שלא טופלו לאחר כמות זו של שעות, תישלח הודעה אישית אל המפקחים. 0 להשבתה."
    delete_drafts_older_than_n_days: "למחוק טיוטות שגילן עולה על (n) ימים."
    delete_merged_stub_topics_after_days: "מספר הימים להמתנה לפני מחיקה אוטומטית של נושאים מקוצרים שמוזגו במלואם. יש להגדיר ל־0 כדי לא למחוק נושאים מקוצרים לעולם."
    bootstrap_mode_min_users: "מספר משתמשים מזערי שנדרש כדי להשבית מצב ראשוניות (0 להשבתה, יכול לארוך עד 24 שעות)"
    prevent_anons_from_downloading_files: "למנוע ממשתמשים אלמוניים להוריד קבצים מצורפים."
    secure_uploads: 'מגביל גישה לכל ההעלאות (תמונות, סרטונים, שמע, טקסט, קובצי PDF, ארכיוני zip ועוד). אם מופעלת האפשרות „דרישת כניסה”, רק משתמשים שנכנסו למערכת יכולים לגשת להעלאות. אחרת, הגישה תוגבל רק להעלאות מסוגי מדיה בהודעות פרטיות ובקטגוריות פרטיות. אזהרה: מדובר בהגדרה מסובכת שדורשת הבנה עמוקה בניהול המערכת. יש לעיין ב<a target="_blank" href="https://meta.discourse.org/t/-/140017">נושא ההעלאות המאובטחות ב־Meta</a> לקבלת פרטים נוספים.'
    secure_uploads_allow_embed_images_in_emails: "מאפשר להטמיע תמונות מאובטחות שבדרך כלל יידחסו אם הגודל שלהן קטן מההגדרה ‚secure uploads max email embed image size kb’ (גודל העלאות מרבי להטמעה כתמונה בקילובתים)."
    secure_uploads_max_email_embed_image_size_kb: "גודל החיתוך לתמונות מאובטחות שיוטמעו בהודעות דוא״ל אם ההגדרה ‚secure uploads allow embed in emails’ (לאפשר הטמעת העלאות מאובטחת בהודעות דוא״ל) פעילה. אם ההגדרה הזאת אינה פעילה להגדרה זו אין שום משמעות."
    slug_generation_method: "נא לבחור שיטת יצירת כתובת מופשטות. ‚מוצפן’ ייצר מחרוזת עם קידוד באחוזים, ‚ללא’ ישבית את הכתובת המופשטת לחלוטין."
    enable_emoji: "הפעלת אמוג׳י"
    enable_emoji_shortcuts: "חייכנים נפוצים כגון ‎:) :p :(‎ יומרו לאמוג׳ים"
    emoji_set: "איך בא לך את האמוג׳י שלך?"
    emoji_autocomplete_min_chars: "מספר התווים המזערי שנדרש להקפצת חלונית השלמה אוטומטית של אמוג׳י"
    enable_inline_emoji_translation: "הפעלת תרגום לאמוג׳י כחלק מהשורה (ללא רווחים או סימני פיסוק לפני)."
    emoji_deny_list: "סמלי האמוג׳י האלה לא יהיו זמינים לשימוש בתפריטים או בקודים מקוצרים."
    approve_post_count: "מספר הפוסטים ממשתמשים חדשים או בסיסיים שחייבים לאשר אותם"
    approve_unless_trust_level: "פוסטים שנוצרו על ידי משתמשים מתחת לדרגת אמון זו חייבים לעבור אישור"
    approve_unless_allowed_groups: "פוסטים שנוצרו על ידי משתמשים שאינם בקבוצות האלו דורשים אישור"
    approve_new_topics_unless_trust_level: "נושאים חדשים שנוצרו על ידי משתמשים מתחת לדרגת אמון זו חייבים לעבור אישור"
    approve_new_topics_unless_allowed_groups: "נושאים חדשים שנוצרו על ידי משתמשים שאינם בקבוצות האלו דורשים אישור"
    approve_unless_staged: "יש לאשר נושאים ופוסטים חדשים שנוצרו על ידי משתמשים מבוימים"
    notify_about_queued_posts_after: "אם יש פוסטים שממתינים לסקירה מעבר לכמות כזו של שעות, יש לשלוח התראה לכל המפקחים. 0 משבית את ההתראות האלה."
    reviewable_revision_reasons: "רשימת סיבות שניתן לבחור בעת דחיית פוסט לסקירה שעומד בתור עם מהדורה. ‚אחר’ תמיד זמין בנוסף, הוא מאפשר לך לציין סיבה משלך."
    auto_close_messages_post_count: "מספר פוסטים מקסימלי בהודעה לפני שהיא נסגרת אוטומטית (0 לניטרול)"
    auto_close_topics_post_count: "מספר מקסימלי של פוסטים בנושא לפני שהוא נסגר אוטומטית (0 להשבתה)"
    auto_close_topics_create_linked_topic: "ליצור נושא חדש מקושר כאשר נושא נסגר אוטומטית עקב ההגדרה ‚לסגור אוטומטית נושאים בהתאם לכמות פוסטים’"
    code_formatting_style: "כפתור קוד בדפדפן יציע אוטומטית סגנון קידוד זה"
    max_allowed_message_recipients: "מספר מקסימלי של נמענים מותר בהודעה."
    watched_words_regular_expressions: "מילים במעקב הן ביטויים רגולריים."
    enable_diffhtml_preview: "יכולת ניסיונית שמשתמשת ב־diffHTML כדי לסנכרן תצוגה מקדימה במקום עיבוד מלא מחדש"
    enable_fast_edit: "מוסיף כפתור לתפריט בחירת הפוסט כדי לערוך בחירה קטנה כחלק מהשורה."
    enable_quote_copy: "מוסיף כפתור לתפריט בחירת הפוסט כדי להעתיק את הבחירה ללוח הגזירים כציטוט Markdown."
    old_post_notice_days: "ימים לפני שהתראת נושא מתיישנת"
    new_user_notice_tl: "דרגת האמון המזערית הדרושה לצפייה בהתראות על פוסט של משתמש חדש."
    returning_user_notice_tl: "דרגת האמון המזערית הדרושה לצפייה בהתראות משתמש חוזר."
    returning_users_days: "כמה ימים אמורים לעבור לפני שמשתמש נחשב למשתמש חוזר."
    review_media_unless_trust_level: "הסגל יסקור פוסטים של משתמשים עם דרגות אמון נמוכות יותר אם הוטמעה בהם מדיה."
    skip_review_media_groups: "פוסטים של משתמשים שאינם באף אחת מהקבוצות האלה יישלחו לסגל לסקירה אם הפוסט מכיל מדיה מוטמעת."
    blur_tl0_flagged_posts_media: "לטשטש פוסטים שסומנו בדגל כדי להסתיר תוכן שעוי להיות פוגעני."
    enable_page_publishing: "לאפשר לחברי סגל לפרסם נושאים לכתובות חדשות עם סגנון עצמאי."
    show_published_pages_login_required: "משתמשים אלמוניים יכולים לראות דפים שפורסמו, אפילו כשנדרשת כניסה למערכת."
    skip_auto_delete_reply_likes: "בעת מחיקה אוטומטית של תגובות ישנות, לדלג על פוסטים עם כמות כזאת או יותר של לייקים."
    default_email_digest_frequency: "באיזו תדירות משתמשים יקבלו סיכומי מיילים כברירת מחדל."
    default_include_tl0_in_digests: "כללו פוסטים ממשתמשים חדשים בדוא\"ל מסכם כברירת מחדל. משתמשים יוכלו לשנות זאת בהעדפות האישיות."
    default_email_level: "הגדרת רמת ההתראה בדוא״ל כבררת מחדל לנושאים רגילים."
    default_email_messages_level: "הגדרת רמת ההתראה בדוא״ל כבררת מחדל בעת שליחת הודעה למשתמש."
    default_email_mailing_list_mode: "שלח מייל עבור כל פוסט חדש בתור ברירת מחדל. "
    default_email_mailing_list_mode_frequency: "משתמשים שאיפשרו את מצב רשימת התפוצה יקבלו מיילים בתדירות זו כברירת מחדל."
    disable_mailing_list_mode: "לאסור על משתמשים להפעיל את מצב רשימת הדיוור (מונע שליחת הודעות דיוור.)"
    default_email_previous_replies: "כלילת תגובות קודמות במיילים כברירת מחדל."
    default_email_in_reply_to: "לכלול ציטוט מתגובות לפוסטים בתוכן הודעות הדוא״ל כברירת מחדל."
    default_hide_profile_and_presence: "הסתרת הפרופיל הציבורי של המשתמש ואת נוכחותו כברירת מחדל."
    default_other_new_topic_duration_minutes: "ברירת המחדל הגלובאלית עבור תנאי שבשבילו נושא ייחשב חדש."
    default_other_auto_track_topics_after_msecs: "ברירת המחדל הגלובאלית עבור הזמן לפני שנושא נעקב אוטומטית"
    default_other_notification_level_when_replying: "ברירת מחדל גלובלית של רמת התראה כאשר משתמשים מגיבים לנושא."
    default_other_external_links_in_new_tab: "פתח קישורים חיצונים בטאב חדש, בתור ברירת מחדל."
    default_other_enable_quoting: "איפשור תגובות עם ציטוט לטקסט מצוטט כברירת מחדל."
    default_other_enable_defer: "הפעלת תכונת „אחר כך” כבררת מחדל."
    default_other_dynamic_favicon: "להציג מניין נושאים חדשים/עדכניים בסמל הדפדפן כברירת מחדל."
    default_other_skip_new_user_tips: "דילוג על עצות ועיטורים של קבלת משתמשים חדשים."
    default_other_like_notification_frequency: "הודיעו למשתמשים על לייקים כברירת מחדל"
    default_topics_automatic_unpin: "ביטול אוטומטי של נעיצת נושאים כאשר משתמשים מגיעים לתחתית - כברירת מחדל."
    default_categories_watching: "רשימת קטגוריות שנצפית כברירת מחדל."
    default_categories_tracking: "רשימת קטגוריות שנעקבת כברירת מחדל."
    default_categories_muted: "רשימת קטגוריות שמושתקות כברירת מחדל."
    default_categories_watching_first_post: "רשימת קטגוריות שבה הפוסט הראשון בכל נושא ייצפה אוטומטית."
    default_categories_normal: "רשימת הקטגוריות שאינן מושתקות כבררת מחדל. שימושי כאשר הגדרת האתר `mute_all_categories_by_default` (השתקת כל הקטגוריות כבררת מחדל) מופעלת."
    mute_all_categories_by_default: "הגדרת כל רמות ההתראות כבררת מחדל בכל הקטגוריות למושתק. לדרוש ממשתמשים לבחור באופן יזום קטגוריות שיופיעו תחת ‚אחרונים’ ו־‚קטגוריות’. אם ברצונך להוסיף את בררות המחדל למשתמשים אלמוניים עליך להגדיר את ‚default_categories_‎’."
    default_tags_watching: "רשימת תגיות שבצפייה כבררת מחדל."
    default_tags_tracking: "רשימת תגיות שבמעקב כבררת מחדל"
    default_tags_muted: "רשימת תגיות שמושתקות כבררת מחדל."
    default_tags_watching_first_post: "רשימת תגיות שעבורן פוסט ראשון בכל נושא חדש יצטרף לצפייה כבררת מחדל."
    default_text_size: "גודל הטקסט שנבחר כברירת מחדל"
    default_title_count_mode: "מצב בררת מחדל למונה כותרות עמודים"
    enable_offline_indicator: "להציג הודעה למשתמשים כאשר זוהה שהחיבור שלהם לאינטרנט נקטע."
    default_sidebar_link_to_filtered_list: "להפוך את קישור קישורי תפריט הניווט לרשימה מסוננת כברירת מחדל."
    default_sidebar_show_count_of_new_items: "להפוך את קישורי תפריט הניווט כך שיציגו מספר פריטים חדשים במקום עיטורים כברירת מחדל."
    default_sidebar_switch_panel_position: "מיקום כפתורי החלפת לוח בסרגל הצד"
    retain_web_hook_events_period_days: "מספר הימים לשמירת רשומות אירועי התלייה."
    retry_web_hook_events: "לנסות מחדש אירועי התליה שנכשלו במשך 4 פעמים. פרקי הזמן שבין הניסיונות החוזרים הם 1, 5, 25 ו־125 דקות."
    revoke_api_keys_unused_days: "מספר הימים אחרי השימוש האחרון במפתח API לפני שלילתו אוטומטית (0 כדי לא לשלול לעולם)"
    revoke_api_keys_maxlife_days: "מספר הימים בטרם שלילה אוטומטית של מפתח API (0 - לעולם לא)."
    allow_user_api_key_scopes: "רשימת אזורים מותרים למפתחות API של משתמשים"
    min_trust_level_for_user_api_key: |
      נדרשת דרגת אמון ליצירת מפתחות API למשתמש.<br>
      <b>אזהרה</b>: שינוי דרגת האמון ימנע ממשתמשים עם דרגת אמון נמוכה יותר להיכנס דרך Discourse Hub
    user_api_key_allowed_groups: |
      נדרשת חברות בקבוצה ליצירת מפתחות API למשתמש.<br>
      <b>אזהרה</b>: שינוי דרגת האמון ימנע ממשתמשים עם דרגת אמון נמוכה יותר להיכנס דרך Discourse Hub
    allowed_user_api_auth_redirects: "כתובת מורשית להפניית אימות למפתחות API של משתמש. בסימן התו־כל * ניתן להשתמש כדי ללכוד חלק ממנה (למשל: www.example.com/*‎)."
    allowed_user_api_push_urls: "URLים מורשים לדחיפת שרת ל API של משתמשים."
    revoke_user_api_keys_unused_days: "מספר הימים אחרי השימוש האחרון במפתח API של משתמש לפני שלילתו אוטומטית (0 כדי לא לשלול לעולם)"
    revoke_user_api_keys_maxlife_days: "מספר הימים בטרם שלילה אוטומטית של מפתח API של משתמש (0 - לעולם לא)."
    tagging_enabled: "לאפשר תגיות על נושאים?"
    min_trust_to_create_tag: "דרגת האמון המזערית שנדרשת כדי ליצור תגית."
    create_tag_allowed_groups: "קבוצות שמורשות ליצור תגיות."
    max_tags_per_topic: "כמות התגיות המרבית שניתן להקצות לנושא."
    enable_max_tags_per_email_subject: "להשתמש ב־max_tags_per_email_subject (כמות תגיות מרבית לנושא הודעת דוא״ל) בעת יצירת נושא להודעת דוא״ל"
    max_tags_per_email_subject: "מס׳ התגיות המרבי שיכול להיות בנושא של הודעת דוא״ל"
    max_tag_length: "אורך התג המקסימלי (מספר תווים)."
    max_tag_search_results: "בעת חיפוש אחר תגיות, כמה תוצאות תופענה לכל היותר."
    max_tags_in_filter_list: "מספר התגיות המרבי להצגה בתפריט המסננים הנגלל. התגיות השימושיות ביותר תופענה."
    tags_sort_alphabetically: "הצגת תגיות בסדר אלפביתי. בררת המחדל היא להציג אותן לפי פופולאריות."
    tags_listed_by_group: "הצגת תגיות לפי קבוצת תגיות ב<a href='%{base_path}/tags' target='_blank'>עמוד התגיות</a>."
    tag_style: "סגנון ויזואלי לתג עיטורים."
    pm_tags_allowed_for_groups: "לאפשר לחברים מהקבוצות שנכללו לתייג כל הודעה פרטית שהיא"
    min_trust_level_to_tag_topics: "דרגת האמון המזערית שדרושה כדי לתייג נושאים"
    tag_topic_allowed_groups: "קבוצות שמורשות לתייג נושאים."
    suppress_overlapping_tags_in_list: "אם תגיות תואמות מילים בכותרות נושאים באופן מדויק, לא להציג את התגית"
    remove_muted_tags_from_latest: "לא להציג נושאים שמתויגים רק בתגיות מושתקות ברשימת הנושאים האחרונים."
    force_lowercase_tags: "לאלץ את כל התגיות החדשות להיות באותיות קטנות בלבד."
    create_post_for_category_and_tag_changes: "ליצור פוסט פעולה קטן כאשר קטגוריה או תגיות של נושא משתנים"
    automatically_clean_unused_tags: "למחוק אוטומטית תגיות שאין בהן שימוש באף נושא או הודעה פרטית על בסיס יומי."
    watched_precedence_over_muted: "להודיע לי על נושאים בקטגוריות או תגיות שאני עוקב אחריהם שגם שייכים לזה שהשתקתי"
    company_name: "שם החברה או הארגון שלך. בהעדר תוכן לא יסופקו תבניות תנאי שירות או הצהרת פרטיות."
    governing_law: "החוק המחייב"
    city_for_disputes: "עיר המחלוקת"
    shared_drafts_category: "הפעלת תכונת הטיוטות המשותפות על ידי הקצאת קטגוריה שתשמש לטובת טיוטות לנושאים. נושאים בקטגוריה זו יוסתרו מרשימות הנושאים לחברי הסגל."
    shared_drafts_min_trust_level: "לאפשר למשתמשים לראות ולערוך טיוטות משותפות."
    shared_drafts_allowed_groups: "לאפשר למשתמשים בקבוצות האלו לראות ולערוך טיוטות משותפות"
    push_notifications_prompt: "הצגת בקשה להסכמת המשתמש."
    push_notifications_icon: "סמל העיטור שמופיע בפינת ההתרעה. מומלץ PNG בצבעים אחידים עם שקיפות בגודל 96 × 96."
    enable_desktop_push_notifications: "הפעלת התראות בדחיפה לשולחן העבודה"
    push_notification_time_window_mins: "להמתין (n) דקות בטרם שליחת התראה בדחיפה. מסייע במניעת הודעות בדחיפה למשתמשים מחוברים ופעילים."
    base_font: "גופן בסיס לשימוש רוב הטקסט באתר. ערכות עיצוב יכולות לדרוס אותו באמצעות מאפיין ה־CSS‏ ‎`--font-family`‎."
    heading_font: "גופן לשימוש כותרות באתר. ערכות עיצוב יכולות לדרוס אותו באמצעות המאפיין ‎`--heading-font-family`‎"
    enable_sitemap: "ליצור מפת אתר עבור האתר שלך ולכלול אותה בקובץ robots.txt."
    sitemap_page_size: "מספר הכתובות שיתווספו בכל עמוד של מפת אתר. 50,000 לכל היותר"
    enable_user_status: "(ניסיוני) לאפשר למשתמשים להגדיר הודעת מצב מותאמת אישית (אמוג׳י + תיאור)."
    enable_user_tips: "לאפשר עצות למשתמשים חדשים שמתארים יכולות מפתח למשתמשים"
    short_title: "בכותרת הקצרה ייעשה שימוש במסך הבית של המשתמש, במשגר או במקומות אחרים שבהם המקום מוגבל. אורכה לא יעלה על 12 תווים."
    dashboard_hidden_reports: "לאפשר להסתיר את הדוחות המסוימים בלוח הבקרה."
    dashboard_visible_tabs: "נא לבחור אילו לשוניות תופענה בלוח הבקרה."
    dashboard_general_tab_activity_metrics: "נא לבחור דיווחים שיופיעו בתור מדדי פעילות בלשונית הכללית."
    gravatar_name: "שם ספק ה־Gravatar"
    gravatar_base_url: "כתובת בסיס ה־API של ספק ה־Gravatar"
    gravatar_login_url: "כתובת ביחס אל gravatar_base_url (כתובת הבסיס של Gravatat) שמספקת למשתמש גישה לשירות Gravatar"
    share_quote_buttons: "קביעת הפריטים שיופיעו בווידג׳ט שיתוף הציטוטים ובאיזה סדר."
    share_quote_visibility: "קביעה מתי להציג כפתורי שיתוף ציטוטים: אף פעם למשתמשים אלמוניים בלבד או לכל המשתמשים. "
    create_revision_on_bulk_topic_moves: "יצירת מהדורה לפוסטים הראשונים כאשר הנושאים מועברים לקטגוריה חדשה במרוכז."
    allow_changing_staged_user_tracking: "לאפשר שינוי העדפות של קטגוריית המשתמשים המבוימים ותגיות על ידי ההנהלה."
    use_email_for_username_and_name_suggestions: "להשתמש בחלק הראשון של כתובת הדוא״ל כשם משתמש והצעה לשם. נא לשים לב שזה מקל על אנשים לנחש את כתובות הדוא״ל המלאות (כיוון שרוב האנשים חולקים שירותים נפוצים כגון `gmail.com`)."
    use_name_for_username_suggestions: "להשתמש בשם המלא של המשתמש בעת הצעת שמות משתמשים."
    suggest_weekends_in_date_pickers: "לכלול סופי שבוע (שישי ושבת) בהצעות לבוחר התאריכים (כדאי להשבית זאת אם יוצא לך להשתמש ב־Discourse רק בימי חול, ראשון עד חמישי)."
    splash_screen: "מציג מסך טעינה בזמן שהמשאבים נטענים"
    navigation_menu: "בחירה באיזה תפריט ניווט להשתמש."
    default_navigation_menu_categories: "הקטגוריות הנבחרות תוצגנה תחת סעיף הקטגוריות של תפריט הניווט כברירת מחדל."
    default_navigation_menu_tags: "התגיות הנבחרות תוצגנה תחת סעיף התגיות של תפריט הניווט כברירת מחדל."
    experimental_new_new_view_groups: 'ניסיוני: לאפשר רשימת נושאים חדשה המשלבת נושאים שלא נקראו וחדשים ולקשר אליה את „הכול” בסרגל הצד.'
    enable_custom_sidebar_sections: "ניסיוני: הפעלת אגפים משלך בסרגל הצד"
    experimental_topics_filter: "ניסיוני: מפעיל את נתיב סינון הנושאים הניסיוני תחת ‎/filter"
    enable_experimental_lightbox: "ניסיוני: להחליף את התיבה הקלילה לתמונות כברירת מחדל לעיצוב המשופר."
    experimental_form_templates: "ניסיוני: יש להפעיל את יכולת תבניות הטפסים. <b>לאחר ההפעלה,</b> אפשר לנהל את התבניות דרך <a href='%{base_path}/admin/customize/form-templates'>התאמה / תבניות</a>."
    admin_sidebar_enabled_groups: "ניסיוני: הפעלת ניווט בסרגל הצד למנשק המשתמש של הניהול לקבוצות שצוינו, מחליף את כפתורי הניווט באפשרויות הניהול ברמה העליונה."
    lazy_load_categories_groups: "ניסיוני: לטעון בעצלות את פרטי הקטגוריה רק למשתמשים בקבוצות האלה. הגדרה זו משפרת את הביצועים באתרים עם הרבה קטגוריות."
    page_loading_indicator: "הגדרת מחוון הטעינה שמופיע במהלך ניווט בין עמודים ב־Discourse. ‚שבשבת’ הוא מחוון עמוד מלא. ‚מד התקדמות’ מציג סרגל צר בראש המסך."
    show_user_menu_avatars: "הצגת תמונות ייצוגיות של משתמשים בתפריט המשתמש"
    errors:
      invalid_css_color: "צבע שגוי. נא למלא את שם הצבע או ערך הקסדצימלי."
      invalid_email: "כתובת דוא״ל שגויה."
      invalid_username: "אין משתמש/ת עם שם משתמש כזה."
      valid_username: "יש משתמש עם שם משתמש כזה."
      invalid_group: "אין קבוצה בשם הזה."
      invalid_integer_min_max: "הערך חייב להיות בין %{min} ל-%{max}."
      invalid_integer_min: "הערך חייב להיות %{min} ומעלה."
      invalid_integer_max: "הערך חייב לא יכול להיות גדול מ- %{max}."
      invalid_integer: "הערך חייב להיות מספר שלם."
      regex_mismatch: "הערך אינו תואם את המבנה הנדרש."
      must_include_latest: "התפריט העליון חייב להכיל את טאב ה״מובילים״."
      invalid_string: "ערך לא תקין."
      invalid_string_min_max: "חייב להיות בין %{min} ל- %{max} תווים."
      invalid_string_min: "חייב להיות לפחות %{min} תווים."
      invalid_string_max: "נדרשים לא יותר מ-%{max} תווים."
      invalid_json: "JSON פגום."
      invalid_reply_by_email_address: "הערך חייב להכיל '%{reply_key}' ולהיות שונה מכתובת הדוא״ל להתראה."
      invalid_alternative_reply_by_email_addresses: "על כל הערכים לכלול ‚%{reply_key}’ ולהיות שונים מהדוא״ל לעדכונים."
      invalid_domain_hostname: "אסור לכלול את התווים * או ?."
      pop3_polling_host_is_empty: "עליכם לקבוע 'שרת תשאול pop3' לפני שתאפשרו תשאול POP3."
      pop3_polling_username_is_empty: "עליכם לקבוע 'שם-משתמש לתשאול pop3' לפני שתאפשרו תשאול POP3."
      pop3_polling_password_is_empty: "עליכם לקבוע 'סיסמת תשאול pop3' לפני שתאפשרו תשאול POP3."
      pop3_polling_authentication_failed: "אימות POP3 נכשל. נא לאמת את פרטי הגישה שלך ל־pop3."
      reply_by_email_address_is_empty: "חובה להגדיר ‚מענה לפי כתובת דוא״ל’ בטרם הפעלת תגובה בדוא״ל."
      email_polling_disabled: "צריך להפעיל תשאול ידני או POP3 או שיש לך דוגם דוא״ל פעיל משלך בטרם הפעלת תשובה בדוא״ל."
      user_locale_not_enabled: "לפני שתוכלו להפעיל אפשרות זאת, יש לאפשר \"הגדרות מקומיות מותאמות משתמש/ת\""
      at_least_one_group_required: "צריך לציין לפחות קבוצה אחת להגדרה הזאת."
      invalid_regex: "ביטוי רגולרי לא תקין או לא מותר."
      invalid_regex_with_message: "בביטוי הרגולרי ‚%{regex}’ יש שגיאה: %{message}"
      email_editable_enabled: "עליך להשבית את ‚עריכת דוא״ל אפשרית’ בטרם הפעלת הגדרה זו."
      staged_users_disabled: "עליך לאפשר ‚משתמשים מבוימים’ בטרם הפעלת הגדרה זו."
      reply_by_email_disabled: "עליך להפעיל את ‚תגובה בדוא״ל’ בטרם הפעלת הגדרה זו."
      discourse_connect_url_is_empty: "עליך להגדיר ‚כתובת discourse connect’ בטרם הפעלת הגדרה זו."
      enable_local_logins_disabled: "עליך תחילה להפעיל את ‚הפעלת כניסה מקומית’ בטרם הפעלת הגדרה זו."
      min_username_length_exists: "לא ניתן להגדיר את האורך המזערי לשם המשתמש לפחות תווים מאשר שם המשתמש הקצר ביותר במערכת (%{username})."
      min_username_length_range: "לא ניתן לקבוע את המינימום מעל המקסימום."
      max_username_length_exists: "לא ניתן להגדיר את האורך המרבי לשם המשתמש ליותר תווים מאשר שם המשתמש הארוך ביותר במערכת (%{username})."
      max_username_length_range: "לא ניתן לקבוע את המקסימום מתחת למינימום."
      invalid_hex_value: "ערכי הצבעים חייבים להיות קודים הקסדצימליים באורך 6 תווים."
      empty_selectable_avatars: "עליך להעלות שתי תמונות ייצוגיות לפחות כדי לבחור ביניהן לפני הפעלת האפשרות הזאת."
      category_search_priority:
        low_weight_invalid: "אי אפשר להגדיר את המשקל ל־1 ומעלה."
        high_weight_invalid: "אי אפשר להגדיר את המשקל ל־1 ומטה."
      allowed_unicode_usernames:
        regex_invalid: "הביטוי הרגולרי שגוי: %{error}"
        leading_trailing_slash: "אסור שהביטוי הרגולרי יתחיל או יסתיים בלוכסן."
      unicode_usernames_avatars: "התמונות הייצוגיות הפנימיות של המערכת אינן תומכות בשמות משתמשים עם יוניקוד."
      list_value_count: "הרשימה חייבת להכיל בדיוק %{count} ערכים."
      markdown_linkify_tlds: "לא ניתן לכלול ערך של ‚*’."
      google_oauth2_hd_groups: "עליך להגדיר את כל הגדרות ‚google oauth2 hd’ בטרם הפעלת ההגדרה הזאת."
      search_tokenize_chinese_enabled: "עליך להשבית את ‚search_tokenize_chinese’ (חיפוש מפרק סינית) בטרם הפעלת הגדרה זו."
      search_tokenize_japanese_enabled: "עליך להשבית את ‚search_tokenize_japanese’ (חיפוש מפרק יפנית) בטרם הפעלת הגדרה זו."
      discourse_connect_cannot_be_enabled_if_second_factor_enforced: "אי אפשר להפעיל את DiscourseConnect אם נאכף אימות דו־שלבי."
      delete_rejected_email_after_days: "הגדרה זו לא יכולה להיות קטנה מ־delete_email_logs_after_days (ימים שלאחריהם למחוק יומני דוא״ל) או גדולה מ־%{max}"
      invalid_uncategorized_category_setting: 'אי אפשר לבחור בקטגוריה „ללא קטגוריה” אם ‚הרשאת נושאים ללא קטגוריה’ אסורה.'
      invalid_search_ranking_weights: "הערך שגוי להגדרת האתר search_ranking_weights (משקלי דירוג חיפוש). למשל: ‚{0.1,0.2,0.3,1.0}’. נא לשים לב שהערך המרבי לכל משקל הוא 1.0."
    keywords:
      anonymous_posting_allowed_groups: "(anonymous_posting_min_trust_level) דרגת אמון מזערית לפרסום אלמוני"
      here_mention_allowed_groups: "(anonymous_posting_min_trust_level) דרגת אמון מזערית לאזכור כאן"
      shared_drafts_allowed_groups: "(shared_drafts_min_trust_level) דרגת אימון מזערית לטיוטות משותפות"
      approve_unless_allowed_groups: "approve_unless_trust_level (אישור למעט דרגות אמון)"
      approve_new_topics_unless_allowed_groups: "approve_new_topics_unless_trust_level (לאשר נושאים חדשים אלמלא דרגת אמון)"
      email_in_allowed_groups: "email_in_min_trust (אמון מזערי לדוא״ל)"
      edit_wiki_post_allowed_groups: "min_trust_to_edit_wiki_post (אמון מזערי לעריכת ויקי)"
      uploaded_avatars_allowed_groups: "allow_uploaded_avatars (לאפשר תמונות ייצוגיות אישיות)"
      create_topic_allowed_groups: "min_trust_to_create_topic (אמון מזערי ליצירת נושא)"
      edit_post_allowed_groups: "min_trust_to_edit_post (אמון מזערי לעריכת פוסטים)"
      flag_post_allowed_groups: "min_trust_to_flag_posts (אמון מזערי לסימון פוסטים)"
      delete_all_posts_and_topics_allowed_groups: "tl4_delete_posts_and_topics (דרגת_אמון_4_מחיקת_פוסטים_ונושאים)"
      user_card_background_allowed_groups: "min_trust_level_to_allow_user_card_background (אמון מזערי להעלאת רקע לכרטיס משתמש)"
      invite_allowed_groups: "min_trust_level_to_allow_invite (דרגת אמון מזערית לאפשר הזמנה)"
      ignore_allowed_groups: "min_trust_level_to_allow_ignore (דרגת אמון מזערית לאפשר התעלמות)"
      self_wiki_allowed_groups: "min_trust_to_allow_self_wiki (דרגת אמון מזערית לוויקי עצמי)"
      create_tag_allowed_groups: "min_trust_to_create_tag (דרגת אמון מזערית ליצירת תגיות)"
      send_email_messages_allowed_groups: "min_trust_to_send_email_messages (דרגת אמון מזערית לשליחת דוא״ל)"
      skip_review_media_groups: "review_media_unless_trust_level (סקירת מדיה למעט בדרגת אמון)"
      embedded_media_allowed_groups: "min_trust_to_post_embedded_media (דרגת אמון מזערית להטמעת מדיה בפוסט)"
      post_links_allowed_groups: "min_trust_to_post_links (דרגת אמון מזערית לפרסום קישורים)"
      user_api_key_allowed_groups: "min_trust_level_for_user_api_key (דרגת אמון מזערית למפתח API למשתמש)"
      tag_topic_allowed_groups: "min_trust_level_to_tag_topics (דרגת אמון מזערית לתיוג נושאים)"
    placeholder:
      discourse_connect_provider_secrets:
        key: "www.example.com"
        value: "סוד של DiscourseConnect"
  search:
    extreme_load_error: "האתר נתון תחת עומס קיצוני, החיפוש מושבת, נא לנסות שוב בהמשך"
    within_post: "#%{post_number} פוסטים של %{username}"
    types:
      category: "קטגוריות"
      topic: "תוצאות"
      user: "משתמשים"
    results_page: "תוצאות לחיפוש אחר ‚%{term}’"
    audio: "[שמע]"
    video: "[וידאו]"
  discourse_connect:
    login_error: "שגיאת כניסה"
    not_found: "החשבון שלך לא נמצא. נא ליצור קשר עם הנהלת האתר."
    account_not_approved: "החשבון שלך ממתין לאישור. תישלח אליך הודעת דוא״ל לעדכון כאשר הוא יאושר."
    unknown_error: "יש בעיה עם החשבון שלך. נא ליצור קשר עם הנהלת האתר."
    timeout_expired: "זמן ההמתנה לכניסה לחשבון פגה, נא לנסות להיכנס שוב."
    no_email: "לא סופקה כתובת דוא״ל. נא ליצור קשר עם הנהלת האתר."
    blank_id_error: "ה־`external_id` (מזהה חיצוני) נדרש אבל נותר ריק"
    email_error: "לא ניתן להירשם לחשבון עם כתובת הדוא״ל <b>%{email}</b>. נא ליצור קשר עם הנהלת האתר."
    missing_secret: "האימות נכשל כי חסר סוד. יש ליצור קשר עם ההנהלה כדי לתקן את התקלה הזאת."
    invite_redeem_failed: "ניצול ההזמנה נכשל. נא ליצור קשר עם הנהלת האתר."
    invalid_parameter_value: "האימות נכשל עקב ערך לא תקין במשתנה `%{param}`. נא ליצור קשר עם הנהלת האתר כדי לתקן בעיה זו."
  original_poster: "מפרסמים מקוריים"
  most_recent_poster: "המפרסמים האחרונים"
  frequent_poster: "מפרסמים מתמידים"
  poster_description_joiner: ", "
  redirected_to_top_reasons:
    new_user: "ברוכים הבאים לקהילה! אלה הנושאים הפופולריים האחרונים אצלנו."
    not_seen_in_a_month: "ברוך שובכם! לא ראינו אתכם כבר כמה זמן, אה? הנה כמה נושאים פופולאריים שהתווספו מאז שהייתם כאן."
  merge_posts:
    edit_reason:
      one: "פוסט מוזג על ידי %{username}"
      two: "%{count} פוסטים מוזגו על ידי %{username}"
      many: "%{count} פוסטים מוזגו על ידי %{username}"
      other: "%{count} פוסטים מוזגו על ידי %{username}"
    errors:
      different_topics: "לא ניתן למזג פוסטים ששייכים לנושאים שונים."
      different_users: "לא ניתן למזג פוסטים ששייכים למשתמשים שונים."
      max_post_length: "לא ניתן למזג את הפוסטים כיוון שאורך הפוסט המשולב ארוך מהמותר."
  move_posts:
    new_topic_moderator_post:
      one: "אחד הפוסטים פוצל לנושא חדש: %{topic_link}"
      two: "%{count} פוסטים פוצלו לנושא חדש: %{topic_link}"
      many: "%{count} פוסטים פוצלו לנושא חדש: %{topic_link}"
      other: "%{count} פוסטים פוצלו לנושא חדש: %{topic_link}"
    new_message_moderator_post:
      one: "אחד הפוסטים פוצל להודעה חדשה: %{topic_link}"
      two: "%{count} פוסטים פוצלו להודעה חדשה: %{topic_link}"
      many: "%{count} פוסטים פוצלו להודעה חדשה: %{topic_link}"
      other: "%{count} פוסטים פוצלו להודעה חדשה: %{topic_link}"
    existing_topic_moderator_post:
      one: "אחד הפוסטים אוחד לנושא קיים: %{topic_link}"
      two: "%{count} פוסטים אוחדו לנושא קיים: %{topic_link}"
      many: "%{count} פוסטים אוחדו לנושא קיים: %{topic_link}"
      other: "%{count} פוסטים אוחדו לנושא קיים: %{topic_link}"
    existing_message_moderator_post:
      one: "אחד הפוסטים מוזג להודעה קיימת: %{topic_link}"
      two: "%{count} פוסטים מוזגו להודעה קיימת: %{topic_link}"
      many: "%{count} פוסטים מוזגו להודעה קיימת: %{topic_link}"
      other: "%{count} פוסטים מוזגו להודעה קיימת: %{topic_link}"
  change_owner:
    post_revision_text: "הבעלות הועברה"
  publish_page:
    slug_errors:
      blank: "לא ניתן להשאיר ריק"
      unavailable: "אינו זמין"
      invalid: "מכיל תווים לא תקניים"
  topic_statuses:
    autoclosed_message_max_posts:
      one: "הודעה זו נסגרה אוטומטית אחרי שהגיעה למספר המקסימלי של תגובות: %{count} ."
      two: "הודעה זו נסגרה אוטומטית אחרי שהגיעה למספר המקסימלי של תגובות: %{count} ."
      many: "הודעה זו נסגרה אוטומטית אחרי שהגיעה למספר המקסימלי של תגובות: %{count} ."
      other: "הודעה זו נסגרה אוטומטית אחרי שהגיעה למספר המקסימלי של תגובות: %{count} ."
    autoclosed_topic_max_posts:
      one: "נושא זה נסגר אוטומטית לאחר שהגיע למספר המקסימלי של תגובות: %{count}."
      two: "נושא זה נסגר אוטומטית אחרי שהגיע למספר המקסימלי של תגובות: %{count} ."
      many: "נושא זה נסגר אוטומטית אחרי שהגיע למספר המקסימלי של תגובות: %{count} ."
      other: "נושא זה נסגר אוטומטית אחרי שהגיע למספר המקסימלי של תגובות: %{count} ."
    autoclosed_enabled_days:
      one: "הנושא הזה ננעל אוטומטית לאחר יום אחד. תגובות חדשות לא מתקבלות."
      two: "נושא זה נסגר באופן אוטומטי לאחר %{count} ימים. לא ניתן להוסיף תגובות חדשות."
      many: "נושא זה נסגר באופן אוטומטי לאחר %{count} ימים. לא ניתן להוסיף תגובות חדשות."
      other: "נושא זה נסגר באופן אוטומטי לאחר %{count} ימים. לא ניתן להוסיף תגובות חדשות."
    autoclosed_enabled_hours:
      one: "נושא זה ננעל לאחר שעה אחת. לא ניתן להוסיף תגובות חדשות."
      two: "נושא זה נסגר אוטומטית לאחר %{count} שעות. לא ניתן להוסיף תגובות חדשות."
      many: "נושא זה נסגר אוטומטית לאחר %{count} שעות. לא ניתן להוסיף תגובות חדשות."
      other: "נושא זה נסגר אוטומטית לאחר %{count} שעות. לא ניתן להוסיף תגובות חדשות."
    autoclosed_enabled_minutes:
      one: "הנושא הזה ננעל אוטומטית לאחר דקה. תגובות חדשות לא מתקבלות."
      two: "הנושא הזה נסגר אוטומטית לאחר %{count} דקות. תגובות חדשות לא מתקבלות."
      many: "הנושא הזה נסגר אוטומטית לאחר %{count} דקות. תגובות חדשות לא מתקבלות."
      other: "הנושא הזה נסגר אוטומטית לאחר %{count} דקות. תגובות חדשות לא מתקבלות."
    autoclosed_enabled_lastpost_days:
      one: "נושא זה ננעל אוטומטית לאחר יום אחד מהתגובה האחרונה. תגובות חדשות לא מתקבלות."
      two: "נושא זה נסגר אוטומטית לאחר %{count} ימים מהתגובה האחרונה. תגובות חדשות לא מתקבלות."
      many: "נושא זה נסגר אוטומטית לאחר %{count} ימים מהתגובה האחרונה. תגובות חדשות לא מתקבלות."
      other: "נושא זה נסגר אוטומטית לאחר %{count} ימים מהתגובה האחרונה. תגובות חדשות לא מתקבלות."
    autoclosed_enabled_lastpost_hours:
      one: "נושא זה נסגר שעה לאחר התגובה האחרונה. תגובות נוספות אינן מותרות יותר."
      two: "נושא זה נסגר אוטומטית %{count} שעות לאחר התגובה האחרונה. תגובות נוספות אינן מותרות יותר."
      many: "נושא זה נסגר אוטומטית %{count} שעות לאחר התגובה האחרונה. תגובות נוספות אינן מותרות יותר."
      other: "נושא זה נסגר אוטומטית %{count} שעות לאחר התגובה האחרונה. תגובות נוספות אינן מותרות יותר."
    autoclosed_enabled_lastpost_minutes:
      one: "נושא זה ננעל אוטומטית לאחר דקה מהתגובה האחרונה. תגובות חדשות לא מתקבלות."
      two: "נושא זה נסגר אוטומטית לאחר %{count} דקות מהתגובה האחרונה. תגובות חדשות לא מתקבלות."
      many: "נושא זה נסגר אוטומטית לאחר %{count} דקות מהתגובה האחרונה. תגובות חדשות לא מתקבלות."
      other: "נושא זה נסגר אוטומטית לאחר %{count} דקות מהתגובה האחרונה. תגובות חדשות לא מתקבלות."
    autoclosed_disabled_days:
      one: "נושא זה נפתח אוטומטית לאחר יום %{count}."
      two: "נושא זה נפתח אוטומטית לאחר %{count} ימים."
      many: "נושא זה נפתח אוטומטית לאחר %{count} ימים."
      other: "נושא זה נפתח אוטומטית לאחר %{count} ימים."
    autoclosed_disabled_hours:
      one: "נושא זה נפתח אוטומטית לאחר שעה %{count}."
      two: "נושא זה נפתח אוטומטית לאחר %{count} שעות."
      many: "נושא זה נפתח אוטומטית לאחר %{count} שעות."
      other: "נושא זה נפתח אוטומטית לאחר %{count} שעות."
    autoclosed_disabled_minutes:
      one: "נושא זה נפתח אוטומטית לאחר דקה %{count}."
      two: "נושא זה נפתוח אוטומטית לאחר %{count} דקות."
      many: "נושא זה נפתוח אוטומטית לאחר %{count} דקות."
      other: "נושא זה נפתוח אוטומטית לאחר %{count} דקות."
    autoclosed_disabled_lastpost_days:
      one: "הנושא נפתח אוטומטית יום %{count} אחרי התגובה האחרונה."
      two: "הנושא נפתח אוטומטית %{count} ימים אחרי התגובה האחרונה."
      many: "הנושא נפתח אוטומטית %{count} ימים אחרי התגובה האחרונה."
      other: "הנושא נפתח אוטומטית %{count} ימים אחרי התגובה האחרונה."
    autoclosed_disabled_lastpost_hours:
      one: "נושא זה נפתח אוטומטית שעה %{count} אחרי התגובה האחרונה."
      two: "נושא זה נפתח אוטומטית %{count} שעות אחרי התגובה האחרונה."
      many: "נושא זה נפתח אוטומטית %{count} שעות אחרי התגובה האחרונה."
      other: "נושא זה נפתח אוטומטית %{count} שעות אחרי התגובה האחרונה."
    autoclosed_disabled_lastpost_minutes:
      one: "נושא זה נפתח אוטומטית דקה %{count} אחרי התגובה האחרונה."
      two: "נושא זה נפתח אוטומטית %{count} דקות אחרי התגובה האחרונה."
      many: "נושא זה נפתח אוטומטית %{count} דקות אחרי התגובה האחרונה."
      other: "נושא זה נפתח אוטומטית %{count} דקות אחרי התגובה האחרונה."
    autoclosed_disabled: "הנושא הזה נפתח. ניתן להגיב תגובות חדשות."
    autoclosed_disabled_lastpost: "הנושא הזה נפתח. ניתן להגיב תגובות חדשות."
    auto_deleted_by_timer: "נמחק אוטומטית על ידי מתזמן."
  login:
    invalid_second_factor_method: "שיטת האימות הדו־שלבי שנבחרה שגויה."
    not_enabled_second_factor_method: "שיטת האימות הדו־שלבי שנבחרה אינה מופעלת בחשבונך."
    security_key_description: "כשמפתח האבטחה הפיזי שלך מוכן יש ללחוץ על כפתור האימות עם מפתח האבטחה שלהלן."
    security_key_alternative: "לנסות דרך אחרת"
    security_key_authenticate: "אימות עם מפתח אבטחה"
    security_key_not_allowed_error: "זמן תהליך אימות מפתח האבטחה פג או שבוטל."
    security_key_no_matching_credential_error: "לא ניתן למצוא פרטי גישה במפתח האבטחה שסופק."
    security_key_support_missing_error: "המכשיר או הדפדפן הנוכחי שלך לא תומך בשימוש במפתחות אבטחה, נא להשתמש בשיטה אחרת."
    security_key_invalid: "אירעה שגיאה באימות מפתח האבטחה."
    not_approved: "חשבונך טרם אושר. תישלח אליך הודעה בדוא״ל כשיהיה מוכן לכניסה."
    incorrect_username_email_or_password: "שם משתמש, דואר אלקטרוני או סיסמה לא נכונים"
    incorrect_password: "סיסמה שגויה"
    incorrect_password_or_passkey: "סיסמה או מפתח גישה שגויים"
    wait_approval: "תודה על שנרשמת. אנחנו ניידע אותך כשהחשבון שלך יאושר."
    active: "החשבון שלך הופעל ומוכן לשימוש."
    activate_email: "<p>כמעט סיימת! שלחנו הודעת הפעלה בדוא״ל אל <b>%{email}</b>. נא לעקוב אחר ההנחיות המופיעות בהודעה כדי להפעיל את החשבון שלך.</p><p>אם ההודעה לא הגיעה אליך כדאי לבדוק בתיקיית הספאם.</p>"
    not_activated: "אין לך אפשרות להיכנס עדיין. שלחנו אליך הודעת הפעלה בדוא״ל. נא לעקוב אחר ההוראות שבהודעה כדי להפעיל את החשבון שלך."
    not_allowed_from_ip_address: "אין לך אפשרות להיכנס בתור %{username} מכתובת IP זו."
    admin_not_allowed_from_ip_address: "אין לך אפשרות להיכנס כהנהלת המערכת מכתובת IP זו."
    reset_not_allowed_from_ip_address: "אי אפשר לבקש איפוס סיסמה מכתובת ה־IP הזאת."
    suspended: "אין לך אפשרות להיכנס עד %{date}."
    suspended_with_reason: "חשבון הושעה עד %{date}: %{reason}"
    suspended_with_reason_forever: "חשבון מושעה: %{reason}"
    errors: "%{errors}"
    not_available: "לא זמין. נסו %{suggestion}?"
    something_already_taken: "משהו השתבש, אולי שם המשתמש או כתובת הדואר האלקטרוני כבר בשימוש. נסו את קישור שכחתי סיסמה."
    omniauth_error:
      generic: "אירעה שגיאה באישור החשבון שלך. נא לנסות שוב."
      csrf_detected: "זמן ההמתנה לאישור הסתיים או שהחלפת דפדפנים. נא לנסות שוב."
      request_error: "אירעה שגיאה בעת התחלת האישור. נא לנסות שוב."
      invalid_iat: "לא ניתן לאמת את אסימון האישור עקב הפרשים בשעון השרת. נא לנסות שוב."
    omniauth_error_unknown: "משהו השתבש במהלך עיבוד הכניסה שלך, נא לנסות שוב."
    omniauth_confirm_title: "כניסה עם %{provider}"
    omniauth_confirm_button: "המשך"
    authenticator_error_no_valid_email: "אף אחת מהכתובת שמשויכות אל %{account} אינה מורשית. ייתכן שיהיה עליך להגדיר את החשבון שלך עם כתובת דוא״ל אחרת."
    new_registrations_disabled: "הוספת חשבונות חדשים אינה מותרת בעת זו."
    password_too_long: "סיסמאות מוגבלות ל-200 תווים."
    email_too_long: "כתובת הדוא״ל שסיפקת ארוכה מדי. שמות תיבות דוא״ל לא יכולים לעלות על 254 תווים ושם התחום חייב להיות קצר מ־253 תווים."
    wrong_invite_code: "קוד ההזמנה שהקלדת שגוי."
    reserved_username: "שם משתמש זה אינו מורשה."
    missing_user_field: "לא מילאת את כל שדות המשתמש/ת"
    auth_complete: "אימות הושלם."
    click_to_continue: "יש ללחוץ כאן כדי להמשיך."
    already_logged_in: "מחילה! ההזמנה הזו מיועדת למשתמשים חדשים, שעוד אין להם חשבון."
    second_factor_title: "אימות דו־שלבי"
    second_factor_description: "נא להקליד את קוד האימות הנדרש מהיישומון שלך:"
    second_factor_backup_description: "נא להכניס את אחד מהקודים לגיבוי שלך:"
    second_factor_backup_title: "קוד כגיבוי לאימות דו־שלבי"
    invalid_second_factor_code: "קוד האימות שגוי. מותר להשתמש בכל קוד פעם אחת בלבד."
    invalid_security_key: "מפתח אבטחה שגוי."
    missing_second_factor_name: "נא לציין שם."
    missing_second_factor_code: "נא לציין קוד."
    too_many_authenticators: "לא יכולים להיות לך יותר מ־50 מאמתים. נא להסיר אחד קיים ולנסות שוב."
    too_many_security_keys: "לא יכולים להיות לך יותר מ־50 מפתחות אבטחה. נא להסיר אחד קיים ולנסות שוב."
    second_factor_toggle:
      totp: "יש להשתמש ביישומון מאמת או במפתח אבטחה במקום"
      backup_code: "להשתמש בקוד גיבוי במקום"
  second_factor_auth:
    challenge_not_found: "לא ניתן למצוא אתגר אימות דו־שלבי בהפעלה הנוכחית שלך."
    challenge_expired: "עבר יותר מדי זמן מאז שאתגר האימות הדו־שלבי הוצג ואינו תקף עוד. נא לנסות שוב."
    challenge_not_completed: "לא השלמת את אתגר האימות הדו־שלבי כדי לבצע את הפעולה הזאת. נא להשלים את אתר האימות הדו־שלבי ואז לנסות שוב."
    actions:
      grant_admin:
        description: "ליתר ביטחון, עליך לאשר את האימות הדו־שלבי שלך לפני שתוענק למשתמש %{username} גישת ניהול."
      discourse_connect_provider:
        description: "%{hostname} ביקש ממך לאשר את האימות הדו־שלבי שלך. תתבצע הפניה בחזרה לאתר לאחר אישור האימות הדו־שלבי שלך."
  admin:
    email:
      sent_test: "נשלח!"
    user:
      merge_user:
        updating_username: "שם המשתמש מעודכן…"
        changing_post_ownership: "הבעלות על הפוסט מתחלפת…"
        merging_given_daily_likes: "הלייקים היומיים שחולקו ממוזגים…"
        merging_post_timings: "תזמוני הפוסטים ממוזגים…"
        merging_user_visits: "ביקורי המשתמש מתמזגים…"
        updating_site_settings: "הגדרות האתר מתעדכנות…"
        updating_user_stats: "סטטיסטיקת המשתמש מתעדכנת…"
        merging_user_attributes: "מאפייני המשתמש מתמזגים…"
        updating_user_ids: "מזהי המשתמש מתעדכנים…"
        deleting_source_user: "משתמש המקור נמחק…"
  user:
    deactivated: "הושבת בעקבות כמות גדולה מדי של הודעות דוא״ל שהוחזרו אל ‚%{email}’."
    deactivated_by_staff: "הושבת על ידי הצוות"
    deactivated_by_inactivity:
      one: "להשבית אוטומטית לאחר יום (%{count}) ללא פעילות"
      two: "להשבית אוטומטית לאחר יומיים (%{count}) ללא פעילות"
      many: "להשבית אוטומטית לאחר %{count} ימים ללא פעילות"
      other: "להשבית אוטומטית לאחר %{count} ימים ללא פעילות"
    activated_by_staff: "הופעל על ידי הצוות"
    new_user_typed_too_fast: "משתמש חדש הקליד מהר מידי"
    content_matches_auto_silence_regex: "ביטוי רגולרי לחסימת תוכן אוטומטית"
    username:
      short: "חייבים להיות לפחות %{min} תווים"
      long: "נדרשים לא יותר מ-%{max} תווים"
      too_long: "ארוך מדי"
      characters: "חייב לכלול מספרים, אותיות, מינוסים, נקודות וקווים תחתיים בלבד"
      unique: "חייב להיות ייחודי"
      blank: "חייב להיות מלא"
      must_begin_with_alphanumeric_or_underscore: "חייב להתחיל באות, מספר, או קו תחתון"
      must_end_with_alphanumeric: "חייב להסתיים באות או מספר"
      must_not_contain_two_special_chars_in_seq: "לא יכול להכיל רצף של 2 או יותר תווים מיוחדים (.-_)"
      must_not_end_with_confusing_suffix: "אסור שיסתיים עם סיומות מבלבלות כמו .json או .png וכד׳."
    email:
      blank: "לא יכולה להישאר ריקה."
      invalid: "שגוי."
      not_allowed: "לא מורשה מכתובת הדואר האלקטרוני הזו. בבקשה השתמש בכתובת אחרת."
      blocked: "לא מורשה."
      revoked: "לא יישלחו הודעות דוא״ל אל ‚%{email}’ עד %{date}."
      does_not_exist: "לא זמין"
    website:
      domain_not_allowed: "אתר לא תקין. מתחמים מותרים: %{domains}"
    auto_rejected: "נדחה אוטומטית מפאת ותק. יש לעיין בהגדרת האתר auto_handle_queued_age (טיפול אוטומטי בוותיקי התור)."
    destroy_reasons:
      unused_staged_user: "משתמשים מבוימים שאינם בשימוש"
      fixed_primary_email: "כתובת דוא״ל קבועה למשתמשים מבוימים"
      same_ip_address: "אותה כתובת ה־IP (%{ip_address}) כמו משתמשים אחרים"
      inactive_user: "משתמש בלתי פעיל"
      reviewable_reject_auto: "לטפל אוטומטית בתור לביקורת"
      reviewable_reject: "משתמש לסקירה נדחה"
    email_in_spam_header: "כתובת הדוא״ל הראשונה של המשתמש סומנה כזבל"
    already_silenced: "המשתמש כבר הושתק על ידי %{staff} %{time_ago}."
    already_suspended: "המשתמש כבר הושעה על ידי %{staff} %{time_ago}."
    cannot_delete_has_posts:
      one: "למשתמש %{username} יש פוסט %{count} בנושא ציבורי או הודעה פרטית, לכן לא ניתן למחוק אותו."
      two: "למשתמש %{username} יש %{count} פוסטים בנושא ציבורי או הודעה פרטית, לכן לא ניתן למחוק אותו."
      many: "למשתמש %{username} יש %{count} פוסטים בנושא ציבורי או הודעה פרטית, לכן לא ניתן למחוק אותו."
      other: "למשתמש %{username} יש %{count} פוסטים בנושא ציבורי או הודעה פרטית, לכן לא ניתן למחוק אותו."
  unsubscribe_mailer:
    title: "שולח-מיילים לביטול מנוי"
    subject_template: "נא לאשר שלא מעניין אותך לקבל עוד עדכוני דוא״ל מאת %{site_title}"
    text_body_template: |
      התקבלה בקשה (כנראה ממך?) להפסיק לשלוח עדכוני דוא״ל מהאתר %{site_domain_name} לכתובת זו.
      נא ללחוץ על הקישור הזה לאישור:

      %{confirm_unsubscribe_link}


      כדי להמשיך לקבל הודעות עדכון בדוא״ל, ניתן להתעלם מההודעה הזו.
  invite_mailer:
    title: "שולח-מיילים להזמנה"
    subject_template: "הוזמנת על ידי %{inviter_name} לנושא ‚%{topic_title}’ בפורום %{site_domain_name}"
    text_body_template: |
      הוזמנת על ידי%{inviter_name} לדיון

      > **%{topic_title}**
      >
      > %{topic_excerpt}

      בפורום

      > %{site_title} -- %{site_description}

      אם מעניין אותך, עליך ללחוץ על הקישור שלהלן:

      %{invite_link}
  custom_invite_mailer:
    title: "שולח-מיילים מותאם-אישית להזמנה"
    subject_template: "הוזמנת על ידי %{inviter_name} לנושא ‚%{topic_title}’ בפורום %{site_domain_name}"
    text_body_template: |
      הוזמנת על ידי %{inviter_name} לדיון

      > **%{topic_title}**
      >
      > %{topic_excerpt}

      בפורום

      > %{site_title} -- %{site_description}

      עם ההערה הבאה

      > %{user_custom_message}

      אם מעניין אותך, עליך ללחוץ על הקישור שלהלן:

      %{invite_link}
  invite_forum_mailer:
    title: "שולח-מיילים להזמנה לפורום"
    subject_template: "קיבלת הזמנה מאת %{inviter_name} להצטרף אל %{site_domain_name}"
    text_body_template: |
      הוזמנת על ידי %{inviter_name} להצטרף אל

      > **%{site_title}**
      >
      > %{site_description}

      אם מעניין אותך, עליך ללחוץ על הקישור שלהלן:

      %{invite_link}
  custom_invite_forum_mailer:
    title: "דואר הזמנה לפורום מותאם אישית"
    subject_template: "קיבלת הזמנה מאת %{inviter_name} להצטרף אל %{site_domain_name}"
    text_body_template: |
      הוזמנת על ידי %{inviter_name} להצטרף אל

      > **%{site_title}**
      >
      > %{site_description}

      עם ההערה הבאה
      > %{user_custom_message}

      אם מעניין אותך, עליך ללחוץ על הקישור שלהלן:

      %{invite_link}
  invite_password_instructions:
    title: "הנחיות סיסמה למוזמנים"
    subject_template: "הגדרת סיסמה לחשבון שלך ב־%{site_name}"
    text_body_template: |
      תודה שאישרת את ההזמנה לאתר %{site_name} -- ברוך בואך!

      יש ללחוץ על קישור זה כדי לבחור סיסמה כעת:
      %{base_url}/u/password-reset/%{email_token}

      (אם לדעתך תוקף הקישור למעלה פג, יש לבחור ב„שכחתי את הסיסמה שלי” בעת כניסה עם כתובת הדוא״ל שלך.)
  download_backup_mailer:
    title: "הורדת גיבוי שולח מיילים"
    subject_template: "הורדת גיבוי אתר [%{email_prefix}]"
    text_body_template: |
      להלן ה[קישור להורדת הגיבוי](%{backup_file_path}) שביקשת.

      שלחנו קישור הורדה זה לכתובת הדוא״ל המאומתת שלך מטעמי בטיחות.

      (אם *לא* ביקשת הורדה זו, חובה לעשות בדק בית -- מישהו השיג הרשאות ניהול לאתר שלך.)
    no_token: |
      מצטערים, כבר נעשה שימוש בקישור הורדת גיבוי זה או שהוא פקע.
  admin_confirmation_mailer:
    title: "אישור הנהלה"
    subject_template: "[%{email_prefix}] אישור חשבון חדש"
    text_body_template: |
      נא לאשר שברצונך להוסיף את **%{target_username} (%{target_email})** לסגל הניהולי של הפורום שלך.

      [אישור משתמש ניהולי](%{admin_confirm_url})
  test_mailer:
    title: "שולח-מיילים לבדיקה"
    subject_template: "[%{email_prefix}] הודעה לבדיקת יכולות שליחה"
    text_body_template: |
      זאת הודעת בדיקת דוא״ל מאת

      [**%{base_url}**][0]

      אנו מקווים שבדיקת עבירות הדוא״ל הזאת צלחה!

      להלן [רשימת גורמים לאימות הגדרות עבירות דוא״ל][1].

      בהצלחה,

      חבריך ב־[Discourse](https://www.discourse.org)

      [0]: %{base_url}
      [1]: https://meta.discourse.org/t/email-delivery-configuration-checklist/209839
  new_version_mailer:
    title: "שולח-מיילים של גרסה חדשה"
    subject_template: "[%{email_prefix}] גרסת Discourse חדשה, עדכון זמין."
    text_body_template: |
      הידד, יצאה גרסה חדשה של [Discourse](https://www.discourse.org)!

      הגרסה שלך: %{installed_version}
      הגרסה החדשה: **%{new_version}**

      - ניתן לשדרג בעזרת **[שדרוג מהיר בלחיצה אחת דרך הדפדפן](%{base_url}/admin/upgrade)**

      - מה שחדש בגרסה מופיע ב[הערות ההפצה](https://meta.discourse.org/tag/release-notes) או שניתן לצפות [ביומן השינויים הגולמי ב־GitHub](https://github.com/discourse/discourse/commits/main)

      - ממליצים לך לבקר ב־[meta.discourse.org](https://meta.discourse.org) לקבלת חדשות, דיונים ותמיכה ב־Discourse
  new_version_mailer_with_notes:
    title: "שולח-מיילים של גרסה חדשה עם הערות"
    subject_template: "[%{email_prefix}] עדכון זמין"
    text_body_template: |
      היאח, יצאה גרסה חדשה של [Discourse](https://www.discourse.org)!

      הגרסה שלך: %{installed_version}
      הגרסה החדשה: **%{new_version}**

      - אפשר לשדרג בעזרת **[עדכון בלחיצה אחת דרך הדפדפן](%{base_url}/admin/upgrade)**

      - צפייה ב[הערות המהדורה](https://meta.discourse.org/tag/release-notes) תציג בפניך את כל השינויים או צפייה ב[יומן השינויים הגולמי של GitHub](https://github.com/discourse/discourse/commits/main)

      - ניתן לבקר ב־[meta.discourse.org](https://meta.discourse.org) לחדשות, דיונים ותמיכה ב־Discourse

      ### הערות מהדורה

      %{notes}
  flag_reasons:
    off_topic: "הפוסט שלך סומן כ**מחוץ לנושא**: הקהילה מרגישה שהוא לא מתאים לנושא, כפי שמוגדר על ידי הכותרת והפוסט הראשון."
    inappropriate: "הפוסט שלך סומן כ**בלתי הולם**: הקהילה מרגישה שהוא מעליב, פוגע, מלבה שנאה או מפר את [הנחיות הקהילה שלנו](%{base_path}/guidelines)"
    spam: "הפוסט שלך סומן כ**ספאם**: הקהילה מרגישה שזה פרסומת, דבר שהוא קידום מכירות באופיו במקום להיות שימושי או רלוונטי לנושא. "
    notify_moderators: "הפוסט שלך סומן בדגל **לתשומת לב מפקח**: הקהילה מרגישה שמשהו בפוסט דורש התערבות ידנית של צוות האתר. "
    responder:
      off_topic: "הפוסט סומן כ **מחוץ לנושא**: הקהילה מרגישה שהוא לא מתאים לנושא, כפי שמוגדר על ידי הכותרת והפוסט הראשון."
      inappropriate: "הפוסט סומן כ**בלתי הולם**: הקהילה מרגישה שהוא מעליב, פוגע, מלבה שנאה או מפר את [הנחיות הקהילה שלנו](%{base_path}/guidelines)"
      spam: "הפוסט סומן כ**ספאם**: הקהילה מרגישה שזו פרסומת, איזשהו קידום מכירות במקום להיות שימושי או תואם לנושא."
      notify_moderators: "הפוסט סומן ב**לתשומת לב מפקח**: הקהילה מרגישה שמשהו בפוסט דורש התערבות ידנית של סגל האתר."
  flags_dispositions:
    agreed: "תודה שעדכנת אותנו. אנחנו מסכימים שיש כאן בעיה ואנחנו מנסים לבדוק את העניין."
    agreed_and_deleted: "תודה שעדכנת אותנו. אנחנו מסכימים שישנה בעיה והסרנו את הפוסט."
    disagreed: "תודה שעדכנת אותנו. אנחנו בודקים את זה."
    ignored: "תודה שעדכנתם אותנו. אנחנו בודקים את העניין."
    ignored_and_deleted: "תודה שעדכנתם אותנו. הסרנו את הפוסט."
  temporarily_closed_due_to_flags:
    one: "נושא זה נעול זמנית למשך שעה (%{count}) לפחות עקב מספר רב של סימונים בדגל מהקהילה."
    two: "נושא זה נעול זמנית למשך שעתיים (%{count}) לפחות עקב מספר רב של סימונים בדגל מהקהילה."
    many: "נושא זה נעול זמנית למשך %{count} שעות לפחות עקב מספר רב של סימונים בדגל מהקהילה."
    other: "נושא זה נעול זמנית למשך %{count} שעות לפחות עקב מספר רב של סימונים בדגל מהקהילה."
  system_messages:
    reviewables_reminder:
      subject_template: "יש פריטים בתור הביקורת שדורשים סקירה"
      text_body_template:
        one: "%{mentions} פריטים הוגשו לפני למעלה משעה %{count}. [נא לסקור אותם](%{base_url}/review)."
        two: "%{mentions} פריטים הוגשו לפני למעלה משעתיים (%{count}). [נא לסקור אותם](%{base_url}/review)."
        many: "%{mentions} פריטים הוגשו לפני למעלה מ־%{count} שעות. [נא לסקור אותם](%{base_url}/review)."
        other: "%{mentions} פריטים הוגשו לפני למעלה מ־%{count} שעות. [נא לסקור אותם](%{base_url}/review)."
    private_topic_title: "נושא #%{id}"
    contents_hidden: "אנא בקרו בפוסט כדי לצפות בתוכן שלו."
    post_hidden:
      title: "פוסט חבוי"
      subject_template: "פוסט הוסתר על ידי דגלים של הקהילה"
      text_body_template: |
        שלום,

        זו הודעה אוטומטית מאת %{site_name} כדי ליידע אותך שהפוסט שלך הוסתר.

        <%{base_url}%{url}>

        %{flag_reason}

        הפוסט הזה הוסתר עקב סימוני דגל רבים מצד הקהילה, לכן מומלץ לשקול כיצד להתאים את הפוסט כך שיענה על המשוב המבוקש. **ניתן לערוך את הפוסט שלך לאחר %{edit_delay} דקות וההסתרה תבוטל אוטומטית.**

        להנחיות נוספות, נא לפנות אל [הנחיות הקהילה](%{base_url}/guidelines) שלנו.
    reviewable_queued_post_revise_and_reject:
      title: "משוב על הפוסט שלך"
      subject_template: "משוב על הפוסט שלך תחת %{topic_title}"
      text_body_template: |
        שלום %{username},

        בדקנו את הפוסט שלך תחת [%{topic_title}](%{topic_url}) ויש לנו משוב בשבילך.

        סיבה: %{reason}

        משוב: %{feedback}

        אפשר לערוך את הפוסט המקורי שלך להלן ולהגיש אותו מחדש כדי לערוך את השינויים המוצעים או להגיב להודעה הזאת אם יש לך שאלות.

        --------

        %{original_post}

        --------

        תודה,
        מפקחי %{site_name}
    reviewable_queued_post_revise_and_reject_new_topic:
      title: "משוב על הנושא שלך"
      subject_template: 'משוב על נושא חדש שכותרתו „%{topic_title}”'
      text_body_template: |
        שלום %{username},

        בדקנו את הנושא החדש שלך עם הכותרת „%{topic_title}’ ויש לנו משוב עבורך.

        סיבה: %{reason}

        משוב: %{feedback}

        אפשר לערוך את הפוסט המקורי של הנושא שלך להלן ולהגיש אותו מחדש כדי לערוך את השינויים המוצעים או להגיב להודעה זו אם יש לך שאלות.

        --------

        %{original_post}

        --------

        תודה,
        מפקחי %{site_name}
    post_hidden_again:
      title: "הפוסט הוסתר שוב"
      subject_template: "הפוסט הוסתר עקב סימוני דגל מהקהילה, הסגל קיבל הודעה"
      text_body_template: |
        שלום,

        זו הודעה אוטומטית מאת %{site_name} כדי ליידע אותך שהפוסט שלך הוסתר שוב.

        <%{base_url}%{url}>

        %{flag_reason}

        הקהילה סימנה את הפוסט הזה בדגל והוא מוסתר כעת. **כיוון שהפוסט הזה הוסתר למעלה מפעם אחת, הפוסט שלך יוסתר מעתה ועד לסריקה מצד חבר סגל.**

        להנחיות נוספות, נא לפנות אל [הנחיות הקהילה](%{base_url}/guidelines).
    queued_by_staff:
      title: "הפוסט זקוק לאישור"
      subject_template: "הפוסט הוסתר על ידי הצוות, בהמתנה לאישור"
      text_body_template: |
        שלום,

        זו הודעה אוטומטית מהאתר %{site_name} שנועדה לעדכן אותך שהפוסט שלך הוסתר.

        <%{base_url}%{url}>

        הפוסט שלך יישאר מוסתר על שמישהו מחברי הסגל יסקור אותו.

        להנחיות נוספות ניתן לגשת אל [הנחיות הקהילה](%{base_url}/guidelines) שלנו.
    flags_disagreed:
      title: "פוסט שסומן בגדל שוחזר על ידי הסגל"
      subject_template: "פוסט שסומן בגדל שוחזר על ידי הסגל"
      text_body_template: |
        שלום,

        זו הודעה אוטומטית מאת %{site_name} כדי ליידע אותך שה[פוסט שלך](%{base_url}%{url}) שוחזר.

        הפוסט סומן בדגל על ידי הקהילה וחבר סגל ערער על כך ושחזר אותו.

        [details="יש ללחוץ כדי להרחיב פוסטים ששוחזרו"]
        ``` markdown
        %{flagged_post_raw_content}
        ```
        [/details]
    flags_agreed_and_post_deleted:
      title: "הפוסט שסומן הוסר על ידי הסגל"
      subject_template: "הפוסט שסומן הוסר על ידי הסגל"
      text_body_template: |
        זו הודעה אוטומטית מהאתר %{site_name} כדי ליידע אותך שה[פוסט שלך](%{base_url}%{url}) הוסר.

        %{flag_reason}

        הפוסט הזה סומן על ידי הקהילה וחברי הסגל בחרו להסיר אותו.

        ``` markdown
        %{flagged_post_raw_content}
        ```

        נא לקרוא בעיון את [הנחיות הקהילה](%{base_url}/guidelines) שלנו לפרטים נוספים.
    flags_agreed_and_post_deleted_for_responders:
      title: "התגובה הוסרה מהפוסט שסומן על ידי הסגל"
      subject_template: "התגובה הוסרה מהפוסט שסומן על ידי הסגל"
      text_body_template: |
        שלום רב,

        זאת הודעה אוטומטית מהאתר %{site_name} שנועדה ליידע אותך ש[פוסט](%{base_url}%{url}), אליו הגבת, הוסר.

        %{flag_reason}

        הפוסט הזה סומן על ידי הקהילה ואחד או אחת מחברי הסגל החליטו להסיר אותו.

        ``` markdown
        %{flagged_post_raw_content}
        ```

        שעל כך הגבת

        ``` markdown
        %{flagged_post_response_raw_content}
        ```

        לפרטים נוספים על סיבת ההסרה, נא לעיין ב[הנחיות הקהילה](%{base_url}/guidelines).
    usage_tips:
      text_body_template: |
        לעצות זריזות איך כדאי להתחיל להשתמש במערכת, ניתן [לקרוא את הפוסט הזה בבלוג](https://blog.discourse.org/2016/12/discourse-new-user-tips-and-tricks/).

        השתתפותך כאן, מאפשרת לנו להכיר אותך, כך שמגבלות המשתמשים החדשים יוסרו. עם הזמן [דרגות האמון](https://blog.discourse.org/2018/06/understanding-discourse-trust-levels/) בך תתקדמנה ותתווספנה לך יכולות כדי לסייע לנו לנהל את הקהילה שלנו ביחד.
    welcome_user:
      title: "ברוכים הבאים למשתמש/ת"
      subject_template: "ברוכים הבאים ל %{site_name}!"
      text_body_template: |
        תודה שהצטרפתם ל-%{site_name}, וברוכים הבאים!

        %{new_user_tips}

        אנחנו מאמינים ב-[התנהגות קהילתית מתורבתת](%{base_url}/guidlines) בכל עת.

        תהנו מהשהייה!
    welcome_tl1_user:
      title: "ברוך בואך משתמש בדרגת אמון 1"
      subject_template: "תודה על הזמן בו שהית אתנו"
      text_body_template: |
        אהלן. שמנו לב שקריאת הפורום מעסיקה אותך רבות, שזה נהדר, לכן קידמנו את  [דרגת האמון](https://blog.discourse.org/2018/06/understanding-discourse-trust-levels/) בך!
        אנו מאוד שמחים לראות שנעים לך לקחת חלק בפעילות הקהילתית ונשמח לדעת עוד עליך. ממליצים לך להשקיע רגע קט כדי [למלא את הפרופיל שלך](%{base_url}/my/preferences/profile), או סתם [לפתוח דיון חדש](%{base_url}/categories).
    welcome_staff:
      title: "ברוך בואך לסגל"
      subject_template: "ברכותינו, מצבך מעתה הוא %{role}!"
      text_body_template: |
        קיבלת הרשאות %{role} על ידי מישהו מבין חברי הסגל.

        הרשאות %{role} מעניקות לך גישה אל <a href='%{base_url}/admin' target='_blank'>מנשק הניהול</a>.

        כוח רב טומן בחובו אחריות רבה. אם תחום הפיקוח זר לך, ניתן לפנות אל [המדריך למפקחים](https://meta.discourse.org/t/discourse-moderation-guide/63116).
    welcome_invite:
      title: "הזמנת ברוכים הבאים"
      subject_template: "ברוכים הבאים ל %{site_name}!"
      text_body_template: |
        תודה שאישרת את הזמנתך אל %{site_name} -- ברוך בואך!

        - יצרנו עבורך את החשבון **%{username}**. ניתן לשנות את השם או את הססמה דרך [פרופיל המשתמש שלך][prefs].

        - עם כניסתך למערכת, נא **להשתמש באותה כתובת הדוא״ל אליה נשלחה ההזמנה המקורית שלך** — לא תהיה לנו אפשרות לזהות אותך בלעדיה!

        %{new_user_tips}

        אנו דוגלים ב[התנהלות קהילתית מתורבתת](%{base_url}/guidelines) בכל עת.

        השתתפות מהנה!

        [prefs]: %{user_preferences_url}
    tl2_promotion_message:
      subject_template: "ברכותינו על התקדמותך בסולם דרגות האמון!"
      text_body_template: |
        קידמנו אותך ב[דרגת אמון](https://blog.discourse.org/2018/06/understanding-discourse-trust-levels/) נוספת!

        התקדמות לדרגת אמון 2 משמעותה שקראת והשתתפת בצורה משביעת רצון כדי לקבל מעמד חברות בקהילה הזאת.

        בזכות היכולות המתקדמות שרכשת, יכול להיות ש[רשימת העצות והתכסיסים השימושיים](https://blog.discourse.org/2016/12/discourse-new-user-tips-and-tricks/) תעניין אותך.

        מזמינים אותך להמשיך ולהשתתף בפעילות - נוכחותך חשובה לנו.
    backup_succeeded:
      title: "גיבוי הצליח"
      subject_template: "הגיבוי הושלם בהצלחה."
      text_body_template: |
        הגיבוי הצליח.

        אפשר לגשת אל [ניהול > אגף הגיבוי](%{base_url}/admin/backups) כדי להוריד את הגיבוי החדש שלך.

        להלן התיעוד:

        %{logs}
    backup_failed:
      title: "גיבוי נכשל"
      subject_template: "הגיבוי נכשל."
      text_body_template: |
        הגיבוי נכשל.

        להלן התיעוד:

        %{logs}
    restore_succeeded:
      title: "שחזור הצליח"
      subject_template: "השחזור הסתיים בהצלחה."
      text_body_template: |
        השחזור הצליח.

        להלן התיעוד:

        %{logs}
    restore_failed:
      title: "שחזור נכשל"
      subject_template: "השחזור נכשל"
      text_body_template: |
        השחזור נכשל.

        להלן התיעוד:

        %{logs}
    bulk_invite_succeeded:
      title: "הזמנה קבוצתית הצליחה"
      subject_template: "ההזמנה הקבוצתית עובדה בהצלחה"
      text_body_template: |
        ההזמנה המרוכזת שלך עברה עיבוד, %{sent} הזמנות נשלחו בדוא״ל, %{skipped} דולגו ו־%{warnings} אזהרות.

        ``` text
        %{logs}
        ```
    bulk_invite_failed:
      title: "הזמנה קבוצתית נכשלה"
      subject_template: "ההזמנה המרוכזת עובדה עם שגיאות"
      text_body_template: |
        ההזמנה הקבוצתית שלך עברה עיבוד, %{sent} הזמנות נשלחו בדוא״ל, %{skipped} דולגו, %{warnings} אזהרות ו־%{failed} שגיאות.

        הנה התיעוד:
        ``` text
        %{logs}
        ```
    user_added_to_group_as_owner:
      title: "נוסף לקבוצה כבעלים"
      subject_template: "נוספת לקבוצה %{group_name} כבעלים"
      text_body_template: |
        נוספת לקבוצה [%{group_name}](%{base_url}%{group_path}) כבעלים.
    user_added_to_group_as_member:
      title: "נוסף לקבוצה כחבר"
      subject_template: "נוספת לקבוצה %{group_name} כחבר"
      text_body_template: |
        נוספת לקבוצה [%{group_name}](%{base_url}%{group_path}) כחבר.
    csv_export_succeeded:
      title: "יצוא CSV הצליח"
      subject_template: "[%{export_title}] ייצוא הנתונים הושלם"
      text_body_template: |
        ייצוא הנתונים שלך הצליח! :dvd:

        %{download_link}

        קישור ההורדה שלהלן יישאר זמין למשך 48 שעות.

        הנתונים נדחסו לארכיון zip. אם הארכיון אינו מחלץ את עצמו בעת פתיחתו, מומלץ להשתמש בכלי הבא: https://www.7-zip.org/‎
    csv_export_failed:
      title: "יצוא CSV נכשל"
      subject_template: "ייצוא הנתונים נכשל"
      text_body_template: "אנו מתנצלים אך ייצוא הנתונים שלך נכשל. נא לעיין ביומנים או [ליצור קשר עם חבר סגל](%{base_url}/about)."
    email_reject_insufficient_trust_level:
      title: "דחיית דוא״ל עקב דרגת אמון בלתי מספקת"
      subject_template: "[%{email_prefix}] בעיית דוא״ל -- דרגת אמון לא מספיקה"
      text_body_template: |
        ההודעה שניסית לשלוח בדוא״ל אל %{destination} (עם הכותרת %{former_title}) לא נשלחה, עמך הסליחה.

        לחשבון שלך אין את דרגת האמון הנדרשת כדי לפרסם נושאים חדשים לכתובת דוא״ל זו. אם לדעתך מדובר בטעות, מוטב [ליצור קשר עם הסגל](%{base_url}/about).
    email_reject_user_not_found:
      title: "מייל נדחה, משתמש לא נמצא"
      subject_template: "[%{email_prefix}] בעיית דוא״ל -- משתמש לא נמצא"
      text_body_template: |
        ההודעה שניסית לשלוח בדוא״ל אל %{destination} (עם הכותרת %{former_title}) לא נשלחה, עמך הסליחה.

        התגובה שלך נשלחה מכתובת דוא״ל בלתי ידועה. אם לדעתך מדובר בטעות, מוטב לשלוח מכתובת דוא״ל אחרת או [ליצור קשר עם הסגל](%{base_url}/about).
    email_reject_screened_email:
      title: "מייל נדחה, מייל מסונן"
      subject_template: "[%{email_prefix}] בעיית מייל -- מייל חסום"
      text_body_template: |
        ההודעה שניסית לשלוח בדוא״ל אל %{destination} (עם הכותרת %{former_title}) לא נשלחה, עמך הסליחה.

        התגובה שלך נשלחה מכתובת דוא״ל שנחסמה. אם לדעתך מדובר בטעות, מוטב לשלוח מכתובת דוא״ל אחרת או [ליצור קשר עם הסגל](%{base_url}/about).
    email_reject_not_allowed_email:
      title: "דחיית דוא״ל עקב כתובת אסורה"
      subject_template: "[%{email_prefix}] בעיית מייל -- מייל חסום"
      text_body_template: |
        ההודעה שניסית לשלוח בדוא״ל אל %{destination} (עם הכותרת %{former_title}) לא נשלחה, עמך הסליחה.

        התגובה שלך נשלחה מכתובת דוא״ל שנחסמה. אם לדעתך מדובר בטעות, מוטב לשלוח מכתובת דוא״ל אחרת או [ליצור קשר עם הסגל](%{base_url}/about).
    email_reject_inactive_user:
      title: "מייל נדחה, משתמש לא פעיל"
      subject_template: "[%{email_prefix}] בעיית מייל -- משתמש לא-פעיל"
      text_body_template: |
        הודעת הדוא״ל שלך אל %{destination} (עם הכותרת %{former_title}) לא נשלחה, מחילה.

        החשבון שלך שמקושר לכתובת הדוא״ל הזו לא הופעל. נא להפעיל את החשבון שלך בטרם שליחת הודעות למערכת.
    email_reject_silenced_user:
      title: "דחיית דוא״ל עקב השתקה על משתמש"
      subject_template: "[%{email_prefix}] בעיית דוא״ל -- משתמש מושתק"
      text_body_template: |
        ההודעה שניסית לשלוח בדוא״ל אל %{destination} (עם הכותרת %{former_title}) לא נשלחה, עמך הסליחה.

        החשבון שלך, שמשויך לכתובת הדוא״ל הזו, הושתק.
    email_reject_reply_user_not_matching:
      title: "דחיית מייל משתמש/ת לא מתאימים"
      subject_template: "[%{email_prefix}] בעיית מייל -- נמען לא תואם"
      text_body_template: |
        ההודעה שניסית לשלוח בדוא״ל אל %{destination} (עם הכותרת %{former_title}) לא נשלחה, עמך הסליחה.

        התגובה שלך נשלחה מכתובת שונה מכפי שציפינו, לכן, אין לנו אפשרות לדעת האם מדובר באותו מוען. נא לנסות לשלוח מכתובת דוא״ל אחרת או [ליצור קשר עם הסגל](%{base_url}/about).
    email_reject_empty:
      title: "דוא״ל נדחה, ריק"
      subject_template: "[%{email_prefix}] תקלת דוא״ל -- ללא תוכן"
      text_body_template: |
        אנו מצטערים, אך הודעת הדוא״ל שלך אל %{destination} (עם הכותרת %{former_title}) לא הגיעה ליעדה.

        לא מצאנו תוכן תגובה בהודעה שלך.

        אם קיבלת את ההודעה הזו ו_כן_ כללת תגובה, כדאי לנסות שוב עם עיצוב פשוט יותר.
    email_reject_parsing:
      title: "דוא״ל נדחה, פענוח"
      subject_template: "[%{email_prefix}] תקלת דוא״ל -- תוכן לא זוהה"
      text_body_template: |
        ההודעה שניסית לשלוח בדוא״ל אל %{destination} (עם הכותרת %{former_title}) לא נשלחה, עמך הסליחה.

        לא הצלחנו למצוא את התגובה שלך בהודעה ששלחת. **נא לוודא שהתגובה שלך היא בראש ההודעה** -- אין לנו אפשרות לעבד תגובות ששובצו בגוף ההודעה.
    email_reject_invalid_access:
      title: "דחיית דוא״ל גישה שגויה"
      subject_template: "[%{email_prefix}] בעיית דוא״ל -- גישה שגויה"
      text_body_template: |
        ההודעה שניסית לשלוח בדוא״ל אל %{destination} (עם הכותרת %{former_title}) לא נשלחה, עמך הסליחה.

        לחשבון שלך אין הרשאות מתאימות לפרסם נושאים חדשים בקטגוריה הזו. אם לדעתך מדובר בטעות, מוטב [ליצור קשר עם הסגל](%{base_url}/about).
    email_reject_strangers_not_allowed:
      title: "דחיית מייל זרים לא מורשים"
      subject_template: "[%{email_prefix}] בעיית מייל -- גישה לא נכונה"
      text_body_template: |
        ההודעה שניסית לשלוח בדוא״ל אל %{destination} (עם הכותרת %{former_title}) לא נשלחה, עמך הסליחה.

        הקטגוריה שאליה שלחת את ההודעה הזאת מאפשרת תגובות אך ורק עבור משתמשים עם חשבון שעבר אימות ומכתובות דוא״ל מוכרות. אם לדעתך מדובר בטעות, מוטב [ליצור קשר עם הסגל](%{base_url}/about).
    email_reject_invalid_post:
      title: "דחיית דוא״ל פוסט שגוי"
      subject_template: "[%{email_prefix}] בעיית דוא״ל -- תקלה בפרסום"
      text_body_template: |
        ההודעה שניסית לשלוח בדוא״ל אל %{destination} (עם הכותרת %{former_title}) לא נשלחה, עמך הסליחה.

        חלק מהסיבות האפשריות הן: עיצוב מורכב מדי, הודעה גדולה מדי, הודעה קטנה מדי. נא לנסות שוב או לפרסם דרך האתר אם התקלה נמשכת.
    email_reject_invalid_post_specified:
      title: "דחיית דוא״ל צוין פוסט שגוי"
      subject_template: "[%{email_prefix}] בעיית דוא״ל -- תקלה בפרסום"
      text_body_template: |
        הודעת הדוא״ל שלך אל %{destination} (עם הכותרת %{former_title}) לא עבדה.

        הסיבה:

        %{post_error}

        אם ניתן לתקן את הבעיה, נא לנסות שוב.
      date_invalid: "לא נמצא תאריך יצירת פוסט. האם להודעת הדוא״ל חסרה כותרת תאריך:?"
    email_reject_post_too_short:
      title: "דחיית הודעת דוא״ל עקב פוסט קצר מדי"
      subject_template: "[%{email_prefix}] תקלת דוא״ל -- פוסט קצר מדי"
      text_body_template: |
        ההודעה שניסית לשלוח בדוא״ל אל %{destination} (עם הכותרת %{former_title}) לא נשלחה, עמך הסליחה.

        כדי לקדם שיח עמוק יותר, אסור לשלוח תגובות קצרות. נוכל לבקש ממך להגיב ב־%{count} תווים לפחות? לחלופין, אפשר לסמן פוסט בלייק על ידי שליחת תגובה עם „‎+1”.
    email_reject_invalid_post_action:
      title: "דחיית דוא״ל פעולה שגויה על פוסט"
      subject_template: "[%{email_prefix}] בעיית דוא״ל -- פעולה שגויה על פוסט"
      text_body_template: |
        ההודעה שניסית לשלוח בדוא״ל אל %{destination} (עם הכותרת %{former_title}) לא נשלחה, עמך הסליחה.

        הפעולה על הפוסט אינה מוכרת. נא לנסות שוב, או לפרסם דרך האתר אם התקלה נמשכת.
    email_reject_reply_key:
      title: "דחיית דוא״ל מפתח תגובה"
      subject_template: "[%{email_prefix}] בעיית דוא״ל -- מפתח תגובה לא מוכר"
      text_body_template: |
        ההודעה שניסית לשלוח בדוא״ל אל %{destination} (עם הכותרת %{former_title}) לא נשלחה, עמך הסליחה.

        מפתח התגובה שגוי או לא ידוע, לכן אין לנו אפשרות לפענח על מה ההודעה הזו אמורה להגיב. מוטב [ליצור קשר עם הסגל](%{base_url}/about).
    email_reject_bad_destination_address:
      title: "דחיית דוא״ל כתובת יעד שגויה"
      subject_template: "[%{email_prefix}] בעיית דוא״ל -- כתובת אל: לא מוכרת"
      text_body_template: |
        אנו מתנצלים אך הודעת הדוא״ל שלך אל %{destination} (עם הכותרת %{former_title}) לא הועברה.

        הנה מה אפשר לבדוק:

          - יש לך יותר מכתובת דוא״ל אחת? הגבת מכתובת דוא״ל שונה מזו שהשתמשת בה במקור? תגובות דוא״ל דורשות ממך להשתמש באותה כתובת הדוא״ל כדי להגיב.

          - האם תכנית הדוא״ל שלך השתמשה בכתובת הדוא״ל שב־Reply-To:‎ (להגיב אל) כדי להגיב? לרוע המזל, חלק מתכניות הדוא״ל שולחות בשוגג לכתובת ה־From:‎ (מאת), שלא עבדה.

          - האם כותרת ה־Message-ID (מזהה הודעה) בהודעה התחלפה? ה־Message-ID חייב להיות אחיד ולא להתחלף.

        אפשר להציע עזרה נוספת? ניתן ליצור אתנו קשר דרך פרטי יצירת הקשר בכתובת ‎%{base_url}/about
    email_reject_old_destination:
      title: "דחיית דוא״ל יעד ישן"
      subject_template: "[%{email_prefix}] בעיית דוא״ל -- ניסית להגיב להתראה ישנה"
      text_body_template: |
        ההודעה שניסית לשלוח בדוא״ל אל %{destination} (עם הכותרת %{former_title}) לא נשלחה, עמך הסליחה.

        אנו מקבלים תגובות להתראות מקוריות למשך %{number_of_days} ימים. נא [לבקר בנושא](%{short_url}) כדי להמשיך את הדיון.
    email_reject_topic_not_found:
      title: "דחיית דוא״ל נושא לא נמצא"
      subject_template: "[%{email_prefix}] בעיית דוא״ל -- נושא לא נמצא"
      text_body_template: |
        ההודעה שניסית לשלוח בדוא״ל אל %{destination} (עם הכותרת %{former_title}) לא נשלחה, עמך הסליחה.

        הנושא שבחרת להגיב אליו אינו קיים עוד -- אולי נמחק? אם לדעתך מדובר בשגיאה, מוטב [ליצור קשר עם הסגל](%{base_url}/about).
    email_reject_topic_closed:
      title: "דחיית דוא״ל נושא נסגר"
      subject_template: "[%{email_prefix}] בעיית דוא״ל -- נושא נסגר"
      text_body_template: |
        ההודעה שניסית לשלוח בדוא״ל אל %{destination} (עם הכותרת %{former_title}) לא נשלחה, עמך הסליחה.

        הנושא שבחרת להגיב אליו נסגר, נכון לעכשיו, ולא ניתן להגיב אליו עוד. אם לדעתך מדובר בשגיאה, מוטב [ליצור קשר עם הסגל](%{base_url}/about).
    email_reject_auto_generated:
      title: "דחיית מייל נוצר אוטומטית"
      subject_template: "[%{email_prefix}] בעיית מייל -- תגובה נוצרה אוטומטית"
      text_body_template: |
        ההודעה שניסית לשלוח בדוא״ל אל %{destination} (עם הכותרת %{former_title}) לא נשלחה, עמך הסליחה.

        הודעת הדוא״ל שלך סומנה כ„נוצרה אוטומטית”, משמעות הדבר היא שהיא נוצרה על ידי מחשב באופן אוטומטי במקום בהקלדה של בני אדם, אין לנו אפשרות לקבל הודעות שכאלה. אם לדעתך מדובר בשגיאה, מוטב [ליצור קשר עם הסגל](%{base_url}/about).
    email_reject_unrecognized_error:
      title: "דחיית דוא״ל עקב שגיאה לא ידועה"
      subject_template: "[%{email_prefix}] בעיה עם הדוא״ל -- שגיאה לא מוכרת"
      text_body_template: |
        ההודעה שניסית לשלוח בדוא״ל אל %{destination} (עם הכותרת %{former_title}) לא נשלחה, עמך הסליחה.

        אירעה שגיאה בלתי מוכרת בעת עיבוד הודעת הדוא״ל שלך והיא לא פורסמה. עליך לנסות שוב או [ליצור קשר עם הסגל](%{base_url}/about).
    email_reject_attachment:
      title: "הקובץ המצורף לדוא״ל נדחה"
      subject_template: "[%{email_prefix}] תקלת דוא״ל -- הקובץ המצורף נדחה"
      text_body_template: |
        לרוע המזל, חלק מהקבצים שצירפת להודעת הדוא״ל אל %{destination} (עם הכותרת %{former_title}) נדחו.

        פרטים:
        %{rejected_errors}

        אם לדעתך מדובר בטעות, כדאי [ליצור קשר עם חבר סגל](‎%{base_url}/about).
    email_reject_reply_not_allowed:
      title: "דחיית דוא״ל עקב תגובה אסורה"
      subject_template: "[%{email_prefix}] תקלת דוא״ל -- אין הרשאה להגיב"
      text_body_template: |
        ההודעה שניסית לשלוח בדוא״ל אל %{destination} (עם הכותרת %{former_title}) לא נשלחה, עמך הסליחה.

        אין לך הרשאות להגיב לנושא הזה. אם לדעתך מדובר בטעות, מוטב [ליצור קשר עם הסגל](%{base_url}/about).
    email_reject_reply_to_digest:
      title: "דחיית דוא״ל תגובה לתקציר"
      subject_template: "[%{email_prefix}] תקלת דוא״ל -- תגובה לתקציר"
      text_body_template: |
        מחילה אך הודעות הדוא״ל שלך אל %{destination} (עם הכותרת %{former_title}) לא עברו.

        הגבת להודעת תקציר, שזה לא מקובל.

        אם לדעתך מדובר בשגיאה [נא ליצור קשר עם חבר סגל](%{base_url}/about).
    email_reject_too_many_recipients:
      title: "דחיית דוא״ל יותר מדי נמענים"
      subject_template: "[%{email_prefix}] תקלת דוא״ל -- יותר מדי נמענים"
      text_body_template: |
        מחילה אך הודעות הדוא״ל שלך אל %{destination} (עם הכותרת %{former_title}) לא עברה.

        ניסית לשלוח הודעות ללמעלה מ־%{max_recipients_count} אנשים והמערכת שלנו תייגה את ההודעה שלך כספאם אוטומטית.

        אם לדעתך מדובר בשגיאה [נא ליצור קשר עם חבר סגל](%{base_url}/about).
    email_error_notification:
      title: "התראת בעיית מייל"
      subject_template: "[%{email_prefix}] בעיית מייל -- בעיית אימות POP"
      text_body_template: |
        למרבה הצער התרחשה שגיאת אימות בעת תשאול הודעות דוא״ל משרת ה־POP.

        נא לוודא שהגדרת את הרשאות ה־POP ב[הגדרות האתר](%{base_url}/admin/site_settings/category/email) כראוי.

        אם לחשבון הדוא״ל POP יש מנשק גישה דרך הדפדפן, מוטב להיכנס אליו ולבדוק את ההגדרות שם.
    email_revoked:
      title: "דוא״ל נשלל"
      subject_template: "כתובת הדוא״ל שלך נכונה?"
      text_body_template: |
        לא הצלחנו להגיע אליך דרך דוא״ל, עמך הסליחה. ההודעות האחרונות ששלחנו לך חזרו עקב בעיית שליחה.

        נוכל לבקש ממך לוודא ש[כתובת הדוא״ל שלך](%{base_url}/my/preferences/email) תקינה וזמינה? ייתכן שכדאי לך להוסיף את כתובת הדוא״ל שלנו לספר הכתובות / רשימת אנשי הקשר שלך כדי לשפר את איכות השליחה.
    email_bounced: |
      ההודעה אל %{email} הוחזרה.

      ### פרטים

      ``` text
      %{raw}
      ```
    ignored_users_summary:
      title: "הסף של משתמשים בהתעלמות נחצה"
      subject_template: "משתמש שמתעלמים ממנו משתמשים רבים אחרים"
      text_body_template: |
        https://goo.gl/maps/Zevma6hoBcj225vH8,

        זו הודעה אוטומטית מטעם %{site_name}  כדי ליידע אותך ש־‎@%{username} נכנס לרשימת ההתעלמות של %{ignores_threshold} משתמשים. ייתכן שמדובר במחדל שהולך ומתפתח בקרב קהילתנו.

        מוטב אולי [לסקור את הפוסטים העדכניים ביותר](%{base_url}/u/%{username}/summary) שיצר המשתמש, ואולי גם משתמשים אחרים ש[דוח המשתמשים שבהתעלמות](%{base_url}/admin/reports/top_ignored_users).

        להנחיות נוספות, נא לפנות אל [הנחיות הקהילה](%{base_url}/guidelines) שלנו.
    too_many_spam_flags:
      title: "יותר מידי דיגלי ספאם"
      subject_template: "חשבון חדש בהשהיה"
      text_body_template: |
        שלום,

        זו הודעה אוטומטית מהאתר %{site_name} כדי ליידע אותך שהפוסטים שלך הוסתרו באופן זמני כיוון שסומנו בדגל על ידי הקהילה.

        ליתר בטחון, החשבון החדש שלך הושתק ולא תהיה לך אפשרות להגיב או ליצור נושאים עד שחבר סגל יוכל לסקור את החשבון שלך. אנו מתנצלים על חוסר הנעימות.

        להנחיות נוספות, נא לפנות אל [הנחיות הקהילה](%{base_url}/guidelines) שלנו.
    too_many_tl3_flags:
      title: "יותר מדי דגלים מדרגת אמון 3"
      subject_template: "חשבון חדש בהשהיה"
      text_body_template: |
        שלום,

        זו הודעה אוטומטית מהאתר %{site_name} כדי ליידע אותך שהחשבון שלך הושהה עקב סימוני דגל רבים על ידי הקהילה.

        ליתר בטחון, החשבון החדש שלך הושתק ולא תהיה לך אפשרות להגיב או ליצור נושאים עד שחבר סגל יוכל לסקור את החשבון שלך. אנו מתנצלים על חוסר הנעימות.

        להנחיות נוספות, נא לפנות אל [הנחיות הקהילה](%{base_url}/guidelines) שלנו.
    silenced_by_staff:
      title: "השתקה מצד הסגל"
      subject_template: "חשבון בהשהיה זמנית"
      text_body_template: |
        שלום,

        זו הודעה אוטומטית מאת %{site_name} כדי ליידע אותך שהחשבון שלך הושהה באופן זמני מטעמי משנה זהירות.

        עדיין מותר לך לעיין באתר, אך לא לענות או ליצור נושאים עד ש[חבר סגל](%{base_url}/about) יסקור את הפוסטים האחרונים שלך. אנו מתנצלים על אי הנוחות.

        להנחיות נוספות, נא לפנות ל[הנחיות הקהילה](%{base_url}/guidelines).
    user_automatically_silenced:
      title: "משתמש הושתק אוטומטית"
      subject_template: "המשתמש החדש %{username} הושתק עקב סימוני דגל מצד הקהילה"
      text_body_template: |
        זו הודעה אוטומטית.

        המשתמש החדש [%{username}](%{user_url}) הושתק אוטומטית כיוון שמספר משתמשים סימנו את הפוסט/ים של %{username} בדגל.

        נא [לסקור את הסימונים](%{base_url}/review). אם ההשתקה של %{username} אינה מוצדקת, יש ללחוץ על כפתור ביטול ההשתקה ב[עמוד הניהול עבור המשתמש הזה](%{user_url}).

        ניתן לשנות את הסף הזה בעזרת שינוי `silence_new_user` (השתקת משתמשים חדשים) בהגדרות האתר.
    spam_post_blocked:
      title: "פוסט ספאם נחסם"
      subject_template: "עקב קישורים חוזרים ונשנים המשתמש החדש %{username} נחסם"
      text_body_template: |
        זוהי הודעה אוטומטית.

        המשתמש החדש [%{username}](%{user_url}) ניסה ליצור מספר פוסטים עם קישורים אל %{domains}, אבל הפוסטים האלו נחסמו כדי למנוע ספאם. המשתמש עדיין יכול ליצור פוסטים חדשים שאינם מקשרים אל %{domains}.

        נא [לסקור את המשתמש](%{user_url}).

        ניתן לכוון זאת בהגדרות האתר `newuser_spam_host_threshold` (סף ספאם מארח למשתמש חדש) ו־`allowed_spam_host_domains` (שמות מתחם מורשים לספאם). מוטב להוסיף את %{domains} לרשימת ההיתר אם אין סיבה לחסום אותם.
    unsilenced:
      title: "השתקה בוטלה"
      subject_template: "החשבון כבר לא מושהה"
      text_body_template: |
        שלום,

        זו הודעה אוטומטית מאת %{site_name} כדי ליידע אותך שהחשבון שלך כבר לא מושהה לאחר סקירת הסגל.

        מעתה מותר לך ליצור תגובות ונושאים כבעבר. תודה על סבלנותך.
    pending_users_reminder:
      title: "תזכורת משתמשים ממתינים"
      subject_template:
        one: "משתמש %{count} ממתין לאישורכם"
        two: "%{count} משתמשים ממתינים לאישורכם"
        many: "%{count} משתמשים ממתינים לאישורכם"
        other: "%{count} משתמשים ממתינים לאישורכם"
      text_body_template: |
        ישנן הרשמות של משתמשים חדשים שממתינות לאישור (או דחייה) לפני שיתאפשר להם לגשת לפורום זה.

        [נא לסקור אותם](%{base_url}/review).
    download_remote_images_disabled:
      title: "הורדת תמונות מרוחקות מושבתת"
      subject_template: "הורדת תמונות מרוחקות מושבתת"
      text_body_template: "האפשרות \"הורדת תמונות מרוחקות\" נוטרלה בגלל שכל שטח האכסון שמוקצה ל\"תמונות שהורדו מרחוק\" נוצל."
    new_user_of_the_month:
      title: "אתם המשתמשים החדשים של החודש!"
      subject_template: "אתם המשתמשים החדשים של החודש!"
      text_body_template: |
        ברכותינו, זכית בפרס **המשתמש החדש לחודש %{month_year}**. :trophy:

        פרס זה מוענק לשני משתמשים חדשים כל חודש והוא יהיה זמין ב[עמוד העיטורים](%{url}).

        במהרה הפכת לחלק משמעותי מהקהילה שלנו. תודה על הצטרפותך ומעודדים אותך להמשיך בעשייתך הפורה!
    queued_posts_reminder:
      title: "תזכורת פוסטים בתור"
      subject_template:
        one: "פוסט ממתין לסקירה"
        two: "2 פוסטים ממתינים לסקירה"
        many: "%{count} פוסטים ממתינים לסקירה"
        other: "%{count} פוסטים ממתינים לסקירה"
      text_body_template: |
        שלום,

        פוסטים של משתמשים חדשים הושהו לצורך בדיקה והם כרגע ממתינים לסקירה. [ניתן לאשר או לדחות אותם כאן](%{base_url}/review?type=ReviewableQueuedPost)
  unsubscribe_link: |
    כדי להפסיק את הודעות הדוא״ל האלו, יש [ללחוץ כאן](%{unsubscribe_url}).
  unsubscribe_link_and_mail: |
    כדי להפסיק את הודעות הדוא״ל האלו, יש [ללחוץ כאן](%{unsubscribe_url}).
  unsubscribe_mailing_list: |
    קיבלת את ההודעה הזאת כיוון שהפעלת מצב רשימת תפוצה.

    כדי לבטל את המינוי על ההודעות האלו, יש [ללחוץ כאן](%{unsubscribe_url}).
  subject_re: "תגובה: "
  subject_pm: "[PM] "
  email_from: "%{user_name} דרך %{site_name}"
  email_from_without_site: "%{group_name}"
  user_notifications:
    previous_discussion: "תגובות קודמות"
    reached_limit:
      one: "לתשומת לבך: אנו שולחים הודעת דוא״ל %{count} בכל יום לכל היותר. מומלץ לבדוק באתר אם יש כאלו שהוחזקו."
      two: "לתשומת לבך: אנו שולחים %{count} הודעות דוא״ל בכל יום לכל היותר. מומלץ לבדוק באתר אם יש כאלו שהוחזקו. דרך אגב, תודה על הפופולריות שלך!"
      many: "לתשומת לבך: אנו שולחים %{count} הודעות דוא״ל בכל יום לכל היותר. מומלץ לבדוק באתר אם יש כאלו שהוחזקו. דרך אגב, תודה על הפופולריות שלך!"
      other: "לתשומת לבך: אנו שולחים %{count} הודעות דוא״ל בכל יום לכל היותר. מומלץ לבדוק באתר אם יש כאלו שהוחזקו. דרך אגב, תודה על הפופולריות שלך!"
    in_reply_to: "בתגובה ל"
    reply_by_email: "[בקרו בנושא](%{base_url}%{url}) או ענו למייל זה כדי להגיב."
    reply_by_email_pm: "יש [לבקר בהודעה](%{base_url}%{url}) או להשיב להודעת דוא״ל זו כדי להגיב אל %{participants}."
    only_reply_by_email: "השיבו למייל זה כדי לענות."
    only_reply_by_email_pm: "יש להשיב להודעה הזאת כדי להגיב אל %{participants}."
    visit_link_to_respond: "[בקרו בנושא](%{base_url}%{url}) כדי לענות."
    visit_link_to_respond_pm: "יש [לבקר בהודעה](%{base_url}%{url}) כדי להגיב אל %{participants}."
    reply_above_line: "## נא להקליד את התגובה שלך מעל לשורה הזאת. ##"
    posted_by: "פורסם על ידי %{username} ב %{post_date}"
    pm_participants: "משתתפים: %{participants}"
    more_pm_participants:
      one: "%{participants} ועוד %{count}"
      two: "%{participants} ועוד %{count}"
      many: "%{participants} ועוד %{count}"
      other: "%{participants} ועוד %{count}"
    invited_group_to_private_message_body: "הקבוצה  @%{group_name} הוזמנה להתכתבות על ידי %{username} \n\n> **[%{topic_title}](%{topic_url})**\n>\n> %{topic_excerpt}\n\nבאתר\n\n> %{site_title} -- %{site_description}\n\nכדי להצטרף להודעה יש ללחוץ על הקישור שלהלן:\n\n%{topic_url}\n"
    invited_to_private_message_body: |
      הוזמנת להתכתב על ידי%{username}

      > **[%{topic_title}](%{topic_url})**
      >
      > %{topic_excerpt}

      באתר

      > %{site_title} -- %{site_description}

      כדי להצטרף להודעה יש ללחוץ על הקישור שלהלן:

      %{topic_url}
    invited_to_topic_body: |
      הוזמנת לדיון על ידי %{username}

      > **[%{topic_title}](%{topic_url})**
      >
      > %{topic_excerpt}

      באתר

      > %{site_title} -- %{site_description}

      כדי להצטרף לדיון יש ללחוץ על הקישור שלהלן:

      %{topic_url}
    user_invited_to_private_message_pm_group:
      title: "משתמש הזמין קבוצה להודעה פרטית"
      subject_template: "[%{email_prefix}] ‎@%{group_name}‎ הוזמנה להודעה ‚%{topic_title}’ על ידי %{username}"
      text_body_template: |
        %{header_instructions}

        %{message}

        %{respond_instructions}
    user_invited_to_private_message_pm:
      title: "משתמש/ת הוזמן/ה להודעה פרטית"
      subject_template: "[%{email_prefix}] %{username} הזמין אותך להודעה '%{topic_title}'"
      text_body_template: |
        %{header_instructions}

        %{message}

        %{respond_instructions}
    user_invited_to_private_message_pm_staged:
      title: "משתמש/ת הוזמן/ה להודעה פרטית מבוימת"
      subject_template: "הוזמנת לדיון '%{topic_title}' על ידי [%{email_prefix}] %{username}"
      text_body_template: |
        %{header_instructions}

        %{message}

        %{respond_instructions}
    user_invited_to_topic:
      title: "משתמש/ת הוזמן/ה לנושא"
      subject_template: "הוזמנת לדיון שכותרתו '%{topic_title}' על ידי [%{email_prefix}] %{username}"
      text_body_template: |
        %{header_instructions}

        %{message}

        %{respond_instructions}
    user_replied:
      title: "משתמש/ת הגיב"
      subject_template: "[%{email_prefix}] %{topic_title}"
      text_body_template: |
        %{header_instructions}

        %{message}

        %{context}

        %{respond_instructions}
    user_replied_pm:
      title: "משתמש/ת הגיב/ה בהודעה פרטית"
      subject_template: "[%{email_prefix}] [PM] %{topic_title}"
      text_body_template: |
        %{header_instructions}

        %{message}

        %{context}

        %{respond_instructions}
    user_quoted:
      title: "משתמש/ת צוטט/ה"
      subject_template: "[%{email_prefix}] %{topic_title}"
      text_body_template: |
        %{header_instructions}

        %{message}

        %{context}

        %{respond_instructions}
    user_linked:
      title: "משתמש/ת קושר/ה"
      subject_template: "[%{email_prefix}] %{topic_title}"
      text_body_template: |
        %{header_instructions}

        %{message}

        %{context}

        %{respond_instructions}
    user_mentioned:
      title: "משתמש/ת הוזכר/ה"
      subject_template: "[%{email_prefix}] %{topic_title}"
      text_body_template: |
        %{header_instructions}

        %{message}

        %{context}

        %{respond_instructions}
    user_mentioned_pm:
      title: "משתמש אזכר הודעה פרטית"
      subject_template: "[%{email_prefix}] [PM] %{topic_title}"
      text_body_template: |
        %{header_instructions}

        %{message}

        %{context}

        %{respond_instructions}
    user_group_mentioned:
      title: "קבוצת משתמשים הוזכרה"
      subject_template: "[%{email_prefix}] %{topic_title}"
      text_body_template: |
        %{header_instructions}

        %{message}

        %{context}

        %{respond_instructions}
    user_group_mentioned_pm:
      title: "קבוצת משתמשים שהוזכרה בהודעה פרטית"
      subject_template: "[%{email_prefix}] [PM] %{topic_title}"
      text_body_template: |
        %{header_instructions}

        %{message}

        %{context}

        %{respond_instructions}
    user_group_mentioned_pm_group:
      title: "קבוצת משתמשים שהוזכרה בהודעה פרטית"
      subject_template: "[%{email_prefix}] [PM] %{topic_title}"
      text_body_template: |
        %{header_instructions}

        %{message}

        %{context}

        %{respond_instructions}
    user_posted:
      title: "משתמש/ה פרסם/ה"
      subject_template: "[%{email_prefix}] %{topic_title}"
      text_body_template: |
        %{header_instructions}

        %{message}

        %{context}

        %{respond_instructions}
    user_watching_category_or_tag:
      title: "משתמש שעוקב אחר קטגוריה או תגית"
      subject_template: "[%{email_prefix}] %{topic_title}"
      text_body_template: |
        %{header_instructions}

        %{message}

        %{context}

        %{respond_instructions}
    user_watching_first_post:
      title: "משתמש/ת צופה בפוסט ראשון"
      subject_template: "[%{email_prefix}] %{topic_title}"
      text_body_template: |
        %{header_instructions}

        %{message}

        %{context}

        %{respond_instructions}
    user_posted_pm:
      title: "משתמש/ת פרסם/ה הודעה פרטית"
      subject_template: "[%{email_prefix}] [PM] %{topic_title}"
      text_body_template: |
        %{header_instructions}

        %{message}

        %{context}

        %{respond_instructions}
    user_posted_pm_staged:
      title: "משתמש/ת פרסם/ה הודעה פרטית מבוימת"
      subject_template: "%{optional_re}%{topic_title}"
      text_body_template: |2

        %{message}
    account_suspended:
      title: "חשבון מושעה"
      subject_template: "[%{email_prefix}] חשבונך הושעה"
      text_body_template: |
        הושעית מהפורום עד %{suspended_till}.

        סיבה - %{reason}
    account_suspended_forever:
      title: "חשבון מושעה"
      subject_template: "[%{email_prefix}] חשבונך הושעה"
      text_body_template: |
        הושעית מהפורום.

        הסיבה - %{reason}
    account_silenced:
      title: "חשבון מושתק"
      subject_template: "[%{email_prefix}] חשבונך הושתק"
      text_body_template: |
        הושתקת בפורום עד %{silenced_till}.

        סיבה - %{reason}
    account_silenced_forever:
      title: "חשבון מושתק"
      subject_template: "[%{email_prefix}] חשבונך הושתק"
      text_body_template: |
        הושתקת בפורום.

        הסיבה - %{reason}
    account_exists:
      title: "החשבון כבר קיים"
      subject_template: "[%{email_prefix}] החשבון כבר קיים"
      text_body_template: |
        הרגע ניסית ליצור חשבון אצל %{site_name}, או שניסית לשנות כתובת דוא״ל של חשבון לכדי %{email}. למרות שכבר יש חשבון עם הכתובת %{email}.

        אם שכחת את הססמה שלך, ניתן [לאפס אותה כעת](%{base_url}/password-reset).

        אם לא ניסית ליצור חשבון עבור %{email} או לשנות את כתובת הדוא״ל, אל חשש – אפשר להתעלם מההודעה הזו לחלוטין.

        אם צצות לך שאלות, ניתן [ליצור קשר עם הסגל הידידותי שלנו](%{base_url}/about).
    account_second_factor_disabled:
      title: "אימות דו־שלבי מושבת"
      subject_template: "[%{email_prefix}] אימות דו־שלבי מושבת"
      text_body_template: |
        אימות דו־שלבי הושבת לחשבונך אצל %{site_name}. מעתה יתאפשר לך להיכנס עם ססמתך בלבד, לא נדרש אף קוד אימות נוסף.

        אם לא בחרת להשבית אימות דו־שלבי, יתכן שחשבונך הושחת.

        אם צצות לך שאלות, ניתן [ליצור קשר עם הסגל הידידותי שלנו](%{base_url}/about).
    digest:
      why: "סיכום קצר של %{site_link} מאז ביקורך האחרון ב-%{last_seen_at}"
      since_last_visit: "מאז ביקורכם האחרון"
      new_topics: "נושאים חדשים"
      unread_notifications: "התראות שלא נקראו"
      unread_high_priority: "הודעות בדחיפות גבוהה שלא נקראו"
      liked_received: "לייקים שהתקבלו"
      new_users: "משתמשים חדשים"
      popular_topics: "נושאים פופולאריים"
      join_the_discussion: "קראו עוד"
      popular_posts: "פוסטים פופולאריים"
      more_new: "חדש בשבילך"
      subject_template: "[%{email_prefix}] סיכום"
      unsubscribe: "סיכום זה נשלח ממערכת %{site_link} כאשר לא נרשמת פעילות במשך זה מה. ניתן לשנות את %{email_preferences_link} או %{unsubscribe_link} כדי לבטל את המינוי. "
      your_email_settings: "הגדרות הדוא״ל שלך"
      click_here: "ללחוץ כאן"
      from: "%{site_name}"
      preheader: "סיכום קצר מאז ביקורכם האחרון ב-%{last_seen_at}"
    forgot_password:
      title: "שכח/ה סיסמה"
      subject_template: "[%{email_prefix}] איפוס סיסמה"
      text_body_template: |
        התקבלה בקשה לאפס את הסיסמה שלך באתר [%{site_name}](%{base_url}).

        אם לא מדובר בך, ניתן פשוט להתעלם מהודעה זו.

        יש ללחוץ על הקישור הבא כדי לבחור סיסמה חדשה:
        %{base_url}/u/password-reset/%{email_token}
    email_login:
      title: "כניסה דרך קישור"
      subject_template: "[%{email_prefix}] כניסה דרך קישור"
      text_body_template: |
        להלן קישור הכניסה שלך אל [%{site_name}](%{base_url}).

        אם לא ביקשת את הקישור הזה, אפשר להתעלם ממנו ללא כל חשש.

        יש ללחוץ על הקישור הבא כדי להיכנס:
        ‎%{base_url}/session/email-login/%{email_token}‎
    set_password:
      title: "קביעת סיסמה"
      subject_template: "[%{email_prefix}] קביעת סיסמה"
      text_body_template: |
        מישהו ביקש להוסיף סיסמה לחשבון שלך ב־[%{site_name}](%{base_url}). לחלופין, אפשר להיכנס דרך כל שירות מקוון נתמך (Google, פייסבוק, וכד׳) שמקושר עם כתובת דוא״ל זו.

        אם לא יזמת בקשה שכזאת, ניתן פשוט להתעלם מהודעה זו.

        לחיצה על הקישור הבא תאפשר לך לבחור סיסמה:
        %{base_url}/u/password-reset/%{email_token}
    admin_login:
      title: "כניסת הנהלה"
      subject_template: "[%{email_prefix}] כניסה"
      text_body_template: |
        התקבלה בקשה להיכנס לחשבון שלך אצל [%{site_name}](%{base_url}).

        אם הבקשה הזאת לא בוצעה על ידיך, אפשר להתעלם מההודעה הזאת.

        יש ללחוץ על הקישור הבא כדי להיכנס:
        %{base_url}/session/email-login/%{email_token}
    account_created:
      title: "חשבון נוצר"
      subject_template: "[%{email_prefix}] החשבון החדש שלך"
      text_body_template: |
        חשבון חדש נוצר עבורך באתר %{site_name}

        יש ללחוץ על הקישור הבא כדי לבחור סיסמה לחשבון החדש שלך:
        %{base_url}/u/password-reset/%{email_token}
    confirm_new_email:
      title: "אישור דוא״ל חדש"
      subject_template: "[%{email_prefix}] נא לאשר את כתובת הדוא״ל החדשה שלך"
      text_body_template: |
        לחיצה על הקישור %{site_name} תאשר את כתובת הדוא״ל החדשה שלך:

        ‎%{base_url}/u/confirm-new-email/%{email_token}

        אם לא ביקשת לערוך שינוי שכזה, נא ליצור קשר עם [הנהלת האתר](%{base_url}/about).
    confirm_new_email_via_admin:
      title: "אישור כתובת דוא״ל חדשה"
      subject_template: "[%{email_prefix}] אישור כתובת הדוא״ל החדשה שלך"
      text_body_template: |
        לחיצה על הקישור %{site_name} תאשר את כתובת הדוא״ל החדשה שלך:

        ‎%{base_url}/u/confirm-new-email/%{email_token}

        החלפת כתובת הדוא״ל הוגשה על ידי הנהלת האתר. אם לא ביקשת לערוך שינוי שכזה, נא ליצור קשר עם [הנהלת האתר](%{base_url}/about).
    confirm_old_email:
      title: "אישור דוא״ל ישן"
      subject_template: "[%{email_prefix}] נא לאשר את כתובת הדוא״ל הנוכחית שלך"
      text_body_template: |
        לפני שנוכל להחליף את כתובת הדוא״ל שלך, עלינו לאשר שיש לך שליטה
        בחשבון הדוא״ל הנוכחי. לאחר השלמת השלב הזה, נבקש ממך לאשר
        את כתובת הדוא״ל החדשה.

        ניתן לאשר את כתובת הדוא״ל הנוכחית שלך לגישה לאתר %{site_name} בלחיצה על הקישור הבא:

        %{base_url}/u/confirm-old-email/%{email_token}
    confirm_old_email_add:
      title: "אישור דוא״ל ישן (הוספה)"
      subject_template: "[%{email_prefix}] נא לאשר את כתובת הדוא״ל הנוכחית שלך"
      text_body_template: |
        לפני שיתאפשר לנו להוסיף כתובת דוא״ל חדשה, עלינו לאמת את שליטתך על כתובת הדוא״ל
        הנוכחית. לאחר השלמת השלב הזה, נבקש ממך לאשר את כתובת הדוא״ל החדשה.

        ניתן לאשר את כתובת הדוא״ל הנוכחית עבור %{site_name} בלחיצה על הקישור הבא:

        %{base_url}/u/confirm-old-email/%{email_token}
    notify_old_email:
      title: "התראת דוא״ל ישן"
      subject_template: "[%{email_prefix}] כתובת הדוא״ל שלך הוחלפה"
      text_body_template: |
        זוהי הודעה אוטומטית כדי ליידע אותך שכתובת הדוא״ל שלך עבור %{site_name} הוחלפה. אם זה נעשה בטעות, נא ליצור קשר עם הנהלת האתר.

        כתובת הדוא״ל שלך שונתה לכדי:

        %{new_email}
    notify_old_email_add:
      title: "הודעה לכתובת הדוא״ל הקודמת (הוספה)"
      subject_template: "[%{email_prefix}] נוספה כתובת דוא״ל חדשה"
      text_body_template: |
        זו הודעה אוטומטית שנועדה ליידע אותך שנוספה כתובת דוא״ל עבור %{site_name}.
         אם זה נעשה בטעות, נא ליצור קשר עם הנהלת האתר.

        כתובת הדוא״ל שנוספה לחשבונך היא:

        %{new_email}
    signup_after_approval:
      title: "הרשמה אחרי אישור"
      subject_template: "אושרתם באתר %{site_name}!"
      text_body_template: |
        ברוך בואך אל %{site_name}!

        חבר סגל אישר את החשבון שלך אצל %{site_name}.

        מעתה יתאפשר לך לגשת לחשבון החדש שלך על ידי כניסה אליו בכתובת:
        %{base_url}

        אם אין אפשרות ללחוץ על הקישור שלהלן, כדאי לנסות להעתיק ולהדביק אותו לסרגל הכתובות של הדפדפן.

        %{new_user_tips}

        אנו דוגלים ב[התנהלות קהילתית מתורבתת](%{base_url}/guidelines) בכל עת.

        השתתפות מהנה!
    signup_after_reject:
      title: "הרשמה לאחר דחייה"
      subject_template: "נדחית מהאתר %{site_name}"
      text_body_template: |
        מישהו מחברי הסגל דחה את החשבון שלך באתר %{site_name}.

        %{reject_reason}
    signup:
      title: "הרשמה"
      subject_template: "[%{email_prefix}] אשרו את חשבונכם החדש"
      text_body_template: |
        ברוך בואך אל %{site_name}!

        יש ללחוץ על הקישור הבא כדי לאשר ולהפעיל את החשבון החדש שלך:
        %{base_url}/u/activate-account/%{email_token}

        אם הקישור למעלה אינו לחיץ, כדאי לנסות להעתיק ולהדביק אותו בשורת הכתובת של הדפדפן שלך.
    activation_reminder:
      title: "תזכורת הפעלה"
      subject_template: "[%{email_prefix}] תזכורת לאשר את החשבון שלך"
      text_body_template: |
        ברוך בואך אל %{site_name}!

        זו היא תזכורת ידידותית להפעלת החשבון שלך.

        יש ללחוץ על הקישור להלן כדי לאשר ולהפעיל את החשבון החדש שלך:
        ‎%{base_url}/u/activate-account/%{email_token}‎

        אם הקישור שלהלן אינו זמין ללחיצה, מוטב לנסות להעתיק ולהדביק אותו לסרגל הכתובות של הדפדפן שלך.
    suspicious_login:
      title: "התראת כניסה חדשה"
      subject_template: "[%{site_name}] כניסה חדשה מ%{location}"
      text_body_template: |
        שלום,

        שמנו לב שנכנסת ממכשיר או ממיקום שאינו אופייני לך. זאת הייתה פעילות שלך?

         - מיקום: %{location} (%{client_ip})
         - דפדפן: %{browser}
         - מכשיר: %{device} – %{os}

        אם זאת הייתה פעילות שלך, נהדר! לא צריך לעשות שום דבר.

        אם לא מדובר בפעולות מטעמך, אנא [לסקור את ההפעלות הנוכחיות שלך](%{base_url}/my/preferences/security) לצד שיקול בכובד ראש להחלפת הסיסמה שלך.
    post_approved:
      title: "הפוסט שלך אושר"
      subject_template: "[%{site_name}] הפוסט שלך אושר"
      text_body_template: |
        שלום,

        זו הודעה אוטומטית מהאתר %{site_name} שנשלחה כדי להודיע לך ש[ההודעה שלך] (%{base_url}%{post_url}) אושרה.
  page_forbidden:
    title: "אופס! זה עמוד פרטי."
  site_setting_missing: "יש להגדיר את ההגדרה `%{name}` באתר."
  page_not_found:
    page_title: "העמוד לא נמצא"
    title: "אופס! הדף לא קיים או שהוא פרטי."
    popular_topics: "פופלארי"
    recent_topics: "לאחרונה"
    see_more: "עוד"
    search_title: "חיפוש באתר זה"
    search_button: "חיפוש"
  offline:
    title: "לא ניתן לטעון את היישום"
    offline_page_message: "נראה כאילו אין לך תקשורת לאינטרנט! נא לבדוק את חיבור הרשת שלך ולנסות שוב."
  login_required:
    welcome_message: "# [ברוך בואך אל %{title}](#welcome)"
  upload:
    edit_reason: "עותקים מקומיים של תמונות שהורדו"
    unauthorized: "הקובץ שמועמד להעלאה אינו מורשה (סיומות מורשות: %{authorized_extensions}), עמך הסליחה."
    pasted_image_filename: "תמונה שהודבקה"
    store_failure: "נכשלה שמירת העלאה #%{upload_id} עבור משתמש #%{user_id}."
    file_missing: "סליחה, עליך לספק קובץ להעלות."
    empty: "הקובץ שסיפקת ריק, עמך הסליחה."
    failed: "ההעלאה שלך נכשלה, נא לנסות שוב, עמך הסליחה."
    png_to_jpg_conversion_failure_message: "אירעה שגיאה בעת המרה מ־PNG ל־JPG."
    optimize_failure_message: "אירעה שגיאה בעת מיטוב התמונה שהועלתה."
    download_failure: "הורדת הקובץ מהספק החיצוני נכשלה."
    size_mismatch_failure: "גודל הקובץ שנשלח ל־S3 לא תואם לגודל המיועד למשלוח כלפי חוץ. %{additional_detail}"
    create_multipart_failure: "יצירת העלאה מרובת חלקים באחסון החיצוני נכשלה."
    abort_multipart_failure: "ביטול העלאה מרובת חלקים באחסון החיצוני נכשל."
    complete_multipart_failure: "השלמת העלאה מרובת חלקים באחסון החיצוני נכשלה."
    external_upload_not_found: "ההעלאה לא נמצאה באחסון החיצוני. %{additional_detail}"
    checksum_mismatch_failure: "בדיקת התקינות של הקובץ שהעלית שגויה. יכול להיות שתוכן הקובץ השתנה במהלך ההעלאה. נא לנסות שוב."
    cannot_promote_failure: "לא ניתן להשלים את ההעלאה, יתכן שהיא כבר הושלמה או נכשלה בעבר."
    size_zero_failure: "נראה שמשהו השתבש, הקובץ שניסית להעלות הוא בגודל 0 בתים. נא לנסות שוב, עמך הסליחה."
    attachments:
      too_large: "מצטערים, הקובץ שאתם מנסים להעלות גדול מידי (הגודל המקסימלי המותר הוא %{max_size_kb}KB)."
      too_large_humanized: "הקובץ המועמד לשליחה גדול מדי (הגודל המרבי המותר הוא %{max_size}), עמך הסליחה."
    images:
      too_large: "סליחה, אך התמונה שאתם מנסים להעלות גדולה מידי. (הגודל המקסימלי הוא %{max_size_kb}KB), אנא שנו את הגודל ונסו שנית."
      too_large_humanized: "התמונה המועמדת לשליחה גדולה מדי (הגודל המרבי הוא %{max_size}), נא לשנות את הגודל ולנסות שוב."
      larger_than_x_megapixels: "מצטערים, התמונה שאתם מנסים להעלות היא גדולמה מידי (הגודל המירבי הוא %{max_image_megapixels}-מגה-פיקסלים), אנא שנו את גודלה ונסו שוב."
      size_not_found: "מצטערים, אבל לא יכולנו לקבוע את גודל התמונה. אולי יש בעיה טכנית בתמונה?"
    placeholders:
      too_large: "(תמונה שגודלה חורג מ־%{max_size_kb} ק״ב)"
      too_large_humanized: "(גודל התמונה חורג מ־%{max_size})"
  avatar:
    missing: "מצטערים, אנחנו לא יכולים למצוא אף דמות שמקושרת לכתובת מייל זו. תוכלו להעלות זאת שוב?"
  flag_reason:
    sockpuppet: "משתמש חדש יצר נושא, ומשתמש חדש אחר מאותה כתובת IP (%{ip_address}) ענו להם. ראו את הגדרת האתר <a href='%{base_path}/admin/site_settings/category/spam'>`flag_sockpuppets`</a>."
    spam_hosts: "משתמש חדש זה ניסה ליצור מספר פוסטים עם קישורים לאותו שם המתחם. כל הפוסטים מאת המשתמש הזה שכוללים קישורים דורשים סקירה. יש לעיין בהגדרת האתר <a href='%{base_path}/admin/site_settings/category/spam'>`newuser_spam_host_threshold`</a> (סף ספאם מארח למשתמש חדש)."
  skipped_email_log:
    exceeded_emails_limit: "נחצה max_emails_per_day_per_user"
    exceeded_bounces_limit: "נחצה bounce_score_threshold"
    mailing_list_no_echo_mode: "התראות רשימת תפוצה ינוטרלו עבור הפוסטים של המשתמש עצמו"
    user_email_no_user: "לא נמצא משתמש/ת עם מזהה %{user_id}"
    user_email_post_not_found: "לא נמצא פוסט עם מזהה %{post_id}"
    user_email_anonymous_user: "המשתמש אלמוני"
    user_email_user_suspended_not_pm: "המשתמש מושהה, לא הודעה"
    user_email_seen_recently: "המשתמש נראה לאחרונה"
    user_email_notification_already_read: "ההתראה שעבורה נשלחה הודעה זו כבר נקראה"
    user_email_notification_topic_nil: "post.topic הוא nil"
    user_email_post_user_deleted: "המשתמש של פוסט זה נמחק."
    user_email_post_deleted: "הפוסט נמחק על ידי הכותב שלו"
    user_email_user_suspended: "המשתמש הושעה"
    user_email_already_read: "המשתמש כבר קרא פוסט זה"
    user_email_access_denied: "למשתמש אין הרשאה לצפות בפוסט הזה"
    user_email_no_email: "לא משויכת כתובת דוא״ל למזהה המשתמש %{user_id}"
    sender_message_blank: "ההודעה ריקה"
    sender_message_to_blank: "message.to ריק"
    sender_text_part_body_blank: "text_part.body ריק"
    sender_body_blank: "גוף ריק"
    sender_post_deleted: "פוסט נמחק"
    sender_message_to_invalid: "כתובת דוא״ל הנמען שגויה"
    sender_topic_deleted: "נושא נמחק"
    group_smtp_post_deleted: "פוסט נמחק"
    group_smtp_topic_deleted: "נושא נמחק"
    group_smtp_disabled_for_group: "smtp הושבת עבור הקבוצה"
  color_schemes:
    base_theme_name: "בסיס"
    light: "בהיר"
    dark: "כהה"
    neutral: "נייטרלי"
    grey_amber: "ענבר אפור"
    shades_of_blue: "גווני כחול"
    latte: "לאטה"
    summer: "קיץ"
    dark_rose: "ורד כהה"
    wcag: "נגיש בהיר"
    wcag_theme_name: "נגיש בהיר"
    dracula: "דרקולה"
    dracula_theme_name: "דרקולה"
    solarized_light: "חשיפה בהירה לשמש"
    solarized_light_theme_name: "חשיפה בהירה לשמש"
    solarized_dark: "חשיפה כהה לשמש"
    solarized_dark_theme_name: "חשיפה כהה לשמש"
    wcag_dark: "נגיש כהה"
    wcag_dark_theme_name: "נגיש כהה"
    default_theme_name: "ברירת מחדל"
    light_theme_name: "בהיר"
    dark_theme_name: "כהה"
    neutral_theme_name: "נייטרלי"
    grey_amber_theme_name: "ענבר אפור"
    shades_of_blue_theme_name: "גווני כחול"
    latte_theme_name: "לאטה"
    summer_theme_name: "קיץ"
    dark_rose_theme_name: "ורד כהה"
  edit_this_page: "עריכת עמוד זה"
  csv_export:
    boolean_yes: "כן"
    boolean_no: "לא"
    rate_limit_error: "ניתן להוריד פוסטים פעם ביום, אנא נסו שוב מחר."
  static_topic_first_reply: |
    עריכת הפוסט הראשון בנושא משנה את התכנים של העמוד %{page_name}.
  guidelines_topic:
    title: "שאלות נפוצות / הנחיות"
    body: |
      <a name="civilized"></a>

      ## [זה הוא מקום מתורבת להתדיינות ציבורית](#civilized)

      הצורה בה ראוי לכבד פורום דינה כדין התנהגות בפארק ציבורי. גם אנחנו משאב ציבורי משותף &mdash; מקום לחלוק בו מיומנויות, ידע ותחומי עניין דרך שיח מתמשך.

      כללים אלו אינם מהירים ונוקשים. אלו בסך הכול הנחיות לסיוע בשיפוט האנושי בנוגע לקהילה שלנו ולשמור עלינו כעל מקום נקי ונעים להתדיינות ציבורית מתורבתת.

      <a name="improve"></a>

      ## [שיפור השיח](#improve)

      מזמינים כל אחד ואחת לסייע לנו לשפר את מעמדו של מקום זה לכדי כר פורה לשיח על ידי פעילות יזומה לטובת שיפור השיח בכל דרך שהיא, קטנה ככל שתהא. במקרה של ספק בנוגע לתרומת הפוסט שלך לדיון, מוטב לחשוב קצת יותר לעומק ולנסות שוב מאוחר יותר.

      אחת הדרכים לשיפור השיח היא על ידי חשיפת נושאים שכבר נדונים. מוטב לשוטט ברחבי הנושאים שקיימים כאן בטרם כתיבת תגובה או פתיחת נושא חדש, כך יגדלו סיכוייך לפגוש עמיתים נוספים החולקים אתך תחומי עניין.

      הנושאים שנדונים כאן יקרים לנו וברצוננו לקרב אותך כדי שיהיו יקרים גם לך. נא לכבד את הנושאים ואת המתדיינים, גם במקרה של מחלוקת על הנאמר.

      <a name="agreeable"></a>

      ## [קידום ההסכמה, גם במקרים של מחלוקת](#agreeable)

      ייתכן שיתחשק לך להגיב בחוסר הסכמה. אין בזה כל פסול. אך חשוב לזכור שיש _לבקר רעיונות, לא אנשים_. נא להימנע מצורות ההתנהגות הבאות:

      * קריאה בשמות גנאי
      * התקפה על רקע אישי
      * תגובה על אופן התנסחות הפוסט במקום על התוכן
      * סתירה מתוך דחף

      במקום, מוטב לציין תובנות מתחשבות שמסייעות בשיפור הדיון.

      <a name="participate"></a>

      ## [המעורבות שלך מכה גלים](#participate)

      הדיונים המתקיימים כאן משפיעים רבות על הגדלת מעגל המעורבות. נרצה את עזרתך בעיצוב עתיד הקהילה הזו בזכות בחירה בקיום דיונים מפרים שמעשירים את הפורום הזה לכדי מקום מעניין להיות בו &mdash; תוך הסתייגות מדיונים שאינם כאלה.

      מערכת Discourse מספקת כלים שמאפשרים לקהילה הזו לזהות מתוך ההמון את התרומות הטובות (והגרועות) לרבות: סימניות, לייקים, סימוני דגלים, תגובות, עריכות, מעקב, השתקה וכדומה. מוטב להשתמש בכלים האלו לשיפור החוויה האישית שלך וגם זו של אחרים.

      מטרתנו היא להוביל את הקהילה שלנו למצב טוב יותר מזה שבו הגענו אליה.

      <a name="flag-problems"></a>

      ## [בעיה קוראת לסימון בדגל](#flag-problems)

      למפקחים יש סמכות מיוחדת, להם האחריות על הפורום הזה. אך האחריות הזו חלה באופן חלקי גם עליך. בעזרתך, יכולים המפקחים לעצב את פני הקהילה הזו במקום לעסוק בזוטות כגון טיפול בהשחתות או שיטור.

      אם נתקלת בהתנהגות בלתי נאותה, מוטב שלא להגיב. תגובתך מעודדת את ההתנהגות השלילית מעצם הכרתך בה, האנרגיה שנדרשת ממך ובזבוז זמנם של שאר חברי הקהילה. עדיף פשוט _לסמן בגדל_. אם מספיק משתמשים יסמנו בדגל, תינקט פעולה כלשהי, בין אם באופן אוטומטי ובין בעזרת מעורבות של מפקח.

      כדי לתחזק את הקהילה שלנו, שומרים להם המפקחים את הזכות להסיר כל תוכן וחשבון משתמש שהוא מכל סיבה ובכל עת. מפקחים אינם סוקרים פוסטים חדשים, המפקחים ומפעילי האתר מסירים את אחריותם על התוכן שמפורסם על ידי הקהילה.

      <a name="be-civil"></a>

      ## [לשמור על תרבות נאותה](#be-civil)

      האויב הגדול ביותר של דיון בריא ומועיל הוא חוצפה:

      * יש לשמור על צורת התבטאות נאותה. אין לפרסם שום דבר שנחשב לפוגעני, נצלני או משמיץ על ידי אדם מן השורה.
      * לא להתלכלך. אין לפרסם שום דבר מגונה או בעל אופי מיני מפורש.
      * לכבד את הזולת. אין להטריד או לצער אף אחד, לרבות התחזות לאנשים או חשיפת הפרטים האישיים שלהם.
      * לכבד את הפורום שלנו. אין להפיץ ספאם או להשחית את הפורום בכל צורה אחרת.

      אלו אינם תנאים מוצקים עם הגדרות מדויקות &mdash; מוטב להימנע מהתנהגות אפילו אם היא עשויה _להתפרש_ כמו אלו שצוינו. במקרה של ספק, עליך לשאול את עצמך מה הייתה תחושתך אם הפוסט שלך היה מופיע בעמוד השער של עיתון חדשותי ידוע.

      זה הוא פורום ציבורי, מנועי חיפוש מתעדים את הדיונים האלה. מוטב להשתמש בסגנון לשוני, קישורים ותמונות שמתאימים לכל המשפחה ולחברים.

      <a name="keep-tidy"></a>

      ## [להקפיד לא להתפזר](#keep-tidy)

      תמיד מוטב להשקיע מחשבה בהגשת התכנים בצורה הנכונה ביותר, כדי להשאיר יותר זמן לדיונים ופחות זמן לסדר וניקיון. לכן:

      * אין לפתוח דיון בקטגוריה לא מתאימה, נא לקרוא את הגדרות הקטגוריה.
      * אין לפתוח את אותו הנושא תחת מספר קטגוריות.
      * אין לפרסם תגובות חסרות תוכן.
      * אין לסטות מן הנושא באמצע הדיון.
      * אין צורך לחתום על הרשומות שלך &mdash; לכל רשומה מצורפים פרטי הפרופיל שלך.

      במקום לפרסם תגובות בסגנון „+1” או „מקובל עלי” וכן הלאה, יש להשתמש בכפתור הלייק. במקום להסיט נושא קיים לכיוון שונה לחלוטין יש להגיב כנושא מקושר.

      <a name="stealing"></a>

      ## [חובה לפרסם חומר מקורי בלבד](#stealing)

      אסור לך לפרסם אף חומר דיגיטלי השייך לגוף צד־שלישי ללא רשות מפורשת. אסור לך לפרסם תיאורים, קישורים ושיטות שקשורות בגניבת הקניין הרוחני של מישהו אחר (תוכנה, סרטון, שמע, תמונות) או עבירה על כל חוק אחר.

      <a name="power"></a>

      ## [ההצלחה תלויה גם בך](#power)

      אתר זה מופעל על ידי [הסגל המקומי הידידותי](%{base_path}/about) ועל *ידיך*, כחלק מהקהילה. אם יש לך שאלות נוספות בנוגע לדברים שאמורים לעבוד כאן, יש לפתוח נושא חדש ב%{feedback_category} ולדבר איתנו! אם יש איזה נושא קריטי או דחוף שלא ניתן לטפל בו באמצעות נושא על או סימון דגל, יש ליצור אתנו קשר ישירות דרך [עמוד הסגל](%{base_path}/about).

      <a name="tos"></a>

      ## [תנאי השירות](#tos)

      אכן, קשקשת משפטית זה שעמום אחד גדול, עם זאת, עלינו להגן על עצמנו &ndash; וכפועל יוצא מזה עליך ועל הנתונים שלך &ndash; מפני מגוון מרעין בישין. יש לנו [תנאי שירות](%{base_path}/tos) המתארים את ההתנהגות והזכויות שלך (וגם שלנו) על תוכן, פרטיות וחוקיות. כדי להשתמש בשירות הזה, חובה לציית ל[תנאי השירות](%{base_path}/tos).
  tos_topic:
    title: "תנאי השימוש"
    body: |
      <h2 id="heading--change-me"><a href="#heading--change-me">נא לערוך אותי</a></h2>

      מנהלי הפורום, להלן דוגמה להתחלת תבנית למדיניות פרטיות שיש להתאים כדי לעמוד בדרישות האתר שלך.

      תנאים אלו אינם משמשים, אך עלולים ביום מן הימים, לאכוף את אופן השימוש בפורום המקוון שבכתובת <%{base_url}>. כדי להשתמש בפורום, עליך להסכים לתנאים האלה מול %{company_name}, החברה שמפעילה את הפורום.

      חוזה זה מנוסח בחלקו בלשון זכר אך פונה לשני המגדרים באופן שווה, עמכן הסליחה.

      החברה עשויה להציע מוצרים ושירותים נוספים, תחת תנאים שונים. תנאים אלו חלים אך ורק על השימוש בפורום.

      דילוג אל:
      - [תנאים חשובים](#heading--important-terms)
      - [הרשאתך להשתמש בפורום](#heading--permission)
      - [תנאים לשימוש בפורום](#heading--conditions)
      - [שימוש הולם](#heading--acceptable-use)
      - [תקינת תוכן](#heading--content-standards)
      - [אכיפה](#heading--enforcement)
      - [החשבון שלך](#heading--your-account)
      - [התוכן שלך](#heading--your-content)
      - [האחריות שלך](#heading--responsibility)
      - [הצהרות](#heading--disclaimers)
      - [הגבלות אחריות](#heading--liability)
      - [משוב](#heading--feedback)
      - [סיום התקשרות](#heading--termination)
      - [ערעורים](#heading--disputes)
      - [תנאים כלליים](#heading--general)
      - [יצירת קשר](#heading--contact)
      - [שינויים](#heading--changes)

      <h2 id="heading--important-terms"><a href="#heading--important-terms">תנאים חשובים</a></h2>

      ***כללים אלו חלים על מספר תחומי פיקוח שמשפיעים על הזכויות ועל תחומי האחריות כלפיך, כגון ההצהרות שתחת [הצהרות](#heading--disclaimers), הגבלת חבות החברה אליך תחת [הגבלות אחריות](#heading--liability), הסכמתך לשפות את החברה על נזקים שייגרמו על ידי שימוש לקוי בפורום תחת [אחריות על השימוש שלך](#heading--responsibility) והסכמתך ליישב סכסוכים תחת [ערעורים](#heading--disputes).***

      <h2 id="heading--permission"><a href="#heading--permission">רשותך להשתמש בפורום</a></h2>

      בכפוף לתנאים אלו, החברה מעניקה לך את הרשות להשתמש בפורום. על כלל משתמשי הפורום להסכים לתנאים אלו כדי להשתמש בו.

      <h2 id="heading--conditions"><a href="#heading--conditions">תנאים לשימוש בפורום</a></h2>

      הסכמתך לשימוש בפורום כפופה לתנאים הבאים:

      1. גילך הוא שלוש עשרה שנים ומעלה.

      2. לא יתאפשר לך להמשיך ולהשתמש בפורום אם החברה יצרה אתך קשר ישירות ואמרה שאסור לך להמשיך.

      3. עליך להשתמש בפורום בהתאם ל[שימוש הולם](#heading--acceptable-use) ול[תקני תוכן](#heading--content-standards).

      <h2 id="heading--acceptable-use"><a href="#heading--acceptable-use">שימוש הולם</a></h2>

      1. אסור לך לעבור על החוק בעזרת הפורום.

      2. אסור לך לנסות להשתמש בחשבון של מישהו אחר בפורום ללא הסכמה מפורשת לכך.

      3. אסור לך לרכוש, למכור או לסחור בשמות משתמשים או במזהים יחודיים אחרים בפורום.

      4. אסור לך לשלוח דברי פרסום, הודעות שרשרת או כל ניסיון שידול אחרת דרך הפורום או להשתמש בפורום כדי לאסוף כתובות או נתונים אישיים אחרים לרשימות תפוצה או מסד נתונים מסחריים.

      5. אסור לך לייצר מערכת לגישה אוטומטית לפורום, או לעקוב אחר הפורום כמו למשל בעזרת מתעדי רשת אוטומטיים, תוספים או הרחבות לדפדפנים או כל תכנית מחשב אחרת שאינה דפדפן. אפשר לתעד את הפורום לפרוטרוט כדי לתעד אותו באינדקס של מנוע חיפוש שזמין לציבור הרחב, אם יש לך אחד כזה.

      6. אסור לך להשתמש בפורום כדי לשלוח הודעות בדוא״ל לקבוצות תפוצה, רשימות דיוור או כינויים של קבוצות דוא״ל.

      7. אסור לך לרמוז במרמה שיש לך קשר עם או שהחברה מעודדת את הפעילות שלך.

      8. אסור לך לקשר לתמונות או לתוכן שאינו היפר-טקסט בפורום באתרים אחרים.

      9. אסור לך להסיר סימנים שמייצגים בעלות קניינית מחומרים שהורדת מהפורום.

      10. אסור לך להציג אף חלק מהפורום באתר אחר באמצעות `<iframe>`.

      11. אסור לך להשבית, להתעלם או לחבל באמצעי אבטחה או הגבלות גישה לפורום.

      12. אסור לך להעמיס על תשתית הפורום בכמות בלתי סבירה של בקשות או בקשות שמיועדות להעמיס בצורה בלתי סבירה על מערכות המידע שמחזיקות את הפורום.

      13. אסור לך להתחזות לאחרים דרך הפורום. 14. אסור לך לעודד או לסייע למישהו להפר את התנאים האלו.

      <h2 id="heading--content-standards"><a href="#heading--content-standards">תקינת תוכן</a></h2>

      1. אסור לך להגיש לפורום תוכן בלתי־חוקי, פוגעני או מזיק לאחרים. לרבות תוכן מטריד, בלתי הולם או משפיל.

      2. אסור לך להגיש לפורום תוכן שמפר את החוק, פוגע בזכויות הקניין הרוחני של גוף כלשהו או מפר הסכמים שיש לך מול גופים אחרים.

      3. אסור לך להגיש לפורום תוכן שמכיל קוד מחשב זדוני כגון וירוסים או תכניות ריגול.

      4. אסור לך להגיש לפורום תוכן שאמור לתפוס מקום, כדי להחזיק בכתובת מסוימת, שם משתמש או כל מזהה ייחודי אחר.

      5. אסור לך להשתמש בפורום כדי לחשוף מידע שאין לך זכות לחשוף כגון פרטים חסויים או אישיים של אחרים.

      <h2 id="heading--enforcement"><a href="#heading--enforcement">אכיפה</a></h2>

      החברה רשאית לחקור ולפעול במקרים של הפרות לתנאים האלו עד המותר בחוק. החברה עשויה להודיע ולשתף פעולה עם רשויות אכיפה למיצוי הדין בהתאם להפרות בחוק והתנאים האלה. החברה שומרת את הזכות לשנות, לערוך ולמחוק תוכן בפורום מכל סיבה שהיא. אם לדעתך הוגש לפורום תוכן כלשהו שמפר את התנאים האלו [יש ליצור אתנו קשר באופן מיידי](#heading--contact).

      <h2 id="heading--your-account"><a href="#heading--your-account">החשבון שלך</a></h2>

      עליך ליצור חשבון ולהיכנס אליו כדי להשתמש בחלק מהתכונות של הפורום. כדי ליצור חשבון עליך לספק כמה פרטים עליך.

      יצירת חשבון מאלצת אותך לספק, לכל הפחות, כתובת דוא״ל תקנית ולדאוג לעדכן במקרים של שינוי. ניתן לסגור את חשבונך בכל עת על ידי שליחת הודעה בדוא״ל אל <%{contact_email}>.

      מקובל עליך לקחת אחריות על כל פעולה שמבוצעת דרך החשבון שלך, בין אם בהרשאתך ובין אם לא, עד לסגירת החשבון או שליחת הודעה לחברה על כך שחשבונך נפרץ. מוסכם עליך להודיע לחברה מיידית אם יש לך חשד שהחשבון שלך נפרץ. מוסכם עליך לבחור בססמה מאובטחת לחשבון שלך ולשמור עליה בסוד.

      החברה רשאית להגביל, להשעות או לסגור את חשבונך בפורום בהתאם למדיניות שלה בטיפול בבקשות השבתה שקשורות בזכויות יוצרים או אם החברה מאמינה בצורה סבירה שעברת על החוק במובנים האלה.

      <h2 id="heading--your-content"><a href="#heading--your-content">התוכן שלך</a></h2>

      אף חלק בחוזה הזה לא מעניק לחברה זכויות בעלות על קניין רוחני שבחרת לשתף עם הפורום כגון פרטי החשבון שלך, פוסטים או תוכן אחר שהגשת לפורום. אף חלק בחוזה הזה אינו מעניק לך זכויות בעלות על הקניין הרוחני של החברה, מאידך גיסא.

      בינך ובין החברה, חלה עליך האחריות הבלעדית על התוכן שבחרת להגיש לפורום. מוסכם עליך לא לרמוז באופן מטעה שהתוכן שמוגש על ידיך לפורום ממומן או מאושר על ידי החברה. התנאים האלו לא מחייבים את החברה לאחסן, לתחזק או לספק עותקים של התוכן שבחרת להגיש ולשנות אותו בהתאם לתנאים האלו.

      תוכן שבחרת להגיש לפורום שייך לך ויש לך את הזכות להחליט אילו הרשאות להעניק לאחרים לגביו. אך ברמה הבסיסית ביותר, את/ה מסכים לתת לחברה רישיון לספק תוכן שבחרת להגיש לפורום למשתמשים אחרים בפורום. הרישיון המיוחד הזה מאפשר לחברה להעתיק, לפרסם ולנתח את התוכן שהגשת לפורום.

      כאשר תוכן שהגשת נמחק מהפורום, בין אם על ידיך ובין אם על ידי החברה, הרישיון המיוחד של החברה מסתיים כאשר העותק האחרון נמחק מהגיבויים, זיכרון המטמון ומערכות אחרות של החברה. כל רישיון אחר שבחרת להחיל על התוכן המוגש, כגון רישיונות [Creative Commons](https://creativecommons.org) עשויים להמשיך לחול גם לאחר הסרת התוכן שלך. הרישיונות האלו מעניקים לאחרים או לחברה עצמה את הזכות לשתף את התוכן שלך בפורום שוב.

      אחרים המקבלים את התוכן שבחרת להגיש לפורום עשויים להפר את התנאים שבחרת לכפוף את התוכן שלך אליהם. מוסכם עליך שהחברה לא תהיה מחויבת אליך במקרים של ההפרות האלו או של ההשלכות שלהן.

      <h2 id="heading--responsibility"><a href="#heading--responsibility">האחריות שלך</a></h2>

      מוסכם עליך לזכות את החברה מטענות משפטיות שהועלו על ידי גורמי צד־שלישי שקשורים להפרת התנאים האלו על ידיך, או הפרת התנאים האלו על ידי אחרים שהשתמשו בחשבון שלך בפורום. את/ה לרבות החברה מסכימים להודיע לגורם הצד־השלישי על כל טענות כלשהן שבגינן יהיה עליך לזכות את החברה במהירות האפשרית. אם החברה לא מודיעה לך על הצהרה משפטית במהירות, לא יהיה עליך לזכות את החברה על נזקים שיכולת להגן מפניהם או להפחית אותם בזכות התראה קצרה יותר. מוסכם עליך לאפשר לחבר לשלוט בחקירה, הגנה ויישוב הטענות המשפטיות שבגינן עליך לזכות את החברה ולשתף פעולה עם המאמצנים האלו. החברה מסכימה שלא להסכים לכל הסכם פשרה שמטיל עליך אשמה או מחויבות ללא הסכמתך מראש.

      <h2 id="heading--disclaimers"><a href="#heading--disclaimers">הצהרות</a></h2>

      ***כל הסיכונים הכרוכים בשימוש בפורום והחשיפה לתוכן שבו מוסכמים עליך. עד לרמה המותרת החוק, החברה והספקים שלה מספקים את הפורום כמו שהוא, ללא אחריות מכל סוג שהוא.*** הפורום עשוי לשלב בתוכו פורומים ושירותים שמופעלים על ידי גורמים אחרים. החברה אינה אחראית על השירותים שמופעלים שלא על ידיה או על התוכן שסופק על ידי גורמים אחרים. השימוש בשירותים שמופעלים על ידי גורמים אחרים מותנה בתנאים שהוסכמו בינך לבין הגורם המפעיל.

      <h2 id="heading--liability"><a href="#heading--liability">הגבלות אחריות</a></h2>

      ***אין החברה או מפיציה אחראים לנזקים שנגרמו עקב הפרת החוזה שאנשי הסגל שלה לא יכלו לחזות בעת הסכמתך לתנאים האלה.***

      ***עד כמה שהחוק מאפשר, החבות לטענות מכל סוג שהן, הקשורות בפורום או לתוכן הפורום יוגבלו ל־50$.***

      <h2 id="heading--feedback"><a href="#heading--feedback">משוב</a></h2>

      החברה מקבלת בברכה משוב והצעות לפורום. יש לעיין בפסקה [יצירת קשר](#heading--contact) שלהלן להצגת דרכים לשמור אתנו על קשר.

      נתת את הסכמתך לכך שלחברה יהיה חופש מוחלט לפעול בהתאם למשוב והצעות שסיפקת ושהחברה לא תחויב ליידע אותך איך נעשה שימוש במשוב הזה או לקבל את הרשאתך להשתמש בו או לשלם עליו. כמו כן, נתת את הסכמתך לא להגיש משוב או הצעות שלעניות דעתך עשויות להיות חסויות או קנייניות עבורך ובעבור אחרים.

      <h2 id="heading--termination"><a href="#heading--termination">סיום ההתקשרות</a></h2>

      את/ה או החברה רשאים לסיים את ההסכם כמפורט בתנאים כאלה בכל עת. סיום ההתקשרות משליך גם על סיום הרשאתך להשתמש בפורום. ההוראות הבאות חלות גם לאחר סיום ההסכם בינינו: [התוכן שלך](#heading--your-content), [משוב](#heading--feedback), [האחריות שלך](#heading--responsibility), [הצהרות](#heading--disclaimers), [הגבלות אחריות](#heading--liability) ו[תנאים כלליים](#heading--general).

      <h2 id="heading--disputes"><a href="#heading--disputes">ערעורים</a></h2>

      %{governing_law} תהיה רשאית לפסוק בכל מקרה של מחלוקת על התנאים האלו או על השימוש שלך בפורום.

      לך ולחברה יש את הזכות לבקש צווי מניעה שכפופים לתנאים אלו בבית המשפט השלום או בית המשפט העליון שב%{city_for_disputes}. לא לך ולא לחברה יש את הסמכות להתנגד לשיפוט, הרכב השופטים או מקום השיפוט בבתי משפט אלו.

      ***למעט למטרות הגשת צווי מניעה לטענות שעולות מחוק המחשבים הפדרלי (CFAA), עליך ועל החברה ליישב מחלוקות בהתאם לבוררות של מוסד הבוררות האמריקאי. הבוררות תיערך בהתאם לכללי המסחר של מוסד הבוררות האמריקאי (AAA) ולנהלים המשלימים בדבר מחלוקות בתחום הצרכנות. הבוררות תיערך בעיר %{city_for_disputes}. עליך ליישב כל מחלוקות שיש לך כאדם פרטי ולא כחלק מתביעה ייצוגית או כל הליך ייצוגי אחר, בין אם כתובע או בין אם כחבר בתביעה הייצוגית. אף בורר לא יוכל ליישב מחלוקת בכל מקרה בוררות שהוא מבלי הסכמת החברה.***

      כל פסק בוררות יכלול את עלות הבוררות, עמלה הולמת לעורכי דין ועלות הוגנת לעדים. את/ה והחברה יכולים להיכנס לפסקי בוררות בכל בית משפט שבאזור השיפוט.

      <h2 id="heading--general"><a href="#heading--general">תנאים כלליים</a></h2>

      אם אכיפת התנאים האלו אינה ניתנת לאכיפה כפי שכתוב, אך ניתן לשנות את הכתוב כדי להתאים אותם לאכיפה, האכיפה תשתנה למידה המזערית ביותר הנדרשת כדי להפוך אותו למותאם לאכיפה. אחרת, יש להסיר את האכיפה הזאת.

      אסור לך להקצות את ההסכם שלך מול החברה לצד־שלישי. החברה יכולה להקצות את החוזה שלך לכל נספח או שותף של החברה, כל חברה אחרת שמקבלת שליטה על החברה או כל חברה אחרת שרוכשת חלקים בחברה שקשורה לפורום. לכל ניסיון הקצאה בניגוד לתנאים האלו אין תוקף חוקי.

      מימוש של כל אחת מהזכויות תחת הסכם זה או הסכם ויתור להפרה של הסכם זה אינו מסלק הפרה מכל סוג שהוא של הסכם זה.

      תנאים אלו כוללים את כל תנאי ההסכם בינך לבין החברה בנוגע לשימוש בפורום הזה. תנאים אלו מחליפים את כל ההסכמים האחרים בנוגע לשימושך בפורום, בין בכתב או בכל דרך אחרת.

      <h2 id="heading--contact"><a href="#heading--contact">יצירת קשר</a></h2>

      החברה מאפשרת לשלוח אליה הודעות ושאלות, תחת התנאים האלו, אל <%{contact_email}>.

      החברה עשויה להודיע לך תחת תנאים אלה דרך כתובת הדוא״ל שסיפקת לחשבון שלך בפורום או על ידי פרסום הודעה בדף הבית של בפורום או בעמוד החשבון שלך.

      <h2 id="heading--changes"><a href="#heading--changes">שינויים</a></h2>

      החברה עדכנה את התנאים האלה לאחרונה ב־[כאן למלא את מועד העדכון האחרון] והיא רשאית לעדכן אותם שוב. החברה תפרסם את כל העדכונים בפורום. לעדכונים שעשויים להכיל שינויים משמעותיים, החברה מסכימה לשלוח אליך הודעת דוא״ל בהנחה שיצרת חשבון וסיפקת כתובת דוא״ל תקפה. החברה עשויה גם להכריז על עדכונים עם הודעות מיוחדות או התראות על הנעשה בפורום.

      לאחר שקיבלת הודעת עדכון לתנאים האלו, עליך להסכים לתנאים החדשים כדי להמשיך להשתמש בפורום.
  privacy_topic:
    title: "מדיניות פרטיות"
    body: |
      ## [מנהלי אתר, להלן דוגמה לתבנית של מדיניות פרטיות שאפשר להתאים לצורכי האתר שלך.]

      <a name="collect"></a>

      ## [איזה מידע אנחנו אוספים?](#collect)

      אנחנו אוספים מידע ממך עם ההרשמה לאתר שלנו ואוספים מידע בעקבות פעילות בפורום בין אם קריאה, כתיבה, והערכת התוכן שמשותף כאן.

      במהלך הרשמה לאתר שלנו, יתכן שיהיה עליך למלא את שמך ואת כתובת הדוא״ל שלך. עם זאת, ניתן לבקר באתר שלנו מבלי להירשם. כתובת הדוא״ל שלך תאומת באמצעות הודעה שמכילה קישור ייחודי. אם היה ביקור בקישור הזה, אנו יכולים להיות בטוחים שכתובת הדוא״ל הזו בשליטתך.

      לאחר הרשמה ופרסום, אנו שומרים את כתובת ה־IP ממנה פורסם הפוסט. אנחנו יכולים גם לשמור יומני שרת שכוללים את כתובת ה־IP של כל פנייה לשרת שלנו.

      <a name="use"></a>

      ## [לאיזו מטרה אנו משתמשים במידע שלך?](#use)

      כל מידע שאנו אוספים ממך יכול לשמש בכל אחת מהדרכים הבאות:

      * כדי להתאים אישית את החוויה שלך &mdash; המידע שלך עוזר לנו לענות טוב יותר על צרכיך האישיים.
      * כדי לשפר את האתר שלנו &mdash; אנו כל הזמן שואפים לשפר את מה שהאתר שלנו מציע בהתחשב במידע ובמשוב שאנחנו מקבלים ממך.
      * כדי לשפר את שירות הלקוחות &mdash; המידע שלכם מסייע לנו להגיב בצורה אפקטיבית יותר לבקשות שירות הלקוחות שלך ולצורכי התמיכה.
      * כדי לשלוח הודעות תקופתיות &mdash; כתובת הדוא״ל שמסופקת עשויה לשמש כדי לשלוח לך מידע, התראות שביקשת לגבי שינויים בנושאים או בתגובה לשם המשתמש שלך, לענות לשאילתות, ו/או לבקשות או לשאלות אחרות.

      <a name="protect"></a>

      ## [כיצד אנו מגנים על המידע שלך?](#protect)

      אנו נוקטים במגוון אמצעי אבטחה כדי לאבטח את המידע הפרטי שלך עם כניסה, שליחה, או גישה למידע הפרטי שלך.

      <a name="data-retention"></a>

      ## [מה מדיניות שמירת המידע שלכם?](#data-retention)

      נעשה את מיטב המאמצים:

      * לשמור יומנים שמכילים כתובות IP של כל הבקשות לשרת זה לא יותר מ־[מספר ימים] יום.

      <a name="cookies"></a>

      ## [האם אנחנו משתמשים בעוגיות?](#cookies)

      כן. עוגיות הן קבצים קטנים שאתר או מספק השירות שלו מעביר לכונן הקשיח של מחשבך דרך הדפדפן שלך (בכפוף להסכמתך). עוגיות אלו מאפשרות לאתר להכיר את הדפדפן שלך וגם, אם יש לך חשבון רשום, לקשר אותו עם חשבונך הרשום.

      אנו משתמשים בעוגיות כדי להבין ולשמור את ההעדפות שלך לביקורים עתידיים ולהכין נתונים מצרפיים בנוגע לתנועה והאינטראקציה באתר כדי שנוכל להציע חוויות שימוש טובות יותר וכלים עתידיים. אנחנו יכולים לכרות חוזים עם ספקי שירות צד־שלישי כדי לסייע לנו להבין טוב יותר את מבקרי האתר שלנו. נותני שרותים אלו לא מורשים להשתמש בנתונים שנאספים בשמנו למעט כדי לסייע לנו לקיים ולשפר את השירות שלנו.

      <a name="disclose"></a>

      ## [האם אנחנו מוסרים מידע כלשהו לגורמי צד־שלישי?](#disclose)

      איננו מוכרים, סוחרים או מעבירים בצורה אחרת מידע שמאפשר לזהות אותך לגורמי צד־שלישי. זה אינו כולל גורמי צד־שלישי עליהם אנחנו סומכים ומסייעים לנו בתפעול האתר, העסק שלנו, או לשרת אותך, כל עוד צדדים אלו מסכימים לשמור על מידע זה סודי. אנו יכולים גם לשחרר את המידע שלך כאשר אנחנו מאמינים ששחרור שלו הולם בהתאם לחוק, לקיים את מדיניות האתר שלנו או כדי להגן על זכויות שלנו או של אחרים וגם כדי לשמור על רכוש או בטיחות. עם זאת, מידע של מבקרים שאינו מאפשר לזהות אותם אישית עלול להימסר על ידינו לגורמים אחרים לצורך שיווק, פרסום או שימושים אחרים.

      <a name="third-party"></a>

      ## [קישורים לגורמי צד־שלישי](#third-party)

      לעיתים, לפי שיקול דעתנו, אנחנו יכולים לכלול או להציע מוצרים של גורמי צד־שלישי באתר שלנו. לאתרי צד־שלישי אלו יש מדיניות פרטיות נפרדת ובלתי תלויה. לכן אין לנו כל אחריות או התחייבות לתכנים או פעילויות של אתרים מקושרים אלו. יחד עם זאת אנחנו מבקשים לשמור על שלמות האתר שלנו ומברכים כל משוב בנוגע לאתרים אלו.

      <a name="coppa"></a>

      ## [תאימות ל־Children's Online Privacy Protection Act (אמנת הגנת פרטיות ילדים ברשת)](#coppa)

      האתר שלנו, המוצרים, והשירותים - כולם מוכוונים לאנשים מגיל 13 ומעלה. אם שרת זה נמצא בארה״ב, וגילך מתחת ל־13, לפי דרישות COPPA כאן - [Children's Online Privacy Protection Act](https://en.wikipedia.org/wiki/Children%27s_Online_Privacy_Protection_Act), אסור לך להשתמש באתר זה.

      <a name="online"></a>

      ## [מדיניות פרטיות מקוונת בלבד](#online)

      מדיניות פרטיות מקוונת זו חלה רק על מידע שנאסף באמצעות האתר שלנו ולא על מידע שנאסף בצורה בלתי מקוונת.

      <a name="consent"></a>

      ## [הסכמתך](#consent)

      השימוש באתר שלנו מהווה את הסכמתך למדיניות הפרטיות שלו.

      <a name="changes"></a>

      ## [שינויים למדיניות הפרטיות](#changes)

      אם נחליט לשנות את מדיניות הפרטיות שלנו, נפרסם שינויים אלו בדף זה.

      מסמך זה כפוף ל־CC-BY-SA. והוא עודכן לאחרונה ב־[כאן להכניס כאן את מועד העדכון האחרון].
  badges:
    mass_award:
      errors:
        invalid_csv: נתקלנו בשגיאה בשורה מס׳ %{line_number}. נא לוודא שב־CSV יש כתובת דוא״ל אחת בכל שורה.
        too_many_csv_entries: יותר מדי רשומות בקובץ ה־CSV. נא לספק קובץ CSV עם לא יותר מ־%{count} רשומות.
        badge_disabled: נא לפעיל את העיטור %{badge_name} תחילה.
        cant_grant_multiple_times: לא ניתן להעניק את %{badge_name} מספר פעמים לאותו המשתמש.
    editor:
      name: עורכים
      description: עריכת פוסט ראשונה
      long_description: |
        עיטור זה מוענק בגין העריכה הראשונה של פוסטים שנוצרו על ידיך. למרות שלא תהיה לך אפשרות לערוך את הפוסטים שלך לעד, אנו מעודדים עריכה - ניתן לשפר את העיצוב, לתקן טעויות קטנות או להוסיף משהו שפספסת בעת הפרסום המקורי. עריכה מסייעת בשיפור הפוסטים שלך!
    wiki_editor:
      name: עריכה בוויקי
      description: על עריכה ראשונה בוויקי
      long_description: |
        עיטור זה מוענק בזכות עריכת פוסט הוויקי הבודד הראשון שלך.
    basic_user:
      name: בסיסיים
      description: <a href="https://blog.discourse.org/2018/06/understanding-discourse-trust-levels/">הוענקו</a> כל תכונות הקהילה החיוניות
      long_description: |
        עיטור זה מוענק עם הגיעך לדרגת אמון 1. תודה לך על הבעת העניין בקהילה תוך קריאת מגוון נושאים כדי להבין את מהות הקהילה שלנו לעומק. המגבלות שחלות על משתמשים חדשים אינן חלות עליך עוד, קיבלת יכולות קהילה חיוניות כגון הודעות אישיות, סימון בדגל, עריכת ויקי והיכולת לפרסם מגוון תמונות וקישורים.
    member:
      name: חברים
      description: <a href="https://blog.discourse.org/2018/06/understanding-discourse-trust-levels/">הוענקו</a> הזמנות, שיחות קבוצתיות, עוד לייקים
      long_description: |
        עיטור זה מוענק עם הגיעך לדרגת אמון 2. תודה על השתתפותך בקהילה במשך מספר שבועות שמראה מעורבות של ממש בקהילה. מהיום יתאפשר לך לשלוח הזמנות דרך עמוד המשתמש שלך או דרך נושאים פרטניים, ליצור הודעות קבוצתיות אישיות ושיהיו לך יותר לייקים כל יום.
    regular:
      name: רגילים
      description: <a href="https://blog.discourse.org/2018/06/understanding-discourse-trust-levels/">הוענקו</a> העברה בין קטגוריות, שינוי שם, קישורים עם מעקב, ויקי, עוד לייקים
      long_description: |
        עיטור זה מוענק עם הגיעך לדרגת אמון 3. תודה על נטילת חלק בקהילה דרך קבע לאורך תקופה של מספר חודשים. נכון להיום מידת המעורבות שלך הן בקריאה מרובה והן בתרומה לקהילה הן אלו שמחזקות את הקהילה שלנו והופכות אותה לנהדרת. מעתה יתאפשר לך להעביר בין קטגוריות ולשנות שמות של נושאים, להשתמש בדגלי זבל משפיעים יותר, לגשת לאזור הטרקלין הפרטי ויהיו לך הרבה יותר לייקים כל יום.
    leader:
      name: מובילים
      description: <a href="https://blog.discourse.org/2018/06/understanding-discourse-trust-levels/">הוענקו</a> עריכה, הצמדה, סגירה, העברה לארכיון, פיצול ומיזוג, עוד לייקים באופן גלובלי
      long_description: |
        עיטור זה מוענק עם הגיעך לדרגת אמון 4. יש לך חלק גדול בהובלת הקהילה הזו כפי שנבחרת על ידי הסגל ומעשיך ומילותיך הם דוגמה חיובית לשאר הקהילה. יש לך הרשאות לערוך את כל הפוסטים ולבצע פעילויות פיקוח נפוצות כגון נעיצה, סגירה, הסרה מהרשימה, העברה לארכיון, פיצול ומיזוג.
    welcome:
      name: ברוכים הבאים
      description: קיבלו לייק
      long_description: |
        עיטור זה מוענק עם קבלת הלייק הראשון שלך על פוסט. מזל טוב, פרסמת משהו שחבריך לקהילה חשבו שהוא מעניין, מגניב, או שימושי!
    autobiographer:
      name: אוטוביוגרפים
      description: פרטי ה<a href="%{base_uri}/my/preferences/profile">פרופיל</a> הושלמו
      long_description: |
        עיטור זה מוענק על כך שמילאת את <a href="%{base_uri}/my/preferences/profile">פרופיל המשתמש שלך</a> ובחרת בתמונת משתמש. לאפשר לקהילה לדעת יותר עליך ומה שמעניין אותך משפר בחיבור ובגיבוש הקהילה. מזמינים אותך להצטרף!
    anniversary:
      name: יום השנה
      description: חברים פעילים למשך שנה, פרסמו לפחות פעם אחת
      long_description: |
        עיטור זה מוענק על חברות של למעלה משנה עם לפחות פוסט אחד במהלך השנה הזאת. תודה לך על שנשארת ועל תרומתך לקהילה. לא היינו מצליחים בלעדיך.
    nice_post:
      name: תשובה נחמדה
      description: התקבלו 10 לייקים על תגובה
      long_description: |
        עיטור זה מוענק כאשר תגובה שלך מקבלת 10 לייקים. התגובה שלך הרשימה את הקהילה וסייעה בקידום השיח.
    good_post:
      name: תשובה טובה
      description: התקבלו 25 לייקים על תגובה
      long_description: |
        עיטור זה מוענק כאשר תגובה שלך מקבלת 25 לייקים. התגובה שלך יוצאת מן הכלל והפיחה עניין בשיח.
    great_post:
      name: תשובה מעולה
      description: התקבלו 50 לייקים על תגובה
      long_description: |
        עיטור זה מוענק כאשר תגובה שלך מקבלת 50 לייקים. כל הכבוד! התגובה שלך עוררה השראה, הקסימה, גלגלה מצחוק או הביאה זווית חדשה והקהילה אהבה את זה!
    nice_topic:
      name: נושא נחמד
      description: התקבלו 10 לייקים על נושא
      long_description: |
        עיטור זה מוענק כאשר נושא שלך מקבל 10 לייקים. פתחת נושא מעניין והקהילה נהנתה ממנו.
    good_topic:
      name: נושא טוב
      description: קיבלו 25 לייקים על נושא
      long_description: |
        עיטור זה מוענק כאשר נושא שלך מקבל 25 לייקים. התחלת דיון תוסס שהקהילה התחברה אליו.
    great_topic:
      name: נושא מעולה
      description: קיבלו 50 לייקים על נושא
      long_description: |
        עיטור זה מוענק כאשר נושא שלך מקבל 25 לייקים. הנעת דיון מרתק והקהילה אהבה את השיח הערני שנולד מתוך כך!
    nice_share:
      name: שיתוף נחמד
      description: שיתפו פוסט עם 25 מבקרים שונים
      long_description: |
        עיטור זה מוענק על שיתוף של קישור ש־25 מבקרים חיצוניים לחצו עליו. תודה על הפצת הדיונים שלנו, והקהילה הזו.
    good_share:
      name: שיתוף טוב
      description: שיתפו פוסט עם 300 מבקרים ייחודיים
      long_description: |
        עיטור זה מוענק על שיתוף קישור שלחצו עליו 300 מבקרים חיצוניים. עבודה יפה! חשפת דיון מעולה בפני מגוון של אנשים חדשים וסייעת בהגדלת הקהילה.
    great_share:
      name: שיתוף מעולה
      description: שיתפו פוסט עם למעלה מ 1000 מבקרים שונים
      long_description: |
        עיטור זה מוענק על שיתוף קישור שלחצו עליו 1000 מבקרים חיצוניים. מרשים ביותר! קידמת דיון מעניין בפני קהל עצום חדש וסייעת לנו להגדיל את הקהילה שלנו בענק!
    first_like:
      name: לייק ראשון
      description: אהבו פוסט
      long_description: |
        עיטור זה מוענק בפעם הראשונה שאתם אוהבים פוסט באמצעות כפתור ה :heart:. לעשות לייק לפוסט זו דרך מעולה כדי ליידע את חבריכם לקהילה שמה שהם פרסמו היה מעניין, שימושי, מגניב, או כייפי. שתפו את האהבה!
    first_flag:
      name: דגל ראשון
      description: דיגלו פוסט
      long_description: |
        עיטור זה מוענק על הסימון הראשון של פוסט בדגל. סימון בדגל הוא הדרך שלנו לשמור על הסביבה הזאת נחמדה לכולם. אם נתקלת בפוסטים שדורשים תשומת לב מצד הפיקוח מכל סיבה שהיא מוטב תמיד לסמן בדגל. אם נתקלת בבעיה, עליך פשוט :flag_black: לסמן אותה בדגל!
    promoter:
      name: מקדמים
      description: הזמינו משתמש
      long_description: |
        עיטור זה מוענק לך בזכות הזמנה של משתתף נוסף לקהילה דרך כפתור ההזמנה בעמוד המשתמש שלך או בתחתית נושא. הזמנת חברים לדיונים מסוימים עשויים לעניין אותם היא דרך נפלאה לערוך היכרות בין אנשים חדשים לקהילה שלנו, תודה לך על כך!
    campaigner:
      name: קמפיינרים
      description: הזמינו 3 משתמשים בסיסיים
      long_description: |
        עיטור זה מוענק לאור הזמנת 5 אנשים שלאחר הצטרפותם השקיעו די זמן באתר עד להפיכתם לחברים בסיסיים. קהילה תוססת צריכה הזרמה קבועה של משתמשים חדשים שמשתתפים באופן קבוע ומוסיפים קולות חדשים לדיונים.
    champion:
      name: אלופים
      description: הזמינו 5 חברים
      long_description: |
        עיטור זה מוענק לאור הזמנת 5 אנשים שלאחר הצטרפותם השקיעו די זמן באתר עד להפיכתם לחברים מן המניין. ואו! תודה על הרחבת גיוון הקהילה שלנו בעזרת משתמשים חדשים!
    first_share:
      name: שיתוף ראשון
      description: שיתפו פוסט
      long_description: |
        עיטור זה מוענק בפעם הראשונה שאתם משתפים קישור לתגובה או נושא באמצעות כפתור השיתוף. שיתוף קישורים זו דרך נהדרת כדי להתפאר בדיונים מעניינים בפני שאר העולם ולהגדיל את הקהילה שלכם.
    first_link:
      name: קישור ראשון
      description: הוסיפו קישור לנושא אחר
      long_description: |
        עיטור זה מוענק בפעם הראשונה שאתם מוסיפים קישור לנושא אחר. קישור בין נושאים עוזר לקוראים נוספים למצוא דיונים קשורים, על ידי הצגת החיבורים בין נושאים בשני הכיוונים. קשרו חופשי!
    first_quote:
      name: ציטוט ראשון
      description: ציטטו פוסט
      long_description: |
        עיטור זה מוענק על הפעם הראשונה שציטטת פוסט בתגובה שלך. ציטוט חלקים רלוונטיים של פוסטים קודמים בתגובה שלך מסייעת בקישורים הפנימיים של הדיון. הדרך הקלה ביותר לצטט היא להדגיש קטע כלשהו מתוך פוסט ואז ללחוץ על כפתור התגובה. מומלץ לצטט בנדיבות!
    read_guidelines:
      name: לקריאת ההנחיות
      description: מוטב לעיין ב<a href="%{base_uri}/guidelines">כללי הקהילה</a>
      long_description: |
        עיטור זה מוענק על <a href="%{base_uri}/guidelines">קריאת הנחיות הקהילה</a>. התנהלות לפי הכללים המנחים הפשוטים האלה ושיתופים מסייעים בבניית קהילה בטוחה, מהנה וצומחת. תמיד עליך לזכור כי יש שם בן אדם אחר, בדיוק כמוך, בצד השני של המסך. יש לנהוג בצורה נאותה!
    reader:
      name: קוראים
      description: קראו כל תגובה בנושא עם למעלה מ 100 תגובות
      long_description: |
        עיטור זה מוענק על הפעם הראשונה שקראת נושא ארוך עם למעלה מ־100 תגובות. קריאת דיונים בקפידה מסייעת לך לעקוב אחר מהות הדיון, להבין את נקודות המבט השונות ומובילה לדיון מעניין יותר. ככל שקוראים יותר, ככה הדיון יותר מעניין. כפי שאנו אוהבים לציין, קריאה זה ערך יסודי! :slight_smile:
    popular_link:
      name: קישור פופולארי
      description: פרסמו קישור חיצוני עם 50 קליקים
      long_description: |
        עיטור זה מוענק כאשר קישור שאתם משתפים מקבל 50 קליקים. תודה שפרסמתם קישור שימושי שהוסיף הקשר מעניין לשיחה!
    hot_link:
      name: קישור חם
      description: פרסמו קישור חיצוני עם 300 קליקים
      long_description: |
        עיטור זה מוענק כאשר קישור ששיתפתם מקבל 300 קליקים. תודה שפרסמתם קישור מרתק שהוביל את השיחה קדימה והאיר את הדיון!
    famous_link:
      name: קישור מפורסם
      description: פרסמו קישור חיצוני עם למעלה מ 1000 קליקים
      long_description: |
        עיטור זה מוענק כאשר קישור ששיתפתם מקבל 1000 קליקים. וואו! פרסמתם קישור ששיפר משמעותית את השיחה על ידי הוספת פרט חיוני, הקשר, ואינפורמציה. עבודה טובה!
    appreciated:
      name: מוערכים
      description: קיבלו לייק אחד על 20 פוסטים
      long_description: |
        עיטור זה מוענק אם אתם מקבלים לפחות לייק אחד על 20 פוסטים שונים. הקהילה נהנית מהתרומות שלכם לדיונים פה!
    respected:
      name: מכובדים
      description: קיבלו 2 לייקים על 100 פוסטים
      long_description: |
        עיטור זה מוענק כאשר אתם מקבלים לפחות 2 לייקים על 100 פוסטים שונים. הקהילה מכירה בתרומות הרבות שלכם לשיחות כאן.
    admired:
      name: מוערצים
      description: קיבלו 5 לייקים על 300 פוסטים
      long_description: |
        עיטור זה מוענק כאשר אתם מקבלים לפחות 5 לייקים על 300 פוסטים שונים. וואו! הקהילה מעריצה את תרומותיכם התכופות והאיכותיות לדיונים פה.
    out_of_love:
      name: באו מאהבה
      description: שימוש ב־%{max_likes_per_day} לייקים ביום
      long_description: |
        עיטור זה מוענק עקב שימוש בכל %{max_likes_per_day} הלייקים היומיים. כדאי לזכור להשקיע זמן כדי לעשות לייק לפוסטים מהנים ומוערכים בעיניך - מעודד את חבריך לקהילה לפתח דיונים אף טובים יותר בעתיד.
    higher_love:
      name: אהבה עליונה
      description: שימוש ב־%{max_likes_per_day} לייקים ביום 5 פעמים
      long_description: |
        עיטור זה מוענק עקב שימוש בכל %{max_likes_per_day} הלייקים היומיים שלכם במשך 5 ימים. תודה על שהשקעת את הזמן כדי לעודד את הדיונים הטובים ביותר בכל יום!
    crazy_in_love:
      name: מאוהבים בטירוף
      description: שימוש ב־%{max_likes_per_day} לייקים ביום 20 פעמים
      long_description: |
        עיטור זה מוענק לך לאחר שהשתמשת בכל %{max_likes_per_day} הלייקים היומיים שלך במשך 20 ימים. חבל על הזמן! התנהגותך היא מופת לחברי הקהילה האחרים!
    thank_you:
      name: תודה רבה
      description: יש לכם 20 פוסטים שנאהבו ונתתם 10 לייקים
      long_description: |
        עיטור זה מוענק כאשר יש לכם 20 פוסטים שנאהבו ונתתם 10 לייקים נוספים בתמורה. כשמישהו אוהב פוסט שלכם, אתם מוצאים את הזמן לאהוב מה שאחרים מפרסמים גם כן.
    gives_back:
      name: נותנים בחזרה
      description: יש להם 100 פוסטים שנאהבו וחילקו 100 לייקים
      long_description: |
        עיטור זה מוענק כאשר יש לכם 100 פוסטים שנאהבו ונתתם 100 או יותר לייקים בחזרה. תודה שאתם מעבירים את זה הלאה!
    empathetic:
      name: אמפתטים
      description: יש להם 500 פוסטים עם לייקים וחילקו 1000 לייקים
      long_description: |
        עיטור זה מוענק כאשר יש לך 500 פוסטים עם לייקים ובנוסף חילקת 1000 לייקים או יותר בחזרה. וואו! פשוט מופת לנדיבות והערכה הדדית :two_hearts:.
    first_emoji:
      name: אמוג׳י ראשון
      description: השתמשו באמוג׳י בפוסט
      long_description: |
        עיטור זה מוענק על הוספת האמוג׳י הראשון לפוסט שלך :thumbsup:. אמוג׳י מאפשר לך להעביר מסר רגשי בפוסטים שלך, משמחה smiley: עד עצב :anguished: עד כעס :angry: וכל מה שביניהם :sunglasses:. עליך פשוט להקליד : (נקודתיים) או ללחוץ על כפתור האמוג׳י בסרגל הכלים של העורך כדי לבחור מבין מאות אפשרויות :ok_hand:
    first_mention:
      name: אזכור ראשון
      description: הזכירו משתמש בפוסט
      long_description: |
        עיטור זה מוענק לך עם אזכור ראשון של @שם_משתמש של מישהו בפוסט שלך. כל אזכור מייצר התראה שמופיעה אצל מי שאיזכרת כדי ליידע על עצם הפוסט שלך. עליך פשוט להתחיל להקליד @ (כרוכית/שטרודל) כדי לאזכר כל משתמש שהוא או, במידה שיש לך הרשאה, קבוצה - זו דרך נוחה להביא משהו לתשומת לבם.
    first_onebox:
      name: תיבת תחימה ראשונה
      description: פורסם קישור שהוצג בתיבת תחימה
      long_description: |
        עיטור זה מוענק בפעם הראשונה שפרסמת קישור בשורה נפרדת, מה שיגרום לו להתרחב אוטומטית לתיבת תחימה עם תקציר של העמוד המקושר, כותרת ותמונה (כאשר קיימת תמונה).
    first_reply_by_email:
      name: תגובה ראשונה בדוא״ל
      description: תגובה לפוסט באמצעות דוא״ל
      long_description: |
        עיטור זה מוענק על המענה הראשון לפוסט דרך דוא״ל :e-mail:.
    new_user_of_the_month:
      name: "המשתמש/ת החדש/ה של החודש"
      description: תרומות יוצאות מהכלל בחודש הראשון שלהם
      long_description: |
        עיטור זה מוענק כדי לברך שני משתמשים חדשים בכל חודש בעבור תרומות מצטיינות שלהם, שנמדדות לפי תדירות הלייקים לפוסטים שלהם, וממי הם ניתנו.
    enthusiast:
      name: נלהב
      description: ביקור במשך 10 ימים ברצף כל יום
      long_description: |
        עיטור זה מוענק על ביקור יומיומי במשך 10 ימים. תודה על נוכחותך כבר למעלה משבוע!
    aficionado:
      name: הערצה
      description: ביקור במשך 100 ימים ברצף כל יום
      long_description: |
        עיטור זה מוענק על ביקור יומיומי במשך 100 ימים. מדובר בתקופה של למעלה משלושה חודשים!
    devotee:
      name: התלהבות
      description: ביקור במשך 365 ימים ברצף כל יום
      long_description: |
        עיטור זה מוענק על ביקור יומיומי במשך 365 ימים. ואו, שנה שלמה!
    badge_title_metadata: "עיטור ב-%{site_title} של %{display_name}"
  admin_login:
    success: "הודעת דוא״ל נשלחה"
    errors:
      unknown_email_address: "כתובת הדוא״ל שגויה."
      invalid_token: "אסימון שגוי."
    email_input: "דוא״ל של המנהל"
    submit_button: "שליחת דוא״ל"
    safe_mode: "מצב בטוח: השבתת כל ערכות העיצוב/תוספים בעת כניסה"
  performance_report:
    initial_post_raw: נושא זה כולל דוחות פעילות יומיים עבור האתר שלך.
    initial_topic_title: דוחות פעילות לאתר
  tags:
    title: "תגיות"
    restricted_tag_disallowed: 'לא ניתן להחיל את התגית „%{tag}”.'
    restricted_tag_remove_disallowed: 'לא ניתן להסיר את התגית „%{tag}”.'
    minimum_required_tags:
      one: "עליך לבחור לפחות בתגית %{count}."
      two: "עליך לבחור לפחות %{count} תגיות."
      many: "עליך לבחור לפחות %{count} תגיות."
      other: "עליך לבחור לפחות %{count} תגיות."
    upload_row_too_long: "בקובץ ה־CSV אמורה להופיע תגית אחת בכל שורה. מותר להוסיף פסיק לאחר תגית ואז את שם קבוצת התגיות."
    forbidden:
      invalid:
        one: "לא ניתן להשתמש בתגית שבחרת"
        two: "לא ניתן להשתמש באף אחת מהתגיות שבחרת"
        many: "לא ניתן להשתמש באף אחת מהתגיות שבחרת"
        other: "לא ניתן להשתמש באף אחת מהתגיות שבחרת"
      in_this_category: 'אי אפשר להשתמש ב־„%{tag_name}” בקטגוריה הזו'
      restricted_to:
        one: '„%{tag_name}” מוגבלת לקטגוריה הבאה: %{category_names}'
        two: '„%{tag_name}” מוגבלת לקטגוריות הבאות: %{category_names}'
        many: '„%{tag_name}” מוגבלת לקטגוריות הבאות: %{category_names}'
        other: '„%{tag_name}” מוגבלת לקטגוריות הבאות: %{category_names}'
      synonym: 'אסור להשתמש במילים נרדפות. יש להשתמש ב־„%{tag_name}” במקום.'
      has_synonyms: 'לא ניתן להשתמש ב־„%{tag_name}” כיוון שיש לו מילים נרדפות.'
      restricted_tags_cannot_be_used_in_category:
        one: 'לא ניתן להשתמש בתגית „%{tags}” בקטגוריה „%{category}”. נא להסיר אותה.'
        two: 'לא ניתן להשתמש בתגיות הבאות בקטגוריה „%{category}”: %{tags}. נא להסיר אותן.'
        many: 'לא ניתן להשתמש בתגיות הבאות בקטגוריה „%{category}”: %{tags}. נא להסיר אותן.'
        other: 'לא ניתן להשתמש בתגיות הבאות בקטגוריה „%{category}”: %{tags}. נא להסיר אותן.'
      category_does_not_allow_tags:
        one: 'בקטגוריה „%{category}” אסור להשתמש בתגית „%{tags}”. נא להסיר אותה.'
        two: 'בקטגוריה „%{category}” אסור להשתמש בתגיות הבאות: „%{tags}”. נא להסיר אותן.'
        many: 'בקטגוריה „%{category}” אסור להשתמש בתגיות הבאות: „%{tags}”. נא להסיר אותן.'
        other: 'בקטגוריה „%{category}” אסור להשתמש בתגיות הבאות: „%{tags}”. נא להסיר אותן.'
    required_tags_from_group:
      one: "עליך לכלול לפחות תגית %{tag_group_name} %{count}. התגיות בקבוצה הזאת הן: %{tags}."
      two: "עליך לכלול לפחות %{count} תגיות %{tag_group_name}. התגיות בקבוצה הזאת הן: %{tags}."
      many: "עליך לכלול לפחות %{count} תגיות %{tag_group_name}. התגיות בקבוצה הזאת הן: %{tags}."
      other: "עליך לכלול לפחות %{count} תגיות %{tag_group_name}. התגיות בקבוצה הזאת הן: %{tags}."
    limited_to_one_tag_from_group: "אי אפשר להשתמש בתגיות %{tags} בו־זמנית. נא לכלול רק אחת מהן."
    invalid_target_tag: "לא יכול להיות מילה נרדפת של מילה נרדפת"
    synonyms_exist: "אסור לשימוש כל עוד קיימות מילים נרדפות"
  rss_by_tag: "נושאים מתוייגים %{tag}"
  finish_installation:
    congratulations: "ברכותינו, התקנת את Discourse!"
    register:
      button: "הרשמה"
      title: "הרשמת חשבון ניהול"
      help: "כדי להתחיל יש להירשם."
      no_emails: "לרוע המזל, לא הוגדרו כתובות דוא״ל של מנהלים במהלך ההקמה, לכן סיום התצורה עשוי להיות מורכב. נא להוסיף כתובת דוא״ל של מפתח בקובץ התצורה או <a href='https://meta.discourse.org/t/create-admin-account-from-console/17274'>ליצור חשבון מנהל מהמסוף</a>."
    confirm_email:
      title: "אישור הדוא״ל שלך"
      message: "<p>שלחנו הודעת הפעלה בדוא״ל אל <b>%{email}</b>. נא לעקוב אחר ההנחיות שבהודעה כדי להפעיל את החשבון שלך.</p><p>אם ההודעה לא הגיעה אליך, מוטב לבדוק את תיקיית הספאם, וגם <a href='https://meta.discourse.org/t/troubleshooting-email-on-a-new-discourse-install/16326'>לוודא שכתובת הדוא״ל שלך הוגדרה כראוי</a>.</p>"
    resend_email:
      title: "שליחת הודעת הפעלה בדוא״ל מחדש"
      message: "<p>הודעת ההפעלה נשלחה מחדש בדוא״ל אל <b>%{email}</b>"
  safe_mode:
    title: "כנסו למצב בטוח"
    description: "„מצב בטוח” מאפשר לך לבחון את האתר מבלי להעלות ערכות נושא או תוספים בצד לקוח. תוספי צד שרת נשארים מופעלים."
    no_themes: "השבתת ערכות עיצוב ורכיבי ערכת עיצוב"
    no_unofficial_plugins: "השבתת התאמות התוספים הבלתי רשמיים מצד הלקוח"
    no_plugins: "השבתת כל התאמות התוספים מצד הלקוח"
    deprecation_error_description: "כדי לבדוק תאימות עם עדכוני Discourse הקרובים, אפשר לגרום להשבתות נקודתיות של JavaScript לעורר שגיאה:"
    deprecation_error_label: לגרום להשבתות נקודתיות של JavaScript לעורר שגיאה
    enter: "כנסו למצב בטוח"
    must_select: "עליך לבחור באפשרות אחת לפחות כדי להיכנס למצב בטוח."
  wizard:
    title: "הקמת Discourse"
    step:
      introduction:
        title: "על האתר שלך"
        description: "אלה יוצגו בכניסה שלך ובכל עמוד ציבורי. ניתן לשנות אותם בכל עת."
        fields:
          title:
            label: "שם הקהילה"
            placeholder: "המקום של ג׳יין"
          site_description:
            label: "תיאור הקהילה שלך במשפט קצר"
            placeholder: "מקום לג׳יין וחבריה לשוחח על דברים מגניבים"
          default_locale:
            label: "שפה"
      privacy:
        title: "חוויית החברים"
        fields:
          login_required:
            placeholder: "פרטי"
            extra_description: "רק משתמשים שנכנסו למערכת יכולים לגשת לקהילה הזו"
          invite_only:
            placeholder: "בהזמנה בלבד"
            extra_description: "משתמשים חייבים לקבל הזמנה ממשתמשים מהימנים או מהסגל, אחרת משתמשים יוכלו להירשם בעצמם"
          must_approve_users:
            placeholder: "לדרוש אישור"
            extra_description: "המשתמשים חייבים לעבור את אישור הסגל"
          chat_enabled:
            placeholder: "הפעלת צ׳אט"
            extra_description: "יצירת חיבור מיידי לחבריך בזמן אמת"
          enable_sidebar:
            placeholder: "הפעלת סרגל צד"
            extra_description: "גישה למרחבים המועדפים עליך בקלות"
      ready:
        title: "האתר שלך מוכן!"
        description: "זהו זה! סיימת את ההגדרות הראשוניות של הקהילה שלך. עכשיו אפשר לצלול פנימה ולחקור קצת את המערכת, לכתוב נושא לקבלת פנים ולשלוח הזמנות!<br><br>שיהיה בכיף!"
      styling:
        title: "מראה ותחושה"
        fields:
          color_scheme:
            label: "ערכת צבעים"
          body_font:
            label: "גופן גוף"
          heading_font:
            label: "גופן כותרת"
          styling_preview:
            label: "תצוגה מקדימה"
          homepage_style:
            label: "סגנון עמוד הבית"
            choices:
              latest:
                label: "נושאים אחרונים"
              categories_only:
                label: "קטגוריות בלבד"
              categories_with_featured_topics:
                label: "קטגוריות עם נושאים מומלצים"
              categories_and_latest_topics:
                label: "קטגוריות ונושאים אחרונים"
              categories_and_latest_topics_created_date:
                label: "קטגוריות ונושאים עדכניים (מיון לפי תאריך יצירת הנושא)"
              categories_and_top_topics:
                label: "קטגוריות ונושאים מובילים"
              categories_boxes:
                label: "תיבות קטגוריות"
              categories_boxes_with_topics:
                label: "תיבות קטגוריות עם נושאים"
              subcategories_with_featured_topics:
                label: "תת־קטגוריות עם נושאים מובילים"
      branding:
        title: "לוגו האתר"
        fields:
          logo:
            label: "לוגו עיקרי"
            description: "גודל מומלץ: ‎600 × 200"
          logo_small:
            label: "לוגו ריבועי"
            description: "גודל מומלץ: 512 × 512. משמש גם כסמל המועדפים (favicon) וסמל יישומון מסך בית בנייד."
      corporate:
        title: "הארגון שלך"
        description: "המידע הבא ישמש בדפי התנאים וההגבלות והמידע עליך. אפשר לדלג אם לא מדובר בחברה."
        fields:
          company_name:
            label: "שם החברה"
            placeholder: "עמותת לקט ישראל"
          governing_law:
            label: "החוק המחייב"
            placeholder: "החוקים של קליפורניה"
          contact_url:
            label: "דף אינטרנט"
            placeholder: "https://www.example.com/contact-us"
          city_for_disputes:
            label: "עיר המחלוקת"
            placeholder: "סן פרנסיסקו, קליפורניה"
          site_contact:
            label: "הודעות אוטומטיות"
            description: "כל ההודעות האישיות האוטומטיות שנשלחות על ידי Discourse נשלחות מהמשתמש הזה, כגון אזהרות על סימוני דגלים והתראות על השלמת גיבוי."
          contact_email:
            label: "נקודת קשר"
            placeholder: "example@user.com"
            description: "כתובת דוא״ל של איש קשר מוביל שאחראי על האתר הזה. משמש להתראות קריטיות, וגם מופיע ב<a href='%{base_path}/about' target='_blank'>‎עמוד המידע על האתר שלך</a> לנושאים דחופים."
      invites:
        title: "הזמנת סגל"
        description: "כמעט סיימת! אולי נזמין כמה אנשים כדי <a href='https://blog.discourse.org/2014/08/building-a-discourse-community/' target='blank'>לעורר דיונים</a> עם נושאים מעניינים ותגובות שיניעו קדימה את הקהילה שלך."
        disabled: "מאחר שכניסה בשליטה מקומית מושבתת, אי אפשר לשלוח לכולם הזמנות. נא להמשיך לשלב הבא."
      finished:
        title: "ה־Discourse שלך מוכן!"
        description: |
          <p>אם אי פעם יתחשק לך לשנות את ההגדרות האלו, <b>ניתן להפעיל את האשף הזה מחדש בכל עת</b>, או לבקר <a href='%{base_path}/admin' target='_blank'>בסעיף הניהול שלך</a>; ניתן למצוא אותו ליד סמל מפתח הצינורות בתפריט האתר.</p>
          <p>קל ופשוט להתאים את Discourse לטעמך עם מערכת עצמתית לעיצוב לפי נושא. למשל, הנה <a href="https://meta.discourse.org/c/theme/61/l/top" target="_blank">ערכות עיצוב ורכיבים מובילים</a> ב־<a href="https://meta.discourse.org/" target="_blank">meta.discourse.org</a>.</p>
          <p>רצוי להתפרע והמון הצלחה <a href='https://blog.discourse.org/2014/08/building-a-discourse-community/' target='_blank'>בבניית הקהילה החדשה שלך!</a></p>
  search_logs:
    graph_title: "מניין חיפושים"
  onebox:
    discourse:
      user_joined_community: "מועד הצטרפות: %{date}"
    gitlab:
      truncated_file: "הקובץ הזה נקטע."
      show_original: "הצגת המקורי"
    github:
      binary_file: "זה קובץ בינרי."
      truncated_file: "הקובץ הזה נקטע."
      show_original: "הצגת המקורי"
      requires_iframe: "המציג דורש iframe (מסגרת פנימית)."
      committed: "הוגש"
      more_than_three_files: "יש יותר משלושה קבצים."
      opened: "נפתח"
      closed: "סגורה"
      commit_by: "הגשה מאת"
      comment_by: "תגובה מאת"
      review_by: "סקירה של"
      pr_summary: "%{commits} הגשות שינו %{changed_files} קבצים עם %{additions} תוספים ו־%{deletions} מחיקות"
  discourse_push_notifications:
    popup:
      mentioned: ' אוזכרת על ידי %{username} בנושא „%{topic}” - %{site_title}'
      group_mentioned: ' אוזכרת על ידי %{username} בנושא „%{topic}” - %{site_title}'
      quoted: 'צוטטת על ידי %{username} בנושא „%{topic}” - %{site_title}'
      replied: 'קיבלת תגובה מאת %{username} בנושא „%{topic}” - %{site_title}'
      posted: 'פרסום חדש של %{username} בנושא „%{topic}” - %{site_title}'
      private_message: 'נשלחה אליך הודעה פרטית מאת %{username} בנושא „%{topic}” - %{site_title}'
      linked: 'הפוסט שלך קושר על ידי %{username} בנושא „%{topic}” - %{site_title}'
      watching_first_post: 'נוצר נושא חדש „%{topic}” על ידי %{username} - %{site_title}'
      confirm_title: "התראות הופעלו - %{site_title}"
      confirm_body: "הצליח לנו! התראות הופעלו."
      custom: "התראות מאת %{username} באתר %{site_title}"
  staff_action_logs:
    not_found: "לא נמצא"
    unknown: "לא ידוע"
    user_merged: "%{username} מוזג לתוך החשבון הזה"
    user_delete_self: "מחיקה עצמית מתוך %{url}"
    webhook_deactivation_reason: "ההתלייה שלך הושבתה אוטומטית. קיבלו מגוון תגובות כשל בצורת HTTP ‚%{status}’."
    api_key:
      automatic_revoked:
        one: "נשלל אוטומטית, הפעילות האחרונה התבצעה לפני למעלה מיום (%{count})"
        two: "נשלל אוטומטית, הפעילות האחרונה התבצעה לפני למעלה מיומיים (%{count})"
        many: "נשלל אוטומטית, הפעילות האחרונה התבצעה לפני למעלה מ־%{count} ימים"
        other: "נשלל אוטומטית, הפעילות האחרונה התבצעה לפני למעלה מ־%{count} ימים"
      automatic_revoked_max_life:
        one: "נשלל אוטומטית, נוצר לפני למעלה מיום"
        two: "נשלל אוטומטית, נוצר לפני למעלה מיומיים"
        many: "נשלל אוטומטית, נוצר לפני יותר מ־%{count} ימים"
        other: "נשלל אוטומטית, נוצר לפני יותר מ־%{count} ימים"
      revoked: נשל
      restored: שוחזר
  reviewables:
    already_handled: "תודה לך, כבר בדקנו את הפוסט הזה והחלטנו שאין צורך לסמן אותו בדגל פעם נוספת."
    already_handled_and_user_not_exist: "תודה, אבל כבר נערכה בדיקה והמשתמש הזה אינו קיים עוד."
    priorities:
      low: "נמוכה"
      medium: "בינונית"
      high: "גבוהה"
    sensitivity:
      disabled: "מושבתת"
      low: "נמוכה"
      medium: "בינונית"
      high: "גבוהה"
    must_claim: "עליך לדרוש פריטים בטרם יתאפשר לך לבצע עליהם פעולות."
    user_claimed: "הפריט נדרש על ידי משתמש אחר."
    missing_version: "עליך לספק משתנה גרסה"
    conflict: "אירעה סתירת עדכון שמונעת ממך לעשות את זה."
    reasons:
      post_count: "הפוסטים הראשונים שמפורסמים על ידי משתמש כלשהו חייבים לעבור את אישור הסגל. למידע נוסף %{link}."
      trust_level: "התגובות של משתמשים בדרגות אמון נמוכות חייבות לעבור את אישור הסגל. למידע נוסף %{link}."
      group: "משתמשים שאינם בקבוצות שצוינו חייבים שהתגובות שלהם תאושרנה על ידי הסגל. ר׳ %{link}"
      new_topics_unless_trust_level: "נושאים של משתמשים בדרגות אמון נמוכות חייבים לעבור את אישור הסגל. למידע נוסף %{link}."
      fast_typer: "ההקלדה של הפוסט הראשון של משתמש מסוים הייתה מהירה באופן שמעלה חשד שמדובר בהתנהגות של בוט או הפצת ספאם. למידע נוסף %{link}."
      auto_silence_regex: "משתמש חדש שהפוסט הראשון שלו עונה להגדרה %{link}."
      watched_word: "פוסט זה כולל מילים במעקב. מומלץ לצפות ב%{link} שלך."
      staged: "נושאים ופוסטים חדשים של משתמשים מבוימים חייבים לקבל את אישור הסגל. מידע נוסף תחת %{link}."
      category: "פוסטים בקטגוריה זו דורשים אימות ידני של הסגל. מידע נוסף ב־%{link}."
      must_approve_users: "כל המשתמשים החדשים חייבים לעבור את אישור הסגל. למידע נוסף: %{link}."
      invite_only: "על כל המשתמשים החדשים לקבל הזמנה. למידע נוסף %{link}."
      email_auth_res_enqueue: "הודעת דוא״ל זו נפסלה בבדיקת DMARC, כנראה שאינה נשלחה מהנמען שצוין. מוטב להתעמק בכותרות הגולמיות של הודעת הדוא״ל כדי להבין יותר לעומק."
      email_spam: "הודעת דוא״ל זו סומנה כספאם עקב הכותרת שהוגדרה תחת %{link}."
      suspect_user: "המשתמש החדש הזה מילא פרטי חשבון מבלי לקרוא נושאים או פוסטים, מה שעשוי לרמז על כך שייתכן שמדובר בתוקף ספאם. יש לעיין ב־%{link}."
      contains_media: "פוסט זה כולל מדיה מוטמעת. מידע נוסף תחת %{link}."
      queued_by_staff: "אחד מחברי הסגל חושב שהפוסט הזה דורש סקירה. עד אז הוא יישאר מוסתר."
      links:
        watched_word: רשימת מילים במעקב
        category: הגדרות קטגוריה
    actions:
      agree:
        title: "כן"
      agree_and_keep:
        title: "להשאיר את הפוסט"
        description: "הבעת הסכמה עם הדגל אך השארת הפוסט ללא שינוי."
      agree_and_keep_hidden:
        title: "להשאיר את הפוסט מוסתר"
        description: "הבעת הסכמה עם הדגל והשארת הפוסט מוסתר."
      agree_and_suspend:
        title: "השעיית משתמש"
        description: "הבעת הסכמה עם הדגל והשעיית המשתמש."
      agree_and_silence:
        title: "השתקת משתמש"
        description: "הבעת הסכמה עם הדגל והשתקת המשתמש."
      agree_and_restore:
        title: "שחזור פוסט"
        description: "יש לשחזר את הפוסט כדי שכל המשתמשים יוכלו לצפות בו."
      agree_and_hide:
        title: "הסתרת פוסט"
        description: "הסכמה עם הסימון והסתרת הפוסט הזה + שליחת הודעה אוטומטית למשתמש שמפצירה בו לערוך אותו."
      delete_single:
        title: "מחיקה"
      delete:
        title: "מחיקה…"
      delete_and_ignore:
        title: "התעלמות מהדגל ומחיקת הפוסט"
        description: "התעלמות מהסימון על ידי הסרתו מהתור ומחיקת הפוסט, אם זה הפוסט הראשון, למחוק גם את הנושא. "
      delete_and_ignore_replies:
        title: "התעלמות מהסימון, למחוק את הפוסט והתגובות"
        description: "התעלמות מהסימון על ידי הסרתו מהתור, מחיקת הפוסט וכל התגובות שלו, אם זה הפוסט הראשון, למחוק גם את הנושא"
        confirm: "למחוק גם את התגובות לפוסט?"
      delete_and_agree:
        title: "מחיקת פוסט"
        description: "להסכים עם הסימון ולמחוק את הפוסט, אם זה הפוסט הראשון אז למחוק גם את הנושא."
      delete_and_agree_replies:
        title: "מחיקת הפוסט והתגובות"
        description: "להסכים עם הסימון ולמחוק את הפוסט ואת כל התגובות שלו, אם זה הפוסט הראשון אז למחוק גם את הנושא."
        confirm: "למחוק גם את התגובות לפוסט?"
      disagree_and_restore:
        title: "לא, לשחזר את הפוסט"
        description: "לשחזר את הפוסט כדי שכל המשתמשים יוכלו לצפות בו."
      disagree:
        title: "לא"
      discard_post:
        title: "השלכת פוסט"
      revise_and_reject_post:
        title: "עריכת שינויים בפוסט…"
      ignore:
        title: "התעלמות"
      ignore_and_do_nothing:
        title: "לא לעשות דבר"
        description: "התעלמות מהסימון על ידי הסרתו מהתור מבלי לנקוט בעמדה. פוסטים מוסתרים נשארים מוסתרים ויטופלו על ידי הכלים האוטומטיים."
      approve:
        title: "אשר"
      approve_post:
        title: "לאשר פוסט"
        confirm_closed: "נושא זה סגור. ליצור את הפוסט בכל אופן?"
      reject_post:
        title: "לדחות פוסט"
      approve_user:
        title: "לאשר משתמש"
      reject_user:
        title: "מחיקת משתמש…"
        delete:
          title: "מחיקת משתמש"
          description: "המשתמש יימחק מהפורום."
        block:
          title: "מחיקה וחסימת המשתמש"
          description: "המשתמש יימחק ואנו נחסום את כתובת ה־IP והדוא״ל שלו."
      reject:
        title: "לדחות"
        bundle_title: "דחייה…"
      reject_and_suspend:
        title: "לדחות ולהשעות את המשתמש"
      reject_and_silence:
        title: "לדחות ולהשתיק את המשתמש"
      reject_and_delete:
        title: "לדחות ולמחוק את הפוסט"
      reject_and_keep_deleted:
        title: "להשאיר את הפוסט מחוק"
      approve_and_restore:
        title: "אישור ושחזור הפוסט"
      delete_user:
        reason: "למחוק דרך תור סקירה"
  email_style:
    html_missing_placeholder: "תבנית ה־html חייבת לכלול %{placeholder}"
  notification_level:
    ignore_error: "אין אפשרות להתעלם מהמשתמש הזה, עמך הסליחה."
    mute_error: "אין אפשרות להשתיק את המשתמש הזה, עמך הסליחה."
    error: "אין לך אפשרות להחליף את רמת ההתראות למשתמש הזה, עמך הסליחה."
    invalid_value: '„%{value}” אינה רמת התראות חוקית.'
  discord:
    not_in_allowed_guild: "האימות נכשל. הגילדה ב־Discord אליה הצטרפת אינה מורשית לגשת."
  old_keys_reminder:
    title: "תזכורת על פרטי גישה ישנים"
    body: |
      שלום! זאת תזכורת אבטחה שנתית שגרתית מעותק ה־Discourse שלך.

      מתוך נימוס, רצינו ליידע אותך שפרטי הגישה הבאים, המשמשים אותך לגישה ל־Discourse שלך, לא עודכנו זה למעלה משנתיים:

      %{keys}

      אין צורך לנקוט בפעולה כלשהי כעת, עם זאת, מטעמי שיפור אבטחת המידע מומלץ להחליף את כל פרטי הגישה החשובים שלך כל כמה שנים.
  create_linked_topic:
    topic_title_with_sequence:
      one: "%{topic_title} (חלק %{count})"
      two: "%{topic_title} (חלק %{count})"
      many: "%{topic_title} (חלק %{count})"
      other: "%{topic_title} (חלק %{count})"
    post_raw: "המשך של הדיון %{parent_url}.\n\nדיונים קודמים:\n\n%{previous_topics}"
    small_action_post_raw: "ניתן להמשיך את הדיון תחת %{new_title}."
  fallback_username: "משתמש"
  user_status:
    errors:
      ends_at_should_be_greater_than_set_at: "ends_at אמור להיות גדול מאשר set_at"
  webhooks:
    payload_url:
      blocked_or_internal: "לא ניתן להשתמש בכתובת המטען כי היא תואמת ל־IP חסום או פנימי"
      unsafe: "לא ניתן להשתמש בכתובת המטען כיוון שהיא לא מאובטחת"
  form_templates:
    errors:
      invalid_yaml: "איזה מחרוזת YAML תקנית"
      invalid_type: "מכיל סוג תבנית שגוי: %{type} (הסוגים התקפים הם: %{valid_types})"
      missing_type: "סוג השדה חסר"
      missing_id: "חסר מזהה שדה"
      duplicate_ids: "יש מזהים כפולים"
      reserved_id: "יש מילת מפתח שמורה בתור מזהה: %{id}"
      unsafe_description: "יש תיאור HTML מפוקפק"
  activemodel:
    errors:
      <<: *errors<|MERGE_RESOLUTION|>--- conflicted
+++ resolved
@@ -86,8 +86,6 @@
       not_allowed_theme: "‚%{repo}’ אינו ברשימת הנושאים המורשים (יש לבדוק את ההגדרה הגלובלית `allowed_theme_repos` - מאגרי ערכות עיצוב מורשים)."
       ssh_key_gone: "המתנת זמן רב מדי להתקנת ערכת העיצוב ותוקף מפתח ה־SSH פג. נא לנסות שוב."
       too_many_files: "מספר הקבצים (%{count}) בערכת העיצוב חרג ממספר הקבצים המרבי המותר (%{limit})"
-<<<<<<< HEAD
-=======
       migrations:
         invalid_filename: "שם קובץ שגוי לקובץ הסבה: %{filename}. שמות הקבצים חייבים להתחיל ב־4 ספרות שלאחריהן מינוס ואז השם שמכיל רק תווים אלפאנומריים (אותיות וספרות) עם מינוסים."
         name_too_long:
@@ -106,7 +104,6 @@
         wrong_return_type: "ההסבה ‚%{name}’ החזירה סוג נתונים לא מוכר. היא חייבת להחזיר עצם מסוג מפה (Map)"
         runtime_error: "ההסבה ‚%{name}’ נתקלה בשגיאת זמן הריצה הבאה: %{error}"
         unknown_setting_returned_by_migration: "ההסבות ‚%{name}’ החזירה את ההגדרה ‚%{setting_name}’ שאינה מוכרזת בקובץ ה־settings.yml של ערכת העיצוב"
->>>>>>> b2b1e721
     errors:
       component_no_user_selectable: "רכיבי ערכת העיצוב לא יכולים להיות לבחירת המשתמש"
       component_no_default: "רכיבי ערכת העיצוב לא יכולים להיות בררת המחדל של ערכת העיצוב"
