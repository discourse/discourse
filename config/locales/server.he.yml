# WARNING: Never edit this file.
# It will be overwritten when translations are pulled from Crowdin.
#
# To work with us on translations, join this project:
# https://translate.discourse.org/

he:
  dates:
    short_date_no_year: "D בMMM"
    short_date: "D בMMM,‏ YYYY"
    long_date: "D בMMMM,‏ YYYY ‏h:mma"
  datetime_formats: &datetime_formats
    formats:
      short: "‎%d-%m-%Y"
      short_no_year: "%-d ב%B"
      date_only: " %-d ב%B,‏ %Y"
      long: " %-d ב%B,‏ %Y,‏ %l:%M%P"
      no_day: "%B %Y"
      calendar_ics: "%Y%m%dT%H%M%SZ"
  date:
    month_names:
    -
    - ינואר
    - פברואר
    - מרץ
    - אפריל
    - מאי
    - יוני
    - יולי
    - אוגוסט
    - ספטמבר
    - אוקטובר
    - נובמבר
    - דצמבר
    <<: *datetime_formats
  time:
    am: "am"
    pm: "pm"
    <<: *datetime_formats
  title: "Discourse"
  topics: "נושאים"
  posts: "פוסטים"
  views: "צפיות"
  loading: "בטעינה"
  powered_by_html: 'מופעל על גבי <a href="https://www.discourse.org">Discourse</a>, לצפייה מיטבית יש להפעיל JavaScript'
  sign_up: "הרשמה"
  log_in: "כניסה"
  submit: "הגשה"
  purge_reason: "נמחק אוטומטית כחשבון נטוש ולא פעיל"
  disable_remote_images_download_reason: "הורדת תמונות מרוחקות נוטרלה בשל מחסור בשטח אחסון פנוי."
  anonymous: "אלמוני"
  remove_posts_deleted_by_author: "נמחק על ידי הכותב"
  redirect_warning: "לא הצלחנו לאמת שהקישור שבחרת אכן פורסם לפורום. כדי להמשיך בכל אופן, נא לבחור בקישור שלהלן."
  on_another_topic: "בנושא אחר"
  topic_category_changed: "מ־%{from} עד %{to}"
  topic_tag_changed:
    added_and_removed: "נוספו %{added} והוסרו %{removed}"
    added: "נוספו %{added}"
    removed: "הוסרו %{removed}"
  inline_oneboxer:
    topic_page_title_post_number: "מס׳ %{post_number}"
    topic_page_title_post_number_by_user: "מס׳ %{post_number} מאת %{username}"
    too_many_urls: "אי אפשר להכניס יותר מ־10 קישורים לתיבה תוחמת בבקשה אחת."
    concurrency_not_allowed: "אי אפשר לשלוח בקשות להטמעת תיבות תוחמות במקביל. נא לשלוח בקשה אחת כל פעם."
  components:
    enabled_filter: "פעיל"
    disabled_filter: "כבוי"
    updates_available_filter: "עדכונים זמינים"
  theme_settings:
    errors:
      json_value:
        too_large: "חרג מהגודל המרבי על סך %{max_size} בתים."
  themes:
    bad_color_scheme: "לא ניתן לעדכן ערכת עיצוב, מבחר הצבעים שגוי"
    other_error: "משהו השתבש בעת עדכון ערכת העיצוב"
    ember_selector_error: "עמך הסליחה – השימוש בבוררי ה־CSS‏ ‎#ember או ‎.ember-view אסור, כיוון שאלו שמות שנוצרים אוטומטית בזמן ההפעלה והם יישתנו עם הזמן, מה שיוביל לפגם ב־CSS. נא לנסות בורר אחר."
    setting_not_themeable: "ההגדרה ‚%{name}’ אינה מושפעת מערכת עיצוב."
    import_error:
      generic: אירעה שגיאה בעת ייבוא ערכת העיצוב הזו
      upload: "שגיאה ביצירת משאב להעלאה: %{name}. %{errors}"
      screenshot: "שגיאה בייבוא צילומי מסך של ערכת עיצוב. %{errors}"
      screenshot_invalid_type: "צילומי המסך של ערכת העיצוב חייבים להיות באחד מסוגי הקבצים הבאים: %{accepted_formats}. הסוג של צילום המסך %{file_name} הוא שגוי."
      screenshot_invalid_size: "צילומי המסך של ערכת העיצוב חייבים להיות קטנים מ־%{max_size}. צילום המסך %{file_name} גדול מדי."
      screenshot_invalid_dimensions: "צילומי המסך של ערכת העיצוב חייבים להיות בגודל של %{max_width}×%{max_height} לכל היותר. צילום המסך %{file_name} חורג מהערכים האלה. הממדים שלו הם %{width}×%{height}."
      about_json: "שגיאת ייבוא: about.json לא קיים או שהוא שגוי. האם אכן מדובר בערכת עיצוב של Discourse?"
      about_json_too_big: "שגיאת ייבוא: about.json גדול ממגבלת %{limit}."
      about_json_values: "about.json מכיל ערכים שגויים: %{errors}"
      modifier_values: "המחליפים ב־about.json מכילים ערכים שגויים: %{errors}"
      asset_too_big: "הנכס %{filename} גדול ממגבלת %{limit}"
      theme_too_big: "ערכת העיצוב גדולה ממגבלת %{limit}"
      git: "שגיאה בעת שכפול מאגר git, הגישה נדחיתה או שהמאגר לא נמצא"
      git_ref_not_found: "לא ניתן למשוך (checkout) הפניית git:‏ %{ref}"
      git_unsupported_scheme: "לא ניתן לשבט מאגר git: אין תמיכה בסכמה"
      unpack_failed: "חילוץ הקובץ נכשל"
      file_too_big: "הקובץ גדול מדי ללא דחיסה."
      unknown_file_type: "הקובץ שהעלית הוא כפי הנראה אינה ערכת עיצוב תקנית של Discourse."
      not_allowed_theme: "‚%{repo}’ אינו ברשימת הנושאים המורשים (יש לבדוק את ההגדרה הגלובלית `allowed_theme_repos` - מאגרי ערכות עיצוב מורשים)."
      ssh_key_gone: "המתנת זמן רב מדי להתקנת ערכת העיצוב ותוקף מפתח ה־SSH פג. נא לנסות שוב."
      too_many_files: "מספר הקבצים (%{count}) בערכת העיצוב חרג ממספר הקבצים המרבי המותר (%{limit})"
      migrations:
        invalid_filename: "שם קובץ שגוי לקובץ הסבה: %{filename}. שמות הקבצים חייבים להתחיל ב־4 ספרות שלאחריהן מינוס ואז השם שמכיל רק תווים אלפאנומריים (אותיות וספרות) עם מינוסים."
        name_too_long:
          one: "שם ההסבה ארוך מדי. הוא לא יכול לחרוג מתו אחד."
          two: "שם ההסבה ארוך מדי. הוא לא יכול לחרוג משני תווים."
          many: "שם ההסבה ארוך מדי. הוא לא יכול לחרוג מ־%{count} תווים."
          other: "שם ההסבה ארוך מדי. הוא לא יכול לחרוג מ־%{count} תווים."
        too_many_pending_migrations: "יש יותר מדי הסבות ממתינות בערכת העיצוב הזאת. אסור לערכות עיצוב לקיים יותר מ־100 הסבות בעדכון יחיד"
        out_of_sequence: "ההסבה ‚%{name}’ חרגה מהרצף. להסבה האחרונה לערכת העיצוב הזאת תועדה גרסה מספר %{current} שהיא עדכנית יותר מההסבה החדשה"
        syntax_error: "הרצת ההסבה ‚%{name}’ נכשלה עקב שגיאת תחביר: %{error}"
        exceeded_memory_limit: "ההסבה ‚%{name}’ נכשלה כי היא חרגע מכמות הזיכרון המרבית"
        timed_out: "תם זמן ההסבה ‚%{name}’"
        no_exported_function: "ההסבה ‚%{name}’ לא מייצאת פונקציה לביצוע ההסבה"
        default_export_not_a_function: "להסבה ‚%{name}’ יש ייצוא ברירת מחדל שאינו פונקציה. ייצוא ברירת המחדל חייב להיות הפונקציה שמבצעת את ההסבה"
        no_returned_value: "ההסבה ‚%{name}’ לא החזירה אף ערך (או שהחזירה ערך ריק או לא מוגדר). חייב לחזור עצם מסוג מפה (Map)"
        wrong_return_type: "ההסבה ‚%{name}’ החזירה סוג נתונים לא מוכר. היא חייבת להחזיר עצם מסוג מפה (Map)"
        runtime_error: "ההסבה ‚%{name}’ נתקלה בשגיאת זמן הריצה הבאה: %{error}"
        unknown_setting_returned_by_migration: "ההסבות ‚%{name}’ החזירה את ההגדרה ‚%{setting_name}’ שאינה מוכרזת בקובץ ה־settings.yml של ערכת העיצוב"
    errors:
      component_no_user_selectable: "רכיבי ערכת העיצוב לא יכולים להיות לבחירת המשתמש"
      component_no_default: "רכיבי ערכת העיצוב לא יכולים להיות בררת המחדל של ערכת העיצוב"
      component_no_color_scheme: "לרכיבי ערכת עיצוב לא יכולים להיות מבחרי צבעים"
      no_multilevels_components: "ערכות עיצוב עם ערכות עיצוב צאצאיות לא יכולות להיות צאצאיות בעצמן"
      optimized_link: קישורים משופרים לתמונות הם בני חלוף ואין לכלול אותם בקוד המקור של ערכת העיצוב.
    settings_errors:
      invalid_yaml: "ה־YAML שסופק שגוי."
      data_type_inclusion: "סוג ההגדרה `%{name}` אינו נתמך. הסוגים הנתמכים הם: `integer`,‏ `bool`,‏ `list`,‏ `enum` ו־`upload`"
      name_too_long: "קיימת הגדרה עם שם ארוך מדי. האורך המרבי הוא 255"
      default_value_missing: "להגדרה `%{name}` אין ערך ברירת מחדל."
      default_not_match_type: "סוג ערך בררת המחדל של ההגדרה `%{name}` אינו תואם לסוג ההגדרה."
      default_value_not_valid: "הגדרת ערך ברירת המחדל `%{name}` אינו תקף. %{error_messages}"
      enum_value_not_valid: "הערך הנבחר אינו מבין אפשרויות המנייה."
      number_value_not_valid_min_max: "הערך חייב להיות בין %{min} ל־%{max}."
      number_value_not_valid_min: "הערך חייב להיות גדול או שווה ל־%{min}."
      number_value_not_valid_max: "הערך חייב להיות קטן או שווה ל־%{max}."
      string_value_not_valid_min_max: "הערך חייב להיות באורך של בין %{min} ל־%{max} תווים."
      string_value_not_valid_min:
        one: "הערך חייב להיות באורך של תו לפחות."
        two: "הערך חייב להיות באורך של שני תווים לפחות."
        many: "הערך חייב להיות באורך של %{count} תווים לפחות."
        other: "הערך חייב להיות באורך של %{count} תווים לפחות."
      string_value_not_valid_max:
        one: "הערך חייב להיות באורך של תו לכל היותר."
        two: "הערך חייב להיות באורך של %{count} תווים לכל היותר."
        many: "הערך חייב להיות באורך של %{count} תווים לכל היותר."
        other: "הערך חייב להיות באורך של %{count} תווים לכל היותר."
      objects:
        humanize_required: "המאפיין במצביע ה־JSON‏ ‚%{property_json_pointer}’ חייב להיות קיים."
        required: "חייב להיות מלא"
        humanize_invalid_type: "המאפיין במצביע ה־JSON‏ ‚%{property_json_pointer}’ חייב להיות מסוג %{type}."
        invalid_type: "%{type} זה לא סוג תקף"
        humanize_not_valid_string_value: "המאפיין במצביע ה־JSON‏ ‚%{property_json_pointer}’ חייב להיות מחרוזת."
        not_valid_string_value: "חייב להיות מחרוזת"
        humanize_not_valid_integer_value: "המאפיין במצביע ה־JSON‏ ‚%{property_json_pointer}’ חייב להיות מספר שלם וחיובי."
        not_valid_integer_value: "חייב להיות מספר שלם"
        humanize_not_valid_float_value: "המאפיין במצביע ה־JSON‏ ‚%{property_json_pointer}’ חייב להיות ערך עם נקודה צפה."
        not_valid_float_value: "חייב להיות מספר עם נקודה עשרונית"
        humanize_not_valid_boolean_value: "המאפיין במצביע ה־JSON‏ ‚%{property_json_pointer}’ חייב להיות ערך בוליאני."
        not_valid_boolean_value: "חייב להיות ערך בוליאני"
        humanize_not_valid_enum_value: "המאפיין במצביע ה־JSON‏ ‚%{property_json_pointer}’ חייב להיות אחד מהבאים %{choices}."
        not_valid_enum_value: "חייב להיות אחד מהבאים: %{choices}"
        humanize_not_valid_categories_value: "המאפיין במצביע ה־JSON‏ ‚%{property_json_pointer}’ חייב להיות מערך של מזהי קטגוריות חוקיים."
        not_valid_categories_value: "חייב להיות מערך של מזהי קטגוריות תקניים"
        humanize_categories_value_not_valid_min:
          one: "למאפיין במצביע ה־JSON‏ ‚%{property_json_pointer}’ חייב להיות לפחות מזהה קטגוריה אחד."
          two: "למאפיין במצביע ה־JSON‏ ‚%{property_json_pointer}’ חייבים להיות לפחות שני מזהי קטגוריות."
          many: "למאפיין במצביע ה־JSON‏ ‚%{property_json_pointer}’ חייבים להיות לפחות %{count} מזהי קטגוריות."
          other: "למאפיין במצביע ה־JSON‏ ‚%{property_json_pointer}’ חייבים להיות לפחות %{count} מזהי קטגוריות."
        categories_value_not_valid_min:
          one: "חייב להיות לפחות מזהה קטגוריה אחד"
          two: "חייבים להיות לפחות שני מזהי קטגוריות"
          many: "חייבים להיות לפחות %{count} מזהי קטגוריות"
          other: "חייבים להיות לפחות %{count} מזהי קטגוריות"
        humanize_categories_value_not_valid_max:
          one: "למאפיין במצביע ה־JSON‏ ‚%{property_json_pointer}’ חייב להיות מזהה קטגוריה אחד לכל היותר."
          two: "למאפיין במצביע ה־JSON‏ ‚%{property_json_pointer}’ חייבים להיות שני מזהי קטגוריות לכל היותר."
          many: "למאפיין במצביע ה־JSON‏ ‚%{property_json_pointer}’ חייבים להיות %{count} מזהי קטגוריות לכל היותר."
          other: "למאפיין במצביע ה־JSON‏ ‚%{property_json_pointer}’ חייבים להיות %{count} מזהי קטגוריות לכל היותר."
        categories_value_not_valid_max:
          one: "חייב להיות מזהה קטגוריה אחד לכל היותר"
          two: "חייבים להיות שני מזהי קטגוריות לכל היותר"
          many: "חייבים להיות %{count} מזהי קטגוריות לכל היותר"
          other: "חייבים להיות %{count} מזהי קטגוריות לכל היותר"
        humanize_not_valid_topic_value: "המאפיין במצביע ה־JSON‏ ‚%{property_json_pointer}’ חייב להיות מזהה נושא תקין."
        not_valid_topic_value: "חייב להיות מזהה נושא תקין"
        humanize_not_valid_post_value: "המאפיין במצביע ה־JSON‏ ‚%{property_json_pointer}’ חייב להיות מזהה פוסט תקין."
        not_valid_post_value: "חייב להיות מזהה פוסט תקין"
        humanize_not_valid_groups_value: "המאפיין במצביע ה־JSON‏ ‚%{property_json_pointer}’ חייב מערך של מזהי קבוצות תקינים."
        not_valid_groups_value: "חייב להיות מערך של מזהי קבוצות תקניים"
        humanize_groups_value_not_valid_min:
          one: "למאפיין במצביע ה־JSON‏ ‚%{property_json_pointer}’ חייב להיות מזהה קבוצה אחד לפחות."
          two: "למאפיין במצביע ה־JSON‏ ‚%{property_json_pointer}’ חייבים להיות שני מזהי קבוצות לפחות."
          many: "למאפיין במצביע ה־JSON‏ ‚%{property_json_pointer}’ חייבים להיות %{count} מזהי קבוצות לפחות."
          other: "למאפיין במצביע ה־JSON‏ ‚%{property_json_pointer}’ חייבים להיות %{count} מזהי קבוצות לפחות."
        groups_value_not_valid_min:
          one: "חייב להיות לפחות מזהה קבוצה אחד"
          two: "חייבים להיות לפחות שני מזהי קבוצות"
          many: "חייבים להיות לפחות %{count} מזהי קבוצות"
          other: "חייבים להיות לפחות %{count} מזהי קבוצות"
        humanize_groups_value_not_valid_max:
          one: "למאפיין במצביע ה־JSON‏ ‚%{property_json_pointer}’ חייב להיות מזהה קבוצה אחד לכל היותר."
          two: "למאפיין במצביע ה־JSON‏ ‚%{property_json_pointer}’ חייבות להיות שני מזהי קבוצות לכל היותר."
          many: "למאפיין במצביע ה־JSON‏ ‚%{property_json_pointer}’ חייבות להיות %{count} מזהי קבוצות לכל היותר."
          other: "למאפיין במצביע ה־JSON‏ ‚%{property_json_pointer}’ חייבות להיות %{count} מזהי קבוצות לכל היותר."
        groups_value_not_valid_max:
          one: "חייב להיות מזהה קבוצה אחד לכל היותר"
          two: "חייבים להיות שני מזהי קבוצות לכל היותר"
          many: "חייבים להיות %{count} מזהי קבוצות לכל היותר"
          other: "חייבים להיות %{count} מזהי קבוצות לכל היותר"
        humanize_not_valid_tags_value: "המאפיין במצביע ה־JSON‏ ‚%{property_json_pointer}’ חייב מערך של תגיות שם תקינות."
        not_valid_tags_value: "חייב להיות מערך של שמות תגיות חוקיים"
        humanize_tags_value_not_valid_min:
          one: "למאפיין במצביע ה־JSON‏ ‚%{property_json_pointer}’ חייב להיות לפחות שם תגית אחד."
          two: "למאפיין במצביע ה־JSON‏ ‚%{property_json_pointer}’ חייבים להיות לפחות שני שמות תגיות."
          many: "למאפיין במצביע ה־JSON‏ ‚%{property_json_pointer}’ חייבים להיות לפחות %{count} שמות תגיות."
          other: "למאפיין במצביע ה־JSON‏ ‚%{property_json_pointer}’ חייבים להיות לפחות %{count} שמות תגיות."
        tags_value_not_valid_min:
          one: "חייב להיות לפחות שם תגית אחד"
          two: "חייבים להיות לפחות שני שמות תגיות"
          many: "חייבים להיות לפחות %{count} שמות תגיות"
          other: "חייבים להיות לפחות %{count} שמות תגיות"
        humanize_tags_value_not_valid_max:
          one: "למאפיין במצביע ה־JSON‏ ‚%{property_json_pointer}’ יכולה להיות תגית אחת לכל היותר."
          two: "למאפיין במצביע ה־JSON‏ ‚%{property_json_pointer}’ יכולות להיות שתי תגיות לכל היותר."
          many: "למאפיין במצביע ה־JSON‏ ‚%{property_json_pointer}’ יכולות להיות %{count} תגיות לכל היותר."
          other: "למאפיין במצביע ה־JSON‏ ‚%{property_json_pointer}’ יכולות להיות %{count} תגיות לכל היותר."
        tags_value_not_valid_max:
          one: "יכולה להיות תגית אחת לכל היותר"
          two: "יכולות להיות שתי תגיות לכל היותר"
          many: "יכולות להיות %{count} תגיות לכל היותר"
          other: "יכולות להיות %{count} תגיות לכל היותר"
        humanize_not_valid_upload_value: "המאפיין במצביע ה־JSON‏ ‚%{property_json_pointer}’ חייב להיות מזהה העלאה תקין."
        not_valid_upload_value: "חייב להיות מזהה העלאה תקין"
        humanize_string_value_not_valid_min:
          one: "המאפיין במצביע ה־JSON‏ ‚%{property_json_pointer}’ חייב להיות באורך של תו אחד לפחות."
          two: "המאפיין במצביע ה־JSON‏ ‚%{property_json_pointer}’ חייב להיות באורך של שני תווים לפחות."
          many: "המאפיין במצביע ה־JSON‏ ‚%{property_json_pointer}’ חייב להיות באורך של %{count} תווים לפחות."
          other: "המאפיין במצביע ה־JSON‏ ‚%{property_json_pointer}’ חייב להיות באורך של %{count} תווים לפחות."
        string_value_not_valid_min:
          one: "חייב להיות באורך של תו לפחות"
          two: "חייב להיות באורך של שני תווים לפחות"
          many: "חייב להיות באורך של %{count} תווים לפחות"
          other: "חייב להיות באורך של %{count} תווים לפחות"
        humanize_string_value_not_valid_max:
          one: "המאפיין במצביע ה־JSON‏ ‚%{property_json_pointer}’ חייב להיות באורך של תו לכל היותר."
          two: "המאפיין במצביע ה־JSON‏ ‚%{property_json_pointer}’ חייב להיות באורך של שני תווים לכל היותר."
          many: "המאפיין במצביע ה־JSON‏ ‚%{property_json_pointer}’ חייב להיות באורך של %{count} תווים לכל היותר."
          other: "המאפיין במצביע ה־JSON‏ ‚%{property_json_pointer}’ חייב להיות באורך של %{count} תווים לכל היותר."
        string_value_not_valid_max:
          one: "חייב להיות באורך של תו לכל היותר"
          two: "חייב להיות באורך של שני תווים לכל היותר"
          many: "חייב להיות באורך של %{count} תווים לכל היותר"
          other: "חייב להיות באורך של %{count} תווים לכל היותר"
        humanize_number_value_not_valid_min: "המאפיין במצביע ה־JSON‏ ‚%{property_json_pointer}’ חייב להיות גדול מאשר או שווה לערך %{min}."
        number_value_not_valid_min: "חייב להיות גדול או שווה ל־%{min}"
        humanize_number_value_not_valid_max: "המאפיין במצביע ה־JSON‏ ‚%{property_json_pointer}’ חייב להיות קטן מאשר או שווה לערך %{max}."
        number_value_not_valid_max: "חייב להיות קטן או שווה ל־%{max}"
        humanize_string_value_not_valid_url: "המאפיין במצביע ה־JSON‏ ‚%{property_json_pointer}’ חייב להיות כתובת תקינה."
        string_value_not_valid_url: "חייבת להיות כתובת תקפה"
    locale_errors:
      top_level_locale: "המפתח העליון בקובץ הגדרות השפה חייב להתאים לשם השפה"
      invalid_yaml: "YAML התרגום פגום"
  emails:
    incoming:
      default_subject: "נושא זה צריך כותרת"
      show_trimmed_content: "הצגת תוכן גזום"
      maximum_staged_user_per_email_reached: "הגעת למספר המרבי של משתמשים מבוימים לדוא״ל."
      no_subject: "(אין נושא)"
      no_body: "(אין גוף)"
      attachments: "(קבצים מצורפים)"
      missing_attachment: "(הקובץ המצורף %{filename} חסר)"
      continuing_old_discussion:
        one: "בהמשך לדיון שהתנהל בכתובת [%{title}](%{url}) כיוון שהוא נוצר לפני למעלה מיום (%{count})."
        two: "בהמשך לדיון שהתנהל בכתובת [%{title}](%{url}) כיוון שהוא נוצר לפני למעלה מיומיים (%{count})."
        many: "בהמשך לדיון שהתנהל בכתובת [%{title}](%{url}) כיוון שהוא נוצר לפני למעלה מ־%{count} ימים."
        other: "בהמשך לדיון שהתנהל בכתובת [%{title}](%{url}) כיוון שהוא נוצר לפני למעלה מ־%{count} ימים."
      errors:
        empty_email_error: "מתרחש כאשר הודעת הדוא״ל הגולמית שקיבלנו הייתה ריקה."
        no_message_id_error: "מתרחש כאשר להודעת הדוא״ל אין כותרת בשם ‚Message-Id’."
        auto_generated_email_error: "מתרחש כאשר הכותרת ‚קדימות’ (precedence) מוגדרת לאחת מבין: רשימה (list), זבל (junk), כמותי (bulk) או מענה אוטומטי (auto_reply), לחלופין כאשר כותרת אחרת כוללת: הוגש אוטומטית (auto-submitted), נענה אוטומטית (auto-replied) או נוצר אוטומטית (auto-generated)."
        no_body_detected_error: "מתרחש כאשר לא הצלחנו לחלץ גוף ולא היו קבצים מצורפים."
        no_sender_detected_error: "מתרחש כשאין לנו אפשרות למצוא כתובת דוא״ל תקנית בכותרת ‚מאת’."
        from_reply_by_address_error: "מתרחש כאשר הכותרת ‚מאת’ תואמת לתגובה לפי כתובת דוא״ל."
        inactive_user_error: "מתרחש כאשר השולח אינו פעיל."
        silenced_user_error: "מתרחש כאשר השולח הושתק."
        bad_destination_address: "מתרחש כאשר אף אחת מהכתובות בשדות אל או עותק אינה תואמת לאף כתובת דוא״ל נכנסת מוגדרת."
        strangers_not_allowed_error: "מתרחש כאשר משתמשים מנסים ליצור נושא חדש בקטגוריה בה הם אינם חברים."
        insufficient_trust_level_error: "קורה כאשר משתמשים מנסים ליצור נושא חדש בקטגוריה בה אין להם את דרגת האמון/הרשאה הנדרשת."
        reply_user_not_matching_error: "מתרחש כאשר תגובה מגיעה מכתובת דוא״ל שונה מזו שאליה נשלחה ההתראה."
        topic_not_found_error: "מתרחש כאשר הגיעה תגובה אבל הנושא התואם נמחק."
        topic_closed_error: "מתרחש כאשר הגיעה תגובה אבל הנושא התואם נסגר."
        bounced_email_error: "ההודעה היא דוח הודעות דוא״ל שנדחו."
        screened_email_error: "מתרחש כאשר כתובת הדוא״ל של השולחים כבר סוננה."
        unsubscribe_not_allowed: "מתרחש כאשר למשתמש אין הרשאה לבטל מינוי דרך דוא״ל."
        email_not_allowed: "מתרחש כאשר כתובת דוא״ל אינה ברשימות ההיתר או החסימה."
      unrecognized_error: "שגיאה לא מוכרת"
    secure_uploads_placeholder: "נערך: באתר זה מופעלות העלאות מאובטחות, יש לבקר בנושא או ללחוץ על הצגת מדיה כדי לצפות בהעלאות המצורפות."
    view_redacted_media: "הצגת מדיה"
  errors: &errors
    format: ! "%{attribute} %{message}"
    format_with_full_message: "<b>%{attribute}</b>: %{message}"
    messages:
      invalid_locale: "%{invalid_locale} זאת לא שפה תקפה"
      too_long_validation:
        one: "מוגבל לאורך של תו: הקלדת %{length}."
        two: "מוגבל לאורך של שני תווים: הקלדת %{length}."
        many: "מוגבל לאורך של %{count} תווים: הקלדת %{length}."
        other: "מוגבל לאורך של %{count} תווים: הקלדת %{length}."
      invalid_boolean: "בוליאני שגוי."
      taken: "כבר תפוס"
      reserved: "שם הקבוצה %{name} שמור, נא לבחור שם אחר"
      accepted: חייב להתקבל
      blank: לא ניתן להשאיר ריק
      present: חייב להיות ריק
      confirmation: ! "לא תואם ל־%{attribute}"
      empty: לא יכול להיות ריק
      equal_to: חייב להיות שווה ל־%{count}
      even: חייב להיות זוגי
      exclusion: שמור
      greater_than: ' חייב להיות גדול מ־%{count}'
      greater_than_or_equal_to: חייב להיות גדול או שווה ל־%{count}
      has_already_been_used: "כבר בשימוש"
      inclusion: לא נכלל ברשימה
      invalid: לא תקין
      is_invalid: "נראה לא ברור, האם זה משפט שלם?"
      is_invalid_meaningful: "לא מספיק ברור, רוב המילים מכילה את אותן האותיות שוב ושוב?"
      is_invalid_unpretentious: "לא מספיק ברור, מילה אחת או יותר היא ארוכה מאוד?"
      is_invalid_quiet: "לא מספיק ברור, התכוונת למלא הכול באותיות גדולות?"
      invalid_timezone: "‚%{tz}’ אינו אזור זמן תקף"
      contains_censored_words: "מכיל את המילים המצונזרות הבאות: %{censored_words}"
      less_than: חייב להיות קטן מ־%{count}
      less_than_or_equal_to: חייב להיות קטן או שווה ל־%{count}
      not_a_number: אינו מספר
      not_an_integer: חייב להיות מספר שלם
      must_all_be_positive: הכול חייב להיות חיובי
      odd: חייב להיות אי־זוגי
      record_invalid: ! "בדיקה נכשלה: %{errors}"
      max_emojis: "לא יכולים להיות יותר מ־%{max_emojis_count} תווי אמוג׳י."
      emojis_disabled: "אין אפשרות להוסיף אמוג׳י"
      ip_address_already_screened: "כבר כלול בכלל קיים"
      restrict_dependent_destroy:
        one: "לא ניתן להסיר כיוון שיש רשומה תלויה %{record}"
        two: "לא ניתן להסיר רשומה כיוון שיש רשומה תלויה %{record}"
        many: "לא ניתן להסיר רשומה כיוון שיש רשומה תלויה %{record}"
        other: "לא ניתן להסיר רשומה כיוון שיש רשומה תלויה %{record}"
      too_long:
        one: ארוך מדי (תו אחד לכל היותר)
        two: ארוך מדי (%{count} תווים לכל היותר)
        many: ארוך מדי (%{count} תווים לכל היותר)
        other: ארוך מדי (%{count} תווים לכל היותר)
      too_short:
        one: קצר מדי (תו אחד לפחות)
        two: קצר מדי (%{count} תווים לפחות)
        many: קצר מדי (%{count} תווים לפחות)
        other: קצר מדי (%{count} תווים לפחות)
      wrong_length:
        one: באורך שגוי (אמור להיות באורך של תו אחד)
        two: באורך שגוי (אמור להיות באורך של %{count} תווים)
        many: באורך שגוי (אמור להיות באורך של %{count} תווים)
        other: באורך שגוי (אמור להיות באורך של %{count} תווים)
      other_than: "צריך להיות שונה מ־%{count}"
      auth_overrides_username: "יש לעדכן את שם המשתמש בצד ספק האימות, מאחר שההגדרה `auth_overrides_username` (דריסת שם משתמש מצד האימות) פעילה."
      required: "חייב להיות קיים"
    template:
      body: ! "ישנן תקלות עם השדות הבאים:"
      header:
        one: "שגיאה מנעה את השמירה של %{model}."
        two: ! "%{count} שגיאות מנעו את השמירה של %{model}"
        many: ! "%{count} שגיאות מנעו את השמירה של %{model}"
        other: ! "%{count} שגיאות מנעו את השמירה של %{model}"
    embed:
      load_from_remote: "ארעה שגיאה בטעינת הפוסט הזה."
    site_settings:
      invalid_site_setting: "לא קיימת הגדרה שנקראת ‚%{name}’"
      invalid_category_id: "ציינת קטגוריה שאינה קיימת"
      site_settings_are_deprecated: "השימוש בהגדרות הבאות הופסק: %{old_names}. נא להשתמש ב־%{new_names} במקום"
      site_settings_are_hidden: "אסור לך לשנות הגדרות נסתרות: %{setting_names}"
      site_settings_are_shadowed_globally: "אי אפשר לשנות את ההגדרות האלה כיוון שהן מוגדרות באופן כללי: %{setting_names}"
      site_settings_are_unconfigurable: "אסור לך לשנות הגדרות שלא ניתן להגדיר: %{setting_names}"
      invalid_choice:
        one: "‚%{name}’ היא בחירה שגויה."
        two: "‚%{name}’ הן בחירות שגויות."
        many: "‚%{name}’ הן בחירות שגויות."
        other: "‚%{name}’ הן בחירות שגויות."
      default_categories_already_selected: "לא ניתן לבחור קטגוריה שנעשה בה שימוש ברשימה אחרת."
      default_tags_already_selected: "לא ניתן לבחור תגית שנעשה בה שימוש ברשימה אחרת"
      s3_upload_bucket_is_required: "לא ניתן להפעיל העלאות ל־S3 ללא ‚s3_upload_bucket’."
      enable_s3_uploads_is_required: "אי אפשר להפעיל את השימוש במאגר S3 אלמלא הפעלת העלאות ל־S3."
      page_publishing_requirements: "לא ניתן להפעיל פרסום עמודים אם העלאות מאובטחות פעילות."
      s3_backup_requires_s3_settings: "לא ניתן להשתמש ב־S3 כמיקום לגיבוי אלמלא סיפקת את ‚%{setting_name}’."
      s3_bucket_reused: "אין לך אפשרות להשתמש באותו הדלי עבור ‚s3_upload_bucket’ וגם ‚s3_backup_bucket’. נא לבחור בדלי שונה או להשתמש בנתיב שונה לכל דלי."
      secure_uploads_requirements: "יש להפעיל העלאה ל־S3 ובקרות גישה (ACLs) של S3 בטרם הפעלת העלאות מאובטחות."
      share_quote_facebook_requirements: "עליך להגדיר מזהה יישומון פייסבוק כדי להפעיל שיתוף ציטוטים עבור פייסבוק"
      second_factor_cannot_be_enforced_with_disabled_local_login: "אי אפשר לאכוף אימות דו־שלבי אם כניסה מקומית מושבתת."
      second_factor_cannot_be_enforced_with_discourse_connect_enabled: "אי אפשר לאכוף אימות דו־שלבי אם מופעל DiscourseConnect."
      local_login_cannot_be_disabled_if_second_factor_enforced: "אי אפשר להשבית כניסה מקומית אם נאכף אימות דו־שלבי. יש להשבית את אכיפת האימות הדו־שלבי בטרם השבתת כניסה מקומית."
      cannot_enable_s3_uploads_when_s3_enabled_globally: "לא ניתן להפעיל העלאות ל־S3 כיוון שהעלאות ל־S3 כבר פעילות באופן גלובלי והפעלת האפשרות הזאת ברמת האתר עשויה להוביל לתקלות חמורות בהעלאה."
      cors_origins_should_not_have_trailing_slash: "אין להוסיף לוכסן (/) לסוף מקורות ה־CORS."
      slow_down_crawler_user_agent_must_be_at_least_3_characters: "סוכני משתמש חייבים להיות באורך של 3 תווים לפחות כדי למנוע הגבלה בשוגג של כמות פניות ממשתמשים תקפים."
      slow_down_crawler_user_agent_cannot_be_popular_browsers: "אי אפשר להוסיף אף אחת מהערכים הבאים להגדרה: %{values}."
      strip_image_metadata_cannot_be_disabled_if_composer_media_optimization_image_enabled: "אי אפשר להשבית הפשטת נתוני על מתמונה אם האפשרות ‚תמונת מיטוב מדיה בכתיבת הודעה פעילה’ פעילה. יש להשבית את האפשרות בטרם השבתת הפשטת נתוני על מתמונה."
<<<<<<< HEAD
      twitter_summary_large_image_no_svg: "תמונות התקציר של טוויטר שמשמשות לנתוני העל של twitter:image לא יכולות להיות תמונת ‎.svg"
      tl0_and_anonymous_flag: "יש לספק ‚דוא״ל קשר עם האתר’ או ‚כתובת דוא״ל לדיווח על תוכן לא חוקי’ למשתמשים אלמוניים."
=======
      x_summary_large_image_no_svg: "תמונות התקציר של טוויטר שמשמשות לנתוני העל של twitter:image לא יכולות להיות תמונת ‎.svg"
      tl0_and_anonymous_flag: "יש לספק ‚דוא״ל קשר עם האתר’ או ‚כתובת דוא״ל לדיווח על תוכן לא חוקי’ למשתמשים אלמוניים."
      allow_likes_in_anonymous_mode_without_anonymous_mode_enabled: "ההגדרה הזאת דורשת את הפעלת ההגדרה ‚לאפשר מצב אלמוני’ תחילה."
>>>>>>> 3cac9432
    conflicting_google_user_id: 'מזהה חשבון ה־Google לחשבון זה השתנה, התערבות של חבר סגל נדרשת מטעמי אבטחה. נא ליצור קשר עם אחד מחברי הסגל ולהפנות אותו אל <br><a href="https://meta.discourse.org/t/76575">https://meta.discourse.org/t/76575</a>'
    onebox:
      invalid_address: "מחילה אך לא הצלחנו לייצר תצוגה מקדימה לאתר הזה, כיוון שהשרת ‚%{hostname}’ לא נמצא. במקום תצוגה מקדימה יופיע קישור בלבד בפוסט שלך. :cry:"
      error_response: "מחילה אך לא הצלחנו לייצר תצוגה מקדימה לאתר הזה, כיוון שהשרת החזיר את קוד השגיאה %{status_code}. במקום תצוגה מקדימה יופיע קישור בלבד בפוסט שלך. :cry:"
      missing_data:
        one: "מחילה אך לא הצלחנו לייצר תצוגה מקדימה של האתר הזה כיוון שלא ניתן היה למצוא את התגית oEmbed / OpenGraph הבאה: %{missing_attributes}"
        two: "מחילה אך לא הצלחנו לייצר תצוגה מקדימה של האתר הזה כיוון שלא ניתן היה למצוא את תגיות ה־oEmbed / OpenGraph הבאות: %{missing_attributes}"
        many: "מחילה אך לא הצלחנו לייצר תצוגה מקדימה של האתר הזה כיוון שלא ניתן היה למצוא את תגיות ה־oEmbed / OpenGraph הבאות: %{missing_attributes}"
        other: "מחילה אך לא הצלחנו לייצר תצוגה מקדימה של האתר הזה כיוון שלא ניתן היה למצוא את תגיות ה־oEmbed / OpenGraph הבאות: %{missing_attributes}"
  word_connector:
    comma: ", "
  custom_fields:
    validations:
      max_items: "הגעת למספר המרבי של שדות מותאמים אישית עבור ישות זו (%{max_items_number})"
      max_value_length: "הגעת לאורך המרבי עבור ערך שדה מותאם אישית (%{max_value_length})"
  invite:
    expired: "תוקף אסימון ההזמנה שלך פג. נא <a href='%{base_url}/about'>ליצור קשר עם הסגל</a>."
    not_found: "אסימון ההזמנה שלך שגוי. נא <a href='%{base_url}/about'>ליצור קשר עם הסגל</a>."
    not_found_json: "אסימון ההזמנה שלך שגוי. נא ליצור קשר עם הסגל."
    not_matching_email: "כתובת הדוא״ל שלך וכתובת הדוא״ל שמשויכת לאסימון ההזמנה אינן תואמות. נא ליצור קשר עם הסגל."
    not_found_template: |
      <p>הזמנתך אל <a href="%{base_url}">%{site_name}</a> כבר נוצלה.</p>

      <p>אם ססמתך זכורה לך יש לך אפשרות <a href="%{base_url}/login">להיכנס</a>.</p>

      <p>אם לא אז נא <a href="%{base_url}/password-reset">לאפס ססמה</a>.</p>
    not_found_template_link: |
      <p>לא ניתן עוד לממש את ההזמנה הזאת שנשלחה אל <a href="%{base_url}">%{site_name}</a>. נא לבקש מיוזם או יוזמת ההזמנה לשלוח לך הזמנה חדשה.</p>
    existing_user_cannot_redeem: "לא ניתן לממש הזמנה זו. נא לבקש ממי שהזמין אותך לשלוח לך הזמנה חדשה."
    existing_user_already_redemeed: "כבר מימשת את קישור ההזמנה הזה."
    user_exists: "אין צורך להזמין את <b>%{email}</b>, יש כבר חשבון עם הכתובת הזאת!"
    invite_exists: "כבר הזמנת את <b>%{email}</b>."
    invalid_email: "%{email} אינה כתובת דוא״ל תקפה."
    generic_error_response: "אירעה בעיה עם הבקשה שלך."
    rate_limit:
      one: "כבר שלחת הזמנה %{count} ביום האחרון, נא להמתין %{time_left} בטרם ניסיון קודם."
      two: "כבר שלחת %{count} הזמנות ביום האחרון, נא להמתין %{time_left} בטרם ניסיון קודם."
      many: "כבר שלחת %{count} הזמנות ביום האחרון, נא להמתין %{time_left} בטרם ניסיון קודם."
      other: "כבר שלחת %{count} הזמנות ביום האחרון, נא להמתין %{time_left} בטרם ניסיון קודם."
    confirm_email: "<p>כמעט סיימת! שלחנו הודעת הפעלה לכתובת הדוא״ל שלך. נא לעקוב אחר ההנחיות המופיעות בהודעה כדי להפעיל את החשבון שלך.</p><p>אם ההודעה לא הגיעה אליך כדאי לבדוק בתיקיית הספאם.</p>"
    disabled_errors:
      discourse_connect_enabled: "הזמנות מושבתות כיוון ש־DiscourseConnect מופעל."
      invalid_access: "אין לך הרשאות לצפות במשאב המבוקש."
    requires_groups: "ההזמנה לא נשמרה מכיוון שהנושא שצוין אינו נגיש. נא להוסיף את אחת מהקבוצות הבאות: %{groups}."
    max_invite_emails_limit_exceeded: "הבקשה נכשלה כי חלק מכתובת הדוא״ל חרגו מהכמות המרבית (%{max})."
    domain_not_allowed: "אי אפשר להשתמש בכתובת הדוא״ל שלך למימוש הזמנה זו."
    domain_not_allowed_admin: "אי אפשר להשתמש בשם התחום הזה להזמנות."
    max_redemptions_allowed_one: "להזמנות דוא״ל זה אמור להיות 1."
    redemption_count_less_than_max: "אמור להיות קטן מ־%{max_redemptions_allowed}."
    email_xor_domain: "שדות הדוא״ל ושם התחום אסורים לשימוש בו־זמנית"
    existing_user_success: "ההזמנה נוצלה בהצלחה"
  bulk_invite:
    file_should_be_csv: "הקובץ שנשלח אמור להיות בתסדיר csv."
    max_rows: "%{max_bulk_invites} ההזמנות הראשונות נשלחו. כדאי לנסות לפצל את הקובץ לחלקים קטנים יותר."
    error: "אירעה שגיאה בשליחת הקובץ. נא לנסות שוב מאוחר יותר."
  invite_link:
    email_taken: "כתובת דוא״ל זו כבר בשימוש. אם כבר יש לך חשבון נא להיכנס אתו או לאפס את הססמה."
    max_redemptions_limit: "אמור להיות בין 2 לבין %{max_limit}."
  topic_invite:
    failed_to_invite: "לא ניתן להזמין את המשתמש לנושא הזה בהעדר חברות באחת הקבוצות הבאות: %{group_names}"
    not_pm: "אפשר להזמין להודעות פרטיות בלבד."
    user_exists: "כבר נשלחה הזמנה למשתמש זה. ניתן להזמין משתמש לנושא פעם אחת בלבד, עמך הסליחה."
    muted_topic: "המשתמש הזה השתיק את הנושא הזה, עמך הסליחה."
    receiver_does_not_allow_pm: "משתמש זה לא מאשר לך לשלוח אליו הודעות פרטיות, עמך הסליחה."
    sender_does_not_allow_pm: "אסרת על משתמש זה לשלוח אליך הודעות פרטיות, עמך הסליחה."
    user_cannot_see_topic: "הנושא לא חשוף בפני %{username}."
  backup:
    operation_already_running: "פעולה רצה כרגע. לא ניתן להתחיל משימה חדשה כרגע."
    backup_file_should_be_tar_gz: "על קובץ הגיבוי להיות ‎.tar.gz."
    not_enough_space_on_disk: "אין מספיק מקום על הכונן כדי לשלוח את הגיבוי הזה."
    invalid_filename: "שם קובץ הגיבוי מכיל תווים שגויים. תווים תקינים הם a-z 0-9 . - _."
    file_exists: "הקובץ המיועד להעלאה כבר קיים."
  invalid_params: "סיפקת משתנים שגויים לבקשה: %{message}"
  not_logged_in: "עליך להיכנס למערכת כדי לבצע פעולה זו."
  not_found: "המשאב או הכתובת שביקשת לא נמצאים."
  invalid_access: "אין לך הרשאות לצפות במשאב המבוקש."
  authenticator_not_found: "שיטת האימות אינה קיימת או שנוטרלה."
  authenticator_no_connect: "ספק אימות זה אינו מאפשר חיבור לחשבון פורום קיים."
  invalid_api_credentials: "אין לך הרשאה לצפות במשאב המבוקש. שם המשתמש או המפתח ל־API שגויים."
  provider_not_enabled: "אין לך הרשאה לצפות במשאב המבוקש. ספק האימות אינו פעיל."
  provider_not_found: "אין לך הרשאה לצפות במשאב המבוקש. ספק האימות אינו קיים."
  read_only_mode_enabled: "האתר נמצא במצב קריאה בלבד. פעולות עם משוב לא תפעלנה."
  invalid_grant_badge_reason_link: "אסור להשתמש בקישור חיצוני או קישור שגוי ל־Discourse בסיבת העיטור."
  email_template_cant_be_modified: "לא ניתן לערוך את תבנית הדוא״ל הזו"
  invalid_whisper_access: "או שלחישות אינן פעילות או שאין לך גישה ליצור פוסטים של לחישות"
  not_in_group:
    title_topic: "עליך לבקש חברות בקבוצה ‚%{group}’ כדי לצפות בנושא הזה."
    title_category: "עליך לבקש חברות בקבוצה ‚%{group}’ כדי לצפות בקטגוריה זו."
    request_membership: "בקשת חברות"
    join_group: "הצטרפות לקבוצה"
  deleted_topic: "אופס! נושא זה נמחק ואינו זמין עוד."
  delete_topic_failed: "אירעה שגיאה במחיקת הנושא הזה. נא ליצור קשר עם הנהלת האתר."
  reading_time: "זמן קריאה"
  likes: "לייקים"
  action_already_performed: "אופס! כבר ביצעת את הפעולה הזאת. אולי כדאי לרענן את העמוד?"
  too_many_replies:
    one: "משתמשים חדשים מוגבלים זמנית לתגובה אחת לאותו הנושא, עמך הסליחה."
    two: "משתמשים חדשים מוגבלים זמנית ל־%{count} תגובות לאותו הנושא, עמך הסליחה."
    many: "משתמשים חדשים מוגבלים זמנית ל־%{count} תגובות לאותו הנושא, עמך הסליחה."
    other: "משתמשים חדשים מוגבלים זמנית ל־%{count} תגובות לאותו הנושא, עמך הסליחה."
  max_consecutive_replies:
    one: "אסור לפרסם יותר מתגובה אחת ברצף. נא לערוך את התגובה הקודמת שלך או להמתין לתגובה ממישהו אחר."
    two: "אסור לפרסם למעלה מ־%{count} תגובות רצופות. נא לערוך את התגובה הקודמת שלך או להמתין לתגובה ממישהו אחר."
    many: "אסור לפרסם למעלה מ־%{count} תגובות רצופות. נא לערוך את התגובה הקודמת שלך או להמתין לתגובה ממישהו אחר."
    other: "אסור לפרסם למעלה מ־%{count} תגובות רצופות. נא לערוך את התגובה הקודמת שלך או להמתין לתגובה ממישהו אחר."
  embed:
    start_discussion: "התחלת דיון"
    continue: "המשך דיון"
    error: "תקלה בהטמעה"
    referer: "מפנה:"
    error_topics: "הגדרת האתר `embed topics list` (הטמעת רשימת נושאים) לא הופעלה"
    mismatch: "או שהמפנה לא נשלח או שהוא לא תואם לאף אחד משמות המארחים הבאים:"
    no_hosts: "לא הוגדר אף שרת להטמעה."
    configure: "הגדרת הטמעה (Embedding)"
    more_replies:
      one: "תגובה נוספת"
      two: "%{count} תגובות נוספות"
      many: "%{count} תגובות נוספות"
      other: "%{count} תגובות נוספות"
    loading: "דיון נטען…"
    permalink: "קישור קבוע"
    imported_from: "זהו נושא דיון מלווה לערך המקורי שב־%{link}"
    in_reply_to: "◄ %{username}"
    replies:
      one: "תגובה אחת"
      two: "%{count} תגובות"
      many: "%{count} תגובות"
      other: "%{count} תגובות"
    likes:
      one: "לייק %{count}"
      two: "%{count} לייקים"
      many: "%{count} לייקים"
      other: "%{count} לייקים"
    last_reply: "תגובה אחרונה"
    created: "נוצר"
    new_topic: "יצירת נושא חדש"
  no_mentions_allowed: "אין לך אפשרות לאזכר משתמשים אחרים, עמך הסליחה."
  too_many_mentions:
    one: "מצטערים, ניתן לאזכר משתמש אחד בלבד בפוסט"
    two: "מצטערים, ניתן לאזכר %{count} משתמשים בפוסט בלבד"
    many: "מצטערים, ניתן לאזכר %{count} משתמשים בפוסט בלבד"
    other: "מצטערים, ניתן לאזכר %{count} משתמשים בפוסט בלבד"
  no_mentions_allowed_newuser: "משתמשים חדשים לא יכולים להזכיר משתמשים אחרים, עמך הסליחה."
  too_many_mentions_newuser:
    one: "משתמשים חדשים יכולים להזכיר רק משתמש אחד בפוסט, עמך הסליחה."
    two: "משתמשים חדשים יכולים להזכיר רק %{count} משתמשים אחרים בפוסט, עמך הסליחה."
    many: "משתמשים חדשים יכולים להזכיר רק %{count} משתמשים אחרים בפוסט, עמך הסליחה."
    other: "משתמשים חדשים יכולים להזכיר רק %{count} משתמשים אחרים בפוסט, עמך הסליחה."
  no_embedded_media_allowed_group: "אין לך אפשרות להטמיע פריטי מדיה בפוסט הזה, עמך הסליחה."
  no_embedded_media_allowed: "משתמשים חדשים לא יכולים להטמיע פריטי מדיה בפוסטים, עמך הסליחה."
  too_many_embedded_media:
    one: "משתמשים חדשים יכולים להוסיף רק פריט מדיה אחד מוטמע לפוסט, עמך הסליחה."
    two: "משתמשים חדשים יכולים להוסיף רק %{count} פרטי מדיה מוטמעים לפוסט, עמך הסליחה."
    many: "משתמשים חדשים יכולים להוסיף רק %{count} פרטי מדיה מוטמעים לפוסט, עמך הסליחה."
    other: "משתמשים חדשים יכולים להוסיף רק %{count} פרטי מדיה מוטמעים לפוסט, עמך הסליחה."
  no_attachments_allowed: "משתמשים חדשים לא יכולים להוסיף קבצים לפוסטים, עמך הסליחה."
  too_many_attachments:
    one: "משתמשים חדשים יכולים לצרף רק קובץ אחד לפוסט, עמך הסליחה."
    two: "משתמשים חדשים יכולים לצרף רק %{count} קבצים לפוסט, עמך הסליחה."
    many: "משתמשים חדשים יכולים לצרף רק %{count} קבצים לפוסט, עמך הסליחה."
    other: "משתמשים חדשים יכולים לצרף רק %{count} קבצים לפוסט, עמך הסליחה."
  no_links_allowed: "משתמשים חדשים לא יכולים להוסיף קישורים לפוסטים, עמך הסליחה."
  links_require_trust: "אין לך אפשרות לכלול קישורים בפוסטים שלך, עמך הסליחה."
  too_many_links:
    one: "משתמשים חדשים יכולים להוסיף רק קישור אחד בפוסט, עמך הסליחה."
    two: "משתמשים חדשים יכולים להוסיף רק %{count} קישורים בפוסט, עמך הסליחה."
    many: "משתמשים חדשים יכולים להוסיף רק %{count} קישורים בפוסט, עמך הסליחה."
    other: "משתמשים חדשים יכולים להוסיף רק %{count} קישורים בפוסט, עמך הסליחה."
  contains_blocked_word: "אסור לפרסם את המילה ‚%{word}’, עמך הסליחה."
  contains_blocked_words: "אי אפשר לפרסם את זה, עמך הסליחה. מילים אסורות: %{words}."
  spamming_host: "אין לך אפשרות לפרסם קישור לאתר זה, עמך הסליחה."
  user_is_suspended: "משתמשים מושעים אינם מורשים לפרסם."
  topic_not_found: "משהו השתבש אולי נושא זה נסגר או נמחק בזמן שקראת אותו?"
  not_accepting_pms: "מצטעים, %{username} לא מקבל הודעות כרגע."
  max_pm_recipients: "ניתן לשלוח הודעה ל־%{recipients_limit} נמענים לכל היותר, עמך הסליחה."
  pm_reached_recipients_limit: "להודעה לא יכולים להיות למעלה מ־%{recipients_limit} נמענים, עמך הסליחה."
  removed_direct_reply_full_quotes: "הוסר ציטוט של כל הפוסט הקודם אוטומטית."
  watched_words_auto_tag: "נושא שתויג אוטומטית"
  create_pm_on_existing_topic: "אין לך אפשרות ליצור הודעה פרטית על נושא קיים, עמך הסליחה."
  slow_mode_enabled: "נושא זה הוא במצב אטי."
  just_posted_that: "דומה מדי למה שפרסמת לאחרונה"
  invalid_characters: "מכיל תווים לא תקניים"
  is_invalid: "נראה לא ברור, האם זה משפט שלם?"
  next_page: "עמוד הבא ←"
  prev_page: "→ עמוד קודם"
  show_post_in_topic: "הצגת פוסט בנושא"
  page_num: "עמוד %{num}"
  crawler_content_hidden: "תוכן ה־HTML הושמט כיוון שנכנסת או בחרת להשתמש במכשיר נייד עדכני."
  home_title: "בית"
  topics_in_category: "נושאים בקטגוריה ‚%{category}’"
  rss_posts_in_topic: "הזנת RSS של ‚%{topic}’"
  rss_topics_in_category: "הזנת RSS של נושאים בקטגוריה ‚%{category}’"
  rss_num_posts:
    one: "פוסט %{count}"
    two: "%{count} פוסטים"
    many: "%{count} פוסטים"
    other: "%{count} פוסטים"
  rss_num_participants:
    one: "משתתף %{count}"
    two: "%{count} משתתפים"
    many: "%{count} משתתפים"
    other: "%{count} משתתפים"
  read_full_topic: "קריאת הנושא במלואו"
  private_message_abbrev: "הודעה"
  rss_description:
    hot: "נושאים מובילים"
    latest: "נושאים אחרונים"
    top: "נושאים מובילים"
    top_all: "הנושאים המובילים בכל הזמנים"
    top_yearly: "הנושאים המובילים השנתיים"
    top_quarterly: "הנושאים המובילים הרבעוניים"
    top_monthly: "הנושאים המובילים החודשיים"
    top_weekly: "הנושאים המובילים השבועיים"
    top_daily: "הנושאים המובילים היומיים"
    posts: "פוסטים אחרונים"
    private_posts: "הודעות פרטיות אחרונות"
    group_posts: "פוסטים אחרונים ב%{group_name}"
    group_mentions: "אזכורים אחרונים ב%{group_name}"
    user_posts: "פוסטים אחרונים מאת ‎@%{username}‎"
    user_topics: "נושאים אחרונים מאת ‎@%{username}‎"
    tag: "נושאים מתויגים"
    badge: "עיטור %{display_name} באתר %{site_title}"
  too_late_to_edit: "פוסט זה נוצר לפני זמן רב מדי. לא ניתן יותר לערוך או להסיר אותו."
  edit_conflict: "פוסט זה נערך על ידי משתמש אחר ואין אפשרות עוד לשמור את השינויים שלך."
  revert_version_same: "הגרסה הנוכחית זהה לגרסה שמועמדת להחזרה."
  reverted_to_version: "הוחזר למהדורה מס׳ %{version}"
  cannot_edit_on_slow_mode: "נושא זה נכנס למצב אטי. כדי לעודד דיון מתחשב ואחראי אסור כרגע לערוך פוסטים ישנים בנושא הזה במהלך המצב האטי."
  excerpt_image: "תמונה"
  bookmarks:
    errors:
      already_bookmarked_post: "אי אפשר לסמן את אותו הפוסט פעמיים"
      already_bookmarked: "אי אפשר לסמן את אותו %{type} פעמיים."
      too_many: "לא ניתן להוסיף למעלה מ־%{limit} סימניות, נא לבקר ב<a href='%{user_bookmarks_url}'>%{user_bookmarks_url}</a> כדי להסיר כמה מהנוכחיות."
      cannot_set_past_reminder: "אי אפשר להגדיר תזכורת סימנייה למועד שעבר."
      cannot_set_reminder_in_distant_future: "לא ניתן להגדיר תזכורת סימנייה למעבר ל־10 שנים בעתיד."
      time_must_be_provided: "יש לציין זמן לכל התזכורות"
      for_topic_must_use_first_post: "מותר להשתמש רק בפוסט הראשון כדי להוסיף את הנושא לסימניות."
      bookmarkable_id_type_required: "דרושים שם וסוג הרשומה לסימון."
      invalid_bookmarkable: "לא ניתן לסמן %{type}."
    reminders:
      at_desktop: "בשימוש הבא דרך שולחן העבודה"
      later_today: "בהמשך היום"
      next_business_day: "יום העסקים הבא"
      tomorrow: "מחר"
      next_week: "בשבוע הבא"
      next_month: "חודש הבא"
      custom: "תאריך ושעה מותאמים אישית"
  groups:
    success:
      bulk_add:
        one: "נוסף משתמש %{count} לקבוצה."
        two: "נוספו %{count} משתמשים לקבוצה."
        many: "נוספו %{count} משתמשים לקבוצה."
        other: "נוספו %{count} משתמשים לקבוצה."
    errors:
      default_notification_level_users_limit:
        one: "אי אפשר להגדיר את רמת ההתראות כברירת מחדל על קבוצות שגודלן הוא יותר ממשתמש אחד. קבוצה שגויה: %{group_name}"
        two: "אי אפשר להגדיר את רמת ההתראות כברירת מחדל על קבוצות שגודלן הוא יותר מ־%{count} משתמשים. קבוצה שגויה: %{group_name}"
        many: "אי אפשר להגדיר את רמת ההתראות כברירת מחדל על קבוצות שגודלן הוא יותר מ־%{count} משתמשים. קבוצה שגויה: %{group_name}"
        other: "אי אפשר להגדיר את רמת ההתראות כברירת מחדל על קבוצות שגודלן הוא יותר מ־%{count} משתמשים. קבוצה שגויה: %{group_name}"
      grant_trust_level_not_valid: "‚%{trust_level}’ אינה דרגת אמון תקפה."
      can_not_modify_automatic: "אין לך אפשרות לערוך קבוצה אוטומטית"
      member_already_exist:
        one: "המשתמש ‚%{username}’ כבר חבר בקבוצה."
        two: "המשתמשים הבאים כבר חברים בקבוצה: %{username}"
        many: "המשתמשים הבאים כבר חברים בקבוצה: %{username}"
        other: "המשתמשים הבאים כבר חברים בקבוצה: %{username}"
      invalid_domain: "‚%{domain}’ אינו שם מתחם תקף."
      too_many_domains: "יותר מדי שמות תחום. %{max} לכל היותר."
      invalid_incoming_email: "‚%{email}’ אינה כתובת דוא״ל תקפה."
      email_already_used_in_group: "‚%{email}’ כבר בשימוש על ידי הקבוצה ‚%{group_name}’."
      email_already_used_in_category: "‚%{email}’ כבר בשימוש על ידי הקטגוריה ‚%{category_name}’."
      cant_allow_membership_requests: "אין לך אפשרות לאפשר בקשות חברות לקבוצה ללא בעלים."
      already_requested_membership: "כבר ביקשת חברות בקבוצה זו."
      adding_too_many_users:
        one: "ניתן להוסיף עד משתמש %{count} בבת־אחת"
        two: "ניתן להוסיף עד %{count} משתמשים בבת־אחת"
        many: "ניתן להוסיף עד %{count} משתמשים בבת־אחת"
        other: "ניתן להוסיף עד %{count} משתמשים בבת־אחת"
      usernames_or_emails_required: "שמות משתמשים או כתובות דוא״ל חייבים להיות נוכחים"
      no_invites_with_discourse_connect: "ניתן להזמין רק משתמשים רשומים כאשר DiscourseConnect מופעל"
      no_invites_without_local_logins: "ניתן להזמין רק משתמשים רשומים כאשר כניסות מקומיות מושבת"
    default_names:
      everyone: "כולם"
      admins: "מנהלים"
      moderators: "מפקחים"
      staff: "סגל"
      trust_level_0: "trust_level_0"
      trust_level_1: "trust_level_1"
      trust_level_2: "trust_level_2"
      trust_level_3: "trust_level_3"
      trust_level_4: "trust_level_4"
    default_descriptions:
      everyone: "קבוצה אוטומטית שכוללת את כל החברים"
      staff: "קבוצה אוטומטית שכוללת מנהלים ומפקחים"
      admins: "אחראי על הגדרת ותחזוקת האתר, עם גישה לנתוני כל החברים והפעילות"
      moderators: "אחראיים על מענה לסימונים, פיקוח על דיונים וסיוע לחברים עם החשבונות שלהם."
      trust_level_0: "חברים חדשים עם יכולות מוגבלות, שלומדים על כללי ההתנהגות ותפקוד הקהילה"
      trust_level_1: "חברים עם דרגת אמון גבוהה יותר, שהראו מעורבות ראשונית על ידי התעמקות מסוימת ומעתה יכולים לגשת לפונקציות נוספות. כל החברים בקבוצה הזאת חברים גם בקבוצה trust_level_0 (דרגת אמון 0)."
      trust_level_2: "חברים פעילים שתרמו באופן עקבי לאורך זמן וזכו להרשאות אזרחות מלאות. כל החברים בקבוצה הזאת חברים גם בקבוצות trust_level_1 ו־trust_level_0 (דרגות אמון 1 ו־0 בהתאמה)."
      trust_level_3: "מתנדבים מעורבים מאוד ולטווח ארוך, שמעצבים את הליבה של הקהילה וזכו להרשאות פיקוח מוגבלות. כל החברים בקבוצה הזאת הם גם חברים בקבוצות trust_level_2,‏ trust_level_1 ו־trust_level_0 (דרגות אמון 2, 1 ו־0 בהתאמה)."
      trust_level_4: "חברים שקודמו ידנית, ידועים בזכות התרומות המופתיות ומוענקות להם הרשאות פיקוח נוספות. כל החברים בקבוצה הזאת הם גם חברים בקבוצות trust_level_3,‏ trust_level_2,‏ trust_level_1 ו־trust_level_0 (דרגות אמון 3 עד 0 בהתאמה)."
    request_membership_pm:
      title: "בקשת חברות עבור ‎@%{group_name}‎"
    request_accepted_pm:
      body: |
        בקשתך להיכנס אל ‎@%{group_name}‎ אושרה והתקבלת לחברות.
  education:
    until_posts:
      one: "פוסט אחד"
      two: "%{count} פוסטים"
      many: "%{count} פוסטים"
      other: "%{count} פוסטים"
    "new-topic": |
      תודה על תרומתך לאתר %{site_name}!

      בטרם הפרסום, נא לבחור קטגוריה או תגית או קבוצה לנושא הזה עם דיונים קשורים כדי להקל על אחרים למצוא אותו.

      לעצות וייעוץ על השתתפות בקהילה שלנו, [כדאי לפנות להנחיות הקהילה שלנו](%{base_path}/guidelines).
    "new-reply": |
      תודה על תרומתך לאתר %{site_name}!

      ראוי לזכור, כולנו אנשים אמיתיים. נא להיות נחמדים לחברי הקהילה.

      לעצות וייעוץ על השתתפות בקהילה שלנו, [כדאי לפנות להנחיות הקהילה שלנו](%{base_path}/guidelines).
    dominating_topic: פרסמת די הרבה בנושא הזה! כדאי לשקול לתת גם לאחרים להשתתף.
    get_a_room:
      one: הגבת ל־‎@%{reply_username} פעם אחת, הידעת שניתן לשלוח הודעה אישית במקום זאת?
      two: הגבת ל־‎@%{reply_username} פעמיים, הידעת שניתן לשלוח הודעה אישית במקום?
      many: הגבת ל־‎@%{reply_username} ‏%{count} פעמים, הידעת שניתן לשלוח הודעה אישית במקום?
      other: הגבת ל־‎@%{reply_username} ‏%{count} פעמים, הידעת שניתן לשלוח הודעה אישית במקום?
    dont_feed_the_trolls: הפוסט הזה סומן לתשומת לב המפקחים. כתיבת תגובה עם תוכן שלילי עלולה לעודד עוד התנהגות שלילית - להמשיך?
    too_many_replies: |
      משתמשים חדשים מוגבלים זמנית ל־%{newuser_max_replies_per_topic} תגובות באותו הנושא. נא לשקול לבקר בנושאים אחרים כדי להכיר את הקהילה טוב יותר.
  activerecord:
    attributes:
      category:
        name: "שם קטגוריה"
      topic:
        title: "כותרת"
        featured_link: "קישור מומלץ"
        category_id: "קטגוריה"
      post:
        raw: "גוף"
      user_profile:
        bio_raw: "עלי"
      user:
        password: "ססמה"
      user_password:
        password: "ססמה"
    errors:
      models:
        topic:
          attributes:
            base:
              warning_requires_pm: "ניתן לצרף אזהרות להודעות פרטיות בלבד."
              too_many_users: "ניתן לשלוח אזהרה למשתמש אחד כל פעם."
              cant_send_pm: "אין לך אפשרות לשלוח הודעה אישית למשתמש זה, עמך הסליחה."
              no_user_selected: "יש לבחור במשתמש תקני."
              reply_by_email_disabled: "האפשרות להגיב בדוא״ל נוטרלה."
              send_to_email_disabled: "אין לך אפשרות לשלוח הודעה אישית לדוא״ל, עמך הסליחה."
              target_user_not_found: "אחד הנמענים לא נמצא."
              too_large_group: "לקבוצה: %{group_name}, יש יותר מדי משתמשים לקבלת הודעה. המגבלה היא %{limit}."
              unable_to_update: "אירעה שגיאה בעדכון הנושא הזה."
              unable_to_tag: "אירעה שגיאה בתיוג הנושא."
              unable_to_unlist: "אין לך אפשרות ליצור נושא שלא יפורסם, עמך הסליחה."
            featured_link:
              invalid: "שגוי. כתובת אמורה לכלול http://‎ או https://‎."
        user:
          attributes:
            password:
              common: "אחת מתוך 10000 הסיסמאות הנפוצות ביותר. נא להשתמש בסיסמה בטוחה יותר."
              same_as_username: "זהה לשם המשתמש שלך. נא להשתמש בסיסמה בטוחה יותר."
              same_as_email: "זהה לכתובת הדוא״ל שלך. נא להשתמש בסיסמה בטוחה יותר."
              same_as_current: "זהה לסיסמה הנוכחית שלך."
              same_as_name: "זהה לשם שלך."
              unique_characters: "מכיל יותר מדי תווים שחוזרים על עצמם. נא להשתמש בסיסמה בטוחה יותר."
            username:
              same_as_password: "זהה לסיסמה שלך."
            name:
              same_as_password: "זהה לסיסמה שלך."
            ip_address:
              blocked: "הרשמות חדשות אסורות מכתובת ה־IP שלך."
              max_new_accounts_per_registration_ip: "הרשמות חדשות אסורות מכתובת ה־IP שלך. (עברת את הסף המותר) יש ליצור קשר עם הסגל."
        user_password:
          attributes:
            password:
              common: "אחת מתוך 10000 הסיסמאות הנפוצות ביותר. נא להשתמש בסיסמה בטוחה יותר."
              same_as_username: "זהה לשם המשתמש שלך. נא להשתמש בסיסמה בטוחה יותר."
              same_as_email: "זהה לכתובת הדוא״ל שלך. נא להשתמש בסיסמה בטוחה יותר."
              same_as_current: "זהה לסיסמה הנוכחית שלך."
              same_as_name: "זהה לשם שלך."
              unique_characters: "מכיל יותר מדי תווים שחוזרים על עצמם. נא להשתמש בסיסמה בטוחה יותר."
        user_profile:
          attributes:
            featured_topic_id:
              invalid: "לא ניתן להציג את הנושא הזה במומלצים בפרופיל שלך."
        user_email:
          attributes:
            user_id:
              reassigning_primary_email: "הקצאת כתובת דוא״ל מחדש לטובת משתמש אחר אסורה."
        color_scheme_color:
          attributes:
            hex:
              invalid: "אינו צבע תקני"
        post_reply:
          base:
            different_topic: "פוסט ותגובה חייבים להיות שייכים לאותו הנושא."
        web_hook:
          attributes:
            payload_url:
              invalid: "הכתובת שגויה. עליה להכיל http://‎ או https://‎. כמו כן, אין להשתמש ברווחים."
        custom_emoji:
          attributes:
            name:
              taken: כבר בשימוש על ידי אמוג׳י אחר
        topic_timer:
          attributes:
            execute_at:
              in_the_past: "חייב להיות בעתיד."
            duration_minutes:
              cannot_be_zero: "חייב להיות גדול מ־0."
              exceeds_maximum: "לא יכול להיות יותר מ־20 שנה."
        translation_overrides:
          attributes:
            value:
              invalid_interpolation_keys:
                one: "מפתח השילוב הבא שגוי: %{keys}"
                two: "מפתחות השילוב הבאים שגויים: %{keys}"
                many: "מפתחות השילוב הבאים שגויים: %{keys}"
                other: "מפתחות השילוב הבאים שגויים: %{keys}"
        watched_word:
          attributes:
            word:
              too_many: "יש יותר מדי מילים בפעולה הזו"
            base:
              invalid_url: "כתובת ההחלפה שגויה"
              invalid_tag_list: "רשימת התגיות להחלפה שגויה"
              invalid_html: "אפשר להשתמש ב־HTML רק להחלפה"
        sidebar_section_link:
          attributes:
            linkable_type:
              invalid: "לא תקף"
        api_key:
          base:
            at_least_one_granular_scope: "יש לבחור לפחות אחד"
      <<: *errors
  uncategorized_category_name: "מחוץ לקטגוריה"
  general_category_name: "כללי"
  general_category_description: "כאן מותר ליצור נושאים שלא מתאימים לכך קטגוריה קיימת אחרת."
  meta_category_name: "משוב על האתר"
  meta_category_description: "דיון על האתר הזה, הארגון שמאחוריו, איך הוא פועל ואיך נוכל לשפר אותו."
  staff_category_name: "סגל"
  staff_category_description: "קטגוריה פרטית לדיוני הסגל. הנושאים חשופים רק בפני מנהלים ומפקחים."
  discourse_welcome_topic:
    title: "ברוך בואך אל %{site_title}! :wave:"
    body: |
      אנחנו מאוד שמחים שהצטרפת אלינו.

      %{site_info_quote}

      הנה מספר דברים שניתן לעשות כדי להתחיל:

      :speaking_head: **לערוך היכרות** על ידי הוספת התמונה שלך ומידע עליך ועל תחומי העניין שלך ל[פרופיל שלך](%{base_path}/my/preferences/account). על מה הכי מעניין אותך שישאלו אותך?

      :open_book: **היכרות עם הקהילה** על ידי [עיון בדיונים](%{base_path}/latest) שכבר מתרחשים להם. אם מצאת פוסט מעניין, מעשיר או מבדר אפשר ללחוץ על :heart: כדי להביע את הערכתך או תמיכתך!

      :handshake: **תרומה** על ידי תגובה, שיתוף נקודת המבט שלך, פרסום שאלות או הצעת משוב בדיון. בטרם פרסום תגובות או נושאים חדשים, נא לעיין ב[כללי הקהילה](%{base_path}/faq).

      > לקבלת עזרה או הגשת הצעה, אפשר לשאול אותנו דרך %{feedback_category} או [ליצור קשר עם המנהלים](%{base_path}/about).
  admin_quick_start_title: "מדריך למנהלים: איך מתחילים"
  topic_view_stats:
    invalid_date: "התאריך בתבנית שגויה, נא להשתמש ב־YYYY-MM-DD"
  category:
    topic_prefix: "על הקטגוריה %{category}"
    replace_paragraph: "(מוטב להחליף את הפסקה הראשונה הזאת בתיאור קצר של הקטגוריה החדשה שלך. הנחיה זו תופיע באזור בחירת הקטגוריה, לכן עדיף להסתפק במלל שלא יעלה על 200 תווים.)"
    post_template: "%{replace_paragraph}\n\nהשתמשו בפסקאות הבאות לתיאור ארוך יותר, או כדי לגבש הנחיות קטגוריה או חוקים:\n\n- למה להשתמש בקטגוריה זו? למה היא נועדה?\n\n- במה בדיוק היא שונה מקטגוריות אחרות שכבר יש לנו?\n\n- מה בגדול נושאים בקטגוריה זו אמורים להכיל?\n\n- האם אנחנו צריכים את הקטגוריה הזו? אולי נוכל למזג אותה עם קטגוריה אחרת, או תת-קטגוריה?\n"
    errors:
      not_found: "לא נמצאה קטגוריה!"
      uncategorized_parent: "ללא-קטגוריה לא יכול להיות עם קטגוריית אם"
      self_parent: "קטגוריית אם לא יכולה להיות הקטגוריה עצמה"
      depth: "לא ניתן לקנן תת-קטגוריה תחת תת-קטגוריה אחרת"
      invalid_email_in: "‚%{email}’ אינה כתובת דוא״ל תקפה."
      email_already_used_in_group: "'%{email}' כבר בשימוש על ידי הקבוצה '%{group_name}'."
      email_already_used_in_category: "'%{email}' כבר בשימוש על ידי הקטגוריה '%{category_name}'."
      description_incomplete: "לתיאור קטגוריה זו צריכה להיות לפחות פסקה אחת."
      permission_conflict: "כל קבוצה שמורשית לגשת לתת־קטגוריה חייבת שתהיה לה גם גישה לקטגוריית ההורה. לקבוצות הבאות יש גישה לאחת מתת־הקטגוריות אך אין להן גישה לקטגוריית ההורה: %{group_names}."
      disallowed_topic_tags: "לנושא זה יש תגיות שאסור להשתמש בהן בקטגוריה הזו: ‚%{tags}’"
      disallowed_tags_generic: "לנושא זה יש תגיות אסורות."
      slug_contains_non_ascii_chars: "מכיל תווים שאינם בתחום ASCII"
      is_already_in_use: "כבר בשימוש"
      move_topic_to_category_disallowed: "אין לך אפשרות להעביר את הנושא הזה לקטגוריה שאין לך הרשאה ליצור בה נושאים חדשים."
    cannot_delete:
      uncategorized: "קטגוריה זו נחשבת למיוחדת. היא מיועדת לשימוש כמתחם לנושאים מחוסרי קטגוריה, אין אפשרות למחוק אותה."
      has_subcategories: "לא ניתן להסיר קטגוריה זו משום שיש בה תת־קטגוריות."
      topic_exists:
        one: "אין אפשרות למחוק קטגוריה זו כיוון שהיא מכילה נושא בודד. שהוא גם הנושא הוותיק ביותר: %{topic_link}."
        two: "אין אפשרות למחוק קטגוריה זו כיוון שהיא מכילה %{count} נושאים. הנושא הוותיק ביותר הוא %{topic_link}."
        many: "אין אפשרות למחוק קטגוריה זו כיוון שהיא מכילה %{count} נושאים. הנושא הוותיק ביותר הוא %{topic_link}."
        other: "אין אפשרות למחוק קטגוריה זו כיוון שהיא מכילה %{count} נושאים. הנושא הוותיק ביותר הוא %{topic_link}."
      topic_exists_no_oldest: "לא ניתן להסיר קטגוריה זו משום שסך הנושאים הוא %{count}."
    uncategorized_description: "נושאים שלא דורשים קטגוריה מסויימת, או שאינם מתאימים לאף קטגוריה קיימת."
  trust_levels:
    admin: "ניהול"
    staff: "סגל"
    change_failed_explanation: "ניסית להוריד את דרגת האמון של %{user_name} לכדי ‚%{new_trust_level}’. למרות שדרגת האמון של המשתמש היא כבר ‚%{current_trust_level}’. דרגת האמון של %{user_name} תישאר ‚%{current_trust_level}’ - כדי להוריד משתמש בדרגה יש לנעול את דרגת האמון תחילה"
  post:
    image_placeholder:
      broken: "תמונה זו פגומה"
      blocked_hotlinked_title: "התמונה מתארחת באתר אחר. לחיצה תפתח אותה בלשונית חדשה."
      blocked_hotlinked: "תמונה חיצונית"
    media_placeholder:
      blocked_hotlinked_title: "המדיה מתארחת באתר אחר. לחיצה תפתח אותה בלשונית חדשה."
      blocked_hotlinked: "מדיה חיצונית"
    hidden_bidi_character: "תווי בקרת דו־כיווניות יכולים לשנות את סדר בו הטקסט מעובד. אפשר להשתמש בהם להסוואת קוד זדוני."
    has_likes:
      one: "לייק %{count}"
      two: "%{count} לייקים"
      many: "%{count} לייקים"
      other: "%{count} לייקים"
    cannot_permanently_delete:
      many_posts: "בנושא יש פוסטים שלא נמחקו. נא למחוק אותם לצמיתות בטרם מחיקת נושא לצמיתות."
      wait_or_different_admin: "עליך להמתין %{time_left} בטרם מחיקת הפוסט הזה לצמיתות או שעל מנהל או מנהלת אחרים לעשות זאת."
  rate_limiter:
    slow_down: "ביצעת את הפעולה הזאת יותר מדי פעמים, נא לנסות שוב מאוחר יותר."
    too_many_requests: "ביצעת את הפעולה הזאת יותר מדי פעמים. נא להמתין %{time_left} בטרם ביצוע ניסיון חוזר."
    by_type:
      first_day_replies_per_day: "אנו מעריכים את ההתלהבות שלך, להמשיך ככה! עם זאת, למען בטיחות הקהילה שלנו, הגעת למספר התגובות המרבי שמשתמש חדש יכול לכתוב ביום הראשון שלו. עליך להמתין %{time_left} כדי לכתוב תגובות חדשות נוספות."
      first_day_topics_per_day: "אנו מעריכים את ההתלהבות שלך! עם זאת, למען בטיחות הקהילה שלנו, הגעת למספר הנושאים המרבי שמשתמש חדש יכול ליצור ביום הראשון שלו. עליך להמתין %{time_left} כדי ליצור נושאים חדשים נוספים."
      create_topic: "קצב יצירת הפוסטים שלך מעט מהיר מדי. נא להמתין %{time_left} בטרם ביצוע ניסיון חוזר."
      create_post: "קצב כתיבת התגובות שלך מעט מהיר מדי. נא להמתין %{time_left} בטרם ביצוע ניסיון חוזר."
      delete_post: "קצב מחיקת הפוסטים שלך מעט מהיר מדי. נא להמתין %{time_left} בטרם ביצוע ניסיון חוזר."
      public_group_membership: "הצטרפת/עזבת קבוצות בתדירות מעט גבוהה מדי. נא להמתין %{time_left} בטרם ביצוע ניסיון חוזר."
      topics_per_day: "הגעת לכמות המרבית המותרת של נושאים חדשים ביום. ניתן ליצור נושאים חדשים בעוד %{time_left}."
      pms_per_day: "הגעת לכמות המרבית המותרת של הודעות חדשות ביום. ניתן ליצור הודעות חדשות בעוד %{time_left}."
      create_like: "וואו! כמה אהבה שיתפת! הגעת לכמות הלייקים המרבית לטווח של 24 שעות, אך עם העלייה בדרגות האמון הסף הזה יעלה. תהיה לך אפשרות לשוב ולעשות לייק לפוסטים בעוד %{time_left}."
      create_bookmark: "הגעת לכמות המרבית המותרת של סימניות ביום. ניתן ליצור סימניות חדשות בעוד %{time_left}."
      edit_post: "הגעת לכמות המרבית המותרת של עריכות ביום. ניתן להגיש עריכות נוספות בעוד %{time_left}."
      live_post_counts: "ביקשת ספירת פוסטים בזמן אמת מהר מדי. נא להמתין %{time_left} בטרם ביצוע ניסיון חוזר."
      unsubscribe_via_email: "הגעת למספר המרבי של ביטול מינוי דרך דוא״ל. נא להמתין %{time_left} בטרם ביצוע ניסיון חוזר."
      topic_invitations_per_day: "הגעת לכמות המרבית המותרת של הזמנות לנושא. ניתן לשלוח הזמנות נוספות בעוד %{time_left}."
    hours:
      one: "שעה"
      two: "שעתיים"
      many: "%{count} שעות"
      other: "%{count} שעות"
    minutes:
      one: "דקה"
      two: "%{count} דקות"
      many: "%{count} דקות"
      other: "%{count} דקות"
    seconds:
      one: "שנייה"
      two: "%{count} שניות"
      many: "%{count} שניות"
      other: "%{count} שניות"
    short_time: "שניות ספורות"
  datetime:
    distance_in_words:
      half_a_minute: "פחות מדקה"
      less_than_x_seconds:
        one: "פחות משנייה"
        two: "פחות מ־%{count} שניות"
        many: "פחות מ־%{count} שניות"
        other: "פחות מ־%{count} שניות"
      x_seconds:
        one: "שנייה"
        two: "%{count} שניות"
        many: "%{count} שניות"
        other: "%{count} שניות"
      less_than_x_minutes:
        one: "פחות מדקה"
        two: "פחות מ־%{count} דקות"
        many: "פחות מ־%{count} דקות"
        other: "פחות מ־%{count} דקות"
      x_minutes:
        one: "דקה"
        two: "%{count} דקות"
        many: "%{count} דקות"
        other: "%{count} דקות"
      about_x_hours:
        one: "שעה"
        two: "שעתיים"
        many: "%{count} שעות"
        other: "%{count} שעות"
      x_days:
        one: "יום"
        two: "יומיים"
        many: "%{count} יום"
        other: "%{count} ימים"
      about_x_months:
        one: "חודש"
        two: "חודשיים"
        many: "%{count} חודשים"
        other: "%{count} חודשים"
      x_months:
        one: "חודש"
        two: "חודשיים"
        many: "%{count} חודשים"
        other: "%{count} חודשים"
      about_x_years:
        one: "שנה"
        two: "שנתיים"
        many: "%{count} שנה"
        other: "%{count} שנים"
      over_x_years:
        one: "למעלה משנה"
        two: "למעלה משנתיים"
        many: "למעלה מ־%{count} שנה"
        other: "למעלה מ־%{count} שנים"
      almost_x_years:
        one: "שנה"
        two: "שנתיים"
        many: "%{count} שנה"
        other: "%{count} שנים"
    distance_in_words_verbose:
      half_a_minute: "ממש עכשיו"
      less_than_x_seconds: "ממש עכשיו"
      x_seconds:
        one: "לפני שנייה"
        two: "לפני %{count} שניות"
        many: "לפני %{count} שניות"
        other: "לפני %{count} שניות"
      less_than_x_minutes:
        one: "לפני פחות מדקה"
        two: "לפני פחות מ־%{count} דקות"
        many: "לפני פחות מ־%{count} דקות"
        other: "לפני פחות מ־%{count} דקות"
      x_minutes:
        one: "לפני דקה"
        two: "לפני %{count} דקות"
        many: "לפני %{count} דקות"
        other: "לפני %{count} דקות"
      about_x_hours:
        one: "לפני שעה"
        two: "לפני שעתיים"
        many: "לפני %{count} שעות"
        other: "לפני %{count} שעות"
      x_days:
        one: "אתמול"
        two: "לפני יומיים"
        many: "לפני %{count} ימים"
        other: "לפני %{count} ימים"
      about_x_months:
        one: "לפני חודש בערך"
        two: "לפני חודשיים בערך"
        many: "לפני %{count} חודשים בערך"
        other: "לפני %{count} חודשים בערך"
      x_months:
        one: "לפני חודש"
        two: "לפני חודשיים"
        many: "לפני %{count} חודשים"
        other: "לפני %{count} חודשים"
      about_x_years:
        one: "לפני שנה בערך"
        two: "לפני שנתיים בערך"
        many: "לפני %{count} שנה בערך"
        other: "לפני %{count} שנים בערך"
      over_x_years:
        one: "לפני למעלה משנה"
        two: "לפני למעלה משנתיים"
        many: "לפני למעלה מ־%{count} שנה"
        other: "לפני למעלה מ־%{count} שנים"
      almost_x_years:
        one: "לפני שנה כמעט"
        two: "לפני שנתיים כמעט"
        many: "לפני %{count} שנה כמעט"
        other: "לפני %{count} שנים כמעט"
  password_reset:
    no_token: 'אוי ויי! הקישור בו השתמשת לא פעיל עוד. אפשר <a href="%{base_url}/login">להיכנס</a> כעת. אם שכחת את הסיסמה שלך, אפשר <a href="%{base_url}/password-reset">לבקש קישור</a> כדי לאפס אותה.'
    title: "איפוס סיסמה"
    success: "החלפת את הסיסמה בהצלחה וכעת נכנסת לאתר."
    success_unapproved: "החלפת את הסיסמה בהצלחה."
  email_login:
    invalid_token: 'אוי ויי! הקישור בו השתמשת לא פעיל עוד. אפשר <a href="%{base_url}/login">להיכנס</a> כעת. אם שכחת את הסיסמה שלך, אפשר <a href="%{base_url}/password-reset">לבקש קישור</a> כדי לאפס אותה.'
    title: "כניסה עם דוא״ל"
  user_auth_tokens:
    browser:
      chrome: "Google Chrome"
      discoursehub: "היישומון DiscourseHub"
      edge: "Microsoft Edge"
      firefox: "Firefox"
      ie: "Internet Explorer"
      opera: "Opera"
      safari: "Safari"
      unknown: "דפדפן בלתי ידוע"
    device:
      android: "מכשיר Android"
      chromebook: "Chrome OS"
      ipad: "iPad"
      iphone: "iPhone"
      ipod: "iPod"
      linux: "מחשב עם גנו/לינוקס"
      mac: "Mac"
      mobile: "מכשיר נייד"
      windows: "מחשב עם Windows"
      unknown: "מכשיר לא ידוע"
    os:
      android: "Android"
      chromeos: "Chrome OS"
      ios: "iOS"
      linux: "לינוקס"
      macos: "macOS"
      windows: "Windows מבית Microsoft"
      unknown: "מערכת הפעלה בלתי מוכרת"
  change_email:
    error: "הייתה שגיאה בעדכון כתובת הדוא״ל. אולי היא כבר בשימוש?"
    doesnt_exist: "כתובת דוא״ל זו אינה משויכת לחשבונך."
    error_staged: "אירעה שגיאה בהחלפת כתובת הדוא״ל שלך. הכתובת כבר נמצאת בשימוש על ידי משתמשים מבוימים במערכת."
    already_done: "קישור אימות זה אינו תקף עוד, עמך הסליחה. אולי כתובת הדוא״ל שלך כבר הוחלפה?"
    confirm: "אישור"
    max_secondary_emails_error: "הגעת למגבלת כתובות הדוא״ל המשניות."
  associated_accounts:
    revoke_failed: "שלילת החשבון שלך מול %{provider_name} נכשלה."
    connected: "(מחובר)"
  activation:
    already_done: "סליחה, כתובת אישור החשבון הזו אינה זמינה יותר. אולי החשבון שלך כבר פעיל?"
    approval_required: "על מפקח לאשר את החשבון החדש שלך ידנית בטרם תתאפשר גישתך לפורום. כאשר חשבונך יאושר תישלח אליך הודעה בדוא״ל!"
    missing_session: "לא הצלחנו לזהות אם חשבונך נוצר, נא לוודא שהעוגיות (cookies) פעילות אצלך."
    activated: "מצטערים, חשבון זה כבר הופעל."
    admin_confirm:
      title: "אישור חשבון ניהול"
      description: "להעניק למשתמש <b>%{target_username} (%{target_email})</b> הרשאות ניהול?"
      grant: "הענקת גישת ניהול"
      complete: "למשתמש <b>%{target_username}</b> יש כעת תפקיד ניהולי."
      back_to: "חזרה אל %{title}"
  reviewable_score_types:
    needs_approval:
      title: "זקוק לאישור"
  post_action_types:
    off_topic:
      title: "חריגה מהנושא"
      description: "פוסט זה אינו קשור לדיון הנוכחי כפי שהוגדר בכותרת ובמסר הראשוני ולכן כנראה שעליו לעבור למקום אחר."
      short_description: "לא קשור לדיון"
    spam:
      title: "ספאם"
      description: "פוסט זה הוא פרסומת או השחתה. הוא אינו תורם או קשור לנושא הנוכחי."
      short_description: "זוהי פרסומת או השחתה"
      email_title: '„%{title}” סומן כספאם'
      email_body: "%{link}\n\n%{message}"
    inappropriate:
      title: "לא ראוי"
      description: 'פוסט זה מכיל תוכן שלדעת אדם מן השורה נחשב לפוגעני, נצלני, שטוף שנאה או הפרה של <a href="%{base_path}/guidelines">הנחיות הקהילה שלנו</a>.'
      short_description: 'הפרה של <a href="%{base_path}/guidelines">הנחיות הקהילה שלנו</a>'
    illegal:
      title: "לא חוקי"
      description: "הפוסט הזה דורש את תשומת לב הסגל כיוון שלהבנתי הוא מכיל תוכן לא חוקי."
      short_description: "זה לא חוקי"
      email_title: 'פוסט תחת „%{title}” דורש את תשומת לב הסגל'
      email_body: "%{link}\n\n%{message}"
    notify_user:
      title: "שליחת הודעה ל־‎@%{username}"
      description: "ברצוני לשוחח אישית באופן ישיר עם מפרסם הפוסט הזה."
      short_description: "ברצוני לשוחח אישית באופן ישיר עם מפרסם הפוסט הזה."
      email_title: 'הפוסט שלך תחת „%{title}”'
      email_body: "%{link}\n\n%{message}"
    notify_moderators:
      title: "משהו אחר"
      description: "פוסט זה דורש את תשומת לב הסגל מסיבה שאינה מצויינת למעלה."
      short_description: "דורש תשומת לב של הסגל מסיבה אחרת"
      email_title: 'פוסט תחת „%{title}” דורש את תשומת לב הסגל'
      email_body: "%{link}\n\n%{message}"
    bookmark:
      title: "סימנייה"
      description: "סמנו פוסט זה עם סימנייה"
      short_description: "סמנו פוסט זה"
    like:
      title: "לייק"
      description: "תנו לייק לפוסט זה"
      short_description: "אהבו פוסט זה"
  draft:
    sequence_conflict_error:
      title: "שגיאת טיוטה"
      description: "הטיוטה נערכת בחלון אחר. נא לרענן את העמוד הזה."
    too_many_drafts:
      title: "יותר מדי טיוטות"
      description: "הגעת למספר הטיוטות המרבי המותר. נא למחוק חלק מה[טיוטות שלך](%{base_url}/my/activity/drafts) ולנסות שוב."
  draft_backup:
    pm_title: "טיוטות גיבוי מנושאים שמתנהלים כרגע"
    pm_body: "נושא שמכיל טיוטות גיבוי"
  user_activity:
    no_log_search_queries: "יומני שאילתות חיפוש מושבתות (הנהלת המערכת יכולה להפעיל אותן בהגדרות האתר)."
  email_settings:
    pop3_authentication_error: "אירעה תקלה עם פרטי הגישה שסופקו עבור POP3, נא לבדוק את שם המשתמש והססמה ולנסות שוב."
    imap_authentication_error: "אירעה תקלה עם פרטי הגישה שסופקו עבור IMAP, נא לבדוק את שם המשתמש והססמה ולנסות שוב."
    imap_no_response_error: "אירעה שגיאה ביצירת קשר עם שרת ה־IMAP. ‏%{message}"
    smtp_authentication_error: "אירעה תקלה עם פרטי הגישה שסופקו עבור SMTP, נא לבדוק את שם המשתמש והססמה ולנסות שוב. %{message}"
    smtp_server_busy_error: "שרת ה־SMTP עסוק, נא לנסות שוב בהמשך."
    smtp_unhandled_error: "קרתה תקלה שלא טופלה בעת יצירת הקשר עם שרת ה־SMTP. ‏%{message}"
    imap_unhandled_error: "קרתה תקלה שלא טופלה בעת יצירת הקשר עם שרת ה־IMAP. ‏%{message}"
    connection_error: "אירעה שגיאה בהתחברות לשרת, נא לבדוק את שם השרת ואת הפתחה ולנסות שוב."
    timeout_error: "הזמן שהוקצב להתחברות לשרת תם, נא לבדוק את שם השרת ואת הפתחה ולנסות שוב."
    unhandled_error: "שגיאה שלא טופלה בעת בדיקת הגדרות הדוא״ל. %{message}"
  webauthn:
    validation:
      invalid_type_error: "סוג ה־webauthn שסופק שגוי. הסוגים התקינים הם webauthn.get ו־webauthn.create."
      challenge_mismatch_error: "האתגר שסופק לא תואם לאתגר שנוצר על ידי שרת האימות."
      invalid_origin_error: "מקור בקשת האימות לא תואמת למקור השרת."
      malformed_attestation_error: "איך שגיאה בעת פענוח נתוני העדות."
      invalid_relying_party_id_error: "ה־Relying Party ID של בקשת האימות לא תואמת ל־Relying Party ID של השרת."
      user_presence_error: "נוכחות משתמש נחוצה."
      user_verification_error: "נדרש אימות משתמש."
      unsupported_public_key_algorithm_error: "אלגוריתם המפתח הציבורי שסופק לא נתמך על ידי השרת."
      unsupported_attestation_format_error: "תצורת העדות לא נתמכת על ידי השרת."
      credential_id_in_use_error: "מזהה פרטי הגישה כבר בשימוש."
      public_key_error: "אימות המפתח הציבורי עבור פרטי הגישה נכשל."
      ownership_error: "מפתח האבטחה אינו בבעלות המשתמש."
      not_found_error: "לא ניתן למצוא מפתח אבטחה עם מזהה פרטי הגישה שסופק."
      unknown_cose_algorithm_error: "האלגוריתם בו נעשה שימוש למפתח האבטחה אינו מוכר."
      malformed_public_key_credential_error: "המפתח הציבורי שסופק שגוי."
  topic_flag_types:
    spam:
      title: "ספאם"
      description: "הנושא הזה הוא פרסומת. הוא אינו שימושי או רלוונטי לאתר הזה, אלא שיווקי באופיו."
      long_form: "סימנת את זה כספאם"
      short_description: "זו פרסומת"
    inappropriate:
      title: "לא ראוי"
      description: 'נושא זה מכיל תוכן שלדעת אדם מן השורה נחשב לפוגעני, נצלני, שטוף שנאה או הפרה של <a href="%{base_path}/guidelines">הנחיות הקהילה שלנו</a>.'
      long_form: "סומן כלא ראוי"
      short_description: 'הפרה של <a href="%{base_path}/guidelines">הנחיות הקהילה שלנו</a>'
    notify_moderators:
      title: "משהו אחר"
      description: 'נושא זה דורש את תשומת לב הסגל בהתאם ל<a href="%{base_path}/guidelines">הנחיות הקהילה</a>, <a href="%{tos_url}">תנאי השירות</a> או מסיבה אחרת שאינה מצוינת למעלה.'
      long_form: "סומן לתשומת לב של מפקח"
      short_description: "דורש תשומת לב של הצוות מסיבה אחרת"
      email_title: 'הנושא „%{title}” דורש תשומת לב של מנחה'
      email_body: "%{link}\n\n%{message}"
    illegal:
      title: "לא חוקי"
      description: "הנושא הזה דורש את תשומת לב הסגל כיוון שלהבנתי הוא מכיל תוכן לא חוקי."
      short_description: "זה לא חוקי"
      email_title: 'פוסט תחת „%{title}” דורש את תשומת לב הסגל'
      email_body: "%{link}\n\n%{message}"
  flagging:
    you_must_edit: '<p>הפוסט שלך סומן בדגל על ידי הקהילה. נא <a href="%{path}">לעיין בהודעות שלך</a>.</p>'
    user_must_edit: "<p>פוסט זה סומן על ידי הקהילה וכרגע מוסתר באופן זמני.</p>"
  ignored:
    hidden_content: "<p>תוכן שלא נכלל</p>"
  archetypes:
    regular:
      title: "נושא רגיל"
    banner:
      title: "נושא כרזה"
      message:
        make: "נושא זה הוא כעת באנר. הוא יופיע בראש כל עמוד עד שיבוטל על ידי המשתמשים."
        remove: "נושא זה כבר אינו כרזה. הוא לא יופיע יותר בראש כל עמוד."
  unsubscribed:
    title: "העדפות הדוא״ל עודכנו!"
    description: "העדפות הדוא״ל עבור <b>%{email}</b> עודכנו. כדי לשנות את הגדרות הדוא״ל שלך <a href='%{url}'>יש לבקר בהעדפות המשתמש שלך</a>."
    topic_description: "כדי להירשם מחדש אל %{link}, נא להשתמש בהגדרות ההתראה מתחת או משמאל לנושא."
    private_topic_description: "כדי להירשם מחדש, יש להשתמש בבקרת ההתראות בתחתית הנושא או משמאל לו."
  uploads:
    marked_insecure_from_theme_component_reason: "ההעלאה בה נעשה שימוש ברכיב ערכת עיצוב"
  unsubscribe:
    title: "בטלו את המנוי"
    stop_watching_topic: "הפסיקו לצפות בנושא זה, %{link}"
    mute_topic: "השתיקו את כל ההתראות של נושא זה, %{link}"
    unwatch_category: "הפסיקו לצפות בכל הנושאים בקטגוריה %{category}"
    mailing_list_mode: "כבו את מצב ״רשימת תפוצה״"
    all: "לא לשלוח לי הודעות דוא״ל מאת %{sitename}"
    different_user_description: "נכנסת כמשתמש אחר מזה שאליו נשלחה הודעת דוא״ל. נא להתנתק או לעבור למצב אלמוני ולנסות שוב."
    not_found_description: "לא הצלחנו למצוא את המינוי הזה, עמך הסליחה. יכול להיות שהקישור בהודעה שקיבלת ישן מדי או שתוקפו פג?"
    user_not_found_description: "לא הצלחנו למצוא משתמש למינוי הזה, עמך הסליחה. כנראה שניסית לבטל את המינוי לחשבון שלא קיים עוד."
    log_out: "התנתקות"
    submit: "שמירת העדפות"
    digest_frequency:
      title: "נשלחות אליך הודעות תקציר בדוא״ל %{frequency}"
      never_title: "לא נשלחות אליך הודעות תקציר בדוא״ל"
      select_title: "הגדרת תדירות ההודעות שנשלחות בדוא״ל לכדי:"
      never: "אף פעם"
      every_30_minutes: "כל חצי שעה"
      every_hour: "שעתית"
      daily: "יומית"
      weekly: "שבועית"
      every_month: "כל חודש"
      every_six_months: "כל שישה חודשים"
  user_api_key:
    title: "אישור גישת יישומון"
    authorize: "אישור"
    read: "קריאה"
    read_write: "קריאה/כתיבה"
    description: '„%{application_name}” מבקשת את הגישה הבאה לחשבון שלך:'
    instructions: 'הרגע יצרנו מפתח משתמש API חדש עבורך לטובת שימוש עם „%{application_name}”, נא להדביק את המפתח הבא ליישום שלך:'
    otp_description: 'לאפשר ל־„%{application_name}” לגשת לאתר הזה?'
    otp_confirmation:
      confirm_title: להמשיך אל %{site_name}
      logging_in_as: כניסה למערכת בתור %{username}
      confirm_button: סיום הכניסה
    no_trust_level: "אין לך את דרגת האמון הנדרשת כדי לגשת ל־API של המשתמשים, סליחה"
    generic_error: "לא הצלחנו לייצר את מפתחות ה־API של המשתמש, ייתכן שיכולת זו הושבתה על ידי הנהלת האתר, עמך הסליחה"
    scopes:
      message_bus: "עדכונים חיים"
      notifications: "קריאה וניקוי התראות"
      push: "דחיפת התראות לשירותים חיצוניים"
      session_info: "קריאת מידע לגבי סשן של משתמש"
      read: "לקרוא הכול"
      write: "לכתוב להכול"
      one_time_password: "יצירת אסימון כניסה חד־פעמי"
      bookmarks_calendar: "לקרוא תזכורות לסימניות"
      user_status: "קריאה ועדכון של מצב המשתמש"
    invalid_public_key: "המפתח הציבורי שגוי, עמך הסליחה."
    invalid_auth_redirect: "מארח auth_redirect זה אינו מורשה, עמך הסליחה."
    invalid_token: "אסימון חסר, שגוי או פג תוקף."
  flags:
    errors:
      already_handled: "הדגל כבר טופל"
      wrong_move: "לא ניתן להעביר את הסימון"
      system: "אי אפשר לעדכן או למחוק סימון מערכת."
      used: "אי אפשר לעדכן או למחוק את הסימון כיוון שכבר נעשה בו שימוש."
      unique_name: "שם הסימון חייב להיות ייחודי"
  reports:
    default:
      labels:
        count: ספירה
        percent: אחוז
        day: יום
    post_edits:
      title: "עריכות של פוסטים"
      labels:
        edited_at: תאריך
        post: פוסט
        editor: עורכים
        author: יוצר
        edit_reason: סיבה
      description: "מספר עריכות של פוסטים חדשים."
    user_flagging_ratio:
      title: "יחס סימון דגלים למשתמשים"
      labels:
        user: משתמש
        agreed_flags: סימוני דגל מוסכמים
        disagreed_flags: סימוני דגל חלוקים
        ignored_flags: סימוני דגל בהתעלמות
        score: ניקוד
      description: "רשימת משתמשים מסודרת לפי יחס תגובת הסגל לסימוני הדגל שלהם (מחלוקת עד הסכמה)."
    moderators_activity:
      title: "פעילות פיקוח"
      labels:
        moderator: מפקח
        flag_count: סימוני דגל שנסקרו
        time_read: זמן קריאה
        topic_count: נושאים שנוצרו
        post_count: פוסטים שנוצרו
        pm_count: הודעות פרטיות שנוצרו
        revision_count: מהדורות
      description: רשימת פעילויות מפקח לרבות סקירות דגלים, זמן קריאה, נושאים שנוצרו, פוסטים שנוצרו, הודעו פרטיות שנוצרו ומהדורות.
    flags_status:
      title: "מצבי דגלים"
      values:
        agreed: הסכמה
        disagreed: מחלוקת
        deferred: נדחה לאחר כך
        no_action: אין פעולה
      labels:
        flag: סוג
        assigned: מוקצה
        poster: מפרסם
        flagger: מסמן בדגל
        time_to_resolution: זמן לפתרון
      description: "רשימת מצבי גבלים לרבות סוג הדגל, מפרסם, מסמן בדגל וזמן הפתרון."
    visits:
      title: "ביקורי משתמש"
      xaxis: "יום"
      yaxis: "מספר ביקורים"
      description: "מספר המשתמשים המבקרים שנכנסו למערכת."
    signups:
      title: "הרשמות"
      xaxis: "יום"
      yaxis: "מספר הרשמות"
      description: "רישומים של חשבונות חדשים במהלך התקופה הזו."
    new_contributors:
      title: "תורמים חדשים"
      xaxis: "יום"
      yaxis: "מספר תורמים חדשים."
      description: "מספר המשתמשים שכתבו את הפוסט הראשון שלהם במהלך התקופה הזו."
    trust_level_growth:
      title: "עלייה בדרגת האמון"
      xaxis:
        tl1_reached: "עלייה לדרגת אמון 1"
        tl2_reached: "עלייה לדרגת אמון 2"
        tl3_reached: "עלייה לדרגת אמון 3"
        tl4_reached: "עלייה לדרגת אמון 4"
      yaxis: "יום"
      description: "מספר המשתמשים שעלו בדרגת אמון במהלך תקופה זו."
    consolidated_page_views:
      title: "תצוגות דף מאוחדות מיושנות"
      title_legacy: "תצוגות דף מאוחדות"
      xaxis:
        page_view_crawler: "סורקי אינטרנט"
        page_view_anon: "משתמשים אלמוניים"
        page_view_logged_in: "משתמשים שנכנסו ונמצאים כרגע במערכת"
      yaxis: "יום"
      description: "דוח מיושן שמציג את צפיות העמודים למשתמשים שנכנסו למערכת, משתמשים אלמוניים וגולשים אוטומטיים. הוחלף בדוח ‚תעבורת אתר’."
      description_legacy: "תצוגות דף עבור משתמשים מחוברים, משתמשים אלמוניים וסורקים אוטומטיים (crawlers)."
      labels:
        post: פוסט
        editor: עורכים
        author: יוצר
        edit_reason: סיבה
    consolidated_api_requests:
      title: "בקשות API מאוחדות"
      xaxis:
        api: "API"
        user_api: "API של משתמש"
      yaxis: "יום"
      description: "בקשות API למפתחות API רגילים ומפתחות API של משתמשים."
    consolidated_page_views_browser_detection:
      title: "צפיות עמודים מאוחדות עם זיהוי דפדפן (ניסיוני)"
      title_legacy: "צפיות עמודים מאוחדות עם זיהוי דפדפן (ניסיוני)"
      xaxis:
        page_view_anon_browser: "דפדפן אלמוני"
        page_view_logged_in_browser: "דפדפן עם כניסה למערכת"
        page_view_crawler: "סורק ידוע"
        page_view_other: "צפיות עמודים נוספות"
      yaxis: "יום"
      description: "צפיות עמודים למשתמשים שנכנסו למערכת, משתמשים אלמוניים, סורקים מוכרים ועוד. הדוח הניסיוני הזה מוודא שבקשות ממשתמשים שנכנסו/אלמוניים מגיעות מדפדפנים אמיתיים לפני שהן נספרות. נתונים היסטוריים לדוח הזה אינם זמינים, לנתונים היסטוריית יש לפנות לדוח ‚צפיות עמודים מאוחדות מיושנות’."
      description_legacy: "צפיות עמודים למשתמשים שנכנסו למערכת, משתמשים אלמוניים, סורקים מוכרים ועוד. הדוח הניסיוני הזה מוודא שבקשות ממשתמשים שנכנסו/אלמוניים מגיעות מדפדפנים אמיתיים לפני שהן נספרות. נתונים היסטוריים לדוח הזה אינם זמינים, לנתונים היסטוריית יש לפנות לדוח ‚צפיות עמודים מאוחדות’."
    site_traffic:
      title: "תעבורת האתר"
      xaxis:
        page_view_anon_browser: "צפיות עמודים (אלמוניות)"
        page_view_logged_in_browser: "צפיות בעמודים (מחוברים לחשבון)"
        page_view_crawler: "סורקים ידועים"
        page_view_other: "תעבורה אחרת"
      yaxis: "יום"
      description: "תצוגות דף עבור משתמשים מחוברים, משתמשים אלמוניים, וסורקים אוטומטיים (crawlers) ותעבורה מסוגים נוספים."
      description_link: "https://meta.discourse.org/t/understanding-pageviews-and-the-site-traffic-report/324062"
    dau_by_mau:
      title: "יחס פעילות יומי/חודשי"
      xaxis: "יום"
      yaxis: "יחס פעילות יומי/חודשי"
      description: "מספר החברים שנכנסו ביממה האחרונה לחלק במספר החברים שנכנסו בחודש האחרון – מחזירה אחוז שמציין את ‚דבקות’ הקהילה. עדיף לכוון לערך שעולה על 20%."
    daily_engaged_users:
      title: "משתמשים מעורבים יומית"
      xaxis: "יום"
      yaxis: "משתמשים מעורבים"
      description: "מספר המשתמשים שסימנו לייק או פרסמו ביום שחלף."
    profile_views:
      title: "צפיות בפרופילי משתמשים"
      xaxis: "יום"
      yaxis: "מספר פרופילי משתמשים שנצפו"
      description: "צפיות חדשות בפרופילי משתמשים."
    topics:
      title: "נושאים"
      xaxis: "יום"
      yaxis: "מספר נושאים חדשים"
      description: "נושאים חדשים שנוצאו במהלך התקופה הזו."
    posts:
      title: "פוסטים"
      xaxis: "יום"
      yaxis: "מספר פוסטים חדשים"
      description: "פוסטים חדשים שנוצרו במהלך התקופה הזו."
    likes:
      title: "לייקים"
      xaxis: "יום"
      yaxis: "מספר לייקים חדשים"
      description: "מספר לייקים חדשים."
    flags:
      title: "דגלים"
      xaxis: "יום"
      yaxis: "מספר דגלים חדשים"
      description: "מספר דגלים חדשים."
    bookmarks:
      title: "סימניות"
      xaxis: "יום"
      yaxis: "מספר סימניות חדשות"
      description: "מספר נושאים חדשים ופוסטים שנוספו לסימניות."
    users_by_trust_level:
      title: "משתמשים בכל דרגת אמון"
      xaxis: "דרגת אמון"
      yaxis: "מספר משתמשים"
      labels:
        level: דרגה
      description: "מספר המשתמשים בקיבוץ לפי דרגת אמון."
      description_link: "https://blog.discourse.org/2018/06/understanding-discourse-trust-levels/"
    users_by_type:
      title: "משתמשים לפי סוג"
      xaxis: "סוג"
      yaxis: "מספר משתמשים"
      labels:
        type: סוג
      xaxis_labels:
        admin: ניהול
        moderator: מפקח
        suspended: מושעים
        silenced: מושתק
      description: "מספר המשתמשים מקובצים לפי ניהול, פיקוח, בהשעיה ובהשתקה."
    trending_search:
      title: תנאי חיפוש מובילים
      labels:
        term: ביטוי
        searches: חיפושים
        click_through: שיעור לחיצה
      description: "מונחי החיפוש הפופולאריים ביותר עם שיעורי ההקלקה שלהם."
    emails:
      title: "הודעות דואר שנשלחו"
      xaxis: "יום"
      yaxis: "מספר הודעות דואר"
      description: "מספר הודעות דוא״ל חדשות שנשלחו."
    user_to_user_private_messages:
      title: "משתמש למשתמש (ללא תגובות)"
      xaxis: "יום"
      yaxis: "מספר ההודעות"
      description: "מספר של הודעות פרטיות בהתכתבות חדשה."
    user_to_user_private_messages_with_replies:
      title: "משתמש למשתמש (עם תגובות)"
      xaxis: "יום"
      yaxis: "מספר ההודעות"
      description: "מספר כל ההודעות והתגובות האישיות."
    system_private_messages:
      title: "מערכת"
      xaxis: "יום"
      yaxis: "מספר ההודעות"
      description: "מספר ההודעות האישיות שנשלחות אוטומטית על ידי המערכת."
    moderator_warning_private_messages:
      title: "אזהרות מפקחים"
      xaxis: "יום"
      yaxis: "מספר ההודעות"
      description: "מספר האזהרות שנשלחו כהודעות פרטיות על ידי מפקחים."
    notify_moderators_private_messages:
      title: "התראה למפקחים"
      xaxis: "יום"
      yaxis: "מספר ההודעות"
      description: "מספר הפעמים שמפקחים קיבלו הודעות אישיות עם פרטים נוספים על הסימון."
    notify_user_private_messages:
      title: "הודעה למשתמש"
      xaxis: "יום"
      yaxis: "מספר ההודעות"
      description: "מספר הפעמים שנשלחו למשתמשים הודעות פרטיות באמצעות תיבת הסימון."
    top_referrers:
      title: "מיטב המפנים"
      xaxis: "משתמש"
      num_clicks: "לחיצות"
      num_topics: "נושאים"
      labels:
        user: "משתמש"
        num_clicks: "לחיצות"
        num_topics: "נושאים"
      description: "משתמשים מסודרים לפי מספר לחיצות על קישורים שהם שיתפו."
    top_traffic_sources:
      title: "מקורות התעבורה הטובים ביותר"
      xaxis: "שם מתחם"
      num_clicks: "לחיצות"
      num_topics: "נושאים"
      num_users: "משתמשים"
      labels:
        domain: שם מתחם
        num_clicks: לחיצות
        num_topics: נושאים
      description: "מקורות חיצוניים שקישרו לאתר הזה הכי הרבה."
    top_referred_topics:
      title: "נושאים מיוחסים"
      labels:
        num_clicks: "לחיצות"
        topic: "נושא"
      description: "הנושאים שקיבלו הכי הרבה לחיצות ממקורות חיצוניים."
    page_view_anon_reqs:
      title: "אלמוני"
      xaxis: "יום"
      yaxis: "צפיות אלמוניות בדפים"
      description: "מספר הצפיות החדשות בעמודים ממשתמשים שלא נכנסו לחשבון שלהם."
    page_view_logged_in_reqs:
      title: "מחובר/ת"
      xaxis: "יום"
      yaxis: "צפיות בדפים של מחוברים"
      description: "מספר צפיות חדשות בעמודים ממשתמשים שנכנסו למערכת."
    page_view_crawler_reqs:
      title: "צפיות בדפים של זחלני רשת"
      xaxis: "יום"
      yaxis: "צפיות בדפים של זחלני רשת"
      description: "סך כל הצפיות בעמודים מסורקי אינטרנט במהלך הזמן."
    page_view_total_reqs:
      title: "צפיות-דף"
      xaxis: "יום"
      yaxis: "צפיות כוללות"
      description: "מספר צפיות חדשות בעמודים מכל המבקרים."
    page_view_legacy_total_reqs:
      title: "צפיות בעמודים מיושנות"
      xaxis: "יום"
      yaxis: "צפיות כוללות"
      description: "דוח מיושן שמציג את מספר צפיות העמודים החדשות מכל המשתתפים."
    page_view_logged_in_mobile_reqs:
      title: "צפיות של מחוברים"
      xaxis: "יום"
      yaxis: "צפיות של מחוברים מניידים"
      description: "מספר צפיות העמודים החדשות ממשתמשים במכשירים ניידים שנכנסו לחשבונם."
    page_view_anon_mobile_reqs:
      title: "צפיות אלמוניות"
      xaxis: "יום"
      yaxis: "צפיות אלמוניות מניידים"
      description: "מספר צפיות העמודים החדשות ממשתמשים במכשירים ניידים שלא נכנסו לחשבונם."
    page_view_anon_browser_reqs:
      title: "צפיות עמודים מדפדפנים אלמוניים"
      xaxis: "יום"
      yaxis: "צפיות עמודים מדפדפנים אלמוניים"
      description: "כמות צפיות עמודים של מבקרים אלמוניים שמשתמשים בדפדפנים אמיתיים."
    page_view_logged_in_browser_reqs:
      title: "צפיות דרך דפדפנים של משתמשים שנכנסו למערכת"
      xaxis: "יום"
      yaxis: "צפיות דרך דפדפנים של משתמשים שנכנסו למערכת"
      description: "כמות צפיות בעמודים של משתמשים שנכנסו למערכת עם דפדפנים אמיתיים."
    http_background_reqs:
      title: "רקע"
      xaxis: "יום"
      yaxis: "בקשות שמשמשות לעדכונים חיים ולמעקב"
    http_2xx_reqs:
      title: "מצב 2xx‏ (OK)"
      xaxis: "יום"
      yaxis: "בקשות מוצלחות (מצב 2xx)"
    http_3xx_reqs:
      title: "HTTP 3xx (הפניה)"
      xaxis: "יום"
      yaxis: "בקשות מופנות (מצב 3xx)"
    http_4xx_reqs:
      title: "HTTP 4xx (שגיאת לקוח)"
      xaxis: "יום"
      yaxis: "שגיאות לקוח (מצב 4xx)"
    http_5xx_reqs:
      title: "HTTP 5xx (שגיאת שרת)"
      xaxis: "יום"
      yaxis: "שגיאות שרת (מצב 5xx)"
    http_total_reqs:
      title: "סה״כ"
      xaxis: "יום"
      yaxis: "סך כל הבקשות"
    time_to_first_response:
      title: "זמן לתגובה הראשונה"
      xaxis: "יום"
      yaxis: "זמן ממוצע (שעות)"
      description: "זמן ממוצע (בשעות) לתגובה הראשונה על נושאים חדשים."
    topics_with_no_response:
      title: "נושאים ללא תגובות"
      xaxis: "יום"
      yaxis: "סה״כ"
      description: "מספר הנושאים החדשים שנוצרו ולא קיבלו תגובה."
    mobile_visits:
      title: "ביקורי משתמשים (נייד)"
      xaxis: "יום"
      yaxis: "מספר ביקורים"
      description: "מספר המשתמשים הייחודיים שנכנסו למערכת וביקרו ממכשיר נייד."
    web_crawlers:
      title: "סוכני משתמשים של סורקי אינטרנט"
      labels:
        user_agent: "סוכן משתמש"
        page_views: "צפיות בעמודים"
      description: "רשימת סוכני משתמשים של סורקי אינטרנט, בסידור לפי צפיות בעמודים."
    web_hook_events_daily_aggregate:
      title: "אירועי התלייה"
      xaxis: "יום"
      yaxis: "מספר אירועים"
      description: "מספר ההתליות שהוזנקו או את משך הזמן הממוצע שלהן."
    suspicious_logins:
      title: "ניסיונות כניסה חשודים"
      labels:
        user: משתמש
        client_ip: IP של לקוח
        location: מיקום
        browser: דפדפן
        device: מכשיר
        os: מערכת הפעלה
        login_time: מועד כניסה
      description: "פרטים על כניסות חדשות ושונות באופן מהותי מכניסות קודמות."
    staff_logins:
      title: "כניסות מנהלים"
      labels:
        user: משתמש
        location: מיקום
        login_at: כניסה במועד
      description: "רשימת כניסות מנהלים לרבות מיקום."
    top_uploads:
      title: "העלאות מובילות"
      labels:
        filename: שם קובץ
        extension: סיומת
        author: יוצר
        filesize: גודל קובץ
      description: "הצגת על ההעלאות לפי סיומת, גודל קובץ ויוצר."
    top_ignored_users:
      title: "משתמשים בהתעלמות / מושתקים מובילים"
      labels:
        ignored_user: משתמשים בהתעלמות
        ignores_count: מניין בהתעלמות
        mutes_count: מניין השתקות
      description: "משתמשים שהושתקו או הועברו להתעלמות על ידי מגוון משתמשים אחרים."
    top_users_by_likes_received:
      title: "משתמשים מובילים לפי לייקים שהתקבלו"
      labels:
        user: משתמש
        qtt_like: לייקים שהתקבלו
      description: "10 המשתמשים המובילים שקיבלו לייקים."
    top_users_by_likes_received_from_inferior_trust_level:
      title: "משתמשים מובילים לפי לייקים שהתקבלו ממשתמש בדרגת אמון נמוכה יותר"
      labels:
        user: משתמש
        trust_level: דרגת אמון
        qtt_like: לייקים שהתקבלו
      description: "10 המשתמשים המובילים בדרגת אמון גבוהה יותר שקיבלו לייקים מאנשים בדרגת אמון נמוכה יותר."
    top_users_by_likes_received_from_a_variety_of_people:
      title: "משתמשים מובילים לפי לייקים שהתקבלו ממגוון אנשים"
      labels:
        user: משתמש
        qtt_like: לייקים שהתקבלו
      description: "10 המשתמשים המובילים שקיבלו לייקים ממגוון רחב של אנשים."
    topic_view_stats:
      title: "סטטיסטיקת הצגת נושאים"
      labels:
        topic: נושא
        logged_in_views: מחובר/ת
        anon_views: אלמוני
        total_views: סה״כ
      description: "100 הנושאים הנצפים ביותר בטווח תאריכים, תוך שילוב צפיות אלמוניות ומשתמשי מערכת. אפשר לסנן לפי קטגוריה."
  dashboard:
    problem:
      twitter_login: 'נראה שהכניסה לטוויטר לא עובדת כרגע. יש לבדוק שפרטי הכניסה תקינים ב<a href="%{base_path}/admin/site_settings/category/login?filter=twitter">הגדרות האתר</a>.'
      group_email_credentials: 'הייתה תקלה בפרטי הגישה לדוא״ל לקבוצה <a href="%{base_path}/g/%{group_name}/manage/email">%{group_full_name}</a>. לא תישלחנה הודעות מתיבת הדואר הנכנס של הקבוצה עד לטיפול בבעיה הזאת. %{error}'
      rails_env: "השרת שלך רץ במצב %{env}."
      host_names: "הקובץ config/database.yml אצלך משתמש בכתובת ברירת המחדל - localhost. נא לעדכן אותה להשתמש בכתובת השרת שלך."
      sidekiq: 'Sidekiq לא רץ. משימות רבות, כמו שליחת דוא״ל, מבוצעות אסינכרונית באמצעות Sidekiq. נא לוודא שלפחות תהליך אחד של Sidekiq רץ. <a href="https://github.com/mperham/sidekiq" target="_blank">כאן יש מידע נוסף על Sidekiq</a>.'
      queue_size: "מספר העבודות בתור הוא %{queue_size}, שהוא גבוה. זה עלול להצביע על בעיה עם תהליך(י) Sidekiq, או שייתכן שאתם צריכים יותר Sidekiq workers."
      ram: "בשרת שלך יש פחות מגיגה זיכרון בסך הכול. מומלץ לפחות גיגה של זיכרון."
      google_oauth2_config: 'השרת מוגדר לאפשר הרשמה דרך OAuth2 עם Google‏ (enable_google_oauth2_logins), אך לא הוגדרו ערכים למזהה לקוח ולסוד לקוח. יש לגשת אל <a href="%{base_path}/admin/site_settings">הגדרות האתר</a> ולעדכן את ההגדרות. <a href="https://meta.discourse.org/t/configuring-google-login-for-discourse/15858" target="_blank">מדריך זה יסביר לך כיצד</a>.'
      facebook_config: 'השרת מוגדר לאפשר הרשמה דרך פייסבוק (enable_facebook_logins), אך לא הוגדרו ערכים למזהה יישום ולסוד. יש לגשת אל <a href="%{base_path}/admin/site_settings">הגדרות האתר</a> ולעדכן את ההגדרות. <a href="https://meta.discourse.org/t/configuring-facebook-login-for-discourse/13394" target="_blank">מדריך זה יסביר לך כיצד</a>.'
      twitter_config: 'השרת מוגדר לאפשר הרשמה דרך טוויטר (enable_twitter_logins), אך לא הוגדרו ערכים למפתח ולסוד. יש לגשת אל <a href="%{base_path}/admin/site_settings">הגדרות האתר</a> ולעדכן את ההגדרות. <a href="https://meta.discourse.org/t/configuring-twitter-login-for-discourse/13395" target="_blank">מדריך זה יסביר לך כיצד</a>.'
      github_config: 'השרת מוגדר לאפשר הרשמה דרך GitHub‏ (enable_github_logins), אך לא הוגדרו ערכים למפתח ולסוד. יש לגשת אל <a href="%{base_path}/admin/site_settings">הגדרות האתר</a> ולעדכן את ההגדרות. <a href="https://meta.discourse.org/t/configuring-github-login-for-discourse/13745" target="_blank">מדריך זה יסביר לך כיצד</a>.'
      s3_upload_config: 'השרת מוגדר להעלות קבצים ל־S3, אך לפחות אחת מההגדרות הבאות חסרה: s3_access_key_id,‏ s3_secret_access_key,‏ s3_use_iam_profile, או s3_upload_bucket. עליך לגשת אל <a href="%{base_path}/admin/site_settings">הגדרות האתר</a> ולעדכן את ההגדרות. <a href="https://meta.discourse.org/t/how-to-set-up-image-uploads-to-s3/7229" target="_blank">ניתן לעיין בעמוד „איך להגדיר העלאת תמונות ל־S3?” כדי ללמוד עוד</a>.'
      s3_backup_config: 'השרת מוגדר להעלות גיבויים ל־S3, אך לפחות אחת מההגדרות הבאות חסרה: s3_access_key_id,‏ s3_secret_access_key,‏ s3_use_iam_profile, או s3_backup_bucket. עליך לגשת אל <a href="%{base_path}/admin/site_settings">הגדרות האתר</a> ולעדכן את ההגדרות. <a href="https://meta.discourse.org/t/how-to-set-up-image-uploads-to-s3/7229" target="_blank">ניתן לעיין בעמוד „איך להגדיר העלאת תמונות ל־S3?” כדי ללמוד עוד</a>.'
      s3_cdn: 'השרת מוגדר להעלות קבצים ל־S3, אך לא מוגדר CDN של S3. זה יכול להוביל לעלויות S3 גבוהות ולביצועים ירודים של האתר. <a href="https://meta.discourse.org/t/-/148916" target="_blank">ניתן לעיין בעמוד „שימוש באחסון אובייקטים להעלאות” למידע נוסף</a>.'
      image_magick: 'השרת שלך מוגדר ליצור תמונות מוקטנות של תמונות גדולות אך אין התקנה של ImageMagick. יש להתקין את ImageMagick בעזרת מנהל החבילות החביב עליך או <a href="https://www.imagemagick.org/script/download.php" target="_blank">להוריד את הגרסה העדכנית ביותר</a>.'
      failing_emails: 'ישנן %{num_failed_jobs} משימות דוא״ל שנכשלו. נא לבדוק את ה־app.yml שלך ולוודא שהגדרות כתובת שרת הדוא״ל נכונות. <a href="%{base_path}/sidekiq/retries" target="_blank">ניתן לעיין במשימות שנכשלו ב־Sidekiq</a>.'
      subfolder_ends_in_slash: "הגדרת תיקיית המשנה שלך שגויה, הנתיב DISCOURSE_RELATIVE_URL_ROOT צריך להסתיים בלוכסן."
      translation_overrides: "חלק ממעקפי התרגומים שלך לא בתוקף. נא לבדוק את <a href='%{base_path}/admin/customize/site_texts?outdated=true'>התאמות הטקסט</a> שלך."
      email_polling_errored_recently:
        one: "ניסיונות שליפת הודעות דוא״ל יצרו תקלה ב־24 השעות האחרונות. ניתן לעיין ב<a href='%{base_path}/logs' target='_blank'>יומנים</a> לפרטים נוספים."
        two: "ניסיונות שליפת הודעות דוא״ל יצרו %{count} תקלות ב־24 השעות האחרונות. ניתן לעיין ב<a href='%{base_path}/logs' target='_blank'>יומנים</a> לפרטים נוספים."
        many: "ניסיונות שליפת הודעות דוא״ל יצרו %{count} תקלות ב־24 השעות האחרונות. ניתן לעיין ב<a href='%{base_path}/logs' target='_blank'>יומנים</a> לפרטים נוספים."
        other: "ניסיונות שליפת הודעות דוא״ל יצרו %{count} תקלות ב־24 השעות האחרונות. ניתן לעיין ב<a href='%{base_path}/logs' target='_blank'>יומנים</a> לפרטים נוספים."
      missing_mailgun_api_key: "השרת מוגדר לשלוח דוא״ל דרך Mailgun אך לא סיפקת מפתח API שישמש לאימות ההודעות דרך ההתליה."
      bad_favicon_url: "טעינת סמל האתר נכשלה. נא לבדוק את הגדרות סמל האתר שלך תחת <a href='%{base_path}/admin/site_settings'>הגדרות האתר</a>."
      poll_pop3_timeout: "החיבור לשרת ה־POP3 התנתק. אין אפשרות לשלוף דוא״ל נכנס. נא לבדוק את <a href='%{base_path}/admin/site_settings/category/email'> הגדרות ה־POP3</a> ואת ספק השירות שלך."
      poll_pop3_auth_error: "החיבור לשרת ה־POP3 נכשל עקב שגיאת הזדהות. נא לבדוק את <a href='%{base_path}/admin/site_settings/category/email'>הגדרות ה־POP3</a> שלך."
      force_https: "האתר שלך משתמש ב־SSL. אבל `<a href='%{base_path}/admin/site_settings/category/all_results?filter=force_https'>force_https</a>` עדיין לא הופעל בהגדרות האתר שלך."
      out_of_date_themes: "יש עדכונים זמינים לערכות העיצוב הבאות:%{themes_list}"
      unreachable_themes: "לא ניתן לבדוק אם יש עדכונים לערכות העיצוב הבאות:%{themes_list}"
      watched_words: "הביטוי הרגולרי למילים במעקב %{action} שגוי. נא לבדוק את <a href='%{base_path}/admin/customize/watched_words'>הגדרות המילים במעקב</a> או kהשבית את הגדרת האתר ‚ביטוי רגולרי למילים במעקב’."
      google_analytics_version: "ה־Discourse שלך משתמש כרגע ב־Google Analytics 3, שהתמיכה בו תיפסק אחרי יולי 2023. כדאי <a href='https://meta.discourse.org/t/260498'>לשדרג ל־Google Analytics 4</a> כעת כדי להמשיך לקבל תובנות מועילות בנוגע לביצועי האתר שלך."
      category_style_deprecated: "ה־Discourse שלך משתמש כרגע בסגנון קטגוריות שהשימוש בו הופסק והוא יוסר לפני מהדורת הבטא האחרונה של Discourse 3.2. נא לפנות אל <a href='https://meta.discourse.org/t/282441'>מעבר להגדרת אתר סגנון קטגוריה אחיד</a> להנחיות על שמירת סגנון הקטגוריות שבחרת."
      maxmind_db_configuration: 'השרת הוגדר להשתמש במסד הנתונים של MaxMind לאיתור IP הפוך אך לא הוגדר מזהה חשבון ב־MaxMind מה שעלול לגרום לכשל בהורדת מסד הנתונים של MaxMind. <a href="https://meta.discourse.org/t/configure-maxmind-for-reverse-ip-lookups/173941" target="_blank">המדריך הזה יסביר קצת מעבר</a>.'
    back_from_logster_text: "חזרה לאתר"
  site_settings:
    allow_bulk_invite: "לאפשר הזמנות במרוכז על ידי העלאת קובץ CSV"
    disabled: "מושבת"
    display_local_time_in_user_card: "להציג את הזמן המקומי בהתאם לאזור הזמן של המשתמש כאשר כרטיס המשתמש שלו נפתח."
    censored_words: "מלים שיוחלפו אוטומטית ב־&#9632;&#9632;&#9632;&#9632;"
    delete_old_hidden_posts: "מחיקה אוטומטית של פוסטים מוסתרים כלשהם שנשארו מוסתרים למעלה מ־30 ימים."
    default_locale: "שפת בררת המחדל של עותק ה־Discourse הזה. ניתן להחליף את השם של קטגוריות ונושאים שנוצרו על ידי המערכת דרך <a href='%{base_path}/admin/customize/site_texts' target='_blank'>התאמה / טקסט</a>."
    allow_user_locale: "לאפשר למשתמשים לבחור את העדפת שפת המנשק לעצמם באופן עצמאי"
    set_locale_from_accept_language_header: "הגדרת שפת המנשק למשתמשים אלמוניים לפי כותרי השפה בדפדפן שלהם"
    set_locale_from_cookie: "לאפשר להגדיר את השפה של המשתמשים האלמוניים דרך עוגיית הדפדפן ‚locale’"
    set_locale_from_param: "לאפשר להגדיר את השפה של המשתמשים האלמוניים דרך המשתנה ‚lang’ בכתובת, למשל: ‎?lang=he"
    support_mixed_text_direction: "תמיכה בכיווני שמאל לימין וימין לשמאל בצורה מעורבת"
    min_post_length: "אורך פוסט מזערי מותר בתווים (לא כולל הודעות אישיות)"
    min_first_post_length: "אורך מזערי מותר לנושא ראשון (גוף הנושא - לא כולל הודעות אישיות)"
    prevent_uploads_only_posts: "לא לספור העלאת קוד Markdown בעת בדיקת אורך פוסט מזערי"
    min_personal_message_post_length: "אורך פוסט מזערי מותר בתווים עבור הודעות (הן פוסט ראשון והן תשובות)"
    max_post_length: "מספר התווים המקסימלי כאורך פוסט"
    topic_featured_link_enabled: "מאפשר למשתמשים לשייך קישור מוביל לנושאים שלהם. כשהאפשרות פעילה, לנושאים יכולים להיות קישור מודגש מוצמד, שגלוי לכלל ואפשר לערוך אותו בהנחה שלמשתמש יש הרשאות לזה. הקישור המוביל יכול לחדד את הבהירות של הנושא על ידי אספקת תוכן קשור נוסף."
    show_topic_featured_link_in_digest: "הצגת קישור מומלץ של הנושא בהודעת התמצית בדוא״ל."
    min_topic_views_for_delete_confirm: "כמות הצפיות המזערית שחייבת להיות לנושא כדי להציג חלונית אישור בעת בקשה למחיקתו"
    min_topic_title_length: "מספר התווים המזערי הנדרש לכותרת נושא"
    max_topic_title_length: "מספר התווים המקסימלי המותר לכותרת נושא"
    min_personal_message_title_length: "אורך הכותרת המזערי המותר להודעה בתווים"
    max_emojis_in_title: "כמות סמלי האמוג׳י המרבית שמותר לציין בכותרת נושא. אם הערך מוגדר לאפס, אסור להשתמש באמוג׳י בכותרות נושאים."
    min_search_term_length: "מספר התווים המינמלי התקין כאורך מונח לחיפוש"
    search_tokenize_chinese: "לכפות על החיפוש לפרק טקסט בסינית אפילו באתרים שאינם סיניים"
    search_tokenize_japanese: "לכפות על החיפוש לפרק טקסט ביפנית אפילו באתרים שאינם יפניים"
    search_prefer_recent_posts: "אם חיפוש בפורום הגדול שלך אטי, אפשרות זו מנסה לסדר במפתח את הפוסטים החדשים יותר בהתחלה"
    search_recent_posts_size: "כמה פוסטים חדשים לשמור באינדקס"
    log_search_queries: "רישום שאילתות חיפוש שמתבצעות על ידי משתמשים"
    search_query_log_max_size: "מספר מקסימלי של שאילתות חיפוש לשימור"
    search_query_log_max_retention_days: "הזמן המרבי לשמירת שאילתות חיפוש, בימים."
    search_ignore_accents: "סימנים דיאקריטיים (הטעמה) בשאילתות חיפוש זוכות להתעלמות אם ההגדרה פעילה, מה שמאפשר למשתמשים למצוא תוצאות אפילו אם לא הקלידו את סימני ההטעמה הנכונים."
    search_default_sort_order: "סדר מיון כברירת מחדל לחיפוש עמוד מלא"
    search_experience: "מקום ואופן הופעת החיפוש כברירת מחדל בתצוגה למחשבים"
    category_search_priority_low_weight: "משקל שהוחל על הדירוג בעדיפות חיפוש נמוכה בקטגוריות."
    category_search_priority_high_weight: "משקל שהוחל על הדירוג בעדיפות חיפוש גבוהה בקטגוריות."
    default_composer_category: "הקטגוריה המשמשת לאכלוס מראש של רשימת הקטגוריות הנפתחת בעת יצירת נושא חדש."
    allow_uncategorized_topics: "לאפשר לפתוח נושאים ללא קטגוריה. אזהרה: אם יש נושאים ללא קטגוריה, יש לסדר אותם לפני שמבטלים את ההגדרה הזאת."
    allow_duplicate_topic_titles: "לאפשר נושאים עם כותרות זהות או כפולות."
    allow_duplicate_topic_titles_category: "לאפשר נושאים עם כותרות זהות, כפולות אם הם לא באותה הקטגוריה. ההגדרה allow_duplicate_topic_titles (לאפשר כותרות נושאים כפולות) חייבת להיות מושבתת."
    unique_posts_mins: "כמה דקות לפני שמשתמש יכול לפרסם את אותו תוכן שוב"
    educate_until_posts: "כאשר המשתמש/ת מתחילים להקיש את (n) הפוסטים הראשונים שלהם, הציגו פאנל הנחיה למשתמש באזור חיבור הפוסטים."
    title: "שם האתר הזה. גלוי לכלל המבקרים כולל משתמשים אלמוניים."
    site_description: "תיאור האתר הזה במשפט אחד. גלוי לכלל המבקרים כולל משתמשים אלמוניים."
    short_site_description: "תיאור קצר במספר מילים. גלוי לכלל המבקרים כולל משתמשים אלמוניים."
    contact_email: "כתובת דוא״ל של איש קשר מוביל שאחראי על האתר הזה. משמש להתראות קריטיות, וגם יוצג ב־<a href='%{base_path}/about' target='_blank'>‎/about</a>. חשוף בפני משתמשים אלמוניים באתרים ציבוריים."
    contact_url: "כתובת ליצירת קשר עבור אתר זה. כאשר קיימת, מופיעה במקום כתובת דוא״ל ב־<a href='%{base_path}/about' target='_blank'>/about</a> וחשופה בפני משתמשים אלמוניים באתרים ציבוריים."
    crawl_images: "לקבל תמונות מכתובות מרוחקות כדי לציין את ממדי הרוחב והגובה הנכונים."
    download_remote_images_to_local: "המרת תמונות מרוחקות (בקישור חם) למקומיות על ידי הורדתן. פעולה זו משמרת את התוכן אפילו אם התמונות נמחקות מהאתר המרוחק בעתיד."
    download_remote_images_threshold: "שטח האחסון המזערי (באחוזים) הנדרש להורדת תמונות כדי לאחסן אותן מקומית"
    disabled_image_download_domains: "תמונות מרחוק לעולם לא יורדו ממתחמים (domains) אלו. "
    block_hotlinked_media: "למנוע ממשתמשים לקשר למדיה בפוסטים שלהם. מדיה מאתר חיצוני שלא נמשכה דרך ‚download_remote_images_to_local’ (הורדת תמונות חיצוניות לאחסון מקומי) תוחלף בקישור ממלא מקום."
    block_hotlinked_media_exceptions: "רשימת כתובות בסיס שמוחרגות מהגדרת block_hotlinked_media (חסימת קישור חם למדיה). כולל הפרוטוקול (למשל: https://example.com)."
    editing_grace_period: "למשך (n) שניות לאחר הפרסום, עריכה לא תיצור גרסה חדשה בהיסטוריית הפוסט."
    editing_grace_period_max_diff: "מספר תווים מרבי שמותר לשנות בטווח עריכת חסד, אם נערכו למעלה מהכמות הזאת יש ליצור מהדורה חדשה לפוסט (דרגות אמון 0 ו־1)"
    editing_grace_period_max_diff_high_trust: "מספר תווים מרבי שמותר לשנות בטווח עריכת חסד, אם נערכו למעלה מהכמות הזאת יש ליצור מהדורה חדשה לפוסט (דרגות אמון 2 ומעלה)"
    staff_edit_locks_post: "פוסטים יינעלו מפני עריכה אם נערכו על ידי הסגל."
    post_edit_time_limit: "יוצרי פוסטים בדרגת אמון 1 או 0 יכולים לערוך את הפוסטים שלהם עד (n) דקות לאחר הפרסום. 0 כדי לאפשר לערוך לעד."
    tl2_post_edit_time_limit: "מחברים בדרגת אמון 2 ומעלה יכולים לערוך את הפוסטים שלהם (n) דקות לאחר פרסומם. 0 ישבית את ההגבלה הזאת."
    edit_history_visible_to_public: "לאפשר לכולם לראות גרסאות קודמות של פוסט ערוך. כאשר אפשרות זו מושבתת, רק חברי סגל יכולים לצפות בהן."
    delete_removed_posts_after: "פוסטים שהוסרו על ידי מחבריהם ימחקו באופן אוטומטי לאחר (n) שעות. אם הגדרה זו מכוונת ל-0, פוסטים ימחקו מיידית."
    notify_users_after_responses_deleted_on_flagged_post: "כאשר פוסט מסומן ואז מסירים אותו, כל המשתמשים שהגיבו לפוסט והתגובות שלהם הוסרו יקבלו התראה."
    max_image_width: "הרוחב המרבי לתמונות ממוזערות בפוסט. תמונות רחבות יותר תוצרנה ותיתחמנה בתיבה."
    max_image_height: "הגובה המרבי לתמונות ממוזערות בפוסט. תמונות גבוהות יותר תונמכנה ותיתחמנה בתיבה."
    responsive_post_image_sizes: "שינוי גודל תצוגה מקדימה של תמונות בתיבה קלה כדי לאפשר הצגה במסכים ברמת אבחנה גבוהה עם יחסי הפיקסלים הבאים. להסיר את כל הערכים כדי לבטל תמונות גמישות."
    fixed_category_positions: "אם אפשרות זו מסומנת, תוכלו לארגן את הקטגוריות כך שיופיעו בסדר קבוע. אם האופציות אינן מסומנות, הקטגוריות יסודרו על פי סדר הפעילות שהתבצעה בהן."
    fixed_category_positions_on_create: "אם האפשרות תסומן, סדר הקטגוריות יוגדר בתפריט יצירת נושא (דורש fixed_category_positions)."
    add_rel_nofollow_to_user_content: 'הוספת התווית rel nofollow לכל תוכן שפורסם על ידי המשתמש/ת, פרט לקישורים פנימיים (כולל מתחם הורה parent domains). אם תשנו אפשרות זו, עליכם לאפות מחדש את כל הפרסומים עם: "rake posts:rebake"'
    exclude_rel_nofollow_domains: "רשימת שמות התחום שאין להוסיף לקישורים אליהם nofollow. הוספת example.com תאפשר אוטומטית גם את sub.example.com. בתור התחלה, עליך להוסיף את שם התחום של האתר הזה כדי לסייע לסורקי רשת (crawlers) למצוא את כל התוכן. אם חלקים אחרים מהאתר שלך מתארחים בשמות תחום אחרים, אז גם אותם."
    max_form_template_title_length: "האורך המרבי המותר לכותרות תבניות טפסים."
    max_form_template_content_length: "האורך המרבי המותר לתוכן תבניות טפסים."
    post_excerpt_maxlength: "אורך מקסימלי של קטע פוסט / סיכום."
    topic_excerpt_maxlength: "האורך המרבי של מקטע מתוך / סיכום של נושא, נוצר מהפוסט הראשון בנושא."
    default_subcategory_on_read_only_category: "מפעיל את כפתור ‚נושא חדש’ ובוחר את תת־הקטגוריה כברירת מחדל לפרסום בקטגוריות בהן למשתמש אסור ליצור נושא חדש."
    show_pinned_excerpt_mobile: "הצגת קטע בנושאים נעוצים במבט ניידים."
    show_pinned_excerpt_desktop: "הצגת קטע בנושאים נעוצים בתצוגת מחשב-שולחני."
    post_onebox_maxlength: "אורך מרבי של פוסט ב־Discourse בתיבת תחימה בתווים."
    blocked_onebox_domains: "רשימה של שמות תחום שלא יתחמו בתיבה, למשל: wikipedia.org\n(אין תמיכה בתווי הכללה כגון * או ?)"
    block_onebox_on_redirect: "למנוע הוספת תיבות תיחום לכתובות שמובילות לעמודי הפניה. ההגדרה הזאת מונעת יצירת כרטיסים חזותיים (תיבות תוחמות) לכל כתובת שמפנה ליעד אחר, ובכך כתובות ישירות מתועדפות על פני כתובות מופנות בתיבות תיחום."
    allowed_inline_onebox_domains: "רשימת שמות מתחם שיופיעו בתיבות תחימה בתצורה המזערית שלהם אם הקישור מופיע ללא כותרת"
    enable_inline_onebox_on_all_domains: "להתעלם מהגדרת האתר allowed_inline_onebox_domains (רשימת שמות תחום מאושרים לתיבת תחימה משולבת) ולאפשר תיבות תחימה לכל שמות המתחם."
    onebox_locale: "השפה שתישלח לספקי תיבות תוחמות. אם היא ריקה, ייעשה שימוש בשפת ברירת המחדל"
    force_custom_user_agent_hosts: "מארחים שמולם משתמשים בסוכן משתמש onebox בהתאמה אישית לכל הבקשות. (חיוני במיוחד למארחים שמגבילים גישה בהתאם לסוכן משתמש)."
    max_oneboxes_per_post: "הגדרת כמות התיבות התוחמות המרבית שאפשר לכלול בפוסט יחיד. תיבות תחימה מספקות תצוגה מקדימה של תוכן מקושר בפוסט עצמו."
    facebook_app_access_token: "אסימון שנוצר ממזהה חשבון הפייסבוק שלך יחד עם סוד. משמש ליצירת תיבות תחימה של אינסטגרם."
    github_onebox_access_tokens: "מיפוי של ארגון או משתמש GitHub לאסימון גישה ל־GitHub שמשמש לייצר תיבות תוחמות של GitHub למאגרים, הגשות, בקשות דחיפה ותוכני קבצים פרטיים. בלעדיו, רק כתובות GitHub ציבוריות תאוגדנה בתיבות תוחמות."
    logo: "תמונת הלוגו בפינה הימנית העליונה באתר שלך. מוטב להשתמש בתמונה מלבנית בגובה של 120 ויחס תצוגה שעולה על 3:1. במקרה של העדר בחירה, יופיע הטקסט של כותרת האתר."
    logo_small: "תמונת הלוגו הקטנה בפינה הימנית של האתר שלך, מופיעה בעת גלילה כלפי מטה. יש להשתמש בתמונה ריבועית בגודל של 120 × 120. במקרה של העדר בחירה, תופיע אות הבית."
    digest_logo: "תמונת הלוגו החלופית בה נעשה שימוש בתקצירי הדוא״ל שנשלחים מהאתר שלך. מוטב להשתמש בתמונה מלבנית רחבה. אין להשתמש בתמונת SVG. במקרה של העדר בחירה, ייעשה שימוש בהגדרות התמונה מה־`logo`."
    mobile_logo: "הלוגו שישמש את הגרסה לניידים של האתר שלך. יש להשתמש בתמונה מלבנית רחבה בגובה של 120 ועם יחס תצוגה שעולה על 3:1. בהעדר בחירה, ייעשה שימוש בתמונה מההגדרה `logo`."
    logo_dark: "חלופה לערכת עיצוב כהה עבור הגדרת האתר ‚logo’."
    logo_small_dark: "חלופה לערכת עיצוב כהה עבור הגדרת האתר ‚logo small’."
    mobile_logo_dark: "חלופה לערכת עיצוב כהה עבור הגדרת האתר ‚mobile logo’."
    large_icon: "תמונה שתשמש לסמלי נתוני על נוספים. אמורה להיות גדולה מאשר 512 × 512. אם השדה נשאר ריק, ייעשה שימוש ב־logo_small (לוגו קטן)."
    manifest_icon: "תמונה שתשמש בתור לוגו/תמונת פתיח ב־Android. גודלה ישתנה אוטומטית לכדי 512 × 512. במקרה של העדר בחירה, ייעשה שימוש ב־large_icon (סמל גדול)."
    manifest_screenshots: "צילומי מסך שמציגים לראווה את היכולות והתכונות של העותק שלך בעמוד תהליך ההתקנה. כל התמונות חייבות להיות העלאות מקומיות ובאותם הממדים."
    favicon: "סמל האתר שלך, לפרטים <a href='https://en.wikipedia.org/wiki/Favicon' target='_blank'>https://he.wikipedia.org/wiki/Favicon</a>. כדי שהסמל יפעל כראוי גם דרך CDN עליו להיות מסוג png. גודל הסמל ישתנה לכדי 32×32. בהעדר בחירה, ייעשה שימוש ב־large_icon."
    apple_touch_icon: "סמל שמשמש למכשירי מגע של Apple. רקע שקוף לא מומלץ. הגודל ישתנה ל־180x180. אם יישאר ריק, ייעשה שימוש ב־large_icon (סמל גדול) במקום."
    opengraph_image: "תמונת opengraph כבררת מחדל, נעשה בה שימוש כאשר לעמוד אין תמונות אחרות מתאימות. אם השדה נשאר ריק, ייעשה שימוש ב־large_icon (סמל גדול)."
    x_summary_large_image: "‚תמונת סיכום גדולה’ של כרטיס טוויטר (אמורה להיות ברוחב של 280 לפחות ובגובה של 150 לפחות, לא יכולה להיות ‎.svg). אם נשאר ריק, ייווצרו נתוני על של כרטיס רגיל בעזרת ה־opengraph_image (תמונת opengraph) כל עוד זאת גם לא ‎.svg"
    notification_email: "כתובת הדוא״ל מאת: לטובת שליחת כל הודעות המערכת החיוניות. כדי שהודעות הדוא״ל יגיעו, לשם התחום המצויין כאן חייבת להיות הגדרה נכונה של SPF,‏ DKIM ורשומות reverse PTR."
    email_custom_headers: "רשימה מופרדת בקווים אנכיים (הסימון |) של כותרות דוא״ל מותאמות אישית"
    email_subject: "תבנית נושא בהתאמה אישית להודעות דוא״ל תקניות. יש לעיין ב־<a href='https://meta.discourse.org/t/customizing-specific-system-email-templates/88323' target='_blank'>https://meta.discourse.org/t/customizing-specific-system-email-templates/88323</a>"
    detailed_404: "מספק פרטים נוספים למשתמשים בנוגע לסיבה שבגינה אין להם גישה לנושא מסוים. לתשומת לבך: מדובר בתצורה לא מאובטחת כיוון שמשתמשים ידעו אם כתובת מקשרת לנושא תקף."
    enforce_second_factor: "לדרוש מהמשתמשים להפעיל אימות דו־שלבי לפני שיוכלו לגשת לממשק המשתמש של Discourse. ההגדרה הזאת לא משפיעה על ה־API או על אימות ‚DiscourseConnect provider’. אם ההגדרה enforce_second_factor_on_external_auth (אכיפת אימות דו־שלבי על אימות חיצוני) פעילה, משתמשים לא יוכלו להיכנס דרך ספקי אימות חיצוניים לאחר הגדרת אימות דו־שלבי."
    enforce_second_factor_on_external_auth: "לדרוש מהמשתמשים להפעיל אימות דו־שלבי באופן גורף. כשהאפשרות הזאת פעילה היא תמנע ממשתמשים להיכנס עם שיטות אימות חיצוניות כגון רשתות חברתיות אם מופעל אימות דו־שלבי מהצד שלהן. כשהאפשרות מושבתת משתמשים יצטרכו לאמת את האימות הדו־שלבי שלהם רק בעת כניסה עם שם משתמש וסיסמה. כדאי לקרוא על ההגדרה ‚enforce_second_factor’ (אכיפת אימות דו־שלבי)."
    force_https: "אילוץ האתר שלך להשתמש ב־HTTPS בלבד. אזהרה: אין להפעיל זאת עד שווידאת ש־HTTPS מוגדר ועובד לחלוטין בכל מקום! בדקת שה־CDN, הכניסה דרך רשתות חברתיות ולוגואים / תלויות חיצוניות גם כן תומכים ב־HTTPS?"
    summary_score_threshold: "הניקוד המינימלי הנדרש כדי שפוסט ייכלל ב\"סיכום נושא זה\""
    summary_posts_required: "כמות פוסטים מזערית בנושא בטרם מופעל ‚תקציר לנושא זה’. שינויים בהגדרה זו יחולו רטרואקטיבית תוך שבוע."
    summary_likes_required: "כמות לייקים מזערית בנושא בטרם מופעל ‚תקציר לנושא זה’. שינויים בהגדרה זו יחולו רטרואקטיבית תוך שבוע."
    summary_percent_filter: "כאשר משתמש/ת מקליקים על \"סיכום נושא זה\", הציגו את % הפוסטים הראשונים"
    summary_max_results: "מספר הפוסטים המרבי שיוחזר על ידי ‚סיכום הנושא הזה’"
    summary_timeline_button: "הצגת כפתור ‚סיכום’ בציר הזמן"
    enable_personal_messages: "יצא מכלל שימוש, יש להשתמש בהגדרה ‚קבוצות בהן מופעלות הודעות אישיות’. לאפשר למשתמשים בדרגת אמון 1 (ניתן להגדרה דרך אמון מזערי לשליחת הודעות) ליצור הודעות ולענות להודעות. נא לשים לב שהסגל תמיד יכול לשלוח הודעות, ללא קשר."
    personal_message_enabled_groups: "לאפשר למשתמשים בקבוצות האלה ליצור הודעות אישיות. חשוב: 1) כל המשתמשים יכולים להגיב להודעות. 2) מנהלים ומפקחים יכולים ליצור הודעות לכל משתמש שהוא. 3) קבוצות דרגות האמון כוללות רמות גבוהות יותר, נא לבחור trust_level_1 כדי לאפשר דרגות 1, 2, 3, 4 אבל לא להרשות ל־0. 4) הגדרות התכתבות קבוצתיות דורסות את ההגדרה הזאת להתכתבות בקבוצות מסוימות."
    enable_system_message_replies: "מאפשר למשתמשים להגיב להודעות מערכת אפילו כשהודעות אישיות מושבתות"
    enable_chunked_encoding: "הפעלת תגובות קידוד מחולקות מצד השרת. תכונה זו עובדת ברוב התצורות אך חלק מהמתווכים עשויים לכלוא כצעד ביניים, מה שעלול לגרום להאטה"
    long_polling_base_url: "כתובת הבסיס שמשמשת לתשאול ארוך (כאשר CDN מגיש תוכן דינמי, יש להגדיר זאת למשיכה המקורית) למשל: http://origin.site.com"
    polling_interval: "כאשר לא מבצעים תשאול ארוך (long polling), כל כמה זמן לקוחות מחוברים למערכת יבצעו poll, במילי-שניות"
    anon_polling_interval: "באיזו תכיפות לקוחות אלמוניים יתשאלו, במילישניות"
    background_polling_interval: "באיזו תכיפות צריכים לקוחות לבצע תשאול (poll) במילישניות (כאשר החלון נמצא ברקע)"
    hide_post_sensitivity: "הסבירות שפוסט שסומן בדגל יוסתר"
    silence_new_user_sensitivity: "הסבירות שמשתמש חדש יושתק עקב סימוני דגל ספאם"
    auto_close_topic_sensitivity: "הסבירות שנושא שסומן בדגל ייסגר אוטומטית"
    cooldown_minutes_after_hiding_posts: "מספר הדקות שמשתמשים חייבים לחכות לפני שהם יכולים לערוך פוסט שהוסתר בגלל סימון קהילתי"
    max_topics_in_first_day: "הכמות המקסימלית של נושאים שמשתמשים מורשים ליצור ב 24 השעות הראשונות לאחר הפוסט הראשון שלהם"
    max_replies_in_first_day: "הכמות המקסימלית של תגובות שמשתמשים מורשים ליצור ב 24 השעות הראשונות אחרי יצירת הפוסט הראשון שלהם"
    tl2_additional_likes_per_day_multiplier: "להגדיל את כמות הלייקים האפשרית ביום עבור דרגת אמון 2 (חברים) באמצעות הכפלה במספר זה"
    tl3_additional_likes_per_day_multiplier: "הכפלה במספר הזה מגדילה את מגבלת הלייקים ליום עבור דרגת אמון 3 (רגיל)"
    tl4_additional_likes_per_day_multiplier: "להגדיל את כמות הלייקים האפשרית ביום עבור דרגת אמון 4 (הנהגה) באמצעות הכפלה במספר זה"
    tl2_additional_edits_per_day_multiplier: "להגדיל את כמות העריכות האפשרית ביום עבור דרגת אמון 2 (חברים) באמצעות הכפלה במספר זה"
    tl3_additional_edits_per_day_multiplier: "להגדיל את כמות העריכות האפשרית ביום עבור דרגת אמון 3 (רגיל) באמצעות הכפלה במספר זה"
    tl4_additional_edits_per_day_multiplier: "להגדיל את כמות העריכות האפשרית ביום עבור דרגת אמון 4 (הנהגה) באמצעות הכפלה במספר זה"
    tl2_additional_flags_per_day_multiplier: "להגדיל את כמות הסימונים האפשרית ביום עבור דרגת אמון 2 (חברים) באמצעות הכפלה במספר זה"
    tl3_additional_flags_per_day_multiplier: "להגדיל את כמות הסימונים האפשרית ביום עבור דרגת אמון 3 (רגיל) באמצעות הכפלה במספר זה"
    tl4_additional_flags_per_day_multiplier: "להגדיל את כמות הסימונים האפשרית ביום עבור דרגת אמון 4 (הנהגה) באמצעות הכפלה במספר זה"
    num_users_to_silence_new_user: "אם פוסטים של משתמש חדש חורגים מהגדרת hide_post_sensitivity והתקבלו עליהם סימונים ממגוון של משתמשים שונים, להסתיר את הפוסטים שלהם ולמנוע פרסום עתידי. 0 להשבתה."
    num_tl3_flags_to_silence_new_user: "אם פוסטים של משתמש חדש מקבלים כמות כזו של סימוני דגלי ספאם מ־num_tl3_users_to_silence_new_user משתמשים שונים בדרגת אמון 3, יש להסתיר את כל הפוסטים שלו ולמנוע פרסום עתידי. 0 לביטול."
    num_tl3_users_to_silence_new_user: "אם פוסטים של משתמש חדש מקבלים כמות כזו של סימוני דגלים מ־num_tl3_flags_to_silence_new_user משתמשים שונים בדרגת אמון 3, יש להסתיר את כל הפוסטים שלו ולמנוע פרסום עתידי. 0 לביטול."
    notify_mods_when_user_silenced: "אם משתמש מושתק אוטומטית, יש לשלוח הודעה לכל המפקחים."
    flag_sockpuppets: "אם משתמש חדש מגיב לנושא מאותה כתובת ה־IP של המשתמש שפתח את הנושא, לסמן את שני הפוסטים שלהם בדגל בחשד לספאם."
    traditional_markdown_linebreaks: "שימוש בשבירת שורות מסורתית בסימון, מה שדורש שני רווחים עוקבים למעבר שורה."
    enable_markdown_typographer: "להשתמש בכללי טיפוגרפיה כדי לשפר את נוחות קריאת הטקסט: להחליף מירכאות ישרות במירכאות מסוגננות ’, את (tm) בסימן, את -- במקף הפרדה רחב (–) וכן הלאה."
    enable_markdown_linkify: "להתייחס אוטומטית לטקסט שנראה כמו קישור כקישור: www.example.com ו־https://example.com יהפכו לקישורים אוטומטית"
    markdown_linkify_tlds: "רשימת סיומות שמות מתחמי אינטרנט שיהפכו אוטומטית לקישורים (למשל: co.il,‏ org וכו׳)"
    markdown_typographer_quotation_marks: "רשימה של צמדי החלפות מירכאות כפולות ובודדות"
    post_undo_action_window_mins: "מספר הדקות בהן מתאפשר למשתמשים לבטל פעולות אחרות בפוסט (לייק, סימון, וכו')."
    must_approve_users: 'כל המשתמשים החדשים חייבים להמתין לאישור המנחה או המנהל לפני שיורשו להתחבר. (הערה: הפעלת הגדרה זו מסירה גם את אפשרות ההזמנה „הגעה לנושא”).'
    invite_code: "על המשתמש להקליד את הקוד הזה כדי שיתאפשר לו להירשם לחשבון, כשריק אין לזה משמעות (אין משמעות לאותיות גדולות/קטנות)"
    approve_suspect_users: "הוספת משתמשים חשודים לתור הסקירה. משתמשים חשודים מילאו ביוגרפיה/אתר אבל לא קראו שום דבר."
    review_every_post: "לשלוח כל פוסט חדש לתור הסקירה כדי שיבדקו אותו. פוסטים עדיין מפורסמים מיידית והם חשופים לכל המשתמשים. אזהרה! לא מומלץ לאתר עם תעבורה גבוהה עקב כמות אפשרית גבוהה של פוסטים שידרשו סקירה."
    pending_users_reminder_delay_minutes: "יש להודיע למפקחים אם משתמשים חדשים ממתינים לעדכון מעבר לכמות כזו של דקות. יש להגדיר ל־‎-1 כדי להשבית את ההתראות."
    persistent_sessions: "המשתמשים יישארו במערכת כאשר הדפדפן סגור"
    maximum_session_age: "משתמשים יישארו מחוברים למשך n שעות מאז ביקורם האחרון"
    show_signup_form_email_instructions: הצגת הנחיות דוא״ל בטופס ההרשמה.
    show_signup_form_username_instructions: הצגת הנחיות שם משתמש בטופס ההרשמה.
    show_signup_form_full_name_instructions: הצגת הנחיות שם מלא בטופס ההרשמה.
    show_signup_form_password_instructions: הצגת הנחיות סיסמה בטופס ההרשמה.
    ga_version: "גרסה של Google Universal Analytics לשימוש: v3‏ (analytics.js),‏ v4‏ (gtag)"
    ga_universal_tracking_code: "מזהה קוד המעקב של Google Universal Analytics, למשל: UA-12345678-9; יש לעיין ב־<a href='https://google.com/analytics' target='_blank'>https://google.com/analytics</a>"
    ga_universal_domain_name: "שם התחום של Google Universal Analytics, למשל: mysite.com; יש לעיין ב־<a href='https://google.com/analytics' target='_blank'>https://google.com/analytics</a>"
    ga_universal_auto_link_domains: "הפעלת מעקב חוצה שמות תחום של Google Universal Analytics. לקישורים יוצאים לשמות תחום אלו יתווסף מזהה לקוח. ניתן לעיין ב<a href='https://support.google.com/analytics/answer/1034342?hl=en' target='_blank'>במדריך למעקב חוצה שמות תחום של Google.</a>"
    gtm_container_id: "מזהה מיכל מנהל התגיות של Google, למשל: GTM-ABCD12E. <br/>לתשומת ליבך: כדי להשתמש ב־GTM (מנהל התגיות של Google) כאשר מדיניות אבטחת תוכן (CSP) פעילה, יש לעיין בתיעוד בפורום ה־meta שלנו: <a href='https://meta.discourse.org/t/use-nonces-in-google-tag-manager-scripts/188296' target='_blank'>שימוש במחרוזות אקראיות חד־פעמיות בסקריפטים של מנהל התגיות של Google</a>."
    enable_escaped_fragments: "נסיגה ל־API של Google's Ajax-Crawling אם לא זוהה סורק אינטרנט. מידע נוסף בכתובת <a href='https://developers.google.com/webmasters/ajax-crawling/docs/learn-more' target='_blank'>https://developers.google.com/webmasters/ajax-crawling/docs/learn-more</a>"
    moderators_manage_categories_and_groups: "לאפשר למפקחים ליצור ולנהל קטגוריות וקבוצות"
    moderators_change_post_ownership: "לאפשר למפקחים לשנות בעלות על פוסטים"
    cors_origins: "מקורות שאפשר לבצע להם בקשות קרוס-דומיין (Cross origin requests). כל מקור צריך לכלול את התחילית http:// או https:// . משתנה הסביבה DISCOURCE_ENABLE_CORS חייב להיות true כדי לאפשר CORS."
    use_admin_ip_allowlist: "מנהלים יכולים להיכנס רק אם הכתובת שלהם מופיעה ברשימת כתובות ה־IP המפוקחות (ניהול > יומנים > כתובות IP מפוקחות)."
    blocked_ip_blocks: "רשימת מקטעי כתובות IP פרטיות ש־Discourse לא אמור לסרוק"
    allowed_internal_hosts: "רשימת מארחים פנימיים ש־Discourse יכול לסרוק לטובת תיבת תחימה ומטרות אחרות."
    allowed_onebox_iframes: "רשימה של שמות תחום ל־src של iframe שמותר להשתמש בהטמעות לתיבות תחימה. `*` יאפשר את כל מנועי תיבות התחימה כבררת מחדל."
    allowed_iframes: "רשימה של כתובות ל־src של iframe ש־Discourse יכולה להרשאות בבטחה בפוסטים. אפשר להשתמש ב־* כדי לתפוס מספר כלשהו של אותיות או תווים כלשהם."
    allowed_crawler_user_agents: "סוכני משתמשים של סורקי רשת שמורשים לגשת לאתר. אזהרה! שינוי הגדרה זו תחסום את כל הסורקים שאינם מופיעים כאן!"
    blocked_crawler_user_agents: "מילה ייחודית שאינה תלוית רישיות במחרוזת סוכן המשתמש (user agent) שמגדירה לאילו סורקי רשת אין הרשאת גישה לאתר. לא חל במקרה שהגדרת רשימת היתר."
    slow_down_crawler_user_agents: 'סוכני משתמשים של סורקי רשת שכמות הגישה שלהם תוגבל בהתאם להגדרה „האטת קצב סורקי רשת”. כל ערך חייב להיות באורך של 3 תווים לפחות.'
    slow_down_crawler_rate: "אם הוגדר slow_down_crawler_user_agents (האטת סורקי אינטרנט) קצב זה יחול על כל סורקי האינטרנט (כמות ההמתנה בשניות בין בקשות)"
    content_security_policy: "אפשר מדיניות תוכן-אבטחה (CSP). CSP הוא שכבת אבטחה נוספת שעוזרת למנוע סוגים מסוימים של התקפות, כולל Cross Site Scripting (XSS) והזרקת נתונים."
    content_security_policy_report_only: "הפעלת Content-Security-Policy-Report-Only (מדיניות אבטחת תוכן בדיווח בלבד - CSP)"
    content_security_policy_collect_reports: "הפעלת איסוף דוחות הפרה של CSP (מדיניות אבטחת תוכן) תחת ‎/csp_reports"
    content_security_policy_frame_ancestors: "להגביל מי יכול להטמיע את האתר הזה עם מסגרות iframes דרך CSP. ניתן לשלוח במארחים המורשים דרך <a href='%{base_path}/admin/customize/embedding'>הטמעה</a>"
    content_security_policy_script_src: "מקורות סקריפט נוספים ברשימת ההיתרים. השרת המקומי וה-CDN כלולים כברירת מחדל. ראה <a href='https://meta.discourse.org/t/mitigate-xss-attacks-with-content-security-policy/104243' target='_blank'>הגבלת התקפות XSS עם מדיניות אבטחת תוכן.</a> (CSP). מקורות שרת מקומי יתעלמו שכן strict-dynamic מופעל."
    invalidate_inactive_admin_email_after_days: "חשבונות מנהלים שלא ביקרו באתר מעל כמות כזו של ימים יאלצו לאמת מחדש את כתובת הדוא״ל שלהם כדי לשוב ולהיכנס. להגדיר כ־0 כדי להשבית."
    suppress_secured_categories_from_admin: "הדחקת נושאים והודעות פרטיות בחלקים מסוימים במנשק המשתמש של המנהלים. התוכן עדיין יהיה גלוי בחלק מהמקומות. זאת לא יכולת מטעמי אבטחת מידע: מנהלים תמיד יכולים לגשת לכל התוכן באתר."
    include_secure_categories_in_tag_counts: "כאשר האפשרות פעילה, מניין הנושאים לתגית יכלול נושאים בקטגוריות שמוגבלות לקריאה לכל המשתמשים. כשהאפשרות מוגבלת, משתמשים רגילים חשופים רק למניין הנושאים לתגית כאשר כל הנושאים הם בקטגוריות ציבוריות."
    display_personal_messages_tag_counts: "כאשר האפשרות פעילה, מניין ההודעות האישיות שמתויגות בתגית מסוימת יוצגו."
    top_menu: "בחירה בפריטים שיופיעו בניווט בעמוד הבית ובאיזה סדר."
    post_menu: "הגדרת חשיפת וסדר פריטי תפריט הפוסט. הפריטםי הנוספים שנוספו על ידי תוספים או ערכות עיצוב מנוהלים בנפרד ולא יופיעו ברשימה הזאת."
    post_menu_hidden_items: "פריטי התפריט להסתרה כברירת מחדל בתפריט הפוסט אלא אם כן סימן ההשמטה להרחבה נלחץ. פריטים שנוספו על ידי תוספים או ערכות עיצוב מנוהלים בנפרד ולא יופיעו ברשימה הזאת."
    share_links: "החליטו אילו פריטים יופיעו בתיבת השיתוף, ובאיזה סדר."
    allow_username_in_share_links: "לאפשר לכלול שמות משתמש בקישורי שיתוף. שימושי להענקת עיטורים לפי מבקרים מסוימים."
    site_contact_username: "שם משתמש תקין של חבר סגל ממנו יישלחו כל ההודעות האוטומטיות. במקרה של העדר בחירה, ייעשה שימוש בחשבון בררת המחדל של המערכת."
    site_contact_group_name: "שם תקף של קבוצה שתוזמן לכל ההודעות הפרטיות שנשלחות."
    send_welcome_message: "לשלוח לכל המשתמשים החדשים הודעת „ברוך בואך” עם הדרכה ראשונית כיצד להתחיל."
    send_tl1_welcome_message: "שליחת הודעת קבלת פנים למשתמשים חדשים בדרגת אמון 1."
    send_tl2_promotion_message: "לשלוח למשתמשים חדשים בדרגת אמון 2 הודעה על קידום."
    suppress_reply_directly_below: "אל תציגו את סך התגובות המצטבר בפוסט כאשר ישנה תגובה ישירה אחת לפוסט זה."
    suppress_reply_directly_above: "אל תציגו את את אפשרות ההרחבה \"בתגובה ל..\" לפוסט כאשר יש רק תגובה אחת ישירה מעל לפוסט זה."
    remove_full_quote: "להסיר ציטוט אוטומטית אם (א) הוא מופיע בתחילת הפוסט, (ב) הוא על כל הפוסט ו־(ג) הוא מהפוסט הקודם. לפרטים: <a href='https://meta.discourse.org/t/removal-of-full-quotes-from-direct-replies/106857' target='_blank'>הסרת ציטטות מלאות מתגובות ישירות</a>"
    suppress_reply_when_quoting: "לא להציג „בתגובה אל” מתרחבת על פוסט כאשר פוסט מצטט תגובה."
    max_reply_history: "מספר התגובות המקסימלי להרחבה כאשר מרחיבים \"בתגובה ל\""
    topics_per_period_in_top_summary: "מספר הנושאים המוצגים בברירת המחדל של סיכום הנושאים."
    topics_per_period_in_top_page: "מספר הנושאים הראשונים המוצגים בתצוגה המורחבת של \"הצג עוד\"."
    redirect_users_to_top_page: "להפנות משתמשים חדשים וכאלו שנעדרו לזמן רב לעמוד העליון אוטומטית. חל רק כאשר יש ‚top’ (עליון) בהגדרת האתר ‚top menu’ (סרגל עליון)."
    top_page_default_timeframe: "משך זמן למשתמשים אלמוניים (מתכוונן אוטומטית למשתמשים שנכנסו למערכת בהתאם לביקור האחרון שלהם)."
    moderators_view_emails: "לאפשר למפקחים לצפות בכתובות הדוא״ל של המשתמשים."
    prioritize_username_in_ux: "שם המשתמש יוצג ראשון בעמוד המשתמש, כרטיס המשתמש והפוסטים (כשהאפשרות מושבתת השם מופיע ראשון)"
    enable_rich_text_paste: "הפעלת המרה אוטומטית מ־HTML ל־Markdown בעת הדבקת טקסט לתוך המחבר."
    send_old_credential_reminder_days: "להזכיר על פרטי גישה ישנים לאחר ימים"
    email_token_valid_hours: "סיסמאות שכחת סיסמה / הפעלת חשבון תקפים במשך (n) שעות."
    enable_badges: "הפעלת מערכת העיטורים, שהיא מעין סוג של משחקיות כדי לחזק פעילות חיובית של משתמשים. ההסבר <a href='https://meta.discourse.org/t/what-are-badges/32540' _target='blank'>מה הם עיטורים?</a> ב־Meta של Discourse מפרט מעבר."
    show_badges_in_post_header: "כשמשתמש זוכה בעיטור בזכות פוסט מסוים, להציג את העיטור בכותרת הפוסט."
    max_favorite_badges: "מספר העיטורים המרבי שמשתמש יכול לבחור"
    whispers_allowed_groups: "לאפשר תקשורת פרטית בתוך נושאים לחברים מקבוצות מסוימות."
    hidden_post_visible_groups: "לאפשר לחברי קבוצות אלה להציג פוסטים מוסתרים. משתמשי סגל תמיד יכולים לצפות בהודעות נסתרות."
    allow_index_in_robots_txt: "אפשר לציין ב־robots.txt שמותר למנועי חיפוש להוסיף את האתר הזה למפתח שלהם. אפשר <a href='%{base_path}/admin/customize/robots'>לדרוס את ה־robots.txt שלך כאן.</a> <b>אזהרה</b>: כללים שלא הוגדרו כראוי יכולים למנוע מהאתר שלך לעבור סריקה כצפוי."
    blocked_email_domains: "רשימה מופרדת בקווים אנכיים של שמות תחום של כתובות דוא״ל אסורות לרישום. תת־תחומים מטופלים אוטומטית עבור שמות התחום שצוינו. אין תמיכה בתווי הכללה כגון * ו־?. למשל: mailinator.com|trashmail.net"
    allowed_email_domains: "רשימה מופרדת בקווים אנכיים של שמות תחום של כתובות דוא״ל שרק דרכן ניתן להירשם. תת־תחומים מטופלים אוטומטית עבור שמות התחום שצוינו. אין תמיכה בתווי הכללה כגון * ו־?. אזהרה: משתמשים עם דוא״ל משמות תחום שאינם ברשימה לא יורשו!"
    normalize_emails: "לבדוק אם הדוא״ל המנורמל הוא ייחודי. כתובת דוא״ל מנורמלת מסירה את כל הנקודות משם המשתמש וכל מה שבין הסימנים + ו־@."
    auto_approve_email_domains: "משתמשים עם כתובות דוא״ל מרשימת שמות התחום האלה יאושרו אוטומטית. שמות תת־תחומים יטופלו אוטומטית לשמות התחום שצוינו. אין תמיכה בתווי הכללה כגון * ו־?."
    hide_email_address_taken: "לא להודיע למשתמשים שקיים חשבון עם כתובת דוא״ל שסופקה במהלך רישום או במהלך איפוס ססמה. בנוסף, לדרוש כתובת דוא״ל מלאה לבקשות ‚שכחתי ססמה’."
    log_out_strict: "בהתנתקות, נתקו את כל ההפעלות של המשתמש/ת בכל המכשירים"
    version_checks: "לדגום את Discourse Hub כדי למצוא עדכוני גרסאות ולהציג הודעות של גרסאות חדשות בלוח הניהול <a href='%{base_path}/admin' target='_blank'>‎/admin</a>"
    new_version_emails: "לשלוח הודעת דוא״ל לכתובת contact_email כשגרסה חדשה של Discourse זמינה."
    include_in_discourse_discover: "זו הסכמתי ל־CDCK בע״מ („Discourse”) לקדם את הקהילה הזאת ב<a href='https://discover.discourse.org' target='_blank'>עמוד החשיפה</a> ובחומרי השיווק של Discourse. הסכמה זו, תוביל לשיתוף המידע הדרוש כדי לקחת חלק בשירות. נא לשים לב שקידום הקהילות נתון לשיקול הדעת של Discourse."
    invite_expiry_days: "מה התוקף מפתחות הזמנת משתמשים, בימים"
    invite_only: "כל המשתמשים החדשים חייבים לקבל הזמנה ממשתמשים מהימנים או חברי סגל. הרשמה ציבורית סגורה."
    login_required: "לדרוש אימות כדי לקרוא תוכן באתר הזה, לאסור על גישה אלמונית."
    min_username_length: "אורך שמות משתמשים מזערי בתווים. אזהרה: אם למשתמשים קיימים או קבוצות כבר יש שם קצר יותר, האתר שלך יפגע!"
    max_username_length: "אורך שמות משתמשים מרבי בתווים. אזהרה: אם למשתמשים קיימים או קבוצות כבר יש שמות ארוכים יותר, האתר שלך יפגע!"
    unicode_usernames: "לאפשר לשמות משתמשים וקבוצות להכיל תווים ומספרים ביוניקוד"
    allowed_unicode_username_characters: "ביטויים רגולריים שנועדו לאפשר תווי יוניקוד מסוימים בשמות משתמשים. אותיות ASCII ומספרים תמיד יורשו ואין צורך לכלול אותם ברשימת ההיתר"
    reserved_usernames: "שמות משתמשים שלא מותרת הרשמה אליהם. סימון ה wildcard - * ניתן לשימוש כדי להתאים כל תו, 0 פעמים או יותר."
    min_password_length: "הגדרת מספר התווים המזערי הנדרש לסיסמאות משתמשים באתר. ערך נמוך מדי עלול לסכן את אבטחת המידע בכך שיהיה קל לגופים עויינים לנחש את הסיסמה, בעוד ערך גבוה מדי עלול להקשות על המשתמשים לזכור את הסיסמאות שלהם."
    min_admin_password_length: "נא לציין את האורך המזערי לסיסמה של משתמים ניהוליים. כך ניתן לוודא שכל סיסמאות הניהול עונות על דרישות אורך מסוימות להגברת אבטחת המידע. ההגדרה הזאת חיונית להגנה על חשבון הניהול מפני גישה בלתי מורשית."
    password_unique_characters: "מספר מינימלי של תווים ייחודיים שחייבים להיות בסיסמאות."
    block_common_passwords: "אל תאפשרו סיסמאות מתוך 10,000 הסיסמאות הנפוצות ביותר."
    auth_skip_create_confirm: בעת הרשמה דרך אימות חיצוני, יש לדלג על החלונית ליצירת חשבון. עדיף להשתמש לצד auth_overrides_email (דריסת דוא״ל מאימות חיצוני), auth_overrides_username (דריסת שם משתמש מאימות חיצוני) ו־auth_overrides_name (דריסת שם מאימות חיצוני).
    auth_immediately: "להפנות למערכת הכניסה החיצונית ללא מעורבות המשתמש. מתרחש רק כאשר login_required (נדרשת כניסה) הוא true (אמת) ויש לפחות שיטת אימות חיצונית אחת."
    auth_require_interaction: "לדרוש את מעורבות המשתמש בטרם העברה למערכת כניסה חיצונית דרך `‎/auth/*‎`. זאת הגנה לעומק כנגד תקיפות ‚CSRF לכניסה’. יש להשבית את ההגדרה הזאת רק אם כל שיטות האימות הפעילות אמינות בעיניך מבחינת הגנה כנגד CSRF לכניסה."
    enable_discourse_connect: "הפעלת כניסה דרך DiscourseConnect (לשעבר ‚הכניסה האחודה של Discourse’) (אזהרה: *חובה* לאמת את כתובות הדוא״ל של המשתמשים על ידי האתר החיצוני!)"
    verbose_discourse_connect_logging: "תיעוד ניתוח נרחב בכל מה שקשור ב־DiscourseConnect אל <a href='%{base_path}/logs' target='_blank'>/logs</a>"
    enable_discourse_connect_provider: "הטמעת פרוטוקול ספק DiscourseConnect ‏(‚Discourse SSO’ לשעבר) בנקודת הגישה ‎/session/sso_provider, דורשת את ההגדרה discourse_connect_provider_secrets (סודות ספק השירות)"
    discourse_connect_url: "כתובת נקודת הקצה של DiscourseConnect (חייבת לכלול http://‎ או https://‎, ובלי לוכסן בסוף)"
    discourse_connect_secret: "מחרוזת סודית המשמשת לאמת מידע של DiscourseConnect באופן מוצפן, נא לוודא שאורכה 10 תווים לפחות"
    discourse_connect_provider_secrets: "רשימת צמדי סודות שמות תחום שמשתמשים ב־DiscourseConnect. עליך לוודא שאורך הסוד של DiscourseConnect הוא 10 תווים ומעלה. ניתן להשתמש בתו המכליל * כדי להרחיב את ההתאמה לכל שם תחום שהוא או לחלק מסוים משם תחום (למשל: ‎*.example.com)"
    discourse_connect_overrides_bio: "דריסת הביוגרפיה בפרופיל המשתמש ומניעת השינוי מצד המשתמש"
    discourse_connect_overrides_groups: "סנכרון כל החברויות הידניות בקבוצות מול הקבוצות שהוגדרו במאפיין הקבוצות (אזהרה: אם לא תצוינה קבוצות כל החברויות הידניות בקבוצות יוסרו עבור המשתמש)"
    auth_overrides_email: "דריסת כתובת הדוא״ל המקומית בכתובת הדוא״ל מהאתר המרוחק עם כל כניסה למערכת ומניעת שינויים מקומיים. חל על כל ספקי האימות. (אזהרה: עשויות להופיע אי התאמות עקב שינויים באורך/דרישות שם המשתמש)"
    auth_overrides_username: "דריסת שם המשתמש המקומי בשם המשתמש מהאתר המרוחק עם כל כניסה למערכת ומניעת שינויים מקומיים. חל על כל ספקי האימות. (אזהרה: עשויות להופיע אי התאמות עקב שינויים באורך/דרישות שם המשתמש)"
    auth_overrides_name: "דריסת השם המלא המקומי בשם מלא חיצוני עם כל כניסה ולמנוע שינויים מקומיים. חל על כל ספקי האימות."
    discourse_connect_overrides_avatar: "דריסת התמונה הייצוגית בערך ממטען ה־DiscourseConnect. אם אפשרות זו פעילה, למשתמשים לא תהיה אפשרות להעלות תמונות ייצוגיות ל־Discourse."
    discourse_connect_overrides_location: "דריסת מיקום המשתמש בערך ממטען ה־DiscourseConnect ולמנוע שינויים מקומיים."
    discourse_connect_overrides_website: "דריסת אתר המשתמש בערך ממטען ה־DiscourseConnect ולמנוע שינויים מקומיים."
    discourse_connect_overrides_profile_background: "דריסת רקע פרופיל המשתמש בערך ממטען ה־DiscourseConnect."
    discourse_connect_overrides_card_background: "דריסת רקע כרטיס המשתמש בערך ממטען ה־DiscourseConnect."
    discourse_connect_not_approved_url: "הפניית חשבונות DiscourseConnect ללא אישור לכתובת הזאת"
    discourse_connect_allowed_redirect_domains: "הגבלת שמות תחום אלו עבור return_paths (נתיבי חזרה) שסופקו על ידי DiscourseConnect (כברירת מחדל נתיב החזרה חייב להיות לאתר הנוכחי). אפשר להשתמש ב־* כדי שיהיה כל שם תחום בתור נתיב חזרה. אסור להשתמש בתווי־כל לתתי תחום (‎`*.foobar.com`)"
    enable_local_logins: "הפעלת חשבונות כניסה עם שם משתמש וססמה. אזהרה: השבתה עשויה למנוע את כניסתך אלמלא הגדרת לפחות שיטת כניסה חלופית אחת נוספת."
    enable_local_logins_via_email: "לאפשר למשתמשים לבקש לשלוח אליהם קישור לכניסה בלחיצה אחת בדוא״ל."
    allow_new_registrations: "לאפשר הרשמות של משתמשים חדשים. יש לבטל סימון זה כדי למנוע יצירת חשבונות חדשים."
    enable_signup_cta: "להציג מודעה למשתמשים אלמוניים חוזרים שמציעה להם להירשם כדי לקבל חשבון."
    enable_google_oauth2_logins: "להפעיל אימות עם Oauth2 מול Google. זו שיטת האימות שכרגע נתמכת מול Google. דורשת מפתח וסוד. יש לעיין ב<a href='https://meta.discourse.org/t/15858' target='_blank'>הגדרת כניסה עם Google ל־Discourse</a>."
    google_oauth2_client_id: "מזהה הלקוח הייחודי שסופק על ידי יישום ה־Google שלך, המשמש לתהליך האימות."
    google_oauth2_client_secret: "קוד סודי של לקוח (client secret) של אפליקציית Google."
    google_oauth2_prompt: "רשימת רשות של ערכי מחרוזות מופרדים ברווחים שמציינת האם שרת האימות מבקש מהמשתמש אימות מחודש והסכמה. יש לעיין ב־<a href='https://developers.google.com/identity/protocols/OpenIDConnect#prompt' target='_blank'>https://developers.google.com/identity/protocols/OpenIDConnect#prompt</a> לצפייה בערכים האפשריים."
    google_oauth2_hd: "שם מתחם שמתארח ב־Google Apps שאליו תוגבל הכניסה. יש לעיין ב־<a href='https://developers.google.com/identity/protocols/OpenIDConnect#hd-param' target='_blank'>https://developers.google.com/identity/protocols/OpenIDConnect#hd-param</a> לפרטים נוספים."
    google_oauth2_hd_groups: "למשוך את קבוצות ה־Google של משתמשים בשם התחום המתארח עם האימות. ניתן להשתמש בקבוצות Google שנמשכו כדי להעניק חברות אוטומטית בקבוצות של Discourse (ניתן להציץ בהגדרות הקבוצה). למידע נוסף ניתן לעיין ב־https://meta.discourse.org/t/226850"
    google_oauth2_hd_groups_service_account_admin_email: "כתובת דוא״ל ששייכת לחשבון ניהול ב־Google Workspace. יתבצע בה שימוש עם פרטי הגישה של חשבון השירות כדי למשוך פרטי קבוצות."
    google_oauth2_hd_groups_service_account_json: "פרטי מפתח בתצורת JSON עבור חשבון השירות. ישמש כדי למשוך פרטי קבוצות."
    google_oauth2_verbose_logging: "תיעוד ניתוח מורחב בנושא Google OAuth2 אל <a href='%{base_path}/logs' target='_blank'>‎/logs</a>"
    enable_twitter_logins: "הפעלת אימות עם טוויטר, דורש twitter_consumer_key ו־twitter_consumer_secret. יש לעיין ב<a href='https://meta.discourse.org/t/13395' target='_blank'>הגדרת כניסה עם טוויטר (לרבות הטמעות עשירות) ל־Discourse</a>."
    twitter_consumer_key: "מפתח צרכן לאימות עם טוויטר, ניתן להירשם תחת <a href='https://developer.twitter.com/apps' target='_blank'>https://developer.twitter.com/apps</a>"
    twitter_consumer_secret: "סוד צרכן לאימות עם טוויטר, ניתן להירשם תחת <a href='https://developer.twitter.com/apps' target='_blank'>https://developer.twitter.com/apps</a>"
    enable_facebook_logins: "הפעלת אימות עם Facebook, דורש facebook_app_id ו־facebook_app_secret. יש לעיין ב<a href='https://meta.discourse.org/t/13394' target='_blank'>הגדרת כניסה עם Facebook ל־Discourse</a>."
    facebook_app_id: "מזהה יישום עבור אימות באמצעות Facebook ושיתוף, נרשם בכתובת <a href='https://developers.facebook.com/apps/' target='_blank'>https://developers.facebook.com/apps</a>"
    facebook_app_secret: "סוד יישום לאימות עם Facebook, ניתן להירשם תחת <a href='https://developers.facebook.com/apps/' target='_blank'>https://developers.facebook.com/apps</a>"
    enable_github_logins: "הפעלת אימות עם GitHub, דורש github_client_id ו־github_client_secret. יש לעיין ב<a href='https://meta.discourse.org/t/13745' target='_blank'>הגדרת כניסה עם GitHub ל־Discourse</a>."
    github_client_id: "מזהה לקוח לאימות מול Github, ניתן להירשם ב־<a href='https://github.com/settings/developers/' target='_blank'>https://github.com/settings/developers</a>"
    github_client_secret: "סוד לקוח לאימות מול Github, ניתן להירשם ב־<a href='https://github.com/settings/developers/' target='_blank'>https://github.com/settings/developers</a>"
    enable_discord_logins: "לאפשר למשתמשים לעבור אימות דרך Discord?"
    discord_client_id: 'מזהה לקוח Discord (אין לך כזה? יש לבקר ב<a href="https://discordapp.com/developers/applications/me">פורטל המפתחים של Discord</a>)'
    discord_secret: "מפתח סודי של לקוח Discord המשמש לאימות והפעלת תכונות הקשורות ל-Discord באתר, כגון כניסות לדיסקורד. מפתח סודי זה מתאים לאפליקציית Discord שנוצרה עבור האתר, והוא הכרחי לתקשורת מאובטחת עם Discord API."
    discord_trusted_guilds: 'לאפשר רק למשתמש מגילדות ה־Discord האלה להיכנס באמצעות Discord. עליך להשתמש במזהה המספרי של הגילדה. למידע נוסף, יש לעיין בהנחיות ש<a href="https://meta.discourse.org/t/configuring-discord-login-for-discourse/127129">כאן</a>. שדה ריק משמעו כל גילדה שהיא.'
    enable_linkedin_oidc_logins: "הפעלת אימות דרך LinkedIn, דורש את הגדרת linkedin_client_id ו־linkedin_client_secret."
    linkedin_oidc_client_id: "מזהה לקוח לאימות מול LinkedIn, ניתן להירשם ב־<a href='https://www.linkedin.com/developers/apps' target='_blank'>https://www.linkedin.com/developers/apps</a>"
    linkedin_oidc_client_secret: "סוד לקוח לאימות מול LinkedIn, ניתן להירשם ב־<a href='https://www.linkedin.com/developers/apps' target='_blank'>https://www.linkedin.com/developers/apps</a>"
    enable_backups: "לאפשר למנהלים ליצור גיבויים של הפורום"
    allow_restore: "לאפשר שחזור, מה שיכול להחליף את כל (!) המידע באתר! יש להשבית אלא אם כן בכוונתך לשחזר גיבוי"
    maximum_backups: "המספר המרבי של גיבויים לשמירה. גיבויים ישנים יותר יימחקו אוטומטית"
    remove_older_backups: "להסיר גיבויים שהתיישנו מעבר למספר הימים שצוין. יש להשאיר ריק להשבתה."
    automatic_backups_enabled: "הרץ גיבויים אוטומטים כמו שמוגדר בתדירות הגיבויים"
    backup_frequency: "הגדרת ההפרש, בימים, לגיבוי אוטומטי של האתר. אם מוגדר ל־7, למשל, ייווצר גיבוי חדש כל שבוע. הפעלת ההגדרה הזאת תלויה בהגדרה `automatic_backups_enabled` (גיבויים אוטומטיים מופעלים)."
    s3_backup_bucket: "הדלי המרוחק שבו לשמור גיבויים. אזהרה: שימו לב שהוא דלי פרטי."
    s3_endpoint: "ניתן לערוך את נקודת הגישה לגיבוי כדי שתפנה לשירות תואם S3 כגון DigitalOcean Spaces או Minio. אזהרה: יש להשאיר ריק בעת שימוש ב־S3 מבית AWS."
    s3_configure_tombstone_policy: "הפעלת מדיניות מחיקה אוטומטית להעלאות מצבה. חשוב: אם אפשרות זו מושבתת, לא יפונה מקום לאחר מחיקת העלאות."
    s3_disable_cleanup: "למנוע הסרה של גיבויים ישנים מ־S3 כשיש יותר גיבויים מהמותר."
    s3_use_acls: "AWS ממליצה לא להשתמש ב־ACLs (רשימות בקרת גישה) על דליים (Buckets) של S3, יש לבטל את הסימון באפשרות זו רק אם יש כוונה להגדיר מדיניות הרשאות על `s3_upload_bucket` (דלי העלאה ל־S3) ו־`s3_backup_bucket` (דלי S3 לגיבוי) שהוגדרו."
    enable_direct_s3_uploads: "מאפשר העלאות ישירות רבות חלקים ל־S3 מבית Amazon, לפרטים: https://meta.discourse.org/t/a-new-era-for-file-uploads-in-discourse/210469."
    backup_time_of_day: "הגדרת זמן לגיבוי לפי UTC."
    backup_with_uploads: "כללו העלאות בגיבויים התקופתיים. ביטול של אפשרות זו תגבה רק את בסיס הנתונים."
    backup_location: "מקום אחסון הגיבויים. חשוב: S3 דורש מילוי פרטי גישה תקפים ל־S3 בהגדרות הקבצים. בעת שינוי ההגדרה הזאת מ־S3 למקומי, יש להריץ את משימת ה־rake‏ `s3:ensure_cors_rules`."
    backup_gzip_compression_level_for_uploads: "רמת דחיסת Gzip המשמשת לדחיסת העלאות."
    include_thumbnails_in_backups: "לכלול בגיבוי תמונות ממוזערות שנוצרו. השבתת הגדרה זו יקטין את הגיבויים אך ידרוש להכין מחדש את כל הפוסטים לאחר שחזור."
    active_user_rate_limit_secs: "כל כמה זמן אנחנו מעדכנים את השדה 'last_seen_at', בשניות"
    verbose_localization: "הצגת עצות תרגום נרחבות במנשק המשתמש"
    previous_visit_timeout_hours: "כמה זמן ביקור נארך לפני שהוא נחשב הביקור ה״קודם״, בשעות"
    top_topics_formula_log_views_multiplier: "מכפיל של לוג כמות הצפיות (n) בנוסחת הנושאים המובילים: `log(views_count) * (n) + op_likes_count * 0.5 + LEAST(likes_count / posts_count, 3) + 10 + log(posts_count)`"
    top_topics_formula_first_post_likes_multiplier: "מכפיל של לייקים על הפוסט הראשון (n) בנוסת הנושאים המובילים: `log(views_count) * 2 + op_likes_count * (n) + LEAST(likes_count / posts_count, 3) + 10 + log(posts_count)`"
    top_topics_formula_least_likes_per_post_multiplier: "מכפיל של כמות לייקים מינימלית לפוסט (n) בנוסחת הנושאים המובילים: `log(views_count) * 2 + op_likes_count * 0.5 + LEAST(likes_count / posts_count, (n)) + 10 + log(posts_count)`"
    enable_safe_mode: "לאפשר למשתמשים להיכנס למצב בטוח כדי לנפות שגיאות בתוספים."
    rate_limit_create_topic: "לאחר יצירת נושא, על המשתמשים להמתין (n) שניות לפני יצירת נושא אחר."
    rate_limit_create_post: "לאחר הפרסום על המשתמשים להמתין (n) שניות לפני יצירת פוסט חדש."
    rate_limit_new_user_create_post: "לאחר פרסום, משתמשים חדשים יחויבו לחכות (n) שניות לפני שיוכלו ליצור פוסט נוסף."
    max_likes_per_day: "מספר מקסימלי של לייקים למשתמש/ת ביום."
    max_flags_per_day: "מספר מקסימלי של דגלים מותרים למשתמשים ביום."
    max_bookmarks_per_day: "מספר מקסימלי של סימניות למשתמשים ביום."
    max_edits_per_day: "מספר עריכות מקסימלי מותר למשתמשים ליום."
    max_topics_per_day: "מספר הנושאים המרבי שמשתמשים יכולים ליצור ביום."
    max_personal_messages_per_day: "מספר ההודעות האישיות החדשות המרבי שמשתמשים יכולים ליצור ביום."
    max_invites_per_day: "מספר מקסימלי של הזמנות שיכולים משתמשים לשלוח ביום."
    max_topic_invitations_per_day: "מספר מירבי של הזמנות לנושא שמשתמשים יכולים לשלוח ביום. "
    max_topic_invitations_per_minute: "מספר מירבי של הזמנות לנושא שמשתמשים יכולים לשלוח בדקה."
    max_logins_per_ip_per_hour: "מספר כניסות מרבי מורשה לכל כתובת IP בשעה"
    max_logins_per_ip_per_minute: "מספר כניסות מרבי מורשה לכל כתובת IP בדקה"
    max_post_deletions_per_minute: "מספר הפוסטים המרבי שמשתמש יכול למחוק בדקה אחת. 0 ישבית מחיקת פוסטים."
    max_post_deletions_per_day: "מספר הפוסטים המרבי שמשתמש יכול למחוק ביום אחד. 0 ישבית מחיקת פוסטים."
    invite_link_max_redemptions_limit: "כמות הניצולים המרבית שמורשית לקישורים הזמנה לא יכולה לעבור את הערך הזה."
    invite_link_max_redemptions_limit_users: "כמות הניצולים המרבית שמורשית לקישורי הזמנה שנוצרו על ידי משתמשים רגילים לא יכולה לעבור את הערך הזה."
    alert_admins_if_errors_per_minute: "מספר השגיאות בדקה לפני שליחת התראה למנהל. 0 משבית אפשרות זו. לתשומת לבך: דורש הפעלה מחדש."
    alert_admins_if_errors_per_hour: "מספר השגיאות בשעה לפני שליחת התראה למנהל. 0 משבית אפשרות זו. לתשומת לבך: דורש הפעלה מחדש."
    categories_topics: "מספר הנושאים להציג בעמוד ה־‎/categories (קטגוריות). אם הוגדר ל־0, יתבצע ניסיון למצוא ערך שישאיר את שתי העמודות סימטריות (קטגוריות ונושאים)."
    suggested_topics: "מספר הנושאים המוצעים שיופיעו בתחתית הנושא המוצג."
    limit_suggested_to_category: "להציג רק נושאים מהקטגוריה הנוכחית ברשימת הנושאים המומלצים."
    suggested_topics_max_days_old: "נושאים מוצעים לא אמורים להיות בני יותר מ־n ימים."
    suggested_topics_unread_max_days_old: "הנושאים המוצעים שטרם נקראו לא אמורים להיות בני יותר מ־n ימים."
    clean_up_uploads: "להסיר העלאות יתומות שאין אליהן אף הפניה כדי למנוע אחסון בלתי חוקי. אזהרה: כדאי לגבות את תיקיית ה־‎/uploads שלך לפני הפעלת ההגדרה הזאת."
    clean_orphan_uploads_grace_period_hours: "תקופת חסד (בשעות) לפני שהעלאות יתומות מוסרות."
    purge_deleted_uploads_grace_period_days: "תקופת חסד (בימים) לפני שהעלאה שהוסרה תמחק."
    purge_unactivated_users_grace_period_days: "תקופת חסד (בימים) בטרם מחיקת משתמש שלא הפעיל את חשבונו. יש להגדיר ל־0 כדי לא למחוק משתמשים בלתי מופעלים."
    enable_s3_uploads: "אחסן העלאות (uploads) על תשתית של Amazon S3. חשוב: מצריך מפתח גישה + מפתח גישה סודי שיהיו חוקיים."
    s3_use_iam_profile: 'יש להשתמש ב<a href="https://docs.aws.amazon.com/IAM/latest/UserGuide/id_roles_use_switch-role-ec2_instance-profiles.html">פרופיל מכונה שלAWS EC2</a> כדי להעניק גישה לדלי S3. לתשומת לבך: הפעלת אפשרות זו דורשת את הפעלת Discourse על מכונת EC2 שהוגדרה כראוי, ודורסת את ההגדרות „s3 access key id” ואת „s3 secret access key” (מפתחות הגישה ל־AWS).'
    s3_upload_bucket: "שם של Amazon S3 bucket אליו יועלו קבצים. אזהרה: שם זה חייב להיות באותיות קטנות, ללא נקודות וללא קווים תחתונים."
    s3_access_key_id: "מזהה מפתח הגישה ל־Amazon S3 שישמש להעלאת תמונות, קבצים מצורפים וגיבויים."
    s3_secret_access_key: "מפתח סוד הגישה ל־Amazon S3 שישמש להעלאת תמונות, קבצים מצורפים וגיבויים."
    s3_region: "שם האזור ב־Amazon S3 שישמש להעלאת תמונות וגיבויים."
    s3_cdn_url: "כתובת CDN לכל המשאבים ב־S3 (למשל: https://cdn.somewhere.com). א-ז-ה-ר-ה: לאחר שינוי של הגדרה זו יש לאפות מחדש את כל הפוסטים הישנים."
    s3_use_cdn_url_for_all_uploads: "להשתמש בכתובת CDN לכל הקבצים שהועלו ל־S3 במקום רק לתמונות."
    avatar_sizes: "רשימה של גדלי דמויות שנוצרת אוטומטית."
    external_system_avatars_enabled: "מאפשר שימוש בשירות חיצוני ליצירת אווטרים של מערכת. כאשר הגדרה זו מופעלת, אווטרים של משתמשים, במקום להיות מופקים בתוך מערכת השיח, נוצרים ומסופקים על ידי שירות חיצוני המוגדר על ידי ההגדרה `external_system_avatars_url`."
    external_system_avatars_url: "הכתובת לשירות התמונות הייצוגיות החלופי. ההחלפות המותרות הן {username} {first_letter} {color} {size}. יש להשאיר ריק כדי להשבית."
    external_emoji_url: "כתובת שירות תמונות האמוג׳י החיצוני. ריק משבית את ההגדרה."
    use_site_small_logo_as_system_avatar: "להשתמש בלוגו הקטן של האתר במקום התמונה הייצוגית של המשתמש מהמערכת. דורש שהלוגו יהיה קיים."
    restrict_letter_avatar_colors: "רשימה של ערכי צבעים בייצוג של 6 תווים הקסדצימליים לשימוש כרקע לאות מייצגת."
    enable_listing_suspended_users_on_search: "לאפשר למשתמשים רגילים למצוא משתמשים מושעים."
    selectable_avatars_mode: "לאפשר למשתמשים לבחור תמונה ייצוגית מרשימת selectable_avatars (תמונות ייצוגיות לבחירה) ולהגביל את העלאות התמונות הייצוגיות לדרגת האמון הנבחרת."
    selectable_avatars: "הגדרת אוסף התמונות הייצוגיות ממנו יוכלו משתמשים לבחור את תמונת הפרופיל שלהם. הבחירה תופיע במהלך יצירת פרופיל משתמש או בעת עדכון התמונה הייצוגית של הפרופיל."
    allow_all_attachments_for_group_messages: "אפשרו צירוף קבצים להודעות לקבוצות."
    png_to_jpg_quality: "האיכות של קובץ JPG שמומר (1 הנמוכה ביותר, 99 הטובה ביותר, 100 להשבתה)."
    recompress_original_jpg_quality: "איכות קובצי התמונות שנשלחים (1 היא האיכות הנמוכה ביותר, 99 הטובה ביותר, 100 משבית)."
    image_preview_jpg_quality: "איכות קובצי התמונות שגודלם משתנה (1 היא האיכות הנמוכה ביותר, 99 הטובה ביותר, 100 משבית)."
    allow_staff_to_upload_any_file_in_pm: "אפשרו לחברי צוות להעלות כל קובץ בהודעה פרטית."
    strip_image_metadata: "אפשר הגדרה זו כדי להסיר את כל המידע הנוסף מהתמונות שהועלו באתר. זה כולל נתונים כגון דגם המצלמה, מיקום, תאריך יצירה וכו'. זה יכול להיות שימושי מטעמי פרטיות, מכיוון שהוא מונע ממשתמשים לשתף מידע רגיש שלא במתכוון."
    composer_media_optimization_image_enabled: "מאפשר מיטוב של מדיה בצד הלקוח של קובצי תמונה שהועלו."
    composer_media_optimization_image_bytes_optimization_threshold: "גודל קובץ תמונה מזערי להפעלת מיטוב בצד הלקוח"
    composer_media_optimization_image_resize_dimensions_threshold: "רוחב תמונה מזערי להפעלת שינוי גודל בצד הלקוח"
    composer_media_optimization_image_resize_width_target: "תמונות שרוחבן עולה על `composer_media_optimization_image_dimensions_resize_threshold`, גודלן ישתנה לרוחב זה. הערך חייב להיות >= לעומת `composer_media_optimization_image_dimensions_resize_threshold`."
    composer_media_optimization_image_encode_quality: "איכות קידוד JPG המשמשת בתהליך הקידוד מחדש."
    video_conversion_enabled: "הפעלת המרת וידאו עבור קובצי וידאו שהועלו. כך מתאפשר להמיר סרטונים לתסדירים תואמי אינטרנט."
    video_conversion_service: "שירות המרת הווידאו לעיבוד הסרטונים שהועלו."
    min_ratio_to_crop: "יחס לחיתוך תמונות גבוהות. יש להקליד את התוצאה ברוחב / גובה."
    simultaneous_uploads: "מספר הקבצים המרבי שניתן לגרור ולהשליך אל מחבר ההודעות"
    default_invitee_trust_level: "דרגת האמון כברירת המחדל למשתמשים שהוזמנו (0‏-4)"
    default_trust_level: "דרגת האמון כבררת המחדל (0‏-4) לכל המשתמשים החדשים. אזהרה! שינוי הערך הזה חושף אותך בפני סכנה ממשית לספאם."
    tl1_requires_topics_entered: "לכמה נושאים על משתמש חדש להיכנס בטרם קידומו לדרגת אמון 1."
    tl1_requires_read_posts: "כמה פוסטים על משתמש חדש לקרוא בטרם קידומו לדרגת אמון 1."
    tl1_requires_time_spent_mins: "כמה דקות קריאה של פוסטים על משתמש חדש לצבור בטרם קידומו לדרגת אמון 1."
    tl2_requires_topics_entered: "לכמה נושאים על משתמש להיכנס בטרם קידומו לדרגת אמון 2."
    tl2_requires_read_posts: "כמה פוסטים על משתמש לקרוא בטרם קידומו לדרגת אמון 2."
    tl2_requires_time_spent_mins: "כמה דקות קריאה של פוסטים על משתמש לצבור בטרם קידומו לדרגת אמון 2."
    tl2_requires_days_visited: "כמה ימים לא רצופים על משתמש לבקר באתר בטרם קידומות לדרגת אמון 2."
    tl2_requires_likes_received: "כמה לייקים על משתמש לקבל בטרם קידומו לדרגת אמון 2."
    tl2_requires_likes_given: "כמה לייקים על משתמש להעניק בטרם קידומו לדרגת אמון 2."
    tl2_requires_topic_reply_count: "על כמה נושאים על משתמש לענות בטרם קידומו לדרגת אמון 2."
    tl3_time_period: "דרישות ותק (בימים) לדרגת אמון 3"
    tl3_requires_days_visited: "מספר הימים המזערי שעל משתמש לבקר באתר במשך (תקופת זמן עם דרגת אמון 3) ימים כדי לעמוד בתנאי הקידום לדרגת אמון 3. אפשר להגדיר לתקופת זמן ממושכת יותר מאשר דרגת אמון 3 כדי להשבית את הקידומים לדרגת אמון 3. (0 ומעלה)"
    tl3_requires_topics_replied_to: "מספר הנושאים המזערי שעל משתמש להגיב בהם במשך (תקופת זמן עם דרגת אמון 3) ימים כדי לעמוד בתנאי הקידום לדרגת אמון 3. (0 ומעלה)"
    tl3_requires_topics_viewed: "אחוז הנושאים שנוצרו במהלך (תקופה עם דרגת אמון 3) ימים שעל משתמש לצפות בהם כדי לעמוד בתנאי הקידום לדרגת אמון 3. (0 עד 100)"
    tl3_requires_topics_viewed_cap: "המספר המרבי הדרוש של צפיות בנושאים במשך (תקופה בדרגת אמון 3) ימים."
    tl3_requires_posts_read: "אחוז הפוסטים שנוצרו במהלך (תקופה עם דרגת אמון 3) ימים שעל משתמש לצפות בהם כדי לעמוד בתנאי הקידום לדרגת אמון 3. (0 עד 100)"
    tl3_requires_posts_read_cap: "המספר המרבי הדרוש של פוסטים שנקראו במשך (תקופה בדרגת אמון 3) ימים."
    tl3_requires_topics_viewed_all_time: "מספר הנושאים הכולל המזערי שעל משתמש לצפות בהם כדי לעמוד בתנאי הקידום לדרגת אמון 3."
    tl3_requires_posts_read_all_time: "מספר הפוסטים הכולל המזערי שעל משתמש לקרוא כדי לעמוד בתנאי הקידום לדרגת אמון 3."
    tl3_requires_max_flagged: "אסור שלמשתמש יהיו יותר מ־x פוסטים שמסומנים בדגל על ידי x משתמשים שונים במשך (משך זמן דרגת אמון 3) הימים האחרונים כדי לעמוד בתנאי הקידום לדרגת אמון 3, כאשר x הוא ערך ההגדרה הזאת. (0 ומעלה)"
    tl3_promotion_min_duration: "מספר הימים המזערי שקידום לרמת אמון 3 נמשך לפני שניתן להוריד משתמשים בחזרה לדרגת אמון 2."
    tl3_requires_likes_given: "מספר הלייקים המזערי שיש להעניק במשך (פרק זמן בדרגת אמון 3) הימים האחרונים כדי לעמוד בתנאי הקידום לדרגת אמון 3."
    tl3_requires_likes_received: "מספר הלייקים המזערי שיש לקבל במשך (פרק זמן בדרגת אמון 3) הימים האחרונים כדי לעמוד בתנאי הקידום לדרגת אמון 3."
    tl3_links_no_follow: "מניעת הסרת rel=nofollow מקישורים שמפורסמים על ידי משתמשים בדרגת אמון 3."
    tl4_delete_posts_and_topics: "לאפשר למשתמשים בדרגת אמון 4 למחוק פוסטים ונושאים שנוצרו על ידי משתמשים אחרים. משתמשים בדרגת אמון 4 יוכלו גם לצפות בנושאים ובפוסטים שנמחקו."
    delete_all_posts_and_topics_allowed_groups: "קבוצות שמורשות למחוק פוסטים ונושאים שנוצרו על ידי משתמשים אחרים. הקבוצות האלו תוכלנה גם לצפות בנושאים ובפוסטים שנמחקו."
    edit_all_topic_groups: "לאפשר למשתמשים בקבוצה זו לערוך את כותרות הנושאים, התגיות והקטגוריות של משתמשים אחרים"
    edit_all_post_groups: "לאפשר למשתמשים בקבוצה זו לערוך פוסטים של משתמשים אחרים"
    min_trust_to_create_topic: "דרגת האמון המזערית הנדרשת ליצירת נושא חדש."
    create_topic_allowed_groups: "קבוצות שמורשות ליצור נושאים חדשים. מנהלים ומפקחים תמיד יכולים ליצור נושאים."
    allow_flagging_staff: "אם אפשרות זו פעילה, משתמשים יכולים לסמן בדגל פוסטים שפורסמו על ידי חשבונות סגל."
    min_trust_to_edit_wiki_post: "דרגת האמון המזערית הנדרשת לעריכת פוסט המסומן כוויקי."
    edit_wiki_post_allowed_groups: "קבוצות שמורשות לערוך פוסטים שמסומנים כוויקי. מנהלים ומפקחים תמיד יכולים לערוך פוסטים שמסומנים כוויקי."
    min_trust_to_edit_post: "דרגת האמון המזערית הנדרשת לעריכת פוסטים."
    edit_post_allowed_groups: "קבוצות שמורשות לערוך פוסטים. מנהלים ומפקחים תמיד יכולים לערוך פוסטים."
    min_trust_to_allow_self_wiki: "דרגת האמון המזערית הנדרשת להפיכת פוסט עצמי של משתמש לוויקי."
    self_wiki_allowed_groups: "לאפשר למשתמשים בקבוצות האלו להפוך את הפוסטים שלהם לוויקי. מנהלים ומפקחים תמיד יכולים להפוך את הפוסטים של עצמם לוויקי."
    min_trust_to_send_messages: "יצא מכלל שימוש, יש להשתמש בהגדרה ‚קבוצות בהן מופעלות הודעות אישיות’. דרגת האמון המזערית שנדרשת ליצירת הודעות אישיות."
    min_trust_to_send_email_messages: "דרגת האמון המזערית שנדרשת לשליחת הודעות פרטיות בדוא״ל."
    send_email_messages_allowed_groups: "קבוצות שמורשות לשלוח הודעות אישיות בדוא״ל. מנהלים ומפקחים תמיד יכולים לשלוח הודעות אישיות בדוא״ל."
    min_trust_to_flag_posts: "דרגת האמון המזערית הנדרשת לסימון פוסטים בדגל"
    flag_post_allowed_groups: "קבוצות שמורשות לסמן פוסטים. מנהלים ומפקחים תמיד יכולים לסמן פוסטים."
    min_trust_to_post_links: "דרגת האמון המזערית להוספת קישורים לפוסטים"
    post_links_allowed_groups: "קבוצות שמורשות לכלול קישורים בפוסטים. מנהלים ומפקחים תמיד מורשים לפרסם קישורים."
    min_trust_to_post_embedded_media: "דרגת האמון המזערית הנדרשת להטמעת מדיה בפוסט"
    embedded_media_post_allowed_groups: "המשתמשים בקבוצות אלו רשאים להטמיע פריטי מדיה בפוסט. מנהלים ומפקחים תמיד יכולים להטמיע פריטי מדיה."
    min_trust_level_to_allow_profile_background: "דרגת האמון המזערית שנדרשת להעלאת רקע לפרופיל"
    profile_background_allowed_groups: "קבוצות שמורשות להעלות רקע לפרופיל. מנהלים ומפקחים יכולים תמיד להעלות רקע לפרופיל."
    min_trust_level_to_allow_user_card_background: "דרגת האמון המזערית שנדרשת להעלאת רקע לכרטיס המשתמש"
    user_card_background_allowed_groups: "קבוצות שמורשות להעלות רקע לכרטיס משתמש. מנהלים ומפקחים יכולים תמיד להעלות רקע לכרטיס."
    min_trust_level_to_allow_invite: "דרגת האמון המזערית הנדרשת להזמנת משתמשים"
    invite_allowed_groups: "קבוצות שמורשות להזמין משתמשים. מנהלים ומפקחים יכולים תמיד להזמין משתמשים."
    min_trust_level_to_allow_ignore: "דרגת האמון המזערית הנדרשת להתעלמות ממשתמשים"
    ignore_allowed_groups: "קבוצות שמורשות להתעלם ממשתמשים אחרים. מנהלים ומפקחים יכולים תמיד להתעלם ממשתמשים אחרים."
    allowed_link_domains: "שמות תחום אליהם משתמשים יכולים לקשר גם אם אינם בדרגת האמון הנדרשת לפרסום קישורים"
    newuser_max_links: "כמה קישורים יכול משתמש חדש להוסיף לפוסט."
    newuser_max_embedded_media: "כמה פריטי מדיה מוטמעים יכול משתמש חדש להוסיף לפוסט."
    newuser_max_attachments: "כמה קבצים מצורפים יכול משתמש חדש להוסיף לפוסט."
    newuser_max_mentions_per_post: "מספר התראות מרבי של @שם בפוסט שיכול להוסיף משתמש חדש."
    newuser_max_replies_per_topic: "מספר התגובות המרבי שיכול לפרסם משתמש חדש בנושא בודד בטרם קבלת תגובה ממשתמש אחר כלשהו."
    max_mentions_per_post: "מספר התראות ה@שם המרביות בהן ניתן להשתמש בפוסט יחיד."
    max_users_notified_per_group_mention: "מספר מקסימלי של משתמשים שיכולים לקבל התראה אם מוזכרת קבוצה (אם מגיעים לסף זה לא תועלה התראה)"
    enable_mentions: "מאפשר למשתמשים לתייג או להתייחס זה לזה בפוסטים שלהם עם הסמל ‚@’."
    here_mention: "שם שישמש ל־@איזכור כדי לאפשר למשתמשים מורשים להודיע לכמות של עד ‚max_here_mentioned’ (כמות מאוזכרים מרבית במקום) אנשים שמשתתפים בנושא. לא יכול להיות שם משתמש קיים."
    max_here_mentioned: "מספר האנשים המרבי שמוזכרים על ידי ‎@here."
    min_trust_level_for_here_mention: "דרגת האמון המזערית המורשית להזכיר את ‎@here."
    here_mention_allowed_groups: "קבוצות שמורשות להזכיר את ‎@here. מנהלים ומפקחים תמיד מורשים להזכיר את ‎@here."
    create_thumbnails: "ליצור תמונות ממוזערות וחלונית גלריה לתמונות שגדולות מכדי להופיע במלואן בפוסט."
    email_time_window_mins: "להמתין (n) דקות בטרם כל שליחת התראה בדוא״ל, כדי לאפשר למשתמשים הזדמנות לערוך ולוודא באופן סופי את הפוסטים שלהם."
    personal_email_time_window_seconds: "להמתין (n) שניות בטרם שליחת הודעות בדוא״ל עם התראות על הודעות אישיות, כדי לתת למשתמשים הזדמנות לסיים את עריכת ההודעות שלהם."
    email_posts_context: "כמה תגובות קודמות יש לכלול כהקשר בהתראות בדוא״ל."
    title_max_word_length: "האורך המקסימלי המותר למילה בכותרת נושא, בתווים. "
    title_min_entropy: "האנטרופיה (תווים ייחודים שאינם בשפת הכתיבה) המינימלית הנדרשת בכותרת נושא."
    body_min_entropy: "האנטרופיה (תוים ייחודיים, תווים שאינם באנגלית נחשבים יותר) המינימלית הנדרשת בגוף הפוסט."
    allow_uppercase_posts: "אפשרו אותיות אנגליות גדולות (Capitalized) בכותרת נושא או בגוף פוסט."
    max_consecutive_replies: "מספר הפוסטים שמשתמש יכול לפרסם ברצף בנושא מסוים לפני הגבלת הוספת תגובות נוספות. המגבלה הזאת לא חלה על בעלי הנושא, סגל האתר או מפקחי הקטגוריות."
    enable_filtered_replies_view: 'הכפתור „(n) תגובות” מצמצם את כל הפוסטים האחרים ומציג רק את הפוסט הנוכחי ואת התגובות עליו.'
    title_fancy_entities: "המרת תווי ASCII נפוצים ליישויות HTML מהודרות בכותרות הנושאים, בסגנון SmartyPants <a href='https://daringfireball.net/projects/smartypants/' target='_blank'>https://daringfireball.net/projects/smartypants/</a>"
    min_title_similar_length: "האורך המינימלי של כותרת לפני שהיא נבדקת עבור איתור נושאים דומים."
    desktop_category_page_style: "הגדרה זו קובעת את הפריסה החזותית של דף /categories בשולחן העבודה. היא כוללת אפשרויות כגון הצגת קטגוריות משנה עם נושאים נבחרים, הצגת הנושאים העדכניים ביותר או הצגת נושאים מובילים. הסגנון הנבחר ישפיע על האופן שבו משתמשים מתקשרים ומנווטים בין קטגוריות באתר."
    mobile_category_page_style: "ההגדרה הזאת קובעת את הפריסה החזותית של עמוד ‎/categories (קטגוריות) במכשירים ניידים."
    category_colors: "רשימה של ערכי צבעים הקסדצימליים מותרים לסימון קטגוריות."
    default_dark_mode_color_scheme_id: "ערכת הצבעים לשימוש במצב כהה."
    dark_mode_none: "בלי"
    max_image_size_kb: "גודל ההעלאה המרבי. יש להגדיר זאת ב־nginx‏ (client_max_body_size) / apache או גם במתווך. תמונות שחורגות מהגודל הזה וקטנות מההגדרה client_max_body_size יערכו כך שגודלן יתאים להעלאה."
    max_attachment_size_kb: "הגודל המרבי של קבצים להעלאה. הגדרה זו חייבת להיות מוגדרת ב־nginx (client_max_body_size) / apache או במתווך."
    authorized_extensions: "רשימה של סיומות קבצים שמותר להעלות"
    authorized_extensions_for_staff: "רשימת סיומות קבצים שמותר לחברי סגל להעלות בנוסף לרשימה שמוגדרת תחת הגדרת האתר `authorized_extensions` (סיומות מותרות)."
    theme_authorized_extensions: "רשימה של סיומות קבצים שמותר להעלות כערכת עיצוב"
    max_image_megapixels: "מספר המגה פיקסלים המרבי שמותר בתמונה. תמונות עם מגה פיקסלים מעבר לכמות זו תידחנה."
    title_prettify: "מניעת טעויות נפוצות בכותרת, בכללן טעויות עם אותיות גדולות באנגלית, מספר ! ו ?, נקודה מיותרת בסוף, וכד׳"
    title_remove_extraneous_space: "הסרת רווחים לפני ואחרי סימני פיסוק."
    automatic_topic_heat_values: 'לעדכן אוטומטית את הגדרות „חום צפיות הנושאים” ואת „חום הלייקים של פוסט הנושא” בהתאם לפעילות האתר.'
    topic_views_heat_low: "לאחר כמות זו של צפיות, שדה הצפיות יהיה קצת יותר בהיר."
    topic_views_heat_medium: "לאחר כמות כזו של צפיות, שדה הצפיות יודגש קלות."
    topic_views_heat_high: "לאחר כמות צפיות זו, שדה הצפיות יודגש באופן בולט."
    cold_age_days_low: "לאחר מספר זה של ימי שיחה, תאריך הפעילות האחרונה מעט מוכהה."
    cold_age_days_medium: "לאחר כמות כזו של ימי דיון, תאריך הפעילות האחרונה מעומעם יותר."
    cold_age_days_high: "לאחר מספר זה של ימי שיחה, תאריך הפעילות האחרונה מוכהה מאוד."
    history_hours_low: "פוסט שנערך תוך כדי מספר שעות זה יופיע עם אינידקציית עריכה מודגשת קלות."
    history_hours_medium: "פוסט שנערך תוך כמות כזו של שעות יופיע מחוון עריכה מודגש קלות."
    history_hours_high: "פוסט שנערך תוך כדי מספר שעות זה יופיע עם אינידקציית עריכה מודגשת באופן חזק."
    topic_post_like_heat_low: "לאחר שהיחס בין לייקים למספר הפוסטים גבוה מערך זה, שדה ספירת הפוסטים מודגש קלות."
    topic_post_like_heat_medium: "לאחר שהיחס בין לייקים לפוסטים חוצה את היחס הזה, שדה ספירת הפוסטים מודגש קלות."
    topic_post_like_heat_high: "לאחר שהיחס בין לייקים למספר הפוסטים גבוה מערך זה, שדה ספירת הפוסטים מודגש באופן חזק."
    faq_url: "אם סעיף השאלות והתשובות המיועד שלך מתארח במקום אחר, כאן יש לספק את הכתובת המלאה אליו."
    tos_url: "אם מסמך תנאי השירות המיועד שלך מתארח במקום אחר, כאן יש לספק את הכתובת המלאה אליו."
    privacy_policy_url: "אם מסמך מדיניות הפרטיות המיועד שלך מתארח במקום אחר, כאן יש לספק את הכתובת המלאה אליו."
    log_anonymizer_details: "האם לשמור את פרטי המשתמש ביומן לאחר הפעלת אלמוניות."
    display_eu_visitor_stats: "הצגת מספר המבקרים מרחבי העולם ומאירופה בעמוד ‎/about. לפעמים לוקח לסטטיסטיקה כמה דקות להופיע לאחר הפעלת ההגדרה הזאת."
    newuser_spam_host_threshold: "מספר הפעמים שמשתמשים חדשים יכולים לקשר לאותו מחשב במסגרת `newuser_spam_host_threshold` הפרסומים שלהם לפני שייחשבו ספאם."
    allowed_spam_host_domains: "רשימה של שמות תחום (domains) שיוחרגו מבדיקת הספאם. משתמשים חדשים לעולם לא יוגבלו ביצירת פוסטים חדשים עם קישורים לשמות תחום אלו."
    staff_like_weight: "כמה משקל לתת ללייקים מהסגל (לייקים שאינם מהסגל נשקלים כ־1.)"
    topic_view_duration_hours: "ספרו צפיות חדשות בנושא פעם אחת לכל IP/משתמש לכל N שעות"
    user_profile_view_duration_hours: "ספרו צפיות בפרופיל משתמש פעם אחת לכל IP/משתמש בכל N שעות"
    levenshtein_distance_spammer_emails: "כאשר מתאימים דוא\"ל של ספאמרים, מספר ההבדלים בתווים שעדיין מאפשרים התאמה מטושטשת."
    max_new_accounts_per_registration_ip: "אם יש כבר (n) חשבונות בדרגת אמון 0 מכתובת IP זו (ואף אחד מהם אינו חבר צוות, או בדרגת אמון 2 ומעלה), לא יתקבלו עוד הרשמות מכתובת IP זו. הגדרה ל־0 תשבית את המגבלה."
    min_ban_entries_for_roll_up: "בעת לחיצה על לחצן הגלילה למעלה, ייוצר איסור כניסת משנה (subnet ban entry) חדשה אם יש לפחות (N) ערכים."
    max_age_unmatched_emails: "למחוק רשומות דוא״ל במעקב שלא קיבלו התאמה לאחר (N) ימים."
    max_age_unmatched_ips: "מחק ערכי IP לא תואמים שמוצגים לאחר (N) ימים."
    num_flaggers_to_close_topic: "מספר מינימלי של דגלים שונים שנדרש כדי להשהות באופן אוטומטי אפשות להתערב בנושא"
    num_hours_to_close_topic: "מספר שעות לעצירת נושא לצורך התערבות."
    auto_respond_to_flag_actions: "הפעלת תגובה אוטומטית עם הסרת דגל."
    min_first_post_typing_time: "הזמן המזערי במילישניות שעל משתמש להקליד במהלך הפוסט הראשון, אם לא הגיע לסף הפוסט ייכנס אוטומטית לתור ההמתנה לאישור. 0 להשבתה (לא מומלץ)"
    fast_typing_threshold: "כמות הזמן המזערית במילישניות שעל משתמש להקליד לפני פרסום הפוסט הראשון שלו. אם הסף לא הושג, הפוסט ייכנס אוטומטית לתור לסקירה. נמוך זה שנייה אחת, רגיל זה 3 שניות, גבוה זה 5 שניות."
    auto_silence_fast_typers_on_first_post: "להשתיק אוטומטית משתמשים שאינם עונים ל־`fast typing threshold` (סף הקלדה מהירה)"
    auto_silence_fast_typers_max_trust_level: "דרגת האמון המרבית להשתקה אוטומטית של קלדנים נמרצים"
    auto_silence_first_post_regex: "ביטוי רגולרי שאינו מתחשב ברשיות (הבדל בין אותיות קטנות לגדולות) יגרום לכך שהפוסט הראשון שמפרסם משתמש יושתק ויועבר לתור לאישור. למשל: raging|a[bc]a, תגרום לכך שכל הפוסטים שמכילים את המילים raging או aba או aca יושתקו תחילה ובעברית: מתקפה|א[במ]א - מכילים את המילים מתקפה, אבא או אמא. תקף על הפוסט הראשון בלבד. השימוש בזה הופסק: נא להשתמש בהשתקת מילים מושגחות במקום."
    reviewable_claiming: "האם צריך לדרוש תוכן שמיועד לסקירה לפני שאפשר לפעול לגביו?"
    reviewable_default_topics: "הצגת תוכן שמיועד לסקירה בקיבוץ לפי נושא כבררת מחדל"
    reviewable_default_visibility: "לא להציג פריטים שמיועדים לסקירה אלמלא הם תואמים את העדיפות הזו"
    reviewable_low_priority_threshold: "מסנן העדיפות מסתיר פריטים לסקירה שלא תואמים לציון אלא אם כן נעשה שימוש במסנן ‚(כלשהו)’"
    high_trust_flaggers_auto_hide_posts: "פוסטים של משתמש חדש מוסתרים אוטומטים לאחר שסומנו כספאם על ידי משתמש בדרגת אמון 3 ומעלה"
    allow_all_users_to_flag_illegal_content: "משתמשים אלמוניים יראו מידע שיהיה עליהם לשלוח בדוא״ל להנהלה כדי לדווח על תוכן לא חוקי. ההגדרה הזאת קודמת ל־‚flag post allowed groups’ (קבוצות מורשות לסימון פוסטים)."
    email_address_to_report_illegal_content: "אם השדה יישאר ריק ייעשה שימוש בכתובת דוא״ל ברירת המחדל של הניהול."
    cooldown_hours_until_reflag: "כמה זמן יהיה על משתמשים לחכות לפני שיוכלו לסמן פוסט כספאם פעם נוספת"
    slow_mode_prevents_editing: "האם ‚מצב אטי’ מונע עריכה לאחר editing_grace_period (תקופת חסד לעריכה)?"
    reply_by_email_enabled: "הפעלת היכולת שמאפשרת למשתמשים להגיב לנושאים ישירות דרך דוא״ל במקום לדרוש מהם להיכנס לאתר. מומלץ לעיין ב<a href='https://meta.discourse.org/t/set-up-reply-by-email-with-pop3-polling/14003' target='_blank'>מדריך ב־Meta</a> למידע נוסף."
    reply_by_email_address: "תבנית כתובות דוא״ל למענה דרך דוא״ל, למשל: ‎%%{reply_key}@reply.example.com או ‎replies+%%{reply_key}@example.com"
    alternative_reply_by_email_addresses: "רשימה של כמה תבניות לתגובות בדוא״ל באמצעות כתובות דוא״ל נכנסות. למשל: %%{reply_key}@reply.example.com|replies+%%{reply_key}@example.com"
    incoming_email_prefer_html: "להשתמש ב־HTML במקום בטקסט בהודעות דוא״ל נכנסות."
    strip_incoming_email_lines: "להסיר רווחים מובילים וסוגרים בכל שורה בהודעות דוא״ל נכנסות."
    disable_emails: "למנוע מ־Discourse לשלוח כל סוג של הודעות דוא״ל. יש לבחור ב־‚כן’ כדי להשבית את כל הודעות הדוא״ל לכל המשתמשים. ניתן גם לבחור ב־‚ללא סגל’ כדי להשבית את ההודעות למשתמשים שאינם נמנים עם הסגל."
    strip_images_from_short_emails: "הסרת תמונות מהודעות דוא״ל שגודלן אינו עולה על 2800 בתים"
    short_email_length: "הגדרת האורך המרבי, בבתים, לסיווג הודעת דוא״ל כ‚קצרה’ כדי להדחיק תמונות. אם גודל של הודעת דוא״ל לא חורג מהערך הזה, תמונות כלשהן (כגון תמונות ייצוגיות ואמוג׳ים) בהודעות הדוא״ל תוסרנה."
    display_name_on_email_from: "להציג שמות מלאים בשדה „מאת” בדוא״ל"
    unsubscribe_via_email: "לאפשר למשתמשים לבטל מינוי לדוא״ל באמצעות שליחת הודעה עם המילה „unsubscribe” בנושא או בגוף הודעת הדוא״ל"
    unsubscribe_via_email_footer: "לצרף קישור mailto:‎ להסרת המינוי בתחתית הודעות הדוא״ל שנשלחות"
    delete_email_logs_after_days: "מחיקת יומני דוא״ל אחרי (N) ימים. 0 ישמור אותם ללא הגבלה"
    disallow_reply_by_email_after_days: "לא לאפשר להגיב בדוא״ל לאחר (N) ימים. 0 כדי לאפשר תמיד."
    max_emails_per_day_per_user: "המספר המרבי של הודעות דוא״ל שניתן לשלוח למשתמש ביום. 0 להשבתת ההגבלה."
    enable_staged_users: "יצירת משתמשים מבוימים באופן אוטומטי בזמן עיבוד הודעות דוא״ל נכנסות."
    maximum_staged_users_per_email: "מספר מרבי של משתמשים מבוימים שנוצרים בזמן עיבוד הודעת דוא״ל נכנסת."
    maximum_recipients_per_new_group_email: "חסימת הודעות דוא״ל נכנסות עם יותר מדי נמענים."
    auto_generated_allowlist: "רשימת כתובות דואר מהן לא ייבדק אם התוכן נוצר-אוטומטית. למשל: foo@bar.com|discourse@bar.com"
    block_auto_generated_emails: "לחסום הודעות דוא״ל נכנסות שזוהו ככאלו שנוצרו אוטומטית."
    ignore_by_title: "להתעלם מהודעות דוא״ל נכנסות לפי הכותרת שלהן."
    mailgun_api_key: "מפתח API סודי של Mailgun לאימות של הודעות webhook."
    sendgrid_verification_key: "מפתח התיקוף של Sendgrid משמש לתיקוף הודעות התליה."
    mailjet_webhook_token: "אסימון המשמש לתיקוף מטען של התליה. חובה להעביר אותו בתור המשתנה ‚t’ בשאילתה של ההתליה, למשל: https://example.com/webhook/mailjet?t=supersecret"
    mandrill_authentication_key: "מפתח האימות של Mandrill משמש לאימות הודעות התליה."
    postmark_webhook_token: "אסימון המשמש לתיקוף מטען של התליה. חובה להעביר אותו בתור המשתנה ‚t’ בשאילתה של ההתליה, למשל: https://example.com/webhook/postmark?t=supersecret"
    sparkpost_webhook_token: "אסימון המשמש לתיקוף מטען של התליה. חובה להעביר אותו בתור המשתנה ‚t’ בשאילתה של ההתליה, למשל: https://example.com/webhook/sparkpost?t=supersecret"
    soft_bounce_score: "ניקוד-החזר מתווסף למשתמש כאשר מתרחשת החזרה זמנית."
    hard_bounce_score: "ניקוד-החזר מתווסף למשתמש כאשר מתרחשת החזרה קבועה."
    bounce_score_threshold: "ניקוד-החזר מקסימלי לפני שנפסיק לשלוח מיילים למשתמש."
    reset_bounce_score_after_days: "איפוס אוטומטי של ניקוד-החזר לאחר X ימים."
    blocked_attachment_content_types: "רשימת מילות מפתח שמשמשות להכנסת צירופים לרשימת חסימה על בסיס סוג התוכן."
    blocked_attachment_filenames: "רשימת מילות מפתח לרשימת חסימה של קבצים מצורפים לפי שם."
    forwarded_emails_behaviour: "כיצד לטפל בהודעות דוא״ל שמועברות ל־Discourse. <a href='https://meta.discourse.org/t/-/62977' target='_blank'>מידע נוסף</a>"
    always_show_trimmed_content: "תמיד להציג מקטע חלקי מתוך הודעות דוא״ל נכנסות. אזהרה: עשוי לחשוף כתובות דוא״ל."
    trim_incoming_emails: "לחתוך את החלק בהודעות הדוא״ל הנכנסות שאינו רלוונטי."
    private_email: "לא כלול תוכן מפוסטים או נושאים בכותרת או בגוף הודעת הדוא״ל. לתשומת לבך: גם הודעות התמצית תבוטלנה."
    email_total_attachment_size_limit_kb: "הגודל הכולל המרבי של קבצים שמצורפים להודעות דוא״ל יוצאות. 0 כדי לנטרל שליחת צרופות."
    post_excerpts_in_emails: "בהודעות ההתראה, תמיד לשלוח מקטעים קצרים במקום את כל הפוסט"
    raw_email_max_length: "כמה תווים יאוחסנו מדוא״ל שנכנס."
    raw_rejected_email_max_length: "כמה תווים יאוחסנו מדוא״ל שנדחה."
    delete_rejected_email_after_days: "מחיקת הודעות שנדחו לפני למעלה מ־(n) ימים"
    require_change_email_confirmation: "לדרוש ממשתמשים שאינם מהסגל לאשר את כתובת הדוא״ל הישנה שלהם בטרם החלפתה. לא חל על משתמשי סגל, הם תמיד צריכים לאשר את כתובת הדוא״ל הישנה שלהם."
    manual_polling_enabled: "דחיפת הודעות דוא״ל באמצעות ה־API לתגובות דוא״ל."
    pop3_polling_enabled: "יש להפעיל משיכה מ־POP3 כדי לקבל תגובות להודעות בדוא״ל. עם ההפעלה, המערכת תבדוק אם בתיבת ה־POP3 שצוינה יש הודעות דוא״ל ותטפל בהן כתגובות לנושאים. אפשר לעיין ב<a href='https://meta.discourse.org/t/set-up-reply-by-email-with-pop3-polling/14003' target='_blank'>מדריך ב־Meta</a> לפרטים נספים."
    pop3_polling_ssl: "להשתמש ב־SSL כדי להתחבר לשרת POP3. (מומלץ)"
    pop3_polling_openssl_verify: "תיקוף אישור TLS של השרת (ברירת מחדל: פעיל)"
    pop3_polling_period_mins: "ההפרש בדקות בין בדיקות דוא״ל בחשבון POP3. הערה: נדרשת הפעלה מחדש."
    pop3_polling_port: "פתחת שרת ה־POP3 למשיכת הודעות דוא״ל."
    pop3_polling_host: "שרת ה־POP3 המארח למשיכת הודעות דוא״ל."
    pop3_polling_username: "שם המשתמש/ת לחשבון ה-POP3 לתשאול דוא\"ל."
    pop3_polling_password: "הסיסמה לחשבון ה-POP3 למשיכת הדוא\"ל."
    pop3_polling_delete_from_server: "למחוק הודעות דוא״ל מהשרת. לתשומת לבך: השבתת אפשרות זו מאלצת אותך לפנות את תיבת הדוא״ל באופן ידני"
    log_mail_processing_failures: "לתעד את כל שגיאות עיבוד הדוא״ל אל <a href='%{base_path}/logs' target='_blank'>‎/logs</a>"
    email_in: "לאפשר למשתמשים לפרסם נושאים חדשים דרך דוא״ל. לאחר הפעלת ההגדרה הזאת, יתאפשר לך להגדיר כתובות דוא״ל נכנסות לקבוצות ולקטגוריות."
    email_in_min_trust: "דרגת האמון המזערית הנדרשת למשתמש כדי לפרסם נושאים חדשים דרך הדוא״ל."
    email_in_allowed_groups: "קבוצות שמורשות ליצור נושאים חדשים דרך דוא״ל. מנהלים ומפקחים תמיד יכולים ליצור נושאים דרך דוא״ל."
    email_in_authserv_id: "מזהה השירות מבצע בדיקות אימות על הודעות דוא״ל נכנסות. יש לעיין ב־<a href='https://meta.discourse.org/t/134358'>https://meta.discourse.org/t/134358</a> לקבלת הנחיות כיצד להגדיר זאת."
    email_in_spam_header: "בוחר את כותרת הדוא\"ל הספציפית לשימוש לזיהוי דואר זבל. אפשרות זו יכולה להיות X-Spam-Flag, X-Spam-Status או X-SES-Spam-Verdict, והאימייל מתויג כדואר זבל על סמך ערך הכותרת. לדוגמה, אם ההגדרה שנבחרה היא X-Spam-Flag, הודעת דואר אלקטרוני עם ערך כותרת זה מוגדר ל-YES תסווג כדואר זבל."
    enable_imap: "הפעלת IMAP לסנכרון הודעות קבוצתיות."
    enable_imap_write: "הפעלת סנכרון IMAP דו־כיווני. אם האפשרות מושבתת, כל פעולות הכתיבה בחשבונות ה־IMAP יושבתו."
    enable_imap_idle: "להשתמש במנגנון IDLE של IMAP כדי להמתין להודעות דוא״ל חדשות."
    enable_smtp: "להפעיל SMTP לשליחת התראות על הודעות קבוצתיות."
    imap_polling_period_mins: "משך הזמן בדקות בין בדיקת חשבונות IMAP להימצאות הודעות דוא״ל חדשות."
    imap_polling_old_emails: "מספר הודעות הדוא״ל הישנות המרבי (שעובדו) שיעודכנו עם כל תשאול של תיבת ה־IMAP ‏(0 לכולן)."
    imap_polling_new_emails: "מספר הודעות הדוא״ל החדשות המרבי (שלא עובדו) שיעודכנו עם כל תשאול של תיבת ה־IMAP."
    imap_batch_import_email: "המספר המזערי של הודעות דוא״ל חדשות שתפעלנה מצב ייבוא (משביתה התראות על פוסטים)."
    email_prefix: "ה[תווית] שתשמש כנושא של הודעות דוא״ל. אם לא יוגדר, ברירת המחדל תכוון ל‚כותרת’ אם לא יוגדר אחרת."
    email_site_title: "כותרת האתר שתשמש כשם המוען להודעות דוא״ל שנשלחות מהאתר. ברירת המחדל היא ‚כותרת’ אם לא הוגדר אחרת. אם ה‚כותרת’ שלך מכילה תווים שאסור להשתמש בהם במחרוזות מוען דוא״ל, יש להשתמש בהגדרה זו."
    find_related_post_with_key: "יש להשתמש ב‚מפתח תגובה’ (reply key) אך ורק כדי למצוא את הפוסטים שלהן התקבלו תגובות. אזהרה: השבתה מאפשרת למשתמש להתחזות באמצעות כתובת דוא״ל."
    minimum_topics_similar: "כמה נושאים צריכים להתקיים לפני שנושאים דומים יוצגו בעת חיפוש נושא חדש."
    relative_date_duration: "מספר הימים לאחר פרסום בהם תאריך הפוסט מופיע כתאריך יחסי (7 ימים) לעומת תאריך רגיל (20 בפברואר)."
    delete_user_max_post_age: "לא לאפשר מחיקת משתמשים שהפוסט הראשון שלהם הוא בן יותר מ־(x) ימים."
    delete_all_posts_max: "מספר הפוסטים המרבי שניתן להסיר בבת אחת עם הכפתור להסרת כל הפוסטים. אם למשתמש יש יותר פוסטים מהכמות הזאת, לא ניתן למחוק את כל הפוסטים בבת אחת וגם לא ניתן למחוק את המשתמש."
    delete_user_self_max_post_count: "מספר הרשומות המרבי שיכול להיות למשתמש ועדיין לאפשר לו למחוק את החשבון בעצמו. בחירה ב־‎-1 משביתה את האפשרות למחיקת חשבון עצמאית."
    username_change_period: "המספר המרבי של ימים לאחר ההרשמה בהם ניתן לשנות את שם המשתמש (0 כדי למנוע שינויים לשם המשתמש)."
    email_editable: "לאפשר למשתמשים לשנות את כתובת הדוא״ל שלהם לאחר ההרשמה."
    logout_redirect: "מיקום להפניית הדפדפן לאחר היציאה מהמערכת (למשל: https://example.com/logout)"
    allow_uploaded_avatars: "אפשרו למשתמשים להעלות תמונות פרופיל משלהם."
    uploaded_avatars_allowed_groups: "נא לציין קבוצות שמורשות להעלות תמונות פרופיל אישיות."
    default_avatars: "כתובות URL לאווטרים אשר ישמשו כברירת מחדל למשתמשים חדשים עד אשר ישנו אותם."
    automatically_download_gravatars: "הורדת גראווטרים למשתמשים בעת יצירת החשבון או שינוי כתובת הדוא\"ל."
    digest_topics: "המספר המרבי של נושאים נפוצים להצגה בהודעת הסיכום בדוא״ל."
    digest_posts: "המספר המרבי של פוסטים נפוצים להצגה בהודעת סיכום בדוא״ל."
    digest_other_topics: "המספר המרבי של נושאים להצגה בסעיף ‚חדש בנושאים וקטגוריות שאתם עוקבים אחריהם’ של הודעת הסיכום בדוא״ל."
    digest_min_excerpt_length: "אורך קטע מזערי מהפוסט להודעות סיכום בדוא״ל, בתווים."
    suppress_digest_email_after_days: "השתקת מיילים של סיכום למשתמשים שלא נראו באתר למעלה מ (n) ימים."
    digest_suppress_categories: "וותרו על קטגוריות אלו במיילים מסכמים."
    digest_suppress_tags: "לוותר על התגיות האלו בהודעות תקציר."
    disable_digest_emails: "כיבוי הודעות תקציר בדוא״ל לכל המשתמשים באתר. כל המשתמשים יפסיקו לקבל הודעות דוא״ל שמדגישות נושאים נפוצים ותקצירי תוכן נוספים מהאתר שלך."
    apply_custom_styles_to_digest: "תבנית ו־css לדוא״ל בהתאמה אישית חלים על הודעות התקציר שנשלחות בדוא״ל."
    email_accent_bg_color: "צבע ההדגשה לשימוש כרקע של חלק מרכיבי ה־HTML בהודעות דוא״ל. ניתן לכתוב את שם הצבע באנגלית (‚red’) או ערך הקסדצימלי (‚‎#FF0000’)."
    email_accent_fg_color: "צבע הטקסט שמעובד לפי צבע הרקע של הודעות דוא״ל בתבנית HTML. נא למלא שם של צבע באנגלית (‚white’) או ערך הקסדצימלי (‚‎#FFFFFF’)"
    email_link_color: "צבע קישורים בהודעות דוא״ל בתבנית HTML. נא למלא שם של צבע באנגלית (‚blue’) או ערך הקסדצימלי (‚‎#0000FF’)"
    detect_custom_avatars: "האם לבדוק או לא לבדוק שמשתמשים העלו תמונות פרופיל אישיות."
    max_daily_gravatar_crawls: "מספר הפעמים המרבי ביום ש־Discourse יעדכן את התמונות ייצוגיות מ־Gravatar."
    public_user_custom_fields: "רשימה של שדות מותאמים לבחירת המשתמש שניתן לאחזר באמצעות ה־API."
    staff_user_custom_fields: "רשימה של שדות מותאמים לבחירת המשתמש שחברי הסגל יכולים לאחזר באמצעות ה־API."
    enable_user_directory: "אספקת ספריית משתמשים לעיון"
    enable_group_directory: "ספקו ספריה של קבוצות לסיור"
    enable_category_group_moderation: "לאפשר לקבוצות לסקור תוכן בקטגוריות מסוימות"
    group_in_subject: "ניתן להגדיר %%{optional_pm} בנושא הודעת הדוא״ל לשם הקבוצה הראשונה בהודעה הפרטית (PM), למידע נוסף: <a href='https://meta.discourse.org/t/customize-specific-email-templates/88323' target='_blank'>התאמת תבנית הנושא להודעות דוא״ל תקניות</a>"
    allow_anonymous_mode: "יש להפעיל את האפשרות הזאת כדי לאפשר למשתמשים לעבור למצב אלמוני לפרסום. כשהמצב מופעל, משתמשים יכולים לבקש להסוות את הזהות שלהם בעת יצירת פוסטים או נושאים ברחבי האתר. כמו כן, יש גם את `allow anonymous likes` (לאפשר לייקים אלמוניים)."
    allow_likes_in_anonymous_mode: "הפעלת ההגדרה הזאת תאפשר למשתמשים שגולשים באתר שלך באלמוניות לסמן לייק על פוסטים. כשהאפשרות מופעלת, משתמשים יכולים להסוות את הזהות שלהם בסימון לייק לפוסטים או נושאים ברחבי האתר. יש גם את `allow_anonymous_mode` (לאפשר מצב אלמוני)."
    anonymous_posting_min_trust_level: "דרגת האמון המזערית הנדרשת כדי לאפשר פרסום אלמוני"
    anonymous_posting_allowed_groups: "קבוצות שמורשות להפעיל פרסום אלמוני"
    anonymous_account_duration_minutes: "כדי להגן על האלמוניות יש ליצור חשבון אלמוני חדש כל N דקות עבור כל משתמש. למשל: אם ההגדרה היא 600, בחלוף 600 דקות מהפוסט האחרון וגם אם המשתמש עבר למצב אלמוני, ייווצר חשבון אלמוני חדש."
    hide_user_profiles_from_public: "להשבית כרטיסי משתמשים, פרופילי משתמשים וספריית משתמשים עבור משתמשים אלמוניים."
    hide_new_user_profiles: "הסתרת דרגת אמון 1 ומטה לפרופילי משתמשים ממשתמשים ציבוריים ובדרגת אמון 1 עד שיפרסמו בפעם הראשונה. היכולת הזאת מושבתת ללא תנאים באתרי must_approve_users ו־invite_only (חובה לאשר משתמשים ובהזמנה בלבד בהתאמה)."
    allow_users_to_hide_profile: "לאפשר למשתמשים להחביא את הפרופיל והנוכחות שלהם"
    hide_user_activity_tab: "להסתיר את לשונית הפעילות בפרופילי משתמש למעט למנהלים ולעצמי."
    delete_associated_accounts_on_password_reset: "למחוק את החשבון המשויך למשתמש כשהמשתמש משנה את הסיסמה"
    allow_featured_topic_on_user_profiles: "לאפשר למשתמשים להציג קישור לנושא בכרטיס המשתמש ובפרופיל שלהם."
    show_inactive_accounts: "לאפשר למשתמשים שנכנסו לעיין בפרופילים של חשבונות לא פעילים."
    hide_silencing_reasons: "לא להציג את סיבות ההשתקה באופן ציבורי בפרופילי המשתמשים."
    hide_suspension_reasons: "לא להציג את סיבות ההשעיה באופן ציבורי בפרופילי המשתמשים."
    log_personal_messages_views: "תיעוד צפיות הודעות אישיות של מנהלים עבור משתמשים/קבוצות אחרות."
    ignored_users_count_message_threshold: "להודיע למפקחים במקרה שמשתמש מסוים זכה לחסימות מצד משתמשים רבים אחרים."
    ignored_users_message_gap_days: "כמה זמן להמתין בטרם שליחת הודעה נוספת למפקחים בנוגע למשתמש שזכה לחסימות מצד משתמשים רבים."
    clean_up_inactive_users_after_days: "מספר הימים בטרם הסרת משתמש בלתי פעיל (דרגת אמון 0 ללא פוסטים). כדי להשבית את הפינוי יש להגדיר ל־0."
    clean_up_unused_staged_users_after_days: "מספר הימים לפני שמשתמש מבוים שאינו בשימוש (ללא פוסטים) נמחק מהמערכת. כדי להשבית את הפינוי יש להגדיר ל־0."
    user_selected_primary_groups: "לאפשר למשתמשים להגדיר את הקבוצה העיקרית של עצמם"
    max_notifications_per_user: "כמות ההתראות המרבית למשתמש, אם המשתמש חרג מהמספר הזה, התראות ישנות תימחקנה. נאכף כל שבוע. 0 להשבתה"
    allowed_user_website_domains: "אתרי משתמשים יאומתו עם שמות תחום אלו. רשימה מופרדת על ידי קווים אנכיים."
    allow_profile_backgrounds: "אפשרו למשתמשים להעלות רקעים לפרופיל."
    get_a_room_threshold: "מספר פוסטים שמשתמשים צריכים להכין לאותו אדם באותו הנושא לפני שהם מוזהרים."
    dont_feed_the_trolls_threshold: "מספר הסימונים ממשתמשים אחרים בטרם אזהרה."
    enable_mobile_theme: "מכשירים ניידים משתמשים בערכת עיצוב מותאמת לניידים לצד האפשרות לעבור לאתר המלא. ניתן להשבית זאת כדי להשתמש בערכת סגנון מסתגלת לחלוטין."
    dominating_topic_minimum_percent: "איזה אחוז מהפוסטים משתמש צריך לייצר בנושא לפני שיקבל תזכורת לגבי שתלטנות יתר על הנושא."
    pm_warn_user_last_seen_months_ago: "בעת יצירת הודעה פרטית חדשה, יש להזהיר את המשתמש כאשר נמען היעד לא היה פעיל במשך n חודשים ומעלה."
    suppress_uncategorized_badge: "אל תציגו את העיטור לנושאים נטולי קטגוריה ברשימת הנושאים."
    header_dropdown_category_count: "כמה קטגוריות ניתן להציג בתפריט הנגלל בכותרת."
    permalink_normalizations: "החילו את הביטויים הרגולריים האלו לפני שמתאימים קישורים-קבועים, למשל: /(topic.*)\\?.*/\\1 יסיר מחרוזות שאילתה מנתיבי נושאים. הפורמט הוא regex+string משתמש ב \\1 וכד׳ כדי לגשת להתאמות"
    global_notice: "הצגת מודעה גלובלית דחופה בגדר חירום לכל המבקרים, יש להחליף בתוכן ריק כדי להסתיר אותה (מותר HTML)."
    disable_system_edit_notifications: "ביטול התראות עריכה על ידי משתמש המערכת כאשר 'download_remote_images_to_local' פעיל."
    disable_category_edit_notifications: "השבתת התראות על עריכות קטגוריות של נושאים. כולל נושאים ש‚פורסמו’ (למשל: טיוטות משותפות)."
    disable_tags_edit_notifications: "השבתת התראות על עריכות תגיות של נושאים. כולל נושאים ש‚פורסמו’ (למשל: טיוטות משותפות)."
    notification_consolidation_threshold: "מספר ההתראות שסומנו בלייק או בקשות שהתקבלו לפני שההתראות קובצו להתראה אחת. יש להגדיר ל־0 כדי להשבית."
    likes_notification_consolidation_window_mins: "משך הזמן בשניות בו התראות מקובצות להתראה אחת לאחר שהגיעו לסף הזה. ניתן להגדיר את הסף דרך `SiteSetting.notification_consolidation_threshold` (סף קיבוץ התראות)."
    linked_notification_consolidation_window_mins: "משך הזמן בשניות בו התראות מקושרות מקובצות להתראה אחת לאחר שהגיעו לסף הזה. ניתן להגדיר את הסף דרך `SiteSetting.notification_consolidation_threshold` (סף קיבוץ התראות)."
    automatically_unpin_topics: "הסרת נעיצה אוטומטית של נושאים כאשר המשתמשים מגיעים לתחתית."
    read_time_word_count: "מספר המילים לדקה כדי להעריך את זמן הקריאה."
    topic_page_title_includes_category: "<a href='https://developer.mozilla.org/en-US/docs/Web/HTML/Element/title' target='_blank'>תגית הכותרת (title)</a> בעמוד הנושא מכילה את שם הקטגוריה."
    native_app_install_banner_ios: "הצגת מודעת היישומון DiscourseHub במכשירי iOS למשתמשים בסיסיים (דרגת אמון 1) ומעלה."
    native_app_install_banner_android: "הצגת מודעת היישומון DiscourseHub במכשירי Android למשתמשים בסיסיים (דרגת אמון 1) ומעלה."
    app_association_android: "תכני נקודת הקצה <a href='%{base_path}/.well-known/assetlinks.json'>‎.well-known/assetlinks.json</a> שמשמשת לטובת ה־API של Google's Digital Asset Links."
    app_association_ios: "תכני נקודת הקצה <a href='%{base_path}/apple-app-site-association'>apple-app-site-association</a> שמשמשת ליצירת Universal Links (קישורים אוניברסליים) בין האתר הזה ויישומוני iOS."
    share_anonymized_statistics: "לאפשר שיתוף של סטטיסטיקת שימוש אלמונית עם CDCK, Inc. (”Discourse„). כאשר הגדרה זו מופעלת, נתונים הנוגעים לשימוש באתר נאספים ומשותפים בצורה אלמונית, מה שמבטיח שמידע אישי לא ייחשף."
    enable_powered_by_discourse: "להציג קישור „מופעל על גבי Discourse” בתחתית רוב העמודים."
    auto_handle_queued_age: "לטפל אוטומטית ברשומות שממתינות לסקירה לאחר כמות כזו של ימים. ללא התחשבות בדגלים. פוסטים ומשתמשים שממתינים בתור יידחו. יש להגדיר ל־0 כדי להשבית את התכונה הזו."
    penalty_step_hours: "עונשי ברירת מחדל להשתקה או השעייה של משתמשים בשעות. ברירת המחדל לעבירה הראשונה היא הערך הראשון, ברירת המחדל לעבירה השנייה היא הערך השני וכן הלאה וכן הלאה."
    penalty_include_post_message: "לכלול את תוכן ההודעה הפוגענית אוטומטית בתבנית הודעת דוא״ל בעת השתקה או השעיה של משתמש"
    svg_icon_subset: "הוספת סמלים נוספים מתוך FontAwesome אותם לכלול בין המשאבים שלך. לסמלים אחידים אין צורך בקידומת, הקידומת ‚far-‎’ מיועדת לסמלים רגילים ו־‚fab-‎’ מיועדת לסמלים ממותגים."
    max_prints_per_hour_per_user: "מספר החשיפות המרבי לדף ‎/print (0 להשבתת הדפסה)"
    full_name_requirement: "להפוך את שדה השם המלא לשדה חובה, רשות או רשות אך מוסתר בטופס ההרשמה."
    interface_color_selector: "להגדיר היכן בורר מצב בהיר/כהה לצבע המנשק זמין."
    enable_names: "הצגת השם המלא של המשתמש בפרופיל, כרטיס המשתמש והודעות הדוא״ל של המשתמש. ניתן להשבית כדי להסתיר את השם המלא בכל מקום."
    display_name_on_posts: "הצגת שמם המלא של משתמשים בפוסטים שלהם, בנוסף ל@שם_המשתמש שלהם."
    show_time_gap_days: "אם שני פוסטים נוצרים בהפרש כזה של ימים זה מזה, להציג את הפרש הזמן בנושא."
    short_progress_text_threshold: "לאחר שמספר הפוסטים בנושא עוברים את המספר הזה, מד ההתקדמות יציג רק את המספר של הפוסט הנוכחי. אם תשנו את רוחב מד ההתקדמות, ייתכן שתצטרכו לשנות ערך זה."
    default_code_lang: "שפת התכנות כברירת המחדל להדגשת תחביר שחלה על מקטעי קוד מסוג Markdown (auto,‏ text,‏ ruby,‏ python וכו׳). ערך זה חייב להיות גם בהגדרת האתר `highlighted languages` (שפות מודגשות)."
    autohighlight_all_code: "החלת הדגשת תחביר על מקטעי &lt;code&gt; שנכתבו ב־HTML, גם אם לא צוינה בהם שפה. כדי להגדיר מקטעי קוד שנכתבו ב־Markdown, יש להשתמש בהגדרה ‚default code lang’ (שפת קוד כברירת מחדל)."
    highlighted_languages: "כללי הדגשת תחביר להכללה. (אזהרה: הכללה של שפות רבות מדי פוגעת בביצועים) להדגמה: <a href='https://highlightjs.org/demo/' target='_blank'>https://highlightjs.org/demo</a>"
    show_copy_button_on_codeblocks: "הוספת כפתור למקטעי קוד כדי להעתיק את תוכני המקטע ללוח הגזירים של המשתמש."
    embed_any_origin: "לאפשר תוכן עם יכולת הטמעה ללא תלות במקור. נחוץ ליישומונים לנייד עם HTML סטטי."
    embed_topics_list: "הפעלת הטמעת רשימות נושאים בתצורת HTML. ההגדרה הזאת מאפשר לך להטמיע רשימות של הנושאים מהפורום שלך לאתרים אחרים באופן תואם וקל לשימוש."
    embed_set_canonical_url: "הגדרת הכתובת הקנונית לנושאים מוטמעים כדי להטמיע את כתובת התוכן."
    embed_truncate: "לקצר את תוכן הפוסטים המוטמעים ממקורות חיצוניים. הגדרה זו מבטיחה שרק החלק הראשוני של התוכן יוצג כאשר פוסט מכתובת אתר חיצונית מוטבע באתר שלך. אם אתה מעדיף להציג תוכן מלא מהפוסטים החיצוניים, תוכל להשבית הגדרה זו."
    embed_unlisted: "נושאים מוטמעים לא יופיעו ברשימות עד שמשתמשים יגיבו עליהם."
    import_embed_unlisted: "נושאים משובצים מיובאים לא יהיו רשומים עד שמשתמש יענה (גם כאשר ההגדרה של האתר `embed unlisted` אינה מסומנת)."
    embed_support_markdown: "תמיכה בסימון Markdown בפוסטים מוטמעים."
    allowed_embed_selectors: "רשימה מופרדת בפסיקים של רכיבי CSS שמותר להשתמש בהם בהטמעות (embed)."
    allowed_href_schemes: "פרוטוקולים מותרים בלינקים בנוסף ל http ו https."
    embed_post_limit: "מספר מקסימלי של פוסטים להטמעה."
    embed_username_required: "נדרש שם משתמש ליצירת הנושא."
    notify_about_reviewable_item_after: "אם יש פריטים לסקירה שלא טופלו לאחר כמות זו של שעות, תישלח הודעה אישית אל המפקחים. 0 להשבתה."
    delete_drafts_older_than_n_days: "מחיקת טיוטות שלא נערכו במשך למעלה מ־(n) ימים."
    delete_merged_stub_topics_after_days: "מספר הימים להמתנה לפני מחיקה אוטומטית של נושאים מקוצרים שמוזגו במלואם. יש להגדיר ל־‎-1 כדי לא למחוק נושאים מקוצרים לעולם. ל־0 כדי למחוק מיידית."
    bootstrap_mode_min_users: 'מספר משתמשים מזערי שנדרש כדי להשבית מצב ראשוניות ולהסיר את כפתור איך מתחילים (0 להשבתה, יכול לארוך עד 24 שעות). אפשר ללמוד על כך פרטים נוספים דרך <a target="_blank" href="https://meta.discourse.org/t/-/322876">נושא מצב הראשוניות ב־Meta (באנגלית)</a>.'
    prevent_anons_from_downloading_files: "למנוע ממשתמשים אלמוניים להוריד קבצים מצורפים."
    secure_uploads: 'מגביל גישה לכל ההעלאות (תמונות, סרטונים, שמע, טקסט, קובצי PDF, ארכיוני zip ועוד). אם מופעלת האפשרות „דרישת כניסה”, רק משתמשים שנכנסו למערכת יכולים לגשת להעלאות. אחרת, הגישה תוגבל רק להעלאות מסוגי מדיה בהודעות פרטיות ובקטגוריות פרטיות. אזהרה: מדובר בהגדרה מסובכת שדורשת הבנה עמוקה בניהול המערכת. יש לעיין ב<a target="_blank" href="https://meta.discourse.org/t/-/140017">נושא ההעלאות המאובטחות ב־Meta</a> לקבלת פרטים נוספים.'
    secure_uploads_allow_embed_images_in_emails: "מאפשר להטמיע תמונות מאובטחות שבדרך כלל יידחסו אם הגודל שלהן קטן מההגדרה ‚secure uploads max email embed image size kb’ (גודל העלאות מרבי להטמעה כתמונה בקילובתים)."
    secure_uploads_max_email_embed_image_size_kb: "גודל החיתוך לתמונות מאובטחות שיוטמעו בהודעות דוא״ל אם ההגדרה ‚secure uploads allow embed in emails’ (לאפשר הטמעת העלאות מאובטחת בהודעות דוא״ל) פעילה. אם ההגדרה הזאת אינה פעילה להגדרה זו אין שום משמעות."
    slug_generation_method: "נא לבחור שיטת יצירת כתובת מופשטות. ‚מוצפן’ ייצר מחרוזת עם קידוד באחוזים, ‚ללא’ ישבית את הכתובת המופשטת לחלוטין."
    enable_emoji: "הפעלת תצוגה ושימוש בסמלי אמוג׳י בעותק ה־Discourse שלך. אם האפשרות מושבתת, סמלי האמוג׳י לא יעובדו ומשתמשים לא יוכלו לגשת אליהם או להשתמש בהם בשדות טקסט."
    enable_emoji_shortcuts: "חייכנים נפוצים עם תווים כגון ‎:) :p :(‎ יומרו לאמוג׳ים"
    emoji_set: "נא לבחור את סגנון האמוג׳י המועדף עליך. ערכות אמוג׳י שונות יכולות לספק סגנון מראה ייחודי לסמלי האמוג׳י שמופיעים באתר."
    emoji_autocomplete_min_chars: "מספר התווים המזערי שנדרש להקפצת חלונית השלמה אוטומטית של אמוג׳י"
    enable_inline_emoji_translation: "הפעלת תרגום לאמוג׳י כחלק מהשורה (ללא רווחים או סימני פיסוק לפני)."
    emoji_deny_list: "סמלי האמוג׳י האלה לא יהיו זמינים לשימוש בתפריטים או בקודים מקוצרים."
    approve_post_count: "מספר הפוסטים ממשתמשים חדשים או בסיסיים שחייבים לאשר אותם"
    approve_unless_trust_level: "פוסטים שנוצרו על ידי משתמשים מתחת לדרגת אמון זו חייבים לעבור אישור"
    approve_unless_allowed_groups: "יש לאשר הודעות שנוצרו על ידי משתמשים שאינם בקבוצות אלו. הודעות שנוצרו על ידי מנהלים ומנחים מאושרות תמיד."
    approve_new_topics_unless_trust_level: "נושאים חדשים שנוצרו על ידי משתמשים מתחת לדרגת אמון זו חייבים לעבור אישור"
    approve_new_topics_unless_allowed_groups: "יש לאשר נושאים חדשים שנוצרו על ידי משתמשים שאינם בקבוצות האלו. נושאים שנוצרו על ידי מנהלים ומפקחים מקבלים אישור תמיד."
    approve_unless_staged: "יש לאשר נושאים ופוסטים חדשים שנוצרו על ידי משתמשים מבוימים"
    notify_about_queued_posts_after: "אם יש פוסטים שממתינים לסקירה מעבר לכמות כזו של שעות, יש לשלוח התראה לכל המפקחים. 0 משבית את ההתראות האלה."
    reviewable_revision_reasons: "רשימת סיבות שניתן לבחור בעת דחיית פוסט לסקירה שעומד בתור עם מהדורה. ‚אחר’ תמיד זמין בנוסף, הוא מאפשר לך לציין סיבה משלך."
    auto_close_messages_post_count: "מספר פוסטים מרבי שמורשה בהודעה לפני שהיא נסגרת אוטומטית (0 להשבתה)"
    auto_close_topics_post_count: "מספר מקסימלי של פוסטים בנושא לפני שהוא נסגר אוטומטית (0 להשבתה)"
    auto_close_topics_create_linked_topic: "ליצור נושא חדש מקושר כאשר נושא נסגר אוטומטית עקב ההגדרה ‚לסגור אוטומטית נושאים בהתאם לכמות פוסטים’"
    code_formatting_style: "כפתור קוד בדפדפן יציע אוטומטית סגנון קידוד זה"
    max_allowed_message_recipients: "מספר מקסימלי של נמענים מותר בהודעה."
    disable_watched_word_checking_in_user_fields: "השבתת בדיקת מילים במעקב בשדות המשתמשים"
    watched_words_regular_expressions: "מאפשר שימוש בביטויים רגולריים לסינון מילים. אם מופעלת, תכונה זו מקבצת מילים רגישות. לאחר מכן יאספו כל המילים שנבחרו לביטוי רגולרי יחיד, ומוסיף גבולות מילים עבור מילים נצפות רגילות. כתוצאה מכך, שיטת סינון זו מבוססת regex מוסיפה שכבה נוספת של שליטה על ניהול תוכן על ידי תמיכה בדפוסי מילים מתוחכמים יותר. ההגדרה גם מאפשרת להחליף בקלות את הטקסט המקורי בתחליף לבחירה."
    enable_fast_edit: "מוסיף כפתור לתפריט בחירת הפוסט כדי לערוך בחירה קטנה כחלק מהשורה."
    old_post_notice_days: "מספר הימים שלאחריו התראת פוסט נחשבת ישנה. זה מבדל אותה חזותית מהתראות חדשות יותר באתר."
    new_user_notice_tl: "דרגת האמון המזערית הדרושה לצפייה בהתראות על פוסט של משתמש חדש."
    returning_user_notice_tl: "דרגת האמון המזערית הדרושה לצפייה בהתראות משתמש חוזר."
    returning_users_days: "כמה ימים אמורים לעבור לפני שמשתמש נחשב למשתמש חוזר."
    review_media_unless_trust_level: "הסגל יסקור פוסטים של משתמשים עם דרגות אמון נמוכות יותר אם הוטמעה בהם מדיה."
    skip_review_media_groups: "משתמשים שאינם באף אחת מהקבוצות הללו ישלחו את ההודעות שלהם לצוות לבדיקה אם ההודעה מכילה מדיה מוטמעת. הודעות שנוצרו על ידי מנהלים ומנחים מותרים תמיד."
    blur_tl0_flagged_posts_media: "לטשטש פוסטים שסומנו בדגל כדי להסתיר תוכן שעלול לפגוע."
    enable_page_publishing: "לאפשר לחברי סגל לפרסם נושאים לכתובות חדשות עם סגנון עצמאי."
    show_published_pages_login_required: "משתמשים אלמוניים יכולים לראות דפים שפורסמו, אפילו כשנדרשת כניסה למערכת."
    skip_auto_delete_reply_likes: "בעת מחיקה אוטומטית של תגובות ישנות, לדלג על פוסטים עם כמות כזאת או יותר של לייקים."
    default_email_digest_frequency: "באיזו תדירות משתמשים יקבלו סיכומים בדוא״ל כברירת מחדל."
    default_include_tl0_in_digests: "כללו פוסטים ממשתמשים חדשים בדוא\"ל מסכם כברירת מחדל. משתמשים יוכלו לשנות זאת בהעדפות האישיות."
    default_email_level: "הגדרת רמת ההתראה בדוא״ל כבררת מחדל לנושאים רגילים."
    default_email_messages_level: "הגדרת רמת ההתראה בדוא״ל כבררת מחדל בעת שליחת הודעה למשתמש."
    default_email_mailing_list_mode: "לשלוח דוא״ל על כל פוסט חדש כברירת מחדל."
    default_email_mailing_list_mode_frequency: "משתמשים שאיפשרו את מצב רשימת התפוצה יקבלו מיילים בתדירות זו כברירת מחדל."
    disable_mailing_list_mode: "לאסור על משתמשים להפעיל את מצב רשימת הדיוור (מונע שליחת הודעות דיוור.)"
    default_email_previous_replies: "לכלול תגובות קודמות בהודעות דוא״ל כברירת מחדל."
    default_emoji_reactions: "תגובות אמוג׳י מועדפות כברירת מחדל. אפשר להוסיף עד 5 אמוג׳ים לתגובות במהירות."
    default_email_in_reply_to: "לכלול ציטוט מתגובות לפוסטים בתוכן הודעות הדוא״ל כברירת מחדל."
    default_hide_profile: "הסתרת פרופיל המשתמש הציבורי כברירת מחדל."
    default_hide_presence: "השבתת יכולות נוכחות כברירת מחדל."
    default_other_new_topic_duration_minutes: "ברירת המחדל הכללית עבור תנאי שבגינו נושא ייחשב חדש."
    default_other_auto_track_topics_after_msecs: "ברירת המחדל הכללית לזמן לפני שנושא נעקב אוטומטית"
    default_other_notification_level_when_replying: "ברירת מחדל גלובלית של רמת התראה כאשר משתמשים מגיבים לנושא."
    default_other_external_links_in_new_tab: "פתח קישורים חיצונים בטאב חדש, בתור ברירת מחדל."
    default_other_enable_quoting: "איפשור תגובות עם ציטוט לטקסט מצוטט כברירת מחדל."
    default_other_enable_smart_lists: "הפעלת רשימות חכמות בעת הקלדה בחלון עריכת הודעות כברירת מחדל."
    default_other_enable_defer: "הפעלת תכונת „אחר כך” כבררת מחדל."
    default_other_dynamic_favicon: "להציג מניין נושאים חדשים/עדכניים בסמל הדפדפן כברירת מחדל."
    default_other_skip_new_user_tips: "דילוג על עצות ועיטורים של קבלת משתמשים חדשים."
    default_other_like_notification_frequency: "מגדיר את התדירות בה משתמשים יקבלו התראות על לייקים כברירת מחדל. משתמשים שלא התאימו את הגדרות ההתראה שלהם יצמדו להתנהגות ברירת המחדל הזאת."
    default_topics_automatic_unpin: "ביטול אוטומטי של נעיצת נושאים כאשר משתמשים מגיעים לתחתית - כברירת מחדל."
    default_categories_watching: "רשימת קטגוריות שנצפית כברירת מחדל."
    default_categories_tracking: "רשימת קטגוריות שנעקבת כברירת מחדל."
    default_categories_muted: "רשימת קטגוריות שמושתקות כברירת מחדל."
    default_categories_watching_first_post: "רשימת קטגוריות שבה הפוסט הראשון בכל נושא ייצפה אוטומטית."
    default_categories_normal: "רשימת הקטגוריות שאינן מושתקות כבררת מחדל. שימושי כאשר הגדרת האתר `mute_all_categories_by_default` (השתקת כל הקטגוריות כבררת מחדל) מופעלת."
    mute_all_categories_by_default: "הגדרת כל רמות ההתראות כבררת מחדל בכל הקטגוריות למושתק. לדרוש ממשתמשים לבחור באופן יזום קטגוריות שיופיעו תחת ‚אחרונים’ ו־‚קטגוריות’. אם ברצונך להוסיף את בררות המחדל למשתמשים אלמוניים עליך להגדיר את ‚default_categories_‎’."
    default_tags_watching: "רשימת תגיות שבצפייה כבררת מחדל."
    default_tags_tracking: "רשימת תגיות שבמעקב כבררת מחדל"
    default_tags_muted: "רשימת תגיות שמושתקות כבררת מחדל."
    default_tags_watching_first_post: "רשימת תגיות שעבורן פוסט ראשון בכל נושא חדש יצטרף לצפייה כבררת מחדל."
    default_text_size: "מציין את גודל הגופן המוגדר כברירת מחדל עבור כל רכיבי הטקסט באתר. גודל זה יכול להיות מותאם לאחר מכן על ידי כל משתמש בהתאם להעדפתו."
    default_title_count_mode: "נא לבחור את מצב ברירת המחדל לספירת כותרות עמודים שמופיעות באתר. הוא יחול על כל העמודים למעט אלו שהוגדרו ידנית אחרת."
    enable_offline_indicator: "להציג הודעה למשתמשים כאשר זוהה שהחיבור שלהם לאינטרנט נקטע."
    default_sidebar_link_to_filtered_list: "להפוך את קישור קישורי תפריט הניווט לרשימה מסוננת כברירת מחדל."
    default_sidebar_show_count_of_new_items: "להפוך את קישורי תפריט הניווט כך שיציגו מספר פריטים חדשים במקום עיטורים כברירת מחדל."
    default_sidebar_switch_panel_position: "מקום הכפתור בסרגל הצד כדי לעבור לצ׳אט"
    retain_web_hook_events_period_days: "מספר הימים לשמירת רשומות אירועי התלייה."
    retain_web_hook_events_aggregate_days: "מספר הימים לשמירת רשומות צבירת אירועי התלייה."
    retry_web_hook_events: "לנסות מחדש אירועי התליה שנכשלו במשך 4 פעמים. פרקי הזמן שבין הניסיונות החוזרים הם 1, 5, 25 ו־125 דקות."
    revoke_api_keys_unused_days: "מספר הימים אחרי השימוש האחרון במפתח API לפני שלילתו אוטומטית (0 כדי לא לשלול לעולם)"
    revoke_api_keys_maxlife_days: "מספר הימים בטרם שלילה אוטומטית של מפתח API (0 - לעולם לא)."
    allow_user_api_key_scopes: "רשימת אזורים מותרים למפתחות API של משתמשים"
    min_trust_level_for_user_api_key: |
      נדרשת דרגת אמון ליצירת מפתחות API למשתמש.<br>
      <b>אזהרה</b>: שינוי דרגת האמון ימנע ממשתמשים עם דרגת אמון נמוכה יותר להיכנס דרך Discourse Hub
    user_api_key_allowed_groups: |
      נדרשת חברות בקבוצה ליצירת מפתחות API של משתמש.<br>
      <b>אזהרה</b>: שינוי רמת האמון ימנע ממשתמשים עם רמת אמון נמוכה יותר להיכנס דרך Discourse Hub.<br>
      מנהלים ומנחים יכולים תמיד ליצור מפתחות API של משתמש.
    allowed_user_api_auth_redirects: "כתובת מורשית להפניית אימות למפתחות API של משתמש. בסימן התו־כל * ניתן להשתמש כדי ללכוד חלק ממנה (למשל: www.example.com/*‎)."
    allowed_user_api_push_urls: "URLים מורשים לדחיפת שרת ל API של משתמשים."
    revoke_user_api_keys_unused_days: "מספר הימים אחרי השימוש האחרון במפתח API של משתמש לפני שלילתו אוטומטית (0 כדי לא לשלול לעולם)"
    revoke_user_api_keys_maxlife_days: "מספר הימים בטרם שלילה אוטומטית של מפתח API של משתמש (0 - לעולם לא)."
    tagging_enabled: "להפעיל תגיות על נושאים? אפשר לעיין <a href='https://meta.discourse.org/t/admin-guide-to-tags-in-discourse/121041'>במדריך למנהלים על תגיות ב־Meta</a> למידע נוסף."
    min_trust_to_create_tag: "דרגת האמון המזערית שנדרשת כדי ליצור תגית."
    create_tag_allowed_groups: "קבוצות שמורשות ליצור תגיות. מנהלים ומפקחים תמיד יכולים ליצור תגיות."
    max_tags_per_topic: "כמות התגיות המרבית שניתן להקצות לנושא."
    enable_max_tags_per_email_subject: "להשתמש ב־max_tags_per_email_subject (כמות תגיות מרבית לנושא הודעת דוא״ל) בעת יצירת נושא להודעת דוא״ל"
    max_tags_per_email_subject: "מס׳ התגיות המרבי שיכול להיות בנושא של הודעת דוא״ל"
    max_tag_length: "מספר התווים המרבי לשם של תגית."
    max_tag_search_results: "בעת חיפוש אחר תגיות, כמה תוצאות תופענה לכל היותר."
    max_tags_in_filter_list: "מספר התגיות המרבי להצגה בתפריט המסננים הנגלל. התגיות השימושיות ביותר תופענה."
    tags_sort_alphabetically: "הצגת תגיות בסדר אלפביתי. בררת המחדל היא להציג אותן לפי כמה הן נפוצות."
    tags_listed_by_group: "הצגת תגיות לפי קבוצת תגיות ב<a href='%{base_path}/tags' target='_blank'>עמוד התגיות</a>."
    tag_style: "הגדרת אופן ההצגה של עיטורי תגיות באתר. ההגדרה הזאת מאפשרת לך להתאים את הייצוג החזותי של תגיות ברחבי כל האתר, ובכך לשפר את עקביות העיצוב ואת נגישות המשתמשים."
    pm_tags_allowed_for_groups: "לאפשר לחברים מהקבוצות שנכללו לתייג כל הודעה פרטית שהיא"
    min_trust_level_to_tag_topics: "דרגת האמון המזערית שדרושה כדי לתייג נושאים"
    tag_topic_allowed_groups: "קבוצות המורשות לתייג נושאים. מנהלים ומפקחים תמיד יכולים לתייג נושאים."
    suppress_overlapping_tags_in_list: "אם תגיות תואמות מילים בכותרות נושאים באופן מדויק, לא להציג את התגית"
    remove_muted_tags_from_latest: "לא להציג נושאים שמתויגים רק בתגיות מושתקות ברשימת הנושאים האחרונים."
    force_lowercase_tags: "לאלץ את כל התגיות החדשות להיות באותיות קטנות בלבד."
    create_post_for_category_and_tag_changes: "יצירת פוסט לחישה כשקטגוריה או תגיות משתנים, דורש הפעלת פוסטים של לחישה."
    automatically_clean_unused_tags: "למחוק אוטומטית תגיות שאין בהן שימוש באף נושא או הודעה פרטית על בסיס יומי."
    watched_precedence_over_muted: "להודיע לי על נושאים בקטגוריות או תגיות שאני עוקב אחריהם שגם שייכים לזה שהשתקתי"
    company_name: "שם החברה או הארגון שלך. בהעדר תוכן לא יסופקו תבניות תנאי שירות או הצהרת פרטיות."
    governing_law: "ציון תחום השיפוט שאחראי על ההיבטים המשפטיים של האתר, לרבות תנאי השירות ומדיניות הפרטיות. בדרך כלל מדובר במדינה או המחוז שבהם רשומה החברה שמפעילה את האתר או המקום העיקרי ממנו היא עושה עסקים."
    city_for_disputes: "ציון העיר שתשמש כתחום השיפוט ליישוב מחלוקות שקשורות בשימוש בפורום הזה. המידע הזה בדרך כלל מופיע במסמכים הרשמיים כגון תנאי השירות של הפורום."
    shared_drafts_category: "הפעלת תכונת הטיוטות המשותפות על ידי הקצאת קטגוריה שתשמש לטובת טיוטות לנושאים. נושאים בקטגוריה זו יוסתרו מרשימות הנושאים לחברי הסגל."
    shared_drafts_min_trust_level: "לאפשר למשתמשים לראות ולערוך טיוטות משותפות."
    shared_drafts_allowed_groups: "לאפשר למשתמשים בקבוצות האלו לראות ולערוך טיוטות משותפות"
    push_notifications_prompt: "הצגת כרזת הסכמת משתמש להתראות בדחיפה („פושים”). הגדרה זו מפעילה חלונית המבקשת מהמשתמשים הרשאה לשלוח להם הודעות בדחיפה. הוא מופיע רק כאשר הודעות דחיפה אינן מופעלות כבר, נתמכות על ידי מכשיר המשתמש והמשתמש פרסם הודעה או משתמש ביישומון אינטרנט מתקדם (PWA). ההנחיה לא תוצג שוב אם המשתמש כבר ביטל אותה או העניק/דחה הרשאה."
    push_notifications_icon: "סמל העיטור שמופיע בפינת ההתרעה. מומלץ PNG בצבעים אחידים עם שקיפות בגודל 96 × 96."
    enable_desktop_push_notifications: "הפעל הודעות דחיפה עבור ממשק שולחן העבודה. תכונה זו מאפשרת התראות בזמן אמת מהאתר ישירות לשולחן העבודה שלך, משפרת את המעורבות ומבטיחה שהמשתמשים תמיד מעודכנים. עם זאת, היעילות של תכונה זו מסתמכת על תמיכה בדפדפן עבור התראות דחיפה."
    push_notification_time_window_mins: "להמתין (n) דקות בטרם שליחת התראה בדחיפה. מסייע במניעת הודעות בדחיפה למשתמשים מחוברים ופעילים."
    base_font: "גופן בסיס לשימוש רוב הטקסט באתר. ערכות עיצוב יכולות לדרוס אותו באמצעות מאפיין ה־CSS‏ ‎`--font-family`‎."
    heading_font: "גופן לשימוש כותרות באתר. ערכות עיצוב יכולות לדרוס אותו באמצעות המאפיין ‎`--heading-font-family`‎"
    enable_sitemap: "ליצור מפת אתר עבור האתר שלך ולכלול אותה בקובץ robots.txt."
    sitemap_page_size: "מספר הכתובות שיתווספו בכל עמוד של מפת אתר. 50,000 לכל היותר"
    enable_user_status: "לאפשר למשתמשים להגדיר הודעת מצב מותאמת אישית (אמוג׳י + תיאור)."
    enable_user_tips: "לאפשר עצות למשתמשים חדשים שמתארים יכולות מפתח למשתמשים"
    short_title: "בכותרת הקצרה ייעשה שימוש במסך הבית של המשתמש, במשגר או במקומות אחרים שבהם המקום מוגבל. אורכה לא יעלה על 12 תווים."
    dashboard_hidden_reports: "לאפשר להסתיר את הדוחות המסוימים בלוח הבקרה."
    dashboard_visible_tabs: "נא לבחור אילו לשוניות תופענה בלוח הבקרה."
    dashboard_general_tab_activity_metrics: "נא לבחור דיווחים שיופיעו בתור מדדי פעילות בלשונית הכללית."
    gravatar_enabled: "אפשר להשתמש בשירות <a href='https://gravatar.com/'>Gravatar</a> לתמונות ייצוגיות של משתמשים. ההגדרה הזאת תמנע ממשתמשים לעבור ל־Gravatar עבור התמונות ייצוגיות שלהם, אך לא תשפיע על משתמשים שכבר עשו זאת."
    gravatar_name: "נא לציין את שם ספק שירות Gravatar. השם הזה בדרך כלל ישמש לזיהוי ספק מקור תמונות ה־Gravatar הייצוגיות באתר."
    gravatar_base_url: "נא לציין את כתובת הגישה ל־API של ספק Gravatar. ההגדרה הזאת הכרחית להמרת כתובות דוא״ל לכתובות Gravatar בה מאוחסנות התמונות הייצוגיות."
    gravatar_login_url: "כתובת ביחס אל `gravatar_base_url` (כתובת הבסיס של Gravatar) שמספקת למשתמש גישה לשירות Gravatar."
    share_quote_buttons: "קביעת הפריטים שיופיעו בווידג׳ט שיתוף הציטוטים ובאיזה סדר."
    share_quote_visibility: "קביעה מתי להציג כפתורי שיתוף ציטוטים: אף פעם למשתמשים אלמוניים בלבד או לכל המשתמשים. "
    create_revision_on_bulk_topic_moves: "יצירת מהדורה לפוסטים הראשונים כאשר הנושאים מועברים לקטגוריה חדשה במרוכז."
    allow_changing_staged_user_tracking: "לאפשר שינוי העדפות של קטגוריית המשתמשים המבוימים ותגיות על ידי ההנהלה."
    use_email_for_username_and_name_suggestions: "להשתמש בחלק הראשון של כתובות הדוא״ל כהצעות לשמות משתמשים ושמות. אזהרה: זה עלול להקל על גורמים זדוניים לגלות את כתובות הדוא״ל של החברים שלך (כיוון שאנשים רבים משתמשים בספקי דוא״ל נפוצים כגון `gmail.com`)."
    use_name_for_username_suggestions: "להשתמש בשם המלא של המשתמש בעת הצעת שמות משתמשים."
    suggest_weekends_in_date_pickers: "לכלול סופי שבוע (שישי ושבת) בהצעות לבוחר התאריכים (כדאי להשבית זאת אם יוצא לך להשתמש ב־Discourse רק בימי חול, ראשון עד חמישי)."
    show_bottom_topic_map: "הצגת מפת הנושאים בתחתית הנושא כשיש 10 תגובות ומעלה."
    show_topic_map_in_topics_without_replies: "הצגת מפת הנושאים אם לנושא איך תגובות."
    enable_welcome_banner: "להציג כרזה בעמודי רשימת הנושאים העיקרית שלך כדי לקבל את פניהם של החברים ולהאפשר להם לחפש בתוכן האתר"
    welcome_banner_location: "הגדרת המקום בעמוד בו תופיע כרזת קבלת הפנים."
    splash_screen: "מציג מסך טעינה בזמן שהמשאבים נטענים"
    navigation_menu: "ציין את סרגל הצד או הכותרת הנפתחת כתפריט הניווט הראשי של האתר שלך. סרגל צד מומלץ."
    default_navigation_menu_categories: "הקטגוריות הנבחרות תוצגנה תחת סעיף הקטגוריות של תפריט הניווט כברירת מחדל."
    default_navigation_menu_tags: "התגיות הנבחרות תוצגנה תחת סעיף התגיות של תפריט הניווט כברירת מחדל."
    experimental_new_new_view_groups: 'לאפשר רשימת נושאים חדשה המשלבת נושאים שלא נקראו וחדשים ולקשר אליה את „הכול” בסרגל הצד.'
    glimmer_post_stream_mode: "בקרה האם להשתמש במימוש תזרים הפוסט החדש ‚glimmer’. הערך ‚auto’ יפעיל אותו אוטומטית לאחר שכל ערכות העיצוב והתוספים שלך מוענים. המימוש הזה נמצא בפיתוח כרגע, ולא מיועד לשימוש יומיומי. לא לפתח על גביו ערכות עיצוב/תוספים עד שהמימוש יושלם ויוכרז רשמית."
    glimmer_post_stream_mode_auto_groups: "הפעלת מימוש תזרים הפוסט החדש ‚glimmer’ במצב ‚auto’ לקבוצת המשתמשים שצוינה. המימוש הזה בפיתוח כרגע ואינו מיועד לשימוש יומיומי. לא לפתח ערכות עיצוב/תוספים על גביו עד שהמימוש יושלם ויוכרז רשמית."
    experimental_form_templates: "יש להפעיל את יכולת תבניות הטפסים. אפשר לנהל את התבניות דרך <a href='%{base_path}/admin/customize/form-templates'>התאמה / תבניות</a>."
    show_preview_for_form_templates: "הפעלת התצוגה המקדימה של יכולת תבניות הטפסים"
    lazy_load_categories_groups: "לטעון בעצלות את פרטי הקטגוריה רק למשתמשים בקבוצות האלה. הגדרה זו משפרת את הביצועים באתרים עם הרבה קטגוריות."
    experimental_auto_grid_images: "עוטף תמונות אוטומטית בתגיות [grid] כאשר 3 תמונות או יותר מועלות במחבר ההודעות."
    page_loading_indicator: "הגדרת מחוון הטעינה שמופיע במהלך ניווט בין עמודים ב־Discourse. ‚שבשבת’ הוא מחוון עמוד מלא. ‚מד התקדמות’ מציג סרגל צר בראש המסך."
    show_user_menu_avatars: "הצגת תמונות ייצוגיות של משתמשים בתפריט המשתמש"
    about_page_hidden_groups: "לא להציג חברים מקבוצות מסוימות בדף ‎/about."
    about_page_extra_groups: "קבוצות להצגה בעמוד ‚על אודות’ מתחת למפקחים."
    about_page_extra_groups_initial_members: "מספר חברים להרחבה על כל קבוצה בעמוד ‚על אודות’."
    about_page_extra_groups_show_description: "האם לכלול את תיאורי הקבוצות בעמוד ‚על אודות’."
    about_page_extra_groups_order: "סידור הקבוצות הנוספות בעמוד על אודות."
    adobe_analytics_tags_url: "כתובת תגיות Adobe Analytics‏ (`https://assets.adobedtm.com/...‎`)"
    view_raw_email_allowed_groups: "קבוצות שיכולות לצפות בתוכן הגולמי של הודעות הדוא״ל של פוסט אם הוא נוצר מהודעת דוא״ל נכנסת. כולל כותרות דוא״ל ופירוט טכני נוסף."
    viewport_based_mobile_mode: "ניסיוני: להשבית מצבים מבוססים סוכן לקוח (User-Agent) נייד/מחשב ולהשתמש ברוחב האשנב (viewport) במקום."
    reviewable_ui_refresh: "קבוצות שיכולות להשתמש בממשק המשתמש הניסיוני החדש בתור הסקירה."
    content_localization_enabled: "הצגת תוכן מתורגם/מקומי למשתמשים לפי הדפדפן או העדפות שפת המשתמש. תוכן שכזה יכול לכלול קטגוריות, תגיות, פוסטים ונושאים. השפות הנתמכות מוגדרות תחת ‚content localization supported locales’ (שפות נתמכות לתרגום תוכן)."
    content_localization_supported_locales: "רשימת שפות שאפשר לתרגם אליהן את תוכן המשתמשים. דורש את הפעלת ‚content localization enabled’ (תרגום תוכן פעיל)."
    content_localization_allowed_groups: "קבוצות שמורשות לעדכן תוכן שתורגם לשפה המקומית. נדרשת הפעלת ‚content localization enabled’ (תרגום תוכן פעיל)."
    errors:
      invalid_css_color: "צבע שגוי. נא למלא את שם הצבע או ערך הקסדצימלי."
      invalid_email: "כתובת דוא״ל שגויה."
      invalid_username: "אין משתמש/ת עם שם משתמש כזה."
      valid_username: "יש משתמש עם שם משתמש כזה."
      invalid_group: "אין קבוצה בשם הזה."
      invalid_integer_min_max: "הערך חייב להיות בין %{min} ל-%{max}."
      invalid_integer_min: "הערך חייב להיות %{min} ומעלה."
      invalid_integer_max: "הערך חייב לא יכול להיות גדול מ- %{max}."
      invalid_integer: "הערך חייב להיות מספר שלם."
      regex_mismatch: "הערך אינו תואם את המבנה הנדרש."
      must_include_latest: "התפריט העליון חייב להכיל את לשונית ה‚עדכניים’."
      invalid_string: "ערך לא תקין."
      invalid_string_min_max: "חייב להיות בין %{min} ל- %{max} תווים."
      invalid_string_min:
        one: "חייב להיות תו לפחות."
        two: "חייבים להיות שני תווים לפחות."
        many: "חייבים להיות %{count} תווים לפחות."
        other: "חייבים להיות %{count} תווים לפחות."
      invalid_string_max:
        one: "אסור יותר מתו."
        two: "אסור יותר משני תווים."
        many: "אסור יותר מ־%{count} תווים."
        other: "אסור יותר מ־%{count} תווים."
      invalid_json: "JSON פגום."
      invalid_object: "פריט שגוי."
      invalid_reply_by_email_address: "הערך חייב להכיל '%{reply_key}' ולהיות שונה מכתובת הדוא״ל להתראה."
      invalid_alternative_reply_by_email_addresses: "על כל הערכים לכלול ‚%{reply_key}’ ולהיות שונים מהדוא״ל לעדכונים."
      invalid_domain_hostname: "אסור לכלול את התווים * או ?."
      invalid_allowed_iframes_url: "כתובות אתרי Iframe (במסגרת פנימית) חייבות להתחיל ב־http://‎ או ב־https://‎ ולכלול לפחות עוד ‚/’ אחד נוסף"
      invalid_csp_script_src: "הערך חייב להיות או ‚unsafe-eval’ או ‚wasm-unsafe-eval’, או בצורה: ‚<אלגוריתם גיבוב>-<ערך base64>’, כאשר האלגוריתמים הנתמכים לגיבוב הם: sha256,‏ sha384 או sha512. נא לוודא שהקלט שלך תחום במירכאות."
      pop3_polling_host_is_empty: "עליכם לקבוע 'שרת תשאול pop3' לפני שתאפשרו תשאול POP3."
      pop3_polling_username_is_empty: "עליכם לקבוע 'שם-משתמש לתשאול pop3' לפני שתאפשרו תשאול POP3."
      pop3_polling_password_is_empty: "עליכם לקבוע 'סיסמת תשאול pop3' לפני שתאפשרו תשאול POP3."
      pop3_polling_authentication_failed: "אימות POP3 נכשל. נא לאמת את פרטי הגישה שלך ל־pop3."
      reply_by_email_address_is_empty: "חובה להגדיר ‚מענה לפי כתובת דוא״ל’ בטרם הפעלת תגובה בדוא״ל."
      email_polling_disabled: "צריך להפעיל תשאול ידני או POP3 או שיש לך דוגם דוא״ל פעיל משלך בטרם הפעלת תשובה בדוא״ל."
      user_locale_not_enabled: "לפני שתוכלו להפעיל אפשרות זאת, יש לאפשר \"הגדרות מקומיות מותאמות משתמש/ת\""
      at_least_one_group_required: "צריך לציין לפחות קבוצה אחת להגדרה הזאת."
      invalid_regex: "ביטוי רגולרי לא תקין או לא מותר."
      invalid_regex_with_message: "בביטוי הרגולרי ‚%{regex}’ יש שגיאה: %{message}"
      email_editable_enabled: "עליך להשבית את ‚עריכת דוא״ל אפשרית’ בטרם הפעלת הגדרה זו."
      staged_users_disabled: "עליך לאפשר ‚משתמשים מבוימים’ בטרם הפעלת הגדרה זו."
      reply_by_email_disabled: "עליך להפעיל את ‚תגובה בדוא״ל’ בטרם הפעלת הגדרה זו."
      discourse_connect_url_is_empty: "עליך להגדיר ‚כתובת discourse connect’ בטרם הפעלת הגדרה זו."
      enable_local_logins_disabled: "עליך תחילה להפעיל את ‚הפעלת כניסה מקומית’ בטרם הפעלת הגדרה זו."
      min_username_length_exists: "לא ניתן להגדיר את האורך המזערי לשם המשתמש לפחות תווים מאשר שם המשתמש הקצר ביותר במערכת (%{username})."
      min_group_name_length_exists: "לא ניתן להגדיר את האורך המזערי לשם המשתמש ליותר תווים מאשר שם הקבוצה הקצר ביותר (%{group_name})."
      min_username_length_range: "לא ניתן לקבוע את המינימום מעל המקסימום."
      max_username_length_exists: "לא ניתן להגדיר את האורך המרבי לשם המשתמש ליותר תווים מאשר שם המשתמש הארוך ביותר במערכת (%{username})."
      max_group_name_length_exists: "לא ניתן להגדיר את האורך המרבי לשם המשתמש לפחות תווים מאשר שם הקבוצה הארוך ביותר (%{group_name})."
      max_username_length_range: "לא ניתן לקבוע את המקסימום מתחת למינימום."
      invalid_hex_value: "ערכי הצבעים חייבים להיות קודים הקסדצימליים באורך 6 תווים."
      empty_selectable_avatars: "עליך להעלות שתי תמונות ייצוגיות לפחות כדי לבחור ביניהן לפני הפעלת האפשרות הזאת."
      category_search_priority:
        low_weight_invalid: "אי אפשר להגדיר את המשקל ל־1 ומעלה."
        high_weight_invalid: "אי אפשר להגדיר את המשקל ל־1 ומטה."
      allowed_unicode_usernames:
        regex_invalid: "הביטוי הרגולרי שגוי: %{error}"
        leading_trailing_slash: "אסור שהביטוי הרגולרי יתחיל או יסתיים בלוכסן."
      unicode_usernames_avatars: "התמונות הייצוגיות הפנימיות של המערכת אינן תומכות בשמות משתמשים עם יוניקוד."
      list_value_count:
        one: "הרשימה חייבת להכיל ערך אחד בדיוק."
        two: "הרשימה חייבת להכיל בדיוק שני ערכים."
        many: "הרשימה חייבת להכיל בדיוק %{count} ערכים."
        other: "הרשימה חייבת להכיל בדיוק %{count} ערכים."
      markdown_linkify_tlds: "לא ניתן לכלול ערך של ‚*’."
      google_oauth2_hd_groups: "עליך להגדיר את כל הגדרות ‚google oauth2 hd’ בטרם הפעלת ההגדרה הזאת."
      linkedin_oidc_credentials: "יש להגדיר פרטי גישה ל־LinkedIn מסוג OIDC‏ (‚linkedin_oidc_client_id’ ואת ‚linkedin_oidc_client_secret’) בטרם הפעלת ההגדרה הזאת."
      search_tokenize_chinese_enabled: "עליך להשבית את ‚search_tokenize_chinese’ (חיפוש מפרק סינית) בטרם הפעלת הגדרה זו."
      search_tokenize_japanese_enabled: "עליך להשבית את ‚search_tokenize_japanese’ (חיפוש מפרק יפנית) בטרם הפעלת הגדרה זו."
      discourse_connect_cannot_be_enabled_if_second_factor_enforced: "אי אפשר להפעיל את DiscourseConnect אם נאכף אימות דו־שלבי."
      delete_rejected_email_after_days: "הגדרה זו לא יכולה להיות קטנה מ־delete_email_logs_after_days (ימים שלאחריהם למחוק יומני דוא״ל) או גדולה מ־%{max}"
      invalid_uncategorized_category_setting: 'אי אפשר לבחור בקטגוריה „ללא קטגוריה” אם ‚הרשאת נושאים ללא קטגוריה’ אסורה.'
      invalid_search_ranking_weights: "הערך שגוי להגדרת האתר search_ranking_weights (משקלי דירוג חיפוש). למשל: ‚{0.1,0.2,0.3,1.0}’. נא לשים לב שהערך המרבי לכל משקל הוא 1.0."
      content_localization_locale_limit: "מספר השפות הנתמכות לא יכול לחרוג מעבר ל־%{max}."
      content_localization_anon_language_switcher_requirements: "בורר השפות דורש שהגדרת האתר `set locale from cookie` (הגדרת שפה מעוגייה) תהיה פעילה ושתחת `content localization supported locales` (שפות שנתמכות לתרגום תוכן) תופיע לפחות שפה אחת."
      s3_credentials_required_for_video_conversion: "יש לספק פרטי גישה ל־S3 להמרת וידאו. נא להגדיר מפתחות גישה ל־S3 ולהפעיל פרופיל IAM."
    keywords:
      clean_up_inactive_users_after_days: "מושבת|מושבתת|כבוי|כבויה|מנוטרל|מנוטרלת"
      navigation_menu: "סרגל צד|כותרת נפתחת|כותרת מתרחבת"
      purge_unactivated_users_grace_period_days: "מושבת|מושבתת|כבוי|כבויה|מנוטרל|מנוטרלת"
    placeholder:
      discourse_connect_provider_secrets:
        key: "www.example.com"
        value: "סוד של DiscourseConnect"
  search:
    extreme_load_error: "האתר נתון תחת עומס קיצוני, החיפוש מושבת, נא לנסות שוב בהמשך"
    within_post: "#%{post_number} פוסטים של %{username}"
    types:
      category: "קטגוריות"
      topic: "תוצאות"
      user: "משתמשים"
    results_page: "תוצאות לחיפוש אחר ‚%{term}’"
    audio: "[שמע]"
    video: "[וידאו]"
  filter:
    description:
      status: "סינון נושאים לפי המצב שלהם"
      in: "סינון נושאים לפי רשימות אישיות"
      order: "מיון נושאים לפי שדה מסוים"
      category: "הצגת נושאים בקטגוריה מסוימת"
      category_any: "הצגת נושאים בלפחות אחת מבין הקטגוריות שצוינו (מופרדות בפסיקים)"
      exclude_category: "החרגת נושאים מקטגוריה מסוימת"
      category_without_subcategories: "הצגת נושאים רק בקטגוריית העל, תוך החרגת תת־הקטגוריות"
      exclude_category_without_subcategories: "להחריג נושאים רק מקטגוריית העל, לא מתת־הקטגוריות"
      tag: "הצגת נושאים עם תגית מסוימת"
      tags_any: "הצגת נושאים עם לפחות אחת מבין התגיות שצוינו (מופרדות בפסיקים)"
      tags_all: "הצגת נושאים עם כל התגיות שצוינו (מופרדים בפלוס)"
      exclude_tag: "החרגת נושאים עם תגית מסוימת"
      exclude_tags_any: "החרגת נושאים עם לפחות אחת מבין התגיות שצוינו (מופרדות בפסיקים)"
      exclude_tags_all: "החרגת נושאים עם כל התגיות שצוינו (מופרדים בפלוס)"
      tags_alias: "כינוי למסנן ‚tag:‎’"
      tag_group: "הצגת נושאים עם תגיות מקבוצת תגיות מסוימת"
      exclude_tag_group: "החרגת נושאים עם תגיות מקבוצת תגיות מסוימת"
      activity_before: "הצגת נושאים עם פעילות אחרונה לפני תאריך (YYYY-MM-DD או כמות ימים לפני)"
      activity_after: "הצגת נושאים עם פעילות אחרונה אחרי תאריך (YYYY-MM-DD או כמות ימים)"
      created_before: "הצגת נושאים שנוצרו לפני תאריך (YYYY-MM-DD או כמות ימים לפני)"
      created_after: "הצגת נושאים שנוצרו אחרי תאריך (YYYY-MM-DD או כמות ימים)"
      created_by: "הצגת נושאים שנוצרו על ידי משתמש/ת מסויימים"
      created_by_user: "הצגת נושאים שנוצרו על ידי שם משתמש (ללא @)"
      latest_post_before: "הצגת נושאים עם פוסט אחרון לפני תאריך (YYYY-MM-DD או כמות ימים לפני)"
      latest_post_after: "הצגת נושאים עם פוסט אחרון אחרי תאריך (YYYY-MM-DD או כמות ימים לפני)"
      likes_min: "הצגת נושאים עם כמות כזאת של לייקים לכל הפחות"
      likes_max: "הצגת נושאים עם כמות כזאת של לייקים לכל היותר"
      likes_op_min: "הצגת נושאים בהם לפוסט הראשון יש כזאת כמות של לייקים לפחות"
      likes_op_max: "הצגת נושאים בהם לפוסט הראשון יש כזאת כמות של לייקים לכל היותר"
      posts_min: "הצגת נושאים עם כמות כזאת של פוסטים לכל הפחות"
      posts_max: "הצגת נושאים עם כמות כזאת של פוסטים לכל היותר"
      posters_min: "הצגת נושאים עם כמות כזאת של משתתפים לכל הפחות"
      posters_max: "הצגת נושאים עם כמות כזאת של משתתפים לכל היותר"
      views_min: "הצגת נושאים עם כמות כזאת של צפיות לכל הפחות"
      views_max: "הצגת נושאים עם כמות כזאת של צפיות לכל יותר"
      status_open: "הצגת נושאים פתוחים (לא סגורים או בארכיון)"
      status_closed: "הצגת נושאים סגורים"
      status_archived: "הצגת נושאים בארכיון"
      status_listed: "הצג נושאים שמופיעים (גלויים)"
      status_unlisted: "הצג נושאים שלא מופיעים (מוסתרים)"
      status_deleted: "הצגת נושאים שנמחקו (אם יש לך הרשאות)"
      status_public: "הצגת נושאים בקטגוריות ציבוריות"
      in_pinned: "הצגת נושאים נעוצים"
      in_bookmarked: "הצגת נושאים שהוספת לסימניות"
      in_watching: "הצגת נושאים שבחרת לעקוב אחריהם"
      in_muted: "הצגת נושאים מושתקים"
      in_normal: "הצגת נושאים עם רמת התראות רגילה"
      order_activity: "סידור לפי תאריך פעילות אחרונה (חדש בהתחלה)"
      order_activity_asc: "סידור לפי תאריך פעילות אחרונה (הישנה בהתחלה)"
      order_category: "סידור לפי שם קטגוריה (ת-א)"
      order_category_asc: "סידור לפי שם קטגוריה (א-ת)"
      order_created: "סידור לפי תאריך יצירה (חדש בהתחלה)"
      order_created_asc: "סידור לפי תאריך יצירה (ישן בהתחלה)"
      order_latest_post: "סידור לפי תאריך פוסט אחרון (חדש בהתחלה)"
      order_latest_post_asc: "סידור לפי תאריך פוסט אחרון (ישן בהתחלה)"
      order_likes: "סידור לפי כמות לייקים (הכי הרבה בהתחלה)"
      order_likes_asc: "סידור לפי כמות לייקים (הכי מעט בהתחלה)"
      order_likes_op: "סידור לפי לייקים על הפוסט הראשון (הכי הרבה בהתחלה)"
      order_likes_op_asc: "סידור לפי לייקים על הפוסט הראשון (הכי מעט בהתחלה)"
      order_posters: "סידור לפי כמות המשתתפים (הכי הרבה בהתחלה)"
      order_posters_asc: "סידור לפי כמות המשתתפים (הכי מעט בהתחלה)"
      order_title: "סידור לפי כותרת (ת-א)"
      order_title_asc: "סידור לפי כותרת (א-ת)"
      order_views: "סידור לפי מונה צפיות (הכי הרבה בהתחלה)"
      order_views_asc: "סידור לפי מונה צפיות (הכי מעט בהתחלה)"
      order_read: "סידור לפי מתי שקראת לאחרונה (האחרונים בהתחלה)"
      order_read_asc: "סידור לפי מתי שקראת לאחרונה (הישנים בהתחלה)"
  discourse_connect:
    login_error: "שגיאת כניסה"
    not_found: "החשבון שלך לא נמצא. נא ליצור קשר עם הנהלת האתר."
    account_not_approved: "החשבון שלך ממתין לאישור. תישלח אליך הודעת דוא״ל לעדכון כאשר הוא יאושר."
    unknown_error: "יש בעיה עם החשבון שלך. נא ליצור קשר עם הנהלת האתר."
    timeout_expired: "זמן ההמתנה לכניסה לחשבון פגה, נא לנסות להיכנס שוב."
    no_email: "לא סופקה כתובת דוא״ל. נא ליצור קשר עם הנהלת האתר."
    blank_id_error: "ה־`external_id` (מזהה חיצוני) נדרש אבל נותר ריק"
    email_error: "לא ניתן להירשם לחשבון עם כתובת הדוא״ל <b>%{email}</b>. נא ליצור קשר עם הנהלת האתר."
    missing_secret: "האימות נכשל כי חסר סוד. יש ליצור קשר עם ההנהלה כדי לתקן את התקלה הזאת."
    invite_redeem_failed: "ניצול ההזמנה נכשל. נא ליצור קשר עם הנהלת האתר."
    invalid_parameter_value: "האימות נכשל עקב ערך לא תקין במשתנה `%{param}`. נא ליצור קשר עם הנהלת האתר כדי לתקן בעיה זו."
    payload_parse_error: "האימות נכשל (המטען אינו בצורת Base64 תקנית). נא ליצור קשר עם ההנהלה."
    signature_error: "האימות נכשל (החתימה שגויה). נא ליצור קשר עם ההנהלה."
  original_poster: "מפרסמים מקוריים"
  most_recent_poster: "המפרסמים האחרונים"
  frequent_poster: "מפרסם תכוף"
  poster_description_joiner: ", "
  redirected_to_top_reasons:
    new_user: "ברוך בואך לקהילה! אלה הנושאים הנפוצים העדכניים אצלנו."
    not_seen_in_a_month: "ברוך שובך! נעלמת לנו למשך זמן מה. הנה כמה נושאים נפוצים שהתווספו מאז שביקרת בפעם האחרונה."
  merge_posts:
    edit_reason:
      one: "פוסט מוזג על ידי %{username}"
      two: "%{count} פוסטים מוזגו על ידי %{username}"
      many: "%{count} פוסטים מוזגו על ידי %{username}"
      other: "%{count} פוסטים מוזגו על ידי %{username}"
    errors:
      different_topics: "לא ניתן למזג פוסטים ששייכים לנושאים שונים."
      different_users: "לא ניתן למזג פוסטים ששייכים למשתמשים שונים."
      max_post_length: "לא ניתן למזג את הפוסטים כיוון שאורך הפוסט המשולב ארוך מהמותר."
  move_posts:
    new_topic_moderator_post:
      one: "אחד הפוסטים פוצל לנושא חדש: %{topic_link}"
      two: "%{count} פוסטים פוצלו לנושא חדש: %{topic_link}"
      many: "%{count} פוסטים פוצלו לנושא חדש: %{topic_link}"
      other: "%{count} פוסטים פוצלו לנושא חדש: %{topic_link}"
    new_message_moderator_post:
      one: "אחד הפוסטים פוצל להודעה חדשה: %{topic_link}"
      two: "%{count} פוסטים פוצלו להודעה חדשה: %{topic_link}"
      many: "%{count} פוסטים פוצלו להודעה חדשה: %{topic_link}"
      other: "%{count} פוסטים פוצלו להודעה חדשה: %{topic_link}"
    existing_topic_moderator_post:
      one: "אחד הפוסטים אוחד לנושא קיים: %{topic_link}"
      two: "%{count} פוסטים אוחדו לנושא קיים: %{topic_link}"
      many: "%{count} פוסטים אוחדו לנושא קיים: %{topic_link}"
      other: "%{count} פוסטים אוחדו לנושא קיים: %{topic_link}"
    existing_message_moderator_post:
      one: "אחד הפוסטים מוזג להודעה קיימת: %{topic_link}"
      two: "%{count} פוסטים מוזגו להודעה קיימת: %{topic_link}"
      many: "%{count} פוסטים מוזגו להודעה קיימת: %{topic_link}"
      other: "%{count} פוסטים מוזגו להודעה קיימת: %{topic_link}"
  change_owner:
    post_revision_text: "הבעלות הועברה"
  publish_page:
    slug_errors:
      blank: "לא ניתן להשאיר ריק"
      unavailable: "אינו זמין"
      invalid: "מכיל תווים לא תקניים"
  topic_statuses:
    autoclosed_message_max_posts:
      one: "הודעה זו נסגרה אוטומטית אחרי שהגיעה למספר המקסימלי של תגובות: %{count} ."
      two: "הודעה זו נסגרה אוטומטית אחרי שהגיעה למספר המקסימלי של תגובות: %{count} ."
      many: "הודעה זו נסגרה אוטומטית אחרי שהגיעה למספר המקסימלי של תגובות: %{count} ."
      other: "הודעה זו נסגרה אוטומטית אחרי שהגיעה למספר המקסימלי של תגובות: %{count} ."
    autoclosed_topic_max_posts:
      one: "נושא זה נסגר אוטומטית לאחר שהגיע למספר המקסימלי של תגובות: %{count}."
      two: "נושא זה נסגר אוטומטית אחרי שהגיע למספר המקסימלי של תגובות: %{count} ."
      many: "נושא זה נסגר אוטומטית אחרי שהגיע למספר המקסימלי של תגובות: %{count} ."
      other: "נושא זה נסגר אוטומטית אחרי שהגיע למספר המקסימלי של תגובות: %{count} ."
    autoclosed_enabled_days:
      one: "הנושא הזה ננעל אוטומטית לאחר יום אחד. תגובות חדשות לא מתקבלות."
      two: "נושא זה נסגר באופן אוטומטי לאחר %{count} ימים. לא ניתן להוסיף תגובות חדשות."
      many: "נושא זה נסגר באופן אוטומטי לאחר %{count} ימים. לא ניתן להוסיף תגובות חדשות."
      other: "נושא זה נסגר באופן אוטומטי לאחר %{count} ימים. לא ניתן להוסיף תגובות חדשות."
    autoclosed_enabled_hours:
      one: "נושא זה ננעל לאחר שעה אחת. לא ניתן להוסיף תגובות חדשות."
      two: "נושא זה נסגר אוטומטית לאחר %{count} שעות. לא ניתן להוסיף תגובות חדשות."
      many: "נושא זה נסגר אוטומטית לאחר %{count} שעות. לא ניתן להוסיף תגובות חדשות."
      other: "נושא זה נסגר אוטומטית לאחר %{count} שעות. לא ניתן להוסיף תגובות חדשות."
    autoclosed_enabled_minutes:
      one: "הנושא הזה ננעל אוטומטית לאחר דקה. תגובות חדשות לא מתקבלות."
      two: "הנושא הזה נסגר אוטומטית לאחר %{count} דקות. תגובות חדשות לא מתקבלות."
      many: "הנושא הזה נסגר אוטומטית לאחר %{count} דקות. תגובות חדשות לא מתקבלות."
      other: "הנושא הזה נסגר אוטומטית לאחר %{count} דקות. תגובות חדשות לא מתקבלות."
    autoclosed_enabled_lastpost_days:
      one: "נושא זה ננעל אוטומטית לאחר יום אחד מהתגובה האחרונה. תגובות חדשות לא מתקבלות."
      two: "נושא זה נסגר אוטומטית לאחר %{count} ימים מהתגובה האחרונה. תגובות חדשות לא מתקבלות."
      many: "נושא זה נסגר אוטומטית לאחר %{count} ימים מהתגובה האחרונה. תגובות חדשות לא מתקבלות."
      other: "נושא זה נסגר אוטומטית לאחר %{count} ימים מהתגובה האחרונה. תגובות חדשות לא מתקבלות."
    autoclosed_enabled_lastpost_hours:
      one: "נושא זה נסגר שעה לאחר התגובה האחרונה. תגובות נוספות אינן מותרות יותר."
      two: "נושא זה נסגר אוטומטית %{count} שעות לאחר התגובה האחרונה. תגובות נוספות אינן מותרות יותר."
      many: "נושא זה נסגר אוטומטית %{count} שעות לאחר התגובה האחרונה. תגובות נוספות אינן מותרות יותר."
      other: "נושא זה נסגר אוטומטית %{count} שעות לאחר התגובה האחרונה. תגובות נוספות אינן מותרות יותר."
    autoclosed_enabled_lastpost_minutes:
      one: "נושא זה ננעל אוטומטית לאחר דקה מהתגובה האחרונה. תגובות חדשות לא מתקבלות."
      two: "נושא זה נסגר אוטומטית לאחר %{count} דקות מהתגובה האחרונה. תגובות חדשות לא מתקבלות."
      many: "נושא זה נסגר אוטומטית לאחר %{count} דקות מהתגובה האחרונה. תגובות חדשות לא מתקבלות."
      other: "נושא זה נסגר אוטומטית לאחר %{count} דקות מהתגובה האחרונה. תגובות חדשות לא מתקבלות."
    autoclosed_disabled_days:
      one: "נושא זה נפתח אוטומטית לאחר יום %{count}."
      two: "נושא זה נפתח אוטומטית לאחר %{count} ימים."
      many: "נושא זה נפתח אוטומטית לאחר %{count} ימים."
      other: "נושא זה נפתח אוטומטית לאחר %{count} ימים."
    autoclosed_disabled_hours:
      one: "נושא זה נפתח אוטומטית לאחר שעה %{count}."
      two: "נושא זה נפתח אוטומטית לאחר %{count} שעות."
      many: "נושא זה נפתח אוטומטית לאחר %{count} שעות."
      other: "נושא זה נפתח אוטומטית לאחר %{count} שעות."
    autoclosed_disabled_minutes:
      one: "נושא זה נפתח אוטומטית לאחר דקה %{count}."
      two: "נושא זה נפתוח אוטומטית לאחר %{count} דקות."
      many: "נושא זה נפתוח אוטומטית לאחר %{count} דקות."
      other: "נושא זה נפתוח אוטומטית לאחר %{count} דקות."
    autoclosed_disabled_lastpost_days:
      one: "הנושא נפתח אוטומטית יום %{count} אחרי התגובה האחרונה."
      two: "הנושא נפתח אוטומטית %{count} ימים אחרי התגובה האחרונה."
      many: "הנושא נפתח אוטומטית %{count} ימים אחרי התגובה האחרונה."
      other: "הנושא נפתח אוטומטית %{count} ימים אחרי התגובה האחרונה."
    autoclosed_disabled_lastpost_hours:
      one: "נושא זה נפתח אוטומטית שעה %{count} אחרי התגובה האחרונה."
      two: "נושא זה נפתח אוטומטית %{count} שעות אחרי התגובה האחרונה."
      many: "נושא זה נפתח אוטומטית %{count} שעות אחרי התגובה האחרונה."
      other: "נושא זה נפתח אוטומטית %{count} שעות אחרי התגובה האחרונה."
    autoclosed_disabled_lastpost_minutes:
      one: "נושא זה נפתח אוטומטית דקה %{count} אחרי התגובה האחרונה."
      two: "נושא זה נפתח אוטומטית %{count} דקות אחרי התגובה האחרונה."
      many: "נושא זה נפתח אוטומטית %{count} דקות אחרי התגובה האחרונה."
      other: "נושא זה נפתח אוטומטית %{count} דקות אחרי התגובה האחרונה."
    autoclosed_disabled: "הנושא הזה נפתח. ניתן להגיב תגובות חדשות."
    autoclosed_disabled_lastpost: "הנושא הזה נפתח. ניתן להגיב תגובות חדשות."
    auto_deleted_by_timer: "נמחק אוטומטית על ידי מתזמן."
    auto_deleted_by_merge: "נמחק אוטומטית על ידי מיזוג."
  login:
    invalid_second_factor_method: "שיטת האימות הדו־שלבי שנבחרה שגויה."
    not_enabled_second_factor_method: "שיטת האימות הדו־שלבי שנבחרה אינה מופעלת בחשבונך."
    security_key_description: "כשמפתח האבטחה הפיזי שלך מוכן יש ללחוץ על כפתור האימות עם מפתח האבטחה שלהלן."
    security_key_alternative: "לנסות דרך אחרת"
    security_key_authenticate: "אימות עם מפתח אבטחה"
    security_key_not_allowed_error: "זמן תהליך אימות מפתח האבטחה פג או שבוטל."
    security_key_no_matching_credential_error: "לא ניתן למצוא פרטי גישה במפתח האבטחה שסופק."
    security_key_support_missing_error: "המכשיר או הדפדפן הנוכחי שלך לא תומך בשימוש במפתחות אבטחה, נא להשתמש בשיטה אחרת."
    security_key_invalid: "אירעה שגיאה באימות מפתח האבטחה."
    not_approved: "חשבונך טרם אושר. תישלח אליך הודעה בדוא״ל כשיהיה מוכן לכניסה."
    incorrect_username_email_or_password: "שם משתמש, דואר אלקטרוני או סיסמה לא נכונים"
    incorrect_password: "סיסמה שגויה"
    incorrect_password_or_passkey: "סיסמה או מפתח גישה שגויים"
    wait_approval: "תודה על שנרשמת. אנחנו ניידע אותך כשהחשבון שלך יאושר."
    active: "החשבון שלך הופעל ומוכן לשימוש."
    activate_email: "<p>כמעט סיימת! שלחנו הודעת הפעלה בדוא״ל אל <b>%{email}</b>. נא לעקוב אחר ההנחיות המופיעות בהודעה כדי להפעיל את החשבון שלך.</p><p>אם ההודעה לא הגיעה אליך כדאי לבדוק בתיקיית הספאם.</p>"
    not_activated: "אין לך אפשרות להיכנס עדיין. שלחנו אליך הודעת הפעלה בדוא״ל. נא לעקוב אחר ההוראות שבהודעה כדי להפעיל את החשבון שלך."
    not_allowed_from_ip_address: "אין לך אפשרות להיכנס בתור %{username} מכתובת IP זו."
    admin_not_allowed_from_ip_address: "אין לך אפשרות להיכנס כהנהלת המערכת מכתובת IP זו."
    reset_not_allowed_from_ip_address: "אי אפשר לבקש איפוס סיסמה מכתובת ה־IP הזאת."
    suspended: "אין לך אפשרות להיכנס עד %{date}."
    suspended_with_reason: "חשבון הושעה עד %{date}: %{reason}"
    suspended_with_reason_forever: "חשבון מושעה: %{reason}"
    errors: "%{errors}"
    not_available: "לא זמין. נסו %{suggestion}?"
    something_already_taken: "משהו השתבש, אולי שם המשתמש או כתובת הדואר האלקטרוני כבר בשימוש. נסו את קישור שכחתי סיסמה."
    omniauth_error:
      generic_without_provider: "אירעה שגיאה בעת ניסיון לאשר את חשבונך דרך שירות הכניסה שלך, עמך הסליחה. נא לנסות שוב."
      generic_with_provider: "אירעה שגיאה בעת ניסיון לאשר את חשבונך דרך %{provider}, עמך הסליחה. נא לנסות שוב."
      csrf_detected: "זמן ההמתנה לאישור הסתיים או שהחלפת דפדפנים, עמך הסליחה. נא לנסות שוב."
      request_error: "אירעה שגיאה בהתחלת האימות, עמך הסליחה. נא לנסות שוב."
      invalid_iat: "לא הצלחנו לוודא את אסימון האימות עקב הפרשים בין השעה המקומית לשעה בשרת, עמך הסליחה. נא לנסות שוב."
    omniauth_error_unknown: "משהו השתבש במהלך עיבוד הכניסה שלך, נא לנסות שוב."
    omniauth_confirm_title: "כניסה עם %{provider}"
    omniauth_confirm_button: "המשך"
    authenticator_error_no_valid_email: "אף אחת מהכתובת שמשויכות אל %{account} אינה מורשית. ייתכן שיהיה עליך להגדיר את החשבון שלך עם כתובת דוא״ל אחרת."
    new_registrations_disabled: "הוספת חשבונות חדשים אינה מותרת בעת זו."
    new_registrations_disabled_discourse_connect: "רישום חשבונות חדשים מותר רק דרך Discourse Connect."
    password_too_long: "סיסמאות מוגבלות ל-200 תווים."
    email_too_long: "כתובת הדוא״ל שסיפקת ארוכה מדי. שמות תיבות דוא״ל לא יכולים לעלות על 254 תווים ושם התחום חייב להיות קצר מ־253 תווים."
    wrong_invite_code: "קוד ההזמנה שהקלדת שגוי."
    reserved_username: "שם משתמש זה אינו מורשה."
    missing_user_field: "לא מילאת את כל שדות המשתמש/ת הנחוצים"
    auth_complete: "אימות הושלם."
    click_to_continue: "יש ללחוץ כאן כדי להמשיך."
    already_logged_in: "מחילה! ההזמנה הזו מיועדת למשתמשים חדשים, שעוד אין להם חשבון."
    second_factor_title: "אימות דו־שלבי"
    second_factor_description: "נא להקליד את קוד האימות הנדרש מהיישומון שלך:"
    second_factor_backup_description: "נא להכניס את אחד מהקודים לגיבוי שלך:"
    second_factor_backup_title: "קוד כגיבוי לאימות דו־שלבי"
    invalid_second_factor_code: "קוד האימות שגוי. מותר להשתמש בכל קוד פעם אחת בלבד."
    invalid_security_key: "מפתח אבטחה שגוי."
    missing_second_factor_name: "נא לציין שם."
    missing_second_factor_code: "נא לציין קוד."
    too_many_authenticators: "לא יכולים להיות לך יותר מ־50 מאמתים. נא להסיר אחד קיים ולנסות שוב."
    too_many_security_keys: "לא יכולים להיות לך יותר מ־50 מפתחות אבטחה. נא להסיר אחד קיים ולנסות שוב."
    second_factor_toggle:
      totp: "יש להשתמש ביישומון מאמת או במפתח אבטחה במקום"
      backup_code: "להשתמש בקוד גיבוי במקום"
  second_factor_auth:
    challenge_not_found: "לא ניתן למצוא אתגר אימות דו־שלבי בהפעלה הנוכחית שלך."
    challenge_expired: "עבר יותר מדי זמן מאז שאתגר האימות הדו־שלבי הוצג ואינו תקף עוד. נא לנסות שוב."
    challenge_not_completed: "לא השלמת את אתגר האימות הדו־שלבי כדי לבצע את הפעולה הזאת. נא להשלים את אתר האימות הדו־שלבי ואז לנסות שוב."
    actions:
      grant_admin:
        description: "ליתר ביטחון, עליך לאשר את האימות הדו־שלבי שלך לפני שתוענק למשתמש %{username} גישת ניהול."
      discourse_connect_provider:
        description: "%{hostname} ביקש ממך לאשר את האימות הדו־שלבי שלך. תתבצע הפניה בחזרה לאתר לאחר אישור האימות הדו־שלבי שלך."
  admin:
    email:
      sent_test: "נשלח!"
    user:
      merge_user:
        updating_username: "שם המשתמש מעודכן…"
        changing_post_ownership: "הבעלות על הפוסט מתחלפת…"
        merging_given_daily_likes: "הלייקים היומיים שחולקו ממוזגים…"
        merging_post_timings: "תזמוני הפוסטים ממוזגים…"
        merging_user_visits: "ביקורי המשתמש מתמזגים…"
        updating_site_settings: "הגדרות האתר מתעדכנות…"
        updating_user_stats: "סטטיסטיקת המשתמש מתעדכנת…"
        merging_user_attributes: "מאפייני המשתמש מתמזגים…"
        merging_user_associated_accounts: "החשבונות המשויכים למשתמש ממוזגים…"
        updating_user_ids: "מזהי המשתמש מתעדכנים…"
        deleting_source_user: "משתמש המקור נמחק…"
  user:
    deactivated: "הושבת בעקבות כמות גדולה מדי של הודעות דוא״ל שהוחזרו אל ‚%{email}’."
    deactivated_by_staff: "הושבת על ידי הצוות"
    deactivated_by_inactivity:
      one: "להשבית אוטומטית לאחר יום (%{count}) ללא פעילות"
      two: "להשבית אוטומטית לאחר יומיים (%{count}) ללא פעילות"
      many: "להשבית אוטומטית לאחר %{count} ימים ללא פעילות"
      other: "להשבית אוטומטית לאחר %{count} ימים ללא פעילות"
    activated_by_staff: "הופעל על ידי הצוות"
    new_user_typed_too_fast: "משתמש חדש הקליד מהר מדי"
    content_matches_auto_silence_regex: "ביטוי רגולרי לחסימת תוכן אוטומטית"
    username:
      short:
        one: "חייב להיות תו אחד לפחות"
        two: "חייבים להיות לפחות שני תווים"
        many: "חייבים להיות לפחות %{count} תווים"
        other: "חייבים להיות לפחות %{count} תווים"
      long:
        one: "אסור יותר מתו"
        two: "אסור יותר משני תווים"
        many: "אסור יותר מ־%{count} תווים"
        other: "אסור יותר מ־%{count} תווים"
      too_long: "ארוך מדי"
      characters: "חייב לכלול מספרים, אותיות, מינוסים, נקודות וקווים תחתיים בלבד"
      unique: "חייב להיות ייחודי"
      blank: "חייב להיות מלא"
      must_begin_with_alphanumeric_or_underscore: "חייב להתחיל באות, מספר, או קו תחתון"
      must_end_with_alphanumeric: "חייב להסתיים באות או מספר"
      must_not_contain_two_special_chars_in_seq: "לא יכול להכיל רצף של 2 או יותר תווים מיוחדים (.-_)"
      must_not_end_with_confusing_suffix: "אסור שיסתיים בסיומות מבלבלות כמו ‎.json או ‎.png וכד׳."
    email:
      blank: "לא יכולה להישאר ריקה."
      invalid: "שגוי."
      not_allowed: "לא מורשה מכתובת הדואר האלקטרוני הזו. בבקשה השתמש בכתובת אחרת."
      blocked: "לא מורשה."
      revoked: "לא יישלחו הודעות דוא״ל אל ‚%{email}’ עד %{date}."
      does_not_exist: "לא זמין"
    website:
      domain_not_allowed: "אתר לא תקין. מתחמים מותרים: %{domains}"
    auto_rejected: "נדחה אוטומטית מפאת ותק. יש לעיין בהגדרת האתר auto_handle_queued_age (טיפול אוטומטי בוותיקי התור)."
    destroy_reasons:
      unused_staged_user: "משתמשים מבוימים שאינם בשימוש"
      fixed_primary_email: "כתובת דוא״ל קבועה למשתמשים מבוימים"
      same_ip_address: "אותה כתובת ה־IP (%{ip_address}) כמו משתמשים אחרים"
      inactive_user: "משתמש בלתי פעיל"
      reviewable_reject_auto: "לטפל אוטומטית בתור לביקורת"
      reviewable_reject: "משתמש לסקירה נדחה"
    email_in_spam_header: "כתובת הדוא״ל הראשונה של המשתמש סומנה כזבל"
    already_silenced: "המשתמש כבר הושתק על ידי %{staff} %{time_ago}."
    already_suspended: "המשתמש כבר הושעה על ידי %{staff} %{time_ago}."
    cannot_delete_has_posts:
      one: "למשתמש %{username} יש פוסט %{count} בנושא ציבורי או הודעה פרטית, לכן לא ניתן למחוק אותו."
      two: "למשתמש %{username} יש %{count} פוסטים בנושא ציבורי או הודעה פרטית, לכן לא ניתן למחוק אותו."
      many: "למשתמש %{username} יש %{count} פוסטים בנושא ציבורי או הודעה פרטית, לכן לא ניתן למחוק אותו."
      other: "למשתמש %{username} יש %{count} פוסטים בנושא ציבורי או הודעה פרטית, לכן לא ניתן למחוק אותו."
    cannot_bulk_delete: "חלק מהמשתמשים לא נמחקו כי הם חברי הנהלה, יש להם יותר מדי פוסטים או שיש להם פוסט ישן מאוד."
    cannot_remove_all_auth: "חייב להיות לך לפחות חשבון אחד משויך, מפתח גישה/passkey אחד או סיסמה מוגדרים."
  unsubscribe_mailer:
    title: "שולח-מיילים לביטול מנוי"
    subject_template: "נא לאשר שלא מעניין אותך לקבל עוד עדכוני דוא״ל מאת %{site_title}"
    text_body_template: |
      התקבלה בקשה (כנראה ממך?) להפסיק לשלוח עדכוני דוא״ל מהאתר %{site_domain_name} לכתובת זו.
      נא ללחוץ על הקישור הזה לאישור:

      %{confirm_unsubscribe_link}


      כדי להמשיך לקבל הודעות עדכון בדוא״ל, ניתן להתעלם מההודעה הזו.
  invite_mailer:
    title: "שולח-מיילים להזמנה"
    subject_template: "הוזמנת על ידי %{inviter_name} לנושא ‚%{topic_title}’ בפורום %{site_domain_name}"
    text_body_template: |
      הוזמנת על ידי%{inviter_name} לדיון

      > **%{topic_title}**
      >
      > %{topic_excerpt}

      בפורום

      > %{site_title} -- %{site_description}

      אם מעניין אותך, עליך ללחוץ על הקישור שלהלן:

      %{invite_link}
  custom_invite_mailer:
    title: "שולח-מיילים מותאם-אישית להזמנה"
    subject_template: "הוזמנת על ידי %{inviter_name} לנושא ‚%{topic_title}’ בפורום %{site_domain_name}"
    text_body_template: |
      הוזמנת על ידי %{inviter_name} לדיון

      > **%{topic_title}**
      >
      > %{topic_excerpt}

      בפורום

      > %{site_title} -- %{site_description}

      עם ההערה הבאה

      > %{user_custom_message}

      אם מעניין אותך, עליך ללחוץ על הקישור שלהלן:

      %{invite_link}
  invite_forum_mailer:
    title: "שולח-מיילים להזמנה לפורום"
    subject_template: "קיבלת הזמנה מאת %{inviter_name} להצטרף אל %{site_domain_name}"
    text_body_template: |
      הוזמנת על ידי %{inviter_name} להצטרף אל

      > **%{site_title}**
      >
      > %{site_description}

      אם מעניין אותך, עליך ללחוץ על הקישור שלהלן:

      %{invite_link}
  custom_invite_forum_mailer:
    title: "דואר הזמנה לפורום מותאם אישית"
    subject_template: "קיבלת הזמנה מאת %{inviter_name} להצטרף אל %{site_domain_name}"
    text_body_template: |
      הוזמנת על ידי %{inviter_name} להצטרף אל

      > **%{site_title}**
      >
      > %{site_description}

      עם ההערה הבאה
      > %{user_custom_message}

      אם מעניין אותך, עליך ללחוץ על הקישור שלהלן:

      %{invite_link}
  invite_password_instructions:
    title: "הנחיות סיסמה למוזמנים"
    subject_template: "הגדרת סיסמה לחשבון שלך ב־%{site_name}"
    text_body_template: |
      תודה שאישרת את ההזמנה לאתר %{site_name} -- ברוך בואך!

      יש ללחוץ על קישור זה כדי לבחור סיסמה כעת:
      %{base_url}/u/password-reset/%{email_token}

      (אם לדעתך תוקף הקישור למעלה פג, יש לבחור ב„שכחתי את הסיסמה שלי” בעת כניסה עם כתובת הדוא״ל שלך.)
  download_backup_mailer:
    title: "הורדת גיבוי שולח מיילים"
    subject_template: "הורדת גיבוי אתר [%{email_prefix}]"
    text_body_template: |
      להלן ה[קישור להורדת הגיבוי](%{backup_file_path}) שביקשת.

      שלחנו קישור הורדה זה לכתובת הדוא״ל המאומתת שלך מטעמי בטיחות.

      (אם *לא* ביקשת הורדה זו, חובה לעשות בדק בית -- מישהו השיג הרשאות ניהול לאתר שלך.)
    no_token: |
      מצטערים, כבר נעשה שימוש בקישור הורדת גיבוי זה או שהוא פקע.
  admin_confirmation_mailer:
    title: "אישור הנהלה"
    subject_template: "[%{email_prefix}] אישור חשבון חדש"
    text_body_template: |
      נא לאשר שברצונך להוסיף את **%{target_username} (%{target_email})** לסגל הניהולי של הפורום שלך.

      [אישור משתמש ניהולי](%{admin_confirm_url})
  test_mailer:
    title: "שולח-מיילים לבדיקה"
    subject_template: "[%{email_prefix}] הודעה לבדיקת יכולות שליחה"
    text_body_template: |
      זאת הודעת בדיקת דוא״ל מאת

      [**%{base_url}**][0]

      אנו מקווים שבדיקת עבירות הדוא״ל הזאת צלחה!

      להלן [רשימת גורמים לאימות הגדרות עבירות דוא״ל][1].

      בהצלחה,

      חבריך ב־[Discourse](https://www.discourse.org)

      [0]: %{base_url}
      [1]: https://meta.discourse.org/t/email-delivery-configuration-checklist/209839
  new_version_mailer:
    title: "שולח-מיילים של גרסה חדשה"
    subject_template: "[%{email_prefix}] גרסת Discourse חדשה, עדכון זמין."
    text_body_template: |
      הידד, יצאה גרסה חדשה של [Discourse](https://www.discourse.org)!

      הגרסה שלך: %{installed_version}
      הגרסה החדשה: **%{new_version}**

      - ניתן לעדכן בעזרת **[עדכון מהיר בלחיצה אחת דרך הדפדפן](%{base_url}/admin/update)**

      - מה שחדש בגרסה מופיע ב[הערות ההפצה](https://meta.discourse.org/tag/release-notes) או שניתן לצפות [ביומן השינויים הגולמי ב־GitHub](https://github.com/discourse/discourse/commits/main)

      - ממליצים לך לבקר ב־[meta.discourse.org](https://meta.discourse.org) לקבלת חדשות, דיונים ותמיכה ב־Discourse
  new_version_mailer_with_notes:
    title: "שולח-מיילים של גרסה חדשה עם הערות"
    subject_template: "[%{email_prefix}] עדכון זמין"
    text_body_template: |
      היאח, יצאה גרסה חדשה של [Discourse](https://www.discourse.org)!

      הגרסה שלך: %{installed_version}
      הגרסה החדשה: **%{new_version}**

      - אפשר לעדכן בעזרת **[עדכון בלחיצה אחת דרך הדפדפן](%{base_url}/admin/update)**

      - צפייה ב[הערות המהדורה](https://meta.discourse.org/tag/release-notes) תציג בפניך את כל השינויים או צפייה ב[יומן השינויים הגולמי של GitHub](https://github.com/discourse/discourse/commits/main)

      - ניתן לבקר ב־[meta.discourse.org](https://meta.discourse.org) לחדשות, דיונים ותמיכה ב־Discourse

      ### הערות מהדורה

      %{notes}
  flag_reasons:
    off_topic: "הפוסט שלך סומן כ**חורג מהנושא**: הקהילה מרגישה שהוא לא מתאים לנושא, כפי שמוגדר על ידי הכותרת והפוסט הראשון."
    inappropriate: "הפוסט שלך סומן כ**בלתי הולם**: הקהילה מרגישה שהוא מעליב, פוגע, מלבה שנאה או מפר את [הנחיות הקהילה שלנו](%{base_path}/guidelines)"
    illegal: "הפוסט שלך סומן כ**לא חוקי**: הקהילה חושבת שהוא כנראה עובר על החוק."
    spam: "הפוסט שלך סומן כ**ספאם**: הקהילה מרגישה שזה פרסומת, דבר שהוא קידום מכירות באופיו במקום להיות שימושי או רלוונטי לנושא. "
    notify_moderators: "הפוסט שלך סומן בדגל **לתשומת לב מפקח**: הקהילה מרגישה שמשהו בפוסט דורש התערבות ידנית של צוות האתר. "
    responder:
      off_topic: "הפוסט סומן כ **חורג לנושא**: הקהילה מרגישה שהוא לא מתאים לנושא, כפי שמוגדר על ידי הכותרת והפוסט הראשון."
      inappropriate: "הפוסט סומן כ**בלתי הולם**: הקהילה מרגישה שהוא מעליב, פוגע, מלבה שנאה או מפר את [הנחיות הקהילה שלנו](%{base_path}/guidelines)"
      spam: "הפוסט סומן כ**ספאם**: הקהילה מרגישה שזו פרסומת, איזשהו קידום מכירות במקום להיות שימושי או תואם לנושא."
      notify_moderators: "הפוסט סומן ב**לתשומת לב מפקח**: הקהילה מרגישה שמשהו בפוסט דורש התערבות ידנית של סגל האתר."
  flags_dispositions:
    agreed: "תודה שעדכנת אותנו. אנחנו מסכימים שיש כאן בעיה ואנחנו מנסים לבדוק את העניין."
    agreed_and_deleted: "תודה שעדכנת אותנו. אנחנו מסכימים שישנה בעיה והסרנו את הפוסט."
    disagreed: "תודה שעדכנת אותנו. אנחנו בודקים את זה."
    ignored: "תודה שעדכנתם אותנו. אנחנו בודקים את העניין."
    ignored_and_deleted: "תודה שעדכנתם אותנו. הסרנו את הפוסט."
  temporarily_closed_due_to_flags:
    one: "נושא זה נעול זמנית למשך שעה (%{count}) לפחות עקב מספר רב של סימונים בדגל מהקהילה."
    two: "נושא זה נעול זמנית למשך שעתיים (%{count}) לפחות עקב מספר רב של סימונים בדגל מהקהילה."
    many: "נושא זה נעול זמנית למשך %{count} שעות לפחות עקב מספר רב של סימונים בדגל מהקהילה."
    other: "נושא זה נעול זמנית למשך %{count} שעות לפחות עקב מספר רב של סימונים בדגל מהקהילה."
  system_messages:
    reviewables_reminder:
      subject_template: "יש פריטים בתור הביקורת שדורשים סקירה"
      text_body_template:
        one: "%{mentions} פריטים הוגשו לפני למעלה משעה %{count}. [נא לסקור אותם](%{base_url}/review)."
        two: "%{mentions} פריטים הוגשו לפני למעלה משעתיים (%{count}). [נא לסקור אותם](%{base_url}/review)."
        many: "%{mentions} פריטים הוגשו לפני למעלה מ־%{count} שעות. [נא לסקור אותם](%{base_url}/review)."
        other: "%{mentions} פריטים הוגשו לפני למעלה מ־%{count} שעות. [נא לסקור אותם](%{base_url}/review)."
    private_topic_title: "נושא #%{id}"
    contents_hidden: "אנא בקרו בפוסט כדי לצפות בתוכן שלו."
    post_hidden:
      title: "פוסט חבוי"
      subject_template: "פוסט הוסתר על ידי דגלים של הקהילה"
      text_body_template: |
        שלום,

        זו הודעה אוטומטית מאת %{site_name} כדי ליידע אותך שהפוסט שלך הוסתר.

        <%{base_url}%{url}>

        %{flag_reason}

        הפרסום הזה הוסתר עקב סימונים רבים מצד הקהילה, לכן מומלץ לשקול כיצד להתאים את הנוסח והתוכן כך שיענו על המשוב המבוקש. **ניתן לערוך את הפוסט שלך תוך %{edit_delay} דקות וההסתרה תבוטל אוטומטית.**

        עם זאת, אם הפוסט יוסתר על ידי הקהילה פעם נוספת, הוא יישאר מוסתר עד שיטופל על ידי הסגל.

        להנחיות נוספות, נא לפנות אל [הנחיות הקהילה](%{base_url}/guidelines) שלנו.
    reviewable_queued_post_revise_and_reject:
      title: "משוב על הפוסט שלך"
      subject_template: "משוב על הפוסט שלך תחת %{topic_title}"
      text_body_template: |
        שלום %{username},

        בדקנו את הפוסט שלך תחת [%{topic_title}](%{topic_url}) ויש לנו משוב בשבילך.

        סיבה: %{reason}

        משוב: %{feedback}

        אפשר לערוך את הפוסט המקורי שלך להלן ולהגיש אותו מחדש כדי לערוך את השינויים המוצעים או להגיב להודעה הזאת אם יש לך שאלות.

        --------

        %{original_post}

        --------

        תודה,
        מפקחי %{site_name}
    reviewable_queued_post_revise_and_reject_new_topic:
      title: "משוב על הנושא שלך"
      subject_template: 'משוב על נושא חדש שכותרתו „%{topic_title}”'
      text_body_template: |
        שלום %{username},

        בדקנו את הנושא החדש שלך עם הכותרת „%{topic_title}’ ויש לנו משוב עבורך.

        סיבה: %{reason}

        משוב: %{feedback}

        אפשר לערוך את הפוסט המקורי של הנושא שלך להלן ולהגיש אותו מחדש כדי לערוך את השינויים המוצעים או להגיב להודעה זו אם יש לך שאלות.

        --------

        %{original_post}

        --------

        תודה,
        מפקחי %{site_name}
    post_hidden_again:
      title: "הפוסט הוסתר שוב"
      subject_template: "הפוסט הוסתר עקב סימוני דגל מהקהילה, הסגל קיבל הודעה"
      text_body_template: |
        שלום,

        זו הודעה אוטומטית מאת %{site_name} כדי ליידע אותך שהפוסט שלך הוסתר שוב.

        <%{base_url}%{url}>

        %{flag_reason}

        הקהילה סימנה את הפוסט הזה בדגל והוא מוסתר כעת. **כיוון שהפוסט הזה הוסתר למעלה מפעם אחת, הפרסום שלך יוסתר מעתה ועד לסריקה מצד חבר סגל.**

        להנחיות נוספות, נא לפנות אל [הנחיות הקהילה](%{base_url}/guidelines).
    queued_by_staff:
      title: "הפוסט זקוק לאישור"
      subject_template: "הפוסט הוסתר על ידי הצוות, בהמתנה לאישור"
      text_body_template: |
        שלום,

        זו הודעה אוטומטית מהאתר %{site_name} שנועדה לעדכן אותך שהפוסט שלך הוסתר.

        <%{base_url}%{url}>

        הפוסט שלך יישאר מוסתר על שמישהו מחברי הסגל יסקור אותו.

        להנחיות נוספות ניתן לגשת אל [הנחיות הקהילה](%{base_url}/guidelines) שלנו.
    flags_disagreed:
      title: "פוסט שסומן בגדל שוחזר על ידי הסגל"
      subject_template: "פוסט שסומן בגדל שוחזר על ידי הסגל"
      text_body_template: |
        שלום,

        זו הודעה אוטומטית מאת %{site_name} כדי ליידע אותך שה[פוסט שלך](%{base_url}%{url}) שוחזר.

        הפוסט סומן בדגל על ידי הקהילה וחבר סגל ערער על כך ושחזר אותו.

        [details="יש ללחוץ כדי להרחיב פוסטים ששוחזרו"]
        ``` markdown
        %{flagged_post_raw_content}
        ```
        [/details]
    flags_agreed_and_post_deleted:
      title: "הפוסט שסומן הוסר על ידי הסגל"
      subject_template: "הפוסט שסומן הוסר על ידי הסגל"
      text_body_template: |
        זו הודעה אוטומטית מהאתר %{site_name} כדי ליידע אותך שה[פוסט שלך](%{base_url}%{url}) הוסר.

        %{flag_reason}

        הפוסט הזה סומן על ידי הקהילה וחברי הסגל בחרו להסיר אותו.

        ``` markdown
        %{flagged_post_raw_content}
        ```

        נא לקרוא בעיון את [הנחיות הקהילה](%{base_url}/guidelines) שלנו לפרטים נוספים.
    flags_agreed_and_post_deleted_for_responders:
      title: "התגובה הוסרה מהפוסט שסומן על ידי הסגל"
      subject_template: "התגובה הוסרה מהפוסט שסומן על ידי הסגל"
      text_body_template: |
        שלום רב,

        זאת הודעה אוטומטית מהאתר %{site_name} שנועדה ליידע אותך ש[פוסט](%{base_url}%{url}), אליו הגבת, הוסר.

        %{flag_reason}

        הפוסט הזה סומן על ידי הקהילה ואחד או אחת מחברי הסגל החליטו להסיר אותו.

        ``` markdown
        %{flagged_post_raw_content}
        ```

        שעל כך הגבת

        ``` markdown
        %{flagged_post_response_raw_content}
        ```

        לפרטים נוספים על סיבת ההסרה, נא לעיין ב[הנחיות הקהילה](%{base_url}/guidelines).
    usage_tips:
      text_body_template: |
        לעצות זריזות איך כדאי להתחיל להשתמש במערכת, ניתן [לקרוא את הפוסט הזה בבלוג](https://blog.discourse.org/2016/12/discourse-new-user-tips-and-tricks/).

        השתתפותך כאן, מאפשרת לנו להכיר אותך, כך שמגבלות המשתמשים החדשים יוסרו. עם הזמן [דרגות האמון](https://blog.discourse.org/2018/06/understanding-discourse-trust-levels/) בך תתקדמנה ותתווספנה לך יכולות כדי לסייע לנו לנהל את הקהילה שלנו ביחד.
    welcome_user:
      title: "ברוך בואך למשתמשים"
      subject_template: "ברוך בואך אל %{site_name}!"
      text_body_template: |
        תודה שהצטרפת אל %{site_name}, וברוך בואך!

        %{new_user_tips}

        אנו דוגלים ב[התנהגות קהילתית מתורבתת](%{base_url}/guidlines) בכל עת.

        שיהיה בכיף!
    welcome_tl1_user:
      title: "ברוך בואך משתמש בדרגת אמון 1"
      subject_template: "תודה על הזמן בו שהית אתנו"
      text_body_template: |
        אהלן. שמנו לב שקריאת הפורום מעסיקה אותך רבות, שזה נהדר, לכן קידמנו את  [דרגת האמון](https://blog.discourse.org/2018/06/understanding-discourse-trust-levels/) בך!
        אנו מאוד שמחים לראות שנעים לך לקחת חלק בפעילות הקהילתית ונשמח לדעת עוד עליך. ממליצים לך להשקיע רגע קט כדי [למלא את הפרופיל שלך](%{base_url}/my/preferences/profile), או סתם [לפתוח דיון חדש](%{base_url}/categories).
    welcome_staff:
      title: "ברוך בואך לסגל"
      subject_template: "ברכותינו, מצבך מעתה הוא %{role}!"
      text_body_template: |
        קיבלת הרשאות %{role} על ידי מישהו מבין חברי הסגל.

        הרשאות %{role} מעניקות לך גישה אל <a href='%{base_url}/admin' target='_blank'>מנשק הניהול</a>.

        כוח רב טומן בחובו אחריות רבה. אם תחום הפיקוח זר לך, ניתן לפנות אל [המדריך למפקחים](https://meta.discourse.org/t/discourse-moderation-guide/63116).
    welcome_invite:
      title: "הזמנת קבלת פנים"
      subject_template: "ברוך בואך אל %{site_name}!"
      text_body_template: |
        תודה שאישרת את הזמנתך אל %{site_name} -- ברוך בואך!

        - יצרנו עבורך את החשבון **%{username}**. ניתן לשנות את השם או את הססמה דרך [פרופיל המשתמש שלך][prefs].

        - עם כניסתך למערכת, נא **להשתמש באותה כתובת הדוא״ל אליה נשלחה ההזמנה המקורית שלך** — לא תהיה לנו אפשרות לזהות אותך בלעדיה!

        %{new_user_tips}

        אנו דוגלים ב[התנהלות קהילתית מתורבתת](%{base_url}/guidelines) בכל עת.

        השתתפות מהנה!

        [prefs]: %{user_preferences_url}
    tl2_promotion_message:
      subject_template: "ברכותינו על התקדמותך בסולם דרגות האמון!"
      text_body_template: |
        קידמנו אותך ב[דרגת אמון](https://blog.discourse.org/2018/06/understanding-discourse-trust-levels/) נוספת!

        התקדמות לדרגת אמון 2 משמעותה שקראת והשתתפת בצורה משביעת רצון כדי לקבל מעמד חברות בקהילה הזאת.

        בזכות היכולות המתקדמות שרכשת, יכול להיות ש[רשימת העצות והתכסיסים השימושיים](https://blog.discourse.org/2016/12/discourse-new-user-tips-and-tricks/) תעניין אותך.

        מזמינים אותך להמשיך ולהשתתף בפעילות - נוכחותך חשובה לנו.
    backup_succeeded:
      title: "גיבוי הצליח"
      subject_template: "הגיבוי הושלם בהצלחה."
      text_body_template: |
        הגיבוי הצליח.

        אפשר לגשת אל [ניהול > אגף הגיבוי](%{base_url}/admin/backups) כדי להוריד את הגיבוי החדש שלך.

        להלן התיעוד:

        %{logs}
    backup_failed:
      title: "גיבוי נכשל"
      subject_template: "הגיבוי נכשל."
      text_body_template: |
        הגיבוי נכשל.

        להלן התיעוד:

        %{logs}
    restore_succeeded:
      title: "שחזור הצליח"
      subject_template: "השחזור הסתיים בהצלחה."
      text_body_template: |
        השחזור הצליח.

        להלן התיעוד:

        %{logs}
    restore_failed:
      title: "שחזור נכשל"
      subject_template: "השחזור נכשל"
      text_body_template: |
        השחזור נכשל.

        להלן התיעוד:

        %{logs}
    bulk_invite_succeeded:
      title: "הזמנה קבוצתית הצליחה"
      subject_template: "ההזמנה הקבוצתית עובדה בהצלחה"
      text_body_template: |
        קובץ הזמנת המשתמשים המרוכז שלך עבר עיבוד, %{sent} הזמנות נשלחו, %{skipped} נפסחו %{warnings} אזהרות.

        נפסחו הזמנות לכתובות:

        ``` text
        %{skipped_emails}
        ```

        ``` text
        %{logs}
        ```
    bulk_invite_failed:
      title: "הזמנה קבוצתית נכשלה"
      subject_template: "ההזמנה המרוכזת עובדה עם שגיאות"
      text_body_template: |
        קובץ שלך להזמנת משתמשים במרוכז עבר עיבוד, %{sent} הזמנות נשלחו בדוא״ל, %{skipped} נפסחו, %{warnings} אזהרות ו־%{failed} שגיאות.

        הזמנות שנפסחו:

        ```text
        %{skipped_emails}
        ```

        הזמנות שנכשלו:

        ```text
        %{failed_emails}
        ```

        הנה היומן:

        ```text
        %{logs}
        ```
    user_added_to_group_as_owner:
      title: "נוסף לקבוצה כבעלים"
      subject_template: "נוספת לקבוצה %{group_name} כבעלים"
      text_body_template: |
        נוספת לקבוצה [%{group_name}](%{base_url}%{group_path}) כבעלים.
    user_added_to_group_as_member:
      title: "נוסף לקבוצה כחבר"
      subject_template: "נוספת לקבוצה %{group_name} כחבר"
      text_body_template: |
        נוספת לקבוצה [%{group_name}](%{base_url}%{group_path}) כחבר.
    csv_export_succeeded:
      title: "יצוא CSV הצליח"
      subject_template: "[%{export_title}] ייצוא הנתונים הושלם"
      text_body_template: |
        ייצוא הנתונים שלך הצליח! :dvd:

        %{download_link}

        קישור ההורדה שלהלן יישאר זמין למשך 48 שעות.

        הנתונים נדחסו לארכיון zip. אם הארכיון אינו מחלץ את עצמו בעת פתיחתו, מומלץ להשתמש בכלי הבא: https://www.7-zip.org/‎
    csv_export_failed:
      title: "יצוא CSV נכשל"
      subject_template: "ייצוא הנתונים נכשל"
      text_body_template: "אנו מתנצלים אך ייצוא הנתונים שלך נכשל. נא לעיין ביומנים או [ליצור קשר עם חבר סגל](%{base_url}/about)."
    email_reject_insufficient_trust_level:
      title: "דחיית דוא״ל עקב דרגת אמון בלתי מספקת"
      subject_template: "[%{email_prefix}] בעיית דוא״ל -- דרגת אמון לא מספיקה"
      text_body_template: |
        ההודעה שניסית לשלוח בדוא״ל אל %{destination} (עם הכותרת %{former_title}) לא נשלחה, עמך הסליחה.

        לחשבון שלך אין את דרגת האמון הנדרשת כדי לפרסם נושאים חדשים לכתובת דוא״ל זו. אם לדעתך מדובר בטעות, מוטב [ליצור קשר עם הסגל](%{base_url}/about).
    email_reject_user_not_found:
      title: "הודעת דוא״ל נדחתה, משתמש לא נמצא"
      subject_template: "[%{email_prefix}] בעיית דוא״ל -- משתמש לא נמצא"
      text_body_template: |
        ההודעה שניסית לשלוח בדוא״ל אל %{destination} (עם הכותרת %{former_title}) לא נשלחה, עמך הסליחה.

        התגובה שלך נשלחה מכתובת דוא״ל בלתי ידועה. אם לדעתך מדובר בטעות, מוטב לשלוח מכתובת דוא״ל אחרת או [ליצור קשר עם הסגל](%{base_url}/about).
    email_reject_screened_email:
      title: "הודעת דוא״ל נדחתה, היא מסוננת"
      subject_template: "[%{email_prefix}] בעיית מייל -- מייל חסום"
      text_body_template: |
        ההודעה שניסית לשלוח בדוא״ל אל %{destination} (עם הכותרת %{former_title}) לא נשלחה, עמך הסליחה.

        התגובה שלך נשלחה מכתובת דוא״ל שנחסמה. אם לדעתך מדובר בטעות, מוטב לשלוח מכתובת דוא״ל אחרת או [ליצור קשר עם הסגל](%{base_url}/about).
    email_reject_not_allowed_email:
      title: "דחיית דוא״ל עקב כתובת אסורה"
      subject_template: "[%{email_prefix}] בעיית מייל -- מייל חסום"
      text_body_template: |
        ההודעה שניסית לשלוח בדוא״ל אל %{destination} (עם הכותרת %{former_title}) לא נשלחה, עמך הסליחה.

        התגובה שלך נשלחה מכתובת דוא״ל שנחסמה. אם לדעתך מדובר בטעות, מוטב לשלוח מכתובת דוא״ל אחרת או [ליצור קשר עם הסגל](%{base_url}/about).
    email_reject_inactive_user:
      title: "מייל נדחה, משתמש לא פעיל"
      subject_template: "[%{email_prefix}] בעיית מייל -- משתמש לא-פעיל"
      text_body_template: |
        הודעת הדוא״ל שלך אל %{destination} (עם הכותרת %{former_title}) לא נשלחה, מחילה.

        החשבון שלך שמקושר לכתובת הדוא״ל הזו לא הופעל. נא להפעיל את החשבון שלך בטרם שליחת הודעות למערכת.
    email_reject_silenced_user:
      title: "דחיית דוא״ל עקב השתקה על משתמש"
      subject_template: "[%{email_prefix}] בעיית דוא״ל -- משתמש מושתק"
      text_body_template: |
        ההודעה שניסית לשלוח בדוא״ל אל %{destination} (עם הכותרת %{former_title}) לא נשלחה, עמך הסליחה.

        החשבון שלך, שמשויך לכתובת הדוא״ל הזו, הושתק.
    email_reject_reply_user_not_matching:
      title: "דחיית מייל משתמש/ת לא מתאימים"
      subject_template: "[%{email_prefix}] בעיית מייל -- נמען לא תואם"
      text_body_template: |
        ההודעה שניסית לשלוח בדוא״ל אל %{destination} (עם הכותרת %{former_title}) לא נשלחה, עמך הסליחה.

        התגובה שלך נשלחה מכתובת שונה מכפי שציפינו, לכן, אין לנו אפשרות לדעת האם מדובר באותו מוען. נא לנסות לשלוח מכתובת דוא״ל אחרת או [ליצור קשר עם הסגל](%{base_url}/about).
    email_reject_empty:
      title: "דוא״ל נדחה, ריק"
      subject_template: "[%{email_prefix}] תקלת דוא״ל -- ללא תוכן"
      text_body_template: |
        אנו מצטערים, אך הודעת הדוא״ל שלך אל %{destination} (עם הכותרת %{former_title}) לא הגיעה ליעדה.

        לא מצאנו תוכן תגובה בהודעה שלך.

        אם קיבלת את ההודעה הזו ו_כן_ כללת תגובה, כדאי לנסות שוב עם עיצוב פשוט יותר.
    email_reject_parsing:
      title: "דוא״ל נדחה, פענוח"
      subject_template: "[%{email_prefix}] תקלת דוא״ל -- תוכן לא זוהה"
      text_body_template: |
        ההודעה שניסית לשלוח בדוא״ל אל %{destination} (עם הכותרת %{former_title}) לא נשלחה, עמך הסליחה.

        לא הצלחנו למצוא את התגובה שלך בהודעה ששלחת. **נא לוודא שהתגובה שלך היא בראש ההודעה** -- אין לנו אפשרות לעבד תגובות ששובצו בגוף ההודעה.
    email_reject_invalid_access:
      title: "דחיית דוא״ל גישה שגויה"
      subject_template: "[%{email_prefix}] בעיית דוא״ל -- גישה שגויה"
      text_body_template: |
        ההודעה שניסית לשלוח בדוא״ל אל %{destination} (עם הכותרת %{former_title}) לא נשלחה, עמך הסליחה.

        לחשבון שלך אין הרשאות מתאימות לפרסם נושאים חדשים בקטגוריה הזו. אם לדעתך מדובר בטעות, מוטב [ליצור קשר עם הסגל](%{base_url}/about).
    email_reject_strangers_not_allowed:
      title: "דחיית מייל זרים לא מורשים"
      subject_template: "[%{email_prefix}] בעיית מייל -- גישה לא נכונה"
      text_body_template: |
        ההודעה שניסית לשלוח בדוא״ל אל %{destination} (עם הכותרת %{former_title}) לא נשלחה, עמך הסליחה.

        הקטגוריה שאליה שלחת את ההודעה הזאת מאפשרת תגובות אך ורק עבור משתמשים עם חשבון שעבר אימות ומכתובות דוא״ל מוכרות. אם לדעתך מדובר בטעות, מוטב [ליצור קשר עם הסגל](%{base_url}/about).
    email_reject_invalid_post:
      title: "דחיית דוא״ל פוסט שגוי"
      subject_template: "[%{email_prefix}] בעיית דוא״ל -- תקלה בפרסום"
      text_body_template: |
        ההודעה שניסית לשלוח בדוא״ל אל %{destination} (עם הכותרת %{former_title}) לא נשלחה, עמך הסליחה.

        חלק מהסיבות האפשריות הן: עיצוב מורכב מדי, הודעה גדולה מדי, הודעה קטנה מדי. נא לנסות שוב או לפרסם דרך האתר אם התקלה נמשכת.
    email_reject_invalid_post_specified:
      title: "דחיית דוא״ל צוין פוסט שגוי"
      subject_template: "[%{email_prefix}] בעיית דוא״ל -- תקלה בפרסום"
      text_body_template: |
        הודעת הדוא״ל שלך אל %{destination} (עם הכותרת %{former_title}) לא עבדה.

        הסיבה:

        %{post_error}

        אם ניתן לתקן את הבעיה, נא לנסות שוב.
      date_invalid: "לא נמצא תאריך יצירת פוסט. האם להודעת הדוא״ל חסרה כותרת תאריך:?"
    email_reject_post_too_short:
      title: "דחיית הודעת דוא״ל עקב פוסט קצר מדי"
      subject_template: "[%{email_prefix}] תקלת דוא״ל -- פוסט קצר מדי"
      text_body_template: |
        ההודעה שניסית לשלוח בדוא״ל אל %{destination} (עם הכותרת %{former_title}) לא נשלחה, עמך הסליחה.

        כדי לקדם שיח עמוק יותר, אסור לשלוח תגובות קצרות. נוכל לבקש ממך להגיב ב־%{count} תווים לפחות? לחלופין, אפשר לסמן פוסט בלייק על ידי שליחת תגובה עם „‎+1”.
    email_reject_invalid_post_action:
      title: "דחיית דוא״ל פעולה שגויה על פוסט"
      subject_template: "[%{email_prefix}] בעיית דוא״ל -- פעולה שגויה על פוסט"
      text_body_template: |
        ההודעה שניסית לשלוח בדוא״ל אל %{destination} (עם הכותרת %{former_title}) לא נשלחה, עמך הסליחה.

        הפעולה על הפוסט אינה מוכרת. נא לנסות שוב, או לפרסם דרך האתר אם התקלה נמשכת.
    email_reject_reply_key:
      title: "דחיית דוא״ל מפתח תגובה"
      subject_template: "[%{email_prefix}] בעיית דוא״ל -- מפתח תגובה לא מוכר"
      text_body_template: |
        ההודעה שניסית לשלוח בדוא״ל אל %{destination} (עם הכותרת %{former_title}) לא נשלחה, עמך הסליחה.

        מפתח התגובה שגוי או לא ידוע, לכן אין לנו אפשרות לפענח על מה ההודעה הזו אמורה להגיב. מוטב [ליצור קשר עם הסגל](%{base_url}/about).
    email_reject_bad_destination_address:
      title: "דחיית דוא״ל כתובת יעד שגויה"
      subject_template: "[%{email_prefix}] בעיית דוא״ל -- כתובת אל: לא מוכרת"
      text_body_template: |
        אנו מתנצלים אך הודעת הדוא״ל שלך אל %{destination} (עם הכותרת %{former_title}) לא הועברה.

        הנה מה אפשר לבדוק:

          - יש לך יותר מכתובת דוא״ל אחת? הגבת מכתובת דוא״ל שונה מזו שהשתמשת בה במקור? תגובות דוא״ל דורשות ממך להשתמש באותה כתובת הדוא״ל כדי להגיב.

          - האם תכנית הדוא״ל שלך השתמשה בכתובת הדוא״ל שב־Reply-To:‎ (להגיב אל) כדי להגיב? לרוע המזל, חלק מתכניות הדוא״ל שולחות בשוגג לכתובת ה־From:‎ (מאת), שלא עבדה.

          - האם כותרת ה־Message-ID (מזהה הודעה) בהודעה התחלפה? ה־Message-ID חייב להיות אחיד ולא להתחלף.

        אפשר להציע עזרה נוספת? ניתן ליצור אתנו קשר דרך פרטי יצירת הקשר בכתובת ‎%{base_url}/about
    email_reject_old_destination:
      title: "דחיית דוא״ל יעד ישן"
      subject_template: "[%{email_prefix}] בעיית דוא״ל -- ניסית להגיב להתראה ישנה"
      text_body_template: |
        ההודעה שניסית לשלוח בדוא״ל אל %{destination} (עם הכותרת %{former_title}) לא נשלחה, עמך הסליחה.

        אנו מקבלים תגובות להתראות מקוריות למשך %{number_of_days} ימים. נא [לבקר בנושא](%{short_url}) כדי להמשיך את הדיון.
    email_reject_topic_not_found:
      title: "דחיית דוא״ל נושא לא נמצא"
      subject_template: "[%{email_prefix}] בעיית דוא״ל -- נושא לא נמצא"
      text_body_template: |
        ההודעה שניסית לשלוח בדוא״ל אל %{destination} (עם הכותרת %{former_title}) לא נשלחה, עמך הסליחה.

        הנושא שבחרת להגיב אליו אינו קיים עוד -- אולי נמחק? אם לדעתך מדובר בשגיאה, מוטב [ליצור קשר עם הסגל](%{base_url}/about).
    email_reject_topic_closed:
      title: "דחיית דוא״ל נושא נסגר"
      subject_template: "[%{email_prefix}] בעיית דוא״ל -- נושא נסגר"
      text_body_template: |
        ההודעה שניסית לשלוח בדוא״ל אל %{destination} (עם הכותרת %{former_title}) לא נשלחה, עמך הסליחה.

        הנושא שבחרת להגיב אליו נסגר, נכון לעכשיו, ולא ניתן להגיב אליו עוד. אם לדעתך מדובר בשגיאה, מוטב [ליצור קשר עם הסגל](%{base_url}/about).
    email_reject_auto_generated:
      title: "דחיית מייל נוצר אוטומטית"
      subject_template: "[%{email_prefix}] בעיית מייל -- תגובה נוצרה אוטומטית"
      text_body_template: |
        ההודעה שניסית לשלוח בדוא״ל אל %{destination} (עם הכותרת %{former_title}) לא נשלחה, עמך הסליחה.

        הודעת הדוא״ל שלך סומנה כ„נוצרה אוטומטית”, משמעות הדבר היא שהיא נוצרה על ידי מחשב באופן אוטומטי במקום בהקלדה של בני אדם, אין לנו אפשרות לקבל הודעות שכאלה. אם לדעתך מדובר בשגיאה, מוטב [ליצור קשר עם הסגל](%{base_url}/about).
    email_reject_unrecognized_error:
      title: "דחיית דוא״ל עקב שגיאה לא ידועה"
      subject_template: "[%{email_prefix}] בעיה עם הדוא״ל -- שגיאה לא מוכרת"
      text_body_template: |
        ההודעה שניסית לשלוח בדוא״ל אל %{destination} (עם הכותרת %{former_title}) לא נשלחה, עמך הסליחה.

        אירעה שגיאה בלתי מוכרת בעת עיבוד הודעת הדוא״ל שלך והיא לא פורסמה. עליך לנסות שוב או [ליצור קשר עם הסגל](%{base_url}/about).
    email_reject_attachment:
      title: "הקובץ המצורף לדוא״ל נדחה"
      subject_template: "[%{email_prefix}] תקלת דוא״ל -- הקובץ המצורף נדחה"
      text_body_template: |
        לרוע המזל, חלק מהקבצים שצירפת להודעת הדוא״ל אל %{destination} (עם הכותרת %{former_title}) נדחו.

        פרטים:
        %{rejected_errors}

        אם לדעתך מדובר בטעות, כדאי [ליצור קשר עם חבר סגל](‎%{base_url}/about).
    email_reject_reply_not_allowed:
      title: "דחיית דוא״ל עקב תגובה אסורה"
      subject_template: "[%{email_prefix}] תקלת דוא״ל -- אין הרשאה להגיב"
      text_body_template: |
        ההודעה שניסית לשלוח בדוא״ל אל %{destination} (עם הכותרת %{former_title}) לא נשלחה, עמך הסליחה.

        אין לך הרשאות להגיב לנושא הזה. אם לדעתך מדובר בטעות, מוטב [ליצור קשר עם הסגל](%{base_url}/about).
    email_reject_reply_to_digest:
      title: "דחיית דוא״ל תגובה לתקציר"
      subject_template: "[%{email_prefix}] תקלת דוא״ל -- תגובה לתקציר"
      text_body_template: |
        מחילה אך הודעות הדוא״ל שלך אל %{destination} (עם הכותרת %{former_title}) לא עברו.

        הגבת להודעת תקציר, שזה לא מקובל.

        אם לדעתך מדובר בשגיאה [נא ליצור קשר עם חבר סגל](%{base_url}/about).
    email_reject_too_many_recipients:
      title: "דחיית דוא״ל יותר מדי נמענים"
      subject_template: "[%{email_prefix}] תקלת דוא״ל -- יותר מדי נמענים"
      text_body_template: |
        מחילה אך הודעות הדוא״ל שלך אל %{destination} (עם הכותרת %{former_title}) לא עברה.

        ניסית לשלוח הודעות ללמעלה מ־%{max_recipients_count} אנשים והמערכת שלנו תייגה את ההודעה שלך כספאם אוטומטית.

        אם לדעתך מדובר בשגיאה [נא ליצור קשר עם חבר סגל](%{base_url}/about).
    email_error_notification:
      title: "התראת שגיאת דוא״ל"
      subject_template: "[%{email_prefix}] בעיית מייל -- בעיית אימות POP"
      text_body_template: |
        למרבה הצער התרחשה שגיאת אימות בעת תשאול הודעות דוא״ל משרת ה־POP.

        נא לוודא שהגדרת את הרשאות ה־POP ב[הגדרות האתר](%{base_url}/admin/site_settings/category/email) כראוי.

        אם לחשבון הדוא״ל POP יש מנשק גישה דרך הדפדפן, מוטב להיכנס אליו ולבדוק את ההגדרות שם.
    email_revoked:
      title: "דוא״ל נשלל"
      subject_template: "כתובת הדוא״ל שלך נכונה?"
      text_body_template: |
        לא הצלחנו להגיע אליך דרך דוא״ל, עמך הסליחה. ההודעות האחרונות ששלחנו לך חזרו עקב בעיית שליחה.

        נוכל לבקש ממך לוודא ש[כתובת הדוא״ל שלך](%{base_url}/my/preferences/email) תקינה וזמינה? ייתכן שכדאי לך להוסיף את כתובת הדוא״ל שלנו לספר הכתובות / רשימת אנשי הקשר שלך כדי לשפר את איכות השליחה.
    email_bounced: |
      ההודעה אל %{email} הוחזרה.

      ### פרטים

      ``` text
      %{raw}
      ```
    ignored_users_summary:
      title: "הסף של משתמשים בהתעלמות נחצה"
      subject_template: "משתמש שמתעלמים ממנו משתמשים רבים אחרים"
      text_body_template: |
        שלום,

        זו הודעה אוטומטית מטעם %{site_name} כדי ליידע אותך ש־‎@%{username} נכנס לרשימת ההתעלמות של %{ignores_threshold} משתמשים. ייתכן שמדובר במחדל שהולך ומתפתח בקרב קהילתנו.

        מוטב אולי [לסקור את הפוסטים העדכניים ביותר](%{base_url}/u/%{username}/summary) שיצר המשתמש, ואולי גם של משתמשים אחרים שב[דוח המשתמשים שבהתעלמות](%{base_url}/admin/reports/top_ignored_users).

        להנחיות נוספות, נא לפנות אל [הנחיות הקהילה](%{base_url}/guidelines) שלנו.
    too_many_spam_flags:
      title: "יותר מידי דיגלי ספאם"
      subject_template: "חשבון חדש בהשהיה"
      text_body_template: |
        שלום,

        זו הודעה אוטומטית מהאתר %{site_name} כדי ליידע אותך שהפוסטים שלך הוסתרו באופן זמני כיוון שסומנו על ידי הקהילה.

        ליתר בטחון, החשבון החדש שלך הושתק ולא תהיה לך אפשרות להגיב או ליצור נושאים עד שחבר סגל יוכל לסקור את החשבון שלך. אנו מתנצלים על חוסר הנעימות.

        להנחיות נוספות, נא לפנות אל [הנחיות הקהילה](%{base_url}/guidelines) שלנו.
    too_many_tl3_flags:
      title: "יותר מדי דגלים מדרגת אמון 3"
      subject_template: "חשבון חדש בהשהיה"
      text_body_template: |
        שלום,

        זו הודעה אוטומטית מהאתר %{site_name} כדי ליידע אותך שהחשבון שלך הושהה עקב סימוני דגל רבים על ידי הקהילה.

        ליתר בטחון, החשבון החדש שלך הושתק ולא תהיה לך אפשרות להגיב או ליצור נושאים עד שחבר סגל יוכל לסקור את החשבון שלך. אנו מתנצלים על חוסר הנעימות.

        להנחיות נוספות, נא לפנות אל [הנחיות הקהילה](%{base_url}/guidelines) שלנו.
    silenced_by_staff:
      title: "השתקה מצד הסגל"
      subject_template: "חשבון בהשהיה זמנית"
      text_body_template: |
        שלום,

        זו הודעה אוטומטית מאת %{site_name} כדי ליידע אותך שהחשבון שלך הושעה באופן זמני מטעמי משנה זהירות.

        עדיין מותר לך לעיין באתר, אך לא לענות או ליצור נושאים עד אשר [חבר סגל](%{base_url}/about) יסקור את הפוסטים האחרונים שלך. אנו מתנצלים על אי הנוחות.

        להנחיות נוספות, נא לפנות ל[הנחיות הקהילה](%{base_url}/guidelines).
    user_automatically_silenced:
      title: "משתמש הושתק אוטומטית"
      subject_template: "המשתמש החדש %{username} הושתק עקב סימוני דגל מצד הקהילה"
      text_body_template: |
        זו הודעה אוטומטית.

        המשתמש החדש [%{username}](%{user_url}) הושתק אוטומטית כיוון שמספר משתמשים סימנו את הפוסט/ים של %{username} בדגל.

        נא [לסקור את הסימונים](%{base_url}/review). אם ההשתקה של %{username} אינה מוצדקת, יש ללחוץ על כפתור ביטול ההשתקה ב[עמוד הניהול עבור המשתמש הזה](%{user_url}).

        ניתן לשנות את הסף הזה בעזרת שינוי `silence_new_user` (השתקת משתמשים חדשים) בהגדרות האתר.
    spam_post_blocked:
      title: "פוסט ספאם נחסם"
      subject_template: "עקב קישורים חוזרים ונשנים המשתמש החדש %{username} נחסם"
      text_body_template: |
        זוהי הודעה אוטומטית.

        המשתמש החדש [%{username}](%{user_url}) ניסה ליצור מספר פוסטים עם קישורים אל %{domains}, אבל הפוסטים האלו נחסמו כדי למנוע ספאם. המשתמש עדיין יכול ליצור פוסטים חדשים שאינם מקשרים אל %{domains}.

        נא [לסקור את המשתמש](%{user_url}).

        ניתן לכוון זאת בהגדרות האתר `newuser_spam_host_threshold` (סף ספאם מארח למשתמש חדש) ו־`allowed_spam_host_domains` (שמות מתחם מורשים לספאם). מוטב להוסיף את %{domains} לרשימת ההיתר אם אין סיבה לחסום אותם.
    unsilenced:
      title: "השתקה בוטלה"
      subject_template: "החשבון כבר לא מושהה"
      text_body_template: |
        שלום,

        זו הודעה אוטומטית מאת %{site_name} כדי ליידע אותך שהחשבון שלך כבר לא מושהה לאחר סקירת הסגל.

        מעתה מותר לך ליצור תגובות ונושאים כבעבר. תודה על סבלנותך.
    pending_users_reminder:
      title: "תזכורת משתמשים ממתינים"
      subject_template:
        one: "משתמש %{count} ממתין לאישורכם"
        two: "%{count} משתמשים ממתינים לאישורכם"
        many: "%{count} משתמשים ממתינים לאישורכם"
        other: "%{count} משתמשים ממתינים לאישורכם"
      text_body_template: |
        ישנן הרשמות של משתמשים חדשים שממתינות לאישור (או דחייה) לפני שיתאפשר להם לגשת לפורום זה.

        [נא לסקור אותם](%{base_url}/review).
    download_remote_images_disabled:
      title: "הורדת תמונות מרוחקות מושבתת"
      subject_template: "הורדת תמונות מרוחקות מושבתת"
      text_body_template: "האפשרות \"הורדת תמונות מרוחקות\" נוטרלה בגלל שכל שטח האכסון שמוקצה ל\"תמונות שהורדו מרחוק\" נוצל."
    new_user_of_the_month:
      title: "אתם המשתמשים החדשים של החודש!"
      subject_template: "אתם המשתמשים החדשים של החודש!"
      text_body_template: |
        ברכותינו, זכית בפרס **המשתמש החדש לחודש %{month_year}**. :trophy:

        פרס זה מוענק לשני משתמשים חדשים כל חודש והוא יהיה זמין ב[עמוד העיטורים](%{url}).

        במהרה הפכת לחלק משמעותי מהקהילה שלנו. תודה על הצטרפותך ומעודדים אותך להמשיך בעשייתך הפורה!
    queued_posts_reminder:
      title: "תזכורת פוסטים בתור"
      subject_template:
        one: "פוסט ממתין לסקירה"
        two: "2 פוסטים ממתינים לסקירה"
        many: "%{count} פוסטים ממתינים לסקירה"
        other: "%{count} פוסטים ממתינים לסקירה"
      text_body_template: |
        שלום,

        פוסטים של משתמשים חדשים הושהו לצורך בדיקה והם כרגע ממתינים לסקירה. [ניתן לאשר או לדחות אותם כאן](%{base_url}/review?type=ReviewableQueuedPost)
  unsubscribe_link: |
    כדי להפסיק את הודעות הדוא״ל האלו, יש [ללחוץ כאן](%{unsubscribe_url}).
  unsubscribe_link_and_mail: |
    כדי להפסיק את הודעות הדוא״ל האלו, יש [ללחוץ כאן](%{unsubscribe_url}).
  unsubscribe_mailing_list: |
    קיבלת את ההודעה הזאת כיוון שהפעלת מצב רשימת תפוצה.

    כדי לבטל את המינוי על ההודעות האלו, יש [ללחוץ כאן](%{unsubscribe_url}).
  subject_re: "תגובה: "
  subject_pm: "[PM] "
  email_from: "%{user_name} דרך %{site_name}"
  email_from_without_site: "%{group_name}"
  user_notifications:
    previous_discussion: "תגובות קודמות"
    reached_limit:
      one: "לתשומת ליבך: אנו שולחים הודעת דוא״ל %{count} בכל יום לכל היותר. מומלץ לבדוק באתר אם יש כאלו שהוחזקו."
      two: "לתשומת ליבך: אנו שולחים %{count} הודעות דוא״ל בכל יום לכל היותר. מומלץ לבדוק באתר אם יש כאלו שהוחזקו. דרך אגב, תודה על המעורבות שלך!"
      many: "לתשומת ליבך: אנו שולחים %{count} הודעות דוא״ל בכל יום לכל היותר. מומלץ לבדוק באתר אם יש כאלו שהוחזקו. דרך אגב, תודה על המעורבות העשירה שלך!"
      other: "לתשומת ליבך: אנו שולחים %{count} הודעות דוא״ל בכל יום לכל היותר. מומלץ לבדוק באתר אם יש כאלו שהוחזקו. דרך אגב, תודה על המעורבות העשירה שלך!"
    in_reply_to: "בתגובה ל"
    reply_by_email: "[בקרו בנושא](%{base_url}%{url}) או ענו למייל זה כדי להגיב."
    reply_by_email_pm: "יש [לבקר בהודעה](%{base_url}%{url}) או להשיב להודעת דוא״ל זו כדי להגיב אל %{participants}."
    reply_by_email_button_only: "[ביקור בנושא](%{base_url}%{url})"
    reply_by_email_pm_button_only: "[ביקור בהודעה](%{base_url}%{url})"
    only_reply_by_email: "השיבו למייל זה כדי לענות."
    only_reply_by_email_pm: "יש להשיב להודעה הזאת כדי להגיב אל %{participants}."
    only_reply_by_email_pm_button_only: "[ביקור בהודעה](%{base_url}%{url})"
    visit_link_to_respond: "[בקרו בנושא](%{base_url}%{url}) כדי לענות."
    visit_link_to_respond_pm: "יש [לבקר בהודעה](%{base_url}%{url}) כדי להגיב אל %{participants}."
    visit_link_to_respond_button_only: "[ביקור בנושא](%{base_url}%{url})"
    visit_link_to_respond_pm_button_only: "[ביקור בהודעה](%{base_url}%{url})"
    reply_above_line: "## נא להקליד את התגובה שלך מעל לשורה הזאת. ##"
    posted_by: "פורסם על ידי %{username} ב %{post_date}"
    pm_participants: "משתתפים: %{participants}"
    more_pm_participants:
      one: "%{participants} ועוד %{count}"
      two: "%{participants} ועוד %{count}"
      many: "%{participants} ועוד %{count}"
      other: "%{participants} ועוד %{count}"
    invited_group_to_private_message_body: "הקבוצה  @%{group_name} הוזמנה להתכתבות על ידי %{username} \n\n> **[%{topic_title}](%{topic_url})**\n>\n> %{topic_excerpt}\n\nבאתר\n\n> %{site_title} -- %{site_description}\n\nכדי להצטרף להודעה יש ללחוץ על הקישור שלהלן:\n\n%{topic_url}\n"
    invited_to_private_message_body: |
      הוזמנת להתכתב על ידי%{username}

      > **[%{topic_title}](%{topic_url})**
      >
      > %{topic_excerpt}

      באתר

      > %{site_title} -- %{site_description}

      כדי להצטרף להודעה יש ללחוץ על הקישור שלהלן:

      %{topic_url}
    invited_to_topic_body: |
      הוזמנת לדיון על ידי %{username}

      > **[%{topic_title}](%{topic_url})**
      >
      > %{topic_excerpt}

      באתר

      > %{site_title} -- %{site_description}

      כדי להצטרף לדיון יש ללחוץ על הקישור שלהלן:

      %{topic_url}
    user_invited_to_private_message_pm_group:
      title: "משתמש הזמין קבוצה להודעה פרטית"
      subject_template: "[%{email_prefix}] ‎@%{group_name}‎ הוזמנה להודעה ‚%{topic_title}’ על ידי %{username}"
      text_body_template: |
        %{header_instructions}

        %{message}

        %{respond_instructions}
    user_invited_to_private_message_pm:
      title: "משתמש/ת הוזמן/ה להודעה פרטית"
      subject_template: "[%{email_prefix}] %{username} הזמין אותך להודעה '%{topic_title}'"
      text_body_template: |
        %{header_instructions}

        %{message}

        %{respond_instructions}
    user_invited_to_private_message_pm_staged:
      title: "משתמש/ת הוזמן/ה להודעה פרטית מבוימת"
      subject_template: "הוזמנת לדיון '%{topic_title}' על ידי [%{email_prefix}] %{username}"
      text_body_template: |
        %{header_instructions}

        %{message}

        %{respond_instructions}
    user_invited_to_topic:
      title: "משתמש/ת הוזמן/ה לנושא"
      subject_template: "הוזמנת לדיון שכותרתו '%{topic_title}' על ידי [%{email_prefix}] %{username}"
      text_body_template: |
        %{header_instructions}

        %{message}

        %{respond_instructions}
    user_replied:
      title: "משתמש/ת הגיב"
      subject_template: "[%{email_prefix}] %{topic_title}"
      text_body_template: |
        %{header_instructions}

        %{message}

        %{context}

        %{respond_instructions}
    user_replied_pm:
      title: "משתמש/ת הגיב/ה בהודעה פרטית"
      subject_template: "[%{email_prefix}] [PM] %{topic_title}"
      text_body_template: |
        %{header_instructions}

        %{message}

        %{context}

        %{respond_instructions}
    user_quoted:
      title: "משתמש/ת צוטט/ה"
      subject_template: "[%{email_prefix}] %{topic_title}"
      text_body_template: |
        %{header_instructions}

        %{message}

        %{context}

        %{respond_instructions}
    user_linked:
      title: "משתמש/ת קושר/ה"
      subject_template: "[%{email_prefix}] %{topic_title}"
      text_body_template: |
        %{header_instructions}

        %{message}

        %{context}

        %{respond_instructions}
    user_mentioned:
      title: "משתמש/ת הוזכר/ה"
      subject_template: "[%{email_prefix}] %{topic_title}"
      text_body_template: |
        %{header_instructions}

        %{message}

        %{context}

        %{respond_instructions}
    user_mentioned_pm:
      title: "משתמש אזכר הודעה פרטית"
      subject_template: "[%{email_prefix}] [PM] %{topic_title}"
      text_body_template: |
        %{header_instructions}

        %{message}

        %{context}

        %{respond_instructions}
    user_group_mentioned:
      title: "קבוצת משתמשים הוזכרה"
      subject_template: "[%{email_prefix}] %{topic_title}"
      text_body_template: |
        %{header_instructions}

        %{message}

        %{context}

        %{respond_instructions}
    user_group_mentioned_pm:
      title: "קבוצת משתמשים שהוזכרה בהודעה פרטית"
      subject_template: "[%{email_prefix}] [PM] %{topic_title}"
      text_body_template: |
        %{header_instructions}

        %{message}

        %{context}

        %{respond_instructions}
    user_group_mentioned_pm_group:
      title: "קבוצת משתמשים שהוזכרה בהודעה פרטית"
      subject_template: "[%{email_prefix}] [PM] %{topic_title}"
      text_body_template: |
        %{header_instructions}

        %{message}

        %{context}

        %{respond_instructions}
    user_posted:
      title: "משתמש/ה פרסם/ה"
      subject_template: "[%{email_prefix}] %{topic_title}"
      text_body_template: |
        %{header_instructions}

        %{message}

        %{context}

        %{respond_instructions}
    user_watching_category_or_tag:
      title: "משתמש שעוקב אחר קטגוריה או תגית"
      subject_template: "[%{email_prefix}] %{topic_title}"
      text_body_template: |
        %{header_instructions}

        %{message}

        %{context}

        %{respond_instructions}
    user_watching_first_post:
      title: "משתמש/ת צופה בפוסט ראשון"
      subject_template: "[%{email_prefix}] %{topic_title}"
      text_body_template: |
        %{header_instructions}

        %{message}

        %{context}

        %{respond_instructions}
    user_posted_pm:
      title: "משתמש/ת פרסם/ה הודעה פרטית"
      subject_template: "[%{email_prefix}] [PM] %{topic_title}"
      text_body_template: |
        %{header_instructions}

        %{message}

        %{context}

        %{respond_instructions}
    user_posted_pm_staged:
      title: "משתמש/ת פרסם/ה הודעה פרטית מבוימת"
      subject_template: "%{optional_re}%{topic_title}"
      text_body_template: |2

        %{message}
    account_suspended:
      title: "חשבון מושעה"
      subject_template: "[%{email_prefix}] חשבונך הושעה"
      text_body_template: |
        הושעית מהפורום עד %{suspended_till}.

        סיבה - %{reason}
    account_suspended_forever:
      title: "חשבון מושעה"
      subject_template: "[%{email_prefix}] חשבונך הושעה"
      text_body_template: |
        הושעית מהפורום.

        הסיבה - %{reason}
    account_silenced:
      title: "חשבון מושתק"
      subject_template: "[%{email_prefix}] חשבונך הושתק"
      text_body_template: |
        הושתקת בפורום עד %{silenced_till}.

        סיבה - %{reason}
    account_silenced_forever:
      title: "חשבון מושתק"
      subject_template: "[%{email_prefix}] חשבונך הושתק"
      text_body_template: |
        הושתקת בפורום.

        הסיבה - %{reason}
    account_deleted:
      title: "החשבון נמחק"
      subject_template: "[%{email_prefix}] החשבון שלך נמחק"
      text_body_template: |
        שלום,

        זו הודעה אוטומטית מהאתר [%{site_name}](%{base_url}) כדי ליידע אותך שחשבון המשתמש שמשויך לכתובת הדוא״ל הזאת נמחק על ידי הסגל.

        %{flag_reason}

        נא לעיין ב[הנחיות הקהילה](%{base_url}/guidelines) שלנו לפרטים נוספים.
    account_exists:
      title: "החשבון כבר קיים"
      subject_template: "[%{email_prefix}] החשבון כבר קיים"
      text_body_template: |
        הרגע ניסית ליצור חשבון אצל %{site_name}, או שניסית לשנות כתובת דוא״ל של חשבון לכדי %{email}. למרות שכבר יש חשבון עם הכתובת %{email}.

        אם שכחת את הססמה שלך, ניתן [לאפס אותה כעת](%{base_url}/password-reset).

        אם לא ניסית ליצור חשבון עבור %{email} או לשנות את כתובת הדוא״ל, אל חשש – אפשר להתעלם מההודעה הזו לחלוטין.

        אם צצות לך שאלות, ניתן [ליצור קשר עם הסגל הידידותי שלנו](%{base_url}/about).
    account_second_factor_disabled:
      title: "אימות דו־שלבי מושבת"
      subject_template: "[%{email_prefix}] אימות דו־שלבי מושבת"
      text_body_template: |
        אימות דו־שלבי הושבת לחשבונך אצל %{site_name}. מעתה יתאפשר לך להיכנס עם ססמתך בלבד, לא נדרש אף קוד אימות נוסף.

        אם לא בחרת להשבית אימות דו־שלבי, יתכן שחשבונך הושחת.

        אם צצות לך שאלות, ניתן [ליצור קשר עם הסגל הידידותי שלנו](%{base_url}/about).
    digest:
      why: "תקציר של %{site_link} מאז %{since}"
      since_last_visit: "מאז הביקור האחרון"
      new_topics: "נושאים חדשים"
      unread_notifications: "התראות שלא נקראו"
      unread_high_priority: "הודעות בדחיפות גבוהה שלא נקראו"
      liked_received: "לייקים שהתקבלו"
      new_users: "משתמשים חדשים"
      popular_topics: "נושאים נפוצים"
      join_the_discussion: "קראו עוד"
      popular_posts: "פוסטים נפוצים"
      more_new: "חדש בשבילך"
      subject_template: "[%{email_prefix}] סיכום"
      unsubscribe: "סיכום זה נשלח ממערכת %{site_link} כאשר לא נרשמת פעילות במשך זה מה. ניתן לשנות את %{email_preferences_link} או %{unsubscribe_link} כדי לבטל את המינוי. "
      your_email_settings: "הגדרות הדוא״ל שלך"
      click_here: "ללחוץ כאן"
      from: "%{site_name}"
      preheader: "תקציר מאז %{since}"
    forgot_password:
      title: "שכח/ה סיסמה"
      subject_template: "[%{email_prefix}] איפוס סיסמה"
      text_body_template: |
        התקבלה בקשה לאפס את הסיסמה שלך באתר [%{site_name}](%{base_url}).

        אם לא מדובר בך, ניתן פשוט להתעלם מהודעה זו.

        יש ללחוץ על הקישור הבא כדי לבחור סיסמה חדשה:
        %{base_url}/u/password-reset/%{email_token}
    email_login:
      title: "כניסה דרך קישור"
      subject_template: "[%{email_prefix}] כניסה דרך קישור"
      text_body_template: |
        להלן קישור הכניסה שלך אל [%{site_name}](%{base_url}).

        אם לא ביקשת את הקישור הזה, אפשר להתעלם ממנו ללא כל חשש.

        יש ללחוץ על הקישור הבא כדי להיכנס:
        ‎%{base_url}/session/email-login/%{email_token}‎
    set_password:
      title: "קביעת סיסמה"
      subject_template: "[%{email_prefix}] קביעת סיסמה"
      text_body_template: |
        מישהו ביקש להוסיף סיסמה לחשבון שלך ב־[%{site_name}](%{base_url}). לחלופין, אפשר להיכנס דרך כל שירות מקוון נתמך (Google, פייסבוק, וכד׳) שמקושר עם כתובת דוא״ל זו.

        אם לא יזמת בקשה שכזאת, ניתן פשוט להתעלם מהודעה זו.

        לחיצה על הקישור הבא תאפשר לך לבחור סיסמה:
        %{base_url}/u/password-reset/%{email_token}
    admin_login:
      title: "כניסת הנהלה"
      subject_template: "[%{email_prefix}] כניסה"
      text_body_template: |
        התקבלה בקשה להיכנס לחשבון שלך אצל [%{site_name}](%{base_url}).

        אם הבקשה הזאת לא בוצעה על ידיך, אפשר להתעלם מההודעה הזאת.

        יש ללחוץ על הקישור הבא כדי להיכנס:
        %{base_url}/session/email-login/%{email_token}
    account_created:
      title: "חשבון נוצר"
      subject_template: "[%{email_prefix}] החשבון החדש שלך"
      text_body_template: |
        חשבון חדש נוצר עבורך באתר %{site_name}

        יש ללחוץ על הקישור הבא כדי לבחור סיסמה לחשבון החדש שלך:
        %{base_url}/u/password-reset/%{email_token}
    confirm_new_email:
      title: "אישור דוא״ל חדש"
      subject_template: "[%{email_prefix}] נא לאשר את כתובת הדוא״ל החדשה שלך"
      text_body_template: |
        לחיצה על הקישור %{site_name} תאשר את כתובת הדוא״ל החדשה שלך:

        ‎%{base_url}/u/confirm-new-email/%{email_token}

        אם לא ביקשת לערוך שינוי שכזה, נא ליצור קשר עם [הנהלת האתר](%{base_url}/about).
    confirm_new_email_via_admin:
      title: "אישור כתובת דוא״ל חדשה"
      subject_template: "[%{email_prefix}] אישור כתובת הדוא״ל החדשה שלך"
      text_body_template: |
        לחיצה על הקישור %{site_name} תאשר את כתובת הדוא״ל החדשה שלך:

        ‎%{base_url}/u/confirm-new-email/%{email_token}

        החלפת כתובת הדוא״ל הוגשה על ידי הנהלת האתר. אם לא ביקשת לערוך שינוי שכזה, נא ליצור קשר עם [הנהלת האתר](%{base_url}/about).
    confirm_old_email:
      title: "אישור דוא״ל ישן"
      subject_template: "[%{email_prefix}] נא לאשר את כתובת הדוא״ל הנוכחית שלך"
      text_body_template: |
        לפני שנוכל להחליף את כתובת הדוא״ל שלך, עלינו לאשר שיש לך שליטה
        בחשבון הדוא״ל הנוכחי. לאחר השלמת השלב הזה, נבקש ממך לאשר
        את כתובת הדוא״ל החדשה.

        ניתן לאשר את כתובת הדוא״ל הנוכחית שלך לגישה לאתר %{site_name} בלחיצה על הקישור הבא:

        %{base_url}/u/confirm-old-email/%{email_token}
    confirm_old_email_add:
      title: "אישור דוא״ל ישן (הוספה)"
      subject_template: "[%{email_prefix}] נא לאשר את כתובת הדוא״ל הנוכחית שלך"
      text_body_template: |
        לפני שיתאפשר לנו להוסיף כתובת דוא״ל חדשה, עלינו לאמת את שליטתך על כתובת הדוא״ל
        הנוכחית. לאחר השלמת השלב הזה, נבקש ממך לאשר את כתובת הדוא״ל החדשה.

        ניתן לאשר את כתובת הדוא״ל הנוכחית עבור %{site_name} בלחיצה על הקישור הבא:

        %{base_url}/u/confirm-old-email/%{email_token}
    notify_old_email:
      title: "התראת דוא״ל ישן"
      subject_template: "[%{email_prefix}] כתובת הדוא״ל שלך הוחלפה"
      text_body_template: |
        זוהי הודעה אוטומטית כדי ליידע אותך שכתובת הדוא״ל שלך עבור %{site_name} הוחלפה. אם זה נעשה בטעות, נא ליצור קשר עם הנהלת האתר.

        כתובת הדוא״ל שלך שונתה לכדי:

        %{new_email}
    notify_old_email_add:
      title: "הודעה לכתובת הדוא״ל הקודמת (הוספה)"
      subject_template: "[%{email_prefix}] נוספה כתובת דוא״ל חדשה"
      text_body_template: |
        זו הודעה אוטומטית שנועדה ליידע אותך שנוספה כתובת דוא״ל עבור %{site_name}.
         אם זה נעשה בטעות, נא ליצור קשר עם הנהלת האתר.

        כתובת הדוא״ל שנוספה לחשבונך היא:

        %{new_email}
    signup_after_approval:
      title: "הרשמה אחרי אישור"
      subject_template: "אושרתם באתר %{site_name}!"
      text_body_template: |
        ברוך בואך אל %{site_name}!

        חבר סגל אישר את החשבון שלך אצל %{site_name}.

        מעתה יתאפשר לך לגשת לחשבון החדש שלך על ידי כניסה אליו בכתובת:
        %{base_url}

        אם אין אפשרות ללחוץ על הקישור שלהלן, כדאי לנסות להעתיק ולהדביק אותו לסרגל הכתובות של הדפדפן.

        %{new_user_tips}

        אנו דוגלים ב[התנהלות קהילתית מתורבתת](%{base_url}/guidelines) בכל עת.

        השתתפות מהנה!
    signup_after_reject:
      title: "הרשמה לאחר דחייה"
      subject_template: "נדחית מהאתר %{site_name}"
      text_body_template: |
        מישהו מחברי הסגל דחה את החשבון שלך באתר %{site_name}.

        %{reject_reason}
    signup:
      title: "הרשמה"
      subject_template: "[%{email_prefix}] אשרו את חשבונכם החדש"
      text_body_template: |
        ברוך בואך אל %{site_name}!

        יש ללחוץ על הקישור הבא כדי לאשר ולהפעיל את החשבון החדש שלך:
        %{base_url}/u/activate-account/%{email_token}

        אם הקישור למעלה אינו לחיץ, כדאי לנסות להעתיק ולהדביק אותו בשורת הכתובת של הדפדפן שלך.
    activation_reminder:
      title: "תזכורת הפעלה"
      subject_template: "[%{email_prefix}] תזכורת לאשר את החשבון שלך"
      text_body_template: |
        ברוך בואך אל %{site_name}!

        זו היא תזכורת ידידותית להפעלת החשבון שלך.

        יש ללחוץ על הקישור להלן כדי לאשר ולהפעיל את החשבון החדש שלך:
        ‎%{base_url}/u/activate-account/%{email_token}‎

        אם הקישור שלהלן אינו זמין ללחיצה, מוטב לנסות להעתיק ולהדביק אותו לסרגל הכתובות של הדפדפן שלך.
    suspicious_login:
      title: "התראת כניסה חדשה"
      subject_template: "[%{site_name}] כניסה חדשה מ%{location}"
      text_body_template: |
        שלום,

        שמנו לב שנכנסת ממכשיר או ממיקום שאינו אופייני לך. זאת הייתה פעילות שלך?

         - מיקום: %{location} (%{client_ip})
         - דפדפן: %{browser}
         - מכשיר: %{device} – %{os}

        אם זאת הייתה פעילות שלך, נהדר! לא צריך לעשות שום דבר.

        אם לא מדובר בפעולות מטעמך, אנא [לסקור את ההפעלות הנוכחיות שלך](%{base_url}/my/preferences/security) לצד שיקול בכובד ראש להחלפת הסיסמה שלך.
    post_approved:
      title: "הפוסט שלך אושר"
      subject_template: "[%{site_name}] הפוסט שלך אושר"
      text_body_template: |
        שלום,

        זו הודעה אוטומטית מהאתר %{site_name} שנשלחה כדי להודיע לך ש[ההודעה שלך] (%{base_url}%{post_url}) אושרה.
  page_forbidden:
    title: "אופס! זה עמוד פרטי."
  site_setting_missing: "יש להגדיר את ההגדרה `%{name}` באתר."
  page_not_found:
    page_title: "העמוד לא נמצא"
    title: "אופס! הדף לא קיים או שהוא פרטי."
    popular_topics: "פופלארי"
    recent_topics: "לאחרונה"
    see_more: "עוד"
    search_title: "חיפוש באתר זה"
    search_button: "חיפוש"
  offline:
    title: "לא ניתן לטעון את היישום"
    offline_page_message: "נראה כאילו אין לך תקשורת לאינטרנט! נא לבדוק את חיבור הרשת שלך ולנסות שוב."
  login_required:
    welcome_message: "# ברוך בואך אל %{title}"
  upload:
    edit_reason: "עותקים מקומיים של תמונות שהורדו"
    unauthorized: "הקובץ שמועמד להעלאה אינו מורשה (סיומות מורשות: %{authorized_extensions}), עמך הסליחה."
    pasted_image_filename: "תמונה שהודבקה"
    store_failure: "נכשלה שמירת העלאה #%{upload_id} עבור משתמש #%{user_id}."
    file_missing: "סליחה, עליך לספק קובץ להעלות."
    empty: "הקובץ שסיפקת ריק, עמך הסליחה."
    failed: "ההעלאה שלך נכשלה, נא לנסות שוב, עמך הסליחה."
    png_to_jpg_conversion_failure_message: "אירעה שגיאה בעת המרה מ־PNG ל־JPG."
    optimize_failure_message: "אירעה שגיאה בעת מיטוב התמונה שהועלתה."
    download_failure: "הורדת הקובץ מהספק החיצוני נכשלה."
    size_mismatch_failure: "גודל הקובץ שנשלח ל־S3 לא תואם לגודל המיועד למשלוח כלפי חוץ. %{additional_detail}"
    create_multipart_failure: "יצירת העלאה מרובת חלקים באחסון החיצוני נכשלה."
    abort_multipart_failure: "ביטול העלאה מרובת חלקים באחסון החיצוני נכשל."
    complete_multipart_failure: "השלמת העלאה מרובת חלקים באחסון החיצוני נכשלה."
    external_upload_not_found: "ההעלאה לא נמצאה באחסון החיצוני. %{additional_detail}"
    checksum_mismatch_failure: "בדיקת התקינות של הקובץ שהעלית שגויה. יכול להיות שתוכן הקובץ השתנה במהלך ההעלאה. נא לנסות שוב."
    cannot_promote_failure: "לא ניתן להשלים את ההעלאה, יתכן שהיא כבר הושלמה או נכשלה בעבר."
    size_zero_failure: "נראה שמשהו השתבש, הקובץ שניסית להעלות הוא בגודל 0 בתים. נא לנסות שוב, עמך הסליחה."
    attachments:
      too_large: "מצטערים, הקובץ שאתם מנסים להעלות גדול מידי (הגודל המקסימלי המותר הוא %{max_size_kb}KB)."
      too_large_humanized: "הקובץ המועמד לשליחה גדול מדי (הגודל המרבי המותר הוא %{max_size}), עמך הסליחה."
    images:
      too_large: "סליחה, אך התמונה שאתם מנסים להעלות גדולה מידי. (הגודל המקסימלי הוא %{max_size_kb}KB), אנא שנו את הגודל ונסו שנית."
      too_large_humanized: "התמונה המועמדת לשליחה גדולה מדי (הגודל המרבי הוא %{max_size}), נא לשנות את הגודל ולנסות שוב."
      larger_than_x_megapixels: "התמונה עם שם הקובץ %{original_filename} גדולה מדי (הממדים המרביים הם %{max_image_megapixels} מגה־פיקסלים), נא לשנות את גודלה ולנסות שוב."
      size_not_found: "מצטערים, אבל לא יכולנו לקבוע את גודל התמונה. אולי יש בעיה טכנית בתמונה?"
    placeholders:
      too_large: "(תמונה שגודלה חורג מ־%{max_size_kb} ק״ב)"
      too_large_humanized: "(גודל התמונה חורג מ־%{max_size})"
  avatar:
    missing: "מצטערים, אנחנו לא יכולים למצוא אף דמות שמקושרת לכתובת מייל זו. תוכלו להעלות זאת שוב?"
  flag_reason:
    sockpuppet: "משתמש חדש יצר נושא, ומשתמש חדש אחר מאותה כתובת IP (%{ip_address}) ענו להם. ראו את הגדרת האתר <a href='%{base_path}/admin/site_settings/category/spam'>`flag_sockpuppets`</a>."
    spam_hosts: "משתמש חדש זה ניסה ליצור מספר פוסטים עם קישורים לאותו שם המתחם. כל הפוסטים מאת המשתמש הזה שכוללים קישורים דורשים סקירה. יש לעיין בהגדרת האתר <a href='%{base_path}/admin/site_settings/category/spam'>`newuser_spam_host_threshold`</a> (סף ספאם מארח למשתמש חדש)."
  skipped_email_log:
    exceeded_emails_limit: "נחצה max_emails_per_day_per_user"
    exceeded_bounces_limit: "נחצה bounce_score_threshold"
    mailing_list_no_echo_mode: "התראות רשימת תפוצה ינוטרלו עבור הפוסטים של המשתמש עצמו"
    user_email_no_user: "לא נמצא משתמש/ת עם מזהה %{user_id}"
    user_email_post_not_found: "לא נמצא פוסט עם מזהה %{post_id}"
    user_email_anonymous_user: "המשתמש אלמוני"
    user_email_user_suspended_not_pm: "המשתמש מושהה, לא הודעה"
    user_email_seen_recently: "המשתמש נראה לאחרונה"
    user_email_notification_already_read: "ההתראה שעבורה נשלחה הודעה זו כבר נקראה"
    user_email_notification_topic_nil: "post.topic הוא nil"
    user_email_post_user_deleted: "המשתמש של הפוסט הזה נמחק."
    user_email_post_deleted: "הפוסט נמחק על ידי הכותב או הכותבת שלו"
    user_email_user_suspended: "המשתמש הושעה"
    user_email_already_read: "המשתמש כבר קרא פוסט זה"
    user_email_access_denied: "למשתמש אין הרשאה לצפות בפוסט הזה"
    user_email_no_email: "לא משויכת כתובת דוא״ל למזהה המשתמש %{user_id}"
    sender_message_blank: "ההודעה ריקה"
    sender_message_to_blank: "message.to ריק"
    sender_text_part_body_blank: "text_part.body ריק"
    sender_body_blank: "גוף ריק"
    sender_post_deleted: "הפוסט נמחק"
    sender_message_to_invalid: "כתובת דוא״ל הנמען שגויה"
    sender_topic_deleted: "נושא נמחק"
    group_smtp_post_deleted: "הפוסט נמחק"
    group_smtp_topic_deleted: "נושא נמחק"
    group_smtp_disabled_for_group: "smtp הושבת עבור הקבוצה"
  color_schemes:
    base_theme_name: "בסיס"
    light: "בהיר"
    dark: "כהה"
    neutral: "נייטרלי"
    grey_amber: "ענבר אפור"
    shades_of_blue: "גווני כחול"
    latte: "לאטה"
    summer: "קיץ"
    dark_rose: "ורד כהה"
    wcag: "נגיש בהיר"
    wcag_theme_name: "נגיש בהיר"
    dracula: "דרקולה"
    dracula_theme_name: "דרקולה"
    solarized_light: "חשיפה בהירה לשמש"
    solarized_light_theme_name: "חשיפה בהירה לשמש"
    solarized_dark: "חשיפה כהה לשמש"
    solarized_dark_theme_name: "חשיפה כהה לשמש"
    wcag_dark: "נגיש כהה"
    wcag_dark_theme_name: "נגיש כהה"
    light_theme_name: "בהיר"
    dark_theme_name: "כהה"
    neutral_theme_name: "נייטרלי"
    grey_amber_theme_name: "ענבר אפור"
    shades_of_blue_theme_name: "גווני כחול"
    latte_theme_name: "לאטה"
    summer_theme_name: "קיץ"
    dark_rose_theme_name: "ורד כהה"
  edit_this_page: "עריכת עמוד זה"
  csv_export:
    boolean_yes: "כן"
    boolean_no: "לא"
    rate_limit_error: "ניתן להוריד פוסטים פעם ביום, אנא נסו שוב מחר."
  static_topic_first_reply: |
    עריכת הפוסט הראשון בנושא משנה את התכנים של העמוד %{page_name}.
  guidelines_topic:
    title: "שאלות נפוצות / הנחיות"
    guidelines_title: "הנחיות"
    body: |
      <a name="civilized"></a>

      ## [זה הוא מקום מתורבת להתדיינות ציבורית](#civilized)

       הצורה בה ראוי לכבד פורום דינה כדין התנהגות בפארק ציבורי. גם אנחנו משאב ציבורי משותף &mdash; מקום לחלוק בו מיומנויות, ידע ותחומי עניין דרך שיח מתמשך.

      כללים אלו אינם מהירים ונוקשים. אלו בסך הכול הנחיות לסיוע בשיפוט האנושי בנוגע לקהילה שלנו ולשמור עלינו כעל מקום נקי ונעים להתדיינות ציבורית מתורבתת.

      <a name="improve"></a>

      ## [שיפור השיח](#improve)

      מזמינים כל אחד ואחת לסייע לנו לשפר את מעמדו של מקום זה לכדי כר פורה לשיח על ידי פעילות יזומה לטובת שיפור השיח בכל דרך שהיא, קטנה ככל שתהא. במקרה של ספק בנוגע לתרומת הפוסט שלך לדיון, מוטב לחשוב קצת יותר לעומק ולנסות שוב מאוחר יותר.

      אחת הדרכים לשיפור השיח היא על ידי חשיפת נושאים שכבר נדונים. מוטב לשוטט ברחבי הנושאים שקיימים כאן בטרם כתיבת תגובה או פתיחת נושא חדש, כך יגדלו סיכוייך לפגוש עמיתים נוספים החולקים אתך תחומי עניין.

      הנושאים שנדונים כאן יקרים לנו וברצוננו לקרב אותך כדי שיהיו יקרים גם לך. נא לכבד את הנושאים ואת המתדיינים, גם במקרה של מחלוקת על הנאמר.

      <a name="agreeable"></a>

      ## [קידום ההסכמה, גם במקרים של מחלוקת](#agreeable)

      ייתכן שיתחשק לך להגיב בחוסר הסכמה. אין בזה כל פסול. אך חשוב לזכור שיש _לבקר רעיונות, לא אנשים_. נא להימנע מצורות ההתנהגות הבאות:

      * קריאה בשמות גנאי
      * התקפה על רקע אישי
      * תגובה על אופן התנסחות הפוסט במקום על התוכן
      * סתירה מתוך דחף

      במקום, מוטב לציין תובנות מתחשבות שמסייעות בשיפור הדיון.

      <a name="participate"></a>

      ## [המעורבות שלך מכה גלים](#participate)

      הדיונים המתקיימים כאן משפיעים רבות על הגדלת מעגל המעורבות. נרצה את עזרתך בעיצוב עתיד הקהילה הזו בזכות בחירה בקיום דיונים מפרים שמעשירים את הפורום הזה לכדי מקום מעניין להיות בו &mdash; תוך הסתייגות מדיונים שאינם כאלה.

      מערכת Discourse מספקת כלים שמאפשרים לקהילה הזו לזהות מתוך ההמון את התרומות הטובות (והגרועות) לרבות: סימניות, לייקים, סימוני דגלים, תגובות, עריכות, מעקב, השתקה וכדומה. מוטב להשתמש בכלים האלו לשיפור החוויה האישית שלך וגם זו של אחרים.
      למפקחים יש סמכות מיוחדת, להם האחריות על הפורום הזה. אך האחריות הזו חלה באופן חלקי גם עליך. בעזרתך, יכולים המפקחים לעצב את פני הקהילה הזו במקום לעסוק בזוטות כגון טיפול בהשחתות או שיטור.

      <a name="flag-problems"></a>

      ## [אם ראית בעיה, לדווח או לסמן אותה](#flag-problems)

      למפקחים יש סמכות מיוחדת, הם אחראיים על הפורום הזה. אבל האחריות מוטלת גם עליך. בעזרתך, מפקחים יכולים לטוות את הדרך של הקהילה, לא להיות סתם פועלי ניקיון ושוטרים.

      אם נתקלת בהתנהגות בלתי נאותה, מוטב שלא להגיב. תגובתך מעודדת את ההתנהגות השלילית מעצם הכרתך בה, האנרגיה שנדרשת ממך ובזבוז זמנם של שאר חברי הקהילה. עדיף פשוט _לסמן בדגל_. אם מספיק משתמשים יסמנו בדגל, תינקט פעולה כלשהי, בין אם באופן אוטומטי ובין בעזרת מעורבות של מפקח.

      כדי לתחזק את הקהילה שלנו, שומרים להם המפקחים את הזכות להסיר כל תוכן וחשבון משתמש שהוא מכל סיבה ובכל עת. מפקחים אינם סוקרים פוסטים חדשים, המפקחים ומפעילי האתר מסירים את אחריותם על התוכן שמפורסם על ידי הקהילה.

      <a name="be-civil"></a>

      ## [לשמור על תרבות נאותה](#be-civil)

      האויב הגדול ביותר של דיון בריא ומועיל הוא חוצפה:

      * יש לשמור על צורת התבטאות נאותה. אין לפרסם שום דבר שנחשב לפוגעני, נצלני או משמיץ על ידי אדם מן השורה.
      * לא להתלכלך. אין לפרסם שום דבר מגונה או בעל אופי מיני מפורש.
      * לכבד את הזולת. אין להטריד או לצער אף אחד, לרבות התחזות לאנשים או חשיפת הפרטים האישיים שלהם.
      * לכבד את הפורום שלנו. אין להפיץ ספאם או להשחית את הפורום בכל צורה אחרת.

      אלו אינם תנאים מוצקים עם הגדרות מדויקות &mdash; מוטב להימנע מהתנהגות אפילו אם היא עשויה _להתפרש_ כמו אלו שצוינו. במקרה של ספק, עליך לשאול את עצמך מה הייתה תחושתך אם הפוסט שלך היה מופיע בעמוד השער של עיתון חדשותי ידוע.

      זה הוא פורום ציבורי, מנועי חיפוש מתעדים את הדיונים האלה. מוטב להשתמש בסגנון לשוני, קישורים ותמונות שמתאימים לכל המשפחה ולחברים.

      <a name="keep-tidy"></a>

      ## [להקפיד לא להתפזר](#keep-tiday)

      תמיד מוטב להשקיע מחשבה בהגשת התכנים בצורה הנכונה ביותר, כדי להשאיר יותר זמן לדיונים ופחות זמן לסדר וניקיון. לכן:

      * אין לפתוח דיון בקטגוריה לא מתאימה, נא לקרוא את הגדרות הקטגוריה.
      * אין לפתוח את אותו הנושא תחת מספר קטגוריות.
      * אין לפרסם תגובות חסרות תוכן.
      * אין לסטות מן הנושא באמצע הדיון.
      * אין צורך לחתום על הרשומות שלך &mdash; לכל רשומה מצורפים פרטי הפרופיל שלך.

      במקום לפרסם תגובות בסגנון „+1” או „מקובל עליי” וכן הלאה, יש להשתמש בכפתור הלייק. במקום להסיט נושא קיים לכיוון שונה לחלוטין יש להגיב כנושא מקושר.

      <a name="stealing"></a>

      ## [חובה לפרסם חומר מקורי בלבד](#stealing)

      אסור לך לפרסם אף חומר דיגיטלי השייך לגוף צד־שלישי ללא רשות מפורשת. אסור לך לפרסם תיאורים, קישורים ושיטות שקשורות בגניבת הקניין הרוחני של מישהו אחר (תוכנה, סרטון, שמע, תמונות) או עבירה על כל חוק אחר.

      <a name="power"></a>

      ## [ההצלחה תלויה גם בך](#power)

      אתר זה מופעל על ידי [צוות הפיקוח הידידותי](%{base_path}/about) ועל *ידיך*, כחלק מהקהילה. אם יש לך שאלות נוספות בנוגע לדברים שאמורים לעבוד כאן, יש לפתוח נושא חדש ב%{feedback_category} ולדבר איתנו! אם יש איזה נושא קריטי או דחוף שלא ניתן לטפל בו באמצעות נושא על או סימון, [יש ליצור קשר עם המפקחים](%{base_path}/about).
  tos_topic:
    title: "תנאי השימוש"
    body: |
      <h2 id="heading--change-me"><a href="#heading--change-me">נא לערוך אותי</a></h2>

      מנהלי הפורום, להלן דוגמה להתחלת תבנית למדיניות פרטיות שיש להתאים כדי לעמוד בדרישות האתר שלך.

      תנאים אלו אינם משמשים, אך עלולים ביום מן הימים, לאכוף את אופן השימוש בפורום המקוון שבכתובת <%{base_url}>. כדי להשתמש בפורום, עליך להסכים לתנאים האלה מול %{company_name}, החברה שמפעילה את הפורום.

      חוזה זה מנוסח בחלקו בלשון זכר אך פונה לשני המגדרים באופן שווה, עמכן הסליחה.

      החברה עשויה להציע מוצרים ושירותים נוספים, תחת תנאים שונים. תנאים אלו חלים אך ורק על השימוש בפורום.

      דילוג אל:
      - [תנאים חשובים](#heading--important-terms)
      - [הרשאתך להשתמש בפורום](#heading--permission)
      - [תנאים לשימוש בפורום](#heading--conditions)
      - [שימוש הולם](#heading--acceptable-use)
      - [תקינת תוכן](#heading--content-standards)
      - [אכיפה](#heading--enforcement)
      - [החשבון שלך](#heading--your-account)
      - [התוכן שלך](#heading--your-content)
      - [האחריות שלך](#heading--responsibility)
      - [הצהרות](#heading--disclaimers)
      - [הגבלות אחריות](#heading--liability)
      - [משוב](#heading--feedback)
      - [סיום התקשרות](#heading--termination)
      - [ערעורים](#heading--disputes)
      - [תנאים כלליים](#heading--general)
      - [יצירת קשר](#heading--contact)
      - [שינויים](#heading--changes)

      <h2 id="heading--important-terms"><a href="#heading--important-terms">תנאים חשובים</a></h2>

      ***כללים אלו חלים על מספר תחומי פיקוח שמשפיעים על הזכויות ועל תחומי האחריות כלפיך, כגון ההצהרות שתחת [הצהרות](#heading--disclaimers), הגבלת חבות החברה אליך תחת [הגבלות אחריות](#heading--liability), הסכמתך לשפות את החברה על נזקים שייגרמו על ידי שימוש לקוי בפורום תחת [אחריות על השימוש שלך](#heading--responsibility) והסכמתך ליישב סכסוכים תחת [ערעורים](#heading--disputes).***

      <h2 id="heading--permission"><a href="#heading--permission">רשותך להשתמש בפורום</a></h2>

      בכפוף לתנאים אלו, החברה מעניקה לך את הרשות להשתמש בפורום. על כלל משתמשי הפורום להסכים לתנאים אלו כדי להשתמש בו.

      <h2 id="heading--conditions"><a href="#heading--conditions">תנאים לשימוש בפורום</a></h2>

      הסכמתך לשימוש בפורום כפופה לתנאים הבאים:

      1. גילך הוא שלוש עשרה שנים ומעלה.

      2. לא יתאפשר לך להמשיך ולהשתמש בפורום אם החברה יצרה אתך קשר ישירות ואמרה שאסור לך להמשיך.

      3. עליך להשתמש בפורום בהתאם ל[שימוש הולם](#heading--acceptable-use) ול[תקני תוכן](#heading--content-standards).

      <h2 id="heading--acceptable-use"><a href="#heading--acceptable-use">שימוש הולם</a></h2>

      1. אסור לך לעבור על החוק בעזרת הפורום.

      2. אסור לך לנסות להשתמש בחשבון של מישהו אחר בפורום ללא הסכמה מפורשת לכך.

      3. אסור לך לרכוש, למכור או לסחור בשמות משתמשים או במזהים ייחודיים אחרים בפורום.

      4. אסור לך לשלוח דברי פרסום, הודעות שרשרת או כל ניסיון שידול אחרת דרך הפורום או להשתמש בפורום כדי לאסוף כתובות או נתונים אישיים אחרים לרשימות תפוצה או מסד נתונים מסחריים.

      5. אסור לך לייצר מערכת לגישה אוטומטית לפורום, או לעקוב אחר הפורום כמו למשל בעזרת מתעדי רשת אוטומטיים, תוספים או הרחבות לדפדפנים או כל תכנית מחשב אחרת שאינה דפדפן. אפשר לתעד את הפורום בצורה מפורטת כדי לתעד אותו באינדקס של מנוע חיפוש שזמין לציבור הרחב, אם יש לך אחד כזה.

      6. אסור לך להשתמש בפורום כדי לשלוח הודעות בדוא״ל לקבוצות תפוצה, רשימות דיוור או כינויים של קבוצות דוא״ל.

      7. אסור לך לרמוז במרמה שיש לך קשר עם או שהחברה מעודדת את הפעילות שלך.

      8. אסור לך לקשר לתמונות או לתוכן שאינו היפר-טקסט בפורום באתרים אחרים.

      9. אסור לך להסיר סימנים שמייצגים בעלות קניינית מחומרים שהורדת מהפורום.

      10. אסור לך להציג אף חלק מהפורום באתר אחר באמצעות `<iframe>`.

      11. אסור לך להשבית, להתעלם או לחבל באמצעי אבטחה או הגבלות גישה לפורום.

      12. אסור לך להעמיס על תשתית הפורום בכמות בלתי סבירה של בקשות או בקשות שמיועדות להעמיס בצורה בלתי סבירה על מערכות המידע שמחזיקות את הפורום.

      13. אסור לך להתחזות לאחרים דרך הפורום. 14. אסור לך לעודד או לסייע למישהו להפר את התנאים האלו.

      <h2 id="heading--content-standards"><a href="#heading--content-standards">תקינת תוכן</a></h2>

      1. אסור לך להגיש לפורום תוכן בלתי־חוקי, פוגעני או מזיק לאחרים. לרבות תוכן מטריד, בלתי הולם או משפיל.

      2. אסור לך להגיש לפורום תוכן שמפר את החוק, פוגע בזכויות הקניין הרוחני של גוף כלשהו או מפר הסכמים שיש לך מול גופים אחרים.

      3. אסור לך להגיש לפורום תוכן שמכיל קוד מחשב זדוני כגון וירוסים או תכניות ריגול.

      4. אסור לך להגיש לפורום תוכן שאמור לתפוס מקום, כדי להחזיק בכתובת מסוימת, שם משתמש או כל מזהה ייחודי אחר.

      5. אסור לך להשתמש בפורום כדי לחשוף מידע שאין לך זכות לחשוף כגון פרטים חסויים או אישיים של אחרים.

      <h2 id="heading--enforcement"><a href="#heading--enforcement">אכיפה</a></h2>

      החברה רשאית לחקור ולפעול במקרים של הפרות לתנאים האלו עד המותר בחוק. החברה עשויה להודיע ולשתף פעולה עם רשויות אכיפה למיצוי הדין בהתאם להפרות בחוק והתנאים האלה. החברה שומרת את הזכות לשנות, לערוך ולמחוק תוכן בפורום מכל סיבה שהיא. אם לדעתך הוגש לפורום תוכן כלשהו שמפר את התנאים האלו [יש ליצור אתנו קשר באופן מיידי](#heading--contact).

      <h2 id="heading--your-account"><a href="#heading--your-account">החשבון שלך</a></h2>

      עליך ליצור חשבון ולהיכנס אליו כדי להשתמש בחלק מהתכונות של הפורום. כדי ליצור חשבון עליך לספק כמה פרטים עליך.

      יצירת חשבון מאלצת אותך לספק, לכל הפחות, כתובת דוא״ל תקנית ולדאוג לעדכן במקרים של שינוי. ניתן לסגור את חשבונך בכל עת על ידי שליחת הודעה בדוא״ל אל <%{contact_email}>.

      מקובל עליך לקחת אחריות על כל פעולה שמבוצעת דרך החשבון שלך, בין אם בהרשאתך ובין אם לא, עד לסגירת החשבון או שליחת הודעה לחברה על כך שחשבונך נפרץ. מוסכם עליך להודיע לחברה מיידית אם יש לך חשד שהחשבון שלך נפרץ. מוסכם עליך לבחור בססמה מאובטחת לחשבון שלך ולשמור עליה בסוד.

      החברה רשאית להגביל, להשעות או לסגור את חשבונך בפורום בהתאם למדיניות שלה בטיפול בבקשות השבתה שקשורות בזכויות יוצרים או אם החברה מאמינה בצורה סבירה שעברת על החוק במובנים האלה.

      <h2 id="heading--your-content"><a href="#heading--your-content">התוכן שלך</a></h2>

      אף חלק בחוזה הזה לא מעניק לחברה זכויות בעלות על קניין רוחני שבחרת לשתף עם הפורום כגון פרטי החשבון שלך, פוסטים או תוכן אחר שהגשת לפורום. אף חלק בחוזה הזה אינו מעניק לך זכויות בעלות על הקניין הרוחני של החברה, מאידך גיסא.

      בינך ובין החברה, חלה עליך האחריות הבלעדית על התוכן שבחרת להגיש לפורום. מוסכם עליך לא לרמוז באופן מטעה שהתוכן שמוגש על ידיך לפורום ממומן או מאושר על ידי החברה. התנאים האלו לא מחייבים את החברה לאחסן, לתחזק או לספק עותקים של התוכן שבחרת להגיש ולשנות אותו בהתאם לתנאים האלו.

      תוכן שבחרת להגיש לפורום שייך לך ויש לך את הזכות להחליט אילו הרשאות להעניק לאחרים לגביו. אך ברמה הבסיסית ביותר, את/ה מסכים לתת לחברה רישיון לספק תוכן שבחרת להגיש לפורום למשתמשים אחרים בפורום. הרישיון המיוחד הזה מאפשר לחברה להעתיק, לפרסם ולנתח את התוכן שהגשת לפורום.

      כאשר תוכן שהגשת נמחק מהפורום, בין אם על ידיך ובין אם על ידי החברה, הרישיון המיוחד של החברה מסתיים כאשר העותק האחרון נמחק מהגיבויים, זיכרון המטמון ומערכות אחרות של החברה. כל רישיון אחר שבחרת להחיל על התוכן המוגש, כגון רישיונות [Creative Commons](https://creativecommons.org) עשויים להמשיך לחול גם לאחר הסרת התוכן שלך. הרישיונות האלו מעניקים לאחרים או לחברה עצמה את הזכות לשתף את התוכן שלך בפורום שוב.

      אחרים המקבלים את התוכן שבחרת להגיש לפורום עשויים להפר את התנאים שבחרת לכפוף את התוכן שלך אליהם. מוסכם עליך שהחברה לא תהיה מחויבת אליך במקרים של ההפרות האלו או של ההשלכות שלהן.

      <h2 id="heading--responsibility"><a href="#heading--responsibility">האחריות שלך</a></h2>

      מוסכם עליך לזכות את החברה מטענות משפטיות שהועלו על ידי גורמי צד־שלישי שקשורים להפרת התנאים האלו על ידיך, או הפרת התנאים האלו על ידי אחרים שהשתמשו בחשבון שלך בפורום. את/ה לרבות החברה מסכימים להודיע לגורם הצד־השלישי על כל טענות כלשהן שבגינן יהיה עליך לזכות את החברה במהירות האפשרית. אם החברה לא מודיעה לך על הצהרה משפטית במהירות, לא יהיה עליך לזכות את החברה על נזקים שיכולת להגן מפניהם או להפחית אותם בזכות התראה קצרה יותר. מוסכם עליך לאפשר לחבר לשלוט בחקירה, הגנה ויישוב הטענות המשפטיות שבגינן עליך לזכות את החברה ולשתף פעולה עם המאמצים האלו. החברה מסכימה שלא להסכים לכל הסכם פשרה שמטיל עליך אשמה או מחויבות ללא הסכמתך מראש.

      <h2 id="heading--disclaimers"><a href="#heading--disclaimers">הצהרות</a></h2>

      ***כל הסיכונים הכרוכים בשימוש בפורום והחשיפה לתוכן שבו מוסכמים עליך. עד לרמה המותרת החוק, החברה והספקים שלה מספקים את הפורום כמו שהוא, ללא אחריות מכל סוג שהוא.*** הפורום עשוי לשלב בתוכו פורומים ושירותים שמופעלים על ידי גורמים אחרים. החברה אינה אחראית על השירותים שמופעלים שלא על ידיה או על התוכן שסופק על ידי גורמים אחרים. השימוש בשירותים שמופעלים על ידי גורמים אחרים מותנה בתנאים שהוסכמו בינך לבין הגורם המפעיל.

      <h2 id="heading--liability"><a href="#heading--liability">הגבלות אחריות</a></h2>

      ***אין החברה או מפיציה אחראים לנזקים שנגרמו עקב הפרת החוזה שאנשי הסגל שלה לא יכלו לחזות בעת הסכמתך לתנאים האלה.***

      ***עד כמה שהחוק מאפשר, החבות לטענות מכל סוג שהן, הקשורות בפורום או לתוכן הפורום יוגבלו ל־50$.***

      <h2 id="heading--feedback"><a href="#heading--feedback">משוב</a></h2>

      החברה מקבלת בברכה משוב והצעות לפורום. יש לעיין בפסקה [יצירת קשר](#heading--contact) שלהלן להצגת דרכים לשמור אתנו על קשר.

      נתת את הסכמתך לכך שלחברה יהיה חופש מוחלט לפעול בהתאם למשוב והצעות שסיפקת ושהחברה לא תחויב ליידע אותך איך נעשה שימוש במשוב הזה או לקבל את הרשאתך להשתמש בו או לשלם עליו. כמו כן, נתת את הסכמתך לא להגיש משוב או הצעות שלעניות דעתך עשויות להיות חסויות או קנייניות עבורך ובעבור אחרים.

      <h2 id="heading--termination"><a href="#heading--termination">סיום ההתקשרות</a></h2>

      את/ה או החברה רשאים לסיים את ההסכם כמפורט בתנאים כאלה בכל עת. סיום ההתקשרות משליך גם על סיום הרשאתך להשתמש בפורום. ההוראות הבאות חלות גם לאחר סיום ההסכם בינינו: [התוכן שלך](#heading--your-content), [משוב](#heading--feedback), [האחריות שלך](#heading--responsibility), [הצהרות](#heading--disclaimers), [הגבלות אחריות](#heading--liability) ו[תנאים כלליים](#heading--general).

      <h2 id="heading--disputes"><a href="#heading--disputes">ערעורים</a></h2>

      %{governing_law} תהיה רשאית לפסוק בכל מקרה של מחלוקת על התנאים האלו או על השימוש שלך בפורום.

      לך ולחברה יש את הזכות לבקש צווי מניעה שכפופים לתנאים אלו בבית המשפט השלום או בית המשפט העליון שב%{city_for_disputes}. לא לך ולא לחברה יש את הסמכות להתנגד לשיפוט, הרכב השופטים או מקום השיפוט בבתי משפט אלו.

      ***למעט למטרות הגשת צווי מניעה לטענות שעולות מחוק המחשבים הפדרלי (CFAA), עליך ועל החברה ליישב מחלוקות בהתאם לבוררות של מוסד הבוררות האמריקאי. הבוררות תיערך בהתאם לכללי המסחר של מוסד הבוררות האמריקאי (AAA) ולנהלים המשלימים בדבר מחלוקות בתחום הצרכנות. הבוררות תיערך בעיר %{city_for_disputes}. עליך ליישב כל מחלוקות שיש לך כאדם פרטי ולא כחלק מתביעה ייצוגית או כל הליך ייצוגי אחר, בין אם כתובע או בין אם כחבר בתביעה הייצוגית. אף בורר לא יוכל ליישב מחלוקת בכל מקרה בוררות שהוא מבלי הסכמת החברה.***

      כל פסק בוררות יכלול את עלות הבוררות, עמלה הולמת לעורכי דין ועלות הוגנת לעדים. את/ה והחברה יכולים להיכנס לפסקי בוררות בכל בית משפט שבאזור השיפוט.

      <h2 id="heading--general"><a href="#heading--general">תנאים כלליים</a></h2>

      אם אכיפת התנאים האלו אינה ניתנת לאכיפה כפי שכתוב, אך ניתן לשנות את הכתוב כדי להתאים אותם לאכיפה, האכיפה תשתנה למידה המזערית ביותר הנדרשת כדי להפוך אותו למותאם לאכיפה. אחרת, יש להסיר את האכיפה הזאת.

      אסור לך להקצות את ההסכם שלך מול החברה לצד־שלישי. החברה יכולה להקצות את החוזה שלך לכל נספח או שותף של החברה, כל חברה אחרת שמקבלת שליטה על החברה או כל חברה אחרת שרוכשת חלקים בחברה שקשורה לפורום. לכל ניסיון הקצאה בניגוד לתנאים האלו אין תוקף חוקי.

      מימוש של כל אחת מהזכויות תחת הסכם זה או הסכם ויתור להפרה של הסכם זה אינו מסלק הפרה מכל סוג שהוא של הסכם זה.

      תנאים אלו כוללים את כל תנאי ההסכם בינך לבין החברה בנוגע לשימוש בפורום הזה. תנאים אלו מחליפים את כל ההסכמים האחרים בנוגע לשימושך בפורום, בין בכתב או בכל דרך אחרת.

      <h2 id="heading--contact"><a href="#heading--contact">יצירת קשר</a></h2>

      החברה מאפשרת לשלוח אליה הודעות ושאלות, תחת התנאים האלו, אל <%{contact_email}>.

      החברה עשויה להודיע לך תחת תנאים אלה דרך כתובת הדוא״ל שסיפקת לחשבון שלך בפורום או על ידי פרסום הודעה בדף הבית של בפורום או בעמוד החשבון שלך.

      <h2 id="heading--changes"><a href="#heading--changes">שינויים</a></h2>

      החברה עדכנה את התנאים האלה לאחרונה ב־[כאן למלא את מועד העדכון האחרון] והיא רשאית לעדכן אותם שוב. החברה תפרסם את כל העדכונים בפורום. לעדכונים שעשויים להכיל שינויים משמעותיים, החברה מסכימה לשלוח אליך הודעת דוא״ל בהנחה שיצרת חשבון וסיפקת כתובת דוא״ל תקפה. החברה עשויה גם להכריז על עדכונים עם הודעות מיוחדות או התראות על הנעשה בפורום.

      לאחר שקיבלת הודעת עדכון לתנאים האלו, עליך להסכים לתנאים החדשים כדי להמשיך להשתמש בפורום.
  privacy_topic:
    title: "מדיניות פרטיות"
    body: |
      ## [מנהלי אתר, להלן דוגמה לתבנית של מדיניות פרטיות שאפשר להתאים לצורכי האתר שלך.]

      <a name="collect"></a>

      ## [איזה מידע אנחנו אוספים?](#collect)

      אנחנו אוספים מידע ממך עם ההרשמה לאתר שלנו ואוספים מידע בעקבות פעילות בפורום בין אם קריאה, כתיבה, והערכת התוכן שמשותף כאן.

      במהלך הרשמה לאתר שלנו, יתכן שיהיה עליך למלא את שמך ואת כתובת הדוא״ל שלך. עם זאת, ניתן לבקר באתר שלנו מבלי להירשם. כתובת הדוא״ל שלך תאומת באמצעות הודעה שמכילה קישור ייחודי. אם היה ביקור בקישור הזה, אנו יכולים להיות בטוחים שכתובת הדוא״ל הזו בשליטתך.

      לאחר הרשמה ופרסום, אנו שומרים את כתובת ה־IP ממנה פורסם הפוסט. אנחנו יכולים גם לשמור יומני שרת שכוללים את כתובת ה־IP של כל פנייה לשרת שלנו.

      <a name="use"></a>

      ## [לאיזו מטרה אנו משתמשים במידע שלך?](#use)

      כל מידע שאנו אוספים ממך יכול לשמש בכל אחת מהדרכים הבאות:

      * כדי להתאים אישית את החוויה שלך &mdash; המידע שלך עוזר לנו לענות טוב יותר על צרכיך האישיים.
      * כדי לשפר את האתר שלנו &mdash; אנו כל הזמן שואפים לשפר את מה שהאתר שלנו מציע בהתחשב במידע ובמשוב שאנחנו מקבלים ממך.
      * כדי לשפר את שירות הלקוחות &mdash; המידע שלכם מסייע לנו להגיב בצורה אפקטיבית יותר לבקשות שירות הלקוחות שלך ולצורכי התמיכה.
      * כדי לשלוח הודעות תקופתיות &mdash; כתובת הדוא״ל שמסופקת עשויה לשמש כדי לשלוח לך מידע, התראות שביקשת לגבי שינויים בנושאים או בתגובה לשם המשתמש שלך, לענות לשאילתות, ו/או לבקשות או לשאלות אחרות.

      <a name="protect"></a>

      ## [כיצד אנו מגנים על המידע שלך?](#protect)

      אנו נוקטים במגוון אמצעי אבטחה כדי לאבטח את המידע הפרטי שלך עם כניסה, שליחה, או גישה למידע הפרטי שלך.

      <a name="data-retention"></a>

      ## [מה מדיניות שמירת המידע שלכם?](#data-retention)

      נעשה את מיטב המאמצים:

      * לשמור יומנים שמכילים כתובות IP של כל הבקשות לשרת זה לא יותר מ־[מספר ימים] יום.

      <a name="cookies"></a>

      ## [האם אנחנו משתמשים בעוגיות?](#cookies)

      כן. עוגיות הן קבצים קטנים שאתר או מספק השירות שלו מעביר לכונן הקשיח של מחשבך דרך הדפדפן שלך (בכפוף להסכמתך). עוגיות אלו מאפשרות לאתר להכיר את הדפדפן שלך וגם, אם יש לך חשבון רשום, לקשר אותו עם חשבונך הרשום.

      אנו משתמשים בעוגיות כדי להבין ולשמור את ההעדפות שלך לביקורים עתידיים ולהכין נתונים מצרפיים בנוגע לתנועה והאינטראקציה באתר כדי שנוכל להציע חוויות שימוש טובות יותר וכלים עתידיים. אנחנו יכולים לכרות חוזים עם ספקי שירות צד־שלישי כדי לסייע לנו להבין טוב יותר את מבקרי האתר שלנו. נותני שרותים אלו לא מורשים להשתמש בנתונים שנאספים בשמנו למעט כדי לסייע לנו לקיים ולשפר את השירות שלנו.

      <a name="disclose"></a>

      ## [האם אנחנו מוסרים מידע כלשהו לגורמי צד־שלישי?](#disclose)

      איננו מוכרים, סוחרים או מעבירים בצורה אחרת מידע שמאפשר לזהות אותך לגורמי צד־שלישי. זה אינו כולל גורמי צד־שלישי עליהם אנחנו סומכים ומסייעים לנו בתפעול האתר, העסק שלנו, או לשרת אותך, כל עוד צדדים אלו מסכימים לשמור על מידע זה סודי. אנו יכולים גם לשחרר את המידע שלך כאשר אנחנו מאמינים ששחרור שלו הולם בהתאם לחוק, לקיים את מדיניות האתר שלנו או כדי להגן על זכויות שלנו או של אחרים וגם כדי לשמור על רכוש או בטיחות. עם זאת, מידע של מבקרים שאינו מאפשר לזהות אותם אישית עלול להימסר על ידינו לגורמים אחרים לצורך שיווק, פרסום או שימושים אחרים.

      <a name="third-party"></a>

      ## [קישורים לגורמי צד־שלישי](#third-party)

      לעיתים, לפי שיקול דעתנו, אנחנו יכולים לכלול או להציע מוצרים של גורמי צד־שלישי באתר שלנו. לאתרי צד־שלישי אלו יש מדיניות פרטיות נפרדת ובלתי תלויה. לכן אין לנו כל אחריות או התחייבות לתכנים או פעילויות של אתרים מקושרים אלו. יחד עם זאת אנחנו מבקשים לשמור על שלמות האתר שלנו ומברכים כל משוב בנוגע לאתרים אלו.

      <a name="coppa"></a>

      ## [תאימות ל־Children's Online Privacy Protection Act (אמנת הגנת פרטיות ילדים ברשת)](#coppa)

      האתר שלנו, המוצרים, והשירותים - כולם מוכוונים לאנשים מגיל 13 ומעלה. אם שרת זה נמצא בארה״ב, וגילך מתחת ל־13, לפי דרישות COPPA כאן - [Children's Online Privacy Protection Act](https://en.wikipedia.org/wiki/Children%27s_Online_Privacy_Protection_Act), אסור לך להשתמש באתר זה.

      <a name="online"></a>

      ## [מדיניות פרטיות מקוונת בלבד](#online)

      מדיניות פרטיות מקוונת זו חלה רק על מידע שנאסף באמצעות האתר שלנו ולא על מידע שנאסף בצורה בלתי מקוונת.

      <a name="consent"></a>

      ## [הסכמתך](#consent)

      השימוש באתר שלנו מהווה את הסכמתך למדיניות הפרטיות שלו.

      <a name="changes"></a>

      ## [שינויים למדיניות הפרטיות](#changes)

      אם נחליט לשנות את מדיניות הפרטיות שלנו, נפרסם שינויים אלו בדף זה.

      מסמך זה כפוף ל־CC-BY-SA. והוא עודכן לאחרונה ב־[כאן להכניס כאן את מועד העדכון האחרון].
  badges:
    mass_award:
      errors:
        invalid_csv: נתקלנו בשגיאה בשורה מס׳ %{line_number}. נא לוודא שב־CSV יש כתובת דוא״ל אחת בכל שורה.
        too_many_csv_entries:
          one: יותר מדי רשומות בקובץ ה־CSV. נא לספק קובץ CSV עם לא יותר מרשומה.
          two: יותר מדי רשומות בקובץ ה־CSV. נא לספק קובץ CSV עם לא יותר מ־%{count} רשומות.
          many: יותר מדי רשומות בקובץ ה־CSV. נא לספק קובץ CSV עם לא יותר מ־%{count} רשומות.
          other: יותר מדי רשומות בקובץ ה־CSV. נא לספק קובץ CSV עם לא יותר מ־%{count} רשומות.
        badge_disabled: נא לפעיל את העיטור %{badge_name} תחילה.
        cant_grant_multiple_times: לא ניתן להעניק את %{badge_name} מספר פעמים לאותו המשתמש.
    editor:
      name: עורכים
      description: עריכת פוסט ראשונה
      long_description: |
        עיטור זה מוענק בגין העריכה הראשונה של פוסטים שנוצרו על ידיך. למרות שלא תהיה לך אפשרות לערוך את הפוסטים שלך לעד, אנו מעודדים עריכה - ניתן לשפר את העיצוב, לתקן טעויות קטנות או להוסיף משהו שפספסת בעת הפרסום המקורי. עריכה מסייעת בשיפור הפוסטים שלך!
    wiki_editor:
      name: עריכה בוויקי
      description: על עריכה ראשונה בוויקי
      long_description: |
        עיטור זה מוענק בזכות עריכת פוסט הוויקי הבודד הראשון שלך.
    basic_user:
      name: בסיסיים
      description: <a href="https://blog.discourse.org/2018/06/understanding-discourse-trust-levels/">הוענקו</a> כל תכונות הקהילה החיוניות
      long_description: |
        עיטור זה מוענק עם הגיעך לדרגת אמון 1. תודה לך על הבעת העניין בקהילה תוך קריאת מגוון נושאים כדי להבין את מהות הקהילה שלנו לעומק. המגבלות שחלות על משתמשים חדשים אינן חלות עליך עוד, קיבלת יכולות קהילה חיוניות כגון הודעות אישיות, סימון בדגל, עריכת ויקי והיכולת לפרסם מגוון תמונות וקישורים.
    member:
      name: חברים
      description: <a href="https://blog.discourse.org/2018/06/understanding-discourse-trust-levels/">הוענקו</a> הזמנות, שיחות קבוצתיות, עוד לייקים
      long_description: |
        עיטור זה מוענק עם הגיעך לדרגת אמון 2. תודה על השתתפותך בקהילה במשך מספר שבועות שמראה מעורבות של ממש בקהילה. מהיום יתאפשר לך לשלוח הזמנות דרך עמוד המשתמש שלך או דרך נושאים פרטניים, ליצור הודעות קבוצתיות אישיות ושיהיו לך יותר לייקים כל יום.
    regular:
      name: רגילים
      description: <a href="https://blog.discourse.org/2018/06/understanding-discourse-trust-levels/">הוענקו</a> העברה בין קטגוריות, שינוי שם, קישורים עם מעקב, ויקי, עוד לייקים
      long_description: |
        עיטור זה מוענק עם הגיעך לדרגת אמון 3. תודה על נטילת חלק בקהילה דרך קבע לאורך תקופה של מספר חודשים. נכון להיום מידת המעורבות שלך הן בקריאה מרובה והן בתרומה לקהילה הן אלו שמחזקות את הקהילה שלנו והופכות אותה לנהדרת. מעתה יתאפשר לך להעביר בין קטגוריות ולשנות שמות של נושאים, להשתמש בדגלוני זבל משמעותיים יותר, ויהיו לך הרבה יותר לייקים כל יום.
    leader:
      name: מובילים
      description: <a href="https://blog.discourse.org/2018/06/understanding-discourse-trust-levels/">הוענקו</a> עריכה, הצמדה, סגירה, העברה לארכיון, פיצול ומיזוג, עוד לייקים באופן גלובלי
      long_description: |
        עיטור זה מוענק עם הגיעך לדרגת אמון 4. יש לך חלק גדול בהובלת הקהילה הזו כפי שנבחרת על ידי הסגל ומעשיך ומילותיך הם דוגמה חיובית לשאר הקהילה. יש לך הרשאות לערוך את כל הפוסטים ולבצע פעילויות פיקוח נפוצות כגון נעיצה, סגירה, הסרה מהרשימה, העברה לארכיון, פיצול ומיזוג.
    welcome:
      name: ברוך בואך
      description: קיבלו לייק
      long_description: |
        עיטור זה מוענק עם קבלת הלייק הראשון שלך על פוסט. מזל טוב, פרסמת משהו שחבריך לקהילה חשבו שהוא מעניין, מגניב, או שימושי!
    autobiographer:
      name: אוטוביוגרפים
      description: פרטי ה<a href="%{base_uri}/my/preferences/profile">פרופיל</a> הושלמו
      long_description: |
        עיטור זה מוענק על כך שמילאת את <a href="%{base_uri}/my/preferences/profile">פרופיל המשתמש שלך</a> ובחרת בתמונת משתמש. לאפשר לקהילה לדעת יותר עליך ומה שמעניין אותך משפר בחיבור ובגיבוש הקהילה. מזמינים אותך להצטרף!
    anniversary:
      name: יום השנה
      description: חברים פעילים למשך שנה, פרסמו לפחות פעם אחת
      long_description: |
        עיטור זה מוענק על חברות של למעלה משנה עם לפחות פוסט אחד במהלך השנה הזאת. תודה לך על שנשארת ועל תרומתך לקהילה. לא היינו מצליחים בלעדיך.
    nice_post:
      name: תשובה נחמדה
      description: התקבלו 10 לייקים על תגובה
      long_description: |
        עיטור זה מוענק כאשר תגובה שלך מקבלת 10 לייקים. התגובה שלך הרשימה את הקהילה וסייעה בקידום השיח.
    good_post:
      name: תשובה טובה
      description: התקבלו 25 לייקים על תגובה
      long_description: |
        עיטור זה מוענק כאשר תגובה שלך מקבלת 25 לייקים. התגובה שלך יוצאת מן הכלל והפיחה עניין בשיח.
    great_post:
      name: תשובה מעולה
      description: התקבלו 50 לייקים על תגובה
      long_description: |
        עיטור זה מוענק כאשר תגובה שלך מקבלת 50 לייקים. כל הכבוד! התגובה שלך עוררה השראה, הקסימה, גלגלה מצחוק או הביאה זווית חדשה והקהילה אהבה את זה!
    nice_topic:
      name: נושא נחמד
      description: התקבלו 10 לייקים על נושא
      long_description: |
        עיטור זה מוענק כאשר נושא שלך מקבל 10 לייקים. פתחת נושא מעניין והקהילה נהנתה ממנו.
    good_topic:
      name: נושא טוב
      description: קיבלו 25 לייקים על נושא
      long_description: |
        עיטור זה מוענק כאשר נושא שלך מקבל 25 לייקים. התחלת דיון תוסס שהקהילה התחברה אליו.
    great_topic:
      name: נושא מעולה
      description: קיבלו 50 לייקים על נושא
      long_description: |
        עיטור זה מוענק כאשר נושא שלך מקבל 25 לייקים. הנעת דיון מרתק והקהילה אהבה את השיח הערני שנולד מתוך כך!
    nice_share:
      name: שיתוף נחמד
      description: שיתפו פוסט עם 25 מבקרים שונים
      long_description: |
        עיטור זה מוענק על שיתוף של קישור ש־25 מבקרים חיצוניים לחצו עליו. תודה על הפצת הדיונים שלנו, והקהילה הזו.
    good_share:
      name: שיתוף טוב
      description: שיתפו פוסט עם 300 מבקרים ייחודיים
      long_description: |
        עיטור זה מוענק על שיתוף קישור שלחצו עליו 300 מבקרים חיצוניים. עבודה יפה! חשפת דיון מעולה בפני מגוון של אנשים חדשים וסייעת בהגדלת הקהילה.
    great_share:
      name: שיתוף מעולה
      description: שיתפו פוסט עם למעלה מ 1000 מבקרים שונים
      long_description: |
        עיטור זה מוענק על שיתוף קישור שלחצו עליו 1000 מבקרים חיצוניים. מרשים ביותר! קידמת דיון מעניין בפני קהל עצום חדש וסייעת לנו להגדיל את הקהילה שלנו בענק!
    first_like:
      name: לייק ראשון
      description: אהבו פוסט
      long_description: |
        עיטור זה מוענק בפעם הראשונה שאתם אוהבים פוסט באמצעות כפתור ה :heart:. לעשות לייק לפוסט זו דרך מעולה כדי ליידע את חבריכם לקהילה שמה שהם פרסמו היה מעניין, שימושי, מגניב, או כייפי. שתפו את האהבה!
    first_flag:
      name: דגל ראשון
      description: דיגלו פוסט
      long_description: |
        עיטור זה מוענק על הסימון הראשון של פוסט בדגל. סימון בדגל הוא הדרך שלנו לשמור על הסביבה הזאת נחמדה לכולם. אם נתקלת בפוסטים שדורשים תשומת לב מצד הפיקוח מכל סיבה שהיא מוטב תמיד לסמן בדגל. אם נתקלת בבעיה, עליך פשוט :flag_black: לסמן אותה בדגל!
    promoter:
      name: מקדמים
      description: הזמינו משתמש
      long_description: |
        עיטור זה מוענק לך בזכות הזמנה של משתתף נוסף לקהילה דרך כפתור ההזמנה בעמוד המשתמש שלך או בתחתית נושא. הזמנת חברים לדיונים מסוימים עשויים לעניין אותם היא דרך נפלאה לערוך היכרות בין אנשים חדשים לקהילה שלנו, תודה לך על כך!
    campaigner:
      name: קמפיינרים
      description: הזמינו 3 משתמשים בסיסיים
      long_description: |
        עיטור זה מוענק לאור הזמנת 5 אנשים שלאחר הצטרפותם השקיעו די זמן באתר עד להפיכתם לחברים בסיסיים. קהילה תוססת צריכה הזרמה קבועה של משתמשים חדשים שמשתתפים באופן קבוע ומוסיפים קולות חדשים לדיונים.
    champion:
      name: אלופים
      description: הזמינו 5 חברים
      long_description: |
        עיטור זה מוענק לאור הזמנת 5 אנשים שלאחר הצטרפותם השקיעו די זמן באתר עד להפיכתם לחברים מן המניין. ואו! תודה על הרחבת גיוון הקהילה שלנו בעזרת משתמשים חדשים!
    first_share:
      name: שיתוף ראשון
      description: שיתפו פוסט
      long_description: |
        עיטור זה מוענק בפעם הראשונה שאתם משתפים קישור לתגובה או נושא באמצעות כפתור השיתוף. שיתוף קישורים זו דרך נהדרת כדי להתפאר בדיונים מעניינים בפני שאר העולם ולהגדיל את הקהילה שלכם.
    first_link:
      name: קישור ראשון
      description: הוסיפו קישור לנושא אחר
      long_description: |
        עיטור זה מוענק בפעם הראשונה שאתם מוסיפים קישור לנושא אחר. קישור בין נושאים עוזר לקוראים נוספים למצוא דיונים קשורים, על ידי הצגת החיבורים בין נושאים בשני הכיוונים. קשרו חופשי!
    first_quote:
      name: ציטוט ראשון
      description: ציטטו פוסט
      long_description: |
        עיטור זה מוענק על הפעם הראשונה שציטטת הודעה בתגובה שלך. ציטוט חלקים רלוונטיים של הודעות קודמות בתגובה שלך מסייע בקישורים הפנימיים של הדיון. הדרך הקלה ביותר לצטט היא להדגיש קטע כלשהו מתוך הודעה ואז ללחוץ על כפתור התגובה. מומלץ לצטט בנדיבות!
    read_guidelines:
      name: לקריאת ההנחיות
      description: מוטב לעיין ב<a href="%{base_uri}/guidelines">כללי הקהילה</a>
      long_description: |
        עיטור זה מוענק על <a href="%{base_uri}/guidelines">קריאת הנחיות הקהילה</a>. התנהלות לפי הכללים המנחים הפשוטים האלה ושיתופים מסייעים בבניית קהילה בטוחה, מהנה וצומחת. תמיד עליך לזכור כי יש שם בן אדם אחר, בדיוק כמוך, בצד השני של המסך. יש לנהוג בצורה נאותה!
    reader:
      name: קוראים
      description: קראו כל תגובה בנושא עם למעלה מ 100 תגובות
      long_description: |
        עיטור זה מוענק על הפעם הראשונה שקראת נושא ארוך עם למעלה מ־100 תגובות. קריאת דיונים בקפידה מסייעת לך לעקוב אחר מהות הדיון, להבין את נקודות המבט השונות ומובילה לדיון מעניין יותר. ככל שקוראים יותר, ככה הדיון יותר מעניין. כפי שאנו אוהבים לציין, קריאה זה ערך יסודי! :slight_smile:
    popular_link:
      name: קישור נפוץ
      description: פרסמו קישור חיצוני עם 50 קליקים
      long_description: |
        עיטור זה מוענק כאשר קישור שאתם משתפים מקבל 50 קליקים. תודה שפרסמתם קישור שימושי שהוסיף הקשר מעניין לשיחה!
    hot_link:
      name: קישור חם
      description: פרסמו קישור חיצוני עם 300 קליקים
      long_description: |
        עיטור זה מוענק כאשר קישור ששיתפתם מקבל 300 קליקים. תודה שפרסמתם קישור מרתק שהוביל את השיחה קדימה והאיר את הדיון!
    famous_link:
      name: קישור מפורסם
      description: פרסמו קישור חיצוני עם למעלה מ 1000 קליקים
      long_description: |
        עיטור זה מוענק כאשר קישור ששיתפתם מקבל 1000 קליקים. וואו! פרסמתם קישור ששיפר משמעותית את השיחה על ידי הוספת פרט חיוני, הקשר, ואינפורמציה. עבודה טובה!
    appreciated:
      name: מוערכים
      description: קיבלו לייק אחד על 20 פוסטים
      long_description: |
        עיטור זה מוענק אם אתם מקבלים לפחות לייק אחד על 20 פוסטים שונים. הקהילה נהנית מהתרומות שלכם לדיונים פה!
    respected:
      name: מכובדים
      description: קיבלו 2 לייקים על 100 פוסטים
      long_description: |
        עיטור זה מוענק כאשר אתם מקבלים לפחות 2 לייקים על 100 פוסטים שונים. הקהילה מכירה בתרומות הרבות שלכם לשיחות כאן.
    admired:
      name: מוערצים
      description: קיבלו 5 לייקים על 300 פוסטים
      long_description: |
        עיטור זה מוענק כאשר אתם מקבלים לפחות 5 לייקים על 300 פוסטים שונים. וואו! הקהילה מעריצה את תרומותיכם התכופות והאיכותיות לדיונים פה.
    out_of_love:
      name: באו מאהבה
      description: שימוש ב־%{max_likes_per_day} לייקים ביום
      long_description: |
        עיטור זה מוענק עקב שימוש בכל %{max_likes_per_day} הלייקים היומיים. כדאי לזכור להשקיע זמן כדי לעשות לייק לפוסטים מהנים ומוערכים בעיניך - מעודד את חבריך לקהילה לפתח דיונים אף טובים יותר בעתיד.
    higher_love:
      name: אהבה עליונה
      description: שימוש ב־%{max_likes_per_day} לייקים ביום 5 פעמים
      long_description: |
        עיטור זה מוענק עקב שימוש בכל %{max_likes_per_day} הלייקים היומיים שלכם במשך 5 ימים. תודה על שהשקעת את הזמן כדי לעודד את הדיונים הטובים ביותר בכל יום!
    crazy_in_love:
      name: מאוהבים בטירוף
      description: שימוש ב־%{max_likes_per_day} לייקים ביום 20 פעמים
      long_description: |
        עיטור זה מוענק לך לאחר שהשתמשת בכל %{max_likes_per_day} הלייקים היומיים שלך במשך 20 ימים. חבל על הזמן! התנהגותך היא מופת לחברי הקהילה האחרים!
    thank_you:
      name: תודה רבה
      description: יש לכם 20 פוסטים שנאהבו ונתתם 10 לייקים
      long_description: |
        עיטור זה מוענק כאשר יש לכם 20 פוסטים שנאהבו ונתתם 10 לייקים נוספים בתמורה. כשמישהו אוהב פוסט שלכם, אתם מוצאים את הזמן לאהוב מה שאחרים מפרסמים גם כן.
    gives_back:
      name: נותנים בחזרה
      description: יש להם 100 פוסטים שנאהבו וחילקו 100 לייקים
      long_description: |
        עיטור זה מוענק כאשר יש לכם 100 פוסטים שנאהבו ונתתם 100 או יותר לייקים בחזרה. תודה שאתם מעבירים את זה הלאה!
    empathetic:
      name: אמפתטים
      description: יש להם 500 פוסטים עם לייקים וחילקו 1000 לייקים
      long_description: |
        עיטור זה מוענק כאשר יש לך 500 פוסטים עם לייקים ובנוסף חילקת 1000 לייקים או יותר בחזרה. וואו! פשוט מופת לנדיבות והערכה הדדית :two_hearts:.
    first_emoji:
      name: אמוג׳י ראשון
      description: השתמשו באמוג׳י בפוסט
      long_description: |
        עיטור זה מוענק על הוספת האמוג׳י הראשון לפוסט שלך :thumbsup:. אמוג׳י מאפשר לך להעביר מסר רגשי בפוסטים שלך, משמחה smiley: עד עצב :anguished: עד כעס :angry: וכל מה שביניהם :sunglasses:. עליך פשוט להקליד : (נקודתיים) או ללחוץ על כפתור האמוג׳י בסרגל הכלים של העורך כדי לבחור מבין מאות אפשרויות :ok_hand:
    first_mention:
      name: אזכור ראשון
      description: הזכירו משתמש בפוסט
      long_description: |
        עיטור זה מוענק לך עם אזכור ראשון של @שם_משתמש של מישהו בפוסט שלך. כל אזכור מייצר התראה שמופיעה אצל מי שאזכרת כדי ליידע על עצם הפוסט שלך. עליך פשוט להתחיל להקליד @ (כרוכית/שטרודל) כדי לאזכר כל משתמש שהוא או, במידה שיש לך הרשאה, קבוצה - זו דרך נוחה להביא משהו לתשומת לבם.
    first_onebox:
      name: תיבת תחימה ראשונה
      description: פורסם קישור שהוצג בתיבת תחימה
      long_description: |
        עיטור זה מוענק בפעם הראשונה שפרסמת קישור בשורה נפרדת, מה שיגרום לו להתרחב אוטומטית לתיבת תחימה עם תקציר של העמוד המקושר, כותרת ותמונה (כאשר קיימת תמונה).
    first_reply_by_email:
      name: תגובה ראשונה בדוא״ל
      description: תגובה לפוסט באמצעות דוא״ל
      long_description: |
        עיטור זה מוענק על המענה הראשון לפוסט דרך דוא״ל :e-mail:.
    new_user_of_the_month:
      name: "המשתמש/ת החדש/ה של החודש"
      description: תרומות יוצאות מהכלל בחודש הראשון שלהם
      long_description: |
        עיטור זה מוענק כדי לברך שני משתמשים חדשים בכל חודש בעבור תרומות מצטיינות שלהם, שנמדדות לפי תדירות הלייקים לפוסטים שלהם, וממי הם ניתנו.
    enthusiast:
      name: נלהב
      description: ביקור במשך 10 ימים ברצף כל יום
      long_description: |
        עיטור זה מוענק על ביקור יומיומי במשך 10 ימים. תודה על נוכחותך כבר למעלה משבוע!
    aficionado:
      name: הערצה
      description: ביקור במשך 100 ימים ברצף כל יום
      long_description: |
        עיטור זה מוענק על ביקור יומיומי במשך 100 ימים. מדובר בתקופה של למעלה משלושה חודשים!
    devotee:
      name: התלהבות
      description: ביקור במשך 365 ימים ברצף כל יום
      long_description: |
        עיטור זה מוענק על ביקור יומיומי במשך 365 ימים. ואו, שנה שלמה!
    badge_title_metadata: "עיטור ב-%{site_title} של %{display_name}"
  admin_login:
    acknowledgement: "אם קיים חשבון ניהול עם כתובת הדוא״ל %{email}, תתקבל אצל הודעה עם קישור לכניסה."
    email_input: "דוא״ל של המנהל"
    submit_button: "שליחת דוא״ל"
    safe_mode: "מצב בטוח: השבתת כל ערכות העיצוב/תוספים בעת כניסה"
  performance_report:
    initial_post_raw: נושא זה כולל דוחות פעילות יומיים עבור האתר שלך.
    initial_topic_title: דוחות פעילות לאתר
  tags:
    title: "תגיות"
    restricted_tag_disallowed: 'לא ניתן להחיל את התגית „%{tag}”.'
    restricted_tag_remove_disallowed: 'לא ניתן להסיר את התגית „%{tag}”.'
    minimum_required_tags:
      one: "עליך לבחור לפחות בתגית %{count}."
      two: "עליך לבחור לפחות %{count} תגיות."
      many: "עליך לבחור לפחות %{count} תגיות."
      other: "עליך לבחור לפחות %{count} תגיות."
    upload_row_too_long: "בקובץ ה־CSV אמורה להופיע תגית אחת בכל שורה. מותר להוסיף פסיק לאחר תגית ואז את שם קבוצת התגיות."
    forbidden:
      invalid:
        one: "לא ניתן להשתמש בתגית שבחרת"
        two: "לא ניתן להשתמש באף אחת מהתגיות שבחרת"
        many: "לא ניתן להשתמש באף אחת מהתגיות שבחרת"
        other: "לא ניתן להשתמש באף אחת מהתגיות שבחרת"
      in_this_category: 'אי אפשר להשתמש ב־„%{tag_name}” בקטגוריה הזו'
      restricted_to:
        one: '„%{tag_name}” מוגבלת לקטגוריה הבאה: %{category_names}'
        two: '„%{tag_name}” מוגבלת לקטגוריות הבאות: %{category_names}'
        many: '„%{tag_name}” מוגבלת לקטגוריות הבאות: %{category_names}'
        other: '„%{tag_name}” מוגבלת לקטגוריות הבאות: %{category_names}'
      synonym: 'אסור להשתמש במילים נרדפות. יש להשתמש ב־„%{tag_name}” במקום.'
      has_synonyms: 'לא ניתן להשתמש ב־„%{tag_name}” כיוון שיש לו מילים נרדפות.'
      restricted_tags_cannot_be_used_in_category:
        one: 'לא ניתן להשתמש בתגית „%{tags}” בקטגוריה „%{category}”. נא להסיר אותה.'
        two: 'לא ניתן להשתמש בתגיות הבאות בקטגוריה „%{category}”: %{tags}. נא להסיר אותן.'
        many: 'לא ניתן להשתמש בתגיות הבאות בקטגוריה „%{category}”: %{tags}. נא להסיר אותן.'
        other: 'לא ניתן להשתמש בתגיות הבאות בקטגוריה „%{category}”: %{tags}. נא להסיר אותן.'
      category_does_not_allow_tags:
        one: 'בקטגוריה „%{category}” אסור להשתמש בתגית „%{tags}”. נא להסיר אותה.'
        two: 'בקטגוריה „%{category}” אסור להשתמש בתגיות הבאות: „%{tags}”. נא להסיר אותן.'
        many: 'בקטגוריה „%{category}” אסור להשתמש בתגיות הבאות: „%{tags}”. נא להסיר אותן.'
        other: 'בקטגוריה „%{category}” אסור להשתמש בתגיות הבאות: „%{tags}”. נא להסיר אותן.'
    required_tags_from_group:
      one: "עליך לכלול לפחות תגית %{tag_group_name} %{count}. התגיות בקבוצה הזאת הן: %{tags}."
      two: "עליך לכלול לפחות %{count} תגיות %{tag_group_name}. התגיות בקבוצה הזאת הן: %{tags}."
      many: "עליך לכלול לפחות %{count} תגיות %{tag_group_name}. התגיות בקבוצה הזאת הן: %{tags}."
      other: "עליך לכלול לפחות %{count} תגיות %{tag_group_name}. התגיות בקבוצה הזאת הן: %{tags}."
    limited_to_one_tag_from_group: "אי אפשר להשתמש בתגיות %{tags} בו־זמנית. נא לכלול רק אחת מהן."
    invalid_target_tag: "לא יכול להיות מילה נרדפת של מילה נרדפת"
    synonyms_exist: "אסור לשימוש כל עוד קיימות מילים נרדפות"
    user_not_permitted: "אסור לך לתייג נושאים"
  rss_by_tag: "נושאים שמתויגים ב־%{tag}"
  finish_installation:
    congratulations: "ברכותינו, התקנת את Discourse!"
    register:
      button: "הרשמה"
      title: "הרשמת חשבון ניהול"
      help: "כדי להתחיל יש להירשם."
      no_emails: "לרוע המזל, לא הוגדרו כתובות דוא״ל של מנהלים במהלך ההקמה, לכן סיום התצורה עשוי להיות מורכב. נא להוסיף כתובת דוא״ל של מפתח בקובץ התצורה או <a href='https://meta.discourse.org/t/create-admin-account-from-console/17274'>ליצור חשבון מנהל מהמסוף</a>."
    confirm_email:
      title: "אישור הדוא״ל שלך"
      message: "<p>שלחנו הודעת הפעלה בדוא״ל אל <b>%{email}</b>. נא לעקוב אחר ההנחיות שבהודעה כדי להפעיל את החשבון שלך.</p><p>אם ההודעה לא הגיעה אליך, מוטב לבדוק את תיקיית הספאם, וגם <a href='https://meta.discourse.org/t/troubleshooting-email-on-a-new-discourse-install/16326'>לוודא שכתובת הדוא״ל שלך הוגדרה כראוי</a>.</p>"
    resend_email:
      title: "שליחת הודעת הפעלה בדוא״ל מחדש"
      message: "<p>הודעת ההפעלה נשלחה מחדש בדוא״ל אל <b>%{email}</b>"
  safe_mode:
    title: "כנסו למצב בטוח"
    description: "„מצב בטוח” מאפשר לך לבחון את האתר מבלי להעלות ערכות נושא או תוספים בצד לקוח. תוספי צד שרת נשארים מופעלים."
    no_themes: "השבתת ערכות עיצוב ורכיבי ערכת עיצוב"
    no_unofficial_plugins: "השבתת התאמות התוספים הבלתי רשמיים מצד הלקוח"
    no_plugins: "השבתת כל התאמות התוספים מצד הלקוח"
    deprecation_error_description: "כדי לבדוק תאימות עם עדכוני Discourse הקרובים, אפשר לגרום להשבתות נקודתיות של JavaScript לעורר שגיאה:"
    deprecation_error_label: לגרום להשבתות נקודתיות של JavaScript לעורר שגיאה
    enter: "כנסו למצב בטוח"
    must_select: "עליך לבחור באפשרות אחת לפחות כדי להיכנס למצב בטוח."
  wizard:
    title: "הקמת Discourse"
    step:
      introduction:
        title: "על האתר שלך"
        description: "אלה יוצגו בכניסה שלך ובכל עמוד ציבורי. ניתן לשנות אותם בכל עת."
        fields:
          title:
            label: "שם הקהילה"
            placeholder: "המקום של ג׳יין"
          site_description:
            label: "תיאור הקהילה שלך במשפט קצר"
            placeholder: "מקום לג׳יין וחבריה לשוחח על דברים מגניבים"
          default_locale:
            label: "שפה"
      privacy:
        title: "גישה לחברים"
        fields:
          login_required:
            label: "חשיפה"
            description: "הקהילה שלך ציבורית או פרטית?"
            choices:
              public:
                label: "פומבי"
              private:
                label: "פרטי"
          invite_only:
            label: "הרשמה"
            description: "איך חברים יכולים להצטרף לקהילה הזו?"
            choices:
              sign_up:
                label: "הרשמה"
              invite_only:
                label: "בהזמנה בלבד"
          must_approve_users:
            description: "צריך לאשר חשבונות חברים?"
            choices:
              "no":
                label: "לא, חברים חדשים יכולים להצטרף מיידית"
              "yes":
                label: "כן, חברים חדשים חייבים לקבל אישור מפקחים"
          chat_enabled:
            placeholder: "הפעלת צ׳אט"
            extra_description: "יצירת חיבור מיידי לחבריך בזמן אמת"
      ready:
        title: "האתר שלך מוכן!"
        description: "זהו זה! סיימת את ההגדרות הראשוניות של הקהילה שלך. עכשיו אפשר לצלול פנימה ולחקור קצת את המערכת, לכתוב נושא לקבלת פנים ולשלוח הזמנות!<br><br>שיהיה בכיף!"
      styling:
        title: "מראה ותחושה"
        fields:
          color_scheme:
            label: "ערכת צבעים"
          body_font:
            label: "גופן גוף"
          site_font:
            label: "גופן"
          heading_font:
            label: "גופן כותרת"
          styling_preview:
            label: "תצוגה מקדימה"
          homepage_style:
            label: "סגנון עמוד הבית"
            choices:
              latest:
                label: "אחרונות"
                description: "הצגת הנושאים האחרונים שהיו פעילים בכל הקטגוריות, בכך ניתן לעזור לחברים להתעדכן בדיונים שחשובים להם."
              hot:
                label: "חמים"
                description: "הצפת נושאים מובילים על ידי שילוב בין פופולריות לאחרונה ובסך הכול, משקף על מה מדברים חברים בקהילה שלך כרגע"
              categories_and_latest_topics:
                label: "קטגוריות עם הנושאים העדכניים ביותר"
                description: "שילוב בין הנושאים הפעילים האחרונים על פני כל הקטגוריות לבין רשימת הקטגוריות, התיאור שלהן וסך כל הנושאים"
              categories_boxes:
                label: "תיבות קטגוריות"
                description: "הצגת הקטגוריות והתיאור שלהן ברשת, מעולה כדי להציג לחברים סקירה של תת־הקהילות באתר שלך"
      branding:
        title: "לוגו האתר"
        fields:
          logo:
            label: "לוגו עיקרי"
            description: "גודל מומלץ: ‎600 × 200"
          logo_small:
            label: "לוגו ריבועי"
            description: "גודל מומלץ: 512 × 512. משמש גם כסמל המועדפים (favicon) וסמל יישומון מסך בית בנייד."
      corporate:
        title: "הארגון שלך"
        description: "המידע הבא ישמש בדפי התנאים וההגבלות והמידע עליך. אפשר לדלג אם לא מדובר בחברה."
        fields:
          company_name:
            label: "שם החברה"
            placeholder: "עמותת לקט ישראל"
          governing_law:
            label: "החוק המחייב"
            placeholder: "החוקים של קליפורניה"
          contact_url:
            label: "דף אינטרנט"
            placeholder: "https://www.example.com/contact-us"
          city_for_disputes:
            label: "עיר המחלוקת"
            placeholder: "סן פרנסיסקו, קליפורניה"
          site_contact:
            label: "הודעות אוטומטיות"
            description: "כל ההודעות האישיות האוטומטיות שנשלחות על ידי Discourse נשלחות מהמשתמש הזה, כגון אזהרות על סימוני דגלים והתראות על השלמת גיבוי."
          contact_email:
            label: "נקודת קשר"
            placeholder: "example@user.com"
            description: "כתובת דוא״ל של איש קשר מוביל שאחראי על האתר הזה. משמש להתראות קריטיות, וגם מופיע ב<a href='%{base_path}/about' target='_blank'>‎עמוד המידע על האתר שלך</a> לנושאים דחופים."
      invites:
        title: "הזמנת סגל"
        description: "כמעט סיימת! אולי נזמין כמה אנשים כדי <a href='https://blog.discourse.org/2014/08/building-a-discourse-community/' target='blank'>לעורר דיונים</a> עם נושאים מעניינים ותגובות שיניעו קדימה את הקהילה שלך."
        disabled: "מאחר שכניסה בשליטה מקומית מושבתת, אי אפשר לשלוח לכולם הזמנות. נא להמשיך לשלב הבא."
      finished:
        title: "ה־Discourse שלך מוכן!"
        description: |
          <p>אם אי פעם יתחשק לך לשנות את ההגדרות האלו, <b>ניתן להפעיל את האשף הזה מחדש בכל עת</b>, או לבקר <a href='%{base_path}/admin' target='_blank'>בסעיף הניהול שלך</a>; ניתן למצוא אותו ליד סמל מפתח הצינורות בתפריט האתר.</p>
          <p>קל ופשוט להתאים את Discourse לטעמך עם מערכת עצמתית לעיצוב לפי נושא. למשל, הנה <a href="https://meta.discourse.org/c/theme/61/l/top" target="_blank">ערכות עיצוב ורכיבים מובילים</a> ב־<a href="https://meta.discourse.org/" target="_blank">meta.discourse.org</a>.</p>
          <p>רצוי להתפרע והמון הצלחה <a href='https://blog.discourse.org/2014/08/building-a-discourse-community/' target='_blank'>בבניית הקהילה החדשה שלך!</a></p>
  search_logs:
    graph_title: "מניין חיפושים"
  onebox:
    discourse:
      user_joined_community: "מועד הצטרפות: %{date}"
    gitlab:
      truncated_file: "הקובץ הזה נקטע."
      show_original: "הצגת המקורי"
    github:
      binary_file: "זה קובץ בינרי."
      truncated_file: "הקובץ הזה נקטע."
      show_original: "הצגת המקורי"
      requires_iframe: "המציג דורש iframe (מסגרת פנימית)."
      committed: "הוגש"
      more_than_three_files: "יש יותר משלושה קבצים."
      opened: "נפתח"
      closed: "סגורה"
      commit_by: "הגשה מאת"
      comment_by: "תגובה מאת"
      review_by: "סקירה של"
      pr_summary: "%{commits} הגשות שינו %{changed_files} קבצים עם %{additions} תוספים ו־%{deletions} מחיקות"
      no_description: "אפשר לתרום לפיתוח של %{repo} דרך יצירת חשבון ב־GitHub."
  discourse_push_notifications:
    popup:
      mentioned: ' אוזכרת על ידי %{username} בנושא „%{topic}” - %{site_title}'
      group_mentioned: ' אוזכרת על ידי %{username} בנושא „%{topic}” - %{site_title}'
      quoted: 'צוטטת על ידי %{username} בנושא „%{topic}” - %{site_title}'
      replied: 'קיבלת תגובה מאת %{username} בנושא „%{topic}” - %{site_title}'
      posted: 'פרסום חדש של %{username} בנושא „%{topic}” - %{site_title}'
      private_message: 'נשלחה אליך הודעה פרטית מאת %{username} ב־„%{topic}” - %{site_title}'
      linked: 'הפוסט שלך קושר על ידי %{username} בנושא „%{topic}” - %{site_title}'
      watching_first_post: 'נוצר נושא חדש „%{topic}” על ידי %{username} - %{site_title}'
      confirm_title: "התראות הופעלו - %{site_title}"
      confirm_body: "הצליח לנו! התראות הופעלו."
      custom: "התראות מאת %{username} באתר %{site_title}"
  staff_action_logs:
    json_too_long: "הערכים לא תועדו כיוון שחרגו מגבולות אורך העמודות"
    not_found: "לא נמצא"
    unknown: "לא ידוע"
    user_merged: "%{username} מוזג לתוך החשבון הזה"
    user_delete_self: "מחיקה עצמית מתוך %{url}"
    webhook_deactivation_reason: "ההתלייה שלך הושבתה אוטומטית. קיבלו מגוון תגובות כשל בצורת HTTP ‚%{status}’."
    api_key:
      automatic_revoked:
        one: "נשלל אוטומטית, הפעילות האחרונה התבצעה לפני למעלה מיום (%{count})"
        two: "נשלל אוטומטית, הפעילות האחרונה התבצעה לפני למעלה מיומיים (%{count})"
        many: "נשלל אוטומטית, הפעילות האחרונה התבצעה לפני למעלה מ־%{count} ימים"
        other: "נשלל אוטומטית, הפעילות האחרונה התבצעה לפני למעלה מ־%{count} ימים"
      automatic_revoked_max_life:
        one: "נשלל אוטומטית, נוצר לפני למעלה מיום"
        two: "נשלל אוטומטית, נוצר לפני למעלה מיומיים"
        many: "נשלל אוטומטית, נוצר לפני יותר מ־%{count} ימים"
        other: "נשלל אוטומטית, נוצר לפני יותר מ־%{count} ימים"
      revoked: נשל
      restored: שוחזר
    bulk_user_delete: "נמחק בפעולת מחיקה מרוכזת"
    cli_bulk_post_delete: "נמחק במרוכז דרך משימת rake"
    api_post_delete: "נמחק דרך ה־API"
    reminder_deleted: "הוחלף בתזכורת חדשה"
    user_associated_posts_deleted: "המשתמש הושמד"
    imap_email_deleted: "הודעת הדוא״ל נמחקה משרת ה־IMAP"
    imap_email_marked_as_spam: "הודעת הדוא״ל הועברה לספאם בשרת ה־IMAP"
    auto_deleted_hidden_posts: "פוסטים מוסתרים שהושמדו אוטומטית"
  reviewables:
    already_handled: "תודה לך, כבר בדקנו את הפוסט הזה והחלטנו שאין צורך לסמן אותו בדגל פעם נוספת."
    already_handled_and_user_not_exist: "תודה, אבל כבר נערכה בדיקה והמשתמש הזה אינו קיים עוד."
    priorities:
      low: "נמוכה"
      medium: "בינונית"
      high: "גבוהה"
    sensitivity:
      disabled: "מושבתת"
      low: "נמוכה"
      medium: "בינונית"
      high: "גבוהה"
    must_claim: "עליך לדרוש פריטים בטרם יתאפשר לך לבצע עליהם פעולות."
    user_claimed: "הפריט נדרש על ידי משתמש אחר."
    missing_version: "עליך לספק משתנה גרסה"
    conflict: "אירעה סתירת עדכון שמונעת ממך לעשות את זה."
    reasons:
      post_count: "הפוסטים הראשונים שמפורסמים על ידי משתמש כלשהו חייבים לעבור את אישור הסגל. למידע נוסף %{link}."
      trust_level: "התגובות של משתמשים בדרגות אמון נמוכות חייבות לעבור את אישור הסגל. למידע נוסף %{link}."
      group: "משתמשים שאינם בקבוצות שצוינו חייבים שהתגובות שלהם תאושרנה על ידי הסגל. ר׳ %{link}"
      new_topics_unless_trust_level: "נושאים של משתמשים בדרגות אמון נמוכות חייבים לעבור את אישור הסגל. למידע נוסף %{link}."
      fast_typer: "ההקלדה של הפוסט הראשון של משתמש מסוים הייתה מהירה באופן שמעלה חשד שמדובר בהתנהגות של בוט או הפצת ספאם. למידע נוסף %{link}."
      auto_silence_regex: "משתמש חדש שהפוסט הראשון שלו עונה להגדרה %{link}."
      watched_word:
        one: "הפוסט הזה מכיל מילה במעקב, המילה המסומנת היא: %{words}. פרטים נוספים בקישור %{link}."
        two: "הפוסט הזה מכיל מילים במעקב, המילים המסומנות הן: %{words}. פרטים נוספים בקישור %{link}."
        many: "הפוסט הזה מכיל מילים במעקב, המילים המסומנות הן: %{words}. פרטים נוספים בקישור %{link}."
        other: "הפוסט הזה מכיל מילים במעקב, המילים המסומנות הן: %{words}. פרטים נוספים בקישור %{link}."
      staged: "נושאים ופוסטים חדשים של משתמשים מבוימים חייבים לקבל את אישור הסגל. מידע נוסף תחת %{link}."
      category: "פוסטים בקטגוריה זו דורשים אימות ידני של הסגל. מידע נוסף ב־%{link}."
      must_approve_users: "כל המשתמשים החדשים חייבים לעבור את אישור הסגל. למידע נוסף: %{link}."
      invite_only: "על כל המשתמשים החדשים לקבל הזמנה. למידע נוסף %{link}."
      email_auth_res_enqueue: "הודעת דוא״ל זו נפסלה בבדיקת DMARC, כנראה שאינה נשלחה מהנמען שצוין. מוטב להתעמק בכותרות הגולמיות של הודעת הדוא״ל כדי להבין יותר לעומק."
      email_spam: "הודעת דוא״ל זו סומנה כספאם עקב הכותרת שהוגדרה תחת %{link}."
      suspect_user: "המשתמש החדש הזה מילא פרטי חשבון מבלי לקרוא נושאים או פוסטים, מה שעשוי לרמז על כך שייתכן שמדובר בתוקף ספאם. יש לעיין ב־%{link}."
      contains_media: "פוסט זה כולל מדיה מוטמעת. מידע נוסף תחת %{link}."
      queued_by_staff: "אחד מחברי הסגל חושב שהפוסט הזה דורש סקירה. עד אז הוא יישאר מוסתר."
      links:
        watched_word: הגדרות מילים במעקב
        category: הגדרות קטגוריה
      no_context:
        watched_word: "הפוסט הזה כלל מילים במעקב. נא לפנות אל %{link} לפרטים נוספים."
    actions:
      agree:
        title: "כן"
      agree_and_keep:
        title: "להשאיר את הפוסט"
        description: "הבעת הסכמה עם הדגל אך השארת הפוסט ללא שינוי."
        complete: "הפוסט נשאר ללא שינוי."
      agree_and_keep_hidden:
        title: "להשאיר את הפוסט מוסתר"
        description: "הבעת הסכמה עם הדגל והשארת הפוסט מוסתר."
        complete: "הפוסט נשאר מוסתר."
      agree_and_suspend:
        title: "השעיית משתמש"
        description: "הבעת הסכמה עם הדגל והשעיית המשתמש."
        complete: "משתמש הושעה."
      agree_and_silence:
        title: "השתקת משתמש"
        description: "הבעת הסכמה עם הדגל והשתקת המשתמש."
        complete: "משתמש הושתק."
      agree_and_restore:
        title: "שחזור פוסט"
        description: "יש לשחזר את הפוסט כדי שכל המשתמשים יוכלו לצפות בו."
        complete: "הפוסט שוחזר."
      agree_and_hide:
        title: "הסתרת פוסט"
        description: "הסכמה עם הסימון והסתרת הפוסט הזה + שליחת הודעה אוטומטית למשתמש שמפצירה בו לערוך אותו."
        complete: "הפוסט הוסתר, המשתמש קיבל הודעה."
      agree_and_edit:
        title: "להסכים ולערוך את הפוסט"
        description: "להסכים עם הסימון ולפתוח חלון עריכת הודעה כדי לערוך את הפוסט."
        complete: "הדגל אושר, עכשיו אפשר לערוך את הפוסט"
      delete_single:
        title: "מחיקה"
        complete: "פוסט נמחק."
      delete:
        title: "מחיקה…"
      delete_and_ignore:
        title: "התעלמות מהדגל ומחיקת הפוסט"
        description: "התעלמות מהסימון על ידי הסרתו מהתור ומחיקת הפוסט, אם זה הפוסט הראשון, למחוק גם את הנושא. "
        complete: "פוסט נמחק."
      delete_and_ignore_replies:
        title: "התעלמות מהסימון, למחוק את הפוסט והתגובות"
        description: "התעלמות מהסימון על ידי הסרתו מהתור, מחיקת הפוסט וכל התגובות שלו, אם זה הפוסט הראשון, למחוק גם את הנושא"
        confirm: "למחוק גם את התגובות לפוסט?"
        complete: "הפוסט והתגובות נמחקו."
      delete_and_agree:
        title: "מחיקת פוסט"
        description: "להסכים עם הסימון ולמחוק את הפוסט, אם זה הפוסט הראשון אז למחוק גם את הנושא."
        complete: "פוסט נמחק."
      delete_and_agree_replies:
        title: "מחיקת הפוסט והתגובות"
        description: "להסכים עם הסימון ולמחוק את הפוסט ואת כל התגובות שלו, אם זה הפוסט הראשון אז למחוק גם את הנושא."
        confirm: "למחוק גם את התגובות לפוסט?"
        complete: "הפוסט והתגובות נמחקו."
      disagree_and_restore:
        title: "לא, לשחזר את הפוסט"
        description: "לשחזר את הפוסט כדי שכל המשתמשים יוכלו לצפות בו."
        complete: "הפוסט שוחזר."
      disagree:
        title: "לא"
        complete: "הסימון זכה להתעלמות."
      discard_post:
        title: "השלכת פוסט"
        complete: "הפוסט הושלך."
      revise_and_reject_post:
        title: "עריכת שינויים בפוסט…"
        complete: "מהדורה ממתינה נדחתה בפוסט."
      ignore:
        title: "התעלמות"
        complete: "הסימון זכה להתעלמות."
      ignore_and_do_nothing:
        title: "לא לעשות דבר"
        description: "התעלמות מהסימון על ידי הסרתו מהתור מבלי לנקוט בעמדה. פוסטים מוסתרים נשארים מוסתרים ויטופלו על ידי הכלים האוטומטיים."
        complete: "הסימון זכה להתעלמות."
      approve:
        title: "אישור"
        complete: "הפרסום אושר."
      approve_post:
        title: "לאשר פוסט"
        confirm_closed: "נושא זה סגור. ליצור את הפוסט בכל אופן?"
        complete: "הפרסום אושר."
      reject_post:
        title: "לדחות פוסט"
        complete: "הפרסום נדחה."
      approve_user:
        title: "אישור משתמש"
        complete: "המשתמש אישר."
      reject_user:
        title: "מחיקת משתמש…"
        delete:
          title: "מחיקת משתמש"
          description: "המשתמש יימחק מהפורום."
          complete: "משתמש נמחק."
        block:
          title: "מחיקה וחסימת המשתמש"
          description: "המשתמש יימחק ואנו נחסום את כתובת ה־IP והדוא״ל שלו."
          complete: "המשתמש נמחק ונחסם."
      reject:
        title: "לדחות"
        bundle_title: "דחייה…"
      reject_and_suspend:
        title: "לדחות ולהשעות את המשתמש"
        complete: "הפוסט נדחה והמשתמש הושעה."
      reject_and_silence:
        title: "לדחות ולהשתיק את המשתמש"
        complete: "הפוסט נדחה והמשתמש הושתק."
      reject_and_delete:
        title: "לדחות ולמחוק את הפוסט"
        complete: "הפוסט נדחה ונמחק."
      reject_and_keep_deleted:
        title: "להשאיר את הפוסט מחוק"
        complete: "הפוסט נדחה ונשאר מחוק."
      approve_and_restore:
        title: "אישור ושחזור הפוסט"
        complete: "הפוסט אושר ושוחזר."
      approve_and_unhide:
        title: "אישור והצגת הפוסט"
        complete: "הפוסט אושר והוצג מחדש"
      delete_user:
        reason: "למחוק דרך תור סקירה"
        complete: "משתמש נמחק."
  email_style:
    html_missing_placeholder: "תבנית ה־html חייבת לכלול %{placeholder}"
  notification_level:
    ignore_error: "אין אפשרות להתעלם מהמשתמש הזה, עמך הסליחה."
    mute_error: "אין אפשרות להשתיק את המשתמש הזה, עמך הסליחה."
    error: "אין לך אפשרות להחליף את רמת ההתראות למשתמש הזה, עמך הסליחה."
    invalid_value: '„%{value}” אינה רמת התראות חוקית.'
  discord:
    not_in_allowed_guild: "האימות נכשל. הגילדה ב־Discord אליה הצטרפת אינה מורשית לגשת."
  old_keys_reminder:
    title: "תזכורת על פרטי גישה ישנים"
    body: |
      שלום! זאת תזכורת אבטחה שנתית שגרתית מעותק ה־Discourse שלך.

      מתוך נימוס, רצינו ליידע אותך שפרטי הגישה הבאים, המשמשים אותך לגישה ל־Discourse שלך, לא עודכנו זה למעלה משנתיים:

      %{keys}

      אין צורך לנקוט בפעולה כלשהי כעת, עם זאת, מטעמי שיפור אבטחת המידע מומלץ להחליף את כל פרטי הגישה החשובים שלך כל כמה שנים.
  create_linked_topic:
    topic_title_with_sequence:
      one: "%{topic_title} (חלק %{count})"
      two: "%{topic_title} (חלק %{count})"
      many: "%{topic_title} (חלק %{count})"
      other: "%{topic_title} (חלק %{count})"
    post_raw: "המשך של הדיון %{parent_url}.\n\nדיונים קודמים:\n\n%{previous_topics}"
    small_action_post_raw: "ניתן להמשיך את הדיון תחת %{new_title}."
  fallback_username: "משתמש"
  user_status:
    errors:
      ends_at_should_be_greater_than_set_at: "ends_at אמור להיות גדול מאשר set_at"
  webhooks:
    payload_url:
      blocked_or_internal: "לא ניתן להשתמש בכתובת המטען כי היא תואמת ל־IP חסום או פנימי"
      unsafe: "לא ניתן להשתמש בכתובת המטען כיוון שהיא לא מאובטחת"
  form_templates:
    errors:
      invalid_yaml: "איזה מחרוזת YAML תקנית"
      invalid_type: "מכיל סוג תבנית שגוי: %{type} (הסוגים התקפים הם: %{valid_types})"
      missing_type: "סוג השדה חסר"
      missing_id: "חסר מזהה שדה"
      duplicate_ids: "יש מזהים כפולים"
      reserved_id: "יש מילת מפתח שמורה בתור מזהה: %{id}"
      unsafe_description: "יש תיאור HTML מפוקפק"
      invalid_tag_group: "יש לו קבוצת תגיות שגויה: %{tag_group_name}"
  activemodel:
    errors:
      <<: *errors<|MERGE_RESOLUTION|>--- conflicted
+++ resolved
@@ -398,14 +398,9 @@
       slow_down_crawler_user_agent_must_be_at_least_3_characters: "סוכני משתמש חייבים להיות באורך של 3 תווים לפחות כדי למנוע הגבלה בשוגג של כמות פניות ממשתמשים תקפים."
       slow_down_crawler_user_agent_cannot_be_popular_browsers: "אי אפשר להוסיף אף אחת מהערכים הבאים להגדרה: %{values}."
       strip_image_metadata_cannot_be_disabled_if_composer_media_optimization_image_enabled: "אי אפשר להשבית הפשטת נתוני על מתמונה אם האפשרות ‚תמונת מיטוב מדיה בכתיבת הודעה פעילה’ פעילה. יש להשבית את האפשרות בטרם השבתת הפשטת נתוני על מתמונה."
-<<<<<<< HEAD
-      twitter_summary_large_image_no_svg: "תמונות התקציר של טוויטר שמשמשות לנתוני העל של twitter:image לא יכולות להיות תמונת ‎.svg"
-      tl0_and_anonymous_flag: "יש לספק ‚דוא״ל קשר עם האתר’ או ‚כתובת דוא״ל לדיווח על תוכן לא חוקי’ למשתמשים אלמוניים."
-=======
       x_summary_large_image_no_svg: "תמונות התקציר של טוויטר שמשמשות לנתוני העל של twitter:image לא יכולות להיות תמונת ‎.svg"
       tl0_and_anonymous_flag: "יש לספק ‚דוא״ל קשר עם האתר’ או ‚כתובת דוא״ל לדיווח על תוכן לא חוקי’ למשתמשים אלמוניים."
       allow_likes_in_anonymous_mode_without_anonymous_mode_enabled: "ההגדרה הזאת דורשת את הפעלת ההגדרה ‚לאפשר מצב אלמוני’ תחילה."
->>>>>>> 3cac9432
     conflicting_google_user_id: 'מזהה חשבון ה־Google לחשבון זה השתנה, התערבות של חבר סגל נדרשת מטעמי אבטחה. נא ליצור קשר עם אחד מחברי הסגל ולהפנות אותו אל <br><a href="https://meta.discourse.org/t/76575">https://meta.discourse.org/t/76575</a>'
     onebox:
       invalid_address: "מחילה אך לא הצלחנו לייצר תצוגה מקדימה לאתר הזה, כיוון שהשרת ‚%{hostname}’ לא נמצא. במקום תצוגה מקדימה יופיע קישור בלבד בפוסט שלך. :cry:"
