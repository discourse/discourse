--- conflicted
+++ resolved
@@ -2421,11 +2421,7 @@
     code_formatting_style: "כפתור קוד בדפדפן יציע אוטומטית סגנון קידוד זה"
     max_allowed_message_recipients: "מספר מקסימלי של נמענים מותר בהודעה."
     disable_watched_word_checking_in_user_fields: "השבתת בדיקת מילים במעקב בשדות המשתמשים"
-<<<<<<< HEAD
-    watched_words_regular_expressions: "מילים במעקב הן ביטויים רגולריים."
-=======
     watched_words_regular_expressions: "מאפשר שימוש בביטויים רגולריים לסינון מילים. אם מופעלת, תכונה זו מקבצת מילים רגישות. לאחר מכן יאספו כל המילים שנבחרו לביטוי רגולרי יחיד, ומוסיף גבולות מילים עבור מילים נצפות רגילות. כתוצאה מכך, שיטת סינון זו מבוססת regex מוסיפה שכבה נוספת של שליטה על ניהול תוכן על ידי תמיכה בדפוסי מילים מתוחכמים יותר. ההגדרה גם מאפשרת להחליף בקלות את הטקסט המקורי בתחליף לבחירה."
->>>>>>> f4cbf025
     enable_diffhtml_preview: "יכולת ניסיונית שמשתמשת ב־diffHTML כדי לסנכרן תצוגה מקדימה במקום עיבוד מלא מחדש"
     enable_fast_edit: "מוסיף כפתור לתפריט בחירת הפוסט כדי לערוך בחירה קטנה כחלק מהשורה."
     enable_quote_copy: "מוסיף כפתור לתפריט בחירת הפוסט כדי להעתיק את הבחירה ללוח הגזירים כציטוט Markdown."
@@ -4310,11 +4306,7 @@
     images:
       too_large: "סליחה, אך התמונה שאתם מנסים להעלות גדולה מידי. (הגודל המקסימלי הוא %{max_size_kb}KB), אנא שנו את הגודל ונסו שנית."
       too_large_humanized: "התמונה המועמדת לשליחה גדולה מדי (הגודל המרבי הוא %{max_size}), נא לשנות את הגודל ולנסות שוב."
-<<<<<<< HEAD
-      larger_than_x_megapixels: "התמונה שניסית להעלות גדולה מדי (הגודל המרבי הוא %{max_image_megapixels}-מגה פיקסלים), נא לשנות את גודלה ולנסות שוב, עמך הסליחה."
-=======
       larger_than_x_megapixels: "התמונה שניסית להעלות גדולה מדי (הגודל המרבי הוא %{max_image_megapixels} מגה-פיקסלים), נא לשנות את גודלה ולנסות שוב."
->>>>>>> f4cbf025
       size_not_found: "מצטערים, אבל לא יכולנו לקבוע את גודל התמונה. אולי יש בעיה טכנית בתמונה?"
     placeholders:
       too_large: "(תמונה שגודלה חורג מ־%{max_size_kb} ק״ב)"
@@ -4389,10 +4381,7 @@
     עריכת הפוסט הראשון בנושא משנה את התכנים של העמוד %{page_name}.
   guidelines_topic:
     title: "שאלות נפוצות / הנחיות"
-<<<<<<< HEAD
-=======
     guidelines_title: "הנחיות"
->>>>>>> f4cbf025
   tos_topic:
     title: "תנאי השימוש"
     body: |
