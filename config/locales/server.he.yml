--- conflicted
+++ resolved
@@ -110,15 +110,9 @@
       body: "היו בעיות עם השדות הבאים:"
       header:
         one: שגיאה מנעה מ-%{model} להישמר.
-<<<<<<< HEAD
-        two: '%{count} שגיאות מנעו מ-%{model} להישמר.'
-        many: '%{count} שגיאות מנעו מ-%{model} להישמר.'
-        other: '%{count} שגיאות מנעו מ-%{model} להישמר.'
-=======
         two: "%{count} שגיאות מנעו מ-%{model} להישמר."
         many: "%{count} שגיאות מנעו מ-%{model} להישמר."
         other: "%{count} שגיאות מנעו מ-%{model} להישמר."
->>>>>>> c10941bb
     embed:
       load_from_remote: "ארעה שגיאה בטעינת הפוסט הזה."
     site_settings:
@@ -167,14 +161,6 @@
     permalink: "קישור"
     imported_from: "זה נושא דיון מלווה לערך המקורי ב- %{link}"
     in_reply_to: "◄ %{username}"
-<<<<<<< HEAD
-    replies:
-      one: "תגובה אחת"
-      two: "%{count} תגובות"
-      many: "%{count} תגובות"
-      other: "%{count} תגובות"
-=======
->>>>>>> c10941bb
   no_mentions_allowed: "מצטערים, אך אינכם יכולים לאזכר משתמשים אחרים."
   too_many_mentions:
     one: "מצטערים, אתם יכולים לאזכר רק משתמש אחד בפוסט"
@@ -273,22 +259,14 @@
       two: "%{count} פוסטים"
       many: "%{count} פוסטים"
       other: "%{count} פוסטים"
-<<<<<<< HEAD
-    'new-topic': |
-=======
     "new-topic": |
->>>>>>> c10941bb
       ברוכים באים ל%{site_name} &mdash; **תודה שהתחלתם שיחה חדשה! **
       -הכותרת נשמעת מעניינת כשאתם קוראים אותה בקול רם? האם היא תקציר טוב?
       -מי יתעניין בזה? איזה סוג של תגובות אתם רוצים?
       -השתמשו במילים נפוצות בכותרת שלכם כך שאחרים יוכלו למצוא אותה. כדי לשייך את הנושאים שלכם עם נושאים קשורים בחרו קטגוריה.
       -לעוד טיפים, [ראו את כללי התנהלות בקהילה] (/guidelines).
       הפנל הזה יופיע רק עבור %{education_posts_text} הפוסטים הראשונים.
-<<<<<<< HEAD
-    'new-reply': |
-=======
     "new-reply": |
->>>>>>> c10941bb
       ברוכים הבאים ל %{site_name} &mdash; ** תודה על תרומתך! **
 
       - האם התגובה שלך משפרת את השיחה בדרך כלשהיא?
@@ -390,42 +368,28 @@
           attributes:
             word:
               too_many: "יש יותר מדי מילים בפעולה הזו"
-<<<<<<< HEAD
-  user_profile:
-    no_info_me: "<div class='missing-profile'>השדה ״אודותי״ בפרופיל שלכם הוא ריק כרגע, <a href='/u/%{username_lower}/preferences/about-me'>תרצו למלא אותו?</a></div>"
-    no_info_other: "<div class='missing-profile'>%{name} עדיין לא הזין/ה דבר בשדה אודות של הפרופיל שלו/ה</div>"
-=======
->>>>>>> c10941bb
   vip_category_name: "לאונג'"
   vip_category_description: "קטגוריה אקסקלוסיבית למשתמשים עם רמת אמון 3 או יותר."
   meta_category_name: "משוב לאתר"
   meta_category_description: "דיון אודות אתר זה, הארגון שמאחוריו, איך הוא פועל ואיך נוכל לשפר אותו."
   staff_category_name: "צוות"
   staff_category_description: "קטגוריה פרטית לדיוני הצוות. נושאים נראים רק למנהלים ומנהלים ראשיים."
-<<<<<<< HEAD
-  assets_topic_title: "נכסים לעיצוב האתר"
-=======
->>>>>>> c10941bb
   discourse_welcome_topic:
     title: "ברוכים הבאים לדיסקורס"
     body: |2
 
-        הפסקה הראשונה של נושא נעוץ זה תראה כהודעת ״ברוכים הבאים״ לכל המבקרים החדשים באתר הבית שלכם. היא חשובה!
-
-        **עירכו זאת** לתיאור קצר של הקהילה שלכם:
-
-        - למי היא נועדה?
-        - מה הם יכולים למצוא כאן?
-        - למה כדאי להם לבוא לפה?
-        - איפה אפשר לקרוא עוד (קישורים, מקורות, וכד׳)?
-
-<<<<<<< HEAD
-        <img src="/images/welcome/discourse-edit-post-animated.gif" width="508" height="106">
-=======
+      הפסקה הראשונה של נושא נעוץ זה תראה כהודעת ״ברוכים הבאים״ לכל המבקרים החדשים באתר הבית שלכם. היא חשובה!
+
+      **עירכו זאת** לתיאור קצר של הקהילה שלכם:
+
+      - למי היא נועדה?
+      - מה הם יכולים למצוא כאן?
+      - למה כדאי להם לבוא לפה?
+      - איפה אפשר לקרוא עוד (קישורים, מקורות, וכד׳)?
+
       <img src="%{base_path}/images/welcome/discourse-edit-post-animated.gif" width="508" height="106">
->>>>>>> c10941bb
-
-        ייתכן ותרצו לסגור נושא זה באמצעות :wrench: הניהול (בפינות משמאל למעלה ולמטה), כדי שתגובות לא ייערמו על גבי כרזה.
+
+      ייתכן ותרצו לסגור נושא זה באמצעות :wrench: הניהול (בפינות משמאל למעלה ולמטה), כדי שתגובות לא ייערמו על גבי כרזה.
   lounge_welcome:
     title: "ברוכים הבאים ללאונג'"
   category:
@@ -640,13 +604,8 @@
       title: "לא ראוי"
       long_form: "דוגלל כלא ראוי"
     notify_user:
-<<<<<<< HEAD
-      title: 'שלחו הודעה ל @{{username}}'
-      long_form: 'הודעה נשלחה למשתמש/ת'
-=======
       title: "שלחו הודעה ל @{{username}}"
       long_form: "הודעה נשלחה למשתמש/ת"
->>>>>>> c10941bb
       email_title: 'הפוסט שלכם ב"%{title}"'
       email_body: "%{link}\n\n%{message}"
     notify_moderators:
@@ -662,17 +621,10 @@
       short_description: "סמנו פוסט זה"
       long_form: "פוסט זה סומן עם סימנייה"
     like:
-<<<<<<< HEAD
-      title: 'לייק'
-      description: 'תנו לייק לפוסט זה'
-      short_description: 'אהבו פוסט זה'
-      long_form: 'נתתי לזה לייק'
-=======
       title: "לייק"
       description: "תנו לייק לפוסט זה"
       short_description: "אהבו פוסט זה"
       long_form: "נתתי לזה לייק"
->>>>>>> c10941bb
   user_activity:
     no_default:
       others: "אין פעילות."
@@ -698,11 +650,7 @@
       email_title: 'הנושא "%{title}" דורש תשומת לב של מנחה'
       email_body: "%{link}\n\n%{message}"
   flagging:
-<<<<<<< HEAD
-    user_must_edit: '<p>פוסט זה סומן על ידי הקהילה וכרגע מוסתר באופן זמני.</p>'
-=======
     user_must_edit: "<p>פוסט זה סומן על ידי הקהילה וכרגע מוסתר באופן זמני.</p>"
->>>>>>> c10941bb
   archetypes:
     regular:
       title: "נושא רגיל"
@@ -876,22 +824,12 @@
     memory_warning: "בשרת שלכם יש פחות מ 1 גיגה זיכרון בסך הכל. מומלץ לפחות 1 גיגה זיכרון."
     subfolder_ends_in_slash: "הגדרות תיקיית המשנה שלכם לא נכונות, הנתיב DISCOURSE_RELATIVE_URL_ROOT צריך להסתיים בלוכסן."
     email_polling_errored_recently:
-<<<<<<< HEAD
-      one: "ניסיונות שליחת מיילים יצרו תקלה ב 24 השעות האחרונות. צפו ב<a href='/logs' target='_blank'>יומנים</a> לפרטים נוספים."
-      two: "ניסיונות שליחת מיילים יצרו %{count} תקלות ב 24 השעות האחרונות. צפו ב<a href='/logs' target='_blank'>יומנים</a> לפרטים נוספים."
-      many: "ניסיונות שליחת מיילים יצרו %{count} תקלות ב 24 השעות האחרונות. צפו ב<a href='/logs' target='_blank'>יומנים</a> לפרטים נוספים."
-      other: "ניסיונות שליחת מיילים יצרו %{count} תקלות ב 24 השעות האחרונות. צפו ב<a href='/logs' target='_blank'>יומנים</a> לפרטים נוספים."
-    bad_favicon_url: "ה favicon לא עולה. אנא בדקו את הגדרת ה favicon_url ב <a href='/admin/site_settings'>הגדרות האתר</a>."
-    poll_pop3_timeout: "החיבור לשרת POP3 התנתק. דוא\"ל נכנס לא יכול להשלף ואינו  מאוחזר. אנא בדקו את <a href='/admin/site_settings/category/email'> הגדרות ה-POP3 </a> שלכם ואת ספק השירות."
-    poll_pop3_auth_error: "החיבור לשרת POP3 נכשל בשל שגיאת הזדהות. אנא בדקו את <a href='/admin/site_settings/category/email'> הגדרות ה-POP3 </a> שלכם."
-=======
       one: "ניסיונות שליחת מיילים יצרו תקלה ב 24 השעות האחרונות. צפו ב<a href='%{base_path}/logs' target='_blank'>יומנים</a> לפרטים נוספים."
       two: "ניסיונות שליחת מיילים יצרו %{count} תקלות ב 24 השעות האחרונות. צפו ב<a href='%{base_path}/logs' target='_blank'>יומנים</a> לפרטים נוספים."
       many: "ניסיונות שליחת מיילים יצרו %{count} תקלות ב 24 השעות האחרונות. צפו ב<a href='%{base_path}/logs' target='_blank'>יומנים</a> לפרטים נוספים."
       other: "ניסיונות שליחת מיילים יצרו %{count} תקלות ב 24 השעות האחרונות. צפו ב<a href='%{base_path}/logs' target='_blank'>יומנים</a> לפרטים נוספים."
     poll_pop3_timeout: "החיבור לשרת POP3 התנתק. דוא\"ל נכנס לא יכול להשלף ואינו  מאוחזר. אנא בדקו את <a href='%{base_path}/admin/site_settings/category/email'> הגדרות ה-POP3 </a> שלכם ואת ספק השירות."
     poll_pop3_auth_error: "החיבור לשרת POP3 נכשל בשל שגיאת הזדהות. אנא בדקו את <a href='%{base_path}/admin/site_settings/category/email'> הגדרות ה-POP3 </a> שלכם."
->>>>>>> c10941bb
   site_settings:
     censored_words: "מלים שיוחלפו באופן אוטומטי ב- &#9632;&#9632;&#9632;&#9632;"
     delete_old_hidden_posts: "מחיקת אוטומטית של פרסומים מוסתרים שנותרים מוסתרים במשך יותר מ-30 יום."
@@ -916,45 +854,25 @@
     educate_until_posts: "כאשר המשתמש/ת מתחילים להקיש את (n) הפוסטים הראשונים שלהם, הציגו פאנל הנחיה למשתמש באזור חיבור הפוסטים."
     title: "שם האתר הזה, כפי שהוא משמש בתגית הכותרת."
     site_description: "תארו את האתר הזה במשפט אחד, כפי שהוא מופיע במטא-תגית התיאור."
-<<<<<<< HEAD
-    contact_url: "כתובת URL ליצירת קשר לעמוד זה. משמשת בטופס ה- /about לעניינים דחופים."
-=======
->>>>>>> c10941bb
     crawl_images: "אחזור תמונות מכתובת URL רחוקה כדי להכניס את מימדי האורך והרוחב הנכונים."
     download_remote_images_to_local: "המרת תמונות מרחוק לתמונות מקומיות באמצעות הורדות; למניעת שגיאות של תמונות חסרות"
     download_remote_images_threshold: "שטח האכסון המינימלי (באחוזים) הנדרש להורדת תמונות באופן מקומי"
     download_remote_images_max_days_old: "לא להוריד תמונות מרוחקות עבור פוסטים בני יותר מ n ימים."
     disabled_image_download_domains: "תמונות מרחוק לעולם לא יורדו ממתחמים (domains) אלו. "
     editing_grace_period: "ל (n) שניות לאחר פרסום, עריכה לא תיצור גרסה חדשה בהיסטוריית הפוסט."
-<<<<<<< HEAD
-    post_edit_time_limit: "העורכים יכולים לערוך או להסיר את הפוסט שלהם במשך (n) דקות לאחר הפרסום. הזינו 0 כ\"תמיד\"."
-=======
->>>>>>> c10941bb
     edit_history_visible_to_public: "אפשרו לכולם לראות גרסאות קודמות של פוסט ערוך. כאשר אפשרות זו מנוטרלת, רק חברי צוות יכולים לצפות בהן."
     delete_removed_posts_after: "פוסטים שהוסרו על ידי מחבריהם ימחקו באופן אוטומטי לאחר (n) שעות. אם הגדרה זו מכוונת ל-0, פוסטים ימחקו מיידית."
     max_image_width: "הרוחב המקסימלי של תצוגת תמונה מוקטנת בפוסט"
     max_image_height: "גובה מקסימלי של תצוגת תמונה מוקטנת בפוסט"
     fixed_category_positions: "אם אפשרות זו מסומנת, תוכלו  לארגן את הקטגוריות כך שיופיעו בסדר קבוע. אם האופציות אינן מסומנות, הקטגוריות יסודרו על פי סדר הפעילות שהתבצעה בהן."
     fixed_category_positions_on_create: "אם האפשרות תסומן, סדר הקטגוריות יוגדר בתפריט יצירת נושא (דורש fixed_category_positions)."
-<<<<<<< HEAD
-    add_rel_nofollow_to_user_content: "הוספת התווית rel nofollow לכל תוכן שפורסם על ידי המשתמש/ת, פרט לקישורים פנימיים (כולל מתחם הורה parent domains). אם תשנו אפשרות זו, עליכם לאפות מחדש את כל הפרסומים עם: \"rake posts:rebake\""
-=======
     add_rel_nofollow_to_user_content: 'הוספת התווית rel nofollow לכל תוכן שפורסם על ידי המשתמש/ת, פרט לקישורים פנימיים (כולל מתחם הורה parent domains). אם תשנו אפשרות זו, עליכם לאפות מחדש את כל הפרסומים עם: "rake posts:rebake"'
->>>>>>> c10941bb
     post_excerpt_maxlength: "אורך מקסימלי של קטע פוסט / סיכום."
     show_pinned_excerpt_mobile: "הצגת קטע בנושאים נעוצים במבט ניידים."
     show_pinned_excerpt_desktop: "הצגת קטע בנושאים נעוצים בתצוגת מחשב-שולחני."
     post_onebox_maxlength: "מספר תוים מקסימאלי מותר כאורך פוסט Discourse אחד בקופסא (oneboxed Discourse post)."
     onebox_domains_blacklist: "רשימת מתחמים (דומיינים) שלעולם לא יהיו Oneboxed."
     max_oneboxes_per_post: "מספר מקסימלי של onebox-ים בפוסט."
-<<<<<<< HEAD
-    logo_url: "תמונת הלוגו בפינה הימנית עליונה של המסך, אמורה להיות מלבנית רחבה. אם נשארת ריקה, תוצג כותרת האתר."
-    digest_logo_url: "תמונת הלוגו האלטרנטיבי שמשמשת בראש המיילים של הסיכום מאתרכם. אמורה להיות צורה מלבנית מוארכת. צריכה לא להיות תמונת SVG. אם נשאר ריק ייעשה שימוש ב `logo_url`."
-    logo_small_url: "תמונת לוגו קטנה בפינה הימנית עליונה של האתר, אמורה להיות ריבועית, נראית כאשר גוללים למטה. אם נשארת ריקה תוצג צלמית בית."
-    favicon_url: "צלמית favicon לאתר שלכם, ראו http://en.wikipedia.org/wiki/Favicon, כדי שתעבוד כמו שצריך עם CDN חייבת להיות png"
-    apple_touch_icon_url: "אייקון שמשמש למכשירי טאץ׳ של אפל. גודל מומלץ 144 על 144 פיקסלים."
-=======
->>>>>>> c10941bb
     notification_email: "מאת: נעשה שימוש בכתובת מייל זו כאשר שולחים את כל הודעות המערכת הנדרשות. כדי שהודעות הדוא\"ל יגיעו, המתחם (domain) המצויין כאן חייב לכלול SPF, DKIM ורשומות reverse PTR מוגדרים כהלכה."
     email_custom_headers: "רשימה מופרדת pipes (הסימון |) של כותרות מייל מותאמות אישית"
     force_https: "הכריחו את אתרכם להשתמש אך ורק ב HTTPS. אזהרה: אל תאפשרו זאת עד שתוודאו ש HTTPS מותקן ועובד ממש בכל המקרים! וידאתם את הגדרות ה CDN שלכם, כל שירותי ההתחברות, וכל הלוגואים / תלויות החיצוניים - כדי לוודא שכולם עובדים גם כן עם HTTPS?"
@@ -977,22 +895,11 @@
     tl2_additional_likes_per_day_multiplier: "להגדיל את כמות הלייקים האפשרית ביום עבור tl2 (משתמש) באמצעות הכפלה במספר זה. "
     tl3_additional_likes_per_day_multiplier: "להגדיל את כמות הלייקים האפשרית ביום עבור רמת-אמון 3 (רגיל) באמצעות הכפלה במספר זה."
     tl4_additional_likes_per_day_multiplier: "להגדיל את כמות הלייקים האפשרית ביום עבור tl4 (מנהיג) באמצעות הכפלה במספר זה. "
-<<<<<<< HEAD
-    flag_sockpuppets: "אם משתמשים חדשים מגיבים לנושא מכתובת IP זהה לזו של מי שהחל את הנושא, סמנו את הפוסטים של שניהם כספאם פוטנציאלי."
-=======
->>>>>>> c10941bb
     traditional_markdown_linebreaks: "שימוש בשבירת שורות מסורתית בסימון, מה שדורש שני רווחים עוקבים למעבר שורה."
     post_undo_action_window_mins: "מספר הדקות בהן מתאפשר למשתמשים לבטל פעולות אחרות בפוסט (לייק, סימון, וכו')."
     must_approve_users: "על הצוות לאשר את כל המשתמשים החדשים לפני שהם מקבלים גישה לאתר. אזהרה: בחירה זו עבור אתר קיים תשלול גישה ממשתמשים קיימים שאינם מנהלים."
     pending_users_reminder_delay: "הודיעו למנחים אם משתמשים חדשים ממתינים לאישור למעלה מכמות זו של שעות. קבעו ל -1 כדי לנטרל התראות."
     maximum_session_age: "משתמשים ישארו מחוברים ל n שעות מאז ביקורם האחרון"
-<<<<<<< HEAD
-    ga_universal_tracking_code: "קוד מעקב של (Google Universal Analytics (analytics.js, למשל: UA-12345678-9; ראו http://google.com/analytics"
-    ga_universal_domain_name: "שם המתחם של (Google Universal Analytics analytics.js), למשל: mysite.com; ראו http://google.com/analytics"
-    gtm_container_id: "מזהה קונטיינר של מנהל תגיות גוגל. למשל: GTM-ABCDEF"
-    enable_escaped_fragments: "נסיגה ל Ajax-Crawling API של גוגל אם לא מתגלה זחלן-רשת. ראו https://developers.google.com/webmasters/ajax-crawling/docs/learn-more"
-=======
->>>>>>> c10941bb
     allow_moderators_to_create_categories: "אפשרו למנחים ליצור קטגוריות חדשות"
     cors_origins: "מקורות שאפשר לבצע להם בקשות קרוס-דומיין (Cross origin requests). כל מקור צריך לכלול את התחילית http:// או https:// . משתנה הסביבה DISCOURCE_ENABLE_CORS חייב להיות true כדי לאפשר CORS."
     use_admin_ip_whitelist: "מנהלים יכולים להתחבר רק אם הכתובת שלהם מופיע ברשימת ה IPs המסוננים (ניהול > לוגים > כתובות IP מסוננות)."
@@ -1021,10 +928,6 @@
     log_out_strict: "בהתנתקות, נתקו את כל ההפעלות של המשתמש/ת בכל המכשירים"
     new_version_emails: "שלחו דוא\"ל לכתובת של contact_email כשגרסה חדשה של Discourse זמינה."
     invite_expiry_days: "מה התוקף מפתחות הזמנת משתמשים, בימים"
-<<<<<<< HEAD
-    invite_only: "הרשמה פומבית מנוטרלת, כל המשתמשים החדשים חייבים להיות מוזמנים על ידי הצוות."
-=======
->>>>>>> c10941bb
     login_required: "דרשו הזדהות לקריאת תוכן באתר זה, אל תאפשרו גישה אנונימית."
     min_username_length: "אורך שמות משתמשים מינימלי בתווים. אזהרה: אם למשתמשים קיימים או קבוצות כבר יש שם קצר יותר, האתר שלכם ישבר!"
     max_username_length: "אורך שמות משתמשים מקסימלי בתווים. אזהרה: אם למשתמשים קיימים או קבוצות כבר יש שמות ארוכים יותר, האתר שלכם ישבר!"
@@ -1034,11 +937,6 @@
     password_unique_characters: "מספר מינימלי של תווים ייחודיים שחייבים להיות בסיסמאות."
     block_common_passwords: "אל תאפשרו סיסמאות מתוך 10,000 הסיסמאות הנפוצות ביותר."
     enable_sso: "הפעלת התחברות יחידה (Single Sign On) באמצעות אתר חיצוני (א-ז-ה-ר-ה: כתובות המייל של משתמשים *חייבות* לעבור אימות על ידי אתר חיצוני!)"
-<<<<<<< HEAD
-    verbose_sso_logging: "רישום יומנים מפורטים בנוגע לדיאגנוסטיקות SSO ל /logs"
-    enable_sso_provider: "הטמיעו את פרוטוקול הספק Discourse SSO בנקודת הקצה /session/sso_provider, דורש כיוון של sso_secret"
-=======
->>>>>>> c10941bb
     sso_url: "URL of single sign on endpoint (must include http:// or https://)"
     sso_secret: "מחרוזת סודית המשמשית לאמת באופן קרפיטוגרפי מידע SSO, וודאו שהיא באורך 10 תווים ומעלה"
     sso_overrides_bio: "דורס ביוגרפיה של משתמשים בפרופיל המשתמש ומונע מהם מלשנות אותה"
@@ -1050,35 +948,15 @@
     allow_new_registrations: "הפעלת הרשמות משתמשים חדשים. בטלו סימון זה כדי למנוע יצירת חשבונות חדשים."
     enable_signup_cta: "הציגו מודעה למשתמשים אנונימיים חוזרים שמציעה להם להרשם כדי לקבל חשבון."
     enable_yahoo_logins: "איפשור אימות של Yahoo"
-<<<<<<< HEAD
-    enable_google_oauth2_logins: "הפעלת הזדהות באמצעות Oauth2 של גוגל. זהו מנגנון ההזדהות שנתמך כרגע על ידי גוגל. דורש מפתח וסיסמה."
-    google_oauth2_client_id: "זהות לקוח (Client ID) של אפליקציית ה-Google שלך."
-    google_oauth2_client_secret: "קוד סודי של לקוח (client secret) של אפליקציית Google."
-    enable_twitter_logins: "הפעלת אימות Twitter, מצריך twitter_consumer_key ו twitter_consumer_secret"
-    enable_instagram_logins: "הפעלת אימות אינסטגרם, מצריך instagram_consumer_key ו instagram_consumer_secret"
-    instagram_consumer_key: "מפתח לאימות אינסטגרם"
-    instagram_consumer_secret: "סוד לאימות אינסטגרם"
-    enable_facebook_logins: "איפשור אימות פייסבוק, מצריך facebook_app_id ו facebook_app_secret"
-    facebook_app_id: "מזהה אפליקציה לאימות פייסבוק, רשום ב https://developers.facebook.com/apps"
-    facebook_app_secret: "סוד אפליקציה לאימות פייסבוק, רשום ב https://developers.facebook.com/apps"
-    enable_github_logins: "אפשור אימות Github, מצריך github_client_id ו github_client_secret"
-    github_client_id: "מזהה לקוח לאימות Github, רשום ב https://github.com/settings/applications"
-    github_client_secret: "סוד לקוח לאימות Github, רשום ב https://github.com/settings/applications"
-=======
     google_oauth2_client_id: "זהות לקוח (Client ID) של אפליקציית ה-Google שלך."
     google_oauth2_client_secret: "קוד סודי של לקוח (client secret) של אפליקציית Google."
     enable_instagram_logins: "הפעלת אימות אינסטגרם, מצריך instagram_consumer_key ו instagram_consumer_secret"
     instagram_consumer_key: "מפתח לאימות אינסטגרם"
     instagram_consumer_secret: "סוד לאימות אינסטגרם"
->>>>>>> c10941bb
     readonly_mode_during_backup: "הפעלת מצב קריאה בלבד בזמן גיבוי"
     allow_restore: "אפשר שחזור, אשר יכול להחליף את כל(!) המידע באתר! הותירו על \"שלילי\" (false) אלא אם כן אתם מתכננים לשחזר גיבוי."
     maximum_backups: "המספר המקסימלי של גיבויים לשמירה על הכונן. גיבויים ישנים יותר ימחקו אוטומטית"
     automatic_backups_enabled: "הרץ גיבויים אוטומטים כמו שמוגדר בתדירות הגיבויים"
-<<<<<<< HEAD
-    enable_s3_backups: "העלאת גיבויים ל-S3 לאחר השלמתם. חשוב: דורש הזנת הרשאות S3 תקפות להגדרות הקבצים."
-=======
->>>>>>> c10941bb
     s3_backup_bucket: "הדלי המרוחק שבו לשמור גיבויים. אזהרה: שימו לב שהוא דלי פרטי."
     s3_disable_cleanup: "בטלו את ההסרה של גיבויים מ S3 כאשר הם מוסרים מקומית."
     backup_time_of_day: "הגדרת זמן לגיבוי לפי UTC."
@@ -1213,13 +1091,8 @@
     auto_respond_to_flag_actions: "הפעלת תגובה אוטמטית עם הסרת דגל."
     min_first_post_typing_time: "זמן מינימלי במילי-שניות שמשתמש חייב להקיש בזמן הפוסט הראשון, אם הסף לא נעבר הפוסט אוטומטית יכנס לתור של אלו שצריכים אישור. קיבעו 0 כדי לנטרל (לא מומלץ)"
     reply_by_email_enabled: "הפעלת תגובה לנושאים באמצעות הדוא\"ל."
-<<<<<<< HEAD
-    reply_by_email_address: "תבנית עבור כתובות מייל של מענה באמצעות אימייל, למשל: {reply_key}@reply.example.com או  replies+%{reply_key}@example.com"
-    alternative_reply_by_email_addresses: "רשימה של כמה תבניות לתגובות במייל באמצעות כתובות מייל נכנסות. למשל: %{reply_key}@reply.example.com|replies+%{reply_key}@example.com"
-=======
     reply_by_email_address: "תבנית עבור כתובות מייל של מענה באמצעות אימייל, למשל: {reply_key}@reply.example.com או  replies+%%{reply_key}@example.com"
     alternative_reply_by_email_addresses: "רשימה של כמה תבניות לתגובות במייל באמצעות כתובות מייל נכנסות. למשל: %%{reply_key}@reply.example.com|replies+%%{reply_key}@example.com"
->>>>>>> c10941bb
     strip_images_from_short_emails: "הסרת תמונות מדוא\"ל בגודל של פחות מ-2800 בתים"
     short_email_length: "אורכו של דוא\"ל קצר בבתים (Bytes)"
     display_name_on_email_from: "הצגת שמות מלאים בשדה ה״מאת״ במיילים"
@@ -1252,10 +1125,6 @@
     pop3_polling_host: "השרת המארח (Host) למשיכת דוא\"ל דרך POP3."
     pop3_polling_username: "שם המשתמש/ת לחשבון ה-POP3 לתשאול דוא\"ל."
     pop3_polling_password: "הסיסמה לחשבון ה-POP3 למשיכת הדוא\"ל."
-<<<<<<< HEAD
-    log_mail_processing_failures: "רישום של כל בעיות העיבוד ל http://yoursitename.com/logs"
-=======
->>>>>>> c10941bb
     email_in_min_trust: "רמת האמון המינימלית הנדרשת למשתמשים כדי שיוכלו להעלות נושאים חדשים באמצעות הדוא\"ל."
     email_prefix: "ה[תווית] שתשמש כנושא של מיילים. אם לא יוגדר, ברירת המחדל תכוון ל'כותרת' אם לא יוגדר אחרת."
     email_site_title: "הכותרת של האתר שתשמש כשם השולח של דוא\"ל מהאתר. במידה ולא יוגדר ערך, תכוון ברירת המחדל ל\"כותרת\". אם ה\"כותרת\" שלכם מכילה תוים שאינם מותרים לשימוש במחרוזות \"שם השולח\" בדוא\"ל, השתמשו בהגדרה זו."
@@ -1310,10 +1179,6 @@
     default_code_lang: "תחביר שפת תכנות שיסופק כברירת מחדל על קטעי קוד מגיטהאב (לאנג-אוטו, רובי, פיתון וכד׳)"
     warn_reviving_old_topic_age: "כאשר מישהם מתחילים להגיב לנושא שבו התגובה האחרונה היא בת יותר מכמה ימים, אזהרה תוצג. נטרלו באמצעות הזנה של 0."
     autohighlight_all_code: "לחייב שימוש בקוד הדגשה לכל קוד מעוצב מראש (preformatted code blocks) אפילו אם הם אינם מציינים את השפה."
-<<<<<<< HEAD
-    highlighted_languages: "כולל הדגשת כללי תחביר (syntax). (אזהרה: הכללת שפות רבות מידי עשויה להשפיע על הביצועים) ראו: https://highlightjs.org/static/demo/ להדגמה."
-=======
->>>>>>> c10941bb
     embed_truncate: "חיתוך הפוסטים המוטמעים."
     allowed_href_schemes: "פרוטוקולים מותרים בלינקים בנוסף ל http ו https."
     embed_post_limit: "מספר מקסימלי של פוסטים להטמעה."
@@ -1426,20 +1291,6 @@
     errors:
       different_topics: "לא ניתן למזג פוסטים ששייכים לנושאים שונים."
       different_users: "לא ניתן למזג פוסטים ששייכים למשתמשים שונים."
-<<<<<<< HEAD
-  move_posts:
-    new_topic_moderator_post:
-      one: "תגובה פוצלה לנושא חדש: %{topic_link}"
-      two: "%{count} תגובות פוצלו לנושא חדש: %{topic_link}"
-      many: "%{count} תגובות פוצלו לנושא חדש: %{topic_link}"
-      other: "%{count} תגובות פוצלו לנושא חדש: %{topic_link}"
-    existing_topic_moderator_post:
-      one: "תגובה אוחדה לנושא קיים:  %{topic_link}"
-      two: "%{count} תגובות אוחדו לנושא קיים: %{topic_link}"
-      many: "%{count} תגובות אוחדו לנושא קיים: %{topic_link}"
-      other: "%{count} תגובות אוחדו לנושא קיים: %{topic_link}"
-=======
->>>>>>> c10941bb
   topic_statuses:
     autoclosed_message_max_posts:
       one: "הודעה זו נסגרה אוטומטית אחרי שהגיעה למספר המקסימלי  של תגובות: 1 ."
@@ -1563,17 +1414,10 @@
       domain_not_allowed: "אתר לא תקין. מתחמים מותרים: %{domains}"
   flags_reminder:
     flags_were_submitted:
-<<<<<<< HEAD
-      one: "דגלים נרשמו לפני יותר משעה. [אנא סיקרו אותם](/admin/flags)."
-      two: "דגלים נרשמו לפני יותר מ %{count} שעות. [אנא סיקרו אותם](/admin/flags)."
-      many: "דגלים נרשמו לפני יותר מ %{count} שעות. [אנא סיקרו אותם](/admin/flags)."
-      other: "דגלים נרשמו לפני יותר מ %{count} שעות. [אנא סיקרו אותם](/admin/flags)."
-=======
       one: "דגלים נרשמו לפני יותר משעה. [אנא סיקרו אותם](%{base_path}/admin/flags)."
       two: "דגלים נרשמו לפני יותר מ %{count} שעות. [אנא סיקרו אותם](%{base_path}/admin/flags)."
       many: "דגלים נרשמו לפני יותר מ %{count} שעות. [אנא סיקרו אותם](%{base_path}/admin/flags)."
       other: "דגלים נרשמו לפני יותר מ %{count} שעות. [אנא סיקרו אותם](%{base_path}/admin/flags)."
->>>>>>> c10941bb
     subject_template:
       one: "דגל אחד ממתין לטיפול"
       two: "%{count} דגלים ממתינים לטיפול"
@@ -1645,14 +1489,6 @@
     disagreed: "תודה שעדכנת אותנו. אנחנו בודקים את זה."
     deferred: "תודה שעדכנתם אותנו. אנחנו בודקים את העניין."
     deferred_and_deleted: "תודה שעדכנתם אותנו. הסרנו את הפוסט."
-<<<<<<< HEAD
-  temporarily_closed_due_to_flags:
-    one: "נושא זה סגור זמנית לשעה 1 עקב מספר רב של דגלי קהילה."
-    two: "נושא זה סגור זמנית ל-%{count} שעות עקב מספר רב של דגלי קהילה."
-    many: "נושא זה סגור זמנית ל-%{count} שעות עקב מספר רב של דגלי קהילה."
-    other: "נושא זה סגור זמנית ל-%{count} שעות עקב מספר רב של דגלי קהילה."
-=======
->>>>>>> c10941bb
   system_messages:
     private_topic_title: "נושא #%{id}"
     contents_hidden: "אנא בקרו בפוסט כדי לצפות בתוכן שלו."
@@ -1694,17 +1530,6 @@
       subject_template: "ההזמנה המרוכזת עובדה עם שגיאות"
     csv_export_succeeded:
       title: "יצוא CSV הצליח"
-<<<<<<< HEAD
-      text_body_template: |
-        ייצוא המידע שלכם הצליח! :dvd:
-
-        <a class="attachment" href="%{download_link}">%{file_name}</a> (%{file_size})
-
-        קישור ההורדה למעלה יהיה בתוקף ל 48 שעות.
-
-        המידע מכווץ כקובץ gzip. אם הקובץ לא נפתח אוטומטית כשאתם פותחים אותו, השתמשו בכלים שמומלצים כאן: http://www.gzip.org/#faq4
-=======
->>>>>>> c10941bb
     csv_export_failed:
       title: "יצוא CSV נכשל"
       subject_template: "ייצוא הנתונים נכשל"
@@ -1987,7 +1812,7 @@
       subject_template: "%{optional_re}%{topic_title}"
       text_body_template: |2
 
-          %{message}
+        %{message}
     digest:
       why: "סיכום קצר של %{site_link} מאז ביקורך האחרון ב-%{last_seen_at}"
       since_last_visit: "מאז ביקורכם האחרון"
@@ -2113,13 +1938,8 @@
   avatar:
     missing: "מצטערים, אנחנו לא יכולים למצוא אף דמות שמקושרת לכתובת מייל זו. תוכלו להעלות זאת שוב?"
   flag_reason:
-<<<<<<< HEAD
-    sockpuppet: "משתמש חדש יצר נושא, ומשתמש חדש אחר מאותה כתובת IP (%{ip_address}) ענו להם. ראו את הגדרת האתר <a href='/admin/site_settings/category/spam'>`flag_sockpuppets`</a>."
-    spam_hosts: "משתמש חדש זה ניסה ליצור מספר פוסטים עם קישורים לאותה הכתובת (%{domain}). ראו את הגדרת האתר <a href='/admin/site_settings/category/spam'>`newuser_spam_host_threshold`</a>."
-=======
     sockpuppet: "משתמש חדש יצר נושא, ומשתמש חדש אחר מאותה כתובת IP (%{ip_address}) ענו להם. ראו את הגדרת האתר <a href='%{base_path}/admin/site_settings/category/spam'>`flag_sockpuppets`</a>."
     spam_hosts: "משתמש חדש זה ניסה ליצור מספר פוסטים עם קישורים לאותה הכתובת (%{domain}). ראו את הגדרת האתר <a href='%{base_path}/admin/site_settings/category/spam'>`newuser_spam_host_threshold`</a>."
->>>>>>> c10941bb
   color_schemes:
     base_theme_name: "בסיס"
     dark: "סכמה כהה"
@@ -2487,14 +2307,6 @@
         title: "לוגואים"
       icons:
         title: "אייקונים"
-<<<<<<< HEAD
-        fields:
-          favicon_url:
-            label: "אייקון קטן"
-          apple_touch_icon_url:
-            label: "אייקון גדול"
-=======
->>>>>>> c10941bb
       homepage:
         description: "אנחנו ממליצים להציג את הנושאים האחרונים בדף הבית שלכם, אבל אתם יכולים גם להציג קטגוריות (קבוצות נושאים) בדף הבית אם תעדיפו."
         title: "דף הבית"
@@ -2509,11 +2321,4 @@
       invites:
         title: "הזמינו צוות"
       finished:
-<<<<<<< HEAD
-        title: "ה Discourse שלכם מוכן!"
-        description: |
-          <p>אם אתם אי פעם מרגישים שאתם צריכים לשנות הגדרות אלו, בקרו ב<a href='/admin' target='_blank'>אזור הניהול שלכם</a>; מיצאו אותו ליד האייקון של מפתח הברגים בתפריט האתר.</p>
-          <p>תהנו, ובהצלחה <a href='https://blog.discourse.org/2014/08/building-a-discourse-community/' target='_blank'>בבניית הקהילה החדשה שלכם!</a></p>
-=======
-        title: "ה Discourse שלכם מוכן!"
->>>>>>> c10941bb
+        title: "ה Discourse שלכם מוכן!"