--- conflicted
+++ resolved
@@ -5272,10 +5272,7 @@
         localization:
           title: "يەرلىكلەشتۈرۈش"
           header_description: "جامائىتىڭىزدىكى ئەزالارنىڭ ئارايۈز تىلى ۋە باشقا يەرلىكلەشتۈرۈش تاللانمىلىرىنى سەپلەيدۇ"
-<<<<<<< HEAD
-=======
           keywords: "يەرلىك|تىل|ۋاقىت رايونى|يۇنىكود|rtl"
->>>>>>> 3cac9432
         login_and_authentication:
           title: "تىزىمغا كىرىش ۋە دەلىللەش"
           header_description: "ئىشلەتكۈچىنىڭ تىزىمغا قانداق كىرىدىغانلىقى ۋە دەلىللىنىدىغانلىقى، بىخەتەرلىك ۋە شىفىرلىق ئاچقۇچ، ئىككى ئامىللىق دەلىللەش تەمىنلىگۈچى ۋە باشقىلار سەپلىنىدۇ"
@@ -6094,16 +6091,9 @@
           color_schemes: "رەڭ تاختا"
           emoji: "چىراي ئىپادە"
           navigation: "يولباشچى"
-<<<<<<< HEAD
-          themes: "ئۆرنەك"
-          components:
-            title: "بۆلەك"
-            keywords: "ئۆرنەك|كېڭەيتىلمە"
-=======
           themes_and_components:
             title: "ئۆرنەك ۋە بۆلەك"
             keywords: "كېڭەيتىلمە"
->>>>>>> 3cac9432
           site_texts: "بېكەت تېكىستى"
       email_settings:
         title: "ئېلخەت تەڭشىكى"
@@ -6329,27 +6319,6 @@
         author: "يازغۇچى %{author}"
         experimental_badge: "تەجرىبە"
         learn_more: "مول بىلىم"
-<<<<<<< HEAD
-        sidebar_link:
-          installed: "ئورنىتىلدى"
-      advanced:
-        title: "ئالىي"
-        sidebar_link:
-          api_keys:
-            title: "API ئاچقۇچى"
-            keywords: "پەرمان تاختا"
-          webhooks: "تور ئىلمىكى"
-          developer: "ئىجادكار"
-          embedding: "سىڭدۈرمە"
-          rate_limits: "باھا چېكى"
-          user_api: "ئىشلەتكۈچى API"
-          onebox: "Onebox"
-          files: "ھۆججەت"
-          other_options: "باشقا"
-          search: "ئىزدە"
-          experimental: "تەجرىبە"
-          all_site_settings: "بارلىق بېكەت تەڭشىكى"
-=======
         preinstalled: "ئالدىن ئورنىتىلغان"
         filters:
           all: "ھەممىسى"
@@ -6359,7 +6328,6 @@
           search_placeholder: "قىستۇرما ئىزدە…"
           reset: "ئەسلىگە قايتۇر"
           no_results: "سۈزگۈچىڭىزگە ماس كېلىدىغان قىستۇرما تېپىلمىدى"
->>>>>>> 3cac9432
       navigation_menu:
         sidebar: "يانبالداق"
         header_dropdown: "ماۋزۇ تارتما تىزىملىك"
@@ -6485,12 +6453,8 @@
           theme: "ئۆرنەك"
           component: "پارچە"
           components: "بۆلەك"
-<<<<<<< HEAD
-          search_placeholder: "كىرگۈزگەننى ئىزدەيدۇ…"
-=======
           filter_all: "ھەممىسى"
           filter_user_selectable: "ئىشلەتكۈچى تاللىيالايدۇ"
->>>>>>> 3cac9432
           theme_name: "ئۆرنەك ئىسمى"
           component_name: "بۆلەك ئىسمى"
           themes_intro: "باشلاش ئۈچۈن مەۋجۇت ئۆرنەكتىن بىرى تاللىنىدۇ ياكى يېڭىسى ئورنىتىلىدۇ"
