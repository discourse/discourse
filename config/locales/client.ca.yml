--- conflicted
+++ resolved
@@ -201,10 +201,6 @@
       search: "Cerca"
     themes:
       default_description: "Per defecte"
-<<<<<<< HEAD
-      broken_theme_alert: "És possible que el vostre lloc no funcioni perquè una aparença o component té errors."
-=======
->>>>>>> 3cac9432
       error_caused_by: "Causat per '%{name}'. <a target='blank' href='%{path}'>Feu clic aquí</a> per actualitzar, tornar a configurar o desactivar."
       only_admins: "(aquest missatge només es mostra als administradors del lloc)"
     broken_decorator_alert: "És possible que les publicacions no es mostrin correctament perquè un dels decoradors de contingut de publicacions del vostre lloc web ha generat un error."
