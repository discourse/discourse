# WARNING: Never edit this file.
# It will be overwritten when translations are pulled from Crowdin.
#
# To work with us on translations, join this project:
# https://translate.discourse.org/

ca:
  js:
    number:
      format:
        separator: "."
        delimiter: ","
      human:
        storage_units:
          format: "%n %u"
          units:
            byte:
              one: Byte
              other: Bytes
            gb: GB
            kb: KB
            mb: MB
            tb: TB
      short:
        thousands: "%{number}k"
        millions: "%{number}M"
    dates:
      time: "h:mm a"
      time_with_zone: "HH:mm (z)"
      time_short_day: "ddd, HH:mm"
      timeline_date: "MMM YYYY"
      long_no_year: "D MMM, HH:mm"
      long_no_year_no_time: "MMM D"
      full_no_year_no_time: "MMMM Do"
      long_with_year: "D MMM YYYY HH:mm"
      long_with_year_no_time: "D MMM YYYY"
      full_with_year_no_time: "D MMMM YYYY"
      long_date_with_year: "D MMM 'YY HH:mm"
      long_date_without_year: "MMM D, LT"
      long_date_with_year_without_time: "D MMM 'YY"
      long_date_without_year_with_linebreak: "D MMM <br/>HH:mm"
      long_date_with_year_with_linebreak: "D MMM 'YY <br/>HH:mm"
      wrap_ago: "fa %{date} "
      wrap_on: "el %{date}"
      tiny:
        half_a_minute: "< 1m"
        less_than_x_seconds:
          one: "< %{count}s"
          other: "< %{count}s"
        x_seconds:
          one: "%{count}s"
          other: "%{count}s"
        less_than_x_minutes:
          one: "< %{count}m"
          other: "< %{count}m"
        x_minutes:
          one: "%{count}m"
          other: "%{count}m"
        about_x_hours:
          one: "%{count}h"
          other: "%{count} h"
        x_days:
          one: "%{count}d"
          other: "%{count} d"
        x_months:
          one: "%{count} mes"
          other: "%{count} mesos"
        about_x_years:
          one: "%{count} a"
          other: "%{count} a"
        over_x_years:
          one: "> %{count} a"
          other: "> %{count} a"
        almost_x_years:
          one: "%{count} a"
          other: "%{count} a"
        date_month: "D MMM"
        date_year: "MMM 'YY"
      medium:
        x_minutes:
          one: "%{count} min"
          other: "%{count} min"
        x_hours:
          one: "%{count} hora"
          other: "%{count} hores"
        x_days:
          one: "%{count} dia"
          other: "%{count} dies"
        over_x_years:
          one: "més d'%{count} any"
          other: "més de %{count} anys"
        date_year: "D MMM 'YY"
      medium_with_ago:
        x_minutes:
          one: "fa %{count} minut"
          other: "fa %{count} minuts"
        x_hours:
          one: "fa %{count} hora"
          other: "fa %{count} hores"
        x_days:
          one: "fa %{count} dia"
          other: "fa %{count} dies"
        x_months:
          one: "fa %{count} mes"
          other: "fa %{count} mesos"
        x_years:
          one: "fa %{count} any"
          other: "fa %{count} anys"
      later:
        x_days:
          one: "%{count} dia després"
          other: "%{count} dies després"
        x_months:
          one: "%{count} mes després"
          other: "%{count} mesos després"
        x_years:
          one: "%{count} any després"
          other: "%{count} anys després"
      previous_month: "Mes anterior"
      next_month: "Mes següent"
      placeholder: data
      from_placeholder: "des de la data"
      to_placeholder: "fins a la data"
    share:
      topic_html: 'Tema: <span class="topic-title">%{topicTitle}</span>'
      close: "tanca"
      twitter: "Comparteix en Twitter"
      facebook: "Comparteix en Facebook"
      email: "Envia per correu electrònic"
      url: "Copiar i compartir URL"
    action_codes:
      public_topic: "Tema fet públic %{when}"
      private_topic: "S'ha convertit el tema en un miSSatge perSonal %{when}"
      split_topic: "S'ha dividit el tema %{when}"
      invited_user: "S'ha convidat %{who} %{when}"
      invited_group: "S'ha convidat %{who} %{when}"
      user_left: "%{who} s'ha suprimit d'aquest missatge %{when}"
      removed_user: "Ha suprimit %{who} %{when}"
      removed_group: "Ha suprimit %{who} %{when}"
      autobumped: "Elevat automàticament %{when}"
      autoclosed:
        enabled: "Tancat %{when}"
        disabled: "Obert %{when}"
      closed:
        enabled: "Tancat %{when}"
        disabled: "Obert %{when}"
      archived:
        enabled: "Arxivat %{when}"
        disabled: "Desarxivat %{when}"
      pinned:
        enabled: "Afixat %{when}"
        disabled: "Desafixat %{when}"
      pinned_globally:
        enabled: "Afixat globalment %{when}"
        disabled: "Desafixat %{when}"
      visible:
        enabled: "S'ha fet viSible %{when}"
        disabled: "S'ha fet inviSible %{when}"
      banner:
        enabled: "Convertit en bàner %{when}. Apareixerà a dalt de cada pàgina fins que sigui descartat per l'usuari."
        disabled: "Ha suprimit aquest bàner %{when}. No apareixerà més a dalt de cada pàgina."
    topic_admin_menu: "accions del tema"
    skip_to_main_content: "Vés al contingut principal"
    emails_are_disabled: "Tots els correus sortints han estat globalment inhabilitats per un administrador. No s'enviarà cap notificació de cap mena per correu electrònic."
    software_update_prompt:
      message: "Hem actualitzat aquest lloc, <span>si us plau actualitzeu</span>, o podeu experimentar un comportament inesperat."
      dismiss: "Descarta-ho"
    themes:
      default_description: "Per defecte"
    s3:
      regions:
        ap_northeast_1: "Àsia Pacífic (Tòquio)"
        ap_northeast_2: "Àsia Pacífic (Seül)"
        ap_east_1: "Àsia Pacífic (Hong Kong)"
        ap_south_1: "Àsia Pacífic (Mumbai)"
        ap_southeast_1: "Àsia Pacífic (Singapur)"
        ap_southeast_2: "Àsia Pacífic (Sydney)"
        ca_central_1: "Canadà (central)"
        cn_north_1: "Xina (Beijing)"
        cn_northwest_1: "la Xina (Ningxia)"
        eu_central_1: "UE (Frankfurt)"
        eu_north_1: "UE (Stockholm)"
        eu_south_1: "UE (Milà)"
        eu_west_1: "UE (Irlanda)"
        eu_west_2: "UE (Londres)"
        eu_west_3: "UE (París)"
        sa_east_1: "Sud-amèrica (São Paulo)"
        us_east_1: "EUA Est (N. Virginia)"
        us_east_2: "EUA Est (Ohio)"
        us_gov_east_1: "AWS GovCloud (est dels EUA)"
        us_gov_west_1: "AWS GovCloud (oest dels EUA)"
        us_west_1: "EUA Oest (N. Califòrnia)"
        us_west_2: "EUA Oest (Oregon)"
    clear_input: "Esborra l'entrada"
    edit: "edita el títol i la categoria d'aquest tema"
    expand: "Expandeix"
    not_implemented: "Ho sentim! Aquesta funcionalitat encara no s'ha implementat."
    no_value: "No"
    yes_value: "Sí"
    ok_value: "D'acord"
    cancel_value: "Cancel·la"
    submit: "Envia"
    delete: "Suprimeix"
    generic_error: "Ho sentim, s'ha produït un error."
    generic_error_with_reason: "Hi ha hagut un error: %{error}"
    sign_up: "Registre"
    log_in: "Inicia sessió"
    age: "Edat"
    joined: "Registrat"
    admin_title: "Admin"
    show_more: "mostra'n més"
    show_help: "opcions"
    links: "Enllaços"
    links_lowercase:
      one: "enllaç"
      other: "enllaços"
    faq: "PMF"
    guidelines: "Directrius"
    privacy_policy: "Política de privacitat"
    privacy: "Privacitat"
    tos: "Condicions del servei"
    rules: "Regles"
    conduct: "Codi de Conducta"
    mobile_view: "Vista mòbil"
    desktop_view: "Vista d'escriptori"
    now: "ara mateix"
    read_more: "llegeix més"
    more: "Més"
    x_more:
      one: "%{count} Més"
      other: "%{count} Més"
    never: "mai"
    every_30_minutes: "cada 30 minuts"
    every_hour: "cada hora"
    daily: "diari"
    weekly: "setmanal"
    every_month: "cada mes"
    every_six_months: "cada sis mesos"
    max_of_count: "màxim de %{count}"
    character_count:
      one: "%{count} caràcter"
      other: "%{count} caràcters"
    period_chooser:
      aria_label: "Filtra per període"
    related_messages:
      title: "Missatges relacionats"
      see_all: 'Mostra <a href="%{path}">tots els missatges</a> de @%{username}...'
    suggested_topics:
      title: "Temes recomanats"
      pm_title: "Missatges recomanats"
    about:
      simple_title: "Quant a"
      title: "Quant a %{title}"
      stats: "Estadístiques del lloc web"
      our_admins: "Administradors"
      our_moderators: "Moderadors"
      moderators: "Moderadors"
      stat:
        all_time: "Sempre"
        last_day: "Últimes 24 hores"
        last_7_days: "Els darrers 7 dies"
        last_30_days: "Els darrers 30 dies"
      like_count: "'M'agrada'"
      topic_count: "Temes"
      post_count: "Publicacions"
      active_user_count: "Usuaris actius"
      contact: "Contacta amb nosaltres"
      contact_info: "En cas d'una qüestió urgent o greu que afecti aquest lloc web, contacteu amb nosaltres en: %{contact_info}."
    bookmarked:
      title: "Preferit"
      edit_bookmark: "Edita el marcador"
      clear_bookmarks: "Neteja preferits"
      help:
        edit_bookmark_for_topic: "Cliqueu per editar el marcador d'aquest tema"
        unbookmark: "Feu clic per a eliminar tots els preferits d'aquest tema"
        unbookmark_with_reminder: "Feu clic per eliminar tots els marcadors i recordatoris d’aquest tema"
    bookmarks:
      created: "Heu marcat com a preferida aquesta publicació. %{name}"
      create: "Crea un marcador"
      edit: "Edita el marcador"
      not_bookmarked: "marca aquesta publicació com a preferit"
      remove_reminder_keep_bookmark: "Elimina el recordatori i mantén el marcador"
      created_with_reminder: "Heu marcat aquesta publicació amb un recordatori de %{date}. %{name}"
      delete: "Suprimeix el marcador"
      confirm_delete: "Esteu segur que voleu suprimir aquest marcador? El recordatori també se suprimirà."
      confirm_clear: "Esteu segur que voleu eliminar tots els preferits d'aquest tema?"
      save: "Desa"
      no_timezone: 'Encara no heu establert una zona horària. No podreu establir recordatoris. Configureu una <a href="%{basePath}/my/preferences/profile">al vostre perfil</a>.'
      invalid_custom_datetime: "La data i l'hora que heu proporcionat no són vàlides, torneu-ho a provar."
      list_permission_denied: "No teniu permís per veure els marcadors d'aquest usuari."
      no_user_bookmarks: "No teniu publicacions en els preferits. Els preferits us permeten referir-vos fàcilment a publicacions específiques. "
      search_placeholder: "Cerqueu preferits per nom, títol del tema o contingut de la publicació"
      search: "Cerca"
      reminders:
        today_with_time: "avui a les %{time}"
        tomorrow_with_time: "demà a les %{time}"
        at_time: "%{date_time}"
        existing_reminder: "Teniu un recordatori definit per a aquest preferit que se us enviarà: %{at_date_time}"
    copy_codeblock:
      copied: "copiat!"
    drafts:
      label: "Esborranys"
      label_with_count: "Esborranys (%{count})"
      resume: "Reprèn"
      remove: "Elimina"
      remove_confirmation: "Esteu segur que voleu suprimir aquest esborrany?"
      new_topic: "Esborrany de tema nou"
      new_private_message: "Nou esborrany de missatge personal"
      abandon:
        yes_value: "Descarta"
        no_value: "Reprèn l'edició"
    topic_count_categories:
      one: "Vegeu %{count} tema nou o actualitzat"
      other: "Vegeu %{count} temes nous o actualitzats"
    topic_count_latest:
      one: "Vegeu %{count} tema nou o actualitzat"
      other: "Vegeu %{count} temes nous o actualitzats"
    topic_count_unseen:
      one: "Vegeu %{count} tema nou o actualitzat"
      other: "Vegeu %{count} temes nous o actualitzats"
    topic_count_unread:
      one: "Vegeu %{count} tema no llegit "
      other: "Vegeu %{count} temes no llegits"
    topic_count_new:
      one: "Vegeu %{count} tema nou"
      other: "Vegeu %{count} temes nous"
    preview: "previsualitza"
    cancel: "cancel·la"
    deleting: "Suprimint..."
    save: "Desa els canvis"
    saving: "Desant..."
    saved: "Desat!"
    upload: "Carrega"
    uploading: "Carregant..."
    uploading_filename: "Pujant: %{filename}..."
    processing_filename: "Processant: %{filename}..."
    clipboard: "porta-retalls"
    uploaded: "Carregat!"
    pasting: "Enganxant..."
    enable: "Activa"
    disable: "Desactiva"
    continue: "Continua"
    switch_to_anon: "Entra en el mode anònim"
    switch_from_anon: "Surt del mode anònim"
    banner:
      close: "Descarta aquesta bandera"
      edit: "Edita"
    pwa:
      install_banner: "Voleu <a href>instal·lar %{title} en aquest dispositiu?</a>"
    choose_topic:
      none_found: "No s'ha trobat temes."
      title:
        search: "Cerca un tema"
        placeholder: "escriviu el títol, l’URL o l’identificador del tema aquí"
    choose_message:
      none_found: "No s'han trobat missatges."
      title:
        search: "Cerqueu un missatge"
        placeholder: "escriviu aquí el títol, l'URL o l'identificador del missatge"
    review:
      order_by: "Ordena per"
      date_filter: "Publicat entre"
      in_reply_to: "en resposta a"
      explain:
        why: "expliqueu per què aquest element ha acabat a la cua"
        title: "Puntuació revisable"
        formula: "Fórmula"
        subtotal: "Subtotal"
        total: "Total"
        min_score_visibility: "Puntuació mínima per a visibilitat"
        score_to_hide: "Puntuació per a amagar la publicació"
        take_action_bonus:
          name: "ha actuat"
          title: "Quan un membre de l'equip responsable decideix actuar, es dóna una bonificació a la bandera. "
        user_accuracy_bonus:
          name: "precisió de l’usuari"
          title: "Es dóna una bonificació als usuaris que hagin creat banderes amb les quals històricament s'hagi estat d'acord. "
        trust_level_bonus:
          name: "nivell de confiança"
          title: "Els elements revisables creats per usuaris de nivell superior de confiança tenen una puntuació més alta."
        type_bonus:
          name: "bonificació tipus"
          title: "El personal pot assignar una bonificació a certs tipus revisables perquè tinguin una prioritat més alta."
      claim_help:
        optional: "Podeu reclamar aquest element per a impedir que altres el revisin."
        required: "Heu de reclamar elements abans de poder revisar-los"
        claimed_by_you: "Heu reclamat aquest element i podeu revisar-lo"
        claimed_by_other: "Aquest element sols pot ser revisat per <b>%{username}</b>."
      claim:
        title: "reclama aquest tema"
      unclaim:
        help: "elimina aquesta reclamació"
      awaiting_approval: "Esperant aprovació"
      delete: "Suprimeix"
      settings:
        saved: "Desat"
        save_changes: "Desa els canvis"
        title: "Configuració"
        priorities:
          title: "Prioritats revisables"
      moderation_history: "Historial de moderació"
      view_all: "Mostra'ls tots"
      grouped_by_topic: "Agrupats per tema"
      none: "No hi ha elements per a revisar."
      view_pending: "mostra els pendents"
      topic_has_pending:
        one: "Aquest tema té <b>%{count}</b> publicació pendent d'aprovar"
        other: "Aquest tema té <b>%{count}</b> publicacions pendents d'aprovar"
      title: "Revisa"
      topic: "Tema:"
      filtered_topic: "Heu filtrat a contingut revisable en un sol tema."
      filtered_user: "Usuari"
      filtered_reviewed_by: "Revisat per"
      show_all_topics: "mostra tots els temes"
      deleted_post: "(publicació suprimida)"
      deleted_user: "(usuari suprimit)"
      user:
        bio: "Biografia"
        website: "Lloc web"
        username: "Nom d'usuari"
        email: "Correu electrònic"
        name: "Nom"
        fields: "Camps"
        reject_reason: "Motiu"
      user_percentage:
        agreed:
          one: "El %{count}% hi està d'acord"
          other: "El %{count}% hi està d'acord"
        disagreed:
          one: "El %{count}% hi està en desacord"
          other: "El %{count}% hi està en desacord"
        ignored:
          one: "El %{count}% ho ignora"
          other: "El %{count}% ho ignora"
      topics:
        topic: "Tema"
        reviewable_count: "Recompte"
        reported_by: "Reportat per"
        deleted: "[Tema suprimit]"
        original: "(tema original)"
        details: "detalls"
        unique_users:
          one: "%{count} usuari"
          other: "%{count} usuaris"
      replies:
        one: "%{count} resposta"
        other: "%{count} respostes"
      edit: "Edita"
      save: "Desa"
      cancel: "Cancel·la"
      new_topic: "Aprovar aquest element crearà un tema nou"
      filters:
        all_categories: "(totes les categories)"
        type:
          title: "Tipus"
          all: "(tots els tipus)"
        minimum_score: "Puntuació mínima:"
        refresh: "Actualitza"
        status: "Estat"
        category: "Categoria"
        orders:
          score: "Puntuació"
          score_asc: "Puntuació (inversa)"
          created_at: "Creat"
          created_at_asc: "Creat (invers)"
        priority:
          title: "Prioritat mínima"
          any: "(qualsevol)"
          low: "Baixa"
          medium: "Mitjana"
          high: "Alta"
      conversation:
        view_full: "mostra la conversa sencera"
      scores:
        about: "Aquesta puntuació es calcula en funció del nivell de confiança del reportador, de l'exactitud de les banderes prèvies i de la prioritat de l'element del qual es reporta."
        score: "Puntuació"
        type: "Motiu"
        status: "Estat"
        submitted_by: "Reportat per"
      statuses:
        pending:
          title: "Pendent"
        approved:
          title: "Aprovat"
        rejected:
          title: "Rebutjat"
        reviewed:
          title: "Tots revisats"
        all:
          title: "Qualsevol cosa"
      context_question:
        delimiter: "o"
      types:
        reviewable_flagged_post:
          title: "Publicació amb bandera"
          flagged_by: "Marcat amb bandera per"
        reviewable_queued_topic:
          title: "Tema en cua"
        reviewable_queued_post:
          title: "Publicació en cua"
        reviewable_user:
          title: "Usuari"
        reviewable_post:
          title: "Publicació"
      approval:
        title: "Cal aprovar la publicació"
        description: "Hem rebut la vostra nova publicació, però cal que sigui aprovada per un moderador abans d'aparèixer publicada. Tingueu una mica de paciència."
        pending_posts:
          one: "Teniu <strong>%{count}</strong> publicació pendent."
          other: "Teniu <strong>%{count}</strong> publicacions pendents."
        ok: "D'acord"
      example_username: "nom d'usuari"
      reject_reason:
        title: "Per què rebutgeu aquest usuari?"
        send_email: "Envia un correu electrònic de rebuig"
    relative_time_picker:
      days:
        one: "dia"
        other: "dies"
      relative: "Relatiu"
    time_shortcut:
      later_today: "Més tard avui"
      next_business_day: "El pròxim dia feiner"
      tomorrow: "Demà"
      post_local_date: "Data en la publicació"
      later_this_week: "Més avant aquesta setmana"
      this_weekend: "Aquest cap de setmana"
      start_of_next_business_week: "Dilluns"
      start_of_next_business_week_alt: "Dilluns vinent"
      next_week: "La setmana que ve"
      two_weeks: "Dues setmanes"
      next_month: "El mes que ve"
      six_months: "Sis mesos"
      forever: "Sempre"
      relative: "Temps relatiu"
      none: "No cal cap"
      never: "Mai"
      custom: "Data i hora personalitzades"
      select_timeframe: "Seleccioneu un període de temps"
    user_action:
      user_posted_topic: "<a href='%{userUrl}'>%{user}</a> ha publicat <a href='%{topicUrl}'>el tema</a>"
      you_posted_topic: "<a href='%{userUrl}'>Vós</a> heu publicat <a href='%{topicUrl}'>el tema</a>"
      user_replied_to_post: "<a href='%{userUrl}'>%{user}</a> ha respost a <a href='%{postUrl}'>%{post_number}</a>"
      you_replied_to_post: "<a href='%{userUrl}'>Vós</a> heu respost <a href='%{postUrl}'>%{post_number}</a>"
      user_replied_to_topic: "<a href='%{userUrl}'>%{user}</a> ha respost al <a href='%{topicUrl}'>tema</a>"
      you_replied_to_topic: "<a href='%{userUrl}'>Vós</a> heu respost al <a href='%{topicUrl}'>tema</a>"
      user_mentioned_user: "<a href='%{user1Url}'>%{user}</a> ha mencionat <a href='%{user2Url}'>%{another_user}</a>"
      user_mentioned_you: "<a href='%{user1Url}'>%{user}</a> <a href='%{user2Url}'>us</a> ha fet mencionat"
      you_mentioned_user: "<a href='%{user1Url}'>Vós</a> heu mencionat <a href='%{user2Url}'>%{another_user}</a>"
      posted_by_user: "Publicat per <a href='%{userUrl}'>%{user}</a>"
      posted_by_you: "Publicat per <a href='%{userUrl}'>vós</a>"
      sent_by_user: "Enviat per <a href='%{userUrl}'>%{user}</a>"
      sent_by_you: "Enviat per <a href='%{userUrl}'>vós</a>"
    directory:
      username: "Nom d'usuari"
      filter_name: "filtra per usuari"
      title: "Usuaris"
      likes_given: "Lliurat"
      likes_received: "Rebut"
      topics_entered: "Vist"
      topics_entered_long: "Temes vists"
      time_read: "Temps llegit"
      topic_count: "Temes"
      topic_count_long: "Temes creats"
      post_count: "Respostes"
      post_count_long: "Respostes publicades"
      no_results: "No s'han trobat resultats"
      days_visited: "Visites"
      days_visited_long: "Dies visitats"
      posts_read: "Llegit"
      posts_read_long: "Publicacions llegides"
      last_updated: "Última actualització:"
      total_rows:
        one: "%{count} usuari"
        other: "%{count} usuaris"
      edit_columns:
        save: "Desa"
        reset_to_default: "Restableix el valor predeterminat"
      group:
        all: "tots els grups"
    group_histories:
      actions:
        change_group_setting: "Canvia la configuració del grup"
        add_user_to_group: "Afegeix usuari"
        remove_user_from_group: "Elimina usuari"
        make_user_group_owner: "Converteix en propietari"
        remove_user_as_group_owner: "Elimina propietari"
    groups:
      member_added: "Afegit"
      member_requested: "Sol·licitat"
      add_members:
        title: "Afegeix usuaris a %{group_name}"
        description: "Introduïu una llista d'usuaris que voleu convidar al grup o enganxeu-la en una llista separada per comes:"
        usernames_placeholder: "noms d'usuari"
        usernames_or_emails_placeholder: "noms d’usuari o correus electrònics"
        notify_users: "Notifiqueu els usuaris"
        set_owner: "Estableix usuaris com a propietaris d'aquest grup"
      requests:
        title: "Sol·licituds"
        reason: "Motiu"
        accept: "Accepta"
        accepted: "acceptat"
        deny: "Denega"
        denied: "denegat"
        undone: "sol·licitud revertida"
        handle: "gestiona la sol·licitud d'afiliació"
        undo: "Desfés"
      manage:
        title: "Gestiona"
        name: "Nom"
        full_name: "Nom complet"
        add_members: "Afegeix usuaris"
        invite_members: "Convida"
        delete_member_confirm: "Voleu eliminar '%{username}' del grup '%{group}'?"
        profile:
          title: Perfil
        interaction:
          title: Interacció
          posting: Publicant
          notification: Notificació
        email:
          title: "Correu electrònic"
          status: "S'han sincronitzat %{old_emails} / %{total_emails} correus electrònics via IMAP."
          enable_smtp: "Activa SMTP"
          enable_imap: "Activa IMAP"
          save_settings: "Desa la configuració"
          last_updated: "Darrera actualització:"
          last_updated_by: "per"
          settings_required: "Tots els paràmetres són obligatoris, si us plau ompli tots els camps abans de la validació."
          credentials:
            title: "Credencials"
            smtp_server: "Servidor SMTP"
            smtp_port: "Port SMTP"
            smtp_ssl: "Utilitza SSL per a SMTP"
            imap_server: "Servidor IMAP"
            imap_port: "Port IMAP"
            imap_ssl: "Utilitza SSL per a SMTP"
            username: "Nom d'usuari"
            password: "Contrasenya"
          settings:
            title: "Configuració"
          mailboxes:
            disabled: "Desactivat"
        membership:
          title: Membres
          access: Accés
        categories:
          title: Categories
        tags:
          title: Etiquetes
        logs:
          title: "Registres"
          when: "Quan"
          action: "Acció"
          acting_user: "Usuari actiu"
          target_user: "Usuari destinatari"
          subject: "Assumpte"
          details: "Detalls"
          from: "De"
          to: "A"
      permissions:
        title: "Permisos"
      public_admission: "Permet als usuaris d'unir-se al grup lliurement (cal que el grup sigui visible públicament)"
      public_exit: "Permet que els usuaris abandonin el grup lliurement"
      empty:
        posts: "No hi ha publicacions de membres d'aquest grup."
        members: "No hi ha membres en aquest grup."
        requests: "No hi ha sol·licituds d'afiliació per a aquest grup."
        mentions: "No hi ha mencions d'aquest grup."
        messages: "No hi ha missatges per a aquest grup."
        topics: "No hi ha temes de membres d'aquest grup."
        logs: "No hi ha registres (logs) per a aquest grup."
      add: "Afegeix"
      join: "Registre"
      leave: "Abandona"
      request: "Sol·licita"
      message: "Missatge"
      allow_membership_requests: "Permet als usuaris d'enviar sol·licituds d'afiliació als propietaris del grup (requereix un grup visible públicament)"
      membership_request_template: "Plantilla personalitzada que es mostra als usuaris quan envien una sol·licitud d'afiliació"
      membership_request:
        submit: "Envia sol·licitud"
        title: "Sol·licitud d'unir-se a @%{group_name}"
        reason: "Feu saber als propietaris del grup per què sou una persona apropiada per al grup. "
      membership: "Membres"
      name: "Nom"
      group_name: "Nom del grup"
      user_count: "Usuaris"
      bio: "Quant al grup"
      selector_placeholder: "introduïu el nom d'usuari"
      owner: "propietari"
      index:
        title: "Grups"
        all: "Tots els grups"
        empty: "No hi ha grups visibles"
        filter: "Filtra per tipus de grup"
        owner_groups: "Grups de què sou propietari"
        close_groups: "Grups tancats"
        automatic_groups: "Grups Automàtics"
        automatic: "Automàtic"
        closed: "Tancat"
        public: "Públic"
        private: "Privat"
        public_groups: "Grups públics"
        my_groups: "Els meus grups"
        group_type: "Tipus de grup"
        is_group_user: "Membre"
        is_group_owner: "Propietari"
      title:
        one: "Grup"
        other: "Grups"
      activity: "Activitat"
      members:
        title: "Membres"
        filter_placeholder_admin: "nom d'usuari o correu"
        filter_placeholder: "nom d'usuari"
        remove_member: "Elimina un membre"
        remove_member_description: "Elimina <b>%{username}</b> del grup"
        make_owner: "Crea propietari"
        make_owner_description: "Fes <b>%{username}</b> propietari del grup"
        remove_owner: "Elimina com a propietari"
        remove_owner_description: "Elimina <b>%{username}</b> com a propietari del grup"
        status: "Estat"
        owner: "Propietari"
        forbidden: "No teniu permís per a veure els membres."
      topics: "Temes"
      posts: "Publicacions"
      mentions: "Mencions"
      messages: "Missatges"
      notification_level: "Nivell de notificació per defecte per a missatges de grup"
      alias_levels:
        mentionable: "Qui pot fer @mencions del grup?"
        messageable: "Qui pot enviar missatges al grup?"
        nobody: "Ningú"
        only_admins: "Només administradors"
        mods_and_admins: "Sols moderadors i administradors"
        members_mods_and_admins: "Només membres del grup, moderadors i administradors"
        owners_mods_and_admins: "Sols propietaris del grup, moderadors i administradors"
        everyone: "Tothom"
      notifications:
        watching:
          title: "Vigilant"
          description: "Se us notificarà cada nova publicació en tots els missatges, i es mostrarà un recompte de respostes"
        watching_first_post:
          title: "Vigilant la primera publicació"
          description: "Sereu notificat de missatges nous en aquest grup però no de les respostes als missatges."
        tracking:
          title: "Rastreig"
          description: "Sereu notificat si algú menciona el vostre @nom o us respon, i es mostrarà un recompte de noves respostes."
        regular:
          title: "Normal"
          description: "Sereu notificat si algú menciona el vostre @nom o us respon. "
        muted:
          title: "Silenciat"
          description: "No sereu notificat de res sobre els missatges d'aquest grup."
      flair_url: "Imatge de l'estil d'avatar"
      flair_bg_color: "Color de fons de l'estil d'avatar "
      flair_bg_color_placeholder: "(Opcional) Valor de color hexadecimal"
      flair_color: "Color de l'estil d'avatar"
      flair_color_placeholder: "(Opcional) Valor de color hexadecimal"
      flair_preview_icon: "Previsualitza la icona"
      flair_preview_image: "Previsualitza la imatge"
      default_notifications:
        modal_description: "Voleu aplicar històricament aquest canvi? Això canviarà les preferències per a %{count} usuaris existents."
        modal_yes: "Sí"
        modal_no: "No, aplica el canvi només en el futur"
    user_action_groups:
      "1": "'M'agrada'"
      "2": "'M'agrada'"
      "3": "Preferits"
      "4": "Temes"
      "5": "Respostes"
      "6": "Reaccions"
      "7": "Mencions"
      "9": "Citacions"
      "11": "Edicions"
      "12": "Elements enviats"
      "13": "Safata d'entrada"
      "14": "Pendents"
      "15": "Esborranys"
    categories:
      all: "totes les categories"
      all_subcategories: "tots"
      no_subcategory: "cap"
      category: "Categoria"
      category_list: "Mostra la llista de categories"
      reorder:
        title: "Reordena les categories"
        title_long: "Reorganitza la llista de categories"
        save: "Desa l'ordre"
        apply_all: "Aplica"
        position: "Posició"
      posts: "Publicacions"
      topics: "Temes"
      latest: "Més recents"
      subcategories: "Subcategories"
      topic_sentence:
        one: "%{count} tema"
        other: "%{count} temes"
      topic_stat_unit:
        week: "setmana"
        month: "mes"
      topic_stat_sentence_week:
        one: "%{count} tema nou la setmana passada."
        other: "%{count} temes nous la setmana passada. "
      topic_stat_sentence_month:
        one: "%{count} tema nou el mes passat."
        other: "%{count} temes nous el mes passat. "
      n_more: "Categories (%{count} més)..."
    ip_lookup:
      title: Explora adreça IP
      hostname: Nom d'amfitrió
      location: Ubicació
      location_not_found: (desconegut)
      organisation: Organització
      phone: Telèfon
      other_accounts: "Altres comptes amb aquesta adreça IP:"
      delete_other_accounts: "Suprimeix %{count}"
      username: "nom d'usuari"
      trust_level: "nivell de confiança"
      read_time: "temps de lectura"
      topics_entered: "temes introduïts"
      post_count: "nre. de publicacions"
      confirm_delete_other_accounts: "Esteu segur que voleu suprimir aquests comptes?"
      powered_by: "utilitzant <a href='https://maxmind.com'>MaxMindDB</a>"
      copied: "copiat"
    user_fields:
      none: "(trieu una opció)"
    user:
      said: "%{username}:"
      profile: "Perfil"
      mute: "Silencia"
      edit: "Edita preferències"
      new_private_message: "Missatge nou"
      private_message: "Missatge"
      private_messages: "Missatges"
      user_notifications:
        filters:
          all: "Tot"
          read: "Llegit"
          unread: "No llegits"
        ignore_duration_username: "Nom d'usuari "
        ignore_duration_when: "Duració:"
        ignore_duration_save: "Ignora"
        ignore_duration_note: "Observeu que tots els \"Ignora\" són eliminats automàticament quan expira la duració establerta. "
        ignore_duration_time_frame_required: "Seleccioneu un període de temps"
        ignore_no_users: "No teniu usuaris ignorats."
        ignore_option: "Ignorat"
        ignore_option_title: "No rebreu notificacions relacionades amb aquest usuari i tots els seus temes i respostes seran ocultats."
        add_ignored_user: "Afegeix..."
        mute_option: "Silenciat"
        mute_option_title: "No rebreu cap notificació relacionada amb aquest usuari."
        normal_option: "Normal"
        normal_option_title: "Sereu notificat si l'usuari us respon, us cita o us menciona."
      notification_schedule:
        none: "Cap"
        monday: "Dilluns"
        to: "a"
      activity_stream: "Activitat"
      read: "Llegit"
      preferences: "Preferències"
      feature_topic_on_profile:
        save: "Desa"
        clear:
          title: "Neteja"
      profile_hidden: "El perfil públic d'aquest usuari és ocult. "
      expand_profile: "Expandeix"
      collapse_profile: "Redueix"
      bookmarks: "Preferits"
      bio: "Quant a mi"
      timezone: "Zona horària"
      invited_by: "Convidat per"
      trust_level: "Nivell de confiança"
      notifications: "Notificacions"
      statistics: "Estats"
      desktop_notifications:
        label: "Notificacions en directe"
        not_supported: "Aquest navegador no permet les notificacions. Ho sentim."
        perm_default: "Activa les notificacions"
        perm_denied_btn: "Permís denegat"
        perm_denied_expl: "Heu denegat el permís per a les notificacions. Les podeu permetre en les preferències del vostre navegador."
        disable: "Desactiva les notificacions"
        enable: "Activa les notificacions"
        consent_prompt: "Voleu notificacions en directe quan algú respon a les vostres publicacions?"
      dismiss: "Descarta-ho"
      dismiss_notifications: "Descarta-ho tot"
      dismiss_notifications_tooltip: "Marca totes les notificacions no llegides com a llegides"
      dynamic_favicon: "Mostra recomptes en la icona del navegador"
      theme_default_on_all_devices: "Fes que aquesta sigui l'aparença predeterminada en tots els meus dispositius"
      color_schemes:
        disable_dark_scheme: "Igual que habitualment"
        dark_instructions: "Podeu previsualitzar l’esquema de colors del mode fosc alternant el mode fosc del dispositiu."
        undo: "Restableix"
        regular: "Habitual"
        dark: "Mode fosc"
        default_dark_scheme: "(lloc predeterminat)"
      dark_mode: "Mode fosc"
      dark_mode_enable: "Activa l'esquema de colors automàtic en mode fosc"
      text_size_default_on_all_devices: "Fes que aquesta sigui la mida de text predeterminada en tots els meus dispositius"
      allow_private_messages: "Permet a altres usuaris d'enviar-me missatges personals"
      external_links_in_new_tab: "Obre tots els enllaços externs en una pestanya nova"
      enable_quoting: "Permet citar la resposta en el text destacat"
      enable_defer: "Habilita l'ajornament per a marcar temes no llegits"
      experimental_sidebar:
        options: "Opcions"
        navigation_section: "Navegació"
      change: "canvia"
      featured_topic: "Tema destacat"
      moderator: "%{user} és un moderador"
      admin: "%{user} és un administrador"
      moderator_tooltip: "Aquest usuari és un moderador."
      admin_tooltip: "Aquest usuari és un administrador"
      silenced_tooltip: "Aquest usuari és silenciat"
      suspended_notice: "Aquest usuari és suspès fins a %{date}."
      suspended_permanently: "Aquest usuari és suspès."
      suspended_reason: "Motiu:"
      github_profile: "GitHub"
      email_activity_summary: "Resum d'activitat"
      mailing_list_mode:
        label: "Mode de llista de correu"
        enabled: "Activa el mode de llista de correu"
        instructions: |
          Aquesta configuració anul·la la configuració del resum d'activitat.<br />
          Les categories i els temes silenciats no s'inclouen en aquests correus electrònics.
        individual: "Envia un correu per cada nova publicació"
        individual_no_echo: "Envia un correu per cada nova publicació excepte les meves"
        many_per_day: "Envia un correu per cada nova publicació (aproximadament %{dailyEmailEstimate} al dia)"
        few_per_day: "Envia un correu per cada nova publicació (aproximadament 2 cada dia)"
        warning: "Mode de llista de correu habilitat. La configuració de notificacions de correu és sobreescrita."
      tag_settings: "Etiquetes"
      watched_tags: "Vigilat"
      watched_tags_instructions: "Vigilareu automàticament tots els temes amb aquestes etiquetes. Us notificarem de totes les  publicacions noves i tots els temes nous, i al costat del tema apareixerà un recompte de publicacions noves. "
      tracked_tags: "Seguit"
      tracked_tags_instructions: "Seguireu automàticament tots els temes amb aquestes etiquetes. Apareixerà al costat del tema un recompte de publicacions noves."
      muted_tags: "Silenciat"
      muted_tags_instructions: "No us notificarem res sobre temes nous amb aquestes etiquetes i no apareixeran en més recents."
      watched_categories: "Vigilat"
      watched_categories_instructions: "Vigilareu automàticament tots els temes amb aquestes categories. Us notificarem de totes les publicacions noves i tots els temes nous, i al costat del tema apareixerà un recompte de publicacions noves. "
      tracked_categories: "Seguit"
      tracked_categories_instructions: "Seguireu automàticament tots els temes amb aquestes categories. Al costat del tema apareixerà un recompte de publicacions noves."
      watched_first_post_categories: "Vigilant la primera publicació"
      watched_first_post_categories_instructions: "Us notificarem la primera publicació en cada tema nou en aquestes categories."
      watched_first_post_tags: "Vigilant la primera publicació"
      watched_first_post_tags_instructions: "Us notificarem la primera publicació en cada tema nou amb aquestes etiquetes."
      muted_categories: "Silenciat"
      muted_categories_instructions: "No us notificarem res sobre temes nous en aquestes categories, i no apareixeran en les pàgines de categories o de més recents."
      muted_categories_instructions_dont_hide: "No sereu notificat de res sobre temes nous en aquestes categories."
      regular_categories: "Normal"
      regular_categories_instructions: "Veureu aquestes categories en les llistes de temes \"Darrers\" i \"Principals\"."
      no_category_access: "Com a moderador teniu accés limitat a la categoria. Desar està inhabilitat."
      delete_account: "Suprimeix el meu compte"
      delete_account_confirm: "Esteu segur que voleu suprimir el vostre compte permanentment? Aquesta acció no es pot desfer!"
      deleted_yourself: "El vostre compte ha estat suprimit amb èxit."
      delete_yourself_not_allowed: "Contacteu amb un membre de l'equip responsable si voleu que se suprimeix el vostre compte."
      unread_message_count: "Missatges"
      admin_delete: "Suprimeix"
      users: "Usuaris"
      muted_users: "Silenciat"
      ignored_users: "Ignorat"
      tracked_topics_link: "Mostra"
      automatically_unpin_topics: "Desafixa automàticament els temes quan jo arribi al final."
      apps: "Aplicacions"
      revoke_access: "Revoca l'accés"
      undo_revoke_access: "Desfés revocar l'accés"
      api_approved: "Aprovat:"
      api_last_used_at: "Utilitzat per darrera vegada:"
      theme: "Aparença"
      home: "Pàgina d'inici per defecte"
      staged: "Fictici"
      messages:
        inbox: "Safata d'entrada"
        latest: "Més recents"
        sent: "Enviat"
        unread: "No llegits"
        unread_with_count:
          one: "No llegit (%{count})"
          other: "No llegit (%{count})"
        new: "Nous"
        new_with_count:
          one: "Nou (%{count})"
          other: "Nou (%{count})"
        archive: "Arxiva"
        groups: "Els meus grups"
        move_to_inbox: "Mou a la safata d'entrada"
        move_to_archive: "Arxiva"
        failed_to_move: "Error en moure els missatges seleccionats (potser ha caigut la xarxa)."
        tags: "Etiquetes"
        all_tags: "Totes les etiquetes"
      preferences_nav:
        account: "Compte"
        security: "Seguretat"
        profile: "Perfil"
        emails: "Correus"
        notifications: "Notificacions"
        tracking: "Seguint"
        categories: "Categories"
        users: "Usuaris"
        tags: "Etiquetes"
        interface: "Interfície"
        apps: "Aplicacions"
      change_password:
        success: "(correu electrònic enviat)"
        in_progress: "(enviant correu electrònic)"
        error: "(error)"
        action: "Envia un correu per a restablir la contrasenya"
        set_password: "Estableix la contrasenya"
        choose_new: "Trieu una contrasenya nova"
        choose: "Trieu una contrasenya"
      second_factor_backup:
        regenerate: "Regenera"
        disable: "Desactiva"
        copy_to_clipboard: "Copia al porta-retalls"
        copy_to_clipboard_error: "Error copiant dades al porta-retalls"
        copied_to_clipboard: "Copiat al porta-retalls."
        use: "Utilitza un codi de còpia de seguretat"
        codes:
          title: "Codis de còpia de seguretat generats"
          description: "Cada un dels codis de còpia de seguretat es pot fer servir sols una vegada. Manteniu-los en algun lloc web segur però accessible. "
      second_factor:
        forgot_password: "Heu oblidat la contrasenya?"
        confirm_password_description: "Confirmeu la contrasenya per a continuar"
        name: "Nom"
        label: "Codi"
        rate_limit: "Espereu abans de provar un altre codi d'autenticació."
        enable_description: |
          Escanegeu aquest codi QR en una aplicació permesa (<a href="https://www.google.com/search?q=authenticator+apps+for+android" target="_blank">Android</a> – <a href="https://www.google.com/search?q=authenticator+apps+for+ios" target="_blank">iOS</a>) i introduïu el vostre codi d'autenticació.
        disable_description: "Introduïu el codi d'autenticació des de la vostra aplicació."
        show_key_description: "Introduïu-lo manualment"
        short_description: |
          Protegiu el vostre compte amb codis de seguretat d'un sol ús.
        use: "Utilitza l'aplicació Authenticator"
        disable: "Desactiva"
        delete: "Suprimeix"
        save: "Desa"
        edit: "Edita"
        totp:
          title: "Autenticadors basats en testimonis"
          default_name: "El meu autenticador"
        security_key:
          register: "Registre"
          default_name: "Clau de seguretat principal"
          iphone_default_name: "iPhone"
          android_default_name: "Android"
          not_allowed_error: "El procés de registre de claus de seguretat ha arribat al límit de temps o s'ha cancel·lat. "
          already_added_error: "Ja heu registrat aquesta clau de seguretat. No cal que la registreu de nou."
          save: "Desa"
      change_about:
        title: "Canvia Quant a mi"
        error: "Hi ha hagut un error en canviar aquest valor"
      change_username:
        title: "Canvia el nom d'usuari"
        confirm: "Esteu del tot segur que voleu canviar el nom d'usuari?"
        taken: "Aquest nom d'usuari ja està agafat."
        invalid: "El nom d'usuari no és vàlid. Ha d'incloure només xifres i lletres."
      add_email:
        add: "afegeix"
      change_email:
        title: "Canvi de correu"
        taken: "Aquest correu electrònic no està disponible."
        error: "Hi ha hagut un error en canviar el vostre correu electrònic. Potser aquesta adreça ja està en ús. "
        success: "Hem enviat un correu electrònic a aquesta adreça. Seguiu les instruccions de confirmació."
        success_staff: "S'ha enviat un missatge a la vostra adreça actual. Seguiu les instruccions de confirmació."
      change_avatar:
        title: "Canvia la foto de perfil"
        gravatar: "<a href='//%{gravatarBaseUrl}%{gravatarLoginUrl}' target='_blank'>%{gravatarName}</a>, basat en"
        gravatar_title: "Canvieu el vostre avatar en el lloc web de %{gravatarName}"
        gravatar_failed: "No hem trobat un %{gravatarName} amb aquesta adreça de correu electrònic."
        refresh_gravatar_title: "Actualitzeu el vostre %{gravatarName}"
        letter_based: "Foto de perfil assignada pel sistema"
        uploaded_avatar: "Foto personalitzada"
        uploaded_avatar_empty: "Afegeix una foto personalitzada"
        upload_title: "Carrega la foto"
        image_is_not_a_square: "Atenció: hem retallat la vostra imatge; l'amplada i l'alçada no eren iguals."
      change_profile_background:
        title: "Capçalera de perfil"
        instructions: "Les capçaleres de perfil estaran centrades i tindran una amplada predeterminada de 1110px."
      change_card_background:
        title: "Fons de la targeta d'usuari"
        instructions: "Les imatges de fons se centraran i tindran una amplada per defecte de 590px."
      change_featured_topic:
        title: "Tema destacat"
      email:
        title: "Correu electrònic"
        primary: "Adreça de correu primària"
        secondary: "Adreces de correu secundàries"
        primary_label: "primari"
        resending_label: "enviant ..."
        resent_label: "correu electrònic enviat"
        update_email: "Canvi de correu"
        set_primary: "Estableix el correu electrònic principal"
        destroy: "Elimina el correu electrònic"
        add_email: "Afegeix un correu electrònic alternatiu"
        no_secondary: "Sense adreces de correu secundàries"
        instructions: "No es mostra mai en públic."
        ok: "Us enviarem un correu electrònic de confirmació"
        required: "Introduïu una adreça de correu electrònic"
        invalid: "Introduïu una adreça vàlida de correu electrònic"
        authenticated: "El vostre correu electrònic ha estat autenticat per %{provider}"
        frequency:
          one: "Sols us enviarem un correu electrònic si no us hem vist en el darrer minut."
          other: "Sols us enviarem un correu electrònic si no us hem vist en els darrers %{count} minuts."
      associated_accounts:
        title: "Comptes associats"
        connect: "Connecta"
        revoke: "Revoca"
        cancel: "Cancel·la"
        not_connected: "(no connectat)"
        confirm_modal_title: "Connecta el compte %{provider}"
        confirm_description:
          account_specific: "El vostre compte %{provider} '%{account_description}' es farà servir per a autenticació."
          generic: "El vostre compte %{provider} es farà servir per a l'autenticació."
      name:
        title: "Nom"
        instructions: "el vostre nom complet (opcional)"
        instructions_required: "El vostre nom complet"
        too_short: "El vostre nom és massa curt"
        ok: "El vostre nom sona bé"
      username:
        title: "Nom d'usuari"
        instructions: "únic, sense espais, breu"
        short_instructions: "La gent us pot mencionar com a @%{username}"
        available: "El nom d'usuari està disponible"
        not_available: "No està disponible. I si proveu amb %{suggestion}?"
        not_available_no_suggestion: "No disponible"
        too_short: "El nom d'usuari és massa breu"
        too_long: "El nom d'usuari és massa llarg"
        checking: "Comprovant si el nom d'usuari està disponible..."
        prefilled: "L'adreça electrònica coincideix amb aquest nom d'usuari registrat"
      locale:
        title: "Llengua de la interfície"
        instructions: "Llengua de la interfície d'usuari. Canviarà quan actualitzeu la pàgina."
        default: "(per defecte)"
        any: "qualsevol"
      password_confirmation:
        title: "Contrasenya una altra vegada"
      auth_tokens:
        title: "Dispositius utilitzats recentment"
        details: "Detalls"
        log_out_all: "Tanca totes les sessions"
        not_you: "No sou vós?"
        show_all: "Mostra'ls tots (%{count})"
        show_few: "Mostra'n menys"
        was_this_you: "Heu estat vós?"
        was_this_you_description: "Si no heu estat vós, us recomanem que canvieu la contrasenya i que tanqueu les sessions a tot arreu."
        browser_and_device: "%{browser} en %{device}"
        secure_account: "Fes segur el meu compte"
        latest_post: "L'última cosa que heu publicat..."
      last_posted: "Darrer missatge"
      last_seen: "Vist"
      created: "Registrat"
      log_out: "Tanca la sessió"
      location: "Ubicació"
      website: "Lloc web"
      email_settings: "Correu electrònic"
      hide_profile_and_presence: "Amaga les característiques del meu perfil i la meva presència públics "
      enable_physical_keyboard: "Habilita el suport de teclat físic en iPad"
      text_size:
        title: "Mida del text"
        smaller: "Més petit"
        normal: "Normal"
        larger: "Més gros"
        largest: "El més gros"
      title_count_mode:
        title: "El títol de la pàgina de fons mostra el recompte de:"
        notifications: "Notificacions noves"
        contextual: "Nou contingut de la pàgina"
      like_notification_frequency:
        title: "Notifica'm quan tingui 'm'agrada'"
        always: "Sempre"
        first_time_and_daily: "La primera vegada que una publicació rep un 'M'agrada' i diàriament"
        first_time: "La primera vegada que una publicació rep un 'M'agrada'"
        never: "Mai"
      email_previous_replies:
        title: "Inclou respostes prèvies al final dels correus electrònics"
        unless_emailed: "llevat que hagi estat enviat prèviament"
        always: "sempre"
        never: "mai"
      email_digests:
        title: "Quan no visito el lloc web, envia'm un missatge de resum de temes i respostes populars."
        every_30_minutes: "cada 30 minuts"
        every_hour: "cada hora"
        daily: "cada dia"
        weekly: "cada setmana"
        every_month: "cada mes"
        every_six_months: "cada sis mesos"
      email_level:
        always: "sempre"
        only_when_away: "només quan sigui absent"
        never: "mai"
      include_tl0_in_digests: "Inclou contingut d'usuaris nous en els correus de resum "
      email_in_reply_to: "Inclou un extracte del que s'ha respost a la publicació en els correus."
      other_settings: "Altres"
      categories_settings: "Categories"
      topics_settings: "Temes"
      new_topic_duration:
        label: "Considera els temes nous quan "
        not_viewed: "encara no els hagi vist"
        last_here: "hagin estat creats després de la meva darrera visita"
        after_1_day: "hagin estat creats durant el darrer dia"
        after_2_days: "hagin estat creats durant els darrers 2 dies"
        after_1_week: "hagin estat creats durant la setmana passada"
        after_2_weeks: "hagin estat creats durant les darreres 2 setmanes"
      auto_track_topics: "Segueix automàticament els temes que jo introdueixi"
      auto_track_options:
        never: "mai"
        immediately: "immediatament"
        after_30_seconds: "al cap de 30 segons"
        after_1_minute: "al cap d'1 minut"
        after_2_minutes: "al cap de 2 minuts"
        after_3_minutes: "al cap de 3 minuts"
        after_4_minutes: "al cap de 4 minuts"
        after_5_minutes: "al cap de 5 minuts"
        after_10_minutes: "al cap de 10 minuts"
      notification_level_when_replying: "Quan jo publiqui en un tema nou, estableix aquest tema a"
      invited:
        title: "Invitacions"
        pending_tab: "Pendents"
        pending_tab_with_count: "Pendents (%{count})"
        redeemed_tab: "Acceptada"
        redeemed_tab_with_count: "Acceptades (%{count})"
        invited_via: "Invitació"
        groups: "Grups"
        topic: "Tema"
        edit: "Edita"
        remove: "Elimina"
        reinvited: "Invitació reenviada"
        search: "escriu aquí per a cercar invitacions..."
        user: "Usuari convidat"
        none: "Cap invitació per a mostrar."
        truncated:
          one: "Mostrant la primera invitació."
          other: "Mostrant les primeres %{count} invitacions."
        redeemed: "Invitacions acceptades"
        redeemed_at: "Acceptada"
        pending: "Invitacions pendents"
        topics_entered: "Temes vists"
        posts_read_count: "Publicacions llegides"
        expired: "Aquesta invitació ha caducat."
        removed_all: "Totes les invitacions expirades eliminades!"
        remove_all_confirm: "Esteu segur que voleu eliminar totes les invitacions expirades?"
        reinvite_all_confirm: "Esteu segur que voleu reenviar totes les invitacions?"
        time_read: "Temps de lectura"
        days_visited: "Dies visitats"
        account_age_days: "Antiguitat del compte en dies"
        create: "Convida"
        valid_for: "L'enllaç d'invitació només és vàlid per a aquesta adreça de correu: %{email}"
        invite_link:
          success: "Enllaç d'invitació generat emb èxit!"
        bulk_invite:
          error: "El fitxer hauria de tenir format CSV."
      password:
        title: "Contrasenya"
        too_short: "La contrasenya és massa curta."
        common: "La contrasenya és massa freqüent."
        same_as_username: "La contrasenya és igual que el nom d'usuari."
        same_as_email: "La contrasenya és igual que el correu electrònic."
        ok: "La contrasenya té bon aspecte."
        instructions: "com a mínim %{count} caràcters"
      summary:
        title: "Resum"
        stats: "Estadístiques"
        time_read: "temps de lectura"
        recent_time_read: "temps de lectura recent"
        topic_count:
          one: "tema creat"
          other: "temes creats"
        post_count:
          one: "publicació creada"
          other: "publicacions creades"
        likes_given:
          one: "donat"
          other: "donats"
        likes_received:
          one: "rebut"
          other: "rebuts"
        days_visited:
          one: "dia visitat"
          other: "dies visitats"
        topics_entered:
          one: "tema vist"
          other: "temes vists"
        posts_read:
          one: "publicació llegida"
          other: "publicacions llegides"
        bookmark_count:
          one: "preferit"
          other: "preferits"
        top_replies: "Respostes principals"
        no_replies: "Encara sense respostes"
        more_replies: "Més respostes"
        top_topics: "Temes principals"
        no_topics: "Encara no hi ha temes"
        more_topics: "Més temes"
        top_badges: "Insígnies principals"
        no_badges: "Encara no hi ha insígnies"
        more_badges: "Més insígnies"
        top_links: "Enllaços principals"
        no_links: "Encara no hi ha enllaços"
        most_liked_by: "Ha tingut més 'm'agrada' per"
        most_liked_users: "Ha tingut més 'm'agrada'"
        most_replied_to_users: "Amb més respostes"
        no_likes: "Encara sense :heart:"
        top_categories: "Categories principals"
        topics: "Temes"
        replies: "Respostes"
      ip_address:
        title: "Darrera adreça IP"
      registration_ip_address:
        title: "Registre d'adreça IP"
      avatar:
        title: "Foto de perfil"
        header_title: "perfil, missatges, preferits i preferències"
      title:
        title: "Títol"
        none: "(cap)"
      flair:
        none: "(cap)"
      primary_group:
        title: "Grup primari"
        none: "(cap)"
      filters:
        all: "Tot"
      stream:
        posted_by: "Publicat per"
        sent_by: "Enviat per"
        private_message: "missatge"
        the_topic: "el tema"
    user_status:
      save: "Desa"
    loading: "Carregant..."
    errors:
      prev_page: "mentre es prova de carregar"
      reasons:
        network: "Error de xarxa"
        server: "Error de servidor"
        forbidden: "Accés denegat"
        unknown: "Error"
        not_found: "Pàgina no trobada"
      desc:
        network: "Comproveu la connexió"
        network_fixed: "Sembla que ja ha tornat"
        server: "Codi d'error: %{status}"
        forbidden: "No teniu permís per a veure-ho."
        not_found: "Ui, l'aplicació ha provat de carregar un URL que no existeix."
        unknown: "Alguna cosa ha anat malament"
      buttons:
        back: "Vés enrere"
        again: "Torna-ho a intentar"
        fixed: "Carrega la pàgina"
    modal:
      close: "tanca"
    close: "Tanca"
    logout: "Heu tancat la sessió."
    refresh: "Actualitza"
    home: "Pàgina principal"
    read_only_mode:
      enabled: "El lloc web és en mode només de lectura. Continueu navegant, però de moment estan desactivades les accions de respondre, 'm'agrada' i altres."
      login_disabled: "S'ha desactivat l'inici de sessió mentre aquest lloc web es trobi en mode només de lectura."
      logout_disabled: "S'ha desactivat el tancament de sessió mentre aquest lloc web es trobi en mode només de lectura."
    logs_error_rate_notice:
      reached_hour_MF: |
        <b>{relativeAge}</b> - <a href='{url}' target='_blank'>{rate, plural, one {# error/hora} other {# errors/hora}}</a> s'ha arribat al límit de configuració del lloc web de {limit, plural, one {# error/hora} other {# errors/hora}}.
      reached_minute_MF: |
        <b>{relativeAge}</b> - <a href='{url}' target='_blank'>{rate, plural, one {# error/minut} other {# errors/minut}}</a> s'ha arribat al límit de configuració del lloc web de {limit, plural, one {# error/minut} other {# errors/minut}}.
      exceeded_hour_MF: |
        <b>{relativeAge}</b> – <a href='{url}' target='_blank'>{rate, plural, one {# error/hora} other {# errors/hora}}</a> s'ha superat el límit de la configuració del lloc web de {limit, plural, one {# error/hora} other {# errors/hora}}.
      exceeded_minute_MF: |
        <b>{relativeAge}</b> – <a href='{url}' target='_blank'>{rate, plural, one {# error/minut} other {# errors/minut}}</a> s'ha superat el límit de la configuració del lloc web de {limit, plural, one {# error/minut} other {# errors/minut}}.
    learn_more: "per a saber-ne més..."
    mute: Silencia
    unmute: Desfés el silenciament
    last_post: Publicat
    time_read: Llegit
    time_read_recently: "%{time_read} recentment"
    time_read_tooltip: "%{time_read} temps total de lectura"
    time_read_recently_tooltip: "%{time_read} temps total de lectura (%{recent_time_read} en els darrers 60 dies)"
    last_reply_lowercase: darrera resposta
    replies_lowercase:
      one: resposta
      other: respostes
    signup_cta:
      sign_up: "Registre"
      hide_forever: "no, gràcies"
      intro: "Bon dia! Sembla que gaudiu de la discussió, però no heu registrat un compte."
    summary:
      enabled_description: "Ara veieu un resum del tema: les publicacions més interessants segons la comunitat."
      disable: "Mostra totes les publicacions"
    deleted_filter:
      enabled_description: "Aquest tema conté publicacions suprimides, que han estat amagades."
      disabled_description: "Es mostren les publicacions suprimides en el tema."
      enable: "Amaga publicacions suprimides"
      disable: "Mostra publicacions suprimides"
    private_message_info:
      title: "Missatge"
      add: "Afegeix..."
      leave_message: "Realment voleu deixar aquest missatge?"
      remove_allowed_user: "De debò voleu eliminar %{name} d'aquest missatge?"
      remove_allowed_group: "De debò voleu eliminar %{name} d'aquest missatge?"
      leave: "Abandona"
      remove_user: "Elimina usuari"
    email: "Correu electrònic"
    username: "Nom d'usuari"
    last_seen: "Vist"
    created: "Creat"
    created_lowercase: "creat"
    trust_level: "Nivell de confiança"
    search_hint: "nom d'usuari, adreça electrònica o adreça IP"
    create_account:
      header_title: "Benvingut!"
      disclaimer: "Registrant-vos, accepteu la <a href='%{privacy_link}' target='blank'>política de privacitat</a> i les <a href='%{tos_link}' target='blank'>condicions del servei</a>."
      failed: "Alguna cosa ha anat malament. Potser aquest correu electrònic ja ha estat registrat; proveu-ho amb l'enllaç de contrasenya oblidada"
    forgot_password:
      title: "Restabliment de contrasenya"
      action: "He oblidat la contrasenya"
      invite: "Introduïu el nom d'usuari o l'adreça de correu, i us enviarem un correu per a restablir la contrasenya."
      reset: "Restableix la contrasenya"
      complete_username: "Si hi ha algun compte que correspongui a l'usuari <b>%{username}</b>, hauríeu de rebre aviat un correu amb instruccions per a restablir la contrasenya."
      complete_email: "Si hi ha algun compte que correspon a l'adreça <b>%{email}</b>, hauríeu de rebre aviat un correu amb instruccions per a restablir la contrasenya."
      complete_username_found: "Hem trobat un compte que correspon al nom d'usuari <b>%{username}</b>. Hauríeu de rebre un correu amb instruccions per a restablir la contrasenya."
      complete_email_found: "Hem trobat un compte que correspon a l'adreça <b>%{email}</b>. Hauríeu de rebre aviat un correu amb instruccions per a restablir la contrasenya."
      complete_username_not_found: "No hi ha cap compte que coincideixi amb el nom d'usuari <b>%{username}</b>"
      complete_email_not_found: "Cap compte no coincideix amb <b>%{email}</b>"
      help: "No arriba el correu? Comproveu primer la carpeta de correu brossa. <p>No esteu segur de quina adreça heu fet servir? Introduïu una adreça i us farem saber si existeix.</p> <p>Si ja no teniu accés a l'adreça del vostre compte, poseu-vos en contacte amb <a href='%{basePath}/about'>el nostre equip responsable</a></p>."
      button_ok: "D'acord"
      button_help: "Ajuda"
    email_login:
      link_label: "Envia'm per correu un enllaç per a iniciar sessió"
      button_label: "amb correu electrònic"
      complete_username: "Si hi ha un compte amb el nom d'usuari <b>%{username}</b>, aviat rebreu un correu amb un enllaç per a iniciar sessió."
      complete_email: "Si hi ha un compte que coincideix amb <b>%{email}</b>, aviat rebreu un correu amb un enllaç per a iniciar sessió. "
      complete_username_found: "S'ha trobat un compte que coincideix amb el nom d'usuari <b>%{username}</b>. Aviat rebreu un correu amb un enllaç per a iniciar sessió."
      complete_email_found: "S'ha trobat un compte que coincideix amb <b>%{email}</b>. Aviat rebreu un correu amb un enllaç per a iniciar sessió."
      complete_username_not_found: "No hi ha cap compte que coincideixi amb el nom d'usuari <b>%{username}</b>"
      complete_email_not_found: "Cap compte no coincideix amb <b>%{email}</b>"
      confirm_title: Continua a %{site_name}
      logging_in_as: Iniciant sessió com a %{email}
      confirm_button: Acaba l'inici de sessió
    login:
      username: "Usuari"
      password: "Contrasenya"
      show_password: "Mostra"
      second_factor_description: "Introduïu el codi d'autenticació de la vostra aplicació:"
      second_factor_backup: "Inici de sessió amb codi de còpia de seguretat "
      second_factor_backup_description: "Introduïu un dels vostres codis de còpia de seguretat:"
      second_factor: "Inici de sessió amb l’aplicació Authenticator"
      security_key_alternative: "Proveu d’una altra manera"
      security_key_authenticate: "Autenticació amb clau de seguretat"
      security_key_not_allowed_error: "El procés d'autenticació de claus de seguretat ha arribat al límit de temps o s'ha cancel·lat. "
      security_key_no_matching_credential_error: "No s'ha trobat cap credencial coincident amb la clau de seguretat proporcionada."
      security_key_support_missing_error: "El vostre dispositiu o navegador actual no admet l'ús de claus de seguretat. Utilitzeu un mètode diferent."
      caps_lock_warning: "El bloqueig de majúscula és activat"
      error: "Error desconegut"
      cookies_error: "Sembla que el vostre navegador té les galetes desactivades. És possible que no pugueu iniciar sessió sense activar-les primer."
      rate_limit: "Espereu una mica abans de tornar a iniciar la sessió."
      blank_username: "Introduïu l'adreça de correu o el nom d'usuari."
      blank_username_or_password: "Introduïu el correu electrònic o el nom d'usuari i la contrasenya."
      reset_password: "Restableix la contrasenya"
      logging_in: "Iniciant la sessió..."
      or: "O"
      authenticating: "Autenticant..."
      awaiting_activation: "El vostre compte espera l'activació. Utilitzeu l'enllaç de contrasenya oblidada per a tramitar un altre correu d'activació."
      awaiting_approval: "El vostre compte encara no ha estat aprovat per l'equip responsable. Us enviarem un correu quan sigui aprovat."
      requires_invite: "L'accés a aquest fòrum es fa sols amb invitació."
      not_activated: "Encara no podeu iniciar sessió. Abans us hem enviat un correu d'activació a <b>%{sentTo}</b>. Seguiu les instruccions del correu per a activar el compte."
      admin_not_allowed_from_ip_address: "No podeu iniciar la sessió com a administrador des d'aquesta adreça IP."
      resend_activation_email: "Feu clic aquí per a enviar de nou el correu d'activació."
      resend_title: "Reenvia el correu d'activació"
      change_email: "Canvi d'adreça de correu"
      provide_new_email: "Proporcioneu una adreça nova i us reenviarem el correu de confirmació."
      submit_new_email: "Actualitza l'adreça de correu"
      sent_activation_email_again: "Us hem enviat un altre correu d'activació a <b>%{currentEmail}</b>. Potser triga a arribar uns pocs minuts; assegureu-vos de comprovar la carpeta de correu brossa."
      sent_activation_email_again_generic: "S'ha enviat un altre correu d'activació. Pot trigar uns quants minuts a arribar; comproveu la carpeta de correu brossa."
      to_continue: "Inicieu la sessió"
      preferences: "Cal que inicieu la sessió per a canviar les preferències d'usuari."
      not_approved: "El vostre compte encara no ha estat aprovat. Us notificarem per correu quan tingueu permís per a iniciar sessió."
      google_oauth2:
        name: "Google"
      twitter:
        name: "Twitter"
      instagram:
        name: "Instagram"
      facebook:
        name: "Facebook"
      github:
        name: "GitHub"
      discord:
        name: "Discord"
      second_factor_toggle:
        totp: "Utilitzeu una aplicació d'autenticació en comptes d'això"
        backup_code: "Utilitzeu un codi de còpia de seguretat en comptes d'això"
    invites:
      accept_title: "Invitació"
      welcome_to: "Benvingut a %{site_name}!"
      invited_by: "Heu estat convidat per:"
      social_login_available: "També podreu iniciar sessió amb qualsevol plataforma social que faci servir aquesta adreça."
      your_email: "L'adreça de correu del vostre compte és <b>%{email}</b>"
      accept_invite: "Accepta la invitació"
      success: "S'ha creat el compte i ara heu iniciat la sessió."
      name_label: "Nom"
      password_label: "Contrasenya"
    password_reset:
      continue: "Continua a %{site_name}"
    emoji_set:
      apple_international: "Apple/Internacional"
      google: "Google"
      twitter: "Twitter"
      win10: "Win10"
      google_classic: "Google Classic"
      facebook_messenger: "Facebook Messenger"
    category_page_style:
      categories_only: "Només categories"
      categories_with_featured_topics: "Categories amb temes destacats"
      categories_and_latest_topics: "Categories i temes més recents"
      categories_and_top_topics: "Categories i temes principals"
      categories_boxes: "Caixes amb subcategories"
      categories_boxes_with_topics: "Caixes amb temes destacats"
    shortcut_modifier_key:
      shift: "Maj"
      ctrl: "Ctrl"
      alt: "Alt"
      enter: "Retorn"
    conditional_loading_section:
      loading: Carregant...
    select_kit:
      delete_item: "Suprimeix %{name}"
      default_header_text: Selecciona...
      no_content: No s'han trobat coincidències
      filter_placeholder: Cerca...
      filter_placeholder_with_any: Cerca o crea...
      create: "Crea: '%{content}'"
      max_content_reached:
        one: "Sols podeu seleccionar %{count} element."
        other: "Sols podeu seleccionar %{count} elements."
      min_content_not_reached:
        one: "Selecciona almenys %{count} element."
        other: "Seleccioneu almenys %{count}elements."
    date_time_picker:
      from: De
      to: A
    emoji_picker:
      filter_placeholder: Cerca un emoji
      smileys_&_emotion: Emoticones
      people_&_body: Gent i cos
      animals_&_nature: Animals i natura
      food_&_drink: Menjar i beure
      travel_&_places: Viatges i llocs
      activities: Activitats
      objects: Objectes
      symbols: Símbols
      flags: Banderes
      recent: Usats recentment
      default_tone: Sense to de pell
      light_tone: To de pell clar
      medium_light_tone: To de pell clar mitjà
      medium_tone: To de pell mitjà
      medium_dark_tone: To de pell fosc mitjà
      dark_tone: To de pell fosc
      default: Emojis personalitzats
    shared_drafts:
      title: "Esborranys compartits"
      destination_category: "Categoria de destinació"
      publish: "Publica l'esborrany compartit"
      confirm_publish: "Esteu segur que voleu publicar aquest esborrany?"
      publishing: "Publicant el tema..."
    composer:
      emoji: "Emoji :)"
      more_emoji: "més..."
      options: "Opcions"
      whisper: "xiuxiueig"
      unlist: "invisible"
      add_warning: "Aquest és un avís oficial."
      toggle_whisper: "Commuta el xiuxiueig"
      toggle_unlisted: "Commuta invisible"
      posting_not_on_topic: "A quin tema voleu respondre?"
      saved_local_draft_tip: "desat localment"
      similar_topics: "El tema és semblant a..."
      drafts_offline: "esborranys fora de línia"
      edit_conflict: "edita el conflicte"
      group_mentioned:
        one: "Si mencioneu %{group}, ho notificareu a <a href='%{group_link}'>%{count}persona</a>. Esteu segur?"
        other: "Si mencioneu %{group}, ho notificareu a <a href='%{group_link}'>%{count} persones</a>. Esteu segur?"
      duplicate_link: "Sembla que l'enllaç a <b>%{domain}</b> ja havia estat publicat en el tema per <b>@%{username}</b> en <a href='%{post_url}'>una resposta %{ago}</a>. Esteu segur que voleu publicar-lo una altra vegada?"
      reference_topic_title: "RE: %{title}"
      error:
        title_missing: "El títol és obligatori"
        post_missing: "La publicació no pot estar buida"
        try_like: "Heu provat el botó %{heart}?"
        category_missing: "Heu de triar una categoria"
        topic_template_not_modified: "Afegiu detalls i especificacions al tema editant la plantilla."
      save_edit: "Desa l'edició"
      overwrite_edit: "Sobreescriu l'edició"
      reply: "Respon"
      cancel: "Cancel·la"
      create_topic: "Crea un tema"
      create_pm: "Missatge"
      create_whisper: "Xiuxiueig"
      create_shared_draft: "Crea un esborrany compartit"
      edit_shared_draft: "Edita l'esborrany compartit"
      title_placeholder: "De què tracta aquesta discussió (en una frase curta)?"
      title_or_link_placeholder: "Escriviu aquí el títol o enganxeu-hi un enllaç"
      edit_reason_placeholder: "per què ho editeu?"
      topic_featured_link_placeholder: "Introduïu un enllaç mostrat amb títol."
      remove_featured_link: "Elimina l'enllaç del tema."
      reply_placeholder: "Escriviu aquí. Feu servir Markdown, BBCode o HTML per a donar format. Arrossegueu o enganxeu imatges."
      reply_placeholder_no_images: "Escriviu aquí. Feu servir Markdown, BBCode o HTML per a donar format."
      reply_placeholder_choose_category: "Seleccioneu una categoria abans d'escriure aquí."
      view_new_post: "Mostra la nova publicació."
      saving: "Desant"
      saved: "Desat!"
      saved_draft: "Publica l'esborrany en curs. Toqueu per a continuar."
      uploading: "Carregant..."
      quote_post_title: "Cita tota la publicació"
      bold_label: "B"
      bold_title: "Negreta"
      bold_text: "text en negreta"
      italic_label: "I"
      italic_title: "Cursiva"
      italic_text: "text en cursiva"
      link_title: "Enllaç"
      link_description: "introduïu una descripció de l'enllaç"
      link_dialog_title: "Insereix un enllaç"
      link_optional_text: "títol opcional"
      link_url_placeholder: "Enganxeu un URL o escriviu per a cercar temes"
      blockquote_title: "Bloc de citació"
      blockquote_text: "Bloc de citació"
      code_title: "Text preformatat"
      code_text: "Text amb sagnat preformatat de 4 espais"
      paste_code_text: "escriviu o enganxeu el codi aquí"
      upload_title: "Carrega"
      upload_description: "escriviu aquí una descripció del fitxer que es carrega"
      olist_title: "Llista numerada"
      ulist_title: "Llista de pics"
      list_item: "Element de llista"
      toggle_direction: "Commuta la direcció"
      help: "Ajuda d'edició Markdown"
      collapse: "minimitza el tauler de redacció"
      open: "obre el tauler de redacció"
      abandon: "tanca la redacció i rebutja l'esborrany"
      enter_fullscreen: "entra en la redacció a pantalla completa"
      exit_fullscreen: "surt de la redacció a pantalla completa"
      modal_ok: "D'acord"
      modal_cancel: "Cancel·la"
      cant_send_pm: "No podeu enviar cap missatge a %{username}."
      yourself_confirm:
        title: "Heu oblidat afegir destinataris?"
        body: "Ara mateix aquest missatge només s'està enviant a la vostra bústia!"
      admin_options_title: "Configuració opcional de l'equip responsable per a aquest tema"
      composer_actions:
        reply: Respon
        draft: Esborrany
        edit: Edita
        reply_to_post:
          desc: Respon a una publicació específica
        reply_as_new_topic:
          label: Respon com a tema enllaçat
          desc: Crea un tema nou enllaçat a aquest tema
        reply_to_topic:
          label: Respon al tema
          desc: Respon al tema, no a cap publicació específica
        toggle_whisper:
          label: Commuta xiuxiueig
          desc: Els xiuxiuejos sols són visibles a membres de l'equip responsable
        create_topic:
          label: "Tema nou"
        shared_draft:
          label: "Esborrany compartit"
        toggle_topic_bump:
          label: "Commuta l'elevació del tema"
          desc: "Respon sense canviar la data més recent de resposta"
      ignore: "Ignora"
    notifications:
      tooltip:
        regular:
          one: "%{count} notificació no vista"
          other: "%{count} notificacions no vistes"
        message:
          one: "%{count} missatge no llegit"
          other: "%{count}missatges no llegits"
      title: "notificacions de mencions via @nom, respostes a les vostres  publicacions i temes, missatges, etc."
      none: "És impossible carregar ara mateix les notificacions"
      empty: "No hi ha notificacions."
      post_approved: "La vostra publicació ha estat aprovada"
      reviewable_items: "elements que requereixen revisió"
      watching_first_post_label: "Tema nou"
      mentioned: "<span>%{username}</span> %{description}"
      group_mentioned: "<span>%{username}</span> %{description}"
      quoted: "<span>%{username}</span> %{description}"
      bookmark_reminder: "<span>%{username}</span> %{description}"
      replied: "<span>%{username}</span> %{description}"
      posted: "<span>%{username}</span> %{description}"
      watching_category_or_tag: "<span>%{username}</span> %{description}"
      edited: "<span>%{username}</span> %{description}"
      liked: "<span>%{username}</span> %{description}"
      liked_2: "<span class='double-user'>%{username}, %{username2}</span> %{description}"
      liked_many:
        one: "<span class='multi-user'>%{username}, %{username2} i %{count} altre</span> %{description}"
        other: "<span class='multi-user'>%{username}, %{username2} i %{count} altres</span> %{description}"
      liked_by_2_users: "%{username}, %{username2}"
      liked_by_multiple_users:
        one: "%{username}, %{username2} i %{count} altre"
        other: "%{username}, %{username2} i %{count} altres"
      liked_consolidated_description:
        one: "li agrada %{count} de les vostres publicacions"
        other: " %{count} de les vostres publicacions té 'M'agrada'"
      liked_consolidated: "<span>%{username}</span> %{description}"
      private_message: "<span>%{username}</span> %{description}"
      invited_to_private_message: "<p><span>%{username}</span> %{description}"
      invited_to_topic: "<span>%{username}</span> %{description}"
      invitee_accepted: "<span>%{username}</span> ha acceptat la vostra invitació"
      moved_post: "<span>%{username}</span> ha mogut %{description}"
      linked: "<span>%{username}</span> %{description}"
      granted_badge: "Heu guanyat '%{description}'"
      topic_reminder: "<span>%{username}</span> %{description}"
      watching_first_post: "<span>Tema nou</span> %{description}"
      membership_request_accepted: "Membre acceptat en '%{group_name}'"
      reaction: "<span>%{username}</span> %{description}"
      reaction_2: "<span>%{username}, %{username2}</span> %{description}"
      admin_problems: "Nou consell al tauler de control del vostre lloc web"
      dismiss_confirmation:
        dismiss: "Descarta-ho"
        cancel: "Cancel·la"
      group_message_summary:
        one: "%{count} missatge en la vostra bústia de %{group_name}"
        other: "%{count} missatges en la vostra bústia de %{group_name}"
      popup:
        mentioned: '%{username} us ha mencionat en "%{topic}" - %{site_title}'
        group_mentioned: '%{username} us ha mencionat en "%{topic}" - %{site_title}'
        quoted: '%{username} us ha citat en "%{topic}" - %{site_title}'
        replied: '%{username} us ha respost en "%{topic}" - %{site_title}'
        posted: '%{username} publicat en "%{topic}" - %{site_title}'
        private_message: '%{username} us ha enviat un missatge personal en "%{topic}" - %{site_title}'
        linked: '%{username} ha enllaçat la vostra publicació en "%{topic}" - %{site_title}'
        watching_first_post: '%{username} ha creat un tema nou "%{topic}" - %{site_title}'
        confirm_title: "Notificacions activades - %{site_title}"
        confirm_body: "Èxit! S'han habilitat les notificacions."
        custom: "Notificació de %{username} sobre %{site_title}"
      titles:
        mentioned: "mencionat"
        replied: "resposta nova"
        quoted: "citat"
        edited: "editat"
        liked: "nou 'm'agrada'"
        private_message: "nou missatge privat"
        invited_to_private_message: "convidat a missatge privat"
        invitee_accepted: "invitació acceptada"
        posted: "publicació nova"
        watching_category_or_tag: "publicació nova"
        moved_post: "publicació moguda"
        linked: "enllaçat"
        granted_badge: "insígnia concedida"
        invited_to_topic: "convidat al tema"
        group_mentioned: "grup mencionat"
        group_message_summary: "nous missatges de grup"
        watching_first_post: "tema nou"
        topic_reminder: "recordatori de tema"
        liked_consolidated: "nous 'm'agrada'"
        post_approved: "publicació aprovada"
    upload_selector:
      uploading: "Carregant"
      select_file: "Tria un fitxer"
      default_image_alt_text: imatge
    search:
      sort_by: "Ordena per"
      relevance: "Importància"
      latest_post: "Publicacions més recents"
      latest_topic: "Temes més recents"
      most_viewed: "Més vists"
      most_liked: "Ha tingut més 'm'agrada'"
      select_all: "Selecciona-ho tot"
      clear_all: "Neteja-ho tot"
      too_short: "El terme de la vostra cerca és massa curt"
      result_count:
        one: "<span>%{count} resultat per a </span><span class='term'>%{term}</span>"
        other: "<span>%{count}%{plus} resultats per a</span><span class='term'>%{term}</span>"
      title: "Cerca"
      full_page_title: "Cerca"
      results: "resultats"
      no_results: "No hi ha resultats."
      no_more_results: "No s'han trobat més resultats."
      post_format: "#%{post_number} per %{username}"
      results_page: "Resultats de la cerca per a '%{term}'"
      more_results: "No hi ha més resultats. Restringiu els criteris de cerca."
      cant_find: "No podeu trobar el que busqueu?"
      start_new_topic: "Podeu començar un tema nou."
      or_search_google: "O proveu de cercar amb Google:"
      search_google: "Prova de cercar amb Google:"
      search_google_button: "Google"
      search_button: "Cerca"
      categories: "Categories"
      tags: "Etiquetes"
      type:
        users: "Usuaris"
        categories: "Categories"
      context:
        user: "Cerca publicacions de @%{username}"
        category: "Cerca en la categoria #%{category} "
        tag: "Cerca l'etiqueta #%{tag}"
        topic: "Cerca en aquest tema"
        private_messages: "Cerca missatges"
      advanced:
        posted_by:
          label: Publicat per
        in_category:
          label: Categoritzats
        in_group:
          label: En el grup
        with_badge:
          label: Amb insígnia
        with_tags:
          label: Etiquetats
        filters:
          label: Sols temes/publicacions existents...
          title: Coincidència sols en el títol
          likes: M'han agradat
          posted: He publicat en
          watching: Estic vigilant
          tracking: Estic seguint
          private: En els meus missatges
          bookmarks: He marcat com a preferits
          first: són la primera publicació
          pinned: estan afixats
          seen: he llegit
          unseen: no he llegit
          wiki: són wiki
          images: inclou imatge(s)
          all_tags: Totes les etiquetes anteriors
        statuses:
          label: On els temes
          open: són oberts
          closed: són tancats
          archived: estan arxivats
          noreplies: tenen zero respostes
          single_user: contenen un únic usuari
        post:
          count:
            label: Publicacions
          time:
            label: Publicat
            before: abans de
            after: després de
        views:
          label: Vistes
    new_item: "nous"
    go_back: "vés enrere"
    not_logged_in_user: "pàgina d'usuari amb resum de l'activitat actual i preferències "
    current_user: "vés a la meva pàgina d'usuari"
    user_menu:
      tabs:
        replies: "Respostes"
        mentions: "Mencions"
        likes: "'M'agrada'"
        bookmarks: "Preferits"
        profile: "Perfil"
    topics:
      new_messages_marker: "darrera visita"
      bulk:
        select_all: "Selecciona-ho tot"
        clear_all: "Neteja-ho tot"
        unlist_topics: "Fes temes invisibles"
        relist_topics: "Torna a llistar els temes"
        defer: "Ajorna"
        delete: "Suprimeix temes"
        dismiss: "Descarta-ho"
        dismiss_read: "Descarta tots els llegits"
        dismiss_button: "Descarta-ho..."
        dismiss_tooltip: "Descarta només les noves publicacions o atura el seguiment de temes"
        also_dismiss_topics: "Deixa de seguir aquests temes i que no m'apareguin mai més com a no llegits."
        dismiss_new: "Descarta'n els nous"
        toggle: "commuta la selecció massiva de temes"
        actions: "Accions massives"
        change_category: "Defineix categoria..."
        close_topics: "Tanca temes"
        archive_topics: "Arxiva temes"
        move_messages_to_inbox: "Mou a la safata d'entrada"
        notification_level: "Notificacions..."
        choose_new_category: "Seleccioneu la categoria nova per als temes:"
        selected:
          one: "He seleccionat <b>%{count}</b> tema."
          other: "Heu seleccionat <b>%{count}</b> temes."
        change_tags: "Reemplaça etiquetes"
        append_tags: "Annexa etiquetes"
        choose_new_tags: "Trieu noves etiquetes per a aquests temes:"
        choose_append_tags: "Trieu noves etiquetes a afegir per a aquests temes:"
        changed_tags: "Les etiquetes d'aquests temes han estat canviades."
      none:
        unread: "No teniu cap tema no llegit."
        new: "No teniu cap tema nou."
        read: "Encara no heu llegit cap tema."
        posted: "Encara no heu publicat cap tema."
        bookmarks: "Encara no heu marcat temes com a preferits."
        category: "No hi ha temes de %{category}."
        top: "No hi ha temes principals."
      bottom:
        latest: "No hi ha més temes recents."
        posted: "No hi ha més temes publicats."
        read: "No hi ha més temes llegits."
        new: "No hi ha més temes nous."
        unread: "No hi ha més temes no llegits. "
        category: "No hi ha més temes de %{category}."
        tag: "No hi ha més temes de %{tag}."
        top: "No hi ha més temes destacats."
        bookmarks: "No hi ha més temes marcats com a preferits."
    topic:
      filter_to:
        one: "%{count} publicació en el tema"
        other: "%{count} publicacions en el tema"
      create: "Tema nou"
      create_long: "Crea un tema nou"
      open_draft: "Obre esborrany"
      private_message: "Comença un missatge"
      archive_message:
        help: "Mou el missatge al meu arxiu"
        title: "Arxiva"
      move_to_inbox:
        title: "Mou a la safata d'entrada"
        help: "Torna el missatge a la safata d'entrada"
      defer:
        help: "Marca com a no llegit"
        title: "Ajorna"
      list: "Temes"
      new: "tema nou"
      unread: "no llegit"
      new_topics:
        one: "%{count} tema nou"
        other: "%{count} temes nous "
      unread_topics:
        one: "%{count} tema no llegit"
        other: "%{count} temes no llegits"
      title: "Tema"
      invalid_access:
        title: "El tema és privat"
        description: "No teniu accés al tema!"
        login_required: "Heu d'iniciar sessió per a veure aquest tema."
      server_error:
        title: "La càrrega del tema ha fallat"
        description: "No hem pogut carregar aquest tema, possiblement a causa d'un problema de connexió. Torneu a provar-ho, i si el problema continua, feu-nos-ho saber."
      not_found:
        title: "Tema no trobat"
        description: "No hem pogut trobar aquest tema. Potser ha estat eliminat per un moderador."
      unread_posts:
        one: "teniu %{count} missatge no llegit en aquest tema"
        other: "teniu %{count} missatges no llegits en aquest tema"
      likes:
        one: "hi ha %{count} 'M'agrada' en aquest tema"
        other: "hi ha %{count} 'M'agrada' en aquest tema"
      back_to_list: "Torna a la llista de temes"
      options: "Opcions del tema"
      show_links: "mostra enllaços dins d'aquest tema"
      unread_indicator: "Cap membre encara no ha llegit la darrera publicació d'aquest tema."
      deleted: "El tema ha estat suprimit"
      slow_mode_update:
        enable: "Activa"
        remove: "Desactiva"
      topic_status_update:
        title: "Temporitzador de tema"
        save: "Estableix el temporitzador"
        num_of_hours: "Nombre d'hores:"
        remove: "Elimina el temporitzador"
        publish_to: "Publica en:"
        when: "Quan:"
        time_frame_required: "Seleccioneu un període de temps"
        duration: "Duració"
      publish_to_category:
        title: "Programa la publicació"
      temp_open:
        title: "Obre temporalment"
      temp_close:
        title: "Tanca temporalment"
      auto_close:
        title: "Tanca el tema automàticament"
        error: "Introduïu un valor vàlid."
        based_on_last_post: "No el tanquis fins que la darrera publicació del tema tingui almenys aquesta edat."
      auto_delete:
        title: "Suprimeix automàticament el tema"
      auto_bump:
        title: "Eleva automàticament el tema"
      reminder:
        title: "Recorda-m'ho"
      status_update_notice:
        auto_open: "Aquest tema s'obrirà automàticament %{timeLeft}"
        auto_close: "El tema es tancarà automàticament %{timeLeft}."
        auto_publish_to_category: "Aquest tema serà publicat en <a href=%{categoryUrl}>#%{categoryName}</a>%{timeLeft}"
        auto_close_after_last_post: "Aquest tema es tancarà %{duration} després de la darrera resposta."
        auto_delete: "Aquest tema serà suprimit automàticament %{timeLeft}"
        auto_bump: "Aquest tema serà elevat automàticament %{timeLeft}."
        auto_reminder: "Rebreu un recordatori sobre aquest tema %{timeLeft}"
      auto_close_title: "Configuració del tancament automàtic"
      auto_close_immediate:
        one: "La darrera publicació en el tema ja té %{count} hora, per això el tema es tancarà immediatament."
        other: "La darrera publicació en el tema ja té %{count} hores, per això el tema es tancarà immediatament."
      timeline:
        back: "Enrere"
        back_description: "Vés a la darrera publicació no llegida"
        replies_short: "%{current} / %{total}"
      progress:
        title: progrés del tema
        jump_prompt: "salta a..."
        jump_prompt_long: "Salta a..."
        jump_prompt_to_date: "fins a la data"
        jump_prompt_or: "o"
      notifications:
        title: canvieu la freqüència d'alertes que rebeu sobre aquest tema
        reasons:
          mailing_list_mode: "Teniu activat el mode de llista de correu, així us notificarem les respostes a aquest tema per correu electrònic."
          "3_10": "Rebreu notificacions perquè vigileu una etiqueta sobre aquest tema."
          "3_6": "Rebreu notificacions perquè vigileu aquesta categoria. "
          "3_5": "Rebreu notificacions perquè heu començat a vigilar aquest tema automàticament. "
          "3_2": "Rebreu notificacions perquè vigileu aquest tema. "
          "3_1": "Rebreu notificacions perquè heu creat aquest tema."
          "3": "Rebreu notificacions perquè vigileu aquest tema."
          "2_8": "Veureu un recompte de respostes perquè seguiu aquesta categoria. "
          "2_4": "Rebreu notificacions perquè heu escrit una resposta a aquest tema."
          "2_2": "Rebreu notificacions perquè seguiu aquest tema."
          "2": 'You will see a count of new replies because you <a href="%{basePath}/u/%{username}/preferences/notifications">read this topic</a>.'
          "1_2": "Sereu notificat si algú menciona el vostre @nom o us respon."
          "1": "Sereu notificat si algú us @menciona o us respon."
          "0_7": "No esteu fent cas de les notificacions d'aquesta categoria."
          "0_2": "No esteu fent cas de les notificacions d'aquest tema."
          "0": "No esteu fent cas de les notificacions sobre aquest tema."
        watching_pm:
          title: "Vigilant"
          description: "Us notificarem cada resposta nova a aquest missatge i us mostrarem un nou recompte de respostes."
        watching:
          title: "Vigilant"
          description: "Us notificarem cada resposta nova a aquest tema i us mostrarem un nou recompte de respostes."
        tracking_pm:
          title: "Seguint"
          description: "Se us mostrarà un recompte de respostes noves a aquest missatge. Sereu notificat si algú us @menciona o us respon."
        tracking:
          title: "Seguint"
          description: "Se us mostrarà un recompte de respostes noves a aquest tema. Sereu notificat si algú us @menciona o us respon."
        regular:
          title: "Normal"
          description: "Sereu notificat si algú menciona el vostre @nom o us respon."
        regular_pm:
          title: "Normal"
          description: "Sereu notificat si algú us @menciona o us respon."
        muted_pm:
          title: "Silenciat"
          description: "Mai no us notificarem res sobre aquest missatge."
        muted:
          title: "Silenciat"
          description: "No us notificarem res sobre aquest tema i no apareixerà en els més recents."
      actions:
        title: "Accions"
        recover: "Desfés la supressió del tema"
        delete: "Suprimeix tema"
        open: "Obre tema"
        close: "Tanca tema"
        multi_select: "Tria publicacions..."
        timed_update: "Estableix el temporitzador del tema..."
        pin: "Afixa tema"
        unpin: "Desafixa el tema"
        unarchive: "Desarxiva tema"
        archive: "Arxiva tema"
        reset_read: "Restableix data de lectura"
        make_public: "Fes públic el tema..."
        make_private: "Converteix en missatge personal"
        reset_bump_date: "Restableix la data d'elevació"
      feature:
        pin: "Afixa tema"
        unpin: "Desafixa tema"
        pin_globally: "Afixa tema globalment"
        remove_banner: "Elimina el bàner de tema"
      reply:
        title: "Respon"
        help: "comença a redactar una resposta al tema"
      share:
        extended_title: "Comparteix un enllaç"
        help: "comparteix un enllaç a aquest tema"
        invite_users: "Convida"
      print:
        title: "Imprimeix"
        help: "Obre una versió imprimible d'aquest tema"
      flag_topic:
        title: "Bandera"
        help: "posa bandera en privat a aquest tema per a parar-hi atenció o envia'n una notificació privada"
        success_message: "Heu posat amb èxit la bandera a aquest tema."
      make_public:
        title: "Converteix en tema públic"
        choose_category: "Trieu una categoria per al tema públic:"
      feature_topic:
        title: "Destaca aquest tema"
        pin: "Fes que aquest tema aparegui al principi de la categoria %{categoryLink} fins a"
        unpin: "Elimina aquest tema del principi de la categoria %{categoryLink}."
        unpin_until: "Elimina aquest tema del principi de la categoria %{categoryLink} o espera fins a <strong>%{until}</strong>."
        pin_note: "Els mateixos usuaris poden desafixar el tema individualment."
        pin_validation: "Cal una data per a afixar aquest tema."
        not_pinned: "No hi ha temes afixats en %{categoryLink}."
        already_pinned:
          one: "Temes clavats a hores d'ara%{categoryLink}: <strong class='badge badge-notification unread'>%{count}</strong>"
          other: "Temes clavats a hores d'ara%{categoryLink}: <strong class='badge badge-notification unread'>%{count}</strong>"
        pin_globally: "Fes que aquest tema aparegui al començament de tots els temes fins a"
        unpin_globally: "Elimina aquest tema del començament de totes les llistes de temes."
        unpin_globally_until: "Elimina aquest tema del començament de totes les llistes fins a <strong>%{until}</strong>."
        global_pin_note: "Els mateixos usuaris poden desafixar el tema individualment."
        not_pinned_globally: "No hi ha temes afixats globalment."
        already_pinned_globally:
          one: "Temes actualment afixats globalment: <strong class='badge badge-notification unread'>%{count}</strong>"
          other: "Temes actualment afixats globalment: <strong class='badge badge-notification unread'>%{count}</strong>"
        make_banner: "Converteix aquest tema en bàner que apareix al capdamunt de totes les pàgines."
        remove_banner: "Elimina el bàner que apareix al capdamunt de totes les pàgines."
        banner_note: "Els usuaris poden descartar el bàner tancant-lo. Només es pot posar un tema com a bàner en un moment donat."
        no_banner_exists: "No hi ha tema com a bàner."
        banner_exists: "A hores d'ara <strong class='badge badge-notification unread'>hi ha</strong> un tema com a bàner."
      inviting: "Convidant..."
      automatically_add_to_groups: "La invitació també inclou accés a aquests grups:"
      invite_private:
        title: "Convida al missatge"
        email_or_username: "Nom d'usuari o correu electrònic del convidat"
        email_or_username_placeholder: "correu electrònic o nom d'usuari"
        action: "Convida"
        success: "Hem convidat aquest usuari a participar en aquest missatge."
        success_group: "Hem convidat aquest grup a participar en aquest missatge."
        error: "Hi ha hagut un error en convidar aquest usuari."
        group_name: "nom del grup"
      controls: "Controls del tema"
      invite_reply:
        title: "Convida"
        username_placeholder: "nom d'usuari"
        action: "Envia la invitació"
        help: "Convida altres a aquest tema per correu o amb notificacions."
        discourse_connect_enabled: "Introduïu el nom d'usuari de la persona a qui voleu convidar a aquest tema."
        to_topic_blank: "Escriviu el nom d'usuari o l'adreça electrònica de la persona a qui voleu convidar a aquest tema."
        to_topic_email: "Heu introduït una adreça de correu electrònic. Us enviarem una invitació que permetrà al vostre contacte respondre immediatament a aquest tema."
        to_topic_username: "Heu introduït un nom d'usuari. Li enviarem una notificació amb l'enllaç d'invitació a aquest tema."
        to_username: "Introduïu el nom d'usuari de la persona a qui voleu convidar. Li enviarem una notificació amb l'enllaç d'invitació a aquest tema."
        email_placeholder: "nom@exemple.com"
        success_email: "Hem enviat una invitació a <b>%{invitee}</b>. Us notificarem quan s'accepti. Consulteu la pestanya d'invitacions de la vostra pàgina personal per a mantenir el seguiment de les invitacions."
        success_username: "Hem convidat aquest usuari a participar en aquest tema."
        error: "No hem pogut convidar aquesta persona. Potser ja ha estat convidada. (Les invitacions són restringides per freqüència.)"
        success_existing_email: "Ja existeix un usuari amb l'adreça <b>%{emailOrUsername}</b>. Hem convidat aquest usuari a participar en aquest tema."
      login_reply: "Inicieu la sessió per a respondre"
      filters:
        n_posts:
          one: "%{count} publicació"
          other: "%{count} publicacions"
        cancel: "Elimina filtre"
      move_to:
        title: "Mou a"
        action: "mou a"
        error: "Hi ha hagut un error movent publicacions."
      split_topic:
        title: "Mou a un tema nou"
        action: "mou a un tema nou"
        topic_name: "Títol del tema nou"
        radio_label: "Tema nou"
        error: "Hi ha hagut un error en moure publicacions a aquest tema nou."
        instructions:
          one: "Esteu a punt de crear un tema nou i de difondre'l amb la publicació que heu triat."
          other: "Esteu a punt de crear un tema nou i de difondre'l amb les <b>%{count}</b> publicacions que heu triat."
      merge_topic:
        title: "Mou a un tema existent"
        action: "mou a un tema existent"
        error: "Hi ha hagut un error en moure publicacions a aquest tema."
        radio_label: "Tema existent"
        instructions:
          one: "Trieu el tema al qual voldríeu moure aquesta publicació."
          other: "Trieu el tema al qual voldríeu moure aquestes <b>%{count}</b> publicacions."
      move_to_new_message:
        title: "Mou a missatge nou"
        action: "mou a missatge nou"
        message_title: "Títol del missatge nou"
        radio_label: "Missatge nou"
        participants: "Participants"
        instructions:
          one: "Esteu a punt de crear un missatge nou i omplir-lo amb la publicació que heu seleccionat."
          other: "Esteu a punt de crear un missatge nou i omplir-lo amb les <b>%{count}</b> publicacions que heu seleccionat."
      move_to_existing_message:
        title: "Mou a un missatge existent"
        action: "mou a un missatge existent"
        radio_label: "Missatge existent"
        participants: "Participants"
        instructions:
          one: "Trieu el missatge al qual voleu moure aquesta publicació."
          other: "Trieu un missatge al qual voleu moure aquestes<b>%{count}</b> publicacions. "
      merge_posts:
        title: "Combina les publicacions seleccionades"
        action: "combina les publicacions seleccionades"
        error: "Hi ha hagut un error en unir les publicacions seleccionades."
      publish_page:
        public: "Públic"
      change_owner:
        title: "Canvia el propietari"
        action: "canvia la propietat"
        error: "Hi ha hagut un error en canviar la propietat de les publicacions."
        placeholder: "nom d'usuari del nou propietari"
        instructions:
          one: "Trieu un nou propietari per a la publicació de <b>@%{old_user}</b>"
          other: "Trieu un nou propietari per a les %{count} publicacions de <b>@%{old_user}</b>"
      change_timestamp:
        title: "Canvia la marca de temps"
        action: "canvia la marca de temps"
        invalid_timestamp: "La marca de temps no pot ser en el futur."
        error: "Hi ha hagut un error en canviar la marca de temps del tema."
        instructions: "Trieu la nova marca de temps del tema. Les publicacions del tema s'actualitzaran per a tenir la mateixa diferència de temps."
      multi_select:
        select: "selecciona"
        selected: "seleccionat (%{count})"
        select_post:
          label: "selecciona"
          title: "Afegeix la publicació a la selecció"
        selected_post:
          label: "seleccionat"
          title: "Feu clic per a eliminar una publicació de la selecció"
        select_replies:
          label: "tria+respostes"
          title: "Afegeix una publicació i totes les seves respostes a la selecció"
        select_below:
          label: "selecciona +sota"
          title: "Afegeix una publicació i totes les següents a la selecció"
        delete: suprimeix seleccionats
        cancel: cancel·la seleccionats
        select_all: selecciona-ho tot
        deselect_all: desmarca-ho tot
        description:
          one: Heu seleccionat <b>%{count}</b> publicació
          other: "Heu seleccionat <b>%{count}</b> publicacions."
    post:
      quote_reply: "Cita"
      quote_edit: "Edita"
      quote_share: "Comparteix"
      edit_reason: "Motiu:"
      post_number: "publicació %{number}"
      ignored: "Contingut ignorat"
      reply_as_new_topic: "Respon com a tema enllaçat"
      reply_as_new_private_message: "Respon amb un missatge nou als mateixos destinataris."
      continue_discussion: "Continuant la discussió de %{postLink}:"
      follow_quote: "vés a la publicació citada"
      show_full: "Mostra la publicació sencera"
      show_hidden: "Mira el contingut ignorat"
      collapse: "redueix"
      expand_collapse: "expandeix/contrau"
      locked: "un membre de l'equip responsable ha blocat l'edició d'aquesta publicació "
      gap:
        one: "mostra %{count} resposta amagada"
        other: "mostra %{count} respostes amagades"
      notice:
        new_user: "Aquesta és la primera vegada que %{user} ha publicat: donem-li la benvinguda a la comunitat!"
        returning_user: "Fa un quant temps que no veiem %{user}: la seva darrera publicació va ser %{time}."
      unread: "Publicació no llegida"
      has_replies:
        one: "%{count} resposta"
        other: "%{count} respostes"
      has_likes_title:
        one: "La publicació agrada a %{count} persona"
        other: "La publicació agrada a %{count} persones"
      has_likes_title_only_you: "us ha agradat aquesta publicació"
      has_likes_title_you:
        one: "La publicació us agrada a vós i a %{count} persona"
        other: "La publicació us agrada a vós i a %{count} persones"
      errors:
        create: "S'ha produït un error en crear la vostra publicació. Torneu-ho a provar."
        edit: "S'ha produït un error en editar la vostra publicació. Torneu-ho a provar."
        upload: "Ho sentim. S'ha produït un error en carregar aquest fitxer. Torneu-ho a provar."
        file_too_large: "Ho sentim, el fitxer és massa gros (mida màxima %{max_size_kb} kb). Per què no pugeu el fitxer a un servei en el núvol i llavors enganxeu l'enllaç?"
        too_many_uploads: "Només podeu pujar un fitxer cada vegada."
        upload_not_authorized: "El fitxer que proveu de pujar no està autoritzat (les extensions autoritzades són: %{authorized_extensions})."
        image_upload_not_allowed_for_new_user: "Els usuaris nous no poden pujar imatges."
        attachment_upload_not_allowed_for_new_user: "Els usuaris nous no poden adjuntar fitxers."
        attachment_download_requires_login: "Heu d'iniciar la sessió per a descarregar fitxers adjunts."
      cancel_composer:
        discard: "Descarta"
      via_email: "aquesta publicació ha arribat per correu electrònic"
      via_auto_generated_email: "aquesta publicació ha arribat per correu electrònic generat automàticament"
      whisper: "aquesta publicació és un xiuxiueig privat per a moderadors"
      wiki:
        about: "aquesta publicació és una wiki"
      few_likes_left: "Gràcies per compartir l'amor! Us queden uns quants 'm'agrada' per donar avui."
      controls:
        reply: "comença a redactar una resposta a aquesta publicació"
        like: "m'agrada aquesta publicació"
        has_liked: "us ha agradat aquesta publicació"
        read_indicator: "membres que han llegit aquesta publicació"
        undo_like: "desfés 'M'agrada'"
        edit: "edita aquesta publicació"
        edit_action: "Edita"
        edit_anonymous: "Ho sentim, però heu d'iniciar la sessió per a editar aquesta publicació."
        flag: "posa bandera en privat a aquesta publicació per a destacar-la o envia una notificació privada sobre això"
        delete: "suprimeix aquesta publicació"
        undelete: "restaura aquesta publicació"
        share: "comparteix un enllaç sobre aquesta publicació"
        more: "Més"
        delete_replies:
          confirm: "També voleu suprimir les respostes a aquesta publicació?"
          direct_replies:
            one: "Sí, i %{count} resposta directa"
            other: "Sí, i %{count} respostes directes."
          all_replies:
            one: "Sí, i %{count} resposta"
            other: "Sí, i totes les %{count} respostes"
          just_the_post: "No, només aquesta publicació"
        admin: "accions d'administració de publicació"
        wiki: "Passa a wiki"
        unwiki: "Elimina la wiki"
        convert_to_moderator: "Afegeix un color de l'equip responsable"
        revert_to_regular: "Elimina el color de l'equip responsable"
        rebake: "Refés HTML"
        unhide: "Desfés amagar"
        change_owner: "Canvia la propietat..."
        grant_badge: "Atorga insígnia..."
        lock_post: "Bloca la publicació"
        lock_post_description: "impedeix que l'autor editi aquesta publicació"
        unlock_post: "Desbloca la publicació"
        unlock_post_description: "permet que l'autor editi aquesta publicació"
        delete_topic_disallowed_modal: "No teniu permís per a suprimir aquest tema. Si realment voleu que se suprimeixi, envieu una bandera perquè un moderador hi pari atenció juntament amb una argumentació."
        delete_topic_disallowed: "no teniu permís per a suprimir aquest tema"
        delete_topic: "suprimeix el tema"
        add_post_notice: "Afegeix un avís a l'equip responsable..."
        remove_timer: "elimina el temporitzador"
      actions:
        people:
          like:
            one: "ha fet 'M'agrada' "
            other: "han fet 'M'agrada' "
          like_capped:
            one: "i %{count}més han dit que els agrada"
            other: "i %{count}més han dit que els agrada"
        by_you:
          off_topic: "Ho heu marcat amb bandera de fora de context"
          spam: "Ho heu marcat amb bandera de brossa"
          inappropriate: "Ho heu marcat amb bandera d'inapropiat"
          notify_moderators: "Ho heu marcat amb bandera per a moderar"
          notify_user: "Heu enviat un missatge a aquest usuari."
      delete:
        confirm:
          one: "Esteu segur que voleu suprimir aquesta publicació?"
          other: "Esteu segur que voleu suprimir aquestes %{count} publicacions?"
      revisions:
        controls:
          first: "Primera revisió"
          previous: "Revisió anterior"
          next: "Següent revisió"
          last: "Darrera revisió"
          hide: "Amaga la revisió"
          show: "Mostra la revisió"
          edit_wiki: "Edita Wiki"
          edit_post: "Edita publicació"
          comparing_previous_to_current_out_of_total: "<strong>%{previous}</strong> %{icon} <strong>%{current}</strong> / %{total}"
        displays:
          inline:
            title: "Mostra la sortida renderitzada amb afegits i eliminacions en línia"
            button: "HTML"
          side_by_side:
            title: "Mostra les diferències entre versions de costat "
            button: "HTML"
          side_by_side_markdown:
            title: "Mostra de costat les diferències del codi en brut "
            button: "En brut"
      raw_email:
        displays:
          raw:
            title: "Mostra el correu electrònic brut"
            button: "En brut"
          text_part:
            title: "Mostra la part de text del correu electrònic"
            button: "Text"
          html_part:
            title: "Mostra la part HTML del correu electrònic"
            button: "HTML"
      bookmarks:
        create: "Crea un marcador"
        edit: "Edita el marcador"
        updated: "Actualitzat"
        name: "Nom"
        options: "Opcions"
        actions:
          edit_bookmark:
            name: "Edita el marcador"
    category:
      none: "(sense categoria)"
      all: "Totes les categories"
      choose: "categoria&hellip;"
      edit: "Edita"
      edit_dialog_title: "Edita: %{categoryName}"
      view: "Mostra temes per categories"
      general: "General"
      settings: "Configuració"
      tags: "Etiquetes"
      tags_allowed_tags: "Restringeix aquestes etiquetes per a aquesta categoria:"
      tags_allowed_tag_groups: "Restringeix aquests grups d'etiquetes a aquesta categoria:"
      tags_placeholder: "Llista (opcional) d'etiquetes permeses"
      tag_groups_placeholder: "Llista (opcional) d'etiquetes de grup permeses"
      allow_global_tags_label: "Permet també altres etiquetes"
      required_tag_group:
        delete: "Suprimeix"
      topic_featured_link_allowed: "Permet enllaços destacats dins aquesta categoria"
      delete: "Suprimeix categoria"
      create: "Nova categoria"
      create_long: "Crea una categoria nova"
      save: "Desa la categoria"
      slug: "Slug de categoria"
      slug_placeholder: "(opcional) paraules amb guionets per a url"
      creation_error: Hi ha hagut un error en crear aquesta categoria.
      save_error: Hi ha hagut un error en desar la categoria.
      name: "Nom de la categoria"
      description: "Descripció"
      logo: "Imatge del logo de la categoria"
      background_image: "Imatge de fons de la categoria"
      badge_colors: "Colors d'insígnies"
      background_color: "Color de fons"
      foreground_color: "Color del primer pla"
      name_placeholder: "Una o dues paraules com a màxim"
      color_placeholder: "Qualsevol color web"
      delete_confirm: "Esteu segur que voleu suprimir aquesta categoria?"
      delete_error: "Hi ha hagut un error en suprimir aquesta categoria"
      list: "Llista les categories"
      no_description: "Introduïu una descripció per a aquesta categoria."
      change_in_category_topic: "Edita la descripció"
      already_used: "Aquest color ha estat utilitzat per una altra categoria"
      security: "Seguretat"
      permissions:
        group: "Grup"
        see: "Mira"
        reply: "Respon"
        create: "Crea"
      special_warning: "Atenció: aquesta és una categoria preconfigurada i no se'n pot editar la configuració de seguretat. Si no voleu fer servir aquesta categoria, suprimiu-la en comptes de reutilitzar-la."
      uncategorized_security_warning: "Aquesta categoria és especial. Es tracta d'una àrea de manteniment per a temes que no tenen cap categoria; no pot tenir configuració de seguretat."
      uncategorized_general_warning: 'Aquesta categoria és especial. S''utilitza com a categoria per defecte per a temes nous que no tinguin una categoria seleccionada. Si voleu evitar aquest comportament i forçar la selecció de categories, <a href="%{settingLink}">desactiveu la configuració aquí</a>. Si voleu canviar el nom o la descripció, aneu a <a href="%{customizeLink}">Personalitza / Contingut de text</a> .'
      pending_permission_change_alert: "No heu afegit %{group} a aquesta categoria; feu clic en aquest botó per a afegir-los."
      images: "Imatges"
      email_in: "Adreça de correu electrònic entrant personalitzada:"
      email_in_allow_strangers: "Accepta missatges de correu d'usuaris anònims sense compte"
      mailinglist_mirror: "Una categoria reflecteix una llista de correu"
      show_subcategory_list: "Mostra la llista de subcategories de temes en aquesta categoria. "
      num_featured_topics: "Nombre de temes mostrats en la pàgina de categories:"
      subcategory_num_featured_topics: "Nombre de temes destacats en la pàgina de la categoria primària:"
      all_topics_wiki: "Converteix els temes nous en wikis per defecte"
      subcategory_list_style: "Estil de llista de la subcategoria:"
      sort_order: "Llista de temes ordenada per:"
      default_view: "Llista de temes per defecte:"
      default_top_period: "Període superior per defecte:"
      allow_badges_label: "Permet concedir insígnies dins aquesta categoria"
      edit_permissions: "Edita permisos"
      review_group_name: "nom del grup"
      require_topic_approval: "Requereix aprovació del moderador en tots els temes nous"
      require_reply_approval: "Requereix aprovació del moderador en totes les respostes noves"
      this_year: "enguany"
      position: "Posició en la pàgina de categories:"
      default_position: "Posició per defecte"
      minimum_required_tags: "Nombre mínim d'etiquetes necessari en un tema:"
      parent: "Categoria primària"
      num_auto_bump_daily: "Nombre de temes oberts que s'eleven automàticament cada dia:"
      navigate_to_first_post_after_read: "Navega fins a la primera publicació després de la lectura dels temes"
      notifications:
        watching:
          title: "Vigilant"
        watching_first_post:
          title: "Vigilant la primera publicació"
          description: "Sereu notificat de temes nous en aquesta categoria però no de les respostes als temes."
        tracking:
          title: "Seguint"
        regular:
          title: "Normal"
          description: "Sereu notificat si algú us @menciona o us respon."
        muted:
          title: "Silenciat"
      search_priority:
        label: "Prioritat de cerca"
        options:
          normal: "Normal"
          ignore: "Ignora"
          very_low: "Molt baixa"
          low: "Baixa"
          high: "Alta"
          very_high: "Molt alta"
      sort_options:
        default: "per defecte"
        likes: "'M'agrada'"
        op_likes: "'M'agrada' a la publicació original"
        views: "Vistes"
        posts: "Publicacions"
        activity: "Activitat"
        posters: "Persones que han publicat"
        category: "Categoria"
        created: "Creat"
      sort_ascending: "Ascendent"
      sort_descending: "Descendent"
      subcategory_list_styles:
        rows: "Files"
        rows_with_featured_topics: "Files amb temes destacats"
        boxes: "Caixes"
        boxes_with_featured_topics: "Caixes amb temes destacats"
      settings_sections:
        general: "General"
        moderation: "Moderació"
        appearance: "Aparença"
        email: "Correu electrònic"
    flagging:
      title: "Gràcies per ajudar a mantenir endreçada la comunitat!"
      action: "Marca la publicació amb bandera "
      take_action: "Actua..."
      take_action_options:
        default:
          title: "Actua"
          details: "Arriba al límit de banderes immediatament, més que no pas esperar més banderes de la comunitat"
        suspend:
          title: "Suspèn l'usuari"
        silence:
          title: "Usuari silenciat"
      notify_action: "Missatge"
      official_warning: "Avís oficial"
      delete_spammer: "Suprimeix generador de brossa"
      yes_delete_spammer: "Sí, suprimeix generador de brossa"
      ip_address_missing: "(N/A)"
      hidden_email_address: "(amagat)"
      submit_tooltip: "Envia la bandera privada"
      take_action_tooltip: "Arriba al límit de banderes immediatament, més que no pas esperar més banderes de la comunitat"
      cant: "Ara com ara no podeu marcar amb bandera aquesta publicació."
      notify_staff: "Notifica l'equip responsable en privat"
      formatted_name:
        off_topic: "És fora de context."
        inappropriate: "És inapropiat"
        spam: "És brossa"
      custom_placeholder_notify_user: "Especifica, amb ànim constructiu i sempre amb amabilitat."
      custom_placeholder_notify_moderators: "Feu-nos saber què us amoïna i proporcioneu-nos tants enllaços rellevants i exemples com sigui possible."
      custom_message:
        at_least:
          one: "introduïu almenys %{count} caràcter"
          other: "introduïu almenys %{count} caràcters"
        more:
          one: "En falta només %{count} "
          other: "En falten %{count} "
        left:
          one: "%{count} restant"
          other: "%{count} restants"
    flagging_topic:
      title: "Gràcies per ajudar a mantenir endreçada la comunitat!"
      action: "Marca el tema amb bandera "
      notify_action: "Missatge"
    topic_map:
      title: "Resum del tema"
      participants_title: "Persones que han publicat sovint"
      links_title: "Enllaços populars"
      links_shown: "mostra més enllaços..."
      clicks:
        one: "%{count} clic"
        other: "%{count} clics"
    post_links:
      about: "expandeix més enllaços per a aquesta publicació"
      title:
        one: "%{count} més"
        other: "%{count} més"
    topic_statuses:
      warning:
        help: "Aquest és un avís oficial."
      bookmarked:
        help: "Heu marcat aquest tema com a preferit"
      locked:
        help: "Aquest tema està tancat; ja no s'hi accepten respostes noves"
      archived:
        help: "Aquest tema està arxivat; està congelat i no es pot canviar"
      locked_and_archived:
        help: "Aquest tema està tancat i arxivat; ja no s'hi accepten respostes noves i no es pot canviar"
      unpinned:
        title: "Desclavat"
        help: "Aquest tema és desafixat per a vós; es mostrarà en ordre normal."
      pinned_globally:
        title: "Afixat globalment"
        help: "Aquest tema està clavat globalment; es mostrarà al començament dels més recents i de la seva categoria."
      pinned:
        title: "Afixat"
        help: "Aquest tema està afixat per a vós; es mostrarà al capdamunt de la seva categoria"
      unlisted:
        help: "Aquest tema no és visible; no es mostrarà en la llista de temes i només és accessible amb un enllaç directe."
      personal_message:
        title: "Aquest tema és un missatge personal"
        help: "Aquest tema és un missatge personal"
    posts: "Publicacions"
    pending_posts:
      label: "Pendent"
      label_with_count: "Pendents (%{count})"
    original_post: "Publicació original"
    views: "Vistes"
    views_lowercase:
      one: "vista"
      other: "vistes"
    replies: "Respostes"
    views_long:
      one: "aquest tema ha estat vist %{count} vegada"
      other: "aquest tema ha estat vist %{number} vegades"
    activity: "Activitat"
    likes: "'M'agrada'"
    likes_lowercase:
      one: "'M'agrada'"
      other: "'M'agrada'"
    users: "Usuaris"
    users_lowercase:
      one: "usuari"
      other: "usuaris"
    category_title: "Categoria"
    raw_email:
      title: "Correu entrant"
      not_available: "No disponible!"
    categories_list: "Llista de categories"
    filters:
      with_topics: "%{filter} temes"
      with_category: "%{filter} %{category} temes"
      filter:
        title: "Filtre"
        button:
          label: "Filtre"
      latest:
        title: "Més recents"
        title_with_count:
          one: "Darrer (%{count})"
          other: "Més recents (%{count})"
        help: "temes amb publicacions recents"
      read:
        title: "Llegit"
        help: "temes que heu llegit, segons l'ordre de lectura"
      categories:
        title: "Categories"
        title_in: "Categoria - %{categoryName}"
        help: "tots els temes agrupats per categoria"
      unread:
        title: "No llegits"
        title_with_count:
          one: "No llegit (%{count})"
          other: "No llegits (%{count})"
        help: "temes que vigileu o seguiu amb publicacions no llegides"
        lower_title_with_count:
          one: "%{count} no llegit"
          other: "%{count} no llegits"
      new:
        lower_title_with_count:
          one: "%{count} nou"
          other: "%{count} nous"
        lower_title: "nou"
        title: "Nous"
        title_with_count:
          one: "Nou (%{count})"
          other: "Nous (%{count})"
        help: "temes creats durant els darrers dies"
      posted:
        title: "Les meves publicacions"
        help: "temes en què heu publicat"
      bookmarks:
        title: "Preferits"
        help: "temes que heu marcat com a preferits"
      category:
        title: "%{categoryName}"
        title_with_count:
          one: "%{categoryName} (%{count})"
          other: "%{categoryName} (%{count})"
        help: "temes més recents en la categoria %{categoryName} "
      top:
        title: "Principals"
        help: "els temes més actius durant el darrer any, mes, setmana o dia"
        all:
          title: "Sempre"
        yearly:
          title: "Anualment"
        quarterly:
          title: "Trimestralment"
        monthly:
          title: "Mensualment"
        weekly:
          title: "Setmanalment"
        daily:
          title: "Diàriament"
        all_time: "Sempre"
        this_year: "Any"
        this_quarter: "Trimestre"
        this_month: "Mes"
        this_week: "Setmana"
        today: "Avui"
    permission_types:
      full: "Crea / Respon / Mira"
      create_post: "Respon / Mira"
      readonly: "Mira"
    preloader_text: "Carregant"
    lightbox:
      download: "descarrega"
      previous: "Anterior (tecla de fletxa esquerra)"
      next: "Següent (tecla de fletxa dreta)"
      counter: "%curr% de %total%"
      close: "Tanca (Esc)"
      content_load_error: 'No s''ha pogut carregar <a href="%url%">el contingut</a>. '
      image_load_error: 'No s''ha pogut carregar la <a href="%url%">imatge</a>.'
    keyboard_shortcuts_help:
      shortcut_key_delimiter_comma: ", "
      shortcut_key_delimiter_plus: "+"
      shortcut_delimiter_or: "%{shortcut1} o %{shortcut2}"
      shortcut_delimiter_slash: "%{shortcut1}/%{shortcut2}"
      shortcut_delimiter_space: "%{shortcut1} %{shortcut2}"
      title: "Dreceres de teclat"
      jump_to:
        title: "Salta a"
        home: "%{shortcut} Pàgina principal"
        latest: "%{shortcut} Més recents"
        new: "%{shortcut} Nous"
        unread: "%{shortcut} No llegits"
        categories: "%{shortcut} Categories"
        top: "%{shortcut} Principals"
        bookmarks: "%{shortcut} Preferits"
        profile: "%{shortcut} Perfil"
        messages: "%{shortcut} Missatges"
        drafts: "%{shortcut} Esborranys"
      navigation:
        title: "Navegació"
        jump: "%{shortcut} Vés a la publicació #"
        back: "%{shortcut} Enrere"
        up_down: "%{shortcut} Mou selecció &uarr; &darr;"
        open: "%{shortcut} Obre el tema seleccionat"
        next_prev: "%{shortcut} Secció següent/prèvia"
        go_to_unread_post: "%{shortcut} Vés a la primera publicació no llegida"
      application:
        title: "Aplicació"
        create: "%{shortcut} Crea un tema nou"
        notifications: "%{shortcut} Obre notificacions"
        hamburger_menu: "%{shortcut} Obre menú hamburguesa"
        user_profile_menu: "%{shortcut} Obre el menú usuari"
        show_incoming_updated_topics: "%{shortcut} Mostra temes actualitzats"
        search: "%{shortcut} Cerca"
        help: "%{shortcut} Obre l'ajuda de teclat"
        dismiss_topics: "%{shortcut} Descarta temes"
        log_out: "%{shortcut} Tanca la sessió"
      composing:
        title: "Redactant"
        return: "%{shortcut} Torna a la redacció"
        fullscreen: "%{shortcut} Redacció a pantalla completa"
      actions:
        title: "Accions"
        bookmark_topic: "%{shortcut} Canvia de tema preferit"
        pin_unpin_topic: "%{shortcut} Clava/Desclava tema"
        share_topic: "%{shortcut} Comparteix el tema"
        share_post: "%{shortcut} Comparteix publicació"
        reply_as_new_topic: "%{shortcut} Respon com a tema enllaçat"
        reply_topic: "%{shortcut} Respon al tema"
        reply_post: "%{shortcut} Respon a la publicació"
        quote_post: "%{shortcut} Cita la publicació"
        like: "%{shortcut} M'agrada la publicació"
        flag: "%{shortcut} Marca la publicació amb bandera"
        bookmark: "%{shortcut} Marca la publicació com a preferit"
        edit: "%{shortcut} Edita la publicació"
        delete: "%{shortcut} Suprimeix la publicació"
        mark_muted: "%{shortcut} Silencia el tema"
        mark_tracking: "%{shortcut} Segueix el tema"
        mark_watching: "%{shortcut} Vigila el tema"
        print: "%{shortcut} Imprimeix el tema"
        defer: "%{shortcut} Ajorna el tema"
    badges:
      earned_n_times:
        one: "Ha rebut aquesta insígnia %{count} vegada."
        other: "Ha rebut aquesta insígnia%{count} vegades."
      granted_on: "Concedit %{date}"
      title: Insígnies
      allow_title: "Podeu fer servir aquesta insígnia com a títol"
      multiple_grant: "Podeu guanyar-la diverses vegades"
      badge_count:
        one: "%{count} insígnia"
        other: "%{count} insígnies"
      more_badges:
        one: "+%{count} Més"
        other: "+%{count} Més"
      granted:
        one: "%{count} concedit"
        other: "%{count} concedits"
      select_badge_for_title: Trieu una insígnia per a fer-la servir com a títol vostre
      none: "(cap)"
      successfully_granted: "S'ha concedit amb èxit %{badge} a %{username}"
      badge_grouping:
        getting_started:
          name: Començant
        community:
          name: Comunitat
        trust_level:
          name: Nivell de confiança
        other:
          name: Altres
        posting:
          name: Publicant
    download_calendar:
      download: "Descarrega"
    tagging:
      other_tags: "Altres etiquetes"
      selector_all_tags: "totes les etiquetes"
      selector_no_tags: "sense etiquetes"
      changed: "etiquetes canviades:"
      tags: "Etiquetes"
      choose_for_topic: "etiquetes opcionals"
      add_synonyms: "Afegeix"
      delete_tag: "Suprimeix l'etiqueta"
      delete_confirm:
        one: "Esteu segur que voleu suprimir aquesta etiqueta i eliminar-la del tema %{count} al qual és assignada?"
        other: "Esteu segur que voleu suprimir aquesta etiqueta i eliminar-la dels %{count} temes als quals és assignada?"
      delete_confirm_no_topics: "Esteu segur que voleu suprimir aquesta etiqueta?"
      description: "Descripció"
      sort_by: "Ordena per:"
      sort_by_count: "comptabilitza"
      sort_by_name: "nom"
      manage_groups: "Gestiona grups d'etiquetes"
      manage_groups_description: "Defineix grups per a organitzar etiquetes"
      upload: "Carrega etiquetes"
      upload_description: "Carregueu un fitxer CSV per a crear etiquetes a l'engròs"
      upload_instructions: "Una per línia, opcionalment amb un grup d'etiquetes en el format 'tag_name,tag_group'."
      upload_successful: "S'han carregat les etiquetes correctament"
      delete_unused_confirmation:
        one: "Se suprimirà %{count} etiqueta: %{tags}"
        other: "Se suprimiran %{count}etiquetes: %{tags}"
      delete_unused_confirmation_more_tags:
        one: "%{tags} i %{count} més"
        other: "%{tags} i %{count} més"
      delete_unused: "Suprimeix etiquetes no utilitzades"
      delete_unused_description: "Suprimeix totes les etiquetes que no estiguin lligades a cap tema o missatge personal"
      filters:
        without_category: "%{filter} %{tag} temes"
        with_category: "%{filter} %{tag} temes en %{category}"
        untagged_without_category: "%{filter} temes sense etiquetar"
        untagged_with_category: "%{filter} temes sense etiquetar en %{category}"
      notifications:
        watching:
          title: "Vigilant"
          description: "Vigilareu automàticament tots els temes amb aquesta etiqueta. Sereu notificat de totes les noves publicacions i temes; a més, el recompte de publicacions no llegides i noves també apareixerà a la vora del tema."
        watching_first_post:
          title: "Vigilant la primera publicació"
          description: "Sereu notificat de temes nous amb aquesta etiqueta, però no de respostes als temes."
        tracking:
          title: "Seguint"
          description: "Seguireu automàticament tots els temes amb aquesta etiqueta. A la vora del tema apareixerà un recompte de publicacions no llegides i noves."
        regular:
          title: "Normal"
          description: "Rebreu alertes si una persona menciona el vostre @nom o respon a la vostra publicació."
        muted:
          title: "Silenciat"
          description: "No sereu notificat de res sobre temes nous amb aquesta etiqueta, i no apareixeran en la pestanya de no llegits."
      groups:
        title: "Grups d'etiquetes"
        new: "Nou grup"
        tags_label: "Etiquetes en aquest grup"
        parent_tag_label: "Etiqueta primària"
        one_per_topic_label: "Limita a una etiqueta per cada tema d'aquest grup"
        new_name: "Nou grup d'etiquetes"
        name_placeholder: "Nom"
        save: "Desa"
        delete: "Suprimeix"
        confirm_delete: "Esteu segur que voleu suprimir aquest grup d'etiquetes?"
        everyone_can_use: "Etiquetes que poden ser utilitzades per tothom"
        parent_tag_placeholder: "Opcional"
      topics:
        none:
          unread: "No teniu temes no llegits."
          new: "No teniu temes nous."
          read: "Encara no heu llegit cap tema."
          posted: "Encara no heu publicat cap tema."
          latest: "No hi ha temes recents."
          bookmarks: "Encara no heu marcat temes com a preferits."
          top: "No hi ha temes principals."
    invite:
      custom_message: "Feu que la invitació tingui un toc personal escrivint un <a href>missatge personalitzat</a>."
      custom_message_placeholder: "Introduïu el vostre missatge personalitzat"
      custom_message_template_forum: "Ep! Hauríeu d'unir-vos a aquest fòrum!"
      custom_message_template_topic: "Ep! Crec que us pot agradar aquest tema!"
    forced_anonymous: "A causa de la càrrega extrema, això es mostra temporalment a tothom com ho veuria un usuari que no ha iniciat sessió."
    footer_nav:
      back: "Enrere"
      share: "Comparteix"
      dismiss: "Descarta-ho"
    safe_mode:
      enabled: "El mode segur està activat. Per a sortir-ne tanqueu aquesta finestra del navegador."
    trust_levels:
      names:
        newuser: "usuari nou"
        basic: "usuari bàsic"
        member: "membre"
        regular: "habitual"
        leader: "líder"
    sidebar:
      unread_count:
        one: "%{count} no llegit"
        other: "%{count} no llegits"
      new_count:
        one: "%{count} nou"
        other: "%{count} nous"
      more: "Més"
      all_categories: "Totes les categories"
      edit_navigation_modal_form:
        filter_dropdown:
          all: "Tot"
      sections:
        custom:
          save: "Desa"
          delete: "Suprimeix"
          links:
            reset: "Restableix el valor predeterminat"
            icon:
              label: "Icona"
            name:
              label: "Nom"
        about:
          header_link_text: "Quant a"
        messages:
          header_link_text: "Missatges"
          links:
            inbox: "Safata d'entrada"
            sent: "Enviat"
            new: "Nous"
            new_with_count: "Nou (%{count})"
            unread: "No llegits"
            unread_with_count: "No llegit (%{count})"
            archive: "Arxiva"
        tags:
          header_link_text: "Etiquetes"
        categories:
          header_link_text: "Categories"
        community:
          edit_section:
            header_dropdown: "Personalitza"
          links:
            about:
              content: "Quant a"
            admin:
              content: "Administració"
            badges:
              content: "Insígnies"
<<<<<<< HEAD
            everything:
              content: "Qualsevol cosa"
=======
            topics:
              content: "Temes"
>>>>>>> 3d554aa1
            faq:
              content: "PMF"
            groups:
              content: "Grups"
            users:
              content: "Usuaris"
            my_posts:
              content: "Les meves publicacions"
            review:
              content: "Revisa"
    until: "Fins a:"
<<<<<<< HEAD
=======
    form_templates:
      errors:
        typeMismatch:
          default: "Introduïu un valor vàlid."
          email: "Introduïu una adreça vàlida de correu electrònic."
>>>>>>> 3d554aa1
  admin_js:
    type_to_filter: "escriu per a filtrar..."
    admin:
      title: "Administració de Discourse"
      moderator: "Moderador"
      tags:
        remove_muted_tags_from_latest:
          always: "sempre"
          only_muted: "quan s'utilitza sola o amb altres etiquetes silenciades"
          never: "mai"
      reports:
        title: "Llista de reports disponibles"
      dashboard:
        title: "Tauler de control"
        last_updated: "Tauler de control actualitzat:"
        discourse_last_updated: "Discourse actualitzat"
        version: "Versió"
        up_to_date: "Esteu al dia!"
        critical_available: "Hi ha una actualització crítica."
        updates_available: "Hi ha actualitzacions disponibles."
        please_upgrade: "Actualitzeu!"
        no_check_performed: "No s'ha executat la comprovació d'actualitzacions. Assegureu-vos que funciona Sidekiq."
        stale_data: "Darrerament no s'ha executat la comprovació d'actualitzacions. Assegureu-vos que funciona Sidekiq."
        version_check_pending: "Sembla que heu actualitzat fa poc. Genial!"
        installed_version: "Instal·lat"
        latest_version: "Més recents"
        problems_found: "Uns quants consells basats en la configuració actual del lloc web."
        new_features:
          dismiss: "Descarta-ho"
          learn_more: "Per a saber-ne més"
        last_checked: "Comprovat per darrera vegada"
        refresh_problems: "Actualitza"
        no_problems: "No s'han trobat problemes."
        moderators: "Moderadors"
        admins: "Administradors:"
        silenced: "Silenciats:"
        suspended: "Suspesos:"
        private_messages_short: "Mtgs"
        private_messages_title: "Missatges"
        mobile_title: "Mòbil"
        space_used: "%{usedSize} usats"
        space_used_and_free: "%{usedSize} (%{freeSize} lliures)"
        uploads: "Càrregues"
        backups: "Còpies de seguretat"
        backup_count:
          one: "%{count} còpia de seguretat en %{location}"
          other: "%{count} còpies de seguretat en %{location}"
        lastest_backup: "Més recent: %{date}"
        traffic_short: "Tràfic"
        traffic: "Peticions d'aplicacions web"
        page_views: "Pàgines vistes"
        page_views_short: "Pàgines vistes"
        show_traffic_report: "Mostra el report detallat de tràfic"
        community_health: Salut de la comunitat
        moderators_activity: Activitat dels moderadors
        whats_new_in_discourse: Què hi ha de nou en Discourse?
        activity_metrics: Mètrica d'activitats
        all_reports: "Tots els reports"
        general_tab: "General"
        moderation_tab: "Moderació"
        security_tab: "Seguretat"
        reports_tab: "Reports"
        report_filter_any: "qualsevol"
        disabled: Desactivat
        timeout_error: Ho sentim, la consulta triga massa. Agafeu un interval més curt.
        exception_error: Ho sentim. Hi ha hagut un error en executar la consulta.
        too_many_requests: Heu fet aquesta acció massa vegades. Espereu abans de tornar-ho a intentar.
        not_found_error: Ho sentim. Aquest report no existeix.
        filter_reports: Filtra reports
        reports:
          trend_title: "Canvi del %{percent}. Ara %{current}, era %{prev} en el període anterior."
          today: "Avui"
          yesterday: "Ahir"
          last_7_days: "Darrers 7"
          last_30_days: "Darrers 30"
          all_time: "Sempre"
          7_days_ago: "Fa 7 dies"
          30_days_ago: "Fa 30 dies"
          all: "Tot"
          view_table: "taula"
          view_graph: "gràfica"
          refresh_report: "Actualitza el report"
          daily: Diàriament
          monthly: Mensualment
          weekly: Setmanalment
          groups: "Tots els grups"
          disabled: "Aquest report és desactivat."
          totals_for_sample: "Totals per mostra"
          average_for_sample: "Mitjana per mostra"
          total: "Total de tots els temps"
          no_data: "No hi ha dades per a mostrar"
          trending_search:
            more: '<a href="%{basePath}/admin/logs/search_logs">Cerca de registres (logs)</a>'
            disabled: 'El report de cerca de tendències està desactivat. Habiliteu <a href="%{basePath}/admin/site_settings/category/all_results?filter=log%20search%20queries">les consultes de cerca de registres</a> per a recopilar dades.'
          filters:
            file_extension:
              label: Extensió de fitxer
            group:
              label: Grup
            category:
              label: Categoria
      groups:
        new:
          title: "Grup nou"
          create: "Crea"
          name:
            too_short: "El nom de grup és massa curt"
            too_long: "El nom del grup és massa llarg"
            checking: "Comprovant la disponibilitat del nom de grup..."
            available: "El nom de grup és disponible"
            not_available: "El nom de grup no és disponible"
            blank: "El nom de grup no pot restar en blanc"
        manage:
          interaction:
            email: Correu electrònic
            incoming_email: "Adreça de correu entrant personalitzada:"
            incoming_email_placeholder: "introduïu una adreça de correu electrònic"
            visibility: Visibilitat
            visibility_levels:
              title: "Qui pot veure aquest grup?"
              public: "Tothom"
              logged_on_users: "Usuaris connectats"
              owners: "Propietaris del grup"
              description: "Els administradors poden veure tots els grups."
            members_visibility_levels:
              title: "Qui pot veure els membres d’aquest grup?"
            publish_read_state: "En els missatges de grup publica l'estat de lectura del grup"
          membership:
            automatic: Automàtic
            trust_levels_title: "Nivell de confiança atorgat automàticament a membres quan són afegits:"
            effects: Efectes
            trust_levels_none: "Cap"
            automatic_membership_email_domains: "Els usuaris registrats amb un domini de correu que coincideix amb un de la llista s'afegiran automàticament a aquest grup:"
            primary_group: "Estableix automàticament com a grup primari"
        name_placeholder: "Nom del grup, sense espais, igual que la regla del nom d'usuari"
        primary: "Grup primari"
        no_primary: "(no hi ha grup primari)"
        title: "Grups"
        edit: "Edita grups"
        refresh: "Actualitza"
        about: "Editeu aquí la vostra afiliació a grups i els vostres noms"
        group_members: "Membres de grup"
        delete: "Suprimeix"
        delete_failed: "És impossible suprimir aquest grup. Si és un grup automàtic, no pot ser destruït."
        delete_owner_confirm: "Voleu eliminar privilegis de propietari per a '%{username}'?"
        add: "Afegeix"
        custom: "Personalitzat"
        automatic: "Automàtic"
        default_title: "Títol per defecte"
        default_title_description: "serà aplicat a tots els usuaris del grup"
        group_owners: Propietaris
        add_owners: Afegeix propietaris
        none_selected: "Seleccioneu un grup per a començar"
        no_custom_groups: "Crea un no grup personalitzat"
      api:
        generate_master: "Genera una clau API mestra"
        none: "No hi ha claus API actives ara mateix"
        user: "Usuari"
        title: "API"
        key: "Clau"
        created: Creat
        updated: Actualitzat
        last_used: Darrer utilitzat
        never_used: (mai)
        generate: "Genera"
        undo_revoke: "Desfés revocar"
        revoke: "Revoca"
        all_users: "Tots els usuaris"
        active_keys: "Claus actives de l'API"
        show_details: Detalls
        description: Descripció
        no_description: (sense descripció)
        all_api_keys: Totes les claus de l'API
        user_mode: Nivell d’usuari
        impersonate_all_users: Suplanta qualsevol usuari
        single_user: "Usuari únic"
        user_placeholder: Introduïu el nom d'usuari
        description_placeholder: Per a què es farà servir aquesta clau?
        save: Desa
        new_key: Nova clau d’API
        revoked: Revocat
        continue: Continua
        scopes:
          action: Acció
      web_hooks:
        title: "Webhooks"
        none: "Ara no hi ha webhooks."
        instruction: "Els webhooks permeten a Discourse notificar als serveis externs quan passen alguns esdeveniments en el vostre lloc web. Quan es dispara el webhook, s'envia una petició POST als URLs facilitats."
        detailed_instruction: "S'enviarà una petició POST a l'URL facilitat quan passi l'esdeveniment seleccionat."
        new: "Webhook nou"
        create: "Crea"
        edit: "Edita"
        save: "Desa"
        controls: "Controls"
        go_back: "Torna a la llista"
        payload_url: "URL de càrrega útil"
        payload_url_placeholder: "https://exemple.com/postreceive"
        secret_invalid: "El secret no ha de tenir cap espai en blanc"
        secret_too_short: "El secret hauria de tenir un mínim de 12 caràcters."
        secret_placeholder: "Una cadena opcional, emprada per a generar una signatura"
        event_type_missing: "Cal que establiu com a mínim un tipus d'esdeveniment."
        content_type: "Tipus de contingut"
        secret: "Secret"
        event_chooser: "Quins esdeveniments haurien de disparar aquest webhook?"
        wildcard_event: "Envia-m'ho tot."
        individual_event: "Tria esdeveniments individuals."
        verify_certificate: "Comprova el certificat TLS de l'URL de càrrega útil"
        active: "Actiu"
        active_notice: "Lliurarem detalls de l'esdeveniment quan succeeixi."
        categories_filter_instructions: "Els webhooks rellevants només funcionaran si l'esdeveniment està relacionat amb categories específiques. Deixeu-ho en blanc per a activar webhooks per a totes les categories."
        categories_filter: "Categories disparades"
        tags_filter_instructions: "Els webhooks rellevants sols es dispararan si l'esdeveniment té relació amb etiquetes específiques. Deixeu-ho en blanc per a disparar webhooks per a totes les etiquetes."
        tags_filter: "Etiquetes disparades"
        groups_filter_instructions: "Els webhook rellevants només funcionaran si l'esdeveniment està relacionat amb els grups especificats. Deixeu-ho en blanc per a activar els webhooks per a tots els grups."
        groups_filter: "Grups activats"
        delete_confirm: "Voleu suprimir el webhook?"
        topic_event:
          name: "Esdeveniment de tema"
          details: "Quan hi ha un tema nou, revisat, canviat o suprimit."
        post_event:
          name: "Esdeveniment de publicació"
          details: "Quan hi ha una resposta nova, editada, suprimida o recuperada."
        user_event:
          name: "Esdeveniment d'usuari"
        group_event:
          name: "Esdeveniment de grup"
          details: "Quan un grup és creat, actualitzat o destruït"
        category_event:
          name: "Esdeveniment de categoria"
          details: "Quan una categoria és creada, actualitzada o destruïda"
        tag_event:
          name: "Esdeveniment d'etiqueta"
          details: "Quan una etiqueta és creada, actualitzada o destruïda."
        reviewable_event:
          name: "Esdeveniment revisable"
          details: "Quan un nou element està a punt per a revisió i quan el seu estatus és actualitzat."
        notification_event:
          name: "Esdeveniment de notificació"
          details: "Quan un usuari rep una notificació en el seu canal de continguts."
        delivery_status:
          title: "Estat de lliurament"
          inactive: "Inactiu"
          failed: "Fallits"
          successful: "Amb èxit"
          disabled: "Desactivat"
        events:
          none: "No hi ha esdeveniments relacionats"
          redeliver: "Torna a lliurar"
          incoming:
            one: "Hi ha un nou esdeveniment."
            other: "Hi ha %{count} esdeveniments nous."
          completed_in:
            one: "Completat en %{count} segon."
            other: "Completat en %{count} segons."
          request: "Sol·licita"
          response: "Reacció"
          redeliver_confirm: "Esteu segur que voleu tornar a lliurar la mateixa càrrega útil?"
          headers: "Capçaleres (headers)"
          payload: "Càrrega útil"
          body: "Cos"
          ping: "Ping"
          status: "Codi d'estat"
          event_id: "ID"
          timestamp: "Creat"
          completion: "Temps de finalització"
          actions: "Accions"
      plugins:
        title: "Connectors"
        installed: "Connectors instal·lats"
        name: "Nom"
        none_installed: "No teniu cap connector instal·lat."
        version: "Versió"
        enabled: "Activat?"
        is_enabled: "S"
        not_enabled: "N"
        change_settings_short: "Configuració"
        howto: "Com s'instal·len els connectors?"
        official: "Connector (plugin) oficial"
      backups:
        title: "Còpies de seguretat"
        menu:
          backups: "Còpies de seguretat"
          logs: "Registres"
        none: "No hi ha cap còpia de seguretat disponible."
        read_only:
          enable:
            title: "Activa el mode només de lectura"
            label: "Activa només de lectura"
            confirm: "Esteu segur que voleu activar el mode només de lectura?"
          disable:
            title: "Desactiva només de lectura"
            label: "Desactiva només de lectura"
        logs:
          none: "Encara no hi ha registres (logs)..."
        columns:
          filename: "Nom del fitxer"
          size: "Mida"
        upload:
          label: "Carrega"
          title: "Carrega una còpia de seguretat a aquesta instància"
          uploading: "Carregant..."
          uploading_progress: "Carregant... %{progress}%"
          success: "%{filename} s'ha carregat amb èxit. El fitxer ara és processat i trigarà fins a un minut a aparèixer en la llista."
          error: "S'ha produït un error en carregar '%{filename}': %{message}"
        operations:
          is_running: "Ara hi ha una operació en marxa..."
          failed: "Ha fallat %{operation}. Consulteu els registres (logs)."
          cancel:
            label: "Cancel·la"
            title: "Cancel·la l'operació actual"
            confirm: "Esteu segur que voleu cancel·lar l'operació actual?"
          backup:
            label: "Còpia de seguretat"
            title: "Crea una còpia de seguretat"
            confirm: "Voleu començar una nova còpia de seguretat?"
            without_uploads: "Sí (no s'hi inclouen càrregues)"
          download:
            label: "Descarrega"
            title: "Envia correu amb enllaç de descàrrega"
            alert: "Us hem enviat per correu un enllaç per a descarregar aquesta còpia de seguretat."
          destroy:
            title: "Elimina la còpia de seguretat"
            confirm: "Esteu segur que voleu destruir aquesta còpia de seguretat?"
          restore:
            is_disabled: "S'ha desactivat la restauració en la configuració del lloc web."
            label: "Restaura"
            title: "Restaura la còpia de seguretat"
            confirm: "Esteu segur que voleu restaurar aquesta còpia de seguretat?"
          rollback:
            label: "Reverteix"
            title: "Reverteix la base de dades a l'estat de funcionament previ"
            confirm: "Esteu segur que voleu revertir la base de dades a l'estat de funcionament previ?"
        location:
          local: "Emmagatzematge local"
          s3: "S3"
        backup_storage_error: "Error d'accés a l'emmagatzematge de còpia de seguretat: %{error_message}"
      export_csv:
        success: "Exportació iniciada. Us notificarem amb un missatge quan el procés s'hagi acabat."
        failed: "L'exportació ha fallat. Consulteu els registres (logs)."
        button_text: "Exporta"
        button_title:
          user: "Exporta la llista completa d'usuaris en format CSV."
          staff_action: "Exporta els registres complets (logs) d'accions de l'equip responsable en format CSV."
          screened_email: "Exporta la llista completa de correus sota supervisió en format CSV."
          screened_ip: "Exporta la llista completa d'IPs sota supervisió en format CSV."
          screened_url: "Exporta la llista completa d'URLs sota supervisió en format CSV."
      export_json:
        button_text: "Exporta"
      invite:
        button_text: "Envia invitacions"
        button_title: "Envia invitacions"
      customize:
        title: "Personalitza"
        preview: "previsualització"
        explain_preview: "Mostra el lloc web amb aquesta aparença activada"
        save: "Desa"
        new: "Nou"
        new_style: "Estil nou"
        install: "Instal·la"
        delete: "Suprimeix"
        delete_confirm: 'Esteu segur que voleu suprimir "%{theme_name}"?'
        color: "Color"
        opacity: "Opacitat"
        copy_to_clipboard: "Copia al porta-retalls"
        copied_to_clipboard: "Copiat al porta-retalls."
        copy_to_clipboard_error: "Error copiant dades al porta-retalls"
        theme_owner: "No editable, el propietari és:"
        email_templates:
          title: "Correu electrònic"
          subject: "Assumpte"
          multiple_subjects: "Aquesta plantilla de correu té múltiples assumptes."
          body: "Cos"
          revert: "Reverteix canvis"
          revert_confirm: "Esteu segur que voleu revertir els canvis?"
        theme:
          theme: "Aparença"
          component: "Component"
          components: "Components"
          theme_name: "Nom de l'aparença"
          component_name: "Nom del component"
          themes_intro: "Seleccioneu una aparença existent o instal·leu-ne una de nova per a començar"
          beginners_guide_title: "Guia d'ús de les aparences de Discourse per a principiants"
          developers_guide_title: "Guia de les aparences de Discourse per a desenvolupadors"
          browse_themes: "Navega per les aparences de la comunitat"
          customize_desc: "Personalitza:"
          title: "Aparences"
          create: "Crea"
          create_type: "Tipus"
          create_name: "Nom"
          long_title: "Modifiqueu els continguts de colors, CSS i HTML del vostre lloc web"
          edit: "Edita"
          edit_confirm: "Aquest és una aparença remota. Si editeu CSS/HTML, els vostres canvis s'esborraran la pròxima vegada que actualitzeu l'aparença."
          update_confirm: "Els canvis locals seran esborrats per l'actualització. Esteu segur que voleu continuar?"
          update_confirm_yes: "Sí, continua amb l'actualització."
          common: "Comú"
          desktop: "Escriptori"
          mobile: "Mòbil"
          settings: "Configuració"
          translations: "Traduccions"
          extra_scss: "SCSS extra"
          preview: "Previsualitza"
          show_advanced: "Mostra els camps avançats"
          hide_advanced: "Amaga els camps avançats"
          hide_unused_fields: "Amaga els camps no utilitzats"
          is_default: "L'aparença està habilitada per defecte"
          user_selectable: "Els usuaris poden seleccionar l'aparença"
          color_scheme: "Paleta de colors"
          color_scheme_select: "Seleccioneu els colors que farà servir l'aparença"
          custom_sections: "Seccions personalitzades:"
          theme_components: "Components de l'aparença"
          convert: "Converteix"
          convert_component_alert: "Esteu segur que voleu convertir aquest component en aparença? S'eliminarà com a component de %{relatives}."
          convert_component_tooltip: "Converteix el component en aparença"
          convert_theme_alert: "Esteu segur que voleu convertir aquesta aparença en component? S'eliminarà com a aparença primària de %{relatives}."
          convert_theme_tooltip: "Converteix l'aparença en component"
          inactive_themes: "Aparences inactives:"
          inactive_components: "Components no utilitzats:"
          broken_theme_tooltip: "L'aparença té errors en CSS, HTML o YAML"
          disabled_component_tooltip: "Aquest component s'ha desactivat"
          default_theme_tooltip: "Aquesta aparença és l'aparença predeterminada del lloc web"
          updates_available_tooltip: "Hi ha actualitzacions disponibles per a aquesta aparença"
          and_x_more: "i %{count} més."
          collapse: Redueix
          uploads: "Càrregues"
          no_uploads: "Podeu pujar elements associats a la vostra aparença com ara fonts tipogràfiques i imatges"
          add_upload: "Afegeix càrrega"
          upload_file_tip: "Trieu un element per a carregar (png, woff2, etc.)"
          variable_name: "Nom de variable SCSS:"
          variable_name_invalid: "Nom de variable no vàlid. Sols són permesos els caràcters alfanumèrics. Ha de començar amb una lletra. Ha de ser únic."
          variable_name_error:
            invalid_syntax: "Nom de variable no vàlid. Sols són permesos els caràcters alfanumèrics. Ha de començar amb una lletra."
            no_overwrite: "Nom de variable no vàlid. No heu de sobreescriure una variable existent."
            must_be_unique: "Nom de variable no vàlid. Ha de ser únic."
          upload: "Carrega"
          select_component: "Seleccioneu un component..."
          unsaved_changes_alert: "Encara no heu desat els canvis. Voleu descartar-los i continuar?"
          discard: "Descarta"
          stay: "Roman"
          css_html: "CSS/HTML personalitzat"
          edit_css_html: "Edita CSS/HTML"
          edit_css_html_help: "No heu editat cap CSS o HTML"
          delete_upload_confirm: "Voleu suprimir aquesta càrrega? (L'aparença CSS pot deixar de funcionar!)"
          import_web_tip: "Repositori que conté l'aparença"
          import_web_advanced: "Avançat..."
          import_file_tip: "fitxer .tar.gz, .zip o .dcstyle.json que conté l'aparença"
          is_private: "L'aparença és en un repositori git privat"
          remote_branch: "Nom de branca (opcional)"
          public_key: "Atorga el següent accés de clau pública al repositori:"
          install: "Instal·la"
          installed: "Instal·lat"
          install_popular: "Popular"
          install_upload: "Des del vostre dispositiu"
          install_git_repo: "Des d'un repositori git"
          install_create: "Crea'n un de nou"
          about_theme: "Quant a"
          license: "Llicència"
          version: "Versió:"
          authors: "Autoria:"
          source_url: "Origen"
          enable: "Activa"
          disable: "Desactiva"
          disabled: "Aquest component s'ha desactivat."
          disabled_by: "Aquest component ha estat desactivat per"
          required_version:
            error: "Aquesta aparença s'ha desactivat automàticament perquè no és compatible amb aquesta versió de Discourse."
            minimum: "Requereix una versió de Discourse %{version} o superior."
            maximum: "Requereix una versió de Discourse %{version} o inferior."
          update_to_latest: "Actualitza al més recent"
          check_for_updates: "Comprova si hi ha actualitzacions"
          updating: "Actualitzant"
          up_to_date: "L'aparença és actualitzada, última comprovació:"
          add: "Afegeix"
          theme_settings: "Configuració de l'aparença"
          no_settings: "Aquesta aparença no té configuració."
          theme_translations: "Traduccions de l'aparença"
          empty: "Sense elements"
          commits_behind:
            one: "L'aparença és%{count} commit darrere!"
            other: "L'aparença és %{count} commits darrere!"
          compare_commits: "(Vegeu els commits nous)"
          repo_unreachable: "No s'ha pogut contactar amb el repositori git d'aquesta aparença. Missatge d'error:"
          imported_from_archive: "Aquesta aparença s'ha importat d'un fitxer .zip"
          scss:
            text: "CSS"
            title: "Introduïu el CSS personalitzat. Acceptem tots els estils CSS i SCSS vàlids."
          header:
            text: "Capçalera"
            title: "Introduïu l'HTML que es mostrarà sobre la capçalera del lloc web"
          after_header:
            text: "Després de la capçalera"
            title: "Introduïu l'HTML que es mostrarà en totes les pàgines després de la capçalera"
          footer:
            text: "Peu"
            title: "Introduïu l'HTML que es mostrarà en el peu de pàgina"
          embedded_scss:
            text: "CSS incrustat"
            title: "Introduïu el CSS personalitzat que es lliurarà amb la versió incrustada dels comentaris"
          body_tag:
            text: "Cos"
          yaml:
            text: "YAML"
            title: "Definiu la configuració de l'aparença en format YAML"
        colors:
          select_base:
            title: "Seleccioneu la paleta de colors base"
            description: "Paleta base:"
          title: "Colors"
          edit: "Edita les paletes de colors"
          long_title: "Paletes de colors"
          about: "Modifiqueu els colors utilitzats per les vostres aparences. Creeu una nova paleta de colors per a començar."
          new_name: "Nova paleta de colors"
          copy_name_prefix: "Còpia de"
          delete_confirm: "Voleu suprimir aquesta paleta de colors?"
          undo: "Desfés"
          undo_title: "Desfà els canvis a aquest color des de la darrera vegada que va ser desat."
          revert: "Reverteix"
          revert_title: "Restableix aquest color a la paleta de colors predeterminada de Discourse."
          primary:
            name: "primari"
            description: "La majoria de text, icones i vores."
          secondary:
            name: "secundari"
            description: "El color de fons principal i el color de text d'alguns botons."
          tertiary:
            name: "terciari"
            description: "Enllaços, alguns botons, alertes i color de ressaltament."
          quaternary:
            name: "quaternari"
            description: "Enllaços de navegació"
          header_background:
            name: "color de fons de la capçalera"
            description: "Color de fons de la capçalera del lloc web."
          header_primary:
            name: "capçalera primària"
            description: "Text i icones en la capçalera del lloc web."
          highlight:
            name: "destaca"
            description: "El color de fons dels elements destacats en la pàgina, com ara publicacions i temes."
          danger:
            name: "perill"
            description: "Color destacat per a accions com ara suprimir publicacions i temes."
          success:
            name: "èxit"
            description: "Emprat per a indicar que una acció ha estat reeixida."
          love:
            name: "amor"
            description: "El color del botó M'agrada"
          selected:
            name: "seleccionat"
        robots:
          title: "Substitueix el fitxer robots.txt del lloc web:"
          warning: "Això substituirà permanentment qualsevol configuració del lloc web relacionada."
          overridden: El fitxer robots.txt predeterminat del vostre lloc web és sobreescrit.
        email_style:
          title: "Estil de correu electrònic"
          heading: "Personalitza l'estil de correu electrònic"
          html: "Plantilla HTML"
          css: "CSS"
          reset: "Restableix el valor predeterminat"
          reset_confirm: "Esteu segur que voleu restablir el valor predeterminat de %{fieldName} i perdre tots els canvis?"
          save_error_with_reason: "Els canvis no s’han desat. %{error}"
          instructions: "Personalitzeu la plantilla en què es presenten tots els correus electrònics HTML i establiu l'estil amb CSS."
      email:
        title: "Correus"
        settings: "Configuració"
        templates: "Plantilles"
        preview_digest: "Previsualitza el resum"
        advanced_test:
          title: "Test avançat"
          desc: "Vegeu com processa els correus rebuts Discourse. Per a poder processar correctament el correu electrònic, enganxeu-lo baix de tot el missatge de correu electrònic original."
          email: "Missatge original"
          run: "Executa el test"
          text: "Cos de text seleccionat"
          elided: "Text elidit"
        sending_test: "Enviant correu de test..."
        error: "<b>ERROR</b> - %{server_error}"
        test_error: "Hi ha hagut un problema en enviar el correu de prova. Torneu a revisar la configuració del vostre correu; verifiqueu que el vostre amfitrió no bloca les connexions de correu i intenteu-ho una altra vegada. "
        sent: "Enviat"
        skipped: "Saltat"
        bounced: "Rebotat"
        received: "Rebut"
        rejected: "Rebutjat"
        sent_at: "Enviat en"
        time: "Temps"
        user: "Usuari"
        email_type: "Tipus de correu"
        to_address: "A l'adreça"
        test_email_address: "adreça de correu per al test"
        send_test: "Envia correu de prova"
        sent_test: "enviat!"
        delivery_method: "Mètode de lliurament"
        preview_digest_desc: "Previsualitza el contingut dels correus de resum enviat a usuaris inactius."
        refresh: "Actualitza"
        send_digest_label: "Envia aquest resultat a:"
        send_digest: "Envia"
        sending_email: "Enviant correu..."
        format: "Format"
        html: "html"
        text: "text"
        last_seen_user: "Darrer usuari vist:"
        no_result: "No s'han trobat resultats per al resum."
        reply_key: "Clau de resposta"
        skipped_reason: "Salta el motiu"
        incoming_emails:
          from_address: "De"
          to_addresses: "A"
          cc_addresses: "CC"
          subject: "Tema"
          error: "Error"
          none: "No s'han trobat correus entrants"
          modal:
            title: "Detalls de correu entrant"
            error: "Error"
            headers: "Encapçalaments"
            subject: "Assumpte"
            body: "Cos"
            rejection_message: "Correu de rebuig"
          filters:
            from_placeholder: "desde@exemple.com"
            to_placeholder: "to@example.com"
            cc_placeholder: "cc@example.com"
            subject_placeholder: "Assumpte..."
            error_placeholder: "Error"
        logs:
          none: "No s'han trobat registres (logs)."
          filters:
            title: "Filtre"
            user_placeholder: "nom d'usuari"
            address_placeholder: "name@example.com"
            type_placeholder: "resum, registre..."
            reply_key_placeholder: "clau de resposta"
      moderation_history:
        performed_by: "Realitzat per"
        no_results: "No hi ha cap historial de moderació disponible."
        actions:
          delete_user: "Usuari suprimit"
          suspend_user: "Usuari suspès"
          silence_user: "Usuari silenciat"
          delete_post: "Publicació suprimida"
          delete_topic: "Tema suprimit"
          post_approved: "Publicació aprovada"
      logs:
        title: "Registres"
        action: "Acció"
        created_at: "Creat"
        last_match_at: "Darrera coincidència"
        match_count: "Coincidències"
        ip_address: "IP"
        topic_id: "ID de tema"
        post_id: "ID de publicació"
        category_id: "ID de categoria"
        delete: "Suprimeix"
        edit: "Edita"
        save: "Desa"
        screened_actions:
          block: "bloca"
          do_nothing: "no facis res"
        staff_actions:
          all: "tot"
          filter: "Filtre:"
          title: "Accions de l'equip responsable"
          clear_filters: "Mostra-ho tot"
          staff_user: "Usuari"
          target_user: "Usuari objectiu"
          subject: "Assumpte"
          when: "Quan"
          context: "Context"
          details: "Detalls"
          previous_value: "Previ"
          new_value: "Nou"
          show: "Mostra"
          modal_title: "Detalls"
          no_previous: "No hi ha valor previ."
          deleted: "No hi ha valor. S'ha suprimit el registre."
          actions:
            delete_user: "suprimeix l'usuari"
            change_trust_level: "canvia el nivell de confiança"
            change_username: "canvia el nom d'usuari"
            change_site_setting: "canvia la configuració del lloc web"
            change_theme: "canvia l'aparença"
            delete_theme: "suprimeix l'aparença"
            change_site_text: "canvia el text del lloc web"
            suspend_user: "suspèn l'usuari"
            unsuspend_user: "desfés suspendre l'usuari"
            removed_suspend_user: "suspèn usuari (eliminat)"
            removed_unsuspend_user: "desfés la suspensió de l'usuari (eliminat)"
            grant_badge: "atorga insígnia"
            revoke_badge: "revoca insígnia"
            check_email: "comprova el correu"
            delete_topic: "suprimeix el tema"
            recover_topic: "desfés la supressió del tema"
            delete_post: "suprimeix la publicació"
            impersonate: "suplanta"
            anonymize_user: "fes anònim l'usuari"
            roll_up: "agrupa blocs d'IP"
            change_category_settings: "canvia la configuració de categoria"
            delete_category: "suprimeix categoria"
            create_category: "crea categoria"
            silence_user: "silencia l'usuari"
            unsilence_user: "desfés el silenciament de l'usuari"
            removed_silence_user: "silencia l'usuari (eliminat)"
            removed_unsilence_user: "desfés el silenciament de l'usuari (eliminat)"
            grant_admin: "concedeix permís com a administrador"
            revoke_admin: "revoca administració"
            grant_moderation: "concedeix moderació"
            revoke_moderation: "revoca moderació"
            backup_create: "crea còpia de seguretat"
            deleted_tag: "etiqueta suprimida"
            deleted_unused_tags: "etiquetes no utilitzades suprimides"
            renamed_tag: "etiqueta reanomenada"
            revoke_email: "revoca correu"
            lock_trust_level: "bloca nivell de confiança"
            unlock_trust_level: "desbloca el nivell de confiança"
            activate_user: "activa l'usuari"
            deactivate_user: "desactiva l'usuari"
            change_readonly_mode: "canvia el mode només de lectura"
            backup_download: "descarrega còpia de seguretat"
            backup_destroy: "destrueix la còpia de seguretat"
            reviewed_post: "publicació revisada"
            custom_staff: "acció personalitzada del connector (plugin)"
            post_locked: "publicació blocada"
            post_edit: "edició de publicació"
            post_unlocked: "publicació desblocada"
            check_personal_message: "revisa missatge personal"
            topic_published: "tema publicat"
            post_approved: "publicació aprovada"
            post_rejected: "publicació rebutjada"
            create_badge: "crea insígnia"
            change_badge: "canvia insígnia"
            delete_badge: "suprimeix insígnia"
            merge_user: "combina usuari"
            entity_export: "exporta entitat"
            change_name: "canvia el nom"
            topic_timestamps_changed: "marques de temps del tema canviades"
            approve_user: "usuari aprovat"
            web_hook_create: "crea webhook"
            web_hook_update: "actualitza webhook"
            web_hook_destroy: "destrueix webhook"
            web_hook_deactivate: "desactiva webhook"
            embeddable_host_create: "crea amfitrió incrustable"
            embeddable_host_update: "actualitza amfitrió incrustable"
            embeddable_host_destroy: "destrueix amfitrió incrustable"
            change_theme_setting: "canvia la configuració de l'aparença"
            disable_theme_component: "inhabilita el component d'aparença"
            enable_theme_component: "habilita el component d'aparença"
            revoke_title: "revoca el títol"
            change_title: "canvia el títol"
            api_key_create: "crea la clau API"
        screened_emails:
          title: "Correus sota supervisió"
          description: "Quan es prova de crear un compte nou, es revisaran les següents adreces i es blocarà el registre o es durà a terme alguna altra acció."
          email: "Adreça de correu"
          actions:
            allow: "Permet"
        screened_urls:
          title: "URLs sota supervisió"
          description: "Els URL llistats aquí han estat emprats en publicacions per usuaris identificats com a generadors de brossa."
          url: "URL"
          domain: "Domini"
        screened_ips:
          title: "IPs sota supervisió"
          delete_confirm: "Esteu segur que voleu eliminar la regla per a %{ip_address}?"
          actions:
            block: "Bloca"
            do_nothing: "Permet"
            allow_admin: "Permet administració"
          form:
            label: "Nou:"
            ip_address: "Adreça IP"
            add: "Afegeix"
            filter: "Cerca"
          roll_up:
            text: "Agrupa"
            title: "Crea entrades prohibides d'una nova subxarxa si com a mínim hi ha 'min_ban_entries_for_roll_up' entrades."
        search_logs:
          title: "Cerca els registres (logs)"
          term: "Termini"
          searches: "Cerques"
          click_through_rate: "CTR"
          types:
            all_search_types: "Totes les classes de cerca"
            header: "Capçalera"
            full_page: "Pàgina completa"
            click_through_only: "Tot (sols fent clic)"
          header_search_results: "Resultats de la cerca de capçalera"
        logster:
          title: "Error de registres (logs)"
      watched_words:
        title: "Paraules vigilades"
        search: "cerca"
        clear_filter: "Neteja"
        download: Descarrega
        clear_all: Neteja-ho tot
        actions:
          block: "Bloca"
          censor: "Censura"
          require_approval: "Requereix aprovació"
          flag: "Bandera"
          replace: "Reemplaça"
          silence: "Silencia"
        form:
          placeholder_regexp: "expressió regular"
          link_placeholder: "https://example.com"
          add: "Afegeix"
          success: "Èxit"
          exists: "Ja existeix"
          upload: "Afegeix des de fitxer"
          upload_successful: "Càrrega feta amb èxit. S'han afegit paraules."
        test:
          button_label: "Test"
          description: "Introduïu un text per a comprovar coincidències amb paraules vigilades."
          found_matches: "Coincidències trobades:"
          no_matches: "No s'han trobat coincidències"
      form_templates:
        nav_title: "Plantilles"
        list_table:
          headings:
            name: "Nom"
            actions: "Accions"
        view_template:
          close: "Tanca"
          edit: "Edita"
          delete: "Suprimeix"
        new_template_form:
          submit: "Desa"
          cancel: "Cancel·la"
          preview: "Previsualitza"
        quick_insert_fields:
          add_new_field: "Afegeix"
          dropdown: "Desplega"
        validations_modal:
          table_headers:
            key: "Clau"
            type: "Tipus"
            description: "Descripció"
          validations:
            required:
              key: "necessari"
            type:
              key: "tipus"
      impersonate:
        title: "Suplanta"
        help: "Feu servir aquesta eina per a suplantar comptes amb l'objectiu de depurar. Haureu de tancar la sessió quan acabeu."
        not_found: "No s'ha pogut trobar aquest usuari."
        invalid: "No podeu suplantar aquest usuari."
      users:
        title: "Usuaris"
        create: "Afegeix usuari administrador"
        last_emailed: "Darrer correu"
        not_found: "Aquest nom d'usuari no existeix en el nostre sistema. "
        id_not_found: "Aquest ID d'usuari no existeix en el nostre sistema. "
        active: "Activat"
        status: "Estat"
        show_emails: "Mostra correus"
        hide_emails: "Amaga els correus "
        nav:
          new: "Nou"
          active: "Actiu"
          staff: "Equip responsable"
          suspended: "Suspesos"
          silenced: "Silenciat"
          staged: "Fictici"
        approved: "Aprovat?"
        titles:
          active: "Usuaris actius"
          new: "Usuaris nous"
          pending: "Usuaris pendents de revisar"
          newuser: "Usuaris amb nivell de confiança 0 (nouvinguts)"
          basic: "Usuaris amb nivell de confiança 1 (bàsic)"
          member: "Usuaris amb nivell de confiança 2 (membres)"
          regular: "Usuaris amb nivell de confiança 3 (habitual)"
          leader: "Usuaris amb nivell de confiança 4 (líders)"
          staff: "Equip responsable"
          admins: "Usuaris administradors"
          moderators: "Moderadors"
          silenced: "Usuaris silenciats"
          suspended: "Usuaris suspesos"
          staged: "Usuaris ficticis"
        not_verified: "No verificat"
        check_email:
          title: "Mostra l'adreça de correu d'aquest usuari"
          text: "Mostra"
        check_sso:
          text: "Mostra"
      user:
        suspend_failed: "Ha fallat alguna cosa en suspendre aquest usuari: %{error}"
        unsuspend_failed: "Alguna cosa ha fallat en desfer la suspensió de l'usuari %{error}"
        suspend_reason_label: "Per què suspeneu aquest usuari? Aquest text <b>serà visible per a tothom</b> en el perfil de l'usuari, i es mostrarà a l'usuari quan vulgui iniciar la sessió. Sigueu breu."
        suspend_reason_hidden_label: "Per què suspeneu aquest usuari? Aquest text es mostrarà a l'usuari quan intenti iniciar la sessió. Sigueu breu. "
        suspend_reason: "Motiu"
        suspend_reason_title: "Raó de la suspensió"
        suspend_message: "Missatge de correu"
        suspend_message_placeholder: "Opcionalment, doneu més informació sobre la suspensió i s'enviarà per correu a l'usuari."
        suspended_by: "Suspès per"
        silence_reason: "Motiu"
        silenced_by: "Silenciat per"
        silence_modal_title: "Usuari silenciat"
        silence_duration: "Quant de temps estarà silenciat l'usuari?"
        silence_reason_label: "Per què silencieu aquest usuari?"
        silence_reason_placeholder: "Raó del silenciament"
        silence_message: "Missatge de correu"
        silence_message_placeholder: "(deixeu-ho en blanc per a enviar el missatge per defecte)"
        suspended_until: "(fins a %{until})"
        cant_suspend: "Aquest usuari no pot ser suspès."
        delete_posts_failed: "Hi ha hagut un problema suprimint les publicacions."
        post_edits: "Edicions de la publicació"
        penalty_post_actions: "Què voleu fer amb la publicació associada?"
        penalty_post_delete: "Suprimeix la publicació"
        penalty_post_delete_replies: "Suprimeix la publicació i qualsevol resposta"
        penalty_post_edit: "Edita la publicació"
        penalty_post_none: "No facis res"
        penalty_count: "Recompte de penalitzacions"
        clear_penalty_history:
          title: "Neteja l'historial de penalitzacions"
          description: "els usuaris amb penalitzacions no poden assolir el nivell de confiança 3"
        silence: "Silencia"
        unsilence: "Desfés el silenciament"
        silenced: "Silenciat?"
        moderator: "Moderador?"
        admin: "Administrador?"
        suspended: "Suspès?"
        staged: "Fictici?"
        show_admin_profile: "Administració"
        show_public_profile: "Mostra el perfil públic"
        action_logs: "Registres d'accions (logs)"
        ip_lookup: "Cerca IP"
        log_out: "Tanca la sessió"
        logged_out: "L'usuari ha tancat la sessió en tots els dispositius"
        revoke_admin: "Revoca administrador"
        grant_admin: "Concedeix permís com a administrador"
        grant_admin_confirm: "Us hem enviat un correu per a verificar el nou administrador. Obriu-lo i seguiu les instruccions."
        revoke_moderation: "Revoca el permís de moderació"
        grant_moderation: "Concedeix moderació"
        unsuspend: "Desfés la suspensió"
        suspend: "Suspèn"
        show_flags_received: "Mostra les banderes rebudes"
        flags_received_by: "Banderes rebudes per %{username}"
        flags_received_none: "Aquest usuari no ha rebut cap bandera."
        reputation: Reputació
        permissions: Permisos
        activity: Activitat
        like_count: '''M''agrada'' donats/rebuts'
        last_100_days: "durant els darrers 100 dies"
        private_topics_count: Temes privats
        posts_read_count: Publicacions llegides
        post_count: Publicacions creades
        topics_entered: Temes vists
        flags_given_count: Banderes donades
        flags_received_count: Banderes rebudes
        warnings_received_count: Avisos rebuts
        flags_given_received_count: "Banderes donades / rebudes"
        approve: "Aprova"
        approved_by: "aprovat per"
        approve_success: "Usuari aprovat i correu enviat amb instruccions d'activació"
        approve_bulk_success: "Èxit! Tots els usuaris seleccionats han estat aprovats i avisats. "
        time_read: "Temps de lectura"
        post_edits_count: "Edicions de la publicació"
        anonymize: "Fes anònim l'usuari"
        anonymize_confirm: "Esteu segur que voleu fer anònim aquest compte? Això canviarà el nom d'usuari i el correu electrònic, i restablirà tota la informació de perfil."
        anonymize_yes: "Sí, fes anònim aquest compte"
        anonymize_failed: "Hi ha hagut un problema en fer anònim aquest compte."
        delete: "Suprimeix l'usuari"
        delete_posts:
          button: "Suprimeix totes les publicacions"
          progress:
            description: "Suprimint publicacions..."
          confirmation:
            cancel: "Cancel·la"
        merge:
          prompt:
            cancel: "Cancel·la"
          confirmation:
            cancel: "Cancel·la"
        delete_forbidden_because_staff: "No es poden suprimir administradors i moderadors. "
        delete_posts_forbidden_because_staff: "No es poden suprimir totes les publicacions d'administradores i moderadors."
        delete_forbidden:
          one: "No es poden suprimir els usuaris si tenen publicacions. Suprimiu totes les publicacions abans de suprimir un usuari. (No es poden suprimir les publicacions amb més d'%{count} dia.)"
          other: "No es poden suprimir els usuaris si tenen publicacions. Suprimiu totes les publicacions abans de suprimir un usuari. (No es poden suprimir les publicacions amb més de %{count} dies.)"
        cant_delete_all_posts:
          one: "No es poden suprimir totes les publicacions. Algunes publicacions tenen més d'%{count} dia. (El paràmetre delete_user_max_post_age)"
          other: "No es poden suprimir totes les publicacions. Algunes publicacions tenen més de %{count} dies. (El paràmetre delete_user_max_post_age)"
        cant_delete_all_too_many_posts:
          one: "No es poden suprimir totes les publicacions perquè l'usuari té més d'%{count} publicació. (delete_all_posts_max)"
          other: "No es poden suprimir totes les publicacions perquè l'usuari té més de %{count} publicacions. (delete_all_posts_max)"
        delete_and_block: "Suprimeix i <b>bloca</i> aquest correu electrònic i aquesta adreça IP"
        delete_dont_block: "Només suprimeix"
        deleting_user: "Suprimint l'usuari..."
        deleted: "S'ha suprimit l'usuari."
        delete_failed: "Hi ha hagut un error en suprimir aquest usuari. Assegureu-vos que totes les seves publicacions són suprimides abans d'intentar suprimir-lo."
        send_activation_email: "Envia el correu d'activació"
        activation_email_sent: "S'ha enviat un correu d'activació"
        send_activation_email_failed: "Hi ha hagut un problema en enviar un altre correu d'activació. %{error}"
        activate: "Activa compte"
        activate_failed: "Hi ha hagut un problema en activar l'usuari."
        deactivate_account: "Desactiva el compte"
        deactivate_failed: "Hi ha hagut un problema en desactivar l'usuari."
        unsilence_failed: "Hi ha hagut un problema desfent el silenciament de l'usuari."
        silence_failed: "Hi ha hagut un problema silenciant l'usuari."
        silence_confirm: "Esteu segur que voleu silenciar l'usuari? No podrà crear cap tema nou ni cap publicació nova. "
        silence_accept: "Sí, silencia l'usuari."
        bounce_score: "Puntuació de rebots"
        reset_bounce_score:
          label: "Restableix"
          title: "Restableix la puntuació de rebots a 0"
        visit_profile: "Visiteu <a href='%{url}'>la pàgina de preferències d'aquest usuari</a> per a editar-ne el perfil."
        deactivate_explanation: "Un usuari desactivat ha de revalidar el correu."
        suspended_explanation: "Un usuari suspès no pot iniciar la sessió."
        silence_explanation: "Un usuari silenciat no pot publicar o iniciar temes."
        staged_explanation: "Un usuari fictici ('staged') només pot publicar per correu en temes específics."
        bounce_score_explanation:
          none: "No s'han rebut rebots d'aquest correu recentment."
          some: "S'han rebut alguns rebots des d'aquest correu."
          threshold_reached: "S'han rebut massa rebots des d'aquest correu."
        trust_level_change_failed: "Hi ha hagut un problema canviant el nivell de confiança de l'usuari."
        suspend_modal_title: "Suspèn l'usuari"
        trust_level_2_users: "Usuaris de nivell de confiança 2"
        trust_level_3_requirements: "Requisits del nivell de confiança 3"
        trust_level_locked_tip: "el nivell de confiança està blocat, el sistema no promourà o degradarà l'usuari"
        lock_trust_level: "Bloca el nivell de confiança"
        unlock_trust_level: "Desbloca el nivell de confiança"
        silenced_count: "Silenciat"
        suspended_count: "Suspesos"
        other_matches_list:
          username: "Nom d'usuari "
          trust_level: "Nivell de confiança"
          read_time: "Temps de lectura"
          posts: "Publicacions"
        tl3_requirements:
          title: "Requisits per al nivell de confiança 3"
          table_title:
            one: "Durant el darrer dia:"
            other: "Durant els darrers %{count} dies:"
          value_heading: "Valor"
          requirement_heading: "Requisit"
          visits: "Visites"
          days: "dies"
          topics_replied_to: "Temes resposts a"
          topics_viewed: "Temes vists"
          topics_viewed_all_time: "Temes vists (sempre)"
          posts_read: "Publicacions llegides"
          posts_read_all_time: "Publicacions llegides (sempre)"
          flagged_posts: "Publicacions amb bandera"
          flagged_by_users: "Usuaris que han marcat amb bandera"
          likes_given: "'M'agrada' donats"
          likes_received: "'M'agrada' rebuts"
          likes_received_days: "'M'agrada' rebuts: dies únics"
          likes_received_users: "'M'agrada' rebuts: usuaris únics"
          suspended: "Suspesos  (darrers 6 mesos)"
          silenced: "Silenciats (darrers 6 mesos)"
          qualifies: "Compleix els requisits per al nivell de confiança 3"
          does_not_qualify: "No pot optar al nivell de confiança 3"
          will_be_promoted: "Serà promogut aviat."
          will_be_demoted: "Serà degradat aviat."
          on_grace_period: "Actualment en període de gràcia de promoció. No serà degradat. "
          locked_will_not_be_promoted: "Nivell de confiança blocat. No serà promogut mai. "
          locked_will_not_be_demoted: "Nivell de confiança blocat. No es degradarà mai."
        discourse_connect:
          external_id: "ID extern"
          external_username: "Nom d'usuari"
          external_name: "Nom"
          external_email: "Correu electrònic"
          external_avatar_url: "URL de la imatge de perfil"
      user_fields:
        title: "Camps d'usuari"
        help: "Afegeix camps que els usuaris poden emplenar."
        create: "Crea un camp d'usuari"
        untitled: "Sense títol"
        name: "Nom del camp"
        type: "Tipus de camp"
        description: "Descripció del camp"
        save: "Desa"
        edit: "Edita"
        delete: "Suprimeix"
        cancel: "Cancel·la"
        delete_confirm: "Esteu segur que voleu suprimir aquest camp d'usuari?"
        options: "Opcions"
        required:
          title: "Necessari en identificar-se"
          enabled: "necessari"
          disabled: "no necessari"
        editable:
          enabled: "editable"
          disabled: "no editable"
        show_on_profile:
          title: "Voleu mostrar-ho en el perfil públic"
          enabled: "mostrat en el perfil"
          disabled: "no mostrat en el perfil"
        show_on_user_card:
          title: "Mostra en la targeta d'usuari"
          enabled: "mostrat en la targeta d'usuari"
          disabled: "no mostrat en la targeta de l'usuari"
        field_types:
          text: "Camp de text"
          confirm: "Confirmació"
          dropdown: "Desplega"
      site_text:
        description: "Podeu personalitzar qualsevol text en el vostre fòrum. Comenceu cercant aquí:"
        search: "Cerca el text que t'agradaria editar"
        title: "Text"
        edit: "edita"
        revert: "Reverteix els canvis"
        revert_confirm: "Esteu segur que voleu revertir els canvis?"
        go_back: "Torna a la cerca"
        recommended: "Recomanem personalitzar el text següent segons us convingui:"
        show_overriden: "Mostra sols texts editats"
        more_than_50_results: "Hi ha més de 50 resultats. Restringiu la cerca."
      settings:
        show_overriden: "Mostra només els sobreescrits"
        reset: "restableix"
        none: "cap"
      site_settings:
        title: "Configuració"
        no_results: "Sense resultats"
        clear_filter: "Neteja"
        add_url: "afegeix URL"
        add_host: "afegeix amfitrió"
        add_group: "afegeix un grup"
        uploaded_image_list:
          label: "Edita la llista"
          empty: "Encara no hi ha imatges. Carregueu-ne una."
          upload:
            label: "Carrega"
            title: "Carrega imatge(s)"
        selectable_avatars:
          title: "Llista d'avatars que els usuaris poden triar"
        categories:
          all_results: "Tot"
          required: "Necessari"
          branding: "Brànding"
          basic: "Configuració bàsica"
          users: "Usuaris"
          posting: "Publicant"
          email: "Correu electrònic"
          files: "Fitxers"
          trust: "Nivells de confiança"
          security: "Seguretat"
          onebox: "Onebox"
          seo: "SEO"
          spam: "Brossa"
          rate_limits: "Límits de freqüència"
          developer: "Desenvolupador"
          embedding: "Incrustant"
          legal: "Legal"
          api: "API"
          user_api: "API d'usuari"
          uncategorized: "Altres"
          backups: "Còpies de seguretat"
          login: "Inicia la sessió"
          plugins: "Connectors"
          user_preferences: "Preferències d'usuari"
          tags: "Etiquetes"
          search: "Cerca"
          groups: "Grups"
          dashboard: "Tauler de control"
          navigation: "Navegació"
        secret_list:
          invalid_input: "Els camps d'entrada no poden ser buits o contenir un caràcter de barra vertical."
        default_categories:
          modal_description: "Voleu aplicar històricament aquest canvi? Això canviarà les preferències per a %{count} usuaris existents."
          modal_yes: "Sí"
          modal_no: "No, aplica el canvi només en el futur"
      badges:
        title: Insígnies
        new_badge: Insígnia nova
        new: Nou
        name: Nom
        badge: Insígnia
        display_name: Mostra el nom
        description: Descripció
        long_description: Descripció llarga
        badge_type: Tipus d'insígnia
        badge_grouping: Grup
        badge_groupings:
          modal_title: Agrupacions d'insígnies
        granted_by: Concedit per
        granted_at: Concedida el
        reason_help: (Un enllaç a una publicació o a un tema)
        save: Desa
        delete: Suprimeix
        delete_confirm: Esteu segur que voleu suprimir aquesta insígnia?
        revoke: Revoca
        reason: Motiu
        expand: Expandeix&hellip;
        revoke_confirm: Esteu segur que voleu revocar aquesta insígnia?
        edit_badges: Edita insígnies
        grant_badge: Atorga insígnia
        granted_badges: Insígnies concedides
        grant: Atorga
        no_user_badges: "No s'ha atorgat cap insígnia a %{name}."
        no_badges: No hi ha insígnies per a atorgar.
        none_selected: "Tria una insígnia per a començar"
        allow_title: Permet que es faci servir la insígnia com a títol
        multiple_grant: Pot concedir-se moltes vegades
        listable: Mostra la insígnia en la pàgina pública d'insígnies
        enabled: activat
        disabled: desactivat
        icon: Icona
        image: Imatge
        icon_help: "Introduïu un nom d'icona Awesome Font (feu servir el prefix \"far-\" per a les icones normals i \"fab-\" per a les icones de marca)"
        query: Consulta d'insígnies (SQL)
        target_posts: La consulta té publicacions com a objectiu
        auto_revoke: Executa la consulta de revocacions diàriament
        show_posts: Mostra la insígnia concedida a la publicació en la pàgina d'insígnies
        trigger: Disparador
        trigger_type:
          none: "Actualitza cada dia"
          post_action: "Quan un usuari actua en una publicació"
          post_revision: "Quan un usuari edita o crea una publicació"
          trust_level_change: "Quan un usuari canvia de nivell de confiança"
          user_change: "Quan s'edita o es crea un usuari"
        preview:
          link_text: "Previsualitza les insígnies concedides"
          plan_text: "Previsualitza amb pla de consulta"
          modal_title: "Previsualització de la consulta d'insígnies"
          sql_error_header: "Hi ha hagut un error amb la consulta"
          error_help: "Mireu els enllaços següents per a ajuda amb les consultes sobre insígnies."
          bad_count_warning:
            header: "ATENCIÓ!"
            text: "Hi manquen mostres de concessions. Passa quan la consulta d'insígnies retorna IDs d'usuaris o de publicacions que no existeixen. Això pot provocar resultats inesperats més avant. Reviseu la vostra consulta."
          no_grant_count: "No hi ha insígnies per assignar."
          grant_count:
            one: "<b>%{count}</b> insígnia per assignar."
            other: "<b>%{count}</b> insígnies per assignar."
          sample: "Exemple:"
          grant:
            with: <span class="username">%{username}</span>
            with_post: <span class="username">%{username}</span> per a publicació en %{link}
            with_post_time: <span class="username">%{username}</span> per a publicació en %{link} en <span class="time">%{time}</span>
            with_time: <span class="username">%{username}</span> en <span class="time">%{time}</span>
        badge_intro:
          title: "Seleccioneu una insígnia existent o creeu-ne una de nova per a començar."
          what_are_badges_title: "Què són les insígnies (badges)?"
          badge_query_examples_title: "Exemples de consulta d'insígnies"
      emoji:
        title: "Emoji"
        add: "Afegeix emoji nou"
        uploading: "Carregant..."
        name: "Nom"
        group: "Grup"
        image: "Imatge"
        delete_confirm: "Esteu segur que voleu suprimir l'emoji :%{name}:?"
      embedding:
        get_started: "Si voleu incrustar Discourse en un altre web, comenceu afegint-hi l'amfitrió."
        confirm_delete: "Esteu segur que voleu suprimir aquest amfitrió?"
        title: "Incrustant"
        host: "Amfitrions permesos"
        edit: "edita"
        category: "Publica en la categoria"
        add_host: "Afegeix amfitrió"
        settings: "Configuració d'incrustacions"
        crawling_settings: "Configuració del rastrejador"
        crawling_description: "Quan Discourse crea temes per a les vostres publicacions, si no hi ha sindicació RSS/ATOM, es provarà d'analitzar-ne els continguts a partir del vostre HTML. A vegades pot ser complicat extraure el vostre contingut, i per això oferim la possibilitat d'especificar regles CSS per a fer més fàcil l'extracció."
        embed_by_username: "Nom d'usuari per a crear un tema"
        embed_post_limit: "Nombre màxim de publicacions que s'incrusten "
        embed_title_scrubber: "Expressió regular emprada per a depurar el títol de les publicacions"
        embed_truncate: "Trunca les publicacions incrustades"
        allowed_embed_selectors: "Selector de CSS per a elements permesos en les incrustacions"
        blocked_embed_selectors: "Selector de CSS per a elements que han estat eliminats de les incrustacions"
        allowed_embed_classnames: "Noms permesos de classes de CSS"
        save: "Desa la configuració d'incrustacions"
      permalink:
        title: "Enllaços permanents"
        url: "URL"
        topic_id: "ID de tema"
        topic_title: "Tema"
        post_id: "ID de publicació"
        post_title: "Publicació"
        category_id: "ID de categoria"
        category_title: "Categoria"
        delete_confirm: Esteu segur que voleu suprimir l'enllaç permanent?
        form:
          label: "Nou:"
          add: "Afegeix"
          filter: "Cerca (URL o URL extern)"
      reseed:
        action:
          label: "Reemplaça el text..."
          title: "Reemplaça el text de categories i temes amb les traduccions"
        modal:
          title: "Reemplaça el text"
          subtitle: "Reemplaça el text de categories i temes generats pel sistema amb les traduccions més recents."
          categories: "Categories"
          topics: "Temes"
          replace: "Reemplaça"
  wizard_js:
    wizard:
      back: "Enrere"
      next: "Següent"
      step-text: "Pas"
      step: "%{current} de %{total}"
      uploading: "Carregant..."
      upload_error: "S'ha produït un error en carregar aquest fitxer. Torneu-ho a provar."
      staff_count:
        one: "La comunitat té %{count}membre responsable (vós inclòs)."
        other: "La comunitat té %{count} membres responsables (vós inclòs)."
      invites:
        add_user: "afegeix"
        none_added: "No heu convidat cap membre de l'equip responsable. Esteu segur que voleu continuar?"
        roles:
          admin: "Admin"
          moderator: "Moderador"
          regular: "Usuari habitual"
      previews:
        share_button: "Comparteix"
        reply_button: "Respon"<|MERGE_RESOLUTION|>--- conflicted
+++ resolved
@@ -2913,13 +2913,8 @@
               content: "Administració"
             badges:
               content: "Insígnies"
-<<<<<<< HEAD
-            everything:
-              content: "Qualsevol cosa"
-=======
             topics:
               content: "Temes"
->>>>>>> 3d554aa1
             faq:
               content: "PMF"
             groups:
@@ -2931,14 +2926,11 @@
             review:
               content: "Revisa"
     until: "Fins a:"
-<<<<<<< HEAD
-=======
     form_templates:
       errors:
         typeMismatch:
           default: "Introduïu un valor vàlid."
           email: "Introduïu una adreça vàlida de correu electrònic."
->>>>>>> 3d554aa1
   admin_js:
     type_to_filter: "escriu per a filtrar..."
     admin:
