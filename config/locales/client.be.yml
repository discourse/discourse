# WARNING: Never edit this file.
# It will be overwritten when translations are pulled from Crowdin.
#
# To work with us on translations, join this project:
# https://translate.discourse.org/

be:
  js:
    number:
      human:
        storage_units:
          units:
            byte:
              one: байт
              few: байтаў
              many: байтаў
              other: байтаў
            gb: ГБ
            kb: КБ
            mb: МБ
            tb: ТБ
      short:
        thousands: "%{number}k"
        millions: "%{number}M"
    dates:
      time: "HH:mm"
      long_no_year_no_time: "D MMM"
      long_with_year_no_time: "D МММ, YYYY"
      long_date_with_year_without_time: "D MMM YYYY"
      long_date_with_year_with_linebreak: "D MMM YYYY <br/>LT"
      wrap_ago: "%{date} таму"
      tiny:
        half_a_minute: "< 1 хв"
        less_than_x_minutes:
          one: "< %{count}хв"
          few: "< %{count}хв"
          many: "< %{count}хв"
          other: "< %{count}хв"
        x_minutes:
          one: "%{count}хв"
          few: "%{count}хв"
          many: "%{count}хв"
          other: "%{count}хв"
        date_month: "D MMM"
      medium:
        x_minutes:
          one: "%{count} хвіліна"
          few: " %{Count} хвіліны"
          many: " %{Count} хвілін"
          other: " %{Count} хвілін"
        x_hours:
          one: "0%{count}:00"
          few: " %{Count} гадзіны"
          many: " %{Count} гадзін"
          other: " %{Count} гадзін"
        x_days:
          one: "%{count} дзень"
          few: " %{Count} дні"
          many: " %{Count} дзён"
          other: " %{Count} дзён"
        date_year: "D MMM YYYY"
      medium_with_ago:
        x_hours:
          one: "0%{count}:00 таму"
          few: "гадзін таму: %{count}"
          many: " %{Count} гадзін таму"
          other: " %{Count} гадзін таму"
        x_days:
          one: "%{count} дзень таму"
          few: "дзён таму: %{count}"
          many: "%{Count} дзён таму"
          other: " %{Count} дзён таму"
      previous_month: "папярэдні месяц"
      next_month: "наступны месяц"
    share:
      topic_html: 'Тэма: <span class="topic-title">%{topicTitle}</span>'
      close: "схаваць"
    action_codes:
      tags_changed: "Тэгі абноўлены %{when}"
      category_changed: "Катэгорыя абноўлена %{when}"
    emails_are_disabled: "Адпраўка паведамленняў па электроннай пошце было глабальна адключана адміністратарам. Ні адно апавяшчэнне па электроннай пошце не будзе даслана."
<<<<<<< HEAD
    bootstrap_invite_button_title: "Адправіць запрашэнні"
=======
>>>>>>> 3d554aa1
    themes:
      default_description: "Default"
    s3:
      regions:
        ap_northeast_1: "Азія (Токіа)"
        ap_northeast_2: "Азія (Сеул)"
        ap_south_1: "Азія (Мумбай)"
        ap_southeast_1: "Азія (Сінгапур)"
        ap_southeast_2: "Азія (Сіднэй)"
        cn_north_1: "Кітай (Пекін)"
        eu_central_1: "ЕС (Франкфурт)"
        eu_west_1: "ЕС (Ірландыя)"
        us_west_2: "ЗША Захад (Арэгон)"
    edit: "рэдагаваць назву і катэгорыю гэтай тэмы"
    not_implemented: "Гэты функцыянал яшчэ не рэалізаваны, прабачце!"
    no_value: "Не"
    yes_value: "Так"
    ok_value: "Добра"
    cancel_value: "адмяніць"
    submit: "Адправіць"
    delete: "выдаляць"
    generic_error: "Выбачайце, здарылася памылка."
    generic_error_with_reason: "Паўстала памылка: %{error}"
    sign_up: "Рэгістрацыя"
    log_in: "Увайсці"
    age: "Узрост"
    joined: "Далучыўся (-ась)"
    admin_title: "Адмін панэль"
    show_more: "паказаць больш"
    show_help: "налады"
    links: "Спасылкі"
    links_lowercase:
      one: "спасылка"
      few: "спасылак"
      many: "спасылак"
      other: "спасылак"
    faq: "Пытанні і адказы"
    guidelines: "інструкцыі"
    privacy_policy: "палітыка прыватнасці"
    privacy: "Канфідэнцыяльнасць"
    tos: "ўмовы выкарыстання"
    rules: "Правілы"
    mobile_view: "Выгляд для мабільнага"
    desktop_view: "Выгляд для настольнага кампутара"
    now: "толькі што"
    read_more: "чытаць далей"
    more: "больш"
    never: "ніколі"
    every_30_minutes: "кожныя 30 хвілін"
    every_hour: "кожную гадзіну"
    daily: "штодня"
    weekly: "штотыдзень"
    every_month: "кожны месяц"
    every_six_months: "кожныя паўгады"
    max_of_count: "Не больш за %{count}"
    character_count:
      one: "%{Count} сімвал"
      few: "%{Count} сімвалы"
      many: "%{Count} сімвалаў"
      other: "%{Count} сімвалаў"
    related_messages:
      title: "падобныя паведамленні"
    suggested_topics:
      title: "Прапанаваныя тэмы"
      pm_title: "прапанаваныя паведамленні"
    about:
      simple_title: "Аб сайце"
      title: "Аб %{title}"
      stats: "статыстыка"
      our_admins: "адміны"
      our_moderators: "мадэратары"
      moderators: "мадэратары"
      stat:
        all_time: "ўвесь час"
      like_count: "перавагі"
      topic_count: "Тэмы"
      post_count: "Паведамленні"
      active_user_count: "дзеючыя карыстальнікі"
      contact: "Кантакты"
      contact_info: "У выпадку сур'ёзных праблем з гэтым сайтам, калі ласка, звяжыцеся з намі праз %{contact_info}."
    bookmarked:
      title: "Абранае"
      clear_bookmarks: "Выдаліць з абранага"
      help:
        bookmark: "Націсніце, каб дадаць гэтую тэму ў закладкі"
        unbookmark: "Націсніце каб выдаліць усе закладкі ў гэтай тэме"
    bookmarks:
      not_bookmarked: "закладка гэты пост"
      save: "Захаваць"
      no_user_bookmarks: "У вас няма закладак паведамлення; закладкі дазваляюць хутка спасылацца на канкрэтныя пасады."
      search: "Пошук"
    drafts:
      label: "Чарнавікі"
      remove: "выдаліць"
    preview: "папярэдні прагляд"
    cancel: "адмена"
    save: "Захаваць змены"
    saving: "Захаванне..."
    saved: "Захавана!"
    upload: "Загрузіць"
    uploading: "Загрузка..."
    uploaded: "Загружана!"
    enable: "Уключыць"
    disable: "Адключыць"
    continue: "Працягнуць"
    switch_to_anon: "Увайсці як ананім"
    switch_from_anon: "Пакінуць ананімны прагляд"
    banner:
      edit: "Рэдагаваць"
    choose_topic:
      none_found: "Не знойдзена тэмаў."
    review:
      explain:
        total: "агульны"
      delete: "Выдаліць"
      settings:
        saved: "Захавана"
        save_changes: "Захаваць"
        title: "Налады"
      moderation_history: "Гісторыя мадэрацыі"
      title: "Патрабуе перагляду"
      topic: "Тэма:"
      filtered_user: "Карыстальнік"
      show_all_topics: "паказаць усе тэмы"
      user:
        username: "Імя карыстальніка"
        email: "Электронная пошта"
        name: "Імя"
        reject_reason: "прычына"
      topics:
        topic: "Тэма"
        reviewable_count: "падлічваць"
        deleted: "[Тэма выдаленая]"
        details: "дэталі"
      edit: "Рэдагаваць"
      save: "Захаваць"
      cancel: "Адмяніць"
      filters:
        all_categories: "(усе катэгорыі)"
        type:
          title: "тып"
        refresh: "абнавіць"
        category: "катэгорыя"
        orders:
          score: "кошт"
      scores:
        score: "кошт"
        type: "прычына"
      statuses:
        pending:
          title: "чакаецца"
        approved:
          title: "Адобрана"
        rejected:
          title: "адхілена"
        rejected_post:
          title: "Публікацыя адхілена"
        deleted:
          title: "Тэма альбо паведамленне выдалена"
        all:
          title: "Усё"
      context_question:
        delimiter: "або"
        something_else_wrong: "Штосьці не так з гэтай публікацыяй?"
      types:
        reviewable_user:
          title: "Карыстальнік"
        reviewable_post:
          title: "Паведамленне"
      approval:
        title: "Паведамленне мае патрэбу ў падцверджанні"
        ok: "Добра"
      example_username: "username"
    relative_time_picker:
      days:
        one: "дзень"
        few: "дзён"
        many: "дзён"
        other: "дзён"
    time_shortcut:
      tomorrow: "заўтра"
      never: "ніколі"
    user_action:
      user_posted_topic: "<a href='%{userUrl}'> %{user} <"
      you_posted_topic: "<a href='%{userUrl}'> Вы <"
      user_replied_to_post: "<a href='%{userUrl}'> %{user} <"
      you_replied_to_post: "<a href='%{userUrl}'> Вы <"
      user_replied_to_topic: "<a href='%{userUrl}'> %{user} <"
      you_replied_to_topic: "<a href='%{userUrl}'> Вы <"
      user_mentioned_user: "<a href='%{user1Url}'> %{user} <"
      user_mentioned_you: "<a href='%{user1Url}'> %{user} <"
      you_mentioned_user: "<a href='%{user1Url}'> Вы <"
      posted_by_user: "Дададзена карыстальнікам <a href='%{userUrl}'> %{user} <"
      posted_by_you: "Дададзена <a href='%{userUrl}'> Вамі <"
      sent_by_user: "Адпраўлена карыстальнікам <a href='%{userUrl}'> %{user} <"
      sent_by_you: "Адпраўлена <a href='%{userUrl}'> Вамі <"
    directory:
      username: "Імя карыстальніка"
      filter_name: "фільтраваць па імені карыстальніка"
      title: "Карыстальнікі"
      likes_received: "атрымана"
      topics_entered: "прагледжана"
      topics_entered_long: "тэмаў перагледжаны"
      topic_count: "тэмаў"
      topic_count_long: "тэмаў створана"
      post_count: "адказы"
      no_results: "нічога не знойдзена."
      days_visited: "наведванне"
      days_visited_long: "дзён наведанае"
      posts_read: "прачытаныя"
      posts_read_long: "паведамленняў прачытана"
      total_rows:
        one: " %{Count} карыстальнік"
        few: " %{Count} карыстальнікі"
        many: " %{Count} карыстальнікаў"
        other: " %{Count} карыстальнікаў"
      edit_columns:
        save: "Захаваць"
      group:
        all: "усе групы"
    group_histories:
      actions:
        change_group_setting: "Змяніць наладкі групы"
        add_user_to_group: "дадаць карыстальніка"
        remove_user_from_group: "выдаліць карыстальніка"
    groups:
      requests:
        reason: "прычына"
        handle: "звяртацца з просьбай аб членстве"
        undo: "Адмяніць"
      manage:
        name: "Імя"
        full_name: "поўнае Імя"
        delete_member_confirm: "Выдаліць '%{username}' з групы '%{group}'?"
        profile:
          title: Профіль
        interaction:
          posting: апублікаванне
        email:
          title: "Электронная пошта"
          last_updated_by: "ад"
          credentials:
            username: "Імя карыстальніка"
            password: "Пароль"
          settings:
            title: "Налады"
          mailboxes:
            disabled: "Адключана"
        membership:
          access: доступ
        categories:
          title: Катэгорыі
        tags:
          title: Цэтлікі
        logs:
          title: "Логі"
          when: "калі"
          action: "дзеянне"
          subject: "тэма"
          details: "дэталі"
          from: "ад"
          to: "да"
      permissions:
        title: "дазволу"
      add: "Дадаць"
      request: "запыт"
      message: "паведамленне"
      name: "Імя"
      user_count: "Карыстальнікі"
      bio: "Аб групе"
      selector_placeholder: "увядзіце імя карыстальніка"
      index:
        title: "Групы"
        all: "Усе групы"
        close_groups: "Закрытыя групы"
        closed: "Закрыта"
        public: "грамадскага"
        private: "прыватны"
        public_groups: "Публічныя групы"
        my_groups: "Мае Групы"
        is_group_user: "член"
      title:
        one: "Група"
        few: "Групаў"
        many: "Групаў"
        other: "Групы"
      activity: "Актыўнасць"
      members:
        title: "Удзельнікі"
        filter_placeholder_admin: "імя карыстальніка або email"
        filter_placeholder: "імя карыстальніка"
        status: "Статус"
      topics: "тэмы"
      posts: "паведамленні"
      mentions: "згадкі"
      messages: "Паведамленні"
      alias_levels:
        nobody: "ніхто"
        only_admins: "толькі адміністратары"
        mods_and_admins: "Толькі мадэратары і адміністратары"
        members_mods_and_admins: "Толькі участикы групы, мадэратары і адміністратары"
        everyone: "усе"
      notifications:
        watching:
          title: "сачыць"
        tracking:
          title: "Cачыць"
        muted:
          title: "ігнараваць"
      default_notifications:
        modal_yes: "Так"
    user_action_groups:
      "1": "упадабаныя"
      "2": "атрыманыя перавагі"
      "3": "закладкі"
      "4": "тэмы"
      "5": "адказы"
      "6": "Responses"
      "7": "згадкі"
      "9": "цытаты"
      "11": "рэдагаванне"
      "12": "дасланыя"
      "13": "ўваходныя"
      "14": "чакаецца"
      "15": "Чарнавікі"
    categories:
      all: "усе катэгорыі"
      all_subcategories: "усе"
      no_subcategory: "ёсць"
      category: "катэгорыя"
      reorder:
        apply_all: "прымяніць"
        position: "пазіцыя"
      posts: "Паведамленні"
      topics: "Тэмы"
      latest: "Апошнія"
      subcategories: "Падкатэгорыі"
      topic_stat_unit:
        week: "тыдзень"
        month: "месяц"
      n_more: "Катэгорыі (%{count} і больш)..."
    ip_lookup:
      title: Пошук IP адрасы
      hostname: Імя хосту
      location: месцазнаходжанне
      location_not_found: (Невядома)
      organisation: арганізацыя
      phone: тэлефон
      other_accounts: "Іншыя ўліковыя запісы з гэтым IP адрасам"
      delete_other_accounts: "Выдаліць %{count}"
      username: "імя карыстальніка"
      read_time: "пры чытанні"
      topics_entered: "створана тым"
      post_count: "колькасць паведамленняў"
      confirm_delete_other_accounts: "Вы ўпэўненыя, што жадаеце выдаліць гэтых карыстальнікаў?"
    user:
      said: "%{Username}"
      profile: "Профіль"
      mute: "Заглушыць"
      edit: "рэдагаваць налады"
      new_private_message: "новае паведамленне"
      private_message: "паведамленне"
      private_messages: "Паведамленні"
      user_notifications:
        filters:
          all: "Усё"
          read: "прачытаныя"
          unread: "Непрачытаныя"
        ignore_duration_username: "Імя карыстальніка"
        ignore_duration_save: "ігнараваць"
        mute_option: "ігнараваць"
      notification_schedule:
        to: "да"
      activity_stream: "Актыўнасць"
      read: "прачытаныя"
      preferences: "Налады"
      feature_topic_on_profile:
        save: "Захаваць"
        clear:
          title: "ачысціць"
      bookmarks: "закладкі"
      bio: "Аба мне"
      invited_by: "Запрошаны (а)"
      trust_level: "ўзровень даверу"
      notifications: "Натыфікацыі"
      statistics: "статыстыка"
      desktop_notifications:
        perm_default: "ўключыць абвесткі"
        perm_denied_btn: "няма доступу"
        disable: "адключыць апавяшчэння"
        enable: "ўключыць абвесткі"
      dismiss_notifications_tooltip: "Адзначыць ўсё апавяшчэнні як прачытаныя"
      color_schemes:
        undo: "скінуць"
        regular: "звычайны"
      experimental_sidebar:
        options: "Налады"
        navigation_section: "рух"
      suspended_reason: "прычына: "
      tag_settings: "Цэтлікі"
      watched_tags_instructions: "Вы будзеце аўтаматычна адсочваць усе новыя тэмы па гэтых цэтліках. Таксама вам будуць прыходзіць паведамленні пра новыя пасты і тэмы, а падлік непрачытаных і новых пастоў адлюструюцца побач з тэмамі."
      tracked_tags_instructions: "Вы будзеце аўтаматычна адсочваць усе тэмы па гэтых цэтліках. Падлік непрачытаных і новых пастоў побач адлюструюцца побач з тэмамі."
      muted_tags: "ігнаруемай"
      muted_tags_instructions: "Вы ня будзеце атрымоўваць паведамленні аб новых тэмах па гэтых цэтліках і яны не адлюструюцца ў спісе апошніх тэмаў."
      muted_categories: "ігнаруемай"
      unread_message_count: "Паведамленні"
      admin_delete: "Выдаліць"
      users: "Карыстальнікі"
      muted_users: "ігнаруемай"
      apps: "Аппы"
      api_approved: "Адобрана:"
      theme: "тэма"
      messages:
        inbox: "ўваходныя"
        latest: "Апошнія"
        sent: "адпраўлена"
        unread: "Непрачытаныя"
        new: "Новая"
        archive: "архіў"
        groups: "Мае Групы"
        move_to_inbox: "Перамясціць у тэчцы Уваходныя"
        move_to_archive: "архіў"
        tags: "Тэгі"
      preferences_nav:
        account: "Аккаўнт"
        security: "Бяспека"
        profile: "Профіль"
        emails: "Емейлы"
        notifications: "Натыфікацыі"
        tracking: "Сачыць"
        categories: "Катэгорыі"
        users: "Карыстальнікі"
        tags: "Цэтлікі"
        interface: "Інтэрфейс"
        apps: "Аппы"
      change_password:
        success: "(Ліст адпраўлены)"
        in_progress: "(Адпраўкі ліста)"
        error: "(Памылка)"
        action: "Адправіць ліст для аднаўлення пароля"
        set_password: "ўсталяваць пароль"
        choose_new: "Абярыце новы пароль"
        choose: "% Менш, чым {лік} хвілін таму........................................................."
      second_factor_backup:
        regenerate: "Перагенераваць"
        disable: "Адключыць"
      second_factor:
        name: "Імя"
        disable: "Адключыць"
        delete: "выдаляць"
        save: "Захаваць"
        edit: "рэдагаваць"
        security_key:
          register: "рэгістрацыя"
          iphone_default_name: "iPhone"
          android_default_name: "Android"
          save: "Захаваць"
      change_about:
        title: "Змяніць інфу аба мяне"
      change_username:
        title: "Змена імя карыстальніка"
        taken: "Выбачайце, гэтае імя карыстальніка ўжо занятае."
        invalid: "Такое імя карыстальніка не падыйдзе. Яно павінна ўтрымліваць толькі лічбы і літары"
      add_email:
        add: "дадаць"
      change_email:
        title: "Змяненне адрасы электроннай пошты"
        taken: "Выбачайце, гэты адрас не даступны."
        error: "Пры змяненні адраса электроннай пошты адбылася памылка. Магчыма, гэты адрас ужо выкарыстоўваецца?"
        success: "Мы надсилалы ліст на гэтую скрыню. Выканайце інструкцыі па пидтердження."
      change_avatar:
        letter_based: "Ваша выява дададзена сістэмай"
        uploaded_avatar: "Іншая выява"
        uploaded_avatar_empty: "Дадаць малюнак"
        upload_title: "Загрузіць свой малюнак"
      change_card_background:
        title: "Фон вашай візітоўкі"
      email:
        title: "Электронная пошта"
        primary_label: "асноўнай"
        resent_label: "Ліст адпраўлены"
        update_email: "Змяненне адрасы электроннай пошты"
        invalid: "Калі ласка, увядзіце верны email"
      associated_accounts:
        title: "Асацыяваныя аккаўнты"
        revoke: "ануляваць"
        cancel: "адмяніць"
      name:
        title: "Імя"
        instructions_required: "Ваша поўнае імя"
        too_short: "Ваша імя занадта кароткае"
        ok: "Ваша імя выглядае добра"
      username:
        title: "Імя карыстальніка"
        available: "Ваша імя даступна"
        not_available: "Не даступна. Паспрабуеце %{suggestion}?"
        too_short: "Ваша імя кароткі"
        too_long: "Ваша імя доўгае"
        checking: "Праверка даступнасці імя карыстальніка ..."
      locale:
        title: "Interface language"
        default: "(Default)"
        any: "любой"
      password_confirmation:
        title: "Пароль яшчэ раз"
      auth_tokens:
        details: "дэталі"
        log_out_all: "Выйсці паўсюль"
      last_posted: "Апошняе паведамленне"
      last_seen: "заўважаны апошні раз"
      created: "Далучыўся (лася)"
      log_out: "Выйсці"
      location: "месцазнаходжанне"
      website: "вэбсайт"
      email_settings: "Электронная пошта"
      like_notification_frequency:
        always: "заўсёды"
        never: "ніколі"
      email_previous_replies:
        always: "заўсёды"
        never: "ніколі"
      email_digests:
        every_30_minutes: "кожныя 30 хвілін"
        every_hour: "кожную гадзіну"
        daily: "штодня"
        weekly: "штотыдзень"
        every_month: "кожны месяц"
        every_six_months: "кожныя шэсць месяцаў"
      email_level:
        always: "заўсёды"
        never: "ніколі"
      other_settings: "іншае"
      categories_settings: "Катэгорыі"
      topics_settings: "тэмы"
      new_topic_duration:
        label: "Лічыць тэмы новымі, калі"
        not_viewed: "я іх яшчэ не прагледзеў"
        last_here: "створана пасля вашага апошняга візіту"
        after_1_day: "створана за апошні дзень"
        after_2_days: "створана за апошнія 2 дні"
        after_1_week: "створана за апошні тыдзень"
        after_2_weeks: "створана за апошнія 2 тыдня"
      auto_track_topics: "Аўтаматычна сачыць за тэмамі, я наведаў"
      auto_track_options:
        never: "ніколі"
        immediately: "неадкладна"
        after_30_seconds: "пасля 30 секунд"
        after_1_minute: "пасля 1 хвіліны"
        after_2_minutes: "пасля 2 хвілін"
        after_3_minutes: "пасля 3 хвілін"
        after_4_minutes: "пасля 4 хвілін"
        after_5_minutes: "пасля 5 хвілін"
        after_10_minutes: "пасля 10 хвілін"
      invited:
        title: "Запрашэнні"
        pending_tab: "прынята......"
        redeemed_tab: "прынята"
        groups: "Групы"
        topic: "Тэма"
        edit: "Рэдагаваць"
        remove: "выдаліць"
        search: "шукаць запрашэнні ..."
        user: "запрошаны карыстальнік"
        redeemed: "Адазваныя запрашэнні"
        redeemed_at: "прынята"
        pending: "Няпрынятые запрашэнні"
        topics_entered: "Тэмаў прагледжана"
        posts_read_count: "прачытана паведамленняў"
        expired: "Тэрмін дзеяння гэтага запрашэння мінуў."
        time_read: "час чытання"
        days_visited: "дзён наведанае"
        account_age_days: "Ўзрост акаўнта ў днях"
      password:
        title: "Пароль"
        too_short: "Пароль занадта кароткі."
        common: "Гэты пароль занадта просты."
        same_as_username: "Гэты пароль занадта просты...."
        same_as_email: "Пароль ідэнтычны Вашаму email"
        ok: "Пароль добры."
      summary:
        title: "Рэзюмэ"
        stats: "статыстыка"
        time_read: "пры чытанні"
        topic_count:
          one: "тэма створана"
          few: "тэмаў створана"
          many: "тэмаў створана"
          other: "тэмаў створана"
        likes_received:
          one: "атрымана"
          few: "атрымана"
          many: "атрымана"
          other: "атрымана"
        bookmark_count:
          one: "абранае"
          few: "закладкі"
          many: "закладкі"
          other: "закладкі"
        more_topics: "Больш тэмаў"
        top_categories: "ТОП катэгорый"
        topics: "Тэмы"
        replies: "Адказы"
      ip_address:
        title: "Апошні IP адрас"
      registration_ip_address:
        title: "IP Адрас Рэгістрацыі"
      avatar:
        title: "Выява профілю"
      title:
        title: "Назва"
      filters:
        all: "усе"
      stream:
        posted_by: "апублікавана"
        sent_by: "адпраўлена"
        private_message: "паведамленне"
        the_topic: "тэма"
    user_status:
      save: "Захаваць"
    loading: "Загрузка ..."
    errors:
      reasons:
        network: "памылка Сеткі"
        server: "серверная памылка"
        forbidden: "няма доступу"
        unknown: "памылка"
      desc:
        network: "Калі ласка, праверце злучэння."
        server: "Код памылкі: %{status}"
        forbidden: "Выбачайце, але гэта пераглядаць."
        unknown: "Нешта пайшло не так."
      buttons:
        back: "вярнуцца"
        again: "Паспрабаваць яшчэ раз"
        fixed: "загрузка Старонкі"
    modal:
      close: "схаваць"
    close: "зачыніць"
    refresh: "абнавіць"
    home: "дома"
    read_only_mode:
      login_disabled: "Login is disabled while the site is in read only mode."
    learn_more: "даведацца больш ..."
    mute: Mute
    unmute: Unmute
    time_read: прачытаныя
    last_reply_lowercase: апошні адказ
    replies_lowercase:
      one: адказаць
      few: адказы
      many: адказы
      other: адказы
    signup_cta:
      sign_up: "рэгістрацыя"
      hide_forever: "няма дзякуй"
    summary:
      disable: "Усе паведамленні"
    deleted_filter:
      enabled_description: "Гэтая тэма ўтрымлівае выдаленыя паведамленні, якія былі схаваныя."
      disabled_description: "Выдаленыя паведамленні ў гэтай тэме паказана."
      enable: "Выдаленыя паведамленні ў гэтай тэме паказана...."
      disable: "Паказаць выдаленыя паведамленні"
    private_message_info:
      title: "Паказаць выдаленыя паведамленні..."
      remove_user: "выдаліць карыстальніка"
    email: "Электронная пошта"
    username: "Імя карыстальніка"
    last_seen: "заўважаны апошні раз"
    created: "Створана"
    created_lowercase: "створана"
    trust_level: "ўзровень даверу"
    search_hint: "імя карыстальніка, email або IP-адрас"
    create_account:
      header_title: "жаданы!"
      failed: "Нешта пайшло не так; хутчэй за ўсё, гэтую электронную пошту ўжо зарэгістравана, паспрабуйце спасылкі Забыўся пароль"
    forgot_password:
      title: "Скід пароля"
      action: "Я забыўся (а) пароль"
      invite: "Калі ласка, увядзіце імя карыстальніка або адрас электроннай пошты, і мы вышлем Вам ліст для зьвяржэньня пароля."
      reset: "скінуць пароль"
      button_ok: "Добра"
    email_login:
      confirm_title: Працягнуць да %{site_name}
    login:
      username: "Карыстальнік"
      password: "Пароль"
      second_factor_backup_description: "Калі ласка, увядзіце адзін з рэзервовых кодаў:"
      caps_lock_warning: "Caps Lock уключаны"
      error: "Невядомая памылка"
      reset_password: "скінуць пароль"
      logging_in: "Уваход ..."
      or: "або"
      authenticating: "Аўтентифікуемся ..."
      awaiting_activation: "Ваш рахунак чакае актывацыю. Для атрымання яшчэ аднаго актывацыйны лісты выкарыстоўвайце спасылкі Забыўся пароль."
      awaiting_approval: "Ваш рахунак яшчэ не зацверджаны членам каманды. Калі ён будзе актываваны, Вы атрымаеце электронны ліст."
      requires_invite: "Выбачайце, доступ да гэтага форуму - толькі па запрашэннях."
      not_activated: "Вы яшчэ не можаце ўвайсці ў сістэму. Мы ўжо накіравалі Вам ліст для актывацыі на скрыню <b> %{sentTo}"
      admin_not_allowed_from_ip_address: "Вы не можаце ўвайсці як адміністратар з гэтага IP-адрасу."
      resend_activation_email: "Націсніце тут, каб атрымаць яшчэ адзін ліст з актывацыяй."
      resend_title: "Актываваць зноў"
      sent_activation_email_again: "Мы накіравалі ў паштовую скрыню <b> %{currentEmail}"
      to_continue: "Калі ласка Увайдзіце"
      not_approved: "Ваш рахунак яшчэ не было прынята. Вы атрымаеце апавяшчэнне па электроннай пошце, калі зможаце ўвайсці ў сістэму."
      google_oauth2:
        name: "Google"
      twitter:
        name: "Twitter"
      second_factor_toggle:
        totp: "Выкарыстоўвайце прыкладанне аутентификационное замест"
        backup_code: "Выкарыстоўваць рэзервовы код замест"
    invites:
      welcome_to: "Сардэчна запрашаем да сайта %{site_name}!"
      name_label: "Назва"
      password_label: "Пароль"
    password_reset:
      continue: "Працягваюць% {site_name}"
    emoji_set:
      google: "Google"
      twitter: "Twitter"
    category_page_style:
      categories_only: "Толькі катэгорыі"
      categories_with_featured_topics: "Катэгорыі з Выбранымі Тэмамі"
      categories_and_latest_topics: "Катэгорыі і Апошнія тэмы"
      categories_and_top_topics: "Катэгорыі і асноўныя тэмы"
    conditional_loading_section:
      loading: Загрузка ...
    select_kit:
      delete_item: "Выдаліць %{name}"
      filter_placeholder_with_any: Знайсці альбо стварыць...
    date_time_picker:
      from: ад
      to: да
    emoji_picker:
      flags: Пазначэнні
    composer:
      more_emoji: "яшчэ ..."
      options: "Налады"
      posting_not_on_topic: "На якую тэму Вы хочаце адказаць?"
      saved_local_draft_tip: "захавана лакальна"
      similar_topics: "Ваша тэма падобная на ..."
      drafts_offline: "чарнавікі у афлайне"
      error:
        title_missing: "Загаловак неабходна"
        category_missing: "Вы павінны выбраць катэгорыю"
      save_edit: "захаваць змены"
      reply: "Адказаць"
      cancel: "Адмяніць"
      create_topic: "Стварыць Тэму"
      create_pm: "паведамленне"
      title_placeholder: "Пра што гэта абмеркаванне, у адным кароткім сказе?"
      title_or_link_placeholder: "Увядзіце загаловак, альбо ўстаўце спасылку тут"
      edit_reason_placeholder: "чаму Вы рэдагуеце паведамленне?"
      reply_placeholder: "Увядзіце тэкст тут. Выкарыстоўвайце для фарматавання Markdown, BBCode або HTML. Перацягвайце або ўстаўляйце выявы."
      reply_placeholder_no_images: "Увядзіце тэкст тут. Выкарыстоўвайце для фарматавання Markdown, BBCode або HTML."
      view_new_post: "Праглядзець свой новы запіс."
      saving: "захаванне"
      saved: "Захавана!"
      uploading: "Запампоўванне..."
      quote_post_title: "Працытаваць увесь паведамленне цалкам"
      bold_title: "моцнае вылучэнне"
      bold_text: "Моцнае вылучэнне тэксту"
      italic_title: "вылучэнне"
      italic_text: "выдзялення тэксту"
      link_title: "гіперспасылка"
      link_description: "увядзіце апісанне спасылкі"
      link_dialog_title: "ўставіць гіперспасылку"
      link_optional_text: "неабавязкова назву"
      link_url_placeholder: "Устаўце URL адрас альбо тып для пошуку тэмаў"
      blockquote_title: "цытата"
      blockquote_text: "цытата"
      code_title: "Папярэдне фарматаваны тэкст"
      paste_code_text: "увядзіце ці ўстаўце код тут"
      upload_title: "спампаваць"
      upload_description: "увядзіце апісанне загрузкі"
      olist_title: "нумараваны спіс"
      ulist_title: "маркіраваны спіс"
      list_item: "элемент спісу"
      help: "Markdown Editing Help"
      modal_ok: "Добра"
      modal_cancel: "Адмяніць"
      admin_options_title: "Неабавязковыя налады персаналу для гэтай тэмы"
      composer_actions:
        reply: Адказаць
        edit: Рэдагаваць
        create_topic:
          label: "Стварыць новую тэму"
      ignore: "ігнараваць"
    notifications:
      watching_first_post_label: "Стварыць новую тэму"
      admin_problems: "Новыя рэкамендацыі на вашым сайце прыборнай панэлі"
      dismiss_confirmation:
        cancel: "Адмяніць"
      popup:
        mentioned: '% {Імя карыстальніка} згадаў вас у "% {} тэме" -% {SITE_TITLE}'
        group_mentioned: '% {Імя карыстальніка} згадаў вас у "% {} тэме" -% {SITE_TITLE}'
        quoted: '% {Імя карыстальніка} працытаваў вас у "% {} тэме" -% {SITE_TITLE}'
        replied: '% {Імя карыстальніка} адказаў вам у "% {} тэме" -% {SITE_TITLE}'
        posted: '% {Імя карыстальніка} пісаў у "% {} тэме" -% {SITE_TITLE}'
        linked: '% {Імя карыстальніка} звязана з вашай пасады ад "% {} тэме" -% {SITE_TITLE}'
        watching_first_post: '% {Імя карыстальніка} стварыў новую тэму "% {тэма}" - {%} SITE_TITLE'
        confirm_title: "Апавяшчэння ўключаная -% {SITE_TITLE}"
        confirm_body: "Поспех! Паведамлення былі ўключаны."
        custom: "Апавяшчэнне ад% {імя карыстальніка} на {%} SITE_TITLE"
      titles:
        watching_first_post: "новая тэма"
    upload_selector:
      uploading: "загрузка"
      select_file: "выбраць файл"
      default_image_alt_text: малюнак
    search:
      sort_by: "сартаваць па"
      latest_post: "апошняе паведамленне"
      select_all: "выбраць усе"
      title: "Пошук"
      full_page_title: "Пошук"
      results: "вынікі"
      no_results: "Нічога не знойдзена."
      results_page: "Вынікі пошуку для '%{term}'"
      search_google_button: "Google"
      search_button: "Пошук"
      categories: "Катэгорыі"
      tags: "Цэтлікі"
      type:
        users: "Карыстальнікі"
        categories: "Катэгорыі"
      context:
        topic: "Пошук у гэтай тэме"
        private_messages: "Пошук паведамленняў"
      advanced:
        posted_by:
          label: апублікавана
        in_group:
          label: У групе
        post:
          count:
            label: Паведамленні
          time:
            before: перад
            after: пасля
        views:
          label: прагляды
    new_item: "новы"
    go_back: "вярнуцца назад"
    not_logged_in_user: "старонка карыстальніка з вынікам бягучай дзейнасці і наладамі"
    current_user: "перайсці да Вашай старонкі карыстальніка"
    user_menu:
      tabs:
        replies: "Адказы"
        mentions: "згадкі"
        likes: "сімпатыі"
        bookmarks: "закладкі"
        profile: "Профіль"
    topics:
      new_messages_marker: "апошні візыт"
      bulk:
        select_all: "выбраць усе"
        delete: "Выдаліць тэмы"
        dismiss_read: "Пазначыць усе як прачытаныя"
        dismiss_new: "Dismiss New"
        toggle: "перамыкач масавай дзеянні над тэмамі"
        actions: "масавыя дзеянні"
        close_topics: "Закрыць тэму"
        archive_topics: "Заархіваваныя тэмы"
        move_messages_to_inbox: "Перамясціць у тэчцы Уваходныя"
        notification_level: "Натыфікацыі..."
      none:
        unread: "У вас няма непрачытаных тэм."
        new: "У вас няма новых тэм."
        read: "Вы яшчэ не прачыталі ніводнай тэмы."
        posted: "Вы яшчэ не дапісвалі ў адну тэму."
        bookmarks: "У вас пакуль няма тэмаў у закладках."
        category: "У катэгорыі %{category} няма тэм."
        top: "There are no top topics."
      bottom:
        latest: "Усе апошнія тэмы адлюстраваныя."
        posted: "There are no more posted topics."
        read: "Больш няма прачытаных тэм."
        new: "Больш няма новых тэм."
        unread: "Больш няма непрачытаных тэм."
        category: "Больш няма тым у катэгорыі %{category}."
        tag: "Больш няма тым у катэгорыі %{tag}."
        top: "There are no more top topics."
        bookmarks: "Тэмы ў закладках адсутнічаюць."
    topic:
      create: "пачаць новую тэму"
      create_long: "Стварыць новую тэму"
      archive_message:
        title: "архіў"
      move_to_inbox:
        title: "Перамясціць у тэчцы Уваходныя"
      list: "тэмы"
      new: "новая тэма"
      unread: "непрачытаныя"
      title: "Тэма"
      invalid_access:
        title: "Тэма прыватнай."
        description: "Прабачце, у Вас няма доступу да гэтай тэмы!"
        login_required: "You need to log in to see that topic."
      server_error:
        title: "Тэму не атрымалася загрузіць"
        description: "Выбачайце, мы не змаглі спампаваць гэтую тэму, верагодна, з-за праблем са злучэннем. Калі ласка, паспрабуйце яшчэ раз. Калі праблема застаецца, дайце нам ведаць."
      not_found:
        title: "Тэму не знойдзена"
        description: "Выбачайце, мы не змаглі знайсці гэтую тэму. Магчыма, яна была выдаленая мадэратарам?"
      back_to_list: "Вярнуцца да спісу тым"
      options: "Налады тэмы"
      show_links: "паказаць спасылкі ў гэтай тэме"
      deleted: "Тэма была выдаленая"
      slow_mode_update:
        enable: "Уключыць"
        remove: "Адключыць"
      topic_status_update:
        when: "калі:"
      auto_close:
        title: "Аўтаматычнае закрыццё тэмы"
        error: "Калі ласка, увядзіце карэктнае значэнне."
      auto_close_title: "Настройка аўтаматычнага закрыцця"
      timeline:
        back: "Назад"
      progress:
        title: прасоўванне па тэме
        jump_prompt_or: "або"
      notifications:
        reasons:
          "3_6": "Вы будзеце атрымліваць апавяшчэнні, таму што вы сочыце за гэтай катэгорыяй."
          "3_5": "Вы будзеце атрымліваць апавяшчэнні, таму што вы аўтаматычна пачалі сачыць за гэтай тэмай."
          "3_2": "Вы будзеце атрымліваць апавяшчэнні, таму што вы сочыце за гэтай тэмай."
          "3_1": "Вы будзеце атрымліваць апавяшчэнні, таму што вы стварылі гэтую тэму."
          "3": "Вы будзеце атрымліваць апавяшчэнні, таму што вы сочыце за гэтай тэмай."
          "2": 'You will see a count of new replies because you <a href="%{basePath}/u/%{username}/preferences/notifications">read this topic</a>.'
          "1": "You will be notified if someone mentions your @name or replies to you."
          "0_7": "Вы ігнаруеце ўсе паведамленні ў гэтай катэгорыі."
          "0_2": "Вы ігнаруеце ўсе паведамлення па гэтай тэме."
          "0": "Вы ігнаруеце ўсе паведамлення па гэтай тэме."
        watching_pm:
          title: "сачыць"
        watching:
          title: "сачыць"
        tracking_pm:
          title: "Сачыць"
        tracking:
          title: "Сачыць"
        muted_pm:
          title: "ігнараваць"
        muted:
          title: "ігнараваць"
      actions:
        title: "загалоўкі....................."
        recover: "Адмяніць выдаленне тэмы"
        delete: "Выдаліць тэму"
        open: "Адкрыць тэму"
        close: "Закрыць тэму"
        multi_select: "Абраць запісы ..."
        timed_update: "Усталяваць таймер тэмы ..."
        pin: "Замацаваць тэму ..."
        unpin: "Адмацаваць тэму ..."
        unarchive: "Разархіваваць тэму"
        archive: "Заархіваваць тэму"
        reset_read: "Скінуць дадзеныя аб прочитанисть"
        make_private: "Стварыць асабістае паведамленне"
        reset_bump_date: "Скінуць Dump дату"
      feature:
        pin: "Замацаваць тэму"
        unpin: "Адмацаваць тэму"
      reply:
        title: "Адказаць"
        help: "пачаць складаць адказ на гэтую тэму"
      share:
        help: "Распаўсюдзіць спасылку на гэтую тэму"
      print:
        title: "друк"
      flag_topic:
        title: "Пазначыць"
        help: "прыватна пазначце гэтую тэму для ўвагі альбо адпраўце асабістае апавяшчэнне пра яе"
        success_message: "privately flag this topic for attention or send a private notification about it..."
      invite_private:
        group_name: "назва групы"
      invite_reply:
        username_placeholder: "username"
        email_placeholder: "name@example.com"
      filters:
        n_posts:
          one: "%{count} запіс"
          few: "%{count}запісаў"
          many: "%{count}запісаў"
          other: "%{count}запісаў"
        cancel: "прыбраць фільтр"
      split_topic:
        title: "Перанос новай тэмы"
        action: "перанесці ў новай тэмы"
        radio_label: "пачаць новую тэму"
        error: "Пры пераносе паведамленняў да новай тэмы адбылася памылка."
      merge_topic:
        title: "Перанос наяўнай тэмы"
        action: "перанесці наяўнай тэмы"
        error: "Пры пераносе паведамленняў да гэтай тэмы адбылася памылка."
      move_to_new_message:
        radio_label: "новае паведамленне"
      publish_page:
        public: "грамадскага"
      change_timestamp:
        title: "Змяніць метку часу"
        action: "змяніць метку часу"
    post:
      quote_edit: "Рэдагаваць"
      quote_share: "Падзяліцца тэмай"
      edit_reason: "прычына: "
      errors:
        upload: "Выбачайце, пры загрузцы гэтага файла адбылася памылка. Калі ласка, паспрабуйце яшчэ раз."
        upload_not_authorized: "Sorry, the file you are trying to upload is not authorized (authorized extensions: %{authorized_extensions})."
      controls:
        like: "упадабаць гэты пост"
        edit_action: "Рэдагаваць"
        more: "Болей"
        grant_badge: "даць Значок..."
        delete_topic: "выдаліць тэму"
      actions:
        people:
          like:
            one: "гэта спадабалася"
            few: "гэта спадабалася"
            many: "гэта спадабалася"
            other: "гэта спадабалася"
        by_you:
          notify_moderators: "Вы пазначылі гэта для мадэрацыі"
      revisions:
        controls:
          first: "Першая рэвізія"
          previous: "Папярэдняя рэвізія"
          next: "Наступная рэвізія"
          last: "Апошняя рэвізія"
          hide: " Схаваць рэвізію"
          show: "Паказаць рэвізію"
        displays:
          inline:
            title: "Адлюстраваць паведамленне з улучанымі дадаткамі і выдаленнямі."
          side_by_side_markdown:
            title: "Паказаць непасрэдныя адрозненні побач"
      bookmarks:
        name: "Імя"
        options: "Налады"
    category:
      none: "(па-за катэгорыямі)"
      all: "Усе катэгорыі"
      choose: "Абраць"
      edit: "Рэдагаваць"
      view: "Прагляд тэм па катэгорыям"
      general: "Агульныя"
      settings: "Налады"
      topic_template: "Шаблон"
      tags: "Тэгі"
      required_tag_group:
        delete: "Выдаліць"
      delete: "выдаліць катэгорыю"
      create: "Новая катэгорыя"
      create_long: "стварыць катэгорыю"
      save: "захаваць катэгорыю"
      creation_error: Пры стварэнні катэгорыі адбылася памылка.
      save_error: У выпадку захавання катэгорыі адбылася памылка.
      name: "Назва катэгорыі"
      description: "апісанне"
      badge_colors: "колеру значка"
      background_color: "колер фону"
      foreground_color: "колер тэксту"
      name_placeholder: "Не больш за аднаго-двух слоў"
      color_placeholder: "Любы вэб-колер"
      delete_confirm: "Вы ўпэўненыя, што жадаеце выдаліць гэтую катэгорыю?"
      delete_error: "Пры выдаленні катэгорыі адбылася памылка."
      list: "Спіс катэгорыяў"
      change_in_category_topic: "рэдагаваць апісанне"
      already_used: "Гэты колер ўжо выкарыстоўваецца іншы катэгорыяй"
      security: "Бяспека"
      permissions:
        group: "Група"
        see: "бачыць"
        reply: "Адказаць"
        create: "Стварыць"
      images: "Выява"
      email_in: "Custom incoming email address:"
      allow_badges_label: "Дазволіць ўзнагароджваць значкамі ў гэтай катэгорыі"
      edit_permissions: "рэдагаваць дазволу"
      review_group_name: "назва групы"
      this_year: "гэтага года"
      default_position: "Default Position"
      parent: "бацькоўская катэгорыя"
      notifications:
        watching:
          title: "сачыць"
        tracking:
          title: "Сачыць"
        muted:
          title: "ігнаруемай"
      search_priority:
        options:
          ignore: "ігнараваць"
      sort_options:
        default: "тыпова"
        likes: "перавагі"
        views: "прагляды"
        posts: "паведамленні"
        activity: "актыўнасць"
        category: "катэгорыя"
        created: "створаны"
      settings_sections:
        general: "Агульныя"
        moderation: "Мадэрацыя"
        email: "Электронная пошта"
    flagging:
      action: "Пазначыць запіс"
      take_action: "прыняць меры..."
      take_action_options:
        default:
          title: "прыняць меры"
        suspend:
          title: "прыпыніць карыстальніка"
        silence:
          title: "Silence Карыстальнік"
      notify_action: "паведамленне"
      delete_spammer: "выдаліць спамера"
      yes_delete_spammer: "Так, выдаліць спамера"
      notify_moderators_textarea_label: "Паведамленне для мадэратараў"
    flagging_topic:
      notify_action: "паведамленне"
    topic_map:
      title: "Рэзюмэ запісу"
    topic_statuses:
      pinned:
        title: "замацаваныя"
    posts: "паведамленні"
    pending_posts:
      label: "чакаецца"
    original_post: "першы паведамленне"
    views: "прагляды"
    replies: "адказы"
    activity: "актыўнасць"
    likes: "перавагі"
    likes_lowercase:
      one: "падабайка"
      few: "перавагі"
      many: "перавагі"
      other: "перавагі"
    users: "Карыстальнікі"
    users_lowercase:
      one: "карыстальнік"
      few: "карыстальнікі"
      many: "карыстальнікі"
      other: "карыстальнікі"
    category_title: "Катэгорыя"
    categories_list: "Спіс катэгорый"
    filters:
      filter:
        title: "Filter"
        button:
          label: "Filter"
      latest:
        title: "Апошнія"
        help: "тэмы са свежымі паведамленнямі"
      read:
        title: "прачытаныя"
        help: "тэмы, якія вы прачыталі ў парадку, у якім Вы іх чыталі ў апошні раз"
      categories:
        title: "Катэгорыі"
        title_in: "Катэгорыя - %{categoryName}"
        help: "усе тэмы згрупаваныя па катэгорыях"
      unread:
        title: "Непрачытаныя"
      new:
        lower_title: "новая"
        title: "Новая"
      posted:
        title: "мае паведамленні"
        help: "тэмы, у якія Вы дапісвалі"
      bookmarks:
        title: "закладкі"
      category:
        title: "%{CategoryName}"
        help: "Апошнія тэмы ў катэгорыі %{categoryName}"
      top:
        title: "Топ тэмаў"
        all:
          title: "Top..."
        yearly:
          title: "штогод"
        quarterly:
          title: "штоквартальна"
        monthly:
          title: "штомесяц"
        weekly:
          title: "штотыдзень"
        daily:
          title: "штодня"
        all_time: "ўвесь час"
        this_year: "год"
        this_quarter: "квартал"
        this_month: "месяц"
        this_week: "тыдзень"
        today: "Today"
    permission_types:
      full: "ствараць"
      create_post: "адказваць"
      readonly: "бачыць"
    preloader_text: "загрузка"
    lightbox:
      download: "загрузіць"
    keyboard_shortcuts_help:
      title: "Спалучэнні клавіш"
      jump_to:
        title: "на"
        top: "%{shortcut} Топ"
      navigation:
        title: "рух"
        open: "<B> o <"
      application:
        title: "дадатак"
        create: "<B> c <"
        notifications: "%{shortcut}Адкрытыя абвесткі "
        log_out: "%{shortcut}Выйсці"
      actions:
        title: "дзеянні"
        share_post: "<B> s <"
        reply_post: "<B> r <"
        quote_post: "<B> q <"
        like: "<B> l <"
        flag: "<B>! <"
        bookmark: "<B> b <"
        edit: "<B> e <"
        delete: "<B> d <"
        mark_muted: "%{shortcut}Прыглушыць тэму"
        mark_tracking: "%{shortcut}Сачыць за тэмай"
    badges:
      title: значкі
      awarded: узнагароджаны
      select_badge_for_title: Выберыце значок, будзе вашым званнем
      badge_grouping:
        community:
          name: супольнасць
        trust_level:
          name: ўзровень даверу
        other:
          name: іншае
        posting:
          name: апублікаванне
    download_calendar:
      download: "спампаваць"
    tagging:
      tags: "тэгі"
      choose_for_topic: "дадатковыя тэгі"
      add_synonyms: "дадаць"
      description: "апісанне"
      sort_by: "Сартаваць па:"
      sort_by_count: "падлічваць"
      sort_by_name: "Імя"
      notifications:
        watching:
          title: "Сачыць"
        tracking:
          title: "Сачыць"
        muted:
          title: "ігнараваць"
      groups:
        new: "Новая група"
        name_placeholder: "Імя"
        save: "Захаваць"
        delete: "выдаліць"
      topics:
        none:
          unread: "У вас няма непрачытаных тэм."
          new: "У вас няма новых тэм."
          read: "Вы яшчэ не прачыталі ніводнай тэмы."
          posted: "Вы яшчэ не дапісвалі ў адну тэму."
          bookmarks: "У вас пакуль няма тэмаў у закладках."
          top: "There are no top topics."
    footer_nav:
      back: "Назад"
      share: "Падзяліцца"
    trust_levels:
      names:
        newuser: "новы карыстальнік"
        basic: "асноўны карыстальнік"
        member: "член"
        regular: "рэгулярны"
        leader: "лідэр"
    sidebar:
      more: "Больш"
      all_categories: "Усе катэгорыі"
      edit_navigation_modal_form:
        filter_dropdown:
          all: "Усё"
      sections:
        custom:
          save: "захаваць"
          delete: "выдаляць"
          links:
            add: "Дадаць іншую спасылку"
            delete: "Выдаліць спасылку"
            icon:
              label: "Абразка"
            name:
              label: "імя"
              validation:
                blank: "Імя не можа быць пустым"
            value:
              label: "Спасылка"
              validation:
                blank: "Спасылка не можа быць пустой"
                maximum: "Спасылка павінна быць карацейшай за %{count} сімвалаў"
          title:
            validation:
              blank: "Загаловак ня можа быць пустым"
        about:
          header_link_text: "Аб тэме"
        messages:
          header_link_text: "Паведамленні"
          links:
            inbox: "ўваходныя"
            sent: "адпраўлена"
            new: "Новая"
            unread: "Непрачытаныя"
            archive: "архіў"
        tags:
          header_link_text: "тэгі"
        categories:
          header_link_text: "катэгорыі"
        community:
          edit_section:
            header_dropdown: "Кастамізаваць"
          links:
            about:
              content: "Аб тэме"
            admin:
              content: "адміністратар"
            badges:
              content: "значкі"
            topics:
              content: "тэмы"
            faq:
              content: "Пытанні і адказы"
            groups:
              content: "Групы"
            users:
              content: "карыстальнікаў"
            my_posts:
              content: "мае паведамленні"
              content_drafts: "Мае чарнавікі"
            review:
              content: "Патрабуе перагляду"
    form_templates:
      errors:
        typeMismatch:
          default: "Калі ласка, увядзіце карэктнае значэнне."
          email: "Калі ласка, увядзіце верны email."
  admin_js:
    admin:
      moderator: "Мадэратар"
      tags:
        remove_muted_tags_from_latest:
          always: "заўсёды"
          never: "ніколі"
      dashboard:
        title: "Галоўная панэль"
        last_updated: "Адноўлена:"
        version: "версія"
        up_to_date: "У вас апошняя версія!"
        critical_available: "Даступнае крытычнае абнаўленне."
        updates_available: "Даступных абнаўленняў."
        please_upgrade: "Калі ласка, абновіце!"
        no_check_performed: "Не выканана праверку на наяўнасць абнаўленняў. Праверце, працуе sidekiq."
        stale_data: "У апошні час не ажыццяўлялася праверак на наяўнасць абнаўленняў. Праверце, працуе sidekiq."
        version_check_pending: "Здаецца, Вы нядаўна здзейснілі абнаўлення. Выдатна!"
        installed_version: "устаноўленая"
        latest_version: "апошняя"
        last_checked: "апошняя праверка"
        refresh_problems: "абнавіць"
        no_problems: "Не выяўлена ніякіх праблем."
        moderators: "мадэратары:"
        admins: "адміністратары:"
        silenced: "глушыцелем:"
        suspended: "прыпыненыя:"
        private_messages_short: "Пвдмл"
        private_messages_title: "Паведамленні"
        mobile_title: "Мабільны"
        uploads: "Загрузкі"
        backups: "Бэкапы"
        traffic_short: "трафік"
        page_views: "прагледжваемыя"
        page_views_short: "прагледжваемыя"
        general_tab: "Агульныя"
        moderation_tab: "Мадэрацыя"
        security_tab: "Бяспека"
        reports_tab: "Справаздачы"
        report_filter_any: "любы"
        disabled: Адключана
        reports:
          today: "сёння"
          yesterday: "учора"
          last_7_days: "Апошнія 7"
          last_30_days: "Апошнія 30"
          all_time: "За ўвесь час"
          7_days_ago: "7 дзён таму"
          30_days_ago: "30 дзён таму"
          all: "Усё"
          daily: штодня
          monthly: штомесяц
          weekly: штотыдзень
          groups: "Усе групы"
          filters:
            group:
              label: Група
            category:
              label: катэгорыя
      groups:
        new:
          title: "Новая група"
          create: "Стварыць"
        manage:
          interaction:
            email: Электронная пошта
            incoming_email: "Custom incoming email address"
            visibility_levels:
              public: "Усе"
        title: "Групы"
        edit: "Рэдагаваць групы"
        refresh: "абнавіць"
        about: "Edit your group membership and names here"
        group_members: "Удзельнікі групы"
        delete: "выдаліць"
        delete_failed: "Не атрымалася выдаліць групу. Калі гэта - аўтаматычная група, яе немагчыма знішчыць."
        add: "дадаць"
      api:
        generate_master: "Згенераваць Галоўны ключ API"
        none: "Пакуль няма ніводнага актыўнага ключа API."
        user: "Карыстальнік"
        title: "API"
        created: створаны
        never_used: (ніколі)
        generate: "згенераваць"
        revoke: "Адклікнуць"
        all_users: "Усе карыстальнікі"
        active_keys: "Актыўныя API ключы"
        manage_keys: Кіраваць ключамі
        show_details: Дэталі
        description: Апісанне
        save: Захаваць
        continue: Працягнуць
        scopes:
          action: дзеянне
          descriptions:
            topics:
              delete: Выдаліць тэму.
            posts:
              delete: Выдаліць паведамленне.
            invites:
              create: Адправіць запрашэнні па электроннай пошце альбо стварыць спасылкі для запрашэнняў.
      web_hooks:
        create: "стварыць"
        edit: "рэдагаваць"
        save: "стварыць..."
        go_back: "Вярнуцца да спісу"
        secret: "сакрэт"
        active: "актыўны"
        delivery_status:
          title: "стан дастаўкі"
          failed: "памылка"
          successful: "паспяхова"
          disabled: "Адключана"
        events:
          request: "запыт"
          headers: "загалоўкі"
          body: "цела"
          timestamp: "Створана"
          actions: "загалоўкі....................."
      plugins:
        title: "Плагіны"
        name: "Назва"
        version: "версія"
        change_settings_short: "Налады"
      backups:
        title: "Бэкапы"
        menu:
          backups: "Бэкапы"
          logs: "Логі"
        none: "No backup available."
        read_only:
          enable:
            title: "Ўключыць рэжым толькі для чытання"
            label: "Ўключыць Толькі для чытання"
            confirm: "Вы ўпэўненыя, што жадаеце ўключыць рэжым толькі для чытання?"
          disable:
            title: "Адключыць рэжым Толькі для чытання"
            label: "Адключыць Толькі для чытання"
        logs:
          none: "No logs yet ..."
        columns:
          filename: "Назва файлу"
          size: "Size"
        upload:
          label: "Загрузіць"
          uploading: "Запампоўванне ..."
        operations:
          is_running: "An operation is currently running ..."
          cancel:
            label: "Адмяніць"
            title: "Cancel the current operation"
            confirm: "Are you sure you want to cancel the current operation?"
          backup:
            label: "Backup"
            title: "Create a backup"
          download:
            label: "спампаваць"
          destroy:
            title: "Remove the backup"
            confirm: "Are you sure you want to destroy this backup?"
          restore:
            is_disabled: "Restore is disabled in the site settings."
            label: "Restore"
            title: "Restore the backup"
          rollback:
            label: "Rollback"
            title: "Rollback the database to previous working state"
      export_csv:
        button_text: "экспарт"
      export_json:
        button_text: "экспарт"
      invite:
        button_text: "Адправіць запрашэнні"
        button_title: "Адправіць запрашэнні"
      customize:
        title: "Кастамізаваць"
        preview: "preview"
        save: "Save"
        new: "Новая"
        new_style: "New Style"
        delete: "Выдаліць"
        color: "колер"
        opacity: "непразрыстасць"
        email_templates:
          title: "Электронная пошта"
          subject: "тэма"
          body: "цела"
          revert: "вярнуць змены"
          revert_confirm: "Ці ўпэўненыя вы, што хочаце вярнуць вашы змены?"
        theme:
          theme: "тэма"
          customize_desc: "Кастамізаваць:"
          create: "стварыць"
          create_type: "тып"
          create_name: "Назва"
          edit: "рэдагаваць"
          mobile: "Мабільны"
          settings: "Налады"
          preview: "папярэдні прагляд"
          uploads: "Загрузкі"
          upload: "Загрузіць"
          installed: "устаноўленая"
          install_popular: "папулярны"
          about_theme: "Аб тэме"
          version: "версія:"
          enable: "Уключыць"
          disable: "Адключыць"
          add: "Дадаць"
          header:
            text: "Header"
          body_tag:
            text: "цела"
        colors:
          title: "<......"
          copy_name_prefix: "капіяваць з"
          undo: "Адмяніць"
          undo_title: "Адмяніць вашыя змены гэтага колеру з часу апошняга захавання."
          revert: "Вярнуць"
          primary:
            name: "асноўнай"
          secondary:
            name: "другасны"
          tertiary:
            name: "троесны"
          quaternary:
            description: "Навігацыйныя спасылкі."
          header_background:
            name: "фон загалоўка"
          header_primary:
            description: "Тэкст і абразкі ў загалоўку сайта."
          highlight:
            name: "асвятленне"
          success:
            name: "поспех"
          love:
            name: "каханне"
            description: "Колер кнопкі \"Падабаецца\"."
      email:
        title: "Емейлы"
        settings: "Налады"
        templates: "шаблоны"
        preview_digest: "Кароткі выклад навін"
        sending_test: "Адпраўка тэставага ліста ..."
        sent: "Sent"
        skipped: "Skipped"
        received: "Атрымана"
        rejected: "адхілена"
        user: "карыстальнік"
        email_type: "Тып емейлу"
        to_address: "скрыню атрымальніка"
        test_email_address: "электронны скрыню для праверкі"
        send_test: "Адправіць Тэставы Email"
        sent_test: "адпраўлена!"
        delivery_method: "спосаб дастаўкі"
        refresh: "абнавіць"
        send_digest: "адправіць"
        sending_email: "Адпраўленне ліста ..."
        format: "фармат"
        html: "html"
        text: "тэкст"
        last_seen_user: "Апошняе наведванне карыстальніка:"
        reply_key: "ключ адказы"
        skipped_reason: "Skip Reason"
        incoming_emails:
          from_address: "ад"
          to_addresses: "да"
          subject: "тэма"
          error: "памылка"
          modal:
            error: "памылка"
            headers: "загалоўкі"
            subject: "тэма"
            body: "цела"
          filters:
            from_placeholder: "from@example.com"
            to_placeholder: "to@example.com"
            cc_placeholder: "cc@example.com"
            subject_placeholder: "Тэма ..."
            error_placeholder: "памылка"
        logs:
          none: "No logs found."
          filters:
            title: "Filter"
            user_placeholder: "username"
            address_placeholder: "name@example.com"
            type_placeholder: "digest, signup ..."
      moderation_history:
        actions:
          delete_topic: "Тэма выдаленая"
      logs:
        title: "Логі"
        action: "дзеянне"
        created_at: "створаны"
        last_match_at: "апошняя адпаведнасць"
        match_count: "адпаведнасці"
        ip_address: "IP"
        topic_id: "ID тэмы"
        post_id: "ID паведамлення"
        category_id: "ID катэгорыі"
        delete: "выдаліць"
        edit: "рэдагаваць"
        save: "захаваць"
        screened_actions:
          block: "block"
          do_nothing: "do nothing"
        staff_actions:
          all: "усе"
          filter: "Filter:"
          staff_user: "карыстальнік"
          subject: "тэма"
          when: "калі"
          details: "дэталі"
          new_value: "Новая"
          modal_title: "дэталі"
          actions:
            delete_user: "выдаленне карыстальніка"
            change_trust_level: "змяненне ўзроўню даверу"
            change_username: "змена імя карыстальніка"
            change_site_setting: "змена імя карыстальніка..."
            change_theme: "змена імя карыстальніка......"
            delete_theme: "выдаліць тэму"
            change_site_text: "змяніць тэкст сайта"
            suspend_user: "прыпыненне карыстальніка"
            unsuspend_user: "адмене прыпынення"
            grant_badge: "даць значок"
            revoke_badge: "адмяніць значок"
            check_email: "Праверыць электронную пошту"
            delete_topic: "выдаліць тэму"
            recover_topic: "адмяніць выдаленне тэмы"
            delete_post: "выдаліць паведамленне"
            impersonate: "ўвасобіцца"
            anonymize_user: "ананімны карыстальнік"
            change_category_settings: "змяніць налады катэгорыі"
            delete_category: "выдаліць катэгорыю"
            create_category: "стварыць катэгорыю"
            grant_admin: "зрабіць адміністратарам"
            revoke_admin: "адклікаць администраторство"
            grant_moderation: "зрабіць мадэратарам"
            revoke_moderation: "адклікаць правы мадэратара"
            deleted_tag: "выдаліць тэг"
            lock_trust_level: "заблакаваць ўзровень даверу"
        screened_emails:
          title: "Схаваныя емейлы"
          description: "Калі хто-то спрабуе стварыць новы ўліковы запіс, наступныя электронныя скрыні будуць правераны і рэгістрацыю заблакаваны, ці прынятыя нейкія іншых дзеянняў."
          email: "Электронная пошта"
          actions:
            allow: "дазволіць"
        screened_urls:
          title: "Screened URLs"
          description: "Пералічаныя тут вэб-адрасы выкарыстоўваліся ў паведамленнях карыстальнікаў, якія былі ідэнтыфікаваныя як спамераў."
          url: "URL спасылка"
          domain: "дамен"
        screened_ips:
          title: "Screened IPs"
          delete_confirm: "Вы ўпэўненыя, што жадаеце выдаліць правіла для %{ip_address}?"
          actions:
            block: "заблакаваць"
            do_nothing: "дазволіць"
          form:
            label: "новая:"
            ip_address: "IP-адрас"
            add: "дадаць"
            filter: "пошук"
        search_logs:
          term: "тэрмін"
          searches: "пошукавыя"
          click_through_rate: "CTR"
          types:
            header: "Header"
      watched_words:
        search: "пошук"
        clear_filter: "ачысціць"
        download: спампаваць
        actions:
          block: "заблакаваць"
          flag: "Пазначыць"
        form:
          add: "дадаць"
          success: "поспех"
      form_templates:
        nav_title: "шаблоны"
        new_template: "Новы шаблон"
        list_table:
          headings:
            name: "Імя"
            active_categories: "Актыўныя катэгорыі"
            actions: "Дзеянні"
        view_template:
          close: "зачыніць"
          edit: "Рэдагаваць"
          delete: "Выдаліць"
        new_template_form:
          submit: "Захаваць"
          cancel: "Адмяніць"
          name:
            label: "Назва шаблона"
          template:
            label: "Шаблон"
          preview: "Папярэдні прагляд"
        quick_insert_fields:
          add_new_field: "Дадаць"
          checkbox: "Птушка"
          input: "Кароткі адказ"
          textarea: "Доўгі адказ"
          dropdown: "Выпадаючы спіс"
          upload: "Загрузіць файл"
        validations_modal:
          table_headers:
            type: "Тып"
            description: "Апісанне"
          validations:
            required:
              key: "абавязкова"
            type:
              key: "тып"
        field_placeholders:
          choices:
            first: "Варыянт 1"
            second: "Варыянт 2"
            third: "Варыянт 3"
      impersonate:
        title: "ўвасобіцца"
        not_found: "Карыстача не ўдалося знайсці."
        invalid: "Выбачайце, Вы не можаце ўвасобіцца ў карыстальніка."
      users:
        title: "Карыстальнікі"
        create: "дадаць адміністратара"
        last_emailed: "Апошні емэйл"
        not_found: "Выбачайце, такога імя карыстальніка няма ў нашай сістэме."
        id_not_found: "Выбачайце, карыстальніка з такім нумарам няма ў нашай сістэме."
        status: "Статус"
        show_emails: "Паказаць емейл"
        nav:
          new: "Новыя"
          active: "актыўныя"
          staff: "персанал"
          suspended: "прыпыненыя"
          silenced: "глушыцелем"
        approved: "Адобрана?"
        titles:
          active: "Актыўныя карыстальнікі"
          new: "Новыя карыстальнікі"
          staff: "персанал"
          moderators: "мадэратары"
      user:
        suspend_reason: "прычына"
        silence_reason: "прычына"
        silence_modal_title: "Silence Карыстальнік"
        post_edits: "паведамленне рэдагуе"
        silenced: "глушыцелем?"
        moderator: "Мадэратар?"
        admin: "Адмін?"
        suspended: "Прыпынена?"
        show_admin_profile: "Адміністратар"
        show_public_profile: "Паказаць публічны профіль"
        ip_lookup: "пошук IP"
        log_out: "Выйсці"
        logged_out: "Карыстальнік выйшаў з сістэмы на ўсіх прыладах"
        revoke_admin: "адклікаць администраторство"
        grant_admin: "зрабіць адміністратарам"
        revoke_moderation: "Адклікаць правы мадэратара"
        grant_moderation: "зрабіць мадэратарам"
        unsuspend: "адмяніць прыпыненьне"
        suspend: "прыпыніць"
        reputation: рэпутацыя
        permissions: дазволу
        activity: Актыўнасць
        last_100_days: "за апошнія 100 дзён"
        private_topics_count: прыватных тым
        posts_read_count: паведамленняў прачытана
        post_count: паведамленняў створаны
        topics_entered: тым перагледжаны
        flags_given_count: скаргаў пададзена
        flags_received_count: скаргаў атрымана
        warnings_received_count: атрымана папярэджанняў
        approve: "ўхваліць"
        approved_by: "ўхвалена"
        approve_success: "Карыстальнік адобраны і яму адпраўлен ліст з інструкцыямі для актывацыі."
        approve_bulk_success: "Поспех! Ўсіх выбраных карыстальнікаў было прынята і паведамлена пра гэта."
        time_read: "час чытання"
        post_edits_count: "паведамленне рэдагуе"
        anonymize: "ананімны карыстальнік"
        anonymize_yes: "Так, схаваць гэты рахунак"
        delete: "выдаліць карыстальніка"
        delete_posts:
          button: "прычына..."
          confirmation:
            cancel: "Адмяніць"
        merge:
          prompt:
            cancel: "адмяніць"
          confirmation:
            cancel: "адмяніць"
        delete_forbidden_because_staff: "Адмінаў і мадэратараў выдаляць нельга."
        delete_dont_block: "толькі выдаленне"
        deleted: "Карыстальніка быў выдалены."
        delete_failed: "Пры выдаленні карыстальніка адбылася памылка. Пераканайцеся, што ўсе паведамленні карыстальніка выдалены перад тым, як выдаляць самога карыстальніка."
        send_activation_email: "Адправіць ліст для актывацыі"
        activation_email_sent: "Ліст для актывацыі дасланы."
        send_activation_email_failed: "Пры адпраўцы актывацыйны лісты адбылася памылка. %{Error}"
        activate: "Актываваць уліковы запіс"
        activate_failed: "Пры актывацыі карыстальніка адбылася памылка."
        deactivate_account: "Дэактываваць акаўнт"
        deactivate_failed: "Падчас дэактывацыі карыстальніка адбылася памылка."
        reset_bounce_score:
          label: "скінуць"
        deactivate_explanation: "Дэактываваны карыстальнік павінен паўторна пацвердзіць свой электронны скрыню."
        suspended_explanation: "Прыпынены карыстальнік не можа ўвайсці ў сістэму."
        trust_level_change_failed: "Падчас змены Ўзроўню даверу карыстальніка адбылася памылка."
        suspend_modal_title: "прыпыніць карыстальніка"
        trust_level_2_users: "Карыстальнікі з Узроўнем даверу 2"
        trust_level_3_requirements: "Патрабаванні для Узроўня даверу 3"
        silenced_count: "глушыцелем"
        suspended_count: "падвешаны"
        other_matches_list:
          username: "Імя карыстальніка"
          trust_level: "узровень даверу"
          read_time: "час чытання"
          posts: "паведамленняў"
        tl3_requirements:
          title: "Патрабаванні для Узроўня даверу 3"
          table_title:
            one: "За апошні дзень:"
            few: "За апошнія %{count} дзён:"
            many: "За апошнія %{count} дзён:"
            other: "За апошнія %{count} дзён:"
          value_heading: "значэнне"
          requirement_heading: "патрабаванне"
          visits: "наведванне"
          days: "дзён"
          topics_replied_to: "Тэмы, на якія адказаў (а)"
          topics_viewed: "прагледжана Тым"
          topics_viewed_all_time: "Прагледжана Тым (за ўвесь час)"
          posts_read: "прачытана Паведамленняў"
          posts_read_all_time: "Прачытана паведамленняў (увесь час)"
          flagged_posts: "абскарджаны паведамлення"
          likes_given: "упадабаныя"
          likes_received: "атрыманыя перавагі"
        discourse_connect:
          external_id: "знешні ID"
          external_username: "Імя карыстальніка"
          external_name: "Імя"
          external_email: "Электронная пошта"
      user_fields:
        untitled: "без загалоўка"
        type: "тып поля"
        description: "поле апісання"
        save: "захаваць"
        edit: "рэдагаваць"
        delete: "выдаліць"
        cancel: "адмяніць"
        options: "Налады"
        required:
          enabled: "абавязковыя"
        field_types:
          text: "тэкставае поле"
          confirm: "пацвярджэнне"
      site_text:
        edit: "рэдагаваць"
        revert: "вярнуць змены"
        revert_confirm: "Ці ўпэўненыя вы, што хочаце вярнуць вашы змены?"
        go_back: "Вярнуцца да пошуку"
        show_overriden: "Паказваць толькі перавызначаны"
      settings:
        show_overriden: "Паказваць толькі перавызначаны"
        reset: "скінуць"
        none: "ёсць"
      site_settings:
        title: "Налады"
        no_results: "Няма вынікаў."
        clear_filter: "ачысціць"
        add_url: "дадаць URL"
        add_host: "дадаць хост"
        uploaded_image_list:
          upload:
            label: "Загрузіць"
        selectable_avatars:
          title: "Спіс аватараў карыстальнікі могуць выбраць"
        categories:
          all_results: "усе"
          required: "абавязковыя"
          basic: "асноўныя ўстаноўкі"
          users: "Карыстальнікі"
          posting: "апублікаванне"
          email: "Электронная пошта"
          files: "файлы"
          trust: "ўзроўні даверу"
          security: "Бяспека"
          seo: "SEO"
          spam: "спам"
          rate_limits: "абмежаванне хуткасці"
          developer: "для распрацоўшчыкаў"
          embedding: "узаемадзеянне"
          legal: "Legal"
          api: "API"
          uncategorized: "іншае"
          backups: "Бэкапы"
          login: "Уваход"
          plugins: "Плагіны"
          user_preferences: "Налады"
          tags: "тэгі"
          search: "пошук"
          groups: "групы"
          dashboard: "Галоўная панэль"
          navigation: "рух"
        default_categories:
          modal_yes: "ды"
      badges:
        title: значкі
        new_badge: новы значок
        new: Новыя
        name: Назва
        badge: значок
        display_name: Адлюстроўваецца імя
        description: апісанне
        long_description: пашыранае апісанне
        badge_grouping: група
        save: захаваць
        delete: выдаліць
        delete_confirm: Вы ўпэўненыя, што жадаеце выдаліць гэтае адрозненне?
        revoke: адклікаць
        reason: прычына
        edit_badges: рэдагаваць Значкі
        grant_badge: даць Значок
        granted_badges: Якія прадстаўляюцца Значкі
        grant: Выдаць
        no_user_badges: " %{Name} не атрымліваў ні аднаго."
        no_badges: Тут няма значкоў, якія могуць быць прадастаўлены.
        allow_title: Дазволіць выкарыстанне значкоў як званняў
        disabled: адключана
        icon: Абразка
        image: Выява
        trigger: Трыггер старту
        trigger_type:
          none: "штодзённыя абнаўлення"
          post_action: "Калі карыстальнік нешта робіць у паведамленні"
          post_revision: "Калі карыстальнік рэдагуе або стварае паведамленне"
          trust_level_change: "Калі карыстальнік змяняе ўзровень даверу"
          user_change: "Калі карыстальнік зменены або створаны"
        preview:
          bad_count_warning:
            header: "УВАГА!"
          sample: "Прыклад:"
      emoji:
        title: "Абразкі"
        uploading: "Запампоўванне ..."
        name: "Імя"
        group: "Група"
        image: "Выява"
      embedding:
        confirm_delete: "Вы ўпэўненыя, што жадаеце выдаліць гэты хост?"
        title: "узаемадзеянне"
        host: "дазволеныя Госты"
        edit: "правіць"
        category: "Паведамленне ў Катэгорыю"
        add_host: "дадаць Хост"
        embed_by_username: "Імя карыстальніка для стварэння тэмы"
        embed_post_limit: "Максімальную колькасць паведамленняў для ўстаўкі"
        embed_truncate: "Абрэзаць укаранёныя паведамленні"
        allowed_embed_classnames: "Дазволеныя імёны класаў CSS"
      permalink:
        title: "Сталыя спасылкі"
        url: "URL спасылка"
        topic_id: "Номер тэмы"
        topic_title: "Тэма"
        post_id: "Номер паведамлення"
        post_title: "Паведамленне"
        category_id: "ID катэгорыі"
        category_title: "Катэгорыя"
        delete_confirm: Вы ўпэўненыя, што жадаеце выдаліць гэта пастаянную спасылку?
        form:
          label: "новы:"
          add: "Дадаць"
          filter: "Пошук (URL або знешні URL)"
      reseed:
        modal:
          categories: "Катэгорыі"
          topics: "тэмы"
  wizard_js:
    wizard:
      back: "Назад"
      next: "Далей"
      uploading: "Запампоўванне..."
      upload_error: "Выбачайце, пры загрузцы гэтага файла адбылася памылка. Калі ласка, паспрабуйце яшчэ раз."
      invites:
        add_user: "дадаць"
        roles:
          admin: "Адміністратар"
          moderator: "Мадэратар"
          regular: "звычайны карыстальнік"
      previews:
        share_button: "Падзяліцца"
        reply_button: "Адказаць"<|MERGE_RESOLUTION|>--- conflicted
+++ resolved
@@ -79,10 +79,6 @@
       tags_changed: "Тэгі абноўлены %{when}"
       category_changed: "Катэгорыя абноўлена %{when}"
     emails_are_disabled: "Адпраўка паведамленняў па электроннай пошце было глабальна адключана адміністратарам. Ні адно апавяшчэнне па электроннай пошце не будзе даслана."
-<<<<<<< HEAD
-    bootstrap_invite_button_title: "Адправіць запрашэнні"
-=======
->>>>>>> 3d554aa1
     themes:
       default_description: "Default"
     s3:
