# WARNING: Never edit this file.
# It will be overwritten when translations are pulled from Crowdin.
#
# To work with us on translations, join this project:
# https://translate.discourse.org/

ko:
  js:
    number:
      format:
        separator: "."
        delimiter: ","
      human:
        storage_units:
          format: "%n %u"
          units:
            byte:
              other: 바이트
            gb: GB
            kb: KB
            mb: MB
            tb: TB
      short:
        thousands: "%{number}천"
        millions: "%{number}백만"
    dates:
      time: "HH:mm"
      time_with_zone: "HH:mm (z)"
      time_short_day: "ddd, HH:mm"
      timeline_date: "YYYY MMM"
      long_no_year: "D MMM, HH:mm"
      long_no_year_no_time: "MMM D"
      full_no_year_no_time: "MMMM Do"
      long_with_year: "YYYY MMM D a h:mm"
      long_with_year_no_time: "YYYY MMM D"
      full_with_year_no_time: "YYYY MMMM Do"
      long_date_with_year: "'YY MMM D. LT"
      long_date_without_year: "MMM D, LT"
      long_date_with_year_without_time: "'YY MMM D"
      long_date_without_year_with_linebreak: "MMM D <br/>LT"
      long_date_with_year_with_linebreak: "'YY MMM D <br/>LT"
      wrap_ago: "%{date} 전"
      wrap_on: "%{date}"
      tiny:
        half_a_minute: "< 1분"
        less_than_x_seconds:
          other: "< %{count}초"
        x_seconds:
          other: "%{count}초"
        less_than_x_minutes:
          other: "< %{count}분"
        x_minutes:
          other: "%{count}분"
        about_x_hours:
          other: "%{count}시간"
        x_days:
          other: "%{count}일 전"
        x_months:
          other: "%{count}달"
        about_x_years:
          other: "%{count}년"
        over_x_years:
          other: "> %{count}년"
        almost_x_years:
          other: "%{count}년"
        date_month: "MMM D"
        date_year: "'YY MMM"
      medium:
        less_than_x_minutes:
          other: "%{count}분 미만"
        x_minutes:
          other: "%{count}분"
        x_hours:
          other: "%{count}시간"
        about_x_hours:
          other: "약 %{count}시간"
        x_days:
          other: "%{count}일"
        x_months:
          other: "%{count}개월"
        about_x_years:
          other: "약 %{count}년"
        over_x_years:
          other: "%{count}년 이상"
        almost_x_years:
          other: "대략 %{count}년"
        date_year: "'YY MMM D"
      medium_with_ago:
        x_minutes:
          other: "%{count}분 전"
        x_hours:
          other: "%{count}시간 전"
        x_days:
          other: "%{count}일 전"
        x_months:
          other: "%{count}개월 전"
        x_years:
          other: "%{count}년 전"
      later:
        x_days:
          other: "%{count}일 후"
        x_months:
          other: "%{count}달 후"
        x_years:
          other: "%{count}년 후"
      previous_month: "지난달"
      next_month: "다음 달"
      placeholder: 날짜
      from_placeholder: "시작 날짜"
      to_placeholder: "종료 날짜"
    share:
      topic_html: '주제: <span class="topic-title">%{topicTitle}</span>'
      post: "@%{username}님의 글 #%{postNumber}"
      close: "닫기"
      twitter: "트위터에 공유"
      facebook: "페이스북에 공유"
      email: "이메일로 공유"
      url: "URL 복사 및 공유"
    action_codes:
      public_topic: "이 글을 %{when}에 공개"
      open_topic: "%{when}에 주제로 변환됨"
      private_topic: "이 글을 개인 메시지로 설정 %{when}"
      split_topic: "이 글을 %{when}에 분리"
      invited_user: "%{when}에 %{who}님이 초대됨"
      invited_group: "%{when}에 %{who}님이 초대됨"
      user_left: "%{who} 님이 %{when}에 이 메시지에서 자신을 제거함"
      removed_user: "%{when}에 %{who}님이 삭제됨"
      removed_group: "%{when}에 %{who}님이 삭제됨"
      autobumped: "%{when}에 자동으로 끌어 올려짐"
      autoclosed:
        enabled: "%{when}에 닫힘"
        disabled: "%{when}에 열림"
      closed:
        enabled: "%{when}에 닫힘"
        disabled: "%{when}에 열림"
      archived:
        enabled: "%{when}에 보관됨"
        disabled: "%{when}에 보관 취소됨"
      pinned:
        enabled: "%{when}에 고정됨"
        disabled: "%{when}에 고정 해제됨"
      pinned_globally:
        enabled: "%{when}에 전체적으로 고정됨"
        disabled: "%{when}에 고정 해제됨"
      visible:
        enabled: "%{when}에 목록에 게시"
        disabled: "%{when}에 목록에서 감춤"
      banner:
        enabled: "%{when}에 배너를 만들었습니다. 사용자가 닫을 때까지 모든 페이지의 상단에 나타납니다."
        disabled: "%{when}에 이 배너를 제거했습니다. 더 이상 모든 페이지의 상단에 표시되지 않습니다."
      forwarded: "위의 이메일을 전달했습니다."
    topic_admin_menu: "주제 관리"
    skip_to_main_content: "메인 콘텐츠로 건너뛰기"
    emails_are_disabled: "관리자에 의해 모든 이메일의 발신이 비활성화되었습니다. 어떤 종류의 이메일 알림도 전송되지 않습니다."
    emails_are_disabled_non_staff: "직원이 아닌 사용자의 발신 이메일이 비활성화되었습니다."
    software_update_prompt:
      message: "사이트가 업데이트되어 <span>새로고침</span>이 필요합니다. 그렇지 않으면 예기치 않은 동작이 발생할 수 있습니다."
      dismiss: "무시"
    themes:
      default_description: "기본"
      broken_theme_alert: "테마/구성 요소에 오류가 있어 사이트가 작동하지 않을 수 있습니다."
      error_caused_by: "'%{name}' 테마에서 오류가 발생하였습니다. <a target='blank' href='%{path}'>여기</a>를 클릭해 업데이트, 재설정 혹은 테마 사용을 중지하세요."
      only_admins: "(이 메시지는 사이트 관리자에게만 표시됩니다)"
    s3:
      regions:
        ap_northeast_1: "아시아 태평양(도쿄)"
        ap_northeast_2: "아시아 태평양(서울)"
        ap_east_1: "아시아 태평양(홍콩)"
        ap_south_1: "아시아 태평양(뭄바이)"
        ap_southeast_1: "아시아 태평양(싱가폴)"
        ap_southeast_2: "아시아 태평양(시드니)"
        ca_central_1: "캐나다(중부)"
        cn_north_1: "중국(베이징)"
        cn_northwest_1: "중국 (닝샤)"
        eu_central_1: "EU(프랑크푸르트)"
        eu_north_1: "EU(스톡홀름)"
        eu_south_1: "EU(밀라노)"
        eu_west_1: "EU(아일랜드)"
        eu_west_2: "EU(런던)"
        eu_west_3: "EU(파리)"
        sa_east_1: "남아메리카(상파울루)"
        us_east_1: "미국 동부(북버지니아)"
        us_east_2: "미국 동부(오하이오)"
        us_gov_east_1: "AWS GovCloud(미국 동부)"
        us_gov_west_1: "AWS GovCloud(미국 서부)"
        us_west_1: "미국 서부(북캘리포니아)"
        us_west_2: "미국 서부(오리건)"
    clear_input: "입력 지우기"
    edit: "이 주제의 제목과 카테고리 편집"
    expand: "펼치기"
    not_implemented: "죄송합니다. 아직 사용할 수 없는 기능입니다."
    no_value: "아니오"
    yes_value: "예"
    ok_value: "확인"
    cancel_value: "취소"
    submit: "확인"
    delete: "삭제하기"
    generic_error: "죄송합니다. 오류가 발생했습니다."
    generic_error_with_reason: "오류가 발생했습니다. %{error}"
    multiple_errors: "복수의 오류가 발생하였습니다: %{errors}"
    sign_up: "회원가입"
    log_in: "로그인"
    age: "나이"
    joined: "가입일"
    admin_title: "관리자"
    show_more: "자세히 보기"
    show_help: "옵션"
    links: "링크"
    links_lowercase:
      other: "링크"
    faq: "자주하는 질문"
    guidelines: "가이드라인"
    privacy_policy: "개인정보 취급방침"
    privacy: "개인정보 처리방침"
    tos: "이용 약관"
    rules: "규칙"
    conduct: "행동 강령"
    mobile_view: "모바일 보기"
    desktop_view: "데스크톱 보기"
    now: "방금"
    read_more: "더 보기"
    more: "더 보기"
    x_more:
      other: "%{count}개 더 보기"
    never: "거부"
    every_30_minutes: "30분마다"
    every_hour: "매시간"
    daily: "매일"
    weekly: "매주"
    every_month: "매달"
    every_six_months: "6개월마다"
    max_of_count: "최대 %{count}"
    character_count:
      other: "%{count}자"
    period_chooser:
      aria_label: "기간별 필터링"
    related_messages:
      title: "관련 메시지"
<<<<<<< HEAD
      see_all: '@%{username} 님의 <a href="%{path}">모든 메시지</a> 보기…'
    suggested_topics:
      title: "주요 글"
=======
      pill: "관련 메시지"
    suggested_topics:
>>>>>>> b2b1e721
      pm_title: "제안된 메시지"
    about:
      simple_title: "정보"
      title: "%{title}에 대해"
      stats: "사이트 통계"
      our_admins: "관리자"
      our_moderators: "관리자"
      moderators: "관리자"
      stat:
        last_day: "24시간"
      like_count: "좋아요"
      topic_count: "글"
      post_count: "게시물"
      contact_info: "이 사이트에 영향을 미치는 중대하거나 긴급한 문제가 발생한 경우 %{contact_info}으로 문의하세요."
    bookmarked:
      title: "북마크"
      edit_bookmark: "북마크 편집"
      clear_bookmarks: "북마크 지우기"
      help:
        edit_bookmark_for_topic: "이 주제의 북마크를 편집하려면 클릭하세요"
        unbookmark: "이 주제의 모든 북마크를 제거하려면 클릭하세요"
        unbookmark_with_reminder: "이 항목의 모든 북마크 및 미리 알림을 제거하려면 클릭하십시오"
    bookmarks:
      created: "이 게시물을 북마크했습니다. %{name}"
      created_generic: "%{name}을 북마크했습니다."
      create: "북마크 만들기"
      edit: "북마크 편집"
      not_bookmarked: "이 게시물 북마크하기"
      remove_reminder_keep_bookmark: "미리 알림 제거 및 북마크 유지"
      created_with_reminder: "%{date} 미리 알림과 함께 이 게시물을 북마크했습니다. %{name}"
      delete: "북마크 삭제"
      confirm_delete: "이 북마크를 삭제할까요? 미리 알림도 삭제됩니다."
      confirm_clear: "이 주제의 모든 북마크를 지울까요?"
      save: "저장"
      no_timezone: '아직 시간대를 설정하지 않아 미리 알림을 설정할 수 없습니다. <a href="%{basePath}/my/preferences/profile">프로필</a>에서 설정하세요.'
      invalid_custom_datetime: "입력한 날짜와 시간이 유효하지 않습니다. 다시 시도하세요."
      list_permission_denied: "이 사용자의 북마크를 볼 권한이 없습니다."
      no_user_bookmarks: "북마크된 게시물이 없습니다. 북마크를 사용하면 특정 게시물을 빠르게 확인할 수 있습니다."
      auto_delete_preference:
        never: "북마크 유지"
        when_reminder_sent: "북마크 삭제"
        on_owner_reply: "댓글 작성 후 북마크 삭제"
        clear_reminder: "북마크 유지 및 미리 알림 지우기"
      search_placeholder: "이름, 주제 또는 게시물 콘텐츠로 북마크 검색"
      search: "검색"
      reminders:
        today_with_time: "오늘 %{time}"
        tomorrow_with_time: "내일 %{time}"
        at_time: "%{date_time}"
        existing_reminder: "이 북마크는 %{at_date_time}에 미리 알림이 설정되어 있습니다"
    copy_codeblock:
      copied: "복사되었습니다!"
      copy: "클립보드에 코드 복사"
      fullscreen: "전체화면으로 코드 표시"
    drafts:
      label: "초안"
      label_with_count: "초안(%{count})"
      resume: "재개"
      remove: "제거"
      remove_confirmation: "이 초안을 삭제할까요?"
      new_topic: "새 주제 초안"
      new_private_message: "새 개인 메시지 초안"
      abandon:
        yes_value: "버리기"
        no_value: "편집 재개"
    topic_count_all:
      other: "%{count}개의 새로운 글 보기"
    topic_count_categories:
      other: "%{count}개의 새 주제 또는 업데이트된 주제 보기"
    topic_count_latest:
      other: "%{count}개의 새 주제 또는 업데이트된 주제 보기"
    topic_count_unseen:
      other: "%{count}개의 새 주제 또는 업데이트된 주제 보기"
    topic_count_unread:
      other: "%{count}개의 읽지 않은 주제 보기"
    topic_count_new:
      other: "%{count}개의 새 주제 보기"
    preview: "미리보기"
    cancel: "취소"
    save: "변경사항 저장"
    saved: "저장되었습니다!"
    upload: "업로드"
    clipboard: "클립보드"
    uploaded: "업로드되었습니다!"
    enable: "활성화"
    disable: "비활성화"
    continue: "계속하기"
    switch_to_anon: "익명 모드 시작"
    switch_from_anon: "익명 모드 종료"
    banner:
      close: "이 배너 닫기"
      edit: "편집"
    pwa:
      install_banner: "<a href>이 디바이스에 %{title} 배너를 설치할까요?</a>"
    choose_topic:
      none_found: "주제가 없습니다."
      title:
        search: "글 검색"
        placeholder: "여기에 주제 제목, URL 또는 ID를 입력하세요"
    choose_message:
      none_found: "메시지가 없습니다."
      title:
        search: "메시지 검색"
        placeholder: "여기에 메시지 제목, URL 또는 ID를 입력하세요"
    review:
      order_by: "정렬 기준"
      date_filter: "작성된 기간"
      in_reply_to: "답장 대상"
      explain:
        why: "이 항목이 대기열에 있는 이유 설명"
        title: "검토 가능 점수"
        formula: "공식"
        subtotal: "소계"
        total: "합계"
        min_score_visibility: "가시성에 대한 최소 점수"
        score_to_hide: "게시물 숨기기 점수"
        take_action_bonus:
          name: "조치를 취했습니다"
          title: "운영진이 신고를 처리하면 보너스가 주어집니다."
        user_accuracy_bonus:
          name: "사용자 정확도"
          title: "신고가 수락된 경우 신고자에게 보너스가 주어집니다."
        trust_level_bonus:
          name: "회원 레벨"
          title: "신뢰 레벨이 더 높은 사용자가 만든 검토 가능 항목은 더 높은 점수를 받습니다."
        type_bonus:
          name: "유형 보너스"
          title: "특정 검토 가능 유형에는 운영진이 보너스를 할당하여 우선순위를 높일 수 있습니다."
      revise_and_reject_post:
        reason: "이유"
        optional: "선택 사항"
      stale_help: "이 검토 가능 항목은 <b>%{username}</b> 님이 해결했습니다."
      claim_help:
        optional: "다른 사용자가 검토하지 못하도록 이 항목을 독점할 수 있습니다."
        required: "항목을 검토하려면 먼저 항목을 독점해야 합니다."
        claimed_by_you: "이 항목을 독점했으며 이제 검토할 수 있습니다."
        claimed_by_other: "이 항목은 <b>%{username}</b> 님만 검토할 수 있습니다."
      claim:
        title: "이 주제 독점하기"
      unclaim:
        help: "이 독점 신청 제거"
      awaiting_approval: "승인 대기중"
      delete: "삭제"
      settings:
        saved: "저장되었습니다"
        save_changes: "변경사항 저장"
        title: "설정"
        priorities:
          title: "검토 가능 우선순위"
      moderation_history: "관리 히스토리"
      view_all: "모두 보기"
      grouped_by_topic: "주제 기준으로 그룹화됨"
      none: "검토 할 항목이 없습니다."
      view_pending: "보류 중 항목 보기"
      topic_has_pending:
        other: "이 주제에는 승인 보류 중인 <b>%{count}</b> 개의 게시물이 있습니다"
      title: "검토"
      topic: "주제:"
      filtered_topic: "한 주제에서 검토 가능 콘텐츠로 필터링했습니다."
      filtered_user: "사용자"
      filtered_reviewed_by: "검토자"
      show_all_topics: "모든 주제 보기"
      deleted_post: "(게시물 삭제됨)"
      deleted_user: "(사용자 삭제됨)"
      user:
        bio: "소개"
        website: "웹사이트"
        username: "사용자 이름"
        email: "이메일"
        name: "이름"
        fields: "필드"
        reject_reason: "이유"
      user_percentage:
        summary:
          other: "%{agreed}, %{disagreed}, %{ignored} (최근 %{count}개의 신고 중)"
        agreed:
          other: "동의 %{count}%"
        disagreed:
          other: "동의 안 함 %{count}%"
        ignored:
          other: "무시 %{count}%"
      topics:
        topic: "주제"
        reviewable_count: "수"
        reported_by: "신고자"
        deleted: "[삭제된 주제]"
        original: "(원래 글)"
        details: "상세 정보"
        unique_users:
          other: "사용자 %{count}명"
      replies:
        other: "댓글 %{count}개"
      edit: "편집"
      save: "저장"
      cancel: "취소"
      new_topic: "이 항목을 승인하면 새 주제가 만들어집니다."
      filters:
        all_categories: "(모든 카테고리)"
        type:
          title: "유형"
          all: "(모든 유형)"
        minimum_score: "최소 점수:"
        refresh: "새로고침"
        status: "상태"
        category: "카테고리"
        orders:
          score: "점수"
          score_asc: "점수(역순)"
          created_at: "작성일"
          created_at_asc: "작성일(역순)"
        priority:
          title: "최소 우선순위"
          any: "(모두)"
          low: "낮음"
          medium: "중간"
          high: "높음"
      conversation:
        view_full: "전체 대화 보기"
      scores:
        about: "이 점수는 보고자의 신뢰 레벨, 이전 신고의 정확도 및 신고된 항목의 우선순위를 기준으로 계산됩니다."
        score: "점수"
        type: "이유"
        status: "상태"
        submitted_by: "신고자"
      statuses:
        pending:
          title: "보류 중"
        approved:
          title: "승인됨"
        rejected:
          title: "거부됨"
        reviewed:
          title: "모두 검토됨"
        all:
          title: "모두"
      context_question:
        delimiter: "또는"
      types:
        reviewable_flagged_post:
          title: "신고된 게시물"
          flagged_by: "신고자"
          noun: "글"
        reviewable_queued_topic:
          title: "대기 중인 주제"
          noun: "글"
        reviewable_queued_post:
          title: "대기 중인 게시물"
          noun: "글"
        reviewable_user:
          title: "사용자"
          noun: "사용자"
        reviewable_post:
          title: "게시물"
          noun: "글"
      approval:
        title: "승인이 필요한 게시물"
        description: "새 게시물이 있습니다. 그러나 이 게시물이 보여지려면 운영자의 승인이 필요합니다. 잠시 기다려 주세요."
        pending_posts:
          other: "보류 중인 게시물이 <strong>%{count}</strong>개 있습니다."
        ok: "확인"
      example_username: "아이디"
      reject_reason:
        title: "이 사용자를 거부하는 이유가 무엇인가요?"
        send_email: "거부 이메일 보내기"
    relative_time_picker:
      minutes:
        other: "분"
      hours:
        other: "시간"
      days:
        other: "일"
      months:
        other: "개월"
      years:
        other: "년"
      relative: "상대적"
    time_shortcut:
      now: "지금"
      in_one_hour: "한 시간 내에"
      in_two_hours: "두 시간 내에"
      later_today: "오늘 중"
      two_days: "이틀"
      next_business_day: "다음 영업일"
      tomorrow: "내일"
      post_local_date: "게시 날짜"
      later_this_week: "이번 주 중"
      this_weekend: "이번 주말"
      start_of_next_business_week: "월요일"
      start_of_next_business_week_alt: "다음 월요일"
      next_week: "다음 주"
      two_weeks: "2주"
      next_month: "다음 달"
      two_months: "2개월"
      three_months: "3개월"
      four_months: "4개월"
      six_months: "6개월"
      one_year: "1년"
      forever: "영원히"
      relative: "상대 시간"
      none: "필요 없음"
      never: "절대"
      last_custom: "마지막 사용자 지정 시간"
      custom: "사용자 지정 날짜 및 시간"
      select_timeframe: "기간 선택"
    user_action:
      user_posted_topic: "<a href='%{userUrl}'>%{user}</a> 님이 <a href='%{topicUrl}'>주제</a>를 게시함"
      you_posted_topic: "<a href='%{userUrl}'>내가</a> <a href='%{topicUrl}'>주제</a>를 게시함"
      user_replied_to_post: "<a href='%{userUrl}'>%{user}</a> 님이 <a href='%{postUrl}'>%{post_number}</a>에 댓글을 남김"
      you_replied_to_post: "<a href='%{userUrl}'>내가</a> <a href='%{postUrl}'>%{post_number}</a>에 댓글을 남김"
      user_replied_to_topic: "<a href='%{userUrl}'>%{user}</a> 님이 <a href='%{topicUrl}'>주제</a>에 댓글을 남김"
      you_replied_to_topic: "<a href='%{userUrl}'>내가</a> <a href='%{topicUrl}'>주제</a>에 댓글을 남김"
      user_mentioned_user: "<a href='%{user1Url}'>%{user}</a> 님이 <a href='%{user2Url}'>%{another_user}</a> 님을 멘션함"
      user_mentioned_you: "<a href='%{user1Url}'>%{user}</a> 님이 <a href='%{user2Url}'>나</a>를 멘션함"
      you_mentioned_user: "<a href='%{user1Url}'>내가</a> <a href='%{user2Url}'>%{another_user}</a> 님을 멘션함"
      posted_by_user: "<a href='%{userUrl}'>%{user}</a> 님이 게시함"
      posted_by_you: "<a href='%{userUrl}'>내가</a> 게시함"
      sent_by_user: "<a href='%{userUrl}'>%{user}</a> 님이 전송함"
      sent_by_you: "<a href='%{userUrl}'>내가</a> 보냄"
    directory:
      username: "아이디"
      filter_name: "아이디로 필터링"
      title: "사용자"
      likes_given: "보냄"
      likes_received: "받음"
      topics_entered: "읽음"
      topics_entered_long: "읽은 주제"
      time_read: "읽은 시간"
      topic_count: "글"
      topic_count_long: "생성한 주제"
      post_count: "댓글"
      post_count_long: "게시된 댓글"
      no_results: "결과가 없습니다."
      days_visited: "방문"
      days_visited_long: "방문 일수"
      posts_read: "읽음"
      posts_read_long: "읽은 게시물"
      last_updated: "마지막 업데이트:"
      total_rows:
        other: "사용자 %{count}명"
      edit_columns:
        title: "디렉터리 열 편집"
        save: "저장"
        reset_to_default: "디폴트로 리셋"
      group:
        all: "모든 그룹"
      sort:
        label: "%{criteria}로 정렬"
    group_histories:
      actions:
        change_group_setting: "그룹 설정 변경"
        add_user_to_group: "사용자 추가"
        remove_user_from_group: "사용자 제거"
        make_user_group_owner: "소유자로 지정"
        remove_user_as_group_owner: "소유자 지정 취소"
    groups:
      member_added: "추가됨"
      member_requested: "요청됨:"
      add_members:
        title: "%{group_name}에 사용자 추가"
        description: "그룹에 초대할 사용자 목록을 입력하거나 쉼표로 구분하여 목록에 붙여 넣으세요."
        usernames_placeholder: "아이디"
        usernames_or_emails_placeholder: "아이디 또는 이메일"
        notify_users: "사용자에게 알림"
        set_owner: "사용자를 이 그룹의 소유자로 설정"
      requests:
        title: "요청"
        reason: "이유"
        accept: "수락"
        accepted: "수락됨"
        deny: "거부"
        denied: "거부됨"
        undone: "요청 실행 취소"
        handle: "멤버십 요청 처리"
        undo: "실행 취소"
      manage:
        title: "관리"
        name: "이름"
        full_name: "전체 이름"
        add_members: "사용자 추가"
        invite_members: "초대"
        delete_member_confirm: "'%{group}' 그룹에서 '%{username}' 님을 제거할까요?"
        profile:
          title: 프로필
        interaction:
          title: 상호작용
          posting: 게시
          notification: 알림
        email:
          title: "이메일"
          status: "IMAP을 통해 %{old_emails} / %{total_emails} 동기화됨"
          enable_smtp: "SMTP 활성화"
          enable_imap: "IMAP 활성화"
          test_settings: "테스트 설정"
          save_settings: "설정 저장"
          last_updated: "마지막 업데이트:"
          last_updated_by: "업데이트한 사용자:"
          settings_required: "모든 설정은 필수입니다. 유효성 검사 전에 모든 필드를 입력하세요."
          smtp_settings_valid: "SMTP 설정이 유효합니다."
          smtp_title: "SMTP"
          smtp_instructions: "그룹에 SMTP를 활성화하면 그룹의 받은 편지함에서 보낸 모든 아웃바운드 이메일이 포럼에서 보낸 다른 이메일에 대해 구성된 메일 서버 대신 여기에 지정된 SMTP 설정을 통해 전송됩니다."
          imap_title: "IMAP"
          imap_additional_settings: "추가 설정"
          imap_instructions: '그룹에 IMAP을 활성화하면 그룹의 받은 편지함과 제공된 IMAP 서버 및 편지함 간에 이메일이 동기화됩니다. IMAP을 사용하려면 먼저 테스트를 마친 유효한 크리덴셜로 SMTP를 사용하도록 설정해야 합니다. SMTP에 사용되는 이메일 아이디와 비밀번호는 IMAP에서 사용됩니다. 자세한 내용은 <a target="_blank" href="https://meta.discourse.org/t/imap-support-for-group-inboxes/160588">Discourse Meta의 기능 안내</a>를 참조하세요.'
          imap_alpha_warning: "경고: 이것은 알파 단계 기능입니다. Gmail만 공식적으로 지원됩니다. 위험을 감수할 수 있는지 신중히 생각 후 사용하세요."
          imap_settings_valid: "IMAP 설정이 유효합니다."
          smtp_disable_confirm: "SMTP를 비활성화하면 모든 SMTP 및 IMAP 설정이 리셋되고 관련 기능이 비활성화됩니다. 계속할까요?"
          imap_disable_confirm: "IMAP을 비활성화하면 모든 IMAP 설정이 리셋되고 관련 기능이 비활성화됩니다. 계속할까요?"
          imap_mailbox_not_selected: "이 IMAP 구성에 대해 메일함을 선택해야합니다. 그렇지 않으면 메일함이 동기화되지 않습니다!"
          prefill:
            title: "다음 설정으로 미리 채우기:"
          credentials:
            title: "크리덴셜"
            smtp_server: "SMTP 서버"
            smtp_port: "SMTP 포트"
            smtp_ssl: "SMTP에 SSL 사용"
            imap_server: "IMAP 서버"
            imap_port: "IMAP 포트"
            imap_ssl: "IMAP에 SSL 사용"
            username: "사용자명"
            password: "비밀번호"
          settings:
            title: "설정"
            allow_unknown_sender_topic_replies: "알 수 없는 발신자의 주제 댓글을 허용합니다."
            allow_unknown_sender_topic_replies_hint: "알 수 없는 발신자가 그룹 주제에 댓글을 달 수 있습니다. 이 기능이 활성화되지 않은 경우 아직 초대되지 않은 이메일 주소에서 주제에 댓글을 달면 새 주제가 생성됩니다."
            from_alias: "보내는 사람 별칭"
          mailboxes:
            synchronized: "동기화된 메일함"
            none_found: "이 이메일 계정에 메일함이 없습니다."
            disabled: "비활성화됨"
        membership:
          title: 멤버십
          access: 액세스
        categories:
          title: 카테고리
          long_title: "카테고리 디폴트 알림"
          description: "사용자가 이 그룹에 추가되면 카테고리 알림 설정이 이 디폴트로 설정됩니다. 나중에 변경할 수 있습니다."
          watched_categories_instructions: "이 카테고리의 모든 주제를 자동으로 봅니다. 그룹 회원에게 모든 새 게시물과 주제에 대한 알림이 전송되며 새 게시물 수도 주제 옆에 표시됩니다."
          tracked_categories_instructions: "이 카테고리의 모든 주제를 자동 추적합니다. 새 게시물 수가 주제 옆에 표시됩니다."
          watching_first_post_categories_instructions: "사용자는 이 카테고리에 있는 각 새 주제의 첫 게시물에 대한 알림을 받습니다."
          regular_categories_instructions: "이 카테고리가 뮤트되면 그룹 회원의 뮤트가 해제됩니다. 그룹 회원이 멘션되거나 누군가가 댓글을 달면 사용자에게 알림이 전송됩니다."
          muted_categories_instructions: "이 카테고리의 새 주제에 대한 알림을 받지 않으며 카테고리 또는 최신 주제 페이지에 나타나지 않습니다."
        tags:
          title: 태그
          long_title: "태그 디폴트 알림"
          description: "사용자가 이 그룹에 추가되면 태그 알림 설정이 디폴트로 설정됩니다. 나중에 변경할 수 있습니다."
          watched_tags_instructions: "이 태그의 모든 주제를 자동으로 봅니다. 그룹 회원에게는 모든 새 게시물과 주제에 대한 알림이 전송되며 새 게시물 수도 주제 옆에 표시됩니다."
          tracked_tags_instructions: "이 태그의 모든 주제를 자동 추적합니다. 새 게시물 수가 주제 옆에 표시됩니다."
          watching_first_post_tags_instructions: "사용자는 이 태그가 달린 각 새 주제의 첫 게시물에 대한 알림을 받습니다."
          regular_tags_instructions: "이 태그가 뮤트되면 그룹 회원의 뮤트가 해제됩니다. 그룹 회원이 멘션되거나 누군가가 댓글을 달면 사용자에게 알림이 전송됩니다."
          muted_tags_instructions: "사용자는 이 태그가 있는 새 주제에 대한 어떠한 알림도 받지 않으며 최신 항목에 표시되지 않습니다."
        logs:
          title: "로그"
          when: "시기"
          action: "조치"
          acting_user: "조치를 취한 사용자"
          target_user: "대상 사용자"
          subject: "제목"
          details: "상세 정보"
          from: "보내는 사람"
          to: "받는 사람"
      permissions:
        title: "권한"
        none: "이 그룹과 관련된 카테고리가 없습니다."
        description: "이 그룹의 회원은 이 카테고리에 액세스할 수 있습니다."
      public_admission: "사용자가 그룹에 자유롭게 가입하도록 허용(공개 그룹이어야 함)"
      public_exit: "사용자가 자유롭게 그룹에서 탈퇴하도록 허용"
      empty:
        posts: "이 그룹의 회원이 작성한 게시물이 없습니다."
        members: "이 그룹에는 회원이 없습니다."
        requests: "이 그룹에 대한 멤버십 요청이 없습니다."
        mentions: "이 그룹에 대한 멘션이 없습니다."
        messages: "이 그룹에 대한 메시지가 없습니다."
        topics: "이 그룹의 회원이 작성한 주제가 없습니다."
        logs: "이 그룹에 대한 로그가 없습니다."
      add: "추가"
      join: "가입"
      leave: "탈퇴"
      request: "요청"
      message: "메시지"
      confirm_leave: "이 그룹을 탈퇴할까요?"
      allow_membership_requests: "사용자가 그룹 소유자에게 멤버십 요청을 보내도록 허용(공개 그룹이어야 함)"
      membership_request_template: "멤버십 요청을 보낼 때 사용자에게 표시할 사용자 지정 템플릿"
      membership_request:
        submit: "요청 제출"
        title: "@%{group_name}에 가입 요청"
        reason: "그룹 소유자에게 왜 이 그룹에 속해야 하는지 알려주세요"
      membership: "멤버십"
      name: "이름"
      group_name: "그룹 이름"
      user_count: "사용자"
      bio: "그룹 정보"
      selector_placeholder: "사용자 이름 입력"
      owner: "소유자"
      index:
        title: "그룹"
        all: "모든 그룹"
        empty: "공개된 그룹이 없습니다."
        filter: "그룹 유형으로 필터링"
        owner_groups: "내가 소유한 그룹"
        close_groups: "닫힌 그룹"
        automatic_groups: "자동 그룹"
        automatic: "자동"
        closed: "닫힘"
        public: "공개"
        private: "비공개"
        public_groups: "공개 그룹"
        my_groups: "내 그룹"
        group_type: "그룹 유형"
        is_group_user: "회원"
        is_group_owner: "소유자"
        search_results: "검색 결과가 아래에 표시됩니다."
      title:
        other: "그룹"
      activity: "활동"
      members:
        title: "회원"
        filter_placeholder_admin: "아이디 또는 이메일"
        filter_placeholder: "사용자명"
        remove_member: "회원 제거"
        remove_member_description: "이 그룹에서 <b>%{username}</b> 님 제거"
        make_owner: "소유자로 만들기"
        make_owner_description: "<b>%{username}</b> 님을 이 그룹의 소유자로 만들기"
        remove_owner: "소유자에서 제거"
        remove_owner_description: "<b>%{username}</b> 님을 이 그룹의 소유자에서 제거"
        make_primary: "기본으로 만들기"
        make_primary_description: "<b>%{username}</b> 님의 기본 그룹으로 만들기"
        remove_primary: "기본에서 제거"
        remove_primary_description: "<b>%{username}</b> 님의 기본 그룹에서 제거"
        remove_members: "회원 제거"
        remove_members_description: "이 그룹에서 선택한 사용자 제거"
        make_owners: "소유자로 만들기"
        make_owners_description: "선택한 사용자를 이 그룹의 소유자로 만들기"
        remove_owners: "소유자 제거"
        remove_owners_description: "선택한 사용자를 이 그룹의 소유자에서 제거"
        make_all_primary: "모두 기본으로 만들기"
        make_all_primary_description: "선택한 모든 사용자의 기본 그룹으로 만들기"
        remove_all_primary: "기본에서 제거"
        remove_all_primary_description: "이 그룹을 기본 그룹에서 제거"
        status: "상태"
        owner: "소유자"
        primary: "기본"
        forbidden: "회원을 볼 권한이 없습니다."
        no_filter_matches: "검색어와 일치하는 회원이 없습니다."
      topics: "글"
      posts: "게시글"
      mentions: "멘션"
      messages: "메시지"
      notification_level: "그룹 메시지에 대한 디폴트 알림 수준"
      alias_levels:
        mentionable: "누가 이 그룹을 @멘션 할 수 있나요?"
        messageable: "누가 이 그룹에 메시지를 보낼 수 있습니까?"
        nobody: "모두 불가"
        only_admins: "관리자 전용"
        mods_and_admins: "운영자 및 관리자만"
        members_mods_and_admins: "그룹 회원, 운영자, 관리자만"
        owners_mods_and_admins: "그룹 소유자, 운영자 및 관리자만"
        everyone: "모두"
      notifications:
        watching:
          title: "구독"
          description: "모든 메시지의 모든 새 게시물에 대한 알림을 받으며 새 댓글 수가 표시됩니다."
        watching_first_post:
          title: "첫 게시물 구독"
          description: "이 그룹의 새 메시지에 대한 알림을 받지만 메시지 답장은 제외합니다."
        tracking:
          title: "추적"
          description: "누군가 나를 @이름 형식으로 멘션하거나 나에게 댓글을 보내면 알림을 받으며 새 댓글 수가 표시됩니다."
        regular:
          title: "일반"
          description: "누군가 나를 @이름 형식으로 멘션하거나 나에게 댓글을 달면 알림을 받습니다."
        muted:
          title: "뮤트"
          description: "이 그룹의 메시지에 대한 어떤 알림도 받지 않습니다."
      flair_url: "아바타 플레어 이미지"
      flair_upload_description: "20 x 20픽셀보다 작은 정사각형 이미지를 사용하세요."
      flair_bg_color: "아바타 플레어 배경 색상"
      flair_bg_color_placeholder: "(선택사항) 16진수 색상 값"
      flair_color: "아바타 플레어 색상"
      flair_color_placeholder: "(선택사항) 16진수 색상 값"
      flair_preview_icon: "미리보기 아이콘"
      flair_preview_image: "미리보기 이미지"
      flair_type:
        icon: "아이콘 선택"
        image: "이미지 업로드"
      default_notifications:
        modal_title: "사용자 디폴트 알림"
        modal_description: "이 변경사항을 기존 항목에도 일괄 적용할까요? 기존 사용자 %{count}명의 환경설정이 변경됩니다."
        modal_yes: "예"
        modal_no: "아니요, 지금부터 적용합니다"
    user_action_groups:
      "1": "좋아요"
      "2": "좋아요"
      "3": "북마크"
      "4": "글"
      "5": "댓글"
      "6": "응답"
      "7": "멘션"
      "9": "인용"
      "11": "편집"
      "12": "보낸 편지함"
      "13": "받은 편지함"
      "14": "보류 중"
      "15": "임시저장"
    categories:
      all: "모든 카테고리"
      all_subcategories: "모두"
      no_subcategory: "없음"
      category: "카테고리"
      category_list: "카테고리 목록 표시"
      reorder:
        title: "카테고리 순서변경"
        title_long: "카테고리 목록 재구성"
        save: "순서 저장"
        apply_all: "적용"
        position: "위치"
      posts: "게시글"
      topics: "글"
      latest: "최신"
      subcategories: "서브카테고리"
      muted: "뮤트된 카테고리"
      topic_sentence:
        other: "%{count}개의 주제"
      topic_stat:
        other: "%{number} / %{unit}"
      topic_stat_unit:
        week: "주"
        month: "월"
      topic_stat_all_time:
        other: "총 %{number}개"
      topic_stat_sentence_week:
        other: "지난주 %{count}개의 새 주제가 있습니다."
      topic_stat_sentence_month:
        other: "지난달 %{count}개의 새 주제가 있습니다."
    ip_lookup:
      title: IP 주소 조회
      hostname: 호스트 이름
      location: 위치
      location_not_found: (알 수 없음)
      organisation: 조직
      phone: 전화
      other_accounts: "이 IP 주소의 다른 계정:"
      delete_other_accounts: "%{count}개 삭제"
      username: "사용자명"
      trust_level: "TL"
      read_time: "읽은 시간"
      topics_entered: "참여한 주제"
      post_count: "게시물 수"
      confirm_delete_other_accounts: "이 계정들을 삭제할까요?"
      powered_by: "<a href='https://maxmind.com'>MaxMindDB</a> 사용"
      copied: "복사됨"
    user_fields:
      none: "(옵션 선택)"
      required: '''%{name}''에 대한 값을 입력하세요'
      same_as_password: "비밀번호를 다른 필드에 반복해서 입력해서는 안 됩니다."
    user:
      said: "%{username}:"
      profile: "프로필"
      mute: "뮤트"
      edit: "환경설정 편집"
      new_private_message: "새 메시지"
      private_message: "메시지"
      private_messages: "메시지"
      user_notifications:
        filters:
          filter_by: "필터 기준"
          all: "모두"
          read: "읽음"
          unread: "읽지 않음"
          unseen: "읽지 않음"
        ignore_duration_title: "사용자 무시"
        ignore_duration_username: "사용자명"
        ignore_duration_when: "기간:"
        ignore_duration_save: "무시"
        ignore_duration_note: "무시 기간이 만료되면 모든 무시가 자동으로 제거됩니다."
        ignore_duration_time_frame_required: "기간을 선택하세요"
        ignore_no_users: "무시된 사용자가 없습니다."
        ignore_option: "무시됨"
        ignore_option_title: "이 사용자와 관련된 알림을 받지 않으며 해당 사용자의 주제와 댓글이 모두 숨겨집니다."
        mute_option: "뮤트"
        mute_option_title: "이 사용자와 관련된 알림을 모두 받지 않습니다."
        normal_option: "일반"
        normal_option_title: "이 사용자가 나에게 댓글을 작성하거나, 인용하거나, 멘션하면 알림이 전송됩니다."
      notification_schedule:
        title: "알림 일정"
        label: "사용자 지정 알림 일정 활성화"
        midnight: "자정"
        none: "없음"
        monday: "월요일"
        tuesday: "화요일"
        wednesday: "수요일"
        thursday: "목요일"
        friday: "금요일"
        saturday: "토요일"
        sunday: "일요일"
        to: "-"
      activity_stream: "활동"
      read: "읽음"
      read_help: "최근 읽은 주제"
      preferences: "환경설정"
      feature_topic_on_profile:
        open_search: "새 주제 선택"
        title: "주제 선택"
        search_label: "제목으로 글 검색"
        save: "저장"
        clear:
          title: "지우기"
          warning: "추천 주제를 지울까요?"
      use_current_timezone: "현재 시간대 사용"
      profile_hidden: "이 사용자의 공개 프로필은 숨김 상태입니다."
      expand_profile: "펼치기"
      sr_expand_profile: "프로필 상세 정보 펼치기"
      collapse_profile: "접기"
      sr_collapse_profile: "프로필 상세 정보 접기"
      bookmarks: "북마크"
      bio: "내 정보"
      timezone: "시간대"
      invited_by: "초대자"
      trust_level: "신뢰 레벨"
      notifications: "알림"
      statistics: "통계"
      desktop_notifications:
        label: "실시간 알림"
        not_supported: "이 브라우저에서는 알림이 지원되지 않습니다."
        perm_default: "알림 켜기"
        perm_denied_btn: "권한 거부됨"
        perm_denied_expl: "알림 권한을 거부한 상태입니다. 브라우저 설정에서 알림을 허용해 주세요."
        disable: "알림 비활성화"
        enable: "알림 활성화"
        consent_prompt: "내 게시물에 댓글이 달리면 실시간으로 알림을 받을까요?"
      dismiss: "해제"
      dismiss_notifications: "모두 해제"
      dismiss_notifications_tooltip: "읽지 않은 알림을 모두 읽음으로 표시"
      dismiss_bookmarks_tooltip: "읽지 않은 북마크 알림을 모두 읽은 상태로 표시"
      dismiss_messages_tooltip: "읽지 않은 모든 개인 메시지 알림들을 읽음으로 표시"
      no_messages_title: "메시지가 없습니다"
      no_messages_body: >
        다른 사람과 개인적인 대화를 해야 하나요? 아바타를 선택하고 %{icon} 메시지 버튼을 클릭하여 메시지를 보내세요.<br><br>도움이 필요하면 <a href='%{aboutUrl}'>운영진에게 메시지를 전송</a>할 수 있습니다.
      no_bookmarks_title: "아직 북마크가 없습니다"
      no_bookmarks_body: >
        %{icon} 버튼으로 게시물 북마크를 시작하면 쉽게 참조할 수 있도록 여기에 나열됩니다. 미리 알림을 예약할 수도 있습니다!
      no_bookmarks_search: "검색어와 일치하는 북마크가 없습니다."
      no_notifications_title: "아직 알림이 없습니다"
      no_notifications_body: >
        이 패널에서는 나와 직접적으로 관련된 활동에 대한 알림을 받습니다. 예를 들면 내 주제 및 게시물에 대한 댓글, 누군가 나를 <b>@멘션</b> 또는 인용할 때, 내가 구독하는 주제에 댓글을 달 때입니다. 한동안 로그인하지 않은 경우에도 이메일로 알림이 전송됩니다. <br><br>%{icon} 아이콘으로 알림을 받을 특정 주제, 카테고리 및 태그를 살펴보세요. 자세한 내용은 <a href='%{preferencesUrl}'>알림 환경설정</a>을 참조하세요.
      no_other_notifications_title: "아직 다른 알림이 없습니다."
      no_notifications_page_title: "아직 알림이 없습니다"
      dynamic_favicon: "브라우저 아이콘에 개수 표시"
      skip_new_user_tips:
        description: "새 사용자 온보딩 팁 및 배지 건너뛰기"
      reset_seen_user_tips: "사용자 팁 다시 보기"
      theme_default_on_all_devices: "이 테마를 모든 디바이스에서 디폴트 테마로 설정"
      color_scheme_default_on_all_devices: "모든 디바이스에서 디폴트 색상 구성표 설정"
      color_scheme: "색상 구성표"
      color_schemes:
        default_description: "디폴트 테마"
        disable_dark_scheme: "일반과 동일"
        dark_instructions: "디바이스의 다크 모드를 전환하여 다크 모드 색상 구성표를 미리 볼 수 있습니다."
        undo: "리셋"
        regular: "일반"
        dark: "다크 모드"
        default_dark_scheme: "(사이트 디폴트)"
      dark_mode: "다크 모드"
      dark_mode_enable: "다크 모드 색상 구성표 자동 활성화"
      text_size_default_on_all_devices: "모든 디바이스에서 디폴트 텍스트 크기로 설정"
      allow_private_messages: "다른 사용자가 나에게 개인 메시지 보내기 허용"
      external_links_in_new_tab: "새 탭에서 모든 외부 링크 열기"
      enable_quoting: "하이라이트된 텍스트에 대한 인용 댓글 활성화"
      enable_defer: "주제를 읽지 않은 상태로 표시하도록 연기 활성화"
      experimental_sidebar:
        enable: "사이드바 활성화"
        options: "옵션"
        navigation_section: "내비게이션"
      change: "변경"
      featured_topic: "추천 주제"
      moderator: "%{user} 님은 운영자입니다"
      admin: "%{user} 님은 관리자입니다"
      moderator_tooltip: "이 사용자는 운영자입니다"
      admin_tooltip: "이 사용자는 관리자입니다"
      silenced_tooltip: "이 사용자는 차단되었습니다"
      suspended_notice: "이 사용자는 %{date}까지 정지되었습니다."
      suspended_permanently: "이 사용자는 정지되었습니다."
      suspended_reason: "이유: "
      github_profile: "GitHub"
      email_activity_summary: "활동 요약"
      mailing_list_mode:
        label: "메일링 리스트 모드"
        enabled: "메일링 리스트 모드 활성화"
        instructions: |
          이 설정은 활동 요약을 오버라이드합니다.<br />
          뮤트된 주제 및 카테고리는 이메일에 포함되지 않습니다.
        individual: "모든 새 게시물에 대해 이메일 보내기"
        individual_no_echo: "내 게시물을 제외한 모든 새 게시물에 대해 이메일 보내기"
        many_per_day: "모든 새 게시물에 대해 나에게 이메일을 보냅니다(하루에 약 %{dailyEmailEstimate}개)"
        few_per_day: "모든 새 게시물에 대해 나에게 이메일을 보냅니다(하루에 약 2개)"
        warning: "메일링 리스트 모드가 활성화되었습니다. 이메일 알림 설정을 오버라이드합니다."
      tag_settings: "태그"
      watched_tags: "구독"
      watched_tags_instructions: "이 태그의 모든 주제를 자동으로 봅니다. 모든 새 게시물과 주제에 대한 알림이 전송되며 새 게시물 수도 주제 옆에 표시됩니다."
      tracked_tags: "추적"
      tracked_tags_instructions: "이 태그의 모든 주제를 자동 추적합니다. 새 게시물 수가 주제 옆에 표시됩니다."
      muted_tags: "뮤트"
      muted_tags_instructions: "이 태그가 있는 새 주제에 대한 어떠한 알림도 받지 않으며 최신 항목에 표시되지 않습니다."
      watched_categories: "구독"
      watched_categories_instructions: "이 카테고리의 모든 주제를 자동으로 봅니다. 모든 새 게시물과 주제에 대한 알림이 전송되며 새 게시물 수도 주제 옆에 표시됩니다."
      tracked_categories: "추적"
      tracked_categories_instructions: "이 카테고리의 모든 주제를 자동 추적합니다. 새 게시물 수가 주제 옆에 표시됩니다."
      watched_first_post_categories: "첫 게시물 구독"
      watched_first_post_categories_instructions: "이 카테고리에 있는 각 새 주제의 첫 게시물에 대한 알림을 받습니다."
      watched_first_post_tags: "첫 게시물 구독"
      watched_first_post_tags_instructions: "이 태그가 달린 각 새 주제의 첫 게시물에 대한 알림을 받습니다."
      muted_categories: "뮤트"
      muted_categories_instructions: "이 카테고리의 새 주제에 대한 알림을 받지 않으며 카테고리 또는 최신 페이지에 나타나지 않습니다."
      muted_categories_instructions_dont_hide: "이 카테고리의 새 주제에 대한 모든 알림을 받지 않습니다."
      regular_categories: "일반"
      regular_categories_instructions: "'최신' 및 '주요' 주제 목록에서 이 카테고리를 볼 수 있습니다."
      no_category_access: "운영자로서 카테고리 액세스가 제한되어 있으므로 저장이 비활성화됩니다."
      delete_account: "내 계정 삭제"
      delete_account_confirm: "계정을 영구적으로 삭제할까요? 이 작업은 취소할 수 없습니다!"
      deleted_yourself: "계정이 삭제되었습니다."
      delete_yourself_not_allowed: "계정 삭제를 원하시면 운영진에게 문의하세요."
      unread_message_count: "메시지"
      admin_delete: "삭제"
      users: "사용자"
      muted_users: "뮤트"
      muted_users_instructions: "이 사용자의 모든 알림 및 개인 메시지를 거부합니다."
      allowed_pm_users: "허용됨"
      allowed_pm_users_instructions: "이 사용자의 개인 메시지만 허용합니다."
      allow_private_messages_from_specific_users: "특정 사용자만 나에게 개인 메시지를 보내도록 허용합니다."
      ignored_users: "무시됨"
      ignored_users_instructions: "이 사용자의 모든 게시물, 알림 및 개인 메시지를 거부합니다."
      tracked_topics_link: "표시"
      automatically_unpin_topics: "주제 하단에 도달하면 주제를 자동으로 고정 해제합니다."
      apps: "앱"
      revoke_access: "액세스 취소"
      undo_revoke_access: "액세스 취소 실행 취소"
      api_approved: "승인됨:"
      api_last_used_at: "마지막 사용:"
      theme: "테마"
      save_to_change_theme: '''%{save_text}''을 클릭하면 테마가 업데이트됩니다'
      home: "디폴트 홈페이지"
      staged: "스테이징됨"
      staff_counters:
        flagged_posts:
          other: '<span class="%{className}">%{count}</span> 신고된 게시물'
        deleted_posts:
          other: '<span class="%{className}">%{count}</span> 삭제된 게시물'
        suspensions:
          other: '<span class="%{className}">%{count}</span> 차단'
        warnings_received:
          other: '<span class="%{className}">%{count}</span> 경고'
        rejected_posts:
          other: '<span class="%{className}">%{count}</span> 거부된 게시물'
      messages:
        all: "모든 받은 편지함"
        inbox: "받은 편지함"
        personal: "개인"
        latest: "최신"
        sent: "전송됨"
        unread: "읽지 않음"
        unread_with_count:
          other: "읽지 않음(%{count})"
        new: "신규"
        new_with_count:
          other: "신규(%{count})"
        archive: "보관"
        groups: "내 그룹"
        move_to_inbox: "받은 편지함으로 이동"
        move_to_archive: "보관"
        failed_to_move: "선택한 메시지를 이동하지 못했습니다(네트워크가 다운되었을 수 있음)"
        tags: "태그"
        all_tags: "모든 태그"
        warnings: "공식 경고"
        read_more_in_group: "더 읽고 싶으신가요? %{groupLink}에서 다른 메시지를 찾아보세요."
      preferences_nav:
        account: "계정"
        security: "보안"
        profile: "프로필"
        emails: "이메일"
        notifications: "알림"
        tracking: "알림"
        categories: "카테고리"
        users: "사용자"
        tags: "태그"
        interface: "인터페이스"
        apps: "앱"
      change_password:
        success: "(이메일 전송됨)"
        in_progress: "(이메일 전송 중)"
        error: "(오류)"
        action: "비밀번호 리셋 이메일 보내기"
        set_password: "비밀번호 설정"
        choose_new: "새 비밀번호를 입력하세요"
        choose: "비밀번호를 입력하세요"
      second_factor_backup:
        title: "2단계 백업 코드"
        regenerate: "재생성"
        disable: "비활성화"
        enable: "백업 코드 생성"
        enable_long: "백업 코드 추가"
        not_enabled: "아직 백업 코드를 생성하지 않았습니다."
        manage:
          other: "<strong>%{count}</strong>개의 백업 코드가 남아 있습니다."
        copy_to_clipboard: "클립보드에 복사"
        copy_to_clipboard_error: "데이터를 클립보드로 복사하는 중 오류 발생"
        copied_to_clipboard: "클립보드에 복사됨"
        download_backup_codes: "백업 코드 다운로드"
        remaining_codes:
          other: "<strong>%{count}</strong>개의 백업 코드가 남아 있습니다."
        use: "백업 코드 사용"
        enable_prerequisites: "백업 코드를 생성하기 전에 기본 2단계 인증 방법을 활성화해야 합니다."
        codes:
          title: "백업 코드 생성됨"
          description: "각 백업 코드는 한 번만 사용할 수 있습니다. 액세스 가능한 안전한 곳에 보관하세요."
      second_factor:
        title: "2단계 인증"
        enable: "2단계 인증 관리"
        disable_all: "모두 비활성화"
        name: "이름"
        label: "코드"
        rate_limit: "다른 인증 코드를 시도하기 전에 잠시 기다려 주세요."
        enable_description: |
          지원되는 앱(<a href="https://www.google.com/search?q=authenticator+apps+for+android" target="_blank">Android</a> – <a href="https://www.google.com/search?q=authenticator+apps+for+ios" target="_blank">iOS</a>)에서 이 QR 코드를 스캔하고 인증 코드를 입력하세요.
        disable_description: "앱의 인증 코드를 입력하세요"
        show_key_description: "수동으로 입력"
        extended_description: |
          2단계 인증은 암호 외에 일회성 토큰을 요구하여 계정에 보안을 강화합니다. 토큰은 <a href="https://www.google.com/search?q=authenticator+apps+for+android" target='_blank'>Android</a> 및 <a href="https://www.google.com/search?q=authenticator+apps+for+ios">iOS</a> 디바이스에서 생성될 수 있습니다.
        oauth_enabled_warning: "계정에서 2단계 인증이 활성화되면 소셜 로그인이 비활성화됩니다."
        use: "인증 앱 사용"
        enforced_notice: "이 사이트에 액세스하려면 2단계 인증을 활성화해야 합니다."
        disable: "비활성화"
        delete: "삭제하기"
        save: "저장"
        edit: "편집"
        edit_title: "인증 편집"
        edit_description: "인증 이름"
        totp:
          title: "토큰 기반 인증"
          add: "인증 추가"
          default_name: "내 인증"
          name_and_code_required_error: "인증 앱의 이름과 코드를 제공해야 합니다."
        security_key:
          register: "등록"
          title: "물리적 보안 키"
          add: "물리적 보안 키 추가"
          default_name: "기본 보안 키"
          iphone_default_name: "아이폰"
          android_default_name: "안드로이드"
          not_allowed_error: "보안 키 등록 프로세스가 시간 초과되었거나 취소되었습니다."
          already_added_error: "이 보안 키는 이미 등록되어 있으므로 다시 등록하지 않아도 됩니다."
          edit: "물리적 보안 키 편집"
          save: "저장"
          edit_description: "물리적 보안 키 이름"
          name_required_error: "보안 키의 이름을 제공해야 합니다."
      passkeys:
        save: "저장"
        added_prefix: "추가됨"
        last_used_prefix: "마지막 사용"
      change_about:
        title: "내 정보 변경"
        error: "이 값을 변경하는 중에 오류가 발생했습니다."
      change_username:
        title: "사용자명 변경"
        confirm: "아이디를 변경할까요?"
        taken: "이미 사용 중인 아이디입니다."
        invalid: "이 아이디는 유효하지 않습니다. 숫자와 문자만 포함해야 합니다."
      add_email:
        title: "이메일 추가"
        add: "추가"
      change_email:
        title: "이메일 변경"
        taken: "이 이메일은 사용할 수 없습니다."
        error: "이메일 변경 중 오류가 발생했습니다. 이미 사용 중인 이메일일 수 있습니다."
        success: "이 주소로 이메일을 전송했습니다. 확인 지침을 따라주세요."
        success_via_admin: "이 주소로 이메일을 전송했습니다. 사용자는 이메일에 있는 확인 지침을 따라야 합니다."
        success_staff: "현재 주소로 이메일을 전송했습니다. 확인 지침을 따라주세요."
        back_to_preferences: "환경설정으로 돌아가기"
        confirm_success: "이메일 주소가 변경되었습니다."
        confirm: "확인"
        authorizing_new:
          description: "이메일 주소를 다음으로 변경할 것인지 확인하십시오:"
          description_add: "보조 이메일 주소를 추가 할 것인지 확인하십시오:"
        authorizing_old:
          old_email: "오래된 이메일 : %{email}"
          new_email: "새로운 이메일 : %{email}"
          confirm_success: "변경 사항을 확인하기 위해 새 이메일 주소로 이메일을 보냈습니다!"
      change_avatar:
        title: "프로필 사진 변경"
        gravatar: "<a href='//%{gravatarBaseUrl}%{gravatarLoginUrl}' target='_blank'>%{gravatarName}</a>, 기반:"
        gravatar_title: "%{gravatarName}의 웹사이트에서 아바타 변경"
        gravatar_failed: "이 이메일 주소로 %{gravatarName} 검색이 불가합니다."
        refresh_gravatar_title: "%{gravatarName} 새로고침"
        letter_based: "시스템 할당 프로필 사진"
        uploaded_avatar: "사용자 지정 사진"
        uploaded_avatar_empty: "사용자 지정 사진 추가"
        upload_title: "사진 업로드"
        image_is_not_a_square: "경고: 정사각형 이미지가 아니기 때문에 사진을 수정하였습니다."
        logo_small: "사이트의 작은 로고. 기본적으로 사용됩니다."
        use_custom: "또는 아바타 업로드:"
      change_profile_background:
        title: "프로필 헤더"
        instructions: "프로필 헤더는 중앙에 위치하며 디폴트 너비는 1110px입니다."
      change_card_background:
        title: "사용자 카드 배경"
        instructions: "배경 이미지는 중앙에 위치하며 디폴트 너비는 590px입니다."
      change_featured_topic:
        title: "추천 주제"
        instructions: "이 글에 대한 링크는 사용자 카드 및 프로필에 있습니다."
      email:
        title: "이메일"
        primary: "기본 이메일"
        secondary: "보조 이메일"
        primary_label: "기본"
        unconfirmed_label: "미확인"
        resend_label: "확인 이메일 재전송"
        resent_label: "이메일 전송됨"
        update_email: "이메일 변경"
        set_primary: "기본 이메일 설정"
        destroy: "이메일 제거"
        add_email: "보조 이메일 추가"
        auth_override_instructions: "인증 제공자를 통해 이메일을 업데이트할 수 있습니다."
        no_secondary: "보조 이메일이 없습니다"
        instructions: "다른 사용자에게 공개되지 않습니다."
        admin_note: "참고 : 관리자가 관리자가 아닌 다른 사용자의 이메일을 변경할 경우 해당 사용자는 원래 이메일 계정에 액세스할 수 없기 때문에 비밀번호 리셋 이메일이 새 주소로 전송됩니다. 사용자의 이메일은 비밀번호 리셋 프로세스를 완료할 때까지 변경되지 않습니다."
        ok: "확인을 위해 이메일을 보내드립니다"
        required: "이메일 주소를 입력하세요"
        invalid: "유효한 이메일 주소를 입력하세요."
        authenticated: "이메일이 %{provider}에 의해 인증되었습니다"
        invite_auth_email_invalid: "초대 이메일이 %{provider}에서 인증한 이메일과 일치하지 않습니다"
        authenticated_by_invite: "이메일이 초대 이메일로 인증되었습니다"
        frequency:
          other: "최근 %{count}분 동안 접속하지 않을 경우에만 이메일이 전송됩니다."
      associated_accounts:
        title: "연결된 계정"
        connect: "연결"
        revoke: "취소"
        cancel: "취소"
        not_connected: "(연결되지 않음)"
        confirm_modal_title: "%{provider} 계정 연결"
        confirm_description:
          disconnect: "기존 %{provider} 계정 '%{account_description}' 연결이 해제됩니다."
          account_specific: "%{provider} 계정 '%{account_description}'|hpp(이,가) 인증에 사용됩니다."
          generic: "%{provider} 계정이 인증에 사용됩니다."
      name:
        title: "이름"
        instructions: "전체 이름 (선택 사항)."
        instructions_required: "전체 이름."
        required: "이름을 입력하세요"
        too_short: "이름이 너무 짧습니다."
        ok: "올바른 이름입니다"
      username:
        title: "사용자명"
        short_instructions: "다른 사용자가 나를 @%{username} 형식으로 멘션할 수 있습니다"
        available: "아이디로 사용할 수 있습니다"
        not_available: "사용할 수 없습니다. %{suggestion} 아이디는 어떠세요?"
        not_available_no_suggestion: "사용할 수 없음"
        too_short: "사용자명 너무 짧습니다"
        too_long: "아이디가 너무 깁니다"
        prefilled: "이메일이 등록된 아이디와 일치합니다."
        required: "아이디를 입력하세요"
        edit: "아이디 편집"
      locale:
        title: "인터페이스 언어"
        instructions: "사용자 인터페이스 언어입니다. 페이지를 새로고침하면 반영됩니다."
        default: "(디폴트)"
        any: "모두"
      password_confirmation:
        title: "비밀번호 다시 입력"
      invite_code:
        title: "초대 코드"
        instructions: "계정을 등록하려면 초대 코드가 필요합니다"
      auth_tokens:
        title: "최근에 사용한 디바이스"
        details: "상세 정보"
        log_out_all: "모두 로그아웃"
        not_you: "본인이 아닌가요?"
        show_all: "모두 보기(%{count})"
        show_few: "간략히 보기"
        was_this_you: "본인인가요?"
        was_this_you_description: "본인이 아닌 경우 비밀번호를 변경하고 모든 곳에서 로그아웃하는 것이 좋습니다."
        browser_and_device: "%{device}의 %{browser}"
        secure_account: "내 계정 보호"
        latest_post: "마지막 작성…"
        device_location: '<span class="auth-token-device">%{device}</span> &ndash; <span title="IP: %{ip}">%{location}</span>'
        browser_active: '%{browser} | <span class="active">현재 사용</span>'
        browser_last_seen: "%{browser} | %{date}"
      last_posted: "마지막 게시물"
      last_seen: "마지막 접속"
      created: "가입일"
      log_out: "로그아웃"
      location: "위치"
      website: "웹 사이트"
      email_settings: "이메일"
      hide_profile_and_presence: "내 공개 프로필 및 접속여부 기능 숨기기"
      enable_physical_keyboard: "iPad에서 실제 키보드 지원 활성화"
      text_size:
        title: "텍스트 크기"
        smallest: "가장 작게"
        smaller: "더 작게"
        normal: "일반"
        larger: "더 크게"
        largest: "가장 크게"
      title_count_mode:
        title: "배경 페이지 제목에 다음 개수가 표시됩니다."
        notifications: "새 알림"
        contextual: "새 페이지 콘텐츠"
      like_notification_frequency:
        title: "좋아요 받았을 때 알림"
        always: "항상"
        first_time_and_daily: "게시물이 첫 좋아요를 받았을 때부터 매일 알림"
        first_time: "게시물이 첫 좋아요를 받았을 때"
        never: "거부"
      email_previous_replies:
        title: "이메일 하단에 기존 댓글 포함"
        unless_emailed: "기존에 전송되지 않은 것만"
        always: "항상 알림 받기"
        never: "거부"
      email_digests:
        title: "이곳을 방문하지 않을 경우 인기 주제 및 댓글에 대한 요약 이메일 보내기"
        every_30_minutes: "30분마다"
        every_hour: "매시간"
        daily: "매일"
        weekly: "매주"
        every_month: "매달"
        every_six_months: "6개월마다"
      email_level:
        title: "내가 인용되거나 댓글을 받았을 때, 내 아이디(@username)가 언급되었을 때 또는 내가 구독한 카테고리, 태그 또는 주제에 새로운 활동이 있을 때 이메일 보내기"
        always: "항상 알림 받기"
        only_when_away: "접속 중이 아닐 때만"
        never: "거부"
      email_messages_level: "개인 메시지를 받으면 이메일 보내기"
      include_tl0_in_digests: "신규 사용자의 콘텐츠도 요약 메일에 포함"
      email_in_reply_to: "이메일에 게시물의 댓글을 발췌해서 포함"
      other_settings: "기타"
      categories_settings: "카테고리"
      topics_settings: "글"
      new_topic_duration:
        label: "아래 조건에 해당하면 새 주제로 간주"
        not_viewed: "아직 읽지 않음"
        last_here: "마지막 방문 이후 생성됨"
        after_1_day: "지난 하루간 생성됨"
        after_2_days: "지난 2일간 생성됨"
        after_1_week: "지난주에 생성됨"
        after_2_weeks: "지난 2주간 생성됨"
      auto_track_topics: "내가 참여한 주제 자동 추적"
      auto_track_options:
        never: "거부"
        immediately: "즉시"
        after_30_seconds: "30초 후"
        after_1_minute: "1분 후"
        after_2_minutes: "2분 후"
        after_3_minutes: "3분 후"
        after_4_minutes: "4분 후"
        after_5_minutes: "5분 후"
        after_10_minutes: "10분 후"
      notification_level_when_replying: "게시물에 댓글을 달면 그 주제를 다음으로 설정"
      invited:
        title: "초대"
        pending_tab: "보류 중"
        pending_tab_with_count: "보류 중(%{count})"
        expired_tab: "만료됨"
        expired_tab_with_count: "만료됨(%{count})"
        redeemed_tab: "사용됨"
        redeemed_tab_with_count: "사용됨(%{count})"
        invited_via: "초대"
        groups: "그룹"
        topic: "주제"
        sent: "생성됨/마지막 보낸 날짜"
        expires_at: "만료"
        edit: "편집"
        remove: "제거"
        copy_link: "링크 가져오기"
        reinvite: "이메일 재전송"
        reinvited: "초대 재전송됨"
        removed: "제거됨"
        user: "초대된 사용자"
        none: "표시할 초대가 없습니다."
        truncated:
          other: "첫 %{count}개의 초대를 표시합니다."
        redeemed: "사용된 초대"
        redeemed_at: "사용됨"
        pending: "보류 중인 초대"
        topics_entered: "읽은 주제"
        posts_read_count: "읽은 게시물"
        expired: "이 초대는 만료되었습니다."
        remove_all: "만료된 초대 제거"
        removed_all: "만료된 모든 초대가 제거되었습니다!"
        remove_all_confirm: "만료된 초대를 모두 제거할까요?"
        reinvite_all: "모든 초대 재전송"
        reinvite_all_confirm: "정말로 모든 초대를 재전송할까요?"
        reinvited_all: "모든 초대가 재전송되었습니다!"
        time_read: "읽은 시간"
        days_visited: "방문일 수"
        account_age_days: "계정 사용 기간(일)"
        create: "초대"
        generate_link: "초대 링크 만들기"
        link_generated: "초대 링크가 생성되었습니다!"
        valid_for: "초대 링크는 다음 이메일 주소에만 유효합니다. %{email}"
        single_user: "이메일로 초대"
        multiple_user: "링크로 초대"
        invite_link:
          title: "초대 링크"
          success: "초대 링크가 성공적으로 생성되었습니다!"
          error: "초대 링크를 생성하는 중에 오류가 발생했습니다"
        invite:
          new_title: "초대 만들기"
          edit_title: "초대 편집"
          instructions: "이 링크를 공유하여 이 사이트의 액세스 권한을 즉시 부여할 수 있습니다."
          copy_link: "링크 복사"
          expires_in_time: "%{time} 후에 만료"
          expired_at_time: "%{time}에 만료됨"
          show_advanced: "고급 옵션 표시"
          hide_advanced: "고급 옵션 숨기기"
          restrict: "다음으로 제한"
          restrict_email: "이메일로 제한"
          restrict_domain: "도메인으로 제한"
          email_or_domain_placeholder: "name@example.com 또는 example.com"
          max_redemptions_allowed: "최대 사용 한도"
          add_to_groups: "그룹에 추가"
          expires_at: "다음 후 만료"
          custom_message: "개인 메시지 옵션"
          send_invite_email: "저장 및 이메일 전송"
          save_invite: "초대 저장"
          invite_saved: "초대가 저장되었습니다."
        bulk_invite:
          none: "이 페이지에 표시할 초대장이 없습니다."
          text: "일괄 초대"
          instructions: |
            <p>사용자를 일괄 초대하여 커뮤니티를 빠르게 조성하세요. 초대하려는 사용자의 이메일 주소당 최소 한 행을 포함하는 <a href="https://en.wikipedia.org/wiki/Comma-separated_values" target="_blank">CSV 파일</a>을 준비하세요. 그룹에 사람을 추가하거나 처음 로그인할 때 특정 주제로 보내려는 경우 다음과 같이 쉼표로 구분한 정보를 제공하셔도 좋습니다.</p>
            <pre>john@smith.com,first_group_name;second_group_name,topic_id</pre>
            <p>업로드한 CSV 파일에 입력된 모든 이메일 주소로 초대장이 전송되며 나중에 관리할 수 있습니다.</p>
          success: "파일이 성공적으로 업로드되었습니다. 프로세스가 완료되면 메시지를 통해 알려드립니다."
          error: "파일은 CSV 포맷이어야 합니다."
      password:
        title: "비밀번호"
        too_short: "비밀번호가 너무 짧습니다."
        common: "비밀번호가 너무 평범합니다."
        same_as_username: "비밀번호가 사용자명과 동일합니다."
        same_as_email: "비밀번호가 이메일과 동일합니다."
        ok: "올바른 비밀번호입니다."
        instructions: "%{count}자 이상."
        required: "비밀번호를 입력하세요"
        confirm: "확인"
      summary:
        title: "요약"
        stats: "통계"
        time_read: "읽은 시간"
        recent_time_read: "최근 읽은 시간"
        topic_count:
          other: "생성한 주제"
        post_count:
          other: "생성한 게시물"
        likes_given:
          other: "보냄"
        likes_received:
          other: "받음"
        days_visited:
          other: "방문일 수"
        topics_entered:
          other: "읽은 주제"
        posts_read:
          other: "읽은 게시물"
        bookmark_count:
          other: "북마크"
        top_replies: "주요 댓글"
        no_replies: "아직 댓글이 없습니다."
        more_replies: "댓글 더 보기"
        top_topics: "주요 주제"
        no_topics: "아직 글이 없습니다."
        more_topics: "더 많은 글"
        top_badges: "주요 배지"
        no_badges: "아직 배지가 없습니다."
        more_badges: "배지 더 보기"
        top_links: "주요 링크"
        no_links: "아직 링크가 없습니다."
        most_liked_by: "가장 많이 좋아요를 누름"
        most_liked_users: "가장 많이 좋아요를 받음"
        most_replied_to_users: "가장 많이 댓글을 달음"
        no_likes: "아직 좋아요가 없습니다."
        top_categories: "주요 카테고리"
        topics: "글"
        replies: "댓글"
      ip_address:
        title: "마지막 IP 주소"
      registration_ip_address:
        title: "등록 IP 주소"
      avatar:
        title: "프로필 사진"
        header_title: "프로필, 메시지, 북마크 및 환경설정"
        name_and_description: "%{name} - %{description}"
        edit: "프로필 사진 변경"
      title:
        title: "직책"
        none: "(없음)"
        instructions: "사용자 아이디 뒤에 표시됩니다"
      flair:
        title: "플레어"
        none: "(없음)"
        instructions: "프로필 사진 옆에 아이콘이 표시됩니다."
      primary_group:
        title: "기본 그룹"
        none: "(없음)"
      filters:
        all: "모두"
      stream:
        posted_by: "게시자"
        sent_by: "보낸 사람"
        private_message: "메시지"
        the_topic: "글"
    user_status:
      save: "저장"
    user_tips:
      button: "알았어요!"
      first_notification:
        title: "첫 번째 알림!"
      post_menu:
        title: "글쓰기 메뉴"
    errors:
      prev_page: "로드하는 중"
      reasons:
        network: "네트워크 오류"
        server: "서버 오류"
        forbidden: "액세스 거부됨"
        unknown: "오류"
        not_found: "페이지를 찾을 수 없음"
      desc:
        network: "연결 상태를 확인하세요."
        network_fixed: "문제가 해결된 것으로 보입니다."
        server: "오류 코드: %{status}"
        forbidden: "확인할 권한이 없습니다."
        not_found: "애플리케이션이 존재하지 않는 URL을 로드하려고 했습니다."
        unknown: "문제가 발생했습니다."
      buttons:
        back: "뒤로 가기"
        again: "다시 시도"
        fixed: "페이지 로드"
    modal:
      close: "닫기"
      dismiss_error: "오류 무시"
    close: "닫기"
    assets_changed_confirm: "이 사이트에 소프트웨어 업그레이드가 존재합니다. 지금 최신 버전을 받을까요?"
    logout: "로그아웃되었습니다."
    refresh: "새로 고침"
    home: "홈"
    read_only_mode:
      enabled: "이 사이트는 현재 읽기 전용 모드입니다. 탐색은 가능하지만 댓글, 좋아요 및 기타 작업은 일시적으로 비활성화되었습니다."
      login_disabled: "사이트가 읽기 전용 모드인 동안에는 로그인이 비활성화됩니다."
      logout_disabled: "사이트가 읽기 전용 모드인 동안에는 로그아웃이 비활성화됩니다."
    logs_error_rate_notice:
      reached_hour_MF: |
        <b>{relativeAge}</b> – <a href='{url}' target='_blank'>{rate, plural, one {#개의 오류/시간} other {#개의 오류/시간}}</a>이 사이트 설정 한계인 {limit, plural, one {#개의 오류/시간} other {#개의 오류/시간}}에 도달했습니다.
      reached_minute_MF: |
        <b>{relativeAge}</b> – <a href='{url}' target='_blank'>{rate, plural, one {#개의 오류/분} other {#개의 오류/분}}</a>이 사이트 설정 한계인 {limit, plural, one {#개의 오류/분} other {#개의 오류/분}}에 도달했습니다.
      exceeded_hour_MF: |
        <b>{relativeAge}</b> – <a href='{url}' target='_blank'>{rate, plural, one {#개의 오류/시간} other {#개의 오류/시간}}</a>이 사이트 설정 한계인 {limit, plural, one {#개의 오류/시간} other {#개의 오류/시간}}을 초과했습니다.
      exceeded_minute_MF: |
        <b>{relativeAge}</b> – <a href='{url}' target='_blank'>{rate, plural, one {#개의 오류/분} other {#개의 오류/분}}</a>이 사이트 설정 한계인 {limit, plural, one {#개의 오류/분} other {#개의 오류/분}}을 초과했습니다.
    mute: 뮤트
    unmute: 뮤트 해제
    last_post: 게시됨
    local_time: "현지 시간"
    time_read: 읽음
    time_read_recently: "최근 %{time_read}"
    time_read_tooltip: "총 읽은 시간 %{time_read}"
    time_read_recently_tooltip: "총 읽은 시간 %{time_read}(지난 60일 동안 %{recent_time_read})"
    last_reply_lowercase: 마지막 댓글
    replies_lowercase:
      other: 댓글
    signup_cta:
      sign_up: "회원가입"
      hide_session: "내일 알려주세요"
      hide_forever: "괜찮습니다"
      hidden_for_session: "알겠습니다. 내일 알려드리겠습니다. 언제든 '로그인'을 통해서도 계정을 만들 수 있습니다."
      intro: "환영합니다! 토론에 관심이 있지만 아직 계정을 만들지 않은 것 같습니다."
    summary:
      description:
        other: "<b>%{count}</b>개의 댓글이 있습니다."
      disable: "모든 게시물 표시"
    deleted_filter:
      enabled_description: "이 주제에는 숨김 처리된 삭제된 게시물이 있습니다."
      disabled_description: "주제에 삭제된 게시물이 표시됩니다."
      enable: "삭제된 게시물 숨기기"
      disable: "삭제된 게시물 표시"
    private_message_info:
      title: "메시지"
      leave_message: "이 메시지를 남길까요?"
      remove_allowed_user: "%{name} 님을 메시지에서 제거할까요?"
      remove_allowed_group: "%{name} 님을 메시지에서 제거할까요?"
      leave: "나가기"
      remove_user: "사용자 삭제"
    email: "이메일"
    username: "사용자명"
    last_seen: "마지막 접속"
    created: "생성일"
    created_lowercase: "생성일"
    trust_level: "신뢰 레벨"
    search_hint: "아이디, 이메일 또는 IP 주소"
    create_account:
      header_title: "환영합니다!"
      subheader_title: "계정을 만드세요"
      disclaimer: "등록하면 <a href='%{privacy_link}' target='blank'>개인정보 취급방침</a> 및 <a href='%{tos_link}' target='blank'>이용약관</a>에 동의하게 됩니다."
      title: "계정 만들기"
      failed: "문제가 발생했습니다. 이 이메일이 이미 등록되어 있을 수 있습니다. 비밀번호 찾기 링크를 시도해 보세요."
      associate: "이미 계정이 있나요? <a href='%{associate_link}'>로그인</a>하여 %{provider} 계정을 연결하세요."
    forgot_password:
      title: "비밀번호 리셋"
      action: "비밀번호가 기억나지 않습니다"
      invite: "아이디 또는 이메일 주소를 입력하면 비밀번호 리셋 이메일을 보내드립니다."
      invite_no_username: "이메일 주소를 입력하면 비밀번호 리셋 이메일이 전송됩니다."
      reset: "비밀번호 리셋"
      complete_username: "계정이 <b>%{username}</b> 아이디와 일치하면 곧 비밀번호 리셋 방법이 설명된 이메일을 받게 됩니다."
      complete_email: "계정이 <b>%{email}</b> 이메일과 일치하면 곧 비밀번호 리셋 방법이 설명된 이메일을 받게 됩니다."
      complete_username_found: "<b>%{username}</b> 아이디와 일치하는 계정을 찾았습니다. 곧 비밀번호 리셋 방법이 설명된 이메일을 받게 됩니다."
      complete_email_found: "<b>%{email}</b> 이메일과 일치하는 계정을 찾았습니다. 곧 비밀번호 리셋 방법이 설명된 이메일을 받게 됩니다."
      complete_username_not_found: "<b>%{username}</b> 아이디와 일치하는 계정이 없습니다."
      complete_email_not_found: "<b>%{email}</b> 이메일과 일치하는 계정이 없습니다."
      help: "이메일을 받지 못하셨나요? 먼저 스팸 폴더를 확인해 보세요.<p>어떤 이메일 주소를 사용했는지 기억나지 않으신가요? 이메일 주소를 여기에 입력하면 기록이 있는지 확인해 드리겠습니다.</p><p>이 이메일 주소로 액세스할 수 없다면 <a href='%{basePath}/about'>운영진</a>에게 도움을 요청하세요.</p>"
      button_ok: "확인"
      button_help: "도움말"
    email_login:
      link_label: "이메일로 로그인 링크 보내기"
      button_label: "이메일 사용"
      login_link: "비밀번호 건너뛰기. 로그인 링크를 이메일로 보내주세요"
      complete_username: "계정이 <b>%{username}</b> 아이디와 일치하면 곧 로그인 링크가 포함된 이메일을 받게 됩니다."
      complete_email: "계정이 <b>%{email}</b> 이메일과 일치하면 곧 로그인 링크가 포함된 이메일을 받게 됩니다."
      complete_username_found: "<b>%{username}</b> 아이디와 일치하는 계정을 찾았습니다. 곧 로그인 링크가 포함된 이메일을 받게 됩니다."
      complete_email_found: "<b>%{email}</b> 이메일과 일치하는 계정을 찾았습니다. 곧 로그인 링크가 포함된 이메일을 받게 됩니다."
      complete_username_not_found: "<b>%{username}</b> 아이디와 일치하는 계정이 없습니다."
      complete_email_not_found: "<b>%{email}</b> 이메일과 일치하는 계정이 없습니다."
      confirm_title: '%{site_name}에서 계속하기'
      logging_in_as: '%{email} 이메일로 로그인'
      confirm_button: 로그인 완료
    login:
      header_title: "환영합니다"
      subheader_title: "계정에 로그인하세요"
      title: "로그인"
      username: "사용자"
      password: "비밀번호"
      show_password: "보기"
      second_factor_title: "2단계 인증"
      second_factor_description: "앱의 인증 코드를 입력하세요."
      second_factor_backup: "백업 코드로 로그인"
      second_factor_backup_title: "2단계 백업"
      second_factor_backup_description: "백업 코드 중 하나를 입력하세요."
      second_factor: "인증 앱으로 로그인"
      security_key_alternative: "다른 방법으로 시도"
      security_key_authenticate: "보안 키로 인증"
      security_key_not_allowed_error: "보안 키 인증 프로세스가 시간 초과되었거나 취소되었습니다."
      security_key_no_matching_credential_error: "제공한 보안 키에서 일치하는 크리덴셜을 찾을 수 없습니다."
      security_key_support_missing_error: "현재 디바이스 또는 브라우저가 보안 키 사용을 지원하지 않습니다. 다른 방법을 사용하세요."
      email_placeholder: "이메일 / 아이디"
      caps_lock_warning: "CapsLock 켜짐"
      error: "알 수 없는 오류"
      cookies_error: "브라우저의 쿠키가 비활성화된 것 같습니다. 먼저 쿠키를 활성화하지 않으면 로그인이 불가할 수 있습니다."
      rate_limit: "다시 로그인을 시도하기 전에 잠시 기다려 주세요."
      blank_username: "이메일 또는 아이디를 입력하세요."
      blank_username_or_password: "이메일 또는 아이디, 비밀번호를 입력하세요."
      reset_password: "비밀번호 리셋"
      or: "또는"
      awaiting_activation: "계정이 아직 활성 대기 중입니다. 활성화 메일을 다시 보내려면 비밀번호 찾기 링크를 사용하세요."
      awaiting_approval: "계정이 아직 운영진의 승인을 받지 않았습니다. 승인되면 이메일이 전송됩니다."
      requires_invite: "이 포럼은 초대를 통해서만 액세스 가능합니다."
      not_activated: "아직 로그인할 수 없습니다. 이전에 활성화 이메일을 <b>%{sentTo}</b> 주소로 보냈습니다. 해당 이메일의 지침에 따라 계정을 활성화하세요."
      not_allowed_from_ip_address: "이 IP 주소로는 로그인할 수 없습니다."
      admin_not_allowed_from_ip_address: "이 IP 주소로는 관리자로 로그인할 수 없습니다."
      resend_activation_email: "활성화 이메일을 다시 보내려면 여기를 클릭하세요."
      omniauth_disallow_totp: "계정에 2단계 인증이 활성화되어 있습니다. 비밀번호로 로그인하세요."
      resend_title: "활성화 이메일 재전송"
      change_email: "이메일 주소 변경"
      provide_new_email: "새 주소를 입력하면 확인 이메일이 다시 전송됩니다."
      submit_new_email: "이메일 주소 업데이트"
      sent_activation_email_again: "<b>%{currentEmail}</b> 주소로 다시 활성화 이메일을 보냈습니다. 전송에는 몇 분 정도 걸릴 수 있습니다. 스팸 폴더도 확인하세요."
      sent_activation_email_again_generic: "다시 활성화 이메일을 보냈습니다. 전송에는 몇 분 정도 걸릴 수 있습니다. 스팸 폴더도 확인하세요."
      to_continue: "로그인하세요"
      preferences: "사용자 환경설정을 변경하려면 로그인해야 합니다."
      not_approved: "계정이 아직 승인되지 않았습니다. 로그인이 가능하게 되면 이메일로 알림이 전송됩니다."
      google_oauth2:
        name: "구글"
        title: "구글로 로그인"
        sr_title: "구글로 로그인"
      twitter:
        name: "트위터"
        title: "트위터로 로그인"
        sr_title: "트위터로 로그인"
      instagram:
        name: "인스타그램"
        title: "인스타그램으로 로그인"
        sr_title: "인스타그램으로 로그인"
      facebook:
        name: "페이스북"
        title: "페이스북으로 로그인"
        sr_title: "페이스북으로 로그인"
      github:
        name: "GitHub"
        title: "GitHub로 로그인"
        sr_title: "GitHub로 로그인"
      discord:
        name: "디스코드"
        title: "디스코드로 로그인"
        sr_title: "디스코드로 로그인"
      second_factor_toggle:
        totp: "대신 인증 앱 사용"
        backup_code: "대신 백업 코드 사용"
        security_key: "대신 보안 키 사용"
    invites:
      accept_title: "초대"
      welcome_to: "%{site_name}에 오신 것을 환영합니다!"
      invited_by: "초대자:"
      social_login_available: "또한, 이 이메일을 사용하여 소셜 로그인으로 로그인할 수 있습니다."
      your_email: "계정 이메일 주소는 <b>%{email}</b>입니다."
      accept_invite: "초대 수락"
      success: "계정이 생성되었으며 이제 로그인되었습니다."
      name_label: "이름"
      password_label: "비밀번호"
    password_reset:
      continue: "%{site_name}에서 계속하기"
    emoji_set:
      apple_international: "애플/인터내셔널"
      google: "구글"
      twitter: "트위터"
      win10: "윈10"
      google_classic: "구글 클래식"
      facebook_messenger: "페이스북 메신저"
    category_page_style:
      categories_only: "카테고리만"
      categories_with_featured_topics: "추천 주제가 있는 카테고리"
      categories_and_latest_topics: "카테고리 및 최신 주제"
      categories_and_top_topics: "카테고리 및 주요 글"
      categories_boxes: "서브카테고리가 있는 박스"
      categories_boxes_with_topics: "추천 주제의 박스"
      subcategories_with_featured_topics: "추천 글이 포함된 하위 카테고리"
    shortcut_modifier_key:
      shift: "Shift"
      ctrl: "Ctrl"
      alt: "Alt"
      enter: "시작"
    category_row:
      topic_count:
        other: "이 카테고리에는 %{count}개의 주제가 있습니다"
    select_kit:
      delete_item: "%{name} 삭제"
      filter_by: "필터링 기준: %{name}"
      select_to_filter: "필터링 기준 값 선택"
      no_content: 일치하는 항목이 없음
      results_count:
        other: "%{count}개의 결과"
      create: "생성: '%{content}'"
      max_content_reached:
        other: "%{count}개의 항목만 선택할 수 있습니다."
      min_content_not_reached:
        other: "항목을 %{count}개 이상 선택하세요."
      components:
        categories_admin_dropdown:
          title: "카테고리 관리"
        bulk_select_topics_dropdown:
          title: "일괄 적용"
    date_time_picker:
      from: 시작
      to: 끝
    emoji_picker:
      filter_placeholder: 이모티콘 검색
      smileys_&_emotion: 웃는 얼굴과 감정
      people_&_body: 사람 및 몸
      animals_&_nature: 동물 및 자연
      food_&_drink: 음식 및 음료
      travel_&_places: 여행 및 장소
      activities: 활동
      objects: 사물
      symbols: 기호
      flags: 깃발
      recent: 최근 사용
      default_tone: 피부색 없음
      light_tone: 밝은 피부색
      medium_light_tone: 중간 정도 밝은 피부색
      medium_tone: 중간 피부색
      medium_dark_tone: 중간 정도 어두운 피부색
      dark_tone: 어두운 피부색
      default: 사용자 지정 이모티콘
    shared_drafts:
      title: "공유 초안"
      notice: "이 주제는 공유 초안을 게시할 수 있는 사용자만 볼 수 있습니다."
      destination_category: "대상 카테고리"
      publish: "공유 초안 게시"
      confirm_publish: "이 초안을 게시할까요?"
    composer:
      emoji: "이모티콘 :)"
      options: "옵션"
      whisper: "귓속말"
      unlist: "목록에서 제외됨"
      add_warning: "공식 경고입니다."
      toggle_whisper: "귓속말 토글"
      toggle_unlisted: "목록에서 제외 토글"
      posting_not_on_topic: "어떤 주제에 댓글을 달까요?"
      saved_local_draft_tip: "로컬에 저장됨"
      drafts_offline: "오프라인 초안"
      edit_conflict: "충돌 편집"
      ok_proceed: "알겠습니다. 계속 진행하세요."
      group_mentioned_limit:
        other: "<b>경고!</b> <a href='%{group_link}'>%{group}</a> 그룹을 멘션했지만 이 그룹에는 관리자가 구성한 멘션 제한인 %{count}명의 사용자보다 많은 회원이 있습니다. 아무도 알림을 받지 않습니다."
      duplicate_link: "이 주제에는 이미 <b>@%{username}</b> 님이 <a href='%{post_url}'>%{ago}</a>에 게시한 <b>%{domain}</b> 링크가 있습니다. 그래도 다시 게시할까요?"
      reference_topic_title: "RE : %{title}"
      error:
        title_missing: "제목은 필수 항목입니다"
        title_too_short:
          other: "제목은 %{count}자 이상이어야 합니다."
        title_too_long:
          other: "제목은 %{count}자를 초과할 수 없습니다."
        post_missing: "게시물 내용은 비워둘 수 없습니다"
        post_length:
          other: "게시물 내용은 %{count}자 이상이어야 합니다."
        try_like: "%{heart} 버튼을 사용해 보셨나요?"
        category_missing: "카테고리를 선택하세요"
        tags_missing:
          other: "최소 %{count}개의 태그를 선택해야 합니다."
        topic_template_not_modified: "주제 템플릿을 편집하여 주제에 상세 정보와 세부 사항을 추가하세요."
      save_edit: "편집 저장"
      overwrite_edit: "편집 덮어쓰기"
      reply: "댓글 달기"
      cancel: "취소"
      create_topic: "주제 생성"
      create_pm: "메시지"
      create_whisper: "귓속말"
      create_shared_draft: "공유 초안 생성"
      edit_shared_draft: "공유 초안 편집"
      title: "또는 %{modifier}Enter를 누르세요"
      users_placeholder: "사용자 또는 그룹 추가"
      title_placeholder: "토론 주제를 한 문장으로 적으세요"
      title_or_link_placeholder: "여기에 제목을 입력하거나 링크를 붙여 넣으세요"
      edit_reason_placeholder: "편집 이유"
      topic_featured_link_placeholder: "제목과 함께 표시된 링크를 입력하세요."
      remove_featured_link: "주제에서 링크를 제거하세요."
      reply_placeholder: "여기에 입력하세요. 포맷은 Markdown, BBCode 또는 HTML을 지원합니다. 이미지를 드래그하거나 붙여 넣을 수 있습니다."
      reply_placeholder_no_images: "여기에 입력하세요. 포맷은 Markdown, BBCode 또는 HTML을 지원합니다."
      reply_placeholder_choose_category: "여기에 입력하기 전에 카테고리를 선택하세요."
      view_new_post: "새 게시물을 확인하세요."
      saving: "저장 중"
      saved: "저장되었습니다!"
      saved_draft: "초안을 게시 중입니다. 재개하려면 탭하세요."
      show_preview: "미리보기 표시"
      hide_preview: "미리보기 숨기기"
      quote_post_title: "전체 게시물 인용"
      bold_label: "B"
      bold_title: "굵게"
      bold_text: "굵은 텍스트"
      italic_label: "I"
      italic_title: "기울이기"
      italic_text: "기울이기 적용된 텍스트"
      link_title: "하이퍼링크"
      link_description: "여기에 링크 설명을 입력하세요"
      link_dialog_title: "하이퍼링크 삽입"
      link_optional_text: "제목(선택사항)"
      link_url_placeholder: "주제를 검색하려면 URL을 붙여 넣거나 입력하세요"
      blockquote_title: "블록 따옴표"
      blockquote_text: "블록 따옴표"
      code_title: "미리 서식이 지정된 텍스트"
      code_text: "미리 서식이 지정된 텍스트를 4칸 들여쓰기"
      paste_code_text: "여기에 코드를 입력하거나 붙여 넣으세요"
      upload_title: "업로드"
      upload_description: "여기에 업로드 설명을 입력하세요"
      olist_title: "번호 매기기 목록"
      ulist_title: "글머리 기호 목록"
      list_item: "목록 항목"
      toggle_direction: "방향 전환"
      help: "Markdown 편집 도움말"
      collapse: "작성기 패널 최소화"
      open: "작성기 패널 열기"
      abandon: "작성기 닫기 및 초안 버리기"
      enter_fullscreen: "전체화면으로 작성기 보기"
      exit_fullscreen: "작성기 전체화면 종료"
      exit_fullscreen_prompt: "전체 화면에서 나가려면 <kbd>ESC</kbd>를 누르세요."
      show_toolbar: "작성기 툴바 표시"
      hide_toolbar: "작성기 툴바 숨기기"
      modal_ok: "확인"
      modal_cancel: "취소"
      cant_send_pm: "%{username} 님에게 메시지를 보낼 수 없습니다."
      yourself_confirm:
        title: "받는 사람 추가를 잊으셨나요?"
        body: "지금 이 메시지는 자신에게만 전송됩니다!"
      slow_mode:
        error: "이 주제는 느린 모드입니다. 최근에 이미 게시했습니다. %{timeLeft} 후 다시 게시할 수 있습니다."
      admin_options_title: "(선택사항) 이 주제의 운영진 설정"
      composer_actions:
        reply: 댓글 달기
        draft: 초안
        edit: 편집
        reply_to_post:
          label: '%{postUsername} 님 게시물에 댓글 달기'
          desc: 특정 게시물에 댓글을 답니다
        reply_as_new_topic:
          label: 링크된 주제로 댓글 달기
          desc: 이 주제에 링크된 새 주제를 만듭니다
          confirm: 새 주제 초안을 저장했으며 링크된 주제를 만들면 덮어쓰게 됩니다.
        reply_as_new_group_message:
          label: 새 그룹 메시지로 댓글 달기
          desc: 동일한 수신자에게 새 메시지를 작성합니다
        reply_to_topic:
          label: 주제에 댓글 달기
          desc: 특정 게시물이 아닌 주제에 댓글을 답니다
        toggle_whisper:
          label: 귓속말 토글
          desc: 귓속말은 운영진만 볼 수 있습니다
        create_topic:
          label: "새 주제"
        shared_draft:
          label: "공유 초안"
          desc: "허용된 사용자만 볼 수 있는 주제 초안을 작성합니다"
        toggle_topic_bump:
          label: "주제 끌어 올리기 토글"
          desc: "최신 댓글 날짜를 변경하지 않고 댓글을 답니다"
      reload: "리로드"
      ignore: "무시"
      image_alt_text:
        aria_label: 이미지의 대체 텍스트
      delete_image_button: 이미지 삭제
    notifications:
      tooltip:
        regular:
          other: "%{count}개의 확인하지 않은 알림이 있습니다"
        message:
          other: "%{count}개의 읽지 않은 메시지가 있습니다"
        high_priority:
          other: "%{count}개의 읽지 않은 높은 우선순위 알림이 있습니다"
      title: "@이름 멘션, 내 게시물 및 주제의 댓글, 메시지 등에 대한 알림"
      none: "현재 알림을 로드할 수 없습니다."
      empty: "알림이 없습니다."
      post_approved: "게시물이 승인되었습니다"
      reviewable_items: "검토가 필요한 항목"
      watching_first_post_label: "새 글"
      mentioned: "<span>%{username}</span> %{description}"
      group_mentioned: "<span>%{username}</span> %{description}"
      quoted: "<span>%{username}</span> %{description}"
      bookmark_reminder: "<span>%{username}</span> %{description} "
      replied: "<span>%{username}</span> %{description}"
      posted: "<span>%{username}</span> %{description}"
      watching_category_or_tag: "<span>%{username}</span> %{description}"
      edited: "<span>%{username}</span> %{description} "
      liked: "<span>%{username}</span> %{description}"
      liked_2: "<span class='double-user'>%{username}, %{username2}</span> %{description}"
      liked_by_2_users: "%{username}, %{username2}"
      liked_consolidated_description:
        other: "내 게시물 중 %{count}개를 좋아합니다"
      liked_consolidated: "<span>%{username}</span> %{description} "
      private_message: "<span>%{username}</span> %{description}"
      invited_to_private_message: "<p><span>%{username}</span> %{description}"
      invited_to_topic: "<span>%{username}</span> %{description}"
      invitee_accepted: "<span>%{username}</span> 님이 초대를 수락했습니다"
      moved_post: "<span>%{username}</span> 님이 %{description} 게시물을 이동했습니다"
      linked: "<span>%{username}</span> %{description}"
      granted_badge: "'%{description}' 획득"
      topic_reminder: "<span>%{username}</span> %{description}"
      watching_first_post: "<span>새 주제</span> %{description}"
      membership_request_accepted: "'%{group_name}' 멤버십이 승인되었습니다"
      membership_request_consolidated:
        other: "'%{group_name}'의 진행 중인 멤버십 요청 %{count}건"
      reaction: "<span>%{username}</span> %{description}"
      reaction_2: "<span>%{username}, %{username2}</span> %{description}"
      votes_released: "%{description} - 완료됨"
      admin_problems: "사이트 대시 보드에 대한 새로운 조언"
      dismiss_confirmation:
        body:
          default:
            other: "확실한가요? %{count}개의 중요한 알림이 있습니다."
          messages:
            other: "확실한가요? 읽지 않은 개인 메시지가 %{count}개 있습니다."
        dismiss: "무시"
        cancel: "취소"
      group_message_summary:
        other: " %{group_name} 받은 편지함에 %{count}개의 메시지가 있습니다"
      popup:
        mentioned: '''%{topic}'' - %{site_title}에서 %{username} 님이 나를 멘션했습니다'
        group_mentioned: '''%{topic}'' - %{site_title}에서 %{username} 님이 나를 멘션했습니다'
        quoted: '''%{topic}'' - %{site_title}에서 %{username} 님이 나를 인용했습니다'
        replied: '''%{topic}'' - %{site_title}에서 %{username} 님이 나에게 댓글을 달았습니다'
        posted: '''%{topic}'' - %{site_title}에서 %{username} 님이 게시했습니다'
        private_message: '''%{topic}'' -%{site_title}에서 %{username} 님이 나에게 개인 메시지를 보냈습니다'
        linked: '%{username} 님이 ''%{topic}'' - %{site_title}의 내 게시물에 링크했습니다'
        watching_first_post: '%{username} 님이 새 주제(''%{topic}'' - %{site_title})를 만들었습니다'
        watching_category_or_tag: '"%{topic}"에서 %{username}님이 글을 게시하였습니다 - %{site_title}'
        confirm_title: "알림 활성화됨 - %{site_title}"
        confirm_body: "알림이 활성화되었습니다."
        custom: "%{site_title}의 %{username} 님의 알림"
      titles:
        mentioned: "멘션됨"
        replied: "새 댓글"
        quoted: "인용됨"
        edited: "편집됨"
        liked: "새 좋아요"
        private_message: "새 비공개 메시지"
        invited_to_private_message: "비공개 메시지에 초대됨"
        invitee_accepted: "초대 수락됨"
        posted: "새 게시물"
        watching_category_or_tag: "새 글"
        moved_post: "게시물 이동됨"
        linked: "링크됨"
        bookmark_reminder: "북마크 미리 알림"
        bookmark_reminder_with_name: "북마크 미리 알림 - %{name}"
        granted_badge: "배지 부여됨"
        invited_to_topic: "주제에 초대됨"
        group_mentioned: "멘션된 그룹"
        group_message_summary: "새 그룹 메시지"
        watching_first_post: "새 주제"
        topic_reminder: "글 알림"
        liked_consolidated: "새 좋아요"
        post_approved: "승인된 게시물"
        membership_request_consolidated: "새 멤버십 요청"
        reaction: "새 반응"
        votes_released: "투표가 시작되었습니다"
        admin_problems: "사이트 대시 보드에 대한 새로운 조언"
    upload_selector:
      uploading: "업로드 중"
      processing: "업로드 처리 중"
      select_file: "파일 선택"
      default_image_alt_text: 이미지
    search:
      sort_by: "정렬 기준"
      relevance: "관련성"
      latest_post: "최신 게시물"
      latest_topic: "최신 주제"
      most_viewed: "가장 높은 조회수"
      most_liked: "가장 많은 좋아요"
      select_all: "모두 선택"
      clear_all: "모두 지우기"
      too_short: "검색어가 너무 짧습니다."
      open_advanced: "고급 검색 열기"
      clear_search: "검색 지우기"
      sort_or_bulk_actions: "결과 정렬 또는 일괄 선택"
      result_count:
        other: "<span><span class='term'>%{term}</span>에 대한 결과 %{count}%{plus}개</span>"
      title: "검색"
      full_page_title: "검색"
      results: "검색 결과"
      no_results: "검색 결과가 없습니다."
      no_more_results: "더 이상 결과가 없습니다."
      post_format: "%{username} 님의 게시물 #%{post_number}"
      results_page: "'%{term}'에 대한 검색 결과"
      more_results: "검색 결과가 많습니다. 검색 조건을 좁혀보세요."
      cant_find: "원하는 결과가 없나요?"
      start_new_topic: "새 주제를 만들어 보세요"
      or_search_google: "또는 Google에서 검색해 보세요."
      search_google: "대신 Google에서 검색해 보세요."
      search_google_button: "구글"
      search_button: "검색"
      search_term_label: "검색 키워드 입력"
      categories: "카테고리"
      tags: "태그"
      in_this_topic: "이 주제 내에서"
      in_this_topic_tooltip: "모든 주제 검색으로 전환"
      in_topics_posts: "모든 주제와 게시물에서"
      enter_hint: "또는 Enter를 누르세요"
      in_posts_by: "%{username} 님의 게시물에서"
      browser_tip: "%{modifier} + f"
      browser_tip_description: "다시 기본 브라우저 검색 사용"
      recent: "최근 검색"
      clear_recent: "최근 검색 지우기"
      type:
        default: "주제/게시물"
        users: "사용자"
        categories: "카테고리"
        categories_and_tags: "카테고리/태그"
      context:
        user: "@%{username} 님의 게시물 검색"
        category: "#%{category} 카테고리에서 검색"
        tag: "#%{tag} 태그 검색"
        topic: "이 주제에서 검색"
        private_messages: "메시지 검색"
      tips:
        category_tag: "카테고리 또는 태그로 필터링"
        author: "게시물 작성자로 필터링"
        in: "메타데이터로 필터링(예: in:title, in:personal, in:pinned)"
        status: "주제 상태로 필터링"
        full_search: "전체 페이지 검색 시작"
        full_search_key: "%{modifier} + 엔터"
        me: "내 게시물만 표시"
      advanced:
        title: 고급 필터
        posted_by:
          label: 게시자
          aria_label: 게시물 작성자로 필터링
        in_category:
          label: 분류됨
        in_group:
          label: 그룹 내
        with_badge:
          label: 배지 포함
        with_tags:
          label: 태그됨
          aria_label: 태그로 필터링
        filters:
          title: 제목만 일치
          likes: 내가 좋아요 누름
          posted: 내가 게시한 위치
          created: 내가 생성함
          watching: 내가 구독 중
          tracking: 내가 추적 중
          private: 내 메시지 내
          bookmarks: 내가 북마크함
          first: 첫 게시물
          pinned: 고정됨
          seen: 읽음
          unseen: 읽지 않음
          wiki: 위키
          images: 이미지 포함
          all_tags: 위의 모든 태그
        statuses:
          label: 주제 상태
          open: 진행 중
          closed: 종료됨
          public: 공개
          archived: 보관됨
          noreplies: 댓글 없음
          single_user: 단일 사용자 포함
        post:
          count:
            label: 게시물
          min:
            placeholder: 최소
            aria_label: 최소 게시물 수로 필터링
          max:
            placeholder: 최대
            aria_label: 최대 게시물 수로 필터링
          time:
            label: 게시됨
            aria_label: 게시 날짜로 필터링
            before: 이전
            after: 이후
        views:
          label: 조회수
        min_views:
          placeholder: 최소
          aria_label: 최소 조회수로 필터링
        max_views:
          placeholder: 최대
          aria_label: 최대 조회수로 필터링
        additional_options:
          label: "게시물 수 및 주제 조회수로 필터링"
    hamburger_menu: "메뉴"
    new_item: "신규"
    go_back: "뒤로 가기"
    not_logged_in_user: "현재 활동 및 환경설정에 대한 요약이 포함된 사용자 페이지"
    current_user: "사용자 페이지로 이동"
    view_all: "%{tab} 모두 보기"
    user_menu:
      generic_no_items: "이 목록에 항목이 없습니다."
      sr_menu_tabs: "사용자 메뉴 탭"
      view_all_notifications: "모든 알림 보기"
      view_all_bookmarks: "모든 북마크 보기"
      view_all_messages: "모든 개인 메시지 보기"
      tabs:
        all_notifications: "모든 알림"
        replies: "댓글"
        mentions: "멘션"
        likes: "좋아요 수"
        messages: "개인 메시지"
        bookmarks: "북마크"
        review_queue: "대기열 검토"
        other_notifications: "기타 알림"
        profile: "프로필"
      reviewable:
        view_all: "모든 리뷰 항목 보기"
        queue: "대기열"
        deleted_user: "(삭제된 사용자)"
        deleted_post: "(삭제된 글)"
        post_number_with_topic_title: "게시물 #%{post_number} - %{title}"
        new_post_in_topic: "%{title}의 새 게시물"
        default_item: "검토 가능한 항목 #%{reviewable_id}"
    topics:
      new_messages_marker: "마지막 방문"
      bulk:
        confirm: "확인"
        select_all: "모두 선택"
        clear_all: "모두 지우기"
        unlist_topics: "목록에서 주제 숨기기"
        relist_topics: "목록에서 주제 다시 표시"
        reset_bump_dates: "끌어올림 날짜 초기화"
        defer: "연기"
        delete: "글 삭제"
        dismiss: "무시"
        dismiss_read: "읽지 않은 항목 모두 무시"
        dismiss_read_with_selected:
          other: "%{count}개의 읽지 않은 항목 무시"
        dismiss_button: "무시..."
        dismiss_button_with_selected:
          other: "무시(%{count})..."
        dismiss_tooltip: "새 게시물만 무시하거나 주제 추적 중지"
        also_dismiss_topics: "이 주제 추적을 중지하여 읽지 않은 항목으로 다시 표시되지 않도록 합니다"
        dismiss_new: "새 항목 무시"
        dismiss_new_with_selected:
          other: "새 항목 무시(%{count})"
        toggle: "주제 일괄 선택 토글"
        actions: "일괄 작업"
        close_topics: "글 닫기"
        archive_topics: "주제 보관"
        move_messages_to_inbox: "받은 편지함으로 이동"
        change_notification_level: "알림 수준 변경"
        choose_new_category: "주제에 대한 새 카테고리 선택:"
        selected:
          other: "<b>%{count}</b>개의 주제를 선택했습니다."
        change_tags: "태그 대체"
        append_tags: "태그 추가"
        choose_new_tags: "다음 주제에 새 태그 선택:"
        choose_append_tags: "다음 주제에 추가할 새 태그 선택:"
        changed_tags: "이 주제의 태그가 변경되었습니다."
        remove_tags: "모든 태그 제거"
        confirm_remove_tags:
          other: "<b>%{count}</b>개의 주제에서 태그가 모두 제거됩니다. 계속할까요?"
        progress:
          other: "진행률: <strong>%{count}</strong>개의 주제"
      none:
        unread: "읽지 않은 글이 없습니다."
        unseen: "확인하지 않은 주제가 없습니다."
        new: "새 주제가 없습니다."
        read: "아직 읽은 주제가 없습니다."
        posted: "아직 게시한 주제가 없습니다."
        latest: "모두 확인했습니다!"
        bookmarks: "아직 북마크된 글이 없습니다."
        category: "%{category} 주제가 없습니다."
        top: "주요 주제가 없습니다."
        educate:
          new: '<p>새 주제가 여기에 표시됩니다. 기본적으로 지난 2일 이내에 작성된 주제는 새 주제로 간주되며 <span class="badge new-topic badge-notification" style="vertical-align:middle;line-height:inherit;"></span> 표시로 확인할 수 있습니다.</p><p>이 기준을 변경하려면 <a href="%{userPrefsUrl}">환경설정</a>에서 변경하세요.</p>'
          unread: '<p>읽지 않은 글은 여기에 표시됩니다.</p><p>기본적으로 글은 읽지 않은 것으로 간주하고 다음과 같은 조건 중 하나를 만족하면 읽지 않은 글수 <span class="badge unread-posts badge-notification">1</span> 을 표시합니다:</p><ul><li>새로운 글 작성</li><li>글에 댓글 작성</li><li>글을 5분 이상 읽기</li></ul><p>또는 글을 팔로우 하거나 지켜보기 위해 각 글의 밑부분에 달린 알림 제어판에서 설정하는 경우도 포함됩니다.</p><p>설정을 바꾸려면 <a href="%{userPrefsUrl}">환경설정</a> 페이지로 가세요.</p>'
      bottom:
        latest: "더 이상 최근 주제가 없습니다."
        posted: "더 이상 게시한 주제가 없습니다."
        read: "더 이상 읽은 주제가 없습니다."
        new: "더 이상 새 주제가 없습니다."
        unread: "더 이상 읽지 않은 주제가 없습니다."
        unseen: "더 이상 확인하지 않은 주제가 없습니다."
        category: "더 이상 %{category} 주제가 없습니다."
        tag: "더 이상 %{tag} 주제가 없습니다."
        top: "더 이상 주요 주제가 없습니다."
        bookmarks: "더 이상 북마크한 주제가 없습니다."
    topic_bulk_actions:
      close_topics:
        name: "글 닫기"
    topic:
      filter_to:
        other: "이 주제의 게시물 %{count}개"
      create: "새 주제"
      create_long: "새 주제 생성"
      open_draft: "초안 열기"
      private_message: "메시지 시작"
      archive_message:
        help: "보관함으로 메시지 이동"
        title: "보관"
      move_to_inbox:
        title: "받은 편지함으로 이동"
        help: "메시지를 받은 편지함으로 다시 이동"
      defer:
        help: "읽지 않음으로 표시"
        title: "연기"
      list: "글"
      new: "새 주제"
      unread: "읽지 않음"
      new_topics:
        other: "%{count}개의 새 주제"
      unread_topics:
        other: "%{count}개의 읽지 않은 글"
      title: "글"
      invalid_access:
        title: "비공개 주제입니다"
        description: "이 주제에 액세스할 수 없습니다!"
        login_required: "이 주제를 보려면 로그인이 필요합니다."
      server_error:
        title: "주제를 로드하지 못했습니다"
        description: "이 주제를 로드할 수 없습니다. 연결 문제일 수 있습니다. 다시 시도하세요. 문제가 지속되면 저희에게 문의하세요."
      not_found:
        title: "주제를 찾을 수 없음"
        description: "이 주제를 찾을 수 없습니다. 운영자가 제거했을 수 있습니다."
      unread_posts:
        other: "이 주제에 %{count}개의 읽지 않은 게시물이 있습니다"
      likes:
        other: "이 주제에 %{count}개의 좋아요가 있습니다"
      back_to_list: "주제 목록으로 돌아가기"
      options: "글 옵션"
      show_links: "이 주제에 링크 표시"
      collapse_details: "주제 상세 정보 접기"
      expand_details: "주제 상세 정보 펼치기"
      read_more_in_category: "더 읽고 싶으신가요? %{categoryLink}의 다른 토픽을 살펴보거나 <a href='%{latestLink}'>최신 토픽</a>을 확인해 보세요."
      unread_indicator: "아직 이 주제의 마지막 게시물을 읽은 회원이 없습니다."
      bumped_at: "최근: %{date}"
      suggest_create_topic: <a href>새 대화를 시작</a>할 준비가 되었나요?
      deleted: "글이 삭제되었습니다."
      slow_mode_update:
        title: "느린 모드"
        select: "사용자는 이 주제에서 다음을 기준으로 한 번만 게시할 수 있습니다."
        description: "빠르게 진행되거나 논쟁이 되는 토론에서 신중한 대화를 유도하기 위해 사용자는 이 주제에 추가로 글을 게시하려면 기다려야 합니다."
        enable: "활성화"
        update: "업데이트"
        enabled_until: "다음 기간까지 활성화됨:"
        remove: "비활성화"
        hours: "시간:"
        minutes: "분:"
        seconds: "초:"
        durations:
          10_minutes: "10분"
          15_minutes: "15분"
          30_minutes: "30분"
          45_minutes: "45분"
          1_hour: "1시간"
          2_hours: "2시간"
          4_hours: "4시간"
          8_hours: "8시간"
          12_hours: "12시간"
          24_hours: "24시간"
          custom: "사용자 지정 기간"
      slow_mode_notice:
        duration: "%{duration} 후 이 주제에 추가로 게시할 수 있습니다."
      topic_status_update:
        title: "주제 타이머"
        save: "타이머 설정"
        num_of_hours: "시간:"
        num_of_days: "일 수:"
        remove: "타이머 제거"
        publish_to: "게시 위치:"
        when: "게시일:"
        time_frame_required: "기간을 선택하세요"
        min_duration: "기간은 0보다 커야 합니다"
        max_duration: "기간은 20년 미만이어야 합니다"
        duration: "기간"
      publish_to_category:
        title: "게시 예약"
      temp_open:
        title: "임시로 열기"
      auto_reopen:
        title: "주제 자동 열기"
      temp_close:
        title: "임시로 종료"
      auto_close:
        title: "주제 자동 종료"
        label: "다음 이후 주제 자동 종료:"
        error: "유효한 값을 입력하세요."
        based_on_last_post: "주제의 마지막 게시물이 이 기간보다 오래될 때까지 닫지 마세요."
      auto_close_after_last_post:
        title: "마지막 게시물 후 주제 자동 종료"
      auto_delete:
        title: "주제 자동 삭제"
      auto_bump:
        title: "주제 자동 끌어 올림"
      reminder:
        title: "알림 받기"
      auto_delete_replies:
        title: "댓글 자동 삭제"
      status_update_notice:
        auto_open: "이 주제는 %{timeLeft} 후 자동으로 열립니다."
        auto_close: "이 주제는 %{timeLeft} 후 자동으로 종료됩니다."
        auto_publish_to_category: "이 주제는 <a href=%{categoryUrl}>#%{categoryName}</a>에 %{timeLeft} 후 게시됩니다."
        auto_close_after_last_post: "이 주제는 마지막 댓글이 달리고 %{duration} 후 종료됩니다."
        auto_delete: "이 주제는 %{timeLeft} 후 자동으로 삭제됩니다."
        auto_bump: "이 주제는 %{timeLeft} 후 자동으로 끌어 올림 됩니다."
        auto_reminder: "%{timeLeft} 후 이 주제에 대한 알림을 받습니다."
        auto_delete_replies: "이 주제의 댓글은 %{duration} 후에 자동으로 삭제됩니다."
      auto_close_title: "자동 종료 설정"
      auto_close_immediate:
        other: "주제의 마지막 게시물은 이미 %{count} 시간이 지났으므로 이 주제는 즉시 종료됩니다."
      auto_close_momentarily:
        other: "주제의 마지막 게시물은 이미 %{count} 시간이 지났으므로 이 주제는 일시적으로 종료됩니다."
      timeline:
        back: "뒤로 가기"
        back_description: "읽지 않은 마지막 게시물로 이동합니다"
        replies_short: "%{current} / %{total}"
      progress:
        title: 진행 중인 주제
        jump_prompt_of:
          other: "/ %{count}개의 게시물"
        jump_prompt_to_date: "현재까지"
        jump_prompt_or: "또는"
      notifications:
        title: 이 주제에 대한 알림을 받는 빈도 변경
        reasons:
          mailing_list_mode: "메일링 리스트 모드가 활성화되어 있으므로 메일로 이 주제의 댓글 알림을 받게 됩니다."
          "3_10": "이 주제에 대한 태그를 구독 중이므로 알림을 받게 됩니다."
          "3_10_stale": "과거에 이 주제의 태그를 구독했기 때문에 알림을 받게 됩니다."
          "3_6": "이 카테고리를 구독 중이므로 알림을 받게 됩니다."
          "3_6_stale": "과거에 이 카테고리를 구독했기 때문에 알림을 받게 됩니다."
          "3_5": "이 주제를 자동으로 구독하기 시작했으므로 알림을 받게 됩니다."
          "3_2": "이 주제를 구독 중이므로 알림을 받게 됩니다."
          "3_1": "이 주제를 생성했으므로 알림을 받게 됩니다."
          "3": "이 주제를 구독 중이므로 알림을 받게 됩니다."
          "2_8": "이 카테고리를 추적 중이므로 새 댓글 수가 표시됩니다."
          "2_8_stale": "과거에 이 카테고리를 추적했으므로 새 댓글 수가 표시됩니다."
          "2_4": "이 주제에 댓글을 달았으므로 새 댓글 수가 표시됩니다."
          "2_2": "이 주제를 추적 중이므로 새 댓글 수가 표시됩니다."
          "2": '<a href="%{basePath}/u/%{username}/preferences/notifications">이 주제를 읽었으므로</a> 새 댓글 수가 표시됩니다.'
          "1_2": "누군가 나를 @이름 형식으로 멘션하거나 나에게 댓글을 달면 알림을 받습니다."
          "1": "누군가 나를 @이름 형식으로 멘션하거나 나에게 댓글을 달면 알림을 받습니다."
          "0_7": "이 카테고리의 모든 알림을 무시하고 있습니다."
          "0_2": "이 주제에 대한 모든 알림을 무시하고 있습니다."
          "0": "이 주제에 대한 모든 알림을 무시하고 있습니다."
        watching_pm:
          title: "구독"
          description: "이 메시지의 모든 새 댓글에 대한 알림을 받으며 새 댓글 수가 표시됩니다."
        watching:
          title: "구독"
          description: "이 주제의 모든 새 댓글에 대한 알림을 받으며 새 댓글 수가 표시됩니다."
        tracking_pm:
          title: "추적"
          description: "이 메시지의 새 댓글 수가 표시됩니다. 누군가가 @이름 형식으로 나를 멘션하거나 나에게 댓글을 달면 알림을 받게 됩니다."
        tracking:
          title: "추적"
          description: "이 주제의 새 댓글 수가 표시됩니다. 누군가가 @이름 형식으로 나를 멘션하거나 나에게 댓글을 달면 알림을 받게 됩니다."
        regular:
          title: "일반"
          description: "누군가 나를 @이름 형식으로 멘션하거나 나에게 댓글을 달면 알림을 받습니다."
        regular_pm:
          title: "일반"
          description: "누군가 나를 @이름 형식으로 멘션하거나 나에게 댓글을 달면 알림을 받습니다."
        muted_pm:
          title: "뮤트"
          description: "이 메시지에 대해 어떠한 알림도 받지 않지 않습니다."
        muted:
          title: "뮤트"
          description: "이 주제에 대한 어떠한 알림도 받지 않고 최신 항목에 표시되지 않습니다."
      actions:
        title: "작업"
        recover: "주제 삭제 취소"
        delete: "글 삭제"
        open: "글 열기"
        close: "주제 종료"
        multi_select: "게시물 선택…"
        pin: "글 고정..."
        unpin: "주제 고정 해제..."
        unarchive: "글 보관 취소"
        archive: "글 보관"
        reset_read: "읽은 데이터 리셋"
        make_private: "개인 메시지 작성"
        reset_bump_date: "끌어 올림 날짜 리셋"
      feature:
        pin: "글 고정"
        unpin: "주제 고정 해제"
        pin_globally: "전체적으로 주제 고정"
        make_banner: "배너 주제 생성"
        remove_banner: "배너 주제 제거"
      reply:
        title: "댓글 달기"
        help: "이 주제에 대한 댓글 작성을 시작합니다"
      share:
        title: "주제 공유"
        extended_title: "링크 공유"
        help: "이 주제의 링크 공유"
        instructions: "이 주제의 링크 공유:"
        copied: "주제 링크를 복사했습니다."
        restricted_groups:
          other: "그룹 구성원만 볼 수 있음: %{groupNames}"
        invite_users: "초대"
      print:
        title: "프린트하기"
        help: "이 주제를 인쇄하기 좋은 버전으로 열기"
      flag_topic:
        title: "신고하기"
        help: "이 주제에 주의를 주거나 비공개로 알림을 보내기 위해 비공개로 신고합니다"
        success_message: "주제를 신고했습니다"
      make_public:
        title: "공개 주제로 변환"
        choose_category: "공개 주제의 카테고리를 선택하세요."
      feature_topic:
        title: "이 주제 추천"
        pin: " 이 주제를 다음 기간까지 %{categoryLink} 카테고리 상단에 표시"
        unpin: "이 주제를 %{categoryLink} 카테고리 상단에서 제거합니다."
        unpin_until: "%{categoryLink} 카테고리 상단에서 이 주제를 제거하거나 <strong>%{until}</strong>까지 기다립니다."
        pin_note: "사용자가 개별적으로 직접 주제 고정을 취소할 수 있습니다."
        pin_validation: "주제를 고정하려면 날짜를 지정해야 합니다."
        not_pinned: " %{categoryLink}에 고정된 주제가 없습니다."
        already_pinned:
          other: "현재 %{categoryLink}에 고정된 주제 개수: <strong class='badge badge-notification unread'>%{count}</strong>"
        pin_globally: "이 주제를 다음 기간까지 모든 주제 목록의 상단에 고정"
        confirm_pin_globally:
          other: "이미 전체적으로 고정된 주제가 %{count}개 있습니다. 고정된 주제가 너무 많으면 사용자에게 불편을 줄 수 있습니다. 추가로 주제를 전체적으로 고정할까요?"
        unpin_globally: "모든 주제 목록 상단에서 이 주제 제거"
        unpin_globally_until: "모든 주제 목록 상단에서 이 주제를 제거하거나 <strong>%{until}</strong>까지 기다립니다."
        global_pin_note: "사용자가 개별적으로 직접 주제 고정을 취소할 수 있습니다."
        not_pinned_globally: "전체적으로 고정된 주제가 없습니다."
        already_pinned_globally:
          other: "전체적으로 고정된 주제 개수: <strong class='badge badge-notification unread'>%{count}</strong>"
        make_banner: "이 주제를 모든 페이지의 상단에 표시되는 배너로 만들기"
        remove_banner: "모든 페이지에서 표시되는 배너 제거"
        banner_note: "사용자는 배너를 닫아 배너를 나타나지 않게 할 수 있습니다. 주어진 기간에 하나의 주제만 배너로 표시할 수 있습니다."
        no_banner_exists: "배너 주제가 없습니다."
        banner_exists: "현재 배너 주제가 <strong class='badge badge-notification unread'>있습니다</strong>."
      automatically_add_to_groups: "이 초대는 다음 그룹에 대한 액세스도 포함합니다."
      invite_private:
        title: "메시지에 초대"
        email_or_username: "초대하려는 이메일 또는 아이디"
        email_or_username_placeholder: "이메일 주소 또는 아이디"
        action: "초대"
        success: "이 메세지에 참여할 수 있도록 사용자를 초대했습니다."
        success_group: "이 메세지에 참여할 수 있도록 그룹을 초대했습니다."
        error: "이 사용자를 초대하는 도중 오류가 발생했습니다."
        not_allowed: "이 사용자를 초대할 수 없습니다."
        group_name: "그룹명"
      controls: "주제 관리"
      invite_reply:
        title: "초대하기"
        username_placeholder: "아이디"
        action: "초대 전송"
        help: "이메일 또는 알림을 통해 다른 사용자를 이 주제에 초대합니다"
        to_forum: "링크를 클릭하여 친구가 즉시 참여할 수 있도록 간단한 이메일을 보내드립니다."
        discourse_connect_enabled: "이 주제에 초대할 사용자의 아이디를 입력합니다."
        to_topic_blank: "이 주제에 초대할 사용자의 아이디 또는 이메일 주소를 입력합니다."
        to_topic_email: "이메일 주소를 입력했습니다. 친구가 이 주제에 즉시 댓글을 달 수 있는 초대장을 이메일로 보내드립니다."
        to_topic_username: "아이디를 입력하셨습니다. 이 주제에 초대 링크와 함께 알림을 보내드립니다."
        to_username: "초대할 사용자의 아이디를 입력하세요. 이 주제에 초대하는 링크와 함께 알림을 보내겠습니다."
        email_placeholder: "이메일 주소"
        success_email: "<b>%{invitee}</b>에게 초대 메일을 전송했습니다. 초대를 수락하면 알려드리겠습니다. 초대를 추적하려면 사용자 페이지에서 초대 탭을 확인하세요."
        success_username: "이 주제에 참여할 수 있도록 사용자를 초대했습니다."
        error: "이 사용자를 초대할 수 없습니다. 혹시 이미 초대하진 않았나요? (초대는 비율 제한이 있습니다)"
        success_existing_email: "<b>%{emailOrUsername}</b> 이메일을 사용하는 사용자가 이미 있습니다. 이 주제에 참여할 수 있도록 사용자를 초대했습니다."
      login_reply: "로그인하고 댓글 달기"
      filters:
        n_posts:
          other: "%{count}개의 게시물"
        cancel: "필터 제거"
      move_to:
        title: "다음으로 이동"
        action: "다음으로 이동합니다"
        error: "게시물을 이동하는 중에 오류가 발생했습니다."
      split_topic:
        title: "새 주제로 이동"
        action: "새 주제로 이동합니다"
        topic_name: "새 주제 제목"
        radio_label: "새 주제"
        error: "새 주제로 게시물을 이동하는 데 문제가 발생했습니다."
        instructions:
          other: "새 주제를 생성하여 선택한 <b>%{count}</b>개의 게시물로 채우려고 합니다."
      merge_topic:
        title: "기존 주제로 이동"
        action: "기존 주제로 이동합니다"
        error: "게시물을 이 주제로 이동하는 데 문제가 발생했습니다."
        radio_label: "기존 주제"
        instructions:
          other: " <b>%{count}</b>개의 게시물을 옮길 주제를 선택하세요."
      move_to_new_message:
        title: "새 메시지로 이동"
        action: "새 메시지로 이동합니다"
        message_title: "새 메시지 제목"
        radio_label: "새로운 메시지"
        participants: "참여자"
        instructions:
          other: "새 메시지를 작성하여 선택한 <b>%{count}</b>개의 게시물로 채우려고 합니다."
      move_to_existing_message:
        title: "기존 메시지로 이동"
        action: "기존 메시지로 이동합니다"
        radio_label: "기존 메시지"
        participants: "참여자"
        instructions:
          other: "<b>%{count}</b>개의 게시물을 옮길 메시지를 선택하세요."
      merge_posts:
        title: "선택한 게시물 병합"
        action: "선택한 게시물을 병합합니다"
        error: "선택한 게시물을 병합하는 중에 오류가 발생했습니다."
      publish_page:
        title: "페이지 게시"
        publish: "게시"
        description: "주제가 페이지로 게시되면 해당 URL을 공유할 수 있으며 사용자 지정 스타일과 함께 표시됩니다."
        slug: "강타"
        public: "공개"
        public_description: "관련 주제가 비공개인 경우에도 이 페이지를 볼 수 있습니다."
        publish_url: "페이지가 다음 위치에 게시되었습니다."
        topic_published: "주제가 다음 위치에 게시되었습니다."
        preview_url: "페이지가 다음 위치에 게시됩니다."
        invalid_slug: "이 페이지를 게시할 수 없습니다."
        unpublish: "게시 취소"
        unpublished: "페이지가 게시 취소되었으며 이제 액세스할 수 없습니다."
        publishing_settings: "게시 설정"
      change_owner:
        title: "소유자 변경"
        action: "소유자를 변경합니다"
        error: "소유자를 변경하는 중에 오류가 발생했습니다."
        placeholder: "새 소유자의 아이디"
        instructions:
          other: "<b>@%{old_user}</b> 님의 %{count}개의 게시물에 대한 새 소유자를 선택하세요."
        instructions_without_old_user:
          other: "%{count}개의 게시물에 대한 새 소유자를 선택하세요."
      change_timestamp:
        action: "타임스탬프를 변경합니다"
        invalid_timestamp: "타임스탬프는 미래일 수 없습니다."
        error: "주제의 타임스탬프를 변경하는 중에 오류가 발생했습니다."
        instructions: "주제의 새로운 타임스탬프를 선택하세요. 주제에 속한 게시물은 같은 시차로 업데이트됩니다."
      multi_select:
        select: "선택"
        selected: "선택됨(%{count})"
        select_post:
          label: "선택"
          title: "선택에 게시물 추가"
        selected_post:
          label: "선택됨"
          title: "클릭하여 선택에서 게시물 제거"
        select_replies:
          label: "선택 + 댓글"
          title: "게시물과 모든 댓글을 선택에 추가"
        select_below:
          label: "선택 + 이후 게시물"
          title: "게시물 및 이후 게시물 선택에 추가"
        delete: 선택 삭제됨
        cancel: 선택을 취소
        select_all: 전체 선택
        deselect_all: 전체 선택 해제
        description:
          other: "<b>%{count}</b>개의 개시물을 선택했습니다."
      deleted_by_author_simple: "(작성자가 삭제한 주제)"
    post:
      confirm_delete: "정말 이 게시물을 삭제하시겠습니까?"
      quote_reply: "인용하기"
      quote_edit: "편집"
      quote_share: "공유"
      edit_reason: "사유: "
      post_number: "%{number}번째 글"
      ignored: "무시된 콘텐츠"
      wiki_last_edited_on: "%{dateTime}에 마지막으로 편집된 위키"
      last_edited_on: "%{dateTime}에 마지막으로 편집된 게시물"
      reply_as_new_topic: "링크된 주제로 댓글 달기"
      reply_as_new_private_message: "같은 수신자에게 새 메시지로 댓글 달기"
      continue_discussion: "%{postLink}에서 토론 계속하기:"
      follow_quote: "인용한 게시물로 이동"
      show_full: "전체 게시물 표시"
      show_hidden: "무시된 콘텐츠를 봅니다."
      deleted_by_author_simple: "(작성자가 삭제한 게시물)"
      collapse: "접기"
      sr_date: "게시 일자"
      expand_collapse: "펼치기/접기"
      locked: "이 게시물은 운영진에 의해 편집이 금지되었습니다."
      gap:
        other: "%{count}개의 숨겨진 댓글 보기"
      notice:
        new_user: "%{user} 님의 첫 게시물입니다. 커뮤니티에 온 것을 환영해 주세요!"
        returning_user: "%{user} 님이 오랜만에 찾아주셨네요. 마지막 게시일은 %{time}입니다."
      unread: "읽지 않은 게시물"
      has_replies:
        other: "%{count}개의 댓글"
      has_replies_count: "%{count}"
      unknown_user: "(알 수 없음/삭제된 사용자)"
      has_likes_title:
        other: "%{count}명이 이 게시물을 좋아합니다"
      has_likes_title_only_you: "내가 이 게시물을 좋아합니다"
      has_likes_title_you:
        other: "나와 %{count}명이 이 게시물을 좋아합니다"
      filtered_replies_hint:
        other: "이 게시물과 %{count}개의 댓글 보기"
      filtered_replies_viewing:
        other: "다음의 댓글 %{count}개 보기"
      in_reply_to: "상위 게시물 로드"
      view_all_posts: "모든 게시물 보기"
      errors:
        create: "게시물을 생성하는 중에 오류가 발생했습니다. 다시 시도하세요."
        edit: "게시물을 편집하는 중에 오류가 발생했습니다. 다시 시도하세요."
        file_too_large: "파일이 너무 큽니다(최대 허용 크기: %{max_size_kb}KB). 대용량 파일은 클라우드 공유 서비스에 업로드한 다음 링크를 붙여 넣는 것이 좋습니다."
        file_too_large_humanized: "파일이 너무 큽니다(최대 허용 크기: %{max_size}). 대용량 파일은 클라우드 공유 서비스에 업로드한 다음 링크를 붙여 넣는 것이 좋습니다."
        too_many_uploads: "한 번에 한 파일만 업로드할 수 있습니다."
        too_many_dragged_and_dropped_files:
          other: "한 번에 %{count}개의 파일만 업로드할 수 있습니다."
        upload_not_authorized: "업로드하려는 파일 확장자는 허용되지 않습니다(허용 확장자: %{authorized_extensions})."
        image_upload_not_allowed_for_new_user: "신규 사용자는 이미지를 업로드할 수 없습니다."
        attachment_upload_not_allowed_for_new_user: "신규 사용자는 첨부 파일을 업로드할 수 없습니다."
        attachment_download_requires_login: "첨부 파일을 다운로드하려면 로그인이 필요합니다."
      cancel_composer:
        confirm: "게시물에 어떤 작업을 하고 싶나요?"
        discard: "버리기"
        save_draft: "나중을 위해 초안 저장"
        keep_editing: "편집 유지"
      via_email: "이 게시물은 이메일을 통해 전달됐습니다"
      via_auto_generated_email: "이 게시물은 자동 생성된 이메일로 전달됐습니다"
      whisper: "이 게시물은 운영자를 위한 비공개 귓속말입니다"
      wiki:
        about: "이 게시물은 위키입니다"
      few_likes_left: "긍정적인 활동에 감사합니다! 오늘 표시할 수 있는 좋아요가 얼마 남지 않았습니다."
      controls:
        reply: "이 게시물에 대한 댓글 작성을 시작합니다"
        like: "이 게시물에 좋아요 누르기"
        has_liked: "이 게시물을 좋아합니다"
        read_indicator: "이 게시물을 읽은 회원"
        undo_like: "좋아요 취소"
        edit: "이 게시물 편집"
        edit_action: "편집"
        edit_anonymous: "이 게시물을 편집하려면 로그인이 필요합니다."
        flag: "이 게시물에 주의를 주거나 비공개로 알림을 보내기 위해 비공개로 신고합니다"
        delete: "이 게시물 삭제"
        undelete: "이 글 삭제를 취소합니다."
        share: "이 게시물의 링크 공유"
        more: "더 보기"
        delete_replies:
          confirm: "이 게시물에 대한 댓글을 삭제할까요?"
          direct_replies:
            other: "예, %{count}개의 직접 댓글"
          all_replies:
            other: "예, %{count}개의 모든 댓글"
          just_the_post: "아니요, 이 게시물만 삭제합니다"
        admin: "게시물 관리자 작업"
        permanently_delete: "영구 삭제"
        permanently_delete_confirmation: "이 게시물을 영구적으로 삭제할까요? 삭제된 게시물은 복구할 수 없습니다."
        wiki: "위키 만들기"
        unwiki: "위키 제거"
        convert_to_moderator: "운영진 색상 추가"
        revert_to_regular: "운영진 색상 제거"
        rebake: "HTML 리빌드"
        publish_page: "페이지 게시"
        unhide: "숨기기 취소"
        lock_post: "게시물 잠금"
        lock_post_description: "게시자가 이 게시물을 편집하지 못하도록 방지"
        unlock_post: "게시물 잠금 해제"
        unlock_post_description: "게시자가 이 게시물을 편집하도록 허용"
        delete_topic_disallowed_modal: "이 주제를 삭제할 권한이 없습니다. 정말 삭제하려면 이유와 함께 신고를 제출하여 운영자에게 주의를 보내세요."
        delete_topic_disallowed: "이 주제를 삭제할 권한이 없습니다"
        delete_topic_confirm_modal:
          other: "이 주제는 현재 조회수가 %{count}회 이상이며 인기 검색 주제일 수 있습니다. 이 주제를 개선하기 위해 편집하는 대신 완전히 삭제할까요?"
        delete_topic_confirm_modal_yes: "예, 이 주제를 삭제합니다"
        delete_topic_confirm_modal_no: "아니요, 이 주제를 유지합니다"
        delete_topic_error: "이 주제를 삭제하는 중에 오류가 발생했습니다."
        delete_topic: "주제 삭제"
        delete_post_notice: "운영진 공지 삭제"
        remove_timer: "타이머 제거"
        edit_timer: "타이머 편집"
      actions:
        people:
          like:
            other: "이 항목을 좋아합니다"
          read:
            other: "이 항목을 읽었습니다"
          like_capped:
            other: "그리고 %{count}명의 사용자가 좋아합니다"
          read_capped:
            other: "그리고 %{count}명의 사용자가 읽었습니다"
          sr_post_likers_list_description: "이 게시물을 좋아하는 사용자"
          sr_post_readers_list_description: "이 글을 읽는 사용자"
        by_you:
          off_topic: "이 항목이 주제에서 벗어났다고 신고했습니다"
          spam: "이 항목을 스팸으로 신고했습니다"
          inappropriate: "이 항목을 부적절한 콘텐츠로 신고했습니다"
          notify_moderators: "이 항목을 운영자에게 알렸습니다"
          notify_user: "이 사용자에게 메시지를 보냈습니다"
      delete:
        confirm:
          other: "%{count}개의 게시물을 삭제할까요?"
      revisions:
        controls:
          first: "첫 수정 버전"
          previous: "이전 수정 버전"
          next: "다음 수정 버전"
          last: "마지막 수정 버전"
          hide: "수정 버전 숨기기"
          show: "수정 버전 표시"
          revert: "%{revision} 수정 버전으로 되돌리기"
          edit_wiki: "Wiki 편집"
          edit_post: "게시물 편집"
          comparing_previous_to_current_out_of_total: "<strong>%{previous}</strong> %{icon} <strong>%{current}</strong> / %{total}"
        displays:
          inline:
            title: "Show the rendered output with additions and removals inline"
            button: "HTML"
          side_by_side:
            title: "Show the rendered output diffs side-by-side"
            button: "HTML"
          side_by_side_markdown:
            title: "원본 소스 버전 비교를 양면에 표시"
            button: "Raw"
      raw_email:
        displays:
          raw:
            title: "원본 이메일 표시"
            button: "Raw"
          text_part:
            title: "이메일 텍스트 파트 표시"
            button: "텍스트"
          html_part:
            title: "이메일 HTML 파트 표시"
            button: "HTML"
      bookmarks:
        create: "북마크 만들기"
        create_for_topic: "주제에 대한 북마크 만들기"
        edit: "북마크 편집"
        edit_for_topic: "주제에 대한 북마크 편집"
        updated: "업데이트일"
        name: "이름"
        name_placeholder: "이 북마크는 무엇인가요?"
        set_reminder: "알림 받기"
        options: "옵션"
        actions:
          delete_bookmark:
            name: "북마크 삭제"
            description: "프로필에서 북마크를 제거하고 북마크에 대한 모든 미리 알림을 중지합니다"
          edit_bookmark:
            name: "북마크 편집"
            description: "북마크 이름을 편집하거나 미리 알림 날짜 및 시간을 변경합니다"
          clear_bookmark_reminder:
            name: "미리 알림 지우기"
            description: "미리 알림 날짜 및 시간 지우기"
          pin_bookmark:
            name: "북마크 고정"
            description: "북마크를 고정합니다. 북마크 목록 상단에 표시됩니다."
          unpin_bookmark:
            name: "북마크 고정 해제"
            description: "북마크를 고정 해제합니다. 이제 북마크 목록 상단에 표시되지 않습니다."
      filtered_replies:
        viewing_posts_by: "다음 사용자의 %{post_count}개의 게시물 보기"
        viewing_subset: "일부 댓글이 접혀 있습니다"
        post_number: "%{username}, 게시물 #%{post_number}"
        show_all: "모두 표시"
      share:
        title: "게시물 #%{post_number} 공유"
        instructions: "이 게시물의 링크 공유:"
    category:
      none: "(카테고리 없음)"
      all: "모든 카테고리"
      choose: "카테고리&hellip;"
      edit: "수정"
      edit_title: "이 카테고리 편집"
      edit_dialog_title: "편집 : %{categoryName}"
      view: "카테고리 내 주제 보기"
      back: "카테고리로 돌아가기"
      general: "일반"
      settings: "설정"
      tags: "태그"
      tags_allowed_tags: "이 태그를 이 카테고리로 제한:"
      tags_allowed_tag_groups: "이 태그 그룹을 이 카테고리로 제한:"
      tags_placeholder: "(선택사항) 허용된 태그 목록"
      tags_tab_description: "위에 지정된 태그 및 태그 그룹은 이 카테고리 및 이를 지정하는 기타 카테고리에서만 사용할 수 있습니다. 그외 카테고리에서는 사용할 수 없습니다."
      tag_groups_placeholder: "(선택사항) 허용된 태그 그룹 목록"
      manage_tag_groups_link: "태그 그룹 관리"
      allow_global_tags_label: "다른 태그도 허용"
      required_tag_group:
        delete: "삭제"
        add: "필수 태그 그룹 추가"
      topic_featured_link_allowed: "이 카테고리에 추천 링크 허용"
      delete: "카테고리 삭제"
      create: "새 카테고리"
      create_long: "새 카테고리 생성"
      save: "카테고리 저장"
      slug: "카테고리 슬러그"
      slug_placeholder: "(Optional) dashed-words for url"
      creation_error: 카테고리 생성 중에 오류가 발생했습니다.
      save_error: 카테고리 저장 중에 오류가 발생했습니다.
      name: "카테고리 이름"
      description: "설명"
      logo: "카테고리 로고 이미지"
      background_image: "카테고리 백그라운드 이미지"
      badge_colors: "배지 색상"
      background_color: "배경 색상"
      foreground_color: "전경 색상"
      name_placeholder: "최대 1~2자"
      color_placeholder: "모든 웹 색상"
      delete_confirm: "이 카테고리를 삭제할까요?"
      delete_error: "카테고리를 삭제하는 중에 오류가 발생했습니다."
      list: "카테고리 목록"
      no_description: "이 카테고리에 대한 설명을 추가하세요."
      change_in_category_topic: "설명 편집"
      already_used: "이 색은 다른 카테고리에서 사용 중입니다"
      security: "보안"
      security_add_group: "그룹 추가"
      permissions:
        group: "그룹"
        see: "보기"
        reply: "댓글 달기"
        create: "생성"
        no_groups_selected: "액세스 권한이 부여된 그룹이 없습니다. 이 카테고리는 운영진만 볼 수 있습니다."
        everyone_has_access: '이 카테고리는 공개이며, 누구나 볼 수 있고, 댓글을 달고 게시물을 작성할 수 있습니다. 권한을 제한하려면 ''everyone'' 그룹에 부여된 권한 중 하나 이상을 제거해야 합니다.'
        toggle_reply: "댓글 권한 토글"
        toggle_full: "생성 권한 토글"
        inherited: '이 권한은 ''everyone''으로부터 상속됩니다'
      special_warning: "경고: 이 카테고리는 사전 생성된 카테고리이기 때문에 보안 설정 편집이 불가합니다. 이 카테고리를 사용하고 싶지 않다면, 편집 대신 삭제하세요."
      uncategorized_security_warning: "특수 카테고리입니다. 카테고리가 없는 주제의 보관 영역으로 사용되므로 보안 설정을 가질 수 없습니다."
      uncategorized_general_warning: '특수 카테고리입니다. 카테고리를 선택하지 않은 새 주제의 디폴트 카테고리로 사용됩니다. 이 행동을 방지하고 카테고리를 강제로 선택하려면 <a href="%{settingLink}">여기에서 설정을 비활성화하세요</a>. 이름이나 설명을 변경하려면 <a href="%{customizeLink}">사용자 지정 / 텍스트 콘텐츠</a>로 이동하세요.'
      pending_permission_change_alert: "이 카테고리에 %{group} 그룹을 추가하지 않았습니다. 이 버튼을 클릭하여 추가하세요."
      images: "이미지"
      email_in: "수신 메일 주소 사용자 지정:"
      email_in_tooltip: "| 문자로 여러 이메일 주소를 구분할 수 있습니다."
      email_in_allow_strangers: "계정이 없는 익명 사용자의 이메일을 수신합니다"
      mailinglist_mirror: "카테고리가 메일링 목록 반영"
      show_subcategory_list: "이 카테고리에서 주제 위에 서브카테고리 목록을 표시합니다."
      read_only_banner: "사용자가 이 카테고리에서 주제를 생성할 수 없는 경우의 배너 텍스트:"
      num_featured_topics: "카테고리 페이지에 표시되는 주제 수:"
      subcategory_num_featured_topics: "상위 카테고리 페이지에 표시되는 추천 주제 수:"
      all_topics_wiki: "기본적으로 새 주제 위키 만들기"
      allow_unlimited_owner_edits_on_first_post: "첫 게시물에 대해 소유자의 무제한 편집 허용"
      subcategory_list_style: "서브카테고리 목록 스타일:"
      sort_order: "주제 목록 정렬 기준:"
      default_view: "디폴트 주제 목록:"
      default_top_period: "디폴트 상위 기간:"
      default_list_filter: "디폴트 목록 필터:"
      allow_badges_label: "이 카테고리에서 배지 획득 허용"
      edit_permissions: "권한 수정"
      review_group_name: "그룹명"
      require_topic_approval: "모든 새 주제에 대해 운영자 승인 필요"
      require_reply_approval: "모든 새 댓글에 대해 운영자 승인 필요"
      this_year: "올해"
      position: "카테고리 페이지에서의 위치:"
      default_position: "디폴트 위치"
      minimum_required_tags: "주제에 필요한 최소 태그 수:"
      default_slow_mode: '이 카테고리의 새 주제에 ''느린 모드''를 활성화합니다.'
      parent: "상위 카테고리"
      num_auto_bump_daily: "열린 주제 중 매일 자동으로 끌어 올릴 주제 수:"
      navigate_to_first_post_after_read: "주제를 읽은 후 첫 게시물로 이동"
      notifications:
        title: "이 카테고리에 대한 알림 수준 변경"
        watching:
          title: "구독"
          description: "이 카테고리의 모든 주제를 자동으로 봅니다. 모든 주제의 새 게시물에 대한 알림이 전송되며 새 댓글 수도 표시됩니다."
        watching_first_post:
          title: "첫 게시물 구독"
          description: "이 카테고리의 새 주제에 대한 알림을 받지만 주제 댓글은 제외합니다."
        tracking:
          title: "추적"
          description: "이 카테고리의 모든 주제를 자동으로 추적합니다. 누군가 나를 @이름 형식으로 멘션하거나 나에게 댓글을 달면 알림을 받으며 새 댓글 수가 표시됩니다."
        regular:
          title: "일반"
          description: "누군가 나를 @이름 형식으로 멘션하거나 나에게 댓글을 달면 알림을 받습니다."
        muted:
          title: "뮤트"
          description: "이 카테고리의 새 주제에 대한 어떠한 알림도 받지 않으며 최신 항목에 표시되지 않습니다."
      search_priority:
        label: "검색 우선순위"
        options:
          normal: "일반"
          ignore: "무시"
          very_low: "매우 낮은"
          low: "낮은"
          high: "높음"
          very_high: "매우 높음"
      sort_options:
        default: "디폴트"
        likes: "좋아요"
        op_likes: "원본 게시물 좋아요"
        views: "조회수"
        posts: "게시글 수"
        activity: "활동"
        posters: "게시자"
        category: "카테고리"
        created: "생성일"
      sort_ascending: "오름차순"
      sort_descending: "내림차순"
      subcategory_list_styles:
        rows: "행"
        rows_with_featured_topics: "추천 주제의 행"
        boxes: "박스"
        boxes_with_featured_topics: "추천 주제의 박스"
      settings_sections:
        general: "일반"
        moderation: "관리"
        appearance: "외관"
        email: "이메일"
      list_filters:
        all: "모든 주제"
        none: "서브카테고리 없음"
      colors_disabled: "카테고리 스타일이 없음이므로 색상을 선택할 수 없습니다."
    flagging:
      title: "커뮤니티 질서를 지키는 데 도와주셔서 감사합니다!"
      action: "게시물 신고"
      take_action_options:
        default:
          title: "글 숨기기"
        suspend:
          title: "사용자 정지"
          details: "신고 한계치에 도달하고 사용자를 정지합니다"
        silence:
          title: "사용자 차단"
          details: "신고 한계치에 도달하고 사용자를 차단합니다"
      notify_action: "메시지 보내기"
      official_warning: "공식 경고"
      delete_spammer: "스팸 사용자 삭제"
      flag_for_review: "검토 대기열"
      delete_confirm_MF: |
        이 사용자의 {POSTS, plural, one {<b>#</b>개의 게시물} other {<b>#</b>개의 게시물}} 및 {TOPICS, plural, one {<b>#</b>개의 주제} other {<b>#</b>개의 주제}}를 삭제하고, 사용자의 계정을 제거하고, 해당 IP 주소 <b>{ip_address}</b>의 가입을 차단하고, 해당 이메일 주소(<b>{email}</b>)를 영구 차단 목록에 추가하려 합니다. 이 사용자가 정말 스팸 사용자인가요?
      yes_delete_spammer: "예, 스팸 사용자를 삭제합니다"
      ip_address_missing: "(해당 사항 없음)"
      hidden_email_address: "(숨김)"
      submit_tooltip: "비밀 신고 제출"
      cant: "지금은 이 게시물을 신고할 수 없습니다"
      notify_staff: "운영진에게 비공개로 알리기"
      formatted_name:
        off_topic: "주제에 벗어났습니다"
        inappropriate: "부적절합니다"
        spam: "스팸입니다"
      custom_placeholder_notify_user: "구체적으로 상세히 작성하고 친절한 어투를 사용하세요."
      custom_placeholder_notify_moderators: "걱정하는 내용을 구체적으로 알려주시고 가능한 한 모든 관련 링크 및 예시를 제공해 주세요."
      custom_message:
        at_least:
          other: "최소 %{count}자 이상 입력하세요"
        left:
          other: "%{count} 남음"
    flagging_topic:
      title: "커뮤니티 질서를 지키는 데 도와주셔서 감사합니다!"
      action: "주제 신고"
      notify_action: "메시지 보내기"
    topic_map:
      title: "주제 요약"
      participants_title: "자주 게시하는 사용자"
      links_title: "인기 링크"
      clicks:
        other: "클릭 수 %{count}회"
    post_links:
      about: "이 게시물의 링크 더 보기"
      title:
        other: "%{count} more"
    topic_statuses:
      warning:
        help: "공식 경고입니다."
      bookmarked:
        help: "이 주제를 북마크했습니다"
      locked:
        help: "이 주제는 종료되었습니다. 더 이상 새 댓글을 받지 않습니다"
      archived:
        help: "이 주제는 보관 중입니다. 고정되어 변경이 불가합니다"
      locked_and_archived:
        help: "이 주제는 종료되어 보관 중 입니다. 더 이상 새 댓글을 받지 않으며 변경이 불가합니다"
      unpinned:
        title: "고정 해제"
        help: "이 주제가 고정 해제되었습니다. 일반적인 순서로 표시됩니다"
      pinned_globally:
        title: "전체적으로 고정됨"
        help: "이 주제는 전체적으로 고정되어 있으며 최신 항목 및 카테고리 상단에 표시됩니다."
      pinned:
        title: "핀 지정됨"
        help: "이 주제는 고정되었습니다. 카테고리의 상단에 표시됩니다."
      unlisted:
        help: "이 주제는 목록에서 제외되었니다. 주제 목록에 표시되지 않으며 다이렉트 링크를 통해서만 액세스할 수 있습니다."
      personal_message:
        title: "이 주제는 개인 메시지입니다"
        help: "이 주제는 개인 메시지입니다"
    posts: "글"
    pending_posts:
      label: "보류 중"
      label_with_count: "보류 중(%{count})"
    original_post: "원본 게시물"
    views: "조회수"
    sr_views: "조회수별 정렬"
    views_lowercase:
      other: "조회수"
    replies: "댓글"
    sr_replies: "댓글별 정렬"
    views_long:
      other: "이 주제는 %{number}번 조회되었습니다"
    activity: "활동"
    sr_activity: "활동별 정렬"
    likes: "좋아요"
    sr_likes: "좋아요순으로 정렬"
    sr_op_likes: "원 글의 좋아요로 정렬"
    likes_lowercase:
      other: "좋아요"
    users: "사용자"
    users_lowercase:
      other: "사용자"
    category_title: "카테고리"
    history_capped_revisions: "히스토리, 최근 100개의 수정 버전"
    history: "히스토리"
    raw_email:
      title: "수신 이메일"
      not_available: "Raw 이메일이 가능하지 않습니다."
    categories_list: "카테고리 목록"
    filters:
      with_topics: "%{filter} 주제"
      with_category: "%{filter} %{category} 주제"
      filter:
        title: "필터"
        button:
          label: "필터"
      latest:
        title: "최신"
        title_with_count:
          other: "최신(%{count})"
        help: "최신 게시물 포함 주제"
      read:
        title: "읽음"
        help: "읽은 주제, 마지막으로 읽은 순입니다"
      categories:
        title: "카테고리"
        title_in: "카테고리 - %{categoryName}"
        help: "카테고리별로 그룹화된 모든 주제"
      unread:
        title: "읽지 않음"
        title_with_count:
          other: "읽지 않음(%{count})"
        help: "읽지 않은 게시물을 포함한 현재 구독 또는 추적 중인 주제"
        lower_title_with_count:
          other: "%{count} unread"
      unseen:
        title: "읽지 않음"
        lower_title: "읽지 않음"
      new:
        lower_title_with_count:
          other: "%{count} new"
        lower_title: "new"
        title: "신규"
        title_with_count:
          other: "신규(%{count})"
        help: "지난 며칠 동안 작성된 주제"
        all: "전체"
        topics: "글"
        replies: "댓글"
      posted:
        title: "내 글"
        help: "내가 게시한 주제"
      bookmarks:
        title: "북마크"
        help: "내가 북마크한 주제"
      category:
        title: "%{categoryName}"
        title_with_count:
          other: "%{categoryName} (%{count})"
        help: "%{categoryName} 카테고리의 최신 주제"
      top:
        title: "주요"
        help: "작년, 지난달, 지난주, 어제 가장 활발했던 주제"
        all:
          title: "전체 기간"
        yearly:
          title: "매년"
        quarterly:
          title: "매분기"
        monthly:
          title: "매달"
        weekly:
          title: "매주"
        daily:
          title: "일"
        all_time: "전체 기간"
        this_year: "년"
        this_quarter: "분기"
        this_month: "월"
        this_week: "주"
        today: "오늘"
    browser_update: '<a href="https://www.discourse.org/faq/#browser">브라우저 버전이 너무 낮아 이 사이트에서 작동하지 않습니다</a>. <a href="https://browsehappy.com">브라우저를 업그레이드</a>하여 서식 있는 콘텐츠를 표시하고 로그인하여 댓글도 달아보세요.'
    permission_types:
      full: "생성 / 댓글 / 보기"
      create_post: "댓글 / 보기"
      readonly: "보기"
    preloader_text: "로딩 중"
    lightbox:
      download: "다운로드"
      open: "원본 이미지"
      previous: "이전(왼쪽 화살표 키)"
      next: "다음(오른쪽 화살표 키)"
      counter: "%curr% / %total%"
      close: "닫기(Esc)"
      content_load_error: '<a href="%url%">콘텐츠</a>를 로드할 수 없습니다.'
      image_load_error: '<a href="%url%">이미지</a>를 로드할 수 없습니다.'
    experimental_lightbox:
      buttons:
        close: "닫기 (Esc)"
    cannot_render_video: 브라우저가 코덱을 지원하지 않기 때문에 이 비디오를 렌더링할 수 없습니다.
    keyboard_shortcuts_help:
      shortcut_key_delimiter_comma: ","
      shortcut_key_delimiter_plus: "+"
      shortcut_delimiter_or: "%{shortcut1} 또는 %{shortcut2}"
      shortcut_delimiter_slash: "%{shortcut1} / %{shortcut2}"
      shortcut_delimiter_space: "%{shortcut1} %{shortcut2}"
      title: "키보드 단축키"
      short_title: "단축키"
      jump_to:
        title: "이동"
        home: "%{shortcut} 홈"
        latest: "%{shortcut} 최신"
        new: "%{shortcut} 신규"
        unread: "%{shortcut} 읽지 않음"
        categories: "%{shortcut} 카테고리"
        top: "%{shortcut} 주요 항목"
        bookmarks: "%{shortcut} 북마크"
        profile: "%{shortcut} 프로필"
        messages: "%{shortcut} 메시지"
        drafts: "%{shortcut} 초안"
        next: "%{shortcut} 다음 주제"
        previous: "%{shortcut} 이전 주제"
      navigation:
        title: "탐색"
        jump: "%{shortcut} 게시물로 이동 #"
        back: "%{shortcut} 뒤로 가기"
        up_down: "%{shortcut} 선택 이동 &uarr; &darr;"
        open: "%{shortcut} 선택한 주제 열기"
        next_prev: "%{shortcut} 이전/다음 섹션"
        go_to_unread_post: "%{shortcut} 읽지 않은 첫 번째 게시물로 이동"
      application:
        title: "애플리케이션"
        create: "%{shortcut} 새 주제 생성"
        notifications: "%{shortcut} 알림 열기"
        hamburger_menu: "%{shortcut} 버거 메뉴 열기"
        user_profile_menu: "%{shortcut} 사용자 메뉴 열기"
        show_incoming_updated_topics: "%{shortcut} 업데이트된 주제 보기"
        search: "%{shortcut} 검색"
        help: "%{shortcut} 키보드 도움말 열기"
        dismiss_new: "%{shortcut} 신규 항목 무시"
        dismiss_topics: "%{shortcut} 주제 무시"
        log_out: "%{shortcut} 로그아웃"
      composing:
        title: "글쓰기"
        return: "%{shortcut} 작성기로 돌아가기"
        fullscreen: "%{shortcut} 작성기 전체화면"
      bookmarks:
        title: "북마크"
        enter: "%{shortcut} 저장 및 닫기"
        later_today: "%{shortcut} 오늘 중"
        later_this_week: "%{shortcut} 이번 주 중"
        tomorrow: "%{shortcut} 내일"
        next_week: "%{shortcut} 다음 주"
        next_month: "%{shortcut} 다음 달"
        next_business_week: "%{shortcut} 다음 주 시작일"
        next_business_day: "%{shortcut} 다음 영업일"
        custom: "%{shortcut} 사용자 지정 날짜 및 시간"
        none: "%{shortcut} 미리 알림 안 함"
        delete: "%{shortcut} 북마크 삭제"
      actions:
        title: "작업"
        bookmark_topic: "%{shortcut} 북마크 주제 토글"
        pin_unpin_topic: "%{shortcut} 주제 고정/고정 해제"
        share_topic: "%{shortcut} 주제 공유"
        share_post: "%{shortcut} 게시물 공유"
        reply_as_new_topic: "%{shortcut} 연결된 주제로 댓글 달기"
        reply_topic: "%{shortcut} 주제에 댓글 달기"
        reply_post: "%{shortcut} 게시물에 댓글 달기"
        quote_post: "%{shortcut} 게시물 인용"
        like: "%{shortcut} 게시물에 좋아요 표시"
        flag: "%{shortcut} 게시물 신고"
        bookmark: "%{shortcut} 게시물 북마크"
        edit: "%{shortcut} 게시물 편집"
        delete: "%{shortcut} 게시물 삭제"
        mark_muted: "%{shortcut} 주제 뮤트"
        mark_tracking: "%{shortcut} 주제 추적"
        mark_watching: "%{shortcut} 주제 구독"
        print: "%{shortcut} 주제 인쇄"
        defer: "%{shortcut} 주제 지연"
        topic_admin_actions: "%{shortcut} 주제 관리자 작업 열기"
      search_menu:
        title: "검색 메뉴"
        prev_next: "%{shortcut} 선택 항목 위아래로 이동"
        insert_url: "%{shortcut} 열린 작성기에 선택 항목 삽입"
        full_page_search: "%{shortcut} 전체 페이지 검색 시작"
    badges:
      earned_n_times:
        other: "이 배지를 %{count}번 획득했습니다"
      granted_on: "%{date}에 획득"
      title: 배지
      allow_title: "이 배지를 타이틀로 사용할 수 있습니다"
      multiple_grant: "이 배지는 중복해서 획득할 수 있습니다"
      badge_count:
        other: "%{count}개의 배지"
      more_badges:
        other: "+%{count}개 이상"
      select_badge_for_title: 타이틀로 사용할 배지 선택
      none: "(없음)"
      successfully_granted: "%{username} 님에게 %{badge} 배지를 부여함"
      badge_grouping:
        getting_started:
          name: 시작하기
        community:
          name: 커뮤니티
        trust_level:
          name: 회원 레벨
        other:
          name: 기타
        posting:
          name: 게시
      favorite_max_reached: "더 이상 즐겨 찾는 배지로 추가할 수 없습니다."
      favorite_max_not_reached: "이 배지를 즐겨찾기에 표시"
      favorite_count: "%{count}/%{max}개의 배지가 즐겨찾기 배지로 표시됨"
    download_calendar:
      title: "캘린더 다운로드"
      save_ics: ".ics 파일 다운로드"
      save_google: "Google Calendar에 추가"
      remember: "다시 묻지 않음"
      remember_explanation: "(사용자 환경설정에서 이 환경설정을 변경할 수 있습니다)"
      download: "다운로드"
      default_calendar: "디폴트 캘린더"
      default_calendar_instruction: "날짜를 저장할 때 어떤 캘린더를 사용할지 결정"
      add_to_calendar: "캘린더에 추가"
      google: "구글 캘린더"
      ics: "ICS"
    tagging:
      all_tags: "모든 태그"
      other_tags: "기타 태그"
      selector_all_tags: "모든 태그"
      selector_no_tags: "태그 없음"
      tags: "태그"
      choose_for_topic: "태그(선택사항)"
      info: "정보"
      default_info: "이 태그는 카테고리로 제한되지 않으며 동의어가 없습니다."
      category_restricted: "이 태그는 액세스 권한이 없는 카테고리로 제한됩니다."
      synonyms: "동의어"
      synonyms_description: "다음 태그를 사용하면 <b>%{base_tag_name}</b> 태그로 대체됩니다."
      save: "태그 이름 및 설명 저장"
      tag_groups_info:
        other: "이 태그는 %{tag_groups} 그룹에 속합니다."
      category_restrictions:
        other: "다음 카테고리에서만 사용할 수 있습니다."
      edit_synonyms: "동의어 편집"
      add_synonyms_label: "동의어 추가 :"
      add_synonyms: "추가"
      add_synonyms_explanation:
        other: "현재 이 태그를 사용하는 모든 곳의 태그가 <b>%{tag_name}</b> 태그로 변경됩니다. 변경사항을 진행할까요?"
      add_synonyms_failed: "다음 태그를 동의어로 추가할 수 없습니다: <b>%{tag_names}</b>. 동의어가 없고 다른 태그의 동의어가 아닌지 확인하세요."
      remove_synonym: "동의어 제거"
      delete_synonym_confirm: '"%{tag_name}" 동의어를 삭제할까요?'
      delete_tag: "태그 삭제"
      delete_confirm:
        other: "이 태그를 삭제하고 이 태그가 할당된 %{count}개의 주제에서 태그를 제거할까요?"
      delete_confirm_no_topics: "이 태그를 삭제할까요?"
      delete_confirm_synonyms:
        other: "%{count}개의 동의어도 삭제됩니다."
      edit_tag: "태그 이름 및 설명 편집"
      sort_by: "정렬 기준:"
      sort_by_count: "개수"
      sort_by_name: "이름"
      manage_groups: "태그 그룹 관리"
      manage_groups_description: "태그 정리를 위한 그룹 정의"
      upload: "태그 업로드"
      upload_description: "CSV 파일을 업로드하여 태그 일괄 생성"
      upload_instructions: "한 줄에 하나씩. 'tag_name,tag_group' 형식으로 태그 그룹 추가 가능."
      upload_successful: "태그가 업로드되었습니다"
      delete_unused_confirmation:
        other: "%{count}개의 태그가 삭제됩니다. %{tags}"
      delete_unused_confirmation_more_tags:
        other: "%{tags} 외 %{count}개"
      delete_no_unused_tags: "사용하지 않은 태그가 없습니다."
      tag_list_joiner: ", "
      delete_unused: "사용하지 않은 태그 삭제"
      delete_unused_description: "주제 또는 개인 메시지에 첨부되지 않은 모든 태그 삭제"
      filters:
        without_category: "%{filter} %{tag} 주제"
        with_category: "%{category}의 %{filter} %{tag} 주제"
        untagged_without_category: "%{filter} 태그 없는 주제"
        untagged_with_category: "%{category}의 %{filter} 태그 없는 주제"
      notifications:
        watching:
          title: "구독"
          description: "이 태그의 모든 주제를 자동으로 봅니다. 모든 새 게시물과 주제에 대한 알림이 전송되며 읽지 않은 게시물과 새 게시물 수도 주제 옆에 표시됩니다."
        watching_first_post:
          title: "첫 게시물 구독"
          description: "이 태그의 새 주제에 대한 알림을 받지만 주제 댓글은 제외합니다."
        tracking:
          title: "추적"
          description: "이 태그의 모든 주제를 자동 추적합니다. 읽지 않은 게시물과 새 게시물 수가 주제 옆에 표시됩니다."
        regular:
          title: "일반"
          description: "누군가 나를 @이름 형식으로 멘션하거나 내 게시물에 댓글을 달면 알림을 받습니다."
        muted:
          title: "뮤트"
          description: "이 태그가 있는 새 주제에 대한 어떠한 알림도 받지 않으며 읽지 않음 탭에 표시되지 않습니다."
      groups:
        back_btn: "모든 태그로 돌아가기"
        title: "태그 그룹"
        about_heading: "태그 그룹을 선택하거나 새로 만듭니다."
        about_heading_empty: "시작하려면 새 태그 그룹을 만드세요."
        about_description: "태그 그룹을 사용하면 한 곳에서 여러 태그에 대한 권한을 관리할 수 있습니다."
        new: "새 그룹"
        new_title: "새 그룹 생성"
        edit_title: "태그 그룹 편집"
        tags_label: "이 그룹의 태그"
        parent_tag_label: "상위 태그"
        parent_tag_description: "이 그룹의 태그는 상위 태그가 있는 경우에만 사용할 수 있습니다."
        one_per_topic_label: "이 그룹에서 주제당 태그 하나로 제한"
        new_name: "새 태그 그룹"
        name_placeholder: "이름"
        save: "저장"
        delete: "삭제"
        confirm_delete: "이 태그 그룹을 삭제할까요?"
        everyone_can_use: "모든 사람이 태그를 사용할 수 있습니다"
        usable_only_by_groups: "모든 사람에게 태그가 보이지만 다음 그룹만 태그를 사용할 수 있습니다"
        visible_only_to_groups: "태그는 다음 그룹에만 표시됩니다"
        cannot_save: "태그 그룹을 저장할 수 없습니다. 태그가 하나 이상 있고 태그 그룹 이름이 비어 있지 않으며 태그 권한에 그룹이 선택되어 있는지 확인하세요."
        tags_placeholder: "태그 검색 또는 생성"
        parent_tag_placeholder: "선택 사항"
        disabled: "태그 지정이 비활성화되었습니다. "
      topics:
        none:
          unread: "읽지 않은 주제가 없습니다."
          unseen: "확인하지 않은 주제가 없습니다."
          new: "새 주제가 없습니다."
          read: "아직 읽은 주제가 없습니다."
          posted: "아직 게시한 주제가 없습니다."
          latest: "최신 주제가 없습니다."
          bookmarks: "아직 북마크한 주제가 없습니다."
          top: "주요 주제가 없습니다."
    invite:
      custom_message: "<a href>사용자 지정 메시지</a>를 작성하여 초대를 개인적으로 만드세요."
      custom_message_placeholder: "사용자 지정 메시지 입력"
      approval_not_required: "사용자는 이 초대를 수락하는 즉시 자동 승인됩니다."
      custom_message_template_forum: "이 포럼에 참여하세요!"
      custom_message_template_topic: "이 주제에 관심 있을 것 같은데요!"
    forced_anonymous: "과부하로 인해 로그아웃한 사용자가 볼 수 있는 것처럼 모든 사용자에게 일시적으로 표시됩니다."
    forced_anonymous_login_required: "사이트 과부하로 지금은 로드할 수 없습니다. 몇 분 후에 다시 시도하세요."
    footer_nav:
      back: "뒤로 가기"
      forward: "앞으로 가기"
      share: "공유"
      dismiss: "무시"
    safe_mode:
      enabled: "안전 모드가 활성화되었습니다. 안전 모드를 종료하려면 이 브라우저 창을 닫으세요."
    image_removed: "(이미지 제거됨)"
    pause_notifications:
      options:
        half_hour: "30분"
        one_hour: "1시간"
        two_hours: "2시간"
        tomorrow: "내일까지"
      set_schedule: "알림 일정 설정"
    trust_levels:
      names:
        newuser: "신규 사용자"
        basic: "기본 사용자"
        member: "회원"
        regular: "정회원"
        leader: "리더"
      detailed_name: "%{level}: %{name}"
    pick_files_button:
      unsupported_file_picked: "지원되지 않는 파일을 선택했습니다. 지원되는 파일 형식 – %{types}."
    user_activity:
      no_activity_title: "아직 활동 없음"
      no_replies_title: "어떤 주제에도 댓글을 달지 않았습니다."
      no_drafts_title: "초안을 시작하지 않았습니다."
      no_drafts_body: "아직 게시할 준비가 되지 않았나요? 주제, 댓글 또는 개인 메시지 작성을 시작할 때마다 새 초안을 자동으로 저장하고 여기에 나열합니다. 초안을 버리려면 취소 버튼을 누르고 나중에 이어서 작성하려면 초안을 저장하세요."
      no_likes_title: "아직 어떤 주제에도 좋아요를 누르지 않았습니다"
      no_likes_body: "참여와 기여를 시작하는 가장 좋은 방법은 이미 진행 중인 대화를 읽고 좋아하는 게시물에서 %{heartIcon} 아이콘을 클릭하는 것입니다!"
      no_topics_title: "아직 시작한 주제가 없습니다"
      no_topics_body: "새로운 대화를 시작하기 전에 기존 주제를 <a href='%{searchUrl}'>검색</a>하는 것이 좋습니다. 만약 원하시는 주제가 이미 존재하지 않을 것이라고 확신하신다면 계속 진행하셔도 좋습니다. 태그, 카테고리 또는 주제 목록의 오른쪽 상단의 <kbd>+ 새 주제</kbd> 버튼을 눌러 해당 영역에서 새 주제 만들기를 시작하세요."
      no_read_topics_title: "아직 읽은 주제가 없습니다."
    no_group_messages_title: "그룹 메시지가 없습니다"
    topic_entrance:
      sr_jump_top_button: "첫 번째 게시물로 이동"
      sr_jump_bottom_button: "마지막 게시물로 이동"
    fullscreen_table:
      expand_btn: "표 펼치기"
    sidebar:
      title: "사이드바"
      unread_count:
        other: "%{count} unread"
      new_count:
        other: "%{count} new"
      more: "더 보기"
      all_categories: "모든 카테고리"
      all_tags: "모든 태그"
      edit_navigation_modal_form:
        filter_dropdown:
          all: "전체"
      sections:
        custom:
          save: "저장"
          delete: "삭제하기"
          links:
            reset: "기본값으로 재설정"
            icon:
              label: "아이콘"
            name:
              label: "그룹명"
            value:
              label: "링크"
        about:
          header_link_text: "소개"
        messages:
          header_link_text: "메시지"
          links:
            inbox: "받은 편지함"
            sent: "전송됨"
            new: "신규"
            new_with_count: "신규(%{count})"
            unread: "읽지 않음"
            unread_with_count: "읽지 않음(%{count})"
            archive: "보관"
        tags:
          none: "태그를 추가하지 않았습니다."
          click_to_get_started: "시작하려면 여기를 클릭하십시오."
          header_link_text: "태그"
          configure_defaults: "기본값 구성"
        categories:
          click_to_get_started: "시작하려면 여기를 클릭하십시오."
          header_link_text: "카테고리"
          configure_defaults: "기본값 구성"
        community:
          edit_section:
            header_dropdown: "사용자 지정"
          links:
            about:
              content: "소개"
            admin:
              content: "관리자"
            badges:
              content: "배지"
            topics:
              content: "글"
              title: "모든 글"
            faq:
              content: "자주하는 질문"
            groups:
              content: "그룹"
            users:
              content: "사용자들"
            my_posts:
              content: "내 글"
              draft_count:
                other: "초안 %{count}"
            review:
              content: "검토"
    welcome_topic_banner:
      title: "환영 글 만들기"
      button_title: "편집 시작"
    until: "까지:"
    form_templates:
      upload_field:
        upload: "업로드"
        uploading: "업로드 중"
      errors:
        typeMismatch:
          default: "유효한 값을 입력하십시오."
    table_builder:
      modal:
        help:
          enter_key: "시작하다"
      edit:
        modal:
          cancel: "취소"
          create: "저장"
          reason: "왜 편집 중입니까?"
      spreadsheet:
        show: "보기"
        about: "소개"
  admin_js:
    type_to_filter: "필터 입력..."
    admin:
      title: "Discourse 관리자"
      moderator: "운영자"
      tags:
        remove_muted_tags_from_latest:
          always: "항상 알림 받기"
          only_muted: "단독으로 또는 다른 뮤트 태그와 함께 사용되는 경우"
          never: "거부"
      reports:
        title: "사용 가능한 리포트 목록"
      dashboard:
        title: "대시보드"
        last_updated: "대시보드 업데이트됨:"
        discourse_last_updated: "Discourse 업데이트됨:"
        version: "버전"
        up_to_date: "최신상태입니다!"
        critical_available: "중요 업데이트를 사용할 수 있습니다."
        updates_available: "업데이트를 사용할 수 있습니다."
        please_upgrade: "업그레이드하세요!"
        no_check_performed: "업데이트 확인이 수행되지 않았습니다. sidekiq가 실행 중인지 확인하세요."
        stale_data: "최근 업데이트 확인이 수행되지 않았습니다. sidekiq가 실행 중인지 확인하세요."
        version_check_pending: "최근에 업그레이드하셨네요. 잘하셨습니다!"
        installed_version: "설치됨"
        latest_version: "최신"
        problems_found: "현재 사이트 설정에 따른 몇 가지 권고 사항"
        new_features:
          learn_more: "더 보기..."
        last_checked: "마지막으로 확인함"
        refresh_problems: "새로고침"
        no_problems: "문제가 발견되지 않았습니다."
        moderators: "운영자:"
        admins: "관리자:"
        silenced: "차단됨:"
        suspended: "정지됨:"
        private_messages_short: "메시지"
        private_messages_title: "메시지"
        mobile_title: "모바일"
        space_used: "%{usedSize} 사용됨"
        space_used_and_free: "%{usedSize}(%{freeSize} 남음)"
        uploads: "업로드된 파일"
        backups: "백업"
        backup_count:
          other: "%{location}에 %{count}개의 백업 존재"
        lastest_backup: "최근: %{date}"
        traffic_short: "트래픽"
        traffic: "어플리케이션 웹 요청"
        page_views: "페이지 조회수"
        page_views_short: "페이지 조회수"
        show_traffic_report: "자세한 트래픽 리포트 표시"
        community_health: 커뮤니티 상태
        moderators_activity: 운영자 활동
        whats_new_in_discourse: Discourse의 소식
        activity_metrics: 활동 지표
        all_reports: "모든 리포트"
        general_tab: "일반"
        moderation_tab: "관리"
        security_tab: "보안"
        reports_tab: "리포트"
        report_filter_any: "모두"
        disabled: 비활성화됨
        timeout_error: 쿼리가 너무 오래 걸립니다. 간격을 좁혀보세요
        exception_error: 쿼리 실행 중에 오류가 발생했습니다.
        too_many_requests: 이 작업을 너무 많이 수행했습니다. 다시 시도하기 전에 잠시 기다려 주세요.
        not_found_error: 이 리포트는 존재하지 않습니다
        filter_reports: 리포트 필터링
        reports:
          trend_title: "%{percent} 변경. 현재 %{current}이며, 이전 기간의 %{prev}입니다."
          today: "오늘"
          yesterday: "어제"
          last_7_days: "최근 7일"
          last_30_days: "최근 30일"
          all_time: "전체 기간"
          7_days_ago: "7일 전"
          30_days_ago: "30일 전"
          all: "전체"
          view_table: "표"
          view_graph: "그래프"
          refresh_report: "리포트 새로고침"
          daily: 매일
          monthly: 매달
          weekly: 매주
          dates: "날짜(UTC)"
          groups: "모든 그룹"
          disabled: "이 리포트는 비활성화되었습니다"
          totals_for_sample: "샘플 합계"
          average_for_sample: "샘플 평균"
          total: "전체 시간 합계"
          no_data: "표시할 데이터가 없습니다."
          trending_search:
            more: '<a href="%{basePath}/admin/logs/search_logs">검색 로그</a>'
            disabled: '인기 검색 리포트가 비활성화되었습니다. <a href="%{basePath}/admin/site_settings/category/all_results?filter=log%20search%20queries">로그 검색 쿼리</a> 를 활성화하여 데이터를 수집하세요.'
          average_chart_label: 평균
          filters:
            file_extension:
              label: 파일 확장자
            group:
              label: 그룹
            category:
              label: 카테고리
            include_subcategories:
              label: "서브카테고리 포함"
      groups:
        new:
          title: "새 그룹"
          create: "생성"
          name:
            too_short: "그룹 이름이 너무 짧습니다"
            too_long: "그룹 이름이 너무 깁니다"
            available: "그룹 이름을 사용할 수 있습니다"
            not_available: "그룹 이름을 사용할 수 없습니다"
            blank: "그룹 이름은 공백일 수 없습니다"
        manage:
          interaction:
            email: 이메일
            incoming_email: "사용자 지정 수신 이메일 주소"
            incoming_email_placeholder: "이메일 주소 입력"
            incoming_email_tooltip: "| 문자로 여러 이메일 주소를 구분할 수 있습니다."
            visibility: 공개 옵션
            visibility_levels:
              title: "누가 이 그룹을 볼 수 있나요?"
              public: "모두"
              logged_on_users: "로그인한 사용자"
              members: "그룹 소유자, 회원, 운영자"
              staff: "그룹 소유자와 운영자"
              owners: "그룹 소유자"
              description: "관리자는 모든 그룹을 볼 수 있습니다."
            members_visibility_levels:
              title: "누가 이 그룹의 회원을 볼 수 있나요?"
            publish_read_state: "그룹 메시지에서 그룹 읽기 상태 게시"
          membership:
            automatic: 자동
            trust_levels_title: "회원이 추가되면 신뢰 레벨이 자동으로 부여됨:"
            effects: 효과
            trust_levels_none: "없음"
            automatic_membership_email_domains: "이 목록의 항목과 사용자가 등록한 이메일 도메인이 일치할 경우 사용자가 이 그룹에 자동으로 추가됨:"
            automatic_membership_user_count:
              other: "%{count}명의 사용자기 새 이메일 도메인을 가지며 그룹에 추가됩니다."
            primary_group: "기본 그룹으로 자동 설정"
        name_placeholder: "그룹 이름, 공백 없이, 아이디 규칙과 동일"
        primary: "주 그룹"
        no_primary: "(주 그룹이 없습니다.)"
        title: "그룹"
        edit: "그룹 수정"
        refresh: "새로고침"
        about: "여기서 회원과 이름 편집"
        group_members: "그룹 멤버"
        delete: "삭제"
        delete_failed: "그룹을 삭제할 수 없습니다. 자동 그룹인 경우 제거할 수 없습니다."
        delete_automatic_group: 이 그룹은 자동 그룹이므로 삭제할 수 없습니다.
        delete_owner_confirm: "'%{username}' 님의 소유자 권한을 제거할까요?"
        add: "추가"
        custom: "Custom"
        automatic: "자동화"
        default_title: "디폴트 타이틀"
        default_title_description: "그룹의 모든 사용자에게 적용됨"
        group_owners: 소유자
        add_owners: 소유자 추가하기
        none_selected: "시작할 그룹을 선택하세요"
        no_custom_groups: "새 사용자 지정 그룹 생성"
      api:
        generate_master: "마스터 API 키 생성"
        none: "현재 활성 API 키가 없습니다."
        user: "사용자"
        title: "API"
        key: "키"
        created: 생성일
        updated: 업데이트일
        last_used: 마지막 사용일
        never_used: (없음)
        generate: "생성"
        undo_revoke: "취소 실행 취소"
        revoke: "취소"
        all_users: "모든 사용자"
        active_keys: "활성 API 키"
        manage_keys: 키 관리
        show_details: 상세 정보
        description: 설명
        no_description: (설명 없음)
        all_api_keys: 모든 API 키
        user_mode: 사용자 레벨
        scope_mode: 범위
        impersonate_all_users: 모든 사용자 가장
        single_user: "단일 사용자"
        user_placeholder: 아이디 입력
        description_placeholder: 이 키의 용도가 무엇인가요?
        save: 저장
        new_key: 새로운 API 키
        revoked: 취소됨
        delete: 영구 삭제
        not_shown_again: 이 키는 다시 표시되지 않습니다. 계속하기 전에 사본을 만드세요.
        continue: 계속
        scopes:
          description: |
            범위를 사용할 때 API 키를 특정 엔드포인트 세트로 제한할 수 있습니다.
            허용할 파라미터를 정의할 수도 있습니다. 여러 값을 구분하려면 쉼표를 사용하세요.
          title: 범위
          granular: 세분화
          read_only: 읽기 전용
          global: 글로벌
          global_description: API 키에는 제한이 없으며 모든 엔드포인트에 액세스할 수 있습니다.
          resource: 리소스
          action: 작업
          allowed_parameters: 허용된 파라미터
          optional_allowed_parameters: 허용된 파라미터(선택사항)
          any_parameter: (모든 파라미터)
          allowed_urls: 허용된 URL
          descriptions:
            global:
              read: API 키를 읽기 전용 엔드포인트로 제한합니다.
            topics:
              read: 주제 또는 주제 내 특정 게시물을 읽습니다. RSS도 지원됩니다.
              write: 새 주제를 생성하거나 기존 주제에 게시합니다.
              read_lists: 주요 주제, 새 주제, 최근 주제 등의 글 주제 목록을 읽습니다. RSS도 지원됩니다.
            posts:
              edit: 모든 게시물 또는 특정 게시물을 편집합니다.
            categories:
              list: 카테고리 목록을 가져옵니다.
              show: ID별 단일 카테고리를 가져옵니다.
            uploads:
              create: 새 파일을 업로드하거나 외부 저장소에 단일 또는 멀티파트 직접 업로드를 시작합니다.
            users:
              bookmarks: 사용자 북마크를 나열합니다. ICS 포맷을 사용하면 북마크 미리 알림을 반환합니다.
              sync_sso: DiscourseConnect를 사용하여 사용자를 동기화합니다.
              show: 사용자에 대한 정보를 얻습니다.
              check_emails: 사용자 이메일을 나열합니다.
              update: 사용자 프로필 정보를 업데이트합니다.
              log_out: 사용자의 모든 세션을 로그아웃합니다.
              anonymize: 사용자 계정을 익명화합니다.
              delete: 사용자 계정을 삭제합니다.
              list: 사용자 목록을 가져옵니다.
            email:
              receive_emails: 이 범위를 메일 수신자와 결합하여 수신 이메일을 처리합니다.
            badges:
              create: 새 배지를 생성합니다.
              show: 배지에 대한 정보를 얻습니다.
              update: 배지를 업데이트합니다.
              delete: 배지를 삭제합니다.
              list_user_badges: 사용자 배지를 나열합니다.
              assign_badge_to_user: 사용자에게 배지를 할당합니다.
              revoke_badge_from_user: 사용자에게서 배지를 회수합니다.
      web_hooks:
        title: "Webhook"
        none: "현재 Webhook가 없습니다."
        instruction: "이 사이트에서 특정 이벤트가 발생할 경우 Webhook가 Discourse에서 외부 서비스에 알림을 보내도록 허용합니다. Webhook가 트리거되면 POST 요청이 제공된 URL로 전송됩니다."
        detailed_instruction: "선택된 이벤트가 발생할 경우 POST 요청이 제공된 URL로 전송됩니다."
        new: "새 Webhook"
        create: "생성"
        edit: "수정"
        save: "저장하기"
        controls: "컨트롤"
        go_back: "목록으로 돌아가기"
        payload_url: "Payload URL"
        payload_url_placeholder: "https://example.com/postreceive"
        secret_invalid: "Secret에는 공백이 있을 수 없습니다."
        secret_too_short: "Secret은 12자 이상이어야 합니다."
        secret_placeholder: "시그니처를 생성하기 위한 문자열(선택사항)"
        event_type_missing: "1개 이상의 이벤트 유형을 구성해야 합니다."
        content_type: "Content Type"
        secret: "Secret"
        event_chooser: "이 Webhook를 트리거하는 이벤트는 무엇인가요?"
        wildcard_event: "모두 전송해 주세요."
        individual_event: "각 이벤트를 선택합니다."
        verify_certificate: "페이로드 URL의 TLS 인증서 확인"
        active: "활성"
        active_notice: "이벤트 발생 시 이벤트 상세 정보를 보내드립니다."
        categories_filter_instructions: "관련 Webhook는 이벤트가 특정 카테고리와 관계가 있을 때만 트리거됩니다. 모든 카테고리에 Webhook를 트리거하려면 공백으로 두세요."
        categories_filter: "트리거된 카테고리"
        tags_filter_instructions: "관련 Webhook는 이벤트가 특정 태그와 관계가 있을 때만 트리거됩니다. 모든 태그에 Webhook를 트리거하려면 공백으로 두세요."
        tags_filter: "트리거된 태그"
        groups_filter_instructions: "관련 Webhook는 이벤트가 특정 그룹과 관계가 있을 때만 트리거됩니다. 모든 그룹에 Webhook를 트리거하려면 공백으로 두세요."
        groups_filter: "트리거된 그룹"
        delete_confirm: "이 Webhook를 삭제할까요?"
        like_event:
          post_liked: "사용자가 게시물을 좋아할 때."
        delivery_status:
          title: "전달 상태"
          inactive: "비활성화"
          failed: "실패"
          successful: "성공"
          disabled: "비활성화됨"
        events:
          none: "관련 이벤트가 없습니다."
          redeliver: "다시 전달"
          incoming:
            other: "%{count}개의 새로운 이벤트가 있습니다."
          completed_in:
            other: "%{count}초 후 완료됩니다."
          request: "요청"
          response: "응답"
          redeliver_confirm: "동일한 페이로드를 다시 전달할까요?"
          headers: "헤더"
          payload: "페이로드"
          body: "본문"
          ping: "Ping"
          status: "상태 코드"
          event_id: "ID"
          timestamp: "생성일"
          completion: "완료 시간"
          actions: "작업"
      plugins:
        title: "플러그인"
        installed: "설치된 플러그인"
        name: "이름"
        none_installed: "설치된 플러그인이 없습니다."
        version: "버전"
        enabled: "활성화되었나요?"
        is_enabled: "예"
        not_enabled: "아니요"
        change_settings_short: "설정"
        howto: "플러그인은 어떻게 설치하나요?"
        author: "%{author}에 의해"
        learn_more: "더 보기"
      navigation_menu:
        sidebar: "사이드바"
      backups:
        title: "백업"
        menu:
          backups: "백업"
          logs: "로그"
        none: "사용 가능한 백업이 없습니다."
        read_only:
          enable:
            title: "읽기 전용 모드 활성화"
            label: "읽기 전용 활성화"
            confirm: "읽기 전용 모드를 활성화할까요?"
          disable:
            title: "읽기 전용 모드 비활성화"
            label: "읽기 전용 비활성화"
        columns:
          filename: "파일명"
          size: "크기"
        upload:
          label: "업로드"
          title: "이 인스턴스에 백업 업로드"
          success: "'%{filename}' 파일이 업로드되었습니다. 파일이 현재 처리 중이며 목록에 표시되는 데 최대 1분이 걸립니다."
          error: "'%{filename}' 파일 업로드 중에 오류가 발생했습니다. %{message}"
        operations:
          failed: "%{operation} 작업을 실행하지 못했습니다. 로그를 확인하세요."
          cancel:
            label: "취소"
            title: "현재 작업 취소"
            confirm: "현재 작업을 취소할까요?"
          backup:
            label: "백업"
            title: "백업 생성"
            confirm: "새 백업을 시작할까요?"
          download:
            label: "다운로드"
            title: "다운로드 링크와 함께 이메일 전송"
            alert: "이 백업의 다운로드 링크를 내 이메일로 보냈습니다."
          destroy:
            title: "백업 삭제"
            confirm: "이 백업을 제거할까요?"
          restore:
            is_disabled: "사이트 설정에서 복원이 비활성화되어 있습니다."
            label: "복구"
            title: "백업을 이용하여 복구"
            confirm: "이 백업을 복원할까요?"
          rollback:
            label: "롤백"
            title: "데이터베이스를 이전 workiong state로 되돌리기"
            confirm: "데이터베이스를 이전 작업 상태로 롤백할까요?"
        location:
          local: "로컬 스토리지"
          s3: "S3"
        backup_storage_error: "백업 스토리지에 액세스하지 못했습니다. %{error_message}"
      export_csv:
        success: "Export initiated, you will be notified via message when the process is complete."
        failed: "내보내기에 실패했습니다. 로그를 확인해주세요"
        button_text: "내보내기"
        button_title:
          user: "CSV 형식으로 전체 사용자 목록을 내보냅니다."
          staff_action: "전체 운영진 활동 로그를 CSV 형식으로 내보냅니다."
          screened_email: "전체 스크린된 이메일 목록을 CSV 포맷으로 익스포트합니다."
          screened_ip: "전체 스크린된 IP 목록을 CSV 포맷으로 익스포트합니다."
          screened_url: "전체 스크린된 URL 목록을 CSV 포맷으로 익스포트합니다."
      export_json:
        button_text: "익스포트"
      invite:
        button_text: "초대 전송"
        button_title: "초대 전송"
      customize:
        title: "사용자 지정"
        preview: "미리 보기"
        explain_preview: "이 테마 적용한 사이트 보기"
        save: "저장"
        new: "신규"
        new_style: "새 스타일"
        install: "설치"
        delete: "삭제"
        delete_confirm: '''%{theme_name}&'' 테마를 삭제할까요?'
        color: "색상"
        opacity: "투명도"
        copy_to_clipboard: "클립보드에 복사"
        copied_to_clipboard: "클립보드로 복사됨"
        copy_to_clipboard_error: "클립보드로 복사하는 중 에러가 발생하였습니다"
        theme_owner: "편집 불가, 소유자:"
        email_templates:
          title: "이메일"
          subject: "제목"
          multiple_subjects: "이 이메일 템플릿에 제목이 여러 개 있습니다."
          body: "본문"
          revert: "변경사항 되돌리기"
          revert_confirm: "변경사항을 되돌릴까요?"
        component:
          all_filter: "전체"
          enabled_filter: "활성화"
          disabled_filter: "비활성"
        theme:
          theme: "테마"
          component: "구성 요소"
          components: "구성 요소"
          theme_name: "테마명"
          component_name: "구성 요소 이름"
          themes_intro: "기존 테마를 선택하거나 새 테마를 설치하여 시작하세요."
          beginners_guide_title: "Discourse 테마 사용에 대한 초보자 가이드"
          developers_guide_title: "Discourse 테마에 대한 개발자 가이드"
          browse_themes: "커뮤니티 테마 탐색"
          customize_desc: "사용자 지정:"
          title: "테마"
          create: "생성"
          create_type: "유형"
          create_name: "이름"
          save: "저장"
          long_title: "사이트의 색상, CSS, HTML 콘텐츠 수정"
          edit: "편집"
          edit_confirm: "이 테마는 원격 테마입니다. CSS/HTML을 편집하면 다음에 테마를 업데이트할 때 변경사항이 지워집니다."
          update_confirm: "이러한 로컬 변경사항은 업데이트 시 지워집니다. 계속할까요?"
          update_confirm_yes: "예, 업데이트를 계속합니다"
          common: "공통"
          desktop: "데스크톱"
          mobile: "모바일"
          settings: "설정"
          translations: "번역"
          extra_scss: "추가 SCSS"
          extra_files: "추가 파일"
          extra_files_upload: "이 파일을 보려면 테마를 내보내세요."
          extra_files_remote: "이 파일을 보려면 테마를 내보내거나 Git 저장소를 확인하세요."
          preview: "미리보기"
          show_advanced: "고급 필드 표시"
          hide_advanced: "고급 필드 숨기기"
          hide_unused_fields: "사용하지 않는 필드 숨기기"
          is_default: "디폴트로 테마가 활성화되었습니다"
          user_selectable: "사용자가 테마를 선택할 수 있습니다"
          color_scheme_user_selectable: "사용자가 색상 구성표를 선택할 수 있습니다"
          auto_update: "Discourse 업데이트 시 자동 업데이트"
          color_scheme: "색상 팔레트"
          default_light_scheme: "라이트(디폴트)"
          color_scheme_select: "테마에서 사용할 색상 선택"
          custom_sections: "사용자 지정 섹션:"
          theme_components: "테마 구성 요소:"
          add_all_themes: "모든 테마 추가"
          convert: "변환"
          convert_component_alert: "이 구성 요소를 테마로 변환할까요? %{relatives}에서 구성 요소로 제거됩니다."
          convert_component_tooltip: "이 구성 요소를 테마로 변환"
          convert_component_alert_generic: "이 구성 요소를 테마로 변환할까요?"
          convert_theme_alert: "이 테마를 구성 요소로 변환할까요? %{relatives}에서 부모로 제거됩니다."
          convert_theme_alert_generic: "이 테마를 구성 요소로 변환할까요?"
          convert_theme_tooltip: "이 테마를 구성 요소로 변환"
          inactive_themes: "비활성 테마:"
          inactive_components: "사용하지 않은 구성 요소:"
          cancel: "취소"
          broken_theme_tooltip: "이 테마는 CSS, HTML 또는 YAML에 오류가 있습니다"
          disabled_component_tooltip: "이 구성 요소가 비활성화되었습니다"
          default_theme_tooltip: "이 테마는 사이트의 디폴트 테마입니다"
          updates_available_tooltip: "이 테마에 대한 업데이트가 있습니다"
          and_x_more: "외 %{count}개"
          collapse: 접기
          uploads: "업로드"
          no_uploads: "폰트나 이미지 같은 테마와 관련된 파일만 업로드할 수 있습니다"
          add_upload: "업로드 추가"
          variable_name: "SCSS 변수 이름:"
          variable_name_invalid: "유효하지 않은 변수 이름입니다. 알파벳만 허용되며, 문자로 시작하고, 고유해야 합니다."
          variable_name_error:
            invalid_syntax: "유효하지 않은 변수 이름입니다. 알파벳만 허용되며, 문자로 시작해야 합니다."
            no_overwrite: "유효하지 않은 변수 이름입니다. 기존 변수를 덮어쓸 수 없습니다."
            must_be_unique: "유효하지 않은 변수 이름입니다. 반드시 고유해야 합니다."
          upload: "업로드"
          unsaved_changes_alert: "변경사항을 아직 저장하지 않았습니다. 변경사항을 버리고 계속할까요?"
          unsaved_parent_themes: "구성 요소를 테마에 할당하지 않았습니다. 계속할까요?"
          discard: "버리기"
          stay: "유지"
          css_html: "커스텀 CSS/HTML"
          edit_css_html: "CSS/HTML 편집하기"
          edit_css_html_help: "편집한 CSS나 HTML이 없습니다."
          delete_upload_confirm: "이 업로드를 삭제할까요? (테마 CSS가 작동 중지될 수 있습니다!)"
          component_on_themes: "이 테마에 구성 요소 포함"
          included_components: "포함된 구성 요소"
          add_all: "모두 추가"
          import_web_tip: "테마가 있는 저장소"
          direct_install_tip: "아래의 저장소에서 <strong>%{name}</strong> 설치를 진행할까요?"
          import_file_tip: "테마가 포함된 .tar.gz, .zip 또는 .dcstyle.json 파일"
          is_private: "테마는 비공개 Git 저장소에 있습니다"
          finish_install: "테마 설치 완료"
          remote_branch: "브랜치 이름(선택사항)"
          public_key: "다음 공개 키 액세스를 저장소에 부여하세요."
          install: "설치"
          installed: "설치됨"
          install_popular: "인기"
          install_upload: "디바이스에서"
          install_git_repo: "Git 저장소에서"
          install_create: "새로 생성"
          duplicate_remote_theme: "'%{name}' 테마 구성 요소가 이미 설치되어 있습니다. 다른 사본을 설치할까요?"
          about_theme: "정보"
          license: "라이센스 정보"
          version: "버전:"
          authors: "작성자:"
          creator: "생성자:"
          source_url: "출처"
          enable: "활성화"
          disable: "비활성화"
          disabled: "이 구성 요소가 비활성화되었습니다."
          disabled_by: "이 구성 요소가 다음에 의해 비활성화됨"
          required_version:
            error: "이 테마는이 버전의 Discourse와 호환되지 않기 때문에 자동으로 비활성화되었습니다."
            minimum: "Discourse 버전 %{version} 이상이 필요합니다."
            maximum: "Discourse 버전 %{version} 이하가 필요합니다."
          update_to_latest: "최신으로 업데이트"
          check_for_updates: "업데이트 체크하기"
          up_to_date: "테마가 최신입니다. 마지막 확인:"
          has_overwritten_history: "강제 푸시로 Git 히스토리를 덮어 썼으므로 현재 테마 버전이 더 이상 존재하지 않습니다."
          add: "추가"
          theme_settings: "테마 설정"
          no_settings: "이 테마에는 설정이 없습니다."
          theme_translations: "테마 번역"
          empty: "항목이 없습니다"
          commits_behind:
            other: "테마에 최신 커밋 %{count}개가 있습니다."
          compare_commits: "(새 커밋 보기)"
          remote_theme_edits: "이 테마를 편집하려면 <a href='%{repoURL}' target='_blank'>저장소에 변경사항을 제출</a>해야 합니다."
          repo_unreachable: "이 테마의 Git 저장소에 접속할 수 없습니다. 오류 메시지:"
          imported_from_archive: "이 테마는 .zip 파일에서 임포트했습니다."
          scss:
            text: "CSS"
            title: "커스텀 CSS를 입력하세요. 모든 유효한 CSS 및 SCSS 스타일을 지원합니다."
          header:
            text: "Header"
            title: "위 사이트 헤더에 표시할 HTML을 입력하세요"
          after_header:
            text: "헤더 다음"
            title: "전체 페이지에서 헤더 다음에 표시할 HTML을 입력하세요"
          footer:
            text: "Footer"
            title: "페이지 바닥글에 표시할 HTML을 입력하세요"
          embedded_scss:
            text: "임베디드 CSS"
            title: "임베디드 버전 코멘트와 함께 전달하기 위해 사용자 지정 CSS를 입력하세요"
          color_definitions:
            text: "색상 정의"
            title: "사용자 지정 색상 정의 입력(고급 사용자용)"
            placeholder: |2-

              이 스타일시트를 사용하여 CSS 사용자 지정 프로퍼티 목록에 사용자 지정 색상을 추가합니다.

              예시:

              %{example}

              플러그인 및/또는 코어와의 충돌을 피하기 위해 프로퍼티 이름 앞에 붙이는 것이 좋습니다.
          head_tag:
            text: "헤드"
            title: "헤드 태그 앞에 삽입될 HTML"
          body_tag:
            text: "본문"
            title: "본문 태그 앞에 삽입될 HTML"
          yaml:
            text: "YAML"
            title: "YAML 포맷으로 테마 설정 정의"
          scss_color_variables_warning: '테마에서 핵심 SCSS 색상 변수를 사용하는 기능은 지원 중단되었습니다. 대신 CSS 사용자 지정 프로퍼티를 사용하세요. 자세한 내용은 <a href="https://meta.discourse.org/t/-/77551#color-variables-2" target="_blank">이 가이드</a>를 참조하세요.'
          scss_warning_inline: "테마에서 코어 SCSS 색상 변수를 사용하는 기능은 지원 중단되었습니다."
          all_filter: "전체"
          active_filter: "활성화 사용자"
          inactive_filter: "비활성화"
        colors:
          select_base:
            title: "베이스 색상 팔레트 선택"
            description: "베이스 팔레트:"
          title: "색상"
          edit: "색상 표 편집"
          long_title: "컬러 팔레트"
          about: "테마에 사용되는 색상을 수정합니다. 시작하려면 새 색상 팔레트를 생성하세요."
          new_name: "새 색상 팔레트"
          copy_name_prefix: "다음의 사본"
          delete_confirm: "이 색상 팔레트를 삭제할까요?"
          undo: "실행 취소"
          undo_title: "마지막 저장 이후 색상 변경사항을 실행 취소합니다."
          revert: "되돌리기"
          revert_title: "이 색상을 Discourse의 디폴트 색상 팔레트로 리셋합니다."
          primary:
            name: "1차"
            description: "대부분의 텍스트, 아이콘 및 테두리"
          primary-medium:
            name: "primary-medium"
          primary-low-mid:
            name: "primary-low-mid"
          secondary:
            name: "2차"
            description: "메인 배경 색상, 일부 버튼의 텍스트 색상"
          tertiary:
            name: "3차"
            description: "링크, 일부 버튼, 알림 및 강조 색상"
          quaternary:
            name: "4차"
            description: "네비게이션 링크"
          header_background:
            name: "헤더 배경 색상"
            description: "사이트 헤더의 배경 색상입니다."
          header_primary:
            name: "헤더 기본"
            description: "사이트 헤더의 텍스트와 아이콘입니다."
          highlight:
            name: "하이라이트"
            description: "게시물이나 주제와 같은 페이지 내 하이라이트된 요소의 배경 색상입니다."
          highlight-high:
            name: "highlight-high"
          highlight-medium:
            name: "highlight-medium"
          highlight-low:
            name: "highlight-low"
          danger:
            name: "위험"
            description: "게시물 및 주제 삭제와 같은 작업의 하이라이트 색상입니다."
          success:
            name: "성공"
            description: "작업이 성공했음을 나타내는 데 사용됩니다."
          love:
            name: "하트"
            description: "좋아요 버튼 색입니다."
          selected:
            name: "선택됨"
        robots:
          title: "사이트의 robots.txt 파일 오버라이드:"
          warning: "관련된 모든 사이트 설정이 영구적으로 오버라이드됩니다."
          overridden: 사이트의 디폴트 robots.txt 파일이 오버라이드되었습니다.
        email_style:
          title: "이메일 스타일"
          heading: "이메일 스타일 사용자 지정"
          html: "HTML 템플릿"
          css: "CSS"
          reset: "디폴트로 리셋"
          reset_confirm: "디폴트 %{fieldName} 파일로 리셋하고 모든 변경사항을 버릴까요?"
          save_error_with_reason: "변경사항이 저장되지 않았습니다. %{error}"
          instructions: "모든 html 이메일이 렌더링되는 템플릿을 사용자 지정하고 CSS를 사용하여 스타일을 지정하세요."
      email:
        title: "이메일"
        settings: "설정"
        templates: "템플릿"
        preview_digest: "요약 미리보기"
        advanced_test:
          title: "고급 테스트"
          desc: "Discourse의 수신 이메일 처리 방법을 확인하세요. 이메일을 올바르게 처리하려면 전체 원본 이메일 메시지 아래에 붙여 넣으세요."
          email: "원본 메시지"
          run: "테스트 실행"
          text: "선택된 텍스트 본문"
          elided: "생략된 텍스트"
        error: "<b>오류</b> - %{server_error}"
        test_error: "테스트 메일을 전송하는 데 문제가 있습니다. 메일 설정을 다시 확인하여 호스트가 메일 연결을 차단하고 있지는 않은지 확인한 후 다시 시도하세요."
        sent: "전송됨"
        skipped: "건너뛰기됨"
        bounced: "반송됨"
        received: "수신됨"
        rejected: "거부됨"
        sent_at: "전송됨:"
        time: "시간"
        user: "사용자"
        email_type: "이메일 유형"
        details_title: "이메일 세부정보 표시"
        to_address: "받는 주소"
        test_email_address: "테스트용 이메일 주소"
        send_test: "테스트 메일 전송"
        sent_test: "전송되었습니다!"
        delivery_method: "전달 방법"
        preview_digest_desc: "비활성 사용자에게 전송할 요약 메일 콘텐츠 미리보기"
        refresh: "새로고침"
        send_digest_label: "이 결과를 다음에 전송:"
        send_digest: "전송"
        format: "포맷"
        html: "html"
        text: "텍스트"
        html_preview: "이메일 콘텐츠 미리보기"
        last_seen_user: "마지막으로 본 사용자:"
        no_result: "요약할 결과가 없습니다."
        reply_key: "댓글 키"
        post_link_with_smtp: "게시물 및 SMTP 세부정보"
        skipped_reason: "건너뛰기 이유"
        incoming_emails:
          from_address: "보내는 사람"
          to_addresses: "받는 사람"
          cc_addresses: "참조"
          subject: "제목"
          error: "에러"
          none: "수신 이메일이 없습니다."
          modal:
            title: "수신 이메일 상세 정보"
            error: "에러"
            headers: "헤더"
            subject: "제목"
            body: "본문"
            rejection_message: "거부 메일"
          filters:
            from_placeholder: "from@example.com"
            to_placeholder: "to@example.com"
            cc_placeholder: "cc@example.com"
            error_placeholder: "에러"
        logs:
          none: "로그가 없습니다."
          filters:
            title: "필터"
            user_placeholder: "아이디"
            address_placeholder: "name@example.com"
            reply_key_placeholder: "댓글 키"
            smtp_transaction_response_placeholder: "SMTP 아이디"
      moderation_history:
        performed_by: "수행자:"
        no_results: "사용 가능한 관리 히스토리가 없습니다."
        actions:
          delete_user: "사용자 삭제됨"
          suspend_user: "사용자 정지됨"
          silence_user: "사용자 차단됨"
          delete_post: "게시물 삭제됨"
          delete_topic: "주제 삭제됨"
          post_approved: "게시물 승인됨"
      logs:
        title: "로그"
        action: "작업"
        created_at: "생성일"
        last_match_at: "마지막 일치"
        match_count: "일치"
        ip_address: "IP"
        topic_id: "주제 ID"
        post_id: "게시물 ID"
        category_id: "카테고리 ID"
        delete: "삭제"
        edit: "편집"
        save: "저장"
        screened_actions:
          block: "차단"
          do_nothing: "아무것도 안 함"
        staff_actions:
          all: "모두"
          filter: "필터:"
          title: "운영진 작업"
          clear_filters: "전체 표시"
          staff_user: "사용자"
          target_user: "대상 사용자"
          subject: "제목"
          when: "시기"
          context: "상황"
          details: "상세 정보"
          previous_value: "이전"
          new_value: "신규"
          show: "표시"
          modal_title: "상세 정보"
          no_previous: "이전 값이 없습니다."
          deleted: "새 값이 없습니다. 기록이 삭제되었습니다."
          actions:
            delete_user: "회원 삭제"
            change_trust_level: "신뢰 레벨 변경"
            change_username: "아이디 변경"
            change_site_setting: "사이트 설정 변경"
            change_theme: "테마 변경하기"
            delete_theme: "테마 삭제하기"
            change_site_text: "site text 변경"
            suspend_user: "suspend user"
            unsuspend_user: "unsuspend user"
            removed_suspend_user: "사용자 정지(제거됨)"
            removed_unsuspend_user: "사용자 정지 해제(제거됨)"
            grant_badge: "배지 부여"
            revoke_badge: "배지 회수"
            check_email: "이메일 확인"
            delete_topic: "주제 삭제"
            recover_topic: "주제 삭제 취소"
            delete_post: "게시물 삭제"
            impersonate: "가장"
            anonymize_user: "anonymize user"
            roll_up: "roll up IP blocks"
            change_category_settings: "카테고리 설정 변경"
            delete_category: "카테고리 삭제"
            create_category: "카테고리 생성"
            silence_user: "사용자 차단"
            unsilence_user: "사용자 차단 해제"
            removed_silence_user: "사용자 차단(제거됨)"
            removed_unsilence_user: "사용자 차단 해제(제거됨)"
            grant_admin: "관리자 권한 부여"
            revoke_admin: "관리자 권한 취소"
            grant_moderation: "관리 권한 부여"
            revoke_moderation: "운영자 권한 취소"
            backup_create: "백업 생성"
            deleted_tag: "태그 삭제됨"
            deleted_unused_tags: "사용하지 않은 태그 삭제됨"
            renamed_tag: "태그 이름 변경"
            revoke_email: "이메일 취소"
            lock_trust_level: "신뢰 레벨 잠금"
            unlock_trust_level: "신뢰 레벨 잠금 해제"
            activate_user: "사용자 활성화"
            deactivate_user: "사용자 비활성화"
            change_readonly_mode: "읽기 전용 모드 변경"
            backup_download: "백업 다운로드"
            backup_destroy: "백업 제거"
            reviewed_post: "검토한 게시물"
            custom_staff: "플러그인 사용자 지정 작업"
            post_locked: "게시물 잠김"
            post_edit: "게시물 편집"
            post_unlocked: "게시물 잠금 해제됨"
            check_personal_message: "개인 메시지 확인"
            disabled_second_factor: "2단계 인증 비활성화"
            topic_published: "주제 게시됨"
            post_approved: "승인된 게시물"
            post_rejected: "게시물 거부됨"
            create_badge: "배지 생성"
            change_badge: "배지 변경"
            delete_badge: "배지 삭제"
            merge_user: "사용자 병합"
            entity_export: "엔티티 익스포트"
            change_name: "이름 변경"
            topic_timestamps_changed: "주제 타임스탬프 변경됨"
            approve_user: "승인된 사용자"
            web_hook_create: "Webhook 생성"
            web_hook_update: "Webhook 업데이트"
            web_hook_destroy: "Webhook 제거"
            web_hook_deactivate: "Webhook 비활성화"
            embeddable_host_create: "임베디드 호스트 생성"
            embeddable_host_update: "임베디드 호스트 업데이트"
            embeddable_host_destroy: "임베디드 호스트 제거"
            change_theme_setting: "테마 설정 변경"
            disable_theme_component: "테마 구성 요소 비활성화"
            enable_theme_component: "테마 구성 요소 활성화"
            revoke_title: "타이틀 취소"
            change_title: "타이틀 변경"
            api_key_create: "API 키 만들기"
            api_key_update: "API 키 업데이트"
            api_key_destroy: "API 키 제거"
            override_upload_secure_status: "업로드 보안 상태 오버라이드"
            page_published: "게시된 페이지"
            page_unpublished: "게시 취소된 페이지"
            add_email: "이메일 추가"
            update_email: "이메일 업데이트"
            destroy_email: "이메일 제거"
            topic_closed: "주제 종료됨"
            topic_opened: "주제 열림"
            topic_archived: "주제 보관됨"
            topic_unarchived: "주제 보관 취소됨"
            post_staff_note_create: "운영진 메모 추가"
            post_staff_note_destroy: "관리자 메모 제거"
            delete_group: "그룹 삭제"
            watched_word_create: "검열 단어 추가"
            watched_word_destroy: "검열 단어 삭제"
        screened_emails:
          title: "스크린된 이메일"
          description: "누군가가 새 계정을 만들면 다음 이메일 주소를 확인하고 등록이 차단됩니다. 또는 다른 조치가 취해집니다."
          email: "이메일 주소"
          actions:
            allow: "허용"
        screened_urls:
          title: "스크린된 URL"
          description: "이 URL 목록은 스팸 사용자로 알려진 사용자의 게시물에서 사용되었습니다."
          url: "URL"
          domain: "도메인"
        screened_ips:
          title: "스크린된 IP"
          description: '감시 중인 IP 주소입니다. IP 주소를 허용하려면 ''허용''을 사용하세요.'
          delete_confirm: "%{ip_address} 규칙을 제거할까요?"
          actions:
            block: "차단"
            do_nothing: "허용"
            allow_admin: "관리자 허용하기"
          form:
            label: "신규:"
            ip_address: "IP 주소"
            add: "추가"
            filter: "검색"
          roll_up:
            text: "Roll up"
            title: "Creates new subnet ban entries if there are at least 'min_ban_entries_for_roll_up' entries."
        search_logs:
          title: "검색 로그"
          term: "기간"
          searches: "검색"
          click_through_rate: "클릭률"
          types:
            all_search_types: "모든 유형 검색"
            header: "헤더"
            full_page: "전체 페이지"
            click_through_only: "모두(클릭만)"
          header_search_results: "헤더 검색 결과"
        logster:
          title: "오류 로그"
      watched_words:
        title: "감시 단어"
        search: "검색"
        clear_filter: "지우기"
        show_words:
          other: "%{count}개 단어 표시"
        case_sensitive: "(대소문자 구분)"
        download: 다운로드
        clear_all: 모두 지우기
        clear_all_confirm: "%{action} 작업에 대한 모든 감시 단어를 지울까요?"
        invalid_regex: '''%{word}'' 감시 단어는 유효하지 않은 정규식입니다.'
        regex_warning: '<a href="%{basePath}/admin/site_settings/category/all_results?filter=watched%20words%20regular%20expressions%20">감시 단어는 정규식</a>이며 단어 경계를 자동으로 포함하지 않습니다. 정규식을 단어 전체와 일치하도록 하려면 정규식의 시작과 끝에 <code>\b</code>를 포함하세요.'
        actions:
          block: "차단"
          censor: "검열"
          require_approval: "승인 필요"
          flag: "신고"
          replace: "대체"
          tag: "태그"
          silence: "차단"
          link: "링크"
        action_descriptions:
          replace: "게시물의 단어를 다른 단어로 바꾸기."
          link: "게시물의 단어를 링크로 바꾸기."
        form:
          label: "단어 또는 구문 포함"
          placeholder: "단어 또는 구문 입력(*는 와일드카드)"
          placeholder_regexp: "정규식"
          replace_label: "대체"
          replace_placeholder: "예시"
          tag_label: "태그"
          link_label: "링크"
          link_placeholder: "https://example.com"
          add: "추가"
          success: "성공"
          exists: "이미 존재함"
          upload: "파일에서 추가"
          upload_successful: "업로드되었습니다. 단어가 추가되었습니다."
          case_sensitivity_label: "대소문자를 구분합니다"
          case_sensitivity_description: "대/소문자가 일치하는 단어만"
        test:
          button_label: "테스트"
          modal_title: "%{action}: 검열 단어 테스트"
          description: "감시 단어와 일치하는지 확인하려면 아래에 텍스트를 입력하세요"
          found_matches: "일치 결과:"
          no_matches: "일치하는 항목이 없음"
      form_templates:
        nav_title: "템플릿"
        list_table:
          headings:
            name: "그룹명"
            actions: "작업"
        view_template:
          close: "닫기"
          edit: "수정"
          delete: "삭제하기"
        new_template_form:
          submit: "저장"
          cancel: "취소"
          preview: "미리 보기"
        quick_insert_fields:
          add_new_field: "추가"
          dropdown: "드롭다운"
        validations_modal:
          table_headers:
            key: "키"
            type: "유형"
            description: "내용"
          validations:
            required:
              key: "필수"
            minimum:
              key: "최소"
            maximum:
              key: "최대"
            type:
              key: "유형"
      impersonate:
        title: "가장"
        help: "이 툴을 사용하면 디버깅을 위해 사용자 계정으로 로그인할 수 있습니다. 사용이 끝나면 로그아웃해야 합니다."
        not_found: "이 사용자를 찾을 수 없습니다."
        invalid: "이 사용자를 가장할 수 없습니다."
      users:
        title: "사용자"
        create: "관리자 사용자 추가"
        last_emailed: "마지막으로 이메일 보냄"
        not_found: "이 아이디는 시스템에 없습니다."
        id_not_found: "이 사용자 아이디는 시스템에 없습니다."
        active: "활성화됨"
        status: "상태"
        show_emails: "이메일 표시"
        hide_emails: "이메일 숨기기"
        nav:
          new: "신규"
          active: "활성"
          staff: "운영진"
          suspended: "정지됨"
          silenced: "차단됨"
          staged: "스테이징됨"
        approved: "승인되었나요?"
        titles:
          active: "활성 사용자"
          new: "신규 사용자"
          pending: "검토 대기 중인 사용자"
          newuser: "신뢰 레벨 0 사용자(신규 사용자)"
          basic: "신뢰 레벨 1 사용자(기본 사용자)"
          member: "신뢰 레벨 2 사용자(회원)"
          regular: "신뢰 레벨 3 사용자(정회원)"
          leader: "신뢰 레벨 4 사용자(리더)"
          staff: "운영진"
          admins: "관리자 사용자"
          moderators: "운영자"
          silenced: "차단된 사용자"
          suspended: "정지된 사용자"
          staged: "스테이징된 사용자"
        not_verified: "검증 안 됨"
        check_email:
          title: "이 사용자의 이메일 주소 표시"
          text: "표시"
        check_sso:
          title: "SSO 페이로드 표시"
          text: "표시"
      user:
        suspend_failed: "이 사용자를 정지하는 중에 오류 발생 %{error}"
        unsuspend_failed: "이 사용자를 정지 해제하는 중에 오류 발생 %{error}"
        suspend_reason_label: "Why are you suspending? This text <b>will be visible to everyone</b> on this user's profile page, and will be shown to the user when they try to log in. Keep it short."
        suspend_reason_hidden_label: "정지 이유는 무엇인가요? 이 텍스트는 해당 사용자가 로그인할 때 보입니다. 짧게 적어주세요."
        suspend_reason: "Reason"
        suspend_reason_title: "정지 이유"
        suspend_reasons:
          not_listening_to_staff: "운영진의 피드백을 따르지 않음"
          consuming_staff_time: "운영진의 시간을 과도하게 빼앗음"
          combative: "분란 조장"
          in_wrong_place: "이곳과 맞지 않음"
          no_constructive_purpose: "커뮤니티 내에서 반대하는 것 외에는 건설적인 목적이 없음"
        suspend_message: "메시지 이메일 전송"
        suspend_message_placeholder: "(선택사항) 사용자에게 이메일을 보내 정지와 관련한 자세한 정보를 제공합니다."
        suspended_by: "정지자:"
        silence_reason: "사유"
        silenced_by: "차단자:"
        silence_modal_title: "사용자 차단"
        silence_duration: "이 사용자를 언제까지 차단할까요?"
        silence_reason_label: "이 사용자를 차단하는 이유가 무엇인가요?"
        silence_reason_placeholder: "차단 이유"
        silence_message: "메시지 이메일 전송"
        silence_message_placeholder: "(디폴트 메시지를 보내려면 비워 두세요)"
        suspended_until: "(%{until}까지)"
        cant_suspend: "이 사용자는 정지할 수 없습니다."
        delete_posts_failed: "게시물을 삭제하는 중에 문제가 발생했습니다."
        post_edits: "게시물 편집"
        view_edits: "편집 내용 보기"
        penalty_post_actions: "관련 게시물에 어떤 작업을 하고 싶나요?"
        penalty_post_delete: "게시물 삭제"
        penalty_post_delete_replies: "게시물 + 모든 댓글 삭제"
        penalty_post_edit: "게시물 편집"
        penalty_post_none: "아무것도 안 함"
        penalty_count: "페널티 수"
        clear_penalty_history:
          title: "페널티 히스토리 지우기"
          description: "페널티가 있는 사용자는 신뢰 레벨 3을 받을 수 없음"
        delete_all_posts_confirm_MF: |
          {POSTS, plural, one {#개의 댓글} other {#개의 댓글}} 및 {TOPICS, plural, one {#개의 주제} other {#개의 주제}}를 삭제하려고 합니다. 계속할까요?
        silence: "차단"
        unsilence: "차단 해제"
        silenced: "차단되었나요?"
        moderator: "운영자인가요?"
        admin: "관리자인가요?"
        suspended: "정지되었나요?"
        staged: "스테이징되었나요?"
        show_admin_profile: "관리자"
        manage_user: "사용자 관리"
        show_public_profile: "공개 프로필 표시"
        action_logs: "작업 로그"
        ip_lookup: "IP Lookup"
        log_out: "로그아웃"
        logged_out: "사용자가 모든 디바이스에서 로그아웃되었습니다."
        revoke_admin: "관리자 권한 취소"
        grant_admin: "관리자 권한 부여"
        grant_admin_success: "새 관리자가 확인되었습니다."
        grant_admin_confirm: "새 관리자를 인증하기 위해 메일을 보냈습니다. 메일을 열어 지침을 따르세요."
        revoke_moderation: "관리 권한 취소"
        grant_moderation: "관리 권한 부여"
        unsuspend: "정지 해제됨"
        suspend: "정지"
        show_flags_received: "받은 신고 표시"
        flags_received_by: "%{username} 님에 의해 신고 받음"
        flags_received_none: "이 사용자는 어떠한 신고도 받지 않았습니다."
        reputation: 평판
        permissions: 권한
        activity: 활동
        like_count: 좋아요 보냄 / 받음
        last_100_days: "지난 100일간"
        private_topics_count: 비공개 주제
        posts_read_count: 읽은 게시물
        post_count: 생성한 게시물
        second_factor_enabled: 2단계 인증 활성화됨
        topics_entered: 읽은 주제
        flags_given_count: 작성한 신고
        flags_received_count: 받은 신고
        warnings_received_count: 받은 경고
        warnings_list_warning: |
          운영자로서 이러한 주제를 모두 보지 못할 수도 있습니다. 필요한 경우 관리자에게 메시지에 대한 <b>@운영자</b> 액세스를 요청하세요.
        flags_given_received_count: "신고 보냄 / 받음"
        approve: "승인"
        approved_by: "승인자"
        approve_success: "사용자가 승인되었으며 활성화 지침이 포함된 이메일이 전송되었습니다."
        approve_bulk_success: "성공! 선택된 사용자가 모두 인증되었고 알림이 전송되었습니다."
        time_read: "읽은 시간"
        post_edits_count: "게시물 편집"
        anonymize: "사용자 익명화"
        anonymize_confirm: "Are you SURE you want to anonymize this account? This will change the username and email, and reset all profile information."
        anonymize_yes: "Yes, anonymize this account"
        anonymize_failed: "There was a problem anonymizing the account."
        delete: "사용자 삭제"
        delete_posts:
          button: "모든 게시물 삭제"
          progress:
            title: "게시물 삭제 진행률"
          confirmation:
            title: "%{username} 님의 모든 게시물 삭제"
            description: |
              <p>@%{username} 님의 게시물 <b>%{post_count}</b>개를 삭제할까요?

              <p><b>이 작업은 취소할 수 없습니다!</b></p>


              <p>계속하려면 다음을 입력하세요. <code>%{text}</code></p>
            text: "%{username} 님의 게시물 삭제"
            delete: "%{username} 님의 게시물 삭제"
            cancel: "취소"
        merge:
          button: "병합"
          prompt:
            title: "@%{username} 이전 및 삭제"
            description: |
              <p><b>@%{username} 님의</b> 콘텐츠에 대한 새 소유자를 선택하세요.</p>

              <p><b>@%{username}</b> 님이 생성한 모든 주제, 게시물, 메시지 및 기타 콘텐츠가 이전됩니다.</p>
            target_username_placeholder: "새 소유자의 아이디"
            transfer_and_delete: "@%{username} 이전 및 삭제"
            cancel: "취소"
          progress:
            title: "병합 진행률"
          confirmation:
            title: "@%{username} 이전 및 삭제"
            description: |
              <p><b>@%{username}</b> 님의 모든 컨텐츠는 <b>@%{targetUsername}</b> 님에게 이전 및 귀속됩니다. 콘텐츠 이전 후 <b>@%{username}</b> 님의 계정은 삭제됩니다.</p>

              <p><b>이 작업은 취소할 수 없습니다!</b></p>

              <p>계속하려면 다음을 입력하세요. <code>%{text}</code></p>
            text: "@%{username} 님에서 @%{targetUsername} 님으로 이전"
            transfer_and_delete: "@%{username} 이전 및 삭제"
            cancel: "취소"
        merge_failed: "사용자를 병합하는 중에 오류가 발생했습니다."
        delete_forbidden_because_staff: "관리자 및 운영자 계정은 삭제할 수 없습니다."
        delete_posts_forbidden_because_staff: "관리자 및 운영자의 게시물은 모두 삭제할 수 없습니다."
        delete_forbidden:
          other: "게시물이 있는 사용자는 삭제할 수 없습니다. 사용자를 삭제하기 전에 게시물을 모두 삭제해야 합니다. (%{count}일 이전에 작성한 글은 삭제할 수 없습니다.)"
        cant_delete_all_posts:
          other: "모든 게시물을 삭제할 수 없습니다. 일부 게시물은 %{count}일 이전에 작성되었습니다. (delete_user_max_post_age 설정)"
        cant_delete_all_too_many_posts:
          other: "이 사용자는 %{count}개 이상의 게시물을 보유하고 있기 때문에 모든 게시물을 삭제할 수 없습니다. (delete_all_posts_max)"
        delete_confirm_title: "정말로 이 사용자를 삭제하시겠습니까? 이는 영구적입니다!"
        delete_and_block: "이 이메일과 IP 주소를 삭제하고 <b>차단</b>"
        delete_dont_block: "삭제만 하기"
        deleted: "사용자가 삭제되었습니다."
        delete_failed: "이 사용자를 삭제하는 중에 오류가 발생했습니다. 사용자를 삭제하기 전에 모든 게시물을 삭제해야 합니다."
        send_activation_email: "활성화 이메일 전송"
        activation_email_sent: "활성화 이메일을 전송했습니다."
        send_activation_email_failed: "추가 활성화 이메일 전송 중 문제가 발생했습니다. %{error}"
        activate: "계정 활성화"
        activate_failed: "사용자를 활성화하는 중에 문제가 발생했습니다."
        deactivate_account: "계정 비활성화"
        deactivate_failed: "사용자를 비활성화하는 중에 문제가 발생했습니다."
        unsilence_failed: "사용자를 차단 해제하는 중에 문제가 발생했습니다."
        silence_failed: "사용자를 차단하는 중에 문제가 발생했습니다."
        silence_confirm: "이 사용자를 차단할까요? 차단하면 새 주제나 게시물을 생성할 수 없게 됩니다."
        silence_accept: "예, 이 사용자를 차단합니다"
        bounce_score: "반송 스코어"
        reset_bounce_score:
          label: "리셋"
          title: "반송 스코어 0으로 리셋"
        visit_profile: "<a href='%{url}'>이 사용자의 환경설정 페이지</a>로 이동하여 해당 프로필 편집"
        deactivate_explanation: "비활성화된 사용자는 이메일 인증을 다시 받아야 합니다."
        suspended_explanation: "정지된 사용자는 로그인할 수 없습니다."
        silence_explanation: "차단된 사용자는 주제를 게시하거나 시작할 수 없습니다."
        staged_explanation: "스테이징된 사용자는 특정 주제에서 이메일로만 게시할 수 있습니다."
        bounce_score_explanation:
          none: "최근 해당 이메일로부터 반송 메일을 받지 않았습니다."
          some: "최근 해당 이메일로부터 일부 반송 메일을 받았습니다."
          threshold_reached: "해당 이메일로부터 너무 많은 반송 메일을 받았습니다."
        trust_level_change_failed: "이 사용자의 신뢰 레벨 변경 중 문제가 발생했습니다."
        suspend_modal_title: "사용자 정지"
        confirm_cancel_penalty: "패널티를 취소할까요?"
        trust_level_2_users: "신뢰 레벨 2 사용자"
        trust_level_3_requirements: "신뢰 레벨 3 요구사항"
        trust_level_locked_tip: "신뢰 레벨이 잠겼습니다. 시스템에서 사용자의 등급을 변경하지 않습니다"
        lock_trust_level: "신뢰 레벨 잠금"
        unlock_trust_level: "신뢰 레벨 잠금 해제"
        silenced_count: "차단됨"
        suspended_count: "정지됨"
        last_six_months: "지난 6개월"
        other_matches_list:
          username: "아이디"
          trust_level: "회원 레벨"
          read_time: "읽은 시간"
          posts: "글"
        tl3_requirements:
          title: "신뢰 레벨 3의 요구사항"
          table_title:
            other: "최근 %{count}일간:"
          value_heading: "값"
          requirement_heading: "요구사항"
          visits: "방문 횟수"
          days: "일"
          topics_replied_to: "댓글을 단 주제"
          topics_viewed: "읽은 주제"
          topics_viewed_all_time: "읽은 주제(전체 기간)"
          posts_read: "읽은 게시물"
          posts_read_all_time: "읽은 게시물(전체 기간)"
          flagged_posts: "신고된 게시물"
          flagged_by_users: "신고한 사용자"
          likes_given: "좋아요 보냄"
          likes_received: "좋아요 받음"
          likes_received_days: "좋아요 받음: 고유 일 수"
          likes_received_users: "좋아요 받음: 고유 사용자 수"
          suspended: "정지됨(지난 6개월)"
          silenced: "차단됨(지난 6개월)"
          qualifies: "신뢰 레벨 3 자격을 만족합니다."
          does_not_qualify: "신뢰 레벨 3 자격을 만족하지 않습니다."
          will_be_promoted: "곧 승급됩니다."
          will_be_demoted: "곧 강등됩니다."
          on_grace_period: "현재 승급 유예 기간이므로 강등되지 않습니다."
          locked_will_not_be_promoted: "신뢰 레벨이 잠겼습니다. 승급되지 않습니다."
          locked_will_not_be_demoted: "신뢰 레벨이 잠겼습니다. 강등되지 않습니다."
        discourse_connect:
          title: "DiscourseConnect 단일 사인온"
          external_id: "외부 ID"
          external_username: "아이디"
          external_name: "이름"
          external_email: "이메일"
          external_avatar_url: "프로필 사진 URL"
          last_payload: "마지막 페이로드"
          delete_sso_record: "SSO 기록 삭제"
          confirm_delete: "이 DiscourseConnect 기록을 삭제할까요?"
      user_fields:
        title: "사용자 필드"
        help: "사용자가 입력할 수 있는 필드를 추가합니다."
        create: "사용자 필드 생성"
        untitled: "무제"
        name: "필드 이름"
        type: "필드 유형"
        description: "필드 설명"
        save: "저장"
        edit: "편집"
        delete: "삭제"
        cancel: "취소"
        delete_confirm: "이 사용자 필드를 삭제할까요?"
        options: "옵션"
        required:
          title: "회원가입시 필수항목"
          enabled: "필수"
          disabled: "필수 아님"
        editable:
          title: "가입 후 편집 가능"
          enabled: "편집 가능"
          disabled: "편집 불가"
        show_on_profile:
          title: "다른 사람이 프로필을 볼수 있게할까요"
          enabled: "프로필에 표시"
          disabled: "프로필에 표시하지 않기"
        show_on_user_card:
          title: "사용자 카드에 표시할까요"
          enabled: "사용자 카드에 표시"
          disabled: "사용자 카드에 표시하지 않기"
        searchable:
          title: "검색 가능한가요"
          enabled: "검색 가능"
          disabled: "검색 불가"
        field_types:
          text: "텍스트 필드"
          confirm: "확인"
          dropdown: "드롭다운"
          multiselect: "다중 선택"
      site_text:
        description: "포럼에 있는 모든 텍스트를 사용자 지정할 수 있습니다. 아래의 검색 기능을 통해 시작하세요."
        search: "편집하고 싶은 텍스트를 검색하세요"
        title: "텍스트"
        edit: "편집"
        revert: "변경사항 되돌리기"
        revert_confirm: "변경사항을 되돌릴까요?"
        go_back: "검색으로 돌아가기"
        recommended: "다음 텍스트를 필요에 맞게 사용자 지정하는 것이 좋습니다."
        show_overriden: "오버라이드된 항목만 표시"
        locale: "언어:"
        more_than_50_results: "50개 이상의 결과가 있습니다. 검색 범위를 좁혀보세요."
        outdated:
          dismiss: "무시"
      settings:
        show_overriden: "오버라이드된 항목만 표시"
        history: "변경 히스토리 보기"
        reset: "리셋"
        none: "없음"
      site_settings:
        emoji_list:
          invalid_input: "이모티콘 목록에는 유효한 이모티콘 이름만 포함되어야 합니다(예: 포옹)."
          add_emoji_button:
            label: "이모티콘 추가"
        title: "사이트 설정"
        no_results: "검색 결과가 없습니다."
        clear_filter: "Clear"
        add_url: "URL 추가"
        add_host: "Host 추가"
        add_group: "그룹 추가"
        uploaded_image_list:
          label: "목록 수정"
          empty: "아직 사진이 없습니다. 업로드하세요."
          upload:
            label: "업로드"
            title: "이미지 업로드"
        selectable_avatars:
          title: "사용자가 선택할 수있는 아바타 목록"
        categories:
          all_results: "전체"
          required: "필수"
          branding: "브랜딩"
          basic: "기본 구성"
          users: "회원"
          posting: "게시"
          email: "이메일"
          files: "파일"
          trust: "신뢰 레벨"
          security: "보안"
          onebox: "Onebox"
          seo: "검색 엔진 최적화(SEO)"
          spam: "스팸"
          rate_limits: "비율 제한"
          developer: "개발자"
          embedding: "Embedding"
          legal: "법률"
          api: "API"
          user_api: "사용자 API"
          uncategorized: "기타"
          backups: "백업"
          login: "로그인"
          plugins: "플러그인"
          user_preferences: "사용자 환경설정"
          tags: "태그"
          search: "검색"
          groups: "그룹"
          dashboard: "대시보드"
          navigation: "내비게이션"
        secret_list:
          invalid_input: "입력 필드는 비워 두거나 수직 막대 문자를 포함할 수 없습니다."
        default_categories:
          modal_description: "이 변경사항을 기존 항목에도 일괄 적용할까요? 기존 사용자 %{count}명의 환경설정이 변경됩니다."
          modal_yes: "네"
          modal_no: "아니요, 지금부터 적용합니다"
        json_schema:
          edit: 에디터 실행
          modal_title: "%{name} 편집"
        file_types_list:
          add_image_types: "이미지"
          add_audio_types: "오디오"
      badges:
        title: 배지
        new_badge: 새 배지
        new: New
        name: 이름
        badge: 배지
        display_name: 표시 이름
        description: 설명
        long_description: 긴 설명
        badge_type: 배지 종류
        badge_grouping: 그룹
        badge_groupings:
          modal_title: 배지 그룹화
        granted_by: 배지 부여자
        granted_at: 배지 부여일
        reason_help: (주제 또는 게시물 링크)
        save: 저장
        delete: 삭제
        delete_confirm: 이 배지를 삭제할까요?
        revoke: 회수
        reason: 이유
        expand: 펼치기&hellip;
        revoke_confirm: 이 배지를 회수할까요?
        edit_badges: 배지 수정
        grant_badge: 배지 부여
        granted_badges: 부여된 배지
        grant: 부여
        no_user_badges: "%{name} 님은 배지가 없습니다."
        no_badges: 부여할 배지가 없습니다.
        none_selected: "시작하려면 배지를 선택하세요"
        allow_title: 배지를 타이틀로 사용하도록 허용
        multiple_grant: 중복 부여 가능
        listable: 공개 배지 페이지에 표시
        enabled: 활성화
        disabled: 비활성
        icon: 아이콘
        image: 이미지
        graphic: 그래픽
        icon_help: "Font Awesome 아이콘 이름을 입력하세요(일반 아이콘에는 접두사 'far-', 브랜드 아이콘에는 'fab-' 사용)"
        image_help: "둘 다 설정된 경우 이미지 업로드가 아이콘 필드를 오버라이드합니다."
        select_an_icon: "아이콘 선택"
        upload_an_image: "이미지 업로드"
        read_only_setting_help: "사용자 지정 텍스트"
        query: 배지 쿼리(SQL)
        target_posts: 게시물 대상 쿼리
        auto_revoke: 회수 쿼리 매일 실행
        show_posts: 배지 페이지에 배지 부여 게시물 표시
        trigger: Trigger
        trigger_type:
          none: "매일 업데이트"
          post_action: "사용자가 게시물에 작업할 때"
          post_revision: "사용자가 게시물을 편집 또는 생성할 때"
          trust_level_change: "사용자가 신뢰 레벨을 변경할 때"
          user_change: "사용자가 편집 또는 생성될 때"
        preview:
          link_text: "부여된 배지 미리보기"
          plan_text: "쿼리 플랜과 함께 미리보기"
          modal_title: "배지 쿼리 미리보기"
          sql_error_header: "쿼리 중에 오류가 발생했습니다."
          error_help: "배지 쿼리 도움말을 보려면 다음 링크를 확인하세요."
          bad_count_warning:
            header: "경고!"
            text: "누락된 부여 샘플이 있습니다. 배지 쿼리가 존재하지 않는 사용자 ID나 게시물 ID를 반환할 경우 발생합니다. 나중에 예상하지 못한 결과를 일으킬 수 있으므로 쿼리를 다시 한번 확인하세요."
          no_grant_count: "할당할 배지가 없습니다."
          grant_count:
            other: "할당할 배지가 <b>%{count}</b>개 있습니다."
          sample: "샘플:"
          grant:
            with: <span class="username">%{username}</span>
            with_post: <span class="username">%{username}</span> for post in %{link}
            with_post_time: <span class="username">%{username}</span> for post in %{link} at <span class="time">%{time}</span>
            with_time: <span class="username">%{username}</span> at <span class="time">%{time}</span>
        badge_intro:
          title: "시작하려면 기존 배지를 선택하거나 새 배지를 생성하세요"
          what_are_badges_title: "배지가 무엇인가요?"
          badge_query_examples_title: "배지 쿼리 예시"
        mass_award:
          title: 일괄 수여
          description: 한 번에 많은 사용자에게 동일한 배지를 수여하세요.
          no_badge_selected: 시작하려면 배지를 선택하세요.
          perform: "사용자에게 배지 수여"
          upload_csv: 사용자 이메일 또는 아이디 포함 CSV 업로드
          aborted: 사용자 이메일 또는 아이디가 포함된 CSV를 업로드하세요
          success: CSV가 업로드되었으며 %{count}명의 사용자가 곧 배지를 받게 됩니다.
          csv_has_unmatched_users: "다음 엔트리는 CSV 파일에 있지만 기존 사용자와 일치하지 않아 배지를 받지 못합니다."
          replace_owners: 이전 소유자에게서 배지 제거
          grant_existing_holders: 기존 배지 소지자에게 추가 배지 부여
      emoji:
        title: "이모티콘"
        help: "모든 사람이 사용할 수 있는 새 이모티콘을 추가하세요. 파일명으로 이모티콘을 만들려면 이름을 입력하지 않고 여러 파일을 한 번에 드래그 앤 드롭하세요. 선택한 그룹은 동시에 추가되는 모든 파일에 사용됩니다. '새 이모티콘 추가'를 클릭하여 파일 선택기를 열 수도 있습니다."
        add: "새 이모티콘 추가"
        choose_files: "파일 선택"
        name: "이름"
        group: "그룹"
        image: "이미지"
        alt: "맞춤 이모티콘 미리보기"
        delete_confirm: ":%{name}: 이모티콘을 삭제할까요?"
      embedding:
        get_started: "다른 웹사이트에 Discourse를 임베드하려면 먼저 호스트를 추가하세요."
        confirm_delete: "호스트를 삭제할까요?"
        title: "임베딩"
        host: "허용 Host"
        allowed_paths: "경로 허용 목록"
        edit: "편집"
        category: "카테고리에 게시"
        add_host: "호스트 추가"
        settings: "임베딩 설정"
        crawling_settings: "크롤러 설정"
        crawling_description: "When Discourse creates topics for your posts, if no RSS/ATOM feed is present it will attempt to parse your content out of your HTML. Sometimes it can be challenging to extract your content, so we provide the ability to specify CSS rules to make extraction easier."
        embed_by_username: "주제 생성에 사용할 아이디"
        embed_post_limit: "임베드할 최대 게시물 수"
        embed_title_scrubber: "게시물의 제목을 스크럽하기 위해 사용된 정규식"
        embed_truncate: "임베드된 게시물 자르기"
        embed_unlisted: "임포트한 주제는 댓글이 있을 때까지 나열되지 않습니다."
        allowed_embed_selectors: "임베드에서 허용한 요소에 대한 CSS 선택기"
        blocked_embed_selectors: "임베드에서 제거한 요소에 대한 CSS 선택기"
        allowed_embed_classnames: "허용되는 CSS 클래스 이름"
        save: "임베딩 설정 저장"
      permalink:
        title: "고정 링크"
        description: "포럼에서 알려지지 않은 URL에 적용할 리디렉션"
        url: "URL"
        topic_id: "주제 ID"
        topic_title: "주제"
        post_id: "글 ID"
        post_title: "글"
        category_id: "카테고리 ID"
        category_title: "카테고리"
        tag_name: "태그 이름"
        external_url: "외부 또는 상대 URL"
        destination: "대상"
        copy_to_clipboard: "고정 링크를 클립보드에 복사"
        delete_confirm: 이 고정 링크를 삭제할까요?
        form:
          label: "신규:"
          add: "추가"
          filter: "검색(URL 또는 외부 URL)"
      reseed:
        action:
          label: "텍스트 대체..."
          title: "카테고리 및 주제의 텍스트를 번역으로 대체합니다"
        modal:
          title: "텍스트 대체"
          subtitle: "시스템 생성 카테고리 및 주제의 텍스트를 최신 번역으로 대체합니다"
          categories: "카테고리"
          topics: "글"
          replace: "대체"
  wizard_js:
    wizard:
      jump_in: "이동!"
      finish: "종료"
      back: "뒤로 가기"
      next: "다음"
      step-text: "단계"
      step: "%{current} / %{total}"
      upload_error: "파일을 업로드하는 중에 오류가 발생했습니다. 다시 시도하세요."
      staff_count:
        other: "커뮤니티에 나를 포함한 %{count}명의 운영진이 있습니다."
      invites:
        add_user: "추가"
        none_added: "운영진에게 초대되지 않았습니다. 계속할까요?"
        roles:
          admin: "관리자"
          moderator: "운영자"
          regular: "정회원"
      previews:
        topic_title: "토론 주제 제목"
        share_button: "공유"
        reply_button: "댓글 달기"
        topic_preview: "주제 미리보기"
        homepage_preview: "홈페이지 미리보기"<|MERGE_RESOLUTION|>--- conflicted
+++ resolved
@@ -236,14 +236,8 @@
       aria_label: "기간별 필터링"
     related_messages:
       title: "관련 메시지"
-<<<<<<< HEAD
-      see_all: '@%{username} 님의 <a href="%{path}">모든 메시지</a> 보기…'
-    suggested_topics:
-      title: "주요 글"
-=======
       pill: "관련 메시지"
     suggested_topics:
->>>>>>> b2b1e721
       pm_title: "제안된 메시지"
     about:
       simple_title: "정보"
