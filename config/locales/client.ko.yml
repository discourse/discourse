# WARNING: Never edit this file.
# It will be overwritten when translations are pulled from Crowdin.
#
# To work with us on translations, join this project:
# https://translate.discourse.org/

ko:
  js:
    number:
      format:
        separator: "."
        delimiter: ","
      human:
        storage_units:
          format: "%n %u"
          units:
            byte:
              other: 바이트
            gb: GB
            kb: KB
            mb: MB
            tb: TB
      percent: "%{count}%"
      short:
        thousands: "%{number}천"
        millions: "%{number}백만"
    dates:
      time: "HH:mm"
      time_short: "h:mm"
      time_with_zone: "HH:mm (z)"
      time_short_day: "ddd, HH:mm"
      timeline_date: "YYYY MMM"
      long_no_year: "D MMM, HH:mm"
      long_no_year_no_time: "MMM D"
      full_no_year_no_time: "MMMM Do"
      long_with_year: "YYYY MMM D a h:mm"
      long_with_year_no_time: "YYYY MMM D"
      full_with_year_no_time: "YYYY MMMM Do"
      long_date_with_year: "Y년 M월 D일 LT"
      long_date_without_year: "MMM D, LT"
      long_date_with_year_without_time: "Y년 M월 D일"
      long_date_without_year_with_linebreak: "MMM D <br/>LT"
      long_date_with_year_with_linebreak: "Y년 M월 D일 <br/>LT"
      wrap_ago: "%{date} 전"
      wrap_on: "%{date}"
      tiny:
        half_a_minute: "< 1분"
        less_than_x_seconds:
          other: "< %{count}초"
        x_seconds:
          other: "%{count}초"
        less_than_x_minutes:
          other: "< %{count}분"
        x_minutes:
          other: "%{count}분"
        about_x_hours:
          other: "%{count}시간"
        x_days:
          other: "%{count}일 전"
        x_months:
          other: "%{count}달"
        about_x_years:
          other: "%{count}년"
        over_x_years:
          other: "> %{count}년"
        almost_x_years:
          other: "%{count}년"
        date_month: "MMM D"
        date_year: "YYYY년 M월"
      medium:
        less_than_x_minutes:
          other: "%{count}분 미만"
        x_minutes:
          other: "%{count}분"
        x_hours:
          other: "%{count}시간"
        about_x_hours:
          other: "약 %{count}시간"
        x_days:
          other: "%{count}일"
        x_months:
          other: "%{count}개월"
        about_x_years:
          other: "약 %{count}년"
        over_x_years:
          other: "%{count}년 이상"
        almost_x_years:
          other: "약 %{count}년"
        date_year: "Y년 M월 D일"
      medium_with_ago:
        x_minutes:
          other: "%{count}분 전"
        x_hours:
          other: "%{count}시간 전"
        x_days:
          other: "%{count}일 전"
        x_months:
          other: "%{count}개월 전"
        x_years:
          other: "%{count}년 전"
      later:
        x_days:
          other: "%{count}일 후"
        x_months:
          other: "%{count}달 후"
        x_years:
          other: "%{count}년 후"
      previous_month: "지난달"
      next_month: "다음 달"
      placeholder: 날짜
      from_placeholder: "시작 날짜"
      to_placeholder: "종료 날짜"
    share:
      topic_html: '주제: <span class="topic-title">%{topicTitle}</span>'
      post: "@%{username}님의 글 #%{postNumber}"
      close: "닫기"
      twitter: "X에 공유"
      facebook: "페이스북에 공유"
      email: "이메일로 공유"
      url: "URL 복사 및 공유"
    word_connector:
      comma: ", "
      last_item: ","
    action_codes:
      public_topic: "이 글을 %{when}에 공개"
      open_topic: "%{when}에 주제로 변경됨"
      private_topic: "%{when}에 이 글을 개인 메시지로 변경"
      split_topic: "이 글을 %{when}에 분리"
      invited_user: "%{when}에 %{who}님이 초대됨"
      invited_group: "%{when}에 %{who}님이 초대됨"
      user_left: "%{who} 님이 %{when}에 이 메시지에서 자신을 제거함"
      removed_user: "%{when}에 %{who}님이 삭제됨"
      removed_group: "%{when}에 %{who}님이 삭제됨"
      autobumped: "%{when}에 자동으로 끌어 올려짐"
      tags_changed: "%{when}에 태그 업데이트됨"
      category_changed: "%{when}에 카테고리 업데이트됨"
      autoclosed:
        enabled: "%{when}에 닫힘"
        disabled: "%{when}에 열림"
      closed:
        enabled: "%{when}에 닫힘"
        disabled: "%{when}에 열림"
      archived:
        enabled: "%{when}에 보관됨"
        disabled: "%{when}에 보관 취소됨"
      pinned:
        enabled: "%{when}에 고정됨"
        disabled: "%{when}에 고정 해제됨"
      pinned_globally:
        enabled: "%{when}에 전체적으로 고정됨"
        disabled: "%{when}에 고정 해제됨"
      visible:
        enabled: "%{when}에 목록에 게시"
        disabled: "%{when}에 목록에서 감춤"
      banner:
        enabled: "%{when}에 배너를 만들었습니다. 사용자가 닫을 때까지 모든 페이지의 상단에 표시됩니다."
        disabled: "%{when}에 이 배너를 제거했습니다. 더 이상 모든 페이지의 상단에 표시되지 않습니다."
      forwarded: "위의 이메일을 전달했습니다."
    topic_admin_menu: "주제 관리"
    skip_to_main_content: "메인 콘텐츠로 건너뛰기"
    skip_user_nav: "프로필 콘텐츠로 건너뛰기"
    emails_are_disabled: "운영자에 의해 모든 이메일의 발신이 비활성화되었습니다. 어떤 종류의 이메일 알림도 전송되지 않습니다."
    emails_are_disabled_non_staff: "운영진이 아닌 사용자의 발신 이메일이 비활성화되었습니다."
    software_update_prompt:
      message: "사이트가 업데이트되었습니다. 원활한 작동을 위해 <span>새로고침해 주세요</span>."
      dismiss: "무시"
    bootstrap_mode: "시작하기"
    back_button: "뒤로"
    welcome_banner:
      header:
        logged_in_members: "어서오세요, %{preferred_display_name}님!"
        anonymous_members: "%{site_name}에 오신 것을 환영합니다!"
      search: "검색"
    themes:
      default_description: "기본"
<<<<<<< HEAD
      broken_theme_alert: "테마/구성 요소에 오류가 있어 사이트가 작동하지 않을 수 있습니다."
=======
>>>>>>> 3cac9432
      error_caused_by: "'%{name}' 테마에서 오류가 발생하였습니다. <a target='blank' href='%{path}'>여기</a>를 클릭해 테마를 업데이트 또는 재설정하거나, 테마 사용을 중지하세요."
      only_admins: "(이 메시지는 사이트 운영자에게만 표시됩니다)"
    broken_decorator_alert: "사이트의 게시물 콘텐츠 데코레이터 중 하나가 오류를 발생시켜 게시물이 올바르게 표시되지 않을 수 있습니다."
    broken_page_change_alert: "onPageChange 핸들러가 오류를 발생시켰습니다. 자세한 내용은 브라우저 개발자 도구를 확인하세요."
    broken_plugin_alert: "플러그인 '%{name}'(으)로 인해 발생"
    broken_transformer_alert: "오류가 발생했습니다. 사이트가 제대로 작동하지 않을 수 있습니다."
    critical_deprecation:
<<<<<<< HEAD
      notice: "<b>[관리자 알림]</b> 예정된 Discourse 핵심 변경 사항과 호환되도록 테마 또는 플러그인을 업데이트해야 합니다."
      id: "(id:<em>%{id}</em>)"
      linked_id: "(id:<a href='%{url}' target='_blank'><em>%{id}</em></a>)"
      theme_source: "식별된 테마: <a target='_blank' href='%{path}'>'%{name}'</a>."
      plugin_source: "식별된 플러그인: '%{name}'"
=======
      notice: "<b>[관리자 알림]</b> %{source} 에 업데이트가 필요한 코드가 포함되어 있습니다. (id:%{id})"
      learn_more_link: "(<a href='%{url}' target='_blank'><em>자세히 알아보기</em></a>)"
      theme_source: "<a target='_blank' href='%{path}'>'%{name}'</a> 테마"
      plugin_source: "'%{name}' 플러그인"
      unknown_source: "테마 또는 플러그인 중 하나"
>>>>>>> 3cac9432
    s3:
      regions:
        ap_northeast_1: "아시아 태평양(도쿄)"
        ap_northeast_2: "아시아 태평양(서울)"
        ap_east_1: "아시아 태평양(홍콩)"
        ap_south_1: "아시아 태평양(뭄바이)"
        ap_southeast_1: "아시아 태평양(싱가폴)"
        ap_southeast_2: "아시아 태평양(시드니)"
        ca_central_1: "캐나다(중부)"
        cn_north_1: "중국(베이징)"
        cn_northwest_1: "중국 (닝샤)"
        eu_central_1: "EU(프랑크푸르트)"
        eu_north_1: "EU(스톡홀름)"
        eu_south_1: "EU(밀라노)"
        eu_west_1: "EU(아일랜드)"
        eu_west_2: "EU(런던)"
        eu_west_3: "EU(파리)"
        sa_east_1: "남아메리카(상파울루)"
        us_east_1: "미국 동부(북버지니아)"
        us_east_2: "미국 동부(오하이오)"
        us_gov_east_1: "AWS GovCloud(미국 동부)"
        us_gov_west_1: "AWS GovCloud(미국 서부)"
        us_west_1: "미국 서부(북캘리포니아)"
        us_west_2: "미국 서부(오리건)"
    clear_input: "입력 지우기"
    edit: "편집"
    edit_topic: "이 글의 제목과 카테고리 편집"
    expand: "펼치기"
    not_implemented: "죄송합니다. 아직 사용할 수 없는 기능입니다."
    no_value: "아니오"
    yes_value: "예"
    ok_value: "확인"
    cancel_value: "취소"
    submit: "확인"
    delete: "삭제"
    generic_error: "죄송합니다. 오류가 발생했습니다."
    generic_error_with_reason: "오류 발생: %{error}"
    multiple_errors: "오류 발생: %{errors}"
    sign_up: "회원가입"
    log_in: "로그인"
    age: "나이"
    joined: "가입일"
    admin_title: "관리자"
    show_more: "자세히 보기"
    show_help: "옵션"
    links: "링크"
    links_lowercase:
      other: "링크"
    faq: "자주하는 질문"
    guidelines: "가이드라인"
    privacy_policy: "개인정보 취급방침"
    privacy: "개인정보 처리방침"
    tos: "이용 약관"
    rules: "규칙"
    conduct: "행동 강령"
    mobile_view: "모바일 보기"
    desktop_view: "데스크톱 보기"
    now: "방금"
    read_more: "더 보기"
    more: "더 보기"
    more_options: "추가 옵션"
    x_more:
      other: "%{count}개 더 보기"
    never: "거부"
    every_30_minutes: "30분마다"
    every_hour: "매시간"
    daily: "매일"
    weekly: "매주"
    every_month: "매달"
    every_six_months: "6개월마다"
    max_of_count:
      other: "최대 %{count}"
    character_count:
      other: "%{count}자"
    period_chooser:
      aria_label: "기간별 필터링"
    related_messages:
      title: "관련 메시지"
      pill: "관련 메시지"
      see_all: '@%{username}님이 보낸 <a href="%{path}">모든 메시지</a> 보기...'
    suggested_topics:
      title: "새 주제 또는 읽지 않은 주제"
      pill: "추천"
      pm_title: "제안된 메시지"
    about:
      edit: "이 페이지 수정"
      simple_title: "정보"
      title: "%{title}에 대해"
      stats: "사이트 통계"
      our_admins: "관리자"
      our_moderators: "관리자"
      moderators: "관리자"
      stat:
        all_time: "전체"
        last_day: "24시간"
        last_7_days: "7 일"
        last_30_days: "30일"
      like_count: "좋아요"
      topic_count: "글"
      post_count: "게시물"
      user_count: "가입하기"
      active_user_count: "활성 사용자"
      visitor_count: "방문자"
      eu_visitor_count: "유럽 연합 방문자"
      traffic_info_footer_MF: |
        지난 6개월 동안 이 사이트는 매달 약 { total_visitors, plural, other {#명 } }의 사람들에게 콘텐츠를 제공했으며, 그 중 약 {eu_visitors, plural, other {#명} }은 유럽 연합(EU)에서 방문했습니다.
      contact: "문의하기"
      contact_info: "이 사이트에 영향을 미치는 중대한 문제나 긴급한 사안이 발생한 경우 %{contact_info}으로 문의하시기 바랍니다."
      site_activity: "사이트 활동"
      view_more: "자세히 보기"
      view_less: "간략히"
      activities:
        topics:
          other: "%{formatted_number}개의 글"
        posts:
          other: "글 %{formatted_number}개"
        active_users:
          other: "활성 사용자 %{formatted_number} 명"
        sign_ups:
          other: "가입 %{formatted_number} 명"
        likes:
          other: "좋아요 %{formatted_number}"
        visitors_MF: |
          총 방문자 { total_count, plural, other {{total_formatted_number}명}}, 이 중 약 { eu_count, plural, other {{eu_formatted_number} 명} }은 EU에서 방문함
        periods:
          last_7_days: "지난 7일간"
          today: "오늘"
          all_time: "전체"
      member_count:
        other: "회원 %{formatted_number}명"
      admin_count:
        other: "관리자 %{formatted_number} 명"
      moderator_count:
        other: "운영진 %{formatted_number} 명"
      report_inappropriate_content: "부적절한 콘텐츠를 발견하시면 주저하지 말고 저희 관리자와 운영진에게 문의해 주세요. 문의하기 전에 로그인해 주세요."
      site_age:
        less_than_one_month: "1개월 이내에 생성됨"
        month:
          other: "%{count}개월 전에 생성됨"
        year:
          other: "%{count}년 전에 생성됨"
    bookmarked:
      title: "북마크"
      edit_bookmark: "북마크 편집"
      clear_bookmarks: "북마크 지우기"
      help:
        bookmark: "이 주제를 북마크하려면 클릭하세요"
        edit_bookmark: "이 주제에 대한 북마크를 편집하려면 클릭하세요"
        edit_bookmark_for_topic: "이 주제의 북마크를 편집하려면 클릭하세요"
        unbookmark: "이 주제의 모든 북마크를 제거하려면 클릭하세요"
        unbookmark_with_reminder: "이 항목의 모든 북마크 및 미리 알림을 제거하려면 클릭하십시오"
    bookmarks:
      also_set_reminder: "알림도 설정하시겠습니까?"
      bookmarked_success: "북마크에 추가했습니다!"
      deleted_bookmark_success: "북마크를 삭제했습니다"
      reminder_set_success: "알림을 설정했습니다"
<<<<<<< HEAD
=======
      reminder_clear_success: "미리 알림을 해제했습니다"
>>>>>>> 3cac9432
      created: "이 게시물을 북마크했습니다. %{name}"
      created_generic: "%{name}을 북마크했습니다."
      create: "북마크 만들기"
      clear_reminder: "미리 알림 지우기"
      edit: "북마크 편집"
      not_bookmarked: "이 게시물 북마크하기"
      remove_reminder_keep_bookmark: "미리 알림 제거 및 북마크 유지"
      created_with_reminder: "%{date} 미리 알림과 함께 이 게시물을 북마크했습니다. %{name}"
      delete: "북마크 삭제"
      confirm_delete: "이 북마크를 삭제할까요? 미리 알림도 삭제됩니다."
      confirm_clear: "이 주제의 모든 북마크를 지울까요?"
      save: "저장"
      no_timezone: '아직 시간대를 설정하지 않아 미리 알림을 설정할 수 없습니다. <a href="%{basePath}/my/preferences/profile">프로필</a>에서 설정하세요.'
      invalid_custom_datetime: "입력한 날짜와 시간이 유효하지 않습니다. 다시 시도하세요."
      list_permission_denied: "이 사용자의 북마크를 볼 권한이 없습니다."
      no_user_bookmarks: "북마크된 게시물이 없습니다. 북마크를 사용하면 특정 게시물을 빠르게 확인할 수 있습니다."
      auto_delete_preference:
        never: "북마크 유지"
        when_reminder_sent: "북마크 삭제"
        on_owner_reply: "댓글 작성 후 북마크 삭제"
        clear_reminder: "북마크 유지 및 미리 알림 지우기"
      search_placeholder: "이름, 주제 또는 게시물 콘텐츠로 북마크 검색"
      search: "검색"
      bookmark: "북마크"
      bulk:
        select_all: "모두 선택"
        clear_all: "모두 지우기"
      reminders:
        today_with_time: "오늘 %{time}"
        tomorrow_with_time: "내일 %{time}"
        at_time: "%{date_time}"
        existing_reminder: "이 북마크는 %{at_date_time}에 미리 알림이 설정되어 있습니다"
    bookmark_bulk_actions:
      clear_reminders:
        description:
          other: "<b>%{count}</b>개의 북마크에 대한 알림을 지우시겠습니까?"
      delete_bookmarks:
        name: "북마크 삭제"
        description:
          other: "<b>%{count}</b>개의 북마크를 삭제하시겠습니까?"
    copy_codeblock:
      copied: "복사되었습니다!"
      copy: "클립보드에 코드 복사"
      fullscreen: "전체화면으로 코드 표시"
    drafts:
      label: "초안"
      label_with_count: "초안(%{count})"
      resume: "재개"
      remove: "제거"
      remove_confirmation: "이 초안을 삭제할까요?"
      new_topic: "새 주제 초안"
      new_private_message: "새 개인 메시지 초안"
    topic_count_all:
      other: "%{count}개의 새로운 글 보기"
    topic_count_categories:
      other: "%{count}개의 새 주제 또는 업데이트된 주제 보기"
    topic_count_latest:
      other: "%{count}개의 새 주제 또는 업데이트된 주제 보기"
    topic_count_unseen:
      other: "%{count}개의 새 주제 또는 업데이트된 주제 보기"
    topic_count_unread:
      other: "%{count}개의 읽지 않은 주제 보기"
    topic_count_new:
      other: "%{count}개의 새 주제 보기"
    preview: "미리보기"
    cancel: "취소"
    deleting: "삭제 중…"
    save: "변경사항 저장"
    saving: "저장 중…"
    saved: "저장되었습니다!"
    upload: "업로드"
    processing: "처리 중…"
    uploading_filename: "업로드 중: %{filename}…"
    processing_filename: "처리 중: %{filename}…"
    clipboard: "클립보드"
    uploaded: "업로드되었습니다!"
    pasting: "붙여넣기 중..."
    enable: "활성화"
    disable: "비활성화"
    continue: "계속하기"
    switch_to_anon: "익명 모드 시작"
    switch_from_anon: "익명 모드 종료"
    select_placeholder: "선택..."
    none_placeholder: "없음"
    banner:
      close: "이 배너 닫기"
      edit: "편집"
    pwa:
      install_banner: "<a href>이 디바이스에 %{title} 배너를 설치할까요?</a>"
    choose_topic:
      none_found: "주제가 없습니다."
      title:
        search: "글 검색"
        placeholder: "여기에 주제 제목, URL 또는 ID를 입력하세요"
    choose_message:
      none_found: "메시지가 없습니다."
      title:
        search: "메시지 검색"
        placeholder: "여기에 메시지 제목, URL 또는 ID를 입력하세요"
    review:
      show_more: "더 보기"
      order_by: "정렬 기준"
      date_filter: "작성된 기간"
      in_reply_to: "답장 대상"
      unknown:
        ignore_all: "모두 무시"
        enable_plugins: "플러그인 사용"
      explain:
        why: "이 항목이 대기열에 있는 이유 설명"
        title: "검토 가능 점수"
        formula: "공식"
        subtotal: "소계"
        total: "합계"
        min_score_visibility: "가시성에 대한 최소 점수"
        score_to_hide: "게시물 숨기기 점수"
        take_action_bonus:
          name: "조치를 취했습니다"
          title: "운영진이 신고를 처리하면 보너스가 주어집니다."
        user_accuracy_bonus:
          name: "사용자 정확도"
          title: "신고가 수락된 경우 신고자에게 보너스가 주어집니다."
        trust_level_bonus:
          name: "회원 레벨"
          title: "신뢰 레벨이 더 높은 사용자가 만든 검토 가능 항목은 더 높은 점수를 받습니다."
        type_bonus:
          name: "유형 보너스"
          title: "특정한 검토 유형에는 관리자가 보너스를 할당하여 우선 순위를 높일 수 있습니다."
      revise_and_reject_post:
        title: "수정"
        reason: "이유"
        feedback: "피드백"
        optional: "선택 사항"
      stale_help: "이 검토 가능 항목은 <b>%{username}</b> 님이 해결했습니다."
      claim_help:
        optional: "다른 사용자가 검토하지 못하도록 이 항목을 독점할 수 있습니다."
        required: "항목을 검토하려면 먼저 항목을 독점해야 합니다."
        claimed_by_you: "이 항목을 독점했으며 이제 검토할 수 있습니다."
        claimed_by_other: "이 항목은 <b>%{username}</b> 님만 검토할 수 있습니다."
      claim:
        title: "이 주제 독점하기"
      unclaim:
        help: "이 독점 신청 제거"
      awaiting_approval: "승인 대기중"
      delete: "삭제"
      settings:
        saved: "저장되었습니다"
        save_changes: "변경사항 저장"
        title: "설정"
        priorities:
          title: "검토 가능 우선순위"
      moderation_history: "관리 히스토리"
      view_all: "모두 보기"
      grouped_by_topic: "주제 기준으로 그룹화됨"
      none: "검토 할 항목이 없습니다."
      view_pending: "보류 중 항목 보기"
      topic_has_pending:
        other: "이 주제에는 승인 보류 중인 <b>%{count}</b> 개의 게시물이 있습니다"
      title: "검토"
      topic: "주제:"
      filtered_topic: "한 주제에서 검토 가능 콘텐츠로 필터링했습니다."
      filtered_user: "사용자"
      filtered_reviewed_by: "검토자"
      show_all_topics: "모든 주제 보기"
      deleted_post: "(게시물 삭제됨)"
      deleted_user: "(사용자 삭제됨)"
      user:
        bio: "소개"
        website: "웹사이트"
        username: "사용자 이름"
        email: "이메일"
        name: "이름"
        fields: "필드"
        reject_reason: "이유"
        scrubbed_reason: "이유"
        scrub_record:
          reason_placeholder: "이유..."
          cancel_button: "취소"
      user_percentage:
        summary:
          other: "%{agreed}, %{disagreed}, %{ignored} (최근 %{count}개의 신고 중)"
        agreed:
          other: "동의 %{count}%"
        disagreed:
          other: "동의 안 함 %{count}%"
        ignored:
          other: "무시 %{count}%"
      topics:
        topic: "주제"
        reviewable_count: "수"
        reported_by: "신고자"
        deleted: "[삭제된 주제]"
        original: "(원래 글)"
        details: "상세 정보"
        unique_users:
          other: "사용자 %{count}명"
      replies:
        other: "댓글 %{count}개"
      edit: "편집"
      save: "저장"
      cancel: "취소"
      new_topic: "이 항목을 승인하면 새 주제가 만들어집니다."
      filters:
        all_categories: "(모든 카테고리)"
        type:
          title: "유형"
          all: "(모든 유형)"
        minimum_score: "최소 점수:"
        refresh: "새로고침"
        status: "상태"
        category: "카테고리"
        score_type:
          title: "이유"
          all: "(모든 이유)"
        orders:
          score: "점수"
          score_asc: "점수(역순)"
          created_at: "작성일"
          created_at_asc: "작성일(역순)"
        priority:
          title: "최소 우선순위"
          any: "(모두)"
          low: "낮음"
          medium: "중간"
          high: "높음"
      conversation:
        view_full: "전체 대화 보기"
      scores:
        about: "이 점수는 보고자의 신뢰 레벨, 이전 신고의 정확도 및 신고된 항목의 우선순위를 기준으로 계산됩니다."
        score: "점수"
        type: "이유"
        status: "상태"
        submitted_by: "신고자"
        reviewed_by: "검토자"
      statuses:
        pending:
          title: "보류 중"
        approved:
          title: "승인됨"
        rejected:
          title: "거부됨"
        deleted:
          title: "삭제된 주제 또는 게시물"
        reviewed:
          title: "모두 검토됨"
        all:
          title: "모두"
      context_question:
        delimiter: "또는"
      types:
        reviewable_flagged_post:
          title: "신고된 게시물"
          flagged_by: "신고자"
          noun: "글"
        reviewable_queued_topic:
          title: "대기 중인 주제"
          noun: "주제"
        reviewable_queued_post:
          title: "대기 중인 게시물"
          noun: "글"
        reviewable_user:
          title: "사용자"
          noun: "사용자"
        reviewable_post:
          title: "게시물"
          noun: "글"
      notes:
        delete: "삭제하기"
      review_user: "사용자"
      copy_link: "링크 복사"
      insights:
        activities:
          posts:
            other: "글 %{count}개"
        visibility: "시계"
      approval:
        title: "승인이 필요한 게시물"
        description: "새 게시물이 있습니다. 그러나 이 게시물이 보여지려면 운영자의 승인이 필요합니다. 잠시 기다려 주세요."
        pending_posts:
          other: "보류 중인 게시물이 <strong>%{count}</strong>개 있습니다."
        ok: "확인"
      example_username: "아이디"
      reject_reason:
        title: "이 사용자를 거부하는 이유가 무엇인가요?"
        send_email: "거부 이메일 보내기"
    relative_time_picker:
      minutes:
        other: "분"
      hours:
        other: "시간"
      days:
        other: "일"
      months:
        other: "개월"
      years:
        other: "년"
      relative: "상대적"
    time_shortcut:
      now: "지금"
      in_one_hour: "한 시간 내에"
      in_two_hours: "두 시간 내에"
      later_today: "오늘 중"
      two_days: "이틀"
      next_business_day: "다음 영업일"
      tomorrow: "내일"
      post_local_date: "게시 날짜"
      later_this_week: "이번 주 중"
      this_weekend: "이번 주말"
      start_of_next_business_week: "월요일"
      start_of_next_business_week_alt: "다음 월요일"
      next_week: "다음 주"
      two_weeks: "2주"
      next_month: "다음 달"
      two_months: "2개월"
      three_months: "3개월"
      four_months: "4개월"
      six_months: "6개월"
      one_year: "1년"
      forever: "영원히"
      relative: "상대 시간"
      none: "필요 없음"
      never: "절대"
      last_custom: "마지막 사용자 지정 시간"
      custom: "사용자 지정 날짜 및 시간"
      select_timeframe: "기간 선택"
    user_action:
      user_posted_topic: "<a href='%{userUrl}'>%{user}</a> 님이 <a href='%{topicUrl}'>주제</a>를 게시함"
      you_posted_topic: "<a href='%{userUrl}'>내가</a> <a href='%{topicUrl}'>주제</a>를 게시함"
      user_replied_to_post: "<a href='%{userUrl}'>%{user}</a> 님이 <a href='%{postUrl}'>%{post_number}</a>에 댓글을 남김"
      you_replied_to_post: "<a href='%{userUrl}'>내가</a> <a href='%{postUrl}'>%{post_number}</a>에 댓글을 남김"
      user_replied_to_topic: "<a href='%{userUrl}'>%{user}</a> 님이 <a href='%{topicUrl}'>주제</a>에 댓글을 남김"
      you_replied_to_topic: "<a href='%{userUrl}'>내가</a> <a href='%{topicUrl}'>주제</a>에 댓글을 남김"
      user_mentioned_user: "<a href='%{user1Url}'>%{user}</a> 님이 <a href='%{user2Url}'>%{another_user}</a> 님을 멘션함"
      user_mentioned_you: "<a href='%{user1Url}'>%{user}</a> 님이 <a href='%{user2Url}'>나</a>를 멘션함"
      you_mentioned_user: "<a href='%{user1Url}'>내가</a> <a href='%{user2Url}'>%{another_user}</a> 님을 멘션함"
      posted_by_user: "<a href='%{userUrl}'>%{user}</a> 님이 게시함"
      posted_by_you: "<a href='%{userUrl}'>내가</a> 게시함"
      sent_by_user: "<a href='%{userUrl}'>%{user}</a> 님이 전송함"
      sent_by_you: "<a href='%{userUrl}'>내가</a> 보냄"
    directory:
      username: "아이디"
      filter_name: "아이디로 필터링"
      title: "사용자"
      likes_given: "보냄"
      likes_received: "받음"
      topics_entered: "읽음"
      topics_entered_long: "읽은 주제"
      time_read: "읽은 시간"
      topic_count: "글"
      topic_count_long: "생성한 주제"
      post_count: "댓글"
      post_count_long: "게시된 댓글"
      no_results_with_search: "결과가 없습니다."
      days_visited: "방문"
      days_visited_long: "방문 일수"
      posts_read: "읽음"
      posts_read_long: "읽은 게시물"
      last_updated: "마지막 업데이트:"
      total_rows:
        other: "사용자 %{count}명"
      edit_columns:
        title: "디렉터리 열 편집"
        save: "저장"
        reset_to_default: "디폴트로 리셋"
      group:
        all: "모든 그룹"
      sort:
        label: "%{criteria}로 정렬"
    group_histories:
      actions:
        change_group_setting: "그룹 설정 변경"
        add_user_to_group: "사용자 추가"
        remove_user_from_group: "사용자 제거"
        make_user_group_owner: "소유자로 지정"
        remove_user_as_group_owner: "소유자 지정 취소"
    groups:
      member_added: "추가됨"
      member_requested: "요청됨:"
      add_members:
        title: "%{group_name}에 사용자 추가"
        description: "그룹에 초대할 사용자 목록을 입력하거나 쉼표로 구분하여 목록에 붙여 넣으세요."
        usernames_placeholder: "아이디"
        usernames_or_emails_placeholder: "아이디 또는 이메일"
        notify_users: "사용자에게 알림"
        set_owner: "사용자를 이 그룹의 소유자로 설정"
      requests:
        title: "요청"
        reason: "이유"
        accept: "수락"
        accepted: "수락됨"
        deny: "거부"
        denied: "거부됨"
        undone: "요청 실행 취소"
        handle: "멤버십 요청 처리"
        undo: "실행 취소"
      manage:
        title: "관리"
        name: "이름"
        full_name: "전체 이름"
        add_members: "사용자 추가"
        invite_members: "초대"
        delete_member_confirm: "'%{group}' 그룹에서 '%{username}' 님을 제거할까요?"
        profile:
          title: 프로필
        interaction:
          title: 상호작용
          posting: 게시
          notification: 알림
        email:
          title: "이메일"
          status: "IMAP을 통해 %{old_emails} / %{total_emails} 동기화됨"
          enable_smtp: "SMTP 활성화"
          enable_imap: "IMAP 활성화"
          test_settings: "테스트 설정"
          save_settings: "설정 저장"
          last_updated: "마지막 업데이트:"
          last_updated_by: "업데이트한 사용자:"
          settings_required: "모든 설정은 필수입니다. 유효성 검사 전에 모든 필드를 입력하세요."
          smtp_settings_valid: "SMTP 설정이 유효합니다."
          smtp_title: "SMTP"
          smtp_instructions: "그룹에 SMTP를 활성화하면 그룹의 받은 편지함에서 보낸 모든 아웃바운드 이메일이 포럼에서 보낸 다른 이메일에 대해 구성된 메일 서버 대신 여기에 지정된 SMTP 설정을 통해 전송됩니다."
          imap_title: "IMAP"
          imap_additional_settings: "추가 설정"
          imap_instructions: '그룹에 IMAP을 활성화하면 그룹의 받은 편지함과 제공된 IMAP 서버 및 편지함 간에 이메일이 동기화됩니다. IMAP을 사용하려면 먼저 테스트를 마친 유효한 크리덴셜로 SMTP를 사용하도록 설정해야 합니다. SMTP에 사용되는 이메일 아이디와 비밀번호는 IMAP에서 사용됩니다. 자세한 내용은 <a target="_blank" href="https://meta.discourse.org/t/imap-support-for-group-inboxes/160588">Discourse Meta의 기능 안내</a>를 참조하세요.'
          imap_alpha_warning: "경고: 이것은 알파 단계 기능입니다. Gmail만 공식적으로 지원됩니다. 위험을 감수할 수 있는지 신중히 생각 후 사용하세요."
          imap_settings_valid: "IMAP 설정이 유효합니다."
          smtp_disable_confirm: "SMTP를 비활성화하면 모든 SMTP 및 IMAP 설정이 리셋되고 관련 기능이 비활성화됩니다. 계속할까요?"
          imap_disable_confirm: "IMAP을 비활성화하면 모든 IMAP 설정이 리셋되고 관련 기능이 비활성화됩니다. 계속할까요?"
          imap_mailbox_not_selected: "이 IMAP 구성에 대해 메일함을 선택해야합니다. 그렇지 않으면 메일함이 동기화되지 않습니다!"
          prefill:
            title: "다음 설정으로 미리 채우기:"
          ssl_modes:
            none: "없음"
          credentials:
            title: "크리덴셜"
            smtp_server: "SMTP 서버"
            smtp_port: "SMTP 포트"
            imap_server: "IMAP 서버"
            imap_port: "IMAP 포트"
            imap_ssl: "IMAP에 SSL 사용"
            username: "사용자명"
            password: "비밀번호"
          settings:
            title: "설정"
            allow_unknown_sender_topic_replies: "알 수 없는 발신자의 주제 댓글을 허용합니다."
            allow_unknown_sender_topic_replies_hint: "알 수 없는 발신자가 그룹 주제에 댓글을 달 수 있습니다. 이 기능이 활성화되지 않은 경우 아직 초대되지 않은 이메일 주소에서 주제에 댓글을 달면 새 주제가 생성됩니다."
            from_alias: "보내는 사람 별칭"
          mailboxes:
            synchronized: "동기화된 메일함"
            none_found: "이 이메일 계정에 메일함이 없습니다."
            disabled: "비활성화됨"
        membership:
          title: 멤버십
          access: 액세스
        categories:
          title: 카테고리
          long_title: "카테고리 디폴트 알림"
          description: "사용자가 이 그룹에 추가되면 카테고리 알림 설정이 이 디폴트로 설정됩니다. 나중에 변경할 수 있습니다."
          watched_categories_instructions: "이 카테고리의 모든 주제를 자동으로 봅니다. 그룹 회원에게 모든 새 게시물과 주제에 대한 알림이 전송되며 새 게시물 수도 주제 옆에 표시됩니다."
          tracked_categories_instructions: "이 카테고리의 모든 주제를 자동 추적합니다. 새 게시물 수가 주제 옆에 표시됩니다."
          watching_first_post_categories_instructions: "사용자는 이 카테고리에 있는 각 새 주제의 첫 게시물에 대한 알림을 받습니다."
          regular_categories_instructions: "이 카테고리가 뮤트되면 그룹 회원의 뮤트가 해제됩니다. 그룹 회원이 멘션되거나 누군가가 댓글을 달면 사용자에게 알림이 전송됩니다."
          muted_categories_instructions: "이 카테고리의 새 주제에 대한 알림을 받지 않으며 카테고리 또는 최신 주제 페이지에 나타나지 않습니다."
        tags:
          title: 태그
          long_title: "태그 디폴트 알림"
          description: "사용자가 이 그룹에 추가되면 태그 알림 설정이 디폴트로 설정됩니다. 나중에 변경할 수 있습니다."
          watched_tags_instructions: "이 태그의 모든 주제를 자동으로 봅니다. 그룹 회원에게는 모든 새 게시물과 주제에 대한 알림이 전송되며 새 게시물 수도 주제 옆에 표시됩니다."
          tracked_tags_instructions: "이 태그의 모든 주제를 자동 추적합니다. 새 게시물 수가 주제 옆에 표시됩니다."
          watching_first_post_tags_instructions: "사용자는 이 태그가 달린 각 새 주제의 첫 게시물에 대한 알림을 받습니다."
          regular_tags_instructions: "이 태그가 뮤트되면 그룹 회원의 뮤트가 해제됩니다. 그룹 회원이 멘션되거나 누군가가 댓글을 달면 사용자에게 알림이 전송됩니다."
          muted_tags_instructions: "사용자는 이 태그가 있는 새 주제에 대한 어떠한 알림도 받지 않으며 최신 항목에 표시되지 않습니다."
        logs:
          title: "로그"
          when: "시기"
          action: "조치"
          acting_user: "조치를 취한 사용자"
          target_user: "대상 사용자"
          subject: "제목"
          details: "상세 정보"
          from: "보내는 사람"
          to: "받는 사람"
      permissions:
        title: "권한"
        none: "이 그룹과 관련된 카테고리가 없습니다."
        description: "이 그룹의 회원은 이 카테고리에 액세스할 수 있습니다."
      public_admission: "사용자가 그룹에 자유롭게 가입하도록 허용(공개 그룹이어야 함)"
      public_exit: "사용자가 자유롭게 그룹에서 탈퇴하도록 허용"
      empty:
        posts: "이 그룹에는 아직 회원들이 글을 작성하지 않았습니다"
        members: "이 그룹에는 회원이 없습니다"
        requests: "이 그룹에 대한 멤버십 요청이 없습니다"
        mentions: "이 그룹에 대한 언급이 없습니다"
        messages: "이 그룹에 대한 메시지가 없습니다"
        topics: "이 그룹의 회원이 작성한 글이 없습니다"
        logs: "이 그룹에 대한 로그가 없습니다"
      add: "추가"
      join: "가입"
      leave: "탈퇴"
      request: "요청"
      message: "메시지"
      confirm_leave: "이 그룹을 탈퇴할까요?"
      allow_membership_requests: "사용자가 그룹 소유자에게 멤버십 요청을 보내도록 허용(공개 그룹이어야 함)"
      membership_request_template: "멤버십 요청을 보낼 때 사용자에게 표시할 사용자 지정 템플릿"
      membership_request:
        submit: "요청 제출"
        title: "@%{group_name}에 가입 요청"
        reason: "그룹 소유자에게 왜 이 그룹에 속해야 하는지 알려주세요"
      membership: "멤버십"
      name: "이름"
      group_name: "그룹 이름"
      user_count: "사용자"
      bio: "그룹 정보"
      selector_placeholder: "사용자 이름 입력"
      owner: "소유자"
      index:
        title: "그룹"
        all: "모든 그룹"
        empty: "공개된 그룹이 없습니다."
        filter: "그룹 유형으로 필터링"
        owner_groups: "내가 소유한 그룹"
        close_groups: "닫힌 그룹"
        automatic_groups: "자동 그룹"
        automatic: "자동"
        closed: "닫힘"
        public: "공개"
        private: "비공개"
        public_groups: "공개 그룹"
        my_groups: "내 그룹"
        group_type: "그룹 유형"
        is_group_user: "회원"
        is_group_owner: "소유자"
        search_results: "검색 결과가 아래에 표시됩니다."
      title:
        other: "그룹"
      activity: "활동"
      members:
        title: "회원"
        filter_placeholder_admin: "아이디 또는 이메일"
        filter_placeholder: "사용자명"
        remove_member: "회원 제거"
        remove_member_description: "이 그룹에서 <b>%{username}</b> 님 제거"
        make_owner: "소유자로 만들기"
        make_owner_description: "<b>%{username}</b> 님을 이 그룹의 소유자로 만들기"
        remove_owner: "소유자에서 제거"
        remove_owner_description: "<b>%{username}</b> 님을 이 그룹의 소유자에서 제거"
        make_primary: "기본으로 만들기"
        make_primary_description: "<b>%{username}</b> 님의 기본 그룹으로 만들기"
        remove_primary: "기본에서 제거"
        remove_primary_description: "<b>%{username}</b> 님의 기본 그룹에서 제거"
        remove_members: "회원 제거"
        remove_members_description: "이 그룹에서 선택한 사용자 제거"
        make_owners: "소유자로 만들기"
        make_owners_description: "선택한 사용자를 이 그룹의 소유자로 만들기"
        remove_owners: "소유자 제거"
        remove_owners_description: "선택한 사용자를 이 그룹의 소유자에서 제거"
        make_all_primary: "모두 기본으로 만들기"
        make_all_primary_description: "선택한 모든 사용자의 기본 그룹으로 만들기"
        remove_all_primary: "기본에서 제거"
        remove_all_primary_description: "이 그룹을 기본 그룹에서 제거"
        status: "상태"
        owner: "소유자"
        primary: "기본"
        forbidden: "회원을 볼 권한이 없습니다."
        no_filter_matches: "검색어와 일치하는 회원이 없습니다."
      topics: "글"
      posts: "게시글"
      mentions: "멘션"
      messages: "메시지"
      notification_level: "그룹 메시지에 대한 디폴트 알림 수준"
      alias_levels:
        mentionable: "누가 이 그룹을 @멘션 할 수 있나요?"
        messageable: "누가 이 그룹에 메시지를 보낼 수 있습니까?"
        nobody: "모두 불가"
        only_admins: "관리자 전용"
        mods_and_admins: "운영자 및 관리자만"
        members_mods_and_admins: "그룹 회원, 운영자, 관리자만"
        owners_mods_and_admins: "그룹 소유자, 운영자 및 관리자만"
        everyone: "모두"
      notifications:
        watching:
          title: "구독"
          description: "모든 메시지의 모든 새 게시물에 대한 알림을 받으며 새 댓글 수가 표시됩니다."
        watching_first_post:
          title: "첫 게시물 구독"
          description: "이 그룹의 새 메시지에 대한 알림을 받지만 메시지 답장은 제외합니다."
        tracking:
          title: "추적"
          description: "누군가 나를 @이름 형식으로 멘션하거나 나에게 댓글을 보내면 알림을 받으며 새 댓글 수가 표시됩니다."
        regular:
          title: "일반"
          description: "누군가 나를 @이름 형식으로 멘션하거나 나에게 댓글을 달면 알림을 받습니다."
        muted:
          title: "뮤트"
          description: "이 그룹의 메시지에 대한 어떤 알림도 받지 않습니다."
      flair_url: "아바타 플레어 이미지"
      flair_upload_description: "20 x 20픽셀보다 작은 정사각형 이미지를 사용하세요."
      flair_bg_color: "아바타 플레어 배경 색상"
      flair_bg_color_placeholder: "(선택사항) 16진수 색상 값"
      flair_color: "아바타 플레어 색상"
      flair_color_placeholder: "(선택사항) 16진수 색상 값"
      flair_preview_icon: "미리보기 아이콘"
      flair_preview_image: "미리보기 이미지"
      flair_type:
        icon: "아이콘 선택"
        image: "이미지 업로드"
      default_notifications:
        modal_title: "사용자 디폴트 알림"
        modal_description:
          other: "이 변경 사항을 일괄 적용 하시겠습니까? 기존 사용자 %{count}명의 환경 설정이 변경됩니다."
        modal_yes: "예"
        modal_no: "아니요, 지금부터 적용합니다"
    user_action_groups:
      "1": "좋아요"
      "2": "좋아요"
      "3": "북마크"
      "4": "글"
      "5": "댓글"
      "6": "응답"
      "7": "멘션"
      "9": "인용"
      "11": "편집"
      "12": "보낸 편지함"
      "13": "받은 편지함"
      "14": "보류 중"
      "15": "임시저장"
      "17": "링크"
    categories:
      categories_label: "카테고리"
      subcategories_label: "하위 카테고리"
      no_subcategories: "하위 카테고리 없음"
      remove_filter: "필터 제거"
      plus_more_count:
        other: "+%{count}개 더보기"
      view_all: "모두 보기"
      category: "카테고리"
      category_list: "카테고리 목록 표시"
      reorder:
        title: "카테고리 순서변경"
        title_long: "카테고리 목록 재구성"
        save: "순서 저장"
        apply_all: "적용"
        position: "위치"
      posts: "게시글"
      topics: "글"
      latest: "최신"
      subcategories: "서브카테고리"
      muted: "뮤트된 카테고리"
      topic_sentence:
        other: "%{count}개의 주제"
      topic_stat:
        other: "%{number} / %{unit}"
      topic_stat_unit:
        week: "주"
        month: "월"
      topic_stat_all_time:
        other: "총 %{number}개"
      topic_stat_sentence_week:
        other: "지난주 %{count}개의 새 주제가 있습니다."
      topic_stat_sentence_month:
        other: "지난달 %{count}개의 새 주제가 있습니다."
    ip_lookup:
      title: IP 주소 조회
      hostname: 호스트 이름
      location: 위치
      location_not_found: (알 수 없음)
      organisation: 조직
      phone: 전화
      other_accounts: "이 IP 주소의 다른 계정:"
      delete_other_accounts:
        other: "%{count}개 삭제"
      username: "사용자명"
      trust_level: "회원 레벨"
      read_time: "읽은 시간"
      topics_entered: "참여한 주제"
      post_count: "포스트"
      confirm_delete_other_accounts: "이 계정들을 삭제할까요?"
      powered_by: "<a href='https://maxmind.com'>MaxMindDB</a> 사용"
      copied: "복사됨"
    user_fields:
      none: "(옵션 선택)"
      required: '''%{name}''에 대한 값을 입력하세요'
      same_as_password: "비밀번호를 다른 필드에 반복해서 입력해서는 안 됩니다"
      optional: (선택 사항)
    user:
      said: "%{username}:"
      profile: "프로필"
      mute: "뮤트"
      edit: "환경설정 편집"
      new_private_message: "새 메시지"
      private_message: "메시지"
      private_messages: "메시지"
      user_notifications:
        filters:
          filter_by: "필터 기준"
          all: "모두"
          read: "읽음"
          unread: "읽지 않음"
          unseen: "읽지 않음"
        ignore_duration_title: "사용자 무시"
        ignore_duration_username: "사용자명"
        ignore_duration_when: "기간:"
        ignore_duration_save: "무시"
        ignore_duration_note: "무시 기간이 만료되면 모든 무시가 자동으로 제거됩니다."
        ignore_duration_time_frame_required: "기간을 선택하세요"
        ignore_no_users: "무시된 사용자가 없습니다."
        ignore_option: "무시됨"
        mute_option: "뮤트"
        normal_option: "일반"
        normal_option_title: "이 사용자가 나에게 댓글을 작성하거나, 인용하거나, 멘션하면 알림이 전송됩니다."
      notification_schedule:
        title: "알림 일정"
        label: "사용자 지정 알림 일정 활성화"
        midnight: "자정"
        none: "없음"
        monday: "월요일"
        tuesday: "화요일"
        wednesday: "수요일"
        thursday: "목요일"
        friday: "금요일"
        saturday: "토요일"
        sunday: "일요일"
        to: "-"
      activity_stream: "활동"
      read: "읽음"
      read_help: "최근 읽은 주제"
      preferences:
        title: "환경 설정"
      feature_topic_on_profile:
        open_search: "새 주제 선택"
        title: "주제 선택"
        search_label: "제목으로 글 검색"
        save: "저장"
        clear:
          title: "지우기"
          warning: "추천 주제를 지울까요?"
      use_current_timezone: "현재 시간대 사용"
      profile_hidden: "이 사용자의 공개 프로필은 숨김 상태입니다."
      expand_profile: "펼치기"
      sr_expand_profile: "프로필 상세 정보 펼치기"
      collapse_profile: "접기"
      sr_collapse_profile: "프로필 상세 정보 접기"
      bookmarks: "북마크"
      bio: "내 정보"
      timezone: "시간대"
      invited_by: "초대자"
      trust_level: "신뢰 레벨"
      notifications: "알림"
      statistics: "통계"
      desktop_notifications:
        label: "실시간 알림"
        not_supported: "이 브라우저에서는 알림이 지원되지 않습니다."
        perm_default: "알림 켜기"
        perm_denied_btn: "권한 거부됨"
        perm_denied_expl: "알림 권한을 거부한 상태입니다. 브라우저 설정에서 알림을 허용해 주세요."
        disable: "알림 비활성화"
        enable: "알림 활성화"
        consent_prompt: "내 게시물에 댓글이 달리면 실시간으로 알림을 받을까요?"
      dismiss: "해제"
      dismiss_notifications: "모두 해제"
      dismiss_notifications_tooltip: "읽지 않은 알림을 모두 읽음으로 표시"
      dismiss_bookmarks_tooltip: "읽지 않은 북마크 알림을 모두 읽은 상태로 표시"
      dismiss_messages_tooltip: "읽지 않은 모든 개인 메시지 알림들을 읽음으로 표시"
      no_messages_title: "메시지가 없습니다"
      no_messages_body: >
        다른 사람과 개인적인 대화를 해야 하나요? 아바타를 선택하고 %{icon} 메시지 버튼을 클릭하여 메시지를 보내세요.<br><br>도움이 필요하면 <a href='%{aboutUrl}'>운영진에게 메시지를 전송</a>할 수 있습니다.
      no_bookmarks_title: "아직 북마크가 없습니다"
      no_bookmarks_body: >
        %{icon} 버튼으로 게시물 북마크를 시작하면 쉽게 참조할 수 있도록 여기에 나열됩니다. 미리 알림을 예약할 수도 있습니다!
      no_bookmarks_search: "검색어와 일치하는 북마크가 없습니다."
      no_notifications_title: "아직 알림이 없습니다"
      no_notifications_body: >
        이 패널에서는 나와 직접적으로 관련된 활동에 대한 알림을 받습니다. 예를 들면 내 주제 및 게시물에 대한 댓글, 누군가 나를 <b>@멘션</b> 또는 인용할 때, 내가 구독하는 주제에 댓글을 달 때입니다. 한동안 로그인하지 않은 경우에도 이메일로 알림이 전송됩니다. <br><br>%{icon} 아이콘으로 알림을 받을 특정 주제, 카테고리 및 태그를 살펴보세요. 자세한 내용은 <a href='%{preferencesUrl}'>알림 환경설정</a>을 참조하세요.
      no_other_notifications_title: "아직 다른 알림이 없습니다."
      no_notifications_page_title: "아직 알림이 없습니다"
      no_notifications_page_body: >
        글 및 댓글에 대한 답글을 포함하여 직접적으로 관련된 활동에 대한 알림을 받게됩니다. 누군가 사용자님을 <b>@멘션</b> 또는 인용하고 사용자님이 팔로우중인 글에 댓글을 올릴 때. 한동안 로그인하지 않은 경우에도 알림이 이메일로 전송됩니다. <br><br> 알림을받을 특정 주제, 카테고리 및 태그를 살펴보세요 %{icon}. 자세한 내용은 <a href='%{preferencesUrl}'>알림 기본 설정</a>을 참조하십시오.
      dynamic_favicon: "브라우저 아이콘에 개수 표시"
      skip_new_user_tips:
        description: "새 사용자 온보딩 팁 및 배지 건너뛰기"
      reset_seen_user_tips: "사용자 팁 다시 보기"
      theme_default_on_all_devices: "이 테마를 모든 디바이스에서 디폴트 테마로 설정"
      color_scheme: "색상 팔레트"
      color_schemes:
        default_description: "디폴트 테마"
        disable_dark_scheme: "일반과 동일"
        undo: "리셋"
        regular: "일반"
        dark: "다크 모드"
        default_dark_scheme: "(사이트 디폴트)"
        interface_modes:
          light: "라이트"
          dark: "다크"
      dark_mode: "다크 모드"
      text_size_default_on_all_devices: "모든 디바이스에서 디폴트 텍스트 크기로 설정"
      allow_private_messages: "다른 사용자가 나에게 개인 메시지 보내기 허용"
      external_links_in_new_tab: "새 탭에서 모든 외부 링크 열기"
      enable_quoting: "하이라이트된 텍스트에 대한 인용 댓글 활성화"
      enable_defer: "주제를 읽지 않은 것으로 표시 사용"
      experimental_sidebar:
        enable: "사이드바 활성화"
        options: "옵션"
        navigation_section: "내비게이션"
        navigation_section_instruction: "탐색 메뉴의 목록에 새 주제나 읽지 않은 주제가 있는 경우…"
      change: "변경"
      featured_topic: "추천 주제"
      moderator: "%{user} 님은 운영자입니다"
      admin: "%{user} 님은 운영자입니다"
      moderator_tooltip: "이 사용자는 운영자입니다"
      admin_tooltip: "이 사용자는 운영자입니다"
      silenced_tooltip: "이 사용자는 차단되었습니다"
      suspended_notice: "이 사용자는 %{date}까지 정지되었습니다."
      suspended_permanently: "이 사용자는 정지되었습니다."
      suspended_reason: "이유: "
      silenced_permanently: "이 회원은 차단되었습니다."
      silenced_reason: "이유: "
      github_profile: "GitHub"
      email_activity_summary: "활동 요약"
      mailing_list_mode:
        label: "메일링 리스트 모드"
        enabled: "메일링 리스트 모드 활성화"
        instructions: |
          이 설정은 활동 요약을 오버라이드합니다.<br />
          뮤트된 주제 및 카테고리는 이메일에 포함되지 않습니다.
        individual: "모든 새 게시물에 대해 이메일 보내기"
        individual_no_echo: "내 게시물을 제외한 모든 새 게시물에 대해 이메일 보내기"
        many_per_day: "모든 새 게시물에 대해 나에게 이메일을 보냅니다(하루에 약 %{dailyEmailEstimate}개)"
        few_per_day: "모든 새 게시물에 대해 나에게 이메일을 보냅니다(하루에 약 2개)"
        warning: "메일링 리스트 모드가 활성화되었습니다. 이메일 알림 설정을 오버라이드합니다."
      tag_settings: "태그"
      watched_tags: "구독"
      watched_tags_instructions: "이 태그의 모든 주제를 자동으로 봅니다. 모든 새 게시물과 주제에 대한 알림이 전송되며 새 게시물 수도 주제 옆에 표시됩니다."
      tracked_tags: "추적"
      tracked_tags_instructions: "이 태그의 모든 주제를 자동 추적합니다. 새 게시물 수가 주제 옆에 표시됩니다."
      muted_tags: "뮤트"
      muted_tags_instructions: "이 태그가 있는 새 주제에 대한 어떠한 알림도 받지 않으며 최신 항목에 표시되지 않습니다."
      watched_categories: "구독"
      watched_categories_instructions: "이 카테고리의 모든 주제를 자동으로 봅니다. 모든 새 게시물과 주제에 대한 알림이 전송되며 새 게시물 수도 주제 옆에 표시됩니다."
      tracked_categories: "추적"
      tracked_categories_instructions: "이 카테고리의 모든 주제를 자동 추적합니다. 새 게시물 수가 주제 옆에 표시됩니다."
      watched_first_post_categories: "첫 게시물 구독"
      watched_first_post_categories_instructions: "이 카테고리에 있는 각 새 주제의 첫 게시물에 대한 알림을 받습니다."
      watched_first_post_tags: "첫 게시물 구독"
      watched_first_post_tags_instructions: "이 태그가 달린 각 새 주제의 첫 게시물에 대한 알림을 받습니다."
      watched_precedence_over_muted: "내가 뮤트한 카테고리 또는 태그에 속해 있는 토픽에 대해 알림 받기"
      muted_categories: "뮤트"
      muted_categories_instructions: "이 카테고리의 새 주제에 대한 알림을 받지 않으며 카테고리 또는 최신 페이지에 나타나지 않습니다."
      muted_categories_instructions_dont_hide: "이 카테고리의 새 주제에 대한 모든 알림을 받지 않습니다."
      regular_categories: "일반"
      regular_categories_instructions: "'최신' 및 '주요' 주제 목록에서 이 카테고리를 볼 수 있습니다."
      no_category_access: "운영자로서 카테고리 액세스가 제한되어 있으므로 저장이 비활성화됩니다."
      delete_account: "내 계정 삭제"
      delete_account_confirm: "계정을 영구적으로 삭제할까요? 이 작업은 취소할 수 없습니다!"
      deleted_yourself: "계정이 삭제되었습니다."
      delete_yourself_not_allowed: "계정 삭제를 원하시면 운영진에게 문의하세요."
      unread_message_count: "메시지"
      admin_delete: "삭제"
      users: "사용자"
      muted_users: "뮤트"
      muted_users_instructions: "이 사용자의 모든 알림 및 개인 메시지를 거부합니다."
      allowed_pm_users: "허용됨"
      allowed_pm_users_instructions: "이 사용자의 개인 메시지만 허용합니다."
      allow_private_messages_from_specific_users: "특정 사용자만 나에게 개인 메시지를 보내도록 허용합니다."
      ignored_users: "무시됨"
      ignored_users_instructions: "이 사용자의 모든 게시물, 알림 및 개인 메시지를 거부합니다."
      tracked_topics_link: "표시"
      automatically_unpin_topics: "글 끝에 도달하면 글을 자동으로 고정 해제합니다"
      apps: "앱"
      revoke_access: "액세스 취소"
      undo_revoke_access: "액세스 취소 실행 취소"
      api_approved: "승인됨:"
      api_last_used_at: "마지막 사용:"
      theme: "테마"
      save_to_change_theme: '''%{save_text}''을 클릭하면 테마가 업데이트됩니다'
      home: "디폴트 홈페이지"
      staged: "스테이징됨"
      staff_counters:
        flagged_posts:
          other: '<span class="%{className}">%{count}</span> 신고된 게시물'
        deleted_posts:
          other: '<span class="%{className}">%{count}</span> 삭제된 게시물'
        suspensions:
          other: '<span class="%{className}">%{count}</span> 차단'
        warnings_received:
          other: '<span class="%{className}">%{count}</span> 경고'
        rejected_posts:
          other: '<span class="%{className}">%{count}</span> 거부된 게시물'
      messages:
        all: "모든 받은 편지함"
        inbox: "받은 편지함"
        personal: "개인"
        latest: "최신"
        sent: "전송됨"
        unread: "읽지 않음"
        unread_with_count:
          other: "읽지 않음(%{count})"
        new: "신규"
        new_with_count:
          other: "신규(%{count})"
        archive: "보관"
        groups: "내 그룹"
        move_to_inbox: "받은 편지함으로 이동"
        move_to_archive: "보관"
        failed_to_move: "선택한 메시지를 이동하지 못했습니다(네트워크가 다운되었을 수 있음)"
        tags: "태그"
        all_tags: "모든 태그"
        warnings: "공식 경고"
        read_more_in_group: "더 읽고 싶으신가요? %{groupLink}에서 다른 메시지를 찾아보세요."
      preferences_nav:
        account: "계정"
        security: "보안"
        profile: "프로필"
        emails: "이메일"
        notifications: "알림"
        tracking: "알림"
        categories: "카테고리"
        users: "사용자"
        tags: "태그"
        interface: "인터페이스"
        apps: "앱"
      change_password:
        success: "(이메일 전송됨)"
        in_progress: "(이메일 전송 중)"
        error: "(오류)"
        action: "비밀번호 리셋 이메일 보내기"
        set_password: "비밀번호 설정"
        choose_new: "새 비밀번호를 입력하세요"
        choose: "비밀번호를 입력하세요"
        title: "비밀번호 재설정"
      second_factor_backup:
        title: "2단계 백업 코드"
        regenerate: "재생성"
        disable: "비활성화"
        enable: "백업 코드 생성"
        enable_long: "백업 코드 추가"
        not_enabled: "아직 백업 코드를 생성하지 않았습니다."
        manage:
          other: "<strong>%{count}</strong>개의 백업 코드가 남아 있습니다."
        copy_to_clipboard: "클립보드에 복사"
        copy_to_clipboard_error: "데이터를 클립보드로 복사하는 중 오류 발생"
        copied_to_clipboard: "클립보드에 복사됨"
        download_backup_codes: "백업 코드 다운로드"
        remaining_codes:
          other: "<strong>%{count}</strong>개의 백업 코드가 남아 있습니다."
        use: "백업 코드 사용"
        enable_prerequisites: "백업 코드를 생성하기 전에 기본 2단계 인증 방법을 활성화해야 합니다."
        codes:
          title: "백업 코드 생성됨"
          description: "각 백업 코드는 한 번만 사용할 수 있습니다. 액세스 가능한 안전한 곳에 보관하세요."
      second_factor:
        title: "2단계 인증"
        enable: "2단계 인증 관리"
        disable_all: "모두 비활성화"
        name: "이름"
        label: "코드"
        rate_limit: "다른 인증 코드를 시도하기 전에 잠시 기다려 주세요."
        enable_description: |
          지원되는 앱(<a href="https://www.google.com/search?q=authenticator+apps+for+android" target="_blank">Android</a> – <a href="https://www.google.com/search?q=authenticator+apps+for+ios" target="_blank">iOS</a>)에서 이 QR 코드를 스캔하고 인증 코드를 입력하세요.
        disable_description: "앱의 인증 코드를 입력하세요"
        show_key_description: "수동으로 입력"
        extended_description: |
          2단계 인증은 암호 외에 일회성 토큰을 요구하여 계정에 보안을 강화합니다. 토큰은 <a href="https://www.google.com/search?q=authenticator+apps+for+android" target='_blank'>Android</a> 및 <a href="https://www.google.com/search?q=authenticator+apps+for+ios">iOS</a> 디바이스에서 생성될 수 있습니다.
        oauth_enabled_warning: "계정에서 2단계 인증이 활성화되면 소셜 로그인이 비활성화됩니다."
        use: "인증 앱 사용"
        enforced_notice: "이 사이트에 액세스하려면 2단계 인증을 활성화해야 합니다."
        disable: "비활성화"
        delete: "삭제하기"
        save: "저장"
        edit: "편집"
        edit_title: "인증 편집"
        edit_description: "인증 이름"
        totp:
          title: "토큰 기반 인증"
          add: "인증 추가"
          default_name: "내 인증"
          name_and_code_required_error: "인증 앱의 이름과 코드를 제공해야 합니다."
        security_key:
          register: "등록"
          title: "물리적 보안 키"
          add: "물리적 보안 키 추가"
          default_name: "기본 보안 키"
          iphone_default_name: "아이폰"
          android_default_name: "안드로이드"
          not_allowed_error: "보안 키 등록 프로세스가 시간 초과되었거나 취소되었습니다."
          already_added_error: "이 보안 키는 이미 등록되어 있으므로 다시 등록하지 않아도 됩니다."
          edit: "물리적 보안 키 편집"
          save: "저장"
          edit_description: "물리적 보안 키 이름"
          name_required_error: "보안 키의 이름을 제공해야 합니다."
      passkeys:
        save: "저장"
      change_about:
        title: "내 정보 변경"
        error: "이 값을 변경하는 중에 오류가 발생했습니다."
      change_username:
        title: "사용자명 변경"
        confirm: "아이디를 변경할까요?"
        taken: "이미 사용 중인 아이디입니다."
        invalid: "이 아이디는 유효하지 않습니다. 숫자와 문자만 포함해야 합니다."
      add_email:
        title: "이메일 추가"
        add: "추가"
      change_email:
        title: "이메일 변경"
        taken: "이 이메일은 사용할 수 없습니다."
        error: "이메일 변경 중 오류가 발생했습니다. 이미 사용 중인 이메일일 수 있습니다."
        success: "이 주소로 이메일을 전송했습니다. 확인 지침을 따라주세요."
        success_via_admin: "이 주소로 이메일을 전송했습니다. 사용자는 이메일에 있는 확인 지침을 따라야 합니다."
        success_staff: "현재 주소로 이메일을 전송했습니다. 확인 지침을 따라주세요."
        back_to_preferences: "환경설정으로 돌아가기"
        confirm_success: "이메일 주소가 변경되었습니다."
        confirm: "확인"
        authorizing_new:
          description: "이메일 주소를 다음으로 변경할 것인지 확인하십시오:"
          description_add: "보조 이메일 주소를 추가 할 것인지 확인하십시오:"
        authorizing_old:
          old_email: "오래된 이메일 : %{email}"
          new_email: "새로운 이메일 : %{email}"
          confirm_success: "변경 사항을 확인하기 위해 새 이메일 주소로 이메일을 보냈습니다!"
      change_avatar:
        title: "프로필 사진 변경"
        gravatar: "<a href='//%{gravatarBaseUrl}%{gravatarLoginUrl}' target='_blank'>%{gravatarName}</a>, 기반:"
        gravatar_title: "%{gravatarName}의 웹사이트에서 아바타 변경"
        gravatar_failed: "이 이메일 주소로 %{gravatarName} 검색이 불가합니다."
        refresh_gravatar_title: "%{gravatarName} 새로고침"
        letter_based: "시스템 할당 프로필 사진"
        uploaded_avatar: "사용자 지정 사진"
        uploaded_avatar_empty: "사용자 지정 사진 추가"
        upload_title: "사진 업로드"
        image_is_not_a_square: "경고: 정사각형 이미지가 아니기 때문에 사진을 수정하였습니다."
        logo_small: "사이트의 작은 로고. 기본적으로 사용됩니다."
        use_custom: "또는 아바타 업로드:"
      change_profile_background:
        title: "프로필 헤더"
        instructions: "프로필 헤더는 중앙에 위치하며 디폴트 너비는 1110px입니다."
      change_card_background:
        title: "사용자 카드 배경"
        instructions: "배경 이미지는 중앙에 위치하며 디폴트 너비는 590px입니다."
      change_featured_topic:
        title: "추천 주제"
        instructions: "이 글에 대한 링크는 사용자 카드 및 프로필에 있습니다."
      email:
        title: "이메일"
        primary: "기본 이메일"
        secondary: "보조 이메일"
        primary_label: "기본"
        unconfirmed_label: "미확인"
        resend_label: "확인 이메일 재전송"
        resent_label: "이메일 전송됨"
        update_email: "이메일 변경"
        set_primary: "기본 이메일 설정"
        destroy: "이메일 제거"
        add_email: "보조 이메일 추가"
        auth_override_instructions: "인증 제공자를 통해 이메일을 업데이트할 수 있습니다."
        no_secondary: "보조 이메일이 없습니다"
        instructions: "다른 사용자에게 공개되지 않습니다"
        admin_note: "참고 : 관리자가 관리자가 아닌 다른 사용자의 이메일을 변경할 경우 해당 사용자는 원래 이메일 계정에 액세스할 수 없기 때문에 비밀번호 리셋 이메일이 새 주소로 전송됩니다. 사용자의 이메일은 비밀번호 리셋 프로세스를 완료할 때까지 변경되지 않습니다."
        ok: "확인을 위해 이메일을 보내드립니다"
        required: "이메일 주소를 입력하세요"
        invalid: "유효한 이메일 주소를 입력하세요."
        authenticated: "이메일이 %{provider}에 의해 인증되었습니다"
        invite_auth_email_invalid: "초대 이메일이 %{provider}에서 인증한 이메일과 일치하지 않습니다"
        authenticated_by_invite: "이메일이 초대 이메일로 인증되었습니다"
        frequency:
          other: "최근 %{count}분 동안 접속하지 않을 경우에만 이메일이 전송됩니다."
      associated_accounts:
        title: "연결된 계정"
        connect: "연결"
        revoke: "취소"
        cancel: "취소"
        not_connected: "(연결되지 않음)"
        confirm_modal_title: "%{provider} 계정 연결"
        confirm_description:
          disconnect: "기존 %{provider} 계정 '%{account_description}' 연결이 해제됩니다."
          account_specific: "%{provider} 계정 '%{account_description}'|hpp(이,가) 인증에 사용됩니다."
          generic: "%{provider} 계정이 인증에 사용됩니다."
      activate_account:
        action: "여기를 눌러 계정을 활성화하세요."
        already_done: "죄송합니다. 이 계정 확인 링크는 더 이상 유효하지 않습니다."
        please_continue: "계정이 활성화 되었습니다; 홈페이지로 이동합니다."
        continue_button: "마침!"
        welcome_to: "%{site_name}에 오신 것을 환영합니다!"
        approval_required: "이 포럼을 사용하기 위해선 운영자가 수동으로 당신의 새로운 계정을 수락해야 합니다. 계정이 수락이 되면 자동으로 이메일이 발송됩니다."
      name:
        title: "이름"
        instructions: "전체 이름 (선택 사항)"
        instructions_required: "전체 이름"
        required: "이름을 입력하세요"
        too_short: "이름이 너무 짧습니다."
        ok: "올바른 이름입니다"
      username:
        title: "사용자명"
        short_instructions: "다른 사용자가 나를 @%{username} 형식으로 멘션할 수 있습니다"
        available: "아이디로 사용할 수 있습니다"
        not_available: "사용할 수 없습니다. %{suggestion} 아이디는 어떠세요?"
        not_available_no_suggestion: "사용할 수 없음"
        too_short: "사용자명 너무 짧습니다"
        too_long: "아이디가 너무 깁니다"
        prefilled: "이메일이 등록된 아이디와 일치합니다."
        required: "아이디를 입력하세요"
        edit: "아이디 편집"
      locale:
        title: "인터페이스 언어"
        instructions: "사용자 인터페이스 언어입니다. 페이지를 새로고침하면 반영됩니다."
        default: "(디폴트)"
        any: "모두"
      homepage:
        default: "(기본)"
      password_confirmation:
        title: "비밀번호 다시 입력"
      invite_code:
        title: "초대 코드"
        instructions: "계정을 등록하려면 초대 코드가 필요합니다"
      auth_tokens:
        title: "최근에 사용한 디바이스"
        details: "상세 정보"
        log_out_all: "모두 로그아웃"
        not_you: "본인이 아닌가요?"
        show_all: "모두 보기(%{count})"
        show_few: "간략히 보기"
        was_this_you: "본인인가요?"
        was_this_you_description: "본인이 아닌 경우 비밀번호를 변경하고 모든 곳에서 로그아웃하는 것이 좋습니다."
        browser_and_device: "%{device}의 %{browser}"
        secure_account: "내 계정 보호"
        latest_post: "마지막 작성…"
        device_location: '<span class="auth-token-device">%{device}</span> &ndash; <span title="IP: %{ip}">%{location}</span>'
        browser_active: '%{browser} | <span class="active">현재 사용</span>'
        browser_last_seen: "%{browser} | %{date}"
      last_posted: "마지막 게시물"
      last_seen: "마지막 접속"
      created: "가입일"
      log_out: "로그아웃"
      location: "위치"
      website: "웹 사이트"
      email_settings: "이메일"
      enable_physical_keyboard: "iPad에서 실제 키보드 지원 활성화"
      text_size:
        title: "텍스트 크기"
        smallest: "가장 작게"
        smaller: "더 작게"
        normal: "일반"
        larger: "더 크게"
        largest: "가장 크게"
      title_count_mode:
        title: "배경 페이지 제목에 다음 개수가 표시됩니다."
        notifications: "새 알림"
        contextual: "새 페이지 콘텐츠"
      like_notification_frequency:
        title: "좋아요 받았을 때 알림"
        always: "항상"
        first_time_and_daily: "게시물이 첫 좋아요를 받았을 때부터 매일 알림"
        first_time: "게시물이 첫 좋아요를 받았을 때"
        never: "거부"
      email_previous_replies:
        title: "이메일 하단에 기존 댓글 포함"
        unless_emailed: "기존에 전송되지 않은 것만"
        always: "항상 알림 받기"
        never: "거부"
      email_digests:
        title: "이곳을 방문하지 않을 경우 인기 주제 및 댓글에 대한 요약 이메일 보내기"
        every_30_minutes: "30분마다"
        every_hour: "매시간"
        daily: "매일"
        weekly: "매주"
        every_month: "매달"
        every_six_months: "6개월마다"
      email_level:
        title: "내가 인용되거나 댓글을 받았을 때, 내 아이디(@username)가 언급되었을 때 또는 내가 구독한 카테고리, 태그 또는 주제에 새로운 활동이 있을 때 이메일 보내기"
        always: "항상 알림 받기"
        only_when_away: "접속 중이 아닐 때만"
        never: "거부"
      email_messages_level: "개인 메시지를 받으면 이메일 보내기"
      include_tl0_in_digests: "신규 사용자의 콘텐츠도 요약 메일에 포함"
      email_in_reply_to: "이메일에 게시물의 댓글을 발췌해서 포함"
      other_settings: "기타"
      categories_settings: "카테고리"
      topics_settings: "글"
      new_topic_duration:
        label: "아래 조건에 해당하면 새 주제로 간주"
        not_viewed: "아직 읽지 않음"
        last_here: "마지막 방문 이후 생성됨"
        after_1_day: "지난 하루간 생성됨"
        after_2_days: "지난 2일간 생성됨"
        after_1_week: "지난주에 생성됨"
        after_2_weeks: "지난 2주간 생성됨"
      auto_track_topics: "내가 참여한 주제 자동 추적"
      auto_track_options:
        never: "거부"
        immediately: "즉시"
        after_30_seconds: "30초 후"
        after_1_minute: "1분 후"
        after_2_minutes: "2분 후"
        after_3_minutes: "3분 후"
        after_4_minutes: "4분 후"
        after_5_minutes: "5분 후"
        after_10_minutes: "10분 후"
      notification_level_when_replying:
        track_topic: "주제 추적"
        do_nothing: "아무것도하지 않음"
      invited:
        title: "초대"
        pending_tab: "보류 중"
        pending_tab_with_count: "보류 중(%{count})"
        expired_tab: "만료됨"
        expired_tab_with_count: "만료됨(%{count})"
        redeemed_tab: "사용됨"
        redeemed_tab_with_count: "사용됨(%{count})"
        invited_via: "초대"
        groups: "그룹"
        topic: "주제"
        sent: "생성됨/마지막 보낸 날짜"
        expires_at: "만료"
        edit: "편집"
        remove: "제거"
        copy_link: "링크 가져오기"
        reinvite: "이메일 재전송"
        reinvited: "초대 재전송됨"
        removed: "제거됨"
        user: "초대된 사용자"
        none:
          title: "표시 할 초대가 없습니다."
        truncated:
          other: "첫 %{count}개의 초대를 표시합니다."
        redeemed: "사용된 초대"
        redeemed_at: "사용됨"
        pending: "보류 중인 초대"
        topics_entered: "읽은 주제"
        posts_read_count: "읽은 게시물"
        expired: "이 초대는 만료되었습니다."
        remove_all: "만료된 초대 제거"
        removed_all: "만료된 모든 초대가 제거되었습니다!"
        remove_all_confirm: "만료된 초대를 모두 제거할까요?"
        reinvite_all: "모든 초대 재전송"
        reinvite_all_confirm: "정말로 모든 초대를 재전송할까요?"
        reinvited_all: "모든 초대가 재전송되었습니다!"
        time_read: "읽은 시간"
        days_visited: "방문일 수"
        account_age_days: "계정 사용 기간(일)"
        create: "초대"
        generate_link: "초대 링크 만들기"
        link_generated: "초대 링크가 생성되었습니다!"
        valid_for: "초대 링크는 다음 이메일 주소에만 유효합니다. %{email}"
        single_user: "이메일로 초대"
        multiple_user: "링크로 초대"
        invite_link:
          title: "초대 링크"
          success: "초대 링크가 성공적으로 생성되었습니다!"
          error: "초대 링크를 생성하는 중에 오류가 발생했습니다"
        invite:
          expires_in_time: "%{time} 후에 만료"
          expired_at_time: "%{time}에 만료됨"
          copy_link: "링크 복사"
          share_link: "공유 링크"
          show_advanced: "고급 옵션 표시"
          hide_advanced: "고급 옵션 숨기기"
          description: "내용"
          restrict: "다음으로 제한"
          restrict_email: "이메일로 제한"
          restrict_domain: "도메인으로 제한"
          email_or_domain_placeholder: "name@example.com 또는 example.com"
          max_redemptions_allowed: "최대 사용 한도"
          add_to_groups: "그룹에 추가"
          expires_after: "다음 후 만료"
          send_invite_email: "저장 및 이메일 전송"
          update_invite: "업데이트"
          cancel: "취소"
        bulk_invite:
          none: "이 페이지에 표시할 초대장이 없습니다."
          text: "일괄 초대"
          instructions: |
            <p>사용자를 일괄 초대하여 커뮤니티를 빠르게 조성하세요. 초대하려는 사용자의 이메일 주소당 최소 한 행을 포함하는 <a href="https://en.wikipedia.org/wiki/Comma-separated_values" target="_blank">CSV 파일</a>을 준비하세요. 그룹에 사람을 추가하거나 처음 로그인할 때 특정 주제로 보내려는 경우 다음과 같이 쉼표로 구분한 정보를 제공하셔도 좋습니다.</p>
            <pre>john@smith.com,first_group_name;second_group_name,topic_id</pre>
            <p>업로드한 CSV 파일에 입력된 모든 이메일 주소로 초대장이 전송되며 나중에 관리할 수 있습니다.</p>
          success: "파일이 성공적으로 업로드되었습니다. 프로세스가 완료되면 메시지를 통해 알려드립니다."
          error: "파일은 CSV 포맷이어야 합니다."
      password:
        title: "비밀번호"
        common: "비밀번호가 너무 평범합니다."
        same_as_username: "비밀번호가 사용자명과 동일합니다."
        same_as_email: "비밀번호가 이메일과 동일합니다."
        ok: "올바른 비밀번호입니다."
        instructions:
          other: "%{count}자 이상"
        required: "비밀번호를 입력하세요"
        confirm: "확인"
      summary:
        title: "요약"
        stats: "통계"
        time_read: "읽은 시간"
        recent_time_read: "최근 읽은 시간"
        topic_count:
          other: "생성한 주제"
        post_count:
          other: "생성한 게시물"
        likes_given:
          other: "보냄"
        likes_received:
          other: "받음"
        days_visited:
          other: "방문일 수"
        topics_entered:
          other: "읽은 주제"
        posts_read:
          other: "읽은 게시물"
        bookmark_count:
          other: "북마크"
        top_replies: "주요 댓글"
        no_replies: "아직 댓글이 없습니다."
        more_replies: "댓글 더 보기"
        top_topics: "주요 주제"
        no_topics: "아직 글이 없습니다."
        more_topics: "더 많은 글"
        top_badges: "주요 배지"
        no_badges: "아직 배지가 없습니다."
        more_badges: "배지 더 보기"
        top_links: "주요 링크"
        no_links: "아직 링크가 없습니다."
        most_liked_by: "가장 많이 좋아요를 누름"
        most_liked_users: "가장 많이 좋아요를 받음"
        most_replied_to_users: "가장 많이 댓글을 달음"
        no_likes: "아직 좋아요가 없습니다."
        top_categories: "주요 카테고리"
        topics: "글"
        replies: "댓글"
      ip_address:
        title: "마지막 IP 주소"
      registration_ip_address:
        title: "등록 IP 주소"
      avatar:
        title: "프로필 사진"
        name_and_description: "%{name} - %{description}"
        edit: "프로필 사진 변경"
      title:
        title: "직책"
        none: "(없음)"
        instructions: "사용자 아이디 뒤에 표시됩니다"
      flair:
        title: "플레어"
        none: "(없음)"
        instructions: "프로필 사진 옆에 아이콘이 표시됩니다."
      primary_group:
        title: "기본 그룹"
        none: "(없음)"
      filters:
        all: "모두"
      stream:
        posted_by: "게시자"
        sent_by: "보낸 사람"
        private_message: "메시지"
        the_topic: "글"
      profile_link: "%{username}님 프로필 보기"
    user_status:
      save: "저장"
    user_tips:
      button: "알았어요!"
      first_notification:
        title: "첫 번째 알림!"
      topic_timeline:
        title: "주제 타임라인"
      post_menu:
        title: "글쓰기 메뉴"
    errors:
      prev_page: "로드하는 중"
      reasons:
        network: "네트워크 오류"
        server: "서버 오류"
        forbidden: "액세스 거부됨"
        unknown: "오류"
        not_found: "페이지를 찾을 수 없음"
      desc:
        network: "연결 상태를 확인하세요."
        network_fixed: "문제가 해결된 것으로 보입니다."
        server: "오류 코드: %{status}"
        forbidden: "확인할 권한이 없습니다."
        not_found: "애플리케이션이 존재하지 않는 URL을 로드하려고 했습니다."
        unknown: "문제가 발생했습니다."
      buttons:
        back: "뒤로 가기"
        again: "다시 시도"
        fixed: "페이지 로드"
    modal:
      close: "닫기"
      dismiss_error: "오류 무시"
    multi_select:
      no_results: "결과 없음"
    form_kit:
      reset: 리셋
      optional: 선택 사항
      errors:
        required: "필수"
        too_short:
          other: "최소 %{count}자 이상이어야 합니다."
    close: "닫기"
    logout: "로그아웃되었습니다."
    refresh: "새로 고침"
    home: "홈"
    read_only_mode:
      enabled: "이 사이트는 현재 읽기 전용 모드입니다. 탐색은 가능하지만 댓글, 좋아요 및 기타 작업은 일시적으로 비활성화되었습니다."
      login_disabled: "사이트가 읽기 전용 모드인 동안에는 로그인이 비활성화됩니다."
      logout_disabled: "사이트가 읽기 전용 모드인 동안에는 로그아웃이 비활성화됩니다."
    mute: 뮤트
    unmute: 뮤트 해제
    last_post: 게시됨
    local_time: "현지 시간"
    time_read: 읽음
    time_read_recently: "최근 %{time_read}"
    time_read_tooltip: "총 읽은 시간 %{time_read}"
    time_read_recently_tooltip: "총 읽은 시간 %{time_read}(지난 60일 동안 %{recent_time_read})"
    last_reply_lowercase: 마지막 댓글
    replies_lowercase:
      other: 댓글
    signup_cta:
      sign_up: "회원가입"
      hide_session: "내일 알려주세요"
      hide_forever: "괜찮습니다"
      hidden_for_session: "알겠습니다. 내일 알려드리겠습니다. 언제든 '로그인'을 통해서도 계정을 만들 수 있습니다."
      intro: "환영합니다! 토론에 관심이 있지만 아직 계정을 만들지 않은 것 같습니다."
    summary:
      description:
        other: "<b>%{count}</b>개의 댓글이 있습니다."
      buttons:
        generate: "요약하기"
        regenerate: "재생성"
      disable: "모든 게시물 표시"
      show_all_label: "모두 보기"
    deleted_filter:
      enabled_description: "이 주제에는 숨김 처리된 삭제된 게시물이 있습니다."
      disabled_description: "주제에 삭제된 게시물이 표시됩니다."
      enable: "삭제된 게시물 숨기기"
      disable: "삭제된 게시물 표시"
    private_message_info:
      title: "메시지"
      leave_message: "이 메시지를 남길까요?"
      remove_allowed_user: "%{name} 님을 메시지에서 제거할까요?"
      remove_allowed_group: "%{name} 님을 메시지에서 제거할까요?"
      leave: "나가기"
      remove_user: "사용자 삭제"
    email: "이메일"
    username: "사용자명"
    last_seen: "마지막 접속"
    created: "생성일"
    created_lowercase: "생성일"
    trust_level: "신뢰 레벨"
    search_hint: "아이디, 이메일 또는 IP 주소"
    create_account:
      header_title: "환영합니다!"
      disclaimer: "등록하면 <a href='%{privacy_link}' target='blank'>개인정보 취급방침</a> 및 <a href='%{tos_link}' target='blank'>이용약관</a>에 동의하게 됩니다."
      title: "회원가입"
      failed: "문제가 발생했습니다. 이 이메일이 이미 등록되어 있을 수 있습니다. 비밀번호 찾기 링크를 시도해 보세요."
      associate: "이미 계정이 있나요? <a href='%{associate_link}'>로그인</a>하여 %{provider} 계정을 연결하세요."
      progress_bar:
        signup: "회원가입"
        approve: "승인"
        login: "로그인"
    forgot_password:
      title: "비밀번호 리셋"
      action: "비밀번호가 기억나지 않습니다"
      invite: "아이디 또는 이메일 주소를 입력하면 비밀번호 리셋 이메일을 보내드립니다."
      invite_no_username: "이메일 주소를 입력하면 비밀번호 리셋 이메일이 전송됩니다."
      reset: "비밀번호 리셋"
      complete_username: "계정이 <b>%{username}</b> 아이디와 일치하면 곧 비밀번호 리셋 방법이 설명된 이메일을 받게 됩니다."
      complete_email: "계정이 <b>%{email}</b> 이메일과 일치하면 곧 비밀번호 리셋 방법이 설명된 이메일을 받게 됩니다."
      complete_username_found: "<b>%{username}</b> 아이디와 일치하는 계정을 찾았습니다. 곧 비밀번호 리셋 방법이 설명된 이메일을 받게 됩니다."
      complete_email_found: "<b>%{email}</b> 이메일과 일치하는 계정을 찾았습니다. 곧 비밀번호 리셋 방법이 설명된 이메일을 받게 됩니다."
      complete_username_not_found: "<b>%{username}</b> 아이디와 일치하는 계정이 없습니다."
      complete_email_not_found: "<b>%{email}</b> 이메일과 일치하는 계정이 없습니다."
      help: "이메일을 받지 못하셨나요? 먼저 스팸 폴더를 확인해 보세요.<p>어떤 이메일 주소를 사용했는지 기억나지 않으신가요? 이메일 주소를 여기에 입력하면 기록이 있는지 확인해 드리겠습니다.</p><p>이 이메일 주소로 액세스할 수 없다면 <a href='%{basePath}/about'>운영진</a>에게 도움을 요청하세요.</p>"
      button_ok: "확인"
      button_help: "도움말"
    email_login:
      link_label: "이메일로 로그인 링크 보내기"
      button_label: "이메일 사용"
      login_link: "비밀번호 건너뛰기. 로그인 링크를 이메일로 보내주세요"
      complete_username: "계정이 <b>%{username}</b> 아이디와 일치하면 곧 로그인 링크가 포함된 이메일을 받게 됩니다."
      complete_email: "계정이 <b>%{email}</b> 이메일과 일치하면 곧 로그인 링크가 포함된 이메일을 받게 됩니다."
      complete_username_found: "<b>%{username}</b> 아이디와 일치하는 계정을 찾았습니다. 곧 로그인 링크가 포함된 이메일을 받게 됩니다."
      complete_email_found: "<b>%{email}</b> 이메일과 일치하는 계정을 찾았습니다. 곧 로그인 링크가 포함된 이메일을 받게 됩니다."
      complete_username_not_found: "<b>%{username}</b> 아이디와 일치하는 계정이 없습니다."
      complete_email_not_found: "<b>%{email}</b> 이메일과 일치하는 계정이 없습니다."
      confirm_title: '%{site_name}에서 계속하기'
      logging_in_as: '%{email} 이메일로 로그인'
      confirm_button: 로그인 완료
    login:
      header_title: "환영합니다"
      title: "로그인"
      username: "사용자"
      password: "비밀번호"
      show_password: "보기"
      second_factor_title: "2단계 인증"
      second_factor_description: "앱의 인증 코드를 입력하세요."
      second_factor_backup: "백업 코드로 로그인"
      second_factor_backup_title: "2단계 백업"
      second_factor_backup_description: "백업 코드 중 하나를 입력하세요."
      second_factor: "인증 앱으로 로그인"
      security_key_alternative: "다른 방법으로 시도"
      security_key_authenticate: "보안 키로 인증"
      security_key_not_allowed_error: "보안 키 인증 프로세스가 시간 초과되었거나 취소되었습니다."
      security_key_no_matching_credential_error: "제공한 보안 키에서 일치하는 크리덴셜을 찾을 수 없습니다."
      security_key_support_missing_error: "현재 디바이스 또는 브라우저가 보안 키 사용을 지원하지 않습니다. 다른 방법을 사용하세요."
      email_placeholder: "이메일 / 아이디"
      caps_lock_warning: "CapsLock 켜짐"
      error: "알 수 없는 오류"
      cookies_error: "브라우저의 쿠키가 비활성화된 것 같습니다. 먼저 쿠키를 활성화하지 않으면 로그인이 불가할 수 있습니다."
      rate_limit: "다시 로그인을 시도하기 전에 잠시 기다려 주세요."
      blank_username: "이메일 또는 아이디를 입력하세요."
      blank_username_or_password: "이메일 또는 아이디, 비밀번호를 입력하세요."
      reset_password: "비밀번호 리셋"
      or: "또는"
      awaiting_activation: "계정이 아직 활성 대기 중입니다. 활성화 메일을 다시 보내려면 비밀번호 찾기 링크를 사용하세요."
      awaiting_approval: "계정이 아직 운영진의 승인을 받지 않았습니다. 승인되면 이메일이 전송됩니다."
      requires_invite: "이 포럼은 초대를 통해서만 액세스 가능합니다."
      not_activated: "아직 로그인할 수 없습니다. 이전에 활성화 이메일을 <b>%{sentTo}</b> 주소로 보냈습니다. 해당 이메일의 지침에 따라 계정을 활성화하세요."
      not_allowed_from_ip_address: "이 IP 주소로는 로그인할 수 없습니다."
      admin_not_allowed_from_ip_address: "이 IP 주소로는 관리자로 로그인할 수 없습니다."
      resend_activation_email: "활성화 이메일을 다시 보내려면 여기를 클릭하세요."
      omniauth_disallow_totp: "계정에 2단계 인증이 활성화되어 있습니다. 비밀번호로 로그인하세요."
      activate_account: "계정 활성화"
      resend_title: "활성화 이메일 재전송"
      change_email: "이메일 주소 변경"
      provide_new_email: "새 주소를 입력하면 확인 이메일이 다시 전송됩니다."
      submit_new_email: "이메일 주소 업데이트"
      sent_activation_email_again: "<b>%{currentEmail}</b> 주소로 다시 활성화 이메일을 보냈습니다. 전송에는 몇 분 정도 걸릴 수 있습니다. 스팸 폴더도 확인하세요."
      sent_activation_email_again_generic: "다시 활성화 이메일을 보냈습니다. 전송에는 몇 분 정도 걸릴 수 있습니다. 스팸 폴더도 확인하세요."
      to_continue: "로그인하세요"
      preferences: "사용자 환경설정을 변경하려면 로그인해야 합니다."
      not_approved: "계정이 아직 승인되지 않았습니다. 로그인이 가능하게 되면 이메일로 알림이 전송됩니다."
      google_oauth2:
        name: "구글"
        title: "구글로 로그인"
        sr_title: "구글로 로그인"
      instagram:
        name: "인스타그램"
        title: "인스타그램으로 로그인"
        sr_title: "인스타그램으로 로그인"
      facebook:
        name: "페이스북"
        title: "페이스북으로 로그인"
        sr_title: "페이스북으로 로그인"
      github:
        name: "GitHub"
        title: "GitHub로 로그인"
        sr_title: "GitHub로 로그인"
      discord:
        name: "디스코드"
        title: "디스코드로 로그인"
        sr_title: "디스코드로 로그인"
      second_factor_toggle:
        totp: "대신 인증 앱 사용"
        backup_code: "대신 백업 코드 사용"
        security_key: "대신 보안 키 사용"
    invites:
      accept_title: "초대"
      welcome_to: "%{site_name}에 오신 것을 환영합니다!"
      invited_by: "초대자:"
      social_login_available: "또한, 이 이메일을 사용하여 소셜 로그인으로 로그인할 수 있습니다."
      your_email: "계정 이메일 주소는 <b>%{email}</b>입니다."
      accept_invite: "초대 수락"
      success: "계정이 생성되었으며 이제 로그인되었습니다."
      name_label: "이름"
      password_label: "비밀번호"
    password_reset:
      continue: "%{site_name}에서 계속하기"
    category_page_style:
      categories_only: "카테고리만"
      categories_with_featured_topics: "추천 주제가 있는 카테고리"
      categories_and_latest_topics: "카테고리 및 최신 주제"
      categories_and_top_topics: "카테고리 및 주요 글"
      categories_boxes: "서브카테고리가 있는 박스"
      categories_boxes_with_topics: "추천 주제의 박스"
      subcategories_with_featured_topics: "추천 글이 포함된 하위 카테고리"
    full_name_requirement:
      required_at_signup: "필수"
      optional_at_signup: "선택 사항"
    shortcut_modifier_key:
      shift: "Shift"
      ctrl: "Ctrl"
      alt: "Alt"
      enter: "시작"
    category_row:
      subcategory_count:
        other: "+%{count}개의 하위 카테고리"
      topic_count:
        other: "이 카테고리에는 %{count}개의 주제가 있습니다"
    select_kit:
      delete_item: "%{name} 삭제"
      filter_by: "필터링 기준: %{name}"
      select_to_filter: "필터링 기준 값 선택"
      no_content: 일치하는 항목이 없음
      results_count:
        other: "%{count}개의 결과"
      create: "생성: '%{content}'"
      max_content_reached:
        other: "%{count}개의 항목만 선택할 수 있습니다."
      min_content_not_reached:
        other: "항목을 %{count}개 이상 선택하세요."
      components:
        categories_admin_dropdown:
          title: "카테고리 관리"
        bulk_select_topics_dropdown:
          title: "일괄 적용"
        bulk_select_bookmarks_dropdown:
          title: "일괄 적용"
    date_time_picker:
      from: 시작
      to: 끝
    emoji_picker:
      filter_placeholder: 이모티콘 검색
      smileys_&_emotion: 웃는 얼굴과 감정
      people_&_body: 사람 및 몸
      animals_&_nature: 동물 및 자연
      food_&_drink: 음식 및 음료
      travel_&_places: 여행 및 장소
      activities: 활동
      objects: 사물
      symbols: 기호
      flags: 깃발
      recent: 최근 사용
      default_tone: 피부색 없음
      light_tone: 밝은 피부색
      medium_light_tone: 중간 정도 밝은 피부색
      medium_tone: 중간 피부색
      medium_dark_tone: 중간 정도 어두운 피부색
      dark_tone: 어두운 피부색
      default: 사용자 지정 이모티콘
    shared_drafts:
      title: "공유 초안"
      notice: "이 주제는 공유 초안을 게시할 수 있는 사용자만 볼 수 있습니다."
      destination_category: "대상 카테고리"
      publish: "공유 초안 게시"
      confirm_publish: "이 초안을 게시할까요?"
      publishing: "글 게시 중"
    composer:
      emoji: "이모티콘 :)"
      options: "옵션"
      whisper: "귓속말"
      unlist: "목록에서 제외됨"
      add_warning: "공식 경고입니다."
      toggle_whisper: "귓속말 토글"
      posting_not_on_topic: "어떤 주제에 댓글을 달까요?"
      saved_local_draft_tip: "로컬에 저장됨"
      drafts_offline: "오프라인 초안"
      edit_conflict: "충돌 편집"
      ok_proceed: "알겠습니다. 계속 진행하세요."
      group_mentioned_limit:
        other: "<b>경고!</b> <a href='%{group_link}'>%{group}</a> 그룹을 멘션했지만 이 그룹에는 관리자가 구성한 멘션 제한인 %{count}명의 사용자보다 많은 회원이 있습니다. 아무도 알림을 받지 않습니다."
      duplicate_link: "이 주제에는 이미 <b>@%{username}</b> 님이 <a href='%{post_url}'>%{ago}</a>에 게시한 <b>%{domain}</b> 링크가 있습니다. 그래도 다시 게시할까요?"
      reference_topic_title: "RE : %{title}"
      error:
        title_missing: "제목은 필수 항목입니다"
        title_too_short:
          other: "제목은 %{count}자 이상이어야 합니다."
        title_too_long:
          other: "제목은 %{count}자를 초과할 수 없습니다."
        post_missing: "게시물 내용은 비워둘 수 없습니다"
        post_length:
          other: "게시물 내용은 %{count}자 이상이어야 합니다."
        try_like: "%{heart} 버튼을 사용해 보셨나요?"
        category_missing: "카테고리를 선택하세요"
        tags_missing:
          other: "최소 %{count}개의 태그를 선택해야 합니다."
        topic_template_not_modified: "주제 템플릿을 편집하여 주제에 상세 정보와 세부 사항을 추가하세요."
      save_edit: "편집 저장"
      overwrite_edit: "편집 덮어쓰기"
      reply: "댓글 달기"
      cancel: "취소"
      create_topic: "주제 생성"
      create_whisper: "귓속말"
      create_shared_draft: "공유 초안 생성"
      edit_shared_draft: "공유 초안 편집"
      title: "또는 %{modifier}Enter를 누르세요"
      users_placeholder: "사용자 또는 그룹 추가"
      title_placeholder: "토론 주제를 한 문장으로 적으세요"
      title_or_link_placeholder: "여기에 제목을 입력하거나 링크를 붙여 넣으세요"
      edit_reason_placeholder: "편집 이유"
      topic_featured_link_placeholder: "제목과 함께 표시된 링크를 입력하세요."
      remove_featured_link: "주제에서 링크를 제거하세요."
      reply_placeholder: "여기에 입력하세요. 포맷은 Markdown, BBCode 또는 HTML을 지원합니다. 이미지를 드래그하거나 붙여 넣을 수 있습니다."
      reply_placeholder_no_images: "여기에 입력하세요. 포맷은 Markdown, BBCode 또는 HTML을 지원합니다."
      reply_placeholder_choose_category: "여기에 입력하기 전에 카테고리를 선택하세요."
      view_new_post: "새 게시물을 확인하세요."
      saving: "저장 중"
      saved: "저장되었습니다!"
      saved_draft: "초안을 게시 중입니다. 재개하려면 탭하세요."
      show_preview: "미리보기 표시"
      hide_preview: "미리보기 숨기기"
      quote_post_title: "전체 게시물 인용"
      bold_label: "B"
      bold_title: "굵게"
      bold_text: "굵은 텍스트"
      italic_label: "I"
      italic_title: "기울이기"
      italic_text: "기울이기 적용된 텍스트"
      link_title: "링크"
      link_description: "여기에 링크 설명을 입력하세요"
      link_dialog_action: "삽입"
      link_edit_action: "업데이트"
      link_optional_text: "텍스트"
      blockquote_title: "블록 따옴표"
      blockquote_text: "블록 따옴표"
      code_title: "미리 서식이 지정된 텍스트"
      code_text: "미리 서식이 지정된 텍스트를 4칸 들여쓰기"
      paste_code_text: "여기에 코드를 입력하거나 붙여 넣으세요"
      upload_title: "업로드"
      upload_description: "여기에 업로드 설명을 입력하세요"
      olist_title: "번호 매기기 목록"
      ulist_title: "글머리 기호 목록"
      list_item: "목록 항목"
      toggle_direction: "방향 전환"
      help: "Markdown 편집 도움말"
      collapse: "작성기 패널 최소화"
      open: "작성기 패널 열기"
      abandon: "작성기 닫기 및 초안 버리기"
      enter_fullscreen: "전체화면으로 작성기 보기"
      exit_fullscreen: "작성기 전체화면 종료"
      exit_fullscreen_prompt: "전체 화면에서 나가려면 <kbd>ESC</kbd>를 누르세요."
      show_toolbar: "작성기 툴바 표시"
      hide_toolbar: "작성기 툴바 숨기기"
      modal_ok: "확인"
      cant_send_pm: "%{username} 님에게 메시지를 보낼 수 없습니다."
      yourself_confirm:
        title: "받는 사람 추가를 잊으셨나요?"
        body: "지금 이 메시지는 자신에게만 전송됩니다!"
      slow_mode:
        error: "이 주제는 느린 모드입니다. 최근에 이미 게시했습니다. %{timeLeft} 후 다시 게시할 수 있습니다."
      admin_options_title: "(선택사항) 이 주제의 운영진 설정"
      composer_actions:
        reply: 댓글 달기
        draft: 초안
        edit: 편집
        reply_to_post:
          label: '%{postUsername} 님 게시물에 댓글 달기'
          desc: 특정 게시물에 댓글을 답니다
        reply_as_new_topic:
          label: 링크된 주제로 댓글 달기
          desc: 이 주제에 링크된 새 주제를 만듭니다
          confirm: 새 주제 초안을 저장했으며 링크된 주제를 만들면 덮어쓰게 됩니다.
        reply_as_new_group_message:
          label: 새 그룹 메시지로 댓글 달기
          desc: 동일한 수신자에게 새 메시지를 작성합니다
        reply_to_topic:
          label: 주제에 댓글 달기
          desc: 특정 게시물이 아닌 주제에 댓글을 답니다
        toggle_whisper:
          label: 귓속말 토글
          desc: 귓속말은 운영진만 볼 수 있습니다
        create_topic:
          label: "새 주제"
        shared_draft:
          label: "공유 초안"
          desc: "허용된 사용자만 볼 수 있는 주제 초안을 작성합니다"
        toggle_topic_bump:
          label: "주제 끌어 올리기 토글"
          desc: "최신 댓글 날짜를 변경하지 않고 댓글을 답니다"
      reload: "리로드"
      ignore: "무시"
      image_alt_text:
        aria_label: 이미지의 대체 텍스트
      delete_image_button: 이미지 삭제
      link_toolbar:
        copy: "링크 복사"
    notifications:
      tooltip:
        regular:
          other: "%{count}개의 확인하지 않은 알림이 있습니다"
        message:
          other: "%{count}개의 읽지 않은 메시지가 있습니다"
        high_priority:
          other: "%{count}개의 읽지 않은 높은 우선순위 알림이 있습니다"
      title: "@이름 멘션, 내 게시물 및 주제의 댓글, 메시지 등에 대한 알림"
      none: "현재 알림을 로드할 수 없습니다."
      empty: "알림이 없습니다."
      post_approved: "게시물이 승인되었습니다"
      reviewable_items: "검토가 필요한 항목"
      watching_first_post_label: "새 글"
      mentioned: "<span>%{username}</span> %{description}"
      group_mentioned: "<span>%{username}</span> %{description}"
      quoted: "<span>%{username}</span> %{description}"
      bookmark_reminder: "<span>%{username}</span> %{description} "
      replied: "<span>%{username}</span> %{description}"
      posted: "<span>%{username}</span> %{description}"
      watching_category_or_tag: "<span>%{username}</span> %{description}"
      edited: "<span>%{username}</span> %{description} "
      liked: "<span>%{username}</span> %{description}"
      liked_2: "<span class='double-user'>%{username}, %{username2}</span> %{description}"
      liked_by_2_users: "%{username}, %{username2}"
      liked_consolidated_description:
        other: "내 게시물 중 %{count}개를 좋아합니다"
      liked_consolidated: "<span>%{username}</span> %{description} "
      linked_consolidated: "<span>%{username}</span> %{description}"
      private_message: "<span>%{username}</span> %{description}"
      invited_to_private_message: "<p><span>%{username}</span> %{description}"
      invited_to_topic: "<span>%{username}</span> %{description}"
      invitee_accepted: "<span>%{username}</span> 님이 초대를 수락했습니다"
      moved_post: "<span>%{username}</span> 님이 %{description} 게시물을 이동했습니다"
      linked: "<span>%{username}</span> %{description}"
      granted_badge: "'%{description}' 획득"
      topic_reminder: "<span>%{username}</span> %{description}"
      watching_first_post: "<span>새 주제</span> %{description}"
      membership_request_accepted: "'%{group_name}' 멤버십이 승인되었습니다"
      membership_request_consolidated:
        other: "'%{group_name}'의 진행 중인 멤버십 요청 %{count}건"
      reaction: "<span>%{username}</span> %{description}"
      reaction_2: "<span>%{username}, %{username2}</span> %{description}"
      votes_released: "%{description} - 완료됨"
      admin_problems: "사이트 대시 보드에 대한 새로운 조언"
      dismiss_confirmation:
        body:
          default:
            other: "확실한가요? %{count}개의 중요한 알림이 있습니다."
          messages:
            other: "확실한가요? 읽지 않은 개인 메시지가 %{count}개 있습니다."
        dismiss: "무시"
        cancel: "취소"
      group_message_summary:
        other: " %{group_name} 받은 편지함에 %{count}개의 메시지가 있습니다"
      popup:
        mentioned: '''%{topic}'' - %{site_title}에서 %{username} 님이 나를 멘션했습니다'
        group_mentioned: '''%{topic}'' - %{site_title}에서 %{username} 님이 나를 멘션했습니다'
        quoted: '''%{topic}'' - %{site_title}에서 %{username} 님이 나를 인용했습니다'
        replied: '''%{topic}'' - %{site_title}에서 %{username} 님이 나에게 댓글을 달았습니다'
        posted: '''%{topic}'' - %{site_title}에서 %{username} 님이 게시했습니다'
        private_message: '''%{topic}'' -%{site_title}에서 %{username} 님이 나에게 개인 메시지를 보냈습니다'
        linked: '%{username} 님이 ''%{topic}'' - %{site_title}의 내 게시물에 링크했습니다'
        watching_first_post: '%{username} 님이 새 주제(''%{topic}'' - %{site_title})를 만들었습니다'
        watching_category_or_tag: '"%{topic}"에서 %{username}님이 글을 게시하였습니다 - %{site_title}'
        confirm_title: "알림 활성화됨 - %{site_title}"
        confirm_body: "알림이 활성화되었습니다."
        custom: "%{site_title}의 %{username} 님의 알림"
      titles:
        mentioned: "멘션됨"
        replied: "새 댓글"
        quoted: "인용됨"
        edited: "편집됨"
        liked: "새 좋아요"
        invitee_accepted: "초대 수락됨"
        posted: "새 게시물"
        watching_category_or_tag: "새 글"
        moved_post: "게시물 이동됨"
        linked: "링크됨"
        bookmark_reminder: "북마크 미리 알림"
        bookmark_reminder_with_name: "북마크 미리 알림 - %{name}"
        granted_badge: "배지 부여됨"
        invited_to_topic: "주제에 초대됨"
        group_mentioned: "멘션된 그룹"
        group_message_summary: "새 그룹 메시지"
        watching_first_post: "새 주제"
        topic_reminder: "글 알림"
        liked_consolidated: "새 좋아요"
        post_approved: "승인된 게시물"
        membership_request_consolidated: "새 멤버십 요청"
        reaction: "새 반응"
        votes_released: "투표가 시작되었습니다"
        admin_problems: "사이트 대시 보드에 대한 새로운 조언"
    upload_selector:
      delete: "삭제하기"
      uploading: "업로드 중"
      default_image_alt_text: 이미지
    search:
      sort_by: "정렬 기준"
      relevance: "관련성"
      latest_post: "최신 게시물"
      latest_topic: "최신 주제"
      most_viewed: "가장 높은 조회수"
      most_liked: "가장 많은 좋아요"
      select_all: "모두 선택"
      clear_all: "모두 지우기"
      too_short: "검색어가 너무 짧습니다."
      open_advanced: "고급 검색 열기"
      clear_search: "검색 지우기"
      sort_or_bulk_actions: "결과 정렬 또는 일괄 선택"
      result_count:
        other: "<span><span class='term'>%{term}</span>에 대한 결과 %{count}%{plus}개</span>"
      title: "검색"
      full_page_title: "검색"
      results: "검색 결과"
      no_results: "검색 결과가 없습니다."
      no_more_results: "더 이상 결과가 없습니다."
      post_format: "%{username} 님의 게시물 #%{post_number}"
      results_page: "'%{term}'에 대한 검색 결과"
      more_results: "검색 결과가 많습니다. 검색 조건을 좁혀보세요."
      cant_find: "원하는 결과가 없나요?"
      start_new_topic: "새 주제를 만들어 보세요"
      or_search_google: "또는 Google에서 검색해 보세요."
      search_google: "대신 Google에서 검색해 보세요."
      search_google_button: "구글"
      search_button: "검색"
      search_term_label: "검색 키워드 입력"
      categories: "카테고리"
      tags: "태그"
      in_this_topic: "이 주제 내에서"
      in_this_topic_tooltip: "모든 주제 검색으로 전환"
      in_topics_posts: "모든 주제와 게시물에서"
      enter_hint: "또는 Enter를 누르세요"
      in_posts_by: "%{username} 님의 게시물에서"
      recent: "최근 검색"
      clear_recent: "최근 검색 지우기"
      type:
        default: "주제/게시물"
        users: "사용자"
        categories: "카테고리"
        categories_and_tags: "카테고리/태그"
      context:
        user: "@%{username} 님의 게시물 검색"
        category: "#%{category} 카테고리에서 검색"
        tag: "#%{tag} 태그 검색"
        topic: "이 주제에서 검색"
        private_messages: "메시지 검색"
      tips:
        category_tag: "카테고리 또는 태그로 필터링"
        author: "게시물 작성자로 필터링"
        in: "메타데이터로 필터링(예: in:title, in:personal, in:pinned)"
        status: "주제 상태로 필터링"
        full_search: "전체 페이지 검색 시작"
        full_search_key: "%{modifier} + 엔터"
        me: "내 게시물만 표시"
      advanced:
        title: 고급 필터
        posted_by:
          label: 게시자
          aria_label: 게시물 작성자로 필터링
        in_category:
          label: 분류됨
        in_group:
          label: 그룹 내
        with_badge:
          label: 배지 포함
        with_tags:
          label: 태그됨
          aria_label: 태그로 필터링
        filters:
          title: 제목만 일치
          likes: 내가 좋아요 누름
          posted: 내가 게시한 위치
          created: 내가 생성함
          watching: 내가 구독 중
          tracking: 내가 추적 중
          private: 내 메시지 내
          bookmarks: 내가 북마크함
          first: 첫 게시물
          pinned: 고정됨
          seen: 읽음
          unseen: 읽지 않음
          wiki: 위키
          images: 이미지 포함
          all_tags: 위의 모든 태그
        statuses:
          label: 주제 상태
          open: 진행 중
          closed: 종료됨
          public: 공개
          archived: 보관됨
          noreplies: 댓글 없음
          single_user: 단일 사용자 포함
        post:
          count:
            label: 게시물
          min:
            placeholder: 최소
            aria_label: 최소 게시물 수로 필터링
          max:
            placeholder: 최대
            aria_label: 최대 게시물 수로 필터링
          time:
            label: 게시됨
            aria_label: 게시 날짜로 필터링
            before: 이전
            after: 이후
        views:
          label: 조회수
        min_views:
          placeholder: 최소
          aria_label: 최소 조회수로 필터링
        max_views:
          placeholder: 최대
          aria_label: 최대 조회수로 필터링
        additional_options:
          label: "게시물 수 및 주제 조회수로 필터링"
    new_item: "신규"
    go_back: "뒤로 가기"
    not_logged_in_user: "현재 활동 및 환경설정에 대한 요약이 포함된 사용자 페이지"
    current_user: "사용자 페이지로 이동"
    view_all: "%{tab} 모두 보기"
    user_menu:
      generic_no_items: "이 목록에 항목이 없습니다."
      sr_menu_tabs: "사용자 메뉴 탭"
      view_all_notifications: "모든 알림 보기"
      view_all_bookmarks: "모든 북마크 보기"
      view_all_messages: "모든 개인 메시지 보기"
      tabs:
        all_notifications: "모든 알림"
        replies: "댓글"
        mentions: "멘션"
        likes: "좋아요 수"
        messages: "개인 메시지"
        bookmarks: "북마크"
        review_queue: "대기열 검토"
        other_notifications: "기타 알림"
        profile: "프로필"
      reviewable:
        view_all: "모든 리뷰 항목 보기"
        queue: "대기열"
        deleted_user: "(삭제된 사용자)"
        deleted_post: "(삭제된 글)"
        post_number_with_topic_title: "게시물 #%{post_number} - %{title}"
        new_post_in_topic: "%{title}의 새 게시물"
        default_item: "검토 가능한 항목 #%{reviewable_id}"
    topics:
      new_messages_marker: "마지막 방문"
      bulk:
        confirm: "확인"
        select_all: "모두 선택"
        clear_all: "모두 지우기"
        unlist_topics: "목록에서 주제 숨기기"
        relist_topics: "목록에서 주제 다시 표시"
        reset_bump_dates: "끌어올림 날짜 초기화"
        delete: "글 삭제"
        dismiss: "무시"
        dismiss_read: "읽지 않은 항목 모두 무시"
        dismiss_read_with_selected:
          other: "%{count}개의 읽지 않은 항목 무시"
        dismiss_button: "무시..."
        dismiss_button_with_selected:
          other: "무시(%{count})..."
        dismiss_tooltip: "새 게시물만 무시하거나 주제 추적 중지"
        also_dismiss_topics: "이 주제 추적을 중지하여 읽지 않은 항목으로 다시 표시되지 않도록 합니다"
        dismiss_new: "새 항목 무시"
        dismiss_new_with_selected:
          other: "새 항목 무시(%{count})"
        toggle: "주제 일괄 선택 토글"
        actions: "일괄 작업"
        close_topics: "글 닫기"
        archive_topics: "주제 보관"
        move_messages_to_inbox: "받은 편지함으로 이동"
        change_notification_level: "알림 수준 변경"
        choose_new_category: "주제에 대한 새 카테고리 선택:"
        selected:
          other: "<b>%{count}</b>개의 주제를 선택했습니다."
        change_tags: "태그 대체"
        append_tags: "태그 추가"
        choose_new_tags: "다음 주제에 새 태그 선택:"
        choose_append_tags: "다음 주제에 추가할 새 태그 선택:"
        changed_tags: "이 주제의 태그가 변경되었습니다."
        remove_tags: "모든 태그 제거"
        confirm_remove_tags:
          other: "<b>%{count}</b>개의 주제에서 태그가 모두 제거됩니다. 계속할까요?"
        progress:
          other: "진행률: <strong>%{count}</strong>개의 주제"
      none:
        unread: "읽지 않은 글이 없습니다."
        unseen: "확인하지 않은 주제가 없습니다."
        new: "새 주제가 없습니다."
        read: "아직 읽은 주제가 없습니다."
        posted: "아직 게시한 주제가 없습니다."
        latest: "모두 확인했습니다!"
        bookmarks: "아직 북마크된 글이 없습니다."
        category: "%{category} 주제가 없습니다."
        top: "주요 주제가 없습니다."
      bottom:
        latest: "더 이상 최근 주제가 없습니다."
        posted: "더 이상 게시한 주제가 없습니다."
        read: "더 이상 읽은 주제가 없습니다."
        new: "더 이상 새 주제가 없습니다."
        unread: "더 이상 읽지 않은 주제가 없습니다."
        unseen: "더 이상 확인하지 않은 주제가 없습니다."
        category: "더 이상 %{category} 주제가 없습니다."
        tag: "더 이상 %{tag} 주제가 없습니다."
        top: "더 이상 주요 주제가 없습니다."
        bookmarks: "더 이상 북마크한 주제가 없습니다."
    topic_bulk_actions:
      dismiss:
        name: "무시"
      close_topics:
        name: "닫기"
        optional: (선택 사항)
      archive_topics:
        name: "보관"
      move_messages_to_inbox:
        name: "받은 편지함으로 이동"
      remove_tags:
        name: "태그 제거"
      append_tags:
        name: "태그 추가"
      replace_tags:
        name: "태그 바꾸기"
      delete_topics:
        name: "삭제하기"
      update_notifications:
        name: "업데이트 알림"
    topic:
      filter_to:
        other: "이 주제의 게시물 %{count}개"
      create: "새 주제"
      create_long: "새 주제 생성"
      open_draft: "초안 열기"
      private_message: "메시지 시작"
      archive_message:
        help: "보관함으로 메시지 이동"
        title: "보관"
      move_to_inbox:
        title: "받은 편지함으로 이동"
        help: "메시지를 받은 편지함으로 다시 이동"
      list: "글"
      new: "새 주제"
      unread: "읽지 않음"
      new_topics:
        other: "%{count}개의 새 주제"
      unread_topics:
        other: "%{count}개의 읽지 않은 글"
      title: "글"
      invalid_access:
        title: "비공개 주제입니다"
        description: "이 주제에 액세스할 수 없습니다!"
        login_required: "이 주제를 보려면 로그인이 필요합니다."
      server_error:
        title: "주제를 로드하지 못했습니다"
        description: "이 주제를 로드할 수 없습니다. 연결 문제일 수 있습니다. 다시 시도하세요. 문제가 지속되면 저희에게 문의하세요."
      not_found:
        title: "주제를 찾을 수 없음"
        description: "이 주제를 찾을 수 없습니다. 운영자가 제거했을 수 있습니다."
      unread_posts:
        other: "이 주제에 %{count}개의 읽지 않은 게시물이 있습니다"
      likes:
        other: "이 주제에 %{count}개의 좋아요가 있습니다"
      back_to_list: "주제 목록으로 돌아가기"
      options: "글 옵션"
      show_links: "이 주제에 링크 표시"
      collapse_details: "주제 상세 정보 접기"
      expand_details: "주제 상세 정보 펼치기"
      read_more_in_category: "더 읽고 싶으신가요? %{categoryLink}의 다른 토픽을 살펴보거나 <a href='%{latestLink}'>최신 토픽</a>을 확인해 보세요."
      unread_indicator: "아직 이 주제의 마지막 게시물을 읽은 회원이 없습니다."
      bumped_at: "최근: %{date}"
      suggest_create_topic: <a href>새 대화를 시작</a>할 준비가 되었나요?
      deleted: "글이 삭제되었습니다."
      slow_mode_update:
        title: "느린 모드"
        select: "사용자는 이 주제에서 다음을 기준으로 한 번만 게시할 수 있습니다."
        description: "빠르게 진행되거나 논쟁이 되는 토론에서 신중한 대화를 유도하기 위해 사용자는 이 주제에 추가로 글을 게시하려면 기다려야 합니다."
        enable: "활성화"
        update: "업데이트"
        enabled_until: "다음 기간까지 활성화됨:"
        remove: "비활성화"
        hours: "시간:"
        minutes: "분:"
        seconds: "초:"
        durations:
          10_minutes: "10분"
          15_minutes: "15분"
          30_minutes: "30분"
          45_minutes: "45분"
          1_hour: "1시간"
          2_hours: "2시간"
          4_hours: "4시간"
          8_hours: "8시간"
          12_hours: "12시간"
          24_hours: "24시간"
          custom: "사용자 지정 기간"
      slow_mode_notice:
        duration: "%{duration} 후 이 주제에 추가로 게시할 수 있습니다."
      topic_status_update:
        title: "주제 타이머"
        save: "타이머 설정"
        num_of_hours: "시간:"
        num_of_days: "일 수:"
        remove: "타이머 제거"
        publish_to: "게시 위치:"
        when: "게시일:"
        time_frame_required: "기간을 선택하세요"
        min_duration: "기간은 0보다 커야 합니다"
        max_duration: "기간은 20년 미만이어야 합니다"
        duration: "기간"
      publish_to_category:
        title: "게시 예약"
      temp_open:
        title: "임시로 열기"
      auto_reopen:
        title: "주제 자동 열기"
      temp_close:
        title: "임시로 종료"
      auto_close:
        title: "주제 자동 종료"
        label: "다음 이후 주제 자동 종료:"
        error: "유효한 값을 입력하세요."
        based_on_last_post: "주제의 마지막 게시물이 이 기간보다 오래될 때까지 닫지 마세요."
      auto_close_after_last_post:
        title: "마지막 게시물 후 주제 자동 종료"
      auto_delete:
        title: "주제 자동 삭제"
      auto_bump:
        title: "주제 자동 끌어 올림"
      reminder:
        title: "알림 받기"
      auto_delete_replies:
        title: "댓글 자동 삭제"
      status_update_notice:
        auto_open: "이 주제는 %{timeLeft} 후 자동으로 열립니다."
        auto_close: "이 주제는 %{timeLeft} 후 자동으로 종료됩니다."
        auto_publish_to_category: "이 주제는 <a href=%{categoryUrl}>#%{categoryName}</a>에 %{timeLeft} 후 게시됩니다."
        auto_close_after_last_post: "이 주제는 마지막 댓글이 달리고 %{duration} 후 종료됩니다."
        auto_delete: "이 주제는 %{timeLeft} 후 자동으로 삭제됩니다."
        auto_bump: "이 주제는 %{timeLeft} 후 자동으로 끌어 올림 됩니다."
        auto_reminder: "%{timeLeft} 후 이 주제에 대한 알림을 받습니다."
        auto_delete_replies: "이 주제의 댓글은 %{duration} 후에 자동으로 삭제됩니다."
      auto_close_title: "자동 종료 설정"
      auto_close_immediate:
        other: "주제의 마지막 게시물은 이미 %{count} 시간이 지났으므로 이 주제는 즉시 종료됩니다."
      auto_close_momentarily:
        other: "주제의 마지막 게시물은 이미 %{count} 시간이 지났으므로 이 주제는 일시적으로 종료됩니다."
      timeline:
        back: "뒤로 가기"
        back_description: "읽지 않은 마지막 게시물로 이동합니다"
        replies_short: "%{current} / %{total}"
      progress:
        title: 진행 중인 주제
        jump_prompt_of:
          other: "/ %{count}개의 게시물"
        jump_prompt_to_date: "현재까지"
        jump_prompt_or: "또는"
      notifications:
        title: 이 주제에 대한 알림을 받는 빈도 변경
        reasons:
          mailing_list_mode: "메일링 리스트 모드가 활성화되어 있으므로 메일로 이 주제의 댓글 알림을 받게 됩니다."
          "3_10": "이 주제에 대한 태그를 구독 중이므로 알림을 받게 됩니다."
          "3_10_stale": "과거에 이 주제의 태그를 구독했기 때문에 알림을 받게 됩니다."
          "3_6": "이 카테고리를 구독 중이므로 알림을 받게 됩니다."
          "3_6_stale": "과거에 이 카테고리를 구독했기 때문에 알림을 받게 됩니다."
          "3_5": "이 주제를 자동으로 구독하기 시작했으므로 알림을 받게 됩니다."
          "3_2": "이 주제를 구독 중이므로 알림을 받게 됩니다."
          "3_1": "이 주제를 생성했으므로 알림을 받게 됩니다."
          "3": "이 주제를 구독 중이므로 알림을 받게 됩니다."
          "2_8": "이 카테고리를 추적 중이므로 새 댓글 수가 표시됩니다."
          "2_8_stale": "과거에 이 카테고리를 추적했으므로 새 댓글 수가 표시됩니다."
          "2_4": "이 주제에 댓글을 달았으므로 새 댓글 수가 표시됩니다."
          "2_2": "이 주제를 추적 중이므로 새 댓글 수가 표시됩니다."
          "2": '<a href="%{basePath}/u/%{username}/preferences/notifications">이 주제를 읽었으므로</a> 새 댓글 수가 표시됩니다.'
          "1_2": "누군가 나를 @이름 형식으로 멘션하거나 나에게 댓글을 달면 알림을 받습니다."
          "1": "누군가 나를 @이름 형식으로 멘션하거나 나에게 댓글을 달면 알림을 받습니다."
          "0_7": "이 카테고리의 모든 알림을 무시하고 있습니다."
          "0_2": "이 주제에 대한 모든 알림을 무시하고 있습니다."
          "0": "이 주제에 대한 모든 알림을 무시하고 있습니다."
        watching_pm:
          title: "구독"
          description: "이 메시지의 모든 새 댓글에 대한 알림을 받으며 새 댓글 수가 표시됩니다."
        watching:
          title: "구독"
          description: "이 주제의 모든 새 댓글에 대한 알림을 받으며 새 댓글 수가 표시됩니다."
        tracking_pm:
          title: "추적"
          description: "이 메시지의 새 댓글 수가 표시됩니다. 누군가가 @이름 형식으로 나를 멘션하거나 나에게 댓글을 달면 알림을 받게 됩니다."
        tracking:
          title: "추적"
          description: "이 주제의 새 댓글 수가 표시됩니다. 누군가가 @이름 형식으로 나를 멘션하거나 나에게 댓글을 달면 알림을 받게 됩니다."
        regular:
          title: "일반"
          description: "누군가 나를 @이름 형식으로 멘션하거나 나에게 댓글을 달면 알림을 받습니다."
        regular_pm:
          title: "일반"
          description: "누군가 나를 @이름 형식으로 멘션하거나 나에게 댓글을 달면 알림을 받습니다."
        muted_pm:
          title: "뮤트"
          description: "이 메시지에 대해 어떠한 알림도 받지 않지 않습니다."
        muted:
          title: "뮤트"
          description: "이 주제에 대한 어떠한 알림도 받지 않고 최신 항목에 표시되지 않습니다."
      actions:
        title: "작업"
        recover: "주제 삭제 취소"
        delete: "글 삭제"
        open: "글 열기"
        close: "주제 종료"
        multi_select: "게시물 선택…"
        pin: "글 고정..."
        unpin: "주제 고정 해제..."
        unarchive: "글 보관 취소"
        archive: "글 보관"
        reset_read: "읽은 데이터 리셋"
        make_private: "개인 메시지 작성"
        reset_bump_date: "끌어 올림 날짜 리셋"
      feature:
        pin: "글 고정"
        unpin: "주제 고정 해제"
        pin_globally: "전체적으로 주제 고정"
        make_banner: "배너 주제 생성"
        remove_banner: "배너 주제 제거"
      reply:
        title: "댓글 달기"
        help: "이 주제에 대한 댓글 작성을 시작합니다"
      share:
        title: "주제 공유"
        extended_title: "링크 공유"
        help: "이 주제의 링크 공유"
        instructions: "이 주제의 링크 공유:"
        copied: "주제 링크를 복사했습니다."
        restricted_groups:
          other: "그룹 구성원만 볼 수 있음: %{groupNames}"
        invite_users: "초대"
      print:
        title: "프린트하기"
        help: "이 주제를 인쇄하기 좋은 버전으로 열기"
      flag_topic:
        title: "신고하기"
        success_message: "주제를 신고했습니다"
      make_public:
        title: "공개 주제로 변환"
        choose_category: "공개 주제의 카테고리를 선택하세요."
      feature_topic:
        title: "이 주제 추천"
        pin: " 이 주제를 다음 기간까지 %{categoryLink} 카테고리 상단에 표시"
        unpin: "이 주제를 %{categoryLink} 카테고리 상단에서 제거합니다."
        unpin_until: "%{categoryLink} 카테고리 상단에서 이 주제를 제거하거나 <strong>%{until}</strong>까지 기다립니다."
        pin_note: "사용자가 개별적으로 직접 주제 고정을 취소할 수 있습니다."
        pin_validation: "주제를 고정하려면 날짜를 지정해야 합니다."
        not_pinned: " %{categoryLink}에 고정된 주제가 없습니다."
        already_pinned:
          other: "현재 %{categoryLink}에 고정된 주제 개수: <strong class='badge badge-notification unread'>%{count}</strong>"
        pin_globally: "이 주제를 다음 기간까지 모든 주제 목록의 상단에 고정"
        confirm_pin_globally:
          other: "이미 전체적으로 고정된 주제가 %{count}개 있습니다. 고정된 주제가 너무 많으면 사용자에게 불편을 줄 수 있습니다. 추가로 주제를 전체적으로 고정할까요?"
        unpin_globally: "모든 주제 목록 상단에서 이 주제 제거"
        unpin_globally_until: "모든 주제 목록 상단에서 이 주제를 제거하거나 <strong>%{until}</strong>까지 기다립니다."
        global_pin_note: "사용자가 개별적으로 직접 주제 고정을 취소할 수 있습니다."
        not_pinned_globally: "전체적으로 고정된 주제가 없습니다."
        already_pinned_globally:
          other: "전체적으로 고정된 주제 개수: <strong class='badge badge-notification unread'>%{count}</strong>"
        make_banner: "이 주제를 모든 페이지의 상단에 표시되는 배너로 만들기"
        remove_banner: "모든 페이지에서 표시되는 배너 제거"
        banner_note: "사용자는 배너를 닫아 배너를 나타나지 않게 할 수 있습니다. 주어진 기간에 하나의 주제만 배너로 표시할 수 있습니다."
        no_banner_exists: "배너 주제가 없습니다."
        banner_exists: "현재 배너 주제가 <strong class='badge badge-notification unread'>있습니다</strong>."
      automatically_add_to_groups: "이 초대는 다음 그룹에 대한 액세스도 포함합니다."
      invite_private:
        title: "메시지에 초대"
        email_or_username: "초대하려는 이메일 또는 아이디"
        email_or_username_placeholder: "이메일 주소 또는 아이디"
        action: "초대"
        success: "이 메세지에 참여할 수 있도록 사용자를 초대했습니다."
        success_group: "이 메세지에 참여할 수 있도록 그룹을 초대했습니다."
        error: "이 사용자를 초대하는 도중 오류가 발생했습니다."
        not_allowed: "이 사용자를 초대할 수 없습니다."
        group_name: "그룹명"
      controls: "주제 관리"
      invite_reply:
        title: "초대하기"
        username_placeholder: "아이디"
        action: "초대 전송"
        help: "이메일 또는 알림을 통해 다른 사용자를 이 주제에 초대합니다"
        to_forum: "링크를 클릭하여 친구가 즉시 참여할 수 있도록 간단한 이메일을 보내드립니다."
        discourse_connect_enabled: "이 주제에 초대할 사용자의 아이디를 입력합니다."
        to_topic_blank: "이 주제에 초대할 사용자의 아이디 또는 이메일 주소를 입력합니다."
        to_topic_email: "이메일 주소를 입력했습니다. 친구가 이 주제에 즉시 댓글을 달 수 있는 초대장을 이메일로 보내드립니다."
        to_topic_username: "아이디를 입력하셨습니다. 이 주제에 초대 링크와 함께 알림을 보내드립니다."
        to_username: "초대할 사용자의 아이디를 입력하세요. 이 주제에 초대하는 링크와 함께 알림을 보내겠습니다."
        email_placeholder: "이메일 주소"
        success_email: "<b>%{invitee}</b>에게 초대 메일을 전송했습니다. 초대를 수락하면 알려드리겠습니다. 초대를 추적하려면 사용자 페이지에서 초대 탭을 확인하세요."
        success_username: "이 주제에 참여할 수 있도록 사용자를 초대했습니다."
        error: "이 사용자를 초대할 수 없습니다. 혹시 이미 초대하진 않았나요? (초대는 비율 제한이 있습니다)"
        success_existing_email: "<b>%{emailOrUsername}</b> 이메일을 사용하는 사용자가 이미 있습니다. 이 주제에 참여할 수 있도록 사용자를 초대했습니다."
      login_reply: "로그인하고 댓글 달기"
      filters:
        n_posts:
          other: "%{count}개의 게시물"
        cancel: "필터 제거"
      move_to:
        title: "다음으로 이동"
        action: "다음으로 이동합니다"
        error: "게시물을 이동하는 중에 오류가 발생했습니다."
      split_topic:
        title: "새 주제로 이동"
        action: "새 주제로 이동합니다"
        topic_name: "새 주제 제목"
        radio_label: "새 주제"
        error: "새 주제로 게시물을 이동하는 데 문제가 발생했습니다."
        instructions:
          other: "새 주제를 생성하여 선택한 <b>%{count}</b>개의 게시물로 채우려고 합니다."
      merge_topic:
        title: "기존 주제로 이동"
        action: "기존 주제로 이동합니다"
        error: "게시물을 이 주제로 이동하는 데 문제가 발생했습니다."
        radio_label: "기존 주제"
        instructions:
          other: " <b>%{count}</b>개의 게시물을 옮길 주제를 선택하세요."
      move_to_new_message:
        title: "새 메시지로 이동"
        action: "새 메시지로 이동합니다"
        message_title: "새 메시지 제목"
        radio_label: "새로운 메시지"
        participants: "참여자"
        instructions:
          other: "새 메시지를 작성하여 선택한 <b>%{count}</b>개의 게시물로 채우려고 합니다."
      move_to_existing_message:
        title: "기존 메시지로 이동"
        action: "기존 메시지로 이동합니다"
        radio_label: "기존 메시지"
        participants: "참여자"
        instructions:
          other: "<b>%{count}</b>개의 게시물을 옮길 메시지를 선택하세요."
      merge_posts:
        title: "선택한 게시물 병합"
        action: "선택한 게시물을 병합합니다"
        error: "선택한 게시물을 병합하는 중에 오류가 발생했습니다."
      publish_page:
        title: "페이지 게시"
        publish: "게시"
        description: "주제가 페이지로 게시되면 해당 URL을 공유할 수 있으며 사용자 지정 스타일과 함께 표시됩니다."
        slug: "강타"
        public: "공개"
        public_description: "관련 주제가 비공개인 경우에도 이 페이지를 볼 수 있습니다."
        publish_url: "페이지가 다음 위치에 게시되었습니다."
        topic_published: "주제가 다음 위치에 게시되었습니다."
        preview_url: "페이지가 다음 위치에 게시됩니다."
        invalid_slug: "이 페이지를 게시할 수 없습니다."
        unpublish: "게시 취소"
        unpublished: "페이지가 게시 취소되었으며 이제 액세스할 수 없습니다."
        publishing_settings: "게시 설정"
      change_owner:
        title: "소유자 변경"
        action: "소유자를 변경합니다"
        error: "소유자를 변경하는 중에 오류가 발생했습니다."
        placeholder: "새 소유자의 아이디"
        instructions:
          other: "<b>@%{old_user}</b> 님의 %{count}개의 게시물에 대한 새 소유자를 선택하세요."
        instructions_without_old_user:
          other: "%{count}개의 게시물에 대한 새 소유자를 선택하세요."
      change_timestamp:
        action: "타임스탬프를 변경합니다"
        invalid_timestamp: "타임스탬프는 미래일 수 없습니다."
        error: "주제의 타임스탬프를 변경하는 중에 오류가 발생했습니다."
        instructions: "주제의 새로운 타임스탬프를 선택하세요. 주제에 속한 게시물은 같은 시차로 업데이트됩니다."
      multi_select:
        select: "선택"
        selected: "선택됨(%{count})"
        select_post:
          label: "선택"
          title: "선택에 게시물 추가"
        selected_post:
          label: "선택됨"
          title: "클릭하여 선택에서 게시물 제거"
        select_replies:
          label: "선택 + 댓글"
          title: "게시물과 모든 댓글을 선택에 추가"
        select_below:
          label: "선택 + 이후 게시물"
          title: "게시물 및 이후 게시물 선택에 추가"
        delete: 선택 삭제됨
        cancel: 선택을 취소
        select_all: 전체 선택
        deselect_all: 전체 선택 해제
        description:
          other: "<b>%{count}</b>개의 개시물을 선택했습니다."
      deleted_by_author_simple: "(작성자가 삭제한 주제)"
    post_list:
      title: "최근 글"
    post:
      confirm_delete: "정말 이 게시물을 삭제하시겠습니까?"
      quote_reply: "인용하기"
      quote_edit: "편집"
      quote_share: "공유"
      edit_reason: "사유: "
      post_number: "%{number}번째 글"
      ignored: "무시된 콘텐츠"
      wiki_last_edited_on: "%{dateTime}에 마지막으로 편집된 위키"
      last_edited_on: "%{dateTime}에 마지막으로 편집된 게시물"
      reply_as_new_topic: "링크된 주제로 댓글 달기"
      reply_as_new_private_message: "같은 수신자에게 새 메시지로 댓글 달기"
      continue_discussion: "%{postLink}에서 토론 계속하기:"
      follow_quote: "인용한 게시물로 이동"
      show_full: "전체 게시물 표시"
      show_hidden: "무시된 콘텐츠를 봅니다."
      deleted_by_author_simple: "(작성자가 삭제한 게시물)"
      collapse: "접기"
      sr_date: "게시 일자"
      expand_collapse: "펼치기/접기"
      locked: "이 게시물은 운영진에 의해 편집이 금지되었습니다."
      gap:
        other: "%{count}개의 숨겨진 댓글 보기"
      notice:
        new_user: "%{user} 님의 첫 게시물입니다. 커뮤니티에 온 것을 환영해 주세요!"
        returning_user: "%{user} 님이 오랜만에 찾아주셨네요. 마지막 게시일은 %{time}입니다."
      unread: "읽지 않은 게시물"
      has_replies:
        other: "%{count}개의 댓글"
      has_replies_count: "%{count}"
      unknown_user: "(알 수 없음/삭제된 사용자)"
      has_likes_title:
        other: "%{count}명이 이 게시물을 좋아합니다"
      has_likes_title_only_you: "내가 이 게시물을 좋아합니다"
      has_likes_title_you:
        other: "나와 %{count}명이 이 게시물을 좋아합니다"
      sr_post_like_count_button:
        other: "%{count}명이 이 글을 좋아합니다."
      filtered_replies_hint:
        other: "이 게시물과 %{count}개의 댓글 보기"
      filtered_replies_viewing:
        other: "다음의 댓글 %{count}개 보기"
      in_reply_to: "상위 게시물 로드"
      view_all_posts: "모든 게시물 보기"
      localizations:
        table:
          actions: "작업"
          edit: "편집"
          delete: "삭제"
        post_language_selector:
          none: "없음"
      errors:
        create: "게시물을 생성하는 중에 오류가 발생했습니다. 다시 시도하세요."
        edit: "게시물을 편집하는 중에 오류가 발생했습니다. 다시 시도하세요."
        file_too_large: "파일이 너무 큽니다(최대 허용 크기: %{max_size_kb}KB). 대용량 파일은 클라우드 공유 서비스에 업로드한 다음 링크를 붙여 넣는 것이 좋습니다."
        file_too_large_humanized: "파일이 너무 큽니다(최대 허용 크기: %{max_size}). 대용량 파일은 클라우드 공유 서비스에 업로드한 다음 링크를 붙여 넣는 것이 좋습니다."
        too_many_uploads: "한 번에 한 파일만 업로드할 수 있습니다."
        too_many_dragged_and_dropped_files:
          other: "한 번에 %{count}개의 파일만 업로드할 수 있습니다."
        upload_not_authorized: "업로드하려는 파일 확장자는 허용되지 않습니다(허용 확장자: %{authorized_extensions})."
        image_upload_not_allowed_for_new_user: "신규 사용자는 이미지를 업로드할 수 없습니다."
        attachment_upload_not_allowed_for_new_user: "신규 사용자는 첨부 파일을 업로드할 수 없습니다."
        attachment_download_requires_login: "첨부 파일을 다운로드하려면 로그인이 필요합니다."
      cancel_composer:
        confirm: "게시물에 어떤 작업을 하고 싶나요?"
        discard: "버리기"
        save_draft: "나중을 위해 초안 저장"
        keep_editing: "편집 유지"
      via_email: "이 게시물은 이메일을 통해 전달됐습니다"
      via_auto_generated_email: "이 게시물은 자동 생성된 이메일로 전달됐습니다"
      whisper: "이 게시물은 운영자를 위한 비공개 귓속말입니다"
      wiki:
        about: "이 게시물은 위키입니다"
      few_likes_left: "긍정적인 활동에 감사합니다! 오늘 표시할 수 있는 좋아요가 얼마 남지 않았습니다."
      controls:
        reply: "이 게시물에 대한 댓글 작성을 시작합니다"
        like_action: "좋아요"
        like: "이 게시물에 좋아요 누르기"
        has_liked: "이 게시물을 좋아합니다"
        read_indicator: "이 게시물을 읽은 회원"
        undo_like: "좋아요 취소"
        edit: "이 게시물 편집"
        edit_action: "편집"
        edit_anonymous: "이 게시물을 편집하려면 로그인이 필요합니다."
        flag_action: "신고"
        delete: "이 게시물 삭제"
        undelete: "이 글 삭제를 취소합니다."
        share_action: "공유하기"
        share: "이 게시물의 링크 공유"
        copy_action: "링크 복사"
        more: "더 보기"
        delete_replies:
          confirm: "이 게시물에 대한 댓글을 삭제할까요?"
          direct_replies:
            other: "예, %{count}개의 직접 댓글"
          all_replies:
            other: "예, %{count}개의 모든 댓글"
          just_the_post: "아니요, 이 게시물만 삭제합니다"
        admin: "게시물 관리자 작업"
        admin_action: "관리자"
        permanently_delete: "영구 삭제"
        permanently_delete_confirmation: "이 게시물을 영구적으로 삭제할까요? 삭제된 게시물은 복구할 수 없습니다."
        wiki: "위키 만들기"
        unwiki: "위키 제거"
        convert_to_moderator: "운영진 색상 추가"
        revert_to_regular: "운영진 색상 제거"
        rebake: "HTML 리빌드"
        publish_page: "페이지 게시"
        unhide: "숨기기 취소"
        lock_post: "게시물 잠금"
        lock_post_description: "게시자가 이 게시물을 편집하지 못하도록 방지"
        unlock_post: "게시물 잠금 해제"
        unlock_post_description: "게시자가 이 게시물을 편집하도록 허용"
        delete_topic_disallowed_modal: "이 주제를 삭제할 권한이 없습니다. 정말 삭제하려면 이유와 함께 신고를 제출하여 운영자에게 주의를 보내세요."
        delete_topic_disallowed: "이 주제를 삭제할 권한이 없습니다"
        delete_topic_confirm_modal:
          other: "이 주제는 현재 조회수가 %{count}회 이상이며 인기 검색 주제일 수 있습니다. 이 주제를 개선하기 위해 편집하는 대신 완전히 삭제할까요?"
        delete_topic_confirm_modal_yes: "예, 이 주제를 삭제합니다"
        delete_topic_confirm_modal_no: "아니요, 이 주제를 유지합니다"
        delete_topic_error: "이 주제를 삭제하는 중에 오류가 발생했습니다."
        delete_topic: "주제 삭제"
        remove_timer: "타이머 제거"
        edit_timer: "타이머 편집"
      actions:
        people:
          like:
            other: "이 항목을 좋아합니다"
          read:
            other: "이 항목을 읽었습니다"
          like_capped:
            other: "그리고 %{count}명의 사용자가 좋아합니다"
          read_capped:
            other: "그리고 %{count}명의 사용자가 읽었습니다"
        by_you:
          off_topic: "이 항목이 주제에서 벗어났다고 신고했습니다"
          spam: "이 항목을 스팸으로 신고했습니다"
          inappropriate: "이 항목을 부적절한 콘텐츠로 신고했습니다"
          notify_moderators: "이 항목을 운영자에게 알렸습니다"
          notify_user: "이 사용자에게 메시지를 보냈습니다"
      delete:
        confirm:
          other: "%{count}개의 게시물을 삭제할까요?"
      revisions:
        controls:
          first: "첫 수정 버전"
          previous: "이전 수정 버전"
          next: "다음 수정 버전"
          last: "마지막 수정 버전"
          hide: "수정 버전 숨기기"
          show: "수정 버전 표시"
          revert: "%{revision} 수정 버전으로 되돌리기"
          edit_wiki: "Wiki 편집"
          edit_post: "게시물 편집"
          comparing_previous_to_current_out_of_total: "<strong>%{previous}</strong> %{icon} <strong>%{current}</strong> / %{total}"
        displays:
          inline:
            title: "Show the rendered output with additions and removals inline"
            button: "HTML"
          side_by_side:
            title: "Show the rendered output diffs side-by-side"
            button: "HTML"
          side_by_side_markdown:
            title: "원본 소스 버전 비교를 양면에 표시"
            button: "Raw"
      raw_email:
        displays:
          raw:
            title: "원본 이메일 표시"
            button: "Raw"
          text_part:
            title: "이메일 텍스트 파트 표시"
            button: "텍스트"
          html_part:
            title: "이메일 HTML 파트 표시"
            button: "HTML"
      bookmarks:
        create: "북마크 만들기"
        create_for_topic: "주제에 대한 북마크 만들기"
        edit: "북마크 편집"
        edit_for_topic: "주제에 대한 북마크 편집"
        updated: "업데이트일"
        name: "이름"
        name_placeholder: "이 북마크는 무엇인가요?"
        set_reminder: "알림 받기"
        options: "옵션"
        actions:
          delete_bookmark:
            name: "북마크 삭제"
            description: "프로필에서 북마크를 제거하고 북마크에 대한 모든 미리 알림을 중지합니다"
          edit_bookmark:
            name: "북마크 편집"
            description: "북마크 이름을 편집하거나 미리 알림 날짜 및 시간을 변경합니다"
          clear_bookmark_reminder:
            name: "미리 알림 지우기"
            description: "미리 알림 날짜 및 시간 지우기"
          pin_bookmark:
            name: "북마크 고정"
            description: "북마크를 고정합니다. 북마크 목록 상단에 표시됩니다."
          unpin_bookmark:
            name: "북마크 고정 해제"
            description: "북마크를 고정 해제합니다. 이제 북마크 목록 상단에 표시되지 않습니다."
      filtered_replies:
        viewing_posts_by: "다음 사용자의 %{post_count}개의 게시물 보기"
        viewing_subset: "일부 댓글이 접혀 있습니다"
        post_number: "%{username}, 게시물 #%{post_number}"
        show_all: "모두 표시"
      share:
        title: "게시물 #%{post_number} 공유"
        instructions: "이 게시물의 링크 공유:"
    category:
      none: "(카테고리 없음)"
      all: "모든 카테고리"
      choose: "카테고리&hellip;"
      edit: "수정"
      edit_title: "이 카테고리 편집"
      edit_dialog_title: "편집 : %{categoryName}"
      view: "카테고리 내 주제 보기"
      back: "카테고리로 돌아가기"
      general: "일반"
      settings: "설정"
      tags: "태그"
      localization:
        name: "그룹명"
        description: "내용"
        remove: "제거"
      tags_allowed_tags: "이 태그를 이 카테고리로 제한:"
      tags_allowed_tag_groups: "이 태그 그룹을 이 카테고리로 제한:"
      tags_placeholder: "(선택사항) 허용된 태그 목록"
      tags_tab_description: "위에 지정된 태그 및 태그 그룹은 이 카테고리 및 이를 지정하는 기타 카테고리에서만 사용할 수 있습니다. 그외 카테고리에서는 사용할 수 없습니다."
      tag_groups_placeholder: "(선택사항) 허용된 태그 그룹 목록"
      manage_tag_groups_link: "태그 그룹 관리"
      allow_global_tags_label: "다른 태그도 허용"
      required_tag_group:
        delete: "삭제"
        add: "필수 태그 그룹 추가"
      topic_featured_link_allowed: "이 카테고리에 추천 링크 허용"
      delete: "카테고리 삭제"
      create: "새 카테고리"
      create_long: "새 카테고리 생성"
      save: "카테고리 저장"
      slug: "카테고리 슬러그"
      slug_placeholder: "(Optional) dashed-words for url"
      creation_error: 카테고리 생성 중에 오류가 발생했습니다.
      save_error: 카테고리 저장 중에 오류가 발생했습니다.
      name: "카테고리 이름"
      description: "설명"
      logo: "카테고리 로고 이미지"
      background_image: "카테고리 백그라운드 이미지"
      background_color: "색상"
      styles:
        icon: "아이콘"
        emoji: "이모티콘"
        options:
          icon: "아이콘"
          emoji: "이모티콘"
      name_placeholder: "최대 1~2자"
      color_placeholder: "모든 웹 색상"
      delete_confirm: "이 카테고리를 삭제할까요?"
      delete_error: "카테고리를 삭제하는 중에 오류가 발생했습니다."
      list: "카테고리 목록"
      no_description: "이 카테고리에 대한 설명을 추가하세요."
      change_in_category_topic: "설명 편집"
      already_used: "이 색은 다른 카테고리에서 사용 중입니다"
      security: "보안"
      security_add_group: "그룹 추가"
      permissions:
        group: "그룹"
        see: "보기"
        reply: "댓글 달기"
        create: "생성"
        no_groups_selected: "액세스 권한이 부여된 그룹이 없습니다. 이 카테고리는 운영진만 볼 수 있습니다."
        everyone_has_access: '이 카테고리는 공개이며, 누구나 볼 수 있고, 댓글을 달고 게시물을 작성할 수 있습니다. 권한을 제한하려면 ''everyone'' 그룹에 부여된 권한 중 하나 이상을 제거해야 합니다.'
        toggle_reply: "댓글 권한 토글"
        toggle_full: "생성 권한 토글"
        inherited: '이 권한은 ''everyone''으로부터 상속됩니다'
      special_warning: "경고: 이 카테고리는 사전 생성된 카테고리이기 때문에 보안 설정 편집이 불가합니다. 이 카테고리를 사용하고 싶지 않다면, 편집 대신 삭제하세요."
      uncategorized_security_warning: "특수 카테고리입니다. 카테고리가 없는 주제의 보관 영역으로 사용되므로 보안 설정을 가질 수 없습니다."
      uncategorized_general_warning: '특수 카테고리입니다. 카테고리를 선택하지 않은 새 주제의 디폴트 카테고리로 사용됩니다. 이 행동을 방지하고 카테고리를 강제로 선택하려면 <a href="%{settingLink}">여기에서 설정을 비활성화하세요</a>. 이름이나 설명을 변경하려면 <a href="%{customizeLink}">사용자 지정 / 텍스트 콘텐츠</a>로 이동하세요.'
      pending_permission_change_alert: "이 카테고리에 %{group} 그룹을 추가하지 않았습니다. 이 버튼을 클릭하여 추가하세요."
      images: "이미지"
      email_in: "수신 메일 주소 사용자 지정:"
      email_in_tooltip: "| 문자로 여러 이메일 주소를 구분할 수 있습니다."
      email_in_allow_strangers: "계정이 없는 익명 사용자의 이메일을 수신합니다"
      mailinglist_mirror: "카테고리가 메일링 목록 반영"
      show_subcategory_list: "이 카테고리에서 주제 위에 서브카테고리 목록을 표시합니다."
      read_only_banner: "사용자가 이 카테고리에서 주제를 생성할 수 없는 경우의 배너 텍스트:"
      num_featured_topics: "카테고리 페이지에 표시되는 주제 수:"
      subcategory_num_featured_topics: "상위 카테고리 페이지에 표시되는 추천 주제 수:"
      all_topics_wiki: "기본적으로 새 주제 위키 만들기"
      allow_unlimited_owner_edits_on_first_post: "첫 게시물에 대해 소유자의 무제한 편집 허용"
      subcategory_list_style: "서브카테고리 목록 스타일:"
      sort_order: "주제 목록 정렬 기준:"
      default_view: "디폴트 주제 목록:"
      default_top_period: "디폴트 상위 기간:"
      default_list_filter: "디폴트 목록 필터:"
      allow_badges_label: "이 카테고리에서 배지 획득 허용"
      edit_permissions: "권한 수정"
      review_group_name: "그룹명"
      require_topic_approval: "모든 새 주제에 대해 운영자 승인 필요"
      require_reply_approval: "모든 새 댓글에 대해 운영자 승인 필요"
      this_year: "올해"
      position: "카테고리 페이지에서의 위치:"
      default_position: "디폴트 위치"
      minimum_required_tags: "주제에 필요한 최소 태그 수:"
      default_slow_mode: '이 카테고리의 새 주제에 ''느린 모드''를 활성화합니다.'
      parent: "상위 카테고리"
      num_auto_bump_daily: "열린 주제 중 매일 자동으로 끌어 올릴 주제 수:"
      navigate_to_first_post_after_read: "주제를 읽은 후 첫 게시물로 이동"
      notifications:
        title: "이 카테고리에 대한 알림 수준 변경"
        watching:
          title: "구독"
          description: "이 카테고리의 모든 주제를 자동으로 봅니다. 모든 주제의 새 게시물에 대한 알림이 전송되며 새 댓글 수도 표시됩니다."
        watching_first_post:
          title: "첫 게시물 구독"
          description: "이 카테고리의 새 주제에 대한 알림을 받지만 주제 댓글은 제외합니다."
        tracking:
          title: "추적"
          description: "이 카테고리의 모든 주제를 자동으로 추적합니다. 누군가 나를 @이름 형식으로 멘션하거나 나에게 댓글을 달면 알림을 받으며 새 댓글 수가 표시됩니다."
        regular:
          title: "일반"
          description: "누군가 나를 @이름 형식으로 멘션하거나 나에게 댓글을 달면 알림을 받습니다."
        muted:
          title: "뮤트"
          description: "이 카테고리의 새 주제에 대한 어떠한 알림도 받지 않으며 최신 항목에 표시되지 않습니다."
      search_priority:
        label: "검색 우선순위"
        options:
          normal: "일반"
          ignore: "무시"
          very_low: "매우 낮은"
          low: "낮은"
          high: "높음"
          very_high: "매우 높음"
      sort_options:
        default: "디폴트"
        likes: "좋아요"
        op_likes: "원본 게시물 좋아요"
        views: "조회수"
        posts: "게시글 수"
        activity: "활동"
        posters: "게시자"
        category: "카테고리"
        created: "생성일"
      sort_ascending: "오름차순"
      sort_descending: "내림차순"
      subcategory_list_styles:
        rows: "행"
        rows_with_featured_topics: "추천 주제의 행"
        boxes: "박스"
        boxes_with_featured_topics: "추천 주제의 박스"
      settings_sections:
        general: "일반"
        moderation: "관리"
        appearance: "외관"
        email: "이메일"
      list_filters:
        all: "모든 주제"
        none: "서브카테고리 없음"
      colors_disabled: "카테고리 스타일이 없음이므로 색상을 선택할 수 없습니다."
    flagging:
      action: "게시물 신고"
      take_action_options:
        default:
          title: "글 숨기기"
        suspend:
          title: "사용자 정지"
          details: "신고 한계치에 도달하고 사용자를 정지합니다"
        silence:
          title: "사용자 차단"
          details: "신고 한계치에 도달하고 사용자를 차단합니다"
      notify_action: "메시지 보내기"
      official_warning: "공식 경고"
      delete_spammer: "스팸 사용자 삭제"
      flag_for_review: "검토 대기열"
      delete_confirm_MF: |
        이 사용자의 {POSTS, plural, other {<b>#</b>개의 게시물}} 및 {TOPICS, plural, other {<b>#</b>개의 주제}}를 삭제하고, 사용자의 계정을 제거하고, 해당 IP 주소 <b>{ip_address}</b>의 가입을 차단하고, 해당 이메일 주소(<b>{email}</b>)를 영구 차단 목록에 추가하려 합니다. 이 사용자가 정말 스팸 사용자인가요?
      yes_delete_spammer: "예, 스팸 사용자를 삭제합니다"
      ip_address_missing: "(해당 사항 없음)"
      hidden_email_address: "(숨김)"
      submit_tooltip: "비밀 신고 제출"
      cant: "지금은 이 게시물을 신고할 수 없습니다"
      notify_staff: "운영진에게 비공개로 알리기"
      formatted_name:
        off_topic: "주제에 벗어났습니다"
        inappropriate: "부적절합니다"
        spam: "스팸입니다"
      custom_placeholder_notify_user: "구체적으로 상세히 작성하고 친절한 어투를 사용하세요."
      custom_placeholder_notify_moderators: "걱정하는 내용을 구체적으로 알려주시고 가능한 한 모든 관련 링크 및 예시를 제공해 주세요."
      custom_message:
        at_least:
          other: "최소 %{count}자 이상 입력하세요"
        left:
          other: "%{count} 남음"
    flagging_topic:
      action: "주제 신고"
      notify_action: "메시지 보내기"
    topic_map:
      title: "주제 요약"
      participants_title: "자주 게시하는 사용자"
      links_title: "인기 링크"
      clicks:
        other: "클릭 수 %{count}회"
      views: "조회"
      read: 읽기
      minutes: 최소
    post_links:
      about: "이 게시물의 링크 더 보기"
      title:
        other: "%{count} more"
    topic_statuses:
      warning:
        help: "공식 경고입니다."
      bookmarked:
        help: "이 주제를 북마크했습니다"
      locked:
        help: "이 주제는 종료되었습니다. 더 이상 새 댓글을 받지 않습니다"
      archived:
        help: "이 주제는 보관 중입니다. 고정되어 변경이 불가합니다"
      locked_and_archived:
        help: "이 주제는 종료되어 보관 중 입니다. 더 이상 새 댓글을 받지 않으며 변경이 불가합니다"
      unpinned:
        title: "고정 해제"
        help: "이 주제가 고정 해제되었습니다. 일반적인 순서로 표시됩니다"
      pinned_globally:
        title: "전체적으로 고정됨"
        help: "이 주제는 전체적으로 고정되어 있으며 최신 항목 및 카테고리 상단에 표시됩니다."
      pinned:
        title: "핀 지정됨"
        help: "이 주제는 고정되었습니다. 카테고리의 상단에 표시됩니다."
      personal_message:
        title: "이 주제는 개인 메시지입니다"
        help: "이 주제는 개인 메시지입니다"
    posts: "글"
    pending_posts:
      label: "보류 중"
      label_with_count: "보류 중(%{count})"
    posters: "게시자"
    original_post: "원본 게시물"
    views: "조회수"
    views_lowercase:
      other: "조회수"
    replies: "댓글"
    views_long:
      other: "이 주제는 %{number}번 조회되었습니다"
    activity: "활동"
    likes: "좋아요"
    likes_lowercase:
      other: "좋아요"
    users: "사용자"
    users_lowercase:
      other: "사용자"
    category_title: "카테고리"
    history_capped_revisions: "히스토리, 최근 100개의 수정 버전"
    history: "히스토리"
    raw_email:
      title: "수신 이메일"
      not_available: "Raw 이메일이 가능하지 않습니다."
    categories_list: "카테고리 목록"
    filters:
      with_topics: "%{filter} 주제"
      with_category: "%{filter} %{category} 주제"
      filter:
        title: "%{filter}에 대한 필터링된 결과"
        button:
          label: "필터"
      latest:
        title: "최신"
        title_with_count:
          other: "최신(%{count})"
        help: "최신 게시물 포함 주제"
      read:
        title: "읽음"
        help: "읽은 주제, 마지막으로 읽은 순입니다"
      categories:
        title: "카테고리"
        title_in: "카테고리 - %{categoryName}"
        help: "카테고리별로 그룹화된 모든 주제"
      unread:
        title: "읽지 않음"
        title_with_count:
          other: "읽지 않음(%{count})"
        help: "읽지 않은 게시물을 포함한 현재 구독 또는 추적 중인 주제"
        lower_title_with_count:
          other: "%{count} unread"
      unseen:
        title: "읽지 않음"
        lower_title: "읽지 않음"
      hot:
        title: "인기"
      new:
        lower_title_with_count:
          other: "%{count} new"
        lower_title: "new"
        title: "신규"
        title_with_count:
          other: "신규(%{count})"
        help: "지난 며칠 동안 작성된 주제"
        all: "전체"
        topics: "글"
        topics_with_count: "주제 (%{count})"
        replies: "댓글"
        replies_with_count: "댓글 (%{count})"
      posted:
        title: "내 글"
        help: "내가 게시한 주제"
      bookmarks:
        title: "북마크"
        help: "내가 북마크한 주제"
      category:
        title: "%{categoryName}"
        title_with_count:
          other: "%{categoryName} (%{count})"
        help: "%{categoryName} 카테고리의 최신 주제"
      top:
        title: "인기글"
        help: "지난 1년, 1개월, 1주일 또는 1일 동안 가장 활발했던 주제"
        all:
          title: "전체 기간"
        yearly:
          title: "매년"
        quarterly:
          title: "매분기"
        monthly:
          title: "매달"
        weekly:
          title: "매주"
        daily:
          title: "일"
        all_time: "전체 기간"
        this_year: "년"
        this_quarter: "분기"
        this_month: "월"
        this_week: "주"
        today: "오늘"
    permission_types:
      full: "생성 / 댓글 / 보기"
      create_post: "댓글 / 보기"
      readonly: "보기"
    preloader_text: "로딩 중"
    lightbox:
      download: "다운로드"
      open: "원본 이미지"
      previous: "이전(왼쪽 화살표 키)"
      next: "다음(오른쪽 화살표 키)"
      counter: "%curr% / %total%"
      close: "닫기(Esc)"
      content_load_error: '<a href="%url%">콘텐츠</a>를 로드할 수 없습니다.'
      image_load_error: '<a href="%url%">이미지</a>를 로드할 수 없습니다.'
    cannot_render_video: 브라우저가 코덱을 지원하지 않기 때문에 이 비디오를 렌더링할 수 없습니다.
    keyboard_shortcuts_help:
      shortcut_key_delimiter_comma: ","
      shortcut_key_delimiter_plus: "+"
      shortcut_delimiter_or: "%{shortcut1} 또는 %{shortcut2}"
      shortcut_delimiter_slash: "%{shortcut1} / %{shortcut2}"
      shortcut_delimiter_space: "%{shortcut1} %{shortcut2}"
      title: "키보드 단축키"
      short_title: "단축키"
      jump_to:
        title: "이동"
        home: "%{shortcut} 홈"
        latest: "%{shortcut} 최신"
        new: "%{shortcut} 신규"
        unread: "%{shortcut} 읽지 않음"
        categories: "%{shortcut} 카테고리"
        top: "%{shortcut} 주요 항목"
        bookmarks: "%{shortcut} 북마크"
        profile: "%{shortcut} 프로필"
        messages: "%{shortcut} 메시지"
        drafts: "%{shortcut} 초안"
        next: "%{shortcut} 다음 주제"
        previous: "%{shortcut} 이전 주제"
      navigation:
        title: "탐색"
        jump: "%{shortcut} 게시물로 이동 #"
        back: "%{shortcut} 뒤로 가기"
        up_down: "%{shortcut} 선택 이동 &uarr; &darr;"
        open: "%{shortcut} 선택한 주제 열기"
        next_prev: "%{shortcut} 이전/다음 섹션"
        go_to_unread_post: "%{shortcut} 읽지 않은 첫 번째 게시물로 이동"
      application:
        title: "애플리케이션"
        create: "%{shortcut} 새 주제 생성"
        notifications: "%{shortcut} 알림 열기"
        user_profile_menu: "%{shortcut} 사용자 메뉴 열기"
        show_incoming_updated_topics: "%{shortcut} 업데이트된 주제 보기"
        search: "%{shortcut} 검색"
        help: "%{shortcut} 키보드 도움말 열기"
        log_out: "%{shortcut} 로그아웃"
      composing:
        title: "글쓰기"
        return: "%{shortcut} 작성기로 돌아가기"
        fullscreen: "%{shortcut} 작성기 전체화면"
      bookmarks:
        title: "북마크"
        enter: "%{shortcut} 저장 및 닫기"
        later_today: "%{shortcut} 오늘 중"
        later_this_week: "%{shortcut} 이번 주 중"
        tomorrow: "%{shortcut} 내일"
        next_week: "%{shortcut} 다음 주"
        next_month: "%{shortcut} 다음 달"
        next_business_week: "%{shortcut} 다음 주 시작일"
        next_business_day: "%{shortcut} 다음 영업일"
        custom: "%{shortcut} 사용자 지정 날짜 및 시간"
        none: "%{shortcut} 미리 알림 안 함"
        delete: "%{shortcut} 북마크 삭제"
      actions:
        title: "작업"
        bookmark_topic: "%{shortcut} 북마크 주제 토글"
        pin_unpin_topic: "%{shortcut} 주제 고정/고정 해제"
        share_topic: "%{shortcut} 주제 공유"
        share_post: "%{shortcut} 게시물 공유"
        reply_as_new_topic: "%{shortcut} 연결된 주제로 댓글 달기"
        reply_topic: "%{shortcut} 주제에 댓글 달기"
        reply_post: "%{shortcut} 게시물에 댓글 달기"
        quote_post: "%{shortcut} 게시물 인용"
        like: "%{shortcut} 게시물에 좋아요 표시"
        flag: "%{shortcut} 게시물 신고"
        bookmark: "%{shortcut} 게시물 북마크"
        edit: "%{shortcut} 게시물 편집"
        delete: "%{shortcut} 게시물 삭제"
        mark_muted: "%{shortcut} 주제 뮤트"
        mark_tracking: "%{shortcut} 주제 추적"
        mark_watching: "%{shortcut} 주제 구독"
        print: "%{shortcut} 주제 인쇄"
        topic_admin_actions: "%{shortcut} 주제 관리자 작업 열기"
      search_menu:
        title: "검색 메뉴"
        prev_next: "%{shortcut} 선택 항목 위아래로 이동"
        insert_url: "%{shortcut} 열린 작성기에 선택 항목 삽입"
        full_page_search: "%{shortcut} 전체 페이지 검색 시작"
      admin:
        title: "관리자"
        search_prev_next: "%{shortcut} 선택을 위아래로 이동"
    badges:
      earned_n_times:
        other: "이 배지를 %{count}번 획득했습니다"
      granted_on: "%{date}에 획득"
      title: 배지
      allow_title: "이 배지를 타이틀로 사용할 수 있습니다"
      multiple_grant: "이 배지는 중복해서 획득할 수 있습니다"
      badge_count:
        other: "%{count}개의 배지"
      more_badges:
        other: "+%{count}개 이상"
      select_badge_for_title: 타이틀로 사용할 배지 선택
      none: "(없음)"
      successfully_granted: "%{username} 님에게 %{badge} 배지를 부여함"
      badge_grouping:
        getting_started:
          name: 시작하기
        community:
          name: 커뮤니티
        trust_level:
          name: 회원 레벨
        other:
          name: 기타
        posting:
          name: 게시
      favorite_max_reached: "더 이상 즐겨 찾는 배지로 추가할 수 없습니다."
      favorite_max_not_reached: "이 배지를 즐겨찾기에 표시"
      favorite_count: "%{count}/%{max}개의 배지가 즐겨찾기 배지로 표시됨"
    download_calendar:
      title: "캘린더 다운로드"
      save_ics: ".ics 파일 다운로드"
      save_google: "Google Calendar에 추가"
      remember: "다시 묻지 않음"
      remember_explanation: "(사용자 환경설정에서 이 환경설정을 변경할 수 있습니다)"
      download: "다운로드"
      default_calendar: "디폴트 캘린더"
      default_calendar_instruction: "날짜를 저장할 때 어떤 캘린더를 사용할지 결정"
      add_to_calendar: "캘린더에 추가"
      google: "구글 캘린더"
      ics: "ICS"
    tagging:
      all_tags: "모든 태그"
      other_tags: "기타 태그"
      selector_tags: "태그"
      selector_no_tags: "태그 없음"
      selector_remove_filter: "필터 제거"
      tags: "태그"
      choose_for_topic: "태그(선택사항)"
      info: "정보"
      default_info: "이 태그는 카테고리로 제한되지 않으며 동의어가 없습니다."
      category_restricted: "이 태그는 액세스 권한이 없는 카테고리로 제한됩니다."
      synonyms: "동의어"
      synonyms_description: "다음 태그를 사용하면 <b>%{base_tag_name}</b> 태그로 대체됩니다."
      save: "태그 이름 및 설명 저장"
      tag_groups_info:
        other: "이 태그는 %{tag_groups} 그룹에 속합니다."
      category_restrictions:
        other: "다음 카테고리에서만 사용할 수 있습니다."
      edit_synonyms: "동의어 편집"
      add_synonyms_label: "동의어 추가 :"
      add_synonyms: "추가"
      add_synonyms_explanation:
        other: "현재 이 태그를 사용하는 모든 곳의 태그가 <b>%{tag_name}</b> 태그로 변경됩니다. 변경사항을 진행할까요?"
      add_synonyms_failed: "다음 태그를 동의어로 추가할 수 없습니다: <b>%{tag_names}</b>. 동의어가 없고 다른 태그의 동의어가 아닌지 확인하세요."
      remove_synonym: "동의어 제거"
      delete_synonym_confirm: '"%{tag_name}" 동의어를 삭제할까요?'
      delete_tag: "태그 삭제"
      delete_confirm:
        other: "이 태그를 삭제하고 이 태그가 할당된 %{count}개의 주제에서 태그를 제거할까요?"
      delete_confirm_no_topics: "이 태그를 삭제할까요?"
      delete_confirm_synonyms:
        other: "%{count}개의 동의어도 삭제됩니다."
      edit_tag: "태그 이름 및 설명 편집"
      sort_by: "정렬 기준:"
      sort_by_count: "개수"
      sort_by_name: "이름"
      manage_groups: "태그 그룹 관리"
      manage_groups_description: "태그 정리를 위한 그룹 정의"
      upload: "태그 업로드"
      upload_description: "CSV 파일을 업로드하여 태그 일괄 생성"
      upload_instructions: "한 줄에 하나씩. 'tag_name,tag_group' 형식으로 태그 그룹 추가 가능."
      upload_successful: "태그가 업로드되었습니다"
      delete_unused_confirmation:
        other: "%{count}개의 태그가 삭제됩니다. %{tags}"
      delete_unused_confirmation_more_tags:
        other: "%{tags} 외 %{count}개"
      delete_no_unused_tags: "사용하지 않은 태그가 없습니다."
      tag_list_joiner: ", "
      delete_unused: "사용하지 않은 태그 삭제"
      delete_unused_description: "주제 또는 개인 메시지에 첨부되지 않은 모든 태그 삭제"
      filters:
        without_category: "%{filter} %{tag} 주제"
        with_category: "%{category}의 %{filter} %{tag} 주제"
        untagged_without_category: "%{filter} 태그 없는 주제"
        untagged_with_category: "%{category}의 %{filter} 태그 없는 주제"
      notifications:
        watching:
          title: "구독"
          description: "이 태그의 모든 주제를 자동으로 봅니다. 모든 새 게시물과 주제에 대한 알림이 전송되며 읽지 않은 게시물과 새 게시물 수도 주제 옆에 표시됩니다."
        watching_first_post:
          title: "첫 게시물 구독"
          description: "이 태그의 새 주제에 대한 알림을 받지만 주제 댓글은 제외합니다."
        tracking:
          title: "추적"
          description: "이 태그의 모든 주제를 자동 추적합니다. 읽지 않은 게시물과 새 게시물 수가 주제 옆에 표시됩니다."
        regular:
          title: "일반"
          description: "누군가 나를 @이름 형식으로 멘션하거나 내 게시물에 댓글을 달면 알림을 받습니다."
        muted:
          title: "뮤트"
          description: "이 태그가 있는 새 주제에 대한 어떠한 알림도 받지 않으며 읽지 않음 탭에 표시되지 않습니다."
      groups:
        back_btn: "모든 태그로 돌아가기"
        title: "태그 그룹"
        about_heading: "태그 그룹을 선택하거나 새로 만듭니다."
        about_heading_empty: "시작하려면 새 태그 그룹을 만드세요."
        about_description: "태그 그룹을 사용하면 한 곳에서 여러 태그에 대한 권한을 관리할 수 있습니다."
        new: "새 그룹"
        new_title: "새 그룹 생성"
        edit_title: "태그 그룹 편집"
        tags_label: "이 그룹의 태그"
        parent_tag_label: "상위 태그"
        parent_tag_description: "이 그룹의 태그는 상위 태그가 있는 경우에만 사용할 수 있습니다."
        one_per_topic_label: "이 그룹에서 주제당 태그 하나로 제한"
        new_name: "새 태그 그룹"
        name_placeholder: "이름"
        save: "저장"
        delete: "삭제"
        confirm_delete: "이 태그 그룹을 삭제할까요?"
        everyone_can_use: "모든 사람이 태그를 사용할 수 있습니다"
        usable_only_by_groups: "모든 사람에게 태그가 보이지만 다음 그룹만 태그를 사용할 수 있습니다"
        visible_only_to_groups: "태그는 다음 그룹에만 표시됩니다"
        tags_placeholder: "태그 검색 또는 생성"
        parent_tag_placeholder: "선택 사항"
        disabled: "태그 지정이 비활성화되었습니다. "
      topics:
        none:
          unread: "읽지 않은 주제가 없습니다."
          unseen: "확인하지 않은 주제가 없습니다."
          new: "새 주제가 없습니다."
          read: "아직 읽은 주제가 없습니다."
          posted: "아직 게시한 주제가 없습니다."
          latest: "최신 주제가 없습니다."
          bookmarks: "아직 북마크한 주제가 없습니다."
          top: "주요 주제가 없습니다."
    invite:
      custom_message: "<a href>사용자 지정 메시지</a>를 작성하여 초대를 개인적으로 만드세요."
      custom_message_placeholder: "사용자 지정 메시지 입력"
      approval_not_required: "사용자는 이 초대를 수락하는 즉시 자동 승인됩니다."
      custom_message_template_forum: "이 포럼에 참여하세요!"
      custom_message_template_topic: "이 주제에 관심 있을 것 같은데요!"
    forced_anonymous: "과부하로 인해 로그아웃한 사용자가 볼 수 있는 것처럼 모든 사용자에게 일시적으로 표시됩니다."
    forced_anonymous_login_required: "사이트 과부하로 지금은 로드할 수 없습니다. 몇 분 후에 다시 시도하세요."
    footer_nav:
      back: "뒤로 가기"
      forward: "앞으로 가기"
      share: "공유"
      dismiss: "무시"
    safe_mode:
      enabled: "안전 모드가 활성화되었습니다. 안전 모드를 종료하려면 이 브라우저 창을 닫으세요."
    image_removed: "(이미지 제거됨)"
    pause_notifications:
      options:
        half_hour: "30분"
        one_hour: "1시간"
        two_hours: "2시간"
        tomorrow: "내일까지"
      set_schedule: "알림 일정 설정"
    trust_levels:
      names:
        newuser: "신규 사용자"
        basic: "기본 사용자"
        member: "회원"
        regular: "정회원"
        leader: "리더"
      detailed_name: "%{level}: %{name}"
    pick_files_button:
      unsupported_file_picked: "지원되지 않는 파일을 선택했습니다. 지원되는 파일 형식 – %{types}."
    user_activity:
      no_activity_title: "아직 활동 없음"
      no_replies_title: "어떤 주제에도 댓글을 달지 않았습니다."
      no_drafts_title: "초안을 시작하지 않았습니다."
      no_drafts_body: "아직 게시할 준비가 되지 않았나요? 주제, 댓글 또는 개인 메시지 작성을 시작할 때마다 새 초안을 자동으로 저장하고 여기에 나열합니다. 초안을 버리려면 취소 버튼을 누르고 나중에 이어서 작성하려면 초안을 저장하세요."
      no_likes_title: "아직 어떤 주제에도 좋아요를 누르지 않았습니다"
      no_likes_body: "참여와 기여를 시작하는 가장 좋은 방법은 이미 진행 중인 대화를 읽고 좋아하는 게시물에서 %{heartIcon} 아이콘을 클릭하는 것입니다!"
      no_topics_title: "아직 시작한 주제가 없습니다"
      no_topics_body: "새로운 대화를 시작하기 전에 기존 주제를 <a href='%{searchUrl}'>검색</a>하는 것이 좋습니다. 만약 원하시는 주제가 이미 존재하지 않을 것이라고 확신하신다면 계속 진행하셔도 좋습니다. 태그, 카테고리 또는 주제 목록의 오른쪽 상단의 <kbd>+ 새 주제</kbd> 버튼을 눌러 해당 영역에서 새 주제 만들기를 시작하세요."
      no_read_topics_title: "아직 읽은 주제가 없습니다."
    no_group_messages_title: "그룹 메시지가 없습니다"
    topic_entrance:
      jump_top_button_title: "첫 번째 게시물로 이동"
      jump_bottom_button_title: "마지막 게시물로 이동"
    fullscreen_table:
      expand_btn: "표 펼치기"
    sidebar:
      title: "사이드바"
      unread_count:
        other: "%{count} unread"
      new_count:
        other: "%{count} new"
      more: "더 보기"
      all_categories: "모든 카테고리"
      all_tags: "모든 태그"
      edit_navigation_modal_form:
        filter_dropdown:
          all: "전체"
      sections:
        custom:
          save: "저장"
          delete: "삭제하기"
          links:
            reset: "기본값으로 재설정"
            icon:
              label: "아이콘"
            name:
              label: "그룹명"
            value:
              label: "링크"
        about:
          header_link_text: "소개"
        messages:
          header_link_text: "메시지"
          links:
            inbox: "받은 편지함"
            sent: "전송됨"
            new: "신규"
            new_with_count: "신규(%{count})"
            unread: "읽지 않음"
            unread_with_count: "읽지 않음(%{count})"
            archive: "보관"
        tags:
          none: "태그를 추가하지 않았습니다."
          click_to_get_started: "시작하려면 여기를 클릭하십시오."
          header_link_text: "태그"
          configure_defaults: "기본값 구성"
        categories:
          click_to_get_started: "시작하려면 여기를 클릭하십시오."
          header_link_text: "카테고리"
          configure_defaults: "기본값 구성"
        community:
          edit_section:
            header_dropdown: "사용자 지정"
          links:
            about:
              content: "소개"
            admin:
              content: "관리자"
            badges:
              content: "배지"
            filter:
              content: "필터"
            topics:
              content: "글"
              title: "모든 글"
            faq:
              content: "자주하는 질문"
            guidelines:
              content: "가이드라인"
            groups:
              content: "그룹"
            users:
              content: "사용자들"
            my_posts:
<<<<<<< HEAD
              content: "내 게시물"
              content_drafts: "내 초안"
=======
              content: "내 글"
>>>>>>> 3cac9432
              title: "최근 주제 활동"
              title_drafts: "게시하지 않은 초안"
              draft_count:
                other: "%{count}개 초안"
            review:
              content: "검토"
            invite:
              content: "초대"
              title: "새로운 멤버 초대"
<<<<<<< HEAD
      filter: "필터..."
=======
>>>>>>> 3cac9432
      no_results:
        title: "결과 없음"
      search: "검색"
      footer:
        interface_color_selector:
          light: "라이트"
          dark: "다크"
    welcome_topic_banner:
      title: "환영 글 만들기"
      button_title: "편집 시작"
    until: "까지:"
    form_templates:
      upload_field:
        upload: "업로드"
        uploading: "업로드 중"
      errors:
        type_mismatch:
          default: "유효한 값을 입력하십시오."
    table_builder:
      modal:
        help:
          enter_key: "시작하다"
      edit:
        modal:
          cancel: "취소"
          create: "저장"
          reason: "왜 편집 중입니까?"
      spreadsheet:
        show: "보기"
        about: "소개"
    filter:
      description:
        yesterday: "어제"
    discovery:
      headings:
        multi_tag:
          default: "토픽에%{tags}태그가 달렸습니다"
        categories: "모든 카테고리"
  admin_js:
    type_to_filter: "필터 입력..."
    settings: "설정"
    admin:
      title: "Discourse 관리자"
      moderator: "운영자"
      filter_reports: "보고서 필터링..."
      tags:
        remove_muted_tags_from_latest:
          always: "항상 알림 받기"
          only_muted: "단독으로 또는 다른 뮤트 태그와 함께 사용되는 경우"
          never: "거부"
      reports:
        title: "사용 가능한 리포트 목록"
        sidebar_title: "보고서"
      config_sections:
        account:
          title: "계정"
        reports:
          title: "보고서"
        community:
          title: "커뮤니티"
        appearance:
          title: "외관"
        email:
          title: "이메일"
        security:
          title: "보안"
        plugins:
          title: "플러그인"
      config:
        developer:
          title: "개발자"
        emojis:
          title: "이모티콘"
        flags:
          title: "관리"
        files:
          title: "파일"
        legal:
          title: "법률조항"
        logo:
          form:
            mobile: "모바일"
            email: "이메일"
            manifest_screenshots:
              description: "설치 프롬프트 페이지에서 인스턴스 기능을 보여주는 스크린 샷입니다. 모든 이미지는 로컬 업로드여야 하며 크기가 동일해야 합니다."
            opengraph_image:
              description: "페이지에 다른 적합한 이미지가 없을 때 사용되는 기본 오픈 그래프 이미지. 비워두면 large_icon이 사용됩니다."
        fonts:
          title: "글꼴"
          form:
            heading_font:
              title: "제목 글꼴"
          backfill_modal:
            modal_yes: "예"
        navigation:
          title: "내비게이션"
        notifications:
          title: "알림"
        onebox:
          title: "Onebox"
        search_everything:
          title: "검색"
        security:
          title: "보안"
        spam:
          title: "스팸"
        user_api:
          title: "사용자 API"
        dashboard:
          title: "대시보드"
        users:
          title: "사용자들"
        groups:
          title: "그룹"
        whats_new:
          keywords: "변경 이력|기능|릴리즈"
        backups:
          title: "백업"
          sub_pages:
            logs:
              title: "로그"
        reports:
          title: "보고서"
        badges:
          title: "배지"
        permalinks:
          title: "고유링크"
        emoji:
          title: "이모티콘"
        themes:
          title: "테마"
        components:
          title: "구성 요소"
        email:
          sub_pages:
            templates:
              title: "템플릿"
        email_logs:
          sub_pages:
            sent:
              title: "보낸 편지함"
            skipped:
              title: "생략됨"
            bounced:
              title: "반송됨"
            received:
              title: "받음"
            rejected:
              title: "거부됨"
        email_appearance:
          title: "외관"
          header_description: "모든 html 이메일이 렌더링되는 템플릿을 사용자 정의하고 CSS를 사용하여 스타일을 지정하십시오"
        staff_action_logs:
          sub_pages:
            screened_emails:
              header_description: "누군가가 새로운 계정을 만들면 아래 이메일 주소는 체크되고 등록은 블락됩니다, 또는 다른 조치가 취해집니다"
            screened_ips:
              title: "노출된 IP들"
            screened_urls:
              title: "노출된 URL들"
              header_description: "이 목록은 사용자에 의해 스팸으로 알려진 URL 목록입니다"
        webhooks:
          title: "Webhook"
        embedding:
          title: "삽입(Embedding)"
      theme_site_settings:
        default_value: "기본"
      search:
        title: "검색"
        result_types:
          report:
            other: "보고서"
          setting:
            other: "설정"
          theme:
            other: "테마"
          component:
            other: "구성 요소"
      dashboard:
        title: "대시보드"
        last_updated: "대시보드 업데이트됨:"
        discourse_last_updated: "Discourse 업데이트됨:"
        version: "버전"
        up_to_date: "최신상태입니다!"
        critical_available: "중요 업데이트를 사용할 수 있습니다."
        updates_available: "업데이트를 사용할 수 있습니다."
        please_update: "업데이트해 주세요!"
        no_check_performed: "업데이트 확인이 수행되지 않았습니다. sidekiq가 실행 중인지 확인하세요."
        stale_data: "최근 업데이트 확인이 수행되지 않았습니다. sidekiq가 실행 중인지 확인하세요."
        installed_version: "설치됨"
        latest_version: "최신"
        problems_found: "현재 사이트 설정에 따른 몇 가지 권고 사항"
        dismiss_notice: "무시"
        new_features:
          learn_more: "더 보기..."
        last_checked: "마지막으로 확인함"
        refresh_problems: "새로고침"
        no_problems: "문제가 발견되지 않았습니다."
        moderators: "운영자:"
        admins: "관리자:"
        silenced: "차단됨:"
        suspended: "정지됨:"
        private_messages_short: "메시지"
        private_messages_title: "메시지"
        mobile_title: "모바일"
        space_used: "%{usedSize} 사용됨"
        space_used_and_free: "%{usedSize}(%{freeSize} 남음)"
        uploads: "업로드된 파일"
        backups: "백업"
        backup_count:
          other: "%{location}에 %{count}개의 백업 존재"
        lastest_backup: "최근: %{date}"
        traffic_short: "트래픽"
        traffic: "어플리케이션 웹 요청"
        page_views: "페이지 조회수"
        page_views_short: "페이지 조회수"
        show_traffic_report: "자세한 트래픽 리포트 표시"
        community_health: 커뮤니티 상태
        moderators_activity: 운영자 활동
        whats_new_in_discourse: Discourse의 소식
        activity_metrics: 활동 지표
        all_reports: "모든 리포트"
        general_tab: "일반"
        moderation_tab: "관리"
        security_tab: "보안"
        reports_tab: "리포트"
        report_filter_any: "모두"
        disabled: 비활성화됨
        timeout_error: 쿼리가 너무 오래 걸립니다. 간격을 좁혀보세요
        exception_error: 쿼리 실행 중에 오류가 발생했습니다.
        too_many_requests: 이 작업을 너무 많이 수행했습니다. 다시 시도하기 전에 잠시 기다려 주세요.
        not_found_error: 이 리포트는 존재하지 않습니다
        reports:
          trend_title: "%{percent} 변경. 현재 %{current}이며, 이전 기간의 %{prev}입니다."
          today: "오늘"
          yesterday: "어제"
          last_7_days: "최근 7일"
          last_30_days: "최근 30일"
          all_time: "전체 기간"
          7_days_ago: "7일 전"
          30_days_ago: "30일 전"
          all: "전체"
          view_table: "표"
          view_graph: "그래프"
          refresh_report: "리포트 새로고침"
          daily: 매일
          monthly: 매달
          weekly: 매주
          dates: "날짜(UTC)"
          groups: "모든 그룹"
          disabled: "이 리포트는 비활성화되었습니다"
          totals_for_sample: "샘플 합계"
          average_for_sample: "샘플 평균"
          total: "전체 시간 합계"
          no_data: "표시할 데이터가 없습니다."
          trending_search:
            more: '<a href="%{basePath}/admin/logs/search_logs">검색 로그</a>'
            disabled: '인기 검색 리포트가 비활성화되었습니다. <a href="%{basePath}/admin/site_settings/category/all_results?filter=log%20search%20queries">로그 검색 쿼리</a> 를 활성화하여 데이터를 수집하세요.'
          average_chart_label: 평균
          filters:
            file_extension:
              label: 파일 확장자
            group:
              label: 그룹
            category:
              label: 카테고리
            include_subcategories:
              label: "서브카테고리 포함"
      flags:
        title: "관리"
        description: "내용"
        enabled: "활성화?"
      groups:
        new:
          title: "새 그룹"
          create: "생성"
          name:
            too_short: "그룹 이름이 너무 짧습니다"
            too_long: "그룹 이름이 너무 깁니다"
            available: "그룹 이름을 사용할 수 있습니다"
            not_available: "그룹 이름을 사용할 수 없습니다"
            blank: "그룹 이름은 공백일 수 없습니다"
        manage:
          interaction:
            email: 이메일
            incoming_email: "사용자 지정 수신 이메일 주소"
            incoming_email_placeholder: "이메일 주소 입력"
            incoming_email_tooltip: "| 문자로 여러 이메일 주소를 구분할 수 있습니다."
            visibility: 공개 옵션
            visibility_levels:
              title: "누가 이 그룹을 볼 수 있나요?"
              public: "모두"
              logged_on_users: "로그인한 사용자"
              members: "그룹 소유자, 회원, 운영자"
              staff: "그룹 소유자와 운영자"
              owners: "그룹 소유자"
              description: "관리자는 모든 그룹을 볼 수 있습니다."
            members_visibility_levels:
              title: "누가 이 그룹의 회원을 볼 수 있나요?"
            publish_read_state: "그룹 메시지에서 그룹 읽기 상태 게시"
          membership:
            automatic: 자동
            trust_levels_title: "회원이 추가되면 신뢰 레벨이 자동으로 부여됨:"
            effects: 효과
            trust_levels_none: "없음"
            automatic_membership_email_domains: "이 목록의 항목과 사용자가 등록한 이메일 도메인이 일치할 경우 사용자가 이 그룹에 자동으로 추가됨:"
            automatic_membership_user_count:
              other: "%{count}명의 사용자기 새 이메일 도메인을 가지며 그룹에 추가됩니다."
            primary_group: "기본 그룹으로 자동 설정"
        name_placeholder: "그룹 이름, 공백 없이, 아이디 규칙과 동일"
        primary: "주 그룹"
        no_primary: "(주 그룹이 없습니다.)"
        title: "그룹"
        edit: "그룹 수정"
        refresh: "새로고침"
        about: "여기서 회원과 이름 편집"
        group_members: "그룹 멤버"
        delete: "삭제"
        delete_failed: "그룹을 삭제할 수 없습니다. 자동 그룹인 경우 제거할 수 없습니다."
        delete_automatic_group: 이 그룹은 자동 그룹이므로 삭제할 수 없습니다.
        delete_owner_confirm: "'%{username}' 님의 소유자 권한을 제거할까요?"
        add: "추가"
        custom: "Custom"
        automatic: "자동화"
        default_title: "디폴트 타이틀"
        default_title_description: "그룹의 모든 사용자에게 적용됨"
        group_owners: 소유자
        add_owners: 소유자 추가하기
        none_selected: "시작할 그룹을 선택하세요"
        no_custom_groups: "새 사용자 지정 그룹 생성"
      api_keys:
        edit: "편집"
        save: "저장"
        cancel: "취소"
        continue: "계속하기"
        revoke: "취소"
        revoked: "해지"
      api:
        generate_master: "마스터 API 키 생성"
        none: "현재 활성 API 키가 없습니다."
        user: "사용자"
        title: "API"
        key: "키"
        created: 작성자
        scope: 범위
        updated: 업데이트일
        never_used: 알림 받지 않기
        generate: "생성"
        revoke: "취소"
        all_users: "모든 사용자"
        active_keys: "활성 API 키"
        manage_keys: 키 관리
        show_details: 상세 정보
        description: 설명
        no_description: (설명 없음)
        all_api_keys: 모든 API 키
        scope_mode: 범위
        impersonate_all_users: 모든 사용자 가장
        user_placeholder: 아이디 입력
        description_placeholder: 이 키의 용도가 무엇인가요?
        save: 저장
        new_key: 새로운 API 키
        revoked: 취소됨
        not_shown_again: 이 키는 다시 표시되지 않습니다. 계속하기 전에 사본을 만드세요.
        continue: 계속
        scopes:
          description: |
            범위를 사용할 때 API 키를 특정 엔드포인트 세트로 제한할 수 있습니다.
            허용할 파라미터를 정의할 수도 있습니다. 여러 값을 구분하려면 쉼표를 사용하세요.
          title: 범위
          granular: 세분화
          read_only: 읽기 전용
          global: 글로벌
          global_description: API 키에는 제한이 없으며 모든 엔드포인트에 액세스할 수 있습니다.
          resource: 리소스
          action: 작업
          any_parameter: (모든 파라미터)
          allowed_urls: 허용된 URL
          descriptions:
            global:
              read: API 키를 읽기 전용 엔드포인트로 제한합니다.
            topics:
              read: 주제 또는 주제 내 특정 게시물을 읽습니다. RSS도 지원됩니다.
              write: 새 주제를 생성하거나 기존 주제에 게시합니다.
              read_lists: 주요 주제, 새 주제, 최근 주제 등의 글 주제 목록을 읽습니다. RSS도 지원됩니다.
            posts:
              edit: 모든 게시물 또는 특정 게시물을 편집합니다.
            categories:
              list: 카테고리 목록을 가져옵니다.
              show: ID별 단일 카테고리를 가져옵니다.
            uploads:
              create: 새 파일을 업로드하거나 외부 저장소에 단일 또는 멀티파트 직접 업로드를 시작합니다.
            users:
              bookmarks: 사용자 북마크를 나열합니다. ICS 포맷을 사용하면 북마크 미리 알림을 반환합니다.
              sync_sso: DiscourseConnect를 사용하여 사용자를 동기화합니다.
              check_emails: 사용자 이메일을 나열합니다.
              update: 사용자 프로필 정보를 업데이트합니다.
              log_out: 사용자의 모든 세션을 로그아웃합니다.
              anonymize: 사용자 계정을 익명화합니다.
              delete: 사용자 계정을 삭제합니다.
              list: 사용자 목록을 가져옵니다.
            email:
              receive_emails: 이 범위를 메일 수신자와 결합하여 수신 이메일을 처리합니다.
            badges:
              create: 새 배지를 생성합니다.
              show: 배지에 대한 정보를 얻습니다.
              update: 배지를 업데이트합니다.
              delete: 배지를 삭제합니다.
              list_user_badges: 사용자 배지를 나열합니다.
              assign_badge_to_user: 사용자에게 배지를 할당합니다.
              revoke_badge_from_user: 사용자에게서 배지를 회수합니다.
      web_hooks:
        title: "Webhook"
        instruction: "이 사이트에서 특정 이벤트가 발생할 경우 Webhook가 Discourse에서 외부 서비스에 알림을 보내도록 허용합니다. Webhook가 트리거되면 POST 요청이 제공된 URL로 전송됩니다."
        detailed_instruction: "선택된 이벤트가 발생할 경우 POST 요청이 제공된 URL로 전송됩니다."
        create: "생성"
        edit: "수정"
        save: "저장하기"
        delete: "삭제하기"
        cancel: "취소"
        controls: "컨트롤"
        payload_url: "Payload URL"
        payload_url_placeholder: "https://example.com/postreceive"
        secret_invalid: "Secret에는 공백이 있을 수 없습니다."
        secret_too_short: "Secret은 12자 이상이어야 합니다."
        event_type_missing: "1개 이상의 이벤트 유형을 구성해야 합니다."
        content_type: "Content Type"
        secret: "Secret"
        event_chooser: "이 Webhook를 트리거하는 이벤트는 무엇인가요?"
        wildcard_event: "모두 보내주세요"
        verify_certificate: "페이로드 URL의 TLS 인증서 확인"
        active: "활성"
        active_notice: "이벤트 발생 시 이벤트 상세 정보를 보내드립니다."
        categories_filter_instructions: "관련 Webhook는 이벤트가 특정 카테고리와 관계가 있을 때만 트리거됩니다. 모든 카테고리에 Webhook를 트리거하려면 공백으로 두세요."
        categories_filter: "트리거된 카테고리"
        tags_filter_instructions: "관련 Webhook는 이벤트가 특정 태그와 관계가 있을 때만 트리거됩니다. 모든 태그에 Webhook를 트리거하려면 공백으로 두세요."
        tags_filter: "트리거된 태그"
        groups_filter_instructions: "관련 Webhook는 이벤트가 특정 그룹과 관계가 있을 때만 트리거됩니다. 모든 그룹에 Webhook를 트리거하려면 공백으로 두세요."
        groups_filter: "트리거된 그룹"
        delete_confirm: "이 Webhook를 삭제할까요?"
        like_event:
          post_liked: "사용자가 게시물을 좋아할 때."
        custom_event:
          group_name: "사용자 정의 이벤트"
        delivery_status:
          title: "전달 상태"
          inactive: "비활성화"
          failed: "실패"
          successful: "성공"
          disabled: "비활성화됨"
        events:
          none: "관련 이벤트가 없습니다."
          redeliver: "다시 전달"
          incoming:
            other: "%{count}개의 새로운 이벤트가 있습니다."
          completed_in:
            other: "%{count}초 후 완료됩니다."
          request: "요청"
          response: "응답"
          redeliver_confirm: "동일한 페이로드를 다시 전달할까요?"
          headers: "헤더"
          payload: "페이로드"
          body: "본문"
          ping: "Ping"
          status: "상태 코드"
          event_id: "ID"
          timestamp: "생성일"
          completion: "완료 시간"
          actions: "작업"
          filter_status:
            failed: "실패"
      home:
        title: "홈"
      account:
        title: "계정"
        sidebar_link:
          backups: "백업"
          whats_new:
            keywords: "변경 이력|기능|릴리즈"
      community:
        title: "커뮤니티"
        sidebar_link:
          badges: "배지"
          notifications: "알림"
          permalinks: "고유링크"
          users: "사용자들"
          groups: "그룹"
          legal: "법률조항"
          moderation_flags:
            title: "관리"
      appearance:
        title: "외관"
        sidebar_link:
          emoji: "이모티콘"
          navigation: "내비게이션"
          themes_and_components:
            keywords: "확장자"
      email_settings:
        sidebar_link:
          appearance: "외관"
      security:
        title: "보안"
      section_landing_pages:
        account:
          title: "계정"
          backups:
            title: "백업"
      config_areas:
        about:
          community_name: "커뮤니티 이름"
          banner_image_help: |
            이 이미지는 정보 페이지에서 사용됩니다.권장 크기: 1100x300픽셀.허용되는 유형: JPG, PNG 및 SVG. 최대 10MB
          contact_url_placeholder: "https://johnny-smith.com/contact"
          your_organization: "조직"
          company_name: "그룹명"
          extra_groups:
            groups: "그룹"
          optional: "(선택 사항)"
          update: "업데이트"
          saved: "저장되었습니다!"
        flags:
          description: "내용"
          enabled: "활성화?"
          edit: "편집"
          delete: "삭제하기"
          delete_confirm: '&quot;%{name}&quot;를 삭제 하시겠습니까?'
          flags_tab: "신고"
          form:
            save: "저장"
            name: "그룹명"
            description: "내용"
            invalid_applies_to: "필수"
            topic: "글"
            post: "포스트"
        permalinks:
          edit: "편집"
          delete: "삭제하기"
        embeddable_host:
          edit: "편집"
          delete: "삭제하기"
        themes_and_components:
          breadcrumb_title: "사용자 지정"
          install: "설치"
          themes:
            title: "테마"
            install: "설치"
          components:
            title: "구성 요소"
            install: "설치"
            name: "그룹명"
            enabled: "활성화?"
            by_author: "%{name}에 의해"
            learn_more: "더 보기"
            edit: "편집"
            preview: "미리 보기"
            export: "내보내기"
            convert: "변환"
            delete: "삭제하기"
            filter_by_all: "전체"
            delete_confirm: '&quot;%{name}&quot;를 삭제 하시겠습니까?'
        user_fields:
          type: "유형"
          delete: "삭제하기"
        color_palettes:
          palette_name: "그룹명"
          copy_to_clipboard: "클립 보드에 복사"
          copied_to_clipboard: "클립보드로 복사됨"
          copy_to_clipboard_error: "데이터를 클립보드로 복사하는 중 오류 발생"
          delete: "삭제하기"
          colors:
            title: "색상"
      plugins:
        title: "플러그인"
        name: "이름"
        none_installed: "설치된 플러그인이 없습니다."
        version: "버전"
        enabled: "활성화되었나요?"
        is_enabled: "예"
        not_enabled: "아니요"
        change_settings_short: "설정"
        howto: "플러그인은 어떻게 설치하나요?"
        author: "%{author}에 의해"
        learn_more: "더 보기"
        filters:
          all: "모두"
          enabled: "활성화"
          disabled: "비활성"
          reset: "리셋"
      navigation_menu:
        sidebar: "사이드바"
      backups:
        title: "백업"
        menu:
          backups: "백업"
          logs: "로그"
        none: "가능한 백업이 없습니다"
        read_only:
          enable:
            title: "읽기 전용 모드 활성화"
            label: "읽기 전용 활성화"
            confirm: "읽기 전용 모드를 활성화할까요?"
          disable:
            title: "읽기 전용 모드 비활성화"
            label: "읽기 전용 비활성화"
        columns:
          filename: "파일명"
          size: "크기"
        upload:
          label: "업로드"
          title: "이 인스턴스에 백업 업로드"
          success: "'%{filename}' 파일이 업로드되었습니다. 파일이 현재 처리 중이며 목록에 표시되는 데 최대 1분이 걸립니다."
          error: "'%{filename}' 파일 업로드 중에 오류가 발생했습니다. %{message}"
        settings: "설정"
        operations:
          failed: "%{operation} 작업을 실행하지 못했습니다. 로그를 확인하세요."
          cancel:
            label: "취소"
            title: "현재 작업 취소"
            confirm: "현재 작업을 취소할까요?"
          backup:
            label: "백업"
            title: "백업 생성"
            confirm: "새 백업을 시작할까요?"
          download:
            label: "다운로드"
            title: "다운로드 링크와 함께 이메일 전송"
          destroy:
            title: "삭제하기"
            confirm: "이 백업을 제거할까요?"
          restore:
            label: "복구"
            title: "백업을 이용하여 복구"
            confirm: "이 백업을 복원할까요?"
          rollback:
            label: "롤백"
            title: "데이터베이스를 이전 workiong state로 되돌리기"
            confirm: "데이터베이스를 이전 작업 상태로 롤백할까요?"
        location:
          s3: "S3"
        backup_storage_error: "백업 스토리지에 액세스하지 못했습니다. %{error_message}"
      export_csv:
        success: "Export initiated, you will be notified via message when the process is complete."
        failed: "내보내기에 실패했습니다. 로그를 확인해주세요"
        button_text: "내보내기"
        button_title:
          user: "CSV 형식으로 전체 사용자 목록을 내보냅니다."
          staff_action: "전체 운영진 활동 로그를 CSV 형식으로 내보냅니다."
          screened_email: "전체 스크린된 이메일 목록을 CSV 포맷으로 익스포트합니다."
          screened_ip: "전체 스크린된 IP 목록을 CSV 포맷으로 익스포트합니다."
          screened_url: "전체 스크린된 URL 목록을 CSV 포맷으로 익스포트합니다."
      export_json:
        button_text: "익스포트"
      customize:
        title: "사용자 지정"
        preview: "미리 보기"
        explain_preview: "이 테마 적용한 사이트 보기"
        save: "저장"
        new: "신규"
        new_style: "새 스타일"
        install: "설치"
        delete: "삭제"
        delete_confirm: '''%{theme_name}&'' 테마를 삭제할까요?'
        color: "색상"
        opacity: "투명도"
        copy_to_clipboard: "클립보드에 복사"
        copied_to_clipboard: "클립보드로 복사됨"
        copy_to_clipboard_error: "클립보드로 복사하는 중 에러가 발생하였습니다"
        theme_owner: "편집 불가, 소유자:"
        email_templates:
          title: "이메일"
          subject: "제목"
          multiple_subjects: "이 이메일 템플릿에 제목이 여러 개 있습니다."
          body: "본문"
          revert: "변경사항 되돌리기"
          revert_confirm: "변경사항을 되돌릴까요?"
        component:
          all_filter: "전체"
          enabled_filter: "활성화"
          disabled_filter: "비활성"
        theme:
          theme: "테마"
          component: "구성 요소"
          components: "구성 요소"
          filter_all: "모두"
          theme_name: "테마명"
          component_name: "구성 요소 이름"
          themes_intro: "기존 테마를 선택하거나 새 테마를 설치하여 시작하세요."
          beginners_guide_title: "Discourse 테마 사용에 대한 초보자 가이드"
          developers_guide_title: "Discourse 테마에 대한 개발자 가이드"
          browse_themes: "커뮤니티 테마 탐색"
          customize_desc: "사용자 지정:"
          title: "테마"
          create: "생성"
          create_type: "유형"
          create_name: "이름"
          save: "저장"
          long_title: "사이트의 색상, CSS, HTML 콘텐츠 수정"
          edit: "편집"
          edit_confirm: "이 테마는 원격 테마입니다. CSS/HTML을 편집하면 다음에 테마를 업데이트할 때 변경사항이 지워집니다."
          update_confirm: "이러한 로컬 변경사항은 업데이트 시 지워집니다. 계속할까요?"
          update_confirm_yes: "예, 업데이트를 계속합니다"
          common: "공통"
          desktop: "데스크톱"
          mobile: "모바일"
          extra_files: "추가 파일"
          extra_files_upload: "이 파일을 보려면 테마를 내보내세요."
          extra_files_remote: "이 파일을 보려면 테마를 내보내거나 Git 저장소를 확인하세요."
          preview: "미리보기"
          default: "활성화 사용자"
          is_default: "디폴트로 테마가 활성화되었습니다"
          user_selectable: "사용자가 테마를 선택할 수 있습니다"
          auto_update: "Discourse 업데이트 시 자동 업데이트"
          color_scheme: "색상 팔레트"
          default_light_scheme: "라이트(디폴트)"
          color_scheme_select: "테마에서 사용할 색상 선택"
          custom_sections: "사용자 지정 섹션:"
          theme_components: "테마 구성 요소:"
          add_all_themes: "모든 테마 추가"
          convert: "변환"
          convert_component_alert: "이 구성 요소를 테마로 변환할까요? %{relatives}에서 구성 요소로 제거됩니다."
          convert_component_tooltip: "이 구성 요소를 테마로 변환"
          convert_component_alert_generic: "이 구성 요소를 테마로 변환할까요?"
          convert_theme_alert: "이 테마를 구성 요소로 변환할까요? %{relatives}에서 부모로 제거됩니다."
          convert_theme_alert_generic: "이 테마를 구성 요소로 변환할까요?"
          convert_theme_tooltip: "이 테마를 구성 요소로 변환"
          inactive_themes: "비활성 테마:"
          inactive_components: "사용하지 않은 구성 요소:"
          cancel: "취소"
          broken_theme_tooltip: "이 테마는 CSS, HTML 또는 YAML에 오류가 있습니다"
          disabled_component_tooltip: "이 구성 요소가 비활성화되었습니다"
          default_theme_tooltip: "이 테마는 사이트의 디폴트 테마입니다"
          updates_available_tooltip: "이 테마에 대한 업데이트가 있습니다"
          and_x_more:
            other: "그리고 %{count} 더."
          collapse: 접기
          uploads: "업로드"
          no_uploads: "폰트나 이미지 같은 테마와 관련된 파일만 업로드할 수 있습니다"
          add_upload: "업로드 추가"
          variable_name: "SCSS 변수 이름:"
          variable_name_invalid: "유효하지 않은 변수 이름입니다. 알파벳만 허용되며, 문자로 시작하고, 고유해야 합니다."
          variable_name_error:
            invalid_syntax: "유효하지 않은 변수 이름입니다. 알파벳만 허용되며, 문자로 시작해야 합니다."
            no_overwrite: "유효하지 않은 변수 이름입니다. 기존 변수를 덮어쓸 수 없습니다."
            must_be_unique: "유효하지 않은 변수 이름입니다. 반드시 고유해야 합니다."
          upload: "업로드"
          unsaved_changes_alert: "변경사항을 아직 저장하지 않았습니다. 변경사항을 버리고 계속할까요?"
          unsaved_parent_themes: "구성 요소를 테마에 할당하지 않았습니다. 계속할까요?"
          discard: "버리기"
          stay: "유지"
          delete_upload_confirm: "이 업로드를 삭제할까요? (테마 CSS가 작동 중지될 수 있습니다!)"
          component_on_themes: "이 테마에 구성 요소 포함"
          included_components: "포함된 구성 요소"
          add_all: "모두 추가"
          import_web_tip: "테마가 있는 저장소"
          direct_install_tip: "아래의 저장소에서 <strong>%{name}</strong> 설치를 진행할까요?"
          import_file_tip: "테마가 포함된 .tar.gz, .zip 또는 .dcstyle.json 파일"
          is_private: "테마는 비공개 Git 저장소에 있습니다"
          finish_install: "테마 설치 완료"
          remote_branch: "브랜치 이름(선택사항)"
          public_key: "다음 공개 키 액세스를 저장소에 부여하세요."
          install: "설치"
          installed: "설치됨"
          install_popular: "인기"
          install_upload: "디바이스에서"
          install_git_repo: "Git 저장소에서"
          install_create: "새로 생성"
          duplicate_remote_theme: "'%{name}' 테마 구성 요소가 이미 설치되어 있습니다. 다른 사본을 설치할까요?"
          about_theme: "정보"
          license: "라이센스 정보"
          version: "버전:"
          authors: "작성자:"
          creator: "생성자:"
          source_url: "출처"
          enable: "활성화"
          disable: "비활성화"
          disabled: "이 구성 요소가 비활성화되었습니다."
          disabled_by: "이 구성 요소가 다음에 의해 비활성화됨"
          required_version:
            error: "이 테마는이 버전의 Discourse와 호환되지 않기 때문에 자동으로 비활성화되었습니다."
            minimum: "Discourse 버전 %{version} 이상이 필요합니다."
            maximum: "Discourse 버전 %{version} 이하가 필요합니다."
          up_to_date: "테마가 최신입니다. 마지막 확인:"
          has_overwritten_history: "강제 푸시로 Git 히스토리를 덮어 썼으므로 현재 테마 버전이 더 이상 존재하지 않습니다."
          add: "추가"
          no_settings: "이 테마에는 설정이 없습니다."
          empty: "항목이 없습니다"
          commits_behind:
            other: "테마에 최신 커밋 %{count}개가 있습니다."
          compare_commits: "(새 커밋 보기)"
          remote_theme_edits: "이 테마를 편집하려면 <a href='%{repoURL}' target='_blank'>저장소에 변경사항을 제출</a>해야 합니다."
          repo_unreachable: "이 테마의 Git 저장소에 접속할 수 없습니다. 오류 메시지:"
          imported_from_archive: "이 테마는 .zip 파일에서 임포트했습니다."
          settings: "설정"
          colors: "색상"
          discard_colors: "포기"
          colors_title: "색상"
          scss:
            text: "CSS"
          after_header:
            text: "헤더 다음"
          footer:
            text: "Footer"
          embedded_scss:
            text: "임베디드 CSS"
          color_definitions:
            text: "색상 정의"
            title: "사용자 지정 색상 정의 입력(고급 사용자용)"
            placeholder: |2-

              이 스타일시트를 사용하여 CSS 사용자 지정 프로퍼티 목록에 사용자 지정 색상을 추가합니다.

              예시:

              %{example}

              플러그인 및/또는 코어와의 충돌을 피하기 위해 프로퍼티 이름 앞에 붙이는 것이 좋습니다.
          scss_color_variables_warning: '테마에서 핵심 SCSS 색상 변수를 사용하는 기능은 지원 중단되었습니다. 대신 CSS 사용자 지정 프로퍼티를 사용하세요. 자세한 내용은 <a href="https://meta.discourse.org/t/-/77551#color-variables-2" target="_blank">이 가이드</a>를 참조하세요.'
          scss_warning_inline: "테마에서 코어 SCSS 색상 변수를 사용하는 기능은 지원 중단되었습니다."
          all_filter: "전체"
          active_filter: "활성화 사용자"
          inactive_filter: "비활성화"
        schema:
          fields:
            required: "*필수"
            string:
              too_short:
                other: "최소 %{count}자 이상이어야 합니다."
            number:
              too_small: "%{count}보다 크거나 같아야 함"
              too_large: "%{count}보다 작거나 같아야 함"
        colors:
          select_base:
            title: "베이스 색상 팔레트 선택"
            description: "베이스 팔레트:"
          title: "색상"
          edit: "편집"
          filters:
            all: "모두"
          active_badge:
            text: "활성화 사용자"
          about: "테마에 사용되는 색상을 수정합니다. 시작하려면 새 색상 팔레트를 생성하세요."
          copy_name_prefix: "다음의 사본"
          undo: "실행 취소"
          undo_title: "마지막 저장 이후 색상 변경사항을 실행 취소합니다."
          revert: "되돌리기"
          revert_title: "이 색상을 Discourse의 디폴트 색상 팔레트로 리셋합니다."
          primary:
            name: "1차"
          primary-medium:
            name: "primary-medium"
          primary-low-mid:
            name: "primary-low-mid"
          secondary:
            name: "2차"
          tertiary:
            name: "3차"
          quaternary:
            name: "4차"
          header_background:
            name: "헤더 배경 색상"
          header_primary:
            name: "헤더 기본"
          highlight:
            name: "하이라이트"
          highlight-high:
            name: "highlight-high"
          highlight-medium:
            name: "highlight-medium"
          highlight-low:
            name: "highlight-low"
          danger:
            name: "위험"
          success:
            name: "성공"
          love:
            name: "하트"
          selected:
            name: "선택됨"
          editor:
            light: "라이트"
            dark: "다크"
        robots:
          title: "사이트의 robots.txt 파일 오버라이드:"
          warning: "관련된 모든 사이트 설정이 영구적으로 오버라이드됩니다."
          overridden: 사이트의 디폴트 robots.txt 파일이 오버라이드되었습니다.
        email_style:
          title: "이메일 스타일"
          html: "HTML"
          css: "CSS"
          reset: "디폴트로 리셋"
          reset_confirm: "디폴트 %{fieldName} 파일로 리셋하고 모든 변경사항을 버릴까요?"
          save_error_with_reason: "변경사항이 저장되지 않았습니다. %{error}"
          instructions: "모든 html 이메일이 렌더링되는 템플릿을 사용자 지정하고 CSS를 사용하여 스타일을 지정하세요."
      email:
        title: "이메일"
        settings: "설정"
        templates: "템플릿"
        advanced_test:
          desc: "Discourse의 수신 이메일 처리 방법을 확인하세요. 이메일을 올바르게 처리하려면 전체 원본 이메일 메시지 아래에 붙여 넣으세요."
          email: "원본 메시지"
        error: "<b>오류</b> - %{server_error}"
        test_error: "테스트 메일을 전송하는 데 문제가 있습니다. 메일 설정을 다시 확인하여 호스트가 메일 연결을 차단하고 있지는 않은지 확인한 후 다시 시도하세요."
        sent: "전송됨"
        skipped: "건너뛰기됨"
        bounced: "반송됨"
        received: "수신됨"
        rejected: "거부됨"
        time: "시간"
        user: "사용자"
        details_title: "이메일 세부정보 표시"
        test_email_address: "테스트용 이메일 주소"
        sent_test: "전송되었습니다!"
        preview_digest_desc: "비활성 사용자에게 전송할 요약 메일 콘텐츠 미리보기"
        refresh: "새로고침"
        send_digest_label: "이 결과를 다음에 전송:"
        send_digest: "전송"
        format: "포맷"
        html: "html"
        text: "텍스트"
        html_preview: "이메일 콘텐츠 미리보기"
        no_result: "요약할 결과가 없습니다."
        incoming_emails:
          from_address: "보내는 사람"
          to_addresses: "받는 사람"
          cc_addresses: "참조"
          subject: "제목"
          error: "에러"
          none: "수신 이메일이 없습니다."
          modal:
            error: "에러"
            headers: "헤더"
            subject: "제목"
            body: "본문"
          filters:
            from_placeholder: "from@example.com"
            to_placeholder: "to@example.com"
            cc_placeholder: "cc@example.com"
            error_placeholder: "에러"
        logs:
          none: "로그가 없습니다."
          filters:
            title: "필터"
            user_placeholder: "아이디"
            address_placeholder: "name@example.com"
            reply_key_placeholder: "댓글 키"
            smtp_transaction_response_placeholder: "SMTP 아이디"
      moderation_history:
        performed_by: "수행자:"
        no_results: "사용 가능한 관리 히스토리가 없습니다."
        actions:
          delete_user: "사용자 삭제됨"
          suspend_user: "사용자 정지됨"
          silence_user: "사용자 차단됨"
          delete_post: "게시물 삭제됨"
          delete_topic: "주제 삭제됨"
          post_approved: "게시물 승인됨"
      logs:
        nav_title: "로그"
        action: "작업"
        created_at: "생성일"
        last_match_at: "마지막 일치"
        match_count: "일치"
        ip_address: "IP"
        topic_id: "주제 ID"
        post_id: "게시물 ID"
        category_id: "카테고리 ID"
        delete: "삭제"
        edit: "편집"
        save: "저장"
        screened_actions:
          block: "차단"
          do_nothing: "아무것도 안 함"
        staff_actions:
          all: "모두"
          filter: "필터:"
          staff_user: "사용자"
          target_user: "대상 사용자"
          subject: "제목"
          when: "시기"
          context: "상황"
          details: "상세 정보"
          previous_value: "이전"
          new_value: "신규"
          show: "표시"
          modal_title: "상세 정보"
          no_previous: "이전 값이 없습니다."
          deleted: "새 값이 없습니다. 기록이 삭제되었습니다."
          actions:
            delete_user: "회원 삭제"
            change_trust_level: "신뢰 레벨 변경"
            change_username: "아이디 변경"
            change_site_setting: "사이트 설정 변경"
            change_theme: "테마 변경하기"
            delete_theme: "테마 삭제하기"
            change_site_text: "site text 변경"
            suspend_user: "suspend user"
            unsuspend_user: "unsuspend user"
            removed_suspend_user: "사용자 정지(제거됨)"
            removed_unsuspend_user: "사용자 정지 해제(제거됨)"
            grant_badge: "배지 부여"
            revoke_badge: "배지 회수"
            check_email: "이메일 확인"
            delete_topic: "주제 삭제"
            recover_topic: "주제 삭제 취소"
            delete_post: "게시물 삭제"
            impersonate: "가장"
            anonymize_user: "anonymize user"
            roll_up: "roll up IP blocks"
            change_category_settings: "카테고리 설정 변경"
            delete_category: "카테고리 삭제"
            create_category: "카테고리 생성"
            silence_user: "사용자 차단"
            unsilence_user: "사용자 차단 해제"
            removed_silence_user: "사용자 차단(제거됨)"
            removed_unsilence_user: "사용자 차단 해제(제거됨)"
            grant_admin: "관리자 권한 부여"
            revoke_admin: "관리자 권한 취소"
            grant_moderation: "관리 권한 부여"
            revoke_moderation: "운영자 권한 취소"
            backup_create: "백업 생성"
            deleted_tag: "태그 삭제됨"
            deleted_unused_tags: "사용하지 않은 태그 삭제됨"
            renamed_tag: "태그 이름 변경"
            revoke_email: "이메일 취소"
            lock_trust_level: "신뢰 레벨 잠금"
            unlock_trust_level: "신뢰 레벨 잠금 해제"
            activate_user: "사용자 활성화"
            deactivate_user: "사용자 비활성화"
            change_readonly_mode: "읽기 전용 모드 변경"
            backup_download: "백업 다운로드"
            backup_destroy: "백업 제거"
            reviewed_post: "검토한 게시물"
            custom_staff: "플러그인 사용자 지정 작업"
            post_locked: "게시물 잠김"
            post_edit: "게시물 편집"
            post_unlocked: "게시물 잠금 해제됨"
            check_personal_message: "개인 메시지 확인"
            disabled_second_factor: "2단계 인증 비활성화"
            topic_published: "주제 게시됨"
            post_approved: "승인된 게시물"
            post_rejected: "게시물 거부됨"
            create_badge: "배지 생성"
            change_badge: "배지 변경"
            delete_badge: "배지 삭제"
            merge_user: "사용자 병합"
            entity_export: "엔티티 익스포트"
            change_name: "이름 변경"
            topic_timestamps_changed: "주제 타임스탬프 변경됨"
            approve_user: "승인된 사용자"
            web_hook_create: "Webhook 생성"
            web_hook_update: "Webhook 업데이트"
            web_hook_destroy: "Webhook 제거"
            web_hook_deactivate: "Webhook 비활성화"
            embeddable_host_create: "임베디드 호스트 생성"
            embeddable_host_update: "임베디드 호스트 업데이트"
            embeddable_host_destroy: "임베디드 호스트 제거"
            change_theme_setting: "테마 설정 변경"
            disable_theme_component: "테마 구성 요소 비활성화"
            enable_theme_component: "테마 구성 요소 활성화"
            revoke_title: "타이틀 취소"
            change_title: "타이틀 변경"
            api_key_create: "API 키 만들기"
            api_key_update: "API 키 업데이트"
            api_key_destroy: "API 키 제거"
            override_upload_secure_status: "업로드 보안 상태 오버라이드"
            page_published: "게시된 페이지"
            page_unpublished: "게시 취소된 페이지"
            add_email: "이메일 추가"
            update_email: "이메일 업데이트"
            destroy_email: "이메일 제거"
            topic_closed: "주제 종료됨"
            topic_opened: "주제 열림"
            topic_archived: "주제 보관됨"
            topic_unarchived: "주제 보관 취소됨"
            post_staff_note_create: "운영진 메모 추가"
            post_staff_note_destroy: "관리자 메모 제거"
            delete_group: "그룹 삭제"
            watched_word_create: "검열 단어 추가"
            watched_word_destroy: "검열 단어 삭제"
        screened_emails:
          description: "누군가가 새 계정을 만들면 다음 이메일 주소를 확인하고 등록이 차단됩니다. 또는 다른 조치가 취해집니다."
          actions:
            allow: "허용"
        screened_urls:
          title: "스크린된 URL"
          description: "이 URL 목록은 스팸 사용자로 알려진 사용자의 게시물에서 사용되었습니다."
          url: "URL"
          domain: "도메인"
        screened_ips:
          title: "스크린된 IP"
          description: '감시 중인 IP 주소입니다. IP 주소를 허용하려면 ''허용''을 사용하세요.'
          delete_confirm: "%{ip_address} 규칙을 제거할까요?"
          actions:
            block: "차단"
            do_nothing: "허용"
          form:
            label: "신규:"
            ip_address: "IP 주소"
            add: "추가"
            filter: "검색"
          roll_up:
            text: "Roll up"
            title: "Creates new subnet ban entries if there are at least 'min_ban_entries_for_roll_up' entries."
        search_logs:
          term: "기간"
          searches: "검색"
          click_through_rate: "클릭률"
          types:
            all_search_types: "모든 유형 검색"
            header: "헤더"
            click_through_only: "모두(클릭만)"
      watched_words:
        search: "검색"
        clear_filter: "지우기"
        show_words:
          other: "%{count}개 단어 표시"
        case_sensitive: "(대소문자 구분)"
        download: 다운로드
        clear_all_confirm: "%{action} 작업에 대한 모든 감시 단어를 지울까요?"
        invalid_regex: '''%{word}'' 감시 단어는 유효하지 않은 정규식입니다.'
        regex_warning: '<a href="%{basePath}/admin/site_settings/category/all_results?filter=watched%20words%20regular%20expressions%20">감시 단어는 정규식</a>이며 단어 경계를 자동으로 포함하지 않습니다. 정규식을 단어 전체와 일치하도록 하려면 정규식의 시작과 끝에 <code>\b</code>를 포함하세요.'
        actions:
          block: "차단"
          censor: "검열"
          require_approval: "승인 필요"
          flag: "신고"
          replace: "대체"
          tag: "태그"
          silence: "차단"
          link: "링크"
        action_descriptions:
          replace: "게시물의 단어를 다른 단어로 바꾸기."
          link: "게시물의 단어를 링크로 바꾸기."
        form:
          replace_label: "대체"
          replace_placeholder: "예시"
          tag_label: "태그"
          link_label: "링크"
          link_placeholder: "https://example.com"
          add: "추가"
          success: "성공"
          exists: "이미 존재함"
          upload: "파일에서 추가"
          upload_successful: "업로드되었습니다. 단어가 추가되었습니다."
          case_sensitivity_label: "대소문자를 구분합니다"
          case_sensitivity_description: "대/소문자가 일치하는 단어만"
          html_label: "HTML"
        test:
          button_label: "테스트"
          modal_title: "%{action}: 검열 단어 테스트"
          description: "감시 단어와 일치하는지 확인하려면 아래에 텍스트를 입력하세요"
          found_matches: "일치 결과:"
          no_matches: "일치하는 항목이 없음"
      form_templates:
        nav_title: "템플릿"
        list_table:
          headings:
            name: "그룹명"
            actions: "작업"
        view_template:
          close: "닫기"
          edit: "수정"
          delete: "삭제하기"
        new_template_form:
          submit: "저장"
          cancel: "취소"
          preview: "미리 보기"
        quick_insert_fields:
          add_new_field: "추가"
          dropdown: "드롭다운"
        validations_modal:
          table_headers:
            key: "키"
            type: "유형"
            description: "내용"
          validations:
            required:
              key: "필수"
            minimum:
              key: "최소"
            maximum:
              key: "최대"
            type:
              key: "유형"
      impersonate:
        title: "가장"
        help: "이 툴을 사용하면 디버깅을 위해 사용자 계정으로 로그인할 수 있습니다. 사용이 끝나면 로그아웃해야 합니다."
        not_found: "이 사용자를 찾을 수 없습니다."
        invalid: "이 사용자를 가장할 수 없습니다."
      users:
        title: "사용자"
        create: "관리자 사용자 추가"
        last_emailed: "마지막으로 이메일 보냄"
        not_found: "이 아이디는 시스템에 없습니다."
        id_not_found: "이 사용자 아이디는 시스템에 없습니다."
        active: "활성화됨"
        status: "상태"
        bulk_actions:
          delete:
            confirmation_modal:
              close: "닫기"
              confirm: "삭제하기"
        nav:
          new: "신규"
          active: "활성"
          staff: "운영진"
          suspended: "정지됨"
          silenced: "차단됨"
          staged: "스테이징됨"
        approved: "승인되었나요?"
        titles:
          pending: "검토 대기 중인 사용자"
          newuser: "신뢰 레벨 0 사용자(신규 사용자)"
          basic: "신뢰 레벨 1 사용자(기본 사용자)"
          member: "신뢰 레벨 2 사용자(회원)"
          regular: "신뢰 레벨 3 사용자(정회원)"
          leader: "신뢰 레벨 4 사용자(리더)"
          staff: "운영진"
          moderators: "운영자"
        not_verified: "검증 안 됨"
        check_email:
          title: "이 사용자의 이메일 주소 표시"
          text: "표시"
        check_sso:
          title: "SSO 페이로드 표시"
          text: "표시"
      user:
        suspend_failed: "이 사용자를 정지하는 중에 오류 발생 %{error}"
        unsuspend_failed: "이 사용자를 정지 해제하는 중에 오류 발생 %{error}"
        suspend_reason_label: "Why are you suspending? This text <b>will be visible to everyone</b> on this user's profile page, and will be shown to the user when they try to log in. Keep it short."
        suspend_reason_hidden_label: "정지 이유는 무엇인가요? 이 텍스트는 해당 사용자가 로그인할 때 보입니다. 짧게 적어주세요."
        suspend_reason: "Reason"
        suspend_reason_title: "정지 이유"
        suspend_reasons:
          not_listening_to_staff: "운영진의 피드백을 따르지 않음"
          consuming_staff_time: "운영진의 시간을 과도하게 빼앗음"
          combative: "분란 조장"
          in_wrong_place: "이곳과 맞지 않음"
          no_constructive_purpose: "커뮤니티 내에서 반대하는 것 외에는 건설적인 목적이 없음"
        suspend_message: "메시지 이메일 전송"
        suspend_message_placeholder: "(선택사항) 사용자에게 이메일을 보내 정지와 관련한 자세한 정보를 제공합니다."
        suspended_by: "정지자:"
        silence_reason: "사유"
        silenced_by: "차단자:"
        silence_modal_title: "사용자 차단"
        silence_duration: "이 사용자를 언제까지 차단할까요?"
        silence_reason_label: "이 사용자를 차단하는 이유가 무엇인가요?"
        silence_reason_placeholder: "차단 이유"
        silence_message: "메시지 이메일 전송"
        silence_message_placeholder: "(디폴트 메시지를 보내려면 비워 두세요)"
        suspended_until: "(%{until}까지)"
        cant_suspend: "이 사용자는 정지할 수 없습니다."
        delete_posts_failed: "게시물을 삭제하는 중에 문제가 발생했습니다."
        post_edits: "게시물 편집"
        view_edits: "편집 내용 보기"
        penalty_post_actions: "관련 게시물에 어떤 작업을 하고 싶나요?"
        penalty_post_delete: "게시물 삭제"
        penalty_post_delete_replies: "게시물 + 모든 댓글 삭제"
        penalty_post_edit: "게시물 편집"
        penalty_post_none: "아무것도 안 함"
        penalty_count: "페널티 수"
        clear_penalty_history:
          title: "페널티 히스토리 지우기"
          description: "페널티가 있는 사용자는 신뢰 레벨 3을 받을 수 없음"
        delete_all_posts_confirm_MF: |
          {POSTS, plural, other {#개의 댓글}} 및 {TOPICS, plural, other {#개의 주제}}를 삭제하려고 합니다. 계속할까요?
        silence: "차단"
        unsilence: "차단 해제"
        silenced: "차단되었나요?"
        moderator: "운영자인가요?"
        admin: "관리자인가요?"
        suspended: "정지되었나요?"
        staged: "스테이징되었나요?"
        show_admin_profile: "관리자"
        manage_user: "사용자 관리"
        show_public_profile: "공개 프로필 표시"
        action_logs: "작업 로그"
        ip_lookup: "IP Lookup"
        log_out: "로그아웃"
        logged_out: "사용자가 모든 디바이스에서 로그아웃되었습니다."
        revoke_admin: "관리자 권한 취소"
        grant_admin: "관리자 권한 부여"
        grant_admin_success: "새 관리자가 확인되었습니다."
        grant_admin_confirm: "새 관리자를 인증하기 위해 메일을 보냈습니다. 메일을 열어 지침을 따르세요."
        revoke_moderation: "관리 권한 취소"
        grant_moderation: "관리 권한 부여"
        unsuspend: "정지 해제됨"
        suspend: "정지"
        show_flags_received: "받은 신고 표시"
        flags_received_by: "%{username} 님에 의해 신고 받음"
        flags_received_none: "이 사용자는 어떠한 신고도 받지 않았습니다."
        reputation: 평판
        permissions: 권한
        activity: 활동
        like_count: 좋아요 보냄 / 받음
        last_100_days: "지난 100일간"
        posts_read_count: 읽은 게시물
        post_count: 생성한 게시물
        second_factor_enabled: 2단계 인증 활성화됨
        topics_entered: 읽은 주제
        flags_given_count: 작성한 신고
        flags_received_count: 받은 신고
        warnings_received_count: 받은 경고
        warnings_list_warning: |
          운영자로서 이러한 주제를 모두 보지 못할 수도 있습니다. 필요한 경우 관리자에게 메시지에 대한 <b>@운영자</b> 액세스를 요청하세요.
        flags_given_received_count: "신고 보냄 / 받음"
        approve: "승인"
        approved_by: "승인자"
        approve_success: "사용자가 승인되었으며 활성화 지침이 포함된 이메일이 전송되었습니다."
        approve_bulk_success: "성공! 선택된 사용자가 모두 인증되었고 알림이 전송되었습니다."
        time_read: "읽은 시간"
        post_edits_count: "게시물 편집"
        anonymize: "사용자 익명화"
        anonymize_yes: "Yes, anonymize this account"
        anonymize_failed: "There was a problem anonymizing the account."
        delete: "사용자 삭제"
        delete_posts:
          button: "모든 게시물 삭제"
          progress:
            title: "게시물 삭제 진행률"
          confirmation:
            title: "%{username} 님의 모든 게시물 삭제"
            description: |
              <p>@%{username} 님의 게시물 <b>%{post_count}</b>개를 삭제할까요?

              <p><b>이 작업은 취소할 수 없습니다!</b></p>


              <p>계속하려면 다음을 입력하세요. <code>%{text}</code></p>
            text: "%{username} 님의 게시물 삭제"
            delete: "%{username} 님의 게시물 삭제"
            cancel: "취소"
        merge:
          button: "병합"
          prompt:
            title: "@%{username} 이전 및 삭제"
            description: |
              <p><b>@%{username} 님의</b> 콘텐츠에 대한 새 소유자를 선택하세요.</p>

              <p><b>@%{username}</b> 님이 생성한 모든 주제, 게시물, 메시지 및 기타 콘텐츠가 이전됩니다.</p>
            target_username_placeholder: "새 소유자의 아이디"
            transfer_and_delete: "@%{username} 이전 및 삭제"
            cancel: "취소"
          progress:
            title: "병합 진행률"
          confirmation:
            title: "@%{username} 이전 및 삭제"
            description: |
              <p><b>@%{username}</b> 님의 모든 컨텐츠는 <b>@%{targetUsername}</b> 님에게 이전 및 귀속됩니다. 콘텐츠 이전 후 <b>@%{username}</b> 님의 계정은 삭제됩니다.</p>

              <p><b>이 작업은 취소할 수 없습니다!</b></p>

              <p>계속하려면 다음을 입력하세요. <code>%{text}</code></p>
            text: "@%{username} 님에서 @%{targetUsername} 님으로 이전"
            transfer_and_delete: "@%{username} 이전 및 삭제"
            cancel: "취소"
        merge_failed: "사용자를 병합하는 중에 오류가 발생했습니다."
        delete_forbidden_because_staff: "관리자 및 운영자 계정은 삭제할 수 없습니다."
        delete_posts_forbidden_because_staff: "관리자 및 운영자의 게시물은 모두 삭제할 수 없습니다."
        delete_forbidden:
          other: "게시물이 있는 사용자는 삭제할 수 없습니다. 사용자를 삭제하기 전에 게시물을 모두 삭제해야 합니다. (%{count}일 이전에 작성한 글은 삭제할 수 없습니다.)"
        cant_delete_all_posts:
          other: "모든 게시물을 삭제할 수 없습니다. 일부 게시물은 %{count}일 이전에 작성되었습니다. (delete_user_max_post_age 설정)"
        cant_delete_all_too_many_posts:
          other: "이 사용자는 %{count}개 이상의 게시물을 보유하고 있기 때문에 모든 게시물을 삭제할 수 없습니다. (delete_all_posts_max)"
        deleted: "사용자가 삭제되었습니다."
        delete_failed: "이 사용자를 삭제하는 중에 오류가 발생했습니다. 사용자를 삭제하기 전에 모든 게시물을 삭제해야 합니다."
        send_activation_email: "활성화 이메일 전송"
        activation_email_sent: "활성화 이메일을 전송했습니다."
        send_activation_email_failed: "추가 활성화 이메일 전송 중 문제가 발생했습니다. %{error}"
        activate: "계정 활성화"
        activate_failed: "사용자를 활성화하는 중에 문제가 발생했습니다."
        deactivate_account: "계정 비활성화"
        deactivate_failed: "사용자를 비활성화하는 중에 문제가 발생했습니다."
        unsilence_failed: "사용자를 차단 해제하는 중에 문제가 발생했습니다."
        silence_failed: "사용자를 차단하는 중에 문제가 발생했습니다."
        silence_confirm: "이 사용자를 차단할까요? 차단하면 새 주제나 게시물을 생성할 수 없게 됩니다."
        silence_accept: "예, 이 사용자를 차단합니다"
        bounce_score: "반송 스코어"
        reset_bounce_score:
          label: "리셋"
          title: "반송 스코어 0으로 리셋"
        visit_profile: "<a href='%{url}'>이 사용자의 환경설정 페이지</a>로 이동하여 해당 프로필 편집"
        deactivate_explanation: "비활성화된 사용자는 이메일 인증을 다시 받아야 합니다."
        suspended_explanation: "정지된 사용자는 로그인할 수 없습니다."
        silence_explanation: "차단된 사용자는 주제를 게시하거나 시작할 수 없습니다."
        staged_explanation: "스테이징된 사용자는 특정 주제에서 이메일로만 게시할 수 있습니다."
        bounce_score_explanation:
          none: "최근 해당 이메일로부터 반송 메일을 받지 않았습니다."
          some: "최근 해당 이메일로부터 일부 반송 메일을 받았습니다."
          threshold_reached: "해당 이메일로부터 너무 많은 반송 메일을 받았습니다."
        trust_level_change_failed: "이 사용자의 신뢰 레벨 변경 중 문제가 발생했습니다."
        suspend_modal_title: "사용자 정지"
        confirm_cancel_penalty: "패널티를 취소할까요?"
        trust_level_2_users: "신뢰 레벨 2 사용자"
        trust_level_3_requirements: "신뢰 레벨 3 요구사항"
        trust_level_locked_tip: "신뢰 레벨이 잠겼습니다. 시스템에서 사용자의 등급을 변경하지 않습니다"
        lock_trust_level: "신뢰 레벨 잠금"
        unlock_trust_level: "신뢰 레벨 잠금 해제"
        silenced_count: "차단됨"
        suspended_count: "정지됨"
        last_six_months: "지난 6개월"
        other_matches_list:
          username: "아이디"
          trust_level: "회원 레벨"
          read_time: "읽은 시간"
          posts: "글"
        tl3_requirements:
          title: "신뢰 레벨 3의 요구사항"
          table_title:
            other: "최근 %{count}일간:"
          value_heading: "값"
          requirement_heading: "요구사항"
          days: "일"
          topics_replied_to: "댓글을 단 주제"
          topics_viewed: "읽은 주제"
          topics_viewed_all_time: "읽은 주제(전체 기간)"
          posts_read: "읽은 게시물"
          posts_read_all_time: "읽은 게시물(전체 기간)"
          flagged_posts: "신고된 게시물"
          flagged_by_users: "신고한 사용자"
          likes_given: "좋아요 보냄"
          likes_received: "좋아요 받음"
          likes_received_days: "좋아요 받음: 고유 일 수"
          likes_received_users: "좋아요 받음: 고유 사용자 수"
          suspended: "정지됨(지난 6개월)"
          silenced: "차단됨(지난 6개월)"
          qualifies: "신뢰 레벨 3 자격을 만족합니다."
          does_not_qualify: "신뢰 레벨 3 자격을 만족하지 않습니다."
          will_be_promoted: "곧 승급됩니다."
          will_be_demoted: "곧 강등됩니다."
          on_grace_period: "현재 승급 유예 기간이므로 강등되지 않습니다."
          locked_will_not_be_promoted: "신뢰 레벨이 잠겼습니다. 승급되지 않습니다."
          locked_will_not_be_demoted: "신뢰 레벨이 잠겼습니다. 강등되지 않습니다."
        discourse_connect:
          title: "DiscourseConnect 단일 사인온"
          external_id: "외부 ID"
          external_username: "아이디"
          external_name: "이름"
          external_email: "이메일"
          external_avatar_url: "프로필 사진 URL"
          last_payload: "마지막 페이로드"
          delete_sso_record: "SSO 기록 삭제"
          confirm_delete: "이 DiscourseConnect 기록을 삭제할까요?"
      user_fields:
        untitled: "무제"
        name: "필드 이름"
        type: "필드 유형"
        description: "필드 설명"
        preferences: "환경 설정"
        save: "저장"
        edit: "편집"
        delete: "삭제"
        cancel: "취소"
        delete_confirm: "이 사용자 필드를 삭제할까요?"
        options: "옵션"
        required:
          title: "회원가입시 필수항목"
          enabled: "필수"
          disabled: "필수 아님"
        requirement:
          optional:
            title: "선택 사항"
        editable:
          title: "가입 후 편집 가능"
        show_on_profile:
          title: "다른 사람이 프로필을 볼수 있게할까요"
        show_on_user_card:
          title: "사용자 카드에 표시할까요"
        searchable:
          title: "검색 가능한가요"
          enabled: "검색 가능한가요"
        field_types:
          text: "텍스트"
          confirm: "확인"
          dropdown: "드롭다운"
          multiselect: "다중 선택"
      site_text:
        search: "편집하고 싶은 텍스트를 검색하세요"
        edit: "편집"
        revert: "변경사항 되돌리기"
        revert_confirm: "변경사항을 되돌릴까요?"
        go_back: "검색으로 돌아가기"
        recommended: "다음 텍스트를 필요에 맞게 사용자 지정하는 것이 좋습니다."
        show_overriden: "오버라이드된 항목만 표시"
        locale: "언어:"
        more_than_50_results: "50개 이상의 결과가 있습니다. 검색 범위를 좁혀보세요."
        outdated:
          dismiss: "무시"
      settings:
        show_overriden: "오버라이드된 항목만 표시"
        history: "변경 히스토리 보기"
        reset: "리셋"
        none: "없음"
        save: "저장"
        cancel: "취소"
      site_settings:
        emoji_list:
          invalid_input: "이모티콘 목록에는 유효한 이모티콘 이름만 포함되어야 합니다(예: 포옹)."
          add_emoji_button:
            label: "이모티콘 추가"
        nav_title: "설정"
        no_results: "검색 결과가 없습니다."
        clear_filter: "Clear"
        add_url: "URL 추가"
        add_host: "Host 추가"
        add_group: "그룹 추가"
        uploaded_image_list:
          label: "목록 수정"
          empty: "아직 사진이 없습니다. 업로드하세요."
          upload:
            label: "업로드"
        selectable_avatars:
          title: "사용자가 선택할 수있는 아바타 목록"
        table_column_heading:
          status: "상태"
        categories:
          all_results: "전체"
          required: "필수"
          branding: "브랜딩"
          basic: "기본 구성"
          users: "회원"
          posting: "게시"
          email: "이메일"
          files: "파일"
          trust: "신뢰 레벨"
          security: "보안"
          onebox: "Onebox"
          seo: "검색 엔진 최적화(SEO)"
          spam: "스팸"
          rate_limits: "비율 제한"
          developer: "개발자"
          embedding: "Embedding"
          legal: "법률"
          api: "API"
          user_api: "사용자 API"
          uncategorized: "기타"
          backups: "백업"
          login: "로그인"
          plugins: "플러그인"
          user_preferences: "사용자 환경설정"
          tags: "태그"
          search: "검색"
          groups: "그룹"
          dashboard: "대시보드"
          navigation: "내비게이션"
        secret_list:
          invalid_input: "입력 필드는 비워 두거나 수직 막대 문자를 포함할 수 없습니다."
        default_categories:
          modal_description:
            other: "이 변경 사항을 일괄 적용 하시겠습니까? 기존 사용자 %{count}명의 환경 설정이 변경됩니다."
          modal_yes: "네"
          modal_no: "아니요, 지금부터 적용합니다"
        json_schema:
          edit: 에디터 실행
          modal_title: "%{name} 편집"
        file_types_list:
          add_image_types: "이미지"
          add_audio_types: "오디오"
      badges:
        status: 상태
        title: 배지
        new_badge: 새 배지
        new: New
        name: 이름
        badge: 배지
        display_name: 표시 이름
        description: 설명
        badge_grouping: 그룹
        badge_groupings:
          modal_title: 배지 그룹화
        granted_by: 배지 부여자
        granted_at: 배지 부여일
        reason_help: (주제 또는 게시물 링크)
        save: 저장
        delete: 삭제
        delete_confirm: 이 배지를 삭제할까요?
        revoke: 회수
        reason: 이유
        expand: 펼치기&hellip;
        revoke_confirm: 이 배지를 회수할까요?
        edit_badges: 배지 수정
        grant_badge: 배지 부여
        granted_badges: 부여된 배지
        grant: 부여
        no_user_badges: "%{name} 님은 배지가 없습니다."
        no_badges: 부여할 배지가 없습니다.
        none_selected: "시작하려면 배지를 선택하세요"
        allow_title: 배지를 타이틀로 사용하도록 허용
        multiple_grant: 중복 부여 가능
        visibility_heading: 시계
        listable: 공개 배지 페이지에 표시
        enabled: 활성화
        disabled: 비활성
        icon: 아이콘
        image: 이미지
        graphic: 그래픽
        icon_help: "Font Awesome 아이콘 이름을 입력하세요(일반 아이콘에는 접두사 'far-', 브랜드 아이콘에는 'fab-' 사용)"
        select_an_icon: "아이콘 선택"
        upload_an_image: "이미지 업로드"
        read_only_setting_help: "사용자 지정 텍스트"
        query: 배지 쿼리(SQL)
        target_posts: 게시물 대상 쿼리
        auto_revoke: 회수 쿼리 매일 실행
        show_posts: 배지 페이지에 배지 부여 게시물 표시
        trigger: Trigger
        trigger_type:
          none: "매일 업데이트"
          post_action: "사용자가 게시물에 작업할 때"
          post_revision: "사용자가 게시물을 편집 또는 생성할 때"
          trust_level_change: "사용자가 신뢰 레벨을 변경할 때"
          user_change: "사용자가 편집 또는 생성될 때"
        preview:
          link_text: "부여된 배지 미리보기"
          plan_text: "쿼리 플랜과 함께 미리보기"
          modal_title: "배지 쿼리 미리보기"
          sql_error_header: "쿼리 중에 오류가 발생했습니다."
          error_help: "배지 쿼리 도움말을 보려면 다음 링크를 확인하세요."
          bad_count_warning:
            header: "경고!"
            text: "누락된 부여 샘플이 있습니다. 배지 쿼리가 존재하지 않는 사용자 ID나 게시물 ID를 반환할 경우 발생합니다. 나중에 예상하지 못한 결과를 일으킬 수 있으므로 쿼리를 다시 한번 확인하세요."
          no_grant_count: "할당할 배지가 없습니다."
          grant_count:
            other: "할당할 배지가 <b>%{count}</b>개 있습니다."
          sample: "샘플:"
          grant:
            with: <span class="username">%{username}</span>
            with_post: <span class="username">%{username}</span> for post in %{link}
            with_post_time: <span class="username">%{username}</span> for post in %{link} at <span class="time">%{time}</span>
            with_time: <span class="username">%{username}</span> at <span class="time">%{time}</span>
        mass_award:
          description: 한 번에 많은 사용자에게 동일한 배지를 수여하세요.
          no_badge_selected: 시작하려면 배지를 선택하세요.
          perform: "사용자에게 배지 수여"
          upload_csv: 사용자 이메일 또는 아이디 포함 CSV 업로드
          aborted: 사용자 이메일 또는 아이디가 포함된 CSV를 업로드하세요
          success:
            other: "CSV가 등록 되었으며 %{count}명의 사용자가 곧 배지를 받게 됩니다."
          csv_has_unmatched_users: "다음 엔트리는 CSV 파일에 있지만 기존 사용자와 일치하지 않아 배지를 받지 못합니다."
          replace_owners: 이전 소유자에게서 배지 제거
          grant_existing_holders: 기존 배지 소지자에게 추가 배지 부여
      emoji:
        title: "이모티콘"
        delete: "삭제하기"
        name: "이름"
        group: "그룹"
        image: "이미지"
        alt: "맞춤 이모티콘 미리보기"
        delete_confirm: ":%{name}: 이모티콘을 삭제할까요?"
        settings: "설정"
      embedding:
        get_started: "다른 웹사이트에 Discourse를 임베드하려면 먼저 호스트를 추가하세요."
        delete: "삭제하기"
        confirm_delete: "호스트를 삭제할까요?"
        title: "임베딩"
        edit: "편집"
        crawlers_description: "When Discourse creates topics for your posts, if no RSS/ATOM feed is present it will attempt to parse your content out of your HTML. Sometimes it can be challenging to extract your content, so we provide the ability to specify CSS rules to make extraction easier."
        embed_by_username: "주제 생성에 사용할 아이디"
        embed_post_limit: "임베드할 최대 게시물 수"
        embed_title_scrubber: "게시물의 제목을 스크럽하기 위해 사용된 정규식"
        embed_truncate: "임베드된 게시물 자르기"
        embed_unlisted: "임포트한 주제는 댓글이 있을 때까지 나열되지 않습니다."
        allowed_embed_selectors: "임베드에서 허용한 요소에 대한 CSS 선택기"
        blocked_embed_selectors: "임베드에서 제거한 요소에 대한 CSS 선택기"
        allowed_embed_classnames: "허용되는 CSS 클래스 이름"
        save: "저장"
        host_form:
          save: "저장"
        nav:
          settings: "설정"
          crawlers: "겉옷"
      permalink:
        title: "고정 링크"
        description: "포럼에서 알려지지 않은 URL에 적용할 리디렉션"
        url: "URL"
        topic_id: "주제 ID"
        topic_title: "주제"
        post_id: "글 ID"
        post_title: "글"
        category_id: "카테고리 ID"
        category_title: "카테고리"
        tag_name: "태그 이름"
        tag_title: "태그"
        external_url: "외부 또는 상대 URL"
        user_title: "사용자"
        username: "아이디"
        destination: "대상"
        copy_to_clipboard: "고정 링크를 클립보드에 복사"
        delete_confirm: 이 고정 링크를 삭제할까요?
        nav:
          settings: "설정"
          permalinks: "고유링크"
        form:
          label: "신규:"
          url: "URL"
          save: "저장"
      reseed:
        action:
          title: "카테고리 및 주제의 텍스트를 번역으로 대체합니다"
        modal:
          title: "텍스트 대체"
          subtitle: "시스템 생성 카테고리 및 주제의 텍스트를 최신 번역으로 대체합니다"
          categories: "카테고리"
          topics: "글"
          replace: "대체"
  wizard_js:
    wizard:
      jump_in: "이동!"
      finish: "종료"
      back: "뒤로 가기"
      next: "다음"
      step-text: "단계"
      step: "%{current} / %{total}"
      upload_error: "파일을 업로드하는 중에 오류가 발생했습니다. 다시 시도하세요."
      staff_count:
        other: "커뮤니티에 나를 포함한 %{count}명의 운영진이 있습니다."
      invites:
        add_user: "추가"
        none_added: "운영진에게 초대되지 않았습니다. 계속할까요?"
        roles:
          admin: "관리자"
          moderator: "운영자"
          regular: "정회원"
      homepage_choices:
        custom:
          label: "사용자 정의"
        style_type:
          categories: "카테고리"
          topics: "글"
      top_menu_items:
        new: "신규"
        unread: "읽지 않음"
        top: "인기글"
        latest: "최신"
        categories: "카테고리"
        unseen: "읽지 않음"
        read: "읽음"
        bookmarks: "북마크"
      previews:
        share_button: "공유"
        reply_button: "댓글 달기"
        topic_preview: "주제 미리보기"
        homepage_preview: "홈페이지 미리보기"
      homepage_preview:
        nav_buttons:
          all_categories: "모든 카테고리"
        category_names:
          site_feedback: "사이트 피드백"
        table_headers:
          topic: "글"
          replies: "댓글"
          views: "조회"
          activity: "활동"<|MERGE_RESOLUTION|>--- conflicted
+++ resolved
@@ -173,10 +173,6 @@
       search: "검색"
     themes:
       default_description: "기본"
-<<<<<<< HEAD
-      broken_theme_alert: "테마/구성 요소에 오류가 있어 사이트가 작동하지 않을 수 있습니다."
-=======
->>>>>>> 3cac9432
       error_caused_by: "'%{name}' 테마에서 오류가 발생하였습니다. <a target='blank' href='%{path}'>여기</a>를 클릭해 테마를 업데이트 또는 재설정하거나, 테마 사용을 중지하세요."
       only_admins: "(이 메시지는 사이트 운영자에게만 표시됩니다)"
     broken_decorator_alert: "사이트의 게시물 콘텐츠 데코레이터 중 하나가 오류를 발생시켜 게시물이 올바르게 표시되지 않을 수 있습니다."
@@ -184,19 +180,11 @@
     broken_plugin_alert: "플러그인 '%{name}'(으)로 인해 발생"
     broken_transformer_alert: "오류가 발생했습니다. 사이트가 제대로 작동하지 않을 수 있습니다."
     critical_deprecation:
-<<<<<<< HEAD
-      notice: "<b>[관리자 알림]</b> 예정된 Discourse 핵심 변경 사항과 호환되도록 테마 또는 플러그인을 업데이트해야 합니다."
-      id: "(id:<em>%{id}</em>)"
-      linked_id: "(id:<a href='%{url}' target='_blank'><em>%{id}</em></a>)"
-      theme_source: "식별된 테마: <a target='_blank' href='%{path}'>'%{name}'</a>."
-      plugin_source: "식별된 플러그인: '%{name}'"
-=======
       notice: "<b>[관리자 알림]</b> %{source} 에 업데이트가 필요한 코드가 포함되어 있습니다. (id:%{id})"
       learn_more_link: "(<a href='%{url}' target='_blank'><em>자세히 알아보기</em></a>)"
       theme_source: "<a target='_blank' href='%{path}'>'%{name}'</a> 테마"
       plugin_source: "'%{name}' 플러그인"
       unknown_source: "테마 또는 플러그인 중 하나"
->>>>>>> 3cac9432
     s3:
       regions:
         ap_northeast_1: "아시아 태평양(도쿄)"
@@ -353,10 +341,7 @@
       bookmarked_success: "북마크에 추가했습니다!"
       deleted_bookmark_success: "북마크를 삭제했습니다"
       reminder_set_success: "알림을 설정했습니다"
-<<<<<<< HEAD
-=======
       reminder_clear_success: "미리 알림을 해제했습니다"
->>>>>>> 3cac9432
       created: "이 게시물을 북마크했습니다. %{name}"
       created_generic: "%{name}을 북마크했습니다."
       create: "북마크 만들기"
@@ -3704,12 +3689,7 @@
             users:
               content: "사용자들"
             my_posts:
-<<<<<<< HEAD
-              content: "내 게시물"
-              content_drafts: "내 초안"
-=======
               content: "내 글"
->>>>>>> 3cac9432
               title: "최근 주제 활동"
               title_drafts: "게시하지 않은 초안"
               draft_count:
@@ -3719,10 +3699,6 @@
             invite:
               content: "초대"
               title: "새로운 멤버 초대"
-<<<<<<< HEAD
-      filter: "필터..."
-=======
->>>>>>> 3cac9432
       no_results:
         title: "결과 없음"
       search: "검색"
@@ -4233,8 +4209,6 @@
       config_areas:
         about:
           community_name: "커뮤니티 이름"
-          banner_image_help: |
-            이 이미지는 정보 페이지에서 사용됩니다.권장 크기: 1100x300픽셀.허용되는 유형: JPG, PNG 및 SVG. 최대 10MB
           contact_url_placeholder: "https://johnny-smith.com/contact"
           your_organization: "조직"
           company_name: "그룹명"
