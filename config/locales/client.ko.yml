# encoding: utf-8
# This file contains content for the client portion of Discourse, sent out
# to the Javascript app.
#
# To validate this YAML file after you change it, please paste it into
# http://yamllint.com/

ko:
  js:
    number:
      human:
        storage_units:
          format: ! '%n %u'
          units:
            byte:
              one: Byte
              other: Bytes
            gb: GB
            kb: KB
            mb: MB
            tb: TB
    dates:
      tiny:
        half_a_minute: "30초"
        less_than_x_seconds:
          one:   "<1초"
          other: "<%{count}초"
        x_seconds:
          one:   "1초"
          other: "%{count}초"
        less_than_x_minutes:
          one:   "<1분"
          other: "<%{count}분"
        x_minutes:
          one:   "1분"
          other: "%{count}분"
        about_x_hours:
          one:   "1시간"
          other: "%{count}시간"
        x_days:
          one:   "1일"
          other: "%{count}일"
        about_x_years:
          one:   "1년"
          other: "%{count}년"
        over_x_years:
          one:   "1년"
          other: "%{count}년"
        almost_x_years:
          one:   "거의 1년"
          other: "거의 %{count}년"
        date_year: "'YY M/D"
<<<<<<< HEAD
=======
        date_month: "MMM D"
>>>>>>> 5958e710
      medium:
        x_minutes:
          one: "1분"
          other: "%{count}분"
        x_hours:
          one: "1시간"
          other: "%{count}시간"
        x_days:
          one: "1일"
          other: "%{count}일"
      medium_with_ago:
        x_minutes:
          one: "1분 전"
          other: "%{count}분 전"
        x_hours:
          one: "1시간 전"
          other: "%{count}시간 전"
        x_days:
          one: "1일 전"
          other: "%{count}일 전"
    share:
      topic: '토픽을 공유합니다.'
      post: '#%{postNumber} 게시물을 공유합니다.'
      close: '닫기'
      twitter: 'twitter로 공유'
      facebook: 'Facebook으로 공유'
      google+: 'Google+로 공유'
      email: '이메일로 공유'

    edit: '제목과 카테고리를 편집하기'
    not_implemented: "추후 업데이트 예정"
    no_value: "아니오"
    yes_value: "예"
    of_value: "으로"
    generic_error: "오류 발생"
    generic_error_with_reason: "에러 발견: %{error}"
    log_in: "로그인"
    age: "생성"
    last_post: "마지막 게시글"
    joined: "가입함"
    admin_title: "운영자"
    flags_title: "신고"
    show_more: "더 보기"
    links: 링크
    faq: "FAQ"
    privacy_policy: "개인보호 정책"
    mobile_view: "모바일로 보기"
    desktop_view: "PC로 보기"
    you: "당신"
    or: "또는"
    now: "방금 전"
    read_more: '더 읽기'
    more: "더 보기"
    less: "덜"
    never: "전혀"
    daily: "매일"
    weekly: "매주"
    every_two_weeks: "격주"
    character_count:
      other: "1 자"
      other: "{{count}} 자"
    in_n_seconds:
      one: "1 초 안에"
      other: "{{count}} 초 안에"
    in_n_minutes:
      one: "1 분 안에"
      other: "{{count}} 분 안에"
    in_n_hours:
      one: "1 시간 안에"
      other: "{{count}} 시간 안에"
    in_n_days:
      one: "1 일 안에"
      other: "{{count}} 일 안에"

    suggested_topics:
      title: "추천 토픽"

    bookmarks:
      not_logged_in: "죄송합니다. 북마크 된 게시물을 보려면 로그인을 해야합니다."
      created: "이 게시물을 북마크 했습니다."
      not_bookmarked: "이 게시물을 읽었습니다. 북마크를 클릭하세요."
      last_read: "이것이 당신이 읽은 마지막 게시물 입니다. 북마크를 클릭하세요."

    new_topics_inserted: "{{count}}개 토픽."
    show_new_topics: "표시하려면 클릭하세요."
    preview: "미리보기"
    cancel: "취소"

    save: "변경사항을 저장"
    saving: "저장 중..."
    saved: "저장 완료!"

    upload: "업로드"
    uploading: "업로드 중..."
    uploaded: "업로드 완료!"

    choose_topic:
      none_found: "토픽이 없음"
      title:
        search: "이름, url, ID로 토픽 검색"
        placeholder: "여기에 토픽 제목을 입력"

    user_action:
      user_posted_topic: "<a href='{{userUrl}}'>{{user}}</a>가 게시한 <a href='{{topicUrl}}'>토픽</a>"
      you_posted_topic: "<a href='{{userUrl}}'>당신</a>이 게시한 <a href='{{topicUrl}}'>토픽</a>"
      user_replied_to_post: "<a href='{{userUrl}}'>{{user}}</a>가 게시한 답글 <a href='{{postUrl}}'>{{post_number}}</a>개"
      you_replied_to_post: "<a href='{{userUrl}}'>당신</a>이 게시한 답글 <a href='{{postUrl}}'>{{post_number}}</a>개"
      user_replied_to_topic: "<a href='{{userUrl}}'>{{user}}</a>가 <a href='{{topicUrl}}'>토픽</a>에 게시한 답글"
      you_replied_to_topic: "<a href='{{userUrl}}'>당신</a>이 <a href='{{topicUrl}}'>토픽</a>에 게시한 답글"

      user_mentioned_user: "<a href='{{user1Url}}'>{{user}}가</a> <a href='{{user2Url}}'>{{another_user}}</a>를 언급"
      user_mentioned_you: "<a href='{{user1Url}}'>{{user}}가</a> <a href='{{user2Url}}'>당신</a>을 언급"
      you_mentioned_user: "<a href='{{user1Url}}'>당신은</a> <a href='{{user2Url}}'>{{another_user}}</a>를 언급"

      posted_by_user: "<a href='{{userUrl}}'>{{user}}</a>에 의해 게시됨"
      posted_by_you: "<a href='{{userUrl}}'>당신</a> 게시함"
      sent_by_user: "<a href='{{userUrl}}'>{{user}}</a>가 보냄"
      sent_by_you: "<a href='{{userUrl}}'>당신</a>이 보냄"

    user_action_groups:
      '1': "좋아함"
      '2': "내 글을 좋아함"
      '3': "북마크"
      '4': "토픽"
      '5': "게시글"
      '6': "답글"
      '7': "언급"
      '9': "인용"
      '10': "즐겨찾기"
      '11': "편집"
      '12': "보낸 편지함"
      '13': "받은 편지함"

    categories:
      all: "전체 카테고리"
      only_category: "{{categoryName}} 카테고리"
      category: "카테고리"
      posts: "게시글"
      topics: "토픽들"
      latest: "최신"
      latest_by: "가장 최근"
      toggle_ordering: "정렬 컨트롤 토글"
      subcategories: ""

    user:
      said: "{{username}}의 말:"
      profile: "프로필"
      show_profile: "프로필 방문"
      mute: "음소거"
      edit: "편집"
      download_archive: "내 게시물을 아카이브로 다운로드"
      private_message: "개인 메시지"
      private_messages: "개인 메시지"
      activity_stream: "활동"
      preferences: "환경 설정"
      bio: "프로필"
      invited_by: "에 의해 초대되었습니다."
      trust_level: "레벨"
      notifications: "알림"
      dynamic_favicon: "Favicon으로 들어온 메시지 알림을 받습니다."
      external_links_in_new_tab: "새 탭에서 모든 외부 링크 열기"
      enable_quoting: "강조 표시된 텍스트에 대한 알림을 사용합니다"
      change: "변경"
      moderator: "{{user}}는 중간 관리자입니다."
      admin: "{{user}} 는 운영자입니다."
      deleted: "(삭제됨)"
      suspended_notice: "이 사용자는 {{date}}까지 접근 금지 되었습니다."
      suspended_reason: "이유: "

      messages:
        all: "전체"
        mine: "내가 보낸 메세지"
        unread: "읽지 않음"

      change_password:
        success: "(이메일 전송)"
        in_progress: "(이메일 전송중)"
        error: "(에러)"
        action: "패스워드 변경 이메일 전송"

      change_about:
        title: "내정보 변경"

      change_username:
        title: "사용자 이름 변경"
        confirm: "사용자 이름을 변경합니다. 모든 @사용자이름 언급이 끊어집니다. 사용자 이름을 변경하는게 확실한가요?"
        taken: "죄송합니다. 중복된 사용자 이름입니다."
        error: "사용자 이름을 변경하는 중에 오류가 발생했습니다."
        invalid: "사용자 이름이 잘못되었습니다. 숫자와 문자를 포함해야합니다."

      change_email:
        title: "이메일 수정"
        taken: "죄송합니다. 해당 이메일은 사용할 수 없습니다."
        error: "이메일 변경 중 오류가 발생했습니다. 이미 사용중인 이메일인지 확인해주세요."
        success: "이메일 발송이 완료되었습니다. 확인하신 후 절차에 따라주세요."

      change_avatar:
        title: "아바타 변경"
        gravatar: "<a href='//gravatar.com/emails' target='_blank'>Gravatar</a> 기반"
        gravatar_title: "Gravatar 사이트의 아바타 변경하기"
        uploaded_avatar: "커스텀 사진"
        uploaded_avatar_empty: "커스텀 사진 추가"
        upload_title: "프로필 사진 업로드"
        image_is_not_a_square: "경고: 사진을 정사각형으로 수정하였습니다."

      email:
        title: "이메일"
        instructions: "당신의 이메일은 노출되지 않습니다."
        ok: "완료. 확인 이메일을 보냈습니다."
        invalid: "사용하고 계시는 이메일 주소를 입력해주세요."
        authenticated: "당신의 이메일은 {{provider}}에 의해 인증되었습니다."
        frequency: "당신의 활동이 뜸해지거나 저희가 보낸 이메일에 포함된 글들을 읽지 못하셨다면 확인 이메일을 보내드립니다."

      name:
        title: "별명"
        instructions: "별명을 정해주세요."
        too_short: "너무 짧습니다."
        ok: "사용가능합니다."
      username:
        title: "사용자 이름"
        instructions: "중복이 안되며 공백이 없어야합니다."
        short_instructions: "@{{username}}으로 언급이 가능합니다."
        available: "사용자 이름으로 사용가능합니다."
        global_match: "이메일이 등록된 이름과 일치합니다."
        global_mismatch: "이미 등록된 사용자 이름입니다. 다시 시도해보세요. {{suggestion}}"
        not_available: "사용할 수 없는 사용자 이름입니다. 다시 시도해보세요. {{suggestion}}"
        too_short: "사용자 이름이 너무 짧습니다."
        too_long: "사용자 이름이 너무 깁니다."
        checking: "사용가능한지 확인 중..."
        enter_email: '사용자 이름을 찾았습니다. 일치하는 이메일을 입력해주세요.'

      password_confirmation:
        title: "비밀번호를 재입력해주세요."

      last_posted: "마지막글"
      last_emailed: "마지막 이메일"
      last_seen: "마지막 접속"
      created: "생성일"
      log_out: "로그아웃"
      website: "웹사이트"
      email_settings: "이메일"
      email_digests:
        title: "새로운 정보를 요약하여 이메일로 보내드립니다."
        daily: "매일"
        weekly: "매주"
        bi_weekly: "격주"

      email_direct: "누군가가 게시물에 @사용자이름 또는 답글을 달 경우에 이메일을 받습니다."
      email_private_messages: "누군가 당신에게 메세지를 보낼 때 이메일을 받습니다."
      email_always: "해당 포럼을 이용중이면 이메일 알림과 이메일 요약을 받습니다."

      other_settings: "추가 사항"

      new_topic_duration:
        label: "새글을 정의해주세요."
        not_viewed: "아직 안본 글"
        last_here: "내가 마지막으로 작성한 후 게시된 글"
        after_n_days:
          one: "어제 게시된 글"
          other: "{{count}}일 전에 게시된 글입니다"
        after_n_weeks:
          one: "지난주 게시된 글"
          other: "최근 {{count}}주 동안 게시되었습니다."

      auto_track_topics: "내가 게시한 글을 추적할 수 있습니다."
      auto_track_options:
        never: "하지않음"
        always: "항상"
        after_n_seconds:
          one: "1초 후에"
          other: "{{count}}초 후에"
        after_n_minutes:
          one: "1분 후에"
          other: "{{count}}분 후에"

      invited:
        search: "검색"
        title: "초대"
        user: "사용자 초대"
        none: "초대 받은 사람을 찾을 수 없습니다."
        truncated: "처음 {{count}}개 초대장 보여주기"
        redeemed: "초대를 받았습니다."
        redeemed_at: "에 초대되었습니다."
        pending: "초대를 보류합니다."
        topics_entered: "토픽이 입력되었습니다."
        posts_read_count: "게시물 읽기"
        rescind: "초대 제거"
        rescinded: "초대가 제거되었습니다."
        time_read: "읽은 시간"
        days_visited: "일일 방문"
        account_age_days: "일일 계정 나이"
        create: "이 포럼에 친구 초대하기"


      password:
        title: "비밀번호"
        too_short: "암호가 너무 짧습니다."
        ok: "적절한 암호입니다."

      ip_address:
        title: "마지막 IP 주소"
      avatar:
        title: "아바타"
      title:
        title: "제목"

      filters:
        all: "전체"

      stream:
        posted_by: "에 의해 작성되었습니다"
        sent_by: "에 의해 전송되었습니다"
        private_message: "비공개 메시지"
        the_topic: "토픽"

    loading: "로딩 중..."
    close: "닫기"
    learn_more: "더 배우기"

    year: '년'
    year_desc: '지난 1년 동안 게시된 글'
    month: '월'
    month_desc: '지난 1달 동안 게시된 글'
    week: '주'
    week_desc: '지난 1주 동안 게시된 글'

    first_post: 첫 번째 게시물
    mute: 음소거
    unmute: 음소거 해제
    last_post: 최근 게시물

    best_of:
      title: "인기 토픽"
      enabled_description: "당신은 해당 토픽의 인기 게시물을 보고 있습니다. 모든 게시물을 보려면 아래를 클릭하세요."
      description: "해당 토픽에는 <b>{{count}}</b>개의 게시글이 있습니다. 아주 많군요! 인기 게시물만 봄으로 시간을 절약하겠습니까?"
      enable: '인기 토픽 보기로 전환하여 봅니다'
      disable: '인기 토픽 보기가 취소되었습니다'

    private_message_info:
      title: "개인 메시지"
      invite: "다른 사람 초대"
      remove_allowed_user: "{{name}}에게서 온 개인 메시지를 삭제할까요?"

    email: '이메일'
    username: '사용자'
    last_seen: '마지막 접근'
    created: '생성'
    trust_level: '신뢰도'

    create_account:
      title: "계정만들기"
      action: "지금 계정 만들기!"
      invite: "아직 계정이 없으신가요?"
      failed: "뭔가 잘못되었습니다. 이 메일은 등록이 되어있습니다. 비밀번호를 잊으셨다면 비밀번호 찾기를 눌러주세요."

    forgot_password:
      title: "비밀번호를 찾기"
      action: "비밀번호를 잊어버렸습니다."
      invite: "사용자 이름 또는 이메일 주소를 입력하시면 비밀번호 재설정 이메일을 보내드립니다."
      reset: "암호 재설정"
      complete: "이메일이 맞다면 곧 암호를 재설정하는 지침 이메일을 수신합니다."

    login:
      title: "로그인"
      username: "아이디"
      password: "비밀번호"
      email_placeholder: "이메일 주소 또는 사용자 이름"
      error: "알 수없는 오류"
      reset_password: '암호 재설정'
      logging_in: "로그인 중..."
      or: "또는"
      authenticating: "인증 중..."
      awaiting_confirmation: "계정 활성화를 기다리고 있습니다. 다른 인증 이메일을 받고 싶으면 비밀번호 찾기를 누르세요."
      awaiting_approval: "당신의 계정은 아직 스태프에 의해 승인되지 않았습니다. 승인되면 이메일을 받게됩니다."
      requires_invite: "죄송합니다. 초대를 받은 사람만 이용하실 수 있습니다."
      not_activated: "당신은 아직 로그인 할 수 없습니다. 계정을 만들었을때 <b> {{sentTo}} </b> 주소로 인증 이메일을 보냈습니다. 계정을 활성화하려면 해당 이메일의 지침을 따르십시오."
      resend_activation_email: "다시 인증 이메일을 보내려면 여기를 클릭하세요."
      sent_activation_email_again: "<b> {{currentEmail}} </b> 주소로 인증 이메일을 보냈습니다. 이메일이 도착하기까지 몇 분 정도 걸릴 수 있습니다. 또한 스팸 메일을 확인하십시오."
      google:
        title: "Google"
        message: "Google 인증 중(팝업 차단을 해제 하세요)"
      twitter:
        title: "Twitter"
        message: "Twitter 인증 중(팝업 차단을 해제 하세요)"
      facebook:
        title: "Facebook"
        message: "Facebook 인증 중(팝업 차단을 해제 하세요)"
      cas:
        title: "CAS로 로그인하기"
        message: "CAS로 인증하기(팝업 차단을 해제 하세요)"
      yahoo:
        title: "Yahoo"
        message: "Yahoo 인증 중(팝업 차단을 해제 하세요)"
      github:
        title: "GitHub"
        message: "GitHub 인증 중(팝업 차단을 해제 하세요)"
      persona:
        title: "Persona"
        message: "Mozilla Persona 인증 중(팝업 차단을 해제 하세요)"

    composer:
      posting_not_on_topic: "어떤 토픽에 답글을 작성하시겠습니까?"
      saving_draft_tip: "저장 중..."
      saved_draft_tip: "저장 완료"
      saved_local_draft_tip: "로컬로 저장됩니다."
      similar_topics: "당신의 토픽은 기존 것과 유사합니다"
      drafts_offline: "초안"

      min_length:
        need_more_for_title: "{{n}} 자 필요"
        need_more_for_reply: "{{n}} 자 필요"

      error:
        title_missing: "제목 필요"
        title_too_short: "제목은 적어도 {{min}}자 보다 길어야 합니다."
        title_too_long: "제목은 최대 {{max}}자 보다 짧아야 합니다."
        post_missing: "본문이 비어있습니다."
        post_length: "본문은 적어도 {{min}}자 보다 길어야 합니다."
        category_missing: "카테고리를 선택해야 합니다."

      save_edit: "편집 저장"
      reply_original: "기존 토픽에 대해 답글을 작성합니다."
      reply_here: "여기에 답글을 작성하세요."
      reply: "답글"
      cancel: "취소"
      create_topic: "토픽 만들기"
      create_pm: "개인 메시지를 작성합니다."

      users_placeholder: "사용자 추가"
      title_placeholder: "여기에 제목을 입력하세요. 토픽은 무엇입니까?"
      reply_placeholder: "여기에 입력하세요. 마크 다운이나 BBCode 형식을 사용하세요. 드래그&드랍으로 이미지를 넣습니다."
      view_new_post: "새로운 게시물을 볼 수 있습니다."
      saving: "저장 중..."
      saved: "저장 완료!"
      saved_draft: "당신은 진행중인 게시물 초안이 있습니다. 편집을 다시 시작하려면이 상자에 아무 곳이나 클릭합니다."
      uploading: "업로딩 중..."
      show_preview: '미리보기를 보여줍니다 &laquo;'
      hide_preview: '&laquo; 미리보기를 숨깁니다'

      quote_post_title: "전체 게시물을 인용"
      bold_title: "굵게"
      bold_text: "굵게하기"
      italic_title: "강조"
      italic_text: "강조하기"
      link_title: "하이퍼링크"
      link_description: "링크 설명을 입력"
      link_dialog_title: "하이퍼링크 삽입"
      link_optional_text: "옵션 제목"
      quote_title: "인용구"
      quote_text: "인용구"
      code_title: "코드 샘플"
      code_text: "여기에 코드를 입력"
      upload_title: "업로드"
      upload_description: "업로드 설명을 입력"
      olist_title: "번호 매기기 목록"
      ulist_title: "글 머리 기호 목록"
      list_item: "토픽"
      heading_title: "표제"
      heading_text: "표제"
      hr_title: "수평선"
      undo_title: "취소"
      redo_title: "다시"
      help: "마크다운 편집 도움말"
      toggler: "작성 패널을 숨기거나 표시"

      admin_options_title: "이 토픽에 대한 옵션 설정"
      auto_close_label: "자동 토픽 닫기: "
      auto_close_units: "일"

    notifications:
      title: "@사용자이름 언급, 게시글과 토픽에 대한 언급, 개인 메시지 등에 대한 알림"
      none: "현재 알림이 없습니다."
      more: "이전 알림을 볼 수 있습니다."
      mentioned: "<span title='mentioned' class='icon'>@</span> {{username}} {{link}}"
      quoted: "<i title='quoted' class='fa fa-quote-right'></i> {{username}} {{link}}"
      replied: "<i title='replied' class='fa fa-reply'></i> {{username}} {{link}}"
      posted: "<i title='replied' class='fa fa-reply'></i> {{username}} {{link}}"
      edited: "<i title='edited' class='fa fa-pencil'></i> {{username}} {{link}}"
      liked: "<i title='liked' class='fa fa-heart'></i> {{username}} {{link}}"
      private_message: "<i class='fa fa-envelope-o' title='private message'></i> {{username}} {{link}}"
      invited_to_private_message: "<i class='fa fa-envelope-o' title='private message'></i> {{username}} {{link}}"
      invitee_accepted: "<i title='accepted your invitation' class='fa fa-sign-in'></i> {{username}} 의 초대를 수락했습니다."
      moved_post: "<i title='moved post' class='fa fa-arrow-right'></i> {{username}} 이동 {{link}}"
      total_flagged: "관심 표시된 총 게시글"

    upload_selector:
      title: "이미지 추가하기"
      title_with_attachments: "이미지 또는 파일 추가하기"
      from_my_computer: "컴퓨터에서 가져오기"
      from_the_web: "인터넷에서 가져오기"
      remote_tip: "http://example.com/image.jpg 형식으로 이미지 주소를 입력"
      remote_tip_with_attachments: "http://example.com/file.ext 형식으로 이미지나 파일의 주소를 입력 (사용 가능한 확장자: {{authorized_extensions}})"
      local_tip: "내 컴퓨터에서 이미지를 가져오기"
      local_tip_with_attachments: "내 컴퓨터에서 이미지나 파일 가져오기 (사용 가능한 확장자: {{authorized_extensions}})"
      hint: "(드래그&드랍으로 업로드 가능)"
      hint_for_chrome: "(드래그&드랍으로 이미지 업로드 가능)"
      uploading: "업로드 중입니다..."

    search:
      title: "토픽, 게시물, 사용자, 카테고리를 검색"
      placeholder: "여기에 검색어를 입력하세요"
      no_results: "검색 결과가 없습니다"
      searching: "검색중..."

      prefer:
        user: "@{{username}}님이 쓰신 게시글을 위주로 검색"
        category: "{{category}}안에 게시글을 위주로 검색"

    site_map: "다른 토픽이나 카테고리로 이동"
    go_back: '돌아가기'
    current_user: '사용자 페이지로 이동'

    starred:
      title: '즐겨찾기'
      help:
        star: '즐겨찾기로 이 토픽을 추가'
        unstar: '즐겨찾기에서 이 토픽을 제거'

    topics:
      none:
        starred: "아직 즐겨찾기가 없습니다. 토픽을 즐겨찾기하려면 제목 옆 별표를 눌러주세요."
        unread: "읽지 않은 토픽이 없습니다."
        new: "읽을 새로운 토픽이 없습니다."
        read: "아직 어떠한 토픽도 읽지 않았습니다."
        posted: "아직 어떠한 토픽도 작성되지 않았습니다."
        latest: "최신 토픽이 없습니다."
        hot: "인기있는 토픽이 없습니다."
        category: "{{category}}에 토픽이 없습니다."
      bottom:
        latest: "더 이상 읽을 최신 토픽이 없습니다"
        hot: "더 이상 읽을 인기있는 토픽이 없습니다"
        posted: "더 이상 작성된 토픽이 없습니다"
        read: "더 이상 읽을 토픽이 없습니다"
        new: "더 이상 읽을 새로운 토픽이 없습니다."
        unread: "더 이상 읽지 않은 토픽이 없습니다"
        starred: "더 이상 읽을 즐겨찾기 토픽이 없습니다"
        category: "더 이상 {{category}}에 토픽이 없습니다"

    topic:
      filter_to: "이 토픽에서 {{username}}님의 {{post_count}}건의 게시물만 보기"
      create: '토픽 만들기'
      create_long: '새로운 토픽을 개설'
      private_message: '개인 메시지를 작성'
      list: '토픽 목록'
      new: '새로운 토픽'
      new_topics:
        one: '1개의 새로운 토픽'
        other: '{{count}}개의 새로운 토픽들'
      unread_topics:
        one: '1개의 읽지 않은 토픽'
        other: '{{count}}개의 읽지 않은 토픽들'
      title: '토픽'
      loading_more: "더 많은 토픽을 로딩 중..."
      loading: '토픽을 로딩 중...'
      invalid_access:
        title: "이 토픽은 비공개입니다"
        description: "죄송합니다. 그 토픽에 접근 할 수 없습니다!"
      server_error:
        title: "토픽을 불러오지 못했습니다"
        description: "죄송합니다. 연결 문제로 인해 해당 토픽을 불러올 수 없습니다. 다시 시도하십시오. 문제가 지속되면 문의해 주시기 바랍니다"
      not_found:
        title: "토픽을 찾을 수 없습니다"
        description: "죄송합니다. 토픽을 찾을 수 없습니다. 아마도 중간 관리자에 의해 삭제된 것 같습니다."
      unread_posts:
        one: "이 토픽에 1개의 오래된 게시글이 있습니다."
        other: "이 토픽에 {{count}}개의 오래된 게시글이 있습니다."
      new_posts:
        one: "1개의 읽지 않은 게시글이 있습니다."
        other: "{{count}}개의 읽지 않은 게시글이 있습니다."

      likes:
        other: "이 토픽에 1개의 '좋아요'가 있습니다."
        other: "이 토픽에 {{count}}개의 '좋아요'가 있습니다."
      back_to_list: "토픽 리스트로 돌아갑니다."
      options: "토픽 옵션"
      show_links: "이 토픽에서 링크를 표시합니다."
      toggle_information: "토픽의 세부 정보를 토글합니다."
      read_more_in_category: "더 많은 토픽들은 {{catLink}} 또는 {{latestLink}}에서 찾으실 수 있습니다"
      read_more: "{{catLink}} 또는 {{latestLink}}에서 더 많은 토픽들을 찾으실 수 있습니다"

      # keys ending with _MF use message format, see /spec/components/js_local_helper_spec.rb for samples
      read_more_MF: "이 카테고리에 {
        UNREAD, plural,
        =0 {}
        one {
          is <a href='/unread'>1개의 안 읽은</a>
        } other {
          are <a href='/unread'>#개의 안 읽은</a>
        }
        } {
          NEW, plural,
            =0 {}
            one { {BOTH, select, true{and } false {is } other{}} <a href='/new'>1개의 새로운</a> 토픽이}
            other { {BOTH, select, true{and } false {are } other{}} <a href='/new'># 새로운</a> 토픽이}
        } 남아 있고, {CATEGORY, select, true {{catLink} 토픽도 확인해보세요.} false {{latestLink}} other {}} "

      browse_all_categories: 모든 카테고리 보기

      view_latest_topics: 최신 토픽 보기
      suggest_create_topic: 왜 토픽을 만들 수 없나요?
      read_position_reset: "당신의 읽기 위치가 재설정되었습니다."
      jump_reply_up: 이전 답글로 이동
      jump_reply_down: 이후 답글로 이동
      deleted: "토픽이 삭제되었습니다"

      auto_close_notice: "이 토픽은 곧 자동으로 닫힙니다. %{timeLeft}."
      auto_close_title: '자동으로 닫기 설정'
      auto_close_save: "저장"
      auto_close_remove: "이 토픽을 자동으로 닫지 않기"

      progress:
        title: 진행 중인 토픽
        jump_top: 첫 게시글로 이동
        jump_bottom: 마지막 게시글로 이동
        total: 총 게시글
        current: 현재 게시글

      notifications:
        title: '알림'
        reasons:
          '3_2': '이 토픽을 보고있어서 알림을 받게 됩니다.'
          '3_1': '이 토픽을 생성하여서 알림을 받게 됩니다.'
          '3': '이 토픽을 보고있어서 알림을 받게 됩니다.'
          '2_4': '이 토픽에 답글을 게시하여서 알림을 받게 됩니다.'
          '2_2': '이 토픽을 추척하고 있어서 알림을 받게 됩니다.'
          '2': '이 토픽을 읽어서 알림을 받게 됩니다. <a href="/users/{{username}}/preferences">(설정)</a>'
          '1': '누군가가 게시물에 @사용자이름 또는 답글을 달 경우에 알림을 받게 됩니다.'
          '1_2': '누군가가 게시물에 @사용자이름 또는 답글을 달 경우에 알림을 받게 됩니다.'
          '0': '당신은 이 토픽에 관한 모든 알림을 무시합니다.'
          '0_2': '당신은 이 토픽에 관한 모든 알림을 무시합니다.'
        watching:
          title: "보기"
          description: "모든 새 게시물 알림을 받게 됩니다."
        tracking:
          title: "추적"
          description: "누군가가 게시물에 @사용자이름 또는 답글을 달 경우에 알림을 받게 됩니다. '읽지 않은 글' 탭에서 게시물의 수를 볼 수 있습니다."
        regular:
          title: "보통"
          description: "누군가가 게시물에 @사용자이름 또는 답글을 달 경우에 알림을 받게 됩니다."
        muted:
          title: "알림 없음"
          description: "아무 알림도 없습니다. '읽지 않은 글' 탭에 나타나지 않습니다."

      actions:
        recover: "토픽 다시 복구"
        delete: "토픽 삭제"
        open: "토픽 열기"
        close: "토픽 닫기"
        auto_close: "자동으로 닫기"
        unpin: "토픽 고정 취소"
        pin: "토픽 고정"
        unarchive: "보관 안된 토픽"
        archive: "보관된 토픽"
        invisible: "토픽 숨기기"
        visible: "토픽 보이기"
        reset_read: "값 재설정"
        multi_select: "게시글 이동을 위한 다중 선택"
        convert_to_topic: "정식 토픽으로 변환"

      reply:
        title: '답글'
        help: '이 토픽에 대한 답글 구성 시작'

      clear_pin:
        title: "고정 취소"
        help: "더 이상 목록의 맨 위에 표시하지 않도록 이 토픽의 고정 상태를 해제합니다."

      share:
        title: '공유'
        help: '이 토픽의 링크를 공유'

      inviting: "초대 중..."

      invite_private:
        title: '개인 메시지에 초대'
        email_or_username: "초대하려는 이메일 또는 사용자"
        email_or_username_placeholder: "이메일 또는 사용자"
        action: "초대"
        success: "감사합니다! 사용자가 개인 메세지에 참여할 수 있도록 초대했습니다."
        error: "죄송합니다. 해당 사용자를 초대하는 도중 오류가 발생했습니다."

      invite_reply:
        title: '초대 이메일 보내기'
        action: '이메일 초대'
        help: '한 번의 클릭으로 이 토픽에 답글을 추가할 수 있도록 친구에게 초대장을 보낼 수 있습니다.'
        to_topic: "당신의 친구에게 요약 이메일을 보내고 이 글에 답글을 작성할 수 있도록 링크를 제공합니다.(로그인이 필요없습니다)"
        to_forum: "당신의 친구에서 요약 이메일을 보내고 이 포럼에 가입할 수 있도록 링크를 보냅니다."

        email_placeholder: '이메일 주소'
        success: "감사합니다! <b>{{email}}</b>으로 초대장을 발송했습니다. 초대를 수락하면 알려 드리겠습니다. 초대한 사람을 추적하기 위해선 사용자 페이지에서 '초대장' 탭을 선택하세요."
        error: "죄송합니다. 그 사람을 초대 할 수 없습니다. 혹시 이미 포럼 사용자입니까?"

      login_reply: '답글을 작성하려면 로그인해야 합니다.'

      filters:
        n_posts:
          one: "1개의 게시글"
          other: "{{count}}개의 게시글"
        cancel: "다시 이 토픽의 모든 게시물을 표시합니다."

      split_topic:
        title: "새로운 토픽으로 이동"
        action: "새로운 토픽으로 이동"
        topic_name: "새로운 토픽 이름"
        error: "새로운 토픽으로 이동시키는데 문제가 발생하였습니다."
        instructions:
          one: "새로운 토픽을 만들기 위해 당신이 선택한 1개의 글을 불렀왔습니다."
          other: "새로운 토픽을 만들기 위해 당신이 선택한 <b>{{count}}</b>개의 글을 불러왔습니다."

      merge_topic:
        title: "이미 있는 토픽으로 옴기기"
        action: "이미 있는 토픽으로 옴기기"
        error: "이 토픽을 이동시키는데 문제가 발생하였습니다."
        instructions:
          one: "이 게시물을 이동시킬 토픽을 선택하세요."
          other: "이 <b>{{count}}</b>개의 게시물들을 이동시킬 토픽을 선택하세요."

      multi_select:
        select: '선택'
        selected: '({{count}})개가 선택됨'
        select_replies: "선택 + 답글"
        delete: 선택 삭제
        cancel: 선택을 취소
        description:
          one: "<b>1</b>개의 게시물을 선택하였습니다."
          other: "<b>{{count}}</b>개의 게시물을 선택하였습니다."

    post:
      reply: "{{replyAvatar}} {{username}}님의 글에 답글 작성"
      reply_topic: "{{link}}에 답글 작성"
      quote_reply: "답글을 인용"
      edit: "{{replyAvatar}} {{username}}님의 글에 답글 편집"
      post_number: "{{number}}번째 게시물"
      in_reply_to: "답글"
      last_edited_on: "마지막으로 편집:"
      reply_as_new_topic: "새로운 토픽으로 답글"
      continue_discussion: "{{postLink}}에서 토론을 계속:"
      follow_quote: "인용 글로 이동"
      deleted_by_author:
        one: "(글 게시자의 요구로 %{count} 시간안에 자동 삭제됩니다.)"
        other: "(글 게시자의 요구로 %{count} 시간안에 자동 삭제됩니다.)"
      deleted_by: "삭제됨"
      expand_collapse: "확장/축소"

      has_replies:
        one: "답글"
        other: "답글들"

      errors:
        create: "죄송합니다. 게시물을 만드는 동안 오류가 발생했습니다. 다시 시도하십시오."
        edit: "죄송합니다. 게시물을 수정하는 중에 오류가 발생했습니다. 다시 시도하십시오."
        upload: "죄송합니다. 파일을 업로드하는 동안 오류가 발생했습니다. 다시 시도하십시오."
        attachment_too_large: "업로드하려는 파일의 크기가 너무 큽니다. 최대 크기는 {{max_size_kb}}kb 입니다."
        image_too_large: "업로드하려는 이미지의 크기가 너무 큽니다. 최대 크기는 {{max_size_kb}}kb 입니다. 사이즈를 조정하고 다시 시도해보세요."
        too_many_uploads: "한번에 한 파일만 업로드 하실 수 있습니다."
        upload_not_authorized: "업로드 하시려는 파일 확장자는 사용이 불가능합니다 (사용가능 확장자: {{authorized_extensions}})."
        image_upload_not_allowed_for_new_user: "죄송합니다. 새로운 유저는 이미지를 업로드 하실 수 없습니다."
        attachment_upload_not_allowed_for_new_user: "죄송합니다. 새로운 유저는 파일 첨부를 업로드 하실 수 없습니다."

      abandon: "게시물 작성을 취소 하시겠습니까?"

      archetypes:
        save: '옵션 저장'

      controls:
        reply: "이 게시물에 대한 답글을 작성합니다."
        like: "이 게시물을 좋아합니다."
        edit: "이 게시물을 편집합니다."
        flag: "이 게시물을 신고하거나 알림을 보냅니다."
        delete: "이 게시물을 삭제합니다."
        undelete: "이 게시물 삭제를 취소합니다."
        share: "이 게시물에 대한 링크를 공유합니다."
        more: "더"
        delete_replies:
          confirm:
            one: "이 게시글에 대한 1개의 답글을 삭제하시겠습니까?"
            other: "이 게시글에 대한 {{count}}개의 답글을 삭제하시겠습니까?"
          yes_value: "예, 답글도 삭제합니다."
          no_value: "아니오, 게시글만 삭제합니다."

      actions:
        flag: '신고'
        clear_flags:
          one: "신고를 취소합니다."
          other: "신고를 취소합니다."
        it_too:
          off_topic: ""
          spam: ""
          inappropriate: ""
          custom_flag: ""
          bookmark: ""
          like: ""
          vote: ""
        undo:
          off_topic: "X"
          spam: "X"
          inappropriate: "X"
          bookmark: "X"
          like: "X"
          vote: "X"
        people:
          off_topic: "{{icons}}님은 이 게시물을 토픽에서 벗어남으로 신고했습니다."
          spam: "{{icons}}님은 이 게시물을 스팸으로 신고했습니다."
          inappropriate: "{{icons}}님은 이 게시물을 부적절하다고 신고했습니다."
          notify_moderators: "{{icons}}님은 이 게시물을 중간 관리자에게 보고했습니다."
          notify_moderators_with_url: "{{icons}}님은 이 <a href='{{postUrl}}'>게시물</a>을 중간 관리자에게 보고했습니다."
          notify_user: "{{icons}}님은 작성자에게 개인 메시지를 보냈습니다."
          notify_user_with_url: "{{icons}}님은 작성자에게 <a href='{{postUrl}}'>개인 메세지</a>를 보냈습니다."
          bookmark: "{{icons}}님이 북마크했습니다."
          like: "{{icons}}님이 좋아합니다."
          vote: "{{icons}}님이 투표했습니다."
        by_you:
          off_topic: "당신은 이 게시물을 토픽에서 벗어남으로 신고했습니다."
          spam: "당신은 이 게시물을 스팸으로 신고했습니다."
          inappropriate: "당신은 이 게시물을 부적절하다고 신고했습니다."
          notify_moderators: "당신은 이 게시물을 중간 관리자에게 보고했습니다."
          notify_user: "당신은 작성자에게 개인 메시지를 보냈습니다."
          bookmark: "당신은 이 게시물을 북마크했습니다."
          like: "당신은 이 게시물을 좋아합니다."
          vote: "당신은 이 게시물을 위해 투표했습니다."
        by_you_and_others:
          off_topic:
            one: "당신과 1명의 사용자가 이 게시물을 토픽에서 벗어난다고 신고했습니다."
            other: "당신과 {{count}}명의 사용자가 이 게시물을 토픽에서 벗어난다고 신고했습니다."
          spam:
            one: "당신과 1명의 사용자가 이 게시물을 스팸으로 신고했습니다."
            other: "당신과 {{count}}명의 사용자가 이 게시물을 스팸으로 신고했습니다."
          inappropriate:
            one: "당신과 1명의 사용자가 이 게시물을 부적절하다고 신고했습니다."
            other: "당신과 {{count}}명의 사용자가 이 게시물이 부적절하다고 신고했습니다."
          notify_moderators:
            one: "당신과 1명의 사용자가 이 게시물을 중간 관리자에게 보고했습니다."
            other: "당신과 {{count}}명의 사용자가 이 게시물을 중간 관리자에게 보고했습니다."
          notify_user:
            other: "당신과 1명의 사용자가 작성자에게 개인 메시지를 보냈습니다."
            other: "당신과 {{count}}명의 사용자가 작성자에게 개인 메시지를 보냈습니다."
          bookmark:
            one: "당신과 1명의 사용자가 북마크했습니다."
            other: "당신과 {{count}}명의 사용자가 북마크했습니다."
          like:
            one: "당신과 1명의 사용자가 좋아합니다."
            other: "당신과 {{count}}명의 사용자가 좋아합니다."
          vote:
            one: "당신과 1명의 사용자가 이 게시물을 위해 투표했습니다."
            other: "당신과 {{count}}명의 사용자가 이 게시물을 위해 투표했습니다."
        by_others:
          off_topic:
            one: "1명의 사용자가 이 게시물을 토픽에서 벗어난다고 신고했습니다."
            other: "{{count}}명의 사용자가 이 게시물을 토픽에서 벗어난다고 신고했습니다."
          spam:
            one: "1명의 사용자가 이 게시물을 스팸으로 신고했습니다."
            other: "{{count}}명의 사용자가 이 게시물을 스팸으로 신고했습니다."
          inappropriate:
            one: "1명의 사용자가 이 게시물을 부적절하다고 신고했습니다."
            other: "{{count}}명의 사용자가 이 게시물을 부적절하다고 신고했습니다."
          notify_moderators:
            one: "1명의 사용자가 이 게시물을 중간 관리자에게 보고했습니다."
            other: "{{count}}명의 사용자가 이 게시물을 중간 관리자에게 보고했습니다."
          notify_user:
            one: "1명의 사용자가 작성자에게 개인 메시지를 보냈습니다."
            other: "{{count}}명의 사용자가 작성자에게 개인 메시지를 보냈습니다."
          bookmark:
            one: "1명의 사용자가 북마크했습니다."
            other: "{{count}}명의 사용자가 북마크했습니다."
          like:
            one: "1명의 사용자가 좋아합니다."
            other: "{{count}}명의 사용자가 좋아합니다."
          vote:
            one: "1명의 사용자가 이 게시물을 위해 투표했습니다."
            other: "{{count}}명의 사용자가 이 게시물을 위해 투표했습니다."

      edits:
        one: 하나 편집
        other: "{{count}}개 편집"
        zero: 편집 안함

      delete:
        confirm:
          other: "이 게시물들을 삭제하시겠습니까?"
          other: "모든 게시물들을 삭제하시겠습니까?"

    category:
      can: '허용'
      none: '(카테고리 없음)'
      choose: '카테고리를 선택하세요&hellip;'
      edit: '편집'
      edit_long: "카테고리 편집"
      view: '카테고리안의 토픽보기'
      general: '일반'
      settings: '설정'
      delete: '카테고리 삭제'
      create: '카테고리 생성'
      save: '카테고리 저장'
      creation_error: 카테고리 생성 중 오류가 발생했습니다.
      save_error: 카테고리 저장 중 오류가 발생했습니다.
      more_posts: "모든 {{posts}} 보기"
      name: "카테고리 이름"
      description: "설명"
      topic: "카테고리 토픽"
      badge_colors: "뱃지 색상"
      background_color: "배경 색상"
      foreground_color: "글씨 색상"
      name_placeholder: "짧고 간결해야합니다"
      color_placeholder: "웹 색상"
      delete_confirm: "이 카테고리를 삭제 하시겠습니까?"
      delete_error: "카테고리를 삭제하는 동안 오류가 발생했습니다."
      list: "카테고리 목록"
      no_description: "이 카테고리에 대한 설명이 없습니다."
      change_in_category_topic: "설명 편집"
      already_used: '이 색은 다른 카테고리에서 사용되고 있습니다.'
      security: "보안"
      auto_close_label: "토픽 자동 닫기 :"
      edit_permissions: "권한 수정"
      add_permission: "권한 추가"
      this_year: "올해"
      position: "위치"
      parent: "부모 카테고리"

    flagging:
      title: '어떤 이유로 이 게시물을 신고하겠습니까?'
      action: '게시물 신고'
      take_action: "조치를 취하기"
      notify_action: '알림'
      delete_spammer: "스팸 사용자 삭제"
      delete_confirm: "당신은 이 사용자의 %{posts}개의 게시글과 %{topics}개의 토픽을 삭제하고 IP주소 %{ip_address}와 이메일 %{email}을 영구 블락 합니다. 이 사용자가 진짜 악성 사용자 입니까? "
      yes_delete_spammer: "예, 스팸 사용자 삭제."
      cant: "죄송합니다, 당신은 지금 이 게시물을 신고 할 수 없습니다."
      custom_placeholder_notify_user: "해당 유저에게 게인 메세지를 보내 이 문제를 해결할 수 있습니다."
      custom_placeholder_notify_moderators: "이 게시물을 중앙 관리자에게 알리겠습니까? 구체적으로 사용자님께서 걱정하는 것과 가능한 모든 관련된 링크를 제공해주세요."
      custom_message:
        at_least: "최소한 {{n}}자를 입력하세요"
        more: "{{n}} 이동합니다"
        left: "{{n}} 나머지"

    topic_summary:
      title: "토픽 요약"
      links_shown: "모든 {{totalLinks}} 링크 보기"
      clicks: "클릭"
      topic_link: "토픽 링크"

    topic_statuses:
      locked:
        help: "이 토픽은 폐쇄되었습니다. 더 이상 새 답글을 받을 수 없습니다."
      pinned:
        help: "이 토픽은 고정되었습니다. 카테고리의 상단에 표시됩니다."
      archived:
        help: "이 토픽은 보관중입니다. 고정되어 변경이 불가능합니다."
      invisible:
        help: "이 토픽은 보이지 않습니다. 이제 토픽 목록에 표시되지 않습니다. ​​단지 직접적인 링크를 통해서만 접근 할 수 있습니다"

    posts: "게시물"
    posts_long: "이 토픽의 게시물 수는 {{number}}개 입니다."
    original_post: "원본 게시물"
    views: "조회수"
    replies: "답변"
    views_long: "이 토픽은 {{number}}번 조회 되었습니다."
    activity: "활동"
    likes: "좋아요"
    likes_long: "이 주제에 {{number}}개의 '좋아요'가 있습니다."
    top_contributors: "참여자"
    category_title: "카테고리"
    history: "기록"
    changed_by: "{{author}}에 의해"

    categories_list: "카테고리 목록"

    filters:
      latest:
        title: "최신글"
        help: "가장 최근 토픽"
      hot:
        title: "인기 있는 글"
        help: "가장 인기있는 토픽 중 하나를 선택"
      starred:
        title: "즐겨찾기"
        help: "즐겨찾기로 표시한 게시글"
      read:
        title: "읽기"
        help: "마지막으로 순서대로 읽은 토픽"
      categories:
        title: "카테고리"
        title_in: "카테고리 - {{categoryName}}"
        help: "카테고리별로 그룹화 된 모든 토픽"
      unread:
        title:
          zero: "읽지 않은 글"
          one: "읽지 않은 글(1)"
          other: "읽지 않은 글({{count}})"
        help: "추적되었지만 읽지 않은 게시글"
      new:
        title:
          zero: "새로운 글"
          one: "새로운 글(1)"
          other: "새로운 글({{count}})"
        help: "마지막 방문 이후 새로운 글"
      posted:
        title: "내 게시물"
        help: "당신이 게시한 글"
      category:
        title:
          zero: "{{categoryName}}"
          one: "{{categoryName}} (1)"
          other: "{{categoryName}} ({{count}})"
        help: "{{categoryName}}카테고리의 최신 토픽"

    browser_update: '불행하게도, <a href="http://www.discourse.org/faq/#browser">당신의 브라우저는 이 사이트를 이용하기에 어렵습니다.</a>. 브라우저를 업그레이드 하시기 바랍니다.<a href="http://browsehappy.com">.'

    permission_types:
      full: "생성 / 답글 / 보기"
      create_post: "답글 / 보기"
      readonly: "보기"

  # This section is exported to the javascript for i18n in the admin section
  admin_js:
    type_to_filter: "필터를 입력하세요"

    admin:
      title: 'Discourse 운영'
      moderator: '중간 관리자'

      dashboard:
        title: "대시보드"
        last_updated: "대시보드 최근 업데이트:"
        version: "버전"
        up_to_date: "최신상태입니다!"
        critical_available: "중요 업데이트를 사용할 수 있습니다."
        updates_available: "업데이트를 사용할 수 있습니다."
        please_upgrade: "업그레이드하세요."
        no_check_performed: "A check for updates has not been performed. Ensure sidekiq is running."
        stale_data: "A check for updates has not been performed lately. Ensure sidekiq is running."
        version_check_pending: "최근에 업데이트 되었군요! 환상적입니다!!"
        installed_version: "설치됨"
        latest_version: "최근"
        problems_found: "몇몇의 문제들은 Disocouse 설치 과정에서 나타납니다."
        last_checked: "마지막으로 확인"
        refresh_problems: "새로고침"
        no_problems: "아무런 문제가 발견되지 않았습니다."
        moderators: '중간 관리자:'
        admins: '운영자:'
        blocked: '블락됨:'
        suspended: '접근금지:'
        private_messages_short: "PMs"
        private_messages_title: "개인 메시지"

        reports:
          today: "오늘"
          yesterday: "어제"
          last_7_days: "최근 7일"
          last_30_days: "최근 30일"
          all_time: "모든 시간"
          7_days_ago: "7일"
          30_days_ago: "30일"
          all: "모두"
          view_table: "테이블로 보기"
          view_chart: "차트로 보기"

      commits:
        latest_changes: "최근 변경 사항: 자주 업데이트하십시오!"
        by: "에 의해"

      flags:
        title: "신고"
        old: "지난 신고"
        active: "신고"

        agree_hide: "동의 (게시글 숨기기 + 개인 메시지 보내기)"
        agree_hide_title: "이 게시물을 숨기고 사용자에게 편집하라는 개인 메시지를 보냅니다."
        defer: "연기"
        defer_title: "지금은 조치가 필요하지 않습니다, 이 신고에 대한 조치을 다음으로 연기하세요."
        delete_post: "게시물 삭제"
        delete_post_title: "게시글 삭제; 만약 첫 게시글이라면 토픽을 삭제"
        disagree_unhide: "동의하지 않음 (게시글 보이기)"
        disagree_unhide_title: "게시글의 신고를 삭제하고 보이는 상태로 변경"
        disagree: "동의하지 않음"
        disagree_title: "신고에 동의하지 않고, 이 게시글에 달린 신고는 삭제"
        delete_spammer_title: "사용자와 모든 토픽, 게시글 삭제."

        flagged_by: "신고자"
        error: "뭔가 잘못 됐어요"
        view_message: "답글"
        no_results: "신고가 없습니다."

        summary:
          action_type_3:
            one: "주제 벗어남"
            other: "주제 벗어남 x{{count}}"
          action_type_4:
            one: "부적절함"
            other: "부적절함 x{{count}}"
          action_type_6:
            one: "신고"
            other: "신고 x{{count}}"
          action_type_7:
            one: "신고"
            other: "신고 x{{count}}"
          action_type_8:
            one: "스팸"
            other: "스팸 x{{count}}"

      groups:
        title: "그룹"
        edit: "그룹 수정"
        selector_placeholder: "사용자 추가"
        name_placeholder: "그룹 이름, 사용자 이름처럼 빈칸 없이 작성"
        about: "회원과 이름을 변경"
        can_not_edit_automatic: "자동으로 회원이 결정됩니다. 관리 사용자는 회원의 역할과 신뢰도를 결정할 수 있습니다."
        delete: "삭제"
        delete_confirm: "이 그룹을 삭제 하시겠습니까?"
        delete_failed: "이것은 자동으로 생성된 그룹입니다. 삭제할 수 없습니다."

      api:
        generate_master: "마스터 API 키 생성"
        none: "지금 활성화된 API 키가 없습니다."
        user: "사용자"
        title: "API"
        key: "API 키"
        generate: "API 키 생성"
        regenerate: "API 키 재생성"
        revoke: "폐지"
        confirm_regen: "API 키를 새로 발급 받으시겠습니까?"
        confirm_revoke: "API 키를 폐지하겠습니까?"
        info_html: "당신의 API 키는 JSON콜을 이용하여 토픽을 생성하거나 수정할 수 있습니다."
        all_users: "전체 유저"
        note_html: "이 <strong>API 키 번호</strong>를 노출하지 마세요. 다른 사용자가 대신 글을 게시하거나 수정할 수 있습니다."

      customize:
        title: "사용자 지정"
        long_title: "사이트 사용자 지정"
        header: "헤더"
        css: "스타일"
        mobile_header: "모바일 헤더"
        mobile_css: "모바일 스타일시트"
        override_default: "표준 스타일 시트를 포함하지 마십시오"
        enabled: "사용가능?"
        preview: "미리 보기"
        undo_preview: "미리 보기 취소"
        save: "저장"
        new: "새 사용자 지정"
        new_style: "새로운 스타일"
        delete: "삭제"
        delete_confirm: "이 정의를 삭제 하시겠습니까?"
        about: "사이트 정의는 사이트의 스타일 시트와 헤더를 수정할 수 있습니다. 선택하거나 편집을 시작하려면 하나를 추가할 수 있습니다."

      email:
        title: "이메일"
        settings: "설정"
        logs: "로그"
        sent_at: "보냄"
        user: "사용자"
        email_type: "이메일 타입"
        to_address: "받는 주소"
        test_email_address: "테스트용 이메일 주소"
        send_test: "테스트 메일 전송"
        sent_test: "전송됨!"
        delivery_method: "전달 방법"
        preview_digest: "요약 미리보기"
        preview_digest_desc: "포럼에서 전송되는 요약 메일 미리보기 도구"
        refresh: "새로고침"
        format: "형식"
        html: "html"
        text: "문장"
        last_seen_user: "마지막으로 본 사용자"
        reply_key: "답글 단축키"

      logs:
        title: "기록"
        action: "허용여부"
        created_at: "생성된"
        last_match_at: "마지막 방문"
        match_count: "방문"
        ip_address: "IP"
        delete: '삭제'
        edit: '편집'
        save: '저장'
        screened_actions:
          block: "블락"
          do_nothing: "아무것도 하지 않음"
        staff_actions:
          title: "중간 관리자 기록"
          instructions: "사용자 이름을 클릭하고 리스트를 필터링하세요. 아바타를 클릭하여 사용자 페이지로 이동합니다."
          clear_filters: "전체 보기"
          staff_user: "중간 관리 사용자"
          target_user: "타겟 사용자"
          subject: "제목"
          when: "언제"
          context: "상황"
          details: "상세"
          previous_value: "이전값"
          new_value: "새값"
          diff: "차이점"
          show: "보기"
          modal_title: "상세"
          no_previous: "이전 값이 없습니다."
          deleted: "새로운 값이 없습니다. 기록이 삭제되었습니다."
          actions:
            delete_user: "사용사 삭제"
            change_trust_level: "신뢰도 변경"
            change_site_setting: "사이트 설정 변경"
            change_site_customization: "사이트 커스텀화 변경"
            delete_site_customization: "사이트 커스텀화 삭제"
            ban_user: "사용자 금지"
            unban_user: "사용자 금지 해제"
        screened_emails:
          title: "블락된 이메일들"
          description: "누군가가 새로운 계정을 만들면 아래 이메일 주소는 체크되고 등록은 블락됩니다, 또는 다른 조치가 취해집니다."
          email: "이메일 주소"
        screened_urls:
          title: "블락된 URL들"
          description: "이 목록은 사용자에 의해 스팸으로 알려진 URL 목록입니다."
          url: "URL"
          domain: "도메인"
        screened_ips:
          title: "블락된 IP들"
          description: 'IP 주소는 감시됩니다. "허용"으로 Whitelist에 등록해주세요.'
          delete_confirm: "%{ip_address}를 규칙에 의해 삭제할까요?"
          actions:
            block: "블락"
            do_nothing: "허용"
          form:
            label: "새 IP:"
            ip_address: "IP 주소"
            add: "추가"

      impersonate:
        title: "이 사용자로 로그인"
        username_or_email: "사용자의 아이디 또는 이메일"
        help: "디버깅 목적으로 사용자 계정에 로그인하기 위해 이 도구를 사용합니다."
        not_found: "해당 사용자를 찾을 수 없습니다."
        invalid: "죄송합니다. 해당 사용자로 로그인 할 수 있습니다."

      users:
        title: '사용자'
        create: '중간 관리자 추가'
        last_emailed: "마지막 이메일"
        not_found: "죄송합니다, 그 이름은 시스템에 존재하지 않습니다."
        active: "활동"
        nav:
          new: "새로운 사용자"
          active: "활성화 사용자"
          pending: "보류된 사용자"
          admins: "운영자"
          moderators: '중간 관리자'
          suspended: '접근 금지 사용자'
          blocked: '블락된 사용자'
        approved: "승인?"
        approved_selected:
          one: "사용자 찬성"
          other: "{{count}}명의 사용자가 찬성"
        reject_selected:
          one: "사용자 거절"
          other: "{{count}}명의 사용자가 거절"
        titles:
          active: '활성화된 사용자'
          new: '새로운 사용자'
          pending: '검토가 필요한 사용자'
          newuser: '사용자 신뢰도 0 (새로운 사용자)'
          basic: '사용자 신뢰도 1 (초보 사용자)'
          regular: '사용자 신뢰도 2 (자주오는 사용자)'
          leader: '사용자 신뢰도 3 (VIP 사용자)'
          elder: '사용자 신뢰도 4 (후원자)'
          admins: '운영자 사용자'
          moderators: '중간 관리자'
          blocked: '블락된 사용자들'
          suspended: '접근 금지된 사용자들'
        reject_successful:
          other: "성공적으로 1명의 사용자를 거절하였습니다."
          other: "성공적으로 ${count}명의 사용자를 거절하였습니다."
        reject_failures:
          one: "1명의 사용자를 거절하는데 실패했습니다."
          other: "%{count}명의 사용자를 거절하는데 실패했습니다."

      user:
        suspend_failed: "이 사용자를 접근 금지하는데 오류 발생 {{error}}"
        unsuspend_failed: "이 사용자를 접근 허용 하는데 오류 발생 {{error}}"
        suspend_duration: "사용자를 몇일 접근 금지 하시겠습니까?"
        ban_duration_units: "(일)"
        ban_reason_label: "접근을 금지하는 이유는 무엇입니까? 사용자가 로그인을 시도하면 그들은 이 메시지를 보게 됩니다."
        ban_reason: "접근 금지 이유"
        suspended_by: "접근 금지자"
        delete_all_posts: "모든 글을 삭제합니다"
        delete_all_posts_confirm: "당신은 %{posts}개의 게시글과 %{topics}개의 토픽을 삭제합니다. 확실합니까?"
        suspend: "접근 금지"
        unsuspend: "접근 허용"
        suspended: "접근 금지?"
        moderator: "중간 관리자?"
        admin: "운영자?"
        blocked: "블락"
        show_admin_profile: "운영자"
        edit_title: "제목 수정"
        save_title: "제목 저장"
        refresh_browsers: "브라우저 새로 고침"
        show_public_profile: "공개 프로필 보기"
        impersonate: '사용자로 로그인하기'
        revoke_admin: '운영자권한 취소'
        grant_admin: '운영자권한 주기'
        revoke_moderation: '중간 관리자 사용 안함'
        grant_moderation: '중간 관리자 사용'
        unblock: '언블락'
        block: '블락'
        reputation: 평판
        permissions: 권한
        activity: 활동
        like_count: 좋아요
        private_topics_count: 개인적인 토픽 수
        posts_read_count: 게시글 읽은 수
        post_count: 게시글 수
        topics_entered: 토픽 수
        flags_given_count: 관심 수
        flags_received_count: 관심 받은 수
        approve: '승인'
        approved_by: "승인자"
        approve_success: "인증 이메일이 발송되었습니다."
        approve_bulk_success: "성공! 모든 선택된 사용자는 인증되었고 통보되었습니다."
        time_read: "읽은 시간"
        delete: "사용사 삭제"
        delete_forbidden:
          one: "가입한지 %{count}일 보다 오래되거나, 소유한 게시글이 있으면 사용자를 삭제할 수 없습니다. 사용자를 삭제하기 전에 모든 게시글을 삭제하세요."
          other: "가입한지 %{count}일 보다 오래되거나, 소유한 게시글이 있으면 사용자를 삭제할 수 없습니다. 사용자를 삭제하기 전에 모든 게시글을 삭제하세요."
        delete_confirm: "당신은 영구적으로 사이트에서 이 사용자를 삭제 하시겠습니까? 이 조치는 영구적입니다!"
        delete_and_block: "예, 그리고 이메일과 IP주소를 블락합니다."
        delete_dont_block: "예, 그리고 이메일과 IP주소를 허용합니다."
        deleted: "사용자가 삭제되었습니다."
        delete_failed: "해당 사용자를 삭제하는 동안 오류가 발생했습니다. 모든 글은 사용자를 삭제하기 전에 삭제해야합니다."
        send_activation_email: "인증 메일 보내기"
        activation_email_sent: "인증 메일을 보냈습니다."
        send_activation_email_failed: "인증 메일 전송중 오류 %{error}"
        activate: "계정 활성화"
        activate_failed: "사용자 활성화에 문제가 있습니다."
        deactivate_account: "계정 비활성화"
        deactivate_failed: "사용자 비활성에 문제가 있습니다."
        unblock_failed: '사용자 언블락에 문제가 있습니다.'
        block_failed: '사용자 블락에 문제가 있습니다.'
        deactivate_explanation: "비활성화 사용자는 이메일 인증을 다시 받아야합니다."
        suspended_explanation: "접근 금지된 유저는 로그인 할 수 없습니다."
        block_explanation: "블락 사용자는 게시글을 작성하거나 토픽을 작성할 수 없습니다."
        trust_level_change_failed: "신뢰도 변경에 문제가 있습니다."
        ban_modal_title: "사용자 금지"

      site_content:
        none: "편집을 시작하려는 컨텐츠의 타입을 선택하세요."
        title: '사이트 컨텐츠'
        edit: "사이트 컨텐츠를 편집"

      site_settings:
        show_overriden: '수정된 것만 표시'
        title: '사이트 설정'
        reset: '기본값으로 재설정'
        none: '없음'
        categories:
          required: '필수'
          basic: '기본 설정'
          users: '사용자'
          posting: '게시물'
          email: '이메일'
          files: '파일'
          trust: '신뢰도'
          security: '보안'
          seo: 'SEO'
          spam: '스팸'
          rate_limits: '제한'
          developer: '개발자'
          uncategorized: '카테고리 없음'


<|MERGE_RESOLUTION|>--- conflicted
+++ resolved
@@ -50,10 +50,7 @@
           one:   "거의 1년"
           other: "거의 %{count}년"
         date_year: "'YY M/D"
-<<<<<<< HEAD
-=======
         date_month: "MMM D"
->>>>>>> 5958e710
       medium:
         x_minutes:
           one: "1분"
