# encoding: utf-8
# This file contains content for the client portion of Discourse, sent out
# to the Javascript app.
#
# To validate this YAML file after you change it, please paste it into
# http://yamllint.com/

ko:
  js:
    number:
      human:
        storage_units:
          format: ! '%n %u'
          units:
            byte:
              one: Byte
              other: Bytes
            gb: GB
            kb: KB
            mb: MB
            tb: TB
    dates:
      tiny:
        half_a_minute: "30초"
        less_than_x_seconds:
          one:   "<1초"
          other: "<%{count}초"
        x_seconds:
          one:   "1초"
          other: "%{count}초"
        less_than_x_minutes:
          one:   "<1분"
          other: "<%{count}분"
        x_minutes:
          one:   "1분"
          other: "%{count}분"
        about_x_hours:
          one:   "1시간"
          other: "%{count}시간"
        x_days:
          one:   "1일"
          other: "%{count}일"
        about_x_years:
          one:   "1년"
          other: "%{count}년"
        over_x_years:
          one:   "1년"
          other: "%{count}년"
        almost_x_years:
          one:   "거의 1년"
          other: "거의 %{count}년"
        date_year: "'YY M/D"
      medium:
        x_minutes:
          one: "1분"
          other: "%{count}분"
        x_hours:
          one: "1시간"
          other: "%{count}시간"
        x_days:
          one: "1일"
          other: "%{count}일"
      medium_with_ago:
        x_minutes:
          one: "1분 전"
          other: "%{count}분 전"
        x_hours:
          one: "1시간 전"
          other: "%{count}시간 전"
        x_days:
          one: "1일 전"
          other: "%{count}일 전"
    share:
      topic: '토픽을 공유합니다.'
      post: '#%{postNumber} 게시물을 공유합니다.'
      close: '닫기'
      twitter: 'twitter로 공유'
      facebook: 'Facebook으로 공유'
      google+: 'Google+로 공유'
      email: '이메일로 공유'

    edit: '제목과 카테고리를 편집하기'
    not_implemented: "추후 업데이트 예정"
    no_value: "아니오"
    yes_value: "예"
    of_value: "으로"
    generic_error: "오류 발생"
    generic_error_with_reason: "에러 발견: %{error}"
    log_in: "로그인"
    age: "생성"
    last_post: "마지막 게시글"
    joined: "가입함"
    admin_title: "운영자"
    flags_title: "신고"
    show_more: "더 보기"
    links: "링크"
    faq: "FAQ"
    privacy_policy: "개인보호 정책"
    mobile_view: "모바일로 보기"
    desktop_view: "PC로 보기"
    you: "당신"
    or: "또는"
    now: "방금 전"
    read_more: '더 읽기'
    more: "더 보기"
    less: "덜"
    never: "전혀"
    daily: "매일"
    weekly: "매주"
    every_two_weeks: "격주"
    character_count:
      other: "1 자"
      other: "{{count}} 자"

    in_n_seconds:
      one: "1 초 안에"
      other: "{{count}} 초 안에"
    in_n_minutes:
      one: "1 분 안에"
      other: "{{count}} 분 안에"
    in_n_hours:
      one: "1 시간 안에"
      other: "{{count}} 시간 안에"
    in_n_days:
      one: "1 일 안에"
      other: "{{count}} 일 안에"

    suggested_topics:
      title: "추천 토픽"

    bookmarks:
      not_logged_in: "죄송합니다. 북마크 된 게시물을 보려면 로그인을 해야합니다."
      created: "이 게시물을 북마크 했습니다."
      not_bookmarked: "이 게시물을 읽었습니다. 북마크를 클릭하세요."
      last_read: "이것이 당신이 읽은 마지막 게시물 입니다. 북마크를 클릭하세요."

    new_topics_inserted: "{{count}}개 토픽."
    show_new_topics: "표시하려면 클릭하세요."
    preview: "미리보기"
    cancel: "취소"

    save: "변경사항을 저장"
    saving: "저장 중..."
    saved: "저장 완료!"

    upload: "업로드"
    uploading: "업로드 중..."
    uploaded: "업로드 완료!"

    choose_topic:
      none_found: "토픽이 없음"
      title:
        search: "이름, url, ID로 토픽 검색"
        placeholder: "여기에 토픽 제목을 입력"

    user_action:
      user_posted_topic: "<a href='{{userUrl}}'>{{user}}</a>가 게시한 <a href='{{topicUrl}}'>토픽</a>"
      you_posted_topic: "<a href='{{userUrl}}'>당신</a>이 게시한 <a href='{{topicUrl}}'>토픽</a>"
      user_replied_to_post: "<a href='{{userUrl}}'>{{user}}</a>가 게시한 답글 <a href='{{postUrl}}'>{{post_number}}</a>개"
      you_replied_to_post: "<a href='{{userUrl}}'>당신</a>이 게시한 답글 <a href='{{postUrl}}'>{{post_number}}</a>개"
      user_replied_to_topic: "<a href='{{userUrl}}'>{{user}}</a>가 <a href='{{topicUrl}}'>토픽</a>에 게시한 답글"
      you_replied_to_topic: "<a href='{{userUrl}}'>당신</a>이 <a href='{{topicUrl}}'>토픽</a>에 게시한 답글"

      user_mentioned_user: "<a href='{{user1Url}}'>{{user}}가</a> <a href='{{user2Url}}'>{{another_user}}</a>를 언급"
      user_mentioned_you: "<a href='{{user1Url}}'>{{user}}가</a> <a href='{{user2Url}}'>당신</a>을 언급"
      you_mentioned_user: "<a href='{{user1Url}}'>당신은</a> <a href='{{user2Url}}'>{{another_user}}</a>를 언급"

      posted_by_user: "<a href='{{userUrl}}'>{{user}}</a>에 의해 게시됨"
      posted_by_you: "<a href='{{userUrl}}'>당신</a> 게시함"
      sent_by_user: "<a href='{{userUrl}}'>{{user}}</a>가 보냄"
      sent_by_you: "<a href='{{userUrl}}'>당신</a>이 보냄"

    user_action_groups:
      '1': "좋아함"
      '2': "내 글을 좋아함"
      '3': "북마크"
      '4': "토픽"
      '5': "게시글"
      '6': "답글"
      '7': "언급"
      '9': "인용"
      '10': "즐겨찾기"
      '11': "편집"
      '12': "보낸 편지함"
      '13': "받은 편지함"

    categories:
      all: "전체 카테고리"
      all_subcategories: "모든 서브카테고리"
      no_subcategory: "서브 카테고리 외"
      category: "카테고리"
      posts: "게시글"
      topics: "토픽들"
      latest: "최신"
      latest_by: "가장 최근"
      toggle_ordering: "정렬 순서 토글"
      subcategories: "서브 카테고리"
      topic_stats: "새 토픽"
      topic_stat_sentence:
        one: "지난 %{unit} 후 %{count}개 새 토픽"
        other: "지난 %{unit} 후 %{count}개 새 토픽"
      post_stats: "새 글의 갯수"
      post_stat_sentence:
        one: "지난 %{unit} 후 %{count}개 새 글"
        other: "지난 %{unit} 후 %{count}개 새 글"

    user:
      said: "{{username}}의 말:"
      profile: "프로필"
      show_profile: "프로필 방문"
      mute: "음소거"
      edit: "편집"
      download_archive: "내 게시물을 아카이브로 다운로드"
      private_message: "개인 메시지"
      private_messages: "개인 메시지"
      activity_stream: "활동"
      preferences: "환경 설정"
      bio: "프로필"
      invited_by: "에 의해 초대되었습니다."
      trust_level: "레벨"
      notifications: "알림"
      dynamic_favicon: "Favicon으로 들어온 메시지 알림을 받습니다."
      external_links_in_new_tab: "새 탭에서 모든 외부 링크 열기"
      enable_quoting: "강조 표시된 텍스트에 대한 알림을 사용합니다"
      change: "변경"
      moderator: "{{user}}는 중간 관리자입니다."
      admin: "{{user}} 는 운영자입니다."
      deleted: "(삭제됨)"
      suspended_notice: "이 사용자는 {{date}}까지 접근 금지 되었습니다."
      suspended_reason: "이유: "
      watch_new_topics: "새로운 토픽을 자동으로 지켜보기"
      watched_categories: "지켜보기"
      watched_categories_instructions: "이 카테고리의 새 토픽을 자동으로 지켜보기"
      tracked_categories: "알림"
      tracked_categories_instructions: "이 카테고리의 토픽에 대한 자동 알림 받기"
      muted_categories: "끄기"
      muted_categories_instructions: "이 카테고리의 토픽에 대해 알림 끄기"

      messages:
        all: "전체"
        mine: "내가 보낸 메세지"
        unread: "읽지 않음"

      change_password:
        success: "(이메일 전송)"
        in_progress: "(이메일 전송중)"
        error: "(에러)"
        action: "패스워드 변경 이메일 전송"

      change_about:
        title: "내정보 변경"

      change_username:
        title: "사용자 이름 변경"
        confirm: "사용자 이름을 변경합니다. 모든 @사용자이름 언급이 끊어집니다. 사용자 이름을 변경하는게 확실한가요?"
        taken: "죄송합니다. 중복된 사용자 이름입니다."
        error: "사용자 이름을 변경하는 중에 오류가 발생했습니다."
        invalid: "사용자 이름이 잘못되었습니다. 숫자와 문자를 포함해야합니다."

      change_email:
        title: "이메일 수정"
        taken: "죄송합니다. 해당 이메일은 사용할 수 없습니다."
        error: "이메일 변경 중 오류가 발생했습니다. 이미 사용중인 이메일인지 확인해주세요."
        success: "이메일 발송이 완료되었습니다. 확인하신 후 절차에 따라주세요."

      change_avatar:
        title: "아바타 변경"
        gravatar: "<a href='//gravatar.com/emails' target='_blank'>Gravatar</a> 기반"
        gravatar_title: "Gravatar 사이트의 아바타 변경하기"
        uploaded_avatar: "커스텀 사진"
        uploaded_avatar_empty: "커스텀 사진 추가"
        upload_title: "프로필 사진 업로드"
        image_is_not_a_square: "경고: 사진을 정사각형으로 수정하였습니다."

      email:
        title: "이메일"
        instructions: "당신의 이메일은 노출되지 않습니다."
        ok: "완료. 확인 이메일을 보냈습니다."
        invalid: "사용하고 계시는 이메일 주소를 입력해주세요."
        authenticated: "당신의 이메일은 {{provider}}에 의해 인증되었습니다."
        frequency: "당신의 활동이 뜸해지거나 저희가 보낸 이메일에 포함된 글들을 읽지 못하셨다면 확인 이메일을 보내드립니다."

      name:
        title: "별명"
        instructions: "별명을 정해주세요."
        too_short: "너무 짧습니다."
        ok: "사용가능합니다."
      username:
        title: "사용자 이름"
        instructions: "중복이 안되며 공백이 없어야합니다."
        short_instructions: "@{{username}}으로 언급이 가능합니다."
        available: "사용자 이름으로 사용가능합니다."
        global_match: "이메일이 등록된 이름과 일치합니다."
        global_mismatch: "이미 등록된 사용자 이름입니다. 다시 시도해보세요. {{suggestion}}"
        not_available: "사용할 수 없는 사용자 이름입니다. 다시 시도해보세요. {{suggestion}}"
        too_short: "사용자 이름이 너무 짧습니다."
        too_long: "사용자 이름이 너무 깁니다."
        checking: "사용가능한지 확인 중..."
        enter_email: '사용자 이름을 찾았습니다. 일치하는 이메일을 입력해주세요.'
        prefilled: "사용자 이름과 이메일이 일치합니다."

      password_confirmation:
        title: "비밀번호를 재입력해주세요."

      last_posted: "마지막글"
      last_emailed: "마지막 이메일"
      last_seen: "마지막 접속"
      created: "생성일"
      log_out: "로그아웃"
      website: "웹사이트"
      email_settings: "이메일"
      email_digests:
        title: "새로운 정보를 요약하여 이메일로 보내드립니다."
        daily: "매일"
        weekly: "매주"
        bi_weekly: "격주"

      email_direct: "누군가가 게시물에 @사용자이름 또는 답글을 달 경우에 이메일을 받습니다."
      email_private_messages: "누군가 당신에게 메세지를 보낼 때 이메일을 받습니다."
      email_always: "해당 포럼을 이용중이면 이메일 알림과 이메일 요약을 받습니다."

      other_settings: "추가 사항"
      categories_settings: "카테고리"

      new_topic_duration:
        label: "새글을 정의해주세요."
        not_viewed: "아직 안본 글"
        last_here: "내가 마지막으로 작성한 후 게시된 글"
        after_n_days:
          one: "어제 게시된 글"
          other: "{{count}}일 전에 게시된 글입니다"
        after_n_weeks:
          one: "지난주 게시된 글"
          other: "최근 {{count}}주 동안 게시되었습니다."

      auto_track_topics: "내가 게시한 글을 추적할 수 있습니다."
      auto_track_options:
        never: "하지않음"
        always: "항상"
        after_n_seconds:
          one: "1초 후에"
          other: "{{count}}초 후에"
        after_n_minutes:
          one: "1분 후에"
          other: "{{count}}분 후에"

      invited:
        search: "검색"
        title: "초대"
        user: "사용자 초대"
        none: "초대 받은 사람을 찾을 수 없습니다."
        truncated: "처음 {{count}}개 초대장 보여주기"
        redeemed: "초대를 받았습니다."
        redeemed_at: "에 초대되었습니다."
        pending: "초대를 보류합니다."
        topics_entered: "토픽이 입력되었습니다."
        posts_read_count: "게시물 읽기"
        rescind: "초대 제거"
        rescinded: "초대가 제거되었습니다."
        time_read: "읽은 시간"
        days_visited: "일일 방문"
        account_age_days: "일일 계정 나이"
        create: "이 포럼에 친구 초대하기"

      password:
        title: "비밀번호"
        too_short: "암호가 너무 짧습니다."
        common: "비밀번호가 너무 일반적입니다."
        ok: "적절한 암호입니다."
        instructions: "암호는 적어도 %{count} 글자 이상으로."

      ip_address:
        title: "마지막 IP 주소"
      avatar:
        title: "아바타"
      title:
        title: "제목"

      filters:
        all: "전체"

      stream:
        posted_by: "에 의해 작성되었습니다"
        sent_by: "에 의해 전송되었습니다"
        private_message: "비공개 메시지"
        the_topic: "토픽"

    loading: "로딩 중..."
    close: "닫기"
    learn_more: "더 배우기"

    year: '년'
    year_desc: '지난 1년 동안 게시된 글'
    month: '월'
    month_desc: '지난 1달 동안 게시된 글'
    week: '주'
    week_desc: '지난 1주 동안 게시된 글'
    day: '일'

    first_post: '첫 번째 게시물'
<<<<<<< HEAD
    mute: '끄기거'
=======
    mute: '끄기'
>>>>>>> f1c2a093
    unmute: '끄기 해제'
    last_post: '최근 게시물'

    summary:
      enabled_description: "이 토픽의 요약본을 보고 있습니다. 모든 글을 다시 보려면 아래를 클릭하세요."
      description: "여기에는 <b>{{count}}</b>개의 댓글이 있습니다. 읽는 시간 단축을 위해 관련된 댓글만 볼까요?"
      description_time: "여기에 있는 <b>{{count}}</b> 개의 댓글은 평균 <b>{{readingTime}} 분 정도의 읽는 시간을 소요합니다.</b>. 읽는 시간을 줄이기 위해 관련된 댓글만 볼까요?"
      enable: '요약본 보기'
      disable: '모든 글 보기'

    private_message_info:
      title: "개인 메시지"
      invite: "다른 사람 초대"
      remove_allowed_user: "{{name}}에게서 온 개인 메시지를 삭제할까요?"

    email: '이메일'
    username: '사용자'
    last_seen: '마지막 접근'
    created: '생성'
    trust_level: '신뢰도'

    create_account:
      title: "계정만들기"
      action: "지금 계정 만들기!"
      invite: "아직 계정이 없으신가요?"
      failed: "뭔가 잘못되었습니다. 이 메일은 등록이 되어있습니다. 비밀번호를 잊으셨다면 비밀번호 찾기를 눌러주세요."

    forgot_password:
      title: "비밀번호를 찾기"
      action: "비밀번호를 잊어버렸습니다."
      invite: "사용자 이름 또는 이메일 주소를 입력하시면 비밀번호 재설정 이메일을 보내드립니다."
      reset: "암호 재설정"
      complete: "이메일이 맞다면 곧 암호를 재설정하는 지침 이메일을 수신합니다."

    login:
      title: "로그인"
      username: "아이디"
      password: "비밀번호"
      email_placeholder: "이메일 주소 또는 사용자 이름"
      error: "알 수없는 오류"
      reset_password: '암호 재설정'
      logging_in: "로그인 중..."
      or: "또는"
      authenticating: "인증 중..."
      awaiting_confirmation: "계정 활성화를 기다리고 있습니다. 다른 인증 이메일을 받고 싶으면 비밀번호 찾기를 누르세요."
      awaiting_approval: "당신의 계정은 아직 스태프에 의해 승인되지 않았습니다. 승인되면 이메일을 받게됩니다."
      requires_invite: "죄송합니다. 초대를 받은 사람만 이용하실 수 있습니다."
      not_activated: "당신은 아직 로그인 할 수 없습니다. 계정을 만들었을때 <b> {{sentTo}} </b> 주소로 인증 이메일을 보냈습니다. 계정을 활성화하려면 해당 이메일의 지침을 따르십시오."
      resend_activation_email: "다시 인증 이메일을 보내려면 여기를 클릭하세요."
      sent_activation_email_again: "<b> {{currentEmail}} </b> 주소로 인증 이메일을 보냈습니다. 이메일이 도착하기까지 몇 분 정도 걸릴 수 있습니다. 또한 스팸 메일을 확인하십시오."
      google:
        title: "Google"
        message: "Google 인증 중(팝업 차단을 해제 하세요)"
      twitter:
        title: "Twitter"
        message: "Twitter 인증 중(팝업 차단을 해제 하세요)"
      facebook:
        title: "Facebook"
        message: "Facebook 인증 중(팝업 차단을 해제 하세요)"
      cas:
        title: "CAS로 로그인하기"
        message: "CAS로 인증하기(팝업 차단을 해제 하세요)"
      yahoo:
        title: "Yahoo"
        message: "Yahoo 인증 중(팝업 차단을 해제 하세요)"
      github:
        title: "GitHub"
        message: "GitHub 인증 중(팝업 차단을 해제 하세요)"
      persona:
        title: "Persona"
        message: "Mozilla Persona 인증 중(팝업 차단을 해제 하세요)"

    composer:
      posting_not_on_topic: "어떤 토픽에 답글을 작성하시겠습니까?"
      saving_draft_tip: "저장 중..."
      saved_draft_tip: "저장 완료"
      saved_local_draft_tip: "로컬로 저장됩니다."
      similar_topics: "당신의 토픽은 기존 것과 유사합니다"
      drafts_offline: "초안"

      min_length:
        need_more_for_title: "{{n}} 자 필요"
        need_more_for_reply: "{{n}} 자 필요"

      error:
        title_missing: "제목 필요"
        title_too_short: "제목은 적어도 {{min}}자 보다 길어야 합니다."
        title_too_long: "제목은 최대 {{max}}자 보다 짧아야 합니다."
        post_missing: "본문이 비어있습니다."
        post_length: "본문은 적어도 {{min}}자 보다 길어야 합니다."
        category_missing: "카테고리를 선택해야 합니다."

      save_edit: "편집 저장"
      reply_original: "기존 토픽에 대해 답글을 작성합니다."
      reply_here: "여기에 답글을 작성하세요."
      reply: "답글"
      cancel: "취소"
      create_topic: "토픽 만들기"
      create_pm: "개인 메시지를 작성합니다."

      users_placeholder: "사용자 추가"
      title_placeholder: "여기에 제목을 입력하세요. 토픽은 무엇입니까?"
      edit_reason_placeholder: "수정하는 이유는?"
      show_edit_reason: "(수정 이유 추가)"
      reply_placeholder: "여기에 입력하세요. 마크 다운이나 BBCode 형식을 사용하세요. 드래그&드랍으로 이미지를 넣습니다."
      view_new_post: "새로운 게시물을 볼 수 있습니다."
      saving: "저장 중..."
      saved: "저장 완료!"
      saved_draft: "당신은 진행중인 게시물 초안이 있습니다. 편집을 다시 시작하려면이 상자에 아무 곳이나 클릭합니다."
      uploading: "업로딩 중..."
      show_preview: '미리보기를 보여줍니다 &laquo;'
      hide_preview: '&laquo; 미리보기를 숨깁니다'

      quote_post_title: "전체 게시물을 인용"
      bold_title: "굵게"
      bold_text: "굵게하기"
      italic_title: "강조"
      italic_text: "강조하기"
      link_title: "하이퍼링크"
      link_description: "링크 설명을 입력"
      link_dialog_title: "하이퍼링크 삽입"
      link_optional_text: "옵션 제목"
      quote_title: "인용구"
      quote_text: "인용구"
      code_title: "코드 샘플"
      code_text: "여기에 코드를 입력"
      upload_title: "업로드"
      upload_description: "업로드 설명을 입력"
      olist_title: "번호 매기기 목록"
      ulist_title: "글 머리 기호 목록"
      list_item: "토픽"
      heading_title: "표제"
      heading_text: "표제"
      hr_title: "수평선"
      undo_title: "취소"
      redo_title: "다시"
      help: "마크다운 편집 도움말"
      toggler: "작성 패널을 숨기거나 표시"

      admin_options_title: "이 토픽에 대한 옵션 설정"
      auto_close_label: "자동 토픽 닫기: "
      auto_close_units: "(# 시간, 몇 시, 전체 날짜와 시각)"
      auto_close_examples: '예: 24, 17:00, 2013-11-22 14:00'
      auto_close_error: "알맞은 값을 넣으세요."

    notifications:
      title: "@사용자이름 언급, 게시글과 토픽에 대한 언급, 개인 메시지 등에 대한 알림"
      none: "현재 알림이 없습니다."
      more: "이전 알림을 볼 수 있습니다."
      mentioned: "<span title='mentioned' class='icon'>@</span> {{username}} {{link}}"
      quoted: "<i title='quoted' class='fa fa-quote-right'></i> {{username}} {{link}}"
      replied: "<i title='replied' class='fa fa-reply'></i> {{username}} {{link}}"
      posted: "<i title='replied' class='fa fa-reply'></i> {{username}} {{link}}"
      edited: "<i title='edited' class='fa fa-pencil'></i> {{username}} {{link}}"
      liked: "<i title='liked' class='fa fa-heart'></i> {{username}} {{link}}"
      private_message: "<i class='fa fa-envelope-o' title='private message'></i> {{username}} {{link}}"
      invited_to_private_message: "<i class='fa fa-envelope-o' title='private message'></i> {{username}} {{link}}"
      invitee_accepted: "<i title='accepted your invitation' class='fa fa-sign-in'></i> {{username}} 의 초대를 수락했습니다."
      moved_post: "<i title='moved post' class='fa fa-arrow-right'></i> {{username}} 이동 {{link}}"
      total_flagged: "관심 표시된 총 게시글"

    upload_selector:
      title: "이미지 추가하기"
      title_with_attachments: "이미지 또는 파일 추가하기"
      from_my_computer: "컴퓨터에서 가져오기"
      from_the_web: "인터넷에서 가져오기"
      remote_tip: "http://example.com/image.jpg 형식으로 이미지 주소를 입력"
      remote_tip_with_attachments: "http://example.com/file.ext 형식으로 이미지나 파일의 주소를 입력 (사용 가능한 확장자: {{authorized_extensions}})"
      local_tip: "내 컴퓨터에서 이미지를 가져오기"
      local_tip_with_attachments: "내 컴퓨터에서 이미지나 파일 가져오기 (사용 가능한 확장자: {{authorized_extensions}})"
      hint: "(드래그&드랍으로 업로드 가능)"
      hint_for_chrome: "(드래그&드랍으로 이미지 업로드 가능)"
      uploading: "업로드 중입니다..."

    search:
      title: "토픽, 게시물, 사용자, 카테고리를 검색"
      placeholder: "여기에 검색어를 입력하세요"
      no_results: "검색 결과가 없습니다"
      searching: "검색중..."

      prefer:
        user: "@{{username}}님이 쓰신 게시글을 위주로 검색"
        category: "{{category}}안에 게시글을 위주로 검색"

    site_map: "다른 토픽이나 카테고리로 이동"
    go_back: '돌아가기'
    current_user: '사용자 페이지로 이동'

    favorite:
      title: '즐겨찾기'
      help:
        star: '즐겨찾기로 이 토픽을 추가'
        unstar: '즐겨찾기에서 이 토픽을 제거'

    topics:
      none:
        favorited: "아직 즐겨찾기가 없습니다. 토픽을 즐겨찾기하려면 제목 옆 별표를 눌러주세요."
        unread: "읽지 않은 토픽이 없습니다."
        new: "읽을 새로운 토픽이 없습니다."
        read: "아직 어떠한 토픽도 읽지 않았습니다."
        posted: "아직 어떠한 토픽도 작성되지 않았습니다."
        latest: "최신 토픽이 없습니다."
        hot: "인기있는 토픽이 없습니다."
        category: "{{category}}에 토픽이 없습니다."
      bottom:
        latest: "더 이상 읽을 최신 토픽이 없습니다."
        hot: "더 이상 읽을 인기있는 토픽이 없습니다."
        posted: "더 이상 작성된 토픽이 없습니다."
        read: "더 이상 읽을 토픽이 없습니다."
<<<<<<< HEAD
        new: "더 이상 읽을 새로운 토픽이 없습니다.."
=======
        new: "더 이상 읽을 새로운 토픽이 없습니다."
>>>>>>> f1c2a093
        unread: "더 이상 읽지 않은 토픽이 없습니다."
        favorited: "더 이상 읽을 즐겨찾기 토픽이 없습니다."
        category: "더 이상 {{category}}에 토픽이 없습니다."

    rank_details:
      toggle: '토픽의 랭킹 세부 사항을 토글합니다.'
      show: '토픽의 랭킹 세부 사항을 보여줍니다.'
      title: '토픽의 랭킹 세부 사항'

    topic:
      filter_to: "이 토픽에서 {{username}}님의 {{post_count}}건의 게시물만 보기"
      create: '토픽 만들기'
      create_long: '새로운 토픽을 개설'
      private_message: '개인 메시지를 작성'
      list: '토픽 목록'
      new: '새로운 토픽'
      new_topics:
        one: '1개의 새로운 토픽'
        other: '{{count}}개의 새로운 토픽들'
      unread_topics:
        one: '1개의 읽지 않은 토픽'
        other: '{{count}}개의 읽지 않은 토픽들'
      title: '토픽'
      loading_more: "더 많은 토픽을 로딩 중..."
      loading: '토픽을 로딩 중...'
      invalid_access:
        title: "이 토픽은 비공개입니다"
        description: "죄송합니다. 그 토픽에 접근 할 수 없습니다!"
      server_error:
        title: "토픽을 불러오지 못했습니다"
        description: "죄송합니다. 연결 문제로 인해 해당 토픽을 불러올 수 없습니다. 다시 시도하십시오. 문제가 지속되면 문의해 주시기 바랍니다"
      not_found:
        title: "토픽을 찾을 수 없습니다"
        description: "죄송합니다. 토픽을 찾을 수 없습니다. 아마도 중간 관리자에 의해 삭제된 것 같습니다."
      unread_posts:
        one: "이 토픽에 1개의 오래된 게시글이 있습니다."
        other: "이 토픽에 {{count}}개의 오래된 게시글이 있습니다."
      new_posts:
        one: "1개의 읽지 않은 게시글이 있습니다."
        other: "{{count}}개의 읽지 않은 게시글이 있습니다."

      likes:
        other: "이 토픽에 1개의 '좋아요'가 있습니다."
        other: "이 토픽에 {{count}}개의 '좋아요'가 있습니다."
      back_to_list: "토픽 리스트로 돌아갑니다."
      options: "토픽 옵션"
      show_links: "이 토픽에서 링크를 표시합니다."
      toggle_information: "토픽의 세부 정보를 토글합니다."
      read_more_in_category: "더 많은 토픽들은 {{catLink}} 또는 {{latestLink}}에서 찾으실 수 있습니다"
      read_more: "{{catLink}} 또는 {{latestLink}}에서 더 많은 토픽들을 찾으실 수 있습니다"

      # keys ending with _MF use message format, see /spec/components/js_local_helper_spec.rb for samples
      read_more_MF: "이 카테고리에 {
        UNREAD, plural,
        =0 {}
        one {
          is <a href='/unread'>1개의 안 읽은</a>
        } other {
          are <a href='/unread'>#개의 안 읽은</a>
        }
        } {
          NEW, plural,
            =0 {}
            one { {BOTH, select, true{and } false {is } other{}} <a href='/new'>1개의 새로운</a> 토픽이}
            other { {BOTH, select, true{and } false {are } other{}} <a href='/new'># 새로운</a> 토픽이}
        } 남아 있고, {CATEGORY, select, true {{catLink} 토픽도 확인해보세요.} false {{latestLink}} other {}} "

      browse_all_categories: '모든 카테고리 보기'

      view_latest_topics: '최신 토픽 보기'
      suggest_create_topic: '새 토픽을 만들어 볼까요?'
      read_position_reset: '당신의 읽기 위치가 재설정되었습니다.'
      jump_reply_up: "이전 답글로 이동"
      jump_reply_down: "이후 답글로 이동"
      deleted: "토픽이 삭제되었습니다"

      auto_close_notice: "이 토픽은 곧 자동으로 닫힙니다. %{timeLeft}."
      auto_close_title: '자동으로 닫기 설정'
      auto_close_save: "저장"
      auto_close_remove: "이 토픽을 자동으로 닫지 않기"

      progress:
        title: '진행 중인 토픽'
        jump_top: '첫 게시글로 이동'
        jump_bottom: '마지막 게시글로 이동'
        jump_bottom_with_number: "%{post_number} 번 게시글로 이동"
        total: '총 게시글'
        current: '현재 게시글'
        position: "총 %{total} 개의 게시글 중 %{current} 번 글"

      notifications:
        title: '알림'
        reasons:
          "3_6": '이 카테고리를 지켜보고 있기 때문에 알림을 받게 됩니다.'
          "3_5": '이 토픽을 자동으로 지켜보기 시작했기 때문에 알림을 받게 됩니다.'
          '3_2': '이 토픽을 보고있어서 알림을 받게 됩니다.'
          '3_1': '이 토픽을 생성하여서 알림을 받게 됩니다.'
          '3': '이 토픽을 보고있어서 알림을 받게 됩니다.'
          '2_4': '이 토픽에 답글을 게시하여서 알림을 받게 됩니다.'
          '2_2': '이 토픽을 추척하고 있어서 알림을 받게 됩니다.'
          '2': '이 토픽을 읽어서 알림을 받게 됩니다. <a href="/users/{{username}}/preferences">(설정)</a>'
          '1': '누군가가 게시물에 @사용자이름 또는 답글을 달 경우에 알림을 받게 됩니다.'
          '1_2': '누군가가 게시물에 @사용자이름 또는 답글을 달 경우에 알림을 받게 됩니다.'
          '0': '당신은 이 토픽에 관한 모든 알림을 무시합니다.'
          '0_2': '당신은 이 토픽에 관한 모든 알림을 무시합니다.'
        watching:
          title: "지켜보기"
          description: "모든 새 게시물 알림을 받게 됩니다."
        tracking:
          title: "추적"
          description: "누군가가 게시물에 @사용자이름 또는 답글을 달 경우에 알림을 받게 됩니다. '읽지 않은 글' 탭에서 게시물의 수를 볼 수 있습니다."
        regular:
          title: "보통"
          description: "누군가가 게시물에 @사용자이름 또는 답글을 달 경우에 알림을 받게 됩니다."
        muted:
          title: "끄기"
          description: "아무 알림도 없습니다. '읽지 않은 글' 탭에 나타나지 않습니다."

      actions:
        recover: "토픽 다시 복구"
        delete: "토픽 삭제"
        open: "토픽 열기"
        close: "토픽 닫기"
        auto_close: "자동으로 닫기"
        unpin: "토픽 고정 취소"
        pin: "토픽 고정"
        unarchive: "보관 안된 토픽"
        archive: "보관된 토픽"
        invisible: "토픽 숨기기"
        visible: "토픽 보이기"
        reset_read: "값 재설정"
        multi_select: "게시글 이동을 위한 다중 선택"
        convert_to_topic: "정식 토픽으로 변환"

      reply:
        title: '답글'
        help: '이 토픽에 대한 답글 구성 시작'

      clear_pin:
        title: "고정 취소"
        help: "더 이상 목록의 맨 위에 표시하지 않도록 이 토픽의 고정 상태를 해제합니다."

      share:
        title: '공유'
        help: '이 토픽의 링크를 공유'

      inviting: "초대 중..."

      invite_private:
        title: '개인 메시지에 초대'
        email_or_username: "초대하려는 이메일 또는 사용자"
        email_or_username_placeholder: "이메일 또는 사용자"
        action: "초대"
        success: "감사합니다! 사용자가 개인 메세지에 참여할 수 있도록 초대했습니다."
        error: "죄송합니다. 해당 사용자를 초대하는 도중 오류가 발생했습니다."

      invite_reply:
        title: '초대 이메일 보내기'
        action: '이메일 초대'
        help: '한 번의 클릭으로 이 토픽에 답글을 추가할 수 있도록 친구에게 초대장을 보낼 수 있습니다.'
        to_topic: "당신의 친구에게 요약 이메일을 보내고 이 글에 답글을 작성할 수 있도록 링크를 제공합니다.(로그인이 필요없습니다)"
        to_forum: "당신의 친구에서 요약 이메일을 보내고 이 포럼에 가입할 수 있도록 링크를 보냅니다."

        email_placeholder: '이메일 주소'
        success: "감사합니다! <b>{{email}}</b>으로 초대장을 발송했습니다. 초대를 수락하면 알려 드리겠습니다. 초대한 사람을 추적하기 위해선 사용자 페이지에서 '초대장' 탭을 선택하세요."
        error: "죄송합니다. 그 사람을 초대 할 수 없습니다. 혹시 이미 포럼 사용자입니까?"

      login_reply: '답글을 작성하려면 로그인해야 합니다.'

      filters:
        n_posts:
          one: "1개의 게시글"
          other: "{{count}}개의 게시글"
        cancel: "다시 이 토픽의 모든 게시물을 표시합니다."

      split_topic:
        title: "새로운 토픽으로 이동"
        action: "새로운 토픽으로 이동"
        topic_name: "새로운 토픽 이름"
        error: "새로운 토픽으로 이동시키는데 문제가 발생하였습니다."
        instructions:
          one: "새로운 토픽을 만들기 위해 당신이 선택한 1개의 글을 불렀왔습니다."
          other: "새로운 토픽을 만들기 위해 당신이 선택한 <b>{{count}}</b>개의 글을 불러왔습니다."

      merge_topic:
        title: "이미 있는 토픽으로 옴기기"
        action: "이미 있는 토픽으로 옴기기"
        error: "이 토픽을 이동시키는데 문제가 발생하였습니다."
        instructions:
          one: "이 게시물을 이동시킬 토픽을 선택하세요."
          other: "이 <b>{{count}}</b>개의 게시물들을 이동시킬 토픽을 선택하세요."

      multi_select:
        select: '선택'
        selected: '({{count}})개가 선택됨'
        select_replies: "선택 + 답글"
        delete: 선택 삭제
        cancel: 선택을 취소
        description:
          one: "<b>1</b>개의 게시물을 선택하였습니다."
          other: "<b>{{count}}</b>개의 게시물을 선택하였습니다."

    post:
      reply: "{{replyAvatar}} {{username}}님의 글에 답글 작성"
      reply_topic: "{{link}}에 답글 작성"
      quote_reply: "답글을 인용"
      edit: "{{replyAvatar}} {{username}}님의 {{link}} 글 수정"
      edit_reason: "이유: "
      post_number: "{{number}}번째 게시물"
      in_reply_to: "답글"
      last_edited_on: "마지막으로 편집:"
      reply_as_new_topic: "새로운 토픽으로 답글"
      continue_discussion: "{{postLink}}에서 토론을 계속:"
      follow_quote: "인용 글로 이동"
      deleted_by_author:
        one: "(글 게시자의 요구로 %{count} 시간안에 자동 삭제됩니다.)"
        other: "(글 게시자의 요구로 %{count} 시간안에 자동 삭제됩니다.)"
      deleted_by: "삭제됨"
      expand_collapse: "확장/축소"
      gap:
        one: "1개의 글이 생략됨"
        other: "{{count}} 개의 글이 생략됨"

      has_replies:
        one: "답글"
        other: "답글들"

      errors:
        create: "죄송합니다. 게시물을 만드는 동안 오류가 발생했습니다. 다시 시도하십시오."
        edit: "죄송합니다. 게시물을 수정하는 중에 오류가 발생했습니다. 다시 시도하십시오."
        upload: "죄송합니다. 파일을 업로드하는 동안 오류가 발생했습니다. 다시 시도하십시오."
        attachment_too_large: "업로드하려는 파일의 크기가 너무 큽니다. 최대 크기는 {{max_size_kb}}kb 입니다."
        image_too_large: "업로드하려는 이미지의 크기가 너무 큽니다. 최대 크기는 {{max_size_kb}}kb 입니다. 사이즈를 조정하고 다시 시도해보세요."
        too_many_uploads: "한번에 한 파일만 업로드 하실 수 있습니다."
        upload_not_authorized: "업로드 하시려는 파일 확장자는 사용이 불가능합니다 (사용가능 확장자: {{authorized_extensions}})."
        image_upload_not_allowed_for_new_user: "죄송합니다. 새로운 유저는 이미지를 업로드 하실 수 없습니다."
        attachment_upload_not_allowed_for_new_user: "죄송합니다. 새로운 유저는 파일 첨부를 업로드 하실 수 없습니다."

      abandon: "게시물 작성을 취소 하시겠습니까?"

      archetypes:
        save: '옵션 저장'

      controls:
        reply: "이 게시물에 대한 답글을 작성합니다."
        like: "이 게시물을 좋아합니다."
        edit: "이 게시물을 편집합니다."
        flag: "이 게시물을 신고하거나 알림을 보냅니다."
        delete: "이 게시물을 삭제합니다."
        undelete: "이 게시물 삭제를 취소합니다."
        share: "이 게시물에 대한 링크를 공유합니다."
        more: "더"
        delete_replies:
          confirm:
            one: "이 게시글에 대한 1개의 답글을 삭제하시겠습니까?"
            other: "이 게시글에 대한 {{count}}개의 답글을 삭제하시겠습니까?"
          yes_value: "예, 답글도 삭제합니다."
          no_value: "아니오, 게시글만 삭제합니다."

      actions:
        flag: '신고'
        clear_flags:
          one: "신고를 취소합니다."
          other: "신고를 취소합니다."
        it_too:
          off_topic: ""
          spam: ""
          inappropriate: ""
          custom_flag: ""
          bookmark: ""
          like: ""
          vote: ""
        undo:
          off_topic: "X"
          spam: "X"
          inappropriate: "X"
          bookmark: "X"
          like: "X"
          vote: "X"
        people:
          off_topic: "{{icons}}님은 이 게시물을 토픽에서 벗어남으로 신고했습니다."
          spam: "{{icons}}님은 이 게시물을 스팸으로 신고했습니다."
          inappropriate: "{{icons}}님은 이 게시물을 부적절하다고 신고했습니다."
          notify_moderators: "{{icons}}님은 이 게시물을 중간 관리자에게 보고했습니다."
          notify_moderators_with_url: "{{icons}}님은 이 <a href='{{postUrl}}'>게시물</a>을 중간 관리자에게 보고했습니다."
          notify_user: "{{icons}}님은 작성자에게 개인 메시지를 보냈습니다."
          notify_user_with_url: "{{icons}}님은 작성자에게 <a href='{{postUrl}}'>개인 메세지</a>를 보냈습니다."
          bookmark: "{{icons}}님이 북마크했습니다."
          like: "{{icons}}님이 좋아합니다."
          vote: "{{icons}}님이 투표했습니다."
        by_you:
          off_topic: "당신은 이 게시물을 토픽에서 벗어남으로 신고했습니다."
          spam: "당신은 이 게시물을 스팸으로 신고했습니다."
          inappropriate: "당신은 이 게시물을 부적절하다고 신고했습니다."
          notify_moderators: "당신은 이 게시물을 중간 관리자에게 보고했습니다."
          notify_user: "당신은 작성자에게 개인 메시지를 보냈습니다."
          bookmark: "당신은 이 게시물을 북마크했습니다."
          like: "당신은 이 게시물을 좋아합니다."
          vote: "당신은 이 게시물을 위해 투표했습니다."
        by_you_and_others:
          off_topic:
            one: "당신과 1명의 사용자가 이 게시물을 토픽에서 벗어난다고 신고했습니다."
            other: "당신과 {{count}}명의 사용자가 이 게시물을 토픽에서 벗어난다고 신고했습니다."
          spam:
            one: "당신과 1명의 사용자가 이 게시물을 스팸으로 신고했습니다."
            other: "당신과 {{count}}명의 사용자가 이 게시물을 스팸으로 신고했습니다."
          inappropriate:
            one: "당신과 1명의 사용자가 이 게시물을 부적절하다고 신고했습니다."
            other: "당신과 {{count}}명의 사용자가 이 게시물이 부적절하다고 신고했습니다."
          notify_moderators:
            one: "당신과 1명의 사용자가 이 게시물을 중간 관리자에게 보고했습니다."
            other: "당신과 {{count}}명의 사용자가 이 게시물을 중간 관리자에게 보고했습니다."
          notify_user:
            other: "당신과 1명의 사용자가 작성자에게 개인 메시지를 보냈습니다."
            other: "당신과 {{count}}명의 사용자가 작성자에게 개인 메시지를 보냈습니다."
          bookmark:
            one: "당신과 1명의 사용자가 북마크했습니다."
            other: "당신과 {{count}}명의 사용자가 북마크했습니다."
          like:
            one: "당신과 1명의 사용자가 좋아합니다."
            other: "당신과 {{count}}명의 사용자가 좋아합니다."
          vote:
            one: "당신과 1명의 사용자가 이 게시물을 위해 투표했습니다."
            other: "당신과 {{count}}명의 사용자가 이 게시물을 위해 투표했습니다."
        by_others:
          off_topic:
            one: "1명의 사용자가 이 게시물을 토픽에서 벗어난다고 신고했습니다."
            other: "{{count}}명의 사용자가 이 게시물을 토픽에서 벗어난다고 신고했습니다."
          spam:
            one: "1명의 사용자가 이 게시물을 스팸으로 신고했습니다."
            other: "{{count}}명의 사용자가 이 게시물을 스팸으로 신고했습니다."
          inappropriate:
            one: "1명의 사용자가 이 게시물을 부적절하다고 신고했습니다."
            other: "{{count}}명의 사용자가 이 게시물을 부적절하다고 신고했습니다."
          notify_moderators:
            one: "1명의 사용자가 이 게시물을 중간 관리자에게 보고했습니다."
            other: "{{count}}명의 사용자가 이 게시물을 중간 관리자에게 보고했습니다."
          notify_user:
            one: "1명의 사용자가 작성자에게 개인 메시지를 보냈습니다."
            other: "{{count}}명의 사용자가 작성자에게 개인 메시지를 보냈습니다."
          bookmark:
            one: "1명의 사용자가 북마크했습니다."
            other: "{{count}}명의 사용자가 북마크했습니다."
          like:
            one: "1명의 사용자가 좋아합니다."
            other: "{{count}}명의 사용자가 좋아합니다."
          vote:
            one: "1명의 사용자가 이 게시물을 위해 투표했습니다."
            other: "{{count}}명의 사용자가 이 게시물을 위해 투표했습니다."

      edits:
        one: 하나 편집
        other: "{{count}}개 편집"
        zero: 편집 안함

      delete:
        confirm:
          one: "이 게시물들을 삭제하시겠습니까?"
          other: "모든 게시물들을 삭제하시겠습니까?"

      revisions:
        controls:
          first: "첫번째 수정"
          previous: "이전 수정"
          next: "다음 수정"
          last: "최근 수정"
          comparing_previous_to_current_out_of_total: "<strong>#{{previous}}</strong> vs. <strong>#{{current}}</strong> / {{total}}"
        displays:
          inline:
            title: "수정된 결과물 보기"
            button: '<i class="fa fa-square-o"></i> HTML'
          side_by_side:
            title: "다른 점을 보기"
            button: '<i class="fa fa-columns"></i> HTML'
          side_by_side_markdown:
            title: "다른 점을 마크다운 형태로 보기"
            button: '<i class="fa fa-columns"></i> Markdown'
        details:
          edited_by: "수정한 사용자: "

    category:
      can: '허용'
      none: '(카테고리 없음)'
      choose: '카테고리를 선택하세요&hellip;'
      edit: '편집'
      edit_long: "카테고리 편집"
      view: '카테고리안의 토픽보기'
      general: '일반'
      settings: '설정'
      delete: '카테고리 삭제'
      create: '카테고리 생성'
      save: '카테고리 저장'
      creation_error: 카테고리 생성 중 오류가 발생했습니다.
      save_error: 카테고리 저장 중 오류가 발생했습니다.
      more_posts: "모든 {{posts}} 보기"
      name: "카테고리 이름"
      description: "설명"
      topic: "카테고리 토픽"
      badge_colors: "뱃지 색상"
      background_color: "배경 색상"
      foreground_color: "글씨 색상"
      name_placeholder: "짧고 간결해야합니다"
      color_placeholder: "웹 색상"
      delete_confirm: "이 카테고리를 삭제 하시겠습니까?"
      delete_error: "카테고리를 삭제하는 동안 오류가 발생했습니다."
      list: "카테고리 목록"
      no_description: "이 카테고리에 대한 설명이 없습니다."
      change_in_category_topic: "설명 편집"
      hotness: "활발한"
      already_used: '이 색은 다른 카테고리에서 사용되고 있습니다.'
      security: "보안"
      auto_close_label: "토픽 자동 닫기 :"
      auto_close_units: "시간"
      edit_permissions: "권한 수정"
      add_permission: "권한 추가"
      this_year: "올해"
      position: "위치"
      default_position: "기본 위치"
      parent: "부모 카테고리"

    flagging:
      title: '어떤 이유로 이 게시물을 신고하겠습니까?'
      action: '게시물 신고'
      take_action: "조치를 취하기"
      notify_action: '알림'
      delete_spammer: "스팸 사용자 삭제"
      delete_confirm: "당신은 이 사용자의 %{posts}개의 게시글과 %{topics}개의 토픽을 삭제하고 IP주소 %{ip_address}와 이메일 %{email}을 영구 블락 합니다. 이 사용자가 진짜 악성 사용자 입니까? "
      yes_delete_spammer: "예, 스팸 사용자 삭제."
      cant: "죄송합니다, 당신은 지금 이 게시물을 신고 할 수 없습니다."
      custom_placeholder_notify_user: "해당 유저에게 게인 메세지를 보내 이 문제를 해결할 수 있습니다."
      custom_placeholder_notify_moderators: "이 게시물을 중앙 관리자에게 알리겠습니까? 구체적으로 사용자님께서 걱정하는 것과 가능한 모든 관련된 링크를 제공해주세요."
      custom_message:
        at_least: "최소한 {{n}}자를 입력하세요"
        more: "{{n}} 이동합니다"
        left: "{{n}} 나머지"
    
    topic_map:
      title: "토픽 요약"
      links_shown: "모든 {{totalLinks}} 링크 보기"
      clicks: "클릭"

    topic_statuses:
      locked:
        help: "이 토픽은 폐쇄되었습니다. 더 이상 새 답글을 받을 수 없습니다."
      pinned:
        help: "이 토픽은 고정되었습니다. 카테고리의 상단에 표시됩니다."
      archived:
        help: "이 토픽은 보관중입니다. 고정되어 변경이 불가능합니다."
      invisible:
        help: "이 토픽은 보이지 않습니다. 이제 토픽 목록에 표시되지 않습니다. ​​단지 직접적인 링크를 통해서만 접근 할 수 있습니다"

    posts: "게시물"
    posts_long: "이 토픽의 게시물 수는 {{number}}개 입니다."
    original_post: "원본 게시물"
    views: "조회수"
    replies: "답변"
    views_long: "이 토픽은 {{number}}번 조회 되었습니다."
    activity: "활동"
    likes: "좋아요"
    likes_long: "이 토픽에 {{number}}개의 '좋아요'가 있습니다."
    users: "사용자"
    category_title: "카테고리"
    history: "기록"
    changed_by: "{{author}}에 의해"

    categories_list: "카테고리 목록"

    filters:
      latest:
        title: "최신글"
        help: "가장 최근 토픽"
      hot:
        title: "인기 있는 글"
        help: "가장 인기있는 토픽 중 하나를 선택"
      favorited:
        title: "즐겨찾기"
        help: "즐겨찾기로 표시한 게시글"
      read:
        title: "읽기"
        help: "마지막으로 순서대로 읽은 토픽"
      categories:
        title: "카테고리"
        title_in: "카테고리 - {{categoryName}}"
        help: "카테고리별로 그룹화 된 모든 토픽"
      unread:
        title:
          zero: "읽지 않은 글"
          one: "읽지 않은 글(1)"
          other: "읽지 않은 글({{count}})"
        help: "추적되었지만 읽지 않은 게시글"
      new:
        title:
          zero: "새로운 글"
          one: "새로운 글(1)"
          other: "새로운 글({{count}})"
        help: "마지막 방문 이후 새로운 글"
      posted:
        title: "내 게시물"
        help: "당신이 게시한 글"
      category:
        title:
          zero: "{{categoryName}}"
          one: "{{categoryName}} (1)"
          other: "{{categoryName}} ({{count}})"
        help: "{{categoryName}}카테고리의 최신 토픽"
      top:
        title: "베스트"
        help: "베스트 토픽"
        this_year: "이번 해"
        this_month: "이번 달"
        this_week: "이번 주"
        today: "오늘"
        redirect_reasons:
          new_user: "당신은 새로운 사용자입니다. 어떻게 시작할지 모르겠다면 여기서 베스트 토픽들을 살펴보세요."
          not_seen_in_a_month: "한달 이상 보지 못했네요. 베스트 토픽들을 요약해 보여드릴게요."
      
    browser_update: '불행하게도, <a href="http://www.discourse.org/faq/#browser">당신의 브라우저는 이 사이트를 이용하기에 어렵습니다.</a>. 브라우저를 업그레이드 하시기 바랍니다.<a href="http://browsehappy.com">.'

    permission_types:
      full: "생성 / 답글 / 보기"
      create_post: "답글 / 보기"
      readonly: "보기"

  # This section is exported to the javascript for i18n in the admin section
  admin_js:
    type_to_filter: "필터를 입력하세요"

    admin:
      title: 'Discourse 운영'
      moderator: '중간 관리자'

      dashboard:
        title: "대시보드"
        last_updated: "대시보드 최근 업데이트:"
        version: "버전"
        up_to_date: "최신상태입니다!"
        critical_available: "중요 업데이트를 사용할 수 있습니다."
        updates_available: "업데이트를 사용할 수 있습니다."
        please_upgrade: "업그레이드하세요."
        no_check_performed: "A check for updates has not been performed. Ensure sidekiq is running."
        stale_data: "A check for updates has not been performed lately. Ensure sidekiq is running."
        version_check_pending: "최근에 업데이트 되었군요! 환상적입니다!!"
        installed_version: "설치됨"
        latest_version: "최근"
        problems_found: "몇몇의 문제들은 Disocouse 설치 과정에서 나타납니다."
        last_checked: "마지막으로 확인"
        refresh_problems: "새로고침"
        no_problems: "아무런 문제가 발견되지 않았습니다."
        moderators: '중간 관리자:'
        admins: '운영자:'
        blocked: '블락됨:'
        suspended: '접근금지:'
        private_messages_short: "PMs"
        private_messages_title: "개인 메시지"

        reports:
          today: "오늘"
          yesterday: "어제"
          last_7_days: "최근 7일"
          last_30_days: "최근 30일"
          all_time: "모든 시간"
          7_days_ago: "7일"
          30_days_ago: "30일"
          all: "모두"
          view_table: "테이블로 보기"
          view_chart: "차트로 보기"

      commits:
        latest_changes: "최근 변경 사항: 자주 업데이트하십시오!"
        by: "에 의해"

      flags:
        title: "신고"
        old: "지난 신고"
        active: "신고"

        agree_hide: "동의 (게시글 숨기기 + 개인 메시지 보내기)"
        agree_hide_title: "이 게시물을 숨기고 사용자에게 편집하라는 개인 메시지를 보냅니다."
        defer: "연기"
        defer_title: "지금은 조치가 필요하지 않습니다, 이 신고에 대한 조치을 다음으로 연기하세요."
        delete_post: "게시물 삭제"
        delete_post_title: "게시글 삭제; 만약 첫 게시글이라면 토픽을 삭제"
        disagree_unhide: "동의하지 않음 (게시글 보이기)"
        disagree_unhide_title: "게시글의 신고를 삭제하고 보이는 상태로 변경"
        disagree: "동의하지 않음"
        disagree_title: "신고에 동의하지 않고, 이 게시글에 달린 신고는 삭제"
        delete_spammer_title: "사용자와 모든 토픽, 게시글 삭제."

        flagged_by: "신고자"
        system: "시스템"
        error: "뭔가 잘못 됐어요"
        view_message: "답글"
        no_results: "신고가 없습니다."

        summary:
          action_type_3:
            one: "주제 벗어남"
            other: "주제 벗어남 x{{count}}"
          action_type_4:
            one: "부적절함"
            other: "부적절함 x{{count}}"
          action_type_6:
            one: "신고"
            other: "신고 x{{count}}"
          action_type_7:
            one: "신고"
            other: "신고 x{{count}}"
          action_type_8:
            one: "스팸"
            other: "스팸 x{{count}}"

      groups:
        title: "그룹"
        edit: "그룹 수정"
        selector_placeholder: "사용자 추가"
        name_placeholder: "그룹 이름, 사용자 이름처럼 빈칸 없이 작성"
        about: "회원과 이름을 변경"
        can_not_edit_automatic: "자동으로 회원이 결정됩니다. 관리 사용자는 회원의 역할과 신뢰도를 결정할 수 있습니다."
        delete: "삭제"
        delete_confirm: "이 그룹을 삭제 하시겠습니까?"
        delete_failed: "이것은 자동으로 생성된 그룹입니다. 삭제할 수 없습니다."

      api:
        generate_master: "마스터 API 키 생성"
        none: "지금 활성화된 API 키가 없습니다."
        user: "사용자"
        title: "API"
        key: "API 키"
        generate: "API 키 생성"
        regenerate: "API 키 재생성"
        revoke: "폐지"
        confirm_regen: "API 키를 새로 발급 받으시겠습니까?"
        confirm_revoke: "API 키를 폐지하겠습니까?"
        info_html: "당신의 API 키는 JSON콜을 이용하여 토픽을 생성하거나 수정할 수 있습니다."
        all_users: "전체 유저"
        note_html: "이 <strong>API 키 번호</strong>를 노출하지 마세요. 다른 사용자가 대신 글을 게시하거나 수정할 수 있습니다."

      customize:
        title: "사용자 지정"
        long_title: "사이트 사용자 지정"
        header: "헤더"
        css: "스타일"
        mobile_header: "모바일 헤더"
        mobile_css: "모바일 스타일시트"
        override_default: "표준 스타일 시트를 포함하지 마십시오"
        enabled: "사용가능?"
        preview: "미리 보기"
        undo_preview: "미리 보기 취소"
        save: "저장"
        new: "새 사용자 지정"
        new_style: "새로운 스타일"
        delete: "삭제"
        delete_confirm: "이 정의를 삭제 하시겠습니까?"
        about: "사이트 정의는 사이트의 스타일 시트와 헤더를 수정할 수 있습니다. 선택하거나 편집을 시작하려면 하나를 추가할 수 있습니다."

      email:
        title: "이메일"
        settings: "설정"
        logs: "로그"
        sent_at: "보냄"
        user: "사용자"
        email_type: "이메일 타입"
        to_address: "받는 주소"
        test_email_address: "테스트용 이메일 주소"
        send_test: "테스트 메일 전송"
        sent_test: "전송됨!"
        delivery_method: "전달 방법"
        preview_digest: "요약 미리보기"
        preview_digest_desc: "포럼에서 전송되는 요약 메일 미리보기 도구"
        refresh: "새로고침"
        format: "형식"
        html: "html"
        text: "문장"
        last_seen_user: "마지막으로 본 사용자"
        reply_key: "답글 단축키"

      logs:
        title: "기록"
        action: "허용여부"
        created_at: "생성된"
        last_match_at: "마지막 방문"
        match_count: "방문"
        ip_address: "IP"
        delete: '삭제'
        edit: '편집'
        save: '저장'
        screened_actions:
          block: "블락"
          do_nothing: "아무것도 하지 않음"
        staff_actions:
          title: "중간 관리자 기록"
          instructions: "사용자 이름을 클릭하고 리스트를 필터링하세요. 아바타를 클릭하여 사용자 페이지로 이동합니다."
          clear_filters: "전체 보기"
          staff_user: "중간 관리 사용자"
          target_user: "타겟 사용자"
          subject: "제목"
          when: "언제"
          context: "상황"
          details: "상세"
          previous_value: "이전값"
          new_value: "새값"
          diff: "차이점"
          show: "보기"
          modal_title: "상세"
          no_previous: "이전 값이 없습니다."
          deleted: "새로운 값이 없습니다. 기록이 삭제되었습니다."
          actions:
            delete_user: "사용사 삭제"
            change_trust_level: "신뢰도 변경"
            change_site_setting: "사이트 설정 변경"
            change_site_customization: "사이트 커스텀화 변경"
            delete_site_customization: "사이트 커스텀화 삭제"
            ban_user: "사용자 금지"
            unban_user: "사용자 금지 해제"
        screened_emails:
          title: "블락된 이메일들"
          description: "누군가가 새로운 계정을 만들면 아래 이메일 주소는 체크되고 등록은 블락됩니다, 또는 다른 조치가 취해집니다."
          email: "이메일 주소"
        screened_urls:
          title: "블락된 URL들"
          description: "이 목록은 사용자에 의해 스팸으로 알려진 URL 목록입니다."
          url: "URL"
          domain: "도메인"
        screened_ips:
          title: "블락된 IP들"
          description: 'IP 주소는 감시됩니다. "허용"으로 Whitelist에 등록해주세요.'
          delete_confirm: "%{ip_address}를 규칙에 의해 삭제할까요?"
          actions:
            block: "블락"
            do_nothing: "허용"
          form:
            label: "새 IP:"
            ip_address: "IP 주소"
            add: "추가"

      impersonate:
        title: "이 사용자로 로그인"
        username_or_email: "사용자의 아이디 또는 이메일"
        help: "디버깅 목적으로 사용자 계정에 로그인하기 위해 이 도구를 사용합니다."
        not_found: "해당 사용자를 찾을 수 없습니다."
        invalid: "죄송합니다. 해당 사용자로 로그인 할 수 있습니다."

      users:
        title: '사용자'
        create: '중간 관리자 추가'
        last_emailed: "마지막 이메일"
        not_found: "죄송합니다, 그 이름은 시스템에 존재하지 않습니다."
        active: "활동"
        nav:
          new: "새로운 사용자"
          active: "활성화 사용자"
          pending: "보류된 사용자"
          admins: "운영자"
          moderators: '중간 관리자'
          suspended: '접근 금지 사용자'
          blocked: '블락된 사용자'
        approved: "승인?"
        approved_selected:
          one: "사용자 찬성"
          other: "{{count}}명의 사용자가 찬성"
        reject_selected:
          one: "사용자 거절"
          other: "{{count}}명의 사용자가 거절"
        titles:
          active: '활성화된 사용자'
          new: '새로운 사용자'
          pending: '검토가 필요한 사용자'
          newuser: '사용자 신뢰도 0 (새로운 사용자)'
          basic: '사용자 신뢰도 1 (초보 사용자)'
          regular: '사용자 신뢰도 2 (자주오는 사용자)'
          leader: '사용자 신뢰도 3 (VIP 사용자)'
          elder: '사용자 신뢰도 4 (후원자)'
          admins: '운영자 사용자'
          moderators: '중간 관리자'
          blocked: '블락된 사용자들'
          suspended: '접근 금지된 사용자들'
        reject_successful:
          one: "성공적으로 1명의 사용자를 거절하였습니다."
          other: "성공적으로 ${count}명의 사용자를 거절하였습니다."
        reject_failures:
          one: "1명의 사용자를 거절하는데 실패했습니다."
          other: "%{count}명의 사용자를 거절하는데 실패했습니다."

      user:
        suspend_failed: "이 사용자를 접근 금지하는데 오류 발생 {{error}}"
        unsuspend_failed: "이 사용자를 접근 허용 하는데 오류 발생 {{error}}"
        suspend_duration: "사용자를 몇일 접근 금지 하시겠습니까?"
        suspend_duration_units: "(일)"
        suspend_reason_label: "접근을 금지하는 이유는 무엇입니까? 사용자가 로그인을 시도하면 그들은 이 메시지를 보게 됩니다."
        suspend_reason: "접근 금지 이유"
        suspended_by: "접근 금지자"
        delete_all_posts: "모든 글을 삭제합니다"
        delete_all_posts_confirm: "당신은 %{posts}개의 게시글과 %{topics}개의 토픽을 삭제합니다. 확실합니까?"
        suspend: "접근 금지"
        unsuspend: "접근 허용"
        suspended: "접근 금지?"
        moderator: "중간 관리자?"
        admin: "운영자?"
        blocked: "블락"
        show_admin_profile: "운영자"
        edit_title: "제목 수정"
        save_title: "제목 저장"
        refresh_browsers: "브라우저 새로 고침"
        show_public_profile: "공개 프로필 보기"
        impersonate: '사용자로 로그인하기'
        revoke_admin: '운영자권한 취소'
        grant_admin: '운영자권한 주기'
        revoke_moderation: '중간 관리자 사용 안함'
        grant_moderation: '중간 관리자 사용'
        unblock: '언블락'
        block: '블락'
        reputation: '평판'
        permissions: '권한'
        activity: '활동'
        like_count: '좋아요'
        private_topics_count: '개인적인 토픽 수'
        posts_read_count: '게시글 읽은 수'
        post_count: '게시글 수'
        topics_entered: '토픽 수'
        flags_given_count: '관심 수'
        flags_received_count: '관심 받은 수'
        approve: '승인'
        approved_by: "승인자"
        approve_success: "인증 이메일이 발송되었습니다."
        approve_bulk_success: "성공! 모든 선택된 사용자는 인증되었고 통보되었습니다."
        time_read: "읽은 시간"
        delete: "사용사 삭제"
        delete_forbidden_because_staff: "관리자와 중간관리자는 삭제할 수 없습니다."
        delete_forbidden:
          one: "가입한지 %{count}일 보다 오래되거나, 소유한 게시글이 있으면 사용자를 삭제할 수 없습니다. 사용자를 삭제하기 전에 모든 게시글을 삭제하세요."
          other: "가입한지 %{count}일 보다 오래되거나, 소유한 게시글이 있으면 사용자를 삭제할 수 없습니다. 사용자를 삭제하기 전에 모든 게시글을 삭제하세요."
        delete_confirm: "당신은 영구적으로 사이트에서 이 사용자를 삭제 하시겠습니까? 이 조치는 영구적입니다!"
        delete_and_block: "예, 그리고 이메일과 IP주소를 블락합니다."
        delete_dont_block: "예, 그리고 이메일과 IP주소를 허용합니다."
        deleted: "사용자가 삭제되었습니다."
        delete_failed: "사용자 삭제에 에러가 발생했습니다. 사용자의 모든 글을 삭제하고 다시 시도해 주세요."
        send_activation_email: "확인 이메일 보내기"
        activation_email_sent: "확인 이메일이 보내졌습니다."
        send_activation_email_failed: "확인 이메일 보내기에 문제가 생겼습니다. %{error}"
        activate: "계정 활성화"
        activate_failed: "계정 활성화에 문제가 있습니다."
        deactivate_account: "계정 비활성화"
        deactivate_failed: "사용자 비활성에 문제가 있습니다."
        unblock_failed: '사용자 언블락에 문제가 있습니다.'
        block_failed: '사용자 블락에 문제가 있습니다.'
        deactivate_explanation: "비활성화 사용자는 이메일 인증을 다시 받아야합니다."
        suspended_explanation: "접근 금지된 유저는 로그인 할 수 없습니다."
        block_explanation: "블락 사용자는 게시글을 작성하거나 토픽을 작성할 수 없습니다."
        trust_level_change_failed: "신뢰도 변경에 문제가 있습니다."
<<<<<<< HEAD
        suspend_modal_title: "의심되는 사용자"
=======
        suspend_modal_title: "금지 사용자"
>>>>>>> f1c2a093

      site_content:
        none: "편집을 시작하려는 컨텐츠의 타입을 선택하세요."
        title: '사이트 컨텐츠'
        edit: "사이트 컨텐츠를 편집"

      site_settings:
        show_overriden: '수정된 것만 표시'
        title: '사이트 설정'
        reset: '기본값으로 재설정'
        none: '없음'
        no_results: "결과가 없습니다."
        clear_filter: "클리어"
        categories:
          all_results: '모두'
          required: '필수'
          basic: '기본 설정'
          users: '사용자'
          posting: '게시물'
          email: '이메일'
          files: '파일'
          trust: '신뢰도'
          security: '보안'
          seo: 'SEO'
          spam: '스팸'
          rate_limits: '제한'
          developer: '개발자'
          embedding: '임베딩'
          uncategorized: '카테고리 없음'

    lightbox:
      download: "다운로드"

    keyboard_shortcuts_help:
      title: '키보드 단축키'
      jump_to:
        title: '이동하기'
        home: '<b>g</b> 하고 나서 <b>h</b> 홈으로 (최근게시물)'
        latest: '<b>g</b> 하고 나서 <b>l</b> 최근게시물'
        new: '<b>g</b> 하고 나서 <b>n</b> 새 글'
        unread: '<b>g</b> 하고 나서 <b>u</b> 읽지않은 글'
        favorited: '<b>g</b> 하고 나서 <b>f</b> 즐겨찾기'
        categories: '<b>g</b> 하고 나서 <b>c</b> 카테고리'
      navigation:
        title: '네비게이션'
        back: '<b>u</b> 뒤로가기'
        up_down: '<b>k</b>/<b>j</b> 위/아래 글로 이동'
        open: '<b>o</b> or <b>Enter</b> 선택한 글 오픈'
        next_prev: '<b>`</b>/<b>~</b> 다음/이전 섹션'
      application:
        title: '어플리케이션'
        create: '<b>c</b> 새로운 토픽 쓰기'
        notifications: '<b>n</b> 알림창 오픈'
        search: '<b>/</b> 검색'
        help: '<b>?</b> 키보드 단축키 도움말 창 열기'
      actions:
        title: '액션'
        favorite: '<b>f</b> 즐겨찾기에 토픽 추가'
        share_topic: '<b>s</b> 토픽 공유하기'
        share_post: '<b>shift s</b> 글 공유하기'
        reply_topic: '<b>r</b> 토픽에 댓글'
        reply_post: '<b>shift r</b> 글에 댓글'
        like: '<b>l</b> 글에 좋아요'
        flag: '<b>!</b> 글 신고'
        bookmark: '<b>b</b> 글 북마크'
        edit: '<b>e</b> 글 수정'
        delete: '<b>d</b> 글 삭제'
        mark_muted: '<b>m</b> 하고 나서 <b>m</b> 이 토픽 알림: 끄기'
        mark_regular: '<b>m</b> 하고 나서 <b>r</b> 이 토픽 알림: 보통'
        mark_tracking: '<b>m</b> 하고 나서 <b>t</b> 이 토픽 알림: 추적'
        mark_watching: '<b>m</b> 하고 나서 <b>w</b> 이 토픽 알림: 지켜보기'

<|MERGE_RESOLUTION|>--- conflicted
+++ resolved
@@ -398,11 +398,7 @@
     day: '일'
 
     first_post: '첫 번째 게시물'
-<<<<<<< HEAD
-    mute: '끄기거'
-=======
     mute: '끄기'
->>>>>>> f1c2a093
     unmute: '끄기 해제'
     last_post: '최근 게시물'
 
@@ -612,11 +608,7 @@
         hot: "더 이상 읽을 인기있는 토픽이 없습니다."
         posted: "더 이상 작성된 토픽이 없습니다."
         read: "더 이상 읽을 토픽이 없습니다."
-<<<<<<< HEAD
-        new: "더 이상 읽을 새로운 토픽이 없습니다.."
-=======
         new: "더 이상 읽을 새로운 토픽이 없습니다."
->>>>>>> f1c2a093
         unread: "더 이상 읽지 않은 토픽이 없습니다."
         favorited: "더 이상 읽을 즐겨찾기 토픽이 없습니다."
         category: "더 이상 {{category}}에 토픽이 없습니다."
@@ -1466,11 +1458,7 @@
         suspended_explanation: "접근 금지된 유저는 로그인 할 수 없습니다."
         block_explanation: "블락 사용자는 게시글을 작성하거나 토픽을 작성할 수 없습니다."
         trust_level_change_failed: "신뢰도 변경에 문제가 있습니다."
-<<<<<<< HEAD
-        suspend_modal_title: "의심되는 사용자"
-=======
         suspend_modal_title: "금지 사용자"
->>>>>>> f1c2a093
 
       site_content:
         none: "편집을 시작하려는 컨텐츠의 타입을 선택하세요."
