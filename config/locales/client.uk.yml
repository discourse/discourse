--- conflicted
+++ resolved
@@ -4405,13 +4405,7 @@
         embed_whitelist_selector: "Селектори CSS які дозволені для використання."
         embed_blacklist_selector: "Селектори CSS які заборонені для використання."
         embed_classname_whitelist: "Дозволені імена класів CSS"
-<<<<<<< HEAD
-=======
-        feed_polling_enabled: "Імпортувати дописи через RSS/ATOM"
-        feed_polling_url: "Посилання на RSS/ATOM"
-        feed_polling_frequency_mins: "Частота опитування стрічки (в хвилинах)"
         save: "Зберегти налаштування вбудовування"
->>>>>>> 5f927cee
       permalink:
         title: "Постійні посилання"
         description: "Зверніть увагу, що це стосується лише зовнішніх джерел, посилання, розміщені на вашому форумі, не будуть перенаправлені."
