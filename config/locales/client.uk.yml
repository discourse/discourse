--- conflicted
+++ resolved
@@ -6888,27 +6888,6 @@
         author: "Від %{author}"
         experimental_badge: "експериментальний"
         learn_more: "Дізнатися більше"
-<<<<<<< HEAD
-        sidebar_link:
-          installed: "Встановлені"
-      advanced:
-        title: "Розширений"
-        sidebar_link:
-          api_keys:
-            title: "Ключі API"
-            keywords: "token"
-          webhooks: "Вебгуки"
-          developer: "Для розробників"
-          embedding: "Взаємодія"
-          rate_limits: "Обмеження оцінок"
-          user_api: "API користувача"
-          onebox: "Розумна вставка"
-          files: "Файли"
-          other_options: "Інше"
-          search: "Пошук"
-          experimental: "Експериментальний"
-          all_site_settings: "Всі налаштування сайту"
-=======
         preinstalled: "Попередньо встановлений"
         filters:
           all: "Всі"
@@ -6918,7 +6897,6 @@
           search_placeholder: "Пошук плагінів..."
           reset: "Скинути"
           no_results: "Не знайдено плагінів, що відповідають вашим фільтрам"
->>>>>>> 3cac9432
       navigation_menu:
         sidebar: "Бічна панель"
         header_dropdown: "Випадаючий заголовок"
