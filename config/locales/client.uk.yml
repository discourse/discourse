--- conflicted
+++ resolved
@@ -4922,14 +4922,10 @@
         everyone_can_use: "Теґи можуть використовуватися всіма"
         usable_only_by_groups: "Теґи видимі для всіх, але використовувати їх можуть лише такі групи"
         visible_only_to_groups: "Теґи видимі лише для наступних груп"
-<<<<<<< HEAD
-        cannot_save: "Не вдається зберегти групу тегів. Переконайтеся, що присутній принаймні один тег, назва групи тегів не порожня і менше 100 символів, а група вибрана з дозволом на теги."
-=======
         cannot_save:
           empty_name: "Неможливо зберегти групу тегів. Переконайтеся, що назва групи тегів не пуста."
           no_tags: "Неможливо зберегти групу тегів. Переконайтеся, що вибрано принаймні один тег."
           no_groups: "Не вдалося зберегти групу тегів. Переконайтеся, що вибрана принаймні одна група для дозволу."
->>>>>>> 76e7f12a
         tags_placeholder: "Знайти або створити теґи"
         parent_tag_placeholder: "Опціонально"
         select_groups_placeholder: "Виберіть групи…"
@@ -5391,13 +5387,8 @@
         problems_found: "Кілька порад по вашим поточним налаштуванням сайту"
         dismiss_notice: "Відкласти"
         new_features:
-<<<<<<< HEAD
-          title: "Що нового"
-          subtitle: "Щоб дізнатися більше про нові функції та вдосконалення, які ми постійно додаємо, див. <a href='https://meta.discourse.org/tags/c/announcements/67/release-notes' target='_blank'>Примітки до випуску</a>."
-=======
           title: "Що нового?"
           subtitle: "Ми постійно випускаємо нові функції та вдосконалення. На цій сторінці ви знайдете найголовніші з них, але ви можете натиснути \"Дізнатися більше\", щоб переглянути докладнішу інформацію про випуск."
->>>>>>> 76e7f12a
           previous_announcements: "Ви можете побачити анонси про нові функції на <a href='%{url}' target='_blank'>Discourse Meta</a>"
           learn_more: "Дізнатися більше…"
           experimental: "Експериментальний"
@@ -6760,13 +6751,10 @@
             custom_emoji_destroy: "видалити власні емодзі"
             delete_post_permanently: "остаточно видалити повідомлення"
             delete_topic_permanently: "остаточно видалити тему"
-<<<<<<< HEAD
-=======
             tag_group_create: "створити групу тегів"
             tag_group_destroy: "видалити групу тегів"
             tag_group_change: "змінити групу тегів"
             delete_associated_accounts: "видалити пов’язані облікові записи"
->>>>>>> 76e7f12a
         screened_emails:
           title: "Перевірені адреси електронної пошти"
           description: "Коли хтось намагатиметься створити новий обліковий запис, наступні електронні скриньки буде перевірено, і реєстрацію заблоковано, або вжито якихось інших дій."
@@ -7577,14 +7565,8 @@
             with_post_time: <span class="username">%{username}</span> за допис в %{link} в <span class="time">%{time}</span>
             with_time: <span class="username">%{username}</span> в <span class="time">%{time}</span>
         badge_intro:
-<<<<<<< HEAD
-          title: "Виберіть наявну нагороду або створіть нову, щоб почати роботу"
-          what_are_badges_title: "Що таке нагороди?"
-          badge_query_examples_title: "Приклади запиту нагород"
-=======
           title: "Виберіть значок або створіть новий"
           description: "Почніть з вибору існуючого значка для налаштування або створення абсолютно нового значка"
->>>>>>> 76e7f12a
         mass_award:
           title: Масова нагорода
           description: Присудіть одну й ту ж відзнаку багатьом користувачам одночасно.
