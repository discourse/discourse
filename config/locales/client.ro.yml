# WARNING: Never edit this file.
# It will be overwritten when translations are pulled from Crowdin.
#
# To work with us on translations, join this project:
# https://translate.discourse.org/

ro:
  js:
    number:
      format:
        separator: "."
        delimiter: ","
      human:
        storage_units:
          format: "%n %u"
          units:
            byte:
              one: Byte
              few: Bytes
              other: Bytes
            gb: GB
            kb: KB
            mb: MB
            tb: TB
      short:
        thousands: "%{number}k"
        millions: "%{number}M"
    dates:
      time: "HH:mm"
      time_with_zone: "HH:mm (z)"
      time_short_day: "ddd, HH:mm"
      timeline_date: "MMM YYYY"
      long_no_year: "D MMM, HH:mm"
      long_no_year_no_time: "DD MMM"
      full_no_year_no_time: "Do MMMM "
      long_with_year: "DD MMM YYYY HH:mm"
      long_with_year_no_time: "DD MMM YYYY"
      full_with_year_no_time: "Do MMMM YYYY"
      long_date_with_year: "DD MMM 'YY HH:mm"
      long_date_without_year: "DD MMM HH:mm"
      long_date_with_year_without_time: "DD MMM 'YY"
      long_date_without_year_with_linebreak: "DD MMM<br/>HH:mm"
      long_date_with_year_with_linebreak: "DD MMM 'YY<br/>HH:mm"
      wrap_ago: "%{date} în urmă"
      tiny:
        half_a_minute: "< 1m"
        less_than_x_seconds:
          one: "< %{count}s"
          few: "< %{count}s"
          other: "< %{count} s"
        x_seconds:
          one: "%{count}s"
          few: "%{count} s"
          other: "%{count} s"
        less_than_x_minutes:
          one: "< %{count}m"
          few: "< 1m"
          other: "< %{count}m"
        x_minutes:
          one: "%{count}m"
          few: "%{count} m"
          other: "%{count} m"
        about_x_hours:
          one: "%{count}h"
          few: "%{count} h"
          other: "%{count} h"
        x_days:
          one: "%{count}z"
          few: "%{count} z"
          other: "%{count} z"
        x_months:
          one: "%{count}mon"
          few: "1mon"
          other: "%{count}mon"
        about_x_years:
          one: "%{count}a"
          few: "%{count} a"
          other: "%{count} a"
        over_x_years:
          one: "> %{count}a"
          few: "> %{count} a"
          other: "> %{count} a"
        almost_x_years:
          one: "%{count}a"
          few: "%{count} a"
          other: "%{count} de a"
        date_month: "DD MMMM"
        date_year: "MMM 'YY"
      medium:
        x_minutes:
          one: "%{count} min"
          few: "%{count} min"
          other: "%{count} de min"
        x_hours:
          one: "%{count} oră"
          few: "%{count} ore"
          other: "%{count} de ore"
        about_x_hours:
          one: "aproximativ %{count} oră"
          few: "aproximativ %{count} ore"
          other: "aproximativ %{count} ore"
        x_days:
          one: "%{count} zi"
          few: "%{count} zile"
          other: "%{count} de zile"
        about_x_years:
          one: "aproximativ %{count} an"
          few: "aproximativ %{count} ani"
          other: "aproximativ %{count} ani"
        date_year: "D MM YYYY"
      medium_with_ago:
        x_minutes:
          one: "acum un min"
          few: "acum %{count} min"
          other: "acum %{count} de min"
        x_hours:
          one: "acum o oră"
          few: "acum %{count} ore"
          other: "acum %{count} de ore"
        x_days:
          one: "acum o zi"
          few: "acum %{count} zile"
          other: "acum %{count} de zile"
        x_months:
          one: "acum %{count} luni"
          few: "acum %{count} luni"
          other: "acum %{count} de luni"
      later:
        x_days:
          one: "După o zi"
          few: "După %{count} zile"
          other: "După %{count} de zile"
        x_months:
          one: "O lună mai târziu"
          few: "%{count} luni mai târziu"
          other: "%{count} de luni mai târziu"
        x_years:
          one: "După un an"
          few: "După %{count} ani"
          other: "După %{count} de ani"
      previous_month: "Luna anterioară"
      next_month: "Luna următoare"
      placeholder: dată
      from_placeholder: "din data"
      to_placeholder: "la data"
    share:
      topic_html: 'Subiect: <span class="topic-title">%{topicTitle}</span>'
      close: "Închide"
      twitter: "Distribuie pe Twitter"
      facebook: "Distribuie pe Facebook"
      email: "Trimite prin e-mail"
      url: "Copiați și partajați URL-ul"
    action_codes:
      public_topic: "A făcut Acest subiect public %{when}"
      private_topic: "Fă acest subiect un mesaj personal %{when}"
      split_topic: "Desparte această discuție %{when}"
      invited_user: "A invitAt pe %{who} %{when}"
      invited_group: "A invitAt pe %{who} %{when}"
      user_left: "%{who} s-a îndepărtat de la acest mesaj %{when}"
      removed_user: "Scos pe %{who} %{when}"
      removed_group: "Scos pe %{who} %{when}"
      autobumped: "Impuls automat %{when}"
      autoclosed:
        enabled: "Închis %{when}"
        disabled: "Deschis %{when}"
      closed:
        enabled: "Închis %{when}"
        disabled: "Deschis %{when}"
      archived:
        enabled: "Arhivat %{when}"
        disabled: "Dezarhivat %{when}"
      pinned:
        enabled: "Fixat %{when}"
        disabled: "Ne-fixat %{when}"
      pinned_globally:
        enabled: "Fixat la nivel global %{when}"
        disabled: "Ne-fixat %{when}"
      visible:
        enabled: "Afișat %{when}"
        disabled: "Ascuns %{when}"
      banner:
        enabled: "A creAt Acest bAnner %{when}. VA ApăreA lA începutul fiecărei pAgini până când vA fi Ascuns de către utilizAtor."
        disabled: "A îndepărtAt Acest bAnner %{when}. Nu vA mAi ApăreA lA începutul fiecărei pAgini."
    topic_admin_menu: "acțiuni subiect"
    skip_to_main_content: "Treci la conținutul principal"
    emails_are_disabled: "Trimiterea de emailuri a fost dezactivată global de către un administrator. Nu vor fi trimise notificări email de nici un fel."
    software_update_prompt:
      message: "Site-ul a fost actualizat! <span>Reîmprospătează pagina</span>."
      dismiss: "Renunță"
    themes:
      default_description: "Implicit"
    s3:
      regions:
        ap_northeast_1: "Asia Pacific (Tokyo)"
        ap_northeast_2: "Asia Pacific (Seoul)"
        ap_south_1: "Asia Pacific (Mumbai)"
        ap_southeast_1: "Asia Pacific (Singapore)"
        ap_southeast_2: "Asia Pacific (Sydney)"
        ca_central_1: "Canada (Central)"
        cn_north_1: "China (Beijing)"
        cn_northwest_1: "China (Ningxia)"
        eu_central_1: "EU (Frankfurt)"
        eu_north_1: "UE (Stockholm)"
        eu_west_1: "EU (Irlanda)"
        eu_west_2: "UE (Londra)"
        eu_west_3: "EU (Paris)"
        sa_east_1: "America de Sud (São Paulo)"
        us_east_1: "US East (N. Virginia)"
        us_east_2: "America de Est (Ohio)"
        us_gov_east_1: "AWS GovCloud (SUA-Est)"
        us_gov_west_1: "AWS GovCloud (SUA-Vest)"
        us_west_1: "US West (N. California)"
        us_west_2: "US West (Oregon)"
    clear_input: "Șterge"
    edit: "Editează titlul și categoria acestui subiect"
    expand: "Extinde"
    not_implemented: "Această funcționalitate nu a fost implementată încă."
    no_value: "Nu"
    yes_value: "Da"
    ok_value: "Ok"
    cancel_value: "Anulare"
    submit: "Trimite"
    delete: "Șterge"
    generic_error: "A apărut o eroare."
    generic_error_with_reason: "A apărut o eroare: %{error}"
    sign_up: "Înregistrare"
    log_in: "Autentificare"
    age: "Vârsta"
    joined: "Înregistrat"
    admin_title: "Admin"
    show_more: "Mai mult"
    show_help: "Opțiuni"
    links: "Adrese web"
    links_lowercase:
      one: "link"
      few: "link-uri"
      other: "de link-uri"
    faq: "Întrebări frecvente"
    guidelines: "Indicații"
    privacy_policy: "Politică de confidențialitate"
    privacy: "Confidențialitate"
    tos: "Termenii serviciului"
    rules: "Reguli"
    conduct: "Codul de conduită"
    mobile_view: "Vedere pentru mobil"
    desktop_view: "Vedere pentru desktop"
    now: "Acum"
    read_more: "Citește mai mult"
    more: "Mai mult"
    x_more:
      one: "Mai e %{count}"
      few: "Mai e %{count}"
      other: "Mai e %{count}"
    never: "Niciodată"
    every_30_minutes: "La fiecare 30 de minute"
    every_hour: "La fiecare oră"
    daily: "Zilnic"
    weekly: "Săptămânal"
    every_month: "în fiecare lună"
    every_six_months: "la fiecare șase luni"
    max_of_count: "max din %{count}"
    character_count:
      one: "Un caracter"
      few: "%{count} caractere"
      other: "%{count} de caractere"
    related_messages:
      title: "Mesaje legate de"
      see_all: 'Vezi <a href="%{path}">toate mesajele</a> de la @%{username}...'
    suggested_topics:
      title: "Subiecte sugerate"
      pm_title: "Mesaje sugerate"
    about:
      simple_title: "Despre"
      title: "Despre %{title}"
      stats: "Statisticile site-ului"
      our_admins: "Administratori"
      our_moderators: "Moderatori"
      moderators: "Moderatori"
      stat:
        all_time: "Tot timpul"
        last_day: "Ultimele 24 de ore"
        last_7_days: "Ultimele 7 zile"
        last_30_days: "Ultimele 30 de zile"
      like_count: "Aprecieri"
      topic_count: "Subiecte"
      post_count: "Postări"
      active_user_count: "Utilizatori activi"
      contact: "Contactează-ne"
      contact_info: "În cazul în care o problemă critică sau alt aspect urgent afectează site-ul, contactează-ne la %{contact_info}."
    bookmarked:
      title: "Semn de carte"
      edit_bookmark: "Editați marcajul"
      clear_bookmarks: "Șterge semnele de carte"
      help:
        edit_bookmark_for_topic: "Faceți clic pentru a edita marcajul pentru acest subiect"
        unbookmark: "Click pentru a șterge semnele de carte"
    bookmarks:
      created: "Ai marcat acestă postare %{name} ca semn de carte"
      create: "Creare semn de carte"
      edit: "Editare semn de carte"
      not_bookmarked: "marchează ca semn de carte acest post"
      remove_reminder_keep_bookmark: "Șterge memento-ul și păstrează semnul de carte"
      created_with_reminder: "Ai marcat această postare cu un memento %{date}. %{name}"
      delete: "Șterge semn de carte"
      confirm_delete: "Sunteţi sigur că doriţi să ştergeţi acest semn de carte? Mementoul va fi de asemenea şters."
      confirm_clear: "Sigur doriți să ștergeți toate marcajele din acest subiect?"
      save: "Salvează"
      no_timezone: 'Nu ați setat încă un fus orar. Nu veți putea seta mementouri. Configurați <a href="%{basePath}/my/preferences/profile">în profilul dvs.</a>.'
      invalid_custom_datetime: "Data și ora pe care le-ai furnizat sunt invalide, te rugăm să încerci din nou."
      list_permission_denied: "Nu ai permisiuni de acces la link-urile preferate ale acestui utilizator"
      no_user_bookmarks: "Nu ai link-uri de postări salvate; link-urile salvate îți permit revenirea la postări specifice"
      auto_delete_preference:
        label: "După ce sunteți notificat"
        never: "Păstrați marcajul"
        when_reminder_sent: "Șterge semn de carte"
        on_owner_reply: "Șterge marcajul, după ce răspund"
        clear_reminder: "Păstrează semnul de carte și șterge memento-ul"
      search_placeholder: "Căutați marcaje după nume, titlul subiectului sau conținutul postării"
      search: "Caută"
      reminders:
        today_with_time: "astăzi la %{time}"
        tomorrow_with_time: "mâine la %{time}"
        at_time: "la %{date_time}"
        existing_reminder: "Ai un memento setat pentru acest link salvat care va fi trimis %{at_date_time}"
    copy_codeblock:
      copied: "copiat!"
      copy: "copiați codul în clipboard"
      fullscreen: "afișați codul în ecran complet"
    drafts:
      label: "Ciorne"
      label_with_count: "Schițe (%{count})"
      resume: "Reluați"
      remove: "Eliminați"
      remove_confirmation: "Ești sigur că vrei să ștergi această ciornă?"
      new_topic: "Ciornă subiect nou"
      abandon:
        yes_value: "Renunță"
        no_value: "Reia editarea"
    topic_count_categories:
      one: "Un subiect nou sau actualizat."
      few: "%{count} subiecte noi sau actualizate."
      other: "%{count} de subiecte noi sau actualizate."
    topic_count_latest:
      one: "Un subiect nou sau actualizat."
      few: "%{count} subiecte noi sau actualizate."
      other: "%{count} de subiecte noi sau actualizate."
    topic_count_unseen:
      one: "Un subiect nou sau actualizat."
      few: "%{count} subiecte noi sau actualizate."
      other: "%{count} de subiecte noi sau actualizate."
    topic_count_unread:
      one: "Afișați %{count} cubiect necitit"
      few: "Afișați %{count} subiect necitit"
      other: "Vedeți %{count} subiecte necitite"
    topic_count_new:
      one: "Afișați %{count} subiect nou"
      few: "Afișați %{count} subiecte noi"
      other: "Afișați %{count} subiecte noi"
    preview: "Previzualizează"
    cancel: "Anulează"
    deleting: "Ștergere..."
    save: "Salvează schimbările"
    saving: "Se salvează..."
    saved: "Salvat!"
    upload: "Încarcă"
    uploading: "Se încarcă..."
    processing: "Procesare..."
    uploading_filename: "Se încarcă: %{filename}..."
    clipboard: "memoria temporară"
    uploaded: "Încărcat!"
    pasting: "Lipire..."
    enable: "Activează"
    disable: "Dezactivează"
    continue: "Continuă"
    switch_to_anon: "Intrați în Modul anonim"
    switch_from_anon: "Ieșiți din Modul anonim"
    banner:
      close: "Ignoră acest banner"
      edit: "Editează"
    pwa:
      install_banner: "Vrei să <a href>instalezi %{title} pe acest dispozitiv?</a>"
    choose_topic:
      none_found: "Nu au fost găsite subiecte noi."
      title:
        search: "Caută o discuție"
        placeholder: "scrie titlul discuției, URL-ul sau ID-ul aici"
    choose_message:
      none_found: "Nu sunt mesaje."
      title:
        search: "Căutați un mesaj"
        placeholder: "scrie titlul mesajului, URL-ul sau id-ul aici"
    review:
      order_by: "Sortează după"
      date_filter: "Postat între"
      in_reply_to: "ca răspuns pentru"
      explain:
        why: "explică de ce acest element a ajuns în coada de așteptare"
        title: "Scor ce poate fi revizuit"
        formula: "Formulă"
        subtotal: "Subtotal"
        total: "Total"
        min_score_visibility: "Scorul minim pentru vizibilitate"
        score_to_hide: "Scor pentru a ascunde postarea"
        take_action_bonus:
          name: "a luat măsuri"
          title: "Când un membru al personalului alege să utilizeze steagul va primi un bonus."
        user_accuracy_bonus:
          name: "precizia utilizatorului"
        trust_level_bonus:
          name: "nivel de încredere"
          title: "Elementele care pot fi revizuite create de utilizatorii cu nivel mai înalt de încredere au un scor mai mare."
      claim_help:
        optional: "Puteți revendica acest element pentru a împiedica alte persoane să-l revizuiască."
        required: "Trebuie să revendici elementele înainte de a le putea revizui."
        claimed_by_you: "Ai revendicat acest articol și îl poți revizui."
        claimed_by_other: "Acest element poate fi revizuit numai de <b>%{username}</b>."
      claim:
        title: "revendică acest subiect"
      unclaim:
        help: "elimină această revendicare"
      awaiting_approval: "În așteptarea aprobării"
      delete: "Șterge"
      settings:
        saved: "Salvat"
        save_changes: "Salvează schimbările"
        title: "Setări"
        priorities:
          title: "Priorități care pot fi revizuite"
      moderation_history: "Istoric de moderare"
      view_all: "Vezi tot"
      grouped_by_topic: "Grupate după subiect"
      none: "Nu există elemente de revizuit."
      view_pending: "vezi ce este în aşteptare"
      topic_has_pending:
        one: "Acest subiect are o <b>%{count}</b> postare în așteptarea aprobării"
        few: "Acest subiect are <b>%{count}</b> postări în așteptarea aprobării"
        other: "Acest subiect are <b>%{count}</b> postări în așteptarea aprobării"
      title: "Revizuire"
      topic: "Subiect:"
      filtered_topic: "Ai ales conținutul care poate fi revizuit dintr-un singur subiect."
      filtered_user: "Utilizatori"
      filtered_reviewed_by: "Revizuit de"
      show_all_topics: "arată toate subiectele"
      deleted_post: "(postare ștearsă)"
      deleted_user: "(utilizator șters)"
      user:
        bio: "Bio"
        website: "Website"
        username: "Nume utilizator"
        email: "Email"
        name: "Nume"
        fields: "Câmpuri"
        reject_reason: "Motiv"
      user_percentage:
        agreed:
          one: "%{count}% este de acord"
          few: "%{count}% sunt de acord"
          other: "%{count}% sunt de acord"
        disagreed:
          one: "%{count}% nu este de acord"
          few: "%{count}% nu sunt de acord"
          other: "%{count}% nu sunt de acord"
        ignored:
          one: "%{count}% ignoră"
          few: "%{count}% ignoră"
          other: "%{count}% ignoră"
      topics:
        topic: "Discuție"
        reviewable_count: "Număr"
        reported_by: "Raportat de"
        deleted: "[Subiect șters]"
        original: "(topic inițial)"
        details: "detalii"
        unique_users:
          one: "%{count} utilizator"
          few: "%{count} utilizatori"
          other: "%{count} utilizatori"
      replies:
        one: "%{count} răspuns"
        few: "%{count} răspunsuri"
        other: "%{count} răspunsuri"
      edit: "Editează"
      save: "Salvează"
      cancel: "Anulează"
      new_topic: "Aprobarea acestui element va crea un subiect nou"
      filters:
        all_categories: "(toate categoriile)"
        type:
          title: "Tip"
          all: "(toate tipurile)"
        minimum_score: "Scor minim:"
        refresh: "Reîmprospătează"
        status: "Status"
        category: "Categorie"
        orders:
          score: "Scor"
          score_asc: "Scor (invers)"
          created_at: "Creat la"
          created_at_asc: "Creat la (invers)"
        priority:
          title: "Prioritate minimă"
          any: "(oricare)"
          low: "Scăzut"
          medium: "Medie"
          high: "Ridicată"
      conversation:
        view_full: "vezi conversația completă"
      scores:
        about: "Acest scor este calculat pe baza nivelului de încredere al reclamantului, a acurateței notificărilor anterioare și a priorității elementului raportat."
        score: "Scor"
        type: "Motiv"
        status: "Status"
        submitted_by: "Raportat de"
      statuses:
        pending:
          title: "În așteptare"
        approved:
          title: "Aprobat"
        rejected:
          title: "Respinse"
        reviewed:
          title: "Toate revizuite"
        all:
          title: "Totul"
      context_question:
        delimiter: "sau"
      types:
        reviewable_flagged_post:
          title: "Postare semnalată"
          flagged_by: "Semnalat de"
        reviewable_queued_topic:
          title: "Subiect în așteptare"
        reviewable_queued_post:
          title: "Postare în așteptare"
        reviewable_user:
          title: "Utilizatori"
        reviewable_post:
          title: "Postare"
      approval:
        title: "Necesită aprobare"
        description: "Am primit noua postare dar trebuie să fie aprobată de un moderator înainte că ea să apară pe site. Te rugăm să ai răbdare."
        pending_posts:
          one: "Ai <strong>%{count}</strong> postare în așteptare."
          few: "Ai <strong>%{count}</strong> postări în așteptare."
          other: "Ai <strong>%{count}</strong> postări în așteptare."
        ok: "Ok"
      example_username: "nume de utilizator"
      reject_reason:
        send_email: "Trimite un e-mail de respingere"
    relative_time_picker:
      minutes:
        one: "minut"
        few: "minute"
        other: "minute"
      hours:
        one: "oră"
        few: "ore"
        other: "ore"
      days:
        one: "zi"
        few: "zile"
        other: "zile"
      months:
        one: "lună"
        few: "luni"
        other: "luni"
      years:
        one: "an"
        few: "ani"
        other: "ani"
      relative: "Relativ"
    time_shortcut:
      now: "Acum"
      later_today: "Mai târziu azi"
      two_days: "Doua zile"
      next_business_day: "Următoarea zi lucrătoare"
      tomorrow: "Mâine"
      later_this_week: "Mai târziu săptămâna asta"
      this_weekend: "Acest weekend"
      start_of_next_business_week: "Luni"
      start_of_next_business_week_alt: "Lunea viitoare"
      next_week: "Săptămâna viitoare"
      two_weeks: "Două săptămâni"
      next_month: "Luna viitoare"
      two_months: "Două luni"
      three_months: "Trei luni"
      four_months: "Patru luni"
      six_months: "Șase luni"
      one_year: "Un an"
      forever: "Pentru totdeanua"
      none: "Nici unul necesar"
      never: "Niciodată"
      last_custom: "Ultima dată personalizată"
      custom: "Data și ora personalizată"
      select_timeframe: "Alege un interval de timp"
    user_action:
      user_posted_topic: "<a href='%{userUrl}'>%{user}</a> a postat <a href='%{topicUrl}'>discuția</a>"
      you_posted_topic: "<a href='%{userUrl}'>ai</a> postat <a href='%{topicUrl}'>subiectul</a>"
      user_replied_to_post: "<a href='%{userUrl}'>%{user}</a>a răspuns la<a href='%{postUrl}'>%{post_number}</a>"
      you_replied_to_post: "<a href='%{userUrl}'>Tu</a> ai răspuns la <a href='%{postUrl}'>%{post_number}</a>"
      user_replied_to_topic: "<a href='%{userUrl}'>%{user}</a> a răspuns la <a href='%{topicUrl}'>subiect</a>"
      you_replied_to_topic: "<a href='%{userUrl}'>Tu</a> ai răspuns la <a href='%{topicUrl}'>subiect</a>"
      user_mentioned_user: "<a href='%{user1Url}'>%{user}</a> a menționat pe <a href='%{user2Url}'>%{another_user}</a>"
      user_mentioned_you: "<a href='%{user1Url}'>%{user}</a> te-a menționat pe <a href='%{user2Url}'>tine</a>"
      you_mentioned_user: "<a href='%{user1Url}'>Tu</a> ai menționat pe <a href='%{user2Url}'>%{another_user}</a>"
      posted_by_user: "Postat de <a href='%{userUrl}'>%{user}</a>"
      posted_by_you: "Postat de <a href='%{userUrl}'>tine</a>"
      sent_by_user: "Trimis de <a href='%{userUrl}'>%{user}</a>"
      sent_by_you: "Trimis de <a href='%{userUrl}'>tine</a>"
    directory:
      username: "Nume de utilizator"
      filter_name: "Filtrează după nume utilizator"
      title: "Utilizatori"
      likes_given: "Oferite"
      likes_received: "Primite"
      topics_entered: "Văzute"
      topics_entered_long: "Subiecte văzute"
      time_read: "Timp citit"
      topic_count: "Subiecte"
      topic_count_long: "Subiecte create"
      post_count: "Răspunsuri"
      post_count_long: "Răspunsuri postate"
      no_results: "Nu s-au găsit rezultate."
      days_visited: "Vizite"
      days_visited_long: "Zile de vizită"
      posts_read: "Citite"
      posts_read_long: "Postări citite"
      last_updated: "Ultima actualizare:"
      total_rows:
        one: "%{count} utilizator"
        few: "%{count} utilizatori"
        other: "%{count} de utilizatori"
      edit_columns:
        save: "Salvează"
        reset_to_default: "Resetare la valorile implicite"
      group:
        all: "toate grupurile"
    group_histories:
      actions:
        change_group_setting: "Schimbă setarea grupului"
        add_user_to_group: "Adaugă utilizator"
        remove_user_from_group: "Șterge utilizator"
        make_user_group_owner: "Fă proprietar"
        remove_user_as_group_owner: "Revocă proprietar"
    groups:
      member_added: "Adăugat"
      member_requested: "Solicitat la"
      add_members:
        usernames_placeholder: "nume de utilizatori"
        usernames_or_emails_placeholder: "nume de utilizator sau e-mailuri"
        notify_users: "Notifică utilizatorii"
      requests:
        title: "Cereri"
        reason: "Motiv"
        accept: "Acceptă"
        accepted: "acceptat"
        deny: "Respinge"
        denied: "respinse"
        undone: "cerere retrasă"
        handle: "gestionează cererea de înscriere"
        undo: "Anulează acțiunea"
      manage:
        title: "Gestionează"
        name: "Nume"
        full_name: "Nume și prenume"
        invite_members: "Invită"
        delete_member_confirm: "Elimini „%{username}” din grupul „%{group}”?"
        profile:
          title: Profil
        interaction:
          title: Interacțiune
          posting: Publicare
          notification: Notificare
        email:
          title: "Email"
          status: "S-au sincronizat prin IMAP %{old_emails} e-mailuri din %{total_emails} în total."
          last_updated_by: "de către"
          credentials:
            title: "Date de conectare"
            smtp_server: "Server SMTP"
            smtp_port: "Port SMTP"
            smtp_ssl: "Folosește SSL pentru SMTP"
            imap_server: "Server IMAP"
            imap_port: "Port IMAP"
            imap_ssl: "Folosește SSL pentru IMAP"
            username: "Nume utilizator"
            password: "Parolă"
          settings:
            title: "Setări"
          mailboxes:
            synchronized: "Cutie poștală sincronizată"
            none_found: "Nu au fost găsite cutii poștale în acest cont de e-mail."
        membership:
          title: Abonare
          access: Acces
        categories:
          title: Categorii
          long_title: "Notificări implicite pentru categorii"
          description: "Când utilizatorii sunt adăugați la acest grup, setările lor de notificare ale categoriei vor fi salvate cu aceste valori implicite. Ulterior, aceștia le pot schimba."
          watched_categories_instructions: "Urmărește automat toate subiectele din aceste categorii. Membrii grupului vor fi notificați cu privire la toate postările și subiectele noi, iar numărul de postări noi va apărea, de asemenea, lângă subiect."
          tracked_categories_instructions: "Urmărește automat toate subiectele din aceste categorii. Numărul de mesaje noi va apărea lângă subiect."
          watching_first_post_categories_instructions: "Utilizatorii vor fi notificați cu privire la prima postare în fiecare subiect nou din aceste categorii."
          regular_categories_instructions: "Dacă aceste categorii sunt dezactivate, vor fi deblocate pentru membrii grupului. Utilizatorii vor fi notificați dacă sunt menționați sau cineva le răspunde."
        tags:
          title: Etichete
          description: "Când utilizatorii sunt adăugați la acest grup, setările lor de notificare a etichetei vor fi setate la aceste valori implicite. Ulterior, le pot schimba."
        logs:
          title: "Jurnale"
          when: "Când"
          action: "țiune"
          acting_user: "Utilizator temporar"
          target_user: "Utilizator țintă"
          subject: "Subiect"
          details: "Detalii"
          from: "De la"
          to: "Către"
      permissions:
        title: "Permisiuni"
        none: "Nu există categorii asociate acestui grup."
        description: "Membrii acestui grup pot accesa aceste categorii"
      public_admission: "Permite utilizatorilor să adere la grup fără restricții (Presupune ca grupul să fie vizibil)"
      public_exit: "Permite utilizatorilor să părăsească grupul în mod liber."
      empty:
        posts: "Nu există postări ale membrilor acestui grup."
        members: "Nu există nici un membru în acest grup."
        requests: "Nu există cereri de înscriere în acest grup."
        mentions: "Nu există nicio menționare în acest grup."
        messages: "Nu există nici un mesaj în acest grup."
        topics: "Nu există nici un subiect creat de vreun membru al acestui grup."
        logs: "Nu există nici un jurnal pentru acest grup."
      add: "Adaugă"
      join: "Alătură-te"
      leave: "Părăsește"
      request: "Cerere"
      message: "Mesaj"
      confirm_leave: "Ești sigur că vrei să părăsești acest grup?"
      allow_membership_requests: "Permite utilizatorilor să trimită cereri de înscriere către proprietarii grupului (necesită ca grupul să fie vizibil public)"
      membership_request_template: "Șablonul personalizat pentru a fi afișat utilizatorilor atunci când trimiteți o solicitare de membru"
      membership_request:
        submit: "Trimite cerere"
        title: "Cerere de aderare @%{group_name}"
        reason: "Aduceți la cunoștință proprietarilor grupului motivul pentru care dorești să aderi la acest grup"
      membership: "Apartenență"
      name: "Nume"
      group_name: "Nume grup"
      user_count: "Utilizatori"
      bio: "Despre grup"
      selector_placeholder: "introdu username"
      owner: "Proprietar"
      index:
        title: "Grupuri"
        all: "Toate grupurile"
        empty: "Nu există nici un grup vizibil."
        filter: "Filtrează după tipul grupului"
        owner_groups: "Grupurile pe care le dețin"
        close_groups: "Grupuri închise"
        automatic_groups: "Grupuri automate"
        automatic: "Automat"
        closed: "Închis"
        public: "Public"
        private: "Privat"
        public_groups: "Grupuri publice"
        my_groups: "Grupurile mele"
        group_type: "Tip grup"
        is_group_user: "Membru"
        is_group_owner: "Deținător"
      title:
        one: "Grup"
        few: "Grupuri"
        other: "Grupuri"
      activity: "Activitate"
      members:
        title: "Membri"
        filter_placeholder_admin: "nume de utilizator sau email"
        filter_placeholder: "nume de utilizator"
        remove_member: "Elimină membru"
        remove_member_description: "Elimină <b>%{username}</b> din acest grup"
        make_owner: "Fă-l deținător"
        make_owner_description: "Fă utilizatorul <b>%{username}</b> un deținător al acestui grup"
        remove_owner: "Elimină ca deținător"
        remove_owner_description: "Elimină <b>%{username}</b> ca deținător al acestui grup"
        status: "Status"
        owner: "Deținător"
        forbidden: "Nu ai permisiuni să vezi membrii."
      topics: "Subiecte"
      posts: "Postări"
      mentions: "Mențiuni"
      messages: "Mesaje"
      notification_level: "Nivelul de notificare prestabilit pentru mesajele de grup"
      alias_levels:
        mentionable: "Cine poate @menționa acest grup?"
        messageable: "Cine poate trimite mesaje acestui grup?"
        nobody: "Nimeni"
        only_admins: "Doar adminii"
        mods_and_admins: "Doar moderatorii și adminii"
        members_mods_and_admins: "Membrii grupului, moderatorii și adminii"
        owners_mods_and_admins: "Numai proprietarii de grupuri, moderatorii și administratorii"
        everyone: "Toată lumea"
      notifications:
        watching:
          title: "Urmărind activ"
          description: "Veți fi notificat pentru fiecare nouă postare în fiecare mesaj, și va fi afișat un contor al noilor răspunsuri."
        watching_first_post:
          title: "Urmărind activ prima postare"
          description: "Vei primi notificări despre mesajele noi din acest grup, dar nu și despre răspunsurile la mesaje."
        tracking:
          title: "Urmărind"
          description: "Vei fi notificat dacă cineva menționează @numele tău sau îți răspunde și va fi afișat un contor al noilor răspunsuri."
        regular:
          title: "Normal"
          description: "Vei fi notificat dacă cineva îți menționează @numele sau îți va răspunde."
        muted:
          title: "Setat pe silențios"
          description: "Nu veți fi informat despre nimic referitor la mesajele din acest grup."
      flair_url: "Imagine avatar cu element distinct"
      flair_upload_description: "Folosește imagini pătrate de cel puțin 20px cu 20px."
      flair_bg_color: "Culoarea de fundal a avatarului cu element distinct"
      flair_bg_color_placeholder: "(Opțional) Valoarea Hex a culorii"
      flair_color: "Culoarea avatarului cu element distinct"
      flair_color_placeholder: "(Opțional) Valoarea Hex a culorii"
      flair_preview_icon: "Previzualizează iconiță"
      flair_preview_image: "Previzualizează imagine"
      flair_type:
        icon: "Alege o pictogramă"
        image: "Încarcă o imagine"
      default_notifications:
        modal_yes: "Da"
    user_action_groups:
      "1": "Aprecieri date"
      "2": "Aprecieri primite"
      "3": "Semne de carte"
      "4": "Subiecte"
      "5": "Răspunsuri"
      "6": "Răspunsuri"
      "7": "Mențiuni"
      "9": "Citate"
      "11": "Editări"
      "12": "Elemente trimise"
      "13": "Primite"
      "14": "În așteptare"
      "15": "Ciorne"
    categories:
      all: "Toate categoriile"
      all_subcategories: "tot"
      no_subcategory: "Niciuna"
      category: "Categorie"
      category_list: "Afișează lista de categorii"
      reorder:
        title: "Rearanjează categoriile"
        title_long: "Rearanjeaza lista de categorii"
        save: "Salvează ordinea"
        apply_all: "Aplică"
        position: "Poziție"
      posts: "Postări"
      topics: "Subiecte"
      latest: "Cele mai recente"
      subcategories: "Subcategorii"
      muted: "Categorii dezactivate"
      topic_sentence:
        one: "Un subiect"
        few: "%{count} subiecte"
        other: "%{count} de subiecte"
      topic_stat_unit:
        week: "săptămană"
        month: "lună"
      n_more: "Categorii (%{count} mai multe)..."
    ip_lookup:
      title: Căutare adresă IP
      hostname: Nume gazdă
      location: Locație
      location_not_found: (necunoscută)
      organisation: Organizație
      phone: Telefon
      other_accounts: "Alte conturi cu această adresă IP"
      delete_other_accounts: "Șterge %{count}"
      username: "Nume de utilizator"
      trust_level: "NÎ"
      read_time: "Durată vizită pe site"
      topics_entered: "Subiecte la care particip"
      post_count: "# postări"
      confirm_delete_other_accounts: "Ești sigur că vrei să ștergi aceste conturi?"
      copied: "copiat"
    user_fields:
      none: "(alege o opțiune)"
      required: 'Te rog introdu o valoare pentru "%{name}"'
    user:
      said: "%{username}:"
      profile: "Profil"
      mute: "Silențios"
      edit: "Editează preferințe"
      new_private_message: "Mesaj nou"
      private_message: "Mesaj"
      private_messages: "Mesaje"
      user_notifications:
        filters:
          filter_by: "Filtrare după"
          all: "Toate"
          read: "Citite"
          unread: "Necitite"
        ignore_duration_title: "Ignoră Utilizatorul"
        ignore_duration_username: "Nume utilizator"
        ignore_duration_when: "Durată:"
        ignore_duration_save: "Ignoră"
        ignore_duration_note: "Rețineți că toate ignorările sunt șterse automat după expirarea duratei de ignorare."
        ignore_duration_time_frame_required: "Te rog selectează un interval de timp"
        ignore_no_users: "Nu aveți utilizatori ignorați."
        ignore_option: "Ignorat"
        ignore_option_title: "Nu vei primi notificări legate de acest utilizator și toate subiectele și răspunsurile acestuia vor fi ascunse."
        add_ignored_user: "Adaugă..."
        mute_option: "Setate pe silențios"
        mute_option_title: "Nu vei primi notificări legate de acest utilizator."
        normal_option: "Normal"
        normal_option_title: "Vei fi notificat dacă acest utilizator îți răspunde, te citează sau te menționează."
      notification_schedule:
        title: "Programul de notificări"
        label: "Activează programul de notificări personalizat"
        none: "Nimeni"
        monday: "Luni"
        tuesday: "Marţi"
        wednesday: "Miercuri"
        thursday: "Joi"
        friday: "Vineri"
        saturday: "Sâmbătă"
        sunday: "Duminică"
        to: "către"
      activity_stream: "Activitate"
      read: "Citite"
      preferences: "Preferințe"
      feature_topic_on_profile:
        open_search: "Selectează un subiect nou"
        title: "Selectați un subiect"
        search_label: "Căutați un subiect după titlu"
        save: "Salvează"
        clear:
          title: "Șterge"
      use_current_timezone: "Utilizați fusul orar curent"
      profile_hidden: "Acest profil public al utilizatorului este ascuns."
      expand_profile: "Extinde"
      collapse_profile: "Colaps"
      sr_collapse_profile: "Restrânge detaliile profilului"
      bookmarks: "Semne de carte"
      bio: "Despre mine"
      timezone: "Fus orar"
      invited_by: "Invitat de"
      trust_level: "Nivel de încredere"
      notifications: "Notificări"
      statistics: "Statistici"
      desktop_notifications:
        label: "Notificări live"
        not_supported: "Acest browser nu suportă notificări. Ne pare rău."
        perm_default: "Activează notificări"
        perm_denied_btn: "Notificări blocate"
        perm_denied_expl: "Ai blocat notificările. Activează notificările din setările browser-ului."
        disable: "Dezactivează notificări"
        enable: "Activează notificările"
        consent_prompt: "Vrei să primești notificări atunci când cineva îți răspunde?"
      dismiss: "Înlătură"
      dismiss_notifications: "Elimină tot"
      dismiss_notifications_tooltip: "Marchează toate notificările ca citite"
      no_messages_title: "Nu ai niciun mesaj"
      no_messages_body: >
        Ai nevoie să ai o conversație personală directă cu cineva, în afara fluxului conversațional normal? Trimite-le un mesaj selectându-le avatarul şi utilizând butonul de mesaj %{icon}.<br><br> Dacă ai nevoie de ajutor, poți <a href='%{aboutUrl}'>trimite mesaje unui membru al personalului</a>.
      no_bookmarks_title: "Nu există încă subiecte cu semn de carte"
      no_bookmarks_body: >
        Începe sa folosești semnele de carte cu butonul %{icon} si acestea vor fi listate aici, pentru o consultare ușoara. Poți programa și un memento!
      no_bookmarks_search: "Nu s-au găsit semne de carte cu interogarea de căutare furnizată."
      no_notifications_title: "Încă nu ai nicio notificare"
      no_notifications_page_title: "Încă nu ai nicio notificare"
      dynamic_favicon: "Afișează contoare pe pictograma browser"
      skip_new_user_tips:
        description: "Omitete sfaturile și insignele de înscriere pentru utilizatori noi"
      theme_default_on_all_devices: "Faceți ca aceasta să fie tema implicită pe toate dispozitivele mele"
      color_scheme_default_on_all_devices: "Setează schema (schemele) de culori implicite pe toate dispozitivele mele"
      color_scheme: "Schema de culori"
      color_schemes:
        default_description: "Tema implicită"
        disable_dark_scheme: "La fel ca de obicei"
        dark_instructions: "Poți previzualiza schema de culori a modului întunecat prin comutarea în modul întunecat al dispozitivului."
        undo: "Resetare"
        regular: "Utilizator frecvent"
        dark: "Mod întunecat"
      dark_mode: "Mod întunecat"
      allow_private_messages: "Permite altor utilizatori să îmi trimită mesaje private"
      external_links_in_new_tab: "Deschide toate adresele externe într-un tab nou"
      enable_quoting: "Activează citarea răspunsurilor pentru textul selectat"
      enable_defer: "Activează afișarea subiectelor necitite"
      experimental_sidebar:
        options: "Opțiuni"
        navigation_section: "Navigare"
      change: "Schimbă"
      featured_topic: "Subiect recomandat"
      moderator: "%{user} este moderator"
      admin: "%{user} este admin"
      moderator_tooltip: "Acest utilizator este moderator"
      admin_tooltip: "Acest utilizator este admin"
      silenced_tooltip: "Acest utilizator este silențios"
      suspended_notice: "Acest utilizator este suspendat până la %{date}."
      suspended_permanently: "Acest utilizator este suspendat."
      suspended_reason: "Motiv: "
      github_profile: "GitHub"
      email_activity_summary: "Sumarul activității"
      mailing_list_mode:
        label: " Mod mailing list"
        enabled: "Activați modul mailing list"
        instructions: |
          " Această setare nu ține cont de setarea de la sumarul activităților.<br />
          Subiectele setate pe silențios și categoriile nu sunt incluse în aceste emailuri."
        individual: "Trimite un email pentru fiecare postare nouă"
        individual_no_echo: "Trimite un email pentru fiecare postare nouă în afară de postările mele"
        many_per_day: "Trimite câte un email pentru pentru fiecare nouă postare (aproximativ %{dailyEmailEstimate} pe zi)"
        few_per_day: "Trimite câte un email pentru fiecare nouă postare (aproximativ 2 pe zi)"
      tag_settings: "Etichete"
      watched_tags: "Urmărite activ"
      watched_tags_instructions: "Vei vedea automat toate subiectele cu aceste etichete. Vei fi notificat pentru fiecare nouă postare și subiect. De asemenea, un contor al noilor postări va apărea lângă subiect."
      tracked_tags: "Urmărite"
      tracked_tags_instructions: "Vei urmări automat toate subiectele cu aceste etichete. De asemenea, un contor al noilor postări va apărea lângă subiect."
      muted_tags: "Setate pe silențios"
      muted_tags_instructions: "Nu vei fi notificat despre nimic legat de noile subiecte cu aceste etichete, și subiectele respective nu vor apărea în lista cu ultimele subiecte."
      watched_categories: "Urmărite activ"
      watched_categories_instructions: "Vei vizualiza automat toate subiectele din aceste categorii. Vei fi notificat cu privire la toate noile postări și subiecte. De asemenea, un contor al noilor postări va apărea lângă subiect."
      tracked_categories: "Urmărite"
      tracked_categories_instructions: "Vei urmări automat toate subiectele din aceste categorii. Un contor al noilor postări va apărea lângă subiect."
      watched_first_post_categories: "Urmărire activă prima postare"
      watched_first_post_categories_instructions: "Vei fi notificat cu privire la prima postare din fiecare nou subiect din aceste categorii. "
      watched_first_post_tags: "Urmărire activă prima postare"
      watched_first_post_tags_instructions: "Vei fi notificat cu privire la prima postare din fiecare nou subiect cu aceste etichete."
      muted_categories: "Setat pe silențios"
      muted_categories_instructions: "Nu vei fi niciodată notificat cu privire la nimic legat de noile subiecte din aceste categorii și ele nu vor apărea în listă."
      muted_categories_instructions_dont_hide: "Nu vei fi anunțat cu privire la subiecte noi din aceste categorii."
      regular_categories: "Normal"
      no_category_access: "În calitate de moderator ai acces limitat la categorii, salvarea este dezactivată."
      delete_account: "Șterge-mi contul"
      delete_account_confirm: "Ești sigur că vrei să ștergi contul? Această acțiune este ireversibilă!"
      deleted_yourself: "Contul tău a fost șters cu succes."
      unread_message_count: "Mesaje"
      admin_delete: "Șterge"
      users: "Utilizatori"
      muted_users: "Silențios"
      muted_users_instructions: "Suprimă toate mesajele, notificările și mesajele directe de la acești utilizatori."
      allowed_pm_users_instructions: "Permite mesaje private doar de la acești utilizatori."
      allow_private_messages_from_specific_users: "Permite doar anumitor utilizatori să îmi trimită mesaje personale"
      ignored_users: "Ignorat"
      ignored_users_instructions: "Suprimă toate mesajele, notificările și mesajele directe de la acești utilizatori."
      tracked_topics_link: "Arată"
      automatically_unpin_topics: "Detașare automată a subiectelor când ajung la sfârșitul paginii."
      apps: "Aplicații"
      revoke_access: "Revocă accesul"
      undo_revoke_access: "Anulează revocarea accesului"
      api_approved: "Aprobate:"
      api_last_used_at: "Ultima utilizare la:"
      theme: "Temă"
      save_to_change_theme: 'Tema va fi actualizată după ce faceți clic pe „%{save_text}”'
      home: "Pagina inițială implicită"
      staged: "Pus în scenă"
      messages:
        inbox: "Primite"
        latest: "Cele mai recente"
        sent: "Trimise"
        unread: "Necitite"
        unread_with_count:
          one: "Necitit (%{count})"
          few: "Necitit (%{count})"
          other: "Necitit (%{count})"
        new: "Noi"
        new_with_count:
          one: "Nou (%{count})"
          few: "Nou (%{count})"
          other: "Nou (%{count})"
        archive: "Arhivă"
        groups: "Grupurile mele"
        move_to_inbox: "Mută în „Primite”"
        move_to_archive: "Arhivează"
        failed_to_move: "Mutarea mesajelor selectate a eșuat (poate că v-a căzut rețeaua)"
        tags: "Etichete"
        all_tags: "Toate etichetele"
      preferences_nav:
        account: "Cont"
        security: "Securitate"
        profile: "Profil"
        emails: "Adrese de email"
        notifications: "Notificări"
        tracking: "Urmărire"
        categories: "Categorii"
        users: "Utilizatori"
        tags: "Etichete"
        interface: "Interfață"
        apps: "Aplicații"
      change_password:
        success: "(email trimis)"
        in_progress: "(se trimite email)"
        error: "(eroare)"
        action: "Trimite email pentru resetare parolă"
        set_password: "Introdu parolă"
        choose_new: "Alege o parolă nouă"
        choose: "Alege o parolă"
      second_factor_backup:
        regenerate: "Regenerare"
        disable: "Dezactivează"
        copy_to_clipboard: "Copiază în clipboard"
        copy_to_clipboard_error: "Eroare la copierea datelor în clipboard"
        copied_to_clipboard: "Copiat în clipboard"
        codes:
          description: "Fiecare dintre aceste coduri de rezervă poate fi folosit o singură dată. Păstrează-le într-un loc sigur, dar accesibil."
      second_factor:
        title: "Autentificare în doi pași (2FA)"
        enable: "Gestionează autentificarea în doi pași (2FA)"
        name: "Nume"
        disable_description: "Introdu codul de autentificare din aplicația 2FA"
        short_description: |
          Protejează-ți contul cu coduri de securitate de unică folosință.
        oauth_enabled_warning: "Atenție! Autentificarea cu rețelele sociale va fi dezactivată atunci când activezi autentificarea în doi pași (2FA)."
        disable: "Dezactivează"
        delete: "Șterge"
        save: "Salvează"
        edit: "Editează"
        security_key:
          register: "Înregistrare"
          default_name: "Cheie de securitate principală"
          save: "Salvează"
          name_required_error: "Trebuie să oferi un nume pentru cheia de securitate."
      change_about:
        title: "Schimbare date personale"
        error: "A apărut o eroare la schimbarea acestei valori."
      change_username:
        title: "Schimbă numele utilizatorului"
        confirm: "Ești absolut sigur că vrei să-ți schimbi numele de utilizator?"
        taken: "Acest nume de utilizator este deja folosit."
        invalid: "Acest nume de utilizator este invalid. Trebuie să includă doar cifre și litere."
      add_email:
        title: "Adaugă e-mail"
        add: "adaugă"
      change_email:
        title: "Schimbă email"
        taken: "Această adresă există deja în baza de date."
        error: "A apărut o eroare la schimbarea de email. Poate această adresă este deja utilizată?"
        success: "Am trimis un email către adresa respectivă. Urmează instrucțiunile de confirmare."
        success_via_admin: "Am trimis un e-mail la acea adresă. Utilizatorul va trebui să urmeze instrucțiunile de confirmare din e-mail."
        success_staff: "Ți-am trimis un email la adresa curentă. Urmează instrucțiunile de confirmare."
      change_avatar:
        title: "Schimbă poza de profil"
        gravatar: "<a href='//%{gravatarBaseUrl}%{gravatarLoginUrl}' target='_blank'>%{gravatarName}</a>, bazat pe"
        gravatar_title: "Schimbă-ți avatarul pe site-ul %{gravatarName}"
        gravatar_failed: "Nu am putut găsi un %{gravatarName} cu acea adresă de e-mail."
        refresh_gravatar_title: "Reîmprospătează %{gravatarName}"
        letter_based: "Poză de profil atribuită de sistem."
        uploaded_avatar: "Poză preferată"
        uploaded_avatar_empty: "Adaugă poza preferată"
        upload_title: "Încarcă poza preferată"
        image_is_not_a_square: "Atenţie: poza este decupată, înălțimea și lățimea nu erau egale."
      change_profile_background:
        title: "Antet profil"
        instructions: "Antetele profilului vor fi centrate și au lățimea implicită de 1110px."
      change_card_background:
        title: "Fundal pentru pagina cu date personale"
        instructions: "Fundalul va fi centrat şi va avea o dimensiune standard de 590px."
      change_featured_topic:
        title: "Subiect recomandat"
        instructions: "Un link către acest topic va fi pe cardul tău de utilizator și profil."
      email:
        title: "Email"
        primary: "E-mail primar"
        secondary: "E-mailuri secundare"
        primary_label: "primar"
        unconfirmed_label: "neconfirmat"
        resend_label: "retrimite e-mail-ul de confirmare"
        resending_label: "trimitere..."
        resent_label: "email trimis"
        update_email: "Schimbă email"
        set_primary: "Setează e-mail principal"
        destroy: "Elimină e-mail"
        add_email: "Adaugă e-mail alternativ"
        no_secondary: "Nici un e-mail secundar"
        instructions: "Niciodată arătat publicului."
        admin_note: "Notă: Un utilizator de administrator care modifică adresa email a altui utilizator non-administrator indică faptul că utilizatorul a pierdut accesul la contul de email original, astfel încât un email de resetare a parolei va fi trimis la noua adresă. Adresa email a utilizatorului nu se va schimba până când acesta nu finalizează procesul de resetare a parolei."
        ok: "Îți vom trimite un email pentru confirmare."
        required: "Te rugăm să introduci o adresă de e-mail"
        invalid: "Introduceți o adresă de email validă."
        authenticated: "Emailul a fost autentificat de către %{provider}."
        frequency:
          one: "Vom trimite un email doar dacă nu te-am văzut în ultimul minut."
          few: "Vom trimite un email doar dacă nu te-am văzut în ultimele %{count} minute."
          other: "Vom trimite un email doar dacă nu te-am văzut în ultimele %{count} de minute."
      associated_accounts:
        title: "Conturi asociate"
        connect: "Conectează-te"
        revoke: "Revocă"
        cancel: "Anulează"
        not_connected: "(nu este conectat)"
        confirm_modal_title: "Conectare cont %{provider}"
        confirm_description:
          account_specific: "Contul tău %{provider} '%{account_description}' va fi folosit pentru autentificare."
          generic: "Contul tău %{provider} va fi folosit pentru autentificare."
      name:
        title: "Nume"
        instructions: "Numele tău complet (opțional)"
        instructions_required: "Numele tău complet"
        required: "Te rugăm să introduci un nume"
        too_short: "Numele este prea scurt."
        ok: "Numele tău este OK."
      username:
        title: "Nume utilizator"
        instructions: "unic, fără spații, scurt"
        short_instructions: "Ceilalți te pot menționa ca @%{username}."
        available: "Numele de utilizator este disponibil."
        not_available: "Nu este disponibil. Încerci %{suggestion}?"
        not_available_no_suggestion: "Indisponibil"
        too_short: "Numele de utilizator este prea scurt."
        too_long: "Numele de utilizator este prea lung."
        checking: "Verifică disponibilitatea numelui de utilizator..."
        prefilled: "Emailul se potrivește cu numele de utilizator înregistrat."
        required: "Te rugăm să introduci un nume de utilizator"
        edit: "Editează numele de utilizator"
      locale:
        title: "Limba interfeței"
        instructions: "Limba pentru interfața forumului. Schimbarea se va produce odată ce reîmprospătați pagina."
        default: "(implicit)"
        any: "oricare"
      password_confirmation:
        title: "Confirmă parola"
      invite_code:
        title: "Cod de invitație"
      auth_tokens:
        title: "Dispozitive folosite recent"
        details: "Detalii"
      last_posted: "Ultima postare"
      last_seen: "Văzut "
      created: "Înscris"
      log_out: "Ieșire"
      location: "Locație"
      website: "Website"
      email_settings: "Email"
      hide_profile_and_presence: "Ascunde caracteristicile profilului meu public și ale prezenței mele"
      text_size:
        title: "Dimensiune text"
        smallest: "Cel mai mic"
        smaller: "Mai mic"
        normal: "Normal"
        larger: "Mai mare"
        largest: "Cel mai mare"
      title_count_mode:
        title: "Titlul paginii în fundal afișează numărul de:"
        notifications: "Notificări noi"
        contextual: "Conținut nou al paginii"
      like_notification_frequency:
        title: "Notificare atunci când se primește apreciere"
        always: "Întotdeauna"
        first_time_and_daily: "Prima dată când o postare este apreciată și zilnic"
        first_time: "Prima dată când o postare este apreciată"
        never: "Niciodată"
      email_previous_replies:
        title: "Include răspunsurile precedente la sfârșitul emailurilor"
        unless_emailed: "dacă nu a fost trimis anterior"
        always: "întotdeauna"
        never: "niciodată"
      email_digests:
        title: "Când nu vizitez sit-ul, trimite-mi un rezumat prin e-mail cu subiecte populare și răspunsuri"
        every_30_minutes: "La fiecare 30 de minute "
        every_hour: "În fiecare oră"
        daily: "Zilnic"
        weekly: "Săptămânal"
        every_month: "în fiecare lună"
        every_six_months: "la fiecare șase luni"
      email_level:
        title: "Trimite-mi un e-mail când sunt citat, mi se răspunde la subiecte, @numele meu de utilizator este menționat sau când există activitate nouă în categoriile, etichetele sau subiectele mele urmărite"
        always: "întotdeauna"
        only_when_away: "numai atunci când nu sunt activ"
        never: "niciodată"
      email_messages_level: "Trimite-mi un e-mail când primesc un mesaj personal"
      include_tl0_in_digests: "Include conținut de la utilizatori noi în rezumatul de pe email."
      email_in_reply_to: "Include un fragment din răspunsurile la postare în emailuri"
      other_settings: "Altele"
      categories_settings: "Categorii"
      topics_settings: "Discuții"
      new_topic_duration:
        label: "Consideră subiectele ca fiind noi dacă"
        not_viewed: "nu le-am văzut încă "
        last_here: "au fost create de la ultima vizită "
        after_1_day: "au fostcreate în ultima zi"
        after_2_days: "au fost create în ultimele 2 zile"
        after_1_week: "au fost create în ultima săptămână"
        after_2_weeks: "au fost create în ultimele 2 săptămâni"
      auto_track_topics: "Urmăreşte automat discuţiile pe care le vizitez "
      auto_track_options:
        never: "niciodată"
        immediately: "imediat"
        after_30_seconds: "după 30 de secunde"
        after_1_minute: "după 1 minut"
        after_2_minutes: "după 2 minute"
        after_3_minutes: "după 3 minute"
        after_4_minutes: "după 4 minute"
        after_5_minutes: "după 5 minute"
        after_10_minutes: "după 10 minute"
      notification_level_when_replying: "Când postez într-un subiect, setează subiectul ca"
      invited:
        title: "Invitații"
        pending_tab: "În așteptare"
        pending_tab_with_count: "În așteptare: (%{count})"
        expired_tab: "Expirate"
        expired_tab_with_count: "Expirate (%{count})"
        redeemed_tab: "Acceptate"
        redeemed_tab_with_count: "(%{count}) Acceptate"
        invited_via: "Initație"
        groups: "Grupuri"
        topic: "Discuție"
        edit: "Editează"
        remove: "Eliminați"
        reinvited: "Invitaţia a fost retrimisă"
        search: "Scrie pentru a căuta invitații..."
        user: "Utilizator invitat"
        none: "Nu există invitații."
        truncated:
          one: "Se afișează prima invitație."
          few: "Se afișează primele %{count} invitații."
          other: "Se afișează primele %{count} de invitații."
        redeemed: "Invitații acceptate"
        redeemed_at: "Acceptate"
        pending: "Invitații în așteptare"
        topics_entered: "Subiecte văzute"
        posts_read_count: "Postări citite"
        expired: "Această invitație a expirat."
        reinvite_all_confirm: "Sigur retrimiți toate invitațiile?"
        time_read: "Timp de citire"
        days_visited: "Zile de vizită"
        account_age_days: "Vârsta contului în zile"
        create: "Invită"
        valid_for: "Link-ul de invitare este valid doar pentru următoarele adrese de email: %{email}"
        invite_link:
          success: "Link de invitare generat cu succes!"
        invite:
          show_advanced: "Afișați opțiunile avansate"
          hide_advanced: "Ascundeți opțiunile avansate"
        bulk_invite:
          none: "Nu există invitații de afișat pe această pagină."
          text: "Invitație în masă"
          error: "Scuze, fișierul trebuie să fie în format CSV."
      password:
        title: "Parolă"
        too_short: "Parola este prea scurtă."
        common: "Această parolă este prea comună."
        same_as_username: "Parolă identică cu numele de utilizator"
        same_as_email: "Parolă identică cu adresa de email"
        ok: "Parola dumneavoastră este OK."
        instructions: "minimum %{count} caractere"
        required: "Vă rugăm să introduceți o parolă"
      summary:
        title: "Sumar"
        stats: "Statistici"
        time_read: "Timp petrecut pe site"
        recent_time_read: "timp de citire recent"
        topic_count:
          one: "un subiect creat"
          few: "subiecte create"
          other: "de subiecte create"
        post_count:
          one: "o postare creată"
          few: "postări create"
          other: "de postări create"
        likes_given:
          one: "oferit"
          few: "oferite"
          other: "oferite"
        likes_received:
          one: "primit"
          few: "primite"
          other: "primite"
        days_visited:
          one: "vizită"
          few: "vizite"
          other: "de vizite"
        topics_entered:
          one: "subiect vizualizat"
          few: "subiecte vizualizate"
          other: "subiecte vizualizate"
        posts_read:
          one: "postare citită"
          few: "postări citite"
          other: "de postări citite"
        bookmark_count:
          one: "semn de carte"
          few: "semne de carte"
          other: "de semne de carte"
        top_replies: "Top răspunsuri"
        no_replies: "Nici un răspuns încă."
        more_replies: "Mai multe răspunsuri"
        top_topics: "Top subiecte"
        no_topics: "Nici un subiect."
        more_topics: "Mai multe subiecte"
        top_badges: "Top ecusoane"
        no_badges: "Nu există încă ecusoane"
        more_badges: "Mai multe ecusoane"
        top_links: "Top link-uri"
        no_links: "Nici un link încă."
        most_liked_by: "Cele mai apreciate de către"
        most_liked_users: "Cele mai apreciate"
        most_replied_to_users: "Cele mai multe răspunsuri pentru"
        no_likes: "Nicio apreciere încă."
        top_categories: "Top Categorii"
        topics: "Discuții"
        replies: "Răspunsuri"
      ip_address:
        title: "Ultima adresă IP"
      registration_ip_address:
        title: "Înregistrare adresă IP"
      avatar:
        title: "Poză de profil"
        header_title: "profil, mesaje, semne de carte și preferințe"
      title:
        title: "Titlu"
        none: "(nimic)"
      flair:
        none: "(nimic)"
      primary_group:
        title: "Grup primar"
        none: "(nimic)"
      filters:
        all: "Toate"
      stream:
        posted_by: "Postat de"
        sent_by: "Trimis de"
        private_message: "mesaj"
        the_topic: "subiectul"
    user_status:
      save: "Salvează"
    loading: "Se încarcă..."
    errors:
      prev_page: "în timp ce se încarcă"
      reasons:
        network: "Eroare de rețea"
        server: "Eroare de server"
        forbidden: "Acces refuzat"
        unknown: "Eroare"
        not_found: "Pagina nu a fost găsită"
      desc:
        network: "Te rugăm să verifici conexiunea."
        network_fixed: "Se pare că și-a revenit."
        server: "Cod de eroare: %{status}"
        forbidden: "Nu ești autorizat să vezi această pagină."
        not_found: "Oops, aplicația încearcă să încarce un URL care nu există."
        unknown: "Ceva nu a funcționat."
      buttons:
        back: "Înapoi"
        again: "Încearcă din nou"
        fixed: "Încărcare pagină"
    modal:
      close: "Închide"
    close: "Închide"
    logout: "Aţi fost deconectat."
    refresh: "Reîmprospătează"
    home: "Acasă"
    read_only_mode:
      enabled: "Acest site se află în modul exclusiv-citire. Te rugăm să continui să răsfoiești, însă sunt dezactivate acțiunile de răspuns, apreciere și altele. "
      login_disabled: "Autentificarea este dezactivată când siteul este în modul exclusiv-citire."
      logout_disabled: "Deautentificarea este dezactivată cât timp site-ul este în modul exclusiv-citire."
    learn_more: "află mai multe..."
    mute: Blochează
    unmute: Deblochează
    last_post: Postat
    time_read: Citit
    time_read_recently: "%{time_read} recent"
    time_read_tooltip: "%{time_read} total citit"
    time_read_recently_tooltip: "%{time_read} total citit (%{recent_time_read} în ultimele 60 de zile)"
    last_reply_lowercase: Ultimul răspuns
    replies_lowercase:
      one: răspuns
      few: răspunsuri
      other: de răspunsuri
    signup_cta:
      sign_up: "Înregistrare"
      hide_session: "Poate mai târziu"
      hide_forever: "Nu, mulțumesc"
      intro: "Salut! Se pare că îți place discuția, dar încă nu te-ai înscris pentru un cont."
    summary:
      disable: "Arată toate postările"
    deleted_filter:
      enabled_description: "Acest subiect conține postări șterse, care au fost ascunse. "
      disabled_description: "Postările șterse din subiect sunt vizibile."
      enable: "Ascunde postările șterse"
      disable: "Arată postările șterse"
    private_message_info:
      title: "Mesaj"
      edit: "Adaugă sau elimină..."
      add: "Adaugă..."
      leave_message: "Sigur părăsești acest mesaj?"
      remove_allowed_user: "Chiar dorești să îl elimini pe %{name} din acest mesaj privat?"
      remove_allowed_group: "Ești sigur că vrei să îl scoți pe %{name} din acest mesaj?"
      leave: "Părăsește"
      remove_user: "Șterge utilizator"
    email: "Email"
    username: "Nume utilizator"
    last_seen: "Văzut"
    created: "Creat"
    created_lowercase: "creat"
    trust_level: "Nivel de încredere"
    search_hint: "Numele de utilizator, email sau adresă IP"
    create_account:
      header_title: "Bun venit!"
      subheader_title: "Să-ți creăm contul"
      disclaimer: "Prin înregistrare, ești de acord cu politica de confidențialitate <a href='%{privacy_link}' target='blank'></a> și <a href='%{tos_link}' target='blank'>termenii de utilizare</a>."
      title: "Creează-ți contul"
      failed: "Ceva s-a întâmplat, poate că acest email este deja înregistrat, încearcă să-ți resetezi parola la link-ul respectiv."
      associate: "Ai deja un cont? <a href='%{associate_link}'>Loghează-te</a> pentru a conecta contul tău %{provider}."
    forgot_password:
      title: "Resetare parolă"
      action: "Mi-am uitat parola"
      invite: "Introdu numele de utilizator sau adresa de email și-ți vom trimite un email pentru resetarea parolei."
      reset: "Resetare parolă"
      complete_username: "Dacă contul corespunde cu numele de utilizator <b>%{username}</b>, ar trebui să primești în scurt timp un email cu instrucțiunile de resetare a parolei."
      complete_email: "Dacă un cont corespunde cu <b>%{email}</b>, ar trebui să primești un email în cel mai scurt timp cu instrucțiunile de resetare a parolei."
      complete_username_found: "Am găsit un cont care se potrivește cu numele de utilizator <b>%{username}</b>. Ar trebui să primiți un e-mail cu instrucțiuni despre cum să resetați parola în scurt timp."
      complete_email_found: "Am găsit un cont care se potrivește cu <b>%{email}</b>. Ar trebui să primiți un e-mail cu instrucțiuni despre cum să resetați parola în scurt timp."
      complete_username_not_found: "Nici un cont nu se potriveşte cu utilizatorul <b>%{username}</b>"
      complete_email_not_found: "Nici un cont nu se potrivește cu adresa <b>%{email}</b>"
      help: "Email-ul nu a sosit? Asigură-te că verifici mai întâi în folderul Spam. <p>Nu ești sigur ce adresă de email folosești? Scrie adresa de email și îți vom spune dacă aceasta există.</p><p>Dacă nu mai ai acces în contul tău la adresa de email, te rog contactează <a href='%{basePath}/about'>echipa de ajutor.</a></p>"
      button_ok: "Ok"
      button_help: "Ajutor"
    email_login:
      link_label: "Trimite-mi un link de autentificare"
      login_link: "Sari peste parolă; trimite-mi un link de autentificare"
      complete_username: "Dacă un cont se potrivește cu numele de utilizator <b>%{username}</b>, ar trebui să primești în scurt timp un e-mail cu un link de autentificare."
      complete_email: "Dacă un cont se potrivește cu <b>%{email}</b>, ar trebui să primești un e-mail cu un link de conectare în scurt timp."
      complete_username_found: "Am găsit un cont care se potrivește cu numele de utilizator <b>%{username}</b>, ar trebui să primești în scurt timp un e-mail cu un link de autentificare."
      complete_email_found: "Am găsit un cont care se potrivește cu <b>%{email}</b>, ar trebui să primești un e-mail cu un link de conectare în scurt timp."
      complete_username_not_found: "Nici un cont nu se potriveşte cu utilizatorul <b>%{username}</b>"
      complete_email_not_found: "Nici un cont nu se potrivește cu adresa <b>%{email}</b>"
      confirm_title: Continuă la %{site_name}
      logging_in_as: Autentificare ca %{email}
      confirm_button: Finalizează autentificarea
    login:
      header_title: "Bine ai revenit"
      subheader_title: "Conectează-te la contul tau"
      title: "Autentificare"
      username: "Utilizator"
      password: "Parolă"
      show_password: "Arată"
      second_factor_title: "Autentificare în doi pași (2FA)"
      second_factor_description: "Introdu codul de autentificare din aplicația 2FA"
      second_factor_backup: "Autentifică-te folosind un cod de rezervă"
      second_factor: "Autentifică-te folosind aplicația Autentificator"
      email_placeholder: "E-mail / Utilizator"
      caps_lock_warning: "Tasta Caps Lock este activă"
      error: "Eroare necunoscută"
      cookies_error: "Se pare că browser-ul tău are cookie-uri dezactivate. S-ar putea să nu te poți conecta fără să le activezi mai întâi."
      rate_limit: "Te rog așteaptă înainte de a te reconecta."
      blank_username: "Vă rugăm să introduceți adresa dvs. de email sau numele de utilizator."
      blank_username_or_password: "Introdu emailul sau numele de utilizator și parola."
      reset_password: "Resetare parolă"
      logging_in: "În curs de autentificare..."
      or: "sau"
      authenticating: "Se autentifică..."
      awaiting_activation: "Contul tău așteaptă activarea, folosește linkul pentru recuperarea parolei pentru a primi un alt link de activare a adresei de email."
      awaiting_approval: "Contul tău nu a fost aprobat încă de un admin . Vei primi un email când se aprobă."
      requires_invite: "Ne pare rău, accesul la forum se face pe bază de invitație."
      not_activated: "Nu te poți loga încă. Am trimis anterior un email de activare pentru <b>%{sentTo}</b>. Urmează instrucțiunile din email pentru a-ți activa contul."
      not_allowed_from_ip_address: "Nu te poți conecta cu această adresă IP."
      admin_not_allowed_from_ip_address: "Nu te poți conecta ca administrator cu această adresă IP."
      resend_activation_email: "Click aici pentru a retrimite emailul de activare."
      omniauth_disallow_totp: "Contul tău are autentificarea în doi pași (2FA) activată. Te rog să te autentifici cu parola"
      resend_title: "Retrimite emailul de activare"
      change_email: "Schimbă adresa de email"
      provide_new_email: "Furnizează o nouă adresă de email și îți vom retrimite linkul de confirmare."
      submit_new_email: "Actualizează adresa de email"
      sent_activation_email_again: "Am trimis un alt email de activare pentru tine la <b>%{currentEmail}</b>. Poate dura câteva minute până ajunge; vezi și în secțiunea de spam a mailului."
      to_continue: "Te rog să te autentifici."
      preferences: "Trebuie să fii autentificat pentru a schimba preferințele."
      not_approved: "Contul tău încă nu a fost aprobat. Vei primi notificarea prin email când ești gata de logare."
      google_oauth2:
        name: "Google"
      twitter:
        name: "Twitter"
      instagram:
        name: "Instagram"
      facebook:
        name: "Facebook"
        title: "Autentificare cu Facebook"
        sr_title: "Autentificare cu Facebook"
      github:
        name: "GitHub"
      discord:
        name: "Discord"
    invites:
      accept_title: "Initație"
      welcome_to: "Bine ai venit la %{site_name}!"
      invited_by: "Ai fost invitat de:"
      social_login_available: "De asemenea te poți loga cu un alt cont care folosește această adresă de email."
      your_email: "Adresa de email a contului este <b>%{email}</b>."
      accept_invite: "Acceptă invitație"
      success: "Contul tău a fost creat și acum ești logat."
      name_label: "Nume"
      password_label: "Parolă"
    password_reset:
      continue: "Continuă la %{site_name}"
    emoji_set:
      apple_international: "Apple/International"
      google: "Google"
      twitter: "Twitter"
      win10: "Win10"
      google_classic: "Google clasic"
      facebook_messenger: "Facebook Messenger"
    category_page_style:
      categories_only: "Numai categorii"
      categories_with_featured_topics: "Categorii cu subiecte promovate"
      categories_and_latest_topics: "Categorii și subiecte recente"
      categories_and_top_topics: "Categorii și discuții în top"
      categories_boxes: "Cutii cu subcategorii"
      categories_boxes_with_topics: "Cutii cu subiecte recomandate"
    shortcut_modifier_key:
      shift: "Shift"
      ctrl: "Ctrl"
      alt: "Alt"
    conditional_loading_section:
      loading: Se încarcă...
    select_kit:
      delete_item: "Șterge %{name}"
      default_header_text: Selectează...
      no_content: Nu s-au găsit potriviri
      filter_placeholder: Caută...
      filter_placeholder_with_any: Caută sau creează...
      create: "Creează: '%{content}'"
    date_time_picker:
      from: De la
      to: Către
    emoji_picker:
      filter_placeholder: Caută emoji
      objects: Obiecte
      flags: Marcaje de avertizare
      recent: Folosite recent
      default: Emojii personalizate
    shared_drafts:
      publishing: "Se postează discuția ..."
    composer:
      emoji: "Emoji :)"
      more_emoji: "mai multe..."
      options: "Opțiuni"
      whisper: "discret"
      unlist: "nelistat"
      add_warning: "Aceasta este o avertizare oficială."
      toggle_whisper: "Comută modul discret"
      toggle_unlisted: "Comută modul nelistat"
      posting_not_on_topic: "În care subiect vrei să răspunzi?"
      saved_local_draft_tip: "salvat local"
      similar_topics: "Subiectul tău seamănă cu..."
      drafts_offline: "schiță offline"
      group_mentioned:
        one: "Prin menționarea %{group}, urmează să notifici <a href='%{group_link}'>o persoană</a> – ești sigur?"
        few: "Prin menționarea %{group}, urmează să notifici <a href='%{group_link}'>%{count} persoane</a> – ești sigur?"
        other: "Prin menționarea %{group}, urmează să notifici <a href='%{group_link}'>%{count} de persoane</a> – ești sigur?"
      duplicate_link: "Se pare că link-ul dv. către <b>%{domain}</b> a fost deja postat în cadrul discuției de către <b>@%{username}</b> în <a href='%{post_url}'> un răspuns %{ago} în urmă</a> – sunteți sigur că vreți să îl postați din nou?"
      error:
        title_missing: "Trebuie un titlu"
        title_too_short:
          one: "Titlul trebuie să aibă minim %{count} caracter"
          few: "Titlul trebuie să aibă minim %{count} caractere"
          other: "Titlul trebuie să aibă minim %{count} caractere"
        title_too_long:
          one: "Titlul nu poate avea mai mult de %{count} caracter"
          few: "Titlul nu poate avea mai mult de %{count} (de) caractere"
          other: "Titlul nu poate avea mai mult de %{count} (de) caractere"
        post_missing: "Postarea nu poate fi goală"
        post_length:
          one: "Postarea trebuie să aibă minim %{count} caracter"
          few: "Postarea trebuie să aibă minim %{count} caractere"
          other: "Postarea trebuie să aibă minim %{count} caractere"
        try_like: "Ai încercat butonul %{heart}?"
        category_missing: "Trebuie să alegi o categorie"
      save_edit: "Salvează editarea"
      reply: "Răspunde"
      cancel: "Anulează"
      create_topic: "Creează un subiect"
      create_pm: "Mesaj"
      create_whisper: "Șoaptă"
      create_shared_draft: "Creează ciornă partajată"
      users_placeholder: "Adaugă utilizatori sau grupuri"
      title_placeholder: "Despre ce e vorba în acest subiect - pe scurt?"
      title_or_link_placeholder: "Introdu titlul, sau copiază aici un link"
      edit_reason_placeholder: "de ce editezi?"
      topic_featured_link_placeholder: "Introdu link afișat cu titlu."
      remove_featured_link: "Eliminați link-ul din discuție"
      reply_placeholder: "Scrie aici. Utilizează formatarea Markdown, BBCode sau HTML. Trage sau lipește imagini."
      view_new_post: "Vezi noua ta postare."
      saving: "Se salvează"
      saved: "Salvat!"
      saved_draft: "Postează schița în curs. Atinge pentru a relua."
      uploading: "Se încarcă..."
      quote_post_title: "Citează întreaga postare"
      bold_label: "B"
      bold_title: "Aldin"
      bold_text: "text aldin"
      italic_label: "I"
      italic_title: "Italic"
      italic_text: "text italic"
      link_title: "Hyperlink"
      link_description: "adaugă aici descrierea link-ului"
      link_dialog_title: "Introdu link"
      link_optional_text: "titlu opțional"
      link_url_placeholder: "Lipește un URL sau tastează pentru a căuta subiecte"
      blockquote_title: "Bloc citat"
      blockquote_text: "Bloc citat"
      code_title: "Text preformatat"
      code_text: "indentează textul preformatat cu 4 spații"
      paste_code_text: "tastează sau lipește cod aici"
      upload_title: "Încarcă"
      upload_description: "Descrie fișierele de încărcat"
      olist_title: "Listă numerotată"
      ulist_title: "Listă cu marcatori"
      list_item: "Element listă"
      toggle_direction: "Schimbă direcția"
      help: "Ajutor pentru formatarea cu Markdown"
      modal_ok: "Ok"
      modal_cancel: "Anulare"
      cant_send_pm: "Nu poți trimite mesaje către %{username}"
      yourself_confirm:
        title: "Ai uitat să adaugi destinatari?"
        body: "În acest moment mesajul acesta nu este trimis decât către tine însuți!"
      admin_options_title: "Setări opționale pentru moderatori cu privire la acest subiect"
      composer_actions:
        reply: Răspunde
        edit: Editează
        reply_as_new_topic:
          label: Răspunde cu link către subiect
          desc: Creați o discuție nouă legată de această discuție
        reply_to_topic:
          label: Răspunde la subiect
          desc: Răspundeți subiectului, nu unei anumite postări
        create_topic:
          label: "Discuție nouă"
        toggle_topic_bump:
          label: "Comută bump pentru subiect"
      reload: "Reîncarcă"
      ignore: "Ignoră"
    notifications:
      tooltip:
        message:
          one: "%{count} mesaj necitit"
          few: "%{count} mesaje necitite"
          other: "%{count} mesaje necitite"
      title: "notificări la menționările @numelui tău, răspunsuri la postările sau subiectele tale, mesaje, etc."
      none: "Nu pot încărca notificările în acest moment."
      empty: "Nu au fost găsite notificări."
      watching_first_post_label: "Discuție nouă"
      mentioned: "<span>%{username}</span> %{description}"
      group_mentioned: "<span>%{username}</span> %{description}"
      quoted: "<span>%{username}</span> %{description}"
      bookmark_reminder: "<span>%{username}</span> %{description}"
      replied: "<span>%{username}</span> %{description}"
      posted: "<span>%{username}</span> %{description}"
      watching_category_or_tag: "<span>%{username}</span> %{description}"
      edited: "<span>%{username}</span> %{description}"
      liked: "<span>%{username}</span> %{description}"
      liked_2: "<span class='double-user'>%{username}, %{username2}</span> %{description}"
      liked_many:
        one: "<span class='multi-user'>%{username}, %{username2} și încă o persoană</span> %{description}"
        few: "<span class='multi-user'>%{username}, %{username2} și încă o persoană</span> %{description}"
        other: "<span class='multi-user'>%{username}, %{username2} și alți %{count}</span> %{description}"
      liked_by_2_users: "%{username}, %{username2}"
      liked_by_multiple_users:
        one: "%{username}, %{username2} și încă o persoană"
        few: "%{username}, %{username2} și încă o persoană"
        other: "%{username}, %{username2} și alți %{count}"
      liked_consolidated: "<span>%{username}</span> %{description}"
      private_message: "<span>%{username}</span> %{description}"
      invited_to_private_message: "<p><span>%{username}</span> %{description}"
      invited_to_topic: "<span>%{username}</span> %{description}"
      invitee_accepted: "<span>%{username}</span> ți-a acceptat invitația"
      moved_post: "<span>%{username}</span> a mutat %{description}"
      linked: "<span>%{username}</span> %{description}"
      granted_badge: "Ai câștigat '%{description}'"
      topic_reminder: "<span>%{username}</span> %{description}"
      watching_first_post: "<span>Subiect nou</span> %{description}"
      reaction: "<span>%{username}</span> %{description}"
      reaction_2: "<span>%{username}, %{username2}</span> %{description}"
      dismiss_confirmation:
        dismiss: "Înlătură"
        cancel: "Anulează"
      popup:
        mentioned: '%{username} te-a menţionat în "%{topic}" - %{site_title}'
        group_mentioned: '%{username} te-a menţionat în "%{topic}" - %{site_title}'
        quoted: '%{username} te-a citat în "%{topic}" - %{site_title}'
        replied: '%{username} ți-a răspuns la "%{topic}" - %{site_title}'
        posted: '%{username} a postat în "%{topic}" - %{site_title}'
        linked: '%{username} a pus un link către postarea ta din "%{topic}" - %{site_title}'
      titles:
        bookmark_reminder: "memento semn de carte"
        bookmark_reminder_with_name: "memento semn de carte - %{name}"
        watching_first_post: "subiect nou"
    upload_selector:
      uploading: "Se încarcă"
      select_file: "Alege fișier"
      default_image_alt_text: imagine
    search:
      sort_by: "Sortează după"
      relevance: "Relevanță"
      latest_post: "Cele mai recente postări"
      latest_topic: "Ultimul subiect"
      most_viewed: "Cele mai văzute"
      most_liked: "Cele mai apreciate"
      select_all: "Selectează tot"
      clear_all: "Șterge tot"
      too_short: "Termenul căutat este prea scurt."
      open_advanced: "Deschide căutarea avansată"
      clear_search: "Șterge căutarea"
      title: "Caută"
      full_page_title: "Caută"
      results: "rezultate"
      no_results: "Nici un rezultat."
      no_more_results: "Nu s-au mai găsit alte rezultate."
      post_format: "#%{post_number} de %{username}"
      results_page: "Caută rezultate pentru '%{term}'"
      start_new_topic: "Creează un nou subiect?"
      or_search_google: "Sau încearcă să cauți cu Google:"
      search_google_button: "Google"
      search_button: "Caută"
      categories: "Categorii"
      tags: "Etichete"
      in_this_topic: "în acest subiect"
      in_topics_posts: "în toate subiectele și postările"
      enter_hint: "sau apăsă Enter"
      in_posts_by: "în postări de la %{username}"
      recent: "Căutări recente"
      clear_recent: "Șterge căutările recente"
      type:
        default: "Subiecte/postări"
        users: "Utilizatori"
        categories: "Categorii"
        categories_and_tags: "Categorii/etichete"
      context:
        user: "Caută postări după @%{username}"
        category: "Caută în categoria #%{category} "
        topic: "Caută în acest subiect"
        private_messages: "Caută mesaje"
      tips:
        category_tag: "filtre după categorie sau etichetă"
        author: "filtrează după autorul postării"
        in: "filtrează după metadate (de exemplu, in:title, in:personal, in:pinned)"
        status: "filtrează după starea subiectului"
        full_search: "lansează căutarea pe întreaga pagină"
      advanced:
        title: Filtre avansate
        posted_by:
          label: Postat de
        in_category:
          label: Categorie
        in_group:
          label: În grupul
        with_badge:
          label: Cu ecusonul
        with_tags:
          label: Etichetat
        filters:
          label: Numai subiectele/postările...
          title: Se potrivește numai în titlu
          likes: Pe care le-am apreciat
          posted: în care am postat
          created: Am creat
          watching: pe care le urmăresc activ
          tracking: le urmăresc
          private: În mesajele mele
          bookmarks: Am adăugat un semn de carte
          first: sunt chiar pe primul loc în listă
          pinned: sunt fixate
          seen: Citesc
          unseen: Nu am citit
          wiki: sunt wiki
          images: include poza (pozele)
        statuses:
          label: Unde subiectele
          open: sunt deschise
          closed: sunt închise
          archived: sunt arhivate
          noreplies: nu au nici un răspuns
          single_user: au un singur utilizator
        post:
          count:
            label: Postări
          min:
            placeholder: minim
          max:
            placeholder: maxim
          time:
            label: Postat(e)
            before: înainte
            after: după
        views:
          label: Afișări
        min_views:
          placeholder: minim
        max_views:
          placeholder: maxim
        additional_options:
          label: "Filtrează după numărul de mesaje postate și vizualizări de subiecte"
    new_item: "nou"
    go_back: "înapoi"
    not_logged_in_user: "pagina utilizatorului cu rezumatul activităților și preferințelor"
    current_user: "mergi la pagina ta de utilizator"
    user_menu:
      tabs:
        replies: "Răspunsuri"
        mentions: "Mențiuni"
        likes: "Aprecieri date"
        bookmarks: "Semne de carte"
        profile: "Profil"
    topics:
      new_messages_marker: "ultima vizită"
      bulk:
        select_all: "Selectează tot"
        clear_all: "Deselectează tot"
        unlist_topics: "Elimină subiecte din listă"
        defer: "Amânare"
        delete: "Șterge subiectele"
        dismiss: "Abandonează"
        dismiss_read: "Abandonează toate necitite"
        dismiss_button: "Abandonează..."
        dismiss_tooltip: "Abandonează numai postările noi sau oprește urmărirea subiectelor"
        also_dismiss_topics: "Încetează urmărirea subiectelor astfel încât să nu mai îmi apară niciodată ca necitite"
        dismiss_new: "Anulează cele noi"
        toggle: "activează selecția multiplă a subiectelor"
        actions: "Acțiuni multiple"
        change_category: "Alege categoria..."
        close_topics: "Închide subiectele"
        archive_topics: "Arhivează subiectele"
        move_messages_to_inbox: "Mută în „Primite”"
        notification_level: "Notificări..."
        choose_new_category: "Alege o nouă categorie pentru acest subiect"
        selected:
          one: "Ai selectat <b>un</b> subiect."
          few: "Ai selectat <b>%{count}</b> subiecte."
          other: "Ai selectat <b>%{count}</b> de subiecte."
        change_tags: "Înlocuiește etichete"
        append_tags: "Adaugă etichete"
        choose_new_tags: "Alege etichete noi pentru aceste subiecte:"
        choose_append_tags: "Alege etichete noi pentru aceste subiecte:"
        changed_tags: "Etichetele pentru aceste subiecte au fost schimbate."
      none:
        unread: "Nu sunt subiecte necitite."
        new: "Nu sunt subiecte noi."
        read: "Nu ai citit încă niciun subiect."
        posted: "Nu ai postat încă în niciun subiect."
        bookmarks: "Nu ai nici un semn de carte încă."
        category: "Nu există niciun subiect din categoria %{category}."
        top: "Nu exită niciun subiect de top."
        educate:
          new: '<p>Subiectele noi vor apărea aici.Implicit, subiectele vor fi considerate noi și vor afișa un indicator <span class="badge new-topic badge-notification" style="vertical-align:middle;line-height:inherit;"></span> dacă au fost create în ultimele 2 zile.</p><p>Mergi la <a href="%{userPrefsUrl}">preferințe</a> pentru a schimba această setare.</p>'
          unread: '<p>Subiectele necitite vor apărea aici</p><p>Implicit, subiectele sunt considerate necitite și se va afișa numărul celor necitite <span class="badge unread-posts badge-notification">1</span>dacă ai:</p><ul><li>Creat subiectul</li><li>Răspuns la subiect</li><li>Citit subiectul de mai mult de 5 minute</li></ul><p>Sau dacă ai setat în mod explicit subiectul pe Urmărire sau Urmărire activă prin intermediul contorului de notificare de la sfârșitul fiecărui subiect.</p><p>Mergi la <a href="%{userPrefsUrl}">preferințe</a> pentru a schimba această setare.</p>'
      bottom:
        latest: "Nu mai există niciun subiect recent."
        posted: "Nu mai există subiecte postate."
        read: "Nu mai există subiecte citite."
        new: "Nu mai există subiecte noi."
        unread: "Nu mai există subiecte necitite."
        category: "Nu mai există subiecte din categoria %{category}."
        tag: "Nu mai există subiecte din categoria %{tag}."
        top: "Nu mai există subiecte de top."
        bookmarks: "Nu mai sunt semne de carte."
    topic:
      filter_to:
        one: "O postare în subiect"
        few: "%{count} postări în subiect"
        other: "%{count} de postări în subiect"
      create: "Subiect nou"
      create_long: "Creează un subiect nou"
      open_draft: "Deschide schiță"
      private_message: "Scrie un mesaj."
      archive_message:
        help: "Mută mesajul în arhivă"
        title: "Arhivează"
      move_to_inbox:
        title: "Mută în Primite"
        help: "Mută mesajul în Primite"
      defer:
        title: "Amânare"
      list: "Subiecte"
      new: "subiect nou"
      unread: "necitit"
      new_topics:
        one: "Un subiect nou"
        few: "%{count} subiecte noi"
        other: "%{count} de subiecte noi"
      unread_topics:
        one: "Un subiect necitit"
        few: "%{count} subiecte necitite"
        other: "%{count} de subiecte necitite"
      title: "Subiect"
      invalid_access:
        title: "Discuția este privată"
        description: "Ne pare rău, nu ai acces la acest subiect!"
        login_required: "Trebuie să fii autentificat pentru a vedea subiectul ăsta."
      server_error:
        title: "Nu s-a putut încărca subiectul"
        description: "Ne pare rău, nu am putut încărca subiectul, posibil din cauza unei probleme de conexiune. Încearcă din nou. Dacă problema persistă, anunță-ne."
      not_found:
        title: "Subiectul nu a fost găsit"
        description: "Ne pare rău, Nu am putut găsi subiectul. Poate a fost șters de un moderator?"
      unread_posts:
        one: "ai un mesaj necitit în această discuţie."
        few: "ai %{count} mesaje necitite în această discuţie."
        other: "ai %{count} de mesaje necitite în această discuţie."
      likes:
        one: "există o apreciere pentru această discuţie"
        few: "sunt %{count} aprecieri pentru această discuţie"
        other: "sunt %{count} de aprecieri pentru această discuţie"
      back_to_list: "Înapoi la lista de subiecte"
      options: "Opțiuni pentru subiect"
      show_links: "arată link-urile din acest subiect"
      suggest_create_topic: Ești gata să <a href>începi o nouă conversație?</a>
      deleted: "Subiectul a fost șters"
      slow_mode_update:
        title: "Modul lent"
        select: "Utilizatorii pot posta în acest subiect doar o dată la fiecare:"
        description: "Pentru a promova discuții aprofundate în mișcare rapidă sau controversate, utilizatorii trebuie să aștepte înainte de a posta din nou pe acest subiect."
        enable: "Activează"
        remove: "Dezactivează"
        hours: "Ore:"
        minutes: "De minute:"
        durations:
          10_minutes: "10 De minute"
          15_minutes: "15 De minute"
          30_minutes: "30 De minute"
          45_minutes: "45 De minute"
          1_hour: "1 Oră"
          2_hours: "2 Ore"
          4_hours: "4 Ore"
          8_hours: "8 Ore"
          12_hours: "12 Ore"
          24_hours: "24 Ore"
          custom: "Durată personalizată"
      topic_status_update:
        title: "Temporizator subiect"
        save: "Setează temporizator"
        num_of_hours: "Număr de ore:"
        remove: "Elimină temporizator"
        publish_to: "Publică la:"
        when: "Când:"
        time_frame_required: "Te rog selectează un interval de timp"
        duration: "Durată"
      publish_to_category:
        title: "Programează publicarea"
      temp_open:
        title: "Deschide temporar"
      temp_close:
        title: "Închide temporar"
      auto_close:
        title: "Închide automat subiectul"
        error: "Introduceţi o valoare validă."
        based_on_last_post: "Nu închide până când ultima postare din subiect este măcar atât de veche."
      auto_close_after_last_post:
        title: "Închide automat subiectul după ultima postare"
      auto_delete:
        title: "Șterge automat subiect"
      reminder:
        title: "Amintește-mi"
      auto_delete_replies:
        title: "Șterge automat răspunsurile"
      status_update_notice:
        auto_open: "Acest subiect va fi deschis automat la %{timeLeft}."
        auto_close: "Acest subiect va fi automat închis în %{timeLeft}."
        auto_close_after_last_post: "Acest subiect se va închide la %{duration} după ultimul răspuns."
      auto_close_title: "Setări de închidere automată"
      auto_close_immediate:
        one: "Ultima postare din subiect este deja veche de o oră, așa că subiectul va fi închis imediat."
        few: "Ultima postare din subiect este deja veche de %{count} ore, așa că subiectul va fi închis imediat."
        other: "Ultima postare din subiect este deja veche de %{count} de ore, așa că subiectul va fi închis imediat."
      timeline:
        back: "Înapoi"
        back_description: "Întoarce-te la ultima ta postare necitită"
        replies_short: "%{current} / %{total}"
      progress:
        title: Evoluția subiectului
        jump_prompt: "sari la..."
        jump_prompt_long: "Sari la..."
        jump_prompt_to_date: "la data"
        jump_prompt_or: "sau"
      notifications:
        title: schimbă frecvența cu care vei fi notificat despre acest subiect
        reasons:
          mailing_list_mode: "Ai modul mailing list activat, așa că nu vei fi notificat prin email cu privire la răspunsurile la acest subiect."
          "3_10": "Vei primi notificări pentru ca urmărești o etichetă de la acest subiect."
          "3_6": "Vei primi notificări deoarece urmărești activ această categorie."
          "3_5": "Vei primi notificări deoarece ai început să urmărești activ acest subiect, în mod automat."
          "3_2": "Vei primi notificări deoarece urmărești activ acest subiect."
          "3_1": "Vei primi notificări deoarece ai creat acest subiect."
          "3": "Vei primi notificări deoarece urmărești activ acest subiect."
          "2_8": "Vei vedea numărul răspunsurilor noi deoarece urmărești această categorie."
          "2_4": "Vei vedea numărul răspunsurilor noi deoarece ai adăugat un comentariu în acest subiect."
          "2_2": "Vei vedea numărul răspunsurilor noi deoarece urmărești acest subiect."
          "2": 'Vei vedea numărul răspunsurilor noi deoarece <a href="%{basePath}/u/%{username}/preferences/notifications">citești acest subiect</a>.'
          "1_2": "Vei fi notificat dacă cineva îți menționează @numele sau îți scrie un răspuns."
          "1": "Vei fi notificat dacă cineva îți menționează @numele sau îți scrie un răspuns."
          "0_7": "Ignori toate notificările din această categorie."
          "0_2": "În acest moment ignori toate notificările de la acest subiect."
          "0": "În acest moment ignori toate notificările de la acest subiect."
        watching_pm:
          title: "Urmărind activ"
          description: "Numărul postărilor noi va fi arătat pentru acest mesaj și vei fi notificat pentru orice răspuns scris."
        watching:
          title: "Urmărind activ"
          description: "Vei fi notificat la fiecare nou răspuns pe acest subiect și numărul de mesaje noi va fi afișat."
        tracking_pm:
          title: "Urmărit"
          description: "Numărul postărilor noi va fi arătat pentru acest mesaj. Vei fi notificat dacă cineva îți menționează @numele sau îți scrie un răspuns."
        tracking:
          title: "Urmărit"
          description: "Numărul postărilor noi va fi arătat pentru acest topic. Vei fi notificat dacă cineva îți menționează @numele sau îți scrie un răspuns."
        regular:
          title: "Normal"
          description: "Vei fi notificat dacă cineva îți menționează @numele sau îți scrie un răspuns."
        regular_pm:
          title: "Normal"
          description: "Vei fi notificat dacă cineva îți menționează @numele sau îți scrie un răspuns."
        muted_pm:
          title: "Silențios"
          description: "Nu vei fi niciodată notificat despre acest mesaj."
        muted:
          title: "Silențios"
          description: "Nu vei fi notificat niciodată despre nimic legat de acest subiect și acesta nu va fi afișat la subiecte recente."
      actions:
        title: "Acțiuni"
        recover: "Restaurează subiect"
        delete: "Șterge subiect"
        open: "Deschide subiect"
        close: "Închide subiect"
        multi_select: "Selectează subiectele ..."
        slow_mode: "Setează modul lent..."
        timed_update: "Setează cronometrul subiectului..."
        pin: "Fixează subiect..."
        unpin: "Anulează subiect fixat..."
        unarchive: "Dezarhivează subiect"
        archive: "Arhivează subiect"
        invisible: "Ascunde subiectul"
        reset_read: "Resetează datele despre subiecte citite"
        make_public: "Transformă în subiect public..."
        make_private: "Transformă în mesaj privat"
      feature:
        pin: "Fixează subiectul"
        unpin: "Anulează subiect fixat"
        pin_globally: "Promovează discuţia global"
        remove_banner: "Șterge statutul de banner"
      reply:
        title: "Răspunde"
        help: "începe să scrii un răspuns la acest subiect"
      share:
        help: "distribuie un link cu acest subiect"
        invite_users: "Invită"
      print:
        title: "Tipărire"
        help: "Deschide o versiune pentru imprimare a acestui subiect"
      flag_topic:
        title: "Marcaje"
        help: "marchează acest subiect pentru a atrage atenția adminilor sau a le trimite o notificare privată despre el"
        success_message: "Ai marcat cu succes acest subiect."
      feature_topic:
        title: "Promovează acest subiect"
        pin: "Pune acest subiect în vârful categoriei %{categoryLink} până"
        unpin: "Elimină aceste mesaje din vârful categoriei %{categoryLink}."
        unpin_until: "Elimină acest subiect din vârful categoriei %{categoryLink} sau așteaptă până <strong>%{until}</strong>."
        pin_note: "Utilizatorii pot anula un subiect fixat doar de ei pentru ei înșiși."
        pin_validation: "Este necesară o dată pentru a putea fixa acest subiect."
        not_pinned: "Nu sunt subiecte fixate în %{categoryLink}."
        already_pinned:
          one: "Număr de subiecte momentan fixate în %{categoryLink}: <strong class='badge badge-notification unread'>%{count}</strong>"
          few: "Număr de subiecte momentan fixate în %{categoryLink}: <strong class='badge badge-notification unread'>%{count}</strong>"
          other: "Număr de subiecte momentan fixate în %{categoryLink}: <strong class='badge badge-notification unread'>%{count}</strong>"
        pin_globally: "Pune acest subiect în vârful listei tuturor subiectelor până"
        unpin_globally: "Elimină acest subiect din partea de sus a tuturor listelor de discuţii."
        unpin_globally_until: "Scoate acest subiect din vârful listei tuturor subiectelor și așteaptă până <strong>%{until}</strong>."
        global_pin_note: "Utilizatorii pot anula un subiect fixat doar de ei pentru ei înșiși."
        not_pinned_globally: "Nu există subiecte fixate global."
        already_pinned_globally:
          one: "Număr de subiecte fixate la nivel global: <strong class='badge badge-notification unread'>%{count}</strong>"
          few: "Număr de subiecte fixate la nivel global: <strong class='badge badge-notification unread'>%{count}</strong>"
          other: "Număr de subiecte fixate la nivel global: <strong class='badge badge-notification unread'>%{count}</strong>"
        make_banner: "Transformă acest subiect într-un banner care apare în partea de sus a tuturor paginilor."
        remove_banner: "Elimină mesajul banner care apare în partea de sus a fiecărei pagini."
        banner_note: "Utilizatorii pot îndepărta baner-ul închizându-l. Doar un singur mesaj poate fi folosit ca baner într-un moment dat."
        no_banner_exists: "Nu există nici un subiect banner."
        banner_exists: "Există <strong class='badge badge-notification unread'>un</strong> subiect banner."
      inviting: "Se trimit invitații..."
      automatically_add_to_groups: "Această invitație include accesul la următoarele grupuri:"
      invite_private:
        title: "Invită la mesaj privat"
        email_or_username: "adresa de email sau numele de utilizator al invitatului"
        email_or_username_placeholder: "adresa de email sau numele utilizatorului"
        action: "Invită"
        success: "Am invitat acest utilizator să participe la acest mesaj."
        success_group: "Am invitat acest grup să participe la acest mesaj."
        error: "Ne pare rău, a apărut o eroare la trimiterea invitației către respectivul utilizator."
        group_name: "numele grupului"
      controls: "Controale pentru subiect"
      invite_reply:
        title: "Invitație"
        username_placeholder: "nume utilizator"
        action: "Trimite o invitație"
        help: "invită alţi utilizatori la această discuţie via email sau notificare"
        discourse_connect_enabled: "Introdu numele de utilizator al persoanei pe care dorești să o inviți la acest subiect."
        to_topic_blank: "Introdu numele de utilizator sau adresa de email a persoanei pe care dorești să o inviți la acest subiect."
        to_topic_email: "Ai introdus o adresă de email. Vom trimite către ea un email cu o invitație ce îi va permite prietenului tău să răspundă imediat la acest subiect."
        to_topic_username: "Ai introdus un nume utilizator. Îi vom trimite o notificare cu link pentru a-l invita la acest subiect."
        to_username: "Introdu numele de utilizator al persoanei pe care dorești să o inviți. Îi vom trimite o notificare cu link pentru a o invita la acest subiect."
        email_placeholder: "nume@exemplu.com"
        success_email: "Am trimis o invitație către <b>%{invitee}</b>.. Te vom anunţa când invitația este folosită. Verifică tab-ul de invitații pe pagina ta de utilizator pentru a monitoriza invitațiile. "
        success_username: "Am invitat acest utilizator să participe la această discuţie."
        error: "Ne pare rău, nu am putut invita persoana indicată. Poate că a fost deja invitată? (Invitaţiile sunt limitate)"
      login_reply: "Autentifică-te pentru a răspunde."
      filters:
        n_posts:
          one: "O postare"
          few: "%{count} postări"
          other: "%{count} de postări"
        cancel: "Șterge filtre"
      split_topic:
        title: "Mutare în subiect nou."
        action: "mută în subiect nou"
        radio_label: "Discuție nouă"
        error: "A apărut o eroare la mutarea postărilor în subiectul nou."
        instructions:
          one: "Vei crea o nouă discuţie care va fi populată cu postarea selectată."
          few: "Vei crea o nouă discuţie care va fi populată cu cele <b>%{count}</b> postări selectate."
          other: "Vei crea o nouă discuţie care va fi populată cu cele <b>%{count}</b> de postări selectate."
      merge_topic:
        title: "Mută în subiect deja existent"
        action: "mută în subiect deja existent"
        error: "A apărut o eroare la mutarea postărilor în acel subiect."
        instructions:
          one: "Te rugăm să alegi subiectul unde dorești să muți acest mesaj."
          few: "Te rugăm să alegi subiectul unde dorești să muți aceste <b>%{count}</b> mesaje."
          other: "Te rugăm să alegi subiectul unde dorești să muți aceste <b>%{count}</b> de mesaje."
      move_to_new_message:
        radio_label: "Mesaj nou"
      merge_posts:
        title: "Comasează postările selectate"
        action: "comasează postările selectate"
        error: "A apărut o eroare la comasarea postărilor selectate."
      publish_page:
        public: "Public"
      change_owner:
        action: "Schimbă autorul"
        error: "A apărut o eroare la schimbarea autorului postărilor."
        placeholder: "numele de utilizator al autorului"
      change_timestamp:
        title: "Schimbă data publicării..."
        action: "schimbă data publicării"
        invalid_timestamp: "Marcajul de timp nu poate fi în viitor."
        error: "A apărut o eroare la schimbarea marcajului de timp în subiect."
        instructions: "Te rugăm să selectezi noul marcaj de timp pentru subiect. Postările din acest subiect vor fi actualizate pentru a menține aceeași diferență de timp."
      multi_select:
        select: "selectează"
        selected: "selectate (%{count})"
        select_post:
          label: "alege"
          title: "Adaugă postare în selecție"
        selected_post:
          label: "selectat"
          title: "Apasă pentru a exclude postarea din selecție"
        select_replies:
          label: "selectează +răspunsuri"
          title: "Adaugă postarea și toate răspunsurile la selecție"
        select_below:
          label: "selectează +tot ce urmează"
        delete: șterge selecția
        cancel: anulare selecție
        select_all: selectează tot
        deselect_all: deselectează tot
        description:
          one: Ai selectat <b>un</b> mesaj.
          few: "Ai selectat <b>%{count}</b> mesaje."
          other: "Ai selectat <b>%{count}</b> de mesaje."
    post:
      quote_reply: "Citează"
      quote_edit: "Editează"
      quote_share: "Distribuie"
      edit_reason: "Motivul edit[rii: "
      post_number: "postarea %{number}"
      reply_as_new_topic: "Răspunde cu link către subiect"
      reply_as_new_private_message: "Răspunde cu un mesaj nou aceluiași destinatar"
      continue_discussion: "În continuarea discuției de la %{postLink}:"
      follow_quote: "mergi la postarea citată"
      show_full: "Arată postarea în întregime"
      collapse: "restrânge"
      expand_collapse: "extinde/restrânge"
      gap:
        one: "vezi un răspuns ascuns"
        few: "vezi %{count} răspunsuri ascunse"
        other: "vezi %{count} de răspunsuri ascunse"
      notice:
        new_user: "Este prima dată când %{user} a adăugat un comentariu. Să-i spunem bun venit în comunitate!"
      unread: "postarea nu a fost citită"
      has_replies:
        one: "Un răspuns"
        few: "%{count} răspunsuri"
        other: "%{count} de răspunsuri"
      has_likes_title:
        one: "O persoană a apreciat această postare."
        few: "%{count} persoane au apreciat această postare."
        other: "%{count} de persoane au apreciat această postare."
      has_likes_title_only_you: "Ai apreciat această postare."
      has_likes_title_you:
        one: "Ai apreciat această postare împreună cu un alt utilizator."
        few: "Ai apreciat această postare împreună cu alți %{count} utilizatori."
        other: "Ai apreciat această postare împreună cu alți %{count} de utilizatori."
      errors:
        create: "Ne pare rău, a apărut o eroare la creerea postării. Te rugăm să încerci iar."
        edit: "Ne pare rău, a apărut o eroare la editarea postării. Te rugăm să încerci iar."
        upload: "Ne pare rău, a apărut o eroare la încărcarea fișierului. Te rugăm să încerci iar."
        too_many_uploads: "Ne pare rău, poți încărca doar câte un fișier."
        upload_not_authorized: "Ne pare rău, fișierul pe care-l încerci să-l încarci nu este autorizat (extensii autorizate: %{authorized_extensions})."
        image_upload_not_allowed_for_new_user: "Ne pare rău, un utilizator nou nu poate încărca imagini."
        attachment_upload_not_allowed_for_new_user: "Ne pare rău, un utilizator nou nu poate încărca atașamente."
        attachment_download_requires_login: "Ne pare rău, dar trebuie să fii autentificat pentru a descărca ataşamente."
      cancel_composer:
        confirm: "Ce ai vrea să faci cu postarea ta?"
        discard: "Renunță"
        save_draft: "Salvează schița pentru mai târziu"
        keep_editing: "Continuă editarea"
      via_email: "această postare a sosit via email"
      via_auto_generated_email: "Această postare a sosit prin intermediul unui email auto-generat"
      whisper: "această postare este doar pentru moderatori (modul discret)"
      wiki:
        about: "această postare este un wiki"
      few_likes_left: "Îți mulțumim că împărtășești aprecierea! Mai ai doar câteva aprecieri pentru azi."
      controls:
        reply: "începe să scrii un răspuns pentru această postare"
        like: "apreciează acestă postare"
        has_liked: "ai apreciat acest răspuns"
        undo_like: "anulează aprecierea"
        edit: "editează această postare"
        edit_action: "Modifică"
        edit_anonymous: "Ne pare rău, dar trebuie să fii autentificat pentru a edita această postare."
        flag: "marchează această postare ca mesaj privat sau trimite o notificare privată despre ea către un admin/moderator"
        delete: "șterge această postare"
        undelete: "restaurează această postare"
        share: "distribuie un link către această postare"
        more: "Mai mult"
        delete_replies:
          confirm: "Dorești să ștergi și răspunsurile la această postare?"
          direct_replies:
            one: "Da, și %{count} răspuns direct"
            few: "Da, și %{count} răspunsuri directe"
            other: "Da, și %{count} răspunsuri directe"
          all_replies:
            one: "Da, și %{count} răspuns"
            few: "Da, și toate %{count} răspunsurile"
            other: "Da, și toate %{count} răspunsurile"
          just_the_post: "Nu, doare această postare"
        admin: "acțiuni administrative pentru postare"
        wiki: "Fă postarea Wiki"
        unwiki: "Nu mai fă Wiki din postare"
        convert_to_moderator: "Adaugă culoare pentru membrii echipei"
        revert_to_regular: "Șterge culoarea pentru membrii echipei"
        rebake: "Reconstruieşte HTML"
        unhide: "Arată"
        change_owner: "Schimbă proprietarul..."
        grant_badge: "Acordă ecuson..."
        lock_post: "Blochează postarea"
        unlock_post: "Deblochează postarea"
        delete_topic_disallowed_modal: "Nu ai permisiuni suficiente pentru a șterge această discuție. Dacă vrei ca ea să fie ștearsă, marcheaz-o trimițând un mesaj explicativ moderatorului."
        delete_topic_disallowed: "nu ai permisiuni suficiente pentru a șterge această discuție"
        delete_topic: "șterge subiectul"
      actions:
        people:
          like:
            one: "a apreciat asta"
            few: "a apreciat asta"
            other: "a apreciat asta"
          like_capped:
            one: "și %{count} altul au apreciat asta"
            few: "și %{count} alții au apreciat asta"
            other: "și %{count} alții au apreciat asta"
        by_you:
          off_topic: "Ai marcat asta cu mesaj de avertizare, ca fiind în afara subiectului"
          spam: "Ai marcat asta cu mesaj de avertizare, ca fiind spam"
          inappropriate: "Ai marcat asta cu mesaj de avertizare, ca fiind inadecvat"
          notify_moderators: "Ai marcat asta cu mesaj de avertizare, pentru moderare"
          notify_user: "Ai trimis un mesaj către acest utilizator"
      delete:
        confirm:
          one: "Ești sigur că vrei să ștergi aca postare?"
          few: "Ești sigur că vrei să ștergi acele %{count} postări?"
          other: "Ești sigur că vrei să ștergi acele %{count} postări?"
      revisions:
        controls:
          first: "Prima revizie"
          previous: "Revizie precedentă"
          next: "Următoarea revizie"
          last: "Ultima revizie"
          hide: "Ascunde revizia"
          show: "Afișează revizia"
          edit_post: "Modifică postarea"
        displays:
          inline:
            title: "Arată output-ul randat, cu adăugiri și ștergeri intercalate"
            button: "HTML"
          side_by_side:
            title: "Arată una lângă alta diferențele din output-ul randat"
            button: "HTML"
          side_by_side_markdown:
            title: "Arată una lângă alta diferențele din sursa brută"
      raw_email:
        displays:
          text_part:
            title: "Arată partea de text a emailului"
            button: "Text"
          html_part:
            title: "Arată partea HTML a emailului"
            button: "HTML"
      bookmarks:
        create: "Creare semn de carte"
        edit: "Editare semn de carte"
        updated: "Actualizat"
        name: "Nume"
        name_placeholder: "Pentru ce este acest semn de carte?"
        set_reminder: "Aminteşte-mi"
        options: "Opțiuni"
        actions:
          delete_bookmark:
            name: "Ștergere semn de carte"
            description: "Elimină semnul de carte de pe profilul tău și oprește toate memento-urile pentru semnul de carte"
          edit_bookmark:
            name: "Editare semn de carte"
            description: "Editează numele semnului de carte sau schimbaţi data şi ora memento-ului"
          pin_bookmark:
            name: "Fixează semnul de carte"
            description: "Fixează semnul de carte. Acest lucru îl va face să apară în partea de sus a listei de marcaje."
          unpin_bookmark:
            name: "Anulează fixarea semnului de carte"
            description: "Anulează fixarea semnului de carte. Acesta nu va mai apărea în partea de sus a listei de semne de carte."
      share:
        title: "Distribuie postarea #%{post_number}"
        instructions: "Distribuie un link către această postare:"
    category:
      none: "(nicio categorie)"
      all: "Toate categoriile"
      edit: "Editează"
      view: "Arată subiectele din categorie"
      general: "General"
      settings: "Setări"
      tags: "Etichete"
      tags_placeholder: "(Opțional) lista etichetelor permise"
      tag_groups_placeholder: "(Opțional) lista grupurilor de etichete permise"
      required_tag_group:
        delete: "Șterge"
      topic_featured_link_allowed: "Permite link-uri promovate în această categorie."
      delete: "Șterge categorie"
      create: "Categorie nouă"
      create_long: "Creează o categorie nouă"
      save: "Salvare categorie"
      slug: "Categorii propuse"
      slug_placeholder: "(Opțional) cuvinte-punctate pentru url"
      creation_error: A apărut o eroare în timpul creării categoriei.
      save_error: A apărut o eroare in timpul salvării categoriei.
      name: "Numele categoriei"
      description: "Descriere"
      logo: " Logo pentru categorie"
      background_image: "Imaginea de fundal a categoriei"
      badge_colors: "Culori de ecuson"
      background_color: "Culoare de fundal"
      foreground_color: "Culoare de prim-plan"
      name_placeholder: "Unul sau două cuvinte maximum"
      color_placeholder: "Orice culoare web"
      delete_confirm: "Sigur dorești să ștergi această categorie?"
      delete_error: "A apărut o eroare la ștergerea acestei categorii."
      list: "Afișare categoriile"
      no_description: "Adaugă o descriere acestei categorii."
      change_in_category_topic: "Editează descrierea"
      already_used: "Această culoare este folosită la o altă categorie"
      security: "Securitate"
      permissions:
        group: "Grup"
        see: "Doar citire"
        reply: "Răspunde"
        create: "Creează"
      special_warning: "Atenție: Această categorie este pre-instalată și setările de securitate nu pot fi editate. Dacă nu dorești să folosești această categorie, va trebui să o ștergi în loc să-i schimbi destinația."
      images: "Imagini"
      email_in: "Adresa email de primire preferențială:"
      email_in_allow_strangers: "Acceptă emailuri de la utilizatori anonimi fără cont"
      sort_order: "Sortează lista de subiecte după:"
      default_view: "Listă implicită de subiecte:"
      allow_badges_label: "Permite acordarea de ecusoane în această categorie"
      edit_permissions: "Editează permisiuni"
      review_group_name: "numele grupului"
      require_topic_approval: "Cere obligatoriu aprobarea moderatorilor pentru toate discuțiile noi"
      this_year: "anul acesta"
      default_position: "Poziție inițială"
      parent: "Categorie părinte"
      num_auto_bump_daily: "Numărul de discuții active care pot primi bump zilnic"
      navigate_to_first_post_after_read: "Navighează la prima postare după ce le citești pe celelalte"
      notifications:
        watching:
          title: "Urmărind activ"
        watching_first_post:
          title: "Urmărind activ prima postare"
        tracking:
          title: "Urmărire"
        regular:
          title: "Normal"
          description: "Vei fi notificat dacă cineva îți menționează @numele sau îți răspunde."
        muted:
          title: "Setat pe silențios"
      search_priority:
        options:
          normal: "Normal"
          ignore: "Ignoră"
          low: "Scăzut"
          high: "Ridicată"
      sort_options:
        default: "implicit"
        likes: "Aprecieri"
        op_likes: "Aprecieri la postarea originală"
        views: "Vizualizări"
        posts: "Postări"
        activity: "Activitate"
        posters: "Autori"
        category: "Categorie"
        created: "Creat"
      sort_ascending: "Crescător"
      sort_descending: "Descrescător"
      subcategory_list_styles:
        rows: "Rânduri"
        rows_with_featured_topics: "Rânduri cu subiecte promovate"
      settings_sections:
        general: "General"
        email: "Email"
    flagging:
      title: "Îți mulțumim că ne ajuți să păstrăm o comunitate civilizată!"
      action: "Marcare"
      take_action: "Acționează..."
      take_action_options:
        default:
          title: "Acționează"
          details: "Se atinge pragul de avertizare imediat, în loc să se aștepte și avertizări din comunitate"
        suspend:
          title: "Suspendă Utilizator"
          details: "Atinge pragul de avertizare și suspendă utilizatorul"
        silence:
          title: "Suspendă utilizatorul"
          details: "Atinge pragul de avertizare și suspendă utilizatorul"
      notify_action: "Mesaj"
      official_warning: "Avertizare oficială"
      delete_spammer: "Șterge spammer"
      yes_delete_spammer: "Da, șterge spammer"
      ip_address_missing: "(N/A)"
      hidden_email_address: "(ascuns)"
      submit_tooltip: "Trimite marcaj de avertizare privat"
      take_action_tooltip: "Se trimite marcajul de avertizare imediat, în loc să se aștepte și alte marcaje de avertizare ale comunității"
      cant: "Ne pare rău, deocamdată nu poți marca această postare cu marcaj de avertizare."
      notify_staff: "Notifică în privat un moderator "
      formatted_name:
        off_topic: "În afara subiectului"
        inappropriate: "E inadecvat"
        spam: "E spam"
      custom_placeholder_notify_user: "Fii specific, constructiv și întotdeauna amabil."
      custom_placeholder_notify_moderators: "Spune-ne exact ceea ce te preocupă, și dă-ne și link-uri relevante de câte ori e posibil."
      custom_message:
        at_least:
          one: "introdu cel puțin un caracter"
          few: "introdu cel puțin %{count} caractere"
          other: "introdu cel puțin %{count} de caractere"
        more:
          one: "încă %{count} ..."
          few: "încă %{count} ..."
          other: "încă %{count} ..."
        left:
          one: "a mai rămas %{count} ..."
          few: "au mai rămas %{count} ..."
          other: "au mai rămas %{count} ..."
    flagging_topic:
      title: "Îți mulțumim că ne ajuți să păstrăm o comunitate civilizată!"
      action: "Marchează subiectul cu marcaj de avertizare"
      notify_action: "Mesaj"
    topic_map:
      title: "Rezumatul subiectului"
      participants_title: "Comentatori frecvenţi"
      links_title: "Legături populare"
      links_shown: "arată mai multe link-uri..."
      clicks:
        one: "%{count} click"
        few: "%{count} click-uri"
        other: "%{count} de click-uri"
    post_links:
      about: "afișează mai multe link-uri din această postare"
      title:
        one: "mai e %{count}"
        few: "mai sunt %{count}"
        other: "mai sunt %{count}"
    topic_statuses:
      warning:
        help: "Aceasta este o avertizare oficială."
      bookmarked:
        help: "Ai pus un semn de carte pentru această discuţie"
      locked:
        help: "Acest subiect este închis; nu mai acceptă răspunsuri noi"
      archived:
        help: "Acest subiect a fost arhivat; Este înghețat și nu poate fi schimbat"
      locked_and_archived:
        help: "Acest subiect este închis și arhivat; nu mai acceptă răspunsuri noi și nu mai poate fi schimbat."
      unpinned:
        title: "Ne-fixate"
        help: "Această subiect este ne-fixat, acum va fi afișat în ordine normală."
      pinned_globally:
        title: "Fixat la nivel global"
        help: "Acest subiect este fixat la nivel global; va fi afișat în vârful celor mai recente din categoria sa"
      pinned:
        title: "Fixat"
        help: "Acest subiect este fixat. Va fi afișat la începutul categoriei din care face parte."
      unlisted:
        help: "Acest subiect este invizibil; nu va fi afișat în listele de subiecte și va putea fi accesat numai prin link direct"
    posts: "Postări"
    pending_posts:
      label: "În așteptare"
      label_with_count: "În așteptare: (%{count})"
    original_post: "Postare inițială"
    views: "Vizualizări"
    views_lowercase:
      one: "vizualizare"
      few: "vizualizări"
      other: "de vizualizări"
    replies: "Răspunsuri"
    views_long:
      one: "această discuție a fost afișată %{count} dată"
      few: "această discuție a fost afișată de %{number} de ori."
      other: "această discuție a fost afișată de %{number} de ori"
    activity: "Activitate"
    likes: "Aprecieri"
    likes_lowercase:
      one: "apreciere"
      few: "aprecieri"
      other: "aprecieri"
    users: "Utilizatori"
    users_lowercase:
      one: "utilizator"
      few: "utilizatori"
      other: "de utilizatori"
    category_title: "Categorie"
    raw_email:
      not_available: "Indisponibil!"
    categories_list: "Listă categorii"
    filters:
      with_topics: "%{filter} subiecte"
      with_category: "%{filter} %{category} subiecte"
      filter:
        title: "Filtru"
        button:
          label: "Filtru"
      latest:
        title: "Cele mai recente"
        title_with_count:
          one: "Cel mai recent (%{count})"
          few: "Cele mai recente (%{count})"
          other: "Cele mai recente (%{count})"
        help: "subiecte cu postări recente"
      read:
        title: "Citite"
        help: "Subiecte citite, în ordinea cronologică a citirii"
      categories:
        title: "Categorii"
        title_in: "Categoria - %{categoryName}"
        help: "toate subiectele grupate pe categorii"
      unread:
        title: "Necitite"
        title_with_count:
          one: "Necitit (%{count})"
          few: "Necitite (%{count})"
          other: "Necitite (%{count})"
        help: "subiecte pe care le urmărești activ sau cele pe care le urmărești și care includ postări necitite"
        lower_title_with_count:
          one: "%{count} necitit"
          few: "%{count} necitite"
          other: "%{count} necitite"
      new:
        lower_title_with_count:
          one: "%{count} nou"
          few: "%{count} noi"
          other: "%{count} noi"
        lower_title: "nou"
        title: "Noi"
        title_with_count:
          one: "Nou (%{count})"
          few: "Noi (%{count})"
          other: "Noi (%{count})"
        help: "subiecte create în ultimele zile"
      posted:
        title: "Postările mele"
        help: "subiecte în care ai postat"
      bookmarks:
        title: "Semne de carte"
        help: "subiecte cu semne de carte"
      category:
        title: "%{categoryName}"
        title_with_count:
          one: "%{categoryName} (%{count})"
          few: "%{categoryName} (%{count})"
          other: "%{categoryName} (%{count})"
        help: "subiecte recente din categoria %{categoryName}"
      top:
        title: "Top"
        help: "o selecție a celor mai bune subiecte din ultimul an, ultima lună sau zi"
        all:
          title: "Dintotdeauna"
        yearly:
          title: "Anual"
        quarterly:
          title: "Trimestrial"
        monthly:
          title: "Lunar"
        weekly:
          title: "Săptămânal"
        daily:
          title: "Zilnic"
        all_time: "Dintotdeauna"
        this_year: "An"
        this_quarter: "Trimestru"
        this_month: "Lună"
        this_week: "Săptămână"
        today: "Astăzi"
    permission_types:
      full: "Creează / Răspunde / Vizualizează"
      create_post: "Răspunde / Vizualizează"
      readonly: "Doar citire"
    preloader_text: "Se încarcă"
    lightbox:
      download: "descărcare"
      counter: "%curr% din %total%"
    keyboard_shortcuts_help:
      title: "Scurtături de tastatură"
      jump_to:
        title: "Sari la"
        home: "%{shortcut} Acasă"
        latest: "%{shortcut} Cele mai recente"
        new: "%{shortcut} Noi"
        unread: "%{shortcut} Necitite"
        categories: "%{shortcut} Categorii"
        top: "%{shortcut} Top"
        bookmarks: "%{shortcut} Semne de carte"
        profile: "%{shortcut} Profil"
        messages: "%{shortcut} Mesaje"
      navigation:
        title: "Navigare"
        jump: "%{shortcut} Mergi la postarea #"
        back: "%{shortcut} Înapoi"
        up_down: "%{shortcut} Mută selecția &uarr; &darr;"
        open: "%{shortcut} Deschide subiectul selectat"
        next_prev: "%{shortcut} Secțiunea următoare/anterioară"
      application:
        title: "Aplicație"
        create: "Creează subiect nou"
        notifications: "%{shortcut} Deschide notificări"
        hamburger_menu: "%{shortcut} Deschide meniu hamburger"
        user_profile_menu: "%{shortcut} Deschide meniu utilizator"
        show_incoming_updated_topics: "%{shortcut} Arată subiectele actualizate"
        help: "%{shortcut} Deschide ajutor tastatură"
        dismiss_topics: "%{shortcut} Abandonează subiecte"
        log_out: "%{shortcut} Ieșire"
      bookmarks:
        title: "Semne de carte"
        enter: "%{shortcut} Salvează și închide"
        later_today: "%{shortcut} Mai târziu astăzi"
        later_this_week: "%{shortcut} Mai târziu în această săptămână"
        tomorrow: "%{shortcut} Mâine"
        next_week: "%{shortcut} Săptămâna viitoare"
        next_month: "%{shortcut} Luna viitoare"
        delete: "%{shortcut} Șterge marcajul de carte"
      actions:
        title: "Acțiuni"
        bookmark_topic: "%{shortcut} Comută semnul de carte pentru subiect"
        pin_unpin_topic: "%{shortcut} Fixează/Desprinde subiect"
        share_topic: "%{shortcut} Distribuie subiect"
        share_post: "%{shortcut} distribuie postare"
        reply_as_new_topic: "%{shortcut} Răspunde ca subiect link-uit"
        reply_topic: "%{shortcut} Răspunde la subiect"
        reply_post: "%{shortcut} Răspunde la postare"
        quote_post: "%{shortcut} Citează postare"
        like: "%{shortcut} Apreciază postare"
        flag: "%{shortcut} Marchează postare cu marcaj de avertizare"
        bookmark: "%{shortcut} Marchează postare cu semn de carte"
        edit: "%{shortcut} Editează postare"
        delete: "%{shortcut} Șterge postare"
        mark_muted: "%{shortcut} Setează subiect pe silențios"
        mark_tracking: "%{shortcut} Urmărește subiect"
        mark_watching: "%{shortcut} Urmărește activ subiect"
        print: "%{shortcut} Tipărire subiect"
      search_menu:
        full_page_search: "%{shortcut} Lansează căutarea pe întreaga pagină"
    badges:
      earned_n_times:
        one: "A primit acest ecuson o dată"
        few: "A primit acest ecuson de %{count} ori"
        other: "A primit acest ecuson de %{count} de ori"
      granted_on: "Acordat %{date}"
      title: Ecusoane
      multiple_grant: "Poți primi asta de mai multe ori"
      badge_count:
        one: "%{count} ecuson"
        few: "%{count} ecusoane"
        other: "%{count} de ecusoane"
      more_badges:
        one: "Încă una"
        few: " Alte %{count}"
        other: " Alte %{count}"
      granted:
        one: "%{count} acordat"
        few: "%{count} acordate"
        other: "%{count} acordate"
      select_badge_for_title: Selectați un ecuson pentru a-l folosi ca titlu
      none: "(nimic)"
      badge_grouping:
        getting_started:
          name: Cum începem
        community:
          name: Comunitate
        trust_level:
          name: Nivel de încredere
        other:
          name: Altele
        posting:
          name: Care postează
      favorite_count: "%{count}/%{max} insigne marcate ca favorite"
    download_calendar:
      download: "Descărcare"
    tagging:
      other_tags: "Alte etichete"
      selector_all_tags: "toate etichetele"
      selector_no_tags: "fără etichete"
      changed: "etichete schimbate:"
      tags: "Etichete"
      choose_for_topic: "etichete opționale"
      add_synonyms: "Adaugă"
      delete_tag: "Șterge etichetă"
      delete_confirm:
        one: "Ești sigur că vrei să ștergi această etichetă și să o scoți dintr-un subiect care o folosește?"
        few: "Ești sigur că vrei să ștergi această etichetă și să o scoți din %{count} subiecte care o folosesc?"
        other: "Ești sigur că vrei să ștergi această etichetă și să o scoți din %{count} subiecte care o folosesc?"
      delete_confirm_no_topics: "Ești sigur că vrei să ștergi această etichetă?"
      description: "Descriere"
      sort_by: "Sortat după:"
      sort_by_count: "contor"
      sort_by_name: "nume"
      manage_groups: "Gestionare grupuri de etichete"
      manage_groups_description: "Definește grupuri pentru a organiza etichetele"
      filters:
        without_category: "%{filter} %{tag} subiecte"
        with_category: "%{filter} %{tag} subiecte în %{category}"
        untagged_without_category: "%{filter} subiecte fără etichetă"
        untagged_with_category: "%{filter} subiecte fără etichetă în %{category}"
      notifications:
        watching:
          title: "Urmărind activ"
          description: "Vei urmări activ în mod automat toate discuțiile cu această etichetă. Vei primi notificări cu privire la toate noile postări și discuții, și în plus, un contor al postărilor noi și al celor necitite va apărea în dreptul discuției."
        watching_first_post:
          title: "Urmărind activ prima postare"
        tracking:
          title: "Urmărind"
          description: "Vei urmări automat toate discuțiile cu această etichetă. Un contor cu postările necitite și cu cele noi va apărea lângă discuție."
        regular:
          title: "Normal"
          description: "Vei fi notificat dacă cineva îți menționează @numele sau răspunde la postare."
        muted:
          title: "Silențios"
          description: "Nu vei fi notificat în legătură cu discuții noi care au această etichetă și ele nu vor fi afișate în tab-ul cu discuții necitite."
      groups:
        title: "Grupuri de etichete"
        new: "Grup nou"
        tags_label: "Etichete din acest grup"
        parent_tag_label: "Etichetă părinte"
        one_per_topic_label: "Limitare la o singură etichetă pe subiect din acest grup"
        new_name: "Grup nou de etichete"
        name_placeholder: "Nume"
        save: "Salvează"
        delete: "Șterge"
        confirm_delete: "Ești sigur că vrei să ștergi acest grup de etichete?"
        parent_tag_placeholder: "Opțional"
      topics:
        none:
          unread: "Nu ai niciun subiect necitit."
          new: "Nu ai niciun subiect nou."
          read: "Nu ai citit nici un subiect până acum."
          posted: "Nu ai postat încă la nici un subiect."
          latest: "Nu există subiecte recente."
          bookmarks: "Nu există încă subiecte cu semn de carte."
          top: "Nu există încă subiecte de top."
    invite:
      custom_message_placeholder: "Introdu mesajul tău personalizat"
      custom_message_template_forum: "Salutare! Ar trebui să te alături acestui forum!"
      custom_message_template_topic: "Salutare! Cred că o să îți placă acest subiect!"
    footer_nav:
      back: "Înapoi"
      share: "Distribuie"
      dismiss: "Înlătură"
    safe_mode:
      enabled: "Modul sigur este activat, pentru a ieși din modul sigur închide această fereastră de browser"
    pause_notifications:
      options:
        half_hour: "30 de minute"
        one_hour: "1 oră"
        two_hours: "2 ore"
        tomorrow: "Până mâine"
      set_schedule: "Setați un program de notificare"
    trust_levels:
      names:
        newuser: "utilizator nou"
        basic: "utilizator simplu"
        member: "membru"
        regular: "utilizator frecvent"
        leader: "lider"
    user_activity:
      no_activity_title: "Nicio activitate încă"
      no_activity_body: "Bun venit în comunitatea noastră! Ești nou-nouț aici și nu ai contribuit încă la discuții. Ca prim pas, vizitează <a href='%{topUrl}'>Top</a> sau <a href='%{categoriesUrl}'>Categorii</a> și începe să citești! Selectează %{heartIcon} pentru postările care iți plac sau despre care dorești să afli mai multe. Pe măsură ce partici, activitatea ta va fi listată aici."
      no_replies_title: "Nu ai citit nici un subiect până acum"
      no_drafts_title: "Nu ai început nicio schiță"
      no_drafts_body: "Nu ești gata să postezi? Vom salva automat o schiță nouă și o vom afișa aici ori de câte ori începi să compui un subiect, un răspuns sau un mesaj personal. Selectați butonul de anulare pentru a renunța sau a salva ciorna pentru a continua mai târziu."
      no_likes_title: "Încă nu ți-a plăcut niciun subiect"
      no_likes_body: "O modalitate excelentă de a intra și de a începe să contribui este să începi să citești conversațiile care au avut deja loc și să selectezi %{heartIcon} din postările care îți plac!"
      no_topics_title: "Încă nu aţi început niciun subiect"
    sidebar:
      unread_count:
        one: "%{count} necitit"
        few: "%{count} necitite"
        other: "%{count} necitit"
      new_count:
        one: "%{count} nou"
        few: "%{count} noi"
        other: "%{count} nou"
      more: "Mai multe"
      all_categories: "Toate categoriile"
      edit_navigation_modal_form:
        filter_dropdown:
          all: "Toate"
      sections:
        custom:
          save: "Salvare"
          delete: "Șterge"
          links:
            reset: "Resetare la valorile implicite"
            icon:
              label: "Pictogramă"
            name:
              label: "Nume"
        about:
          header_link_text: "Despre"
        messages:
          header_link_text: "Mesaje"
          links:
            inbox: "Primite"
            sent: "Trimise"
            new: "Noi"
            new_with_count: "Nou (%{count})"
            unread: "Necitite"
            unread_with_count: "Necitit (%{count})"
            archive: "Arhivă"
        tags:
          header_link_text: "Etichete"
        categories:
          header_link_text: "Categorii"
        community:
          edit_section:
            header_dropdown: "Personalizare"
          links:
            about:
              content: "Despre"
            admin:
              content: "Administrator"
            badges:
              content: "Ecusoane"
<<<<<<< HEAD
            everything:
              content: "Totul"
=======
            topics:
              content: "Discuții"
>>>>>>> 9b339bcd
            faq:
              content: "Întrebări frecvente"
            groups:
              content: "Grupuri"
            users:
              content: "Utilizatori"
            my_posts:
              content: "Postările mele"
            review:
              content: "Revizuire"
    until: "Pana cand:"
<<<<<<< HEAD
=======
    form_templates:
      errors:
        typeMismatch:
          default: "Introduceţi o valoare validă."
>>>>>>> 9b339bcd
  admin_js:
    type_to_filter: "tastează pentru a filtra..."
    admin:
      title: "Admin Discourse"
      moderator: "Moderator"
      tags:
        remove_muted_tags_from_latest:
          always: "întotdeauna"
          never: "niciodată"
      dashboard:
        title: "Panou de control"
        version: "Versiune"
        up_to_date: "Ești la zi!"
        critical_available: "O actualizare importantă este disponibilă."
        updates_available: "Sunt disponibile actualizări."
        please_upgrade: "Te rugăm actualizează!"
        no_check_performed: "Nu s-au căutat actualizări. Verifică dacă sidekiq este pornit."
        stale_data: "Nu s-au căutat actualizări în ultimul timp. Verifică dacă că sidekiq este pornit."
        version_check_pending: "Se pare că ai actualizat recent. Fantastic!"
        installed_version: "Instalată"
        latest_version: "Ultima"
        new_features:
          dismiss: "Înlătură"
          learn_more: "Află mai multe"
        last_checked: "Ultima verificare"
        refresh_problems: "Reîmprospătează"
        no_problems: "Nu a apărut nicio problemă."
        moderators: "Moderatori:"
        admins: "Admini:"
        suspended: "Suspendați:"
        private_messages_short: "Mesje"
        private_messages_title: "Mesaje"
        mobile_title: "Mobil"
        uploads: "Urcări"
        backups: "Back-up"
        traffic_short: "Trafic"
        traffic: "Cereri web"
        page_views: "Vizualizări"
        page_views_short: "Vizualizări"
        show_traffic_report: "Arată raportul detaliat cu privire la trafic"
        general_tab: "General"
        security_tab: "Securitate"
        report_filter_any: "oricare"
        reports:
          today: "Astăzi"
          yesterday: "Ieri"
          last_7_days: "Ultimele 7"
          last_30_days: "Ultimele 30"
          all_time: "Dintotdeauna"
          7_days_ago: "Acum 7 zile"
          30_days_ago: "Acum 30 de zile"
          all: "Toate"
          view_table: "tabel"
          view_graph: "grafic"
          refresh_report: "Reactualizează raportul"
          daily: Zilnic
          monthly: Lunar
          weekly: Săptămânal
          groups: "Toate grupurile"
          filters:
            group:
              label: Grup
            category:
              label: Categorie
      groups:
        new:
          title: "Grup nou"
          create: "Creează"
        manage:
          interaction:
            email: Email
            incoming_email: "Adresă de primire emailuri personalizată"
            incoming_email_placeholder: "introducere adresă de email"
            visibility_levels:
              title: "Cine poate vedea acest grup?"
              public: "Toată lumea"
          membership:
            automatic: Automat
            trust_levels_title: "Nivel de încredere acordat automat membrilor atunci când sunt adăugați:"
            trust_levels_none: "Nimeni"
            automatic_membership_email_domains: "Utilizatorii care se înregistrează cu un domeniu de email identic cu unul din lista asta vor fi adăugați automat în acest grup:"
            primary_group: "Setează automat ca grup principal"
        name_placeholder: "Numele grupului, fără spații, la fel ca regula pentru nume utilizator"
        primary: "Grup primar"
        no_primary: "(nu există grup primar)"
        title: "Grupuri"
        edit: "Editează grupuri"
        refresh: "Reîmprospătează"
        about: "Editează aici numele și apartenența la grupuri"
        group_members: "Membrii grupului"
        delete: "Șterge"
        delete_failed: "Imposibil de șters grupul. Dacă este unul automat, nu se poate șterge."
        delete_owner_confirm: "Revocă dreptul de proprietar pentru '%{username}'?"
        add: "Adaugă"
        custom: "Personalizat"
        automatic: "Automat"
        group_owners: Proprietari
        add_owners: Adaugă proprietari
        none_selected: "Alege un grup pentru a începe"
        no_custom_groups: "Creează un nou grup personalizat"
      api:
        generate_master: "Generează cheie API principală"
        none: "Nu sunt chei API principale active deocamdată."
        user: "Utilizator"
        title: "API"
        created: Creat
        updated: Actualizat
        never_used: (niciodată)
        generate: "Generare"
        revoke: "Revocă"
        all_users: "Toți utilizatorii"
        show_details: Detalii
        description: Descriere
        save: Salvează
        continue: Continuă
        scopes:
          action: țiune
      web_hooks:
        title: "Webhooks"
        none: "Momentan nu există nici un webhook"
        instruction: "Webhooks permit Discourse să notifice servicii externe atunci când anumite evenimente se petrec pe site. Când un webhook este declanșat, o interogare POST va fi trimisă la URL-urile menționate."
        detailed_instruction: "O interogare POST va fi trimisă catre URL-ul menționat atunci când se produc evenimentele alese."
        new: "Nou webhook"
        create: "Creează"
        edit: "Modifică"
        save: "Salvează"
        controls: "Controale"
        go_back: "Înapoi la listă"
        payload_url: "URL-ul încărcăturii "
        payload_url_placeholder: "https://example.com/postreceive"
        secret_invalid: "Secretul nu trebuie să aibă nici un caracter spațiu-gol."
        secret_too_short: "Secretul trebuie sa conțină cel puțin 12 caractere."
        secret_placeholder: "Un șir de caractere opțional, folosit la generarea semnăturii"
        event_type_missing: "Va trebui să setezi cel puțin un tip de evenimente."
        content_type: "Tip conținut"
        secret: "Secret"
        wildcard_event: "Trimite-mi orice."
        individual_event: "Selectează evenimente individuale."
        verify_certificate: "Verifică certificatul TSL al URL-ului încărcăturii"
        active: "Active"
        active_notice: "Vom livra detaliile evenimentului atunci când acesta se va produce."
        categories_filter_instructions: "Webhook-urile relevante se vor declanșa numai dacă evenimentul este legat de categoriile specificate. Lasă liber pentru a declanșa webhooks pentru toate categoriile."
        categories_filter: "Categorii declanșate"
        groups_filter_instructions: "Webhook-urile relevante vor fi declanșate dacă evenimentul este legat de grupuri specificate. Lasă liber pentru a declanșa webhooks pentru toate grupurile."
        groups_filter: "Grupuri declanșate"
        delete_confirm: "Șterge acest webhook?"
        topic_event:
          name: "Eveniment subiect"
          details: "Atunci când există un subiect nou, revizuit, schimbat sau șters."
        post_event:
          name: "Eveniment postare"
          details: "Atunci când exista un răspuns nou, editat, șters sau recuperat."
        user_event:
          name: "Eveniment utilizator"
        delivery_status:
          title: "Starea livrării"
          inactive: "Inactivă"
          failed: "Eșuată"
          successful: "Cu succes"
        events:
          none: "Nu există evenimente înrudite."
          redeliver: "Livrează din nou"
          incoming:
            one: "Există un nou eveniment "
            few: "Există %{count} noi evenimente."
            other: "Există %{count} de noi evenimente."
          completed_in:
            one: "Terminat într-o secundă."
            few: "Terminat în %{count} secunde."
            other: "Terminat în %{count} de secunde."
          request: "Cerere"
          response: "Răspuns"
          redeliver_confirm: "Ești sigur ca vrei să livrezi din nou aceeași încărcătură?"
          headers: "Antete"
          payload: "Încărcătură"
          body: "Corp"
          ping: "Ping"
          status: "Cod de stare"
          event_id: "ID"
          timestamp: "Creat"
          completion: "Timp finalizare"
          actions: "Acțiuni"
      plugins:
        title: "Plugin-uri"
        installed: "Plugin-uri instalate"
        name: "Nume"
        none_installed: "Nu aveţi nici un plugin instalat."
        version: "Versiune"
        enabled: "Activat?"
        is_enabled: "D"
        not_enabled: "N"
        change_settings_short: "Setări"
        howto: "Cum instalez un plugin?"
      backups:
        title: "Backup-uri"
        menu:
          backups: "Backup-uri"
          logs: "Rapoarte"
        none: "Niciun backup disponibil."
        read_only:
          enable:
            title: "Activează modul exclusiv-citire"
            label: "Activează exclusiv-citire"
            confirm: "Ești sigur că vrei să activezi modul exclusiv-citire?"
          disable:
            title: "Dezactivează modul exclusiv-citire"
            label: "Dezactivează exclusiv-citire"
        logs:
          none: "Nu există rapoarte..."
        columns:
          filename: "Numele fișierului"
          size: "Mărime"
        upload:
          label: "Încarcă"
          title: "Încarcă un backup în această instanță."
          uploading: "Se încarcă..."
          error: "A apărut o eroare la încărcarea fișierului '%{filename}': %{message}"
        operations:
          is_running: "O altă operație este în desfășurare..."
          failed: "operația %{operation} nu s-a finalizat. Te rugăm verifică rapoartele."
          cancel:
            label: "Anulare"
            title: "Anulează operația curentă"
            confirm: "Ești sigur că dorești să anulezi operația curentă?"
          backup:
            label: "Backup"
            title: "Creează un backup"
            confirm: "Ești sigur că vei să începi o nouă operațiune de backup?"
          download:
            label: "Descărcare"
            title: "Trimite email cu link de descărcare"
            alert: "Un link pentru descărcarea acestei copii de rezervă ți-a fost trimis pe email."
          destroy:
            title: "Șterge backup-ul"
            confirm: "Ești sigur că vrei să ștergi acest backup?"
          restore:
            is_disabled: "Restabilirea este dezactivată din setările site-ului."
            label: "Restabilire"
            title: "Restabilire din backup"
            confirm: "Ești sigur că vrei să restaurezi acest backup?"
          rollback:
            label: "Revenire la stadiul anterior"
            title: "Restabilește baza de date la stadiul funcțional anterior"
            confirm: "Ești sigur că vrei să restaurezi baza de date la starea funcțională anterioară?"
      export_csv:
        success: "Exportul a fost inițiat. Vei primi un mesaj de notificare când procesul se va termina."
        failed: "Exportul a eşuat. Verifică raportul de erori."
        button_text: "Exportă"
        button_title:
          user: "Exportă lista totală a utilizatorilor, în format CSV."
          staff_action: "Exportă jurnalul de acțiuni al echipei, în format CSV."
          screened_email: "Exportă lista totală a adreselor de email verificate, în format CSV."
          screened_ip: "Exportă lista totală a adreselor de IP verificate, în format CSV."
          screened_url: "Exportă lista totală a adreselor URL verificate, în format CSV."
      export_json:
        button_text: "Exportă "
      invite:
        button_text: "Trimite invitații"
        button_title: "Trimite invitații"
      customize:
        title: "Personalizare"
        preview: "previzualizare"
        explain_preview: "Vizualizează site-ul cu această temă activată"
        save: "Salvare"
        new: "Nou"
        new_style: "Stil nou"
        delete: "Șterge"
        color: "Culoare"
        opacity: "Opacitate"
        copy_to_clipboard: "Copiază în clipboard"
        copied_to_clipboard: "Copiat în clipboard"
        copy_to_clipboard_error: "Eroare la copierea datelor în clipboard"
        theme_owner: "Nemodificabil, deținut de:"
        email_templates:
          title: "Email"
          subject: "Subiect"
          multiple_subjects: "Acest șablon are mai multe subiecte"
          body: "Body"
          revert: "Revocă schimbările"
          revert_confirm: "Ești sigur că vrei să revoci schimbările?"
        theme:
          theme: "Temă"
          customize_desc: "Personalizează:"
          title: "Teme"
          create: "Creează"
          create_type: "Tip"
          create_name: "Nume"
          long_title: "Modifică culori, CSS și conținutul HTML al site-ului"
          edit: "Modifică"
          common: "Comun"
          desktop: "Desktop"
          mobile: "Mobil"
          settings: "Setări"
          preview: "Previzualizează"
          is_default: "Tema este activată implicit"
          user_selectable: "Tema poate fi aleasă de către utilizatori"
          color_scheme_select: "Alege culorile folosite de către temă"
          custom_sections: "Secțiuni personalizate:"
          theme_components: "Componentele temei"
          collapse: Colaps
          uploads: "Urcări"
          variable_name: "Numele variabilei SCSS:"
          upload: "Urcă"
          discard: "Renunță"
          css_html: "CSS/HTML personalizat"
          edit_css_html: "Modifică CSS/HTML"
          edit_css_html_help: "Nu ai modificat CSS sau HTML"
          installed: "Instalată"
          install_popular: "Populare"
          about_theme: "Despre"
          license: "Licență"
          version: "Versiune:"
          enable: "Activează"
          disable: "Dezactivează"
          update_to_latest: "Actualizat la ultima"
          check_for_updates: "Caută actualizări"
          updating: "Actualizare în curs..."
          up_to_date: "Tema este actuală, ultima verificare:"
          add: "Adaugă"
          scss:
            text: "CSS"
          header:
            text: "Antet"
          after_header:
            text: "După antet"
          footer:
            text: "Subsol"
          embedded_scss:
            text: "CSS încorporat"
          body_tag:
            text: "Corp"
        colors:
          title: "Culori"
          copy_name_prefix: "Copie a"
          undo: "Anulează acțiunea"
          undo_title: "Revino asupra schimbărilor aduse acestei culori, de ultima oară când a fost salvată și până acum."
          revert: "Revenire la starea inițială"
          primary:
            name: "primar"
            description: "Majoritatea textului, iconițe și margini."
          primary-medium:
            name: "primar-mediu"
          primary-low-mid:
            name: "primar-mic-mediu"
          secondary:
            name: "secundar"
            description: "Culoarea principală de fundal și culoarea textului anumitor butoane."
          tertiary:
            name: "terțiar"
            description: "Link-uri, câteva butoane, notificări, și culoare de accent."
          quaternary:
            name: "cuaternar"
            description: "Linkuri de navigare."
          header_background:
            name: "fundalul header-ului"
            description: "Culoarea de fundal a header-ului din site."
          header_primary:
            name: "header-ul primar"
            description: "Textul și inconițele din header-ul site-ului."
          highlight:
            name: "punere în evidență"
            description: "Culoarea de fundal a elementelor puse în evidență din pagină, cum ar fi postări și discuții."
          highlight-high:
            name: "evidențiază-puternic"
          highlight-medium:
            name: "evidențiază-mediu"
          highlight-low:
            name: "evidențiază-puternic"
          danger:
            name: "Pericol"
            description: "Evidențiază culoarea pentru acțiuni de tipul ștergerii postărilor și al subiectelor."
          success:
            name: "succes"
            description: "Arată că acțiunea s-a terminat cu succes."
          love:
            name: "apreciere"
            description: "Culoarea butonului de apreciere."
          selected:
            name: "selectat"
        email_style:
          css: "CSS"
          reset: "Resetare la valorile implicite"
      email:
        title: "Email"
        settings: "Opțiuni"
        templates: "Șabloane"
        preview_digest: "Rezumat previzualizare"
        sending_test: "Se trimite email de test..."
        error: "<b>EROARE</b> - %{server_error}"
        test_error: "A apărut o problemă la trimiterea email-ului. Te rugăm verifică setările mailului, Verifică dacă gazda nu blochează conexiunile de email și încearcă din nou."
        sent: "Trimise"
        skipped: "Omise"
        bounced: "Ricoșate"
        received: "Primite"
        rejected: "Respinse"
        sent_at: "Trimise la"
        time: "Timp"
        user: "Utilizator"
        email_type: "Tipul de email"
        to_address: "La adresa"
        test_email_address: "Adresă email de test"
        send_test: "Trimite email de test"
        sent_test: "trimis!"
        delivery_method: "Metoda de livrare"
        preview_digest_desc: "Previzualizează conținutul emailurilor-rezumat trimise către utilizatori inactivi."
        refresh: "Reîmprospătează"
        send_digest_label: "Trimite acest rezultat către:"
        send_digest: "Trimite"
        sending_email: "Trimitere email..."
        format: "Format"
        html: "html"
        text: "text"
        last_seen_user: "Ultimul utilizator văzut:"
        no_result: "Nu s-au găsit rezultate pentru rezumatul-email."
        reply_key: "Cheie de răspuns"
        skipped_reason: "Motivul omiterii"
        incoming_emails:
          from_address: "De la"
          to_addresses: "Către"
          cc_addresses: "Cc"
          subject: "Subiect"
          error: "Eroare"
          none: "Nu s-au găsit emailuri primite."
          modal:
            title: "Detaliile emailului primit"
            error: "Eroare"
            headers: "Antete"
            subject: "Subiect"
            body: "Corp"
            rejection_message: "Mail respingere"
          filters:
            from_placeholder: "de_la@exemplu.com"
            to_placeholder: "către@exemplu.com"
            cc_placeholder: "cc@exemplu.com"
            subject_placeholder: "Subiect..."
            error_placeholder: "Eroare"
        logs:
          none: "Nu s-au găsit rapoarte."
          filters:
            title: "Filtru"
            user_placeholder: "nume utilizator"
            address_placeholder: "nume@exemplu.com"
            type_placeholder: "rezumat, înregistrare..."
            reply_key_placeholder: "cheie de răspuns"
      moderation_history:
        no_results: "Niciun istoric de moderare nu e disponibil."
        actions:
          delete_user: "Utilizator șters"
          suspend_user: "Utilizator suspendat"
          delete_post: "Postare ștearsă"
          delete_topic: "Subiect șters"
      logs:
        title: "Rapoarte"
        action: "Acțiune"
        created_at: "Creat"
        last_match_at: "Ultima potrivire"
        match_count: "Potriviri"
        ip_address: "Adresă IP"
        topic_id: "ID Subiect"
        post_id: "ID Mesaj"
        category_id: "ID categorie"
        delete: "Șterge"
        edit: "Editează"
        save: "Salvează"
        screened_actions:
          block: "blochează"
          do_nothing: "nu acționa"
        staff_actions:
          all: "tot"
          filter: "Filtru:"
          title: "Acțiunile membrilor echipei"
          clear_filters: "Arată tot"
          staff_user: "Utilizatori"
          target_user: "Utilizator țintă"
          subject: "Subiect"
          when: "Când"
          context: "Context"
          details: "Detalii"
          previous_value: "Precedent"
          new_value: "Nou"
          show: "Arată"
          modal_title: "Detalii"
          no_previous: "Nu există valoare precedentă."
          deleted: "Nu există valoare nouă. Jurnalele au fost șterse."
          actions:
            delete_user: "șterge utilizator"
            change_trust_level: "schimbă nivelul de încredere"
            change_username: "schimbă numele utilizatorului"
            change_site_setting: "schimbă setările site-ului"
            change_theme: "schimbă temă"
            delete_theme: "șterge temă"
            change_site_text: "schimbă textul site-ului"
            suspend_user: "suspendă utilizatorul"
            unsuspend_user: "reactivează utilizator"
            grant_badge: "acordă ecuson"
            revoke_badge: "revocă ecuson"
            check_email: "verifică emailul"
            delete_topic: "șterge subiectul"
            recover_topic: "recuperează discuția"
            delete_post: "șterge postarea"
            impersonate: "joacă rolul utilizatorului"
            anonymize_user: "transformă în utilizator anonim"
            roll_up: "consolidează blocurile de IP"
            change_category_settings: "schimbă setările categoriei"
            delete_category: "șterge categorie"
            create_category: "creează categorie"
            grant_admin: "Acordă titlul de Admin"
            revoke_admin: "Revocă titlul de Admin"
            grant_moderation: "Acordă titlul de Moderator"
            revoke_moderation: "Revocă titlul de Moderator"
            backup_create: "creaază copie de rezervă"
            deleted_tag: "etichetă ștearsă"
            renamed_tag: "etichetă redenumită"
            revoke_email: "revoca email"
            lock_trust_level: "blochează nivel de încredere"
            unlock_trust_level: "deblochează nivel de încredere"
            activate_user: "activează utilizator"
            deactivate_user: "dezactivează utilizator"
            backup_download: "descarcă copie de rezervă"
            backup_destroy: "distruge copie de rezervă"
            reviewed_post: "postare revizuită"
            post_locked: "postare blocată"
            post_unlocked: "postare deblocată"
            check_personal_message: "verifică mesaj personal"
            disabled_second_factor: "Dezactivează autentificarea în doi pași (2FA)"
            topic_published: "discuția a fost publicată"
        screened_emails:
          title: "Email-uri filtrate"
          description: "Când cineva încearcă să creeze un cont nou, următorul email va fi verificat iar înregistrarea va fi blocată, sau o altă acțiune va fi inițiată."
          email: "Adresa email"
          actions:
            allow: "Permite"
        screened_urls:
          title: "URL-uri filtrate"
          description: "URL-urile listate aici au fost folosite în postări de către utilizatorii considerați spammeri."
          url: "URL"
          domain: "Domeniu"
        screened_ips:
          title: "IP-uri filtrate"
          delete_confirm: "Ești sigur că vrei să anulezi regula pentru %{ip_address}?"
          actions:
            block: "Blochează"
            do_nothing: "Permite"
            allow_admin: "Permite admin"
          form:
            label: "Noi:"
            ip_address: "Adresă IP"
            add: "Adaugă"
            filter: "Caută"
          roll_up:
            text: "Consolidează"
            title: "Crează noi înregistrari cu subrețele blocate dacă există cel puțin 'min_ban_entries_for_roll_up' înregistrări."
        search_logs:
          term: "Termen"
          searches: "Căutări"
          types:
            all_search_types: "Toate tipurile de căutare"
            header: "Antet"
            full_page: "Întreaga pagină"
        logster:
          title: "Raport de erori"
      watched_words:
        search: "caută"
        clear_filter: "Șterge"
        download: Descărcare
        clear_all: Deselectează tot
        actions:
          block: "Blochează"
          censor: "Cenzurează"
          require_approval: "Necesită aprobare"
          flag: "Marchează cu marcaj de avertizare"
        form:
          link_placeholder: "https://example.com"
          add: "Adaugă"
          success: "Succes"
        test:
          button_label: "Test"
          no_matches: "Nu s-au găsit potriviri"
      form_templates:
        nav_title: "Șabloane"
        list_table:
          headings:
            name: "Nume"
            actions: "Acțiuni"
        view_template:
          close: "Închide sondajul"
          edit: "Modifică"
          delete: "Șterge"
        new_template_form:
          submit: "Salvare"
          cancel: "Anulare"
          preview: "Previzualizează"
        quick_insert_fields:
          add_new_field: "Adaugă"
          dropdown: "Meniu derulant"
        validations_modal:
          table_headers:
            type: "Tip"
            description: "Descriere"
          validations:
            required:
              key: "necesar"
            minimum:
              key: "minim"
            maximum:
              key: "maxim"
            type:
              key: "tip"
      impersonate:
        title: "Joacă rolul utilizatorului"
        help: "Folosește această unealtă pentru a imita un cont de utilizator pentru depanare. Va trebui să te deconectezi după ce termini."
        not_found: "Utilizatorul nu poate fi găsit."
        invalid: "Ne pare rău, nu poți prelua acest rol."
      users:
        title: "Utilizatori"
        create: "Adaugă utilizator cu titlul de admin"
        last_emailed: "Ultimul email trimis"
        not_found: "Ne pare rău, acest nume de utilizator nu există în sistem."
        id_not_found: "Ne pare rău, dar acest utilizator nu există în sistem."
        status: "Status"
        show_emails: "Arată email"
        nav:
          new: "Noi"
          active: "Activi"
          staff: "Membrii echipei"
          suspended: "Suspendați"
          staged: "Pus în scenă"
        approved: "Aprobați?"
        titles:
          active: "Utilizatori activi"
          new: "Utilizatori noi"
          pending: "Utilizatori în așteptare pentru aprobare"
          newuser: "Utilizatori la nivelul de încredere 0 (Utilizator nou)"
          basic: "Utilizatori la nivel de încredere 1 (Utilizator simplu)"
          member: "Utilizatori la nivel de încredere 2 (Utilizator membru)"
          regular: "Utilizatori la nivel de încredere 3 (Utilizator frecvent)"
          leader: "Utilizatori la nivel de încredere 4 (Utilizator lider)"
          staff: "Echipa"
          admins: "Administratori"
          moderators: "Moderatori"
          suspended: "Utilizatori suspendați"
        not_verified: "Neverificat"
        check_email:
          title: "Arată adresa de email a acestui utilizator"
          text: "Arată"
        check_sso:
          text: "Arată"
      user:
        suspend_failed: "Ceva nu a funcționat la suspendarea acestui utilizator %{error}"
        unsuspend_failed: "Ceva nu a funcționat la activarea acestui utilizator %{error}"
        suspend_reason_label: "Motivul suspendării? Acest text <b>va fi vizibil</b> pe pagina de profil a utilizatorului, și va fi arătat utilizatorului atunci când încearcă să se autentifice. Încearcă să fii succint."
        suspend_reason: "Motiv"
        suspend_message: "Mesaj email"
        suspended_by: "Suspendat de"
        silence_reason: "Motiv"
        silence_modal_title: "Suspendă utilizatorul"
        silence_message: "Mesaj email"
        silence_message_placeholder: "(lăsați necompletat pentru a trimite mesajul implicit)"
        suspended_until: "(până la %{until})"
        cant_suspend: "Utilizatorul nu poate fi suspendat."
        penalty_post_actions: "Ce dorești să faci cu postarea asociată?"
        penalty_post_delete: "Șterge postarea"
        penalty_post_edit: "Modifică postarea"
        penalty_post_none: "Nu face nimic"
        moderator: "Moderator?"
        admin: "Admin?"
        suspended: "Suspendat?"
        staged: "În așteptare?"
        show_admin_profile: "Admin"
        show_public_profile: "Arată profilul public"
        ip_lookup: "Căutare IP"
        log_out: "Ieșire"
        logged_out: "Acest utilizator a ieșit de pe toate dispozitivele"
        revoke_admin: "Revocă titlu de admin"
        grant_admin: "Acordă titlu de admin"
        grant_admin_confirm: "V-am trimis un email pentru a verifica noul administrator. Vă rog să îl deschideți și să urmați instrucțiunile din el."
        revoke_moderation: "Revocă titlu de moderator"
        grant_moderation: "Acordă titlu de moderator"
        unsuspend: "Reactivează"
        suspend: "Suspendă"
        reputation: Reputație
        permissions: Permisiuni
        activity: Activitate
        like_count: Aprecieri acordate / primite
        last_100_days: "în ultimele 100 zile"
        private_topics_count: Subiecte private
        posts_read_count: Postări citite
        post_count: Postări create
        second_factor_enabled: Autentificare în doi pași (2FA) este activată
        topics_entered: Subiecte văzute
        flags_given_count: Marcaje de avertizare acordate
        flags_received_count: Marcaje de avertizare primite
        warnings_received_count: Avertismente primite
        flags_given_received_count: "Marcaje de avertizare acordate/primite"
        approve: "Aprobare"
        approved_by: "aprobat de"
        approve_success: "Utilizator aprobat, email trimis cu instrucțiuni de activare."
        approve_bulk_success: "Succes! Toți utilizatorii selectați au fost aprobați și anunțați."
        time_read: "Timp de citire"
        anonymize: "Transformă în utilizator anonim"
        anonymize_confirm: "Ești SIGUR că vrei să transformi acest cont într-un cont anonim? Operaţiunea va schimba numele utilizatorului şi adresa de email şi va reseta toate informaţiile din profil."
        anonymize_yes: "Da, transformă acest cont în cont anonim"
        anonymize_failed: "A apărut o problemă în timpul transformării contului în cont anonim."
        delete: "Ștergere utilizator"
        delete_posts:
          button: "Șterge toate postările"
          confirmation:
            cancel: "Anulează"
        merge:
          prompt:
            target_username_placeholder: "Numele de utilizator al noului proprietar"
            cancel: "Anulează"
          confirmation:
            cancel: "Anulează"
        delete_forbidden_because_staff: "Adminii și moderatorii nu pot fi sterși."
        delete_posts_forbidden_because_staff: "Nu poți șterge mesajele administratorilor și moderatorilor."
        delete_forbidden:
          one: "Utilizatorii nu pot fi șterși dacă au postări. Șterge toate postările înainte de a încerca ștergerea unui utilizator. (Postările mai vechi de %{count} zi nu pot fi șterse)"
          few: "Utilizatorii nu pot fi șterși dacă au postări. Şterge toate postările înainte de a încerca ștergerea unui utilizator. (Postările mai vechi de %{count} zile nu pot fi șterse)"
          other: "Utilizatorii nu pot fi șterși dacă au postări. Șterge toate postările înainte de a încerca ștergerea unui utilizator. (Postările mai vechi de %{count} de zile nu pot fi șterse)"
        cant_delete_all_posts:
          one: "Nu pot fi şterse toate postările. Unele postări sunt mai vechi de %{count} zi. (Setarea delete_user_max_post_age)"
          few: "Nu pot fi şterse toate postările. Unele postări sunt mai vechi de %{count} zile. (Setarea delete_user_max_post_age)"
          other: "Nu pot fi șterse toate postările. Unele postări sunt mai vechi de %{count} de zile. (Setarea delete_user_max_post_age)"
        cant_delete_all_too_many_posts:
          one: "Nu pot fi şterse toate postările deoarece utilizatorul are mai mult de %{count} postare. (Setarea delete_all_posts_max)"
          few: "Nu pot fi şterse toate postările deoarece utilizatorul are mai mult de %{count} postări. (Setarea delete_all_posts_max)"
          other: "Nu pot fi şterse toate postările deoarece utilizatorul are mai mult de %{count} de postări. (Setarea delete_all_posts_max)"
        delete_and_block: "<b>Da</b>, și <b>blochează</b> viitoarele autentificări cu acest email și această adresă IP"
        delete_dont_block: "<b>Da</b>, șterge doar utilizatorul"
        deleted: "Utilizatorul a fost șters."
        delete_failed: "A apărut o eroare la ștergerea utilizatorului. Asigură-te că toate postările sunt șterse înainte de a încerca ștergerea utilizatorului."
        send_activation_email: "Trimite email de activare"
        activation_email_sent: "A fost trimis un email de activare"
        send_activation_email_failed: "A apărut o eroare la trimiterea altui email de activare. %{error}"
        activate: "Activare cont"
        activate_failed: "A apărut o problemă la activarea utilizatorului."
        deactivate_account: "Dezactivează cont"
        deactivate_failed: "A apărut o problemă la dezactivarea contului."
        silence_confirm: "Ești sigur că vrei să blochezi acest membru? Acesta nu va mai putea deschide discuții noi și nici nu va mai putea răspunde altora."
        bounce_score: "Rata de ricoșeu"
        reset_bounce_score:
          label: "Resetează"
          title: "Resetează rata de ricoșeu înapoi la 0"
        deactivate_explanation: "Un utilizator dezactivat va trebui să-și revalideze email-ul."
        suspended_explanation: "Un utilizator suspendat nu se poate autentifica"
        silence_explanation: "Utilizatorii puși pe mut nu pot răspunde și nu pot posta discuții noi."
        staged_explanation: "Un utilizator în așteptare poate posta numai prin email la subiectele specifice."
        bounce_score_explanation:
          none: "În ultimul timp nu au fost primite ricoșeuri de acest email."
          some: "În ultimul timp au fost primite unele ricoșeuri de la acest email."
          threshold_reached: "Au fost primite prea multe ricoșeuri de la acest email."
        trust_level_change_failed: "A apărut o problemă la schimbarea nivelului de încredere al utilizatorului."
        suspend_modal_title: "Suspendă utilizator"
        trust_level_2_users: "utilizatori de nivel de încredere 2 "
        trust_level_3_requirements: "Cerințe pentru nivelul 3 de încredere"
        trust_level_locked_tip: "Nivelul de încredere este blocat, sistemul nu va promova sau retrograda utilizatorii"
        lock_trust_level: "Blochează nivelul de încredere"
        unlock_trust_level: "Deblochează nivelul de încredere"
        suspended_count: "Suspendați"
        other_matches_list:
          username: "Nume utilizator"
          trust_level: "Nivel de încredere"
          read_time: "Timp de citire"
          posts: "Postări"
        tl3_requirements:
          title: "Cerințe pentru nivelul 3 de încredere"
          table_title:
            one: "În ultima zi:"
            few: "În ultimele %{count} zile:"
            other: "În ultimele %{count} de zile:"
          value_heading: "Valoare"
          requirement_heading: "Cerință"
          visits: "Vizite"
          days: "Zile"
          topics_replied_to: "Subiecte la care s-a răspuns"
          topics_viewed: "Subiecte vizualizate"
          topics_viewed_all_time: "Subiecte vizualizate (dintotdeauna)"
          posts_read: "Postări citite"
          posts_read_all_time: "Postări citite (dintotdeauna)"
          flagged_posts: "Postări marcate cu marcaje de avertizare"
          flagged_by_users: "Utilizatori ce au marcat cu marcaje de avertizare"
          likes_given: "Aprecieri oferite"
          likes_received: "Aprecieri primite"
          likes_received_days: "Aprecieri primite: zile unice"
          likes_received_users: "Aprecieri primite: utilizatori unici"
          qualifies: "Se califică pentru nivelul 3 de încredere."
          does_not_qualify: "Nu se califică pentru nivelul 3 de încredere."
          will_be_promoted: "Va fi promovați în curând."
          will_be_demoted: "Va fi retrogradat în curând."
          on_grace_period: "În prezent, în perioada de grație a promovării, nu va fi retrogradat."
          locked_will_not_be_promoted: "Nivelul de încredere blocat. Nu va fi niciodată promovat."
          locked_will_not_be_demoted: "Nivelul de încredere blocat. Nu va fi niciodată retrogradat."
        discourse_connect:
          external_id: "ID Extern"
          external_username: "Nume utilizator"
          external_name: "Nume"
          external_email: "Email"
          external_avatar_url: "URL poză de profil"
      user_fields:
        title: "Câmpuri utilizator"
        help: "Adaugă câmpuri pe care utilizatorii le pot completa."
        create: "Creează un câmp utilizator"
        untitled: "Fără titlu"
        name: "Nume câmp"
        type: "Tip câmp"
        description: "Descriere câmp"
        save: "Salvează"
        edit: "Editează"
        delete: "Șterge"
        cancel: "Anulează"
        delete_confirm: "Ești sigur că vrei să ștergi acest câmp utilizator?"
        options: "Opțiuni"
        required:
          title: "Necesar la înscriere"
          enabled: "necesar"
          disabled: "opţional"
        editable:
          title: "Editabil după înregistrare"
          enabled: "editabil"
          disabled: "nu este editabil"
        show_on_profile:
          title: "Arată în profilul public"
          enabled: "se afișează în profil"
          disabled: "nu se afișează în profil"
        show_on_user_card:
          title: "Afișează pe pagina cu date personale utilizatorului"
          enabled: "se afișează"
          disabled: "nu se afișează"
        field_types:
          text: "Câmp text"
          confirm: "Confirmare"
          dropdown: "Meniu derulant"
      site_text:
        description: "Poți personaliza orice text pe forum. Te rugăm să începi prin a căuta mai jos:"
        search: "Caută textul pe care vrei să îl editezi"
        title: "Text"
        edit: "Editează"
        revert: "Revocați schimbările"
        revert_confirm: "Ești sigur că vrei să revoci schimbările?"
        go_back: "Înapoi la căutare"
        recommended: "Îți recomandăm să personalizezi următorul text pentru a se adapta nevoilor tale:"
        show_overriden: "Arată doar ignorate"
        outdated:
          dismiss: "Renunță"
      settings:
        show_overriden: "Arată doar ignorate"
        reset: "Resetează"
        none: "Niciuna"
      site_settings:
        title: "Setări"
        no_results: "Nu s-au găsit rezultate."
        clear_filter: "Șterge"
        add_url: "adaugă URL"
        add_host: "adaugă gazdă"
        uploaded_image_list:
          upload:
            label: "Încarcă"
        categories:
          all_results: "Toate"
          required: "Necesare"
          basic: "Setări de bază"
          users: "Utilizatori"
          posting: "Postări"
          email: "Email"
          files: "Fișiere"
          trust: "Niveluri de încredere"
          security: "Securitate"
          onebox: "Onebox"
          seo: "SEO"
          spam: "Spam"
          rate_limits: "Limite"
          developer: "Dezvoltator"
          embedding: "Embedding"
          legal: "Legal"
          api: "API"
          user_api: "API Utilizator"
          uncategorized: "Altele"
          backups: "Back-up"
          login: "Autentificare"
          plugins: "Plugin-uri"
          user_preferences: "Preferințe"
          tags: "Etichete"
          search: "Căutare"
          groups: "Grupuri"
          dashboard: "Panou de control"
          navigation: "Navigare"
        default_categories:
          modal_yes: "Da"
      badges:
        title: Ecusoane
        new_badge: Ecuson nou
        new: Nou
        name: Nume
        badge: Ecuson
        display_name: Afișează numele
        description: Descriere
        long_description: Descriere lungă
        badge_type: Tipul ecusonului
        badge_grouping: Grup
        badge_groupings:
          modal_title: Grupuri ecusoane
        granted_by: Acordat de
        granted_at: Acordat la
        reason_help: (O legătură către o postare sau un subiect)
        save: Salvează
        delete: Șterge
        delete_confirm: Ești sigur că vrei să ștergi acest ecuson?
        revoke: Revocă
        reason: Motiv
        expand: Extinde &hellip;
        revoke_confirm: Ești sigur că vrei să revoci ecusonul?
        edit_badges: Editează ecusoane
        grant_badge: Acordă ecuson
        granted_badges: Ecusoane acordate
        grant: Acordă
        no_user_badges: "Lui %{name} nu i-a fost acordat niciun ecuson."
        no_badges: Nu există niciun ecuson care poate fi acordat.
        none_selected: "Selectaţi un ecuson pentru a începe"
        allow_title: Permite ca ecusonul să fie folosit ca titlu
        multiple_grant: Poate fi acordat de mai multe ori
        listable: Arată ecuson pe pagina publică a ecusoanelor
        enabled: activat
        disabled: dezactivat
        icon: Pictogramă
        image: Imagine
        query: Interogare ecusoane (SQL)
        target_posts: Interogarea mesajelor utilizatorilor-ţintă
        auto_revoke: Pornește verificarea de revocare în fiecare zi
        show_posts: Arata mesaje ce acordă ecusoane pe pagina de ecusoane
        trigger: Declanșator
        trigger_type:
          none: "Actualizare zilnică"
          post_action: "Când un utilizator reacționează la un mesaj"
          post_revision: "Când un utlizator creează sau editează un mesaj"
          trust_level_change: "Când un utilizator schimbă nivelul de încredere"
          user_change: "Când un utilizator este editat sau creat"
        preview:
          link_text: "Previzualizare ecusoane acordate"
          plan_text: "Previzualizare cu interogare"
          modal_title: "Previzualizare interogari ecusoane"
          sql_error_header: "A apărut o eroare la executarea interogării."
          error_help: "Vezi legăturile următoare pentru ajutor cu privire la interogări pentru ecusoane."
          bad_count_warning:
            header: "ATENȚIE!"
            text: "Unele șabloane lipsesc. Asta se întâmplă atunci când o interogare de ecusoane returnează user IDs sau post IDs care nu există. Asta ar putea da naștere la rezultate neașteptate mai târziu - te rugăm să verifici din nou interogarea."
          no_grant_count: "Nu există ecusoane pentru atribuire."
          grant_count:
            one: "Un ecuson pentru atribuire."
            few: "<b>%{count}</b> ecusoane pentru atribuire."
            other: "<b>%{count}</b> de ecusoane pentru atribuire."
          sample: "Exemplu:"
          grant:
            with: <span class="username">%{username}</span>
            with_post: <span class="username">%{username}</span> pentru mesajul în %{link}
            with_post_time: <span class="username">%{username}</span> pentru mesajul în %{link} la <span class="time">%{time}</span>
            with_time: <span class="username">%{username}</span> la <span class="time">%{time}</span>
      emoji:
        title: "Emoji"
        add: "Adaugă un emoji nou"
        uploading: "Se încarcă..."
        name: "Nume"
        group: "Grup"
        image: "Imagine"
        delete_confirm: "Ești sigur că vrei să ștergi emoji-ul :%{name}:?"
      embedding:
        get_started: "Dacă dorești să încorporezi Discourse pe un alt website, începe prin a-i adăuga gazda."
        confirm_delete: "Ești sigur că vrei să ștergi acest host?"
        title: "Embedding"
        host: "Host-uri permise"
        edit: "editează"
        category: "Postează în categoria"
        add_host: "Adaugă host"
        settings: "Setări pentru embeding"
        crawling_settings: "Setări roboți de căutare"
        crawling_description: "Când Discourse creează subiecte pentru postările tale, dacă nu este prezent nici un feed RSS/ATOM, va încerca să extragă conținutul din codul HTML. Uneori pot apărea probleme la extragerea conținutului, așa că îți dăm posibilitatea să specifici regulile CSS pentru a ușura extracția."
        embed_by_username: "Nume utilizator pentru creare subiect"
        embed_post_limit: "Numărul maxim de postări de încorporat."
        embed_title_scrubber: "Expresie obișnuită pentru a curăța titlurile postărilor"
        embed_truncate: "Scurtează postările embedded."
        allowed_embed_selectors: "Selector CSS pentru elemente care nu sunt permise în embeds."
        blocked_embed_selectors: "Selector CSS pentru elemente care sunt șterse din emebds."
        allowed_embed_classnames: "Nume de clase CSS permise"
        save: "Salvați setările pentru embeding"
      permalink:
        title: "Adrese permanente"
        url: "URL"
        topic_id: "ID discuție"
        topic_title: "Discuție"
        post_id: "ID postare"
        post_title: "Postare"
        category_id: "ID categorie"
        category_title: "Categorie"
        delete_confirm: Ești sigur că vrei să ștergi această adresă permanentă?
        form:
          label: "Nou:"
          add: "Adaugă"
          filter: "Căutare (URL sau URL extern)"
      reseed:
        modal:
          categories: "Categorii"
          topics: "Discuții"
  wizard_js:
    wizard:
      back: "Înapoi"
      next: "Următorul"
      step-text: "Pas"
      step: "%{current} din %{total}"
      uploading: "Se încarcă..."
      upload_error: "Ne pare rău, a apărut o eroare la încărcarea fișierului. Te rugăm să încerci iar."
      staff_count:
        one: "Comunitatea ta are %{count} membru (tu)."
        few: "Comunitatea ta are %{count} membri cu tot cu tine."
        other: "Comunitatea ta are %{count} membri cu tot cu tine."
      invites:
        add_user: "adaugă"
        none_added: "Nu ați invitat nici un membru al echipei. Ești sigur că vrei să continui?"
        roles:
          admin: "Administrator"
          moderator: "Moderator"
          regular: "Utilizator frecvent"
      previews:
        share_button: "Distribuie"
        reply_button: "Răspunde"<|MERGE_RESOLUTION|>--- conflicted
+++ resolved
@@ -2957,13 +2957,8 @@
               content: "Administrator"
             badges:
               content: "Ecusoane"
-<<<<<<< HEAD
-            everything:
-              content: "Totul"
-=======
             topics:
               content: "Discuții"
->>>>>>> 9b339bcd
             faq:
               content: "Întrebări frecvente"
             groups:
@@ -2975,13 +2970,10 @@
             review:
               content: "Revizuire"
     until: "Pana cand:"
-<<<<<<< HEAD
-=======
     form_templates:
       errors:
         typeMismatch:
           default: "Introduceţi o valoare validă."
->>>>>>> 9b339bcd
   admin_js:
     type_to_filter: "tastează pentru a filtra..."
     admin:
