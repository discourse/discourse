# WARNING: Never edit this file.
# It will be overwritten when translations are pulled from Crowdin.
#
# To work with us on translations, join this project:
# https://translate.discourse.org/

ro:
  js:
    number:
      format:
        separator: "."
        delimiter: ","
      human:
        storage_units:
          format: "%n %u"
          units:
            byte:
              one: Octet
              few: Octeți
              other: De octeți
            gb: GO
            kb: KO
            mb: MO
            tb: TO
      percent: "%{count}%"
      short:
        thousands: "%{number}k"
        millions: "%{number}M"
    dates:
      time: "HH:mm"
      time_short: "h:mm"
      time_with_zone: "HH:mm (z)"
      time_short_day: "ddd, HH:mm"
      timeline_date: "MMM YYYY"
      long_no_year: "D MMM, HH:mm"
      long_no_year_no_time: "D MMM"
      full_no_year_no_time: "D MMMM"
      long_with_year: "DD MMM YYYY HH:mm"
      long_with_year_no_time: "DD-MMM-YYYY"
      full_with_year_no_time: "D MMMM YYYY"
      long_date_with_year: "D-MMM-YYYY, HH:mm"
      long_date_without_year: "D MMM, HH:mm"
      long_date_with_year_without_time: "D-MMM-YYYY"
      long_date_without_year_with_linebreak: "D MMM<br/>HH:mm"
      long_date_with_year_with_linebreak: "D-MMM-YYYY <br/>HH:mm"
      wrap_ago: "%{date} în urmă"
      wrap_on: "pe %{date}"
      tiny:
        half_a_minute: "< 1min"
        less_than_x_seconds:
          one: "< %{count} sec"
          few: "< %{count} sec"
          other: "< %{count} sec"
        x_seconds:
          one: "%{count} sec"
          few: "%{count} sec"
          other: "%{count} sec"
        less_than_x_minutes:
          one: "< %{count} min"
          few: "< %{count} min"
          other: "< %{count} min"
        x_minutes:
          one: "%{count} min"
          few: "%{count} min"
          other: "%{count} min"
        about_x_hours:
          one: "%{count} oră"
          few: "%{count} ore"
          other: "%{count} de ore"
        x_days:
          one: "%{count} zi"
          few: "%{count} zile"
          other: "%{count} de zile"
        x_months:
          one: "%{count} lună"
          few: "%{count} luni"
          other: "%{count} de luni"
        about_x_years:
          one: "%{count} an"
          few: "%{count} ani"
          other: "%{count} de ani"
        over_x_years:
          one: "> %{count} an"
          few: "> %{count} ani"
          other: "> %{count} de ani"
        almost_x_years:
          one: "%{count} an"
          few: "%{count} ani"
          other: "%{count} de ani"
        date_month: "D MMMM"
        date_year: "MMM YYYY"
      medium:
        less_than_x_minutes:
          one: "mai puțin de %{count} minut"
          few: "mai puțin de %{count} minute"
          other: "mai puțin de %{count} de minute"
        x_minutes:
          one: "%{count} minut"
          few: "%{count} minute"
          other: "%{count} de minute"
        x_hours:
          one: "%{count} oră"
          few: "%{count} ore"
          other: "%{count} de ore"
        about_x_hours:
          one: "aproximativ %{count} oră"
          few: "aproximativ %{count} ore"
          other: "aproximativ %{count} de ore"
        x_days:
          one: "%{count} zi"
          few: "%{count} zile"
          other: "%{count} de zile"
        x_months:
          one: "%{count} lună"
          few: "%{count} luni"
          other: "%{count} de luni"
        about_x_years:
          one: "aproximativ %{count} an"
          few: "aproximativ %{count} ani"
          other: "aproximativ %{count} de ani"
        over_x_years:
          one: "peste %{count} an"
          few: "peste %{count} ani"
          other: "peste %{count} de ani"
        almost_x_years:
          one: "aproape %{count} an"
          few: "aproape %{count} ani"
          other: "aproape %{count} de ani"
        date_year: "D-MMM-YYYY"
      medium_with_ago:
        x_minutes:
          one: "acum %{count} minut"
          few: "acum %{count} minute"
          other: "acum %{count} de minute"
        x_hours:
          one: "acum %{count} oră"
          few: "acum %{count} ore"
          other: "acum %{count} de ore"
        x_days:
          one: "acum %{count} zi"
          few: "acum %{count} zile"
          other: "acum %{count} de zile"
        x_months:
          one: "acum %{count} lună"
          few: "acum %{count} luni"
          other: "acum %{count} de luni"
        x_years:
          one: "acum %{count} an"
          few: "acum %{count} ani"
          other: "acum %{count} de ani"
      later:
        x_days:
          one: "%{count} zi mai târziu"
          few: "%{count} zile mai târziu"
          other: "%{count} de zile mai târziu"
        x_months:
          one: "%{count} lună mai târziu"
          few: "%{count} luni mai târziu"
          other: "%{count} de luni mai târziu"
        x_years:
          one: "%{count} an mai târziu"
          few: "%{count} ani mai târziu"
          other: "%{count} de ani mai târziu"
      previous_month: "Luna precedentă"
      next_month: "Luna următoare"
      placeholder: dată
      from_placeholder: "din data"
      to_placeholder: "până la data"
    share:
      topic_html: 'Subiect: <span class="topic-title">%{topicTitle}</span>'
      post: "articol #%{postNumber} de @%{username}"
      close: "închide"
      twitter: "Partajează pe X"
      facebook: "Partajează pe Facebook"
      email: "Trimite prin email"
      url: "Copiază și partajează URL"
    word_connector:
      comma: ", "
      last_item: "și"
    action_codes:
      public_topic: "A făcut acest subiect public %{when}"
      open_topic: "A convertit aceasta într-un subiect %{when}"
      private_topic: "A transformat acest subiect într-un mesaj personal %{when}"
      split_topic: "A împărțit acest subiect %{when}"
      invited_user: "A invitat pe %{who} %{when}"
      invited_group: "A invitat pe %{who} %{when}"
      user_left: "%{who} s-a eliminat de la acest mesaj %{when}"
      removed_user: "A eliminat pe %{who} %{when}"
      removed_group: "A eliminat pe %{who} %{when}"
      autobumped: "Impuls automat %{when}"
      tags_changed: "Etichete actualizate %{when}"
      category_changed: "Categorie actualizată %{when}"
      autoclosed:
        enabled: "Închis %{when}"
        disabled: "Deschis %{when}"
      closed:
        enabled: "Închis %{when}"
        disabled: "Deschis %{when}"
      archived:
        enabled: "Arhivat %{when}"
        disabled: "Dezarhivat %{when}"
      pinned:
        enabled: "Fixat %{when}"
        disabled: "Nefixat %{when}"
      pinned_globally:
        enabled: "Fixat la nivel global %{when}"
        disabled: "Nefixat %{when}"
      visible:
        enabled: "Listat %{when}"
        disabled: "Nelistat %{when}"
      banner:
        enabled: "A făcut din acesta un banner %{when}. Va apărea la începutul fiecărei pagini până când va fi respins de utilizator."
        disabled: "A eliminat acest banner %{when}. Nu va mai apărea la începutul fiecărei pagini."
      forwarded: "A redirecționat e-mailul de mai sus"
    topic_admin_menu: "acțiuni subiect"
    skip_to_main_content: "Sari la conținutul principal"
    skip_user_nav: "Sari la conținutul profilului"
    emails_are_disabled: "Trimiterea de e-mailuri a fost dezactivată global de către un administrator. Nu vor fi trimise notificări pe e-mail de niciun fel."
    emails_are_disabled_non_staff: "Mesajele de e-mail de ieșire au fost dezactivate pentru utilizatorii care nu fac parte din echipă."
    software_update_prompt:
      message: "Am actualizat acest site, <span>te rugăm să reîmprospătezi</span> pentru ca lucrurile să funcționeze fără probleme."
      dismiss: "Respinge"
    bootstrap_mode: "Începe"
    back_button: "Înapoi"
    welcome_banner:
      header:
        logged_in_members: "Bine ai revenit, %{preferred_display_name}!"
        anonymous_members: "Bine ai venit pe %{site_name}!"
      search: "Caută"
    themes:
      default_description: "Implicit"
<<<<<<< HEAD
      broken_theme_alert: "Este posibil ca site-ul tău să nu funcționeze pentru că o temă sau componentă are erori."
=======
>>>>>>> 3cac9432
      error_caused_by: "Cauzat de „%{name}”. <a target='blank' href='%{path}'>Clic aici</a> pentru a actualiza, reconfigura sau dezactiva."
      only_admins: "(acest mesaj este afișat doar pentru administratorii site-ului)"
    broken_decorator_alert: "Este posibil ca articolele să nu fie afișate corect deoarece unul dintre decoratorii de conținut al articolelor de pe site-ul tău a generat o eroare."
    broken_page_change_alert: "Un gestionar onPageChange a ridicat o eroare. Verifică instrumentele de dezvoltare ale navigatorului pentru mai multe informații."
    broken_plugin_alert: "Cauzat de modulul „%{name}”"
    broken_transformer_alert: "A apărut o eroare. Este posibil ca site-ul tău să nu funcționeze corect."
    critical_deprecation:
      notice: "<b>[Notificare de administrare]</b> %{source} conține cod care necesită actualizare. (id: %{id})"
      learn_more_link: "(<a href='%{url}' target='_blank'><em>află mai multe</em></a>)"
      theme_source: "Tema <a target='_blank' href='%{path}'>„%{name}”</a>"
      plugin_source: "Modulul „%{name}”"
      unknown_source: "Una dintre temele sau modulele tale"
    s3:
      regions:
        ap_northeast_1: "Asia Pacific (Tokyo)"
        ap_northeast_2: "Asia Pacific (Seul)"
        ap_east_1: "Asia Pacific (Hong Kong)"
        ap_south_1: "Asia Pacific (Mumbai)"
        ap_southeast_1: "Asia Pacific (Singapore)"
        ap_southeast_2: "Asia Pacific (Sydney)"
        ca_central_1: "Canada (Central)"
        cn_north_1: "China (Beijing)"
        cn_northwest_1: "China (Ningxia)"
        eu_central_1: "EU (Frankfurt)"
        eu_north_1: "UE (Stockholm)"
        eu_south_1: "EU (Milan)"
        eu_west_1: "EU (Irlanda)"
        eu_west_2: "UE (Londra)"
        eu_west_3: "EU (Paris)"
        sa_east_1: "America de Sud (São Paulo)"
        us_east_1: "Estul Statelor Unite (N. Virginia)"
        us_east_2: "Estul Statelor Unite (Ohio)"
        us_gov_east_1: "AWS GovCloud (SUA-Est)"
        us_gov_west_1: "AWS GovCloud (SUA-Vest)"
        us_west_1: "US West (N. California)"
        us_west_2: "US West (Oregon)"
    clear_input: "Golește intrarea"
    edit: "Editează"
    edit_topic: "editează titlul și categoria acestui subiect"
    expand: "Extinde"
    not_implemented: "Regret, dar această caracteristică nu a fost implementată încă!"
    no_value: "Nu"
    yes_value: "Da"
    ok_value: "Ok"
    cancel_value: "Anulează"
    submit: "Trimite"
    delete: "Șterge"
    generic_error: "Regret, a apărut o eroare."
    generic_error_with_reason: "A apărut o eroare: %{error}"
    multiple_errors: "Au apărut mai multe erori: %{errors}"
    sign_up: "Înregistrare"
    log_in: "Autentificare"
    age: "Vârsta"
    joined: "Înregistrat"
    admin_title: "Admin"
    show_more: "arată mai mult"
    show_help: "opțiuni"
    links: "Legături"
    links_lowercase:
      one: "legătură"
      few: "legături"
      other: "de legături"
    faq: "Întrebări frecvente"
    guidelines: "Indicații"
    privacy_policy: "Politică de confidențialitate"
    privacy: "Confidențialitate"
    tos: "Termenii serviciului"
    rules: "Reguli"
    conduct: "Cod de conduită"
    mobile_view: "Vizualizare pe mobil"
    desktop_view: "Vizualizare pe desktop"
    now: "chiar acum"
    read_more: "citește mai mult"
    more: "Mai mult"
    more_options: "Mai multe opțiuni"
    x_more:
      one: "Încă %{count}"
      few: "Încă %{count}"
      other: "Încă %{count}"
    never: "niciodată"
    every_30_minutes: "la fiecare 30 de minute"
    every_hour: "la fiecare oră"
    daily: "zilnic"
    weekly: "săptămânal"
    every_month: "lunar"
    every_six_months: "la fiecare șase luni"
    max_of_count:
      one: "max din %{count}"
      few: "max din %{count}"
      other: "max din %{count}"
    character_count:
      one: "%{count} caracter"
      few: "%{count} caractere"
      other: "%{count} de caractere"
    period_chooser:
      aria_label: "Filtrează după perioadă"
    related_messages:
      title: "Mesaje similare"
      pill: "Mesaje similare"
      see_all: 'Vezi <a href="%{path}">toate mesajele</a> de la @%{username}…'
    suggested_topics:
      title: "Subiecte noi și necitite"
      pill: "Sugerate"
      pm_title: "Mesaje sugerate"
    about:
      edit: "Editează această pagină"
      simple_title: "Despre"
      title: "Despre %{title}"
      stats: "Statistici site"
      our_admins: "Administratorii noștri"
      our_moderators: "Moderatorii noștri"
      moderators: "Moderatori"
      stat:
        all_time: "Tot timpul"
        last_day: "24 de ore"
        last_7_days: "7 zile"
        last_30_days: "30 de zile"
      like_count: "Aprecieri"
      topic_count: "Subiecte"
      post_count: "Articole"
      user_count: "Înregistrări"
      active_user_count: "Utilizatori activi"
      visitor_count: "Vizitatori"
      eu_visitor_count: "Vizitatori din Uniunea Europeană"
      traffic_info_footer_MF: |
        În ultimele 6 luni, acest site a furnizat conținut unui număr estimat de { total_visitors, plural,
            one {o persoană}
            few {# persoane}
          other {# de persoane}
        } în fiecare lună, cu un număr estimat de { eu_visitors, plural,
            one {o persoană}
            few {# persoane}
          other {# de persoane}
        } din Uniunea Europeană.
      contact: "Contactează-ne"
      contact_info: "În cazul în care o problemă critică sau alt aspect urgent afectează site-ul, te rugăm să ne contactezi la %{contact_info}."
      site_activity: "Activitate site"
      view_more: "Vezi mai multe"
      view_less: "Vezi mai puține"
      activities:
        topics:
          one: "un subiect"
          few: "%{formatted_number} subiecte"
          other: "%{formatted_number} de subiecte"
        posts:
          one: "o postare"
          few: "%{formatted_number} postări"
          other: "%{formatted_number} de postări"
        periods:
          last_7_days: "în ultimele 7 zile"
          today: "astăzi"
    bookmarked:
      title: "Semn de carte"
      edit_bookmark: "Editează marcaj"
      clear_bookmarks: "Șterge semnele de carte"
      help:
        bookmark: "Clic pentru a pune un semn de carte la acest subiect"
        edit_bookmark: "Clic pentru a edita semnul de carte pe un mesaj din acest subiect"
        edit_bookmark_for_topic: "Faceți clic pentru a edita marcajul pentru acest subiect"
        unbookmark: "Clic pentru a elimina toate semnele de carte din acest subiect"
        unbookmark_with_reminder: "Clic pentru a elimina toate semnele de carte și memento-urile din acest subiect"
    bookmarks:
      also_set_reminder: "Setezi și un memento?"
      bookmarked_success: "Semn de carte adăugat!"
      deleted_bookmark_success: "Semn de carte șters!"
      reminder_clear_success: "Memento șters"
      created: "Ai pus un semn de carte la acest articol. %{name}"
      created_generic: "Ai pus un semn de carte aici. %{name}"
      create: "Creează semn de carte"
      clear_reminder: "Șterge memento"
      edit: "Editează semn de carte"
      not_bookmarked: "pune semn de carte la acest articol"
      remove_reminder_keep_bookmark: "Șterge mementoul și păstrează semnul de carte"
      created_with_reminder: "Ai marcat această postare cu un memento %{date}. %{name}"
      created_with_reminder_generic: "Ai marcat acest articol cu un memento %{date}. %{name}"
      delete: "Șterge semn de carte"
      confirm_delete: "Sigur vrei să ștergi acest semn de carte? Mementoul va fi de asemenea șters."
      confirm_clear: "Sigur vrei să ștergi toate marcajele tale din acest subiect?"
      save: "Salvează"
      no_timezone: 'Nu ai setat încă un fus orar. Nu vei putea seta mementouri. Setează unul <a href="%{basePath}/my/preferences/profile">în profilul tău</a>.'
      invalid_custom_datetime: "Data și ora pe care le-ai furnizat sunt nevalide, te rugăm să încerci din nou."
      list_permission_denied: "Nu ai permisiunea de a vedea semnele de carte ale acestui utilizator."
      no_user_bookmarks: "Nu ai niciun articol marcat; semnele de carte îți permit să ajungi rapid la anumite articole."
      auto_delete_preference:
        label: "După ce primești notificare"
        never: "Păstrează semn de carte"
        when_reminder_sent: "Șterge semn de carte"
        on_owner_reply: "Șterge semn de carte, după ce răspund"
        clear_reminder: "Păstrează semn de carte și șterge memento"
        after_reminder_label: "După ce ți-am reamintit că ar trebui..."
        after_reminder_checkbox: "Setează acest lucru ca implicit pentru toate mementourile de semne de carte viitoare"
      search_placeholder: "Caută semne de carte după nume, titlul subiect sau conținut articol"
      search: "Caută"
      bookmark: "Semn de carte"
      bulk:
        select_all: "Selectează tot"
        clear_all: "Deselectează tot"
      reminders:
        today_with_time: "astăzi la %{time}"
        tomorrow_with_time: "mâine la %{time}"
        at_time: "la %{date_time}"
        existing_reminder: "Ai un memento setat pentru acest semn de carte care va fi trimis %{at_date_time}"
    bookmark_bulk_actions:
      delete_bookmarks:
        name: "Șterge semn de carte"
    copy_codeblock:
      copied: "copiat!"
      copy: "copiază cod în memoria temporară"
      fullscreen: "afișează cod în ecran complet"
      view_code: "Vezi cod"
    drafts:
      label: "Ciorne"
      label_with_count: "Ciorne (%{count})"
      resume: "Reia"
      remove: "Elimină"
      remove_confirmation: "Sigur vrei să ștergi această ciornă?"
      new_topic: "Ciornă subiect nou"
      new_private_message: "Ciornă mesaj personal nou"
      edit_topic: "Editează ciornă subiect"
      dropdown:
        title: "Deschide meniul celei mai recente ciorne"
        untitled: "Ciornă fără titlu"
        view_all: "vezi toate ciornele"
        other_drafts:
          one: "încă %{count} ciornă"
          few: "încă %{count} ciorne"
          other: "încă %{count} de ciorne"
    topic_count_all:
      one: "Afișați %{count} subiect nou"
      few: "Afișați %{count} subiecte noi"
      other: "Afișați %{count} subiecte noi"
    topic_count_categories:
      one: "Vezi %{count} subiect nou sau actualizat"
      few: "Vezi %{count} subiecte noi sau actualizate"
      other: "Vezi %{count} de subiecte noi sau actualizate"
    topic_count_latest:
      one: "Vezi %{count} subiect nou sau actualizat"
      few: "Vezi %{count} subiecte noi sau actualizate"
      other: "Vezi %{count} de subiecte noi sau actualizate"
    topic_count_unseen:
      one: "Vezi %{count} subiect nou sau actualizat"
      few: "Vezi %{count} subiecte noi sau actualizate"
      other: "Vezi %{count} de subiecte noi sau actualizate"
    topic_count_unread:
      one: "Vezi %{count} subiect necitit"
      few: "Vezi %{count} subiecte necitite"
      other: "Vezi %{count} de subiecte necitite"
    topic_count_new:
      one: "Vezi %{count} subiect nou"
      few: "Vezi %{count} subiecte noi"
      other: "Vezi %{count} de subiecte noi"
    preview: "previzualizează"
    cancel: "Anulare"
    save: "Salvează modificări"
    saved: "Salvat!"
    upload: "Încarcă"
    clipboard: "memorie temporară"
    uploaded: "Încărcat!"
    enable: "Activează"
    disable: "Dezactivează"
    continue: "Continuă"
    switch_to_anon: "Intră în modul anonim"
    switch_from_anon: "Ieși din modul anonim"
    select_placeholder: "Selectează..."
    none_placeholder: "Nimic"
    banner:
      close: "Respinge acest banner"
      edit: "Editează"
    pwa:
      install_banner: "Vrei să <a href>instalezi %{title} pe acest dispozitiv?</a>"
    choose_topic:
      none_found: "Niciun subiect găsit."
      title:
        search: "Caută un subiect"
        placeholder: "scrie aici titlul subiectului, URL-ul sau ID-ul"
    choose_message:
      none_found: "Niciun mesaj găsit."
      title:
        search: "Căutați un mesaj"
        placeholder: "scrie aici titlul mesajului, URL-ul sau ID-ul"
    review:
      show_more: "Arată mai multe"
      show_less: "Arată mai puține"
      order_by: "Ordonează după"
      date_filter: "Publicat între"
      in_reply_to: "ca răspuns la"
      filtered_flagged_by: "Semnalat de"
      unknown:
        instruction: "Acestea nu pot fi afișate corect până când nu activezi modulul relevant. Activează modulul și reîmprospătează pagina. Alternativ, le poți ignora. <a href='%{url}' target='_blank'>Află mai multe...</a>"
        reviewable_unknown_source: "%{reviewableType} (modul necunoscut)"
        reviewable_known_source: "%{reviewableType} (din modulul „%{pluginName}”)"
        ignore_all: "Ignoră tot"
        enable_plugins: "Activează module"
        delete_confirm: "Sigur vrei să ștergi toate revizuirile create de modulele dezactivate?"
        ignore_success: "Toate revizuirile create de modulele dezactivate au fost șterse."
      explain:
        why: "explică de ce acest element a ajuns în coada de așteptare"
        title: "Scor ce poate fi revizuit"
        formula: "Formulă"
        subtotal: "Subtotal"
        total: "Total"
        min_score_visibility: "Scor minim pentru vizibilitate"
        score_to_hide: "Scor pentru a ascunde postarea"
        take_action_bonus:
          name: "a luat măsuri"
          title: "Când un membru al echipei alege să utilizeze semnalarea va primi un bonus."
        user_accuracy_bonus:
          name: "precizie utilizator"
          title: "Utilizatorilor ale căror semnalări au fost agreate de-a lungul istoriei li se acordă un bonus."
        trust_level_bonus:
          name: "nivel de încredere"
          title: "Elementele care pot fi revizuite create de utilizatorii cu nivel mai înalt de încredere au un scor mai mare."
        type_bonus:
          name: "introdu bonus"
          title: "Anumite tipuri care pot fi revizuite pot primi un bonus de către echipă pentru a le face o prioritate mai mare."
      revise_and_reject_post:
        reason: "Motiv"
        optional: "opțional"
      stale_help: "Această examinare a fost rezolvată de <b>%{username}</b>."
      claim_help:
        optional: "Poți revendica acest element pentru a împiedica alte persoane să-l revizuiască."
        required: "Trebuie să revendici elementele înainte de a le putea revizui."
        claimed_by_you: "Ai revendicat acest element și îl poți revizui."
        claimed_by_other: "Acest element poate fi revizuit numai de <b>%{username}</b>."
        automatically_claimed_by: "Acest element este revizuit momentan de <b>%{username}</b>."
      claim:
        title: "revendică acest subiect"
      unclaim:
        help: "elimină această revendicare"
      awaiting_approval: "În așteptarea aprobării"
      delete: "Șterge"
      settings:
        saved: "Salvat"
        save_changes: "Salvează modificări"
        title: "Setări"
        priorities:
          title: "Priorități care pot fi revizuite"
      moderation_history: "Istoric de moderare"
      view_all: "Vezi tot"
      grouped_by_topic: "Grupate după subiect"
      none: "Nu există elemente de revizuit."
      view_pending: "vezi ce este în așteptare"
      topic_has_pending:
        one: "Acest subiect are <b>%{count}</b> articol în așteptarea aprobării"
        few: "Acest subiect are <b>%{count}</b> articole în așteptarea aprobării"
        other: "Acest subiect are <b>%{count}</b> de articole în așteptarea aprobării"
      title: "Revizuire"
      topic: "Subiect:"
      filtered_topic: "Ai filtrat până la conținutul care poate fi revizuit într-un singur subiect."
      filtered_user: "Utilizator"
      filtered_reviewed_by: "Revizuit de"
      show_all_topics: "arată toate subiectele"
      deleted_post: "(articol șters)"
      deleted_user: "(utilizator șters)"
      user:
        bio: "Bio"
        website: "Site web"
        username: "Nume utilizator"
        email: "Email"
        name: "Nume"
        fields: "Câmpuri"
        reject_reason: "Motiv"
        scrubbed_reason: "Motiv"
        scrubbed_reject_reason: "Motiv respingere utilizator"
        scrub_record:
          confirm_title: Elimină datele personale
          reason_placeholder: "Motiv..."
          confirm_button: "Confirmă eliminarea"
          cancel_button: "Anulează"
      user_percentage:
        summary:
          one: "%{agreed}, %{disagreed}, %{ignored} (a ultimei semnalări)"
          few: "%{agreed}, %{disagreed}, %{ignored} (a ultimelor %{count} semnalări)"
          other: "%{agreed}, %{disagreed}, %{ignored} (a ultimelor %{count} de semnalări)"
        agreed:
          one: "%{count}% de acord"
          few: "%{count}% de acord"
          other: "%{count}% de acord"
        disagreed:
          one: "%{count}% nu sunt de acord"
          few: "%{count}% nu sunt de acord"
          other: "%{count}% nu sunt de acord"
        ignored:
          one: "%{count}% ignoră"
          few: "%{count}% ignoră"
          other: "%{count}% ignoră"
      topics:
        topic: "Subiect"
        reviewable_count: "Număr"
        reported_by: "Raportat de"
        deleted: "[Subiect șters]"
        original: "(subiect original)"
        details: "detalii"
        unique_users:
          one: "%{count} utilizator"
          few: "%{count} utilizatori"
          other: "%{count} de utilizatori"
      replies:
        one: "%{count} răspuns"
        few: "%{count} răspunsuri"
        other: "%{count} de răspunsuri"
      edit: "Editează"
      save: "Salvează"
      cancel: "Anulează"
      new_topic: "Aprobarea acestui element va crea un subiect nou"
      filters:
        all_categories: "(toate categoriile)"
        type:
          title: "Tip"
          all: "(toate tipurile)"
        minimum_score: "Scor minim:"
        refresh: "Reîmprospătează"
        status: "Stare"
        category: "Categorie"
        score_type:
          title: "Motiv"
          all: "(toate motivele)"
        orders:
          score: "Scor"
          score_asc: "Scor (invers)"
          created_at: "Creat la"
          created_at_asc: "Creat la (invers)"
        priority:
          title: "Prioritate minimă"
          any: "(oricare)"
          low: "Scăzut"
          medium: "Medie"
          high: "Ridicată"
      conversation:
        view_full: "vezi toată conversația"
      scores:
        about: "Acest scor este calculat pe baza nivelului de încredere a reclamantului, a acurateței semnalărilor anterioare și a priorității elementului raportat."
        score: "Scor"
        date: "Dată raport"
        type: "Motiv"
        status: "Status"
        submitted_by: "Raportat de"
        reviewed_by: "Revizuit de"
        reviewed_timestamp: "Dată revizuire"
      statuses:
        pending:
          title: "În așteptare"
        approved:
          title: "Aprobat"
        approved_flag:
          title: "Semnalare aprobată"
        approved_user:
          title: "Utilizator aprobat"
        approved_post:
          title: "Articol aprobat"
        rejected:
          title: "Respins"
        rejected_flag:
          title: "Semnalare respinsă"
        rejected_user:
          title: "Utilizator respins"
        rejected_post:
          title: "Articol respins"
        ignored:
          title: "Semnalare ignorată"
        deleted:
          title: "Subiect sau articol șters"
        reviewed:
          title: "Toate revizuite"
        all:
          title: "Tot"
      context_question:
        delimiter: "sau"
      types:
        reviewable_flagged_post:
          title: "Articol semnalat"
          flagged_by: "Semnalat de"
          noun: "postare"
        reviewable_queued_topic:
          title: "Subiect în așteptare"
          noun: "discuție"
        reviewable_queued_post:
          title: "Articol în așteptare"
          noun: "postare"
        reviewable_user:
          title: "Utilizator"
          noun: "utilizator"
        reviewable_post:
          title: "Articol"
          noun: "postare"
      flagged_as: "Semnalat ca"
      assigned_to: "Atribuit la"
      moderator_actions: "Acțiuni moderator"
      timeline_and_notes: "Cronologie și note"
      timeline:
        target_created: "A fost creată postarea"
        target_created_by: "Postare creată de %{username} · %{relativeDate}"
        flagged: "Semnalat"
        flagged_as_by: "Semnalat ca %{flagReason} de %{username} · %{relativeDate}"
        claimed: "Revendicat"
        claimed_by: "Revendicat de %{username} · %{relativeDate}"
        reviewed: "Revizuit"
        reviewed_by: "Revizuit de %{username} · %{relativeDate}"
        view_conversation: "vezi MP"
        note_added: "Notă moderator"
        note_added_by: "Notă moderator de la %{username} · %{relativeDate}"
        no_events: "Nu există evenimente cronologice de afișat"
      notes:
        add_note_description: "Vizibil doar pentru moderatori. Folosește această notă pentru a adăuga context sau decizii cu privire la revizuire."
        add_note_button: "Adaugă notă"
        placeholder: "Scrie-ți nota aici..."
        chars_remaining: "%{count} caractere rămase"
        delete_note: "Șterge această notă"
        delete: "Șterge"
      new_topic_label: "Subiect nou"
      queued_user: "Utilizator în coadă"
      posted_in: "Postat în"
      flagged_user: "Utilizator semnalat"
      review_user: "Utilizator"
      need_help: "Ai nevoie de ajutor?"
      copy_link: "Copiază legătură"
      view_source: "Vezi sursă"
      insights:
        flagged_by_users:
          one: "Semnalat de un utilizator unic"
          few: "Semnalat de %{count} utilizatori unici"
          other: "Semnalat de %{count} de utilizatori unici"
        similar_posts: "Postări anterioare similare"
        user_activity: "Activitate utilizator"
        activities:
          new_account: "cont nou"
          trust_level: "nivel de încredere: %{trustLevelName}"
          posts:
            one: "o postare"
            few: "%{count} postări"
            other: "%{count} de postări"
        solution_marked: "Soluție marcată"
        topic_has_solution: "Acest subiect are o soluție"
        visibility: "Vizibilitate"
        topic_unlisted: "Acest subiect este nelistat. Accesibil doar prin legătură directă — nu este public."
      help:
        moderation_guide: "Ghid de moderare Discourse"
        flag_priorities: "Gestionarea reputației utilizatorului și a priorităților de semnalare"
        spam_detection: "Detectare spam"
      approval:
        title: "Articolul are nevoie de aprobare"
        description: "Am primit articolul tău nou, dar trebuie să fie aprobat de un moderator înainte că el să apară pe site. Te rugăm să ai răbdare."
        pending_posts:
          one: "Ai <strong>%{count}</strong> articol în așteptare."
          few: "Ai <strong>%{count}</strong> articole în așteptare."
          other: "Ai <strong>%{count}</strong> de articole în așteptare."
        ok: "Ok"
      example_username: "nume utilizator"
      reject_reason:
        title: "De ce respingi acest utilizator?"
        send_email: "Trimite e-mail de respingere"
    relative_time_picker:
      minutes:
        one: "minut"
        few: "minute"
        other: "de minute"
      hours:
        one: "oră"
        few: "ore"
        other: "de ore"
      days:
        one: "zi"
        few: "zile"
        other: "de zile"
      months:
        one: "lună"
        few: "luni"
        other: "de luni"
      years:
        one: "an"
        few: "ani"
        other: "de ani"
      relative: "Relativ"
    time_shortcut:
      now: "Acum"
      in_one_hour: "Într-o oră"
      in_two_hours: "In două ore"
      later_today: "Mai târziu astăzi"
      two_days: "Două zile"
      three_days: "În trei zile"
      next_business_day: "Următoarea zi lucrătoare"
      tomorrow: "Mâine"
      post_local_date: "Dată în articol"
      later_this_week: "Mai târziu săptămâna asta"
      this_weekend: "Acest sfârșit de săptămână"
      start_of_next_business_week: "Luni"
      start_of_next_business_week_alt: "Lunea viitoare"
      next_week: "Săptămâna viitoare"
      two_weeks: "Două săptămâni"
      next_month: "Luna viitoare"
      two_months: "Două luni"
      three_months: "Trei luni"
      four_months: "Patru luni"
      six_months: "Șase luni"
      one_year: "Un an"
      forever: "Pentru totdeanua"
      relative: "Timp relativ"
      none: "Niciunul nu este necesar"
      never: "Niciodată"
      last_custom: "Ultima dată personalizată"
      custom: "Data și ora personalizată"
      more_options: "Mai multe opțiuni…"
      select_timeframe: "Alege un interval de timp"
    user_action:
      user_posted_topic: "<a href='%{userUrl}'>%{user}</a> a publicat <a href='%{topicUrl}'>articolul</a>"
      you_posted_topic: "<a href='%{userUrl}'>Tu</a> ai publicat <a href='%{topicUrl}'>subiectul</a>"
      user_replied_to_post: "<a href='%{userUrl}'>%{user}</a>a răspuns la<a href='%{postUrl}'>%{post_number}</a>"
      you_replied_to_post: "<a href='%{userUrl}'>Tu</a> ai răspuns la <a href='%{postUrl}'>%{post_number}</a>"
      user_replied_to_topic: "<a href='%{userUrl}'>%{user}</a> a răspuns la <a href='%{topicUrl}'>subiect</a>"
      you_replied_to_topic: "<a href='%{userUrl}'>Tu</a> ai răspuns la <a href='%{topicUrl}'>subiect</a>"
      user_mentioned_user: "<a href='%{user1Url}'>%{user}</a> a menționat pe <a href='%{user2Url}'>%{another_user}</a>"
      user_mentioned_you: "<a href='%{user1Url}'>%{user}</a> <a href='%{user2Url}'>te-a</a> menționat"
      you_mentioned_user: "<a href='%{user1Url}'>Tu</a> ai menționat pe <a href='%{user2Url}'>%{another_user}</a>"
      posted_by_user: "Publicat de <a href='%{userUrl}'>%{user}</a>"
      posted_by_you: "Publicat de <a href='%{userUrl}'>tine</a>"
      sent_by_user: "Trimis de <a href='%{userUrl}'>%{user}</a>"
      sent_by_you: "Trimis de <a href='%{userUrl}'>tine</a>"
    directory:
      username: "Nume de utilizator"
      filter_name: "filtrează după nume utilizator"
      title: "Utilizatori"
      likes_given: "Oferite"
      likes_received: "Primite"
      topics_entered: "Văzute"
      topics_entered_long: "Subiecte văzute"
      time_read: "Timp citire"
      topic_count: "Subiecte"
      topic_count_long: "Subiecte create"
      post_count: "Răspunsuri"
      post_count_long: "Răspunsuri publicate"
      no_results_with_search: "Nu s-au găsit rezultate."
      days_visited: "Vizite"
      days_visited_long: "Zile de vizită"
      posts_read: "Citite"
      posts_read_long: "Articole citite"
      last_updated: "Ultima actualizare:"
      total_rows:
        one: "%{count} utilizator"
        few: "%{count} utilizatori"
        other: "%{count} de utilizatori"
      edit_columns:
        title: "Editează coloane director"
        save: "Salvează"
        reset_to_default: "Resetare la valorile implicite"
      group:
        all: "toate grupurile"
      sort:
        label: "Sortează după %{criteria}"
    group_histories:
      actions:
        change_group_setting: "Schimbă setare grup"
        add_user_to_group: "Adaugă utilizator"
        remove_user_from_group: "Elimină utilizator"
        make_user_group_owner: "Fă proprietar"
        remove_user_as_group_owner: "Revocă proprietar"
    groups:
      member_added: "Adăugat"
      member_requested: "Solicitat la"
      add_members:
        title: "Adaugă utilizatori la %{group_name}"
        description: "Introdu o listă de utilizatori pe care vrei să-i inviți în grup sau lipește într-o listă separată prin virgulă:"
        usernames_placeholder: "nume de utilizatori"
        usernames_or_emails_placeholder: "nume de utilizatori sau e-mailuri"
        notify_users: "Notifică utilizatori"
        set_owner: "Setează utilizatorii ca proprietari ai acestui grup"
      requests:
        title: "Cereri"
        reason: "Motiv"
        accept: "Acceptă"
        accepted: "acceptat"
        deny: "Respinge"
        denied: "respins"
        undone: "cerere retrasă"
        handle: "gestionează cererea de înscriere"
        undo: "Anulează"
      manage:
        title: "Gestionează"
        name: "Nume"
        full_name: "Nume complet"
        add_members: "Adaugă utilizatori"
        invite_members: "Invită"
        delete_member_confirm: "Elimini „%{username}” din grupul „%{group}”?"
        profile:
          title: Profil
        interaction:
          title: Interacțiune
          posting: Publicare
          notification: Notificare
        email:
          title: "Email"
          status: "S-au sincronizat prin IMAP %{old_emails} e-mailuri din %{total_emails} în total."
          enable_smtp: "Activează SMTP"
          enable_imap: "Activează IMAP"
          test_settings: "Testează setări"
          save_settings: "Salvează setări"
          last_updated: "Ultima actualizare:"
          last_updated_by: "de"
          settings_required: "Toate setările sunt necesare, te rugăm să completezi toate câmpurile înainte de validare."
          smtp_settings_valid: "Setări SMTP valide."
          smtp_title: "SMTP"
          smtp_instructions: "Când activezi SMTP pentru grup, toate e-mailurile trimise din căsuța de intrare a grupului vor fi trimise prin intermediul setărilor SMTP specificate aici în locul serverului de mail configurat pentru alte e-mailuri trimise de forum."
          imap_title: "IMAP"
          imap_additional_settings: "Setări suplimentare"
          imap_instructions: 'Când activezi IMAP pentru grup, e-mailurile sunt sincronizate între intrările grupului și serverul IMAP și cutia poștală furnizată. SMTP trebuie să fie activat cu date de conectare valide și testate înainte ca IMAP să poată fi activat. Numele de utilizator şi parola utilizate pentru SMTP vor fi folosite pentru IMAP. Pentru mai multe informații vezi <a target="_blank" href="https://meta.discourse.org/t/imap-support-for-group-inboxes/160588">anunțul despre caracteristici pe Discourse Meta</a>.'
          imap_alpha_warning: "Atenție: Aceasta este o caracteristică pentru etapa alfa. Doar Gmail este acceptat oficial. Folosești pe propriul risc!"
          imap_settings_valid: "Setări IMAP valide."
          smtp_disable_confirm: "Dacă dezactivezi SMTP, toate setările SMTP și IMAP vor fi resetate și funcționalitatea asociată va fi dezactivată. Sigur vrei să continui?"
          imap_disable_confirm: "Dacă dezactivezi IMAP, toate setările IMAP vor fi resetate și funcționalitatea asociată va fi dezactivată. Sigur vrei să continui?"
          imap_mailbox_not_selected: "Trebuie să selectezi o cutie poștală pentru această configurație IMAP, altfel nicio cutie poștală nu va fi sincronizată!"
          prefill:
            title: "Pre-completare cu setări pentru:"
          ssl_modes:
            none: "Nimeni"
          credentials:
            title: "Date de conectare"
            smtp_server: "Server SMTP"
            smtp_port: "Port SMTP"
            imap_server: "Server IMAP"
            imap_port: "Port IMAP"
            imap_ssl: "Folosește SSL pentru IMAP"
            username: "Nume de utilizator"
            password: "Parolă"
          settings:
            title: "Setări"
            allow_unknown_sender_topic_replies: "Permite răspunsuri la subiect cu expeditor necunoscut."
            allow_unknown_sender_topic_replies_hint: "Permite expeditorilor necunoscuți să răspundă la subiecte de grup. Dacă acest lucru nu este activat, răspunsurile de la adresele de e-mail care nu sunt deja invitate la subiect vor crea un subiect nou."
            from_alias: "De la alias"
          mailboxes:
            synchronized: "Cutie poștală sincronizată"
            none_found: "Nu au fost găsite cutii poștale în acest cont de e-mail."
            disabled: "Dezactivat"
        membership:
          title: Calitate de membru
          access: Acces
        categories:
          title: Categorii
          long_title: "Notificări implicite pentru categorii"
          description: "Când utilizatorii sunt adăugați la acest grup, setările lor de notificare ale categoriei vor fi salvate cu aceste valori implicite. Ulterior, aceștia le pot schimba."
          watched_categories_instructions: "Urmărește automat toate subiectele din aceste categorii. Membrii grupului vor fi notificați cu privire la toate articolele și subiectele noi, iar numărul de articole noi va apărea, de asemenea, lângă subiect."
          tracked_categories_instructions: "Urmărește automat toate subiectele din aceste categorii. Numărul de articole noi va apărea lângă subiect."
          watching_first_post_categories_instructions: "Utilizatorii vor fi notificați cu privire la primul articol din fiecare subiect nou din aceste categorii."
          regular_categories_instructions: "Dacă aceste categorii sunt blocate, vor fi deblocate pentru membrii grupului. Utilizatorii vor fi notificați dacă sunt menționați sau cineva le răspunde."
          muted_categories_instructions: "Utilizatorii nu vor fi notificați cu privire la subiectele noi din aceste categorii și nu vor apărea în paginile de categorii sau cu ultimele subiecte."
        tags:
          title: Etichete
          description: "Când utilizatorii sunt adăugați la acest grup, setările etichetei lor de notificare vor fi setate la aceste valori implicite. Ulterior, le pot schimba."
          watched_tags_instructions: "Urmărește automat toate subiectele cu aceste etichete. Membrii grupului vor fi notificați cu privire la toate articolele și subiectele noi, iar numărul de articole noi va apărea, de asemenea, lângă subiect."
          tracked_tags_instructions: "Urmărește automat toate subiectele cu aceste etichete. Numărul de articole noi va apărea lângă subiect."
          watching_first_post_tags_instructions: "Utilizatorii vor fi notificați de primul articol din fiecare subiect nou cu aceste etichete."
          regular_tags_instructions: "Dacă aceste etichete sunt reduse la tăcere, ele vor fi readuse de la tăcere pentru membrii grupului. Utilizatorii vor fi notificați dacă sunt menționați sau dacă cineva le răspunde."
          muted_tags_instructions: "Utilizatorii nu vor fi notificați cu privire la subiecte noi cu aceste etichete și nu vor apărea în ultimele știri."
        logs:
          title: "Jurnale"
          when: "Când"
          action: "Acțiune"
          acting_user: "Utilizator temporar"
          target_user: "Utilizator țintă"
          subject: "Subiect"
          details: "Detalii"
          from: "De la"
          to: "Către"
      permissions:
        title: "Permisiuni"
        none: "Nu există categorii asociate acestui grup."
        description: "Membrii acestui grup pot accesa aceste categorii"
      public_admission: "Permite utilizatorilor să se alăture grupului în mod liber (necesită ca grupul să fie vizibil)"
      public_exit: "Permite utilizatorilor să părăsească grupul în mod liber."
      empty:
        posts: "Nu există postări ale membrilor acestui grup"
        members: "Nu există nici un membru în acest grup"
        requests: "Nu există cereri de înscriere în acest grup"
        mentions: "Nu există nicio menționare în acest grup"
        messages: "Nu există niciun mesaj în acest grup"
        topics: "Nu există nici un subiect creat de vreun membru al acestui grup"
        logs: "Nu există niciun jurnal pentru acest grup"
      add: "Adaugă"
      join: "Alătură-te"
      leave: "Părăsește"
      request: "Cere"
      message: "Mesaj"
      confirm_leave: "Sigur vrei să părăsești acest grup?"
      allow_membership_requests: "Permite utilizatorilor să trimită cereri de înscriere către proprietarii grupului (necesită ca grupul să fie vizibil public)"
      membership_request_template: "Șablonul personalizat pentru a fi afișat utilizatorilor atunci când trimiți o solicitare de membru"
      membership_request:
        submit: "Trimite cerere"
        title: "Cerere de aderare @%{group_name}"
        reason: "Adu la cunoștință proprietarilor grupului motivul pentru care dorești să aderi la acest grup"
      membership: "Calitate de membru"
      name: "Nume"
      group_name: "Nume grup"
      user_count: "Utilizatori"
      bio: "Despre grup"
      selector_placeholder: "Nume Utilizator"
      owner: "Proprietar"
      index:
        title: "Grupuri"
        all: "Toate grupurile"
        empty: "Nu există nici un grup vizibil."
        filter: "Filtrează după tipul grupului"
        owner_groups: "Grupurile pe care le dețin"
        close_groups: "Grupuri închise"
        automatic_groups: "Grupuri automate"
        automatic: "Automat"
        closed: "Închis"
        public: "Public"
        private: "Privat"
        public_groups: "Grupuri publice"
        my_groups: "Grupurile mele"
        group_type: "Tip grup"
        is_group_user: "Membru"
        is_group_owner: "Deținător"
      title:
        one: "Grup"
        few: "Grupuri"
        other: "Grupuri"
      activity: "Activitate"
      members:
        title: "Membri"
        filter_placeholder_admin: "nume de utilizator sau e-mail"
        filter_placeholder: "nume de utilizator"
        remove_member: "Elimină membru"
        remove_member_description: "Elimină <b>%{username}</b> din acest grup"
        make_owner: "Fă-l deținător"
        make_owner_description: "Fă utilizatorul <b>%{username}</b> un deținător al acestui grup"
        remove_owner: "Elimină ca deținător"
        remove_owner_description: "Elimină <b>%{username}</b> ca deținător al acestui grup"
        status: "Status"
        owner: "Deținător"
        forbidden: "Nu ai permisiuni să vezi membrii."
      topics: "Subiecte"
      posts: "Postări"
      mentions: "Mențiuni"
      messages: "Mesaje"
      notification_level: "Nivelul de notificare prestabilit pentru mesajele de grup"
      alias_levels:
        mentionable: "Cine poate @menționa acest grup?"
        messageable: "Cine poate trimite mesaje acestui grup?"
        nobody: "Nimeni"
        only_admins: "Doar adminii"
        mods_and_admins: "Doar moderatorii și adminii"
        members_mods_and_admins: "Membrii grupului, moderatorii și adminii"
        owners_mods_and_admins: "Numai proprietarii de grupuri, moderatorii și administratorii"
        everyone: "Toată lumea"
      notifications:
        watching:
          title: "Urmărire"
          description: "Veți fi notificat pentru fiecare nouă postare în fiecare mesaj, și va fi afișat un contor al noilor răspunsuri."
        watching_first_post:
          title: "Urmărind activ prima postare"
          description: "Vei primi notificări despre mesajele noi din acest grup, dar nu și despre răspunsurile la mesaje."
        tracking:
          title: "Monitorizare"
          description: "Vei fi notificat dacă cineva menționează @numele tău sau îți răspunde și va fi afișat un contor al noilor răspunsuri."
        regular:
          title: "Normal"
          description: "Te vom notifica dacă cineva îți menționează @numele sau îți răspunde."
        muted:
          title: "Silențios"
          description: "Nu veți fi informat despre nimic referitor la mesajele din acest grup."
      flair_url: "Imagine avatar cu element distinct"
      flair_upload_description: "Folosește imagini pătrate de cel puțin 20px cu 20px."
      flair_bg_color: "Culoarea de fundal a avatarului cu element distinct"
      flair_bg_color_placeholder: "(Opțional) Valoarea Hex a culorii"
      flair_color: "Culoarea avatarului cu element distinct"
      flair_color_placeholder: "(Opțional) Valoarea Hex a culorii"
      flair_preview_icon: "Previzualizează iconiță"
      flair_preview_image: "Previzualizează imagine"
      flair_type:
        icon: "Alege o pictogramă"
        image: "Încarcă o imagine"
      default_notifications:
        modal_yes: "Da"
    user_action_groups:
      "1": "Aprecieri date"
      "2": "Aprecieri primite"
      "3": "Semne de carte"
      "4": "Subiecte"
      "5": "Răspunsuri"
      "6": "Răspunsuri"
      "7": "Mențiuni"
      "9": "Citate"
      "11": "Editări"
      "12": "Elemente trimise"
      "13": "Primite"
      "14": "În așteptare"
      "15": "Ciorne"
      "17": "Legături"
    categories:
      categories_label: "categorii"
      subcategories_label: "subcategorii"
      no_subcategories: "nicio subcategorie"
      remove_filter: "șterge filtru"
      plus_more_count:
        one: "+încă %{count}"
        few: "+încă %{count}"
        other: "+încă %{count}"
      view_all: "vezi toate"
      category: "Categorie"
      category_list: "Afișează lista de categorii"
      reorder:
        title: "Rearanjează categoriile"
        title_long: "Rearanjeaza lista de categorii"
        save: "Salvează ordinea"
        apply_all: "Aplică"
        position: "Poziție"
      posts: "Postări"
      topics: "Subiecte"
      latest: "Cele mai recente"
      subcategories: "Subcategorii"
      muted: "Categorii dezactivate"
      topic_sentence:
        one: "Un subiect"
        few: "%{count} subiecte"
        other: "%{count} de subiecte"
      topic_stat_unit:
        week: "săptămană"
        month: "lună"
    ip_lookup:
      title: Căutare adresă IP
      hostname: Nume gazdă
      location: Locație
      location_not_found: (necunoscută)
      organisation: Organizație
      phone: Telefon
      other_accounts: "Alte conturi cu această adresă IP"
      delete_other_accounts:
        one: "Șterge %{count}"
        few: "Șterge %{count}"
        other: "Șterge %{count}"
      username: "Nume de utilizator"
      trust_level: "nivel de încredere"
      read_time: "Durată vizită pe site"
      topics_entered: "Subiecte la care particip"
      post_count: "Postări"
      confirm_delete_other_accounts: "Ești sigur că vrei să ștergi aceste conturi?"
      copied: "copiat"
    user_fields:
      none: "(alege o opțiune)"
      required: 'Te rog introdu o valoare pentru "%{name}"'
      required_select: 'Te rog să selectezi o valoare pentru „%{name}”'
      required_checkbox: 'Câmpul „%{name}” este obligatoriu'
      same_as_password: "Parola ta nu trebuie repetată în alte câmpuri"
      optional: (opțional)
    user:
      said: "%{username}:"
      profile: "Profil"
      mute: "Silențios"
      edit: "Editează preferințe"
      new_private_message: "Mesaj nou"
      private_message: "Mesaj"
      private_messages: "Mesaje"
      user_notifications:
        filters:
          filter_by: "Filtrează după"
          all: "Toate"
          read: "Citite"
          unread: "Necitite"
        ignore_duration_title: "Ignoră Utilizatorul"
        ignore_duration_username: "Nume utilizator"
        ignore_duration_when: "Durată:"
        ignore_duration_save: "Ignoră"
        ignore_duration_note: "Rețineți că toate ignorările sunt șterse automat după expirarea duratei de ignorare."
        ignore_duration_time_frame_required: "Te rog selectează un interval de timp"
        ignore_no_users: "Nu aveți utilizatori ignorați."
        ignore_option: "Ignorat"
        mute_option: "Silențios"
        normal_option: "Normal"
        normal_option_title: "Vei fi notificat dacă acest utilizator îți răspunde, te citează sau te menționează."
      notification_schedule:
        title: "Programul de notificări"
        label: "Activează programul de notificări personalizat"
        none: "Nimeni"
        monday: "Luni"
        tuesday: "Marți"
        wednesday: "Miercuri"
        thursday: "Joi"
        friday: "Vineri"
        saturday: "Sâmbătă"
        sunday: "Duminică"
        to: "către"
      activity_stream: "Activitate"
      read: "Citite"
      preferences:
        title: "Preferințe"
      feature_topic_on_profile:
        open_search: "Selectează un subiect nou"
        title: "Selectați un subiect"
        search_label: "Căutați un subiect după titlu"
        save: "Salvează"
        clear:
          title: "Șterge"
      use_current_timezone: "Utilizați fusul orar curent"
      profile_hidden: "Acest profil public al utilizatorului este ascuns."
      login_to_view_profile: "Trebuie să te conectezi pentru a vizualiza profilurile utilizatorilor"
      expand_profile: "Extinde"
      collapse_profile: "Colaps"
      sr_collapse_profile: "Restrânge detaliile profilului"
      bookmarks: "Semne de carte"
      bio: "Despre mine"
      timezone: "Fus orar"
      invited_by: "Invitat de"
      trust_level: "Nivel de încredere"
      notifications: "Notificări"
      statistics: "Statistici"
      desktop_notifications:
        label: "Notificări live"
        not_supported: "Acest browser nu suportă notificări. Ne pare rău."
        perm_default: "Activează notificări"
        perm_denied_btn: "Notificări blocate"
        perm_denied_expl: "Ai blocat notificările. Activează notificările din setările browser-ului."
        disable: "Dezactivează notificări"
        enable: "Activează notificările"
        consent_prompt: "Vrei să primești notificări atunci când cineva îți răspunde?"
      dismiss: "Respinge"
      dismiss_notifications: "Respinge tot"
      dismiss_notifications_tooltip: "Marchează toate notificările ca citite"
      no_messages_title: "Nu ai niciun mesaj"
      no_messages_body: >
        Ai nevoie să ai o conversație personală directă cu cineva, în afara fluxului conversațional normal? Trimite-le un mesaj selectându-le avatarul şi utilizând butonul de mesaj %{icon}.<br><br> Dacă ai nevoie de ajutor, poți <a href='%{aboutUrl}'>trimite mesaje unui membru al personalului</a>.
      no_bookmarks_title: "Nu există încă subiecte cu semn de carte"
      no_bookmarks_body: >
        Începe sa folosești semnele de carte cu butonul %{icon} si acestea vor fi listate aici, pentru o consultare ușoara. Poți programa și un memento!
      no_bookmarks_search: "Nu s-au găsit semne de carte cu interogarea de căutare furnizată."
      no_notifications_title: "Încă nu ai nicio notificare"
      no_notifications_page_title: "Încă nu ai nicio notificare"
      dynamic_favicon: "Afișează contoare pe pictograma browser"
      skip_new_user_tips:
        description: "Omite sfaturi și insigne de înscriere pentru utilizatori noi"
      theme_default_on_all_devices: "Faceți ca aceasta să fie tema implicită pe toate dispozitivele mele"
      color_scheme: "Paletă de culori"
      color_schemes:
        default_description: "Tema implicită"
        disable_dark_scheme: "La fel ca de obicei"
        dark_instructions: "Poți previzualiza paleta de culori a modului întunecat prin comutarea în modul întunecat al dispozitivului."
        undo: "Resetare"
        regular: "Utilizator frecvent"
        dark: "Mod întunecat"
        interface_modes:
          auto: "Auto"
          light: "Luminos"
          dark: "Întunecat"
      dark_mode: "Mod întunecat"
      dark_mode_enable: "Activează paleta de culori automată pentru modul întunecat"
      allow_private_messages: "Permite altor utilizatori să îmi trimită mesaje private"
      external_links_in_new_tab: "Deschide toate legăturile externe într-o filă nouă"
      enable_quoting: "Activează citarea răspunsurilor pentru textul selectat"
      enable_smart_lists: "Activează listele inteligente atunci când scrii în compozitor"
      enable_defer: "Activează marcarea subiectelor ca necitite"
      experimental_sidebar:
        options: "Opțiuni"
        navigation_section: "Navigare"
      change: "Schimbă"
      featured_topic: "Subiect recomandat"
      moderator: "%{user} este moderator"
      admin: "%{user} este admin"
      moderator_tooltip: "Acest utilizator este moderator"
      admin_tooltip: "Acest utilizator este admin"
      silenced_tooltip: "Acest utilizator este silențios"
      suspended_notice: "Acest utilizator este suspendat până la %{date}."
      suspended_permanently: "Acest utilizator este suspendat."
      suspended_reason: "Motiv: "
      silenced_notice: "Acest utilizator este redus la tăcere până la %{date}."
      silenced_permanently: "Acest utilizator este redus la tăcere."
      silenced_reason: "Motiv: "
      github_profile: "GitHub"
      email_activity_summary: "Sumar activitate"
      mailing_list_mode:
        label: " Mod mailing list"
        enabled: "Activați modul mailing list"
        instructions: |
          " Această setare nu ține cont de setarea de la sumarul activităților.<br />
          Subiectele setate pe silențios și categoriile nu sunt incluse în aceste emailuri."
        individual: "Trimite un e-mail pentru fiecare postare nouă"
        individual_no_echo: "Trimite un e-mail pentru fiecare postare nouă în afară de ale mele"
        many_per_day: "Trimite-mi câte un e-mail pentru fiecare postare nouă (aproximativ %{dailyEmailEstimate} pe zi)"
        few_per_day: "Trimite-mi câte un e-mail pentru fiecare postare nouă (aproximativ 2 pe zi)"
      tag_settings: "Etichete"
      watched_tags: "Urmărite activ"
      watched_tags_instructions: "Vei vedea automat toate subiectele cu aceste etichete. Vei fi notificat pentru fiecare nouă postare și subiect. De asemenea, un contor al noilor postări va apărea lângă subiect."
      tracked_tags: "Urmărite"
      tracked_tags_instructions: "Vei urmări automat toate subiectele cu aceste etichete. De asemenea, un contor al noilor postări va apărea lângă subiect."
      muted_tags: "Silențios"
      muted_tags_instructions: "Nu vei fi notificat despre nimic legat de noile subiecte cu aceste etichete, și subiectele respective nu vor apărea în lista cu ultimele subiecte."
      watched_categories: "Urmărite activ"
      watched_categories_instructions: "Vei vizualiza automat toate subiectele din aceste categorii. Vei fi notificat cu privire la toate noile postări și subiecte. De asemenea, un contor al noilor postări va apărea lângă subiect."
      tracked_categories: "Urmărite"
      tracked_categories_instructions: "Vei urmări automat toate subiectele din aceste categorii. Un contor al noilor postări va apărea lângă subiect."
      watched_first_post_categories: "Urmărire activă prima postare"
      watched_first_post_categories_instructions: "Vei fi notificat cu privire la prima postare din fiecare nou subiect din aceste categorii. "
      watched_first_post_tags: "Urmărire activă prima postare"
      watched_first_post_tags_instructions: "Vei fi notificat cu privire la prima postare din fiecare nou subiect cu aceste etichete."
      muted_categories: "Silențios"
      muted_categories_instructions: "Nu vei fi niciodată notificat cu privire la nimic legat de noile subiecte din aceste categorii și ele nu vor apărea în listă."
      muted_categories_instructions_dont_hide: "Nu vei fi anunțat cu privire la subiecte noi din aceste categorii."
      regular_categories: "Normal"
      no_category_access: "În calitate de moderator ai acces limitat la categorii, salvarea este dezactivată."
      delete_account: "Șterge-mi contul"
      delete_account_confirm: "Ești sigur că vrei să ștergi contul? Această acțiune este ireversibilă!"
      deleted_yourself: "Contul tău a fost șters cu succes."
      unread_message_count: "Mesaje"
      admin_delete: "Șterge"
      users: "Utilizatori"
      muted_users: "Silențios"
      muted_users_instructions: "Suprimă toate mesajele, notificările și mesajele directe de la acești utilizatori."
      allowed_pm_users_instructions: "Permite mesaje private doar de la acești utilizatori."
      allow_private_messages_from_specific_users: "Permite doar anumitor utilizatori să îmi trimită mesaje personale"
      ignored_users: "Ignorat"
      ignored_users_instructions: "Suprimă toate mesajele, notificările și mesajele directe de la acești utilizatori."
      tracked_topics_link: "Arată"
      automatically_unpin_topics: "Detașare automată a subiectelor când ajung la sfârșitul paginii"
      apps: "Aplicații"
      revoke_access: "Revocă accesul"
      undo_revoke_access: "Anulează revocarea accesului"
      api_approved: "Aprobate:"
      api_last_used_at: "Ultima utilizare la:"
      theme: "Temă"
      save_to_change_theme: 'Tema va fi actualizată după ce faceți clic pe „%{save_text}”'
      home: "Pagina inițială implicită"
      staged: "Pus în scenă"
      staff_counters:
        flags_given:
          one: '<span class="%{className}">%{count}</span> semnalare utilă'
          few: '<span class="%{className}">%{count}</span> semnalări utile'
          other: '<span class="%{className}">%{count}</span> de semnalări utile'
        flagged_posts:
          one: '<span class="%{className}">%{count}</span> articol semnalat'
          few: '<span class="%{className}">%{count}</span> articole semnalate'
          other: '<span class="%{className}">%{count}</span> de articole semnalate'
        silencings:
          one: '<span class="%{className}">%{count}</span> redus la tăcere'
          few: '<span class="%{className}">%{count}</span> reduși la tăcere'
          other: '<span class="%{className}">%{count}</span> de reduși la tăcere'
      messages:
        inbox: "Primite"
        latest: "Cele mai recente"
        sent: "Trimise"
        unread: "Necitite"
        unread_with_count:
          one: "Necitit (%{count})"
          few: "Necitit (%{count})"
          other: "Necitit (%{count})"
        new: "Noi"
        new_with_count:
          one: "Nou (%{count})"
          few: "Nou (%{count})"
          other: "Nou (%{count})"
        archive: "Arhivă"
        groups: "Grupurile mele"
        move_to_inbox: "Mută în „Primite”"
        move_to_archive: "Arhivează"
        failed_to_move: "Mutarea mesajelor selectate a eșuat (poate că v-a căzut rețeaua)"
        tags: "Etichete"
        all_tags: "Toate etichetele"
      preferences_nav:
        account: "Cont"
        security: "Securitate"
        profile: "Profil"
        emails: "E-mailuri"
        notifications: "Notificări"
        tracking: "Monitorizare"
        categories: "Categorii"
        users: "Utilizatori"
        tags: "Etichete"
        interface: "Interfață"
        apps: "Aplicații"
      change_password:
        success: "(e-mail trimis)"
        in_progress: "(se trimite e-mail)"
        error: "(eroare)"
        action: "Trimite e-mail pentru resetare parolă"
        set_password: "Parola"
        choose_new: "Alege o parolă nouă"
        choose: "Alege o parolă"
        title: "Resetare parolă"
        remove: "Elimină parolă"
        remove_detail: "Contul tău nu va mai fi accesibil cu o parolă decât dacă o resetezi."
      second_factor_backup:
        regenerate: "Regenerare"
        disable: "Dezactivează"
        copy_to_clipboard: "Copiază în memoria temporară"
        copy_to_clipboard_error: "Eroare la copierea datelor în memoria temporară"
        copied_to_clipboard: "Copiat în memoria temporară"
        codes:
          description: "Fiecare dintre aceste coduri de rezervă poate fi folosit o singură dată. Păstrează-le într-un loc sigur, dar accesibil."
      second_factor:
        title: "Autentificare în doi pași (2FA)"
        enable: "Gestionează autentificarea în doi pași (2FA)"
        name: "Nume"
        disable_description: "Introdu codul de autentificare din aplicația 2FA"
        oauth_enabled_warning: "Atenție! Autentificarea cu rețelele sociale va fi dezactivată atunci când activezi autentificarea în doi pași (2FA)."
        disable: "Dezactivează"
        delete: "Șterge"
        save: "Salvează"
        edit: "Editează"
        security_key:
          register: "Înregistrare"
          default_name: "Cheie de securitate principală"
          save: "Salvează"
          name_required_error: "Trebuie să oferi un nume pentru cheia de securitate."
      passkeys:
        save: "Salvează"
        added_date: "Adăugată în %{date}"
        last_used_date: "Ultima utilizare %{date}"
        confirm_button: "sau folosește o cheie de acces"
      change_about:
        title: "Schimbare date personale"
        error: "A apărut o eroare la schimbarea acestei valori."
      change_username:
        title: "Schimbă numele utilizatorului"
        confirm: "Ești absolut sigur că vrei să-ți schimbi numele de utilizator?"
        taken: "Acest nume de utilizator este deja folosit."
        invalid: "Acest nume de utilizator este invalid. Trebuie să includă doar cifre și litere."
      add_email:
        title: "Adaugă e-mail"
        add: "adaugă"
      change_email:
        title: "Schimbă e-mail"
        taken: "Această adresă există deja în baza de date."
        error: "A apărut o eroare la schimbarea adresei tale de e-mail. Poate această adresă este deja utilizată?"
        success: "Am trimis un e-mail către adresa respectivă. Te rog să urmărești instrucțiunile de confirmare."
        success_via_admin: "Am trimis un e-mail la acea adresă. Utilizatorul va trebui să urmeze instrucțiunile de confirmare din e-mail."
        success_staff: "Ți-am trimis un e-mail la adresa curentă. Te rog urmărește instrucțiunile de confirmare."
        confirm_success: "Adresa ta de e-mail a fost actualizată."
      change_avatar:
        title: "Schimbă poza de profil"
        gravatar: "<a href='//%{gravatarBaseUrl}%{gravatarLoginUrl}' target='_blank'>%{gravatarName}</a>, bazat pe"
        gravatar_title: "Schimbă-ți avatarul pe site-ul %{gravatarName}"
        gravatar_failed: "Nu am putut găsi un %{gravatarName} cu acea adresă de e-mail."
        refresh_gravatar_title: "Reîmprospătează %{gravatarName}"
        letter_based: "Poză de profil atribuită de sistem."
        uploaded_avatar: "Poză preferată"
        uploaded_avatar_empty: "Adaugă poza preferată"
        upload_title: "Încarcă poza preferată"
        image_is_not_a_square: "Atenţie: poza este decupată, înălțimea și lățimea nu erau egale."
      change_profile_background:
        title: "Antet profil"
        instructions: "Antetele profilului vor fi centrate și au lățimea implicită de 1110px."
      change_card_background:
        title: "Fundal pentru pagina cu date personale"
        instructions: "Fundalul va fi centrat şi va avea o dimensiune standard de 590px."
      change_featured_topic:
        title: "Subiect recomandat"
        instructions: "Un link către acest topic va fi pe cardul tău de utilizator și profil."
      email:
        title: "E-mail"
        primary: "E-mail principal"
        secondary: "E-mailuri secundare"
        primary_label: "principal"
        unconfirmed_label: "neconfirmat"
        resend_label: "retrimite e-mailul de confirmare"
        resent_label: "e-mail trimis"
        update_email: "Schimbă adresă de email"
        set_primary: "Setează e-mail principal"
        destroy: "Elimină e-mail"
        add_email: "Adaugă email alternativ"
        no_secondary: "Nici un e-mail secundar"
        instructions: "Niciodată arătat publicului"
        admin_note: "Notă: Un utilizator de administrator care modifică adresa email a altui utilizator non-administrator indică faptul că utilizatorul a pierdut accesul la contul de email original, astfel încât un email de resetare a parolei va fi trimis la noua adresă. Adresa email a utilizatorului nu se va schimba până când acesta nu finalizează procesul de resetare a parolei."
        ok: "Îți vom trimite un e-mail pentru confirmare."
        required: "Te rugăm să introduci o adresă de e-mail"
        invalid: "Te rog introdu o adresă de e-mail validă."
        authenticated: "E-mailul tău a fost autentificat de %{provider}."
        frequency:
          one: "Îți vom trimite un e-mail doar dacă nu te-am văzut în ultimul minut."
          few: "Îți vom trimite un e-mail doar dacă nu te-am văzut în ultimele %{count} minute."
          other: "Îți vom trimite un e-mail doar dacă nu te-am văzut în ultimele %{count} de minute."
      associated_accounts:
        title: "Conturi asociate"
        connect: "Conectează-te"
        revoke: "Revocă"
        cancel: "Anulează"
        not_connected: "(nu este conectat)"
        confirm_modal_title: "Conectare cont %{provider}"
        confirm_description:
          account_specific: "Contul tău %{provider} '%{account_description}' va fi folosit pentru autentificare."
          generic: "Contul tău %{provider} va fi folosit pentru autentificare."
      activate_account:
        action: "Clic aici pentru a-ți activa contul"
        already_done: "Ne pare rău, această adresă pentru confirmarea contului nu mai este valabilă. Poate contul tău este deja activ?"
        please_continue: "Contul este confirmat. Vei fi redirecționat spre pagina principală."
        continue_button: "Termină!"
        welcome_to: "Bine ai venit pe %{site_name}!"
        approval_required: "Un moderator trebuie să aprobe manual contul tău înainte să poți accesa acest forum. Vei primi un e-mail imediat ce contul ți-a fost aprobat!"
      name:
        title: "Nume"
        title_optional: "Nume (opțional)"
        instructions: "Numele tău complet (opțional)"
        instructions_required: "Numele tău complet"
        required: "Te rugăm să introduci un nume"
        too_short: "Numele este prea scurt."
        ok: "Numele tău este OK."
      username:
        title: "Nume utilizator"
        instructions: "Unic, fără spații, scurt"
        short_instructions: "Ceilalți te pot menționa ca @%{username}."
        available: "Numele de utilizator este disponibil."
        not_available: "Nu este disponibil. Încerci %{suggestion}?"
        not_available_no_suggestion: "Indisponibil"
        too_short: "Numele de utilizator este prea scurt."
        too_long: "Numele de utilizator este prea lung."
        prefilled: "E-mailul se potrivește cu acest nume de utilizator înregistrat."
        required: "Te rugăm să introduci un nume de utilizator"
        edit: "Editează numele de utilizator"
      locale:
        title: "Limba interfeței"
        instructions: "Limba pentru interfața forumului. Schimbarea se va produce odată ce reîmprospătați pagina."
        default: "(implicit)"
        any: "oricare"
      homepage:
        default: "(implicit)"
      password_confirmation:
        title: "Confirmă parola"
      invite_code:
        title: "Cod de invitație"
      auth_tokens:
        title: "Dispozitive folosite recent"
        details: "Detalii"
      last_posted: "Ultima postare"
      last_seen: "Văzut "
      created: "Înscris"
      log_out: "Ieșire"
      location: "Locație"
      website: "Website"
      email_settings: "E-mail"
      hide_profile: "Ascunde profilul meu public"
      text_size:
        title: "Dimensiune text"
        smallest: "Cel mai mic"
        smaller: "Mai mic"
        normal: "Normal"
        larger: "Mai mare"
        largest: "Cel mai mare"
      title_count_mode:
        title: "Titlul paginii în fundal afișează numărul de:"
        notifications: "Notificări noi"
        contextual: "Conținut nou al paginii"
      like_notification_frequency:
        title: "Notificare atunci când se primește apreciere"
        always: "Întotdeauna"
        first_time_and_daily: "Prima dată când o postare este apreciată și zilnic"
        first_time: "Prima dată când o postare este apreciată"
        never: "Niciodată"
      email_previous_replies:
        title: "Include răspunsurile precedente la sfârșitul e-mailurilor"
        unless_emailed: "dacă nu a fost trimis anterior"
        always: "întotdeauna"
        never: "niciodată"
      email_digests:
        title: "Când nu vizitez sit-ul, trimite-mi un rezumat prin e-mail cu subiecte populare și răspunsuri"
        every_30_minutes: "La fiecare 30 de minute "
        every_hour: "În fiecare oră"
        daily: "Zilnic"
        weekly: "Săptămânal"
        every_month: "în fiecare lună"
        every_six_months: "la fiecare șase luni"
      email_level:
        title: "Trimite-mi un e-mail când sunt citat, mi se răspunde la subiecte, @numele meu de utilizator este menționat sau când există activitate nouă în categoriile, etichetele sau subiectele mele urmărite"
        always: "întotdeauna"
        only_when_away: "numai atunci când nu sunt activ"
        never: "niciodată"
      email_messages_level: "Trimite-mi un e-mail când primesc un mesaj personal"
      include_tl0_in_digests: "Include conținut de la utilizatori noi în rezumatul de pe e-mail"
      email_in_reply_to: "Include un rezumat al răspunsurilor la postare în e-mailuri"
      other_settings: "Altele"
      categories_settings: "Categorii"
      topics_settings: "Discuții"
      new_topic_duration:
        label: "Consideră subiectele ca fiind noi dacă"
        not_viewed: "nu le-am văzut încă "
        last_here: "au fost create de la ultima vizită "
        after_1_day: "au fostcreate în ultima zi"
        after_2_days: "au fost create în ultimele 2 zile"
        after_1_week: "au fost create în ultima săptămână"
        after_2_weeks: "au fost create în ultimele 2 săptămâni"
      auto_track_topics: "Urmăreşte automat discuţiile pe care le vizitez "
      auto_track_options:
        never: "niciodată"
        immediately: "imediat"
        after_30_seconds: "după 30 de secunde"
        after_1_minute: "după 1 minut"
        after_2_minutes: "după 2 minute"
        after_3_minutes: "după 3 minute"
        after_4_minutes: "după 4 minute"
        after_5_minutes: "după 5 minute"
        after_10_minutes: "după 10 minute"
      notification_level_when_replying:
        watch_topic: "Urmărește subiect"
        do_nothing: "Nu face nimic"
      invited:
        title: "Invitații"
        pending_tab: "În așteptare"
        pending_tab_with_count: "În așteptare: (%{count})"
        expired_tab: "Expirate"
        expired_tab_with_count: "Expirate (%{count})"
        redeemed_tab: "Acceptate"
        redeemed_tab_with_count: "(%{count}) Acceptate"
        invited_via: "Initație"
        groups: "Grupuri"
        topic: "Discuție"
        edit: "Editează"
        remove: "Eliminați"
        reinvited: "Invitaţia a fost retrimisă"
        user: "Utilizator invitat"
        none:
          title: "Nicio invitație de afișat."
          cta: "Creează o legătură de invitație"
          tip:
            prefix: "Poți trimite și invitații în bloc prin"
            action: "încărcarea unui fișier CSV"
        truncated:
          one: "Se afișează prima invitație."
          few: "Se afișează primele %{count} invitații."
          other: "Se afișează primele %{count} de invitații."
        redeemed: "Invitații acceptate"
        redeemed_at: "Acceptate"
        pending: "Invitații în așteptare"
        topics_entered: "Subiecte văzute"
        posts_read_count: "Postări citite"
        expired: "Această invitație a expirat."
        reinvite_all_confirm: "Sigur retrimiți toate invitațiile?"
        time_read: "Timp de citire"
        days_visited: "Zile de vizită"
        account_age_days: "Vârsta contului în zile"
        create: "Invită"
        valid_for: "Legătura de invitație este validă doar pentru următoarele adrese de e-mail: %{email}"
        invite_link:
          success: "Link de invitare generat cu succes!"
        cannot_invite_to_forum: "Ne pare rău, nu ai permisiunea de a crea invitații. Te rugăm să contactezi un administrator pentru a-ți acorda permisiunea de a invita."
        invite:
          new_title: "Invită membri"
          edit_title: "Editează invitație"
          create_link_to_invite: "Creează o legătură care poate fi partajată pentru a acorda instantaneu acces la acest site."
          copy_link_and_share_it: "Copiază legătura de mai jos și partajeaz-o pentru a acorda instantaneu acces la acest site."
          copy_link: "Copiază legătură"
          link_copied: "Legătură copiată!"
          share_link: "Partajează legătură"
          link_validity_MF: |
            Legătura este valabil pentru până la { user_count, plural,
                one {un utilizator}
                few {# utilizatori}
              other {# de utilizatori}
            } și expiră { duration_days, plural,
                one {într-o zi}
                few {în # zile}
              other {în # de zile}
            }.
          edit_link_options: "Editează opțiunile de legătură sau trimite prin email."
          show_advanced: "Afișați opțiunile avansate"
          hide_advanced: "Ascundeți opțiunile avansate"
          description: "Descriere"
          expires_at: "Expiră la"
          expires_after: "Expiră după"
          custom_message: "Mesaj personalizat"
          custom_message_placeholder: "Adaugă o notă personală invitației tale"
          update_invite: "Actualizează"
          update_invite_and_send_email: "Actualizează și trimite email"
          cancel: "Anulează"
          create_link: "Creează legătură"
          create_link_and_send_email: "Creează legătură și trimite email"
          invite_saved_without_sending_email: "Invitația a fost salvată. Copiază legătura de mai jos și partajeaz-o pentru a acorda acces instantaneu la acest site."
          invite_saved_with_sending_email: "Emailul de invitație a fost trimis. De asemenea, poți copia legătura de mai jos și o poți partaja pentru a acorda instantaneu acces la acest site."
        bulk_invite:
          none: "Nu există invitații de afișat pe această pagină."
          text: "Invitație în masă"
          error: "Scuze, fișierul trebuie să fie în format CSV."
      confirm_access:
        incorrect_passkey: "Această cheie de acces este incorectă."
        forgot_password: "Ți-ai uitat parola?"
        password_reset_email_sent: "Emailul de resetare a parolei a fost trimis."
        cannot_send_password_reset_email: "Nu am putut trimite emailul de resetare a parolei."
      password:
        title: "Parolă"
        common: "Această parolă este prea comună."
        same_as_username: "Parolă identică cu numele de utilizator"
        same_as_name: "Parola ta este aceeași nu numele tău de utilizator."
        same_as_email: "Parolă ta este aceeași cu adresa ta de e-mail"
        ok: "Parola dumneavoastră este OK."
        instructions:
          one: "Minim %{count} caracter"
          few: "Minim %{count} caractere"
          other: "Minim %{count} de caractere"
        required: "Vă rugăm să introduceți o parolă"
      summary:
        title: "Sumar"
        stats: "Statistici"
        time_read: "Timp petrecut pe site"
        recent_time_read: "timp de citire recent"
        topic_count:
          one: "un subiect creat"
          few: "subiecte create"
          other: "de subiecte create"
        post_count:
          one: "o postare creată"
          few: "postări create"
          other: "de postări create"
        likes_given:
          one: "oferit"
          few: "oferite"
          other: "oferite"
        likes_received:
          one: "primit"
          few: "primite"
          other: "primite"
        days_visited:
          one: "vizită"
          few: "vizite"
          other: "de vizite"
        topics_entered:
          one: "subiect vizualizat"
          few: "subiecte vizualizate"
          other: "subiecte vizualizate"
        posts_read:
          one: "postare citită"
          few: "postări citite"
          other: "de postări citite"
        bookmark_count:
          one: "semn de carte"
          few: "semne de carte"
          other: "de semne de carte"
        top_replies: "Top răspunsuri"
        no_replies: "Nici un răspuns încă."
        more_replies: "Mai multe răspunsuri"
        top_topics: "Top subiecte"
        no_topics: "Nici un subiect."
        more_topics: "Mai multe subiecte"
        top_badges: "Top ecusoane"
        no_badges: "Nu există încă ecusoane"
        more_badges: "Mai multe ecusoane"
        top_links: "Top legături"
        no_links: "Nicio legătură încă."
        most_liked_by: "Cele mai apreciate de către"
        most_liked_users: "Cele mai apreciate"
        most_replied_to_users: "Cele mai multe răspunsuri pentru"
        no_likes: "Nicio apreciere încă."
        top_categories: "Top Categorii"
        topics: "Discuții"
        replies: "Răspunsuri"
      ip_address:
        title: "Ultima adresă IP"
      registration_ip_address:
        title: "Înregistrare adresă IP"
      avatar:
        title: "Poză de profil"
        header_title: "Notificări și cont"
      title:
        title: "Titlu"
        none: "(nimic)"
      flair:
        none: "(nimic)"
      primary_group:
        title: "Grup primar"
        none: "(nimic)"
      filters:
        all: "Toate"
      stream:
        posted_by: "Postat de"
        sent_by: "Trimis de"
        private_message: "mesaj"
        the_topic: "subiectul"
      card: "Card utilizator"
      profile_link: "%{username}, vizitează profil"
    user_status:
      save: "Salvează"
      set_custom_status: "Setează stare personalizată"
    presence_toggle:
      online: "Conectat"
      offline: "Deconectat"
      title: "Funcționalități de comutare prezență"
    user_tips:
      skip: "Omite sfaturi"
      dont_show_again: "Nu mai arăta asta din nou"
    errors:
      prev_page: "în timp ce se încarcă"
      reasons:
        network: "Eroare de rețea"
        server: "Eroare de server"
        forbidden: "Acces refuzat"
        unknown: "Eroare"
        not_found: "Pagina nu a fost găsită"
      desc:
        network: "Te rugăm să verifici conexiunea."
        network_fixed: "Se pare că și-a revenit."
        server: "Cod de eroare: %{status}"
        forbidden: "Nu ești autorizat să vezi această pagină."
        not_found: "Oops, aplicația încearcă să încarce un URL care nu există."
        unknown: "Ceva nu a funcționat."
      buttons:
        back: "Înapoi"
        again: "Încearcă din nou"
        fixed: "Încărcare pagină"
    modal:
      close: "Închide"
    multi_select:
      no_results: "Fără rezultate"
      search: "Caută…"
      label: "Selectează opțiuni"
    form_kit:
      reset: Resetare
      optional: opțional
      errors:
        starts_with: "Trebuie să înceapă cu %{prefix}"
        ends_with: "Trebuie să se termine cu %{suffix}"
        required: "Necesare"
        date_before_or_equal: "Trebuie să fie înainte sau egală cu %{date}"
        date_after_or_equal: "Trebuie să fie după sau egală cu %{date}"
        invalid_url: "Trebuie să fie un URL valid"
    close: "Închide"
    logout: "Aţi fost deconectat."
    refresh: "Reîmprospătează"
    home: "Acasă"
    read_only_mode:
      enabled: "Acest site se află în modul exclusiv-citire. Te rugăm să continui să răsfoiești, însă sunt dezactivate acțiunile de răspuns, apreciere și altele. "
      login_disabled: "Autentificarea este dezactivată când siteul este în modul exclusiv-citire."
      logout_disabled: "Deautentificarea este dezactivată cât timp site-ul este în modul exclusiv-citire."
    learn_more: "Află mai multe…"
    learn_more_with_link: "<a href='%{url}' target='_blank'>Află mai multe…</a>"
    mute: Blochează
    unmute: Deblochează
    last_post: Postat
    time_read: Citit
    time_read_recently: "%{time_read} recent"
    time_read_tooltip: "%{time_read} total citit"
    time_read_recently_tooltip: "%{time_read} total citit (%{recent_time_read} în ultimele 60 de zile)"
    last_reply_lowercase: Ultimul răspuns
    replies_lowercase:
      one: răspuns
      few: răspunsuri
      other: de răspunsuri
    signup_cta:
      sign_up: "Înregistrare"
      hide_session: "Poate mai târziu"
      hide_forever: "nu, mulțumesc"
      intro: "Salut! Se pare că îți place discuția, dar încă nu te-ai înregistrat pentru un cont."
    summary:
      buttons:
        generate: "Rezumat"
        regenerate: "Regenerare"
      disable: "Arată toate postările"
    deleted_filter:
      enabled_description: "Acest subiect conține postări șterse, care au fost ascunse. "
      disabled_description: "Postările șterse din subiect sunt vizibile."
      enable: "Ascunde postările șterse"
      disable: "Arată postările șterse"
    private_message_info:
      title: "Mesaj"
      leave_message: "Sigur părăsești acest mesaj?"
      remove_allowed_user: "Chiar dorești să îl elimini pe %{name} din acest mesaj privat?"
      remove_allowed_group: "Ești sigur că vrei să îl scoți pe %{name} din acest mesaj?"
      leave: "Părăsește"
      remove_user: "Șterge utilizator"
    email: "E-mail"
    username: "Nume utilizator"
    last_seen: "Văzut"
    created: "Creat"
    created_lowercase: "creat"
    trust_level: "Nivel de încredere"
    search_hint: "nume de utilizator, e-mail sau adresă IP"
    create_account:
      header_title: "Bun venit!"
      disclaimer: "Prin înregistrare, ești de acord cu politica de confidențialitate <a href='%{privacy_link}' target='blank'></a> și <a href='%{tos_link}' target='blank'>termenii de utilizare</a>."
      title: "Înregistrare"
      associate: "Ai deja un cont? <a href='%{associate_link}'>Loghează-te</a> pentru a conecta contul tău %{provider}."
      no_account_yet: "Nu ai un cont?"
      progress_bar:
        signup: "Înregistrare"
        activate: "Activează"
        approve: "Aprobare"
        login: "Autentificare"
    forgot_password:
      title: "Resetare parolă"
      action: "Mi-am uitat parola"
      invite: "Introdu numele de utilizator sau adresa de email și-ți vom trimite un email pentru resetarea parolei."
      email-username: "E-mail sau nume de utilizator"
      reset: "Resetare parolă"
      complete_username: "Dacă un cont corespunde cu numele de utilizator <b>%{username}</b>, ar trebui să primești în scurt timp un e-mail cu instrucțiuni de resetare a parolei."
      complete_email: "Dacă un cont corespunde cu <b>%{email}</b>, ar trebui să primești în scurt timp un e-mail cu instrucțiuni de resetare a parolei."
      complete_username_found: "Am găsit un cont care se potrivește cu numele de utilizator <b>%{username}</b>. Ar trebui să primiți un e-mail cu instrucțiuni despre cum să resetați parola în scurt timp."
      complete_email_found: "Am găsit un cont care se potrivește cu <b>%{email}</b>. Ar trebui să primești în scurt timp un e-mail cu instrucțiuni de resetare a parolei."
      complete_username_not_found: "Nici un cont nu se potriveşte cu utilizatorul <b>%{username}</b>"
      complete_email_not_found: "Niciun cont nu se potrivește cu <b>%{email}</b>"
      help: "E-mailul nu a sosit? Asigură-te că verifici mai întâi în dosarul spam. <p>Nu știi sigur ce adresă de email ai folosit? Introdu o adresă de e-mail și îți vom spune dacă aceasta există aici.</p><p>Dacă nu mai ai acces la adresa de e-mail din contul tău, te rog contactează <a href='%{basePath}/about'>echipa noastră de ajutor.</a></p>"
      button_ok: "Ok"
      button_help: "Ajutor"
    email_login:
      link_label: "Trimite-mi un link de autentificare"
      login_link: "Sari peste parolă; trimite-mi un link de autentificare"
      complete_username: "Dacă un cont se potrivește cu numele de utilizator <b>%{username}</b>, ar trebui să primești în scurt timp un e-mail cu un link de autentificare."
      complete_email: "Dacă un cont se potrivește cu <b>%{email}</b>, ar trebui să primești în scurt timp un e-mail cu o legătură de conectare."
      complete_username_found: "Am găsit un cont care se potrivește cu numele de utilizator <b>%{username}</b>, ar trebui să primești în scurt timp un e-mail cu un link de autentificare."
      complete_email_found: "Am găsit un cont care se potrivește cu <b>%{email}</b>, ar trebui să primești în scurt timp un e-mail cu o legătură de conectare."
      complete_username_not_found: "Nici un cont nu se potriveşte cu utilizatorul <b>%{username}</b>"
      complete_email_not_found: "Niciun cont nu se potrivește cu <b>%{email}</b>"
      confirm_title: Continuă la %{site_name}
      logging_in_as: Autentificare ca %{email}
      confirm_button: Finalizează autentificarea
    login:
      header_title: "Bine ai revenit"
      title: "Autentificare"
      username: "Utilizator"
      password: "Parolă"
      show_password: "Arată"
      second_factor_title: "Autentificare în doi pași (2FA)"
      second_factor_description: "Introdu codul de autentificare din aplicația 2FA"
      second_factor_backup: "Autentifică-te folosind un cod de rezervă"
      second_factor: "Autentifică-te folosind aplicația Autentificator"
      email_placeholder: "E-mail / Utilizator"
      caps_lock_warning: "Tasta Caps Lock este activă"
      error: "Eroare necunoscută"
      cookies_error: "Se pare că browser-ul tău are cookie-uri dezactivate. S-ar putea să nu te poți conecta fără să le activezi mai întâi."
      rate_limit: "Te rog așteaptă înainte de a te reconecta."
      blank_username: "Vă rugăm să introduceți adresa dvs. de email sau numele de utilizator."
      blank_username_or_password: "Introdu emailul sau numele de utilizator și parola."
      reset_password: "Resetare parolă"
      or: "sau"
      awaiting_activation: "Contul tău așteaptă activarea, folosește linkul pentru recuperarea parolei pentru a primi un alt link de activare a adresei de email."
      awaiting_approval: "Contul tău nu a fost aprobat încă de un admin . Vei primi un email când se aprobă."
      requires_invite: "Ne pare rău, accesul la forum se face pe bază de invitație."
      not_activated: "Nu te poți loga încă. Am trimis anterior un email de activare pentru <b>%{sentTo}</b>. Urmează instrucțiunile din email pentru a-ți activa contul."
      not_allowed_from_ip_address: "Nu te poți conecta cu această adresă IP."
      admin_not_allowed_from_ip_address: "Nu te poți conecta ca administrator cu această adresă IP."
      resend_activation_email: "Click aici pentru a retrimite emailul de activare."
      omniauth_disallow_totp: "Contul tău are autentificarea în doi pași (2FA) activată. Te rog să te autentifici cu parola"
      activate_account: "Activare cont"
      resend_title: "Retrimite emailul de activare"
      change_email: "Schimbă adresa de email"
      provide_new_email: "Furnizează o nouă adresă de email și îți vom retrimite linkul de confirmare."
      submit_new_email: "Actualizează adresa de email"
      sent_activation_email_again: "Am trimis un alt email de activare pentru tine la <b>%{currentEmail}</b>. Poate dura câteva minute până ajunge; vezi și în secțiunea de spam a mailului."
      to_continue: "Te rog să te autentifici."
      preferences: "Trebuie să fii autentificat pentru a schimba preferințele."
      not_approved: "Contul tău încă nu a fost aprobat. Vei primi notificarea prin email când ești gata de logare."
      discourse_id:
        name: "ID Discourse"
        title: "Conectează-te ID-ul Discourse"
      google_oauth2:
        name: "Google"
      twitter:
        name: "X"
        title: "Conectează-te cu X"
        sr_title: "Conectează-te cu X"
      instagram:
        name: "Instagram"
      facebook:
        name: "Facebook"
        title: "Autentificare cu Facebook"
        sr_title: "Autentificare cu Facebook"
      github:
        name: "GitHub"
      discord:
        name: "Discord"
      passkey:
        name: "Conectează-te cu o cheie de acces"
      no_login_methods:
        title: "Nicio metodă de conectare"
        description: "Nicio metodă de conectare nu este configurată. Administratorii pot vizita <a href='%{adminLoginPath}' target='_blank'>%{adminLoginPath}</a> pentru a reconfigura site-ul."
    invites:
      accept_title: "Initație"
      welcome_to: "Bine ai venit la %{site_name}!"
      invited_by: "Ai fost invitat de:"
      social_login_available: "De asemenea te poți loga cu un alt cont care folosește această adresă de email."
      your_email: "Adresa de email a contului este <b>%{email}</b>."
      accept_invite: "Acceptă invitație"
      success: "Contul tău a fost creat și acum ești logat."
      name_label: "Nume"
      password_label: "Parolă"
    password_reset:
      continue: "Continuă la %{site_name}"
    category_page_style:
      categories_only: "Numai categorii"
      categories_with_featured_topics: "Categorii cu subiecte promovate"
      categories_and_latest_topics: "Categorii și subiecte recente"
      categories_and_top_topics: "Categorii și discuții în top"
      categories_boxes: "Cutii cu subcategorii"
      categories_boxes_with_topics: "Cutii cu subiecte recomandate"
    full_name_requirement:
      required_at_signup: "Obligatoriu"
      optional_at_signup: "Opțional"
      hidden_at_signup: "Opțional, ascuns la înregistrare"
    interface_color_selector:
      disabled: "Nu afișa"
      sidebar_footer: "Afișează în bara laterală din subsol"
      header: "Afișează în antet"
    welcome_banner_location:
      above_topic_content: "Deasupra conținutului subiectului"
      below_site_header: "Sub antetul site-ului"
    composition_mode:
      markdown: "Markdown"
      rich: "Text îmbogățit"
    shortcut_modifier_key:
      shift: "Shift"
      ctrl: "Ctrl"
      alt: "Alt"
      enter: "Enter"
    category_row:
      subcategory_count:
        one: "+%{count} subcategorie"
        few: "+%{count} subcategorii"
        other: "+%{count} de subcategorii"
    timezone_input:
      ambiguous_ist: "IST este ambiguu, te rugăm să selectezi un fus orar specific (de exemplu: Asia/Kolkata)"
    select_kit:
      delete_item: "Șterge %{name}"
      no_content: Nu s-au găsit potriviri
      create: "Creează: '%{content}'"
      components:
        bulk_select_topics_dropdown:
          title: "Acțiuni multiple"
        bulk_select_bookmarks_dropdown:
          title: "Acțiuni multiple"
    date_time_picker:
      from: De la
      to: Către
    file_size_input:
      error:
        size_too_large: "%{provided_file_size} este mai mare decât valoarea maximă permisă %{max_file_size}"
        size_too_small: "%{provided_file_size} este mai mică decât valoarea minimă permisă %{min_file_size}"
    emoji_picker:
      filter_placeholder: Caută emoji
      objects: Obiecte
      flags: Semnalări
      recent: Folosite recent
      default: Emojii personalizate
    composer:
      emoji: "Emoji :)"
      options: "Opțiuni"
      whisper: "discret"
      unlist: "nelistat"
      add_warning: "Aceasta este o avertizare oficială."
      toggle_whisper: "Comută modul discret"
      insert_table: "Inserează tabel"
      posting_not_on_topic: "În care subiect vrei să răspunzi?"
      saved_local_draft_tip: "salvat local"
      drafts_offline: "schiță offline"
      translations:
        title: "Traducere postare"
        select: "Selectează traducere"
        save: "Salvează traducere"
        original_content: "Conținut postare originală"
        placeholder: "Introdu aici traducerea pentru postare..."
      group_mentioned:
        one: "Menționând %{group} va notifica <a href='%{group_link}'>%{count} persoană</a>."
        few: "Menționând %{group} va notifica <a href='%{group_link}'>%{count} persoane</a>."
        other: "Menționând %{group} va notifica <a href='%{group_link}'>%{count} de persoane</a>."
      duplicate_link: "Se pare că link-ul dv. către <b>%{domain}</b> a fost deja postat în cadrul discuției de către <b>@%{username}</b> în <a href='%{post_url}'> un răspuns %{ago} în urmă</a> – sunteți sigur că vreți să îl postați din nou?"
      error:
        title_missing: "Trebuie un titlu"
        title_too_short:
          one: "Titlul trebuie să aibă minim %{count} caracter"
          few: "Titlul trebuie să aibă minim %{count} caractere"
          other: "Titlul trebuie să aibă minim %{count} de caractere"
        title_too_long:
          one: "Titlul nu poate avea mai mult de %{count} caracter"
          few: "Titlul nu poate avea mai mult de %{count} (de) caractere"
          other: "Titlul nu poate avea mai mult de %{count} (de) caractere"
        post_missing: "Postarea nu poate fi goală"
        post_length:
          one: "Postarea trebuie să aibă minim %{count} caracter"
          few: "Postarea trebuie să aibă minim %{count} caractere"
          other: "Postarea trebuie să aibă minim %{count} caractere"
        try_like: "Ai încercat butonul %{heart}?"
        category_missing: "Trebuie să alegi o categorie"
      save_edit: "Salvează editarea"
      reply: "Răspunde"
      cancel: "Anulează"
      create_topic: "Creează un subiect"
      create_pm: "Trimite mesaj"
      create_whisper: "Șoaptă"
      create_shared_draft: "Creează ciornă partajată"
      users_placeholder: "Adaugă utilizatori sau grupuri"
      title_placeholder: "Despre ce este vorba în acest subiect, pe scurt?"
      title_or_link_placeholder: "Introdu titlul, sau copiază aici un link"
      edit_reason_placeholder: "de ce editezi?"
      topic_featured_link_placeholder: "Introdu link afișat cu titlu."
      remove_featured_link: "Eliminați link-ul din discuție"
      reply_placeholder: "Scrie aici. Utilizează formatarea Markdown, BBCode sau HTML. Trage sau lipește imagini."
      reply_placeholder_rte: "Tastează aici. Folosește bara de instrumente sau Markdown pentru formatare. Trage sau plasează imagini."
      reply_placeholder_rte_no_images: "Tastează aici. Folosește bara de instrumente sau Markdown pentru formatare."
      view_new_post: "Vezi noua ta postare."
      saving: "Se salvează"
      saved: "Salvat!"
      saved_draft: "Postează schița în curs. Atinge pentru a relua."
      switch_to_markdown: "Comută la editorul standard Markdown (%{keyboardShortcut})"
      switch_to_rich_text: "Comută la noul editor de text îmbogățit (%{keyboardShortcut})"
      quote_post_title: "Citează întreaga postare"
      bold_label: "B"
      bold_title: "Aldin"
      bold_text: "text aldin"
      italic_label: "I"
      italic_title: "Italic"
      italic_text: "text italic"
      heading_title: "Titluri"
      heading_level_n: "Titlu %{levelNumber}"
      heading_level_n_title: "Titlu %{levelNumber}"
      heading_level_paragraph: "Paragraf"
      heading_level_paragraph_title: "Paragraf"
      link_title: "Legătură"
      link_description: "adaugă aici descrierea link-ului"
      link_dialog_title: "Inserează legătură"
      link_dialog_action: "Introdu"
      link_edit_title: "Editează legătură"
      link_edit_action: "Actualizează"
      link_text_label: "Text legătură"
      link_optional_text: "Text"
      link_url_label: "Legătură sau subiect"
      link_url_placeholder: "Lipește legătură sau caută subiecte"
      blockquote_title: "Bloc citat"
      blockquote_text: "Bloc citat"
      heading_text: "Titluri"
      code_title: "Text preformatat"
      code_text: "indentează textul preformatat cu 4 spații"
      paste_code_text: "tastează sau lipește cod aici"
      upload_title: "Încarcă"
      upload_description: "Descrie fișierele de încărcat"
      olist_title: "Listă numerotată"
      ulist_title: "Listă cu marcatori"
      list_item: "Element listă"
      toggle_direction: "Schimbă direcția"
      help: "Ajutor pentru formatarea cu Markdown"
      modal_ok: "Ok"
      cant_send_pm: "Nu poți trimite mesaje către %{username}"
      create_message_error: "Ne pare rău, s-a produs o eroare la crearea acestui mesaj. Te rugăm să încerci din nou."
      yourself_confirm:
        title: "Ai uitat să adaugi destinatari?"
        body: "În acest moment mesajul acesta nu este trimis decât către tine însuți!"
      admin_options_title: "Setări opționale pentru moderatori cu privire la acest subiect"
      composer_actions:
        reply: Răspunde
        edit: Editează
        reply_as_new_topic:
          label: Răspunde cu link către subiect
          desc: Creați o discuție nouă legată de această discuție
        reply_to_topic:
          label: Răspunde la subiect
          desc: Răspundeți subiectului, nu unei anumite postări
        create_topic:
          label: "Discuție nouă"
        toggle_topic_bump:
          label: "Comută bump pentru subiect"
        toggle_unlisted:
          label: Comută la nelistate
          desc: Subiecte nelistate, accesibile membrilor doar prin legătură directă
      reload: "Reîncarcă"
      ignore: "Ignoră"
      image_alt_text:
        title: "Adaugă descriere imagine"
      image_toolbar:
        alt_text: "Adaugă descriere imagine"
        zoom_out: "Micșorează dimensiunea imaginii"
        zoom_in: "Mărește dimensiunea imaginii"
        remove: "Înlătură imagine"
      image_scale_button: "Scalează imaginea la %{percent}%"
      link_toolbar:
        edit: "Editează legătură"
        copy: "Copiază legătură"
        remove: "Elimină legătură"
        visit: "Deschide legătură într-o filă externă"
        link_copied: "Legătură copiată!"
    notifications:
      tooltip:
        message:
          one: "%{count} mesaj necitit"
          few: "%{count} mesaje necitite"
          other: "%{count} mesaje necitite"
      paused: "Notificări întrerupte"
      title: "notificări la menționările @numelui tău, răspunsuri la postările sau subiectele tale, mesaje, etc."
      none: "Nu pot încărca notificările în acest moment."
      empty: "Nu au fost găsite notificări."
      watching_first_post_label: "Discuție nouă"
      mentioned: "<span>%{username}</span> %{description}"
      group_mentioned: "<span>%{username}</span> %{description}"
      quoted: "<span>%{username}</span> %{description}"
      bookmark_reminder: "<span>%{username}</span> %{description}"
      replied: "<span>%{username}</span> %{description}"
      posted: "<span>%{username}</span> %{description}"
      watching_category_or_tag: "<span>%{username}</span> %{description}"
      edited: "<span>%{username}</span> %{description}"
      liked: "<span>%{username}</span> %{description}"
      liked_2: "<span class='double-user'>%{username}, %{username2}</span> %{description}"
      liked_by_2_users: "%{username}, %{username2}"
      liked_consolidated: "<span>%{username}</span> %{description}"
      linked_consolidated: "<span>%{username}</span> %{description}"
      private_message: "<span>%{username}</span> %{description}"
      invited_to_private_message: "<p><span>%{username}</span> %{description}"
      invited_to_topic: "<span>%{username}</span> %{description}"
      invitee_accepted: "<span>%{username}</span> ți-a acceptat invitația"
      moved_post: "<span>%{username}</span> a mutat %{description}"
      linked: "<span>%{username}</span> %{description}"
      granted_badge: "Ai câștigat '%{description}'"
      topic_reminder: "<span>%{username}</span> %{description}"
      watching_first_post: "<span>Subiect nou</span> %{description}"
      reaction: "<span>%{username}</span> %{description}"
      reaction_2: "<span>%{username}, %{username2}</span> %{description}"
      dismiss_confirmation:
        body:
          default:
            one: "Sigur faci asta? Ai o notificare importantă."
            few: "Sigur faci asta? Ai %{count} notificări importante."
            other: "Sigur faci asta? Ai %{count} de notificări importante."
        dismiss: "Respinge"
        cancel: "Anulează"
      popup:
        mentioned: '%{username} te-a menţionat în "%{topic}" - %{site_title}'
        group_mentioned: '%{username} te-a menţionat în "%{topic}" - %{site_title}'
        quoted: '%{username} te-a citat în "%{topic}" - %{site_title}'
        replied: '%{username} ți-a răspuns la "%{topic}" - %{site_title}'
        posted: '%{username} a postat în "%{topic}" - %{site_title}'
        linked: '%{username} a pus un link către postarea ta din "%{topic}" - %{site_title}'
        watching_category_or_tag: '%{username} a publicat în discuția „%{topic}” - %{site_title}'
      titles:
        bookmark_reminder: "memento semn de carte"
        bookmark_reminder_with_name: "memento semn de carte - %{name}"
        watching_first_post: "subiect nou"
        post_approved: "articol aprobat"
        new_features: "Au fost lansate funcționalități Discourse noi!"
        admin_problems: "sfaturi noi în panoul de control al site-ului tău"
    upload_selector:
      change: "Schimbă"
      delete: "Șterge"
      uploading: "Se încarcă"
      processing: "Se procesează încărcarea"
      select_file: "Dă clic pentru a încărca sau trage și plasează fișierul"
      default_image_alt_text: imagine
    search:
      sort_by: "Sortează după"
      relevance: "Relevanță"
      latest_post: "Cele mai recente postări"
      latest_topic: "Ultimul subiect"
      last_read: "Ultima lectură"
      most_viewed: "Cele mai văzute"
      most_liked: "Cele mai apreciate"
      select_all: "Selectează tot"
      clear_all: "Șterge tot"
      too_short: "Termenul căutat este prea scurt."
      open_advanced: "Deschide căutarea avansată"
      clear_search: "Șterge căutarea"
      title: "Căutare"
      full_page_title: "Căutare"
      results: "rezultate"
      no_results: "Nici un rezultat."
      no_more_results: "Nu s-au mai găsit alte rezultate."
      post_format: "#%{post_number} de %{username}"
      results_page: "Caută rezultate pentru '%{term}'"
      start_new_topic: "Creează un nou subiect?"
      or_search_google: "Sau încearcă să cauți cu Google:"
      search_google_button: "Google"
      search_button: "Caută"
      categories: "Categorii"
      tags: "Etichete"
      in_this_topic: "în acest subiect"
      in_topics_posts: "în toate subiectele și postările"
      enter_hint: "sau apăsă Enter"
      mobile_enter_hint: "sau atinge Căutare"
      in_posts_by: "în postări de la %{username}"
      recent: "Căutări recente"
      clear_recent: "Șterge căutările recente"
      experience:
        search_field: "Câmp de căutare în antetul site-ului"
        search_icon: "Pictogramă de căutare lângă avatar profil"
      type:
        default: "Subiecte/postări"
        users: "Utilizatori"
        categories: "Categorii"
        categories_and_tags: "Categorii/etichete"
      context:
        user: "Caută postări după @%{username}"
        category: "Caută în categoria #%{category} "
        topic: "Caută în acest subiect"
        private_messages: "Caută mesaje"
      tips:
        category_tag: "filtre după categorie sau etichetă"
        author: "filtrează după autorul postării"
        in: "filtrează după metadate (de exemplu, in:title, in:personal, in:pinned)"
        status: "filtrează după starea subiectului"
        full_search: "lansează căutarea pe întreaga pagină"
      advanced:
        title: Filtre avansate
        posted_by:
          label: Postat de
        in_category:
          label: Categorie
        in_group:
          label: În grupul
        with_badge:
          label: Cu ecusonul
        with_tags:
          label: Etichetat
        filters:
          title: Se potrivește numai în titlu
          likes: Pe care le-am apreciat
          posted: în care am postat
          created: Am creat
          watching: pe care le urmăresc activ
          tracking: le urmăresc
          private: În mesajele mele
          bookmarks: Am adăugat un semn de carte
          first: sunt chiar pe primul loc în listă
          pinned: sunt fixate
          seen: Citesc
          unseen: Nu am citit
          wiki: sunt wiki
        statuses:
          label: Unde subiectele
          open: sunt deschise
          closed: sunt închise
          archived: sunt arhivate
          noreplies: nu au nici un răspuns
          single_user: au un singur utilizator
        post:
          count:
            label: Postări
          min:
            placeholder: minim
          max:
            placeholder: maxim
          time:
            label: Postat(e)
            before: înainte
            after: după
        views:
          label: Afișări
        min_views:
          placeholder: minim
        max_views:
          placeholder: maxim
        additional_options:
          label: "Filtrează după numărul de mesaje postate și vizualizări de subiecte"
    hamburger_menu: "Meniu de navigare"
    new_item: "nou"
    go_back: "înapoi"
    not_logged_in_user: "pagina utilizatorului cu rezumatul activităților și preferințelor"
    current_user: "mergi la pagina ta de utilizator"
    user_menu:
      tabs:
        replies: "Răspunsuri"
        mentions: "Mențiuni"
        likes: "Aprecieri date"
        bookmarks: "Semne de carte"
        profile: "Profil"
    topics:
      new_messages_marker: "ultima vizită"
      bulk:
        select_all: "Selectează tot"
        clear_all: "Deselectează tot"
        unlist_topics: "Elimină subiecte din listă"
        relist_topics: "Relistează subiecte"
        defer: "Marchează ca necitite"
        delete: "Șterge subiecte"
        dismiss: "Respinge"
        dismiss_read: "Abandonează toate necitite"
        dismiss_button: "Respinge..."
        dismiss_tooltip: "Abandonează numai postările noi sau oprește urmărirea subiectelor"
        also_dismiss_topics: "Încetează urmărirea subiectelor astfel încât să nu mai îmi apară niciodată ca necitite"
        dismiss_new: "Anulează cele noi"
        toggle: "activează selecția multiplă a subiectelor"
        actions: "Acțiuni multiple"
        close_topics: "Închide subiectele"
        archive_topics: "Arhivează subiecte"
        move_messages_to_inbox: "Mută în „Primite”"
        choose_new_category: "Alege o nouă categorie pentru acest subiect"
        selected:
          one: "Ai selectat <b>un</b> subiect."
          few: "Ai selectat <b>%{count}</b> subiecte."
          other: "Ai selectat <b>%{count}</b> de subiecte."
        selected_sole_category:
          one: "Ai selectat <b>%{count}</b> subiect din categoria:"
          few: "Ai selectat <b>%{count}</b> subiecte din categoria:"
          other: "Ai selectat <b>%{count}</b> de subiecte din categoria:"
        change_tags: "Înlocuiește etichete"
        append_tags: "Adaugă etichete"
        choose_new_tags: "Alege etichete noi pentru aceste subiecte:"
        choose_append_tags: "Alege etichete noi pentru aceste subiecte:"
        changed_tags: "Etichetele pentru aceste subiecte au fost schimbate."
        performing: "Se efectuează operațiuni în masă, te rugăm să aștepți…"
        completed: "Operațiunile în masă s-au finalizat cu succes!"
      none:
        unread: "Nu sunt subiecte necitite."
        new: "Nu sunt subiecte noi."
        read: "Nu ai citit încă niciun subiect."
        posted: "Nu ai postat încă în niciun subiect."
        bookmarks: "Nu ai nici un semn de carte încă."
        category: "Nu există niciun subiect din categoria %{category}."
        top: "Nu exită niciun subiect de top."
        education:
          topic_tracking_preferences: 'Poți vizualiza și modifica noile tale setări pentru urmărirea subiectelor în <a href="%{basePath}/my/preferences/tracking">preferințele tale</a>.'
          unread: "Nimic rămas necitit... impresionant!"
          new_new: "Nimic nou în acest moment... revino în curând!"
          new: "Nimic nou în acest moment... revino în curând!"
      bottom:
        latest: "Nu mai există niciun subiect recent."
        posted: "Nu mai există subiecte postate."
        read: "Nu mai există subiecte citite."
        new: "Nu mai există subiecte noi."
        unread: "Nu mai există subiecte necitite."
        category: "Nu mai există subiecte din categoria %{category}."
        tag: "Nu mai există subiecte din categoria %{tag}."
        top: "Nu mai există subiecte de top."
        bookmarks: "Nu mai sunt semne de carte."
    topic_bulk_actions:
      dismiss:
        name: "Respinge"
      close_topics:
        name: "Închide sondajul"
        note: "Notă"
        optional: (opțional)
      archive_topics:
        name: "Arhivă"
      move_messages_to_inbox:
        name: "Mută în Primite"
      remove_tags:
        name: "Înlătură etichete"
      append_tags:
        name: "Adaugă etichete"
      replace_tags:
        name: "Înlocuiește etichete"
      delete_topics:
        name: "Șterge"
      defer:
        name: "Marchează ca necitite"
        description: "Marchează subiecte ca necitite"
      update_notifications:
        name: "Actualizează notificări"
    topic:
      filter_to:
        one: "O postare în subiect"
        few: "%{count} postări în subiect"
        other: "%{count} de postări în subiect"
      create: "Subiect nou"
      create_disabled_tag: "Nu ai voie să creezi subiecte cu această etichetă"
      create_long: "Creează un subiect nou"
      open_draft: "Deschide schiță"
      private_message: "Scrie un mesaj."
      archive_message:
        help: "Mută mesajul în arhivă"
        title: "Arhivează"
      move_to_inbox:
        title: "Mută în Primite"
        help: "Mută mesajul în Primite"
      defer:
        help: "Marchează subiect ca necitit"
        title: "Marchează ca necitit"
      list: "Subiecte"
      new: "subiect nou"
      unread: "necitit"
      new_topics:
        one: "Un subiect nou"
        few: "%{count} subiecte noi"
        other: "%{count} de subiecte noi"
      unread_topics:
        one: "Un subiect necitit"
        few: "%{count} subiecte necitite"
        other: "%{count} de subiecte necitite"
      title: "Subiect"
      invalid_access:
        title: "Discuția este privată"
        description: "Ne pare rău, nu ai acces la acest subiect!"
        login_required: "Trebuie să fii autentificat pentru a vedea subiectul ăsta."
      server_error:
        title: "Nu s-a putut încărca subiectul"
        description: "Ne pare rău, nu am putut încărca subiectul, posibil din cauza unei probleme de conexiune. Încearcă din nou. Dacă problema persistă, anunță-ne."
      not_found:
        title: "Subiectul nu a fost găsit"
        description: "Ne pare rău, Nu am putut găsi subiectul. Poate a fost șters de un moderator?"
      unread_posts:
        one: "ai un mesaj necitit în această discuţie."
        few: "ai %{count} mesaje necitite în această discuţie."
        other: "ai %{count} de mesaje necitite în această discuţie."
      likes:
        one: "există o apreciere pentru această discuţie"
        few: "sunt %{count} aprecieri pentru această discuţie"
        other: "sunt %{count} de aprecieri pentru această discuţie"
      back_to_list: "Înapoi la lista de subiecte"
      options: "Opțiuni pentru subiect"
      show_links: "arată legăturile din acest subiect"
      reply_count_link:
        one: "%{count} răspuns, sari la prima postare"
        few: "%{count} răspunsuri, sari la prima postare"
        other: "%{count} de răspunsuri, sari la prima postare"
      browse_latest_topics: "Răsfoiește cele mai recente subiecte"
      suggest_create_topic: Ești gata să <a href>începi o nouă conversație?</a>
      jump_reply_button: "Sari la articol"
      deleted: "Subiectul a fost șters"
      slow_mode_update:
        title: "Modul lent"
        select: "Utilizatorii pot posta în acest subiect doar o dată la fiecare:"
        description: "Pentru a promova discuții aprofundate în mișcare rapidă sau controversate, utilizatorii trebuie să aștepte înainte de a posta din nou pe acest subiect."
        enable: "Activează"
        remove: "Dezactivează"
        hours: "Ore:"
        minutes: "De minute:"
        durations:
          10_minutes: "10 De minute"
          15_minutes: "15 De minute"
          30_minutes: "30 De minute"
          45_minutes: "45 De minute"
          1_hour: "1 Oră"
          2_hours: "2 ore"
          4_hours: "4 ore"
          8_hours: "8 ore"
          12_hours: "12 ore"
          24_hours: "24 de ore"
          custom: "Durată personalizată"
      topic_status_update:
        title: "Temporizator subiect"
        save: "Setează temporizator"
        num_of_hours: "Număr de ore:"
        remove: "Elimină temporizator"
        publish_to: "Publică la:"
        when: "Când:"
        time_frame_required: "Te rog selectează un interval de timp"
        duration: "Durată"
      publish_to_category:
        title: "Programează publicarea"
      temp_open:
        title: "Deschide temporar"
      temp_close:
        title: "Închide temporar"
      auto_close:
        title: "Închide automat subiectul"
        error: "Introduceţi o valoare validă."
        based_on_last_post: "Nu închide până când ultima postare din subiect este măcar atât de veche."
      auto_close_after_last_post:
        title: "Închide automat subiectul după ultima postare"
      auto_delete:
        title: "Șterge automat subiect"
      reminder:
        title: "Amintește-mi"
      auto_delete_replies:
        title: "Șterge automat răspunsurile"
      status_update_notice:
        auto_open: "Acest subiect va fi deschis automat la %{timeLeft}."
        auto_close: "Acest subiect va fi automat închis în %{timeLeft}."
        auto_close_after_last_post: "Acest subiect se va închide la %{duration} după ultimul răspuns."
        auto_delete_replies: "Răspunsurile la acest subiect sunt șterse automat după %{duration}."
      auto_close_title: "Setări de închidere automată"
      auto_close_immediate:
        one: "Ultima postare din subiect este deja veche de o oră, așa că subiectul va fi închis imediat."
        few: "Ultima postare din subiect este deja veche de %{count} ore, așa că subiectul va fi închis imediat."
        other: "Ultima postare din subiect este deja veche de %{count} de ore, așa că subiectul va fi închis imediat."
      timeline:
        back: "Înapoi"
        back_description: "Întoarce-te la ultima ta postare necitită"
        replies_short: "%{current} / %{total}"
      progress:
        title: Evoluția subiectului
        jump_prompt_to_date: "la data"
        jump_prompt_or: "sau"
      notifications:
        title: schimbă frecvența cu care vei fi notificat despre acest subiect
        reasons:
          mailing_list_mode: "Ai modul mailing list activat, așa că nu vei fi notificat prin email cu privire la răspunsurile la acest subiect."
          "3_10": "Vei primi notificări pentru ca urmărești o etichetă de la acest subiect."
          "3_6": "Vei primi notificări deoarece urmărești activ această categorie."
          "3_5": "Vei primi notificări deoarece ai început să urmărești activ acest subiect, în mod automat."
          "3_2": "Vei primi notificări deoarece urmărești activ acest subiect."
          "3_1": "Vei primi notificări deoarece ai creat acest subiect."
          "3": "Vei primi notificări deoarece urmărești activ acest subiect."
          "2_8": "Vei vedea numărul răspunsurilor noi deoarece urmărești această categorie."
          "2_4": "Vei vedea numărul răspunsurilor noi deoarece ai adăugat un comentariu în acest subiect."
          "2_2": "Vei vedea numărul răspunsurilor noi deoarece urmărești acest subiect."
          "2": 'Vei vedea numărul răspunsurilor noi deoarece <a href="%{basePath}/u/%{username}/preferences/notifications">citești acest subiect</a>.'
          "1_2": "Te vom notifica dacă cineva îți menționează @numele sau îți răspunde."
          "1": "Te vom notifica dacă cineva îți menționează @numele sau îți răspunde."
          "0_7": "Ignori toate notificările din această categorie."
          "0_2": "În acest moment ignori toate notificările de la acest subiect."
          "0": "În acest moment ignori toate notificările de la acest subiect."
        watching_pm:
          title: "Urmărire"
          description: "Numărul postărilor noi va fi arătat pentru acest mesaj și vei fi notificat pentru orice răspuns scris."
        watching:
          title: "Urmărire"
          description: "Te vom notifica la fiecare răspuns nou pe acest subiect și va fi afișat numărul de mesaje noi."
        tracking_pm:
          title: "Monitorizare"
          description: "Numărul postărilor noi va fi arătat pentru acest mesaj. Vei fi notificat dacă cineva îți menționează @numele sau îți scrie un răspuns."
        tracking:
          title: "Monitorizare"
          description: "Va fi afișat numărul răspunsurilor noi pentru acest subiect. Te vom notifica dacă cineva îți menționează @numele sau îți răspunde."
        regular:
          title: "Normal"
          description: "Te vom notifica dacă cineva îți menționează @numele sau îți răspunde."
        regular_pm:
          title: "Normal"
          description: "Te vom notifica dacă cineva îți menționează @numele sau îți răspunde."
        muted_pm:
          title: "Silențios"
          description: "Nu vei fi niciodată notificat despre acest mesaj."
        muted:
          title: "Silențios"
          description: "Nu te vom notifica niciodată despre nimic legat de acest subiect și acesta nu va fi afișat în subiectele recente."
      actions:
        title: "Acțiuni"
        recover: "Restaurează subiect"
        delete: "Șterge subiect"
        open: "Deschide subiect"
        close: "Închide subiect"
        multi_select: "Selectează subiectele ..."
        pin: "Fixează subiect..."
        unpin: "Anulează subiect fixat..."
        unarchive: "Dezarhivează subiect"
        archive: "Arhivează subiect"
        invisible: "Ascunde subiectul"
        reset_read: "Resetează datele despre subiecte citite"
        make_private: "Transformă în mesaj privat"
      feature:
        pin: "Fixează subiectul"
        unpin: "Anulează subiect fixat"
        pin_globally: "Promovează discuţia global"
        remove_banner: "Șterge statutul de banner"
      reply:
        title: "Răspunde"
        help: "începe să scrii un răspuns la acest subiect"
      share:
        help: "distribuie un link cu acest subiect"
        invite_users: "Invită"
      print:
        title: "Tipărire"
        help: "Deschide o versiune pentru imprimare a acestui subiect"
      flag_topic:
        title: "Semnalare"
        success_message: "Ai semnalat cu succes acest subiect."
      feature_topic:
        title: "Promovează acest subiect"
        pin: "Pune acest subiect în vârful categoriei %{categoryLink} până"
        unpin: "Elimină aceste mesaje din vârful categoriei %{categoryLink}."
        unpin_until: "Elimină acest subiect din vârful categoriei %{categoryLink} sau așteaptă până <strong>%{until}</strong>."
        pin_note: "Utilizatorii pot anula un subiect fixat doar de ei pentru ei înșiși."
        pin_validation: "Este necesară o dată pentru a putea fixa acest subiect."
        not_pinned: "Nu sunt subiecte fixate în %{categoryLink}."
        already_pinned:
          one: "Număr de subiecte momentan fixate în %{categoryLink}: <strong class='badge badge-notification unread'>%{count}</strong>"
          few: "Număr de subiecte momentan fixate în %{categoryLink}: <strong class='badge badge-notification unread'>%{count}</strong>"
          other: "Număr de subiecte momentan fixate în %{categoryLink}: <strong class='badge badge-notification unread'>%{count}</strong>"
        pin_globally: "Pune acest subiect în vârful listei tuturor subiectelor până"
        unpin_globally: "Elimină acest subiect din partea de sus a tuturor listelor de discuţii."
        unpin_globally_until: "Scoate acest subiect din vârful listei tuturor subiectelor și așteaptă până <strong>%{until}</strong>."
        global_pin_note: "Utilizatorii pot anula un subiect fixat doar de ei pentru ei înșiși."
        not_pinned_globally: "Nu există subiecte fixate global."
        already_pinned_globally:
          one: "Număr de subiecte fixate la nivel global: <strong class='badge badge-notification unread'>%{count}</strong>"
          few: "Număr de subiecte fixate la nivel global: <strong class='badge badge-notification unread'>%{count}</strong>"
          other: "Număr de subiecte fixate la nivel global: <strong class='badge badge-notification unread'>%{count}</strong>"
        make_banner: "Transformă acest subiect într-un banner care apare în partea de sus a tuturor paginilor."
        remove_banner: "Elimină mesajul banner care apare în partea de sus a fiecărei pagini."
        banner_note: "Utilizatorii pot îndepărta baner-ul închizându-l. Doar un singur mesaj poate fi folosit ca baner într-un moment dat."
        no_banner_exists: "Nu există nici un subiect banner."
        banner_exists: "Există <strong class='badge badge-notification unread'>un</strong> subiect banner."
      automatically_add_to_groups: "Această invitație include accesul la următoarele grupuri:"
      invite_private:
        title: "Invită la mesaj privat"
        email_or_username: "adresa de email sau numele de utilizator al invitatului"
        email_or_username_placeholder: "adresa de email sau numele utilizatorului"
        action: "Invită"
        success: "Am invitat acest utilizator să participe la acest mesaj."
        success_group: "Am invitat acest grup să participe la acest mesaj."
        error: "Ne pare rău, a apărut o eroare la trimiterea invitației către respectivul utilizator."
        group_name: "numele grupului"
      controls: "Controale pentru subiect"
      invite_reply:
        title: "Invitație"
        username_placeholder: "nume utilizator"
        action: "Trimite o invitație"
        help: "invită alţi utilizatori la această discuţie via email sau notificare"
        discourse_connect_enabled: "Introdu numele de utilizator al persoanei pe care dorești să o inviți la acest subiect."
        to_topic_blank: "Introdu numele de utilizator sau adresa de email a persoanei pe care dorești să o inviți la acest subiect."
        to_topic_email: "Ai introdus o adresă de email. Vom trimite către ea un email cu o invitație ce îi va permite prietenului tău să răspundă imediat la acest subiect."
        to_topic_username: "Ai introdus un nume utilizator. Îi vom trimite o notificare cu link pentru a-l invita la acest subiect."
        to_username: "Introdu numele de utilizator al persoanei pe care dorești să o inviți. Îi vom trimite o notificare cu link pentru a o invita la acest subiect."
        email_placeholder: "nume@exemplu.com"
        success_email: "Am trimis o invitație către <b>%{invitee}</b>.. Te vom anunţa când invitația este folosită. Verifică tab-ul de invitații pe pagina ta de utilizator pentru a monitoriza invitațiile. "
        success_username: "Am invitat acest utilizator să participe la această discuţie."
        error: "Ne pare rău, nu am putut invita persoana indicată. Poate că a fost deja invitată? (Invitaţiile sunt limitate)"
      login_reply: "Autentifică-te pentru a răspunde."
      filters:
        n_posts:
          one: "O postare"
          few: "%{count} postări"
          other: "%{count} de postări"
        cancel: "Șterge filtre"
      split_topic:
        title: "Mutare în subiect nou."
        action: "mută în subiect nou"
        radio_label: "Discuție nouă"
        error: "A apărut o eroare la mutarea postărilor în subiectul nou."
        instructions:
          one: "Vei crea o nouă discuţie care va fi populată cu postarea selectată."
          few: "Vei crea o nouă discuţie care va fi populată cu cele <b>%{count}</b> postări selectate."
          other: "Vei crea o nouă discuţie care va fi populată cu cele <b>%{count}</b> de postări selectate."
      merge_topic:
        title: "Mută în subiect deja existent"
        action: "mută în subiect deja existent"
        error: "A apărut o eroare la mutarea postărilor în acel subiect."
        instructions:
          one: "Te rugăm să alegi subiectul unde dorești să muți acest mesaj."
          few: "Te rugăm să alegi subiectul unde dorești să muți aceste <b>%{count}</b> mesaje."
          other: "Te rugăm să alegi subiectul unde dorești să muți aceste <b>%{count}</b> de mesaje."
      move_to_new_message:
        radio_label: "Mesaj nou"
      merge_posts:
        title: "Comasează postările selectate"
        action: "comasează postările selectate"
        error: "A apărut o eroare la comasarea postărilor selectate."
      publish_page:
        public: "Public"
      change_owner:
        action: "Schimbă autorul"
        error: "A apărut o eroare la schimbarea autorului postărilor."
        placeholder: "numele de utilizator al autorului"
      change_timestamp:
        action: "schimbă data publicării"
        invalid_timestamp: "Marcajul de timp nu poate fi în viitor."
        error: "A apărut o eroare la schimbarea marcajului de timp în subiect."
        instructions: "Te rugăm să selectezi noul marcaj de timp pentru subiect. Postările din acest subiect vor fi actualizate pentru a menține aceeași diferență de timp."
      multi_select:
        select: "selectează"
        selected: "selectate (%{count})"
        select_post:
          label: "alege"
          title: "Adaugă postare în selecție"
        selected_post:
          label: "selectat"
          title: "Apasă pentru a exclude postarea din selecție"
        select_replies:
          label: "selectează +răspunsuri"
          title: "Adaugă postarea și toate răspunsurile la selecție"
        select_below:
          label: "selectează +tot ce urmează"
        delete: șterge selecția
        cancel: anulare selecție
        select_all: selectează tot
        deselect_all: deselectează tot
        description:
          one: Ai selectat <b>un</b> mesaj.
          few: "Ai selectat <b>%{count}</b> mesaje."
          other: "Ai selectat <b>%{count}</b> de mesaje."
    post_list:
      title: "Ultimele postări"
    post:
      quote_reply: "Citează"
      quote_reply_shortcut: "Citează (sau apasă q)"
      quote_edit: "Editează"
      quote_edit_shortcut: "Editează (sau apasă e)"
      quote_share: "Distribuie"
      edit_reason: "Motivul edit[rii: "
      post_number: "postarea %{number}"
      reply_as_new_topic: "Răspunde cu link către subiect"
      reply_as_new_private_message: "Răspunde cu un mesaj nou aceluiași destinatar"
      continue_discussion: "În continuarea discuției de la %{postLink}:"
      follow_quote: "mergi la postarea citată"
      show_full: "Arată postarea în întregime"
      collapse: "restrânge"
      load_more_replies: "încarcă mai multe răspunsuri"
      sr_load_more_replies: "Încarcă mai multe răspunsuri încorporate"
      expand_collapse: "extinde/restrânge"
      gap:
        one: "vezi un răspuns ascuns"
        few: "vezi %{count} răspunsuri ascunse"
        other: "vezi %{count} de răspunsuri ascunse"
      link_clicked:
        one: "legătură accesată o dată"
        few: "legătură accesată de %{count} ori"
        other: "legătură accesată de %{count} de ori"
      notice:
        new_user: "Este prima dată când %{user} a adăugat un comentariu. Să-i spunem bun venit în comunitate!"
        custom_created_by: "(adăugată de %{userLinkHTML})"
      unread: "postarea nu a fost citită"
      has_replies:
        one: "Un răspuns"
        few: "%{count} răspunsuri"
        other: "%{count} de răspunsuri"
      has_likes_title:
        one: "O persoană a apreciat această postare."
        few: "%{count} persoane au apreciat această postare."
        other: "%{count} de persoane au apreciat această postare."
      has_likes_title_only_you: "Ai apreciat această postare."
      has_likes_title_you:
        one: "Ai apreciat această postare împreună cu un alt utilizator."
        few: "Ai apreciat această postare împreună cu alți %{count} utilizatori."
        other: "Ai apreciat această postare împreună cu alți %{count} de utilizatori."
      sr_post_like_count_button:
        one: "O persoană a apreciat această postare."
        few: "%{count} persoane au apreciat această postare."
        other: "%{count} de persoane au apreciat această postare."
      sr_post_read_count_button:
        one: "O persoană a citit această postare."
        few: "%{count} persoane au citit această postare."
        other: "%{count} de persoane au citit această postare."
      localizations:
        table:
          locale: "Locală"
          actions: "Acțiuni"
          edit: "Editează"
          delete: "Șterge"
        add: "Adaugă traducere nouă"
        view:
          one: "Vezi o locală tradusă"
          few: "Vezi %{count} locale traduse"
          other: "Vezi %{count} de locale traduse"
        modal:
          title: "Traduceri pentru postare"
          confirm_delete: "Sigur vrei să ștergi traducerile pentru „%{languageCode}”?"
        success: "Traducerile au fost actualizate cu succes"
        post_language_selector:
          none: "Nimic"
        edit_warning:
          message: "Aceasta este o postare tradusă.<br><br> Vrei să editezi postarea originală în %{language} sau să editezi specific această traducere?"
          action_original: "Editează postarea originală"
          action_translation: "Editează această traducere"
      errors:
        create: "Ne pare rău, a apărut o eroare la creerea postării. Te rugăm să încerci iar."
        edit: "Ne pare rău, a apărut o eroare la editarea postării. Te rugăm să încerci iar."
        too_many_uploads: "Ne pare rău, poți încărca doar câte un fișier."
        upload_not_authorized: "Ne pare rău, fișierul pe care-l încerci să-l încarci nu este autorizat (extensii autorizate: %{authorized_extensions})."
        image_upload_not_allowed_for_new_user: "Ne pare rău, un utilizator nou nu poate încărca imagini."
        attachment_upload_not_allowed_for_new_user: "Ne pare rău, un utilizator nou nu poate încărca atașamente."
        attachment_download_requires_login: "Ne pare rău, dar trebuie să fii autentificat pentru a descărca ataşamente."
      cancel_composer:
        confirm: "Ce ai vrea să faci cu postarea ta?"
        discard: "Renunță"
        save_draft: "Salvează schița pentru mai târziu"
        keep_editing: "Continuă editarea"
      via_email: "această postare a sosit via email"
      via_auto_generated_email: "Această postare a sosit prin intermediul unui email auto-generat"
      whisper: "această postare este doar pentru moderatori (modul discret)"
      wiki:
        about: "această postare este un wiki"
      few_likes_left: "Îți mulțumim că împărtășești aprecierea! Mai ai doar câteva aprecieri pentru azi."
      controls:
        reply: "începe să scrii un răspuns pentru această postare"
        like_action: "Apreciază"
        like: "apreciează acestă postare"
        has_liked: "ai apreciat acest răspuns"
        undo_like_action: "Retrage apreciere"
        undo_like: "anulează aprecierea"
        edit: "editează această postare"
        edit_action: "Modifică"
        edit_anonymous: "Ne pare rău, dar trebuie să fii autentificat pentru a edita această postare."
        flag_action: "Semnalează"
        delete: "șterge această postare"
        undelete: "restaurează această postare"
        share_action: "Partajează"
        share: "distribuie un link către această postare"
        copy_action: "Copiază legătură"
        copy_title: "copiază o legătură către această postare în clipboard"
        link_copied: "Legătură copiată!"
        more: "Mai mult"
        delete_replies:
          confirm: "Dorești să ștergi și răspunsurile la această postare?"
          direct_replies:
            one: "Da, și %{count} răspuns direct"
            few: "Da, și %{count} răspunsuri directe"
            other: "Da, și %{count} răspunsuri directe"
          all_replies:
            one: "Da, și %{count} răspuns"
            few: "Da, și toate %{count} răspunsurile"
            other: "Da, și toate %{count} răspunsurile"
          just_the_post: "Nu, doare această postare"
        admin: "acțiuni administrative pentru postare"
        admin_action: "Administrator"
        wiki: "Fă postarea Wiki"
        unwiki: "Nu mai fă Wiki din postare"
        convert_to_moderator: "Adaugă culoare pentru membrii echipei"
        revert_to_regular: "Șterge culoarea pentru membrii echipei"
        rebake: "Reconstruieşte HTML"
        unhide: "Arată"
        lock_post: "Blochează postarea"
        unlock_post: "Deblochează postarea"
        delete_topic_disallowed_modal: "Nu ai permisiuni suficiente pentru a șterge acest subiect. Dacă vrei ca el să fie șters, semnalează-l trimițând un mesaj explicativ moderatorului."
        delete_topic_disallowed: "nu ai permisiuni suficiente pentru a șterge această discuție"
        delete_topic: "șterge subiectul"
        add_post_notice: "Adaugă notificare oficială…"
        change_post_notice: "Modifică notificarea oficială…"
        delete_post_notice: "Șterge notificare oficială"
      actions:
        people:
          like:
            one: "a apreciat asta"
            few: "a apreciat asta"
            other: "a apreciat asta"
          like_capped:
            one: "și %{count} altul au apreciat asta"
            few: "și %{count} alții au apreciat asta"
            other: "și %{count} alții au apreciat asta"
        by_you:
          off_topic: "Ai semnalat aceasta ca fiind pe lângă subiect"
          spam: "Ai semnalat aceasta ca fiind spam"
          inappropriate: "Ai semnalat aceasta ca fiind inadecvată"
          notify_moderators: "Ai semnalat aceasta pentru moderare"
          notify_user: "Ai trimis un mesaj către acest utilizator"
          custom: "Ai marcat acest subiect ca %{custom}"
      delete:
        confirm:
          one: "Ești sigur că vrei să ștergi aca postare?"
          few: "Ești sigur că vrei să ștergi acele %{count} postări?"
          other: "Ești sigur că vrei să ștergi acele %{count} postări?"
      revisions:
        locale:
          no_locale_set: "Nicio limbă setată"
          locale_removed: "Limbă înlăturată"
        controls:
          first: "Prima revizie"
          previous: "Revizie precedentă"
          next: "Următoarea revizie"
          last: "Ultima revizie"
          hide: "Ascunde revizia"
          show: "Afișează revizia"
          edit_post: "Modifică postarea"
        displays:
          inline:
            title: "Arată output-ul randat, cu adăugiri și ștergeri intercalate"
            button: "HTML"
          side_by_side:
            title: "Arată una lângă alta diferențele din output-ul randat"
            button: "HTML"
          side_by_side_markdown:
            title: "Arată una lângă alta diferențele din sursa brută"
      raw_email:
        displays:
          text_part:
            title: "Arată partea de text a emailului"
            button: "Text"
          html_part:
            title: "Arată partea HTML a emailului"
            button: "HTML"
      bookmarks:
        create: "Creare semn de carte"
        edit: "Editare semn de carte"
        updated: "Actualizat"
        name: "Nume"
        name_placeholder: "Pentru ce este acest semn de carte?"
        set_reminder: "Aminteşte-mi"
        options: "Opțiuni"
        actions:
          delete_bookmark:
            name: "Ștergere semn de carte"
            description: "Elimină semnul de carte de pe profilul tău și oprește toate memento-urile pentru semnul de carte"
          edit_bookmark:
            name: "Editare semn de carte"
            description: "Editează numele semnului de carte sau schimbaţi data şi ora memento-ului"
          pin_bookmark:
            name: "Fixează semnul de carte"
            description: "Fixează semnul de carte. Acest lucru îl va face să apară în partea de sus a listei de marcaje."
          unpin_bookmark:
            name: "Anulează fixarea semnului de carte"
            description: "Anulează fixarea semnului de carte. Acesta nu va mai apărea în partea de sus a listei de semne de carte."
      share:
        title: "Distribuie postarea #%{post_number}"
        instructions: "Distribuie un link către această postare:"
      original_language: "Această postare a fost scrisă inițial în %{language}"
      original_language_and_outdated: "Această postare a fost scrisă inițial în %{language}. Traducerea ar putea fi învechită."
    category:
      none: "(nicio categorie)"
      all: "Toate categoriile"
      edit: "Editează"
      view: "Arată subiectele din categorie"
      general: "General"
      settings: "Setări"
      tags: "Etichete"
      localizations: "Localizări"
      localization:
        locale: "Locală"
        name: "Nume"
        description: "Descriere"
        add: "Adaugă locală nouă"
        remove: "Elimină"
        hint: "Momentan nu există localizări pentru această categorie. Dă clic pe „Adaugă locală nouă” pentru a începe să adaugi localizări."
      tags_placeholder: "(Opțional) lista etichetelor permise"
      tag_groups_placeholder: "(Opțional) lista grupurilor de etichete permise"
      required_tag_group:
        delete: "Șterge"
      topic_featured_link_allowed: "Permite link-uri promovate în această categorie."
      delete: "Șterge categorie"
      create: "Categorie nouă"
      create_long: "Creează o categorie nouă"
      save: "Salvare categorie"
      slug: "Categorii propuse"
      slug_placeholder: "(Opțional) cuvinte-punctate pentru url"
      creation_error: A apărut o eroare în timpul creării categoriei.
      save_error: A apărut o eroare in timpul salvării categoriei.
      name: "Numele categoriei"
      untitled: "Categorie fără titlu"
      description: "Descriere"
      logo: " Logo pentru categorie"
      background_image: "Imaginea de fundal a categoriei"
      style: "Stiluri"
      background_color: "Culoare"
      foreground_color: "Culoare text"
      styles:
        type: "Stil"
        icon: "Icon"
        emoji: "Emoji"
        options:
          square: "Pătrat"
          icon: "Icon"
          emoji: "Emoji"
      name_placeholder: "Unul sau două cuvinte maximum"
      color_placeholder: "Orice culoare web"
      delete_confirm: "Sigur dorești să ștergi această categorie?"
      delete_error: "A apărut o eroare la ștergerea acestei categorii."
      list: "Afișare categoriile"
      no_description: "Adaugă o descriere acestei categorii."
      change_in_category_topic: "Editează descrierea"
      already_used: "Această culoare este folosită la o altă categorie"
      security: "Securitate"
      permissions:
        group: "Grup"
        see: "Doar citire"
        reply: "Răspunde"
        create: "Creează"
      special_warning: "Atenție: Această categorie este pre-instalată și setările de securitate nu pot fi editate. Dacă nu dorești să folosești această categorie, va trebui să o ștergi în loc să-i schimbi destinația."
      images: "Imagini"
      email_in: "Adresa email de primire preferențială:"
      email_in_allow_strangers: "Acceptă emailuri de la utilizatori anonimi fără cont"
      sort_order: "Sortează lista de subiecte după:"
      default_view: "Listă implicită de subiecte:"
      allow_badges_label: "Permite acordarea de ecusoane în această categorie"
      edit_permissions: "Editează permisiuni"
      review_group_name: "numele grupului"
      require_topic_approval: "Cere obligatoriu aprobarea moderatorilor pentru toate discuțiile noi"
      this_year: "anul acesta"
      default_position: "Poziție inițială"
      parent: "Categorie părinte"
      num_auto_bump_daily: "Numărul de discuții active care pot primi bump zilnic"
      navigate_to_first_post_after_read: "Navighează la prima postare după ce le citești pe celelalte"
      notifications:
        watching:
          title: "Urmărire"
        watching_first_post:
          title: "Urmărind activ prima postare"
        tracking:
          title: "Monitorizare"
        regular:
          title: "Normal"
          description: "Te vom notifica dacă cineva îți menționează @numele sau îți răspunde."
        muted:
          title: "Silențios"
      search_priority:
        options:
          normal: "Normal"
          ignore: "Ignoră"
          low: "Scăzut"
          high: "Ridicată"
      sort_options:
        default: "implicit"
        likes: "Aprecieri"
        op_likes: "Aprecieri la postarea originală"
        views: "Vizualizări"
        posts: "Postări"
        activity: "Activitate"
        posters: "Autori"
        category: "Categorie"
        created: "Creat"
      sort_ascending: "Crescător"
      sort_descending: "Descrescător"
      subcategory_list_styles:
        rows: "Rânduri"
        rows_with_featured_topics: "Rânduri cu subiecte promovate"
      settings_sections:
        general: "General"
        appearance: "Aspect"
        email: "E-mail"
      list_filters:
        none: "nicio subcategorie"
    flagging:
      title: "Îți mulțumim că ne menții comunitatea civilă!"
      action: "Semnalează articol"
      take_action_options:
        default:
          title: "Ascunde postarea"
        suspend:
          title: "Suspendă utilizator"
          details: "Atinge pragul de semnalări și suspendă utilizatorul"
        silence:
          title: "Reducere la tăcere utilizator"
          details: "Atinge pragul de semnalări și redu la tăcere utilizatorul"
      notify_action: "Mesaj"
      official_warning: "Avertisment oficial"
      delete_spammer: "Șterge spammer"
      flag_for_review: "Coadă pentru revizuire"
      delete_confirm_MF: |
        Ești pe cale să ștergi { POSTS, plural,
            one {<b>#</b> articol}
            few {<b>#</b> articole}
          other {<b>#</b> de articole}
        } și { TOPICS, plural,
            one {<b>#</b> subiect}
            few {<b>#</b> subiecte}
          other {<b>#</b> de subiecte}
        } ale acestui utilizator, să-i elimini contul, să blochezi înregistrările de pe adresa lui IP <b>{ip_address}</b> și să-i adaugi adresa de email <b>{email}</b> pe lista celor blocate permanent. Sigur crezi că acest utilizator este un spammer?
      yes_delete_spammer: "Da, șterge spammer"
      ip_address_missing: "(N/A)"
      hidden_email_address: "(ascuns)"
      submit_tooltip: "Trimite semnalarea privată"
      cant: "Regret, momentan nu poți semnala acest articol."
      notify_staff: "Notifică în privat un moderator "
      formatted_name:
        off_topic: "Este pe lângă subiect"
        inappropriate: "Este inadecvat"
        spam: "Este spam"
        illegal: "Este ilegal"
      custom_placeholder_notify_user: "Fii specific, constructiv și întotdeauna amabil."
      notify_user_textarea_label: "Mesaj pentru utilizator"
      custom_placeholder_notify_moderators: "Spune-ne exact ceea ce te preocupă, și dă-ne și legături relevante și exemple de câte ori este posibil."
      notify_moderators_textarea_label: "Mesaj pentru moderatori"
      custom_placeholder_illegal: "Spune-ne în mod specific de ce crezi că acest conținut este ilegal și furnizează legături și exemple relevante acolo unde este posibil."
      confirmation_illegal: "Ceea ce am scris mai sus este exact și complet."
      custom_message:
        at_least:
          one: "introdu cel puțin %{count} caracter"
          few: "introdu cel puțin %{count} caractere"
          other: "introdu cel puțin %{count} de caractere"
        left:
          one: "%{count} rămas"
          few: "%{count} rămase"
          other: "%{count} rămase"
    flagging_topic:
      title: "Îți mulțumim că ne menții comunitatea civilă!"
      action: "Semnalează subiect"
      notify_action: "Mesaj"
    topic_map:
      title: "Rezumatul subiectului"
      participants_title: "Comentatori frecvenţi"
      links_title: "Legături populare"
      clicks:
        one: "%{count} click"
        few: "%{count} click-uri"
        other: "%{count} de click-uri"
      views: "Afișări"
      read: citire
      minutes: minim
    post_links:
      about: "afișează mai multe link-uri din această postare"
      title:
        one: "încă %{count}"
        few: "încă %{count}"
        other: "încă %{count}"
    topic_statuses:
      warning:
        help: "Aceasta este o avertizare oficială."
      bookmarked:
        help: "Ai pus un semn de carte pentru această discuţie"
      locked:
        help: "Acest subiect este închis; nu mai acceptă răspunsuri noi"
      archived:
        help: "Acest subiect a fost arhivat; Este înghețat și nu poate fi schimbat"
      locked_and_archived:
        help: "Acest subiect este închis și arhivat; nu mai acceptă răspunsuri noi și nu mai poate fi schimbat."
      unpinned:
        title: "Ne-fixate"
        help: "Această subiect este ne-fixat, acum va fi afișat în ordine normală."
      pinned_globally:
        title: "Fixat la nivel global"
        help: "Acest subiect este fixat la nivel global; va fi afișat în vârful celor mai recente din categoria sa"
      pinned:
        title: "Fixat"
        help: "Acest subiect este fixat. Va fi afișat la începutul categoriei din care face parte."
      hot:
        title: "Cald"
    posts: "Postări"
    pending_posts:
      label: "În așteptare"
      label_with_count: "În așteptare: (%{count})"
    posters: "Autori"
    original_post: "Postare inițială"
    views: "Vizualizări"
    views_lowercase:
      one: "vizualizare"
      few: "vizualizări"
      other: "de vizualizări"
    replies: "Răspunsuri"
    views_long:
      one: "această discuție a fost afișată %{count} dată"
      few: "această discuție a fost afișată de %{number} de ori."
      other: "această discuție a fost afișată de %{number} de ori"
    activity: "Activitate"
    likes: "Aprecieri"
    likes_lowercase:
      one: "apreciere"
      few: "aprecieri"
      other: "aprecieri"
    users: "Utilizatori"
    users_lowercase:
      one: "utilizator"
      few: "utilizatori"
      other: "de utilizatori"
    category_title: "Categorie"
    raw_email:
      not_available: "Indisponibil!"
    categories_list: "Listă categorii"
    filters:
      with_topics: "%{filter} subiecte"
      with_category: "%{filter} %{category} subiecte"
      filter:
        title: "Rezultate filtrate pentru %{filter}"
        button:
          label: "Filtru"
      latest:
        title: "Cele mai recente"
        title_with_count:
          one: "Cel mai recent (%{count})"
          few: "Cele mai recente (%{count})"
          other: "Cele mai recente (%{count})"
        help: "subiecte cu postări recente"
      read:
        title: "Citite"
        help: "Subiecte citite, în ordinea cronologică a citirii"
      categories:
        title: "Categorii"
        title_in: "Categoria - %{categoryName}"
        help: "toate subiectele grupate pe categorii"
      unread:
        title: "Necitite"
        title_with_count:
          one: "Necitit (%{count})"
          few: "Necitite (%{count})"
          other: "Necitite (%{count})"
        help: "subiecte pe care le urmărești activ sau cele pe care le urmărești și care includ postări necitite"
        lower_title_with_count:
          one: "%{count} necitit"
          few: "%{count} necitite"
          other: "%{count} necitite"
      new:
        lower_title_with_count:
          one: "%{count} nou"
          few: "%{count} noi"
          other: "%{count} noi"
        lower_title: "nou"
        title: "Noi"
        title_with_count:
          one: "Nou (%{count})"
          few: "Noi (%{count})"
          other: "Noi (%{count})"
        help: "subiecte create în ultimele zile"
        all: "Toate"
        topics: "Discuții"
        replies: "Răspunsuri"
      posted:
        title: "Postările mele"
        help: "subiecte în care ai postat"
      bookmarks:
        title: "Semne de carte"
        help: "subiecte cu semne de carte"
      category:
        title: "%{categoryName}"
        title_with_count:
          one: "%{categoryName} (%{count})"
          few: "%{categoryName} (%{count})"
          other: "%{categoryName} (%{count})"
        help: "subiecte recente din categoria %{categoryName}"
      top:
        title: "Top"
        help: "o selecție a celor mai bune subiecte din ultimul an, ultima lună sau zi"
        all:
          title: "Dintotdeauna"
        yearly:
          title: "Anual"
        quarterly:
          title: "Trimestrial"
        monthly:
          title: "Lunar"
        weekly:
          title: "Săptămânal"
        daily:
          title: "Zilnic"
        all_time: "Dintotdeauna"
        this_year: "An"
        this_quarter: "Trimestru"
        this_month: "Lună"
        this_week: "Săptămână"
        today: "Astăzi"
    custom_homepage:
      admin_message: 'Una dintre temele tale a activat modificatorul „custom_homepage”, dar nu afișează nimic în conectorul [custom-homepage]. (Acest mesaj este afișat doar administratorilor de site-uri).'
    browser_update: 'Din păcate, <a href="https://discourse.org/about#browser">navigatorul tău nu este acceptat</a>. Te rugăm să <a href="https://browsehappy.com">treci la un navigator compatibil</a> pentru a vizualiza conținutul bogat, a te conecta și a răspunde.'
    permission_types:
      full: "Creează / Răspunde / Vizualizează"
      create_post: "Răspunde / Vizualizează"
      readonly: "Doar citire"
    preloader_text: "Se încarcă"
    lightbox:
      download: "descărcare"
      counter: "%curr% din %total%"
    invalid_video_url: Acest videoclip nu poate fi redat deoarece adresa URL este nevalidă sau indisponibilă.
    keyboard_shortcuts_help:
      shortcut_delimiter_newline: "%{shortcut1}<br>%{shortcut2}"
      title: "Scurtături de tastatură"
      search_ctrl_f_tip: "Pentru a căuta pe întregul forum, apasă pe <kbd>/</kbd>"
      jump_to:
        title: "Sari la"
        home: "%{shortcut} Acasă"
        latest: "%{shortcut} Cele mai recente"
        new: "%{shortcut} Noi"
        unread: "%{shortcut} Necitite"
        categories: "%{shortcut} Categorii"
        top: "%{shortcut} Top"
        bookmarks: "%{shortcut} Semne de carte"
        profile: "%{shortcut} Profil"
        messages: "%{shortcut} Mesaje"
      navigation:
        title: "Navigare"
        jump: "%{shortcut} Mergi la postarea #"
        back: "%{shortcut} Înapoi"
        up_down: "%{shortcut} Mută selecția &uarr; &darr;"
        open: "%{shortcut} Deschide subiectul selectat"
        next_prev: "%{shortcut} Secțiunea următoare/anterioară"
      application:
        title: "Aplicație"
        create: "Creează subiect nou"
        notifications: "%{shortcut} Deschide notificări"
        hamburger_menu: "%{shortcut} Deschide meniul de navigare"
        user_profile_menu: "%{shortcut} Deschide meniu utilizator"
        show_incoming_updated_topics: "%{shortcut} Arată subiectele actualizate"
        filter_sidebar: "%{shortcut} Filtru bară laterală"
        help: "%{shortcut} Deschide ajutor tastatură"
        toggle_bulk_select: "%{shortcut} Comută selectare în bloc"
        x: "%{shortcut} Comută selecție (în modul selectare în bloc)"
        log_out: "%{shortcut} Ieșire"
      composing:
        bold: "%{shortcut} Aldin"
        italic: "%{shortcut} Cursiv"
        link: "%{shortcut} Inserează legătură"
        preformatted: "%{shortcut} Text pre-formatat"
        paragraph: "%{shortcut} Paragraf"
        heading_1: "%{shortcut} Titlu 1"
        heading_2: "%{shortcut} Titlu 2"
        heading_3: "%{shortcut} Titlu 3"
        heading_4: "%{shortcut} Titlu 4"
        toggle_direction: "%{shortcut} Comută direcție text"
        ordered_list: "%{shortcut} Listă ordonată"
        unordered_list: "%{shortcut} Listă neordonată"
        blockquote: "%{shortcut} Citat"
      bookmarks:
        title: "Semne de carte"
        enter: "%{shortcut} Salvează și închide"
        later_today: "%{shortcut} Mai târziu astăzi"
        later_this_week: "%{shortcut} Mai târziu în această săptămână"
        tomorrow: "%{shortcut} Mâine"
        next_week: "%{shortcut} Săptămâna viitoare"
        next_month: "%{shortcut} Luna viitoare"
        delete: "%{shortcut} Șterge marcajul de carte"
      actions:
        title: "Acțiuni"
        bookmark_topic: "%{shortcut} Comută semnul de carte pentru subiect"
        pin_unpin_topic: "%{shortcut} Fixează/Desprinde subiect"
        share_topic: "%{shortcut} Distribuie subiect"
        share_post: "%{shortcut} distribuie postare"
        reply_as_new_topic: "%{shortcut} Răspunde ca subiect link-uit"
        reply_topic: "%{shortcut} Răspunde la subiect"
        reply_post: "%{shortcut} Răspunde la postare"
        quote_post: "%{shortcut} Citează postare"
        like: "%{shortcut} Apreciază postare"
        flag: "%{shortcut} Semnalează articol"
        bookmark: "%{shortcut} Marchează postare cu semn de carte"
        edit: "%{shortcut} Editează postare"
        delete: "%{shortcut} Șterge postare"
        mark_muted: "%{shortcut} Setează subiect pe silențios"
        mark_tracking: "%{shortcut} Urmărește subiect"
        mark_watching: "%{shortcut} Urmărește activ subiect"
        print: "%{shortcut} Tipărire subiect"
        defer: "%{shortcut} Marchează subiect ca necitit"
      search_menu:
        full_page_search: "%{shortcut} Lansează căutarea pe întreaga pagină"
      admin:
        title: "Administrator"
        search_prev_next: "%{shortcut} Mută selecția în sus și în jos"
        search_open: "%{shortcut} Deschide căutarea pentru interfața de administrare"
    badges:
      earned_n_times:
        one: "A primit acest ecuson o dată"
        few: "A primit acest ecuson de %{count} ori"
        other: "A primit acest ecuson de %{count} de ori"
      granted_on: "Acordat %{date}"
      title: Insigne
      multiple_grant: "Poți primi asta de mai multe ori"
      badge_count:
        one: "%{count} ecuson"
        few: "%{count} ecusoane"
        other: "%{count} de ecusoane"
      more_badges:
        one: "Încă una"
        few: " Alte %{count}"
        other: " Alte %{count}"
      select_badge_for_title: Selectați un ecuson pentru a-l folosi ca titlu
      none: "(nimic)"
      badge_grouping:
        getting_started:
          name: Începe
        community:
          name: Comunitate
        trust_level:
          name: Nivel de încredere
        other:
          name: Altele
        posting:
          name: Care postează
      favorite_count: "%{count}/%{max} insigne marcate ca favorite"
    download_calendar:
      download: "Descărcare"
    tagging:
      other_tags: "Alte etichete"
      selector_tags: "etichete"
      selector_no_tags: "fără etichete"
      selector_remove_filter: "șterge filtru"
      tags: "Etichete"
      choose_for_topic: "etichete opționale"
      add_synonyms: "Adaugă"
      delete_tag: "Șterge etichetă"
      delete_confirm:
        one: "Ești sigur că vrei să ștergi această etichetă și să o scoți dintr-un subiect care o folosește?"
        few: "Ești sigur că vrei să ștergi această etichetă și să o scoți din %{count} subiecte care o folosesc?"
        other: "Ești sigur că vrei să ștergi această etichetă și să o scoți din %{count} subiecte care o folosesc?"
      delete_confirm_no_topics: "Ești sigur că vrei să ștergi această etichetă?"
      description: "Descriere (max. 1 000 de caractere)"
      sort_by: "Sortat după:"
      sort_by_count: "contor"
      sort_by_name: "nume"
      manage_groups: "Gestionare grupuri de etichete"
      manage_groups_description: "Definește grupuri pentru a organiza etichetele"
      filters:
        without_category: "%{filter} %{tag} subiecte"
        with_category: "%{filter} %{tag} subiecte în %{category}"
        untagged_without_category: "%{filter} subiecte fără etichetă"
        untagged_with_category: "%{filter} subiecte fără etichetă în %{category}"
      notifications:
        watching:
          title: "Urmărire"
          description: "Vei urmări activ în mod automat toate discuțiile cu această etichetă. Vei primi notificări cu privire la toate noile postări și discuții, și în plus, un contor al postărilor noi și al celor necitite va apărea în dreptul discuției."
        watching_first_post:
          title: "Urmărind activ prima postare"
        tracking:
          title: "Monitorizare"
          description: "Vei urmări automat toate discuțiile cu această etichetă. Un contor cu postările necitite și cu cele noi va apărea lângă discuție."
        regular:
          title: "Normal"
          description: "Vei fi notificat dacă cineva îți menționează @numele sau răspunde la postare."
        muted:
          title: "Silențios"
          description: "Nu vei fi notificat în legătură cu discuții noi care au această etichetă și ele nu vor fi afișate în tab-ul cu discuții necitite."
      groups:
        title: "Grupuri de etichete"
        new: "Grup nou"
        tags_label: "Etichete din acest grup"
        parent_tag_label: "Etichetă părinte"
        one_per_topic_label: "Limitare la o singură etichetă pe subiect din acest grup"
        new_name: "Grup nou de etichete"
        name_placeholder: "Nume"
        save: "Salvează"
        delete: "Șterge"
        confirm_delete: "Ești sigur că vrei să ștergi acest grup de etichete?"
        parent_tag_placeholder: "Opțional"
      topics:
        none:
          unread: "Nu ai niciun subiect necitit."
          new: "Nu ai niciun subiect nou."
          read: "Nu ai citit nici un subiect până acum."
          posted: "Nu ai postat încă la nici un subiect."
          latest: "Nu există subiecte recente."
          bookmarks: "Nu există încă subiecte cu semn de carte."
          top: "Nu există încă subiecte de top."
    invite:
      custom_message_placeholder: "Introdu mesajul tău personalizat"
      custom_message_template_forum: "Salutare! Ar trebui să te alături acestui forum!"
      custom_message_template_topic: "Salutare! Cred că o să îți placă acest subiect!"
    footer_nav:
      back: "Înapoi"
      share: "Distribuie"
      dismiss: "Înlătură"
    safe_mode:
      enabled: "Modul sigur este activat, pentru a ieși din modul sigur închide această fereastră de browser"
    theme_preview_notice: "Momentan previzualizezi o temă, închide această filă sau fereastră de navigator pentru a reveni la configurația normală a site-ului."
    pause_notifications:
      options:
        half_hour: "30 de minute"
        one_hour: "o oră"
        two_hours: "2 ore"
        tomorrow: "Până mâine"
      set_schedule: "Setează un program de notificare"
    trust_levels:
      names:
        newuser: "utilizator nou"
        basic: "utilizator simplu"
        member: "membru"
        regular: "utilizator frecvent"
        leader: "lider"
    user_activity:
      no_activity_title: "Nicio activitate încă"
      no_activity_body: "Bun venit în comunitatea noastră! Ești nou-nouț aici și nu ai contribuit încă la discuții. Ca prim pas, vizitează <a href='%{topUrl}'>Top</a> sau <a href='%{categoriesUrl}'>Categorii</a> și începe să citești! Selectează %{heartIcon} pentru postările care iți plac sau despre care dorești să afli mai multe. Pe măsură ce partici, activitatea ta va fi listată aici."
      no_replies_title: "Nu ai citit nici un subiect până acum"
      no_drafts_title: "Nu ai început nicio schiță"
      no_drafts_body: "Nu ești gata să postezi? Vom salva automat o schiță nouă și o vom afișa aici ori de câte ori începi să compui un subiect, un răspuns sau un mesaj personal. Selectați butonul de anulare pentru a renunța sau a salva ciorna pentru a continua mai târziu."
      no_likes_title: "Încă nu ți-a plăcut niciun subiect"
      no_likes_body: "O modalitate excelentă de a intra și de a începe să contribui este să începi să citești conversațiile care au avut deja loc și să selectezi %{heartIcon} din postările care îți plac!"
      no_topics_title: "Încă nu aţi început niciun subiect"
    fullscreen_table:
      view_table: "Vezi tabel"
    sidebar:
      title: "Bară laterală"
      unread_count:
        one: "%{count} necitit"
        few: "%{count} necitite"
        other: "%{count} necitit"
      new_count:
        one: "%{count} nou"
        few: "%{count} noi"
        other: "%{count} nou"
      more: "Mai multe"
      all_categories: "Toate categoriile"
      categories_form_modal:
        show_more: "Arată mai mult"
      edit_navigation_modal_form:
        filter_dropdown:
          all: "Toate"
      sections:
        custom:
          add: "Adaugă secțiune personalizată"
          save: "Salvează"
          delete: "Șterge"
          delete_public_confirm: "Această secțiune este vizibilă pentru toată lumea, sigur vrei să o ștergi?"
          links:
            add: "Adaugă altă legătură"
            reset: "Resetare la valorile implicite"
            icon:
              label: "Pictogramă"
            name:
              label: "Nume"
            value:
              label: "Legătură"
        about:
          header_link_text: "Despre"
        messages:
          header_link_text: "Mesaje"
          links:
            inbox: "Primite"
            sent: "Trimise"
            new: "Noi"
            new_with_count: "Nou (%{count})"
            unread: "Necitite"
            unread_with_count: "Necitit (%{count})"
            archive: "Arhivă"
        tags:
          header_link_text: "Etichete"
        categories:
          header_link_text: "Categorii"
        community:
          edit_section:
            header_dropdown: "Personalizare"
          links:
            about:
              content: "Despre"
            admin:
              content: "Administrator"
            badges:
              content: "Insigne"
            filter:
              content: "Filtru"
              title: "Filtrează subiectele după categorie, etichetă sau alte criterii"
            topics:
              content: "Subiecte"
            faq:
              content: "Întrebări frecvente"
              title: "Reguli generale pentru utilizarea acestui site"
            guidelines:
              content: "Reguli generale"
              title: "Reguli generale pentru utilizarea acestui site"
            groups:
              content: "Grupuri"
            users:
              content: "Utilizatori"
            my_posts:
<<<<<<< HEAD
              content: "Articolele mele"
=======
              content: "Postările mele"
>>>>>>> 3cac9432
              content_drafts: "Ciornele mele"
              title: "Activitatea mea recentă legată de subiect"
              title_drafts: "Ciornele mele nepublicate"
              draft_count:
                one: "o ciornă"
                few: "%{count} ciorne"
                other: "%{count} de ciorne"
            review:
              content: "Revizuire"
              title: "Articole semnalate și alte elemente la coadă"
            invite:
              content: "Invită"
              title: "Invită membri noi"
            my_messages:
              content: "Mesajele mele"
              title: "Mesajele mele personale"
      panels:
        forum:
          label: Forum
      back_to_forum: "Înapoi la forum"
      filter_links: "Filtrează legături..."
      clear_filter: "Elimină filtrul"
      no_results:
        title: "Fără rezultate"
        description_admin_search: "Nu am găsit nimic care să se potrivească cu „%{filter}”."
      collapse_all_sections: "Restrânge toate secțiunile"
      expand_all_sections: "Extinde toate secțiunile"
      search: "Caută"
      footer:
        interface_color_selector:
          light: "Luminos"
          dark: "Întunecat"
          auto: "Auto"
    until: "Pana cand:"
    form_templates:
      upload_field:
        upload: "Încărcare"
        uploading: "Se încarcă"
      errors:
        type_mismatch:
          default: "Introduceţi o valoare validă."
    table_builder:
      title: "Constructor de tabel"
      modal:
        title: "Constructor de tabel"
        create: "Construiește tabel"
        help:
          title: "Folosind Editorul de foi de calcul"
          enter_key: "Enter"
          tab_key: "Filă"
          new_row: "la sfârșitul unui rând pentru a introduce un rând nou."
          new_col: "la sfârșitul unei coloane pentru a introduce o coloană nouă."
          options: "Dă clic dreapta pe celule pentru a accesa mai multe opțiuni într-un meniu derulant."
        confirm_close: "Sigur vrei să închizi constructorul de tabel? Toate modificările nesalvate vor fi pierdute."
      edit:
        btn_edit: "Editează tabel"
        modal:
          title: "Editează tabel"
          cancel: "anulează"
          create: "Salvează"
          reason: "de ce editezi?"
          trigger_reason: "Adăugă motiv pentru editare"
        default_edit_reason: "Actualizează tabel cu editor de tabele"
      default_header:
        col_1: "Coloana 1"
        col_2: "Coloana 2"
        col_3: "Coloana 3"
        col_4: "Coloana 4"
      spreadsheet:
        no_records_found: "Nu s-a găsit nicio înregistrare"
        show: "Arată"
        entries: "intrări"
        about: "Despre"
        prompts:
          delete_selected_rows: "Sigur vrei să ștergi rândurile selectate?"
          delete_selected_cols: "Sigur vrei să ștergi coloanele selectate?"
          will_destroy_merged_cells: "Această acțiune va distruge toate celulele existente fuzionate. Sigur?"
          will_clear_search_results: "Această acțiune va distruge toate celulele existente fuzionate. Sigur?"
          conflicts_with_merged_cells: "Există un conflict cu o altă celulă fuzionată"
        invalid_merge_props: "Proprietăți fuzionate nevalide"
        cells_already_merged: "Celulă deja fuzionată"
        no_cells_selected: "Nicio celulă selectată"
        context_menu:
          row:
            before: "Introdu un rând nou înainte"
            after: "Introdu un rând nou după"
            delete: "Șterge rândurile selectate"
          col:
            before: "Introdu o coloană nouă înainte"
            after: "Introdu o coloană nouă după"
            delete: "Șterge coloanele selectate"
            rename: "Redenumește această coloană"
          order:
            ascending: "Ordine crescătoare"
            descending: "Ordine descrescătoare"
          copy: "Copiază..."
          paste: "Lipește..."
          save: "Salvează ca..."
    powered_by_discourse: "Propulsat de Discourse"
    safari_15_warning: "Navigatorul tău va fi în curând incompatibil cu această comunitate. Pentru a continua să participi aici, te rugăm să-ți actualizezi navigatorul sau <a href='%{url}'>să afli mai multe</a>."
    filter:
      placeholder: "Filtrează subiectele după categorie, etichetă sau alte criterii"
      description:
        yesterday: "Ieri"
        last_week: "Săptămâna trecută"
        last_month: "Luna trecută"
        last_year: "Anul trecut"
    discovery:
      headings:
        multi_tag:
          default: "Subiecte etichetate %{tags}"
        categories: "Toate categoriile"
  admin_js:
    type_to_filter: "Tastează pentru a filtra…"
    settings: "Opțiuni"
    admin:
      title: "Admin Discourse"
      moderator: "Moderator"
      filter_reports: "Filtrează rapoarte..."
      filter_reports_no_results: "Niciun raport nu corespunde filtrului tău"
      tags:
        remove_muted_tags_from_latest:
          always: "întotdeauna"
          never: "niciodată"
      reports:
        sidebar_title: "Rapoarte"
      config_sections:
        account:
          title: "Cont"
        reports:
          title: "Rapoarte"
        community:
          title: "Comunitate"
        appearance:
          title: "Aspect"
        email:
          title: "E-mail"
        security:
          title: "Securitate"
        plugins:
          title: "Module"
        advanced:
          title: "Avansat"
      config:
        about:
          title: "Despre site-ul tău"
          header_description: "Furnizează aici informații despre acest site și despre echipa ta, astfel încât oamenii să poată afla despre ce este comunitatea ta, cine se află în spatele acesteia și cum să vă contacteze în cazul în care există o problemă. Afișate pe <a href='%{basePath}/about'>pagina Despre</a>a site-ului tău."
        developer:
          title: "Dezvoltator"
          header_description: "Setări pentru dezvoltatori pentru a controla limitele ratei, multiplicatorii și calculele, modul sigur și alte funcționalități avansate"
        experimental:
          title: "Experimental"
          header_description: "Activează sau dezactivează funcțiile experimentale pentru site-ul tău, cele mai multe dintre acestea pot fi controlate pe bază de grup"
        emojis:
          title: "Emoticon"
          header_description: "Adaugă emoji noi care vor fi disponibile pentru toată lumea. Selectează mai multe fișiere pentru a crea emoji-uri folosind numele acestora. Grupul selectat va fi folosit pentru toate fișierele care sunt adăugate în același timp"
        flags:
          title: "Moderare"
        files:
          title: "Fișiere"
          header_description: "Setări care controlează limitele de dimensiune și tip de fișier, dimensiunile și sursele avatarului, stocarea fișierelor, calitatea și compresia imaginii și multe altele"
        legal:
          title: "Legal"
          header_description: "Configurează setările legale, cum ar fi termenele și condițiile, politica de confidențialitate, detaliile de contact și considerațiile specifice UE"
        localization:
          title: "Localizare"
          header_description: "Configurează limba interfeței comunității tale și alte opțiuni de localizare pentru membrii tăi"
          keywords: "locale|language|timezone|unicode|ltr"
        login_and_authentication:
          header_description: "Configurează modul în care utilizatorii se conectează și se autentifică, secretele și cheile, furnizorii OAuth2 și multe altele"
        logo:
          title: "Logo"
          header_description: "Configurează logourile și iconurile utilizate pe întregul tău site"
          form:
            saved: "Setările logoului sunt salvate."
            logo:
              title: "Logo principal"
              description: "Apare în partea de navigare de sus a site-ului, precum și în partea de sus a notificărilor prin email ale site-ului."
              help_text: "Dimensiunea recomandată este de 600 x 80 pixeli."
            logo_dark:
              required: "Folosești un alt logo pentru modul întunecat?"
              title: "Logo principal întunecat"
              help_text: "Dimensiunea recomandată este de 600 x 80 pixeli."
            large_icon:
              title: "Pictograma pătrată"
              help_text: "Dimensiunea recomandată este de 512 x 512 pixeli."
            square_icon_dark:
              help_text: "Dimensiunea recomandată este de 512 x 512 pixeli."
            logo_small:
              help_text: "Dimensiunea recomandată este de 120 x 120 pixeli."
            logo_small_dark:
              help_text: "Dimensiunea recomandată este de 120 x 120 pixeli."
            mobile: "Mobil"
            email: "E-mail"
            manifest_icon:
              help_text: "Dimensiunea recomandată este de 512 x 512 pixeli."
        fonts:
          title: "Fonturi"
          header_description: "Configurează fonturile utilizate pe întregul tău site, inclusiv fontul de bază, fontul pentru titlu și dimensiunea implicită a textului"
          form:
            more_fonts: "Mai multe fonturi"
            saved: "Setările fontului sunt salvate."
            base_font:
              title: "Font de bază"
            heading_font:
              title: "Font titlu"
            default_text_size:
              title: "Dimensiune text implicită"
              description: "Această dimensiune poate fi ajustată ulterior de fiecare utilizator în funcție de preferințele sale."
          backfill_modal:
            title: "Aplici setări noi implicite de text?"
            description:
              one: "Ai actualizat dimensiunea implicită a textului. Vrei să aplici această modificare la %{count} utilizator existent?"
              few: "Ai actualizat dimensiunea implicită a textului. Vrei să aplici această modificare la %{count} utilizatori existenți?"
              other: "Ai actualizat dimensiunea implicită a textului. Vrei să aplici această modificare la %{count} de utilizatori existenți?"
            modal_yes: "Da"
            modal_no: "Nu, aplică doar în continuare"
        navigation:
          title: "Navigare"
          header_description: "Configurează legăturile de navigare și elementele de meniu pentru site-ul tău. Aceasta include locația și comportamentul meniului principal de navigare, legăturile rapide din partea de sus a paginii de pornire, precum și bara laterală de administrare."
        notifications:
          title: "Notificări"
          header_description: "Configurează modul în care sunt gestionate și livrate notificările pentru utilizatori, inclusiv preferințele de email, notificările push, limitele de menționare și consolidarea notificărilor"
        onebox:
          title: "Onebox"
          header_description: "Configurează modul în care sunt generate și afișate previzualizările onebox pentru site-ul tău."
        rate_limits:
          title: "Limite de rată"
        search:
          title: "Setări de căutare"
          header_description: "Configurează setările de căutare, inclusiv înregistrarea în jurnal și tokenizarea pentru limbile chineză și japoneză"
        search_everything:
          title: "Căutare"
          header_description: "Găsește orice în interfața de administrare aici. Poți filtra rezultatele mai jos, iar preferințele tale vor fi memorate. Pentru a deschide această căutare oriunde în interfața de administrare, apasă %{shortcutHTML}."
        security:
          title: "Securitate"
          header_description: "Configurează setările de securitate, inclusiv autentificarea cu doi factori, privilegiile de moderator și politicile de securitate a conținutului"
        spam:
          title: "Spam"
        trust_levels:
          title: "Niveluri de încredere"
          header_description: "Setările nivelului de încredere îți permit să ajustezi cerințele și notificările pentru sistemul de progres al comunității tale care promovează automat utilizatorii la niveluri de încredere mai înalte, deoarece demonstrează o implicare constantă și pozitivă cu forumul tău"
        user_api:
          title: "API utilizator"
          header_description: "Configurează ce grupuri de utilizatori pot accesa API-ul, precum și ce scopuri sunt permise"
        group_permissions:
          title: "Permisiuni grup"
          header_description: "Toate permisiunile aplicațiilor bazate pe grup sunt gestionate aici, care controlează accesul la diferite funcții din Discourse"
        dashboard:
          title: "Panou de control"
        users:
          title: "Utilizatori"
        groups:
          title: "Grupuri"
        whats_new:
          title: "Ce este nou?"
        backups:
          title: "Copii de siguranță"
          sub_pages:
            logs:
              title: "Jurnale"
        reports:
          title: "Rapoarte"
          sub_pages:
            settings:
              title: "Setări panou de control"
        badges:
          title: "Insigne"
          header_description: "Insignele recompensează utilizatorii pentru activitățile, contribuțiile și realizările lor pentru a recunoaște, valida și încuraja comportamentul pozitiv și implicarea în cadrul comunității"
        analytics:
          title: "Analitice și SEO"
          header_description: "Îmbunătățește vizibilitatea site-ului tău pentru motoarele de căutare și configurează modul în care urmărești vizitatorii site-ului"
          keywords: "search|google|sitemap"
        interface:
          title: "Interfață și aranjament"
          header_description: "Personalizează detaliile aranjamentului general și ale interfeței utilizatorului a site-ului tău"
        content:
          title: "Conținut"
          header_description: "Configurează modul în care sunt gestionate subiectele și postările tale și personalizează experiența de creare de conținut pentru membrii tăi"
          sub_pages:
            categories_and_tags:
              title: "Categorii și etichete"
            sharing:
              title: "Partajare"
            posts_and_topics:
              title: "Postări și subiecte"
            stats_and_thresholds:
              title: "Statistici și praguri"
        permalinks:
          title: "Legături permanente"
        user_defaults:
          title: "Implicite utilizator"
          header_description: "Setează valorile implicite pentru setările care îți afectează utilizatorii, configurându-le experiența de înregistrare"
        user_fields:
          title: "Câmpuri utilizator"
          header_description: "Creează câmpuri de utilizator personalizate pentru a colecta detalii suplimentare despre membrii comunității tale. Poți alege ce informații sunt necesare în timpul înregistrării, ce se afișează pe profiluri și ce pot actualiza utilizatorii."
        watched_words:
          title: "Cuvinte urmărite"
          header_description: "Cuvintele urmărite sunt instrumente de moderare care pot efectua mai multe acțiuni diferite, inclusiv blocarea, cenzura, legarea sau semnalarea postărilor care conțin anumite cuvinte"
        color_palettes:
          title: "Palete de culori"
          header_description: "Aceste palete controlează culorile utilizate în comunitatea ta. Când faci o paletă selectabilă de către utilizator, membrii își pot alege culorile preferate din preferințele lor."
        emoji:
          title: "Emoticon"
          header_description: "Adaugă emoji noi care vor fi disponibile pentru toată lumea. Selectează mai multe fișiere pentru a crea emoji-uri folosind numele acestora. Grupul selectat va fi folosit pentru toate fișierele care sunt adăugate în același timp."
        themes:
          title: "Teme"
          header_description: "Temele sunt personalizări extinse care schimbă mai multe elemente ale stilului de design al forumului tău și adesea includ și funcții frontale suplimentare"
        themes_and_components:
          title: "Teme și componente"
          header_description: "Personalizează-ți site-ul Discourse cu teme și componente pentru a se potrivi nevoilor tale"
          keywords: "theme|component|extension|customize"
        site_admin:
          title: "Administrator site"
          header_description: "Configurează diverse setări referitoare la gestionarea site-ului tău"
        site_texts:
          title: "Texte site"
        email:
          title: "Setări email"
          header_description: "Configurează setările pentru emailurile care sunt trimise membrilor tăi"
          sub_pages:
            server_settings:
              title: "Setări server"
              header_description: "Configurează setările pentru emailurile care sunt trimise membrilor tăi"
            preview_summary:
              header_description: "Previzualizează conținutul emailurilor-rezumat trimise către utilizatori inactivi"
            advanced_test:
              title: "Test avansat"
            templates:
              title: "Șabloane"
        email_logs:
          title: "Jurnale email"
          header_description: "Vezi jurnalele pentru emailurile trimise de pe site-ul tău"
          sub_pages:
            sent:
              title: "Trimise"
              header_description: "Vezi un jurnal de emailuri care au fost trimise"
            skipped:
              title: "Omise"
              header_description: "Vezi un jurnal de emailuri care au fost omise"
            bounced:
              title: "Ricoșate"
              header_description: "Vezi un jurnal de emailuri care au ricoșat"
            received:
              title: "Primite"
              header_description: "Vezi un jurnal de emailuri care au fost primite"
            rejected:
              title: "Respinse"
              header_description: "Vezi un jurnal de emailuri care au fost respinse"
        email_appearance:
          title: "Aspect"
        staff_action_logs:
          sub_pages:
            screened_emails:
              header_description: "Când cineva încearcă să creeze un cont nou, următorul email va fi verificat iar înregistrarea va fi blocată, sau o altă acțiune va fi inițiată"
            screened_ips:
              title: "IP-uri filtrate"
            screened_urls:
              title: "URL-uri filtrate"
              header_description: "URL-urile listate aici au fost folosite în postări de către utilizatorii considerați spammeri"
            search_logs:
              title: "Caută jurnale"
        plugins:
          title: "Module instalate"
          header_description: "Modulele îți îmbunătățesc comunitatea cu funcționalități suplimentare. Atât modulele preinstalate cât și cele personalizate sunt listate mai jos."
        api_keys:
          title: "Chei API"
          header_description: "Funcția de chei API îți permite să integrezi în siguranță Discourse cu sisteme externe și să automatizezi acțiunile. Administratorii pot crea chei cu scopuri specifice pentru a controla accesul la resurse și la datele sensibile. Scopurile limitează funcționalitatea, asigurând securitate sporită."
        webhooks:
          title: "Cârlige web"
        embedding:
          title: "Înglobare"
      theme_site_settings:
        setting: "Setare"
        default_value: "Implicit"
      search:
        modal_title: "Caută orice în admin"
        title: "Caută"
        instructions: "Caută orice în admin..."
        full_page_link: "Comută la căutare în toată pagina"
        no_results: 'Nu am găsit nimic care să se potrivească cu „%{filter}”.'
        result_count:
          one: 'Un rezultat pentru „%{filter}”'
          few: '%{count} rezultate pentru „%{filter}”'
          other: '%{count} de rezultate pentru „%{filter}”'
        result_types:
          page:
            one: "Pagină"
            few: "Pagini"
            other: "Pagini"
          report:
            one: "Raport"
            few: "Rapoarte"
            other: "Rapoarte"
          setting:
            one: "Setare"
            few: "Opțiuni"
            other: "Opțiuni"
          theme:
            one: "Temă"
            few: "Teme"
            other: "Teme"
          component:
            one: "Componentă"
            few: "Componente"
            other: "Componente"
      new_features:
        title: "Ce este nou?"
        check_for_updates: "Verifică actualizări"
      dashboard:
        title: "Panou de control"
        version: "Versiune"
        up_to_date: "Ești la zi!"
        critical_available: "O actualizare importantă este disponibilă."
        updates_available: "Sunt disponibile actualizări."
        no_check_performed: "Nu s-au căutat actualizări. Verifică dacă sidekiq este pornit."
        stale_data: "Nu s-au căutat actualizări în ultimul timp. Verifică dacă că sidekiq este pornit."
        installed_version: "Instalată"
        latest_version: "Ultima"
        dismiss_notice: "Respinge"
        new_features:
          title: "Ce este nou?"
          subtitle: "Lansăm noi funcții și îmbunătățiri tot timpul. Această pagină le acoperă pe cele mai importante, dar poți da clic pe „Află mai multe” pentru a vedea notele extinse de lansare."
          previous_announcements: "Poți vedea anunțurile anterioare privind noile caracteristici pe <a href='%{url}' target='_blank'>Discourse Meta</a>"
          learn_more: "Află mai multe..."
          experimental: "Experimental"
          only_experiments: "Afișează doar caracteristici experimentale"
          experiment_enabled: "Ai activat funcționalitatea experimentală."
          experiment_disabled: "Ai dezactivat funcționalitatea experimentală."
          experiment_toggled_too_fast: "Ai comutat prea repede funcționalitatea experimentală. Te rugăm să aștepți câteva secunde înainte de a încerca din nou."
          experiment_tooltip:
            title_disabled: "Încearcă funcționalitatea noastră experimentală"
            title_enabled: "Dezactivează funcționalitatea experimentală"
            content_enabled: "Modificând aceasta va dezactiva funcționalitatea pentru toți utilizatorii."
        last_checked: "Ultima verificare"
        refresh_problems: "Reîmprospătează"
        no_problems: "Nu a apărut nicio problemă."
        moderators: "Moderatori:"
        admins: "Admini:"
        suspended: "Suspendați:"
        private_messages_short: "Mesje"
        private_messages_title: "Mesaje"
        mobile_title: "Mobil"
        uploads: "Urcări"
        backups: "Copii de siguranță"
        traffic_short: "Trafic"
        traffic: "Cereri web"
        page_views: "Vizualizări"
        page_views_short: "Vizualizări"
        show_traffic_report: "Arată raportul detaliat cu privire la trafic"
        general_tab: "General"
        security_tab: "Securitate"
        reports_tab: "Rapoarte"
        report_filter_any: "oricare"
        disabled: Dezactivat
        reports:
          percent_change_tooltip_previous_value:
            yesterday:
              one: "A fost %{count} acum două zile."
              few: "Au fost %{count} acum două zile."
              other: "Au fost %{count} acum două zile."
            two_weeks_ago:
              one: "A fost %{count} acum două săptămâni."
              few: "Au fost %{count} acum două săptămâni."
              other: "Au fost %{count} acum două săptămâni."
            thirty_days_ago:
              one: "A fost %{count} în perioada anterioară de 30 de zile."
              few: "Au fost %{count} în perioada anterioară de 30 de zile."
              other: "Au fost %{count} în perioada anterioară de 30 de zile."
          today: "Astăzi"
          yesterday: "Ieri"
          last_7_days: "Ultimele 7"
          last_30_days: "Ultimele 30"
          all_time: "Dintotdeauna"
          7_days_ago: "Acum 7 zile"
          30_days_ago: "Acum 30 de zile"
          all: "Toate"
          view_table: "tabel"
          view_graph: "grafic"
          refresh_report: "Reactualizează raportul"
          daily: Zilnic
          monthly: Lunar
          weekly: Săptămânal
          groups: "Toate grupurile"
          filters:
            group:
              label: Grup
            category:
              label: Categorie
      flags:
        description: "Descriere"
        enabled: "Activat?"
        more_options:
          title: "Mai multe opțiuni"
      groups:
        new:
          title: "Grup nou"
          create: "Creează"
        manage:
          interaction:
            email: E-mail
            incoming_email: "Adresă de primire emailuri personalizată"
            incoming_email_placeholder: "introducere adresă de email"
            visibility_levels:
              title: "Cine poate vedea acest grup?"
              public: "Toată lumea"
          membership:
            automatic: Automat
            automatic_tooltip: "Acest grup este automat, nu îl poți șterge, iar membrii sunt adăugați și eliminați automat"
            trust_levels_title: "Nivel de încredere acordat automat membrilor atunci când sunt adăugați:"
            trust_levels_none: "Nimeni"
            automatic_membership_email_domains: "Utilizatorii care se înregistrează cu un domeniu de email identic cu unul din lista asta vor fi adăugați automat în acest grup:"
            automatic_membership_user_unknown_count: "Utilizatorii cu unul dintre noile domenii de email vor fi adăugați în grup."
            primary_group: "Setează automat ca grup principal"
        name_placeholder: "Numele grupului, fără spații, la fel ca regula pentru nume utilizator"
        primary: "Grup primar"
        no_primary: "(nu există grup primar)"
        title: "Grupuri"
        edit: "Editează grupuri"
        refresh: "Reîmprospătează"
        about: "Editează aici numele și apartenența la grupuri"
        group_members: "Membrii grupului"
        delete: "Șterge"
        delete_failed: "Imposibil de șters grupul. Dacă este unul automat, nu se poate șterge."
        delete_owner_confirm: "Revocă dreptul de proprietar pentru '%{username}'?"
        add: "Adaugă"
        custom: "Personalizat"
        automatic: "Automat"
        group_owners: Proprietari
        add_owners: Adaugă proprietari
        none_selected: "Alege un grup pentru a începe"
        no_custom_groups: "Creează un nou grup personalizat"
      api_keys:
        title: "Chei API"
        description: "Funcția de chei API îți permite să integrezi în siguranță Discourse cu sisteme externe și să automatizezi acțiunile. Administratorii pot crea chei cu scopuri specifice pentru a controla accesul la resurse și la datele sensibile. Scopurile limitează funcționalitatea, asigurând securitate sporită."
        add: "Adaugă cheie API"
        edit: "Editează"
        save: "Salvează"
        cancel: "Anulează"
        continue: "Continuă"
        back: "Înapoi la chei API"
        revoke: "Revocă"
        undo_revoke: "Anulează revocare"
        revoked: "Revocat"
        delete: Șterge definitiv
        no_api_keys: "Încă nu ai nicio cheie API."
      api:
        generate_master: "Generează cheie API principală"
        none: "Nu sunt chei API principale active deocamdată."
        user: "Utilizator"
        title: "API"
        keys: "Chei"
        created: Creată de
        updated: Actualizat
        last_used: Ultima utilizare
        never_used: Niciodată
        generate: "Generare"
        undo_revoke: "Anulează revocare"
        revoke: "Revocă"
        all_users: "Toți utilizatorii"
        show_details: Detalii
        description: Descriere
        user_mode: Nivel utilizator
        single_user: "Utilizator unic"
        save: Salvează
        delete: Șterge definitiv
        continue: Continuă
        scopes:
          action: țiune
          allowed_parameters: Parametrii permiși
          optional_allowed_parameters: Parametrii permiși (opțional)
          descriptions:
            topics:
              recover: Recuperează un subiect.
            posts:
              recover: Recuperează un articol.
            revisions:
              read: "Ia ultima revizie sau una anumită."
              modify: "Ascunde, afișează sau anulează reviziile."
              permanently_delete: "Șterge definitiv o revizie."
            logs:
              messages: Listează mesajele din /logs sau obține un anumit mesaj din jurnal.
      web_hooks:
        title: "Cârlige web"
        none: "Încă nu ai niciun cârlig web."
        instruction: "Webhooks permit Discourse să notifice servicii externe atunci când anumite evenimente se petrec pe site. Când un webhook este declanșat, o interogare POST va fi trimisă la URL-urile menționate."
        detailed_instruction: "O interogare POST va fi trimisă catre URL-ul menționat atunci când se produc evenimentele alese."
        add: "Adaugă cârlig web"
        create: "Creează"
        edit: "Modifică"
        save: "Salvează"
        show: "Evenimente"
        delete: "Șterge"
        cancel: "Anulează"
        controls: "Controale"
        back: "Înapoi la cârlige web"
        payload_url: "URL-ul încărcăturii "
        payload_url_placeholder: "https://example.com/postreceive"
        secret_invalid: "Secretul nu trebuie să aibă nici un caracter spațiu-gol."
        secret_too_short: "Secretul trebuie sa conțină cel puțin 12 caractere."
        secret_placeholder: "Șir utilizat pentru generarea de semnături"
        event_type_missing: "Va trebui să setezi cel puțin un tip de evenimente."
        content_type: "Tip conținut"
        secret: "Secret"
        wildcard_event: "Trimite-mi orice"
        individual_event: "Selectează evenimente individuale"
        verify_certificate: "Verifică certificatul TSL al URL-ului încărcăturii"
        active: "Active"
        active_notice: "Vom livra detaliile evenimentului atunci când acesta se va produce."
        categories_filter_instructions: "Webhook-urile relevante se vor declanșa numai dacă evenimentul este legat de categoriile specificate. Lasă liber pentru a declanșa webhooks pentru toate categoriile."
        categories_filter: "Categorii declanșate"
        groups_filter_instructions: "Webhook-urile relevante vor fi declanșate dacă evenimentul este legat de grupuri specificate. Lasă liber pentru a declanșa webhooks pentru toate grupurile."
        groups_filter: "Grupuri declanșate"
        delete_confirm: "Șterge acest webhook?"
        custom_event:
          group_name: "Evenimente personalizate"
        delivery_status:
          title: "Starea livrării"
          inactive: "Inactivă"
          failed: "Eșuată"
          successful: "Cu succes"
          disabled: "Dezactivat"
        events:
          none: "Nu există evenimente înrudite."
          redeliver: "Livrează din nou"
          incoming:
            one: "Există un nou eveniment "
            few: "Există %{count} noi evenimente."
            other: "Există %{count} de noi evenimente."
          completed_in:
            one: "Terminat într-o secundă."
            few: "Terminat în %{count} secunde."
            other: "Terminat în %{count} de secunde."
          request: "Cerere"
          response: "Răspuns"
          redeliver_confirm: "Ești sigur ca vrei să livrezi din nou aceeași încărcătură?"
          headers: "Antete"
          payload: "Încărcătură"
          body: "Corp"
          ping: "Ping"
          status: "Cod de stare"
          event_id: "ID"
          timestamp: "Creat"
          completion: "Timp finalizare"
          actions: "Acțiuni"
          filter_status:
            failed: "Eșuată"
      home:
        title: "Acasă"
      account:
        title: "Cont"
        sidebar_link:
          backups: "Copii de siguranță"
          whats_new:
            title: "Ce este nou?"
      community:
        title: "Comunitate"
        sidebar_link:
          badges: "Insigne"
          notifications: "Notificări"
          permalinks: "Legături permanente"
          trust_levels: "Niveluri de încredere"
          group_permissions: "Permisiuni grup"
          users: "Utilizatori"
          groups: "Grupuri"
<<<<<<< HEAD
          localization:
            title: "Localizare"
            keywords: "locale|language|timezone|unicode|ltr"
=======
>>>>>>> 3cac9432
          user_fields: "Câmpuri utilizator"
          watched_words: "Cuvinte urmărite"
          legal: "Legal"
      appearance:
        title: "Aspect"
        sidebar_link:
          font_style: "Stil font"
          site_logo: "Logo site"
          color_schemes: "Paletă de culori"
          emoji: "Emoticon"
          navigation: "Navigare"
<<<<<<< HEAD
          themes: "Teme"
=======
>>>>>>> 3cac9432
          site_texts: "Texte site"
      email_settings:
        title: "Setări email"
        sidebar_link:
          appearance: "Aspect"
          server_setup:
            title: "Configurare și jurnale server"
      security:
        title: "Securitate"
        sidebar_link:
          security: "Setări de securitate"
          spam: "Setări spam"
      section_landing_pages:
        account:
          title: "Cont"
          backups:
            title: "Copii de siguranță"
            description: "Fă o copie de siguranță a datelor site-ului tău"
          whats_new:
            title: "Ce este nou?"
            description: "Descoperă noile versiuni și îmbunătățiri ale Discourse"
      config_areas:
        about:
          community_title: "Titlu comunitate"
          community_title_help: "Scurtă descriere, afișată în fila navigatorului, pentru pagini cheie cum ar fi categorii și liste de subiecte."
          banner_image_help: |
            Recomandat: 1100x300px. Formate: JPG, PNG, SVG (maxim 10 MO).
          community_owner_help: |
            Nume utilizat pentru notificările critice și, de asemenea, afișat în /despre. Vizibil pentru utilizatorii anonimi de pe site-urile publice.
          contact_email_help: |
            Email utilizat pentru notificări critice și, de asemenea, afișat în /despre. Vizibil pentru utilizatorii anonimi de pe site-urile publice.
          contact_url_placeholder: "https://johnny-smith.com/contact"
          contact_url_help: |
            Atunci când este prezentă, înlocuiește adresa de email de contact din /despre și este vizibilă pentru utilizatorii anonimi de pe site-urile publice.
          site_contact_name_help: |
            Un nume de utilizator al personalului de la care se trimit toate mesajele automate. Dacă este lăsat gol, va fi utilizat contul de sistem implicit.
          your_organization: "Organizația ta"
          your_organization_description: "Vom utiliza aceste informații în Termenele serviciului și în Notificarea privind confidențialitatea pentru a arăta cine operează site-ul și sub ce jurisdicție."
          company_name: "Nume"
          company_name_placeholder: "Organizația Acme"
          governing_law_placeholder: "Provincie, stat sau țară"
          governing_law_help: |
            Specifică jurisdicția pentru termenii legali ai site-ului, de obicei locul în care compania este înregistrată sau își desfășoară activitatea.
          city_for_disputes_placeholder: "Oraș"
          city_for_disputes_help: |
            Specifică orașul pentru soluționarea litigiilor legale legate de acest forum.
          extra_groups:
            heading: "Listare grup"
            description: "Grupuri suplimentare de afișat pe pagina „Despre”."
            groups: "Grupuri"
            order: "Ordine sortare"
            initial_members: "Membri extinși"
            initial_members_description: "Numărul de membri ai grupului care vor fi afișați înainte de adăugarea unui buton „Vezi mai mulți”."
            show_description: "Include descriere"
          optional: "(opțional)"
          toasts:
            extra_groups_saved: "Listare grup salvată"
          saved: "salvat!"
        flags:
          description: "Descriere"
          enabled: "Activat?"
          add: "Adaugă steag"
          edit: "Editează"
          delete: "Șterge"
          flags_tab: "Semnalări"
          settings: "Setări semnalări"
          form:
            save: "Salvează"
            name: "Nume"
            description: "Descriere"
            invalid_applies_to: "Necesare"
            topic: "discuții"
            post: "Postări"
            create_warning: "Odată ce a fost folosită o semnalare personalizată, aceasta poate fi doar dezactivată sau editată, dar nu ștearsă."
            edit_warning: "Editarea numelui și a descrierii unei semnalări poate cauza potențiale inconsecvențe în date. Odată ce a fost folosită o semnalare personalizată, aceasta poate fi doar dezactivată sau editată, dar nu ștearsă."
            auto_action_type: "Ascunde automat conținutul semnalat"
          more_options:
            title: "Mai multe opțiuni"
        permalinks:
          edit: "Editează"
          delete: "Șterge"
        embeddable_host:
          edit: "Editează"
          delete: "Șterge"
          more_options:
            title: "Mai multe opțiuni"
        themes_and_components:
          breadcrumb_title: "Personalizare"
          themes:
            title: "Teme"
            themes_intro: "Instalează o temă nouă pentru a începe sau creează una proprie de la zero folosind aceste resurse."
            new_theme: "Temă nouă"
            install: "Instalează"
          components:
            title: "Componente"
            description: "Personalizări care modifică elemente de suprafață ale designului forumului tău sau adaugă funcții frontale suplimentare"
            install: "Instalează"
            name: "Nume"
            used_on: "Folosită pe"
            enabled: "Activată?"
            by_author: "De %{name}"
            learn_more: "Află mai multe"
            edit: "Editează"
            parent_themes_two: "%{name1} și %{name2}"
            parent_themes_three: "%{name1}, %{name2} și %{name3}"
            parent_themes_more_than_three:
              one: "%{name1}, %{name2}, %{name3} și încă una"
              few: "%{name1}, %{name2}, %{name3} și alte %{count}"
              other: "%{name1}, %{name2}, %{name3} și alte %{count}"
            add_to_theme: "Adaugă la temă"
            preview: "Previzualizează"
            update: "Actualizează la cea mai recentă"
            check_update: "Caută actualizări"
            update_available: "Actualizare disponibilă!"
            export: "Exportă"
            convert: "Convertește"
            delete: "Șterge"
            filter_by: "Filtrează după"
            filter_by_all: "Toate"
            filter_by_used: "Folosită"
            filter_by_unused: "Nefolosită"
            filter_by_updates_available: "Actualizări disponibile"
            new_update_for_component: "O nouă actualizare este disponibilă pentru %{name}!"
            component_up_to_date: '„%{name}” este actualizată.'
            updated_successfully: '„%{name}” a fost actualizată cu succes.'
            delete_confirm: 'Sigur vrei să ștergi „%{name}”?'
            deleted_successfully: '„%{name}” a fost ștearsă cu succes.'
            no_components: "Nu sunt componente instalate."
            no_components_found: "Nicio componentă nu se potrivește cu filtrele tale."
            badge_unused: "Nefolosită"
        user_fields:
          field: "Câmp"
          type: "Tip"
          more_options:
            title: "Mai multe opțiuni"
            move_up: "Mută în sus"
            move_down: "Mută în jos"
          delete: "Șterge"
          delete_successful: "Câmp utilizator șters."
          save_successful: "Câmp utilizator salvat."
        color_palettes:
          palette_name: "Nume"
          copy_to_clipboard: "Copiază în clipbord"
          copied_to_clipboard: "Copiat în clipbord"
          copy_to_clipboard_error: "Eroare la copierea datelor în clipbord"
          duplicate: "Fă duplicat"
          delete: "Șterge"
          color_options:
            title: "Opțiuni de culoare"
            toggle: "Selectabil de către utilizator"
            toggle_description: "Paleta de culori poate fi selectată de utilizatori"
          colors:
            title: "Culori"
          save_changes: "Salvează modificări"
          unsaved_changes: "Ai modificări nesalvate"
          blocked_edit_for_system: "Paleta de culori aparținând unei teme de sistem nu poate fi editată."
          delete_confirm: "Sigur vrei să ștergi această paletă de culori?"
      plugins:
        title: "Plugin-uri"
        name: "Nume"
        none_installed: "Nu ai niciun modul instalat."
        version: "Versiune"
        enabled: "Activat?"
        is_enabled: "D"
        not_enabled: "N"
        change_settings_short: "Setări"
        howto: "Cum instalez un plugin?"
        official: "Modul Discourse oficial"
        author: "De %{author}"
        experimental_badge: "experimental"
        learn_more: "Află mai multe"
<<<<<<< HEAD
        sidebar_link:
          installed: "Instalate"
      advanced:
        title: "Avansat"
        sidebar_link:
          api_keys:
            title: "Chei API"
            keywords: "jeton"
          webhooks: "Cârlige web"
          developer: "Dezvoltator"
          embedding: "Înglobare"
          rate_limits: "Limite de rată"
          user_api: "API utilizator"
          onebox: "Onebox"
          files: "Fișiere"
          other_options: "Altele"
          search: "Caută"
          experimental: "Experimental"
=======
        preinstalled: "Pre-instalat"
        filters:
          all: "Toate"
          enabled: "Activate"
          disabled: "Dezactivate"
          preinstalled: "Pre-instalate"
          search_placeholder: "Caută module..."
          reset: "Resetează"
          no_results: "Nu am găsit niciun modul care să corespundă filtrelor tale"
>>>>>>> 3cac9432
      navigation_menu:
        sidebar: "Bară laterală"
      backups:
        title: "Copii de siguranță"
        menu:
          backups: "Copii de siguranță"
          logs: "Rapoarte"
        none: "Niciun backup disponibil"
        read_only:
          enable:
            title: "Activează modul exclusiv-citire"
            label: "Activează exclusiv-citire"
            confirm: "Ești sigur că vrei să activezi modul exclusiv-citire?"
          disable:
            title: "Dezactivează modul exclusiv-citire"
            label: "Dezactivează exclusiv-citire"
        columns:
          filename: "Numele fișierului"
          size: "Mărime"
        upload:
          label: "Încarcă"
          title: "Încarcă un backup în această instanță."
          error: "A apărut o eroare la încărcarea fișierului '%{filename}': %{message}"
        settings: "Setări"
        operations:
          failed: "operația %{operation} nu s-a finalizat. Te rugăm verifică rapoartele."
          cancel:
            label: "Anulează"
            title: "Anulează operația curentă"
            confirm: "Ești sigur că dorești să anulezi operația curentă?"
          backup:
            label: "Copie de siguranță"
            title: "Creează un backup"
            confirm: "Ești sigur că vei să începi o nouă operațiune de backup?"
          download:
            label: "Descărcare"
            title: "Trimite email cu link de descărcare"
            alert: "Un link pentru descărcarea acestei copii de rezervă ți-a fost trimis pe email"
          destroy:
            title: "Șterge"
            confirm: "Ești sigur că vrei să ștergi acest backup?"
          restore:
            label: "Restabilire"
            title: "Restabilire din backup"
            confirm: "Ești sigur că vrei să restaurezi acest backup?"
          rollback:
            label: "Revenire la stadiul anterior"
            title: "Restabilește baza de date la stadiul funcțional anterior"
            confirm: "Ești sigur că vrei să restaurezi baza de date la starea funcțională anterioară?"
      export_csv:
        success: "Exportul a fost inițiat. Vei primi un mesaj de notificare când procesul se va termina."
        failed: "Exportul a eşuat. Verifică raportul de erori."
        button_text: "Exportă"
        button_title:
          user: "Exportă lista totală a utilizatorilor, în format CSV."
          staff_action: "Exportă jurnalul de acțiuni al echipei, în format CSV."
          screened_email: "Exportă lista totală a adreselor de email verificate, în format CSV."
          screened_ip: "Exportă lista totală a adreselor de IP verificate, în format CSV."
          screened_url: "Exportă lista totală a adreselor URL verificate, în format CSV."
      export_json:
        button_text: "Exportă "
      invite:
        button_text: "Trimite invitații"
        button_title: "Trimite invitații"
      customize:
        title: "Personalizare"
        preview: "previzualizare"
        explain_preview: "Vizualizează site-ul cu această temă activată"
        save: "Salvează"
        new: "Nou"
        new_style: "Stil nou"
        delete: "Șterge"
        color: "Culoare"
        opacity: "Opacitate"
        copy_to_clipboard: "Copiază în memoria temporară"
        copied_to_clipboard: "Copiat în memoria temporară"
        copy_to_clipboard_error: "Eroare la copierea datelor în memoria temporară"
        theme_owner: "Nemodificabil, deținut de:"
        email_templates:
          title: "E-mail"
          subject: "Subiect"
          multiple_subjects: "Acest șablon are mai multe subiecte"
          body: "Body"
          revert: "Revocă schimbările"
          revert_confirm: "Ești sigur că vrei să revoci schimbările?"
        component:
          all_filter: "Toate"
          enabled_filter: "Activat"
          disabled_filter: "Dezactivat"
        theme:
          theme: "Temă"
          filter_all: "Toate"
          filter_user_selectable: "Selectabilă de către utilizator"
          themes_intro_new: "Instalează o temă nouă pentru a începe sau creează una proprie de la zero folosind aceste resurse."
          themes_intro_img_alt: "Substituent nou pentru temă"
          customize_desc: "Personalizează:"
          title: "Teme"
          description: "Temele sunt personalizări extinse care schimbă mai multe elemente ale stilului de design al forumului tău și adesea includ și funcții frontale suplimentare."
          create: "Creează"
          create_type: "Tip"
          create_name: "Nume"
          save: "Salvează"
          long_title: "Modifică culori, CSS și conținutul HTML al site-ului"
          edit: "Modifică"
          common: "Comun"
          desktop: "Desktop"
          mobile: "Mobil"
          preview: "Previzualizează"
          default: "Activă"
          is_default: "Tema este activată implicit"
          user_selectable: "Tema poate fi aleasă de către utilizatori"
          user_selectable_badge_label: "Selectabilă de către utilizator"
          user_selectable_button_label: "Permite utilizatorilor să selecteze"
          user_selectable_unavailable_button_label: "Fă indisponibil pentru utilizatori"
          broken_badge_label: "Temă stricată"
          color_scheme_user_selectable: "Paleta de culori poate fi selectată de utilizatori"
          edit_color_scheme: "Editează paleta de culori"
          color_scheme_select: "Alege culorile folosite de către temă"
          custom_sections: "Secțiuni personalizate:"
          theme_components: "Componentele temei"
          set_default_theme: "Setează ca activă"
          default_theme: "Temă activă"
          set_default_success: "Temă implicită setată la %{theme}"
          setting_was_saved: "Setarea temei a fost salvată"
          install_success: "%{theme} instalată cu succes!"
          cancel: "Anulează"
          broken_theme: "Dezactivează temă stricată"
          update_available: "Necesită actualizare"
          collapse: Colaps
          uploads: "Urcări"
          variable_name: "Numele variabilei SCSS:"
          upload: "Urcă"
          discard: "Renunță"
          installed: "Instalată"
          install_popular: "Populare"
          installing_message: "Se configurează noua ta temă…"
          installing_message_long_time: "Setarea noii tale teme durează un pic mai mult decât a fost estimat, te rugăm să ai răbdare…"
          about_theme: "Despre"
          license: "Licență"
          version: "Versiune:"
          enable: "Activează"
          disable: "Dezactivează"
          update_to_latest: "Actualizează la cea mai recentă"
          check_for_updates: "Caută actualizări"
          update_success: "%{theme} Actualizare finalizată"
          up_to_date: "Tema este actuală, ultima verificare:"
          add: "Adaugă"
          overriden_site_settings_explanation: "Setările site-ului pe care tema le poate personaliza. Dă clic pe Resetare pentru a reveni la valorile implicite a setărilor site-ului. Poți vedea toate setările site-ului suprascrise de teme în <a href='%{themeSiteSettingsConfigUrl}'>pagina de configurare a setărilor temei site-ului</a>."
          built_in_description: "Această temă este preinstalată și nu poate fi ștearsă sau personalizată"
          settings: "Setări"
          colors: "Culori"
          save_colors: "Salvează culori"
          discard_colors: "Renunță"
          colors_title: "Culori"
          scss:
            text: "CSS"
          after_header:
            text: "După antet"
          footer:
            text: "Subsol"
          embedded_scss:
            text: "CSS încorporat"
          js:
            text: "JS"
          all_filter: "Toate"
          active_filter: "Activi"
          inactive_filter: "Inactivă"
        schema:
          title: "Editează setarea %{name}"
          back_button: "Înapoi la %{name}"
          fields:
            required: "*obligatoriu"
            groups:
              at_least:
                one: "este necesar cel puțin un grup"
                few: "sunt necesare cel puțin %{count} grupuri"
                other: "sunt necesare cel puțin %{count} de grupuri"
            categories:
              at_least:
                one: "este necesară cel puțin o categorie"
                few: "sunt necesare cel puțin %{count} categorii"
                other: "sunt necesare cel puțin %{count} de categorii"
            tags:
              at_least:
                one: "este necesară cel puțin o etichetă"
                few: "sunt necesare cel puțin %{count} etichete"
                other: "sunt necesare cel puțin %{count} de etichete"
            string:
              too_short:
                one: "trebuie să aibă cel puțin un caracter"
                few: "trebuie să aibă cel puțin %{count} caractere"
                other: "trebuie să aibă cel puțin %{count} de caractere"
            number:
              too_small: "trebuie să fie mai mare sau egal cu %{count}"
              too_large: "trebuie să fie mai mic sau egal cu %{count}"
        colors:
          preference_warning: "Ai modificat <a href='%{link}'>setările personale ale temei</a>, așadar modificările paletei de culori ar putea să nu fie vizibile pentru tine. Vizitatorii care nu și-au modificat setările implicite vor vedea în continuare modificările pe care le faci aici."
          title: "Culori"
          edit: "Editează"
          set_default_success: "%{schemeName} setează ca paletă activă pentru %{themeName}"
          saved_refreshing: "Salvată! Se reîmprospătează culorile..."
          from_theme: "Din tema: %{name}"
          filters:
            all: "Toate"
            user_selectable: "Selectabilă de către utilizator"
            from_theme: "Din temă"
            no_results: "Nu am găsit palete de culori"
          active_badge:
            text: "Activă"
            title: "Paletă de culori activă"
          system_palette: "Aceasta este o paletă de culori încorporată, nu poate fi editată sau ștearsă."
          back_to_colors: "Înapoi la paletele de culori"
          long_title: "Paletă de culori"
          new_name: "Paletă nouă de culori"
          copy_name_prefix: "Copie a"
<<<<<<< HEAD
          delete_confirm: "Ștergi această paletă de culori?"
=======
          delete_confirm: "Sigur vrei să ștergi această paletă de culori?"
>>>>>>> 3cac9432
          undo: "Anulează acțiunea"
          undo_title: "Revino asupra schimbărilor aduse acestei culori, de ultima oară când a fost salvată și până acum."
          revert: "Revenire la starea inițială"
          primary:
            name: "primar"
            description: "Text și iconuri principale"
          primary-medium:
            name: "primar-mediu"
          primary-low-mid:
            name: "primar-mic-mediu"
            description: "Chenare și accente subtile"
          secondary:
            name: "secundar"
          tertiary:
            name: "terțiar"
          quaternary:
            name: "cuaternar"
          header_background:
            name: "fundalul header-ului"
          header_primary:
            name: "header-ul primar"
          highlight:
            name: "punere în evidență"
          highlight-high:
            name: "evidențiază-puternic"
          highlight-medium:
            name: "evidențiază-mediu"
          highlight-low:
            name: "evidențiază-puternic"
          danger:
            name: "Pericol"
          success:
            name: "succes"
          love:
            name: "apreciere"
          selected:
            name: "selectat"
          editor:
            light: "Luminos"
            dark: "Întunecat"
        email_style:
          heading: "Personalizează stilul de email"
          html: "HTML"
          css: "CSS"
          reset: "Resetare la valorile implicite"
      email:
        title: "E-mailuri"
        description: "Personalizează șabloanele folosite pentru a crea emailuri, previzualizează rezumatele emailurilor care vor fi trimise și vizualizează jurnalele de email."
        settings: "Setări"
        templates: "Șabloane"
        templates_title: "Șabloane de email"
        advanced_test:
          title: "Test avansat"
          run: "Rulează test"
          text: "Corp text selectat"
        error: "<b>EROARE</b> - %{server_error}"
        test_error: "A apărut o problemă la trimiterea email-ului. Te rugăm verifică setările mailului, Verifică dacă gazda nu blochează conexiunile de email și încearcă din nou."
        sent: "Trimis"
        skipped: "Omis"
        bounced: "Ricoșate"
        received: "Primit"
        rejected: "Respins"
        sent_at: "Trimis la"
        time: "Timp"
        user: "Utilizator"
        email_type: "Tip email"
        to_address: "La adresa"
        test_email_address: "Adresă email de test"
        send_test: "Trimite email de test"
        sent_test: "trimis!"
        delivery_method: "Metodă de livrare"
        preview_digest_desc: "Previzualizează conținutul emailurilor-rezumat trimise către utilizatori inactivi."
        refresh: "Reîmprospătează"
        send_digest_label: "Trimite acest rezultat către:"
        send_digest: "Trimite"
        format: "Format"
        html: "html"
        text: "text"
        no_result: "Nu s-au găsit rezultate pentru rezumatul-email."
        incoming_emails:
          from_address: "De la"
          to_addresses: "Către"
          cc_addresses: "Cc"
          subject: "Subiect"
          error: "Eroare"
          none: "Nu s-au găsit emailuri primite."
          modal:
            error: "Eroare"
            headers: "Antete"
            subject: "Subiect"
            body: "Corp"
          filters:
            from_placeholder: "de_la@exemplu.com"
            to_placeholder: "către@exemplu.com"
            cc_placeholder: "cc@exemplu.com"
            error_placeholder: "Eroare"
        logs:
          none: "Nu s-au găsit rapoarte."
          filters:
            title: "Filtru"
            user_placeholder: "nume utilizator"
            address_placeholder: "nume@exemplu.com"
            reply_key_placeholder: "cheie de răspuns"
          email_addresses:
            see_more: "[Vezi mai multe...]"
          post_id: "(ID articol: %{post_id})"
      moderation_history:
        no_results: "Niciun istoric de moderare nu e disponibil."
        actions:
          delete_user: "Utilizator șters"
          suspend_user: "Utilizator suspendat"
          delete_post: "Postare ștearsă"
          delete_topic: "Subiect șters"
      logs:
        nav_title: "Rapoarte"
        action: "Acțiune"
        created_at: "Creat"
        last_match_at: "Ultima potrivire"
        match_count: "Potriviri"
        ip_address: "Adresă IP"
        topic_id: "ID Subiect"
        post_id: "ID Mesaj"
        category_id: "ID categorie"
        delete: "Șterge"
        edit: "Editează"
        save: "Salvează"
        screened_actions:
          block: "blochează"
          do_nothing: "nu acționa"
        staff_actions:
          all: "tot"
          filter: "Filtru:"
          staff_user: "Utilizator"
          target_user: "Utilizator țintă"
          subject: "Subiect"
          when: "Când"
          context: "Context"
          details: "Detalii"
          previous_value: "Precedent"
          new_value: "Nou"
          show: "Arată"
          modal_title: "Detalii"
          no_previous: "Nu există valoare precedentă."
          deleted: "Nu există valoare nouă. Jurnalele au fost șterse."
          actions:
            delete_user: "șterge utilizator"
            change_trust_level: "schimbă nivelul de încredere"
            change_username: "schimbă numele utilizatorului"
            change_site_setting: "schimbă setările site-ului"
            change_theme: "schimbă temă"
            delete_theme: "șterge temă"
            change_site_text: "schimbă textul site-ului"
            suspend_user: "suspendă utilizatorul"
            unsuspend_user: "reactivează utilizator"
            grant_badge: "acordă ecuson"
            revoke_badge: "revocă ecuson"
            check_email: "verifică emailul"
            delete_topic: "șterge subiectul"
            recover_topic: "recuperează discuția"
            delete_post: "șterge postarea"
            impersonate: "joacă rolul utilizatorului"
            anonymize_user: "transformă în utilizator anonim"
            roll_up: "consolidează blocurile de IP"
            change_category_settings: "schimbă setările categoriei"
            delete_category: "șterge categorie"
            create_category: "creează categorie"
            grant_admin: "Acordă titlul de Admin"
            revoke_admin: "Revocă titlul de Admin"
            grant_moderation: "Acordă titlul de Moderator"
            revoke_moderation: "Revocă titlul de Moderator"
            backup_create: "creaază copie de rezervă"
            deleted_tag: "etichetă ștearsă"
            renamed_tag: "etichetă redenumită"
            revoke_email: "revoca email"
            lock_trust_level: "blochează nivel de încredere"
            unlock_trust_level: "deblochează nivel de încredere"
            activate_user: "activează utilizator"
            deactivate_user: "dezactivează utilizator"
            backup_download: "descarcă copie de rezervă"
            backup_destroy: "distruge copie de rezervă"
            reviewed_post: "postare revizuită"
            post_locked: "postare blocată"
            post_unlocked: "postare deblocată"
            check_personal_message: "verifică mesaj personal"
            disabled_second_factor: "Dezactivează autentificarea în doi pași (2FA)"
            topic_published: "discuția a fost publicată"
            post_approved: "articol aprobat"
            post_rejected: "articol respins"
            tag_group_create: "creează etichetă grup"
            tag_group_destroy: "șterge etichetă grup"
            tag_group_change: "schimbă etichetă grup"
            delete_associated_accounts: "șterge conturile asociate"
        screened_emails:
          description: "Când cineva încearcă să creeze un cont nou, următorul email va fi verificat iar înregistrarea va fi blocată, sau o altă acțiune va fi inițiată."
          email: "Adresă email"
          actions:
            allow: "Permite"
        screened_urls:
          title: "URL-uri filtrate"
          description: "URL-urile listate aici au fost folosite în postări de către utilizatorii considerați spammeri."
          url: "URL"
          domain: "Domeniu"
        screened_ips:
          title: "IP-uri filtrate"
          delete_confirm: "Ești sigur că vrei să anulezi regula pentru %{ip_address}?"
          actions:
            block: "Blochează"
            do_nothing: "Permite"
            allow_admin: "Permite admin"
          form:
            label: "Noi:"
            ip_address: "Adresă IP"
            add: "Adaugă"
            filter: "Caută"
          roll_up:
            text: "Consolidează"
            title: "Crează noi înregistrari cu subrețele blocate dacă există cel puțin 'min_ban_entries_for_roll_up' înregistrări."
        search_logs:
          title: "Caută jurnale"
          term: "Termen"
          searches: "Căutări"
          types:
            all_search_types: "Toate tipurile de căutare"
            header: "Antet"
            full_page: "Pagină întreagă"
        logster:
          title: "Jurnal erori"
      watched_words:
        title: "Cuvinte urmărite"
        description: "Cuvintele urmărite sunt instrumente de moderare care pot efectua mai multe acțiuni diferite, inclusiv blocarea, cenzura, legarea sau semnalarea postărilor care conțin anumite cuvinte"
        search: "caută"
        clear_filter: "Șterge"
        html: "(html)"
        download: Descărcare
        clear_all: Șterge tot
        actions:
          block: "Blochează"
          censor: "Cenzurează"
          require_approval: "Necesită aprobare"
          flag: "Semnalează"
          link: "Legătură"
        action_descriptions:
          flag: "Permite articole care conțin aceste cuvinte, dar semnalează-te ca nepotrivite pentru a fi analizate de către moderatori."
        form:
          label: "Are cuvinte sau fraze"
          placeholder: "cuvinte sau fraze (* este un metacaracter)"
          placeholder_regexp: "expresii regulate"
          link_label: "Legătură"
          link_placeholder: "https://example.com"
          add: "Adaugă"
          success: "Succes"
          html_label: "HTML"
          html_description: "Produce HTML în înlocuire"
          words_or_phrases: "cuvinte sau fraze"
        test:
          button_label: "Test"
          no_matches: "Nu s-au găsit potriviri"
      form_templates:
        nav_title: "Șabloane"
        list_table:
          headings:
            name: "Nume"
            actions: "Acțiuni"
        view_template:
          close: "Închide sondajul"
          edit: "Modifică"
          delete: "Șterge"
        new_template_form:
          submit: "Salvează"
          cancel: "Anulează"
          preview: "Previzualizează"
        quick_insert_fields:
          add_new_field: "Adaugă"
          dropdown: "Meniu derulant"
        validations_modal:
          table_headers:
            type: "Tip"
            description: "Descriere"
          validations:
            required:
              key: "necesar"
            minimum:
              key: "minim"
            maximum:
              key: "maxim"
            type:
              key: "tip"
      impersonate:
        title: "Joacă rolul utilizatorului"
        help: "Folosește această unealtă pentru a imita un cont de utilizator pentru depanare. Va trebui să te deconectezi după ce termini."
        not_found: "Utilizatorul nu poate fi găsit."
        invalid: "Ne pare rău, nu poți prelua acest rol."
      users:
        title: "Utilizatori"
        description: "Vizualizare și gestionare utilizatorii."
        create: "Adaugă utilizator cu titlul de admin"
        last_emailed: "Ultimul email trimis"
        not_found: "Ne pare rău, acest nume de utilizator nu există în sistem."
        id_not_found: "Ne pare rău, dar acest utilizator nu există în sistem."
        status: "Status"
        show_emails: "Arată emailuri"
        hide_emails: "Ascunde emailuri"
        bulk_actions:
          delete:
            confirmation_modal:
              close: "Închide sondajul"
              confirm: "Șterge"
              block_ip_and_email: "Blochează adresele IP și emailurile tuturor utilizatorilor selectați"
        nav:
          new: "Noi"
          active: "Activi"
          staff: "Membrii echipei"
          suspended: "Suspendați"
          staged: "Pus în scenă"
        approved: "Aprobați?"
        titles:
          active: "Utilizatori activi"
          new: "Utilizatori noi"
          pending: "Utilizatori în așteptare pentru aprobare"
          newuser: "Utilizatori la nivelul de încredere 0 (Utilizator nou)"
          basic: "Utilizatori la nivel de încredere 1 (Utilizator simplu)"
          member: "Utilizatori la nivel de încredere 2 (Utilizator membru)"
          regular: "Utilizatori la nivel de încredere 3 (Utilizator frecvent)"
          leader: "Utilizatori la nivel de încredere 4 (Utilizator lider)"
          staff: "Echipa"
          moderators: "Moderatori"
          suspended: "Utilizatori suspendați"
        not_verified: "Neverificat"
        check_email:
          title: "Arată adresa de email a acestui utilizator"
          text: "Arată"
        check_sso:
          text: "Arată"
        delete_associated_accounts:
          title: "Șterge toate conturile asociate pentru acest utilizator"
          text: "Șterge conturile asociate"
      user:
        suspend_failed: "Ceva nu a funcționat la suspendarea acestui utilizator %{error}"
        unsuspend_failed: "Ceva nu a funcționat la activarea acestui utilizator %{error}"
        suspend_reason_label: "Motivul suspendării? Acest text <b>va fi vizibil</b> pe pagina de profil a utilizatorului, și va fi arătat utilizatorului atunci când încearcă să se autentifice. Încearcă să fii succint."
        suspend_reason: "Motiv"
        suspend_message: "Mesaj email"
        suspended_by: "Suspendat de"
        silence_reason: "Motiv"
        silence_modal_title: "Suspendă utilizatorul"
        silence_message: "Mesaj email"
        silence_message_placeholder: "(lăsați necompletat pentru a trimite mesajul implicit)"
        suspended_until: "(până la %{until})"
        cant_suspend: "Utilizatorul nu poate fi suspendat."
        penalty_post_actions: "Ce dorești să faci cu postarea asociată?"
        penalty_post_delete: "Șterge postarea"
        penalty_post_edit: "Modifică postarea"
        penalty_post_none: "Nu face nimic"
        moderator: "Moderator?"
        admin: "Admin?"
        suspended: "Suspendat?"
        staged: "În așteptare?"
        show_admin_profile: "Admin"
        show_public_profile: "Arată profilul public"
        ip_lookup: "Căutare IP"
        log_out: "Ieșire"
        logged_out: "Acest utilizator a ieșit de pe toate dispozitivele"
        revoke_admin: "Revocă titlu de admin"
        grant_admin: "Acordă titlu de admin"
        grant_admin_confirm: "V-am trimis un email pentru a verifica noul administrator. Vă rog să îl deschideți și să urmați instrucțiunile din el."
        revoke_moderation: "Revocă titlu de moderator"
        grant_moderation: "Acordă titlu de moderator"
        unsuspend: "Reactivează"
        suspend: "Suspendă"
        show_flags_received: "Afișează semnalări primite"
        flags_received_by: "Semnalări primite de %{username}"
        flags_received_none: "Acest utilizator nu a primit nicio semnalare."
        reputation: Reputație
        permissions: Permisiuni
        activity: Activitate
        like_count: Aprecieri acordate / primite
        last_100_days: "în ultimele 100 de zile"
        private_topics_count: Mesaje personale
        posts_read_count: Postări citite
        post_count: Postări create
        second_factor_enabled: Autentificare în doi pași (2FA) este activată
        topics_entered: Subiecte văzute
        flags_given_count: Semnalări date
        flags_received_count: Semnalări primite
        warnings_received_count: Avertismente primite
        flags_given_received_count: "Semnalări date/primite"
        approve: "Aprobare"
        approved_by: "aprobat de"
        approve_success: "Utilizator aprobat, email trimis cu instrucțiuni de activare."
        approve_bulk_success: "Succes! Toți utilizatorii selectați au fost aprobați și anunțați."
        time_read: "Timp de citire"
        exports:
          title: Exporturi utilizatori
          download:
            description: Descarcă cel mai recent export
            expires_in:
              one: Expiră într-o oră
              few: Expiră în %{count} ore
              other: Expiră în %{count} de ore
            not_available: Niciun export disponibil
            button: Solicită arhivă
            confirm: Sigur vrei să creezi o arhivă a activității și preferințelor acestui utilizator?
            started: Am început să colectăm arhiva, legătura de descărcare se va actualiza când procesul este finalizat.
            success: Arhiva este gata pentru descărcare.
            export_failed: Ne pare rău, dar exportul a eșuat. Te rugăm să verifici jurnalele pentru mai multe informații.
        anonymize: "Transformă în utilizator anonim"
        anonymize_confirm: "Sigur vrei să anonimizezi acest cont? Aceasta va schimba numele de utilizator și emailul și va reseta toate informațiile de profil."
        delete_associated_accounts_confirm: "Sigur vrei să ștergi toate conturile asociate acestui cont? Este posibil ca utilizatorul să nu se poată conecta dacă și-a schimbat adresa de email."
        disable_second_factor_confirm: "Sigur vrei să dezactivezi autentificarea cu doi factori pentru acest cont?"
        anonymize_yes: "Da, transformă acest cont în cont anonim"
        anonymize_failed: "A apărut o problemă în timpul transformării contului în cont anonim."
        delete: "Ștergere utilizator"
        delete_posts:
          button: "Șterge toate postările"
          confirmation:
            cancel: "Anulează"
        merge:
          prompt:
            target_username_placeholder: "Numele de utilizator al noului proprietar"
            cancel: "Anulează"
          confirmation:
            cancel: "Anulează"
        delete_forbidden_because_staff: "Adminii și moderatorii nu pot fi sterși."
        delete_posts_forbidden_because_staff: "Nu poți șterge mesajele administratorilor și moderatorilor."
        delete_forbidden:
          one: "Utilizatorii nu pot fi șterși dacă au postări. Șterge toate postările înainte de a încerca ștergerea unui utilizator. (Postările mai vechi de %{count} zi nu pot fi șterse)"
          few: "Utilizatorii nu pot fi șterși dacă au postări. Şterge toate postările înainte de a încerca ștergerea unui utilizator. (Postările mai vechi de %{count} zile nu pot fi șterse)"
          other: "Utilizatorii nu pot fi șterși dacă au postări. Șterge toate postările înainte de a încerca ștergerea unui utilizator. (Postările mai vechi de %{count} de zile nu pot fi șterse)"
        cant_delete_all_posts:
          one: "Nu pot fi şterse toate postările. Unele postări sunt mai vechi de %{count} zi. (Setarea delete_user_max_post_age)"
          few: "Nu pot fi şterse toate postările. Unele postări sunt mai vechi de %{count} zile. (Setarea delete_user_max_post_age)"
          other: "Nu pot fi șterse toate postările. Unele postări sunt mai vechi de %{count} de zile. (Setarea delete_user_max_post_age)"
        cant_delete_all_too_many_posts:
          one: "Nu pot fi şterse toate postările deoarece utilizatorul are mai mult de %{count} postare. (Setarea delete_all_posts_max)"
          few: "Nu pot fi şterse toate postările deoarece utilizatorul are mai mult de %{count} postări. (Setarea delete_all_posts_max)"
          other: "Nu pot fi şterse toate postările deoarece utilizatorul are mai mult de %{count} de postări. (Setarea delete_all_posts_max)"
        delete_confirm_title: "Sigur vrei să ștergi acest utilizator? Acest lucru este permanent!"
<<<<<<< HEAD
        delete_and_block: "Șterge și <b>blochează</b> această adresă de email și IP"
        delete_dont_block: "Doar șterge"
=======
        delete_and_block: "Șterge utilizator și blochează adresa de email și IP"
        delete_dont_block: "Șterge utilizator"
>>>>>>> 3cac9432
        deleted: "Utilizatorul a fost șters."
        delete_failed: "A apărut o eroare la ștergerea utilizatorului. Asigură-te că toate postările sunt șterse înainte de a încerca ștergerea utilizatorului."
        send_activation_email: "Trimite email de activare"
        activation_email_sent: "A fost trimis un email de activare"
        send_activation_email_failed: "A apărut o eroare la trimiterea altui email de activare. %{error}"
        activate: "Activare cont"
        activate_failed: "A apărut o problemă la activarea utilizatorului."
        deactivate_account: "Dezactivează cont"
        deactivate_failed: "A apărut o problemă la dezactivarea contului."
        silence_confirm: "Ești sigur că vrei să blochezi acest membru? Acesta nu va mai putea deschide discuții noi și nici nu va mai putea răspunde altora."
        bounce_score: "Rata de ricoșeu"
        reset_bounce_score:
          label: "Resetează"
          title: "Resetează rata de ricoșeu înapoi la 0"
        deactivate_explanation: "Un utilizator dezactivat va trebui să-și revalideze emailul."
        suspended_explanation: "Un utilizator suspendat nu se poate autentifica"
        silence_explanation: "Utilizatorii puși pe mut nu pot răspunde și nu pot posta discuții noi."
        staged_explanation: "Un utilizator în așteptare poate posta numai prin email la subiectele specifice."
        bounce_score_explanation:
          none: "În ultimul timp nu au fost primite ricoșeuri de acest email."
          some: "În ultimul timp au fost primite unele ricoșeuri de la acest email."
          threshold_reached: "Au fost primite prea multe ricoșeuri de la acest email."
        trust_level_change_failed: "A apărut o problemă la schimbarea nivelului de încredere al utilizatorului."
        suspend_modal_title: "Suspendă utilizator"
        trust_level_2_users: "utilizatori de nivel de încredere 2 "
        trust_level_3_requirements: "Cerințe pentru nivelul 3 de încredere"
        trust_level_locked_tip: "Nivelul de încredere este blocat, sistemul nu va promova sau retrograda utilizatorii"
        lock_trust_level: "Blochează nivelul de încredere"
        unlock_trust_level: "Deblochează nivelul de încredere"
        suspended_count: "Suspendați"
        other_matches_list:
          username: "Nume utilizator"
          trust_level: "Nivel de încredere"
          read_time: "Timp de citire"
          posts: "Postări"
        tl3_requirements:
          title: "Cerințe pentru nivelul 3 de încredere"
          table_title:
            one: "În ultima zi:"
            few: "În ultimele %{count} zile:"
            other: "În ultimele %{count} de zile:"
          value_heading: "Valoare"
          requirement_heading: "Cerință"
          days: "zile"
          topics_replied_to: "Subiecte la care s-a răspuns"
          topics_viewed: "Subiecte vizualizate"
          topics_viewed_all_time: "Subiecte vizualizate (dintotdeauna)"
          posts_read: "Postări citite"
          posts_read_all_time: "Postări citite (dintotdeauna)"
          flagged_posts: "Articole semnalate"
          flagged_by_users: "Utilizatori ce au semnalat"
          likes_given: "Aprecieri oferite"
          likes_received: "Aprecieri primite"
          likes_received_days: "Aprecieri primite: zile unice"
          likes_received_users: "Aprecieri primite: utilizatori unici"
          qualifies: "Se califică pentru nivelul 3 de încredere."
          does_not_qualify: "Nu se califică pentru nivelul 3 de încredere."
          will_be_promoted: "Va fi promovați în curând."
          will_be_demoted: "Va fi retrogradat în curând."
          on_grace_period: "În prezent, în perioada de grație a promovării, nu va fi retrogradat."
          locked_will_not_be_promoted: "Nivelul de încredere blocat. Nu va fi niciodată promovat."
          locked_will_not_be_demoted: "Nivelul de încredere blocat. Nu va fi niciodată retrogradat."
        discourse_connect:
          external_id: "ID Extern"
          external_username: "Nume utilizator"
          external_name: "Nume"
          external_email: "E-mail"
          external_avatar_url: "URL poză de profil"
      user_fields:
        title: "Câmpuri utilizator"
        help: "Creează câmpuri de utilizator personalizate pentru a colecta detalii suplimentare despre membrii comunității tale. Poți alege ce informații sunt necesare în timpul înregistrării, ce se afișează pe profiluri și ce pot actualiza utilizatorii."
        no_user_fields: "Încă nu ai niciun câmp de utilizator personalizat."
        add: "Adaugă câmp utilizator"
        back: "Înapoi la câmpuri utilizator"
        edit_header: "Editează câmp utilizator"
        new_header: "Adaugă câmp utilizator"
        untitled: "Fără titlu"
        name: "Nume câmp"
        type: "Tip câmp"
        description: "Descriere câmp"
        preferences: "Preferințe"
        save: "Salvează"
        edit: "Editează"
        delete: "Șterge"
        cancel: "Anulează"
        delete_confirm: "Ești sigur că vrei să ștergi acest câmp utilizator?"
        options: "Opțiuni"
        required:
          title: "Necesar la înregistrare"
          enabled: "necesar"
          disabled: "opţional"
        requirement:
          optional:
            title: "Opțional"
        editable:
          title: "Editabil după înregistrare"
          enabled: "Se poate edita"
          disabled: "Nu se poate edita"
        show_on_profile:
          title: "Arată în profilul public"
          enabled: "Se afișează în profil"
          disabled: "Nu se afișează în profil"
        show_on_user_card:
          title: "Afișează pe pagina cu date personale utilizatorului"
          enabled: "Se afișează pe cardul de utilizator"
          disabled: "Nu se afișează pe cardul utilizatorului"
        searchable:
          enabled: "Se poate căuta"
          disabled: "Nu se poate căuta"
        field_types:
          text: "Text"
          confirm: "Confirmare"
          dropdown: "Meniu derulant"
      site_text:
        description: "Poți personaliza orice text de pe forumul tău."
        search: "Caută textul pe care vrei să îl editezi"
        title: "Texte site"
        edit: "Editează"
        revert: "Revocați schimbările"
        revert_confirm: "Ești sigur că vrei să revoci schimbările?"
        go_back: "Înapoi la căutare"
        recommended: "Îți recomandăm să personalizezi următorul text pentru a se adapta nevoilor tale:"
        show_overriden: "Arată doar ignorate"
        only_show_selected_locale: "Afișează rezultatele numai în limba selectată"
        outdated:
          dismiss: "Renunță"
      settings:
        show_overriden: "Arată doar ignorate"
        reset: "Resetează"
        none: "Niciuna"
        save: "salvare"
        cancel: "Anulează"
        not_found: "Setările nu au putut fi găsite"
      site_settings:
        title: "Setări site"
        description: "Configurează setările pentru site-ul tău Discourse pentru a personaliza aspectul, funcționalitatea și experiența utilizatorului."
        discard:
          one: "Renunță la modificare"
          few: "Renunță la modificări"
          other: "Renunță la modificări"
        save:
          one: "Salvează modificare"
          few: "Salvează toate modificările"
          other: "Salvează toate modificările"
        dirty_banner:
          one: "Ai <b>o</b> modificare nesalvată"
          few: "Ai <b>%{count}</b> modificări nesalvate"
          other: "Ai <b>%{count}</b> de modificări nesalvate"
        nav_title: "Setări"
        no_results: "Nu s-au găsit rezultate."
        clear_filter: "Șterge"
        add_url: "adaugă URL"
        add_host: "adaugă gazdă"
        uploaded_image_list:
          upload:
            label: "Încarcă"
        table_column_heading:
          status: "Stare"
        categories:
          all_results: "Toate"
          required: "Necesare"
          basic: "Setări de bază"
          users: "Utilizatori"
          posting: "Postări"
<<<<<<< HEAD
=======
          content_localization: "Localizare conținut"
>>>>>>> 3cac9432
          email: "E-mail"
          files: "Fișiere"
          trust: "Niveluri de încredere"
          security: "Securitate"
          onebox: "Onebox"
          seo: "SEO"
          spam: "Spam"
          rate_limits: "Limite"
          developer: "Dezvoltator"
          embedding: "Înglobare"
          legal: "Legal"
          api: "API"
          user_api: "API Utilizator"
          uncategorized: "Altele"
          backups: "Copii de siguranță"
          login: "Autentificare"
          plugins: "Plugin-uri"
          user_preferences: "Preferințe"
          tags: "Etichete"
          search: "Căutare"
          groups: "Grupuri"
          dashboard: "Panou de control"
          navigation: "Navigare"
          experimental: "Experimental"
        default_categories:
          modal_yes: "Da"
        file_types_list:
          add_image_types: "Imagini"
          add_video_types: "Videoclipuri"
          add_audio_types: "Audio"
          add_document_types: "Documente"
          add_types_title: "Permite extensiile %{types}"
          add_types_toast: "Tipurile de fișier %{types} au fost adăugate"
      badges:
        status: Stare
        title: Insigne
        page_description: Insignele recompensează utilizatorii pentru activitățile, contribuțiile și realizările lor pentru a recunoaște, valida și încuraja comportamentul pozitiv și implicarea în cadrul comunității.
        new_badge: Ecuson nou
        new: Nou
        name: Nume
        badge: Insignă
        display_name: Afișează numele
        description: Descriere
        group_settings: Setări grup
        badge_grouping: Grup
        badge_groupings:
          modal_title: Grupuri ecusoane
        granted_by: Acordat de
        granted_at: Acordat la
        reason_help: (O legătură către o postare sau un subiect)
        save: Salvează
        delete: Șterge
        delete_confirm: Ești sigur că vrei să ștergi acest ecuson?
        revoke: Revocă
        reason: Motiv
        expand: Extinde &hellip;
        revoke_confirm: Ești sigur că vrei să revoci ecusonul?
        edit_badges: Editează ecusoane
        grant_badge: Acordă ecuson
        granted_badges: Ecusoane acordate
        grant: Acordă
        no_user_badges: "Lui %{name} nu i-a fost acordat niciun ecuson."
        no_badges: Nu există niciun ecuson care poate fi acordat.
        none_selected: "Selectaţi un ecuson pentru a începe"
        allow_title: Permite ca ecusonul să fie folosit ca titlu
        multiple_grant: Poate fi acordat de mai multe ori
        listable: Arată ecuson pe pagina publică a ecusoanelor
        enabled: activat
        disabled: dezactivat
        icon: Pictogramă
        image: Imagine
        select_an_icon: "Alege o pictogramă"
        upload_an_image: "Încarcă o imagine"
        query: Interogare ecusoane (SQL)
        target_posts: Interogarea mesajelor utilizatorilor-ţintă
        auto_revoke: Pornește verificarea de revocare în fiecare zi
        show_posts: Arata mesaje ce acordă ecusoane pe pagina de ecusoane
        trigger: Declanșator
        trigger_type:
          none: "Actualizare zilnică"
          post_action: "Când un utilizator reacționează la un mesaj"
          post_revision: "Când un utlizator creează sau editează un mesaj"
          trust_level_change: "Când un utilizator schimbă nivelul de încredere"
          user_change: "Când un utilizator este editat sau creat"
        preview:
          link_text: "Previzualizare ecusoane acordate"
          plan_text: "Previzualizare cu interogare"
          modal_title: "Previzualizare interogari ecusoane"
          sql_error_header: "A apărut o eroare la executarea interogării."
          error_help: "Vezi legăturile următoare pentru ajutor cu privire la interogări pentru ecusoane."
          bad_count_warning:
            header: "ATENȚIE!"
            text: "Unele șabloane lipsesc. Asta se întâmplă atunci când o interogare de ecusoane returnează user IDs sau post IDs care nu există. Asta ar putea da naștere la rezultate neașteptate mai târziu - te rugăm să verifici din nou interogarea."
          no_grant_count: "Nu există ecusoane pentru atribuire."
          grant_count:
            one: "Un ecuson pentru atribuire."
            few: "<b>%{count}</b> ecusoane pentru atribuire."
            other: "<b>%{count}</b> de ecusoane pentru atribuire."
          sample: "Exemplu:"
          grant:
            with: <span class="username">%{username}</span>
            with_post: <span class="username">%{username}</span> pentru mesajul în %{link}
            with_post_time: <span class="username">%{username}</span> pentru mesajul în %{link} la <span class="time">%{time}</span>
            with_time: <span class="username">%{username}</span> la <span class="time">%{time}</span>
        badge_intro:
          title: "Alege o insignă sau creează una nouă"
          description: "Începe prin a selecta o insignă existentă pentru a o personaliza sau creează o insignă nouă"
      emoji:
        title: "Emoticon"
        description: "Adaugă emoji noi care vor fi disponibile pentru toată lumea. Selectează mai multe fișiere pentru a crea emoji-uri folosind numele acestora. Grupul selectat va fi folosit pentru toate fișierele care sunt adăugate în același timp."
        no_emoji: "Încă nu ai niciun emoji personalizat."
        add: "Adaugă emoji"
        delete: "Șterge"
        back: "Înapoi la emoji"
        choose_files: "Alege fișiere"
        name: "Nume"
        group: "Grup"
        created_by: "Creat de"
        image: "Imagine"
        delete_confirm: "Ești sigur că vrei să ștergi emoji-ul :%{name}:?"
        settings: "Setări"
      embedding:
        get_started: "Dacă dorești să încorporezi Discourse pe un alt website, începe prin a-i adăuga gazda."
        delete: "Șterge"
        confirm_delete: "Ești sigur că vrei să ștergi acest host?"
        title: "Înglobare"
        host: "Gazde permise"
        allowed_paths: "Listă de căi permise"
        edit: "Editează"
        tags: "Etichete subiect"
        add_host: "Adaugă gazdă"
        crawlers: "Configurație crawlere"
        crawlers_description: "Când Discourse creează subiecte pentru postările tale, dacă nu este prezent nici un feed RSS/ATOM, va încerca să extragă conținutul din codul HTML. Uneori pot apărea probleme la extragerea conținutului, așa că îți dăm posibilitatea să specifici regulile CSS pentru a ușura extracția."
        embed_by_username: "Nume utilizator pentru creare subiect"
        embed_post_limit: "Numărul maxim de postări de încorporat."
        embed_title_scrubber: "Expresie obișnuită pentru a curăța titlurile postărilor"
        embed_truncate: "Scurtează postările embedded."
        allowed_embed_selectors: "Selector CSS pentru elemente care nu sunt permise în embeds."
        blocked_embed_selectors: "Selector CSS pentru elemente care sunt șterse din emebds."
        allowed_embed_classnames: "Nume de clase CSS permise"
        save: "Salvează"
        crawler_settings_saved: "Setări crawler salvate"
        back: "Înapoi la incorporare"
        configuration_snippet: "Configurare fragment"
        host_form:
          add_header: "Adaugă gazdă"
          edit_header: "Editează gazdă"
          save: "Salvează"
        nav:
          hosts: "Gazde"
          settings: "Setări"
          crawlers: "Crawlere"
      permalink:
        title: "Legături permanente"
        url: "URL"
        topic_id: "ID discuție"
        topic_title: "Discuție"
        post_id: "ID postare"
        post_title: "Postare"
        category_id: "ID categorie"
        category_title: "Categorie"
        tag_title: "Etichetă"
        user_title: "Utilizator"
        username: "Nume utilizator"
        copy_to_clipboard: "Copiază legătură permanentă în clipboard"
        delete_confirm: Ești sigur că vrei să ștergi această adresă permanentă?
        no_permalinks: "Încă nu ai nicio legătură permanentă."
        add: "Adaugă legătură permanentă"
        back: "Înapoi la legături permanente"
        more_options: "Mai multe opțiuni"
        copy_success: "Legătură permanentă copiată în clipboard"
        nav:
          settings: "Setări"
          permalinks: "Legături permanente"
        form:
          label: "Nou:"
          add_header: "Adaugă legătură permanentă"
          edit_header: "Editează legătură permanentă"
          filter: "Caută URL sau adresă URL de destinație"
          url: "URL"
          permalink_type: "Tip legătură permanentă"
          save: "Salvează"
      reseed:
        action:
          label: "Înlocuiește text…"
        modal:
          categories: "Categorii"
          topics: "Discuții"
  wizard_js:
    wizard:
      back: "Înapoi"
      next: "Următorul"
      step-text: "Pas"
      step: "%{current} din %{total}"
      upload_error: "Ne pare rău, a apărut o eroare la încărcarea fișierului. Te rugăm să încerci iar."
      staff_count:
        one: "Comunitatea ta are %{count} membru (tu)."
        few: "Comunitatea ta are %{count} membri cu tot cu tine."
        other: "Comunitatea ta are %{count} membri cu tot cu tine."
      invites:
        add_user: "adaugă"
        none_added: "Nu ați invitat nici un membru al echipei. Ești sigur că vrei să continui?"
        roles:
          admin: "Administrator"
          moderator: "Moderator"
          regular: "Utilizator frecvent"
      homepage_choices:
        custom:
          label: "Personalizat"
        style_type:
          categories: "categorie"
          topics: "discuție"
      top_menu_items:
        new: "Nou"
        unread: "Necitite"
        top: "Top"
        latest: "Ultimele"
        categories: "Categorii"
        unseen: "Nevăzute"
        read: "Citite"
        bookmarks: "Semne de carte"
      previews:
        share_button: "Distribuie"
        reply_button: "Răspunde"
      homepage_preview:
        nav_buttons:
          all_categories: "Toate categoriile"
        topic_titles:
          what_hobbies: "Care sunt pasiunile tale?"
          what_music: "Ce asculți chiar acum?"
          funniest_thing: "Cel mai amuzant lucru pe care l-ai văzut astăzi"
          share_art: "Împărtășește-ți arta!"
        category_names:
          site_feedback: "Feedback la site"
        table_headers:
          topic: "Discuție"
          replies: "Răspunsuri"
          views: "Afișări"
          activity: "Activitate"<|MERGE_RESOLUTION|>--- conflicted
+++ resolved
@@ -229,10 +229,6 @@
       search: "Caută"
     themes:
       default_description: "Implicit"
-<<<<<<< HEAD
-      broken_theme_alert: "Este posibil ca site-ul tău să nu funcționeze pentru că o temă sau componentă are erori."
-=======
->>>>>>> 3cac9432
       error_caused_by: "Cauzat de „%{name}”. <a target='blank' href='%{path}'>Clic aici</a> pentru a actualiza, reconfigura sau dezactiva."
       only_admins: "(acest mesaj este afișat doar pentru administratorii site-ului)"
     broken_decorator_alert: "Este posibil ca articolele să nu fie afișate corect deoarece unul dintre decoratorii de conținut al articolelor de pe site-ul tău a generat o eroare."
@@ -3600,11 +3596,7 @@
             users:
               content: "Utilizatori"
             my_posts:
-<<<<<<< HEAD
-              content: "Articolele mele"
-=======
               content: "Postările mele"
->>>>>>> 3cac9432
               content_drafts: "Ciornele mele"
               title: "Activitatea mea recentă legată de subiect"
               title_drafts: "Ciornele mele nepublicate"
@@ -4270,12 +4262,6 @@
           group_permissions: "Permisiuni grup"
           users: "Utilizatori"
           groups: "Grupuri"
-<<<<<<< HEAD
-          localization:
-            title: "Localizare"
-            keywords: "locale|language|timezone|unicode|ltr"
-=======
->>>>>>> 3cac9432
           user_fields: "Câmpuri utilizator"
           watched_words: "Cuvinte urmărite"
           legal: "Legal"
@@ -4287,10 +4273,6 @@
           color_schemes: "Paletă de culori"
           emoji: "Emoticon"
           navigation: "Navigare"
-<<<<<<< HEAD
-          themes: "Teme"
-=======
->>>>>>> 3cac9432
           site_texts: "Texte site"
       email_settings:
         title: "Setări email"
@@ -4462,26 +4444,6 @@
         author: "De %{author}"
         experimental_badge: "experimental"
         learn_more: "Află mai multe"
-<<<<<<< HEAD
-        sidebar_link:
-          installed: "Instalate"
-      advanced:
-        title: "Avansat"
-        sidebar_link:
-          api_keys:
-            title: "Chei API"
-            keywords: "jeton"
-          webhooks: "Cârlige web"
-          developer: "Dezvoltator"
-          embedding: "Înglobare"
-          rate_limits: "Limite de rată"
-          user_api: "API utilizator"
-          onebox: "Onebox"
-          files: "Fișiere"
-          other_options: "Altele"
-          search: "Caută"
-          experimental: "Experimental"
-=======
         preinstalled: "Pre-instalat"
         filters:
           all: "Toate"
@@ -4491,7 +4453,6 @@
           search_placeholder: "Caută module..."
           reset: "Resetează"
           no_results: "Nu am găsit niciun modul care să corespundă filtrelor tale"
->>>>>>> 3cac9432
       navigation_menu:
         sidebar: "Bară laterală"
       backups:
@@ -4707,11 +4668,7 @@
           long_title: "Paletă de culori"
           new_name: "Paletă nouă de culori"
           copy_name_prefix: "Copie a"
-<<<<<<< HEAD
-          delete_confirm: "Ștergi această paletă de culori?"
-=======
           delete_confirm: "Sigur vrei să ștergi această paletă de culori?"
->>>>>>> 3cac9432
           undo: "Anulează acțiunea"
           undo_title: "Revino asupra schimbărilor aduse acestei culori, de ultima oară când a fost salvată și până acum."
           revert: "Revenire la starea inițială"
@@ -5149,13 +5106,8 @@
           few: "Nu pot fi şterse toate postările deoarece utilizatorul are mai mult de %{count} postări. (Setarea delete_all_posts_max)"
           other: "Nu pot fi şterse toate postările deoarece utilizatorul are mai mult de %{count} de postări. (Setarea delete_all_posts_max)"
         delete_confirm_title: "Sigur vrei să ștergi acest utilizator? Acest lucru este permanent!"
-<<<<<<< HEAD
-        delete_and_block: "Șterge și <b>blochează</b> această adresă de email și IP"
-        delete_dont_block: "Doar șterge"
-=======
         delete_and_block: "Șterge utilizator și blochează adresa de email și IP"
         delete_dont_block: "Șterge utilizator"
->>>>>>> 3cac9432
         deleted: "Utilizatorul a fost șters."
         delete_failed: "A apărut o eroare la ștergerea utilizatorului. Asigură-te că toate postările sunt șterse înainte de a încerca ștergerea utilizatorului."
         send_activation_email: "Trimite email de activare"
@@ -5320,10 +5272,7 @@
           basic: "Setări de bază"
           users: "Utilizatori"
           posting: "Postări"
-<<<<<<< HEAD
-=======
           content_localization: "Localizare conținut"
->>>>>>> 3cac9432
           email: "E-mail"
           files: "Fișiere"
           trust: "Niveluri de încredere"
