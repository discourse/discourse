# WARNING: Never edit this file.
# It will be overwritten when translations are pulled from Crowdin.
#
# To work with us on translations, join this project:
# https://translate.discourse.org/

ro:
  js:
    number:
      format:
        separator: "."
        delimiter: ","
      human:
        storage_units:
          format: "%n %u"
          units:
            byte:
              one: Octet
              few: Octeți
              other: De octeți
            gb: GO
            kb: KO
            mb: MO
            tb: TO
      short:
        thousands: "%{number}k"
        millions: "%{number}M"
    dates:
      time: "HH:mm"
      time_with_zone: "HH:mm (z)"
      time_short_day: "ddd, HH:mm"
      timeline_date: "MMM YYYY"
      long_no_year: "D MMM, HH:mm"
      long_no_year_no_time: "D MMM"
      full_no_year_no_time: "D MMMM"
      long_with_year: "DD MMM YYYY HH:mm"
      long_with_year_no_time: "DD-MMM-YYYY"
      full_with_year_no_time: "D MMMM YYYY"
<<<<<<< HEAD
      long_date_with_year: "DD MMM 'YY HH:mm"
      long_date_without_year: "D MMM, HH:mm"
      long_date_with_year_without_time: "DD MMM 'YY"
      long_date_without_year_with_linebreak: "D MMM<br/>HH:mm"
      long_date_with_year_with_linebreak: "DD MMM 'YY<br/>HH:mm"
=======
      long_date_with_year: "D-MMM-YYYY, HH:mm"
      long_date_without_year: "D MMM, HH:mm"
      long_date_with_year_without_time: "D-MMM-YYYY"
      long_date_without_year_with_linebreak: "D MMM<br/>HH:mm"
      long_date_with_year_with_linebreak: "D-MMM-YYYY <br/>HH:mm"
>>>>>>> f4cbf025
      wrap_ago: "%{date} în urmă"
      wrap_on: "pe %{date}"
      tiny:
        half_a_minute: "< 1min"
        less_than_x_seconds:
          one: "< %{count} sec"
          few: "< %{count} sec"
          other: "< %{count} sec"
        x_seconds:
          one: "%{count} sec"
          few: "%{count} sec"
          other: "%{count} sec"
        less_than_x_minutes:
          one: "< %{count} min"
          few: "< %{count} min"
          other: "< %{count} min"
        x_minutes:
          one: "%{count} min"
          few: "%{count} min"
          other: "%{count} min"
        about_x_hours:
          one: "%{count} oră"
          few: "%{count} ore"
          other: "%{count} de ore"
        x_days:
          one: "%{count} zi"
          few: "%{count} zile"
          other: "%{count} de zile"
        x_months:
          one: "%{count} lună"
          few: "%{count} luni"
          other: "%{count} de luni"
        about_x_years:
          one: "%{count} an"
          few: "%{count} ani"
          other: "%{count} de ani"
        over_x_years:
          one: "> %{count} an"
          few: "> %{count} ani"
          other: "> %{count} de ani"
        almost_x_years:
          one: "%{count} an"
          few: "%{count} ani"
          other: "%{count} de ani"
        date_month: "D MMMM"
<<<<<<< HEAD
        date_year: "MMM 'YY"
=======
        date_year: "MMM YYYY"
>>>>>>> f4cbf025
      medium:
        less_than_x_minutes:
          one: "mai puțin de %{count} minut"
          few: "mai puțin de %{count} minute"
          other: "mai puțin de %{count} de minute"
        x_minutes:
          one: "%{count} minut"
          few: "%{count} minute"
          other: "%{count} de minute"
        x_hours:
          one: "%{count} oră"
          few: "%{count} ore"
          other: "%{count} de ore"
        about_x_hours:
          one: "aproximativ %{count} oră"
          few: "aproximativ %{count} ore"
          other: "aproximativ %{count} de ore"
        x_days:
          one: "%{count} zi"
          few: "%{count} zile"
          other: "%{count} de zile"
        x_months:
          one: "%{count} lună"
          few: "%{count} luni"
          other: "%{count} de luni"
        about_x_years:
          one: "aproximativ %{count} an"
          few: "aproximativ %{count} ani"
          other: "aproximativ %{count} de ani"
        over_x_years:
          one: "peste %{count} an"
          few: "peste %{count} ani"
          other: "peste %{count} de ani"
        almost_x_years:
          one: "aproape %{count} an"
          few: "aproape %{count} ani"
          other: "aproape %{count} de ani"
<<<<<<< HEAD
        date_year: "D MMM 'YY"
=======
        date_year: "D-MMM-YYYY"
>>>>>>> f4cbf025
      medium_with_ago:
        x_minutes:
          one: "acum %{count} minut"
          few: "acum %{count} minute"
          other: "acum %{count} de minute"
        x_hours:
          one: "acum %{count} oră"
          few: "acum %{count} ore"
          other: "acum %{count} de ore"
        x_days:
          one: "acum %{count} zi"
          few: "acum %{count} zile"
          other: "acum %{count} de zile"
        x_months:
          one: "acum %{count} lună"
          few: "acum %{count} luni"
          other: "acum %{count} de luni"
        x_years:
          one: "acum %{count} an"
          few: "acum %{count} ani"
          other: "acum %{count} de ani"
      later:
        x_days:
          one: "%{count} zi mai târziu"
          few: "%{count} zile mai târziu"
          other: "%{count} de zile mai târziu"
        x_months:
          one: "%{count} lună mai târziu"
          few: "%{count} luni mai târziu"
          other: "%{count} de luni mai târziu"
        x_years:
          one: "%{count} an mai târziu"
          few: "%{count} ani mai târziu"
          other: "%{count} de ani mai târziu"
      previous_month: "Luna precedentă"
      next_month: "Luna următoare"
      placeholder: dată
      from_placeholder: "din data"
      to_placeholder: "până la data"
    share:
      topic_html: 'Subiect: <span class="topic-title">%{topicTitle}</span>'
      post: "articol #%{postNumber} de @%{username}"
      close: "închide"
      twitter: "Distribuie pe Twitter"
      facebook: "Distribuie pe Facebook"
      email: "Trimite prin e-mail"
      url: "Copiază și distribuie URL"
    word_connector:
      comma: ", "
      last_item: "și"
    action_codes:
      public_topic: "A făcut acest subiect public %{when}"
      open_topic: "A convertit aceasta într-un subiect %{when}"
      private_topic: "Fă acest subiect un mesaj personal %{when}"
      split_topic: "A împărțit acest subiect %{when}"
      invited_user: "A invitat pe %{who} %{when}"
      invited_group: "A invitat pe %{who} %{when}"
      user_left: "%{who} s-a eliminat de la acest mesaj %{when}"
      removed_user: "A eliminat pe %{who} %{when}"
      removed_group: "A eliminat pe %{who} %{when}"
      autobumped: "Impuls automat %{when}"
      tags_changed: "Etichete actualizate %{when}"
      category_changed: "Categorie actualizată %{when}"
      autoclosed:
        enabled: "Închis %{when}"
        disabled: "Deschis %{when}"
      closed:
        enabled: "Închis %{when}"
        disabled: "Deschis %{when}"
      archived:
        enabled: "Arhivat %{when}"
        disabled: "Dezarhivat %{when}"
      pinned:
        enabled: "Fixat %{when}"
        disabled: "Nefixat %{when}"
      pinned_globally:
        enabled: "Fixat la nivel global %{when}"
        disabled: "Nefixat %{when}"
      visible:
        enabled: "Listat %{when}"
        disabled: "Nelistat %{when}"
      banner:
        enabled: "A făcut din acesta un banner %{when}. Va apărea la începutul fiecărei pagini până când va fi ascuns de către utilizator."
        disabled: "A eliminat acest banner %{when}. Nu va mai apărea la începutul fiecărei pagini."
      forwarded: "A redirecționat e-mailul de mai sus"
    topic_admin_menu: "acțiuni subiect"
    skip_to_main_content: "Sari la conținutul principal"
    skip_user_nav: "Sari la conținutul profilului"
    emails_are_disabled: "Trimiterea de e-mailuri a fost dezactivată global de către un administrator. Nu vor fi trimise notificări e-mail de niciun fel."
    emails_are_disabled_non_staff: "Mesajele de e-mail de ieșire au fost dezactivate pentru utilizatorii care nu fac parte din echipă."
    software_update_prompt:
      message: "Am actualizat acest site, <span>te rugăm să reîmprospătezi</span> pentru ca lucrurile să funcționeze fără probleme."
      dismiss: "Respinge"
    bootstrap_mode: "Începe"
    back_button: "Înapoi"
    themes:
      default_description: "Implicit"
      broken_theme_alert: "Este posibil ca site-ul tău să nu funcționeze pentru că o temă sau componentă are erori."
      error_caused_by: "Cauzat de '%{name}'. <a target='blank' href='%{path}'>Clic aici</a> pentru a actualiza, reconfigura sau dezactiva."
      only_admins: "(acest mesaj este afișat doar pentru administratorii site-ului)"
    broken_decorator_alert: "Este posibil ca articolele să nu fie afișate corect deoarece unul dintre decoratorii de conținut al articolelor de pe site-ul tău a generat o eroare."
    broken_page_change_alert: "Un gestionar onPageChange a ridicat o eroare. Verifică instrumentele de dezvoltare ale navigatorului pentru mai multe informații."
    critical_deprecation:
<<<<<<< HEAD
      notice: "<b>[Notificare de administrare]</b> Una dintre temele sau modulele tale necesită actualizare pentru compatibilitate cu modificările viitoare de nucleu ale Discourse (<a target='_blank' href='https://meta.discourse.org/t/287211'>mai multe informații</a>)."
=======
      notice: "<b>[Notificare de administrare]</b> Una dintre temele sau modulele tale necesită actualizare pentru compatibilitate cu modificările viitoare de nucleu ale Discourse."
      id: "(id:<em>%{id}</em>)"
      linked_id: "(id:<a href='%{url}' target='_blank'><em>%{id}</em></a>)"
>>>>>>> f4cbf025
      theme_source: "Temă identificată: <a target='_blank' href='%{path}'>„%{name}”</a>."
      plugin_source: "Modul identificat: „%{name}”"
    s3:
      regions:
        ap_northeast_1: "Asia Pacific (Tokyo)"
        ap_northeast_2: "Asia Pacific (Seul)"
        ap_east_1: "Asia Pacific (Hong Kong)"
        ap_south_1: "Asia Pacific (Mumbai)"
        ap_southeast_1: "Asia Pacific (Singapore)"
        ap_southeast_2: "Asia Pacific (Sydney)"
        ca_central_1: "Canada (Central)"
        cn_north_1: "China (Beijing)"
        cn_northwest_1: "China (Ningxia)"
        eu_central_1: "EU (Frankfurt)"
        eu_north_1: "UE (Stockholm)"
        eu_south_1: "EU (Milan)"
        eu_west_1: "EU (Irlanda)"
        eu_west_2: "UE (Londra)"
        eu_west_3: "EU (Paris)"
        sa_east_1: "America de Sud (São Paulo)"
        us_east_1: "US East (N. Virginia)"
        us_east_2: "America de Est (Ohio)"
        us_gov_east_1: "AWS GovCloud (SUA-Est)"
        us_gov_west_1: "AWS GovCloud (SUA-Vest)"
        us_west_1: "US West (N. California)"
        us_west_2: "US West (Oregon)"
    clear_input: "Golește intrarea"
    edit: "Editează"
    edit_topic: "editează titlul și categoria acestui subiect"
    expand: "Extinde"
    not_implemented: "Regret, dar această caracteristică nu a fost implementată încă!"
    no_value: "Nu"
    yes_value: "Da"
    ok_value: "Ok"
    cancel_value: "Anulare"
    submit: "Trimite"
    delete: "Șterge"
    generic_error: "Regret, a apărut o eroare."
    generic_error_with_reason: "A apărut o eroare: %{error}"
    multiple_errors: "Au apărut mai multe erori: %{errors}"
    sign_up: "Înregistrare"
    log_in: "Autentificare"
    age: "Vârsta"
    joined: "Înregistrat"
    admin_title: "Admin"
    show_more: "arată mai mult"
    show_help: "opțiuni"
    links: "Legături"
    links_lowercase:
      one: "legătură"
      few: "legături"
      other: "de legături"
    faq: "Întrebări frecvente"
    guidelines: "Indicații"
    privacy_policy: "Politică de confidențialitate"
    privacy: "Confidențialitate"
    tos: "Termenii serviciului"
    rules: "Reguli"
    conduct: "Cod de conduită"
    mobile_view: "Vizualizare pe mobil"
    desktop_view: "Vizualizare pe desktop"
    now: "chiar acum"
    read_more: "citește mai mult"
    more: "Mai mult"
    x_more:
      one: "Încă %{count}"
      few: "Încă %{count}"
      other: "Încă %{count}"
    never: "niciodată"
    every_30_minutes: "la fiecare 30 de minute"
    every_hour: "la fiecare oră"
    daily: "zilnic"
    weekly: "săptămânal"
    every_month: "lunar"
    every_six_months: "la fiecare șase luni"
    max_of_count:
      one: "max din %{count}"
      few: "max din %{count}"
      other: "max din %{count}"
    character_count:
      one: "%{count} caracter"
      few: "%{count} caractere"
      other: "%{count} de caractere"
    period_chooser:
      aria_label: "Filtrează după perioadă"
    related_messages:
      title: "Mesaje conexe"
      pill: "Mesaje legate de"
    suggested_topics:
      pm_title: "Mesaje sugerate"
    about:
      simple_title: "Despre"
      title: "Despre %{title}"
      stats: "Statistici site"
      our_admins: "Administratorii noștri"
      our_moderators: "Moderatorii noștri"
      moderators: "Moderatori"
      stat:
        last_day: "24 ore"
      like_count: "Aprecieri"
      topic_count: "Subiecte"
      post_count: "Articole"
      contact_info: "În cazul în care o problemă critică sau alt aspect urgent afectează site-ul, te rugăm să ne contactezi la %{contact_info}."
    bookmarked:
      title: "Semn de carte"
      edit_bookmark: "Editează marcaj"
      clear_bookmarks: "Șterge semnele de carte"
      help:
        bookmark: "Clic pentru a pune un semn de carte la acest subiect"
        edit_bookmark: "Clic pentru a edita semnul de carte pe un mesaj din acest subiect"
        edit_bookmark_for_topic: "Faceți clic pentru a edita marcajul pentru acest subiect"
        unbookmark: "Clic pentru a elimina toate semnele de carte din acest subiect"
        unbookmark_with_reminder: "Clic pentru a elimina toate semnele de carte și memento-urile din acest subiect"
    bookmarks:
      also_set_reminder: "Setezi și un memento?"
      bookmarked_success: "Semn de carte adăugat!"
      deleted_bookmark_success: "Semn de carte șters!"
      created: "Ai pus un semn de carte la acest articol. %{name}"
      created_generic: "Ai pus un semn de carte aici. %{name}"
      create: "Creează semn de carte"
      edit: "Editează semn de carte"
      not_bookmarked: "pune semn de carte la acest articol"
      remove_reminder_keep_bookmark: "Șterge mementoul și păstrează semnul de carte"
      created_with_reminder: "Ai marcat această postare cu un memento %{date}. %{name}"
      created_with_reminder_generic: "Ai marcat acest articol cu un memento %{date}. %{name}"
      delete: "Șterge semn de carte"
      confirm_delete: "Sigur vrei să ștergi acest semn de carte? Mementoul va fi de asemenea șters."
      confirm_clear: "Sigur vrei să ștergi toate marcajele tale din acest subiect?"
      save: "Salvează"
      no_timezone: 'Nu ai setat încă un fus orar. Nu vei putea seta mementouri. Setează unul <a href="%{basePath}/my/preferences/profile">în profilul tău</a>.'
      invalid_custom_datetime: "Data și ora pe care le-ai furnizat sunt nevalide, te rugăm să încerci din nou."
      list_permission_denied: "Nu ai permisiunea de a vedea semnele de carte ale acestui utilizator."
      no_user_bookmarks: "Nu ai niciun articol marcat; semnele de carte îți permit să ajungi rapid la anumite articole."
      auto_delete_preference:
        label: "După ce primești notificare"
        never: "Păstrează semn de carte"
        when_reminder_sent: "Șterge semn de carte"
        on_owner_reply: "Șterge semn de carte, după ce răspund"
        clear_reminder: "Păstrează semn de carte și șterge memento"
        after_reminder_label: "După ce ți-am reamintit că ar trebui..."
        after_reminder_checkbox: "Setează acest lucru ca implicit pentru toate mementourile de semne de carte viitoare"
      search_placeholder: "Caută semne de carte după nume, titlul subiect sau conținut articol"
      search: "Caută"
      bookmark: "Semn de carte"
      bulk:
        select_all: "Selectează tot"
        clear_all: "Deselectează tot"
      reminders:
        today_with_time: "astăzi la %{time}"
        tomorrow_with_time: "mâine la %{time}"
        at_time: "la %{date_time}"
        existing_reminder: "Ai un memento setat pentru acest semn de carte care va fi trimis %{at_date_time}"
    bookmark_bulk_actions:
      delete_bookmarks:
        name: "Șterge semn de carte"
    copy_codeblock:
      copied: "copiat!"
      copy: "copiază cod în memoria temporară"
      fullscreen: "afișează cod în ecran complet"
      view_code: "Vezi cod"
    drafts:
      label: "Ciorne"
      label_with_count: "Ciorne (%{count})"
      resume: "Reia"
      remove: "Elimină"
      remove_confirmation: "Sigur vrei să ștergi această ciornă?"
      new_topic: "Ciornă subiect nou"
      new_private_message: "Ciornă mesaj personal nou"
      abandon:
        confirm: "Ai deja o ciornă în curs de redactare. Ce ai vrea să faci cu ea?"
        yes_value: "Renunță"
        no_value: "Reia editarea"
    topic_count_all:
      one: "Afișați %{count} subiect nou"
      few: "Afișați %{count} subiecte noi"
      other: "Afișați %{count} subiecte noi"
    topic_count_categories:
      one: "Vezi %{count} subiect nou sau actualizat"
      few: "Vezi %{count} subiecte noi sau actualizate"
      other: "Vezi %{count} de subiecte noi sau actualizate"
    topic_count_latest:
      one: "Vezi %{count} subiect nou sau actualizat"
      few: "Vezi %{count} subiecte noi sau actualizate"
      other: "Vezi %{count} de subiecte noi sau actualizate"
    topic_count_unseen:
      one: "Vezi %{count} subiect nou sau actualizat"
      few: "Vezi %{count} subiecte noi sau actualizate"
      other: "Vezi %{count} de subiecte noi sau actualizate"
    topic_count_unread:
      one: "Vezi %{count} subiect necitit"
      few: "Vezi %{count} subiecte necitite"
      other: "Vezi %{count} de subiecte necitite"
    topic_count_new:
      one: "Vezi %{count} subiect nou"
      few: "Vezi %{count} subiecte noi"
      other: "Vezi %{count} de subiecte noi"
    preview: "previzualizează"
    cancel: "anulează"
    save: "Salvează modificări"
    saved: "Salvat!"
    upload: "Încarcă"
    clipboard: "memorie temporară"
    uploaded: "Încărcat!"
    enable: "Activează"
    disable: "Dezactivează"
    continue: "Continuă"
    switch_to_anon: "Intră în modul anonim"
    switch_from_anon: "Ieși din modul anonim"
    banner:
      close: "Respinge acest banner"
      edit: "Editează"
    pwa:
      install_banner: "Vrei să <a href>instalezi %{title} pe acest dispozitiv?</a>"
    choose_topic:
      none_found: "Niciun subiect găsit."
      title:
        search: "Caută un subiect"
        placeholder: "scrie aici titlul subiectului, URL-ul sau ID-ul"
    choose_message:
      none_found: "Niciun mesaj găsit."
      title:
        search: "Căutați un mesaj"
        placeholder: "scrie aici titlul mesajului, URL-ul sau ID-ul"
    review:
      show_more: "Arată mai mult"
      show_less: "Arată mai puțin"
      order_by: "Ordonează după"
      date_filter: "Publicat între"
      in_reply_to: "ca răspuns la"
      explain:
        why: "explică de ce acest element a ajuns în coada de așteptare"
        title: "Scor ce poate fi revizuit"
        formula: "Formulă"
        subtotal: "Subtotal"
        total: "Total"
        min_score_visibility: "Scor minim pentru vizibilitate"
        score_to_hide: "Scor pentru a ascunde postarea"
        take_action_bonus:
          name: "a luat măsuri"
          title: "Când un membru al echipei alege să utilizeze semnalarea va primi un bonus."
        user_accuracy_bonus:
          name: "precizie utilizator"
          title: "Utilizatorilor ale căror semnalări au fost agreate de-a lungul istoriei li se acordă un bonus."
        trust_level_bonus:
          name: "nivel de încredere"
          title: "Elementele care pot fi revizuite create de utilizatorii cu nivel mai înalt de încredere au un scor mai mare."
        type_bonus:
          name: "introdu bonus"
          title: "Anumite tipuri care pot fi revizuite pot primi un bonus de către echipă pentru a le face o prioritate mai mare."
      revise_and_reject_post:
        reason: "Motiv"
        optional: "opțional"
      stale_help: "Această examinare a fost rezolvată de <b>%{username}</b>."
      claim_help:
        optional: "Poți revendica acest element pentru a împiedica alte persoane să-l revizuiască."
        required: "Trebuie să revendici elementele înainte de a le putea revizui."
        claimed_by_you: "Ai revendicat acest element și îl poți revizui."
        claimed_by_other: "Acest element poate fi revizuit numai de <b>%{username}</b>."
      claim:
        title: "revendică acest subiect"
      unclaim:
        help: "elimină această revendicare"
      awaiting_approval: "În așteptarea aprobării"
      delete: "Șterge"
      settings:
        saved: "Salvat"
        save_changes: "Salvează modificări"
        title: "Setări"
        priorities:
          title: "Priorități care pot fi revizuite"
      moderation_history: "Istoric de moderare"
      view_all: "Vezi tot"
      grouped_by_topic: "Grupate după subiect"
      none: "Nu există elemente de revizuit."
      view_pending: "vezi ce este în așteptare"
      topic_has_pending:
        one: "Acest subiect are <b>%{count}</b> articol în așteptarea aprobării"
        few: "Acest subiect are <b>%{count}</b> articole în așteptarea aprobării"
        other: "Acest subiect are <b>%{count}</b> de articole în așteptarea aprobării"
      title: "Revizuire"
      topic: "Subiect:"
      filtered_topic: "Ai filtrat până la conținutul care poate fi revizuit într-un singur subiect."
      filtered_user: "Utilizator"
      filtered_reviewed_by: "Revizuit de"
      show_all_topics: "arată toate subiectele"
      deleted_post: "(articol șters)"
      deleted_user: "(utilizator șters)"
      user:
        bio: "Bio"
        website: "Site web"
        username: "Nume utilizator"
        email: "E-mail"
        name: "Nume"
        fields: "Câmpuri"
        reject_reason: "Motiv"
      user_percentage:
        summary:
          one: "%{agreed}, %{disagreed}, %{ignored} (a ultimei semnalări)"
          few: "%{agreed}, %{disagreed}, %{ignored} (a ultimelor %{count} semnalări)"
          other: "%{agreed}, %{disagreed}, %{ignored} (a ultimelor %{count} de semnalări)"
        agreed:
          one: "%{count}% de acord"
          few: "%{count}% de acord"
          other: "%{count}% de acord"
        disagreed:
          one: "%{count}% nu sunt de acord"
          few: "%{count}% nu sunt de acord"
          other: "%{count}% nu sunt de acord"
        ignored:
          one: "%{count}% ignoră"
          few: "%{count}% ignoră"
          other: "%{count}% ignoră"
      topics:
        topic: "Subiect"
        reviewable_count: "Număr"
        reported_by: "Raportat de"
        deleted: "[Subiect șters]"
        original: "(subiect original)"
        details: "detalii"
        unique_users:
          one: "%{count} utilizator"
          few: "%{count} utilizatori"
          other: "%{count} de utilizatori"
      replies:
        one: "%{count} răspuns"
        few: "%{count} răspunsuri"
        other: "%{count} de răspunsuri"
      edit: "Editează"
      save: "Salvează"
      cancel: "Anulează"
      new_topic: "Aprobarea acestui element va crea un subiect nou"
      filters:
        all_categories: "(toate categoriile)"
        type:
          title: "Tip"
          all: "(toate tipurile)"
        minimum_score: "Scor minim:"
        refresh: "Reîmprospătează"
        status: "Stare"
        category: "Categorie"
        orders:
          score: "Scor"
          score_asc: "Scor (invers)"
          created_at: "Creat la"
          created_at_asc: "Creat la (invers)"
        priority:
          title: "Prioritate minimă"
          any: "(oricare)"
          low: "Scăzut"
          medium: "Medie"
          high: "Ridicată"
      conversation:
        view_full: "vezi toată conversația"
      scores:
        about: "Acest scor este calculat pe baza nivelului de încredere a reclamantului, a acurateței semnalărilor anterioare și a priorității elementului raportat."
        score: "Scor"
        date: "Dată raport"
        type: "Motiv"
        status: "Status"
        submitted_by: "Raportat de"
        reviewed_by: "Revizuit de"
        reviewed_timestamp: "Dată revizuire"
      statuses:
        pending:
          title: "În așteptare"
        approved:
          title: "Aprobat"
        approved_flag:
          title: "Semnalare aprobată"
        approved_user:
          title: "Utilizator aprobat"
        approved_post:
          title: "Articol aprobat"
        rejected:
          title: "Respins"
        rejected_flag:
          title: "Semnalare respinsă"
        rejected_user:
          title: "Utilizator respins"
        rejected_post:
          title: "Articol respins"
        ignored:
          title: "Semnalare ignorată"
        deleted:
          title: "Subiect sau articol șters"
        reviewed:
          title: "Toate revizuite"
        all:
          title: "Tot"
      context_question:
        delimiter: "sau"
      types:
        reviewable_flagged_post:
          title: "Articol semnalat"
          flagged_by: "Semnalat de"
          noun: "postare"
        reviewable_queued_topic:
          title: "Subiect în așteptare"
          noun: "discuție"
        reviewable_queued_post:
          title: "Articol în așteptare"
          noun: "postare"
        reviewable_user:
          title: "Utilizator"
          noun: "utilizator"
        reviewable_post:
          title: "Articol"
          noun: "postare"
      approval:
        title: "Articolul are nevoie de aprobare"
        description: "Am primit articolul tău nou, dar trebuie să fie aprobat de un moderator înainte că el să apară pe site. Te rugăm să ai răbdare."
        pending_posts:
          one: "Ai <strong>%{count}</strong> articol în așteptare."
          few: "Ai <strong>%{count}</strong> articole în așteptare."
          other: "Ai <strong>%{count}</strong> de articole în așteptare."
        ok: "Ok"
      example_username: "nume utilizator"
      reject_reason:
        title: "De ce respingi acest utilizator?"
        send_email: "Trimite e-mail de respingere"
    relative_time_picker:
      minutes:
        one: "minut"
        few: "minute"
        other: "de minute"
      hours:
        one: "oră"
        few: "ore"
        other: "de ore"
      days:
        one: "zi"
        few: "zile"
        other: "de zile"
      months:
        one: "lună"
        few: "luni"
        other: "de luni"
      years:
        one: "an"
        few: "ani"
        other: "de ani"
      relative: "Relativ"
    time_shortcut:
      now: "Acum"
      in_one_hour: "Într-o oră"
      in_two_hours: "In două ore"
      later_today: "Mai târziu azi"
      two_days: "Două zile"
      three_days: "În trei zile"
      next_business_day: "Următoarea zi lucrătoare"
      tomorrow: "Mâine"
      post_local_date: "Dată în articol"
      later_this_week: "Mai târziu săptămâna asta"
      this_weekend: "Acest sfârșit de săptămână"
      start_of_next_business_week: "Luni"
      start_of_next_business_week_alt: "Lunea viitoare"
      next_week: "Săptămâna viitoare"
      two_weeks: "Două săptămâni"
      next_month: "Luna viitoare"
      two_months: "Două luni"
      three_months: "Trei luni"
      four_months: "Patru luni"
      six_months: "Șase luni"
      one_year: "Un an"
      forever: "Pentru totdeanua"
      relative: "Timp relativ"
      none: "Niciunul nu este necesar"
      never: "Niciodată"
      last_custom: "Ultima dată personalizată"
      custom: "Data și ora personalizată"
      custom_short: "Personalizat..."
      select_timeframe: "Alege un interval de timp"
    user_action:
      user_posted_topic: "<a href='%{userUrl}'>%{user}</a> a publicat <a href='%{topicUrl}'>articolul</a>"
      you_posted_topic: "<a href='%{userUrl}'>Tu</a> ai publicat <a href='%{topicUrl}'>subiectul</a>"
      user_replied_to_post: "<a href='%{userUrl}'>%{user}</a>a răspuns la<a href='%{postUrl}'>%{post_number}</a>"
      you_replied_to_post: "<a href='%{userUrl}'>Tu</a> ai răspuns la <a href='%{postUrl}'>%{post_number}</a>"
      user_replied_to_topic: "<a href='%{userUrl}'>%{user}</a> a răspuns la <a href='%{topicUrl}'>subiect</a>"
      you_replied_to_topic: "<a href='%{userUrl}'>Tu</a> ai răspuns la <a href='%{topicUrl}'>subiect</a>"
      user_mentioned_user: "<a href='%{user1Url}'>%{user}</a> a menționat pe <a href='%{user2Url}'>%{another_user}</a>"
      user_mentioned_you: "<a href='%{user1Url}'>%{user}</a> <a href='%{user2Url}'>te-a</a> menționat"
      you_mentioned_user: "<a href='%{user1Url}'>Tu</a> ai menționat pe <a href='%{user2Url}'>%{another_user}</a>"
      posted_by_user: "Publicat de <a href='%{userUrl}'>%{user}</a>"
      posted_by_you: "Publicat de <a href='%{userUrl}'>tine</a>"
      sent_by_user: "Trimis de <a href='%{userUrl}'>%{user}</a>"
      sent_by_you: "Trimis de <a href='%{userUrl}'>tine</a>"
    directory:
      username: "Nume de utilizator"
      filter_name: "filtrează după nume utilizator"
      title: "Utilizatori"
      likes_given: "Oferite"
      likes_received: "Primite"
      topics_entered: "Văzute"
      topics_entered_long: "Subiecte văzute"
      time_read: "Timp citire"
      topic_count: "Subiecte"
      topic_count_long: "Subiecte create"
      post_count: "Răspunsuri"
      post_count_long: "Răspunsuri publicate"
      no_results_with_search: "Nu s-au găsit rezultate."
      days_visited: "Vizite"
      days_visited_long: "Zile de vizită"
      posts_read: "Citite"
      posts_read_long: "Articole citite"
      last_updated: "Ultima actualizare:"
      total_rows:
        one: "%{count} utilizator"
        few: "%{count} utilizatori"
        other: "%{count} de utilizatori"
      edit_columns:
        title: "Editează coloane director"
        save: "Salvează"
        reset_to_default: "Resetare la valorile implicite"
      group:
        all: "toate grupurile"
      sort:
        label: "Sortează după %{criteria}"
    group_histories:
      actions:
        change_group_setting: "Schimbă setare grup"
        add_user_to_group: "Adaugă utilizator"
        remove_user_from_group: "Elimină utilizator"
        make_user_group_owner: "Fă proprietar"
        remove_user_as_group_owner: "Revocă proprietar"
    groups:
      member_added: "Adăugat"
      member_requested: "Solicitat la"
      add_members:
        title: "Adaugă utilizatori la %{group_name}"
        description: "Introdu o listă de utilizatori pe care vrei să-i inviți în grup sau lipește într-o listă separată prin virgulă:"
        usernames_placeholder: "nume de utilizatori"
        usernames_or_emails_placeholder: "nume de utilizator sau e-mailuri"
        notify_users: "Notifică utilizatori"
        set_owner: "Setează utilizatorii ca proprietari ai acestui grup"
      requests:
        title: "Cereri"
        reason: "Motiv"
        accept: "Acceptă"
        accepted: "acceptat"
        deny: "Respinge"
        denied: "respins"
        undone: "cerere retrasă"
        handle: "gestionează cererea de înscriere"
        undo: "Anulează"
      manage:
        title: "Gestionează"
        name: "Nume"
        full_name: "Nume complet"
        add_members: "Adaugă utilizatori"
        invite_members: "Invită"
        delete_member_confirm: "Elimini „%{username}” din grupul „%{group}”?"
        profile:
          title: Profil
        interaction:
          title: Interacțiune
          posting: Publicare
          notification: Notificare
        email:
          title: "E-mail"
          status: "S-au sincronizat prin IMAP %{old_emails} e-mailuri din %{total_emails} în total."
          enable_smtp: "Activează SMTP"
          enable_imap: "Activează IMAP"
          test_settings: "Setări de testare"
          save_settings: "Salvează setări"
          last_updated: "Ultima actualizare:"
          last_updated_by: "de"
          settings_required: "Toate setările sunt necesare, te rugăm să completezi toate câmpurile înainte de validare."
          smtp_settings_valid: "Setări SMTP valide."
          smtp_title: "SMTP"
          smtp_instructions: "Când activezi SMTP pentru grup, toate e-mailurile trimise din căsuța de intrare a grupului vor fi trimise prin intermediul setărilor SMTP specificate aici în locul serverului de mail configurat pentru alte e-mailuri trimise de forum."
          imap_title: "IMAP"
          imap_additional_settings: "Setări suplimentare"
          imap_instructions: 'Când activezi IMAP pentru grup, e-mailurile sunt sincronizate între intrările grupului și serverul IMAP și cutia poștală furnizată. SMTP trebuie să fie activat cu date de conectare valide și testate înainte ca IMAP să poată fi activat. Numele de utilizator şi parola utilizate pentru SMTP vor fi folosite pentru IMAP. Pentru mai multe informații vezi <a target="_blank" href="https://meta.discourse.org/t/imap-support-for-group-inboxes/160588">anunțul despre caracteristici pe Discourse Meta</a>.'
          imap_alpha_warning: "Atenție: Aceasta este o caracteristică pentru etapa alfa. Doar Gmail este suportat oficial. Utilizează pe propriul risc!"
          imap_settings_valid: "Setări IMAP valide."
          smtp_disable_confirm: "Dacă dezactivezi SMTP, toate setările SMTP și IMAP vor fi resetate și funcționalitatea asociată va fi dezactivată. Sigur vrei să continui?"
          imap_disable_confirm: "Dacă dezactivezi IMAP, toate setările IMAP vor fi resetate și funcționalitatea asociată va fi dezactivată. Sigur vrei să continui?"
          imap_mailbox_not_selected: "Trebuie să selectezi o cutie poștală pentru această configurație IMAP, altfel nicio cutie poștală nu va fi sincronizată!"
          prefill:
            title: "Pre-completare cu setări pentru:"
          ssl_modes:
            none: "Nimeni"
          credentials:
            title: "Date de conectare"
            smtp_server: "Server SMTP"
            smtp_port: "Port SMTP"
            imap_server: "Server IMAP"
            imap_port: "Port IMAP"
            imap_ssl: "Folosește SSL pentru IMAP"
            username: "Nume utilizator"
            password: "Parolă"
          settings:
            title: "Setări"
            allow_unknown_sender_topic_replies: "Permite răspunsuri la subiect cu expeditor necunoscut."
            allow_unknown_sender_topic_replies_hint: "Permite expeditorilor necunoscuți să răspundă la subiecte de grup. Dacă acest lucru nu este activat, răspunsurile de la adresele de e-mail care nu sunt deja invitate la subiect vor crea un subiect nou."
            from_alias: "De la alias"
          mailboxes:
            synchronized: "Cutie poștală sincronizată"
            none_found: "Nu au fost găsite cutii poștale în acest cont de e-mail."
            disabled: "Dezactivat"
        membership:
          title: Calitate de membru
          access: Acces
        categories:
          title: Categorii
          long_title: "Notificări implicite pentru categorii"
          description: "Când utilizatorii sunt adăugați la acest grup, setările lor de notificare ale categoriei vor fi salvate cu aceste valori implicite. Ulterior, aceștia le pot schimba."
          watched_categories_instructions: "Urmărește automat toate subiectele din aceste categorii. Membrii grupului vor fi notificați cu privire la toate articolele și subiectele noi, iar numărul de articole noi va apărea, de asemenea, lângă subiect."
          tracked_categories_instructions: "Urmărește automat toate subiectele din aceste categorii. Numărul de articole noi va apărea lângă subiect."
          watching_first_post_categories_instructions: "Utilizatorii vor fi notificați cu privire la primul articol din fiecare subiect nou din aceste categorii."
          regular_categories_instructions: "Dacă aceste categorii sunt blocate, vor fi deblocate pentru membrii grupului. Utilizatorii vor fi notificați dacă sunt menționați sau cineva le răspunde."
          muted_categories_instructions: "Utilizatorii nu vor fi notificați cu privire la subiectele noi din aceste categorii și nu vor apărea în paginile de categorii sau cu ultimele subiecte."
        tags:
          title: Etichete
          description: "Când utilizatorii sunt adăugați la acest grup, setările etichetei lor de notificare vor fi setate la aceste valori implicite. Ulterior, le pot schimba."
          watched_tags_instructions: "Urmărește automat toate subiectele cu aceste etichete. Membrii grupului vor fi notificați cu privire la toate articolele și subiectele noi, iar numărul de articole noi va apărea, de asemenea, lângă subiect."
          tracked_tags_instructions: "Urmărește automat toate subiectele cu aceste etichete. Numărul de articole noi va apărea lângă subiect."
          watching_first_post_tags_instructions: "Utilizatorii vor fi notificați de primul articol din fiecare subiect nou cu aceste etichete."
          regular_tags_instructions: "Dacă aceste etichete sunt reduse la tăcere, ele vor fi readuse de la tăcere pentru membrii grupului. Utilizatorii vor fi notificați dacă sunt menționați sau dacă cineva le răspunde."
          muted_tags_instructions: "Utilizatorii nu vor fi notificați cu privire la subiecte noi cu aceste etichete și nu vor apărea în ultimele știri."
        logs:
          title: "Jurnale"
          when: "Când"
          action: "Acțiune"
          acting_user: "Utilizator temporar"
          target_user: "Utilizator țintă"
          subject: "Subiect"
          details: "Detalii"
          from: "De la"
          to: "Către"
      permissions:
        title: "Permisiuni"
        none: "Nu există categorii asociate acestui grup."
        description: "Membrii acestui grup pot accesa aceste categorii"
      public_admission: "Permite utilizatorilor să se alăture grupului în mod liber (necesită ca grupul să fie vizibil)"
      public_exit: "Permite utilizatorilor să părăsească grupul în mod liber."
      empty:
        posts: "Nu există articole ale membrilor acestui grup."
        members: "Nu există nici un membru în acest grup."
        requests: "Nu există cereri de înscriere în acest grup."
        mentions: "Nu există nicio menționare în acest grup."
        messages: "Nu există niciun mesaj în acest grup."
        topics: "Nu există nici un subiect creat de vreun membru al acestui grup."
        logs: "Nu există niciun jurnal pentru acest grup."
      add: "Adaugă"
      join: "Alătură-te"
      leave: "Părăsește"
      request: "Cere"
      message: "Mesaj"
      confirm_leave: "Sigur vrei să părăsești acest grup?"
      allow_membership_requests: "Permite utilizatorilor să trimită cereri de înscriere către proprietarii grupului (necesită ca grupul să fie vizibil public)"
      membership_request_template: "Șablonul personalizat pentru a fi afișat utilizatorilor atunci când trimiți o solicitare de membru"
      membership_request:
        submit: "Trimite cerere"
        title: "Cerere de aderare @%{group_name}"
        reason: "Adu la cunoștință proprietarilor grupului motivul pentru care dorești să aderi la acest grup"
      membership: "Calitate de membru"
      name: "Nume"
      group_name: "Nume grup"
      user_count: "Utilizatori"
      bio: "Despre grup"
      selector_placeholder: "Nume Utilizator"
      owner: "Proprietar"
      index:
        title: "Grupuri"
        all: "Toate grupurile"
        empty: "Nu există nici un grup vizibil."
        filter: "Filtrează după tipul grupului"
        owner_groups: "Grupurile pe care le dețin"
        close_groups: "Grupuri închise"
        automatic_groups: "Grupuri automate"
        automatic: "Automat"
        closed: "Închis"
        public: "Public"
        private: "Privat"
        public_groups: "Grupuri publice"
        my_groups: "Grupurile mele"
        group_type: "Tip grup"
        is_group_user: "Membru"
        is_group_owner: "Deținător"
      title:
        one: "Grup"
        few: "Grupuri"
        other: "Grupuri"
      activity: "Activitate"
      members:
        title: "Membri"
        filter_placeholder_admin: "nume de utilizator sau email"
        filter_placeholder: "nume de utilizator"
        remove_member: "Elimină membru"
        remove_member_description: "Elimină <b>%{username}</b> din acest grup"
        make_owner: "Fă-l deținător"
        make_owner_description: "Fă utilizatorul <b>%{username}</b> un deținător al acestui grup"
        remove_owner: "Elimină ca deținător"
        remove_owner_description: "Elimină <b>%{username}</b> ca deținător al acestui grup"
        status: "Status"
        owner: "Deținător"
        forbidden: "Nu ai permisiuni să vezi membrii."
      topics: "Subiecte"
      posts: "Postări"
      mentions: "Mențiuni"
      messages: "Mesaje"
      notification_level: "Nivelul de notificare prestabilit pentru mesajele de grup"
      alias_levels:
        mentionable: "Cine poate @menționa acest grup?"
        messageable: "Cine poate trimite mesaje acestui grup?"
        nobody: "Nimeni"
        only_admins: "Doar adminii"
        mods_and_admins: "Doar moderatorii și adminii"
        members_mods_and_admins: "Membrii grupului, moderatorii și adminii"
        owners_mods_and_admins: "Numai proprietarii de grupuri, moderatorii și administratorii"
        everyone: "Toată lumea"
      notifications:
        watching:
          title: "Urmărind activ"
          description: "Veți fi notificat pentru fiecare nouă postare în fiecare mesaj, și va fi afișat un contor al noilor răspunsuri."
        watching_first_post:
          title: "Urmărind activ prima postare"
          description: "Vei primi notificări despre mesajele noi din acest grup, dar nu și despre răspunsurile la mesaje."
        tracking:
          title: "Urmărind"
          description: "Vei fi notificat dacă cineva menționează @numele tău sau îți răspunde și va fi afișat un contor al noilor răspunsuri."
        regular:
          title: "Normal"
          description: "Vei fi notificat dacă cineva îți menționează @numele sau îți va răspunde."
        muted:
          title: "Setat pe silențios"
          description: "Nu veți fi informat despre nimic referitor la mesajele din acest grup."
      flair_url: "Imagine avatar cu element distinct"
      flair_upload_description: "Folosește imagini pătrate de cel puțin 20px cu 20px."
      flair_bg_color: "Culoarea de fundal a avatarului cu element distinct"
      flair_bg_color_placeholder: "(Opțional) Valoarea Hex a culorii"
      flair_color: "Culoarea avatarului cu element distinct"
      flair_color_placeholder: "(Opțional) Valoarea Hex a culorii"
      flair_preview_icon: "Previzualizează iconiță"
      flair_preview_image: "Previzualizează imagine"
      flair_type:
        icon: "Alege o pictogramă"
        image: "Încarcă o imagine"
      default_notifications:
        modal_yes: "Da"
    user_action_groups:
      "1": "Aprecieri date"
      "2": "Aprecieri primite"
      "3": "Semne de carte"
      "4": "Subiecte"
      "5": "Răspunsuri"
      "6": "Răspunsuri"
      "7": "Mențiuni"
      "9": "Citate"
      "11": "Editări"
      "12": "Elemente trimise"
      "13": "Primite"
      "14": "În așteptare"
      "15": "Ciorne"
      "17": "Legături"
    categories:
<<<<<<< HEAD
      all: "Toate categoriile"
      all_subcategories: "toate"
      no_subcategory: "Niciuna"
=======
      categories_label: "categorii"
      subcategories_label: "subcategorii"
      no_subcategories: "nicio subcategorie"
      remove_filter: "șterge filtru"
      plus_more_count:
        one: "+încă %{count}"
        few: "+încă %{count}"
        other: "+încă %{count}"
      view_all: "vezi toate"
>>>>>>> f4cbf025
      category: "Categorie"
      category_list: "Afișează lista de categorii"
      reorder:
        title: "Rearanjează categoriile"
        title_long: "Rearanjeaza lista de categorii"
        save: "Salvează ordinea"
        apply_all: "Aplică"
        position: "Poziție"
      posts: "Postări"
      topics: "Subiecte"
      latest: "Cele mai recente"
      subcategories: "Subcategorii"
      muted: "Categorii dezactivate"
      topic_sentence:
        one: "Un subiect"
        few: "%{count} subiecte"
        other: "%{count} de subiecte"
      topic_stat_unit:
        week: "săptămană"
        month: "lună"
    ip_lookup:
      title: Căutare adresă IP
      hostname: Nume gazdă
      location: Locație
      location_not_found: (necunoscută)
      organisation: Organizație
      phone: Telefon
      other_accounts: "Alte conturi cu această adresă IP"
      delete_other_accounts:
        one: "Șterge %{count}"
        few: "Șterge %{count}"
        other: "Șterge %{count}"
      username: "Nume de utilizator"
      trust_level: "NÎ"
      read_time: "Durată vizită pe site"
      topics_entered: "Subiecte la care particip"
      post_count: "# postări"
      confirm_delete_other_accounts: "Ești sigur că vrei să ștergi aceste conturi?"
      copied: "copiat"
    user_fields:
      none: "(alege o opțiune)"
      required: 'Te rog introdu o valoare pentru "%{name}"'
      optional: (opțional)
    user:
      said: "%{username}:"
      profile: "Profil"
      mute: "Silențios"
      edit: "Editează preferințe"
      new_private_message: "Mesaj nou"
      private_message: "Mesaj"
      private_messages: "Mesaje"
      user_notifications:
        filters:
          filter_by: "Filtrare după"
          all: "Toate"
          read: "Citite"
          unread: "Necitite"
        ignore_duration_title: "Ignoră Utilizatorul"
        ignore_duration_username: "Nume utilizator"
        ignore_duration_when: "Durată:"
        ignore_duration_save: "Ignoră"
        ignore_duration_note: "Rețineți că toate ignorările sunt șterse automat după expirarea duratei de ignorare."
        ignore_duration_time_frame_required: "Te rog selectează un interval de timp"
        ignore_no_users: "Nu aveți utilizatori ignorați."
        ignore_option: "Ignorat"
        mute_option: "Setate pe silențios"
        normal_option: "Normal"
        normal_option_title: "Vei fi notificat dacă acest utilizator îți răspunde, te citează sau te menționează."
      notification_schedule:
        title: "Programul de notificări"
        label: "Activează programul de notificări personalizat"
        none: "Nimeni"
        monday: "Luni"
        tuesday: "Marţi"
        wednesday: "Miercuri"
        thursday: "Joi"
        friday: "Vineri"
        saturday: "Sâmbătă"
        sunday: "Duminică"
        to: "către"
      activity_stream: "Activitate"
      read: "Citite"
      preferences:
        title: "Preferințe"
      feature_topic_on_profile:
        open_search: "Selectează un subiect nou"
        title: "Selectați un subiect"
        search_label: "Căutați un subiect după titlu"
        save: "Salvează"
        clear:
          title: "Șterge"
      use_current_timezone: "Utilizați fusul orar curent"
      profile_hidden: "Acest profil public al utilizatorului este ascuns."
      login_to_view_profile: "Trebuie să te conectezi pentru a vizualiza profilurile utilizatorilor"
      expand_profile: "Extinde"
      collapse_profile: "Colaps"
      sr_collapse_profile: "Restrânge detaliile profilului"
      bookmarks: "Semne de carte"
      bio: "Despre mine"
      timezone: "Fus orar"
      invited_by: "Invitat de"
      trust_level: "Nivel de încredere"
      notifications: "Notificări"
      statistics: "Statistici"
      desktop_notifications:
        label: "Notificări live"
        not_supported: "Acest browser nu suportă notificări. Ne pare rău."
        perm_default: "Activează notificări"
        perm_denied_btn: "Notificări blocate"
        perm_denied_expl: "Ai blocat notificările. Activează notificările din setările browser-ului."
        disable: "Dezactivează notificări"
        enable: "Activează notificările"
        consent_prompt: "Vrei să primești notificări atunci când cineva îți răspunde?"
      dismiss: "Înlătură"
      dismiss_notifications: "Elimină tot"
      dismiss_notifications_tooltip: "Marchează toate notificările ca citite"
      no_messages_title: "Nu ai niciun mesaj"
      no_messages_body: >
        Ai nevoie să ai o conversație personală directă cu cineva, în afara fluxului conversațional normal? Trimite-le un mesaj selectându-le avatarul şi utilizând butonul de mesaj %{icon}.<br><br> Dacă ai nevoie de ajutor, poți <a href='%{aboutUrl}'>trimite mesaje unui membru al personalului</a>.
      no_bookmarks_title: "Nu există încă subiecte cu semn de carte"
      no_bookmarks_body: >
        Începe sa folosești semnele de carte cu butonul %{icon} si acestea vor fi listate aici, pentru o consultare ușoara. Poți programa și un memento!
      no_bookmarks_search: "Nu s-au găsit semne de carte cu interogarea de căutare furnizată."
      no_notifications_title: "Încă nu ai nicio notificare"
      no_notifications_page_title: "Încă nu ai nicio notificare"
      dynamic_favicon: "Afișează contoare pe pictograma browser"
      skip_new_user_tips:
        description: "Omite sfaturi și insigne de înscriere pentru utilizatori noi"
      theme_default_on_all_devices: "Faceți ca aceasta să fie tema implicită pe toate dispozitivele mele"
      color_scheme: "Schema de culori"
      color_schemes:
        default_description: "Tema implicită"
        disable_dark_scheme: "La fel ca de obicei"
        dark_instructions: "Poți previzualiza schema de culori a modului întunecat prin comutarea în modul întunecat al dispozitivului."
        undo: "Resetare"
        regular: "Utilizator frecvent"
        dark: "Mod întunecat"
      dark_mode: "Mod întunecat"
      allow_private_messages: "Permite altor utilizatori să îmi trimită mesaje private"
      external_links_in_new_tab: "Deschide toate legăturile externe într-o filă nouă"
      enable_quoting: "Activează citarea răspunsurilor pentru textul selectat"
      enable_defer: "Activează marcarea subiectelor ca necitite"
      experimental_sidebar:
        options: "Opțiuni"
        navigation_section: "Navigare"
      change: "Schimbă"
      featured_topic: "Subiect recomandat"
      moderator: "%{user} este moderator"
      admin: "%{user} este admin"
      moderator_tooltip: "Acest utilizator este moderator"
      admin_tooltip: "Acest utilizator este admin"
      silenced_tooltip: "Acest utilizator este silențios"
      suspended_notice: "Acest utilizator este suspendat până la %{date}."
      suspended_permanently: "Acest utilizator este suspendat."
      suspended_reason: "Motiv: "
      github_profile: "GitHub"
      email_activity_summary: "Sumarul activității"
      mailing_list_mode:
        label: " Mod mailing list"
        enabled: "Activați modul mailing list"
        instructions: |
          " Această setare nu ține cont de setarea de la sumarul activităților.<br />
          Subiectele setate pe silențios și categoriile nu sunt incluse în aceste emailuri."
        individual: "Trimite un email pentru fiecare postare nouă"
        individual_no_echo: "Trimite un email pentru fiecare postare nouă în afară de postările mele"
        many_per_day: "Trimite câte un email pentru pentru fiecare nouă postare (aproximativ %{dailyEmailEstimate} pe zi)"
        few_per_day: "Trimite câte un email pentru fiecare nouă postare (aproximativ 2 pe zi)"
      tag_settings: "Etichete"
      watched_tags: "Urmărite activ"
      watched_tags_instructions: "Vei vedea automat toate subiectele cu aceste etichete. Vei fi notificat pentru fiecare nouă postare și subiect. De asemenea, un contor al noilor postări va apărea lângă subiect."
      tracked_tags: "Urmărite"
      tracked_tags_instructions: "Vei urmări automat toate subiectele cu aceste etichete. De asemenea, un contor al noilor postări va apărea lângă subiect."
      muted_tags: "Setate pe silențios"
      muted_tags_instructions: "Nu vei fi notificat despre nimic legat de noile subiecte cu aceste etichete, și subiectele respective nu vor apărea în lista cu ultimele subiecte."
      watched_categories: "Urmărite activ"
      watched_categories_instructions: "Vei vizualiza automat toate subiectele din aceste categorii. Vei fi notificat cu privire la toate noile postări și subiecte. De asemenea, un contor al noilor postări va apărea lângă subiect."
      tracked_categories: "Urmărite"
      tracked_categories_instructions: "Vei urmări automat toate subiectele din aceste categorii. Un contor al noilor postări va apărea lângă subiect."
      watched_first_post_categories: "Urmărire activă prima postare"
      watched_first_post_categories_instructions: "Vei fi notificat cu privire la prima postare din fiecare nou subiect din aceste categorii. "
      watched_first_post_tags: "Urmărire activă prima postare"
      watched_first_post_tags_instructions: "Vei fi notificat cu privire la prima postare din fiecare nou subiect cu aceste etichete."
      muted_categories: "Setat pe silențios"
      muted_categories_instructions: "Nu vei fi niciodată notificat cu privire la nimic legat de noile subiecte din aceste categorii și ele nu vor apărea în listă."
      muted_categories_instructions_dont_hide: "Nu vei fi anunțat cu privire la subiecte noi din aceste categorii."
      regular_categories: "Normal"
      no_category_access: "În calitate de moderator ai acces limitat la categorii, salvarea este dezactivată."
      delete_account: "Șterge-mi contul"
      delete_account_confirm: "Ești sigur că vrei să ștergi contul? Această acțiune este ireversibilă!"
      deleted_yourself: "Contul tău a fost șters cu succes."
      unread_message_count: "Mesaje"
      admin_delete: "Șterge"
      users: "Utilizatori"
      muted_users: "Silențios"
      muted_users_instructions: "Suprimă toate mesajele, notificările și mesajele directe de la acești utilizatori."
      allowed_pm_users_instructions: "Permite mesaje private doar de la acești utilizatori."
      allow_private_messages_from_specific_users: "Permite doar anumitor utilizatori să îmi trimită mesaje personale"
      ignored_users: "Ignorat"
      ignored_users_instructions: "Suprimă toate mesajele, notificările și mesajele directe de la acești utilizatori."
      tracked_topics_link: "Arată"
      automatically_unpin_topics: "Detașare automată a subiectelor când ajung la sfârșitul paginii."
      apps: "Aplicații"
      revoke_access: "Revocă accesul"
      undo_revoke_access: "Anulează revocarea accesului"
      api_approved: "Aprobate:"
      api_last_used_at: "Ultima utilizare la:"
      theme: "Temă"
      save_to_change_theme: 'Tema va fi actualizată după ce faceți clic pe „%{save_text}”'
      home: "Pagina inițială implicită"
      staged: "Pus în scenă"
      staff_counters:
        flags_given:
          one: '<span class="%{className}">%{count}</span> semnalare utilă'
          few: '<span class="%{className}">%{count}</span> semnalări utile'
          other: '<span class="%{className}">%{count}</span> de semnalări utile'
        flagged_posts:
          one: '<span class="%{className}">%{count}</span> articol semnalat'
          few: '<span class="%{className}">%{count}</span> articole semnalate'
          other: '<span class="%{className}">%{count}</span> de articole semnalate'
      messages:
        inbox: "Primite"
        latest: "Cele mai recente"
        sent: "Trimise"
        unread: "Necitite"
        unread_with_count:
          one: "Necitit (%{count})"
          few: "Necitit (%{count})"
          other: "Necitit (%{count})"
        new: "Noi"
        new_with_count:
          one: "Nou (%{count})"
          few: "Nou (%{count})"
          other: "Nou (%{count})"
        archive: "Arhivă"
        groups: "Grupurile mele"
        move_to_inbox: "Mută în „Primite”"
        move_to_archive: "Arhivează"
        failed_to_move: "Mutarea mesajelor selectate a eșuat (poate că v-a căzut rețeaua)"
        tags: "Etichete"
        all_tags: "Toate etichetele"
      preferences_nav:
        account: "Cont"
        security: "Securitate"
        profile: "Profil"
        emails: "Adrese de email"
        notifications: "Notificări"
        tracking: "Urmărire"
        categories: "Categorii"
        users: "Utilizatori"
        tags: "Etichete"
        interface: "Interfață"
        apps: "Aplicații"
      change_password:
        success: "(email trimis)"
        in_progress: "(se trimite email)"
        error: "(eroare)"
        action: "Trimite email pentru resetare parolă"
        set_password: "Parola"
        choose_new: "Alege o parolă nouă"
        choose: "Alege o parolă"
        title: "Resetare parolă"
      second_factor_backup:
        regenerate: "Regenerare"
        disable: "Dezactivează"
        copy_to_clipboard: "Copiază în memoria temporară"
        copy_to_clipboard_error: "Eroare la copierea datelor în memoria temporară"
        copied_to_clipboard: "Copiat în memoria temporară"
        codes:
          description: "Fiecare dintre aceste coduri de rezervă poate fi folosit o singură dată. Păstrează-le într-un loc sigur, dar accesibil."
      second_factor:
        title: "Autentificare în doi pași (2FA)"
        enable: "Gestionează autentificarea în doi pași (2FA)"
        name: "Nume"
        disable_description: "Introdu codul de autentificare din aplicația 2FA"
        oauth_enabled_warning: "Atenție! Autentificarea cu rețelele sociale va fi dezactivată atunci când activezi autentificarea în doi pași (2FA)."
        disable: "Dezactivează"
        delete: "Șterge"
        save: "Salvează"
        edit: "Editează"
        security_key:
          register: "Înregistrare"
          default_name: "Cheie de securitate principală"
          save: "Salvează"
          name_required_error: "Trebuie să oferi un nume pentru cheia de securitate."
      passkeys:
        save: "Salvare"
        added_date: "Adăugată în %{date}"
        last_used_date: "Ultima utilizare %{date}"
        confirm_button: "sau folosește o cheie de acces"
      change_about:
        title: "Schimbare date personale"
        error: "A apărut o eroare la schimbarea acestei valori."
      change_username:
        title: "Schimbă numele utilizatorului"
        confirm: "Ești absolut sigur că vrei să-ți schimbi numele de utilizator?"
        taken: "Acest nume de utilizator este deja folosit."
        invalid: "Acest nume de utilizator este invalid. Trebuie să includă doar cifre și litere."
      add_email:
        title: "Adaugă e-mail"
        add: "adaugă"
      change_email:
        title: "Schimbă email"
        taken: "Această adresă există deja în baza de date."
        error: "A apărut o eroare la schimbarea de email. Poate această adresă este deja utilizată?"
        success: "Am trimis un email către adresa respectivă. Urmează instrucțiunile de confirmare."
        success_via_admin: "Am trimis un e-mail la acea adresă. Utilizatorul va trebui să urmeze instrucțiunile de confirmare din e-mail."
        success_staff: "Ți-am trimis un email la adresa curentă. Urmează instrucțiunile de confirmare."
        confirm_success: "Emailul tău a fost actualizat."
      change_avatar:
        title: "Schimbă poza de profil"
        gravatar: "<a href='//%{gravatarBaseUrl}%{gravatarLoginUrl}' target='_blank'>%{gravatarName}</a>, bazat pe"
        gravatar_title: "Schimbă-ți avatarul pe site-ul %{gravatarName}"
        gravatar_failed: "Nu am putut găsi un %{gravatarName} cu acea adresă de e-mail."
        refresh_gravatar_title: "Reîmprospătează %{gravatarName}"
        letter_based: "Poză de profil atribuită de sistem."
        uploaded_avatar: "Poză preferată"
        uploaded_avatar_empty: "Adaugă poza preferată"
        upload_title: "Încarcă poza preferată"
        image_is_not_a_square: "Atenţie: poza este decupată, înălțimea și lățimea nu erau egale."
      change_profile_background:
        title: "Antet profil"
        instructions: "Antetele profilului vor fi centrate și au lățimea implicită de 1110px."
      change_card_background:
        title: "Fundal pentru pagina cu date personale"
        instructions: "Fundalul va fi centrat şi va avea o dimensiune standard de 590px."
      change_featured_topic:
        title: "Subiect recomandat"
        instructions: "Un link către acest topic va fi pe cardul tău de utilizator și profil."
      email:
        title: "Email"
        primary: "E-mail primar"
        secondary: "E-mailuri secundare"
        primary_label: "primar"
        unconfirmed_label: "neconfirmat"
        resend_label: "retrimite e-mail-ul de confirmare"
        resent_label: "email trimis"
        update_email: "Schimbă email"
        set_primary: "Setează e-mail principal"
        destroy: "Elimină e-mail"
        add_email: "Adaugă e-mail alternativ"
        no_secondary: "Nici un e-mail secundar"
        instructions: "Niciodată arătat publicului."
        admin_note: "Notă: Un utilizator de administrator care modifică adresa email a altui utilizator non-administrator indică faptul că utilizatorul a pierdut accesul la contul de email original, astfel încât un email de resetare a parolei va fi trimis la noua adresă. Adresa email a utilizatorului nu se va schimba până când acesta nu finalizează procesul de resetare a parolei."
        ok: "Îți vom trimite un email pentru confirmare."
        required: "Te rugăm să introduci o adresă de e-mail"
        invalid: "Adaugă o adresă de email validă."
        authenticated: "Emailul a fost autentificat de către %{provider}."
        frequency:
          one: "Vom trimite un email doar dacă nu te-am văzut în ultimul minut."
          few: "Vom trimite un email doar dacă nu te-am văzut în ultimele %{count} minute."
          other: "Vom trimite un email doar dacă nu te-am văzut în ultimele %{count} de minute."
      associated_accounts:
        title: "Conturi asociate"
        connect: "Conectează-te"
        revoke: "Revocă"
        cancel: "Anulează"
        not_connected: "(nu este conectat)"
        confirm_modal_title: "Conectare cont %{provider}"
        confirm_description:
          account_specific: "Contul tău %{provider} '%{account_description}' va fi folosit pentru autentificare."
          generic: "Contul tău %{provider} va fi folosit pentru autentificare."
      name:
        title: "Nume"
        instructions: "Numele tău complet (opțional)."
        instructions_required: "Numele tău complet."
        required: "Te rugăm să introduci un nume"
        too_short: "Numele este prea scurt."
        ok: "Numele tău este OK."
      username:
        title: "Nume utilizator"
        instructions: "Unic, fără spații, scurt."
        short_instructions: "Ceilalți te pot menționa ca @%{username}."
        available: "Numele de utilizator este disponibil."
        not_available: "Nu este disponibil. Încerci %{suggestion}?"
        not_available_no_suggestion: "Indisponibil"
        too_short: "Numele de utilizator este prea scurt."
        too_long: "Numele de utilizator este prea lung."
        prefilled: "Emailul se potrivește cu numele de utilizator înregistrat."
        required: "Te rugăm să introduci un nume de utilizator"
        edit: "Editează numele de utilizator"
      locale:
        title: "Limba interfeței"
        instructions: "Limba pentru interfața forumului. Schimbarea se va produce odată ce reîmprospătați pagina."
        default: "(implicit)"
        any: "oricare"
      homepage:
        default: "(implicit)"
      password_confirmation:
        title: "Confirmă parola"
      invite_code:
        title: "Cod de invitație"
      auth_tokens:
        title: "Dispozitive folosite recent"
        details: "Detalii"
      last_posted: "Ultima postare"
      last_seen: "Văzut "
      created: "Înscris"
      log_out: "Ieșire"
      location: "Locație"
      website: "Website"
      email_settings: "Email"
      hide_profile_and_presence: "Ascunde caracteristicile profilului meu public și ale prezenței mele"
      text_size:
        title: "Dimensiune text"
        smallest: "Cel mai mic"
        smaller: "Mai mic"
        normal: "Normal"
        larger: "Mai mare"
        largest: "Cel mai mare"
      title_count_mode:
        title: "Titlul paginii în fundal afișează numărul de:"
        notifications: "Notificări noi"
        contextual: "Conținut nou al paginii"
      like_notification_frequency:
        title: "Notificare atunci când se primește apreciere"
        always: "Întotdeauna"
        first_time_and_daily: "Prima dată când o postare este apreciată și zilnic"
        first_time: "Prima dată când o postare este apreciată"
        never: "Niciodată"
      email_previous_replies:
        title: "Include răspunsurile precedente la sfârșitul emailurilor"
        unless_emailed: "dacă nu a fost trimis anterior"
        always: "întotdeauna"
        never: "niciodată"
      email_digests:
        title: "Când nu vizitez sit-ul, trimite-mi un rezumat prin e-mail cu subiecte populare și răspunsuri"
        every_30_minutes: "La fiecare 30 de minute "
        every_hour: "În fiecare oră"
        daily: "Zilnic"
        weekly: "Săptămânal"
        every_month: "în fiecare lună"
        every_six_months: "la fiecare șase luni"
      email_level:
        title: "Trimite-mi un e-mail când sunt citat, mi se răspunde la subiecte, @numele meu de utilizator este menționat sau când există activitate nouă în categoriile, etichetele sau subiectele mele urmărite"
        always: "întotdeauna"
        only_when_away: "numai atunci când nu sunt activ"
        never: "niciodată"
      email_messages_level: "Trimite-mi un e-mail când primesc un mesaj personal"
      include_tl0_in_digests: "Include conținut de la utilizatori noi în rezumatul de pe email."
      email_in_reply_to: "Include un fragment din răspunsurile la postare în emailuri"
      other_settings: "Altele"
      categories_settings: "Categorii"
      topics_settings: "Discuții"
      new_topic_duration:
        label: "Consideră subiectele ca fiind noi dacă"
        not_viewed: "nu le-am văzut încă "
        last_here: "au fost create de la ultima vizită "
        after_1_day: "au fostcreate în ultima zi"
        after_2_days: "au fost create în ultimele 2 zile"
        after_1_week: "au fost create în ultima săptămână"
        after_2_weeks: "au fost create în ultimele 2 săptămâni"
      auto_track_topics: "Urmăreşte automat discuţiile pe care le vizitez "
      auto_track_options:
        never: "niciodată"
        immediately: "imediat"
        after_30_seconds: "după 30 de secunde"
        after_1_minute: "după 1 minut"
        after_2_minutes: "după 2 minute"
        after_3_minutes: "după 3 minute"
        after_4_minutes: "după 4 minute"
        after_5_minutes: "după 5 minute"
        after_10_minutes: "după 10 minute"
      notification_level_when_replying: "Când postez într-un subiect, setează subiectul ca"
      invited:
        title: "Invitații"
        pending_tab: "În așteptare"
        pending_tab_with_count: "În așteptare: (%{count})"
        expired_tab: "Expirate"
        expired_tab_with_count: "Expirate (%{count})"
        redeemed_tab: "Acceptate"
        redeemed_tab_with_count: "(%{count}) Acceptate"
        invited_via: "Initație"
        groups: "Grupuri"
        topic: "Discuție"
        edit: "Editează"
        remove: "Eliminați"
        reinvited: "Invitaţia a fost retrimisă"
        user: "Utilizator invitat"
        none: "Nu există invitații."
        truncated:
          one: "Se afișează prima invitație."
          few: "Se afișează primele %{count} invitații."
          other: "Se afișează primele %{count} de invitații."
        redeemed: "Invitații acceptate"
        redeemed_at: "Acceptate"
        pending: "Invitații în așteptare"
        topics_entered: "Subiecte văzute"
        posts_read_count: "Postări citite"
        expired: "Această invitație a expirat."
        reinvite_all_confirm: "Sigur retrimiți toate invitațiile?"
        time_read: "Timp de citire"
        days_visited: "Zile de vizită"
        account_age_days: "Vârsta contului în zile"
        create: "Invită"
        valid_for: "Link-ul de invitare este valid doar pentru următoarele adrese de email: %{email}"
        invite_link:
          success: "Link de invitare generat cu succes!"
        invite:
          show_advanced: "Afișați opțiunile avansate"
          hide_advanced: "Ascundeți opțiunile avansate"
        bulk_invite:
          none: "Nu există invitații de afișat pe această pagină."
          text: "Invitație în masă"
          error: "Scuze, fișierul trebuie să fie în format CSV."
      confirm_access:
        incorrect_passkey: "Această cheie de acces este incorectă."
        forgot_password: "Ți-ai uitat parola?"
        password_reset_email_sent: "Emailul de resetare a parolei a fost trimis."
        cannot_send_password_reset_email: "Nu am putut trimite emailul de resetare a parolei."
      password:
        title: "Parolă"
        common: "Această parolă este prea comună."
        same_as_username: "Parolă identică cu numele de utilizator"
        same_as_email: "Parolă identică cu adresa de email"
        ok: "Parola dumneavoastră este OK."
        required: "Vă rugăm să introduceți o parolă"
      summary:
        title: "Sumar"
        stats: "Statistici"
        time_read: "Timp petrecut pe site"
        recent_time_read: "timp de citire recent"
        topic_count:
          one: "un subiect creat"
          few: "subiecte create"
          other: "de subiecte create"
        post_count:
          one: "o postare creată"
          few: "postări create"
          other: "de postări create"
        likes_given:
          one: "oferit"
          few: "oferite"
          other: "oferite"
        likes_received:
          one: "primit"
          few: "primite"
          other: "primite"
        days_visited:
          one: "vizită"
          few: "vizite"
          other: "de vizite"
        topics_entered:
          one: "subiect vizualizat"
          few: "subiecte vizualizate"
          other: "subiecte vizualizate"
        posts_read:
          one: "postare citită"
          few: "postări citite"
          other: "de postări citite"
        bookmark_count:
          one: "semn de carte"
          few: "semne de carte"
          other: "de semne de carte"
        top_replies: "Top răspunsuri"
        no_replies: "Nici un răspuns încă."
        more_replies: "Mai multe răspunsuri"
        top_topics: "Top subiecte"
        no_topics: "Nici un subiect."
        more_topics: "Mai multe subiecte"
        top_badges: "Top ecusoane"
        no_badges: "Nu există încă ecusoane"
        more_badges: "Mai multe ecusoane"
        top_links: "Top legături"
        no_links: "Nicio legătură încă."
        most_liked_by: "Cele mai apreciate de către"
        most_liked_users: "Cele mai apreciate"
        most_replied_to_users: "Cele mai multe răspunsuri pentru"
        no_likes: "Nicio apreciere încă."
        top_categories: "Top Categorii"
        topics: "Discuții"
        replies: "Răspunsuri"
      ip_address:
        title: "Ultima adresă IP"
      registration_ip_address:
        title: "Înregistrare adresă IP"
      avatar:
        title: "Poză de profil"
        header_title: "profil, mesaje, semne de carte și preferințe"
      title:
        title: "Titlu"
        none: "(nimic)"
      flair:
        none: "(nimic)"
      primary_group:
        title: "Grup primar"
        none: "(nimic)"
      filters:
        all: "Toate"
      stream:
        posted_by: "Postat de"
        sent_by: "Trimis de"
        private_message: "mesaj"
        the_topic: "subiectul"
    user_status:
      save: "Salvează"
    user_tips:
      skip: "Omite sfaturi"
    errors:
      prev_page: "în timp ce se încarcă"
      reasons:
        network: "Eroare de rețea"
        server: "Eroare de server"
        forbidden: "Acces refuzat"
        unknown: "Eroare"
        not_found: "Pagina nu a fost găsită"
      desc:
        network: "Te rugăm să verifici conexiunea."
        network_fixed: "Se pare că și-a revenit."
        server: "Cod de eroare: %{status}"
        forbidden: "Nu ești autorizat să vezi această pagină."
        not_found: "Oops, aplicația încearcă să încarce un URL care nu există."
        unknown: "Ceva nu a funcționat."
      buttons:
        back: "Înapoi"
        again: "Încearcă din nou"
        fixed: "Încărcare pagină"
    modal:
      close: "Închide"
    form_kit:
      reset: Resetare
      optional: opțional
      errors:
        required: "Necesare"
        invalid_url: "Trebuie să fie un URL valid"
    close: "Închide"
    logout: "Aţi fost deconectat."
    refresh: "Reîmprospătează"
    home: "Acasă"
    read_only_mode:
      enabled: "Acest site se află în modul exclusiv-citire. Te rugăm să continui să răsfoiești, însă sunt dezactivate acțiunile de răspuns, apreciere și altele. "
      login_disabled: "Autentificarea este dezactivată când siteul este în modul exclusiv-citire."
      logout_disabled: "Deautentificarea este dezactivată cât timp site-ul este în modul exclusiv-citire."
    learn_more: "Află mai multe…"
    mute: Blochează
    unmute: Deblochează
    last_post: Postat
    time_read: Citit
    time_read_recently: "%{time_read} recent"
    time_read_tooltip: "%{time_read} total citit"
    time_read_recently_tooltip: "%{time_read} total citit (%{recent_time_read} în ultimele 60 de zile)"
    last_reply_lowercase: Ultimul răspuns
    replies_lowercase:
      one: răspuns
      few: răspunsuri
      other: de răspunsuri
    signup_cta:
      sign_up: "Înregistrare"
      hide_session: "Poate mai târziu"
      hide_forever: "Nu, mulțumesc"
      intro: "Salut! Se pare că îți place discuția, dar încă nu te-ai înscris pentru un cont."
    summary:
      buttons:
        generate: "Rezumat"
        regenerate: "Regenerare"
      disable: "Arată toate postările"
    deleted_filter:
      enabled_description: "Acest subiect conține postări șterse, care au fost ascunse. "
      disabled_description: "Postările șterse din subiect sunt vizibile."
      enable: "Ascunde postările șterse"
      disable: "Arată postările șterse"
    private_message_info:
      title: "Mesaj"
      leave_message: "Sigur părăsești acest mesaj?"
      remove_allowed_user: "Chiar dorești să îl elimini pe %{name} din acest mesaj privat?"
      remove_allowed_group: "Ești sigur că vrei să îl scoți pe %{name} din acest mesaj?"
      leave: "Părăsește"
      remove_user: "Șterge utilizator"
    email: "Email"
    username: "Nume utilizator"
    last_seen: "Văzut"
    created: "Creat"
    created_lowercase: "creat"
    trust_level: "Nivel de încredere"
    search_hint: "Numele de utilizator, email sau adresă IP"
    create_account:
      header_title: "Bun venit!"
      subheader_title: "Să-ți creăm contul"
      disclaimer: "Prin înregistrare, ești de acord cu politica de confidențialitate <a href='%{privacy_link}' target='blank'></a> și <a href='%{tos_link}' target='blank'>termenii de utilizare</a>."
      title: "Înregistrare"
      failed: "Ceva s-a întâmplat, poate că acest email este deja înregistrat, încearcă să-ți resetezi parola la link-ul respectiv."
      associate: "Ai deja un cont? <a href='%{associate_link}'>Loghează-te</a> pentru a conecta contul tău %{provider}."
    forgot_password:
      title: "Resetare parolă"
      action: "Mi-am uitat parola"
      invite: "Introdu numele de utilizator sau adresa de email și-ți vom trimite un email pentru resetarea parolei."
      email-username: "E-mail sau nume de utilizator"
      reset: "Resetare parolă"
      complete_username: "Dacă contul corespunde cu numele de utilizator <b>%{username}</b>, ar trebui să primești în scurt timp un email cu instrucțiunile de resetare a parolei."
      complete_email: "Dacă un cont corespunde cu <b>%{email}</b>, ar trebui să primești un email în cel mai scurt timp cu instrucțiunile de resetare a parolei."
      complete_username_found: "Am găsit un cont care se potrivește cu numele de utilizator <b>%{username}</b>. Ar trebui să primiți un e-mail cu instrucțiuni despre cum să resetați parola în scurt timp."
      complete_email_found: "Am găsit un cont care se potrivește cu <b>%{email}</b>. Ar trebui să primiți un e-mail cu instrucțiuni despre cum să resetați parola în scurt timp."
      complete_username_not_found: "Nici un cont nu se potriveşte cu utilizatorul <b>%{username}</b>"
      complete_email_not_found: "Nici un cont nu se potrivește cu adresa <b>%{email}</b>"
      help: "Email-ul nu a sosit? Asigură-te că verifici mai întâi în folderul Spam. <p>Nu ești sigur ce adresă de email folosești? Scrie adresa de email și îți vom spune dacă aceasta există.</p><p>Dacă nu mai ai acces în contul tău la adresa de email, te rog contactează <a href='%{basePath}/about'>echipa de ajutor.</a></p>"
      button_ok: "Ok"
      button_help: "Ajutor"
    email_login:
      link_label: "Trimite-mi un link de autentificare"
      login_link: "Sari peste parolă; trimite-mi un link de autentificare"
      complete_username: "Dacă un cont se potrivește cu numele de utilizator <b>%{username}</b>, ar trebui să primești în scurt timp un e-mail cu un link de autentificare."
      complete_email: "Dacă un cont se potrivește cu <b>%{email}</b>, ar trebui să primești un e-mail cu un link de conectare în scurt timp."
      complete_username_found: "Am găsit un cont care se potrivește cu numele de utilizator <b>%{username}</b>, ar trebui să primești în scurt timp un e-mail cu un link de autentificare."
      complete_email_found: "Am găsit un cont care se potrivește cu <b>%{email}</b>, ar trebui să primești un e-mail cu un link de conectare în scurt timp."
      complete_username_not_found: "Nici un cont nu se potriveşte cu utilizatorul <b>%{username}</b>"
      complete_email_not_found: "Nici un cont nu se potrivește cu adresa <b>%{email}</b>"
      confirm_title: Continuă la %{site_name}
      logging_in_as: Autentificare ca %{email}
      confirm_button: Finalizează autentificarea
    login:
      header_title: "Bine ai revenit"
      subheader_title: "Conectează-te la contul tau"
      title: "Autentificare"
      username: "Utilizator"
      password: "Parolă"
      show_password: "Arată"
      second_factor_title: "Autentificare în doi pași (2FA)"
      second_factor_description: "Introdu codul de autentificare din aplicația 2FA"
      second_factor_backup: "Autentifică-te folosind un cod de rezervă"
      second_factor: "Autentifică-te folosind aplicația Autentificator"
      email_placeholder: "E-mail / Utilizator"
      caps_lock_warning: "Tasta Caps Lock este activă"
      error: "Eroare necunoscută"
      cookies_error: "Se pare că browser-ul tău are cookie-uri dezactivate. S-ar putea să nu te poți conecta fără să le activezi mai întâi."
      rate_limit: "Te rog așteaptă înainte de a te reconecta."
      blank_username: "Vă rugăm să introduceți adresa dvs. de email sau numele de utilizator."
      blank_username_or_password: "Introdu emailul sau numele de utilizator și parola."
      reset_password: "Resetare parolă"
      or: "sau"
      awaiting_activation: "Contul tău așteaptă activarea, folosește linkul pentru recuperarea parolei pentru a primi un alt link de activare a adresei de email."
      awaiting_approval: "Contul tău nu a fost aprobat încă de un admin . Vei primi un email când se aprobă."
      requires_invite: "Ne pare rău, accesul la forum se face pe bază de invitație."
      not_activated: "Nu te poți loga încă. Am trimis anterior un email de activare pentru <b>%{sentTo}</b>. Urmează instrucțiunile din email pentru a-ți activa contul."
      not_allowed_from_ip_address: "Nu te poți conecta cu această adresă IP."
      admin_not_allowed_from_ip_address: "Nu te poți conecta ca administrator cu această adresă IP."
      resend_activation_email: "Click aici pentru a retrimite emailul de activare."
      omniauth_disallow_totp: "Contul tău are autentificarea în doi pași (2FA) activată. Te rog să te autentifici cu parola"
      resend_title: "Retrimite emailul de activare"
      change_email: "Schimbă adresa de email"
      provide_new_email: "Furnizează o nouă adresă de email și îți vom retrimite linkul de confirmare."
      submit_new_email: "Actualizează adresa de email"
      sent_activation_email_again: "Am trimis un alt email de activare pentru tine la <b>%{currentEmail}</b>. Poate dura câteva minute până ajunge; vezi și în secțiunea de spam a mailului."
      to_continue: "Te rog să te autentifici."
      preferences: "Trebuie să fii autentificat pentru a schimba preferințele."
      not_approved: "Contul tău încă nu a fost aprobat. Vei primi notificarea prin email când ești gata de logare."
      google_oauth2:
        name: "Google"
      twitter:
        name: "Twitter"
      instagram:
        name: "Instagram"
      facebook:
        name: "Facebook"
        title: "Autentificare cu Facebook"
        sr_title: "Autentificare cu Facebook"
      github:
        name: "GitHub"
      discord:
        name: "Discord"
      passkey:
        name: "Conectează-te cu o cheie de acces"
      no_login_methods:
        title: "Nicio metodă de conectare"
        description: "Nicio metodă de conectare nu este configurată. Administratorii pot vizita <a href='%{adminLoginPath}' target='_blank'>%{adminLoginPath}</a> pentru a reconfigura site-ul."
    invites:
      accept_title: "Initație"
      welcome_to: "Bine ai venit la %{site_name}!"
      invited_by: "Ai fost invitat de:"
      social_login_available: "De asemenea te poți loga cu un alt cont care folosește această adresă de email."
      your_email: "Adresa de email a contului este <b>%{email}</b>."
      accept_invite: "Acceptă invitație"
      success: "Contul tău a fost creat și acum ești logat."
      name_label: "Nume"
      password_label: "Parolă"
    password_reset:
      continue: "Continuă la %{site_name}"
    emoji_set:
      apple_international: "Apple/International"
      google: "Google"
      twitter: "Twitter"
      win10: "Win10"
      google_classic: "Google clasic"
      facebook_messenger: "Facebook Messenger"
    category_page_style:
      categories_only: "Numai categorii"
      categories_with_featured_topics: "Categorii cu subiecte promovate"
      categories_and_latest_topics: "Categorii și subiecte recente"
      categories_and_top_topics: "Categorii și discuții în top"
      categories_boxes: "Cutii cu subcategorii"
      categories_boxes_with_topics: "Cutii cu subiecte recomandate"
    shortcut_modifier_key:
      shift: "Shift"
      ctrl: "Ctrl"
      alt: "Alt"
      enter: "Enter"
<<<<<<< HEAD
=======
    category_row:
      subcategory_count:
        one: "+%{count} subcategorie"
        few: "+%{count} subcategorii"
        other: "+%{count} de subcategorii"
>>>>>>> f4cbf025
    select_kit:
      delete_item: "Șterge %{name}"
      no_content: Nu s-au găsit potriviri
      create: "Creează: '%{content}'"
      components:
        bulk_select_topics_dropdown:
          title: "Acțiuni multiple"
        bulk_select_bookmarks_dropdown:
          title: "Acțiuni multiple"
    date_time_picker:
      from: De la
      to: Către
    file_size_input:
      error:
        size_too_large: "%{provided_file_size} este mai mare decât valoarea maximă permisă %{max_file_size}"
    emoji_picker:
      filter_placeholder: Caută emoji
      objects: Obiecte
      flags: Semnalări
      recent: Folosite recent
      default: Emojii personalizate
    composer:
      emoji: "Emoji :)"
      options: "Opțiuni"
      whisper: "discret"
      unlist: "nelistat"
      add_warning: "Aceasta este o avertizare oficială."
      toggle_whisper: "Comută modul discret"
      toggle_unlisted: "Comută modul nelistat"
      insert_table: "Inserează tabel"
      posting_not_on_topic: "În care subiect vrei să răspunzi?"
      saved_local_draft_tip: "salvat local"
      drafts_offline: "schiță offline"
      group_mentioned:
        one: "Menționând %{group} va notifica <a href='%{group_link}'>%{count} persoană</a>."
        few: "Menționând %{group} va notifica <a href='%{group_link}'>%{count} persoane</a>."
        other: "Menționând %{group} va notifica <a href='%{group_link}'>%{count} de persoane</a>."
      duplicate_link: "Se pare că link-ul dv. către <b>%{domain}</b> a fost deja postat în cadrul discuției de către <b>@%{username}</b> în <a href='%{post_url}'> un răspuns %{ago} în urmă</a> – sunteți sigur că vreți să îl postați din nou?"
      error:
        title_missing: "Trebuie un titlu"
        title_too_short:
          one: "Titlul trebuie să aibă minim %{count} caracter"
          few: "Titlul trebuie să aibă minim %{count} caractere"
          other: "Titlul trebuie să aibă minim %{count} caractere"
        title_too_long:
          one: "Titlul nu poate avea mai mult de %{count} caracter"
          few: "Titlul nu poate avea mai mult de %{count} (de) caractere"
          other: "Titlul nu poate avea mai mult de %{count} (de) caractere"
        post_missing: "Postarea nu poate fi goală"
        post_length:
          one: "Postarea trebuie să aibă minim %{count} caracter"
          few: "Postarea trebuie să aibă minim %{count} caractere"
          other: "Postarea trebuie să aibă minim %{count} caractere"
        try_like: "Ai încercat butonul %{heart}?"
        category_missing: "Trebuie să alegi o categorie"
      save_edit: "Salvează editarea"
      reply: "Răspunde"
      cancel: "Anulează"
      create_topic: "Creează un subiect"
      create_pm: "Trimite mesaj"
      create_whisper: "Șoaptă"
      create_shared_draft: "Creează ciornă partajată"
      users_placeholder: "Adaugă utilizatori sau grupuri"
      title_placeholder: "Despre ce e vorba în acest subiect - pe scurt?"
      title_or_link_placeholder: "Introdu titlul, sau copiază aici un link"
      edit_reason_placeholder: "de ce editezi?"
      topic_featured_link_placeholder: "Introdu link afișat cu titlu."
      remove_featured_link: "Eliminați link-ul din discuție"
      reply_placeholder: "Scrie aici. Utilizează formatarea Markdown, BBCode sau HTML. Trage sau lipește imagini."
      view_new_post: "Vezi noua ta postare."
      saving: "Se salvează"
      saved: "Salvat!"
      saved_draft: "Postează schița în curs. Atinge pentru a relua."
      quote_post_title: "Citează întreaga postare"
      bold_label: "B"
      bold_title: "Aldin"
      bold_text: "text aldin"
      italic_label: "I"
      italic_title: "Italic"
      italic_text: "text italic"
      link_title: "Hyperlink"
      link_description: "adaugă aici descrierea link-ului"
      link_dialog_title: "Introdu link"
      link_optional_text: "titlu opțional"
      link_url_placeholder: "Lipește un URL sau tastează pentru a căuta subiecte"
      blockquote_title: "Bloc citat"
      blockquote_text: "Bloc citat"
      code_title: "Text preformatat"
      code_text: "indentează textul preformatat cu 4 spații"
      paste_code_text: "tastează sau lipește cod aici"
      upload_title: "Încarcă"
      upload_description: "Descrie fișierele de încărcat"
      olist_title: "Listă numerotată"
      ulist_title: "Listă cu marcatori"
      list_item: "Element listă"
      toggle_direction: "Schimbă direcția"
      help: "Ajutor pentru formatarea cu Markdown"
      modal_ok: "Ok"
      cant_send_pm: "Nu poți trimite mesaje către %{username}"
      create_message_error: "Ne pare rău, s-a produs o eroare la crearea acestui mesaj. Te rugăm să încerci din nou."
      yourself_confirm:
        title: "Ai uitat să adaugi destinatari?"
        body: "În acest moment mesajul acesta nu este trimis decât către tine însuți!"
      admin_options_title: "Setări opționale pentru moderatori cu privire la acest subiect"
      composer_actions:
        reply: Răspunde
        edit: Editează
        reply_as_new_topic:
          label: Răspunde cu link către subiect
          desc: Creați o discuție nouă legată de această discuție
        reply_to_topic:
          label: Răspunde la subiect
          desc: Răspundeți subiectului, nu unei anumite postări
        create_topic:
          label: "Discuție nouă"
        toggle_topic_bump:
          label: "Comută bump pentru subiect"
      reload: "Reîncarcă"
      ignore: "Ignoră"
      image_alt_text:
        title: "Adaugă descriere imagine"
      image_scale_button: "Scalează imaginea la %{percent}%"
    notifications:
      tooltip:
        message:
          one: "%{count} mesaj necitit"
          few: "%{count} mesaje necitite"
          other: "%{count} mesaje necitite"
      title: "notificări la menționările @numelui tău, răspunsuri la postările sau subiectele tale, mesaje, etc."
      none: "Nu pot încărca notificările în acest moment."
      empty: "Nu au fost găsite notificări."
      watching_first_post_label: "Discuție nouă"
      mentioned: "<span>%{username}</span> %{description}"
      group_mentioned: "<span>%{username}</span> %{description}"
      quoted: "<span>%{username}</span> %{description}"
      bookmark_reminder: "<span>%{username}</span> %{description}"
      replied: "<span>%{username}</span> %{description}"
      posted: "<span>%{username}</span> %{description}"
      watching_category_or_tag: "<span>%{username}</span> %{description}"
      edited: "<span>%{username}</span> %{description}"
      liked: "<span>%{username}</span> %{description}"
      liked_2: "<span class='double-user'>%{username}, %{username2}</span> %{description}"
      liked_by_2_users: "%{username}, %{username2}"
      liked_consolidated: "<span>%{username}</span> %{description}"
      linked_consolidated: "<span>%{username}</span> %{description}"
      private_message: "<span>%{username}</span> %{description}"
      invited_to_private_message: "<p><span>%{username}</span> %{description}"
      invited_to_topic: "<span>%{username}</span> %{description}"
      invitee_accepted: "<span>%{username}</span> ți-a acceptat invitația"
      moved_post: "<span>%{username}</span> a mutat %{description}"
      linked: "<span>%{username}</span> %{description}"
      granted_badge: "Ai câștigat '%{description}'"
      topic_reminder: "<span>%{username}</span> %{description}"
      watching_first_post: "<span>Subiect nou</span> %{description}"
      reaction: "<span>%{username}</span> %{description}"
      reaction_2: "<span>%{username}, %{username2}</span> %{description}"
      dismiss_confirmation:
        body:
          default:
            one: "Sigur faci asta? Ai o notificare importantă."
            few: "Sigur faci asta? Ai %{count} notificări importante."
            other: "Sigur faci asta? Ai %{count} de notificări importante."
        dismiss: "Înlătură"
        cancel: "Anulează"
      popup:
        mentioned: '%{username} te-a menţionat în "%{topic}" - %{site_title}'
        group_mentioned: '%{username} te-a menţionat în "%{topic}" - %{site_title}'
        quoted: '%{username} te-a citat în "%{topic}" - %{site_title}'
        replied: '%{username} ți-a răspuns la "%{topic}" - %{site_title}'
        posted: '%{username} a postat în "%{topic}" - %{site_title}'
        linked: '%{username} a pus un link către postarea ta din "%{topic}" - %{site_title}'
        watching_category_or_tag: '%{username} a publicat în discuția „%{topic}” - %{site_title}'
      titles:
        bookmark_reminder: "memento semn de carte"
        bookmark_reminder_with_name: "memento semn de carte - %{name}"
        watching_first_post: "subiect nou"
        post_approved: "articol aprobat"
        admin_problems: "sfaturi noi în panoul de control al site-ului tău"
    upload_selector:
      uploading: "Se încarcă"
      select_file: "Alege fișier"
      default_image_alt_text: imagine
    search:
      sort_by: "Sortează după"
      relevance: "Relevanță"
      latest_post: "Cele mai recente postări"
      latest_topic: "Ultimul subiect"
      most_viewed: "Cele mai văzute"
      most_liked: "Cele mai apreciate"
      select_all: "Selectează tot"
      clear_all: "Șterge tot"
      too_short: "Termenul căutat este prea scurt."
      open_advanced: "Deschide căutarea avansată"
      clear_search: "Șterge căutarea"
      title: "Căutare"
      full_page_title: "Căutare"
      results: "rezultate"
      no_results: "Nici un rezultat."
      no_more_results: "Nu s-au mai găsit alte rezultate."
      post_format: "#%{post_number} de %{username}"
      results_page: "Caută rezultate pentru '%{term}'"
      start_new_topic: "Creează un nou subiect?"
      or_search_google: "Sau încearcă să cauți cu Google:"
      search_google_button: "Google"
      search_button: "Caută"
      categories: "Categorii"
      tags: "Etichete"
      in_this_topic: "în acest subiect"
      in_topics_posts: "în toate subiectele și postările"
      enter_hint: "sau apăsă Enter"
      in_posts_by: "în postări de la %{username}"
      recent: "Căutări recente"
      clear_recent: "Șterge căutările recente"
      type:
        default: "Subiecte/postări"
        users: "Utilizatori"
        categories: "Categorii"
        categories_and_tags: "Categorii/etichete"
      context:
        user: "Caută postări după @%{username}"
        category: "Caută în categoria #%{category} "
        topic: "Caută în acest subiect"
        private_messages: "Caută mesaje"
      tips:
        category_tag: "filtre după categorie sau etichetă"
        author: "filtrează după autorul postării"
        in: "filtrează după metadate (de exemplu, in:title, in:personal, in:pinned)"
        status: "filtrează după starea subiectului"
        full_search: "lansează căutarea pe întreaga pagină"
      advanced:
        title: Filtre avansate
        posted_by:
          label: Postat de
        in_category:
          label: Categorie
        in_group:
          label: În grupul
        with_badge:
          label: Cu ecusonul
        with_tags:
          label: Etichetat
        filters:
          title: Se potrivește numai în titlu
          likes: Pe care le-am apreciat
          posted: în care am postat
          created: Am creat
          watching: pe care le urmăresc activ
          tracking: le urmăresc
          private: În mesajele mele
          bookmarks: Am adăugat un semn de carte
          first: sunt chiar pe primul loc în listă
          pinned: sunt fixate
          seen: Citesc
          unseen: Nu am citit
          wiki: sunt wiki
        statuses:
          label: Unde subiectele
          open: sunt deschise
          closed: sunt închise
          archived: sunt arhivate
          noreplies: nu au nici un răspuns
          single_user: au un singur utilizator
        post:
          count:
            label: Postări
          min:
            placeholder: minim
          max:
            placeholder: maxim
          time:
            label: Postat(e)
            before: înainte
            after: după
        views:
          label: Afișări
        min_views:
          placeholder: minim
        max_views:
          placeholder: maxim
        additional_options:
          label: "Filtrează după numărul de mesaje postate și vizualizări de subiecte"
    new_item: "nou"
    go_back: "înapoi"
    not_logged_in_user: "pagina utilizatorului cu rezumatul activităților și preferințelor"
    current_user: "mergi la pagina ta de utilizator"
    user_menu:
      tabs:
        replies: "Răspunsuri"
        mentions: "Mențiuni"
        likes: "Aprecieri date"
        bookmarks: "Semne de carte"
        profile: "Profil"
    topics:
      new_messages_marker: "ultima vizită"
      bulk:
        select_all: "Selectează tot"
        clear_all: "Deselectează tot"
        unlist_topics: "Elimină subiecte din listă"
<<<<<<< HEAD
        defer: "Amânare"
=======
        defer: "Marchează ca necitite"
>>>>>>> f4cbf025
        delete: "Șterge subiecte"
        dismiss: "Abandonează"
        dismiss_read: "Abandonează toate necitite"
        dismiss_button: "Abandonează..."
        dismiss_tooltip: "Abandonează numai postările noi sau oprește urmărirea subiectelor"
        also_dismiss_topics: "Încetează urmărirea subiectelor astfel încât să nu mai îmi apară niciodată ca necitite"
        dismiss_new: "Anulează cele noi"
        toggle: "activează selecția multiplă a subiectelor"
        actions: "Acțiuni multiple"
        close_topics: "Închide subiectele"
        archive_topics: "Arhivează subiecte"
        move_messages_to_inbox: "Mută în „Primite”"
        choose_new_category: "Alege o nouă categorie pentru acest subiect"
        selected:
          one: "Ai selectat <b>un</b> subiect."
          few: "Ai selectat <b>%{count}</b> subiecte."
          other: "Ai selectat <b>%{count}</b> de subiecte."
        selected_sole_category:
          one: "Ai selectat <b>%{count}</b> subiect din categoria:"
          few: "Ai selectat <b>%{count}</b> subiecte din categoria:"
          other: "Ai selectat <b>%{count}</b> de subiecte din categoria:"
        change_tags: "Înlocuiește etichete"
        append_tags: "Adaugă etichete"
        choose_new_tags: "Alege etichete noi pentru aceste subiecte:"
        choose_append_tags: "Alege etichete noi pentru aceste subiecte:"
        changed_tags: "Etichetele pentru aceste subiecte au fost schimbate."
        performing: "Se efectuează operațiuni în masă, te rugăm să aștepți…"
        completed: "Operațiunile în masă s-au finalizat cu succes!"
      none:
        unread: "Nu sunt subiecte necitite."
        new: "Nu sunt subiecte noi."
        read: "Nu ai citit încă niciun subiect."
        posted: "Nu ai postat încă în niciun subiect."
        bookmarks: "Nu ai nici un semn de carte încă."
        category: "Nu există niciun subiect din categoria %{category}."
        top: "Nu exită niciun subiect de top."
        educate:
          new: '<p>Subiectele noi vor apărea aici.Implicit, subiectele vor fi considerate noi și vor afișa un indicator <span class="badge new-topic badge-notification" style="vertical-align:middle;line-height:inherit;"></span> dacă au fost create în ultimele 2 zile.</p><p>Mergi la <a href="%{userPrefsUrl}">preferințe</a> pentru a schimba această setare.</p>'
          unread: '<p>Subiectele necitite vor apărea aici</p><p>Implicit, subiectele sunt considerate necitite și se va afișa numărul celor necitite <span class="badge unread-posts badge-notification">1</span>dacă ai:</p><ul><li>Creat subiectul</li><li>Răspuns la subiect</li><li>Citit subiectul de mai mult de 5 minute</li></ul><p>Sau dacă ai setat în mod explicit subiectul pe Urmărire sau Urmărire activă prin intermediul contorului de notificare de la sfârșitul fiecărui subiect.</p><p>Mergi la <a href="%{userPrefsUrl}">preferințe</a> pentru a schimba această setare.</p>'
      bottom:
        latest: "Nu mai există niciun subiect recent."
        posted: "Nu mai există subiecte postate."
        read: "Nu mai există subiecte citite."
        new: "Nu mai există subiecte noi."
        unread: "Nu mai există subiecte necitite."
        category: "Nu mai există subiecte din categoria %{category}."
        tag: "Nu mai există subiecte din categoria %{tag}."
        top: "Nu mai există subiecte de top."
        bookmarks: "Nu mai sunt semne de carte."
    topic_bulk_actions:
      close_topics:
        name: "Închide sondajul"
        note: "Notă"
        optional: (opțional)
      archive_topics:
        name: "Arhivă"
      move_messages_to_inbox:
        name: "Mută în Primite"
      remove_tags:
        name: "Înlătură etichete"
      append_tags:
        name: "Adaugă etichete"
      replace_tags:
        name: "Înlocuiește etichete"
      delete_topics:
        name: "Șterge"
      defer:
        name: "Marchează ca necitite"
        description: "Marchează subiecte ca necitite"
      update_notifications:
        name: "Actualizează notificări"
    topic:
      filter_to:
        one: "O postare în subiect"
        few: "%{count} postări în subiect"
        other: "%{count} de postări în subiect"
      create: "Subiect nou"
      create_long: "Creează un subiect nou"
      open_draft: "Deschide schiță"
      private_message: "Scrie un mesaj."
      archive_message:
        help: "Mută mesajul în arhivă"
        title: "Arhivează"
      move_to_inbox:
        title: "Mută în Primite"
        help: "Mută mesajul în Primite"
      defer:
        help: "Marchează subiect ca necitit"
        title: "Marchează ca necitit"
      list: "Subiecte"
      new: "subiect nou"
      unread: "necitit"
      new_topics:
        one: "Un subiect nou"
        few: "%{count} subiecte noi"
        other: "%{count} de subiecte noi"
      unread_topics:
        one: "Un subiect necitit"
        few: "%{count} subiecte necitite"
        other: "%{count} de subiecte necitite"
      title: "Subiect"
      invalid_access:
        title: "Discuția este privată"
        description: "Ne pare rău, nu ai acces la acest subiect!"
        login_required: "Trebuie să fii autentificat pentru a vedea subiectul ăsta."
      server_error:
        title: "Nu s-a putut încărca subiectul"
        description: "Ne pare rău, nu am putut încărca subiectul, posibil din cauza unei probleme de conexiune. Încearcă din nou. Dacă problema persistă, anunță-ne."
      not_found:
        title: "Subiectul nu a fost găsit"
        description: "Ne pare rău, Nu am putut găsi subiectul. Poate a fost șters de un moderator?"
      unread_posts:
        one: "ai un mesaj necitit în această discuţie."
        few: "ai %{count} mesaje necitite în această discuţie."
        other: "ai %{count} de mesaje necitite în această discuţie."
      likes:
        one: "există o apreciere pentru această discuţie"
        few: "sunt %{count} aprecieri pentru această discuţie"
        other: "sunt %{count} de aprecieri pentru această discuţie"
      back_to_list: "Înapoi la lista de subiecte"
      options: "Opțiuni pentru subiect"
      show_links: "arată legăturile din acest subiect"
      suggest_create_topic: Ești gata să <a href>începi o nouă conversație?</a>
      jump_reply_button: "Sari la articol"
      deleted: "Subiectul a fost șters"
      slow_mode_update:
        title: "Modul lent"
        select: "Utilizatorii pot posta în acest subiect doar o dată la fiecare:"
        description: "Pentru a promova discuții aprofundate în mișcare rapidă sau controversate, utilizatorii trebuie să aștepte înainte de a posta din nou pe acest subiect."
        enable: "Activează"
        remove: "Dezactivează"
        hours: "Ore:"
        minutes: "De minute:"
        durations:
          10_minutes: "10 De minute"
          15_minutes: "15 De minute"
          30_minutes: "30 De minute"
          45_minutes: "45 De minute"
          1_hour: "1 Oră"
          2_hours: "2 Ore"
          4_hours: "4 Ore"
          8_hours: "8 Ore"
          12_hours: "12 Ore"
          24_hours: "24 Ore"
          custom: "Durată personalizată"
      topic_status_update:
        title: "Temporizator subiect"
        save: "Setează temporizator"
        num_of_hours: "Număr de ore:"
        remove: "Elimină temporizator"
        publish_to: "Publică la:"
        when: "Când:"
        time_frame_required: "Te rog selectează un interval de timp"
        duration: "Durată"
      publish_to_category:
        title: "Programează publicarea"
      temp_open:
        title: "Deschide temporar"
      temp_close:
        title: "Închide temporar"
      auto_close:
        title: "Închide automat subiectul"
        error: "Introduceţi o valoare validă."
        based_on_last_post: "Nu închide până când ultima postare din subiect este măcar atât de veche."
      auto_close_after_last_post:
        title: "Închide automat subiectul după ultima postare"
      auto_delete:
        title: "Șterge automat subiect"
      reminder:
        title: "Amintește-mi"
      auto_delete_replies:
        title: "Șterge automat răspunsurile"
      status_update_notice:
        auto_open: "Acest subiect va fi deschis automat la %{timeLeft}."
        auto_close: "Acest subiect va fi automat închis în %{timeLeft}."
        auto_close_after_last_post: "Acest subiect se va închide la %{duration} după ultimul răspuns."
        auto_delete_replies: "Răspunsurile la acest subiect sunt șterse automat după %{duration}."
      auto_close_title: "Setări de închidere automată"
      auto_close_immediate:
        one: "Ultima postare din subiect este deja veche de o oră, așa că subiectul va fi închis imediat."
        few: "Ultima postare din subiect este deja veche de %{count} ore, așa că subiectul va fi închis imediat."
        other: "Ultima postare din subiect este deja veche de %{count} de ore, așa că subiectul va fi închis imediat."
      timeline:
        back: "Înapoi"
        back_description: "Întoarce-te la ultima ta postare necitită"
        replies_short: "%{current} / %{total}"
      progress:
        title: Evoluția subiectului
        jump_prompt_to_date: "la data"
        jump_prompt_or: "sau"
      notifications:
        title: schimbă frecvența cu care vei fi notificat despre acest subiect
        reasons:
          mailing_list_mode: "Ai modul mailing list activat, așa că nu vei fi notificat prin email cu privire la răspunsurile la acest subiect."
          "3_10": "Vei primi notificări pentru ca urmărești o etichetă de la acest subiect."
          "3_6": "Vei primi notificări deoarece urmărești activ această categorie."
          "3_5": "Vei primi notificări deoarece ai început să urmărești activ acest subiect, în mod automat."
          "3_2": "Vei primi notificări deoarece urmărești activ acest subiect."
          "3_1": "Vei primi notificări deoarece ai creat acest subiect."
          "3": "Vei primi notificări deoarece urmărești activ acest subiect."
          "2_8": "Vei vedea numărul răspunsurilor noi deoarece urmărești această categorie."
          "2_4": "Vei vedea numărul răspunsurilor noi deoarece ai adăugat un comentariu în acest subiect."
          "2_2": "Vei vedea numărul răspunsurilor noi deoarece urmărești acest subiect."
          "2": 'Vei vedea numărul răspunsurilor noi deoarece <a href="%{basePath}/u/%{username}/preferences/notifications">citești acest subiect</a>.'
          "1_2": "Vei fi notificat dacă cineva îți menționează @numele sau îți scrie un răspuns."
          "1": "Vei fi notificat dacă cineva îți menționează @numele sau îți scrie un răspuns."
          "0_7": "Ignori toate notificările din această categorie."
          "0_2": "În acest moment ignori toate notificările de la acest subiect."
          "0": "În acest moment ignori toate notificările de la acest subiect."
        watching_pm:
          title: "Urmărind activ"
          description: "Numărul postărilor noi va fi arătat pentru acest mesaj și vei fi notificat pentru orice răspuns scris."
        watching:
          title: "Urmărind activ"
          description: "Vei fi notificat la fiecare nou răspuns pe acest subiect și numărul de mesaje noi va fi afișat."
        tracking_pm:
          title: "Urmărit"
          description: "Numărul postărilor noi va fi arătat pentru acest mesaj. Vei fi notificat dacă cineva îți menționează @numele sau îți scrie un răspuns."
        tracking:
          title: "Urmărit"
          description: "Numărul postărilor noi va fi arătat pentru acest topic. Vei fi notificat dacă cineva îți menționează @numele sau îți scrie un răspuns."
        regular:
          title: "Normal"
          description: "Vei fi notificat dacă cineva îți menționează @numele sau îți scrie un răspuns."
        regular_pm:
          title: "Normal"
          description: "Vei fi notificat dacă cineva îți menționează @numele sau îți scrie un răspuns."
        muted_pm:
          title: "Silențios"
          description: "Nu vei fi niciodată notificat despre acest mesaj."
        muted:
          title: "Silențios"
          description: "Nu vei fi notificat niciodată despre nimic legat de acest subiect și acesta nu va fi afișat la subiecte recente."
      actions:
        title: "Acțiuni"
        recover: "Restaurează subiect"
        delete: "Șterge subiect"
        open: "Deschide subiect"
        close: "Închide subiect"
        multi_select: "Selectează subiectele ..."
        pin: "Fixează subiect..."
        unpin: "Anulează subiect fixat..."
        unarchive: "Dezarhivează subiect"
        archive: "Arhivează subiect"
        invisible: "Ascunde subiectul"
        reset_read: "Resetează datele despre subiecte citite"
        make_private: "Transformă în mesaj privat"
      feature:
        pin: "Fixează subiectul"
        unpin: "Anulează subiect fixat"
        pin_globally: "Promovează discuţia global"
        remove_banner: "Șterge statutul de banner"
      reply:
        title: "Răspunde"
        help: "începe să scrii un răspuns la acest subiect"
      share:
        help: "distribuie un link cu acest subiect"
        invite_users: "Invită"
      print:
        title: "Tipărire"
        help: "Deschide o versiune pentru imprimare a acestui subiect"
      flag_topic:
        title: "Semnalare"
        help: "semnalează în mod privat acest subiect pentru a atrage atenția administratorilor sau a le trimite o notificare privată despre el"
        success_message: "Ai semnalat cu succes acest subiect."
      feature_topic:
        title: "Promovează acest subiect"
        pin: "Pune acest subiect în vârful categoriei %{categoryLink} până"
        unpin: "Elimină aceste mesaje din vârful categoriei %{categoryLink}."
        unpin_until: "Elimină acest subiect din vârful categoriei %{categoryLink} sau așteaptă până <strong>%{until}</strong>."
        pin_note: "Utilizatorii pot anula un subiect fixat doar de ei pentru ei înșiși."
        pin_validation: "Este necesară o dată pentru a putea fixa acest subiect."
        not_pinned: "Nu sunt subiecte fixate în %{categoryLink}."
        already_pinned:
          one: "Număr de subiecte momentan fixate în %{categoryLink}: <strong class='badge badge-notification unread'>%{count}</strong>"
          few: "Număr de subiecte momentan fixate în %{categoryLink}: <strong class='badge badge-notification unread'>%{count}</strong>"
          other: "Număr de subiecte momentan fixate în %{categoryLink}: <strong class='badge badge-notification unread'>%{count}</strong>"
        pin_globally: "Pune acest subiect în vârful listei tuturor subiectelor până"
        unpin_globally: "Elimină acest subiect din partea de sus a tuturor listelor de discuţii."
        unpin_globally_until: "Scoate acest subiect din vârful listei tuturor subiectelor și așteaptă până <strong>%{until}</strong>."
        global_pin_note: "Utilizatorii pot anula un subiect fixat doar de ei pentru ei înșiși."
        not_pinned_globally: "Nu există subiecte fixate global."
        already_pinned_globally:
          one: "Număr de subiecte fixate la nivel global: <strong class='badge badge-notification unread'>%{count}</strong>"
          few: "Număr de subiecte fixate la nivel global: <strong class='badge badge-notification unread'>%{count}</strong>"
          other: "Număr de subiecte fixate la nivel global: <strong class='badge badge-notification unread'>%{count}</strong>"
        make_banner: "Transformă acest subiect într-un banner care apare în partea de sus a tuturor paginilor."
        remove_banner: "Elimină mesajul banner care apare în partea de sus a fiecărei pagini."
        banner_note: "Utilizatorii pot îndepărta baner-ul închizându-l. Doar un singur mesaj poate fi folosit ca baner într-un moment dat."
        no_banner_exists: "Nu există nici un subiect banner."
        banner_exists: "Există <strong class='badge badge-notification unread'>un</strong> subiect banner."
      automatically_add_to_groups: "Această invitație include accesul la următoarele grupuri:"
      invite_private:
        title: "Invită la mesaj privat"
        email_or_username: "adresa de email sau numele de utilizator al invitatului"
        email_or_username_placeholder: "adresa de email sau numele utilizatorului"
        action: "Invită"
        success: "Am invitat acest utilizator să participe la acest mesaj."
        success_group: "Am invitat acest grup să participe la acest mesaj."
        error: "Ne pare rău, a apărut o eroare la trimiterea invitației către respectivul utilizator."
        group_name: "numele grupului"
      controls: "Controale pentru subiect"
      invite_reply:
        title: "Invitație"
        username_placeholder: "nume utilizator"
        action: "Trimite o invitație"
        help: "invită alţi utilizatori la această discuţie via email sau notificare"
        discourse_connect_enabled: "Introdu numele de utilizator al persoanei pe care dorești să o inviți la acest subiect."
        to_topic_blank: "Introdu numele de utilizator sau adresa de email a persoanei pe care dorești să o inviți la acest subiect."
        to_topic_email: "Ai introdus o adresă de email. Vom trimite către ea un email cu o invitație ce îi va permite prietenului tău să răspundă imediat la acest subiect."
        to_topic_username: "Ai introdus un nume utilizator. Îi vom trimite o notificare cu link pentru a-l invita la acest subiect."
        to_username: "Introdu numele de utilizator al persoanei pe care dorești să o inviți. Îi vom trimite o notificare cu link pentru a o invita la acest subiect."
        email_placeholder: "nume@exemplu.com"
        success_email: "Am trimis o invitație către <b>%{invitee}</b>.. Te vom anunţa când invitația este folosită. Verifică tab-ul de invitații pe pagina ta de utilizator pentru a monitoriza invitațiile. "
        success_username: "Am invitat acest utilizator să participe la această discuţie."
        error: "Ne pare rău, nu am putut invita persoana indicată. Poate că a fost deja invitată? (Invitaţiile sunt limitate)"
      login_reply: "Autentifică-te pentru a răspunde."
      filters:
        n_posts:
          one: "O postare"
          few: "%{count} postări"
          other: "%{count} de postări"
        cancel: "Șterge filtre"
      split_topic:
        title: "Mutare în subiect nou."
        action: "mută în subiect nou"
        radio_label: "Discuție nouă"
        error: "A apărut o eroare la mutarea postărilor în subiectul nou."
        instructions:
          one: "Vei crea o nouă discuţie care va fi populată cu postarea selectată."
          few: "Vei crea o nouă discuţie care va fi populată cu cele <b>%{count}</b> postări selectate."
          other: "Vei crea o nouă discuţie care va fi populată cu cele <b>%{count}</b> de postări selectate."
      merge_topic:
        title: "Mută în subiect deja existent"
        action: "mută în subiect deja existent"
        error: "A apărut o eroare la mutarea postărilor în acel subiect."
        instructions:
          one: "Te rugăm să alegi subiectul unde dorești să muți acest mesaj."
          few: "Te rugăm să alegi subiectul unde dorești să muți aceste <b>%{count}</b> mesaje."
          other: "Te rugăm să alegi subiectul unde dorești să muți aceste <b>%{count}</b> de mesaje."
      move_to_new_message:
        radio_label: "Mesaj nou"
      merge_posts:
        title: "Comasează postările selectate"
        action: "comasează postările selectate"
        error: "A apărut o eroare la comasarea postărilor selectate."
      publish_page:
        public: "Public"
      change_owner:
        action: "Schimbă autorul"
        error: "A apărut o eroare la schimbarea autorului postărilor."
        placeholder: "numele de utilizator al autorului"
      change_timestamp:
        action: "schimbă data publicării"
        invalid_timestamp: "Marcajul de timp nu poate fi în viitor."
        error: "A apărut o eroare la schimbarea marcajului de timp în subiect."
        instructions: "Te rugăm să selectezi noul marcaj de timp pentru subiect. Postările din acest subiect vor fi actualizate pentru a menține aceeași diferență de timp."
      multi_select:
        select: "selectează"
        selected: "selectate (%{count})"
        select_post:
          label: "alege"
          title: "Adaugă postare în selecție"
        selected_post:
          label: "selectat"
          title: "Apasă pentru a exclude postarea din selecție"
        select_replies:
          label: "selectează +răspunsuri"
          title: "Adaugă postarea și toate răspunsurile la selecție"
        select_below:
          label: "selectează +tot ce urmează"
        delete: șterge selecția
        cancel: anulare selecție
        select_all: selectează tot
        deselect_all: deselectează tot
        description:
          one: Ai selectat <b>un</b> mesaj.
          few: "Ai selectat <b>%{count}</b> mesaje."
          other: "Ai selectat <b>%{count}</b> de mesaje."
    post:
      quote_reply: "Citează"
      quote_reply_shortcut: "Citează (sau apasă q)"
      quote_edit: "Editează"
      quote_edit_shortcut: "Editează (sau apasă e)"
      quote_share: "Distribuie"
      edit_reason: "Motivul edit[rii: "
      post_number: "postarea %{number}"
      reply_as_new_topic: "Răspunde cu link către subiect"
      reply_as_new_private_message: "Răspunde cu un mesaj nou aceluiași destinatar"
      continue_discussion: "În continuarea discuției de la %{postLink}:"
      follow_quote: "mergi la postarea citată"
      show_full: "Arată postarea în întregime"
      collapse: "restrânge"
      expand_collapse: "extinde/restrânge"
      gap:
        one: "vezi un răspuns ascuns"
        few: "vezi %{count} răspunsuri ascunse"
        other: "vezi %{count} de răspunsuri ascunse"
      notice:
        new_user: "Este prima dată când %{user} a adăugat un comentariu. Să-i spunem bun venit în comunitate!"
      unread: "postarea nu a fost citită"
      has_replies:
        one: "Un răspuns"
        few: "%{count} răspunsuri"
        other: "%{count} de răspunsuri"
      has_likes_title:
        one: "O persoană a apreciat această postare."
        few: "%{count} persoane au apreciat această postare."
        other: "%{count} de persoane au apreciat această postare."
      has_likes_title_only_you: "Ai apreciat această postare."
      has_likes_title_you:
        one: "Ai apreciat această postare împreună cu un alt utilizator."
        few: "Ai apreciat această postare împreună cu alți %{count} utilizatori."
        other: "Ai apreciat această postare împreună cu alți %{count} de utilizatori."
      errors:
        create: "Ne pare rău, a apărut o eroare la creerea postării. Te rugăm să încerci iar."
        edit: "Ne pare rău, a apărut o eroare la editarea postării. Te rugăm să încerci iar."
        too_many_uploads: "Ne pare rău, poți încărca doar câte un fișier."
        upload_not_authorized: "Ne pare rău, fișierul pe care-l încerci să-l încarci nu este autorizat (extensii autorizate: %{authorized_extensions})."
        image_upload_not_allowed_for_new_user: "Ne pare rău, un utilizator nou nu poate încărca imagini."
        attachment_upload_not_allowed_for_new_user: "Ne pare rău, un utilizator nou nu poate încărca atașamente."
        attachment_download_requires_login: "Ne pare rău, dar trebuie să fii autentificat pentru a descărca ataşamente."
      cancel_composer:
        confirm: "Ce ai vrea să faci cu postarea ta?"
        discard: "Renunță"
        save_draft: "Salvează schița pentru mai târziu"
        keep_editing: "Continuă editarea"
      via_email: "această postare a sosit via email"
      via_auto_generated_email: "Această postare a sosit prin intermediul unui email auto-generat"
      whisper: "această postare este doar pentru moderatori (modul discret)"
      wiki:
        about: "această postare este un wiki"
      few_likes_left: "Îți mulțumim că împărtășești aprecierea! Mai ai doar câteva aprecieri pentru azi."
      controls:
        reply: "începe să scrii un răspuns pentru această postare"
        like: "apreciează acestă postare"
        has_liked: "ai apreciat acest răspuns"
        undo_like: "anulează aprecierea"
        edit: "editează această postare"
        edit_action: "Modifică"
        edit_anonymous: "Ne pare rău, dar trebuie să fii autentificat pentru a edita această postare."
        flag: "semnalează în mod privat acest articol pentru a atrage atenția administratorilor sau a le trimite o notificare privată despre el"
        delete: "șterge această postare"
        undelete: "restaurează această postare"
        share: "distribuie un link către această postare"
        copy_title: "copiază o legătură către această postare în clipboard"
        link_copied: "Legătură copiată!"
        more: "Mai mult"
        delete_replies:
          confirm: "Dorești să ștergi și răspunsurile la această postare?"
          direct_replies:
            one: "Da, și %{count} răspuns direct"
            few: "Da, și %{count} răspunsuri directe"
            other: "Da, și %{count} răspunsuri directe"
          all_replies:
            one: "Da, și %{count} răspuns"
            few: "Da, și toate %{count} răspunsurile"
            other: "Da, și toate %{count} răspunsurile"
          just_the_post: "Nu, doare această postare"
        admin: "acțiuni administrative pentru postare"
        wiki: "Fă postarea Wiki"
        unwiki: "Nu mai fă Wiki din postare"
        convert_to_moderator: "Adaugă culoare pentru membrii echipei"
        revert_to_regular: "Șterge culoarea pentru membrii echipei"
        rebake: "Reconstruieşte HTML"
        unhide: "Arată"
        lock_post: "Blochează postarea"
        unlock_post: "Deblochează postarea"
        delete_topic_disallowed_modal: "Nu ai permisiuni suficiente pentru a șterge acest subiect. Dacă vrei ca el să fie șters, semnalează-l trimițând un mesaj explicativ moderatorului."
        delete_topic_disallowed: "nu ai permisiuni suficiente pentru a șterge această discuție"
        delete_topic: "șterge subiectul"
      actions:
        people:
          like:
            one: "a apreciat asta"
            few: "a apreciat asta"
            other: "a apreciat asta"
          like_capped:
            one: "și %{count} altul au apreciat asta"
            few: "și %{count} alții au apreciat asta"
            other: "și %{count} alții au apreciat asta"
        by_you:
          off_topic: "Ai semnalat aceasta ca fiind pe lângă subiect"
          spam: "Ai semnalat aceasta ca fiind spam"
          inappropriate: "Ai semnalat aceasta ca fiind inadecvată"
          notify_moderators: "Ai semnalat aceasta pentru moderare"
          notify_user: "Ai trimis un mesaj către acest utilizator"
          custom: "Ai marcat acest subiect ca %{custom}"
      delete:
        confirm:
          one: "Ești sigur că vrei să ștergi aca postare?"
          few: "Ești sigur că vrei să ștergi acele %{count} postări?"
          other: "Ești sigur că vrei să ștergi acele %{count} postări?"
      revisions:
        controls:
          first: "Prima revizie"
          previous: "Revizie precedentă"
          next: "Următoarea revizie"
          last: "Ultima revizie"
          hide: "Ascunde revizia"
          show: "Afișează revizia"
          edit_post: "Modifică postarea"
        displays:
          inline:
            title: "Arată output-ul randat, cu adăugiri și ștergeri intercalate"
            button: "HTML"
          side_by_side:
            title: "Arată una lângă alta diferențele din output-ul randat"
            button: "HTML"
          side_by_side_markdown:
            title: "Arată una lângă alta diferențele din sursa brută"
      raw_email:
        displays:
          text_part:
            title: "Arată partea de text a emailului"
            button: "Text"
          html_part:
            title: "Arată partea HTML a emailului"
            button: "HTML"
      bookmarks:
        create: "Creare semn de carte"
        edit: "Editare semn de carte"
        updated: "Actualizat"
        name: "Nume"
        name_placeholder: "Pentru ce este acest semn de carte?"
        set_reminder: "Aminteşte-mi"
        options: "Opțiuni"
        actions:
          delete_bookmark:
            name: "Ștergere semn de carte"
            description: "Elimină semnul de carte de pe profilul tău și oprește toate memento-urile pentru semnul de carte"
          edit_bookmark:
            name: "Editare semn de carte"
            description: "Editează numele semnului de carte sau schimbaţi data şi ora memento-ului"
          pin_bookmark:
            name: "Fixează semnul de carte"
            description: "Fixează semnul de carte. Acest lucru îl va face să apară în partea de sus a listei de marcaje."
          unpin_bookmark:
            name: "Anulează fixarea semnului de carte"
            description: "Anulează fixarea semnului de carte. Acesta nu va mai apărea în partea de sus a listei de semne de carte."
      share:
        title: "Distribuie postarea #%{post_number}"
        instructions: "Distribuie un link către această postare:"
    category:
      none: "(nicio categorie)"
      all: "Toate categoriile"
      edit: "Editează"
      view: "Arată subiectele din categorie"
      general: "General"
      settings: "Setări"
      tags: "Etichete"
      tags_placeholder: "(Opțional) lista etichetelor permise"
      tag_groups_placeholder: "(Opțional) lista grupurilor de etichete permise"
      required_tag_group:
        delete: "Șterge"
      topic_featured_link_allowed: "Permite link-uri promovate în această categorie."
      delete: "Șterge categorie"
      create: "Categorie nouă"
      create_long: "Creează o categorie nouă"
      save: "Salvare categorie"
      slug: "Categorii propuse"
      slug_placeholder: "(Opțional) cuvinte-punctate pentru url"
      creation_error: A apărut o eroare în timpul creării categoriei.
      save_error: A apărut o eroare in timpul salvării categoriei.
      name: "Numele categoriei"
      description: "Descriere"
      logo: " Logo pentru categorie"
      background_image: "Imaginea de fundal a categoriei"
      badge_colors: "Culori de ecuson"
      background_color: "Culoare de fundal"
      foreground_color: "Culoare de prim-plan"
      name_placeholder: "Unul sau două cuvinte maximum"
      color_placeholder: "Orice culoare web"
      delete_confirm: "Sigur dorești să ștergi această categorie?"
      delete_error: "A apărut o eroare la ștergerea acestei categorii."
      list: "Afișare categoriile"
      no_description: "Adaugă o descriere acestei categorii."
      change_in_category_topic: "Editează descrierea"
      already_used: "Această culoare este folosită la o altă categorie"
      security: "Securitate"
      permissions:
        group: "Grup"
        see: "Doar citire"
        reply: "Răspunde"
        create: "Creează"
      special_warning: "Atenție: Această categorie este pre-instalată și setările de securitate nu pot fi editate. Dacă nu dorești să folosești această categorie, va trebui să o ștergi în loc să-i schimbi destinația."
      images: "Imagini"
      email_in: "Adresa email de primire preferențială:"
      email_in_allow_strangers: "Acceptă emailuri de la utilizatori anonimi fără cont"
      sort_order: "Sortează lista de subiecte după:"
      default_view: "Listă implicită de subiecte:"
      allow_badges_label: "Permite acordarea de ecusoane în această categorie"
      edit_permissions: "Editează permisiuni"
      review_group_name: "numele grupului"
      require_topic_approval: "Cere obligatoriu aprobarea moderatorilor pentru toate discuțiile noi"
      this_year: "anul acesta"
      default_position: "Poziție inițială"
      parent: "Categorie părinte"
      num_auto_bump_daily: "Numărul de discuții active care pot primi bump zilnic"
      navigate_to_first_post_after_read: "Navighează la prima postare după ce le citești pe celelalte"
      notifications:
        watching:
          title: "Urmărind activ"
        watching_first_post:
          title: "Urmărind activ prima postare"
        tracking:
          title: "Urmărire"
        regular:
          title: "Normal"
          description: "Vei fi notificat dacă cineva îți menționează @numele sau îți răspunde."
        muted:
          title: "Setat pe silențios"
      search_priority:
        options:
          normal: "Normal"
          ignore: "Ignoră"
          low: "Scăzut"
          high: "Ridicată"
      sort_options:
        default: "implicit"
        likes: "Aprecieri"
        op_likes: "Aprecieri la postarea originală"
        views: "Vizualizări"
        posts: "Postări"
        activity: "Activitate"
        posters: "Autori"
        category: "Categorie"
        created: "Creat"
      sort_ascending: "Crescător"
      sort_descending: "Descrescător"
      subcategory_list_styles:
        rows: "Rânduri"
        rows_with_featured_topics: "Rânduri cu subiecte promovate"
      settings_sections:
        general: "General"
        email: "Email"
    flagging:
      title: "Îți mulțumim că ne ajuți să ne păstrăm comunitatea civilizată!"
      action: "Semnalează articol"
      take_action_options:
        default:
          title: "Ascunde postarea"
        suspend:
          title: "Suspendă utilizator"
          details: "Atinge pragul de semnalări și suspendă utilizatorul"
        silence:
          title: "Reducere la tăcere utilizator"
          details: "Atinge pragul de semnalări și redu la tăcere utilizatorul"
      notify_action: "Mesaj"
      official_warning: "Avertisment oficial"
      delete_spammer: "Șterge spammer"
      flag_for_review: "Coadă pentru revizuire"
      delete_confirm_MF: |
        Ești pe cale să ștergi { POSTS, plural,
            one {<b>#</b> articol}
            few {<b>#</b> articole}
          other {<b>#</b> de articole}
        } și { TOPICS, plural,
            one {<b>#</b> subiect}
            few {<b>#</b> subiecte}
          other {<b>#</b> de subiecte}
        } ale acestui utilizator, să-i elimini contul, să blochezi înregistrările de pe adresa lui IP <b>{ip_address}</b> și să-i adaugi adresa de e-mail <b>{email}</b> pe lista celor blocate permanent. Sigur crezi că acest utilizator este un spammer?
      yes_delete_spammer: "Da, șterge spammer"
      ip_address_missing: "(N/A)"
      hidden_email_address: "(ascuns)"
      submit_tooltip: "Trimite semnalarea privată"
      cant: "Regret, momentan nu poți semnala acest articol."
      notify_staff: "Notifică în privat un moderator "
      formatted_name:
        off_topic: "Este pe lângă subiect"
        inappropriate: "Este inadecvat"
        spam: "Este spam"
      custom_placeholder_notify_user: "Fii specific, constructiv și întotdeauna amabil."
      notify_user_textarea_label: "Mesaj pentru utilizator"
      custom_placeholder_notify_moderators: "Spune-ne exact ceea ce te preocupă, și dă-ne și legături relevante și exemple de câte ori este posibil."
      notify_moderators_textarea_label: "Mesaj pentru moderatori"
      custom_placeholder_illegal: "Spune-ne în mod specific de ce crezi că acest conținut este ilegal și furnizează legături și exemple relevante acolo unde este posibil."
      confirmation_illegal: "Ceea ce am scris mai sus este exact și complet."
      custom_message:
        at_least:
          one: "introdu cel puțin %{count} caracter"
          few: "introdu cel puțin %{count} caractere"
          other: "introdu cel puțin %{count} de caractere"
        left:
          one: "a mai rămas %{count}"
          few: "au mai rămas %{count}"
          other: "au mai rămas %{count}"
    flagging_topic:
      title: "Îți mulțumim că ne ajuți să ne păstrăm comunitatea civilizată!"
      action: "Semnalează subiect"
      notify_action: "Mesaj"
    topic_map:
      title: "Rezumatul subiectului"
      participants_title: "Comentatori frecvenţi"
      links_title: "Legături populare"
      clicks:
        one: "%{count} click"
        few: "%{count} click-uri"
        other: "%{count} de click-uri"
      views: "Afișări"
      read: citire
      minutes: minim
    post_links:
      about: "afișează mai multe link-uri din această postare"
      title:
        one: "mai e %{count}"
        few: "mai sunt %{count}"
        other: "încă %{count}"
    topic_statuses:
      warning:
        help: "Aceasta este o avertizare oficială."
      bookmarked:
        help: "Ai pus un semn de carte pentru această discuţie"
      locked:
        help: "Acest subiect este închis; nu mai acceptă răspunsuri noi"
      archived:
        help: "Acest subiect a fost arhivat; Este înghețat și nu poate fi schimbat"
      locked_and_archived:
        help: "Acest subiect este închis și arhivat; nu mai acceptă răspunsuri noi și nu mai poate fi schimbat."
      unpinned:
        title: "Ne-fixate"
        help: "Această subiect este ne-fixat, acum va fi afișat în ordine normală."
      pinned_globally:
        title: "Fixat la nivel global"
        help: "Acest subiect este fixat la nivel global; va fi afișat în vârful celor mai recente din categoria sa"
      pinned:
        title: "Fixat"
        help: "Acest subiect este fixat. Va fi afișat la începutul categoriei din care face parte."
    posts: "Postări"
    pending_posts:
      label: "În așteptare"
      label_with_count: "În așteptare: (%{count})"
    posters: "Autori"
    original_post: "Postare inițială"
    views: "Vizualizări"
    views_lowercase:
      one: "vizualizare"
      few: "vizualizări"
      other: "de vizualizări"
    replies: "Răspunsuri"
    views_long:
      one: "această discuție a fost afișată %{count} dată"
      few: "această discuție a fost afișată de %{number} de ori."
      other: "această discuție a fost afișată de %{number} de ori"
    activity: "Activitate"
    likes: "Aprecieri"
    likes_lowercase:
      one: "apreciere"
      few: "aprecieri"
      other: "aprecieri"
    users: "Utilizatori"
    users_lowercase:
      one: "utilizator"
      few: "utilizatori"
      other: "de utilizatori"
    category_title: "Categorie"
    raw_email:
      not_available: "Indisponibil!"
    categories_list: "Listă categorii"
    filters:
      with_topics: "%{filter} subiecte"
      with_category: "%{filter} %{category} subiecte"
      filter:
        title: "Filtru"
        button:
          label: "Filtru"
      latest:
        title: "Cele mai recente"
        title_with_count:
          one: "Cel mai recent (%{count})"
          few: "Cele mai recente (%{count})"
          other: "Cele mai recente (%{count})"
        help: "subiecte cu postări recente"
      read:
        title: "Citite"
        help: "Subiecte citite, în ordinea cronologică a citirii"
      categories:
        title: "Categorii"
        title_in: "Categoria - %{categoryName}"
        help: "toate subiectele grupate pe categorii"
      unread:
        title: "Necitite"
        title_with_count:
          one: "Necitit (%{count})"
          few: "Necitite (%{count})"
          other: "Necitite (%{count})"
        help: "subiecte pe care le urmărești activ sau cele pe care le urmărești și care includ postări necitite"
        lower_title_with_count:
          one: "%{count} necitit"
          few: "%{count} necitite"
          other: "%{count} necitite"
      new:
        lower_title_with_count:
          one: "%{count} nou"
          few: "%{count} noi"
          other: "%{count} noi"
        lower_title: "nou"
        title: "Noi"
        title_with_count:
          one: "Nou (%{count})"
          few: "Noi (%{count})"
          other: "Noi (%{count})"
        help: "subiecte create în ultimele zile"
        all: "Toate"
        topics: "Discuții"
        replies: "Răspunsuri"
      posted:
        title: "Postările mele"
        help: "subiecte în care ai postat"
      bookmarks:
        title: "Semne de carte"
        help: "subiecte cu semne de carte"
      category:
        title: "%{categoryName}"
        title_with_count:
          one: "%{categoryName} (%{count})"
          few: "%{categoryName} (%{count})"
          other: "%{categoryName} (%{count})"
        help: "subiecte recente din categoria %{categoryName}"
      top:
        title: "Top"
        help: "o selecție a celor mai bune subiecte din ultimul an, ultima lună sau zi"
        all:
          title: "Dintotdeauna"
        yearly:
          title: "Anual"
        quarterly:
          title: "Trimestrial"
        monthly:
          title: "Lunar"
        weekly:
          title: "Săptămânal"
        daily:
          title: "Zilnic"
        all_time: "Dintotdeauna"
        this_year: "An"
        this_quarter: "Trimestru"
        this_month: "Lună"
        this_week: "Săptămână"
        today: "Astăzi"
    custom_homepage:
      admin_message: 'Una dintre temele tale a activat modificatorul „custom_homepage”, dar nu afișează nimic în conectorul [custom-homepage]. (Acest mesaj este afișat doar administratorilor de site-uri).'
    permission_types:
      full: "Creează / Răspunde / Vizualizează"
      create_post: "Răspunde / Vizualizează"
      readonly: "Doar citire"
    preloader_text: "Se încarcă"
    lightbox:
      download: "descărcare"
      counter: "%curr% din %total%"
    keyboard_shortcuts_help:
      title: "Scurtături de tastatură"
      jump_to:
        title: "Sari la"
        home: "%{shortcut} Acasă"
        latest: "%{shortcut} Cele mai recente"
        new: "%{shortcut} Noi"
        unread: "%{shortcut} Necitite"
        categories: "%{shortcut} Categorii"
        top: "%{shortcut} Top"
        bookmarks: "%{shortcut} Semne de carte"
        profile: "%{shortcut} Profil"
        messages: "%{shortcut} Mesaje"
      navigation:
        title: "Navigare"
        jump: "%{shortcut} Mergi la postarea #"
        back: "%{shortcut} Înapoi"
        up_down: "%{shortcut} Mută selecția &uarr; &darr;"
        open: "%{shortcut} Deschide subiectul selectat"
        next_prev: "%{shortcut} Secțiunea următoare/anterioară"
      application:
        title: "Aplicație"
        create: "Creează subiect nou"
        notifications: "%{shortcut} Deschide notificări"
        hamburger_menu: "%{shortcut} Deschide meniu hamburger"
        user_profile_menu: "%{shortcut} Deschide meniu utilizator"
        show_incoming_updated_topics: "%{shortcut} Arată subiectele actualizate"
        filter_sidebar: "%{shortcut} Filtru bară laterală"
        help: "%{shortcut} Deschide ajutor tastatură"
        toggle_bulk_select: "%{shortcut} Comută selectare în bloc"
        x: "%{shortcut} Comută selecție (în modul selectare în bloc)"
        log_out: "%{shortcut} Ieșire"
      bookmarks:
        title: "Semne de carte"
        enter: "%{shortcut} Salvează și închide"
        later_today: "%{shortcut} Mai târziu astăzi"
        later_this_week: "%{shortcut} Mai târziu în această săptămână"
        tomorrow: "%{shortcut} Mâine"
        next_week: "%{shortcut} Săptămâna viitoare"
        next_month: "%{shortcut} Luna viitoare"
        delete: "%{shortcut} Șterge marcajul de carte"
      actions:
        title: "Acțiuni"
        bookmark_topic: "%{shortcut} Comută semnul de carte pentru subiect"
        pin_unpin_topic: "%{shortcut} Fixează/Desprinde subiect"
        share_topic: "%{shortcut} Distribuie subiect"
        share_post: "%{shortcut} distribuie postare"
        reply_as_new_topic: "%{shortcut} Răspunde ca subiect link-uit"
        reply_topic: "%{shortcut} Răspunde la subiect"
        reply_post: "%{shortcut} Răspunde la postare"
        quote_post: "%{shortcut} Citează postare"
        like: "%{shortcut} Apreciază postare"
        flag: "%{shortcut} Semnalează articol"
        bookmark: "%{shortcut} Marchează postare cu semn de carte"
        edit: "%{shortcut} Editează postare"
        delete: "%{shortcut} Șterge postare"
        mark_muted: "%{shortcut} Setează subiect pe silențios"
        mark_tracking: "%{shortcut} Urmărește subiect"
        mark_watching: "%{shortcut} Urmărește activ subiect"
        print: "%{shortcut} Tipărire subiect"
        defer: "%{shortcut} Marchează subiect ca necitit"
      search_menu:
        full_page_search: "%{shortcut} Lansează căutarea pe întreaga pagină"
    badges:
      earned_n_times:
        one: "A primit acest ecuson o dată"
        few: "A primit acest ecuson de %{count} ori"
        other: "A primit acest ecuson de %{count} de ori"
      granted_on: "Acordat %{date}"
      title: Insigne
      multiple_grant: "Poți primi asta de mai multe ori"
      badge_count:
        one: "%{count} ecuson"
        few: "%{count} ecusoane"
        other: "%{count} de ecusoane"
      more_badges:
        one: "Încă una"
        few: " Alte %{count}"
        other: " Alte %{count}"
      select_badge_for_title: Selectați un ecuson pentru a-l folosi ca titlu
      none: "(nimic)"
      badge_grouping:
        getting_started:
          name: Începe
        community:
          name: Comunitate
        trust_level:
          name: Nivel de încredere
        other:
          name: Altele
        posting:
          name: Care postează
      favorite_count: "%{count}/%{max} insigne marcate ca favorite"
    download_calendar:
      download: "Descărcare"
    tagging:
      other_tags: "Alte etichete"
      selector_tags: "etichete"
      selector_no_tags: "fără etichete"
      selector_remove_filter: "șterge filtru"
      tags: "Etichete"
      choose_for_topic: "etichete opționale"
      add_synonyms: "Adaugă"
      delete_tag: "Șterge etichetă"
      delete_confirm:
        one: "Ești sigur că vrei să ștergi această etichetă și să o scoți dintr-un subiect care o folosește?"
        few: "Ești sigur că vrei să ștergi această etichetă și să o scoți din %{count} subiecte care o folosesc?"
        other: "Ești sigur că vrei să ștergi această etichetă și să o scoți din %{count} subiecte care o folosesc?"
      delete_confirm_no_topics: "Ești sigur că vrei să ștergi această etichetă?"
      description: "Descriere (max. 1 000 de caractere)"
      sort_by: "Sortat după:"
      sort_by_count: "contor"
      sort_by_name: "nume"
      manage_groups: "Gestionare grupuri de etichete"
      manage_groups_description: "Definește grupuri pentru a organiza etichetele"
      filters:
        without_category: "%{filter} %{tag} subiecte"
        with_category: "%{filter} %{tag} subiecte în %{category}"
        untagged_without_category: "%{filter} subiecte fără etichetă"
        untagged_with_category: "%{filter} subiecte fără etichetă în %{category}"
      notifications:
        watching:
          title: "Urmărind activ"
          description: "Vei urmări activ în mod automat toate discuțiile cu această etichetă. Vei primi notificări cu privire la toate noile postări și discuții, și în plus, un contor al postărilor noi și al celor necitite va apărea în dreptul discuției."
        watching_first_post:
          title: "Urmărind activ prima postare"
        tracking:
          title: "Urmărind"
          description: "Vei urmări automat toate discuțiile cu această etichetă. Un contor cu postările necitite și cu cele noi va apărea lângă discuție."
        regular:
          title: "Normal"
          description: "Vei fi notificat dacă cineva îți menționează @numele sau răspunde la postare."
        muted:
          title: "Silențios"
          description: "Nu vei fi notificat în legătură cu discuții noi care au această etichetă și ele nu vor fi afișate în tab-ul cu discuții necitite."
      groups:
        title: "Grupuri de etichete"
        new: "Grup nou"
        tags_label: "Etichete din acest grup"
        parent_tag_label: "Etichetă părinte"
        one_per_topic_label: "Limitare la o singură etichetă pe subiect din acest grup"
        new_name: "Grup nou de etichete"
        name_placeholder: "Nume"
        save: "Salvează"
        delete: "Șterge"
        confirm_delete: "Ești sigur că vrei să ștergi acest grup de etichete?"
        parent_tag_placeholder: "Opțional"
      topics:
        none:
          unread: "Nu ai niciun subiect necitit."
          new: "Nu ai niciun subiect nou."
          read: "Nu ai citit nici un subiect până acum."
          posted: "Nu ai postat încă la nici un subiect."
          latest: "Nu există subiecte recente."
          bookmarks: "Nu există încă subiecte cu semn de carte."
          top: "Nu există încă subiecte de top."
    invite:
      custom_message_placeholder: "Introdu mesajul tău personalizat"
      custom_message_template_forum: "Salutare! Ar trebui să te alături acestui forum!"
      custom_message_template_topic: "Salutare! Cred că o să îți placă acest subiect!"
    footer_nav:
      back: "Înapoi"
      share: "Distribuie"
      dismiss: "Înlătură"
    safe_mode:
      enabled: "Modul sigur este activat, pentru a ieși din modul sigur închide această fereastră de browser"
    pause_notifications:
      options:
        half_hour: "30 de minute"
        one_hour: "1 oră"
        two_hours: "2 ore"
        tomorrow: "Până mâine"
      set_schedule: "Setați un program de notificare"
    trust_levels:
      names:
        newuser: "utilizator nou"
        basic: "utilizator simplu"
        member: "membru"
        regular: "utilizator frecvent"
        leader: "lider"
    user_activity:
      no_activity_title: "Nicio activitate încă"
      no_activity_body: "Bun venit în comunitatea noastră! Ești nou-nouț aici și nu ai contribuit încă la discuții. Ca prim pas, vizitează <a href='%{topUrl}'>Top</a> sau <a href='%{categoriesUrl}'>Categorii</a> și începe să citești! Selectează %{heartIcon} pentru postările care iți plac sau despre care dorești să afli mai multe. Pe măsură ce partici, activitatea ta va fi listată aici."
      no_replies_title: "Nu ai citit nici un subiect până acum"
      no_drafts_title: "Nu ai început nicio schiță"
      no_drafts_body: "Nu ești gata să postezi? Vom salva automat o schiță nouă și o vom afișa aici ori de câte ori începi să compui un subiect, un răspuns sau un mesaj personal. Selectați butonul de anulare pentru a renunța sau a salva ciorna pentru a continua mai târziu."
      no_likes_title: "Încă nu ți-a plăcut niciun subiect"
      no_likes_body: "O modalitate excelentă de a intra și de a începe să contribui este să începi să citești conversațiile care au avut deja loc și să selectezi %{heartIcon} din postările care îți plac!"
      no_topics_title: "Încă nu aţi început niciun subiect"
    fullscreen_table:
      view_table: "Vezi tabel"
    sidebar:
      title: "Bară laterală"
      unread_count:
        one: "%{count} necitit"
        few: "%{count} necitite"
        other: "%{count} necitit"
      new_count:
        one: "%{count} nou"
        few: "%{count} noi"
        other: "%{count} nou"
      more: "Mai multe"
      all_categories: "Toate categoriile"
      categories_form_modal:
        show_more: "Arată mai mult"
      edit_navigation_modal_form:
        filter_dropdown:
          all: "Toate"
      sections:
        custom:
          add: "Adaugă secțiune personalizată"
          save: "Salvare"
          delete: "Șterge"
          links:
            add: "Adaugă altă legătură"
            reset: "Resetare la valorile implicite"
            icon:
              label: "Pictogramă"
            name:
              label: "Nume"
            value:
              label: "Legătură"
        about:
          header_link_text: "Despre"
        messages:
          header_link_text: "Mesaje"
          links:
            inbox: "Primite"
            sent: "Trimise"
            new: "Noi"
            new_with_count: "Nou (%{count})"
            unread: "Necitite"
            unread_with_count: "Necitit (%{count})"
            archive: "Arhivă"
        tags:
          header_link_text: "Etichete"
        categories:
          header_link_text: "Categorii"
        community:
          edit_section:
            header_dropdown: "Personalizare"
          links:
            about:
              content: "Despre"
            admin:
              content: "Administrator"
            badges:
              content: "Insigne"
            topics:
              content: "Subiecte"
            faq:
              content: "Întrebări frecvente"
            guidelines:
              content: "Reguli generale"
              title: "Reguli generale pentru utilizarea acestui site"
            groups:
              content: "Grupuri"
            users:
              content: "Utilizatori"
            my_posts:
              content: "Articolele mele"
            review:
              content: "Revizuire"
              title: "Articole semnalate și alte elemente la coadă"
      panels:
        forum:
          label: Forum
      back_to_forum: "Înapoi la forum"
      collapse_all_sections: "Restrânge toate secțiunile"
      expand_all_sections: "Extinde toate secțiunile"
      filter: "Filtru..."
      clear_filter: "Elimină filtrul"
      no_results:
        title: "Fără rezultate"
    until: "Pana cand:"
    form_templates:
      upload_field:
        upload: "Încărcare"
        uploading: "Se încarcă"
      errors:
        type_mismatch:
          default: "Introduceţi o valoare validă."
    table_builder:
      title: "Constructor de tabel"
      modal:
        title: "Constructor de tabel"
        create: "Construiește tabel"
        help:
          title: "Folosind Editorul de foi de calcul"
          enter_key: "Enter"
          tab_key: "Filă"
          new_row: "la sfârșitul unui rând pentru a introduce un rând nou."
          new_col: "la sfârșitul unei coloane pentru a introduce o coloană nouă."
          options: "Dă clic dreapta pe celule pentru a accesa mai multe opțiuni într-un meniu derulant."
        confirm_close: "Sigur vrei să închizi constructorul de tabel? Toate modificările nesalvate vor fi pierdute."
      edit:
        btn_edit: "Editează tabel"
        modal:
          title: "Editează tabel"
          cancel: "anulează"
          create: "Salvează"
          reason: "de ce editezi?"
          trigger_reason: "Adăugă motiv pentru editare"
        default_edit_reason: "Actualizează tabel cu editor de tabele"
      default_header:
        col_1: "Coloana 1"
        col_2: "Coloana 2"
        col_3: "Coloana 3"
        col_4: "Coloana 4"
      spreadsheet:
        no_records_found: "Nu s-a găsit nicio înregistrare"
        show: "Arată"
        entries: "intrări"
        about: "Despre"
        prompts:
          delete_selected_rows: "Sigur vrei să ștergi rândurile selectate?"
          delete_selected_cols: "Sigur vrei să ștergi coloanele selectate?"
          will_destroy_merged_cells: "Această acțiune va distruge toate celulele existente fuzionate. Sigur?"
          will_clear_search_results: "Această acțiune va distruge toate celulele existente fuzionate. Sigur?"
          conflicts_with_merged_cells: "Există un conflict cu o altă celulă fuzionată"
        invalid_merge_props: "Proprietăți fuzionate nevalide"
        cells_already_merged: "Celulă deja fuzionată"
        no_cells_selected: "Nicio celulă selectată"
        context_menu:
          row:
            before: "Introdu un rând nou înainte"
            after: "Introdu un rând nou după"
            delete: "Șterge rândurile selectate"
          col:
            before: "Introdu o coloană nouă înainte"
            after: "Introdu o coloană nouă după"
            delete: "Șterge coloanele selectate"
            rename: "Redenumește această coloană"
          order:
            ascending: "Ordine crescătoare"
            descending: "Ordine descrescătoare"
          copy: "Copiază..."
          paste: "Lipește..."
          save: "Salvează ca..."
    powered_by_discourse: "Propulsat de Discourse"
  admin_js:
    admin:
      title: "Admin Discourse"
      moderator: "Moderator"
      filter_reports: Filtrează rapoarte
      tags:
        remove_muted_tags_from_latest:
          always: "întotdeauna"
          never: "niciodată"
      reports:
        meta_doc: "Explorează <a href='https://meta.discourse.org/t/-/240233' rel='noopener noreferrer' target='_blank'>documentația</a> pentru o prezentare generală detaliată a rapoartelor."
        sidebar_title: "Rapoarte"
        sidebar_link:
          all: "Toate"
      new_features:
        title: "Ce este nou"
      dashboard:
        title: "Panou de control"
        version: "Versiune"
        up_to_date: "Ești la zi!"
        critical_available: "O actualizare importantă este disponibilă."
        updates_available: "Sunt disponibile actualizări."
        no_check_performed: "Nu s-au căutat actualizări. Verifică dacă sidekiq este pornit."
        stale_data: "Nu s-au căutat actualizări în ultimul timp. Verifică dacă că sidekiq este pornit."
        installed_version: "Instalată"
        latest_version: "Ultima"
        new_features:
          title: "Ce este nou"
          previous_announcements: "Poți vedea anunțurile anterioare privind noile caracteristici pe <a href='%{url}' target='_blank'>Discourse Meta</a>"
          learn_more: "Află mai multe..."
        last_checked: "Ultima verificare"
        refresh_problems: "Reîmprospătează"
        no_problems: "Nu a apărut nicio problemă."
        moderators: "Moderatori:"
        admins: "Admini:"
        suspended: "Suspendați:"
        private_messages_short: "Mesje"
        private_messages_title: "Mesaje"
        mobile_title: "Mobil"
        uploads: "Urcări"
        backups: "Copii de siguranță"
        traffic_short: "Trafic"
        traffic: "Cereri web"
        page_views: "Vizualizări"
        page_views_short: "Vizualizări"
        show_traffic_report: "Arată raportul detaliat cu privire la trafic"
        general_tab: "General"
        security_tab: "Securitate"
        report_filter_any: "oricare"
        disabled: Dezactivat
        reports:
          today: "Astăzi"
          yesterday: "Ieri"
          last_7_days: "Ultimele 7"
          last_30_days: "Ultimele 30"
          all_time: "Dintotdeauna"
          7_days_ago: "Acum 7 zile"
          30_days_ago: "Acum 30 de zile"
          all: "Toate"
          view_table: "tabel"
          view_graph: "grafic"
          refresh_report: "Reactualizează raportul"
          daily: Zilnic
          monthly: Lunar
          weekly: Săptămânal
          groups: "Toate grupurile"
          filters:
            group:
              label: Grup
            category:
              label: Categorie
      flags:
        description: "Descriere"
        enabled: "Activat?"
      groups:
        new:
          title: "Grup nou"
          create: "Creează"
        manage:
          interaction:
            email: Email
            incoming_email: "Adresă de primire emailuri personalizată"
            incoming_email_placeholder: "introducere adresă de email"
            visibility_levels:
              title: "Cine poate vedea acest grup?"
              public: "Toată lumea"
          membership:
            automatic: Automat
            trust_levels_title: "Nivel de încredere acordat automat membrilor atunci când sunt adăugați:"
            trust_levels_none: "Nimeni"
            automatic_membership_email_domains: "Utilizatorii care se înregistrează cu un domeniu de email identic cu unul din lista asta vor fi adăugați automat în acest grup:"
            primary_group: "Setează automat ca grup principal"
        name_placeholder: "Numele grupului, fără spații, la fel ca regula pentru nume utilizator"
        primary: "Grup primar"
        no_primary: "(nu există grup primar)"
        title: "Grupuri"
        edit: "Editează grupuri"
        refresh: "Reîmprospătează"
        about: "Editează aici numele și apartenența la grupuri"
        group_members: "Membrii grupului"
        delete: "Șterge"
        delete_failed: "Imposibil de șters grupul. Dacă este unul automat, nu se poate șterge."
        delete_owner_confirm: "Revocă dreptul de proprietar pentru '%{username}'?"
        add: "Adaugă"
        custom: "Personalizat"
        automatic: "Automat"
        group_owners: Proprietari
        add_owners: Adaugă proprietari
        none_selected: "Alege un grup pentru a începe"
        no_custom_groups: "Creează un nou grup personalizat"
      api:
        generate_master: "Generează cheie API principală"
        none: "Nu sunt chei API principale active deocamdată."
        user: "Utilizator"
        title: "API"
        keys: "Chei"
        created: Creat
        updated: Actualizat
        never_used: (niciodată)
        generate: "Generare"
        revoke: "Revocă"
        all_users: "Toți utilizatorii"
        show_details: Detalii
        description: Descriere
        save: Salvează
        continue: Continuă
        scopes:
          action: țiune
          descriptions:
            topics:
              recover: Recuperează un subiect.
            posts:
              recover: Recuperează un articol.
            revisions:
              read: "Ia ultima revizie sau una anumită."
              modify: "Ascunde, afișează sau anulează reviziile."
              permanently_delete: "Șterge definitiv o revizie."
            logs:
              messages: Listează mesajele din /logs sau obține un anumit mesaj din jurnal.
      web_hooks:
        title: "Cârlige web"
        none: "Momentan nu există nici un webhook"
        instruction: "Webhooks permit Discourse să notifice servicii externe atunci când anumite evenimente se petrec pe site. Când un webhook este declanșat, o interogare POST va fi trimisă la URL-urile menționate."
        detailed_instruction: "O interogare POST va fi trimisă catre URL-ul menționat atunci când se produc evenimentele alese."
        new: "Nou webhook"
        create: "Creează"
        edit: "Modifică"
        save: "Salvează"
        controls: "Controale"
        go_back: "Înapoi la listă"
        payload_url: "URL-ul încărcăturii "
        payload_url_placeholder: "https://example.com/postreceive"
        secret_invalid: "Secretul nu trebuie să aibă nici un caracter spațiu-gol."
        secret_too_short: "Secretul trebuie sa conțină cel puțin 12 caractere."
        secret_placeholder: "Un șir de caractere opțional, folosit la generarea semnăturii"
        event_type_missing: "Va trebui să setezi cel puțin un tip de evenimente."
        content_type: "Tip conținut"
        secret: "Secret"
        wildcard_event: "Trimite-mi orice."
        individual_event: "Selectează evenimente individuale."
        verify_certificate: "Verifică certificatul TSL al URL-ului încărcăturii"
        active: "Active"
        active_notice: "Vom livra detaliile evenimentului atunci când acesta se va produce."
        categories_filter_instructions: "Webhook-urile relevante se vor declanșa numai dacă evenimentul este legat de categoriile specificate. Lasă liber pentru a declanșa webhooks pentru toate categoriile."
        categories_filter: "Categorii declanșate"
        groups_filter_instructions: "Webhook-urile relevante vor fi declanșate dacă evenimentul este legat de grupuri specificate. Lasă liber pentru a declanșa webhooks pentru toate grupurile."
        groups_filter: "Grupuri declanșate"
        delete_confirm: "Șterge acest webhook?"
        delivery_status:
          title: "Starea livrării"
          inactive: "Inactivă"
          failed: "Eșuată"
          successful: "Cu succes"
          disabled: "Dezactivat"
        events:
          none: "Nu există evenimente înrudite."
          redeliver: "Livrează din nou"
          incoming:
            one: "Există un nou eveniment "
            few: "Există %{count} noi evenimente."
            other: "Există %{count} de noi evenimente."
          completed_in:
            one: "Terminat într-o secundă."
            few: "Terminat în %{count} secunde."
            other: "Terminat în %{count} de secunde."
          request: "Cerere"
          response: "Răspuns"
          redeliver_confirm: "Ești sigur ca vrei să livrezi din nou aceeași încărcătură?"
          headers: "Antete"
          payload: "Încărcătură"
          body: "Corp"
          ping: "Ping"
          status: "Cod de stare"
          event_id: "ID"
          timestamp: "Creat"
          completion: "Timp finalizare"
          actions: "Acțiuni"
          filter_status:
            failed: "Eșuată"
      home:
        title: "Acasă"
      account:
        title: "Cont"
        sidebar_link:
          backups: "Copii de siguranță"
          whats_new:
            title: "Ce este nou"
      community:
        title: "Comunitate"
        sidebar_link:
          about_your_site: "Despre site-ul tău"
          badges: "Insigne"
          notifications: "Notificări"
          permalinks: "Legături permanente"
          trust_levels: "Niveluri de încredere"
          users: "Utilizatori"
          user_fields: "Câmpuri utilizator"
          watched_words: "Cuvinte urmărite"
          legal: "Legal"
      appearance:
        title: "Aspect"
        sidebar_link:
          font_style: "Stil font"
          site_logo: "Logo site"
          color_schemes: "Scheme de culori"
          emoji: "Emoticon"
          navigation: "Navigare"
          themes: "Teme"
          site_texts: "Texte site"
      email_settings:
        title: "Setări email"
        sidebar_link:
          appearance: "Aspect"
          preview_summary: "Rezumat previzualizare"
          server_setup: "Inițializare server"
      email_logs:
        title: "Jurnale email"
        sidebar_link:
          sent: "Trimise"
          skipped: "Omise"
          bounced: "Ricoșate"
          received: "Primite"
          rejected: "Respinse"
      security:
        title: "Securitate"
        sidebar_link:
          error_logs: "Jurnal erori"
          screened_emails: "Email-uri filtrate"
          screened_ips: "IP-uri filtrate"
          screened_urls: "URL-uri filtrate"
          search_logs: "Caută jurnale"
          security: "Securitate"
          spam: "Spam"
          staff_action_logs: "Jurnal de acțiuni ale personalului"
      config_areas:
        about:
          contact_url_placeholder: "https://johnny-smith.com/contact"
          optional: "(opțional)"
          saved: "salvat!"
        flags:
          description: "Descriere"
          enabled: "Activat?"
          edit: "Modifică"
          delete: "Șterge"
          form:
            save: "Salvare"
            name: "Nume"
            description: "Descriere"
            topic: "discuții"
            post: "Postări"
      plugins:
        title: "Plugin-uri"
        installed: "Plugin-uri instalate"
        name: "Nume"
        none_installed: "Nu aveţi nici un plugin instalat."
        version: "Versiune"
        enabled: "Activat?"
        is_enabled: "D"
        not_enabled: "N"
        change_settings_short: "Setări"
        howto: "Cum instalez un plugin?"
        official: "Modul Discourse oficial"
        author: "De %{author}"
        experimental_badge: "experimental"
        learn_more: "Află mai multe"
        sidebar_link:
          installed: "Instalate"
      advanced:
        title: "Avansat"
        sidebar_link:
          api_keys: "Chei API"
          developer: "Dezvoltator"
          embedding: "Înglobare"
          rate_limits: "Limite"
          user_api: "API utilizator"
          web_hooks: "Cârlige web"
          onebox: "Onebox"
          files: "Fișiere"
          other_options: "Altele"
          search: "Caută"
          experimental: "Experimental"
          all_site_settings: "Toate setările site-ului"
      navigation_menu:
        sidebar: "Bară laterală"
      backups:
        title: "Copii de siguranță"
        menu:
          backups: "Copii de siguranță"
          logs: "Rapoarte"
        none: "Niciun backup disponibil."
        read_only:
          enable:
            title: "Activează modul exclusiv-citire"
            label: "Activează exclusiv-citire"
            confirm: "Ești sigur că vrei să activezi modul exclusiv-citire?"
          disable:
            title: "Dezactivează modul exclusiv-citire"
            label: "Dezactivează exclusiv-citire"
        columns:
          filename: "Numele fișierului"
          size: "Mărime"
        upload:
          label: "Încarcă"
          title: "Încarcă un backup în această instanță."
          error: "A apărut o eroare la încărcarea fișierului '%{filename}': %{message}"
        settings: "Setări"
        operations:
          failed: "operația %{operation} nu s-a finalizat. Te rugăm verifică rapoartele."
          cancel:
            label: "Anulare"
            title: "Anulează operația curentă"
            confirm: "Ești sigur că dorești să anulezi operația curentă?"
          backup:
            label: "Copie de siguranță"
            title: "Creează un backup"
            confirm: "Ești sigur că vei să începi o nouă operațiune de backup?"
          download:
            label: "Descărcare"
            title: "Trimite email cu link de descărcare"
            alert: "Un link pentru descărcarea acestei copii de rezervă ți-a fost trimis pe email."
          destroy:
            title: "Șterge backup-ul"
            confirm: "Ești sigur că vrei să ștergi acest backup?"
          restore:
            is_disabled: "Restabilirea este dezactivată din setările site-ului."
            label: "Restabilire"
            title: "Restabilire din backup"
            confirm: "Ești sigur că vrei să restaurezi acest backup?"
          rollback:
            label: "Revenire la stadiul anterior"
            title: "Restabilește baza de date la stadiul funcțional anterior"
            confirm: "Ești sigur că vrei să restaurezi baza de date la starea funcțională anterioară?"
      export_csv:
        success: "Exportul a fost inițiat. Vei primi un mesaj de notificare când procesul se va termina."
        failed: "Exportul a eşuat. Verifică raportul de erori."
        button_text: "Exportă"
        button_title:
          user: "Exportă lista totală a utilizatorilor, în format CSV."
          staff_action: "Exportă jurnalul de acțiuni al echipei, în format CSV."
          screened_email: "Exportă lista totală a adreselor de email verificate, în format CSV."
          screened_ip: "Exportă lista totală a adreselor de IP verificate, în format CSV."
          screened_url: "Exportă lista totală a adreselor URL verificate, în format CSV."
      export_json:
        button_text: "Exportă "
      invite:
        button_text: "Trimite invitații"
        button_title: "Trimite invitații"
      customize:
        title: "Personalizare"
        preview: "previzualizare"
        explain_preview: "Vizualizează site-ul cu această temă activată"
        save: "Salvare"
        new: "Nou"
        new_style: "Stil nou"
        delete: "Șterge"
        color: "Culoare"
        opacity: "Opacitate"
        copy_to_clipboard: "Copiază în memoria temporară"
        copied_to_clipboard: "Copiat în memoria temporară"
        copy_to_clipboard_error: "Eroare la copierea datelor în memoria temporară"
        theme_owner: "Nemodificabil, deținut de:"
        email_templates:
          title: "Email"
          subject: "Subiect"
          multiple_subjects: "Acest șablon are mai multe subiecte"
          body: "Body"
          revert: "Revocă schimbările"
          revert_confirm: "Ești sigur că vrei să revoci schimbările?"
        component:
          all_filter: "Toate"
          enabled_filter: "Activat"
          disabled_filter: "Dezactivat"
        theme:
          theme: "Temă"
          customize_desc: "Personalizează:"
          title: "Teme"
          create: "Creează"
          create_type: "Tip"
          create_name: "Nume"
          save: "Salvare"
          long_title: "Modifică culori, CSS și conținutul HTML al site-ului"
          edit: "Modifică"
          common: "Comun"
          desktop: "Desktop"
          mobile: "Mobil"
          settings: "Setări"
          preview: "Previzualizează"
          is_default: "Tema este activată implicit"
          user_selectable: "Tema poate fi aleasă de către utilizatori"
          edit_color_scheme: "Editează paleta de culori"
          color_scheme_select: "Alege culorile folosite de către temă"
          custom_sections: "Secțiuni personalizate:"
          theme_components: "Componentele temei"
          cancel: "Anulare"
          collapse: Colaps
          uploads: "Urcări"
          variable_name: "Numele variabilei SCSS:"
          upload: "Urcă"
          discard: "Renunță"
          css_html: "CSS/HTML personalizat"
          edit_css_html: "Modifică CSS/HTML"
          edit_css_html_help: "Nu ai modificat CSS sau HTML"
          installed: "Instalată"
          install_popular: "Populare"
          installing_message: "Se instalează tema, acest lucru ar putea dura câteva minute..."
          about_theme: "Despre"
          license: "Licență"
          version: "Versiune:"
          enable: "Activează"
          disable: "Dezactivează"
          update_to_latest: "Actualizat la ultima"
          check_for_updates: "Caută actualizări"
          up_to_date: "Tema este actuală, ultima verificare:"
          add: "Adaugă"
          edit_objects_theme_setting: "Editor de setări ale obiectelor"
          scss:
            text: "CSS"
          header:
            text: "Antet"
          after_header:
            text: "După antet"
          footer:
            text: "Subsol"
          embedded_scss:
            text: "CSS încorporat"
          body_tag:
            text: "Corp"
          all_filter: "Toate"
          active_filter: "Activi"
          inactive_filter: "Inactivă"
          schema:
            title: "Editează setarea %{name}"
            back_button: "Înapoi la %{name}"
            fields:
              required: "*obligatoriu"
              groups:
                at_least:
                  one: "cel puțin %{count} grup este necesar"
                  few: "cel puțin %{count} grupuri sunt necesare"
                  other: "cel puțin %{count} de grupuri sunt necesare"
              categories:
                at_least:
                  one: "este necesară cel puțin %{count} categorie"
                  few: "sunt necesare cel puțin %{count} categorii"
                  other: "sunt necesare cel puțin %{count} de categorii"
              tags:
                at_least:
                  one: "cel puțin %{count} etichetă este necesară"
                  few: "cel puțin %{count} etichete sunt necesare"
                  other: "cel puțin %{count} de etichete sunt necesare"
              number:
                too_small: "trebuie să fie mai mare sau egal cu %{count}"
                too_large: "trebuie să fie mai mic sau egal cu %{count}"
        colors:
          title: "Culori"
          copy_name_prefix: "Copie a"
          undo: "Anulează acțiunea"
          undo_title: "Revino asupra schimbărilor aduse acestei culori, de ultima oară când a fost salvată și până acum."
          revert: "Revenire la starea inițială"
          primary:
            name: "primar"
            description: "Majoritatea textului, iconițe și margini."
          primary-medium:
            name: "primar-mediu"
          primary-low-mid:
            name: "primar-mic-mediu"
          secondary:
            name: "secundar"
            description: "Culoarea principală de fundal și culoarea textului anumitor butoane."
          tertiary:
            name: "terțiar"
            description: "Legături, câteva butoane, notificări, și culoare de accent."
          quaternary:
            name: "cuaternar"
<<<<<<< HEAD
            description: "Legături de navigare."
=======
>>>>>>> f4cbf025
          header_background:
            name: "fundalul header-ului"
            description: "Culoarea de fundal a header-ului din site."
          header_primary:
            name: "header-ul primar"
            description: "Textul și inconițele din header-ul site-ului."
          highlight:
            name: "punere în evidență"
            description: "Culoarea de fundal a elementelor puse în evidență din pagină, cum ar fi postări și discuții."
          highlight-high:
            name: "evidențiază-puternic"
          highlight-medium:
            name: "evidențiază-mediu"
          highlight-low:
            name: "evidențiază-puternic"
          danger:
            name: "Pericol"
            description: "Evidențiază culoarea pentru acțiuni de tipul ștergerii postărilor și al subiectelor."
          success:
            name: "succes"
            description: "Arată că acțiunea s-a terminat cu succes."
          love:
            name: "apreciere"
            description: "Culoarea butonului de apreciere."
          selected:
            name: "selectat"
        email_style:
          css: "CSS"
          reset: "Resetare la valorile implicite"
      email:
        title: "Email"
        templates: "Șabloane"
        templates_title: "Șabloane de email"
        preview_digest: "Rezumat previzualizare"
        error: "<b>EROARE</b> - %{server_error}"
        test_error: "A apărut o problemă la trimiterea email-ului. Te rugăm verifică setările mailului, Verifică dacă gazda nu blochează conexiunile de email și încearcă din nou."
        sent: "Trimis"
        skipped: "Omis"
        bounced: "Ricoșate"
        received: "Primit"
        rejected: "Respins"
        sent_at: "Trimise la"
        time: "Timp"
        user: "Utilizator"
        email_type: "Tipul de email"
        to_address: "La adresa"
        test_email_address: "Adresă email de test"
        send_test: "Trimite email de test"
        sent_test: "trimis!"
        delivery_method: "Metoda de livrare"
        preview_digest_desc: "Previzualizează conținutul emailurilor-rezumat trimise către utilizatori inactivi."
        refresh: "Reîmprospătează"
        send_digest_label: "Trimite acest rezultat către:"
        send_digest: "Trimite"
        format: "Format"
        html: "html"
        text: "text"
        last_seen_user: "Ultimul utilizator văzut:"
        no_result: "Nu s-au găsit rezultate pentru rezumatul-email."
        reply_key: "Cheie de răspuns"
        skipped_reason: "Motivul omiterii"
        incoming_emails:
          from_address: "De la"
          to_addresses: "Către"
          cc_addresses: "Cc"
          subject: "Subiect"
          error: "Eroare"
          none: "Nu s-au găsit emailuri primite."
          modal:
            title: "Detaliile emailului primit"
            error: "Eroare"
            headers: "Antete"
            subject: "Subiect"
            body: "Corp"
            rejection_message: "Mail respingere"
          filters:
            from_placeholder: "de_la@exemplu.com"
            to_placeholder: "către@exemplu.com"
            cc_placeholder: "cc@exemplu.com"
            error_placeholder: "Eroare"
        logs:
          none: "Nu s-au găsit rapoarte."
          filters:
            title: "Filtru"
            user_placeholder: "nume utilizator"
            address_placeholder: "nume@exemplu.com"
            reply_key_placeholder: "cheie de răspuns"
          email_addresses:
            see_more: "[Vezi mai multe...]"
          post_id: "(ID articol: %{post_id})"
      moderation_history:
        no_results: "Niciun istoric de moderare nu e disponibil."
        actions:
          delete_user: "Utilizator șters"
          suspend_user: "Utilizator suspendat"
          delete_post: "Postare ștearsă"
          delete_topic: "Subiect șters"
      logs:
        title: "Rapoarte"
        action: "Acțiune"
        created_at: "Creat"
        last_match_at: "Ultima potrivire"
        match_count: "Potriviri"
        ip_address: "Adresă IP"
        topic_id: "ID Subiect"
        post_id: "ID Mesaj"
        category_id: "ID categorie"
        delete: "Șterge"
        edit: "Editează"
        save: "Salvează"
        screened_actions:
          block: "blochează"
          do_nothing: "nu acționa"
        staff_actions:
          all: "tot"
          filter: "Filtru:"
          title: "Acțiunile membrilor echipei"
          clear_filters: "Arată tot"
          staff_user: "Utilizator"
          target_user: "Utilizator țintă"
          subject: "Subiect"
          when: "Când"
          context: "Context"
          details: "Detalii"
          previous_value: "Precedent"
          new_value: "Nou"
          show: "Arată"
          modal_title: "Detalii"
          no_previous: "Nu există valoare precedentă."
          deleted: "Nu există valoare nouă. Jurnalele au fost șterse."
          actions:
            delete_user: "șterge utilizator"
            change_trust_level: "schimbă nivelul de încredere"
            change_username: "schimbă numele utilizatorului"
            change_site_setting: "schimbă setările site-ului"
            change_theme: "schimbă temă"
            delete_theme: "șterge temă"
            change_site_text: "schimbă textul site-ului"
            suspend_user: "suspendă utilizatorul"
            unsuspend_user: "reactivează utilizator"
            grant_badge: "acordă ecuson"
            revoke_badge: "revocă ecuson"
            check_email: "verifică emailul"
            delete_topic: "șterge subiectul"
            recover_topic: "recuperează discuția"
            delete_post: "șterge postarea"
            impersonate: "joacă rolul utilizatorului"
            anonymize_user: "transformă în utilizator anonim"
            roll_up: "consolidează blocurile de IP"
            change_category_settings: "schimbă setările categoriei"
            delete_category: "șterge categorie"
            create_category: "creează categorie"
            grant_admin: "Acordă titlul de Admin"
            revoke_admin: "Revocă titlul de Admin"
            grant_moderation: "Acordă titlul de Moderator"
            revoke_moderation: "Revocă titlul de Moderator"
            backup_create: "creaază copie de rezervă"
            deleted_tag: "etichetă ștearsă"
            renamed_tag: "etichetă redenumită"
            revoke_email: "revoca email"
            lock_trust_level: "blochează nivel de încredere"
            unlock_trust_level: "deblochează nivel de încredere"
            activate_user: "activează utilizator"
            deactivate_user: "dezactivează utilizator"
            backup_download: "descarcă copie de rezervă"
            backup_destroy: "distruge copie de rezervă"
            reviewed_post: "postare revizuită"
            post_locked: "postare blocată"
            post_unlocked: "postare deblocată"
            check_personal_message: "verifică mesaj personal"
            disabled_second_factor: "Dezactivează autentificarea în doi pași (2FA)"
            topic_published: "discuția a fost publicată"
            post_approved: "articol aprobat"
            post_rejected: "articol respins"
        screened_emails:
          title: "Email-uri filtrate"
          description: "Când cineva încearcă să creeze un cont nou, următorul email va fi verificat iar înregistrarea va fi blocată, sau o altă acțiune va fi inițiată."
          email: "Adresa email"
          actions:
            allow: "Permite"
        screened_urls:
          title: "URL-uri filtrate"
          description: "URL-urile listate aici au fost folosite în postări de către utilizatorii considerați spammeri."
          url: "URL"
          domain: "Domeniu"
        screened_ips:
          title: "IP-uri filtrate"
          delete_confirm: "Ești sigur că vrei să anulezi regula pentru %{ip_address}?"
          actions:
            block: "Blochează"
            do_nothing: "Permite"
            allow_admin: "Permite admin"
          form:
            label: "Noi:"
            ip_address: "Adresă IP"
            add: "Adaugă"
            filter: "Caută"
          roll_up:
            text: "Consolidează"
            title: "Crează noi înregistrari cu subrețele blocate dacă există cel puțin 'min_ban_entries_for_roll_up' înregistrări."
        search_logs:
          term: "Termen"
          searches: "Căutări"
          types:
            all_search_types: "Toate tipurile de căutare"
            header: "Antet"
            full_page: "Întreaga pagină"
        logster:
          title: "Jurnal erori"
      watched_words:
        search: "caută"
        clear_filter: "Șterge"
        html: "(html)"
        download: Descărcare
        clear_all: Deselectează tot
        actions:
          block: "Blochează"
          censor: "Cenzurează"
          require_approval: "Necesită aprobare"
          flag: "Semnalează"
          link: "Legătură"
        action_descriptions:
          flag: "Permite articole care conțin aceste cuvinte, dar semnalează-te ca nepotrivite pentru a fi analizate de către moderatori."
        form:
<<<<<<< HEAD
=======
          label: "Are cuvinte sau fraze"
          placeholder: "cuvinte sau fraze (* este un metacaracter)"
          placeholder_regexp: "expresii regulate"
>>>>>>> f4cbf025
          link_label: "Legătură"
          link_placeholder: "https://example.com"
          add: "Adaugă"
          success: "Succes"
          html_label: "HTML"
          html_description: "Produce HTML în înlocuire"
          words_or_phrases: "cuvinte sau fraze"
        test:
          button_label: "Test"
          no_matches: "Nu s-au găsit potriviri"
      form_templates:
        nav_title: "Șabloane"
        list_table:
          headings:
            name: "Nume"
            actions: "Acțiuni"
        view_template:
          close: "Închide sondajul"
          edit: "Modifică"
          delete: "Șterge"
        new_template_form:
          submit: "Salvare"
          cancel: "Anulare"
          preview: "Previzualizează"
        quick_insert_fields:
          add_new_field: "Adaugă"
          dropdown: "Meniu derulant"
        validations_modal:
          table_headers:
            type: "Tip"
            description: "Descriere"
          validations:
            required:
              key: "necesar"
            minimum:
              key: "minim"
            maximum:
              key: "maxim"
            type:
              key: "tip"
      impersonate:
        title: "Joacă rolul utilizatorului"
        help: "Folosește această unealtă pentru a imita un cont de utilizator pentru depanare. Va trebui să te deconectezi după ce termini."
        not_found: "Utilizatorul nu poate fi găsit."
        invalid: "Ne pare rău, nu poți prelua acest rol."
      users:
        title: "Utilizatori"
        create: "Adaugă utilizator cu titlul de admin"
        last_emailed: "Ultimul email trimis"
        not_found: "Ne pare rău, acest nume de utilizator nu există în sistem."
        id_not_found: "Ne pare rău, dar acest utilizator nu există în sistem."
        status: "Status"
        show_emails: "Arată email"
        nav:
          new: "Noi"
          active: "Activi"
          staff: "Membrii echipei"
          suspended: "Suspendați"
          staged: "Pus în scenă"
        approved: "Aprobați?"
        titles:
          active: "Utilizatori activi"
          new: "Utilizatori noi"
          pending: "Utilizatori în așteptare pentru aprobare"
          newuser: "Utilizatori la nivelul de încredere 0 (Utilizator nou)"
          basic: "Utilizatori la nivel de încredere 1 (Utilizator simplu)"
          member: "Utilizatori la nivel de încredere 2 (Utilizator membru)"
          regular: "Utilizatori la nivel de încredere 3 (Utilizator frecvent)"
          leader: "Utilizatori la nivel de încredere 4 (Utilizator lider)"
          staff: "Echipa"
          admins: "Administratori"
          moderators: "Moderatori"
          suspended: "Utilizatori suspendați"
        not_verified: "Neverificat"
        check_email:
          title: "Arată adresa de email a acestui utilizator"
          text: "Arată"
        check_sso:
          text: "Arată"
      user:
        suspend_failed: "Ceva nu a funcționat la suspendarea acestui utilizator %{error}"
        unsuspend_failed: "Ceva nu a funcționat la activarea acestui utilizator %{error}"
        suspend_reason_label: "Motivul suspendării? Acest text <b>va fi vizibil</b> pe pagina de profil a utilizatorului, și va fi arătat utilizatorului atunci când încearcă să se autentifice. Încearcă să fii succint."
        suspend_reason: "Motiv"
        suspend_message: "Mesaj email"
        suspended_by: "Suspendat de"
        silence_reason: "Motiv"
        silence_modal_title: "Suspendă utilizatorul"
        silence_message: "Mesaj email"
        silence_message_placeholder: "(lăsați necompletat pentru a trimite mesajul implicit)"
        suspended_until: "(până la %{until})"
        cant_suspend: "Utilizatorul nu poate fi suspendat."
        penalty_post_actions: "Ce dorești să faci cu postarea asociată?"
        penalty_post_delete: "Șterge postarea"
        penalty_post_edit: "Modifică postarea"
        penalty_post_none: "Nu face nimic"
        moderator: "Moderator?"
        admin: "Admin?"
        suspended: "Suspendat?"
        staged: "În așteptare?"
        show_admin_profile: "Admin"
        show_public_profile: "Arată profilul public"
        ip_lookup: "Căutare IP"
        log_out: "Ieșire"
        logged_out: "Acest utilizator a ieșit de pe toate dispozitivele"
        revoke_admin: "Revocă titlu de admin"
        grant_admin: "Acordă titlu de admin"
        grant_admin_confirm: "V-am trimis un email pentru a verifica noul administrator. Vă rog să îl deschideți și să urmați instrucțiunile din el."
        revoke_moderation: "Revocă titlu de moderator"
        grant_moderation: "Acordă titlu de moderator"
        unsuspend: "Reactivează"
        suspend: "Suspendă"
        show_flags_received: "Afișează semnalări primite"
        flags_received_by: "Semnalări primite de %{username}"
        flags_received_none: "Acest utilizator nu a primit nicio semnalare."
        reputation: Reputație
        permissions: Permisiuni
        activity: Activitate
        like_count: Aprecieri acordate / primite
        last_100_days: "în ultimele 100 zile"
        private_topics_count: Subiecte private
        posts_read_count: Postări citite
        post_count: Postări create
        second_factor_enabled: Autentificare în doi pași (2FA) este activată
        topics_entered: Subiecte văzute
        flags_given_count: Semnalări date
        flags_received_count: Semnalări primite
        warnings_received_count: Avertismente primite
        flags_given_received_count: "Semnalări date/primite"
        approve: "Aprobare"
        approved_by: "aprobat de"
        approve_success: "Utilizator aprobat, email trimis cu instrucțiuni de activare."
        approve_bulk_success: "Succes! Toți utilizatorii selectați au fost aprobați și anunțați."
        time_read: "Timp de citire"
        anonymize: "Transformă în utilizator anonim"
        anonymize_confirm: "Ești SIGUR că vrei să transformi acest cont într-un cont anonim? Operaţiunea va schimba numele utilizatorului şi adresa de email şi va reseta toate informaţiile din profil."
        anonymize_yes: "Da, transformă acest cont în cont anonim"
        anonymize_failed: "A apărut o problemă în timpul transformării contului în cont anonim."
        delete: "Ștergere utilizator"
        delete_posts:
          button: "Șterge toate postările"
          confirmation:
            cancel: "Anulează"
        merge:
          prompt:
            target_username_placeholder: "Numele de utilizator al noului proprietar"
            cancel: "Anulează"
          confirmation:
            cancel: "Anulează"
        delete_forbidden_because_staff: "Adminii și moderatorii nu pot fi sterși."
        delete_posts_forbidden_because_staff: "Nu poți șterge mesajele administratorilor și moderatorilor."
        delete_forbidden:
          one: "Utilizatorii nu pot fi șterși dacă au postări. Șterge toate postările înainte de a încerca ștergerea unui utilizator. (Postările mai vechi de %{count} zi nu pot fi șterse)"
          few: "Utilizatorii nu pot fi șterși dacă au postări. Şterge toate postările înainte de a încerca ștergerea unui utilizator. (Postările mai vechi de %{count} zile nu pot fi șterse)"
          other: "Utilizatorii nu pot fi șterși dacă au postări. Șterge toate postările înainte de a încerca ștergerea unui utilizator. (Postările mai vechi de %{count} de zile nu pot fi șterse)"
        cant_delete_all_posts:
          one: "Nu pot fi şterse toate postările. Unele postări sunt mai vechi de %{count} zi. (Setarea delete_user_max_post_age)"
          few: "Nu pot fi şterse toate postările. Unele postări sunt mai vechi de %{count} zile. (Setarea delete_user_max_post_age)"
          other: "Nu pot fi șterse toate postările. Unele postări sunt mai vechi de %{count} de zile. (Setarea delete_user_max_post_age)"
        cant_delete_all_too_many_posts:
          one: "Nu pot fi şterse toate postările deoarece utilizatorul are mai mult de %{count} postare. (Setarea delete_all_posts_max)"
          few: "Nu pot fi şterse toate postările deoarece utilizatorul are mai mult de %{count} postări. (Setarea delete_all_posts_max)"
          other: "Nu pot fi şterse toate postările deoarece utilizatorul are mai mult de %{count} de postări. (Setarea delete_all_posts_max)"
        delete_and_block: "<b>Da</b>, și <b>blochează</b> viitoarele autentificări cu acest email și această adresă IP"
        delete_dont_block: "<b>Da</b>, șterge doar utilizatorul"
        deleted: "Utilizatorul a fost șters."
        delete_failed: "A apărut o eroare la ștergerea utilizatorului. Asigură-te că toate postările sunt șterse înainte de a încerca ștergerea utilizatorului."
        send_activation_email: "Trimite email de activare"
        activation_email_sent: "A fost trimis un email de activare"
        send_activation_email_failed: "A apărut o eroare la trimiterea altui email de activare. %{error}"
        activate: "Activare cont"
        activate_failed: "A apărut o problemă la activarea utilizatorului."
        deactivate_account: "Dezactivează cont"
        deactivate_failed: "A apărut o problemă la dezactivarea contului."
        silence_confirm: "Ești sigur că vrei să blochezi acest membru? Acesta nu va mai putea deschide discuții noi și nici nu va mai putea răspunde altora."
        bounce_score: "Rata de ricoșeu"
        reset_bounce_score:
          label: "Resetează"
          title: "Resetează rata de ricoșeu înapoi la 0"
        deactivate_explanation: "Un utilizator dezactivat va trebui să-și revalideze emailul."
        suspended_explanation: "Un utilizator suspendat nu se poate autentifica"
        silence_explanation: "Utilizatorii puși pe mut nu pot răspunde și nu pot posta discuții noi."
        staged_explanation: "Un utilizator în așteptare poate posta numai prin email la subiectele specifice."
        bounce_score_explanation:
          none: "În ultimul timp nu au fost primite ricoșeuri de acest email."
          some: "În ultimul timp au fost primite unele ricoșeuri de la acest email."
          threshold_reached: "Au fost primite prea multe ricoșeuri de la acest email."
        trust_level_change_failed: "A apărut o problemă la schimbarea nivelului de încredere al utilizatorului."
        suspend_modal_title: "Suspendă utilizator"
        trust_level_2_users: "utilizatori de nivel de încredere 2 "
        trust_level_3_requirements: "Cerințe pentru nivelul 3 de încredere"
        trust_level_locked_tip: "Nivelul de încredere este blocat, sistemul nu va promova sau retrograda utilizatorii"
        lock_trust_level: "Blochează nivelul de încredere"
        unlock_trust_level: "Deblochează nivelul de încredere"
        suspended_count: "Suspendați"
        other_matches_list:
          username: "Nume utilizator"
          trust_level: "Nivel de încredere"
          read_time: "Timp de citire"
          posts: "Postări"
        tl3_requirements:
          title: "Cerințe pentru nivelul 3 de încredere"
          table_title:
            one: "În ultima zi:"
            few: "În ultimele %{count} zile:"
            other: "În ultimele %{count} de zile:"
          value_heading: "Valoare"
          requirement_heading: "Cerință"
          days: "Zile"
          topics_replied_to: "Subiecte la care s-a răspuns"
          topics_viewed: "Subiecte vizualizate"
          topics_viewed_all_time: "Subiecte vizualizate (dintotdeauna)"
          posts_read: "Postări citite"
          posts_read_all_time: "Postări citite (dintotdeauna)"
          flagged_posts: "Articole semnalate"
          flagged_by_users: "Utilizatori ce au semnalat"
          likes_given: "Aprecieri oferite"
          likes_received: "Aprecieri primite"
          likes_received_days: "Aprecieri primite: zile unice"
          likes_received_users: "Aprecieri primite: utilizatori unici"
          qualifies: "Se califică pentru nivelul 3 de încredere."
          does_not_qualify: "Nu se califică pentru nivelul 3 de încredere."
          will_be_promoted: "Va fi promovați în curând."
          will_be_demoted: "Va fi retrogradat în curând."
          on_grace_period: "În prezent, în perioada de grație a promovării, nu va fi retrogradat."
          locked_will_not_be_promoted: "Nivelul de încredere blocat. Nu va fi niciodată promovat."
          locked_will_not_be_demoted: "Nivelul de încredere blocat. Nu va fi niciodată retrogradat."
        discourse_connect:
          external_id: "ID Extern"
          external_username: "Nume utilizator"
          external_name: "Nume"
          external_email: "Email"
          external_avatar_url: "URL poză de profil"
      user_fields:
        title: "Câmpuri utilizator"
        help: "Adaugă câmpuri pe care utilizatorii le pot completa."
        create: "Creează un câmp utilizator"
        untitled: "Fără titlu"
        name: "Nume câmp"
        type: "Tip câmp"
        description: "Descriere câmp"
        preferences: "Preferințe"
        save: "Salvează"
        edit: "Editează"
        delete: "Șterge"
        cancel: "Anulează"
        delete_confirm: "Ești sigur că vrei să ștergi acest câmp utilizator?"
        options: "Opțiuni"
        required:
          title: "Necesar la înscriere"
          enabled: "necesar"
          disabled: "opţional"
        requirement:
          optional:
            title: "Opțional"
        editable:
          title: "Editabil după înregistrare"
          enabled: "editabil"
          disabled: "nu este editabil"
        show_on_profile:
          title: "Arată în profilul public"
          enabled: "se afișează în profil"
          disabled: "nu se afișează în profil"
        show_on_user_card:
          title: "Afișează pe pagina cu date personale utilizatorului"
          enabled: "se afișează"
          disabled: "nu se afișează"
        field_types:
          text: "Câmp text"
          confirm: "Confirmare"
          dropdown: "Meniu derulant"
      site_text:
        description: "Poți personaliza orice text pe forum. Te rugăm să începi prin a căuta mai jos:"
        search: "Caută textul pe care vrei să îl editezi"
        title: "Text"
        edit: "Editează"
        revert: "Revocați schimbările"
        revert_confirm: "Ești sigur că vrei să revoci schimbările?"
        go_back: "Înapoi la căutare"
        recommended: "Îți recomandăm să personalizezi următorul text pentru a se adapta nevoilor tale:"
        show_overriden: "Arată doar ignorate"
        outdated:
          dismiss: "Renunță"
      settings:
        show_overriden: "Arată doar ignorate"
        reset: "Resetează"
        none: "Niciuna"
      site_settings:
        title: "Setări"
        no_results: "Nu s-au găsit rezultate."
        clear_filter: "Șterge"
        add_url: "adaugă URL"
        add_host: "adaugă gazdă"
        uploaded_image_list:
          upload:
            label: "Încarcă"
        categories:
          all_results: "Toate"
          required: "Necesare"
          basic: "Setări de bază"
          users: "Utilizatori"
          posting: "Postări"
          email: "Email"
          files: "Fișiere"
          trust: "Niveluri de încredere"
          security: "Securitate"
          onebox: "Onebox"
          seo: "SEO"
          spam: "Spam"
          rate_limits: "Limite"
          developer: "Dezvoltator"
          embedding: "Înglobare"
          legal: "Legal"
          api: "API"
          user_api: "API Utilizator"
          uncategorized: "Altele"
          backups: "Copii de siguranță"
          login: "Autentificare"
          plugins: "Plugin-uri"
          user_preferences: "Preferințe"
          tags: "Etichete"
          search: "Căutare"
          groups: "Grupuri"
          dashboard: "Panou de control"
          navigation: "Navigare"
        default_categories:
          modal_yes: "Da"
        file_types_list:
          add_image_types: "Imagini"
          add_video_types: "Videoclipuri"
          add_audio_types: "Audio"
          add_document_types: "Documente"
          add_types_title: "Permite extensiile %{types}"
          add_types_toast: "Tipurile de fișier %{types} au fost adăugate"
      badges:
<<<<<<< HEAD
=======
        status: Stare
>>>>>>> f4cbf025
        title: Insigne
        new_badge: Ecuson nou
        new: Nou
        name: Nume
        badge: Insignă
        display_name: Afișează numele
        description: Descriere
        badge_grouping: Grup
        badge_groupings:
          modal_title: Grupuri ecusoane
        granted_by: Acordat de
        granted_at: Acordat la
        reason_help: (O legătură către o postare sau un subiect)
        save: Salvează
        delete: Șterge
        delete_confirm: Ești sigur că vrei să ștergi acest ecuson?
        revoke: Revocă
        reason: Motiv
        expand: Extinde &hellip;
        revoke_confirm: Ești sigur că vrei să revoci ecusonul?
        edit_badges: Editează ecusoane
        grant_badge: Acordă ecuson
        granted_badges: Ecusoane acordate
        grant: Acordă
        no_user_badges: "Lui %{name} nu i-a fost acordat niciun ecuson."
        no_badges: Nu există niciun ecuson care poate fi acordat.
        none_selected: "Selectaţi un ecuson pentru a începe"
        allow_title: Permite ca ecusonul să fie folosit ca titlu
        multiple_grant: Poate fi acordat de mai multe ori
        listable: Arată ecuson pe pagina publică a ecusoanelor
        enabled: activat
        disabled: dezactivat
        icon: Pictogramă
        image: Imagine
        select_an_icon: "Alege o pictogramă"
        upload_an_image: "Încarcă o imagine"
        query: Interogare ecusoane (SQL)
        target_posts: Interogarea mesajelor utilizatorilor-ţintă
        auto_revoke: Pornește verificarea de revocare în fiecare zi
        show_posts: Arata mesaje ce acordă ecusoane pe pagina de ecusoane
        trigger: Declanșator
        trigger_type:
          none: "Actualizare zilnică"
          post_action: "Când un utilizator reacționează la un mesaj"
          post_revision: "Când un utlizator creează sau editează un mesaj"
          trust_level_change: "Când un utilizator schimbă nivelul de încredere"
          user_change: "Când un utilizator este editat sau creat"
        preview:
          link_text: "Previzualizare ecusoane acordate"
          plan_text: "Previzualizare cu interogare"
          modal_title: "Previzualizare interogari ecusoane"
          sql_error_header: "A apărut o eroare la executarea interogării."
          error_help: "Vezi legăturile următoare pentru ajutor cu privire la interogări pentru ecusoane."
          bad_count_warning:
            header: "ATENȚIE!"
            text: "Unele șabloane lipsesc. Asta se întâmplă atunci când o interogare de ecusoane returnează user IDs sau post IDs care nu există. Asta ar putea da naștere la rezultate neașteptate mai târziu - te rugăm să verifici din nou interogarea."
          no_grant_count: "Nu există ecusoane pentru atribuire."
          grant_count:
            one: "Un ecuson pentru atribuire."
            few: "<b>%{count}</b> ecusoane pentru atribuire."
            other: "<b>%{count}</b> de ecusoane pentru atribuire."
          sample: "Exemplu:"
          grant:
            with: <span class="username">%{username}</span>
            with_post: <span class="username">%{username}</span> pentru mesajul în %{link}
            with_post_time: <span class="username">%{username}</span> pentru mesajul în %{link} la <span class="time">%{time}</span>
            with_time: <span class="username">%{username}</span> la <span class="time">%{time}</span>
      emoji:
        title: "Emoticon"
        add: "Adaugă un emoji nou"
        name: "Nume"
        group: "Grup"
        image: "Imagine"
        delete_confirm: "Ești sigur că vrei să ștergi emoji-ul :%{name}:?"
        settings: "Setări"
      embedding:
        get_started: "Dacă dorești să încorporezi Discourse pe un alt website, începe prin a-i adăuga gazda."
        confirm_delete: "Ești sigur că vrei să ștergi acest host?"
        title: "Înglobare"
        host: "Host-uri permise"
        edit: "editează"
        category: "Postează în categoria"
        tags: "Etichete subiect"
        post_author: "Autor articol - Valoarea implicită este %{author}"
        add_host: "Adaugă host"
        settings: "Setări pentru embeding"
        crawling_settings: "Setări roboți de căutare"
        crawling_description: "Când Discourse creează subiecte pentru postările tale, dacă nu este prezent nici un feed RSS/ATOM, va încerca să extragă conținutul din codul HTML. Uneori pot apărea probleme la extragerea conținutului, așa că îți dăm posibilitatea să specifici regulile CSS pentru a ușura extracția."
        embed_by_username: "Nume utilizator pentru creare subiect"
        embed_post_limit: "Numărul maxim de postări de încorporat."
        embed_title_scrubber: "Expresie obișnuită pentru a curăța titlurile postărilor"
        embed_truncate: "Scurtează postările embedded."
        allowed_embed_selectors: "Selector CSS pentru elemente care nu sunt permise în embeds."
        blocked_embed_selectors: "Selector CSS pentru elemente care sunt șterse din emebds."
        allowed_embed_classnames: "Nume de clase CSS permise"
        save: "Salvați setările pentru embeding"
      permalink:
        title: "Legături permanente"
        url: "URL"
        topic_id: "ID discuție"
        topic_title: "Discuție"
        post_id: "ID postare"
        post_title: "Postare"
        category_id: "ID categorie"
        category_title: "Categorie"
        username: "Nume utilizator"
        copy_to_clipboard: "Copiază legătură permanentă în memoria temporară"
        delete_confirm: Ești sigur că vrei să ștergi această adresă permanentă?
        form:
          label: "Nou:"
          add: "Adaugă"
          filter: "Căutare (URL sau URL extern)"
      reseed:
        modal:
          categories: "Categorii"
          topics: "Discuții"
  wizard_js:
    wizard:
      back: "Înapoi"
      next: "Următorul"
      step-text: "Pas"
      step: "%{current} din %{total}"
      upload_error: "Ne pare rău, a apărut o eroare la încărcarea fișierului. Te rugăm să încerci iar."
      staff_count:
        one: "Comunitatea ta are %{count} membru (tu)."
        few: "Comunitatea ta are %{count} membri cu tot cu tine."
        other: "Comunitatea ta are %{count} membri cu tot cu tine."
      invites:
        add_user: "adaugă"
        none_added: "Nu ați invitat nici un membru al echipei. Ești sigur că vrei să continui?"
        roles:
          admin: "Administrator"
          moderator: "Moderator"
          regular: "Utilizator frecvent"
      previews:
        share_button: "Distribuie"
        reply_button: "Răspunde"<|MERGE_RESOLUTION|>--- conflicted
+++ resolved
@@ -36,19 +36,11 @@
       long_with_year: "DD MMM YYYY HH:mm"
       long_with_year_no_time: "DD-MMM-YYYY"
       full_with_year_no_time: "D MMMM YYYY"
-<<<<<<< HEAD
-      long_date_with_year: "DD MMM 'YY HH:mm"
-      long_date_without_year: "D MMM, HH:mm"
-      long_date_with_year_without_time: "DD MMM 'YY"
-      long_date_without_year_with_linebreak: "D MMM<br/>HH:mm"
-      long_date_with_year_with_linebreak: "DD MMM 'YY<br/>HH:mm"
-=======
       long_date_with_year: "D-MMM-YYYY, HH:mm"
       long_date_without_year: "D MMM, HH:mm"
       long_date_with_year_without_time: "D-MMM-YYYY"
       long_date_without_year_with_linebreak: "D MMM<br/>HH:mm"
       long_date_with_year_with_linebreak: "D-MMM-YYYY <br/>HH:mm"
->>>>>>> f4cbf025
       wrap_ago: "%{date} în urmă"
       wrap_on: "pe %{date}"
       tiny:
@@ -94,11 +86,7 @@
           few: "%{count} ani"
           other: "%{count} de ani"
         date_month: "D MMMM"
-<<<<<<< HEAD
-        date_year: "MMM 'YY"
-=======
         date_year: "MMM YYYY"
->>>>>>> f4cbf025
       medium:
         less_than_x_minutes:
           one: "mai puțin de %{count} minut"
@@ -136,11 +124,7 @@
           one: "aproape %{count} an"
           few: "aproape %{count} ani"
           other: "aproape %{count} de ani"
-<<<<<<< HEAD
-        date_year: "D MMM 'YY"
-=======
         date_year: "D-MMM-YYYY"
->>>>>>> f4cbf025
       medium_with_ago:
         x_minutes:
           one: "acum %{count} minut"
@@ -244,13 +228,9 @@
     broken_decorator_alert: "Este posibil ca articolele să nu fie afișate corect deoarece unul dintre decoratorii de conținut al articolelor de pe site-ul tău a generat o eroare."
     broken_page_change_alert: "Un gestionar onPageChange a ridicat o eroare. Verifică instrumentele de dezvoltare ale navigatorului pentru mai multe informații."
     critical_deprecation:
-<<<<<<< HEAD
-      notice: "<b>[Notificare de administrare]</b> Una dintre temele sau modulele tale necesită actualizare pentru compatibilitate cu modificările viitoare de nucleu ale Discourse (<a target='_blank' href='https://meta.discourse.org/t/287211'>mai multe informații</a>)."
-=======
       notice: "<b>[Notificare de administrare]</b> Una dintre temele sau modulele tale necesită actualizare pentru compatibilitate cu modificările viitoare de nucleu ale Discourse."
       id: "(id:<em>%{id}</em>)"
       linked_id: "(id:<a href='%{url}' target='_blank'><em>%{id}</em></a>)"
->>>>>>> f4cbf025
       theme_source: "Temă identificată: <a target='_blank' href='%{path}'>„%{name}”</a>."
       plugin_source: "Modul identificat: „%{name}”"
     s3:
@@ -1008,11 +988,6 @@
       "15": "Ciorne"
       "17": "Legături"
     categories:
-<<<<<<< HEAD
-      all: "Toate categoriile"
-      all_subcategories: "toate"
-      no_subcategory: "Niciuna"
-=======
       categories_label: "categorii"
       subcategories_label: "subcategorii"
       no_subcategories: "nicio subcategorie"
@@ -1022,7 +997,6 @@
         few: "+încă %{count}"
         other: "+încă %{count}"
       view_all: "vezi toate"
->>>>>>> f4cbf025
       category: "Categorie"
       category_list: "Afișează lista de categorii"
       reorder:
@@ -1817,14 +1791,11 @@
       ctrl: "Ctrl"
       alt: "Alt"
       enter: "Enter"
-<<<<<<< HEAD
-=======
     category_row:
       subcategory_count:
         one: "+%{count} subcategorie"
         few: "+%{count} subcategorii"
         other: "+%{count} de subcategorii"
->>>>>>> f4cbf025
     select_kit:
       delete_item: "Șterge %{name}"
       no_content: Nu s-au găsit potriviri
@@ -2123,11 +2094,7 @@
         select_all: "Selectează tot"
         clear_all: "Deselectează tot"
         unlist_topics: "Elimină subiecte din listă"
-<<<<<<< HEAD
-        defer: "Amânare"
-=======
         defer: "Marchează ca necitite"
->>>>>>> f4cbf025
         delete: "Șterge subiecte"
         dismiss: "Abandonează"
         dismiss_read: "Abandonează toate necitite"
@@ -3812,10 +3779,6 @@
             description: "Legături, câteva butoane, notificări, și culoare de accent."
           quaternary:
             name: "cuaternar"
-<<<<<<< HEAD
-            description: "Legături de navigare."
-=======
->>>>>>> f4cbf025
           header_background:
             name: "fundalul header-ului"
             description: "Culoarea de fundal a header-ului din site."
@@ -4040,12 +4003,9 @@
         action_descriptions:
           flag: "Permite articole care conțin aceste cuvinte, dar semnalează-te ca nepotrivite pentru a fi analizate de către moderatori."
         form:
-<<<<<<< HEAD
-=======
           label: "Are cuvinte sau fraze"
           placeholder: "cuvinte sau fraze (* este un metacaracter)"
           placeholder_regexp: "expresii regulate"
->>>>>>> f4cbf025
           link_label: "Legătură"
           link_placeholder: "https://example.com"
           add: "Adaugă"
@@ -4381,10 +4341,7 @@
           add_types_title: "Permite extensiile %{types}"
           add_types_toast: "Tipurile de fișier %{types} au fost adăugate"
       badges:
-<<<<<<< HEAD
-=======
         status: Stare
->>>>>>> f4cbf025
         title: Insigne
         new_badge: Ecuson nou
         new: Nou
