--- conflicted
+++ resolved
@@ -78,16 +78,11 @@
   emails:
     incoming:
       default_subject: "Aquest tema necessita un títol"
-<<<<<<< HEAD
-      show_trimmed_content: "Mostrar contingut tallat"
-      maximum_staged_user_per_email_reached: "S'ha arribat a la quantitat màxima d'usuaris creades amb correu electrònic."
-=======
       show_trimmed_content: "Mostra el contingut retallat"
       maximum_staged_user_per_email_reached: "S'ha arribat al nombre màxim d'usuaris ficticis creats amb correu electrònic."
       no_subject: "(sense tema)"
       no_body: "(sense cos)"
       missing_attachment: "(Falta l'adjunt %{filename})"
->>>>>>> baba1cc0
       errors:
         empty_email_error: "Succeeix quan el correu electrònic en brut que hem rebut és buit."
         no_message_id_error: "Succeeix quan el correu electrònic no conté la capçalera 'Message-Id'."
@@ -192,12 +187,8 @@
     max_rows: "S'han enviat les primeres %{max_bulk_invites} invitacions. Proveu de dividir el fitxer en parts més petites."
     error: "Hi ha hagut un error en carregar aquest fitxer. Proveu-ho de nou més tard."
   topic_invite:
-<<<<<<< HEAD
-    user_exists: "Aquesta persona ja ha estat convidada. Només podeu convidar d'un sol cop una persona a un tema."
-=======
     failed_to_invite: "L'usuari no pot ser invitat a aquest tema sense pertànyer a algun dels grups següents: %{group_names}."
     user_exists: "Ho sentim. Aquest usuari ja ha estat convidat. Sols podeu convidar un usuari a un tema una vegada."
->>>>>>> baba1cc0
   backup:
     operation_already_running: "Hi ha una operació en marxa en aquest moment. Ara no es pot començar una tasca nova."
     backup_file_should_be_tar_gz: "La còpia de seguretat hauria de ser un arxiu .tar.gz."
@@ -228,16 +219,11 @@
   reading_time: "Temps de lectura."
   likes: "'M'agrada'"
   too_many_replies:
-<<<<<<< HEAD
-    one: "Ho lamentem, però els usuaris nous ara estan de moment limitades a %{count} resposta al mateix tema."
-    other: "Ho lamentem, però els usuaris nous ara estan de moment limitades a %{count} respostes al mateix tema."
-=======
     one: "Ho sentim, però els usuaris nous estan de moment limitats a %{count} resposta en el mateix tema."
     other: "Ho sentim, però els usuaris nous estan de moment limitats a %{count} respostes en el mateix tema."
   max_consecutive_replies:
     one: "No es permeten respostes consecutives. Editeu la resposta prèvia, o espereu que algú us respongui."
     other: "No es permeten més de %{count} respostes consecutives. Editeu la resposta prèvia, o espereu que algú us respongui."
->>>>>>> baba1cc0
   embed:
     start_discussion: "Comença una discussió"
     continue: "Continua la discussió"
@@ -253,36 +239,6 @@
     loading: "Carregant la discussió..."
     permalink: "Enllaç permanent "
     imported_from: "Aquesta discussió és derivada de l'entrada original de %{link}"
-<<<<<<< HEAD
-    in_reply_to: "%{username}"
-  no_mentions_allowed: "No podeu mencionar altres usuaris"
-  too_many_mentions:
-    one: "Només podeu mencionar un usuari en un escrit."
-    other: "Només podeu mencionar %{count} usuaris en un escrit."
-  no_mentions_allowed_newuser: "Els usuaris nous no poden mencionar-ne d'altres."
-  too_many_mentions_newuser:
-    one: "Els usuaris nous només poden mencionar un usuari en un escrit."
-    other: "Els usuaris nous només poden mencionar %{count} usuaris en un escrit."
-  no_images_allowed: "Els usuaris nous no poden adjuntar imatges a un escrit."
-  too_many_images:
-    one: "Els usuaris nous només poden adjuntar una imatge a un escrit."
-    other: "Els usuaris nous només poden adjuntar %{count} imatges a un escrit."
-  no_attachments_allowed: "Els usuaris nous no poden adjuntar fitxers a un escrit."
-  too_many_attachments:
-    one: "Els usuaris nous només poden adjuntar un fitxer a un escrit."
-    other: "Els usuaris nous només poden adjuntar %{count} fixers a un escrit."
-  no_links_allowed: "Els usuaris nous no poden incloure enllaços en un escrit."
-  too_many_links:
-    one: "Els usuaris nous només poden incloure un enllaç en un escrit."
-    other: "Els usuaris nous només poden incloure %{count} enllaços en un escrit."
-  spamming_host: "No podeu enviar un enllaç a aquest amfitrió."
-  user_is_suspended: "Les usuaris suspeses no tenen permís per publicar."
-  topic_not_found: "Alguna cosa ha fallat. Que potser aquest tema ha estat tancat o esborrat mentre el consultaves?"
-  not_accepting_pms: "De moment %{username} no accepta missatges."
-  just_posted_that: "és massa semblant al que has publicat recentment"
-  invalid_characters: "hi conté caràcters invàlids"
-  is_invalid: "no sembla clar, és una frase sencera?"
-=======
     in_reply_to: "▶ %{username}"
     replies:
       one: "%{count} resposta"
@@ -327,7 +283,6 @@
   just_posted_that: "és massa semblant al que heu publicat recentment"
   invalid_characters: "conté caràcters no vàlids"
   is_invalid: "no sembla clar. És una frase sencera?"
->>>>>>> baba1cc0
   next_page: "pàgina següent →"
   prev_page: "← pàgina anterior"
   page_num: "Pàgina %{num}"
@@ -373,17 +328,11 @@
         one: "'%{username}' ja és un membre d'aquest grup."
         other: "Els usuaris següents ja són membres del grup: %{username}"
       invalid_domain: "'%{domain}' no és un domini vàlid."
-<<<<<<< HEAD
-      invalid_incoming_email: "'%{email}' no és una adreça vàlida de correu electrònic."
-      email_already_used_in_group: "'%{email}' ja és utilitzat pel grup '%{group_name}'."
-      email_already_used_in_category: "'%{email}' ja és utilitzat per la categoria '%{category_name}'."
-=======
       invalid_incoming_email: "'%{email}' no és una adreça vàlida de correu."
       email_already_used_in_group: "'%{email}' ja és utilitzat pel grup '%{group_name}'."
       email_already_used_in_category: "'%{email}' ja és utilitzat per la categoria '%{category_name}'."
       cant_allow_membership_requests: "No podeu permetre sol·licituds d'afiliació a un grup sense propietaris."
       already_requested_membership: "Ja heu sol·licitat pertànyer a aquest grup."
->>>>>>> baba1cc0
     default_names:
       everyone: "qualsevol"
       admins: "administradors"
@@ -454,12 +403,6 @@
       I no us en descuideu: si voleu continuar la conversa amb aquest usuari en concret fora de la vista pública, [envieu-li un missatge personal] (%{base_path}/u/%{reply_username}).
     too_many_replies: |
       ### Heu assolit el límit de respostes per a aquest tema
-<<<<<<< HEAD
-
-      Ho sentim, però els usuaris nous estan temporalment limitats a %{newuser_max_replies_per_topic} respostes al mateix tema.
-
-      En comptes d'afegir-hi una altra resposta, considereu l'edició de les respostes prèvies o visiteu altres temes.
-=======
 
       Ho sentim, però els usuaris nous estan temporalment limitats a %{newuser_max_replies_per_topic} respostes al mateix tema.
 
@@ -470,7 +413,6 @@
       La darrera resposta a aquest tema va ser **%{time_ago}**. La vostra resposta elevarà el tema al capdamunt de la llista i es notificarà a tothom prèviament implicat en la conversa.
 
       Esteu segur que voleu reprendre aquesta conversa antiga?
->>>>>>> baba1cc0
   activerecord:
     attributes:
       category:
@@ -603,13 +545,10 @@
       invalid_email_in: "'%{email}' no és una adreça vàlida de correu electrònic."
       email_already_used_in_group: "'%{email}' ja és utilitzat pel grup '%{group_name}'."
       email_already_used_in_category: "'%{email}' ja és utilitzat per la categoria '%{category_name}'."
-<<<<<<< HEAD
-=======
       description_incomplete: "La publicació de descripció de la categoria ha de tenir almenys un paràgraf."
       permission_conflict: "Qualsevol grup que tingui permís per a accedir a una subcategoria també ha de tenir permís per a accedir a la categoria primària. Els grups següents tenen accés a una de les subcategories, però no accés a la categoria primària: %{group_names}."
       disallowed_topic_tags: "Aquest tema té etiquetes no permeses per aquesta categoria: '%{tags}'"
       disallowed_tags_generic: "Aquest tema té etiquetes no permeses."
->>>>>>> baba1cc0
     cannot_delete:
       uncategorized: "Aquesta categoria és especial. Es tracta d'una àrea que conté temes que no tenen cap categoria; no es pot suprimir."
       has_subcategories: "No es pot suprimir aquesta categoria perquè té subcategories"
@@ -734,15 +673,9 @@
         one: "fa gairebé %{count} any"
         other: "fa gairebé %{count} any"
   password_reset:
-<<<<<<< HEAD
-    no_token: "Aquest enllaç de canvi de contrasenya és massa antic. Trieu el botó d'inici de sessió i feu servir 'He oblidat la contrasenya' per a obtenir un nou enllaç."
-    choose_new: "Tria una nova contrasenya"
-    choose: "Tria una constrasenya"
-=======
     no_token: "Aquest enllaç de canvi de contrasenya és massa antic. Trieu el botó d'inici de sessió i feu servir \"He oblidat la contrasenya\" per a obtenir un enllaç nou."
     choose_new: "Trieu una contrasenya nova"
     choose: "Trieu una contrasenya"
->>>>>>> baba1cc0
     update: "Actualitza la contrasenya"
     save: "Estableix la contrasenya"
     title: "Reinicia la contrasenya"
@@ -781,13 +714,6 @@
       windows: "Microsoft Windows"
       unknown: "sistema operatiu desconegut"
   change_email:
-<<<<<<< HEAD
-    confirmed: "El teu correu electrònic ha estat actualitzat."
-    please_continue: "Continua cap a %{site_name}"
-    error: "Hi ha hagut una errada en canviar el teu correu electrònic. Que potser l'adreça ja està en ús?"
-    error_staged: "Hi ha hagut una errada en canviar el teu correu electrònic. L'adreça ja està en ús per part d'una persona usuària."
-    already_done: "Aquest enllaç de confirmació ja no és vàlid. Que potser ha canviat el vostre correu electrònic?"
-=======
     wrong_account_error: "Heu iniciat sessió amb un compte equivocat. Tanqueu la sessió i torneu-ho a provar."
     confirmed: "El vostre correu electrònic ha estat actualitzat."
     please_continue: "Continua a %{site_name}"
@@ -798,7 +724,6 @@
     authorizing_new:
       title: "Confirmeu la vostra nova adreça electrònica"
       description: "Confirmeu que voleu canviar la vostra nova adreça de correu electrònic a:"
->>>>>>> baba1cc0
     authorizing_old:
       title: "Canvieu la vostra adreça de correu electrònic"
       description: "Confirmeu el canvi d’adreça electrònica"
@@ -810,15 +735,9 @@
     revoke_failed: "No s'ha pogut revocar el vostre compte amb %{provider_name}."
     connected: "(connectat)"
   activation:
-<<<<<<< HEAD
-    action: "Clica aquí per activar el teu compte"
-    already_done: "Aquest enllaç ja no és vàlid per a confirmar el compte. Que potser el vostre compte ja és actiu?"
-    please_continue: "El teu nou compte està confirmat; et redireccionarem a la pàgina principal."
-=======
     action: "Feu clic aquí per a activar el vostre compte"
     already_done: "Aquest enllaç ja no és vàlid per a confirmar el compte. Potser el vostre compte ja és actiu?"
     please_continue: "El vostre nou compte està confirmat; us redirigirem a la pàgina principal."
->>>>>>> baba1cc0
     continue_button: "Continua a %{site_name} "
     welcome_to: "Benvingut a %{site_name}!"
     approval_required: "Cal que un moderador aprovi manualment el vostre nou compte abans no pugueu accedir al fòrum. Rebreu un correu quan el compte hagi estat aprovat!"
@@ -954,16 +873,10 @@
     unwatch_category: "Deixa de vigilar tots els temes en %{category}"
     mailing_list_mode: "Apaga el mode de llista de correu"
     all: "No m'enviïs cap correu de %{sitename}"
-<<<<<<< HEAD
-    different_user_description: "Actualment t'hi has connectat amb una identitat diferent a la qual vam enviar un correu. Si us plau, desconnecta't o entra-hi anònimament i torna a provar-ho."
-    not_found_description: "No hem pogut trobar aquesta cancel·lació de subscripció. És possible que hagi caducat l'enllaç al vostre correu?"
-    log_out: "Sortir"
-=======
     different_user_description: "Actualment heu iniciat la sessió amb una identitat diferent d'aquella a la qual hem enviat un correu. Tanqueu la sessió o entreu anònimament, i torneu a provar-ho."
     not_found_description: "No hem pogut trobar aquesta cancel·lació de subscripció. És possible que hagi caducat l'enllaç en el vostre correu?"
     log_out: "Tanca la sessió"
     submit: "Desa les preferències"
->>>>>>> baba1cc0
     digest_frequency:
       title: "Rebeu correus de resum %{frequency}"
       select_title: "Estableix la freqüència de correus de resum a:"
@@ -979,13 +892,6 @@
     authorize: "Autoritza"
     read: "llegeix"
     read_write: "llegeix/escriu"
-<<<<<<< HEAD
-    description: '"%{application_name}" està demanant el següent accés al teu compte:'
-    otp_confirmation:
-      confirm_title: "Continua cap a %{site_name}"
-    no_trust_level: "No teniu el nivell de confiança necessari per a accedir a l'API d'usuari."
-    generic_error: "No hem pogut emetre les claus API d'usuari. Aquesta característica pot haver estat desactivada per l'administració del lloc."
-=======
     description: '"%{application_name}" sol·licita el següent accés al vostre compte:'
     instructions: 'Hem generat una nova clau d''API d''usuari per a utilitzar amb "%{application_name}". Enganxeu la clau següent en la vostra aplicació:'
     otp_description: 'Voleu permetre que "%{application_name}" accedeixi a aquest lloc web?'
@@ -995,7 +901,6 @@
       confirm_button: Acaba l'inici de sessió
     no_trust_level: "No teniu el nivell de confiança necessari per a accedir a l'API d'usuari."
     generic_error: "No hem pogut emetre les claus API d'usuari. Aquesta característica pot haver estat desactivada per l'administració del lloc web."
->>>>>>> baba1cc0
     scopes:
       message_bus: "Actualitzacions en directe"
       notifications: "Llegeix i neteja notificacions"
@@ -1102,12 +1007,8 @@
     profile_views:
       title: "Vistes de perfils d'usuaris"
       xaxis: "Dia"
-<<<<<<< HEAD
-      yaxis: "Quantitat de perfils vists d'usuaris"
-=======
       yaxis: "Nombre de perfils d'usuaris vists"
       description: "Total de visualitzacions noves dels perfils d'usuari."
->>>>>>> baba1cc0
     topics:
       title: "Temes"
       xaxis: "Dia"
@@ -1136,22 +1037,14 @@
     users_by_trust_level:
       title: "Usuaris per nivell de confiança"
       xaxis: "Nivell de confiança"
-<<<<<<< HEAD
-      yaxis: "Quantitat d'usuaris"
-=======
       yaxis: "Nombre d'usuaris"
       labels:
         level: Nivell
       description: "Nombre d'usuaris agrupats per nivell de confiança."
->>>>>>> baba1cc0
     users_by_type:
       title: "Usuaris per tipus"
       xaxis: "Tipus"
-<<<<<<< HEAD
-      yaxis: "Quantitat d'usuaris"
-=======
       yaxis: "Nombre d'usuaris"
->>>>>>> baba1cc0
       labels:
         type: Tipus
       xaxis_labels:
@@ -1365,16 +1258,6 @@
     unreachable_themes: "No hem pogut comprovar si hi ha actualitzacions de les aparences següents:"
     watched_word_regexp_error: "L'expressió regular de les paraules vigilades %{action} no és vàlida. Comproveu la <a href='%{base_path}/admin/logs/watched_words'>configuració de les paraules vigilades</a> o desactiveu el paràmetre de configuració 'les paraules vigilades són expressions regulars'."
   site_settings:
-<<<<<<< HEAD
-    censored_words: "Paraules que es reemplaçaran automàticament amb  &#9632;&#9632;&#9632;&#9632;"
-    delete_old_hidden_posts: "Esborra automàticament qualsevol publicació que resten oculta durant més de 30 dies."
-    allow_user_locale: "Permet que les usuaris triïn la seva preferència de llengua d'interfície"
-    set_locale_from_accept_language_header: "configura la llengua d'interfície per a persones anònimes des dels encapçalaments dels seus navegadors. (EXPERIMENTAL, no funciona amb memòria cau anònima)"
-    min_post_length: "Mínim permès en caràcters per a l'extensió de publicacions "
-    min_first_post_length: "Mínim permès en caràcters per a l'extensió de primera publicació (cos del tema)"
-    min_personal_message_post_length: "Mínim permès en caràcters per a l'extensió de publicacions a missatges"
-    max_post_length: "Màxim permès en caràcters per a l'extensió de publicacions "
-=======
     censored_words: "Paraules que es reemplaçaran automàticament amb &#9632;&#9632;&#9632;&#9632;"
     delete_old_hidden_posts: "Suprimeix automàticament qualsevol publicació que resti oculta durant més de 30 dies."
     default_locale: "L'idioma per defecte d'aquesta instància de Discourse. Podeu substituir el text de les categories i els temes generats pel sistema en <a href='%{base_path}/admin/customize/site_texts' target='_blank'>Personalitza / Text</a>."
@@ -1385,7 +1268,6 @@
     min_first_post_length: "Mínima longitud permesa en caràcters de la primera publicació (cos del tema)"
     min_personal_message_post_length: "Longitud mínima permesa en caràcters per als missatges"
     max_post_length: "Màxim longitud permesa de les publicacions en caràcters"
->>>>>>> baba1cc0
     topic_featured_link_enabled: "Activa la publicació d'enllaç amb temes."
     show_topic_featured_link_in_digest: "Mostra l'enllaç de tema destacat en el correu de resum. "
     min_topic_title_length: "Longitud mínima permesa de títol de tema en caràcters"
@@ -1428,89 +1310,6 @@
     delete_removed_posts_after: "Les publicacions eliminades per l'autor se suprimiran automàticament al cap de (n) hores. Si es posa 0, se suprimiran immediatament."
     max_image_width: "Amplada màxima de les miniatures d'imatges en una publicació"
     max_image_height: "Alçada màxima de les miniatures d'imatges a una publicació"
-<<<<<<< HEAD
-    fixed_category_positions: "Si està activat, sempre podràs manegar categories amb un ordre fix. Si no està activat, les categories es llisten segons l'ordre d'activitat."
-    fixed_category_positions_on_create: "Si està activat, l'ordenació de categor es mantindrà a diàleg de creació de temes (necessita fixed_category_positions)."
-    add_rel_nofollow_to_user_content: 'Afegeix l''atribut "nofollow" a tots els continguts enviats, excepte els enllaços interns (incloent-hi dominis relacionats). Si ho canvies, hauràs de refer totes les publicacions amb: "rake posts:rebake"'
-    post_excerpt_maxlength: "Mida màxima en caràcters d'un resum/extracte de publicació."
-    show_pinned_excerpt_mobile: "Mostra l'extracte de temes clavats a la vista per a mòbils."
-    show_pinned_excerpt_desktop: "Mostra l'extracte de temes clavats a la vista per a escriptori."
-    post_onebox_maxlength: "Mida màxima en caràcters d'una publicació encaixada de Discourse."
-    onebox_domains_blacklist: "Un llistat de dominis que mai no seran encaixats"
-    max_oneboxes_per_post: "Quantitat màxima d'encaixos a una publicació"
-    notification_email: "L'adreça de correu electrònic emprada al \"de:\" en enviar tots els correus electrònics essencials del sistema. El domini especificat aquí ha de tenir registres SPF, DKIM i PTR inversos, establerts correctament per tal que arribi el correu electrònic."
-    email_custom_headers: "Una llista d'encapçalaments personalitzats de correu, delimitada amb barra vertical "
-    force_https: "Força el teu lloc a fer servir només HTTPS. ATENCIÓ: NO activis això fins que no verifiquis que HTTPS està totalment configurat i treballant a tot arreu. Has comprovat la teva xarxa de lliurament de continguts, totes les connexions socials i els logos i dependències externs per assegurar-te també que tots són compatibles amb HTTPS?"
-    summary_score_threshold: "La puntuació mínima requerida per a una publicació per ser inclosa a 'Resumeix aquest tema'"
-    summary_posts_required: "Publicacions mínimes a un tema abans d'activar 'Resumeix aquest tema'"
-    summary_likes_required: "Mínim nombre de m'agrades a un tema abans d'activar 'Resumeix aquest tema'"
-    summary_percent_filter: "Quan una persona clica 'Resumeix aquest tema', mostra el '% o' principal de publicacions"
-    enable_personal_messages: "Permet que les persones amb nivell de confiança 1 puguin crear missatges i respondre'ls (configurable amb el mínim de nivell de confiança per enviar missatges). Fixa't que l'equip sempre pot enviar qualsevol mena de missatges."
-    enable_long_polling: "El bus de missatges emprat per a la notificació pot fer servir el mostreig llarg"
-    long_polling_base_url: "La URL bàsica emprada per a mostreig llarg (quan una xarxa de lliurament de continguts serveix contingut dinàmic, assegura't de configurar-ho per llençar l'origen). Per exemple, http://origin.site.com"
-    long_polling_interval: "Quantitat de temps que el servidor hauria d'esperar abans de respondre clients quan no hi ha dades d'enviament (connectat només a usuaris)"
-    polling_interval: "Quan no hi ha mostreig llarg, amb quina freqüència en mil·lisegons haurien de connectar-se a clients de mostreig"
-    anon_polling_interval: "Amb quina freqüència en mil·lisegons podria votar els clients"
-    background_polling_interval: "Amb quina freqüència en mil·lisegons podrien votar els client (quan la finestra és al fons)"
-    cooldown_minutes_after_hiding_posts: "Quantitat de minuts que una persona ha d'esperar abans d'editar una publicació oculta amb les banderes de la comunitat"
-    max_topics_in_first_day: "Quantitat màxima de temes que una persona pot crear en les 24 hores posteriors a la seva primera publicació"
-    max_replies_in_first_day: "Quantitat màxima de respostes que una persona pot crear en les 24 hores posteriors a la seva primera publicació"
-    tl2_additional_likes_per_day_multiplier: "Augmenta el límit de m'agrades per dia per a nivell de confiança 2 (membre), en multiplicar per aquesta xifra"
-    tl3_additional_likes_per_day_multiplier: "Augmenta la quantitat de M'agrada per dia per nivell de confiança 3 (ordinari), en multiplicar per aquesta xifra"
-    tl4_additional_likes_per_day_multiplier: "Augmenta el límit de M'agrada per dia a nivell de confiança 4 (líder), en multiplicar per aquesta xifra"
-    traditional_markdown_linebreaks: "Fes servir salts de línia tradicionals a Markdown, que necessita dos espais a la dreta per un salt de línia."
-    post_undo_action_window_mins: "Quantitat de minuts durant els quals es permet a les usuaris desfer accions recents sobre una publicació (M'agrada, bandera, etcètera)."
-    must_approve_users: "Els membres del \"staff\" hauràn d'aprovar tots els nous comptes abans que se'ls hi permeti acceder al lloc web."
-    pending_users_reminder_delay: "Comunica a l'equip moderador si hi ha noves persones esperant l'aprovació més enllà d'aquest grapat d'hores. Configura-ho a -1 per desactivar les alertes."
-    maximum_session_age: "La persona romandrà connectada durant n hores des de la darrera visita"
-    moderators_create_categories: "Permet que l'equip moderador creï noves categories"
-    cors_origins: "Orígens permesos per a peticions d'origen creuat (CORS). Cada origen ha d'incloure http:// o https://. La variable DISCOURSE_ENABLE_CORS ha d'establir-se en \"true\" per tal d'habilitar CORS."
-    use_admin_ip_whitelist: "Les persones administradores només poden connectar-se si són a una adreça IP definida a la llista d'IP Cobertes (Administració > Connexions > IP Cobertes)."
-    top_menu: "Determina quins elements apareixen a la navegació de la pàgina principal i en quin ordre. Per exemple, latest|new|unread|categories|top|read|posted|bookmarks"
-    post_menu: "Determina quins elements apareixen al menú de publicacions i en qui ordre. Per exemple,\nlike|edit|flag|delete|share|bookmark|reply"
-    post_menu_hidden_items: "Els elements del menú que s'oculten per defecte al menú de publicacions, tret que es cliqui sobre una el·lipsi d'expansió."
-    share_links: "Determina quins elements apareixen a diàleg d'acció i en qui ordre."
-    site_contact_username: "Un nom vàlid de membre de l'equip per emetre tots els missatges automàtics. Si es deixa buit, es farà servir el compte per defecte del sistema."
-    send_welcome_message: "Envia a totes els usuaris nous un missatge de benvinguda amb la guia ràpida d'inici."
-    suppress_reply_directly_below: "No mostris el recompte de respostes expansibles a una publicació quan només hi hagi una resposta directa sota la publicació."
-    suppress_reply_directly_above: "No mostris l'expansible \"en resposta a\" a una publicació quan només hi hagi una resposta directa sota aquesta publicació."
-    suppress_reply_when_quoting: "No mostris l'expansible \"en resposta a\" a una publicació quan la publicació cita una resposta."
-    max_reply_history: "Quantitat màxima de respostes per estendre en mostrar en resposta a"
-    topics_per_period_in_top_summary: "Quantitat de temes principals al resum per defecte de temes principals."
-    topics_per_period_in_top_page: "Quantitat de temes principals per desplegar a \"Mostra'n més\" de temes principals."
-    redirect_users_to_top_page: "Redirecciona automàticament les persones noves i força absents a l'inici de la pàgina."
-    top_page_default_timeframe: "Marc de temps per defecte per a la vista principal de pàgina."
-    prioritize_username_in_ux: "Mostra el nom de la persona primer a la pàgina personal, tarjeta personal i publicacions (si està desactivat, el nom es mostra primer)"
-    email_token_valid_hours: "Els petits grups de dades de contrasenya oblidada / activa el compte són vàlids durant (n) hores."
-    enable_badges: "Activa el sistema de distintius"
-    enable_whispers: "Permet la comunicació privada de l'equip entre temes."
-    allow_index_in_robots_txt: "Especifica a robots.txt que aquest lloc està autoritzat a ser indexat pels motors de cerca."
-    email_domains_blacklist: "Una llista de dominis de correus delimitada amb barra vertical amb els quals les persones no poden registrar-hi comptes. Exemple: mailinator.com|trashmail.net"
-    email_domains_whitelist: "Una llista de dominis de correus delimitada amb barra vertical amb els quals les persones HAN de registrar-hi comptes. ATENCIÓ: Les persones amb altres dominis de correu diferents als llistats no estaran autoritzades!"
-    log_out_strict: "En desconnectar-se, desconnecta TOTES les sessions per a la persona a tots els dispositius"
-    new_version_emails: "Envia un correu al contact_email address quan hi hagi una nova versió del Discourse disponible."
-    invite_expiry_days: "Quant és vàlida la clau d'invitació a una persona, en dies"
-    login_required: "Exigeix l'autenticació per llegir el contingut del lloc, impedeix-ne l'accés anònim."
-    min_username_length: "La mida mínima de nom de persona usuària en caràcters. ATENCIÓ: si cap altra persona o grup té noms més breus que aquest, el teu lloc caurà!"
-    max_username_length: "Mida màxima de nom de persona usuària en caràcters. ATENCIÓ: si cap altra persona o grup té noms més llargs que aquest, el teu lloc caurà!"
-    min_password_length: "Mida mínima de contrasenya."
-    min_admin_password_length: "Mida mínima de contrasenya per a administració."
-    password_unique_characters: "Quantitat mínima de caràcters únics que ha de tenir una contrasenya."
-    block_common_passwords: "No permetis contrasenyes que es trobin entre les 10000 més comuns."
-    enable_sso: "Activa l'autenticació única des d'un lloc extern (ATENCIÓ: LES ADRECES DE CORREU *HAN* DE SER VALIDADES PER UN LLOC EXTERN!)"
-    sso_url: "Adreça URL d'autenticació única a un punt final (ha dincloure http:// o https://)"
-    sso_secret: "Cadena secreta emprada per autenticar criptogràficament la informació d'autenticació única, assegura't que té 10 caràcters o més"
-    sso_overrides_bio: "Anul·la la biografia de la persona al perfil i evita que es pugui canviar"
-    sso_overrides_email: "Anul·la el correu local amb correu extern per a l'autenticació única a cada connexió i evita els canvis en local. (ATENCIÓ: poden succeir incidències a causa de la normalització dels correus locals)"
-    sso_overrides_username: "Anul·la el nom local de persona amb nom de lloc extern per a la càrrega útil d'autenticació única a cada connexió i evita els canvis en local. (ATENCIÓ: poden succeir incidències a causa de les diferències a la mida i a les condicions dels noms de persona usuària)"
-    sso_overrides_name: "Anul·la el nom sencer local amb nom sencer extern per a la càrrega útil d'autenticació única a cada connexió i evita els canvis en local."
-    sso_not_approved_url: "Redirecciona els comptes d'autenticació única a aquesta adreça URL"
-    sso_allows_all_return_paths: "No restringeixis el domini per a return_paths facilitat per l'autenticació única (per defecte el camí de retorn ha de ser el lloc actual)"
-    allow_new_registrations: "Permet registres de noves persones. Inhabilita-ho per tal d'evitar que qualsevol pugui crear un nou compte."
-    enable_signup_cta: "Mostra un avís a les persones anònimes que tornin, convidant-les a registrar-s'hi amb un compte."
-    google_oauth2_client_id: "ID de client a la teva aplicació Google."
-    google_oauth2_client_secret: "Client secret a la teva aplicació Google."
-=======
     responsive_post_image_sizes: "Redimensiona les imatges de previsualització lightbox per a permetre pantalles de PPP (DPI) elevats de les següents relacions de píxels. Elimineu tots els valors per a inhabilitar les imatges responsives."
     fixed_category_positions: "Si és activat, podreu arranjar les categories en un ordre fix. Si no és activat, les categories es llisten segons l'ordre d'activitat."
     fixed_category_positions_on_create: "Si és activat, l'ordenació de categories es mantindrà en el diàleg de creació de temes (necessita fixed_category_positions)."
@@ -1666,7 +1465,6 @@
     enable_twitter_logins: "Activa l'autenticació de Twitter, requereix twitter_consumer_key i twitter_consumer_secret. Consulteu <a href='https://meta.discourse.org/t/13395' target='_blank'>Configuració de l'inici de sessió de Twitter (i incrustacions riques) per a Discourse</a>."
     twitter_consumer_key: "Clau del consumidor per a l'autenticació de Twitter, registrada en <a href='https://developer.twitter.com/apps' target='_blank'>https://developer.twitter.com/apps</a>"
     twitter_consumer_secret: "Secret del consumidor per a l'autenticació de Twitter, registrat en <a href='https://developer.twitter.com/apps' target='_blank'>https://developer.twitter.com/apps</a>"
->>>>>>> baba1cc0
     enable_instagram_logins: "Activa l'autenticació amb Instagram, necessita instagram_consumer_key i instagram_consumer_secret"
     instagram_consumer_key: "Clau de consum per a l'autenticació amb Instagram"
     instagram_consumer_secret: "Secret de consum per a l'autenticació amb Instagram"
@@ -1697,31 +1495,6 @@
     backup_gzip_compression_level_for_uploads: "Nivell de compressió gzip per a comprimir els fitxers carregats."
     include_thumbnails_in_backups: "Inclou les miniatures generades en les còpies de seguretat. Desactivar-ho farà les còpies de seguretat menys voluminoses, però requereix regenerar totes les publicacions després d'una restauració."
     active_user_rate_limit_secs: "Amb quina freqüència actualitzem el camp 'last_seen_at', en segons."
-<<<<<<< HEAD
-    verbose_localization: "Mostra els consell de la ubicació desplegats a la interfície personal"
-    previous_visit_timeout_hours: "Quant dura una visita abans de considerar-la visita \"prèvia\", en hores"
-    top_topics_formula_log_views_multiplier: "valor del multiplicador (n) de vistes del registre segons fórmula de temes principals: `log(views_count) * (n) + op_likes_count * 0.5 + LEAST(likes_count / posts_count, 3) + 10 + log(posts_count)`"
-    top_topics_formula_first_post_likes_multiplier: "valor del multiplicador (n) de la primera publicació agradada segons fórmula de temes principals: `log(views_count) * 2 + op_likes_count * (n) + LEAST(likes_count / posts_count, 3) + 10 + log(posts_count)`"
-    top_topics_formula_least_likes_per_post_multiplier: "valor del multiplicador (n) de publicacions menys agradades segons fórmula de temes principals: `log(views_count) * 2 + op_likes_count * 0.5 + LEAST(likes_count / posts_count, (n)) + 10 + log(posts_count)`"
-    rebake_old_posts_count: "Quantitat de publicacions antigues per refer cada 15 minuts."
-    rate_limit_create_topic: "Després de crear un tema, les persones han d'esperar (n) segons abans de crear-ne un altre."
-    rate_limit_create_post: "Després de fer una publicació, les persones han d'esperar (n) segons abans de publicar-ne més."
-    rate_limit_new_user_create_topic: "Després de crear un tema, els usuaris nous han d'esperar (n) segons abans de crear-ne un altre"
-    rate_limit_new_user_create_post: "Després de fer una publicació, els usuaris nous han d'esperar (n) segons abans de publicar-ne més."
-    max_likes_per_day: "Quantitat màxima de M'agrada per persona i dia."
-    max_flags_per_day: "Quantitat màxima de banderes per persona i dia."
-    max_bookmarks_per_day: "Quantitat màxima de preferits per persona i dia."
-    max_edits_per_day: "Quantitat màxima d'edicions per persona i dia."
-    max_topics_per_day: "Quantitat màxima de temes que una persona pot crear cada dia."
-    max_personal_messages_per_day: "Quantitat màxima de missatges que una persona pot crear cada dia."
-    max_invites_per_day: "Quantitat màxima d'invitacions que una persona pot enviar cada dia."
-    max_topic_invitations_per_day: "Quantitat màxima d'invitacions a temes que una persona por enviar cada dia."
-    alert_admins_if_errors_per_minute: "Quantitat d'errors per minut per desencadenar una alerta admin. Un valor 0 inhabilita aquesta característica. NOTA: cal reiniciar."
-    alert_admins_if_errors_per_hour: "Quantitat d'errors per hora per desencadenar una alerta d'administració. Un valor 0 inhabilita aquesta característica. NOTA: cal reiniciar."
-    categories_topics: "Quantitat de temes per mostrar a la pàgina de /categories."
-    suggested_topics: "Quantitat de temes recomanats a mostrar al final d'un tema."
-    limit_suggested_to_category: "Mostra només temes de l'actual categoria als temes recomanats."
-=======
     verbose_localization: "Mostra els consells de localització (traducció) ampliats en la interfície personal"
     previous_visit_timeout_hours: "Quantes hores ha de durar una visita abans de considerar-la la visita \"prèvia\""
     top_topics_formula_log_views_multiplier: "valor del multiplicador (n) de vistes (en logaritme) en la fórmula de temes principals: `log(views_count) * (n) + op_likes_count * 0.5 + LEAST(likes_count / posts_count, 3) + 10 + log(posts_count)`"
@@ -1749,7 +1522,6 @@
     alert_admins_if_errors_per_hour: "Nombre d'errors per hora que dispara una notificació d'administració. Un valor 0 inhabilita aquesta característica. NOTA: cal reiniciar."
     suggested_topics: "Nombre de temes recomanats que es mostren a baix d'un tema."
     limit_suggested_to_category: "Mostra solament temes de la categoria actual en els temes recomanats."
->>>>>>> baba1cc0
     suggested_topics_max_days_old: "Els temes recomanats no haurien de tenir més de n dies."
     suggested_topics_unread_max_days_old: "Els temes no llegits recomanats no haurien de tenir més de n dies."
     clean_up_uploads: "Elimina fitxers carregats orfes sense referència per a evitar l'allotjament il·legal. ATENCIÓ: potser és convenient fer una còpia de seguretat del vostre directori /uploads abans d'activar-ho."
@@ -1920,117 +1692,6 @@
     pop3_polling_enabled: "Consulta via POP3 les respostes de correu"
     pop3_polling_ssl: "Fes servir SSL en connectar amb el servidor POP3 (recomanat)."
     pop3_polling_openssl_verify: "Verifica el certificat de servidor TLS (per defecte: activat)"
-<<<<<<< HEAD
-    pop3_polling_period_mins: "El període en minuts entre revisar el compte POP3 per a correu. AVÍS: cal reiniciar."
-    pop3_polling_port: "El port per activar un compte d'enquestes POP3."
-    pop3_polling_host: "L'amfitrió per a enquestes amb POP3."
-    pop3_polling_username: "El nom de persona usuària per al compte POP3 per a enquestes amb correu."
-    pop3_polling_password: "La contrasenya per al compte POP3 per a enquestes amb correu."
-    email_in_min_trust: "El nivell de confiança mínim que una persona necessita per tal de tenir permís per publicar nous temes des del correu."
-    email_prefix: "[label] fet servir al tema dels correus. Per defecte serà 'títol' si no es configura."
-    email_site_title: "El títol del lloc fet servir com a remitent de correus des del lloc. Per defecte serà 'títol' si no es configura. Si el teu 'títol' conté caràcters no permesos, fes servir la configuració."
-    minimum_topics_similar: "Quants temes han d'existir abans no hi apareguin temes semblants quan es redacten nous temes."
-    relative_date_duration: "Quantitat de dies després de publicar on les dates de publicació seran visibles com a relatives (7d) en comptes d'absolutes (20 febrer)."
-    delete_user_max_post_age: "No permetis que s'esborrin usuaris amb una publicació de menys d'(x) dies."
-    delete_all_posts_max: "Quantitat màxima de publicacions que es poden esborrar d'un cop amb el botó \"Esborra totes les publicacions\". Si una persona en té una quantitat superior, les publicacions no podran esborrar-se d'un cop i la persona tampoc no podrà ser eliminada."
-    email_editable: "Permet que les persones canviïn la seva adreça de correu després del registre."
-    allow_uploaded_avatars: "Permet que les persones carreguin imatges de perfil personalitzades."
-    allow_animated_avatars: "Permet que les persones facin servir gifs animats a les fotos de perfil. ATENCIÓ: executa la tasca rastell avatars:refresh després de canviar aquesta configuració."
-    allow_animated_thumbnails: "Genera miniatures amb moviment de gifs animats."
-    default_avatars: "Adreces URL d'avatars que es faran servir per defecte per a els usuaris nous fins que es canviïn."
-    automatically_download_gravatars: "Descarrega Gravatars per a usuaris fins la creació d'un compte o el canvi de correu."
-    digest_topics: "Quantitat màxima de temes populars per mostrar al resum de correus."
-    digest_posts: "Quantitat màxima de publicacions populars per mostrar al resum de correus."
-    digest_other_topics: "Quantitat màxima de temes a mostrar a la secció \"Nou a temes i categories que segueixes\" del resum de correus."
-    digest_min_excerpt_length: "Extracte mínim de publicacions al resum de correus, en caràcters."
-    suppress_digest_email_after_days: "Elimina correus resumits per a persones no vistes al lloc durant més d'(n) dies."
-    digest_suppress_categories: "Elimina aquestes categories dels correus resumits."
-    disable_digest_emails: "Inhabilita correus resumits per a totes les persones."
-    email_accent_fg_color: "El color del text emprat al fons dels correus en HTML. Introdueix el nom d'un color ('blanc') o un valor hex ('#FFFFFF')."
-    email_link_color: "El color dels enllaços als correus en HTML. Introdueix el nom d'un color ('blau') o un valor hex ('#0000FF')."
-    detect_custom_avatars: "Comprovar o no si les persones han actualitzat les imatges personalitzades de perfil."
-    max_daily_gravatar_crawls: "Quantitat màxima de cops al dia que el Discourse revisarà Gravatar per personalitzar avatars."
-    enable_user_directory: "Facilita un directori perquè les persones hi naveguin."
-    enable_group_directory: "Facilita un directori perquè els grups hi naveguin."
-    allow_anonymous_posting: "Permet que les persones canviïn a mode anònim."
-    anonymous_posting_min_trust_level: "Nivell de confiança mínim necessari per activar la publicació anònima"
-    anonymous_account_duration_minutes: "Per tal de protegir l'anonimat crea un nou compte anònim per a cada persona cada N minuts. Per exemple: si està configurat a 600, tan bon punt faci 600 minuts des de la darrera publicació i la persona passi a l'anonimat, es crearà un nou compte anònim."
-    hide_user_profiles_from_public: "Inhabilita les targetes de persona usuària, perfils i directoris personals per a persones anònimes."
-    user_website_domains_whitelist: "El lloc web de la persona serà verificat enfront d'aquests dominis. Llista delimitada amb barra vertical."
-    allow_profile_backgrounds: "Permet que les persones carreguin fons de perfil."
-    sequential_replies_threshold: "Quantitat de publicacions que una persona ha de fer a la cel·la d'un tema abans no sigui advertida de fer massa respostes seqüencials."
-    get_a_room_threshold: "Quantitat de publicacions que una persona ha de fer a la mateixa persona al mateix tema abans no en sigui advertida."
-    enable_mobile_theme: "Els dispositius mòbils fan servir una plantilla compatible amb telefonia mòbil, amb la possibilitat de passar a la versió normal. Inhabilita-ho si vols fer servir una fulla d'estil personalitzada totalment compatible. "
-    dominating_topic_minimum_percent: "Quin percentatge de publicacions ha de fer una persona a un tema abans no sigui advertida sobre l'ús abusiu."
-    disable_avatar_education_message: "Inhabilita el missatge d'educació per canvi d'avatar."
-    suppress_uncategorized_badge: "No mostris el distintiu per a temes sense categoritzar al llistat de temes."
-    permalink_normalizations: "Aplica la següent expressió regular abans de coincidir enllaços permanents, per exemple:  /(topic.*)\\?.*/\\1 treurà les cadenes de consulta de les rutes de temes. El format és regex+string fes servir \\1 etc. per accedir a captures"
-    disable_edit_notifications: "Inhabilita l'edició d'alertes de la persona usuària del sistema quan 'download_remote_images_to_local' estigui actiu."
-    automatically_unpin_topics: "Desclava temes automàticament quan la persona arribi al final."
-    read_time_word_count: "Recompte de paraules per minut per calcular el temps estimat de lectura."
-    topic_page_title_includes_category: "El títol del tema de la pàgina inclou el nom de la categoria."
-    max_prints_per_hour_per_user: "Quantitat màxima dimpressions de pàgina /print (deixa a 0 per inhabilitar)"
-    full_name_required: "Cal el camp de nom complet a un perfil personal."
-    enable_names: "Mostra el nom complet al perfil corresponent, targeta i correus personals. Inhabilita a tot arreu amagar nom complet."
-    display_name_on_posts: "Mostra el nom complet a les publicacions corresponents afegit a @username."
-    show_time_gap_days: "Si es fan dues publicacions amb molts dies de diferència, mostra la diferència de temps al tema."
-    short_progress_text_threshold: "Després que la quantitat de publicacions a un tema superi aquesta xifra, la barra de progrés només mostrarà la quantitat actual de publicacions. Si vols canviar l'amplada de la barra de progrés, has de modificar aquest valor."
-    default_code_lang: "Ressaltat de sintaxi del llenguatge de programació per defecte, aplicat a blocs de codi de GitHub (lang-auto, ruby, python, etcètera)."
-    warn_reviving_old_topic_age: "Es mostra un avís quan qualsevol comença una resposta a un tema on la darrera resposta té més dies que els assenyalats. Per inhabilitar-ho, deixa-ho a 0."
-    autohighlight_all_code: "Obliga l'ús de codi ressaltat per a tots els blocs de codi preformatat, fins i tot quan no n'hagin especificat el llenguatge."
-    embed_truncate: "Separa les publicacions incrustades."
-    allowed_href_schemes: "Esquemes permesos a enllaços a més de http i https."
-    embed_post_limit: "Quantitat màxima de publicacions per incrustar."
-    embed_username_required: "Cal el nom de persona usuària per crear un tema."
-    show_create_topics_notice: "Si el lloc té menys de 5 temes públics, mostra un avís demanant a l'administració que creï alguns temes."
-    delete_drafts_older_than_n_days: Elimina esborranys amb més d'(n) dies.
-    bootstrap_mode_min_users: "Quantitat mínima de persones necessàries per inhabilitar el mode d'arrencada (deia-ho a 0 per inhabilitar-ho)"
-    prevent_anons_from_downloading_files: "Evita que les persones anònimes puguin descarregar adjunts. ATENCIÓ: això evitarà que funcionin els adjunts del lloc que no siguin imatges"
-    slug_generation_method: "Tria un mètode de generació d'adreces amigables. 'encoded' generarà un percentatge de codificació. 'none' anul·larà totalment l'adreça amigable."
-    enable_emoji: "Activa emojo"
-    emoji_set: "Com t'agradaria el teu emoji?"
-    approve_post_count: "Cal aprovar la quantitat de publicacions d'una persona usuària nova o bàsica"
-    approve_unless_trust_level: "Cal aprovar les publicacions per a usuaris amb aquest nivell de confiança"
-    approve_new_topics_unless_trust_level: "Cal aprovar els nous temes per a persones amb aquest nivell de confiança"
-    auto_close_messages_post_count: "Quantitat màxima de publicacions permeses a un missatge abans no es tanqui automàticament (a 0 per desactivar)"
-    auto_close_topics_post_count: "Quantitat màxima de publicacions permeses a un tema abans no es tanqui automàticament (a 0 per desactivar)"
-    code_formatting_style: "El botó de codi al compositor serà per defecte d'aquest estil de format de codi"
-    default_email_digest_frequency: "Amb quina freqüència les persones rebran els correus resumits per defecte."
-    default_include_tl0_in_digests: "Inclou publicacions de noves persones a correus resumits per defecte. Les persones ho poden canviar a les seves preferències."
-    default_email_mailing_list_mode: "Envia un correu per a cada nova publicació per defecte."
-    default_email_mailing_list_mode_frequency: "Per defecte, les persones que activen el mode llista de correu rebran correus amb aquesta freqüència."
-    disable_mailing_list_mode: "Inhabilita que es pugui activar el mode llista de correu."
-    default_email_previous_replies: "Per defecte, inclou respostes prèvies als correus."
-    default_email_in_reply_to: "Per defecte, inclou extractes de publicacions respostes als correus."
-    default_other_new_topic_duration_minutes: "Condició global per defecte segons la qual es considera nou un tema."
-    default_other_auto_track_topics_after_msecs: "Temps global per defecte abans de seguir un tema automàticament."
-    default_other_notification_level_when_replying: "Nivell d'alerta global per defecte quan es respon a un tema."
-    default_other_external_links_in_new_tab: "Per defecte, obre enllaços externs a una nova pestanya."
-    default_other_enable_quoting: "Per defecte, habilita la resposta amb cita per a text destacat"
-    default_other_dynamic_favicon: "Per defecte, mostra el recompte de tema nou/actualitzat a una icona del navegador."
-    default_other_like_notification_frequency: "Per defecte, avisa a les persones sobre els M'agrada."
-    default_topics_automatic_unpin: "Per defecte, desclava temes quan la persona arriba al final."
-    default_categories_watching: "Per defecte, el llistat de categories vistes."
-    default_categories_tracking: "Per defecte, llista de categories seguides."
-    default_categories_muted: "Per defecte, llista de categories silenciades."
-    default_categories_watching_first_post: "Per defecte, llista de categories on serà vista la primera publicació de cada nou tema."
-    allow_user_api_keys: "Permet la generació de claus API personals"
-    allow_user_api_key_scopes: "Llista d'àmbits permesos per a les claus API personals"
-    max_api_keys_per_user: "Quantitat màxima de claus API personals per participant"
-    min_trust_level_for_user_api_key: "Nivell de confiança necessari per generar claus API personals"
-    allowed_user_api_push_urls: "Adreces URL permeses per dirigir el servidor a l'API personal "
-    tagging_enabled: "Activa etiquetes als temes?"
-    min_trust_to_create_tag: "Nivell mínim de confiança necessari per crear una etiqueta."
-    max_tags_per_topic: "Màxim d'etiquetes que es poden afegir a un tema."
-    max_tag_length: "Quantitat màxima de caràcters que es poden fer servir a una etiqueta."
-    max_tag_search_results: "Quantitat màxima de resultats per mostrar en cercar etiquetes."
-    show_filter_by_tag: "Mostra un desplegable per filtrar segons etiquetes un llistat de temes."
-    max_tags_in_filter_list: "Quantitat màxima d'etiquetes per mostrar al filtre desplegable. S'hi veuran les etiquetes més emprades."
-    tags_sort_alphabetically: "Mostra etiquetes per ordre alfabètic. Per defecte, es mostren ordenades per popularitat."
-    tag_style: "Estil visual per a principals distincions."
-    min_trust_level_to_tag_topics: "Nivell de confiança mínim necessari per etiquetar temes"
-    suppress_overlapping_tags_in_list: "Si les etiquetes coincideixen exactament amb paraules als títols dels temes, no mostris l'etiqueta"
-=======
     pop3_polling_period_mins: "Període en minuts entre comprovacions del compte POP3 de correu. NOTA: cal reiniciar."
     pop3_polling_port: "El port en què es consulta un compte POP3."
     pop3_polling_host: "L'amfitrió per a consultar el correu via POP3."
@@ -2211,7 +1872,6 @@
     push_notifications_icon: "Icona d'insígnia que apareix a la zona de notificació. La mida requerida és de 96 × 96."
     short_title: "El títol curt s'utilitzarà en la pantalla d'inici de l'usuari, en el llançador o en altres llocs on l'espai sigui limitat. Hauria de limitar-se a 12 caràcters."
     dashboard_general_tab_activity_metrics: "Trieu reports que es mostraran com a mètriques d'activitat en la pestanya general."
->>>>>>> baba1cc0
     errors:
       invalid_email: "Adreça de correu no vàlida."
       invalid_username: "No hi ha cap usuari amb aquest nom."
@@ -2268,12 +1928,9 @@
       category: "Categories"
       topic: "Resultats"
       user: "Usuaris"
-<<<<<<< HEAD
-=======
     results_page: "Resultats de la cerca per a '%{term}'"
     audio: "[àudio]"
     video: "[vídeo]"
->>>>>>> baba1cc0
   sso:
     login_error: "Error d'inici de sessió"
     not_found: "No s'ha trobat el vostre compte. Contacteu amb l'administrador del lloc web."
@@ -2378,19 +2035,6 @@
     suspended: "No podeu iniciar sessió fins a %{date}."
     suspended_with_reason: "Compte suspès fins a %{date}: %{reason}"
     errors: "%{errors}"
-<<<<<<< HEAD
-    not_available: "No disponible. Prova %{suggestion}?"
-    something_already_taken: "Alguna cosa ha anat malament, potser nom de persona usuària ja ha estat registrat. Prova-ho amb l'enllaç de contrasenya oblidada"
-    omniauth_error: "S'ha produït una errada en autoritzar el vostre compte. Que potser no heu aprovat l'autorització?"
-    omniauth_error_unknown: "Alguna cosa ha fallat en processar el teu inici de sessió. Si us plau, torna a provar-ho."
-    authenticator_error_no_valid_email: "No es permeten adreces de correu associades amb %{account}. Et pot caldre configurar el teu compte amb una adreça de correu diferent."
-    new_registrations_disabled: "Ara mateix no es permeten els registres de nous comptes."
-    password_too_long: "Les contrasenyes es limiten a 200 caràcters."
-    email_too_long: "El correu que has facilitat és massa llarg. Els noms d'adreces de correu no han de tenir més de 254 caràcters i els noms de dominis no n'han de tenir més de 253."
-    reserved_username: "No es permet el nom de persona usuària."
-    missing_user_field: "No has completat tots els camps."
-    already_logged_in: "Ui, sembla que estàs provant d'acceptar una invitació per a una altra persona usuària. Si no ets %{current_user}, si us plau surt i torna a provar-ho."
-=======
     not_available: "No disponible. Proveu: %{suggestion}"
     something_already_taken: "Alguna cosa ha anat malament. Potser el nom d'usuari o l'adreça de correu ja han estat registrats. Proveu l'enllaç de contrasenya oblidada."
     omniauth_error:
@@ -2418,7 +2062,6 @@
     invalid_security_key: "Clau de seguretat no vàlida."
     second_factor_toggle:
       backup_code: "Utilitzeu un codi de còpia de seguretat en comptes d'això"
->>>>>>> baba1cc0
   admin:
     email:
       sent_test: "enviat!"
@@ -2639,11 +2282,6 @@
       title: "Correu rebutjat: usuari inactiu"
       subject_template: "[%{email_prefix}] Problema de correu electrònic: usuari inactiu"
       text_body_template: |
-<<<<<<< HEAD
-        Ho sentim, però no ha funcionat el vostre missatge de correu a %{destination} (titulat %{former_title}).
-
-        El compte associat a aquesta adreça de correu no està activat. Activeu el compte abans d'enviar-hi correus.
-=======
         Ho sentim, però el vostre missatge de correu a %{destination} (titulat %{former_title}) no ha funcionat.
 
         El compte associat a aquesta adreça de correu no està activat. Activeu el compte abans d'enviar-hi correus.
@@ -2651,7 +2289,6 @@
       title: "Correu rebutjat: usuari silenciat"
       subject_template: "[%{email_prefix}] Problema de correu electrònic: usuari silenciat"
       text_body_template: "Ho sentim, però el vostre missatge de correu a %{destination} (titulat%{former_title}) no ha funcionat. \n\nEl compte associat amb aquesta adreça ha estat silenciat.\n"
->>>>>>> baba1cc0
     email_reject_reply_user_not_matching:
       title: "Correu rebutjat: usuari no coincident"
       subject_template: "[%{email_prefix}] Problema de correu electrònic: adreça de resposta inesperada"
@@ -2660,11 +2297,7 @@
       title: "Correu rebutjat: buit"
       subject_template: "[%{email_prefix}] Problema de correu electrònic: sense contingut"
       text_body_template: |
-<<<<<<< HEAD
-        Ho sentim, però no ha funcionat el vostre missatge de correu a %{destination} (titulat %{former_title}).
-=======
         Ho sentim, però el vostre missatge de correu a %{destination} (titulat %{former_title}) no ha funcionat.
->>>>>>> baba1cc0
 
         No hem pogut trobar cap resposta en el vostre correu.
 
@@ -2673,11 +2306,7 @@
       title: "Correu rebutjat: anàlisi de dades (parsing)"
       subject_template: "[%{email_prefix}] Problema de correu electrònic: contingut no reconegut"
       text_body_template: |
-<<<<<<< HEAD
-        Ho sentim, però no ha funcionat el vostre missatge de correu a %{destination} (titulat %{former_title}).
-=======
         Ho sentim, però el vostre missatge de correu a %{destination} (titulat %{former_title}) no ha funcionat.
->>>>>>> baba1cc0
 
         No hem pogut trobar la resposta en el correu. **Assegureu-vos que la resposta és al començament del correu.** No podem processar respostes entre línies.
     email_reject_invalid_access:
@@ -3075,11 +2704,7 @@
       unread_messages: "Missatges no llegits"
       unread_notifications: "Alertes sense llegir"
       liked_received: "M'agrades rebuts"
-<<<<<<< HEAD
-      new_users: "Noves usuaris"
-=======
       new_users: "Usuaris nous"
->>>>>>> baba1cc0
       popular_topics: "Temes populars"
       follow_topic: "Segueix aquest tema"
       join_the_discussion: "Llegeix-ne més"
@@ -3348,13 +2973,9 @@
         Aquesta insígnia es concedeix quan convideu algú a unir-se a la comunitat mitjançant el botó d'invitació de la vostra pàgina d'usuari o a baix d'un tema. Convidar amics que estiguin interessats en debats específics és una gran manera d'introduir gent nova en la comunitat, així que gràcies!
     campaigner:
       name: Activista
-<<<<<<< HEAD
-      description: Ha convidat 3 usuaris bàsiques
-=======
       description: Heu convidat 3 usuaris bàsics
       long_description: |
         Aquesta insígnia es concedeix quan heu convidat 3 persones que posteriorment han passat prou temps al lloc web per a convertir-se en usuaris bàsics. Una comunitat vibrant necessita una entrada regular de nouvinguts que hi participen habitualment i aporten veus noves a les converses.
->>>>>>> baba1cc0
     champion:
       name: Campió
       description: S'han convidat 5 membres
